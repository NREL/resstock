!- NOTE: Auto-generated from /test/osw_files/SFA_4units_1story_SL_UA_3Beds_2Baths_Denver_CentralAC_NoSetpoints.osw

OS:Version,
<<<<<<< HEAD
  {3a64a670-9f3a-4267-8901-36d6489ec0fa}, !- Handle
  2.9.0;                                  !- Version Identifier

OS:SimulationControl,
  {4d1ef666-0dc3-44af-9c91-fed9b0f8f940}, !- Handle
=======
  {0d09e599-6140-4478-b034-b3450c19dece}, !- Handle
  2.9.0;                                  !- Version Identifier

OS:SimulationControl,
  {0490c241-8d5c-4bfb-b9d2-1cebd657336c}, !- Handle
>>>>>>> 2c92e5b7
  ,                                       !- Do Zone Sizing Calculation
  ,                                       !- Do System Sizing Calculation
  ,                                       !- Do Plant Sizing Calculation
  No;                                     !- Run Simulation for Sizing Periods

OS:Timestep,
<<<<<<< HEAD
  {4ea811f7-c58f-4927-8fdd-f217534bff4b}, !- Handle
  6;                                      !- Number of Timesteps per Hour

OS:ShadowCalculation,
  {6c47db25-eed4-40c3-81dd-218ed9bf78da}, !- Handle
=======
  {b85e64a4-248f-4efe-b560-9009c2466abb}, !- Handle
  6;                                      !- Number of Timesteps per Hour

OS:ShadowCalculation,
  {c674c46a-c8a1-40fe-891a-4ec3d08fdb66}, !- Handle
>>>>>>> 2c92e5b7
  20,                                     !- Calculation Frequency
  200;                                    !- Maximum Figures in Shadow Overlap Calculations

OS:SurfaceConvectionAlgorithm:Outside,
<<<<<<< HEAD
  {5c822215-45f1-4ed3-a670-76ac5519e06c}, !- Handle
  DOE-2;                                  !- Algorithm

OS:SurfaceConvectionAlgorithm:Inside,
  {7d584821-f36f-42e6-9aef-9a2dfa2bcf0d}, !- Handle
  TARP;                                   !- Algorithm

OS:ZoneCapacitanceMultiplier:ResearchSpecial,
  {06ab1e5f-c794-46da-a2ad-edbaf2b25337}, !- Handle
=======
  {5bcfc876-fdd6-489e-ac04-53f675e25656}, !- Handle
  DOE-2;                                  !- Algorithm

OS:SurfaceConvectionAlgorithm:Inside,
  {27e812a3-db43-4eb1-bc14-87c911cf45d9}, !- Handle
  TARP;                                   !- Algorithm

OS:ZoneCapacitanceMultiplier:ResearchSpecial,
  {1905b80e-f66d-489c-bdfd-c85ad73e357b}, !- Handle
>>>>>>> 2c92e5b7
  ,                                       !- Temperature Capacity Multiplier
  15,                                     !- Humidity Capacity Multiplier
  ;                                       !- Carbon Dioxide Capacity Multiplier

OS:RunPeriod,
<<<<<<< HEAD
  {80c66911-ef65-4f7c-a3aa-778a1fa92358}, !- Handle
=======
  {3378edb5-4e89-4964-b4c6-1a2747321d48}, !- Handle
>>>>>>> 2c92e5b7
  Run Period 1,                           !- Name
  1,                                      !- Begin Month
  1,                                      !- Begin Day of Month
  12,                                     !- End Month
  31,                                     !- End Day of Month
  ,                                       !- Use Weather File Holidays and Special Days
  ,                                       !- Use Weather File Daylight Saving Period
  ,                                       !- Apply Weekend Holiday Rule
  ,                                       !- Use Weather File Rain Indicators
  ,                                       !- Use Weather File Snow Indicators
  ;                                       !- Number of Times Runperiod to be Repeated

OS:YearDescription,
<<<<<<< HEAD
  {62274444-6f72-404e-a0ff-6ff76b836183}, !- Handle
=======
  {402f9f50-5d0e-46ea-8e4c-cf1a438ab951}, !- Handle
>>>>>>> 2c92e5b7
  2007,                                   !- Calendar Year
  ,                                       !- Day of Week for Start Day
  ;                                       !- Is Leap Year

OS:WeatherFile,
<<<<<<< HEAD
  {ef86514d-8ddc-434b-aff4-1eb3b0469231}, !- Handle
=======
  {52aa8d04-9a68-45bf-94b3-29392207249d}, !- Handle
>>>>>>> 2c92e5b7
  Denver Intl Ap,                         !- City
  CO,                                     !- State Province Region
  USA,                                    !- Country
  TMY3,                                   !- Data Source
  725650,                                 !- WMO Number
  39.83,                                  !- Latitude {deg}
  -104.65,                                !- Longitude {deg}
  -7,                                     !- Time Zone {hr}
  1650,                                   !- Elevation {m}
  file:../weather/USA_CO_Denver.Intl.AP.725650_TMY3.epw, !- Url
  E23378AA;                               !- Checksum

OS:AdditionalProperties,
<<<<<<< HEAD
  {cf52d70a-4d4f-481f-bcd5-1bedebc40e92}, !- Handle
  {ef86514d-8ddc-434b-aff4-1eb3b0469231}, !- Object Name
=======
  {f07598cf-8922-4e68-a2a8-be18e339188a}, !- Handle
  {52aa8d04-9a68-45bf-94b3-29392207249d}, !- Object Name
>>>>>>> 2c92e5b7
  EPWHeaderCity,                          !- Feature Name 1
  String,                                 !- Feature Data Type 1
  Denver Intl Ap,                         !- Feature Value 1
  EPWHeaderState,                         !- Feature Name 2
  String,                                 !- Feature Data Type 2
  CO,                                     !- Feature Value 2
  EPWHeaderCountry,                       !- Feature Name 3
  String,                                 !- Feature Data Type 3
  USA,                                    !- Feature Value 3
  EPWHeaderDataSource,                    !- Feature Name 4
  String,                                 !- Feature Data Type 4
  TMY3,                                   !- Feature Value 4
  EPWHeaderStation,                       !- Feature Name 5
  String,                                 !- Feature Data Type 5
  725650,                                 !- Feature Value 5
  EPWHeaderLatitude,                      !- Feature Name 6
  Double,                                 !- Feature Data Type 6
  39.829999999999998,                     !- Feature Value 6
  EPWHeaderLongitude,                     !- Feature Name 7
  Double,                                 !- Feature Data Type 7
  -104.65000000000001,                    !- Feature Value 7
  EPWHeaderTimezone,                      !- Feature Name 8
  Double,                                 !- Feature Data Type 8
  -7,                                     !- Feature Value 8
  EPWHeaderAltitude,                      !- Feature Name 9
  Double,                                 !- Feature Data Type 9
  5413.3858267716532,                     !- Feature Value 9
  EPWHeaderLocalPressure,                 !- Feature Name 10
  Double,                                 !- Feature Data Type 10
  0.81937567683596546,                    !- Feature Value 10
  EPWHeaderRecordsPerHour,                !- Feature Name 11
  Double,                                 !- Feature Data Type 11
  0,                                      !- Feature Value 11
  EPWDataAnnualAvgDrybulb,                !- Feature Name 12
  Double,                                 !- Feature Data Type 12
  51.575616438356228,                     !- Feature Value 12
  EPWDataAnnualMinDrybulb,                !- Feature Name 13
  Double,                                 !- Feature Data Type 13
  -2.9200000000000017,                    !- Feature Value 13
  EPWDataAnnualMaxDrybulb,                !- Feature Name 14
  Double,                                 !- Feature Data Type 14
  104,                                    !- Feature Value 14
  EPWDataCDD50F,                          !- Feature Name 15
  Double,                                 !- Feature Data Type 15
  3072.2925000000005,                     !- Feature Value 15
  EPWDataCDD65F,                          !- Feature Name 16
  Double,                                 !- Feature Data Type 16
  883.62000000000035,                     !- Feature Value 16
  EPWDataHDD50F,                          !- Feature Name 17
  Double,                                 !- Feature Data Type 17
  2497.1925000000001,                     !- Feature Value 17
  EPWDataHDD65F,                          !- Feature Name 18
  Double,                                 !- Feature Data Type 18
  5783.5200000000013,                     !- Feature Value 18
  EPWDataAnnualAvgWindspeed,              !- Feature Name 19
  Double,                                 !- Feature Data Type 19
  3.9165296803649667,                     !- Feature Value 19
  EPWDataMonthlyAvgDrybulbs,              !- Feature Name 20
  String,                                 !- Feature Data Type 20
  33.4191935483871&#4431.90142857142857&#4443.02620967741937&#4442.48624999999999&#4459.877741935483854&#4473.57574999999997&#4472.07975806451608&#4472.70008064516134&#4466.49200000000006&#4450.079112903225806&#4437.218250000000005&#4434.582177419354835, !- Feature Value 20
  EPWDataGroundMonthlyTemps,              !- Feature Name 21
  String,                                 !- Feature Data Type 21
  44.08306285945173&#4440.89570904991865&#4440.64045432632048&#4442.153016571250646&#4448.225111118704206&#4454.268919273837525&#4459.508577937551024&#4462.82777283423508&#4463.10975667174995&#4460.41014950381947&#4455.304105212311526&#4449.445696474514364, !- Feature Value 21
  EPWDataWSF,                             !- Feature Name 22
  Double,                                 !- Feature Data Type 22
  0.58999999999999997,                    !- Feature Value 22
  EPWDataMonthlyAvgDailyHighDrybulbs,     !- Feature Name 23
  String,                                 !- Feature Data Type 23
  47.41032258064516&#4446.58642857142857&#4455.15032258064517&#4453.708&#4472.80193548387098&#4488.67600000000002&#4486.1858064516129&#4485.87225806451613&#4482.082&#4463.18064516129033&#4448.73400000000001&#4448.87935483870968, !- Feature Value 23
  EPWDataMonthlyAvgDailyLowDrybulbs,      !- Feature Name 24
  String,                                 !- Feature Data Type 24
  19.347741935483874&#4419.856428571428573&#4430.316129032258065&#4431.112&#4447.41612903225806&#4457.901999999999994&#4459.063870967741934&#4460.956774193548384&#4452.352000000000004&#4438.41612903225806&#4427.002000000000002&#4423.02903225806451, !- Feature Value 24
  EPWDesignHeatingDrybulb,                !- Feature Name 25
  Double,                                 !- Feature Data Type 25
  12.02,                                  !- Feature Value 25
  EPWDesignHeatingWindspeed,              !- Feature Name 26
  Double,                                 !- Feature Data Type 26
  2.8062500000000004,                     !- Feature Value 26
  EPWDesignCoolingDrybulb,                !- Feature Name 27
  Double,                                 !- Feature Data Type 27
  91.939999999999998,                     !- Feature Value 27
  EPWDesignCoolingWetbulb,                !- Feature Name 28
  Double,                                 !- Feature Data Type 28
  59.95131430195849,                      !- Feature Value 28
  EPWDesignCoolingHumidityRatio,          !- Feature Name 29
  Double,                                 !- Feature Data Type 29
  0.0059161086834698092,                  !- Feature Value 29
  EPWDesignCoolingWindspeed,              !- Feature Name 30
  Double,                                 !- Feature Data Type 30
  3.7999999999999989,                     !- Feature Value 30
  EPWDesignDailyTemperatureRange,         !- Feature Name 31
  Double,                                 !- Feature Data Type 31
  24.915483870967748,                     !- Feature Value 31
  EPWDesignDehumidDrybulb,                !- Feature Name 32
  Double,                                 !- Feature Data Type 32
  67.996785714285721,                     !- Feature Value 32
  EPWDesignDehumidHumidityRatio,          !- Feature Name 33
  Double,                                 !- Feature Data Type 33
  0.012133744170488724,                   !- Feature Value 33
  EPWDesignCoolingDirectNormal,           !- Feature Name 34
  Double,                                 !- Feature Data Type 34
  985,                                    !- Feature Value 34
  EPWDesignCoolingDiffuseHorizontal,      !- Feature Name 35
  Double,                                 !- Feature Data Type 35
  84;                                     !- Feature Value 35

OS:Site,
<<<<<<< HEAD
  {20dbb8dc-2045-476c-81ee-035be7d43b9c}, !- Handle
=======
  {693d37b9-806a-4225-b1bd-e02abab7cd1d}, !- Handle
>>>>>>> 2c92e5b7
  Denver Intl Ap_CO_USA,                  !- Name
  39.83,                                  !- Latitude {deg}
  -104.65,                                !- Longitude {deg}
  -7,                                     !- Time Zone {hr}
  1650,                                   !- Elevation {m}
  ;                                       !- Terrain

OS:ClimateZones,
<<<<<<< HEAD
  {7bc018b0-adba-4b93-bbcf-ba0b6c0a9221}, !- Handle
=======
  {b6e0b0ae-2c78-4d90-8ba9-b9a1d302f572}, !- Handle
>>>>>>> 2c92e5b7
  ,                                       !- Active Institution
  ,                                       !- Active Year
  ,                                       !- Climate Zone Institution Name 1
  ,                                       !- Climate Zone Document Name 1
  ,                                       !- Climate Zone Document Year 1
  ,                                       !- Climate Zone Value 1
  Building America,                       !- Climate Zone Institution Name 2
  ,                                       !- Climate Zone Document Name 2
  0,                                      !- Climate Zone Document Year 2
  Cold;                                   !- Climate Zone Value 2

OS:Site:WaterMainsTemperature,
<<<<<<< HEAD
  {1eb898a6-bc45-41a0-97eb-a1aa743aac91}, !- Handle
=======
  {4913564d-a0b7-4f37-9e62-4929e257d24c}, !- Handle
>>>>>>> 2c92e5b7
  Correlation,                            !- Calculation Method
  ,                                       !- Temperature Schedule Name
  10.8753424657535,                       !- Annual Average Outdoor Air Temperature {C}
  23.1524007936508;                       !- Maximum Difference In Monthly Average Outdoor Air Temperatures {deltaC}

OS:RunPeriodControl:DaylightSavingTime,
<<<<<<< HEAD
  {9c52f9d3-5308-43bc-aadd-63ec51b5bd0b}, !- Handle
=======
  {c504d4c8-f6c5-4569-a0ba-b0b217f912cd}, !- Handle
>>>>>>> 2c92e5b7
  4/7,                                    !- Start Date
  10/26;                                  !- End Date

OS:Site:GroundTemperature:Deep,
<<<<<<< HEAD
  {6c918ff3-e29d-48bf-ab5c-eccc1bb0f621}, !- Handle
=======
  {30f05132-ccfd-4aa3-b407-04221997326e}, !- Handle
>>>>>>> 2c92e5b7
  10.8753424657535,                       !- January Deep Ground Temperature {C}
  10.8753424657535,                       !- February Deep Ground Temperature {C}
  10.8753424657535,                       !- March Deep Ground Temperature {C}
  10.8753424657535,                       !- April Deep Ground Temperature {C}
  10.8753424657535,                       !- May Deep Ground Temperature {C}
  10.8753424657535,                       !- June Deep Ground Temperature {C}
  10.8753424657535,                       !- July Deep Ground Temperature {C}
  10.8753424657535,                       !- August Deep Ground Temperature {C}
  10.8753424657535,                       !- September Deep Ground Temperature {C}
  10.8753424657535,                       !- October Deep Ground Temperature {C}
  10.8753424657535,                       !- November Deep Ground Temperature {C}
  10.8753424657535;                       !- December Deep Ground Temperature {C}

OS:Building,
<<<<<<< HEAD
  {a353a77b-c148-4904-904d-b2b8c24d79bd}, !- Handle
=======
  {c5fa37c7-5b81-4264-baee-b0ae9b000f48}, !- Handle
>>>>>>> 2c92e5b7
  Building 1,                             !- Name
  ,                                       !- Building Sector Type
  0,                                      !- North Axis {deg}
  ,                                       !- Nominal Floor to Floor Height {m}
  ,                                       !- Space Type Name
  ,                                       !- Default Construction Set Name
  ,                                       !- Default Schedule Set Name
  1,                                      !- Standards Number of Stories
  1,                                      !- Standards Number of Above Ground Stories
  ,                                       !- Standards Template
  singlefamilyattached,                   !- Standards Building Type
  4;                                      !- Standards Number of Living Units

OS:AdditionalProperties,
<<<<<<< HEAD
  {a81c5b1d-0b3a-4d11-b61b-a83ef9267244}, !- Handle
  {a353a77b-c148-4904-904d-b2b8c24d79bd}, !- Object Name
  num_units,                              !- Feature Name 1
=======
  {61f23ac0-6dff-4145-8d13-2a05fb0896b0}, !- Handle
  {c5fa37c7-5b81-4264-baee-b0ae9b000f48}, !- Object Name
  Total Units Represented,                !- Feature Name 1
>>>>>>> 2c92e5b7
  Integer,                                !- Feature Data Type 1
  4,                                      !- Feature Value 1
  has_rear_units,                         !- Feature Name 2
  Boolean,                                !- Feature Data Type 2
  false,                                  !- Feature Value 2
  horz_location,                          !- Feature Name 3
  String,                                 !- Feature Data Type 3
  Left,                                   !- Feature Value 3
  num_floors,                             !- Feature Name 4
  Integer,                                !- Feature Data Type 4
  1;                                      !- Feature Value 4

OS:ThermalZone,
<<<<<<< HEAD
  {7aa7b552-d470-4fc2-852f-f2f8bedb2adb}, !- Handle
=======
  {22b88989-6028-4994-8504-2be4e147b293}, !- Handle
>>>>>>> 2c92e5b7
  living zone,                            !- Name
  ,                                       !- Multiplier
  ,                                       !- Ceiling Height {m}
  ,                                       !- Volume {m3}
  ,                                       !- Floor Area {m2}
  ,                                       !- Zone Inside Convection Algorithm
  ,                                       !- Zone Outside Convection Algorithm
  ,                                       !- Zone Conditioning Equipment List Name
<<<<<<< HEAD
  {6064e6cc-74af-4367-9a50-4f2211b297d8}, !- Zone Air Inlet Port List
  {34d00e59-44f3-4b6b-a8a7-6da1e2a40160}, !- Zone Air Exhaust Port List
  {88d79674-eb1a-4e1e-9fe1-b036270f8888}, !- Zone Air Node Name
  {b958cfd9-ce97-470a-87ce-70a744864536}, !- Zone Return Air Port List
=======
  {11a64ea0-5db7-46c9-8d26-9d57e03d0f70}, !- Zone Air Inlet Port List
  {57f91278-2c99-4f73-b96c-36d40bdfd312}, !- Zone Air Exhaust Port List
  {3198aff3-86c6-4053-8045-7855330e4f59}, !- Zone Air Node Name
  {d0f7ddca-6d00-449d-bed6-5e0ae3686b9e}, !- Zone Return Air Port List
>>>>>>> 2c92e5b7
  ,                                       !- Primary Daylighting Control Name
  ,                                       !- Fraction of Zone Controlled by Primary Daylighting Control
  ,                                       !- Secondary Daylighting Control Name
  ,                                       !- Fraction of Zone Controlled by Secondary Daylighting Control
  ,                                       !- Illuminance Map Name
  ,                                       !- Group Rendering Name
  ,                                       !- Thermostat Name
  No;                                     !- Use Ideal Air Loads

OS:Node,
<<<<<<< HEAD
  {a9a9b339-44cf-4821-a950-321e9d602768}, !- Handle
  Node 1,                                 !- Name
  {88d79674-eb1a-4e1e-9fe1-b036270f8888}, !- Inlet Port
  ;                                       !- Outlet Port

OS:Connection,
  {88d79674-eb1a-4e1e-9fe1-b036270f8888}, !- Handle
  {8fafa135-bba9-495d-ba79-a8a97903ce7b}, !- Name
  {7aa7b552-d470-4fc2-852f-f2f8bedb2adb}, !- Source Object
  11,                                     !- Outlet Port
  {a9a9b339-44cf-4821-a950-321e9d602768}, !- Target Object
  2;                                      !- Inlet Port

OS:PortList,
  {6064e6cc-74af-4367-9a50-4f2211b297d8}, !- Handle
  {e39038e8-1717-4ee0-92f1-1a4bcaf18cbd}, !- Name
  {7aa7b552-d470-4fc2-852f-f2f8bedb2adb}, !- HVAC Component
  {67a0856d-9dbe-4f57-b7e5-0269d90bbcfb}; !- Port 1

OS:PortList,
  {34d00e59-44f3-4b6b-a8a7-6da1e2a40160}, !- Handle
  {cf0e4b52-d72e-40c6-8548-0b7336a77925}, !- Name
  {7aa7b552-d470-4fc2-852f-f2f8bedb2adb}; !- HVAC Component

OS:PortList,
  {b958cfd9-ce97-470a-87ce-70a744864536}, !- Handle
  {d7f76819-5405-42ad-b401-1dc3a93104c9}, !- Name
  {7aa7b552-d470-4fc2-852f-f2f8bedb2adb}, !- HVAC Component
  {c9337980-2198-4810-805a-185a9de0124d}; !- Port 1

OS:Sizing:Zone,
  {bdb1ec6a-a369-47fc-9a98-566aae14889d}, !- Handle
  {7aa7b552-d470-4fc2-852f-f2f8bedb2adb}, !- Zone or ZoneList Name
=======
  {674988f1-4238-4584-9beb-674d73d8cece}, !- Handle
  Node 1,                                 !- Name
  {3198aff3-86c6-4053-8045-7855330e4f59}, !- Inlet Port
  ;                                       !- Outlet Port

OS:Connection,
  {3198aff3-86c6-4053-8045-7855330e4f59}, !- Handle
  {64bdbcfa-a32a-49ee-90dd-244ce1cf2580}, !- Name
  {22b88989-6028-4994-8504-2be4e147b293}, !- Source Object
  11,                                     !- Outlet Port
  {674988f1-4238-4584-9beb-674d73d8cece}, !- Target Object
  2;                                      !- Inlet Port

OS:PortList,
  {11a64ea0-5db7-46c9-8d26-9d57e03d0f70}, !- Handle
  {415cdffb-dddb-44ab-833e-0898c2e53e3a}, !- Name
  {22b88989-6028-4994-8504-2be4e147b293}, !- HVAC Component
  {7b322cb0-1d34-4794-86d7-3a79b7ab67e1}; !- Port 1

OS:PortList,
  {57f91278-2c99-4f73-b96c-36d40bdfd312}, !- Handle
  {f99b2605-b452-402c-a875-b2d08ec6c659}, !- Name
  {22b88989-6028-4994-8504-2be4e147b293}; !- HVAC Component

OS:PortList,
  {d0f7ddca-6d00-449d-bed6-5e0ae3686b9e}, !- Handle
  {877ab364-dcd9-4f05-a4b2-dda721716ffb}, !- Name
  {22b88989-6028-4994-8504-2be4e147b293}, !- HVAC Component
  {b73b531d-332c-4c49-933b-7031e31b2e4c}; !- Port 1

OS:Sizing:Zone,
  {d6664835-bcd4-415c-8fa6-615843fc5faf}, !- Handle
  {22b88989-6028-4994-8504-2be4e147b293}, !- Zone or ZoneList Name
>>>>>>> 2c92e5b7
  SupplyAirTemperature,                   !- Zone Cooling Design Supply Air Temperature Input Method
  14,                                     !- Zone Cooling Design Supply Air Temperature {C}
  11.11,                                  !- Zone Cooling Design Supply Air Temperature Difference {deltaC}
  SupplyAirTemperature,                   !- Zone Heating Design Supply Air Temperature Input Method
  40,                                     !- Zone Heating Design Supply Air Temperature {C}
  11.11,                                  !- Zone Heating Design Supply Air Temperature Difference {deltaC}
  0.0085,                                 !- Zone Cooling Design Supply Air Humidity Ratio {kg-H2O/kg-air}
  0.008,                                  !- Zone Heating Design Supply Air Humidity Ratio {kg-H2O/kg-air}
  ,                                       !- Zone Heating Sizing Factor
  ,                                       !- Zone Cooling Sizing Factor
  DesignDay,                              !- Cooling Design Air Flow Method
  ,                                       !- Cooling Design Air Flow Rate {m3/s}
  ,                                       !- Cooling Minimum Air Flow per Zone Floor Area {m3/s-m2}
  ,                                       !- Cooling Minimum Air Flow {m3/s}
  ,                                       !- Cooling Minimum Air Flow Fraction
  DesignDay,                              !- Heating Design Air Flow Method
  ,                                       !- Heating Design Air Flow Rate {m3/s}
  ,                                       !- Heating Maximum Air Flow per Zone Floor Area {m3/s-m2}
  ,                                       !- Heating Maximum Air Flow {m3/s}
  ,                                       !- Heating Maximum Air Flow Fraction
  ,                                       !- Design Zone Air Distribution Effectiveness in Cooling Mode
  ,                                       !- Design Zone Air Distribution Effectiveness in Heating Mode
  No,                                     !- Account for Dedicated Outdoor Air System
  NeutralSupplyAir,                       !- Dedicated Outdoor Air System Control Strategy
  autosize,                               !- Dedicated Outdoor Air Low Setpoint Temperature for Design {C}
  autosize;                               !- Dedicated Outdoor Air High Setpoint Temperature for Design {C}

OS:ZoneHVAC:EquipmentList,
<<<<<<< HEAD
  {043c5b0a-1a17-477a-946d-2c677eb56e04}, !- Handle
  Zone HVAC Equipment List 1,             !- Name
  {7aa7b552-d470-4fc2-852f-f2f8bedb2adb}, !- Thermal Zone
  SequentialLoad,                         !- Load Distribution Scheme
  {6abb710e-88a0-41ec-9c56-ff54f336a623}, !- Zone Equipment 1
=======
  {bec94347-ec40-4530-8633-63450385dbb2}, !- Handle
  Zone HVAC Equipment List 1,             !- Name
  {22b88989-6028-4994-8504-2be4e147b293}, !- Thermal Zone
  SequentialLoad,                         !- Load Distribution Scheme
  {71730b8f-4dca-46f6-85f8-249d5583d758}, !- Zone Equipment 1
>>>>>>> 2c92e5b7
  1,                                      !- Zone Equipment Cooling Sequence 1
  1,                                      !- Zone Equipment Heating or No-Load Sequence 1
  ,                                       !- Zone Equipment Sequential Cooling Fraction Schedule Name 1
  ;                                       !- Zone Equipment Sequential Heating Fraction Schedule Name 1

OS:Space,
<<<<<<< HEAD
  {81dc13aa-f3a4-48b9-b785-aeed658294e1}, !- Handle
  living space,                           !- Name
  {734986f8-30b8-492e-849d-a91b3647843b}, !- Space Type Name
=======
  {8feb6de8-3bbe-455d-b27e-9c846dbec5c9}, !- Handle
  living space,                           !- Name
  {f4f377b3-2727-450a-93b9-725f265da026}, !- Space Type Name
>>>>>>> 2c92e5b7
  ,                                       !- Default Construction Set Name
  ,                                       !- Default Schedule Set Name
  ,                                       !- Direction of Relative North {deg}
  ,                                       !- X Origin {m}
  ,                                       !- Y Origin {m}
  ,                                       !- Z Origin {m}
  ,                                       !- Building Story Name
<<<<<<< HEAD
  {7aa7b552-d470-4fc2-852f-f2f8bedb2adb}, !- Thermal Zone Name
  ,                                       !- Part of Total Floor Area
  ,                                       !- Design Specification Outdoor Air Object Name
  {b8d8040c-7b94-4b22-b029-66eed972b074}; !- Building Unit Name

OS:Surface,
  {6bf82270-83ce-47b2-bcac-242e51a616c9}, !- Handle
  Surface 1,                              !- Name
  Floor,                                  !- Surface Type
  ,                                       !- Construction Name
  {81dc13aa-f3a4-48b9-b785-aeed658294e1}, !- Space Name
=======
  {22b88989-6028-4994-8504-2be4e147b293}, !- Thermal Zone Name
  ,                                       !- Part of Total Floor Area
  ,                                       !- Design Specification Outdoor Air Object Name
  {fb2ba0f9-1e3c-45ea-9c6a-6d125f01922f}; !- Building Unit Name

OS:Surface,
  {254b5313-34c6-41b7-8486-ddf2e6d0c8d3}, !- Handle
  Surface 1,                              !- Name
  Floor,                                  !- Surface Type
  ,                                       !- Construction Name
  {8feb6de8-3bbe-455d-b27e-9c846dbec5c9}, !- Space Name
>>>>>>> 2c92e5b7
  Foundation,                             !- Outside Boundary Condition
  ,                                       !- Outside Boundary Condition Object
  NoSun,                                  !- Sun Exposure
  NoWind,                                 !- Wind Exposure
  ,                                       !- View Factor to Ground
  ,                                       !- Number of Vertices
  0, -12.9315688143396, 0,                !- X,Y,Z Vertex 1 {m}
  0, 0, 0,                                !- X,Y,Z Vertex 2 {m}
  6.46578440716979, 0, 0,                 !- X,Y,Z Vertex 3 {m}
  6.46578440716979, -12.9315688143396, 0; !- X,Y,Z Vertex 4 {m}

OS:Surface,
<<<<<<< HEAD
  {f43cfb33-85b0-44b3-a5c4-f4a9450ae10c}, !- Handle
  Surface 2,                              !- Name
  Wall,                                   !- Surface Type
  ,                                       !- Construction Name
  {81dc13aa-f3a4-48b9-b785-aeed658294e1}, !- Space Name
=======
  {302ecea8-c2d7-4d20-b04f-4724c7b30f62}, !- Handle
  Surface 2,                              !- Name
  Wall,                                   !- Surface Type
  ,                                       !- Construction Name
  {8feb6de8-3bbe-455d-b27e-9c846dbec5c9}, !- Space Name
>>>>>>> 2c92e5b7
  Outdoors,                               !- Outside Boundary Condition
  ,                                       !- Outside Boundary Condition Object
  SunExposed,                             !- Sun Exposure
  WindExposed,                            !- Wind Exposure
  ,                                       !- View Factor to Ground
  ,                                       !- Number of Vertices
  0, 0, 2.4384,                           !- X,Y,Z Vertex 1 {m}
  0, 0, 0,                                !- X,Y,Z Vertex 2 {m}
  0, -12.9315688143396, 0,                !- X,Y,Z Vertex 3 {m}
  0, -12.9315688143396, 2.4384;           !- X,Y,Z Vertex 4 {m}

OS:Surface,
<<<<<<< HEAD
  {d5331acb-c8c8-4532-bcee-becc73abf5a2}, !- Handle
  Surface 3,                              !- Name
  Wall,                                   !- Surface Type
  ,                                       !- Construction Name
  {81dc13aa-f3a4-48b9-b785-aeed658294e1}, !- Space Name
=======
  {ec64fab2-9673-4de7-85f0-0a2a683ef54e}, !- Handle
  Surface 3,                              !- Name
  Wall,                                   !- Surface Type
  ,                                       !- Construction Name
  {8feb6de8-3bbe-455d-b27e-9c846dbec5c9}, !- Space Name
>>>>>>> 2c92e5b7
  Outdoors,                               !- Outside Boundary Condition
  ,                                       !- Outside Boundary Condition Object
  SunExposed,                             !- Sun Exposure
  WindExposed,                            !- Wind Exposure
  ,                                       !- View Factor to Ground
  ,                                       !- Number of Vertices
  6.46578440716979, 0, 2.4384,            !- X,Y,Z Vertex 1 {m}
  6.46578440716979, 0, 0,                 !- X,Y,Z Vertex 2 {m}
  0, 0, 0,                                !- X,Y,Z Vertex 3 {m}
  0, 0, 2.4384;                           !- X,Y,Z Vertex 4 {m}

OS:Surface,
<<<<<<< HEAD
  {6df19c91-54a6-43d7-9004-6db710090a95}, !- Handle
  Surface 4,                              !- Name
  Wall,                                   !- Surface Type
  ,                                       !- Construction Name
  {81dc13aa-f3a4-48b9-b785-aeed658294e1}, !- Space Name
  Adiabatic,                              !- Outside Boundary Condition
  ,                                       !- Outside Boundary Condition Object
=======
  {4bb8234e-c559-42ac-9500-71b58a76bda5}, !- Handle
  Surface 4,                              !- Name
  Wall,                                   !- Surface Type
  ,                                       !- Construction Name
  {8feb6de8-3bbe-455d-b27e-9c846dbec5c9}, !- Space Name
  Surface,                                !- Outside Boundary Condition
  {8ee27e99-58ed-42dd-a163-26efb57f2ed1}, !- Outside Boundary Condition Object
>>>>>>> 2c92e5b7
  NoSun,                                  !- Sun Exposure
  NoWind,                                 !- Wind Exposure
  ,                                       !- View Factor to Ground
  ,                                       !- Number of Vertices
  6.46578440716979, -12.9315688143396, 2.4384, !- X,Y,Z Vertex 1 {m}
  6.46578440716979, -12.9315688143396, 0, !- X,Y,Z Vertex 2 {m}
  6.46578440716979, 0, 0,                 !- X,Y,Z Vertex 3 {m}
  6.46578440716979, 0, 2.4384;            !- X,Y,Z Vertex 4 {m}

OS:Surface,
<<<<<<< HEAD
  {7aa209e3-7a31-4744-9f6d-8da82f19e9e5}, !- Handle
  Surface 5,                              !- Name
  Wall,                                   !- Surface Type
  ,                                       !- Construction Name
  {81dc13aa-f3a4-48b9-b785-aeed658294e1}, !- Space Name
=======
  {6390a622-0062-40d2-83cb-0cbafdc59964}, !- Handle
  Surface 5,                              !- Name
  Wall,                                   !- Surface Type
  ,                                       !- Construction Name
  {8feb6de8-3bbe-455d-b27e-9c846dbec5c9}, !- Space Name
>>>>>>> 2c92e5b7
  Outdoors,                               !- Outside Boundary Condition
  ,                                       !- Outside Boundary Condition Object
  SunExposed,                             !- Sun Exposure
  WindExposed,                            !- Wind Exposure
  ,                                       !- View Factor to Ground
  ,                                       !- Number of Vertices
  0, -12.9315688143396, 2.4384,           !- X,Y,Z Vertex 1 {m}
  0, -12.9315688143396, 0,                !- X,Y,Z Vertex 2 {m}
  6.46578440716979, -12.9315688143396, 0, !- X,Y,Z Vertex 3 {m}
  6.46578440716979, -12.9315688143396, 2.4384; !- X,Y,Z Vertex 4 {m}

OS:Surface,
<<<<<<< HEAD
  {6f78cae3-0cd7-4326-8210-7fec4b309e47}, !- Handle
  Surface 6,                              !- Name
  RoofCeiling,                            !- Surface Type
  ,                                       !- Construction Name
  {81dc13aa-f3a4-48b9-b785-aeed658294e1}, !- Space Name
  Surface,                                !- Outside Boundary Condition
  {749fd19f-f737-4b8b-8191-09af8efa4636}, !- Outside Boundary Condition Object
=======
  {61129e2c-b4e5-4dbb-bb54-377a6fec1aaf}, !- Handle
  Surface 6,                              !- Name
  RoofCeiling,                            !- Surface Type
  ,                                       !- Construction Name
  {8feb6de8-3bbe-455d-b27e-9c846dbec5c9}, !- Space Name
  Surface,                                !- Outside Boundary Condition
  {7cc951c7-3a64-4b95-ba88-ac039cec439c}, !- Outside Boundary Condition Object
>>>>>>> 2c92e5b7
  NoSun,                                  !- Sun Exposure
  NoWind,                                 !- Wind Exposure
  ,                                       !- View Factor to Ground
  ,                                       !- Number of Vertices
  6.46578440716979, -12.9315688143396, 2.4384, !- X,Y,Z Vertex 1 {m}
  6.46578440716979, 0, 2.4384,            !- X,Y,Z Vertex 2 {m}
  0, 0, 2.4384,                           !- X,Y,Z Vertex 3 {m}
  0, -12.9315688143396, 2.4384;           !- X,Y,Z Vertex 4 {m}

OS:SpaceType,
<<<<<<< HEAD
  {734986f8-30b8-492e-849d-a91b3647843b}, !- Handle
=======
  {f4f377b3-2727-450a-93b9-725f265da026}, !- Handle
>>>>>>> 2c92e5b7
  Space Type 1,                           !- Name
  ,                                       !- Default Construction Set Name
  ,                                       !- Default Schedule Set Name
  ,                                       !- Group Rendering Name
  ,                                       !- Design Specification Outdoor Air Object Name
  ,                                       !- Standards Template
  ,                                       !- Standards Building Type
  living;                                 !- Standards Space Type

<<<<<<< HEAD
OS:Surface,
  {749fd19f-f737-4b8b-8191-09af8efa4636}, !- Handle
  Surface 7,                              !- Name
  Floor,                                  !- Surface Type
  ,                                       !- Construction Name
  {b17995f0-5f96-4e6e-ac44-5b85bfb3e4ed}, !- Space Name
  Surface,                                !- Outside Boundary Condition
  {6f78cae3-0cd7-4326-8210-7fec4b309e47}, !- Outside Boundary Condition Object
=======
OS:ThermalZone,
  {6fffccf9-da20-4e50-9876-5dc51544e76b}, !- Handle
  living zone|unit 2,                     !- Name
  ,                                       !- Multiplier
  ,                                       !- Ceiling Height {m}
  ,                                       !- Volume {m3}
  ,                                       !- Floor Area {m2}
  ,                                       !- Zone Inside Convection Algorithm
  ,                                       !- Zone Outside Convection Algorithm
  ,                                       !- Zone Conditioning Equipment List Name
  {bcb09de4-548a-4527-96b5-a814cae96579}, !- Zone Air Inlet Port List
  {0e9f8fc7-d8a0-492c-8891-f3a31df3f4b5}, !- Zone Air Exhaust Port List
  {a65758b0-87d3-48cf-a10d-6c94f66d0be3}, !- Zone Air Node Name
  {688e4836-e10b-47ee-8bc4-cd15ff5fd6e5}, !- Zone Return Air Port List
  ,                                       !- Primary Daylighting Control Name
  ,                                       !- Fraction of Zone Controlled by Primary Daylighting Control
  ,                                       !- Secondary Daylighting Control Name
  ,                                       !- Fraction of Zone Controlled by Secondary Daylighting Control
  ,                                       !- Illuminance Map Name
  ,                                       !- Group Rendering Name
  ,                                       !- Thermostat Name
  No;                                     !- Use Ideal Air Loads

OS:Node,
  {774928ad-b6c3-467d-bffe-98036e4c8d79}, !- Handle
  Node 2,                                 !- Name
  {a65758b0-87d3-48cf-a10d-6c94f66d0be3}, !- Inlet Port
  ;                                       !- Outlet Port

OS:Connection,
  {a65758b0-87d3-48cf-a10d-6c94f66d0be3}, !- Handle
  {0b4c78c3-e0b1-4d01-8858-76b13cf6c2c9}, !- Name
  {6fffccf9-da20-4e50-9876-5dc51544e76b}, !- Source Object
  11,                                     !- Outlet Port
  {774928ad-b6c3-467d-bffe-98036e4c8d79}, !- Target Object
  2;                                      !- Inlet Port

OS:PortList,
  {bcb09de4-548a-4527-96b5-a814cae96579}, !- Handle
  {1c30286e-bcbb-46d1-bbf0-7950c66891be}, !- Name
  {6fffccf9-da20-4e50-9876-5dc51544e76b}, !- HVAC Component
  {d249927b-5c4e-482e-910f-b176648c62f2}; !- Port 1

OS:PortList,
  {0e9f8fc7-d8a0-492c-8891-f3a31df3f4b5}, !- Handle
  {922c8709-b1b7-472d-8b8c-8e3058ac83a1}, !- Name
  {6fffccf9-da20-4e50-9876-5dc51544e76b}; !- HVAC Component

OS:PortList,
  {688e4836-e10b-47ee-8bc4-cd15ff5fd6e5}, !- Handle
  {2e3ddff9-fb78-4849-b6bb-13b6d7da8b28}, !- Name
  {6fffccf9-da20-4e50-9876-5dc51544e76b}, !- HVAC Component
  {ab00555b-ffba-4abb-94ed-01c7dbcc0555}; !- Port 1

OS:Sizing:Zone,
  {e78292e0-d6ed-4607-b67e-19f62972b67b}, !- Handle
  {6fffccf9-da20-4e50-9876-5dc51544e76b}, !- Zone or ZoneList Name
  SupplyAirTemperature,                   !- Zone Cooling Design Supply Air Temperature Input Method
  14,                                     !- Zone Cooling Design Supply Air Temperature {C}
  11.11,                                  !- Zone Cooling Design Supply Air Temperature Difference {deltaC}
  SupplyAirTemperature,                   !- Zone Heating Design Supply Air Temperature Input Method
  40,                                     !- Zone Heating Design Supply Air Temperature {C}
  11.11,                                  !- Zone Heating Design Supply Air Temperature Difference {deltaC}
  0.0085,                                 !- Zone Cooling Design Supply Air Humidity Ratio {kg-H2O/kg-air}
  0.008,                                  !- Zone Heating Design Supply Air Humidity Ratio {kg-H2O/kg-air}
  ,                                       !- Zone Heating Sizing Factor
  ,                                       !- Zone Cooling Sizing Factor
  DesignDay,                              !- Cooling Design Air Flow Method
  ,                                       !- Cooling Design Air Flow Rate {m3/s}
  ,                                       !- Cooling Minimum Air Flow per Zone Floor Area {m3/s-m2}
  ,                                       !- Cooling Minimum Air Flow {m3/s}
  ,                                       !- Cooling Minimum Air Flow Fraction
  DesignDay,                              !- Heating Design Air Flow Method
  ,                                       !- Heating Design Air Flow Rate {m3/s}
  ,                                       !- Heating Maximum Air Flow per Zone Floor Area {m3/s-m2}
  ,                                       !- Heating Maximum Air Flow {m3/s}
  ,                                       !- Heating Maximum Air Flow Fraction
  ,                                       !- Design Zone Air Distribution Effectiveness in Cooling Mode
  ,                                       !- Design Zone Air Distribution Effectiveness in Heating Mode
  No,                                     !- Account for Dedicated Outdoor Air System
  NeutralSupplyAir,                       !- Dedicated Outdoor Air System Control Strategy
  autosize,                               !- Dedicated Outdoor Air Low Setpoint Temperature for Design {C}
  autosize;                               !- Dedicated Outdoor Air High Setpoint Temperature for Design {C}

OS:ZoneHVAC:EquipmentList,
  {f4cf7083-2f1b-43fe-ba9d-d50a8bdd17c1}, !- Handle
  Zone HVAC Equipment List 2,             !- Name
  {6fffccf9-da20-4e50-9876-5dc51544e76b}, !- Thermal Zone
  SequentialLoad,                         !- Load Distribution Scheme
  {bb8b0408-f280-4225-bbec-35712fa3f027}, !- Zone Equipment 1
  1,                                      !- Zone Equipment Cooling Sequence 1
  1,                                      !- Zone Equipment Heating or No-Load Sequence 1
  ,                                       !- Zone Equipment Sequential Cooling Fraction Schedule Name 1
  ;                                       !- Zone Equipment Sequential Heating Fraction Schedule Name 1

OS:Space,
  {803a2186-bedb-4c1e-b2ee-316ad6abde87}, !- Handle
  living space|unit 2|story 1,            !- Name
  {f4f377b3-2727-450a-93b9-725f265da026}, !- Space Type Name
  ,                                       !- Default Construction Set Name
  ,                                       !- Default Schedule Set Name
  -0,                                     !- Direction of Relative North {deg}
  0,                                      !- X Origin {m}
  0,                                      !- Y Origin {m}
  0,                                      !- Z Origin {m}
  ,                                       !- Building Story Name
  {6fffccf9-da20-4e50-9876-5dc51544e76b}, !- Thermal Zone Name
  ,                                       !- Part of Total Floor Area
  ,                                       !- Design Specification Outdoor Air Object Name
  {0e13fd19-168e-4d8c-9435-3352fb82e4e9}; !- Building Unit Name

OS:Surface,
  {8ee27e99-58ed-42dd-a163-26efb57f2ed1}, !- Handle
  Surface 12,                             !- Name
  Wall,                                   !- Surface Type
  ,                                       !- Construction Name
  {803a2186-bedb-4c1e-b2ee-316ad6abde87}, !- Space Name
  Surface,                                !- Outside Boundary Condition
  {4bb8234e-c559-42ac-9500-71b58a76bda5}, !- Outside Boundary Condition Object
  NoSun,                                  !- Sun Exposure
  NoWind,                                 !- Wind Exposure
  ,                                       !- View Factor to Ground
  ,                                       !- Number of Vertices
  6.46578440716979, 0, 2.4384,            !- X,Y,Z Vertex 1 {m}
  6.46578440716979, 0, 0,                 !- X,Y,Z Vertex 2 {m}
  6.46578440716979, -12.9315688143396, 0, !- X,Y,Z Vertex 3 {m}
  6.46578440716979, -12.9315688143396, 2.4384; !- X,Y,Z Vertex 4 {m}

OS:Surface,
  {182aa20e-d31c-4247-bf2d-5b3ee4752cf8}, !- Handle
  Surface 13,                             !- Name
  RoofCeiling,                            !- Surface Type
  ,                                       !- Construction Name
  {803a2186-bedb-4c1e-b2ee-316ad6abde87}, !- Space Name
  Surface,                                !- Outside Boundary Condition
  {8243e65c-0148-4d96-bc60-12d47cd22c36}, !- Outside Boundary Condition Object
  NoSun,                                  !- Sun Exposure
  NoWind,                                 !- Wind Exposure
  ,                                       !- View Factor to Ground
  ,                                       !- Number of Vertices
  12.9315688143396, -12.9315688143396, 2.4384, !- X,Y,Z Vertex 1 {m}
  12.9315688143396, 0, 2.4384,            !- X,Y,Z Vertex 2 {m}
  6.46578440716979, 0, 2.4384,            !- X,Y,Z Vertex 3 {m}
  6.46578440716979, -12.9315688143396, 2.4384; !- X,Y,Z Vertex 4 {m}

OS:Surface,
  {e83badbd-5067-4f89-aac7-2cabe2071acb}, !- Handle
  Surface 14,                             !- Name
  Floor,                                  !- Surface Type
  ,                                       !- Construction Name
  {803a2186-bedb-4c1e-b2ee-316ad6abde87}, !- Space Name
  Foundation,                             !- Outside Boundary Condition
  ,                                       !- Outside Boundary Condition Object
>>>>>>> 2c92e5b7
  NoSun,                                  !- Sun Exposure
  NoWind,                                 !- Wind Exposure
  ,                                       !- View Factor to Ground
  ,                                       !- Number of Vertices
  0, -12.9315688143396, 2.4384,           !- X,Y,Z Vertex 1 {m}
  0, 0, 2.4384,                           !- X,Y,Z Vertex 2 {m}
  6.46578440716979, 0, 2.4384,            !- X,Y,Z Vertex 3 {m}
  6.46578440716979, -12.9315688143396, 2.4384; !- X,Y,Z Vertex 4 {m}

OS:Surface,
<<<<<<< HEAD
  {c7a326b4-7797-413d-9a35-13c8c8d6b70b}, !- Handle
  Surface 8,                              !- Name
  RoofCeiling,                            !- Surface Type
  ,                                       !- Construction Name
  {b17995f0-5f96-4e6e-ac44-5b85bfb3e4ed}, !- Space Name
=======
  {b254be9b-937b-413b-ab78-ef57eab10c86}, !- Handle
  Surface 15,                             !- Name
  Wall,                                   !- Surface Type
  ,                                       !- Construction Name
  {803a2186-bedb-4c1e-b2ee-316ad6abde87}, !- Space Name
>>>>>>> 2c92e5b7
  Outdoors,                               !- Outside Boundary Condition
  ,                                       !- Outside Boundary Condition Object
  SunExposed,                             !- Sun Exposure
  WindExposed,                            !- Wind Exposure
  ,                                       !- View Factor to Ground
  ,                                       !- Number of Vertices
<<<<<<< HEAD
  0, -6.46578440716979, 5.6712922035849,  !- X,Y,Z Vertex 1 {m}
  6.46578440716979, -6.46578440716979, 5.6712922035849, !- X,Y,Z Vertex 2 {m}
  6.46578440716979, 0, 2.4384,            !- X,Y,Z Vertex 3 {m}
  0, 0, 2.4384;                           !- X,Y,Z Vertex 4 {m}

OS:Surface,
  {fa0c97ad-277c-4c7c-9d9f-ac7a8519748e}, !- Handle
  Surface 9,                              !- Name
  RoofCeiling,                            !- Surface Type
  ,                                       !- Construction Name
  {b17995f0-5f96-4e6e-ac44-5b85bfb3e4ed}, !- Space Name
  Outdoors,                               !- Outside Boundary Condition
  ,                                       !- Outside Boundary Condition Object
  SunExposed,                             !- Sun Exposure
  WindExposed,                            !- Wind Exposure
  ,                                       !- View Factor to Ground
  ,                                       !- Number of Vertices
  6.46578440716979, -6.46578440716979, 5.6712922035849, !- X,Y,Z Vertex 1 {m}
  0, -6.46578440716979, 5.6712922035849,  !- X,Y,Z Vertex 2 {m}
  0, -12.9315688143396, 2.4384,           !- X,Y,Z Vertex 3 {m}
  6.46578440716979, -12.9315688143396, 2.4384; !- X,Y,Z Vertex 4 {m}

OS:Surface,
  {74ffd848-8940-4090-b003-13ea8e1617e1}, !- Handle
  Surface 10,                             !- Name
  Wall,                                   !- Surface Type
  ,                                       !- Construction Name
  {b17995f0-5f96-4e6e-ac44-5b85bfb3e4ed}, !- Space Name
=======
  6.46578440716979, -12.9315688143396, 2.4384, !- X,Y,Z Vertex 1 {m}
  6.46578440716979, -12.9315688143396, 0, !- X,Y,Z Vertex 2 {m}
  12.9315688143396, -12.9315688143396, 0, !- X,Y,Z Vertex 3 {m}
  12.9315688143396, -12.9315688143396, 2.4384; !- X,Y,Z Vertex 4 {m}

OS:Surface,
  {dd1c3ae3-05a5-4eb8-97cd-3b2f298a674d}, !- Handle
  Surface 16,                             !- Name
  Wall,                                   !- Surface Type
  ,                                       !- Construction Name
  {803a2186-bedb-4c1e-b2ee-316ad6abde87}, !- Space Name
  Surface,                                !- Outside Boundary Condition
  {4b684e44-b5b8-45ba-84a9-87648cc87999}, !- Outside Boundary Condition Object
  NoSun,                                  !- Sun Exposure
  NoWind,                                 !- Wind Exposure
  ,                                       !- View Factor to Ground
  ,                                       !- Number of Vertices
  12.9315688143396, -12.9315688143396, 2.4384, !- X,Y,Z Vertex 1 {m}
  12.9315688143396, -12.9315688143396, 0, !- X,Y,Z Vertex 2 {m}
  12.9315688143396, 0, 0,                 !- X,Y,Z Vertex 3 {m}
  12.9315688143396, 0, 2.4384;            !- X,Y,Z Vertex 4 {m}

OS:Surface,
  {0bb26785-1914-4885-8e44-564f6891e060}, !- Handle
  Surface 17,                             !- Name
  Wall,                                   !- Surface Type
  ,                                       !- Construction Name
  {803a2186-bedb-4c1e-b2ee-316ad6abde87}, !- Space Name
  Outdoors,                               !- Outside Boundary Condition
  ,                                       !- Outside Boundary Condition Object
  SunExposed,                             !- Sun Exposure
  WindExposed,                            !- Wind Exposure
  ,                                       !- View Factor to Ground
  ,                                       !- Number of Vertices
  12.9315688143396, 0, 2.4384,            !- X,Y,Z Vertex 1 {m}
  12.9315688143396, 0, 0,                 !- X,Y,Z Vertex 2 {m}
  6.46578440716979, 0, 0,                 !- X,Y,Z Vertex 3 {m}
  6.46578440716979, 0, 2.4384;            !- X,Y,Z Vertex 4 {m}

OS:ThermalZone,
  {092bcefd-8203-4631-b844-ef556223c6fe}, !- Handle
  living zone|unit 3,                     !- Name
  ,                                       !- Multiplier
  ,                                       !- Ceiling Height {m}
  ,                                       !- Volume {m3}
  ,                                       !- Floor Area {m2}
  ,                                       !- Zone Inside Convection Algorithm
  ,                                       !- Zone Outside Convection Algorithm
  ,                                       !- Zone Conditioning Equipment List Name
  {63f2b214-f6d8-407e-99d2-7b70c474ea98}, !- Zone Air Inlet Port List
  {33cc9e8d-90aa-4e27-b463-39a48e2c6ecc}, !- Zone Air Exhaust Port List
  {f38a4138-0547-4fbf-b87c-77667cb30d97}, !- Zone Air Node Name
  {0df11640-973c-4605-876e-70302fa3f565}, !- Zone Return Air Port List
  ,                                       !- Primary Daylighting Control Name
  ,                                       !- Fraction of Zone Controlled by Primary Daylighting Control
  ,                                       !- Secondary Daylighting Control Name
  ,                                       !- Fraction of Zone Controlled by Secondary Daylighting Control
  ,                                       !- Illuminance Map Name
  ,                                       !- Group Rendering Name
  ,                                       !- Thermostat Name
  No;                                     !- Use Ideal Air Loads

OS:Node,
  {974dad62-be13-4822-8093-5d71ab37178e}, !- Handle
  Node 3,                                 !- Name
  {f38a4138-0547-4fbf-b87c-77667cb30d97}, !- Inlet Port
  ;                                       !- Outlet Port

OS:Connection,
  {f38a4138-0547-4fbf-b87c-77667cb30d97}, !- Handle
  {e168e9bb-835f-447d-a062-b3b906a9f8e0}, !- Name
  {092bcefd-8203-4631-b844-ef556223c6fe}, !- Source Object
  11,                                     !- Outlet Port
  {974dad62-be13-4822-8093-5d71ab37178e}, !- Target Object
  2;                                      !- Inlet Port

OS:PortList,
  {63f2b214-f6d8-407e-99d2-7b70c474ea98}, !- Handle
  {70317afb-4ed3-46ed-8273-9f80b00921e9}, !- Name
  {092bcefd-8203-4631-b844-ef556223c6fe}, !- HVAC Component
  {2209a7d8-9d0b-47eb-9dad-842580463ba2}; !- Port 1

OS:PortList,
  {33cc9e8d-90aa-4e27-b463-39a48e2c6ecc}, !- Handle
  {3b5c40e0-23ef-4b38-b1a4-d1091f32b6f5}, !- Name
  {092bcefd-8203-4631-b844-ef556223c6fe}; !- HVAC Component

OS:PortList,
  {0df11640-973c-4605-876e-70302fa3f565}, !- Handle
  {6233fbc3-3f78-4a60-a572-7c8b05461134}, !- Name
  {092bcefd-8203-4631-b844-ef556223c6fe}, !- HVAC Component
  {1896ae87-9a59-492e-bb94-5137305c738c}; !- Port 1

OS:Sizing:Zone,
  {6b4da219-1742-45fd-8518-ef13448cf75f}, !- Handle
  {092bcefd-8203-4631-b844-ef556223c6fe}, !- Zone or ZoneList Name
  SupplyAirTemperature,                   !- Zone Cooling Design Supply Air Temperature Input Method
  14,                                     !- Zone Cooling Design Supply Air Temperature {C}
  11.11,                                  !- Zone Cooling Design Supply Air Temperature Difference {deltaC}
  SupplyAirTemperature,                   !- Zone Heating Design Supply Air Temperature Input Method
  40,                                     !- Zone Heating Design Supply Air Temperature {C}
  11.11,                                  !- Zone Heating Design Supply Air Temperature Difference {deltaC}
  0.0085,                                 !- Zone Cooling Design Supply Air Humidity Ratio {kg-H2O/kg-air}
  0.008,                                  !- Zone Heating Design Supply Air Humidity Ratio {kg-H2O/kg-air}
  ,                                       !- Zone Heating Sizing Factor
  ,                                       !- Zone Cooling Sizing Factor
  DesignDay,                              !- Cooling Design Air Flow Method
  ,                                       !- Cooling Design Air Flow Rate {m3/s}
  ,                                       !- Cooling Minimum Air Flow per Zone Floor Area {m3/s-m2}
  ,                                       !- Cooling Minimum Air Flow {m3/s}
  ,                                       !- Cooling Minimum Air Flow Fraction
  DesignDay,                              !- Heating Design Air Flow Method
  ,                                       !- Heating Design Air Flow Rate {m3/s}
  ,                                       !- Heating Maximum Air Flow per Zone Floor Area {m3/s-m2}
  ,                                       !- Heating Maximum Air Flow {m3/s}
  ,                                       !- Heating Maximum Air Flow Fraction
  ,                                       !- Design Zone Air Distribution Effectiveness in Cooling Mode
  ,                                       !- Design Zone Air Distribution Effectiveness in Heating Mode
  No,                                     !- Account for Dedicated Outdoor Air System
  NeutralSupplyAir,                       !- Dedicated Outdoor Air System Control Strategy
  autosize,                               !- Dedicated Outdoor Air Low Setpoint Temperature for Design {C}
  autosize;                               !- Dedicated Outdoor Air High Setpoint Temperature for Design {C}

OS:ZoneHVAC:EquipmentList,
  {9e3c9313-7580-4d8b-8231-f74d5d28b385}, !- Handle
  Zone HVAC Equipment List 3,             !- Name
  {092bcefd-8203-4631-b844-ef556223c6fe}, !- Thermal Zone
  SequentialLoad,                         !- Load Distribution Scheme
  {9f2f85d8-7e11-43b5-8bb1-f8b4b39333fa}, !- Zone Equipment 1
  1,                                      !- Zone Equipment Cooling Sequence 1
  1,                                      !- Zone Equipment Heating or No-Load Sequence 1
  ,                                       !- Zone Equipment Sequential Cooling Fraction Schedule Name 1
  ;                                       !- Zone Equipment Sequential Heating Fraction Schedule Name 1

OS:Space,
  {7b1ed67c-b941-4bb8-9811-299739b88d5b}, !- Handle
  living space|unit 3|story 1,            !- Name
  {f4f377b3-2727-450a-93b9-725f265da026}, !- Space Type Name
  ,                                       !- Default Construction Set Name
  ,                                       !- Default Schedule Set Name
  -0,                                     !- Direction of Relative North {deg}
  0,                                      !- X Origin {m}
  0,                                      !- Y Origin {m}
  0,                                      !- Z Origin {m}
  ,                                       !- Building Story Name
  {092bcefd-8203-4631-b844-ef556223c6fe}, !- Thermal Zone Name
  ,                                       !- Part of Total Floor Area
  ,                                       !- Design Specification Outdoor Air Object Name
  {bd6bcb56-1890-4350-870a-d895129a5a7e}; !- Building Unit Name

OS:Surface,
  {4b684e44-b5b8-45ba-84a9-87648cc87999}, !- Handle
  Surface 23,                             !- Name
  Wall,                                   !- Surface Type
  ,                                       !- Construction Name
  {7b1ed67c-b941-4bb8-9811-299739b88d5b}, !- Space Name
  Surface,                                !- Outside Boundary Condition
  {dd1c3ae3-05a5-4eb8-97cd-3b2f298a674d}, !- Outside Boundary Condition Object
  NoSun,                                  !- Sun Exposure
  NoWind,                                 !- Wind Exposure
  ,                                       !- View Factor to Ground
  ,                                       !- Number of Vertices
  12.9315688143396, 0, 2.4384,            !- X,Y,Z Vertex 1 {m}
  12.9315688143396, 0, 0,                 !- X,Y,Z Vertex 2 {m}
  12.9315688143396, -12.9315688143396, 0, !- X,Y,Z Vertex 3 {m}
  12.9315688143396, -12.9315688143396, 2.4384; !- X,Y,Z Vertex 4 {m}

OS:Surface,
  {93788ff3-d4fa-4dbc-8e6a-43b958f3e7e5}, !- Handle
  Surface 24,                             !- Name
  RoofCeiling,                            !- Surface Type
  ,                                       !- Construction Name
  {7b1ed67c-b941-4bb8-9811-299739b88d5b}, !- Space Name
  Surface,                                !- Outside Boundary Condition
  {2c2ec3fc-4440-4734-ad96-a7d48b396fa6}, !- Outside Boundary Condition Object
  NoSun,                                  !- Sun Exposure
  NoWind,                                 !- Wind Exposure
  ,                                       !- View Factor to Ground
  ,                                       !- Number of Vertices
  19.3973532215094, -12.9315688143396, 2.4384, !- X,Y,Z Vertex 1 {m}
  19.3973532215094, 0, 2.4384,            !- X,Y,Z Vertex 2 {m}
  12.9315688143396, 0, 2.4384,            !- X,Y,Z Vertex 3 {m}
  12.9315688143396, -12.9315688143396, 2.4384; !- X,Y,Z Vertex 4 {m}

OS:Surface,
  {da94c245-8ce8-4bca-a059-819198d45787}, !- Handle
  Surface 25,                             !- Name
  Floor,                                  !- Surface Type
  ,                                       !- Construction Name
  {7b1ed67c-b941-4bb8-9811-299739b88d5b}, !- Space Name
  Foundation,                             !- Outside Boundary Condition
  ,                                       !- Outside Boundary Condition Object
  NoSun,                                  !- Sun Exposure
  NoWind,                                 !- Wind Exposure
  ,                                       !- View Factor to Ground
  ,                                       !- Number of Vertices
  12.9315688143396, -12.9315688143396, 0, !- X,Y,Z Vertex 1 {m}
  12.9315688143396, 0, 0,                 !- X,Y,Z Vertex 2 {m}
  19.3973532215094, 0, 0,                 !- X,Y,Z Vertex 3 {m}
  19.3973532215094, -12.9315688143396, 0; !- X,Y,Z Vertex 4 {m}

OS:Surface,
  {59528424-807d-4a40-b404-bf7470c4c94b}, !- Handle
  Surface 26,                             !- Name
  Wall,                                   !- Surface Type
  ,                                       !- Construction Name
  {7b1ed67c-b941-4bb8-9811-299739b88d5b}, !- Space Name
>>>>>>> 2c92e5b7
  Outdoors,                               !- Outside Boundary Condition
  ,                                       !- Outside Boundary Condition Object
  SunExposed,                             !- Sun Exposure
  WindExposed,                            !- Wind Exposure
  ,                                       !- View Factor to Ground
  ,                                       !- Number of Vertices
  0, -6.46578440716979, 5.6712922035849,  !- X,Y,Z Vertex 1 {m}
  0, 0, 2.4384,                           !- X,Y,Z Vertex 2 {m}
  0, -12.9315688143396, 2.4384;           !- X,Y,Z Vertex 3 {m}

OS:Surface,
<<<<<<< HEAD
  {e7927a68-0845-40aa-a71b-06035c5cc2f5}, !- Handle
  Surface 11,                             !- Name
  Wall,                                   !- Surface Type
  ,                                       !- Construction Name
  {b17995f0-5f96-4e6e-ac44-5b85bfb3e4ed}, !- Space Name
  Adiabatic,                              !- Outside Boundary Condition
  ,                                       !- Outside Boundary Condition Object
=======
  {c952dfd7-a7d8-4e22-a2f3-e1d076b8a356}, !- Handle
  Surface 27,                             !- Name
  Wall,                                   !- Surface Type
  ,                                       !- Construction Name
  {7b1ed67c-b941-4bb8-9811-299739b88d5b}, !- Space Name
  Surface,                                !- Outside Boundary Condition
  {750f9370-7ae6-4758-90a2-d533a5f09e0a}, !- Outside Boundary Condition Object
  NoSun,                                  !- Sun Exposure
  NoWind,                                 !- Wind Exposure
  ,                                       !- View Factor to Ground
  ,                                       !- Number of Vertices
  19.3973532215094, -12.9315688143396, 2.4384, !- X,Y,Z Vertex 1 {m}
  19.3973532215094, -12.9315688143396, 0, !- X,Y,Z Vertex 2 {m}
  19.3973532215094, 0, 0,                 !- X,Y,Z Vertex 3 {m}
  19.3973532215094, 0, 2.4384;            !- X,Y,Z Vertex 4 {m}

OS:Surface,
  {6359eb07-1b5d-44a0-ad21-5d22ac3a4c9a}, !- Handle
  Surface 28,                             !- Name
  Wall,                                   !- Surface Type
  ,                                       !- Construction Name
  {7b1ed67c-b941-4bb8-9811-299739b88d5b}, !- Space Name
  Outdoors,                               !- Outside Boundary Condition
  ,                                       !- Outside Boundary Condition Object
  SunExposed,                             !- Sun Exposure
  WindExposed,                            !- Wind Exposure
  ,                                       !- View Factor to Ground
  ,                                       !- Number of Vertices
  19.3973532215094, 0, 2.4384,            !- X,Y,Z Vertex 1 {m}
  19.3973532215094, 0, 0,                 !- X,Y,Z Vertex 2 {m}
  12.9315688143396, 0, 0,                 !- X,Y,Z Vertex 3 {m}
  12.9315688143396, 0, 2.4384;            !- X,Y,Z Vertex 4 {m}

OS:ThermalZone,
  {db4daa03-9238-4db4-bc74-515e9cb64826}, !- Handle
  living zone|unit 4,                     !- Name
  ,                                       !- Multiplier
  ,                                       !- Ceiling Height {m}
  ,                                       !- Volume {m3}
  ,                                       !- Floor Area {m2}
  ,                                       !- Zone Inside Convection Algorithm
  ,                                       !- Zone Outside Convection Algorithm
  ,                                       !- Zone Conditioning Equipment List Name
  {3ae27c54-2ce9-4732-b3e3-a3ffcc82b2ab}, !- Zone Air Inlet Port List
  {f1596753-6675-4907-a0a8-5d58d232abc8}, !- Zone Air Exhaust Port List
  {5772987d-f09f-4340-8636-567c9f8bdc4b}, !- Zone Air Node Name
  {34f80d10-daba-40e3-b1c9-73f465657032}, !- Zone Return Air Port List
  ,                                       !- Primary Daylighting Control Name
  ,                                       !- Fraction of Zone Controlled by Primary Daylighting Control
  ,                                       !- Secondary Daylighting Control Name
  ,                                       !- Fraction of Zone Controlled by Secondary Daylighting Control
  ,                                       !- Illuminance Map Name
  ,                                       !- Group Rendering Name
  ,                                       !- Thermostat Name
  No;                                     !- Use Ideal Air Loads

OS:Node,
  {5ee7bf31-cd1f-40e1-82ab-21cced5371e8}, !- Handle
  Node 4,                                 !- Name
  {5772987d-f09f-4340-8636-567c9f8bdc4b}, !- Inlet Port
  ;                                       !- Outlet Port

OS:Connection,
  {5772987d-f09f-4340-8636-567c9f8bdc4b}, !- Handle
  {1074f773-386c-4dde-b09e-0b8d5af2632a}, !- Name
  {db4daa03-9238-4db4-bc74-515e9cb64826}, !- Source Object
  11,                                     !- Outlet Port
  {5ee7bf31-cd1f-40e1-82ab-21cced5371e8}, !- Target Object
  2;                                      !- Inlet Port

OS:PortList,
  {3ae27c54-2ce9-4732-b3e3-a3ffcc82b2ab}, !- Handle
  {777a1c16-f24d-4d6e-b7fd-5e873771a54e}, !- Name
  {db4daa03-9238-4db4-bc74-515e9cb64826}, !- HVAC Component
  {7d135f8c-4f52-4670-acfe-de31a7dc82b5}; !- Port 1

OS:PortList,
  {f1596753-6675-4907-a0a8-5d58d232abc8}, !- Handle
  {a4e72d1d-7452-4bd8-95e3-5f2b34cd9b20}, !- Name
  {db4daa03-9238-4db4-bc74-515e9cb64826}; !- HVAC Component

OS:PortList,
  {34f80d10-daba-40e3-b1c9-73f465657032}, !- Handle
  {235c8c5d-609a-4432-bf07-248134c08393}, !- Name
  {db4daa03-9238-4db4-bc74-515e9cb64826}, !- HVAC Component
  {55533158-34cf-4694-afab-c1b39601584c}; !- Port 1

OS:Sizing:Zone,
  {522d70e2-b937-40c6-bbb6-bdab47fee887}, !- Handle
  {db4daa03-9238-4db4-bc74-515e9cb64826}, !- Zone or ZoneList Name
  SupplyAirTemperature,                   !- Zone Cooling Design Supply Air Temperature Input Method
  14,                                     !- Zone Cooling Design Supply Air Temperature {C}
  11.11,                                  !- Zone Cooling Design Supply Air Temperature Difference {deltaC}
  SupplyAirTemperature,                   !- Zone Heating Design Supply Air Temperature Input Method
  40,                                     !- Zone Heating Design Supply Air Temperature {C}
  11.11,                                  !- Zone Heating Design Supply Air Temperature Difference {deltaC}
  0.0085,                                 !- Zone Cooling Design Supply Air Humidity Ratio {kg-H2O/kg-air}
  0.008,                                  !- Zone Heating Design Supply Air Humidity Ratio {kg-H2O/kg-air}
  ,                                       !- Zone Heating Sizing Factor
  ,                                       !- Zone Cooling Sizing Factor
  DesignDay,                              !- Cooling Design Air Flow Method
  ,                                       !- Cooling Design Air Flow Rate {m3/s}
  ,                                       !- Cooling Minimum Air Flow per Zone Floor Area {m3/s-m2}
  ,                                       !- Cooling Minimum Air Flow {m3/s}
  ,                                       !- Cooling Minimum Air Flow Fraction
  DesignDay,                              !- Heating Design Air Flow Method
  ,                                       !- Heating Design Air Flow Rate {m3/s}
  ,                                       !- Heating Maximum Air Flow per Zone Floor Area {m3/s-m2}
  ,                                       !- Heating Maximum Air Flow {m3/s}
  ,                                       !- Heating Maximum Air Flow Fraction
  ,                                       !- Design Zone Air Distribution Effectiveness in Cooling Mode
  ,                                       !- Design Zone Air Distribution Effectiveness in Heating Mode
  No,                                     !- Account for Dedicated Outdoor Air System
  NeutralSupplyAir,                       !- Dedicated Outdoor Air System Control Strategy
  autosize,                               !- Dedicated Outdoor Air Low Setpoint Temperature for Design {C}
  autosize;                               !- Dedicated Outdoor Air High Setpoint Temperature for Design {C}

OS:ZoneHVAC:EquipmentList,
  {2171fb62-7a99-4f7e-be29-f4847c1cdd89}, !- Handle
  Zone HVAC Equipment List 4,             !- Name
  {db4daa03-9238-4db4-bc74-515e9cb64826}, !- Thermal Zone
  SequentialLoad,                         !- Load Distribution Scheme
  {63598957-a348-4624-a1dd-861dd019ddd3}, !- Zone Equipment 1
  1,                                      !- Zone Equipment Cooling Sequence 1
  1,                                      !- Zone Equipment Heating or No-Load Sequence 1
  ,                                       !- Zone Equipment Sequential Cooling Fraction Schedule Name 1
  ;                                       !- Zone Equipment Sequential Heating Fraction Schedule Name 1

OS:Space,
  {bb6c6217-df2a-42a5-a90c-d7f3fcf24ab5}, !- Handle
  living space|unit 4|story 1,            !- Name
  {f4f377b3-2727-450a-93b9-725f265da026}, !- Space Type Name
  ,                                       !- Default Construction Set Name
  ,                                       !- Default Schedule Set Name
  -0,                                     !- Direction of Relative North {deg}
  0,                                      !- X Origin {m}
  0,                                      !- Y Origin {m}
  0,                                      !- Z Origin {m}
  ,                                       !- Building Story Name
  {db4daa03-9238-4db4-bc74-515e9cb64826}, !- Thermal Zone Name
  ,                                       !- Part of Total Floor Area
  ,                                       !- Design Specification Outdoor Air Object Name
  {0490518e-dbb8-4286-b484-b46c8cff906b}; !- Building Unit Name

OS:Surface,
  {750f9370-7ae6-4758-90a2-d533a5f09e0a}, !- Handle
  Surface 34,                             !- Name
  Wall,                                   !- Surface Type
  ,                                       !- Construction Name
  {bb6c6217-df2a-42a5-a90c-d7f3fcf24ab5}, !- Space Name
  Surface,                                !- Outside Boundary Condition
  {c952dfd7-a7d8-4e22-a2f3-e1d076b8a356}, !- Outside Boundary Condition Object
  NoSun,                                  !- Sun Exposure
  NoWind,                                 !- Wind Exposure
  ,                                       !- View Factor to Ground
  ,                                       !- Number of Vertices
  19.3973532215094, 0, 2.4384,            !- X,Y,Z Vertex 1 {m}
  19.3973532215094, 0, 0,                 !- X,Y,Z Vertex 2 {m}
  19.3973532215094, -12.9315688143396, 0, !- X,Y,Z Vertex 3 {m}
  19.3973532215094, -12.9315688143396, 2.4384; !- X,Y,Z Vertex 4 {m}

OS:Surface,
  {3726af6b-17d7-423d-8f93-d69e1869fde1}, !- Handle
  Surface 35,                             !- Name
  RoofCeiling,                            !- Surface Type
  ,                                       !- Construction Name
  {bb6c6217-df2a-42a5-a90c-d7f3fcf24ab5}, !- Space Name
  Surface,                                !- Outside Boundary Condition
  {c8295894-9dff-4e92-bd67-199ac0fb026e}, !- Outside Boundary Condition Object
  NoSun,                                  !- Sun Exposure
  NoWind,                                 !- Wind Exposure
  ,                                       !- View Factor to Ground
  ,                                       !- Number of Vertices
  25.8631376286792, -12.9315688143396, 2.4384, !- X,Y,Z Vertex 1 {m}
  25.8631376286792, 0, 2.4384,            !- X,Y,Z Vertex 2 {m}
  19.3973532215094, 0, 2.4384,            !- X,Y,Z Vertex 3 {m}
  19.3973532215094, -12.9315688143396, 2.4384; !- X,Y,Z Vertex 4 {m}

OS:Surface,
  {6b791b23-ae05-4406-a1ea-deb6f90af78e}, !- Handle
  Surface 36,                             !- Name
  Floor,                                  !- Surface Type
  ,                                       !- Construction Name
  {bb6c6217-df2a-42a5-a90c-d7f3fcf24ab5}, !- Space Name
  Foundation,                             !- Outside Boundary Condition
  ,                                       !- Outside Boundary Condition Object
  NoSun,                                  !- Sun Exposure
  NoWind,                                 !- Wind Exposure
  ,                                       !- View Factor to Ground
  ,                                       !- Number of Vertices
  19.3973532215094, -12.9315688143396, 0, !- X,Y,Z Vertex 1 {m}
  19.3973532215094, 0, 0,                 !- X,Y,Z Vertex 2 {m}
  25.8631376286792, 0, 0,                 !- X,Y,Z Vertex 3 {m}
  25.8631376286792, -12.9315688143396, 0; !- X,Y,Z Vertex 4 {m}

OS:Surface,
  {25fe24d5-eed9-4b78-8589-c1bc51c6fd85}, !- Handle
  Surface 37,                             !- Name
  Wall,                                   !- Surface Type
  ,                                       !- Construction Name
  {bb6c6217-df2a-42a5-a90c-d7f3fcf24ab5}, !- Space Name
  Outdoors,                               !- Outside Boundary Condition
  ,                                       !- Outside Boundary Condition Object
  SunExposed,                             !- Sun Exposure
  WindExposed,                            !- Wind Exposure
  ,                                       !- View Factor to Ground
  ,                                       !- Number of Vertices
  19.3973532215094, -12.9315688143396, 2.4384, !- X,Y,Z Vertex 1 {m}
  19.3973532215094, -12.9315688143396, 0, !- X,Y,Z Vertex 2 {m}
  25.8631376286792, -12.9315688143396, 0, !- X,Y,Z Vertex 3 {m}
  25.8631376286792, -12.9315688143396, 2.4384; !- X,Y,Z Vertex 4 {m}

OS:Surface,
  {71953b06-63b2-40b9-b3a7-30d19fbe62c9}, !- Handle
  Surface 38,                             !- Name
  Wall,                                   !- Surface Type
  ,                                       !- Construction Name
  {bb6c6217-df2a-42a5-a90c-d7f3fcf24ab5}, !- Space Name
  Outdoors,                               !- Outside Boundary Condition
  ,                                       !- Outside Boundary Condition Object
  SunExposed,                             !- Sun Exposure
  WindExposed,                            !- Wind Exposure
  ,                                       !- View Factor to Ground
  ,                                       !- Number of Vertices
  25.8631376286792, -12.9315688143396, 2.4384, !- X,Y,Z Vertex 1 {m}
  25.8631376286792, -12.9315688143396, 0, !- X,Y,Z Vertex 2 {m}
  25.8631376286792, 0, 0,                 !- X,Y,Z Vertex 3 {m}
  25.8631376286792, 0, 2.4384;            !- X,Y,Z Vertex 4 {m}

OS:Surface,
  {7e4e1c01-7988-4e17-8d2f-2978146f5096}, !- Handle
  Surface 39,                             !- Name
  Wall,                                   !- Surface Type
  ,                                       !- Construction Name
  {bb6c6217-df2a-42a5-a90c-d7f3fcf24ab5}, !- Space Name
  Outdoors,                               !- Outside Boundary Condition
  ,                                       !- Outside Boundary Condition Object
  SunExposed,                             !- Sun Exposure
  WindExposed,                            !- Wind Exposure
  ,                                       !- View Factor to Ground
  ,                                       !- Number of Vertices
  25.8631376286792, 0, 2.4384,            !- X,Y,Z Vertex 1 {m}
  25.8631376286792, 0, 0,                 !- X,Y,Z Vertex 2 {m}
  19.3973532215094, 0, 0,                 !- X,Y,Z Vertex 3 {m}
  19.3973532215094, 0, 2.4384;            !- X,Y,Z Vertex 4 {m}

OS:Surface,
  {7cc951c7-3a64-4b95-ba88-ac039cec439c}, !- Handle
  Surface 7,                              !- Name
  Floor,                                  !- Surface Type
  ,                                       !- Construction Name
  {7957d40f-efc4-4546-a169-22a06f2c0c03}, !- Space Name
  Surface,                                !- Outside Boundary Condition
  {61129e2c-b4e5-4dbb-bb54-377a6fec1aaf}, !- Outside Boundary Condition Object
>>>>>>> 2c92e5b7
  NoSun,                                  !- Sun Exposure
  NoWind,                                 !- Wind Exposure
  ,                                       !- View Factor to Ground
  ,                                       !- Number of Vertices
<<<<<<< HEAD
  6.46578440716979, -6.46578440716979, 5.6712922035849, !- X,Y,Z Vertex 1 {m}
  6.46578440716979, -12.9315688143396, 2.4384, !- X,Y,Z Vertex 2 {m}
  6.46578440716979, 0, 2.4384;            !- X,Y,Z Vertex 3 {m}

OS:Space,
  {b17995f0-5f96-4e6e-ac44-5b85bfb3e4ed}, !- Handle
  unfinished attic space,                 !- Name
  {3c430678-6979-4322-9768-4154bb866691}, !- Space Type Name
=======
  6.46578440716979, 0, 2.4384,            !- X,Y,Z Vertex 1 {m}
  6.46578440716979, -12.9315688143396, 2.4384, !- X,Y,Z Vertex 2 {m}
  0, -12.9315688143396, 2.4384,           !- X,Y,Z Vertex 3 {m}
  0, 0, 2.4384;                           !- X,Y,Z Vertex 4 {m}

OS:Surface,
  {c0aa71f7-dba5-47ef-b8ea-d23553b2ce75}, !- Handle
  Surface 8,                              !- Name
  RoofCeiling,                            !- Surface Type
  ,                                       !- Construction Name
  {7957d40f-efc4-4546-a169-22a06f2c0c03}, !- Space Name
  Outdoors,                               !- Outside Boundary Condition
  ,                                       !- Outside Boundary Condition Object
  SunExposed,                             !- Sun Exposure
  WindExposed,                            !- Wind Exposure
  ,                                       !- View Factor to Ground
  ,                                       !- Number of Vertices
  0, -6.46578440716979, 5.6712922035849,  !- X,Y,Z Vertex 1 {m}
  25.8631376286792, -6.46578440716979, 5.6712922035849, !- X,Y,Z Vertex 2 {m}
  25.8631376286792, 0, 2.4384,            !- X,Y,Z Vertex 3 {m}
  0, 0, 2.4384;                           !- X,Y,Z Vertex 4 {m}

OS:Surface,
  {6e37e329-8e44-4b85-b5d3-57619846a374}, !- Handle
  Surface 9,                              !- Name
  RoofCeiling,                            !- Surface Type
  ,                                       !- Construction Name
  {7957d40f-efc4-4546-a169-22a06f2c0c03}, !- Space Name
  Outdoors,                               !- Outside Boundary Condition
  ,                                       !- Outside Boundary Condition Object
  SunExposed,                             !- Sun Exposure
  WindExposed,                            !- Wind Exposure
  ,                                       !- View Factor to Ground
  ,                                       !- Number of Vertices
  25.8631376286792, -6.46578440716979, 5.6712922035849, !- X,Y,Z Vertex 1 {m}
  0, -6.46578440716979, 5.6712922035849,  !- X,Y,Z Vertex 2 {m}
  0, -12.9315688143396, 2.4384,           !- X,Y,Z Vertex 3 {m}
  25.8631376286792, -12.9315688143396, 2.4384; !- X,Y,Z Vertex 4 {m}

OS:Surface,
  {426f667a-c9c4-4e5b-a10f-62c5ca5f93d6}, !- Handle
  Surface 10,                             !- Name
  Wall,                                   !- Surface Type
  ,                                       !- Construction Name
  {7957d40f-efc4-4546-a169-22a06f2c0c03}, !- Space Name
  Outdoors,                               !- Outside Boundary Condition
  ,                                       !- Outside Boundary Condition Object
  SunExposed,                             !- Sun Exposure
  WindExposed,                            !- Wind Exposure
  ,                                       !- View Factor to Ground
  ,                                       !- Number of Vertices
  0, -6.46578440716979, 5.6712922035849,  !- X,Y,Z Vertex 1 {m}
  0, 0, 2.4384,                           !- X,Y,Z Vertex 2 {m}
  0, -12.9315688143396, 2.4384;           !- X,Y,Z Vertex 3 {m}

OS:Surface,
  {c1d562ca-7a8d-4376-8508-37bbe2f49889}, !- Handle
  Surface 11,                             !- Name
  Wall,                                   !- Surface Type
  ,                                       !- Construction Name
  {7957d40f-efc4-4546-a169-22a06f2c0c03}, !- Space Name
  Outdoors,                               !- Outside Boundary Condition
  ,                                       !- Outside Boundary Condition Object
  SunExposed,                             !- Sun Exposure
  WindExposed,                            !- Wind Exposure
  ,                                       !- View Factor to Ground
  ,                                       !- Number of Vertices
  25.8631376286792, -6.46578440716979, 5.6712922035849, !- X,Y,Z Vertex 1 {m}
  25.8631376286792, -12.9315688143396, 2.4384, !- X,Y,Z Vertex 2 {m}
  25.8631376286792, 0, 2.4384;            !- X,Y,Z Vertex 3 {m}

OS:Space,
  {7957d40f-efc4-4546-a169-22a06f2c0c03}, !- Handle
  unfinished attic space,                 !- Name
  {16fa9dbc-162c-4066-a9dd-d7da12ae7adb}, !- Space Type Name
>>>>>>> 2c92e5b7
  ,                                       !- Default Construction Set Name
  ,                                       !- Default Schedule Set Name
  ,                                       !- Direction of Relative North {deg}
  ,                                       !- X Origin {m}
  ,                                       !- Y Origin {m}
  ,                                       !- Z Origin {m}
  ,                                       !- Building Story Name
<<<<<<< HEAD
  {4ccf02e6-42af-429e-b307-781823027467}; !- Thermal Zone Name

OS:ThermalZone,
  {4ccf02e6-42af-429e-b307-781823027467}, !- Handle
=======
  {c47ec754-cd42-4d5e-8a24-129f25deaea1}; !- Thermal Zone Name

OS:ThermalZone,
  {c47ec754-cd42-4d5e-8a24-129f25deaea1}, !- Handle
>>>>>>> 2c92e5b7
  unfinished attic zone,                  !- Name
  ,                                       !- Multiplier
  ,                                       !- Ceiling Height {m}
  ,                                       !- Volume {m3}
  ,                                       !- Floor Area {m2}
  ,                                       !- Zone Inside Convection Algorithm
  ,                                       !- Zone Outside Convection Algorithm
  ,                                       !- Zone Conditioning Equipment List Name
<<<<<<< HEAD
  {beaf2e91-6196-4e93-ad43-2c411f701d99}, !- Zone Air Inlet Port List
  {42295182-d19c-48a4-99d4-af1eff3425be}, !- Zone Air Exhaust Port List
  {c785996f-9a0b-4f98-be9e-330c9c5cf5a1}, !- Zone Air Node Name
  {92439986-bf53-49fc-a3cb-3f6be6f93c89}, !- Zone Return Air Port List
=======
  {ce8ac10c-a1d7-4af7-8121-e107dc3a58f6}, !- Zone Air Inlet Port List
  {a671f26b-62a7-4d2f-823c-b8c6bbc4a1c4}, !- Zone Air Exhaust Port List
  {343015e1-ed7d-4efe-8ab7-70088e4ce16e}, !- Zone Air Node Name
  {568e41b5-bc5c-4c4e-90c0-a8e2f6e89408}, !- Zone Return Air Port List
>>>>>>> 2c92e5b7
  ,                                       !- Primary Daylighting Control Name
  ,                                       !- Fraction of Zone Controlled by Primary Daylighting Control
  ,                                       !- Secondary Daylighting Control Name
  ,                                       !- Fraction of Zone Controlled by Secondary Daylighting Control
  ,                                       !- Illuminance Map Name
  ,                                       !- Group Rendering Name
  ,                                       !- Thermostat Name
  No;                                     !- Use Ideal Air Loads
<<<<<<< HEAD

OS:Node,
  {76dc0d47-f87b-4c8e-9d15-5b7d701acee6}, !- Handle
  Node 2,                                 !- Name
  {c785996f-9a0b-4f98-be9e-330c9c5cf5a1}, !- Inlet Port
  ;                                       !- Outlet Port

OS:Connection,
  {c785996f-9a0b-4f98-be9e-330c9c5cf5a1}, !- Handle
  {9c1c2c45-6045-4a49-9016-913c1329d07a}, !- Name
  {4ccf02e6-42af-429e-b307-781823027467}, !- Source Object
  11,                                     !- Outlet Port
  {76dc0d47-f87b-4c8e-9d15-5b7d701acee6}, !- Target Object
  2;                                      !- Inlet Port

OS:PortList,
  {beaf2e91-6196-4e93-ad43-2c411f701d99}, !- Handle
  {4b64ceae-d88c-49b4-97db-e92d179208fc}, !- Name
  {4ccf02e6-42af-429e-b307-781823027467}; !- HVAC Component

OS:PortList,
  {42295182-d19c-48a4-99d4-af1eff3425be}, !- Handle
  {f8324836-eca2-4e86-9563-66563d8d7530}, !- Name
  {4ccf02e6-42af-429e-b307-781823027467}; !- HVAC Component

OS:PortList,
  {92439986-bf53-49fc-a3cb-3f6be6f93c89}, !- Handle
  {5020443b-aea1-4c76-ac0e-7e17f13e2640}, !- Name
  {4ccf02e6-42af-429e-b307-781823027467}; !- HVAC Component

OS:Sizing:Zone,
  {42070e49-3b77-43b3-9ea0-f88458a02bcd}, !- Handle
  {4ccf02e6-42af-429e-b307-781823027467}, !- Zone or ZoneList Name
  SupplyAirTemperature,                   !- Zone Cooling Design Supply Air Temperature Input Method
  14,                                     !- Zone Cooling Design Supply Air Temperature {C}
  11.11,                                  !- Zone Cooling Design Supply Air Temperature Difference {deltaC}
  SupplyAirTemperature,                   !- Zone Heating Design Supply Air Temperature Input Method
  40,                                     !- Zone Heating Design Supply Air Temperature {C}
  11.11,                                  !- Zone Heating Design Supply Air Temperature Difference {deltaC}
  0.0085,                                 !- Zone Cooling Design Supply Air Humidity Ratio {kg-H2O/kg-air}
  0.008,                                  !- Zone Heating Design Supply Air Humidity Ratio {kg-H2O/kg-air}
  ,                                       !- Zone Heating Sizing Factor
  ,                                       !- Zone Cooling Sizing Factor
=======

OS:Node,
  {708a7ac2-5ade-44d4-8813-cf8bf68a02fe}, !- Handle
  Node 5,                                 !- Name
  {343015e1-ed7d-4efe-8ab7-70088e4ce16e}, !- Inlet Port
  ;                                       !- Outlet Port

OS:Connection,
  {343015e1-ed7d-4efe-8ab7-70088e4ce16e}, !- Handle
  {3e068819-1e1c-4133-b2b1-9e9e73a3c681}, !- Name
  {c47ec754-cd42-4d5e-8a24-129f25deaea1}, !- Source Object
  11,                                     !- Outlet Port
  {708a7ac2-5ade-44d4-8813-cf8bf68a02fe}, !- Target Object
  2;                                      !- Inlet Port

OS:PortList,
  {ce8ac10c-a1d7-4af7-8121-e107dc3a58f6}, !- Handle
  {9ad77b8e-ea32-40a0-9155-ea1ed1d494c7}, !- Name
  {c47ec754-cd42-4d5e-8a24-129f25deaea1}; !- HVAC Component

OS:PortList,
  {a671f26b-62a7-4d2f-823c-b8c6bbc4a1c4}, !- Handle
  {85ce37df-5018-4df1-9d7e-43c1bc29319d}, !- Name
  {c47ec754-cd42-4d5e-8a24-129f25deaea1}; !- HVAC Component

OS:PortList,
  {568e41b5-bc5c-4c4e-90c0-a8e2f6e89408}, !- Handle
  {099dcfaf-ccd5-43ae-8d5f-ce8f10710832}, !- Name
  {c47ec754-cd42-4d5e-8a24-129f25deaea1}; !- HVAC Component

OS:Sizing:Zone,
  {b5dd2da9-b42b-4208-9786-58cc529ffc64}, !- Handle
  {c47ec754-cd42-4d5e-8a24-129f25deaea1}, !- Zone or ZoneList Name
  SupplyAirTemperature,                   !- Zone Cooling Design Supply Air Temperature Input Method
  14,                                     !- Zone Cooling Design Supply Air Temperature {C}
  11.11,                                  !- Zone Cooling Design Supply Air Temperature Difference {deltaC}
  SupplyAirTemperature,                   !- Zone Heating Design Supply Air Temperature Input Method
  40,                                     !- Zone Heating Design Supply Air Temperature {C}
  11.11,                                  !- Zone Heating Design Supply Air Temperature Difference {deltaC}
  0.0085,                                 !- Zone Cooling Design Supply Air Humidity Ratio {kg-H2O/kg-air}
  0.008,                                  !- Zone Heating Design Supply Air Humidity Ratio {kg-H2O/kg-air}
  ,                                       !- Zone Heating Sizing Factor
  ,                                       !- Zone Cooling Sizing Factor
  DesignDay,                              !- Cooling Design Air Flow Method
  ,                                       !- Cooling Design Air Flow Rate {m3/s}
  ,                                       !- Cooling Minimum Air Flow per Zone Floor Area {m3/s-m2}
  ,                                       !- Cooling Minimum Air Flow {m3/s}
  ,                                       !- Cooling Minimum Air Flow Fraction
  DesignDay,                              !- Heating Design Air Flow Method
  ,                                       !- Heating Design Air Flow Rate {m3/s}
  ,                                       !- Heating Maximum Air Flow per Zone Floor Area {m3/s-m2}
  ,                                       !- Heating Maximum Air Flow {m3/s}
  ,                                       !- Heating Maximum Air Flow Fraction
  ,                                       !- Design Zone Air Distribution Effectiveness in Cooling Mode
  ,                                       !- Design Zone Air Distribution Effectiveness in Heating Mode
  No,                                     !- Account for Dedicated Outdoor Air System
  NeutralSupplyAir,                       !- Dedicated Outdoor Air System Control Strategy
  autosize,                               !- Dedicated Outdoor Air Low Setpoint Temperature for Design {C}
  autosize;                               !- Dedicated Outdoor Air High Setpoint Temperature for Design {C}

OS:ZoneHVAC:EquipmentList,
  {ab16b01e-9fe1-4975-b1c8-b3e006f66725}, !- Handle
  Zone HVAC Equipment List 5,             !- Name
  {c47ec754-cd42-4d5e-8a24-129f25deaea1}; !- Thermal Zone

OS:SpaceType,
  {16fa9dbc-162c-4066-a9dd-d7da12ae7adb}, !- Handle
  Space Type 2,                           !- Name
  ,                                       !- Default Construction Set Name
  ,                                       !- Default Schedule Set Name
  ,                                       !- Group Rendering Name
  ,                                       !- Design Specification Outdoor Air Object Name
  ,                                       !- Standards Template
  ,                                       !- Standards Building Type
  unfinished attic;                       !- Standards Space Type

OS:BuildingUnit,
  {fb2ba0f9-1e3c-45ea-9c6a-6d125f01922f}, !- Handle
  unit 1,                                 !- Name
  ,                                       !- Rendering Color
  Residential;                            !- Building Unit Type

OS:AdditionalProperties,
  {e4d85766-e80a-40a8-ad83-11350a0d7016}, !- Handle
  {fb2ba0f9-1e3c-45ea-9c6a-6d125f01922f}, !- Object Name
  Units Represented,                      !- Feature Name 1
  Integer,                                !- Feature Data Type 1
  1,                                      !- Feature Value 1
  NumberOfBedrooms,                       !- Feature Name 2
  Integer,                                !- Feature Data Type 2
  3,                                      !- Feature Value 2
  NumberOfBathrooms,                      !- Feature Name 3
  Double,                                 !- Feature Data Type 3
  2,                                      !- Feature Value 3
  NumberOfOccupants,                      !- Feature Name 4
  Double,                                 !- Feature Data Type 4
  3.3900000000000001;                     !- Feature Value 4

OS:BuildingUnit,
  {0e13fd19-168e-4d8c-9435-3352fb82e4e9}, !- Handle
  unit 2,                                 !- Name
  ,                                       !- Rendering Color
  Residential;                            !- Building Unit Type

OS:AdditionalProperties,
  {61276c41-b15f-480d-b6ee-f488335b5c6d}, !- Handle
  {0e13fd19-168e-4d8c-9435-3352fb82e4e9}, !- Object Name
  Units Represented,                      !- Feature Name 1
  Integer,                                !- Feature Data Type 1
  1,                                      !- Feature Value 1
  NumberOfBedrooms,                       !- Feature Name 2
  Integer,                                !- Feature Data Type 2
  3,                                      !- Feature Value 2
  NumberOfBathrooms,                      !- Feature Name 3
  Double,                                 !- Feature Data Type 3
  2,                                      !- Feature Value 3
  NumberOfOccupants,                      !- Feature Name 4
  Double,                                 !- Feature Data Type 4
  3.3900000000000001;                     !- Feature Value 4

OS:BuildingUnit,
  {bd6bcb56-1890-4350-870a-d895129a5a7e}, !- Handle
  unit 3,                                 !- Name
  ,                                       !- Rendering Color
  Residential;                            !- Building Unit Type

OS:AdditionalProperties,
  {738933df-e9ef-4638-aaa4-dff0f47b84c5}, !- Handle
  {bd6bcb56-1890-4350-870a-d895129a5a7e}, !- Object Name
  Units Represented,                      !- Feature Name 1
  Integer,                                !- Feature Data Type 1
  1,                                      !- Feature Value 1
  NumberOfBedrooms,                       !- Feature Name 2
  Integer,                                !- Feature Data Type 2
  3,                                      !- Feature Value 2
  NumberOfBathrooms,                      !- Feature Name 3
  Double,                                 !- Feature Data Type 3
  2,                                      !- Feature Value 3
  NumberOfOccupants,                      !- Feature Name 4
  Double,                                 !- Feature Data Type 4
  3.3900000000000001;                     !- Feature Value 4

OS:BuildingUnit,
  {0490518e-dbb8-4286-b484-b46c8cff906b}, !- Handle
  unit 4,                                 !- Name
  ,                                       !- Rendering Color
  Residential;                            !- Building Unit Type

OS:AdditionalProperties,
  {df9eb4c1-4e2d-403f-b7cd-ab0c3e3d16f9}, !- Handle
  {0490518e-dbb8-4286-b484-b46c8cff906b}, !- Object Name
  Units Represented,                      !- Feature Name 1
  Integer,                                !- Feature Data Type 1
  1,                                      !- Feature Value 1
  NumberOfBedrooms,                       !- Feature Name 2
  Integer,                                !- Feature Data Type 2
  3,                                      !- Feature Value 2
  NumberOfBathrooms,                      !- Feature Name 3
  Double,                                 !- Feature Data Type 3
  2,                                      !- Feature Value 3
  NumberOfOccupants,                      !- Feature Name 4
  Double,                                 !- Feature Data Type 4
  3.3900000000000001;                     !- Feature Value 4

OS:Surface,
  {2c2ec3fc-4440-4734-ad96-a7d48b396fa6}, !- Handle
  Surface 18,                             !- Name
  Floor,                                  !- Surface Type
  ,                                       !- Construction Name
  {7957d40f-efc4-4546-a169-22a06f2c0c03}, !- Space Name
  Surface,                                !- Outside Boundary Condition
  {93788ff3-d4fa-4dbc-8e6a-43b958f3e7e5}, !- Outside Boundary Condition Object
  NoSun,                                  !- Sun Exposure
  NoWind,                                 !- Wind Exposure
  ,                                       !- View Factor to Ground
  ,                                       !- Number of Vertices
  19.3973532215094, 0, 2.4384,            !- X,Y,Z Vertex 1 {m}
  19.3973532215094, -12.9315688143396, 2.4384, !- X,Y,Z Vertex 2 {m}
  12.9315688143396, -12.9315688143396, 2.4384, !- X,Y,Z Vertex 3 {m}
  12.9315688143396, 0, 2.4384;            !- X,Y,Z Vertex 4 {m}

OS:Surface,
  {c8295894-9dff-4e92-bd67-199ac0fb026e}, !- Handle
  Surface 19,                             !- Name
  Floor,                                  !- Surface Type
  ,                                       !- Construction Name
  {7957d40f-efc4-4546-a169-22a06f2c0c03}, !- Space Name
  Surface,                                !- Outside Boundary Condition
  {3726af6b-17d7-423d-8f93-d69e1869fde1}, !- Outside Boundary Condition Object
  NoSun,                                  !- Sun Exposure
  NoWind,                                 !- Wind Exposure
  ,                                       !- View Factor to Ground
  ,                                       !- Number of Vertices
  25.8631376286792, 0, 2.4384,            !- X,Y,Z Vertex 1 {m}
  25.8631376286792, -12.9315688143396, 2.4384, !- X,Y,Z Vertex 2 {m}
  19.3973532215094, -12.9315688143396, 2.4384, !- X,Y,Z Vertex 3 {m}
  19.3973532215094, 0, 2.4384;            !- X,Y,Z Vertex 4 {m}

OS:Surface,
  {8243e65c-0148-4d96-bc60-12d47cd22c36}, !- Handle
  Surface 20,                             !- Name
  Floor,                                  !- Surface Type
  ,                                       !- Construction Name
  {7957d40f-efc4-4546-a169-22a06f2c0c03}, !- Space Name
  Surface,                                !- Outside Boundary Condition
  {182aa20e-d31c-4247-bf2d-5b3ee4752cf8}, !- Outside Boundary Condition Object
  NoSun,                                  !- Sun Exposure
  NoWind,                                 !- Wind Exposure
  ,                                       !- View Factor to Ground
  ,                                       !- Number of Vertices
  12.9315688143396, 0, 2.4384,            !- X,Y,Z Vertex 1 {m}
  12.9315688143396, -12.9315688143396, 2.4384, !- X,Y,Z Vertex 2 {m}
  6.46578440716979, -12.9315688143396, 2.4384, !- X,Y,Z Vertex 3 {m}
  6.46578440716979, 0, 2.4384;            !- X,Y,Z Vertex 4 {m}

OS:External:File,
  {0545d409-35e1-4120-8f65-1d99a129aa64}, !- Handle
  8760.csv,                               !- Name
  8760.csv;                               !- File Name

OS:Schedule:Day,
  {a5ab47f6-86f9-4c8a-8a41-c3f329187b76}, !- Handle
  Schedule Day 1,                         !- Name
  ,                                       !- Schedule Type Limits Name
  ,                                       !- Interpolate to Timestep
  24,                                     !- Hour 1
  0,                                      !- Minute 1
  0;                                      !- Value Until Time 1

OS:Schedule:Day,
  {d280e88b-fda8-4692-be9e-c10bac6f5ae8}, !- Handle
  Schedule Day 2,                         !- Name
  ,                                       !- Schedule Type Limits Name
  ,                                       !- Interpolate to Timestep
  24,                                     !- Hour 1
  0,                                      !- Minute 1
  1;                                      !- Value Until Time 1

OS:Schedule:File,
  {3dcceab2-ca5b-4690-b7aa-89e3c323f956}, !- Handle
  occupants,                              !- Name
  {87be7e3a-58ca-48e2-9a5c-fc1591f3968f}, !- Schedule Type Limits Name
  {0545d409-35e1-4120-8f65-1d99a129aa64}, !- External File Name
  1,                                      !- Column Number
  1,                                      !- Rows to Skip at Top
  8760,                                   !- Number of Hours of Data
  ,                                       !- Column Separator
  ,                                       !- Interpolate to Timestep
  60;                                     !- Minutes per Item

OS:Schedule:Ruleset,
  {789e1a1a-fbf5-4406-bfea-d2c488e1acbe}, !- Handle
  Schedule Ruleset 1,                     !- Name
  {bf75a13a-51ee-4065-bf58-9da0831225e6}, !- Schedule Type Limits Name
  {6c36983f-4e1a-4704-8a64-c32f607ce50a}; !- Default Day Schedule Name

OS:Schedule:Day,
  {6c36983f-4e1a-4704-8a64-c32f607ce50a}, !- Handle
  Schedule Day 3,                         !- Name
  {bf75a13a-51ee-4065-bf58-9da0831225e6}, !- Schedule Type Limits Name
  ,                                       !- Interpolate to Timestep
  24,                                     !- Hour 1
  0,                                      !- Minute 1
  112.539290946133;                       !- Value Until Time 1

OS:People:Definition,
  {44af8f46-0f93-490d-afc5-6829f95582e2}, !- Handle
  res occupants|living space,             !- Name
  People,                                 !- Number of People Calculation Method
  3.39,                                   !- Number of People {people}
  ,                                       !- People per Space Floor Area {person/m2}
  ,                                       !- Space Floor Area per Person {m2/person}
  0.319734,                               !- Fraction Radiant
  0.573,                                  !- Sensible Heat Fraction
  0,                                      !- Carbon Dioxide Generation Rate {m3/s-W}
  No,                                     !- Enable ASHRAE 55 Comfort Warnings
  ZoneAveraged;                           !- Mean Radiant Temperature Calculation Type

OS:People,
  {2df6b49a-f584-44ce-b90c-04b0a0998001}, !- Handle
  res occupants|living space,             !- Name
  {44af8f46-0f93-490d-afc5-6829f95582e2}, !- People Definition Name
  {8feb6de8-3bbe-455d-b27e-9c846dbec5c9}, !- Space or SpaceType Name
  {3dcceab2-ca5b-4690-b7aa-89e3c323f956}, !- Number of People Schedule Name
  {789e1a1a-fbf5-4406-bfea-d2c488e1acbe}, !- Activity Level Schedule Name
  ,                                       !- Surface Name/Angle Factor List Name
  ,                                       !- Work Efficiency Schedule Name
  ,                                       !- Clothing Insulation Schedule Name
  ,                                       !- Air Velocity Schedule Name
  1;                                      !- Multiplier

OS:ScheduleTypeLimits,
  {bf75a13a-51ee-4065-bf58-9da0831225e6}, !- Handle
  ActivityLevel,                          !- Name
  0,                                      !- Lower Limit Value
  ,                                       !- Upper Limit Value
  Continuous,                             !- Numeric Type
  ActivityLevel;                          !- Unit Type

OS:ScheduleTypeLimits,
  {87be7e3a-58ca-48e2-9a5c-fc1591f3968f}, !- Handle
  Fractional,                             !- Name
  0,                                      !- Lower Limit Value
  1,                                      !- Upper Limit Value
  Continuous;                             !- Numeric Type

OS:Schedule:Day,
  {1d95bda2-74b4-4ab8-bc2a-7ae5a0d4db2e}, !- Handle
  Schedule Day 4,                         !- Name
  ,                                       !- Schedule Type Limits Name
  ,                                       !- Interpolate to Timestep
  24,                                     !- Hour 1
  0,                                      !- Minute 1
  0;                                      !- Value Until Time 1

OS:Schedule:Day,
  {1b2a437a-c61b-4a7d-942a-3b2726b54978}, !- Handle
  Schedule Day 5,                         !- Name
  ,                                       !- Schedule Type Limits Name
  ,                                       !- Interpolate to Timestep
  24,                                     !- Hour 1
  0,                                      !- Minute 1
  1;                                      !- Value Until Time 1

OS:People:Definition,
  {56433e1f-065f-47f2-83c4-05f8dd74e649}, !- Handle
  res occupants|unit 2|living space|unit 2|story 1, !- Name
  People,                                 !- Number of People Calculation Method
  3.39,                                   !- Number of People {people}
  ,                                       !- People per Space Floor Area {person/m2}
  ,                                       !- Space Floor Area per Person {m2/person}
  0.319734,                               !- Fraction Radiant
  0.573,                                  !- Sensible Heat Fraction
  0,                                      !- Carbon Dioxide Generation Rate {m3/s-W}
  No,                                     !- Enable ASHRAE 55 Comfort Warnings
  ZoneAveraged;                           !- Mean Radiant Temperature Calculation Type

OS:People,
  {cdffee00-b07e-47a9-8fa7-2be997b77151}, !- Handle
  res occupants|unit 2|living space|unit 2|story 1, !- Name
  {56433e1f-065f-47f2-83c4-05f8dd74e649}, !- People Definition Name
  {803a2186-bedb-4c1e-b2ee-316ad6abde87}, !- Space or SpaceType Name
  {3dcceab2-ca5b-4690-b7aa-89e3c323f956}, !- Number of People Schedule Name
  {789e1a1a-fbf5-4406-bfea-d2c488e1acbe}, !- Activity Level Schedule Name
  ,                                       !- Surface Name/Angle Factor List Name
  ,                                       !- Work Efficiency Schedule Name
  ,                                       !- Clothing Insulation Schedule Name
  ,                                       !- Air Velocity Schedule Name
  1;                                      !- Multiplier

OS:Schedule:Day,
  {d6672ed0-d1de-4305-8755-dbcafc47e461}, !- Handle
  Schedule Day 6,                         !- Name
  ,                                       !- Schedule Type Limits Name
  ,                                       !- Interpolate to Timestep
  24,                                     !- Hour 1
  0,                                      !- Minute 1
  0;                                      !- Value Until Time 1

OS:Schedule:Day,
  {c969e5e7-d3b9-49be-9a5b-fd20c63201fd}, !- Handle
  Schedule Day 7,                         !- Name
  ,                                       !- Schedule Type Limits Name
  ,                                       !- Interpolate to Timestep
  24,                                     !- Hour 1
  0,                                      !- Minute 1
  1;                                      !- Value Until Time 1

OS:People:Definition,
  {94932a29-8fc6-4e6d-a315-8a50941e9ab6}, !- Handle
  res occupants|unit 3|living space|unit 3|story 1, !- Name
  People,                                 !- Number of People Calculation Method
  3.39,                                   !- Number of People {people}
  ,                                       !- People per Space Floor Area {person/m2}
  ,                                       !- Space Floor Area per Person {m2/person}
  0.319734,                               !- Fraction Radiant
  0.573,                                  !- Sensible Heat Fraction
  0,                                      !- Carbon Dioxide Generation Rate {m3/s-W}
  No,                                     !- Enable ASHRAE 55 Comfort Warnings
  ZoneAveraged;                           !- Mean Radiant Temperature Calculation Type

OS:People,
  {2251895c-f4e3-4770-8007-6f716ceb3912}, !- Handle
  res occupants|unit 3|living space|unit 3|story 1, !- Name
  {94932a29-8fc6-4e6d-a315-8a50941e9ab6}, !- People Definition Name
  {7b1ed67c-b941-4bb8-9811-299739b88d5b}, !- Space or SpaceType Name
  {3dcceab2-ca5b-4690-b7aa-89e3c323f956}, !- Number of People Schedule Name
  {789e1a1a-fbf5-4406-bfea-d2c488e1acbe}, !- Activity Level Schedule Name
  ,                                       !- Surface Name/Angle Factor List Name
  ,                                       !- Work Efficiency Schedule Name
  ,                                       !- Clothing Insulation Schedule Name
  ,                                       !- Air Velocity Schedule Name
  1;                                      !- Multiplier

OS:Schedule:Day,
  {c1a5eea3-511f-4853-8b16-eb9b03c81c2b}, !- Handle
  Schedule Day 8,                         !- Name
  ,                                       !- Schedule Type Limits Name
  ,                                       !- Interpolate to Timestep
  24,                                     !- Hour 1
  0,                                      !- Minute 1
  0;                                      !- Value Until Time 1

OS:Schedule:Day,
  {4d6b2d2a-825d-42be-b313-4ded4eb6d50b}, !- Handle
  Schedule Day 9,                         !- Name
  ,                                       !- Schedule Type Limits Name
  ,                                       !- Interpolate to Timestep
  24,                                     !- Hour 1
  0,                                      !- Minute 1
  1;                                      !- Value Until Time 1

OS:People:Definition,
  {a24fb429-9d8c-41a7-b554-15e0400d3146}, !- Handle
  res occupants|unit 4|living space|unit 4|story 1, !- Name
  People,                                 !- Number of People Calculation Method
  3.39,                                   !- Number of People {people}
  ,                                       !- People per Space Floor Area {person/m2}
  ,                                       !- Space Floor Area per Person {m2/person}
  0.319734,                               !- Fraction Radiant
  0.573,                                  !- Sensible Heat Fraction
  0,                                      !- Carbon Dioxide Generation Rate {m3/s-W}
  No,                                     !- Enable ASHRAE 55 Comfort Warnings
  ZoneAveraged;                           !- Mean Radiant Temperature Calculation Type

OS:People,
  {74fae2c3-b989-449f-9a07-48fd69cfe720}, !- Handle
  res occupants|unit 4|living space|unit 4|story 1, !- Name
  {a24fb429-9d8c-41a7-b554-15e0400d3146}, !- People Definition Name
  {bb6c6217-df2a-42a5-a90c-d7f3fcf24ab5}, !- Space or SpaceType Name
  {3dcceab2-ca5b-4690-b7aa-89e3c323f956}, !- Number of People Schedule Name
  {789e1a1a-fbf5-4406-bfea-d2c488e1acbe}, !- Activity Level Schedule Name
  ,                                       !- Surface Name/Angle Factor List Name
  ,                                       !- Work Efficiency Schedule Name
  ,                                       !- Clothing Insulation Schedule Name
  ,                                       !- Air Velocity Schedule Name
  1;                                      !- Multiplier

OS:Curve:Biquadratic,
  {6f4183a8-2753-49ee-aa86-cf1d847fdda1}, !- Handle
  ConstantBiquadratic,                    !- Name
  1,                                      !- Coefficient1 Constant
  0,                                      !- Coefficient2 x
  0,                                      !- Coefficient3 x**2
  0,                                      !- Coefficient4 y
  0,                                      !- Coefficient5 y**2
  0,                                      !- Coefficient6 x*y
  -100,                                   !- Minimum Value of x
  100,                                    !- Maximum Value of x
  -100,                                   !- Minimum Value of y
  100;                                    !- Maximum Value of y

OS:Curve:Biquadratic,
  {177ede69-2fc4-4940-8ffa-9e1c92ff1369}, !- Handle
  Cool-Cap-fT1,                           !- Name
  1.550902001,                            !- Coefficient1 Constant
  -0.0750500892,                          !- Coefficient2 x
  0.00309713544,                          !- Coefficient3 x**2
  0.00240111,                             !- Coefficient4 y
  -5.0544e-005,                           !- Coefficient5 y**2
  -0.00042728148,                         !- Coefficient6 x*y
  13.88,                                  !- Minimum Value of x
  23.88,                                  !- Maximum Value of x
  18.33,                                  !- Minimum Value of y
  51.66;                                  !- Maximum Value of y

OS:Curve:Biquadratic,
  {38d2a36a-76fb-46aa-9951-08789f78b922}, !- Handle
  Cool-EIR-fT1,                           !- Name
  -0.304282997000001,                     !- Coefficient1 Constant
  0.1180477062,                           !- Coefficient2 x
  -0.00342466704,                         !- Coefficient3 x**2
  -0.0062619138,                          !- Coefficient4 y
  0.00069542712,                          !- Coefficient5 y**2
  -0.00046997496,                         !- Coefficient6 x*y
  13.88,                                  !- Minimum Value of x
  23.88,                                  !- Maximum Value of x
  18.33,                                  !- Minimum Value of y
  51.66;                                  !- Maximum Value of y

OS:Curve:Quadratic,
  {374390c5-f8df-4e96-b241-07cf4beb3f63}, !- Handle
  Cool-PLF-fPLR1,                         !- Name
  0.93,                                   !- Coefficient1 Constant
  0.07,                                   !- Coefficient2 x
  0,                                      !- Coefficient3 x**2
  0,                                      !- Minimum Value of x
  1,                                      !- Maximum Value of x
  0.7,                                    !- Minimum Curve Output
  1;                                      !- Maximum Curve Output

OS:Curve:Quadratic,
  {5156ecdb-b923-4239-82e3-a0d74d423bb9}, !- Handle
  Cool-Cap-fFF1,                          !- Name
  0.718605468,                            !- Coefficient1 Constant
  0.410099989,                            !- Coefficient2 x
  -0.128705457,                           !- Coefficient3 x**2
  0,                                      !- Minimum Value of x
  2,                                      !- Maximum Value of x
  0,                                      !- Minimum Curve Output
  2;                                      !- Maximum Curve Output

OS:Curve:Quadratic,
  {4d9315ea-0b5c-42ff-ae04-5358df17543a}, !- Handle
  Cool-EIR-fFF1,                          !- Name
  1.32299905,                             !- Coefficient1 Constant
  -0.477711207,                           !- Coefficient2 x
  0.154712157,                            !- Coefficient3 x**2
  0,                                      !- Minimum Value of x
  2,                                      !- Maximum Value of x
  0,                                      !- Minimum Curve Output
  2;                                      !- Maximum Curve Output

OS:Schedule:Constant,
  {3d5a05c7-3b0a-4394-8f7b-179ded73f004}, !- Handle
  Always On Discrete,                     !- Name
  {7432bdef-1544-4fd3-92cf-c47dbbf28f1c}, !- Schedule Type Limits Name
  1;                                      !- Value

OS:ScheduleTypeLimits,
  {7432bdef-1544-4fd3-92cf-c47dbbf28f1c}, !- Handle
  OnOff,                                  !- Name
  0,                                      !- Lower Limit Value
  1,                                      !- Upper Limit Value
  Discrete,                               !- Numeric Type
  Availability;                           !- Unit Type

OS:Coil:Cooling:DX:SingleSpeed,
  {dd0c7623-7f2e-41da-a80f-0ca71fe8b48e}, !- Handle
  res ac cooling coil,                    !- Name
  {3d5a05c7-3b0a-4394-8f7b-179ded73f004}, !- Availability Schedule Name
  autosize,                               !- Rated Total Cooling Capacity {W}
  0.740402528813699,                      !- Rated Sensible Heat Ratio
  3.9505446283126,                        !- Rated COP {W/W}
  autosize,                               !- Rated Air Flow Rate {m3/s}
  773.3912012006,                         !- Rated Evaporator Fan Power Per Volume Flow Rate {W/(m3/s)}
  ,                                       !- Air Inlet Node Name
  ,                                       !- Air Outlet Node Name
  {177ede69-2fc4-4940-8ffa-9e1c92ff1369}, !- Total Cooling Capacity Function of Temperature Curve Name
  {5156ecdb-b923-4239-82e3-a0d74d423bb9}, !- Total Cooling Capacity Function of Flow Fraction Curve Name
  {38d2a36a-76fb-46aa-9951-08789f78b922}, !- Energy Input Ratio Function of Temperature Curve Name
  {4d9315ea-0b5c-42ff-ae04-5358df17543a}, !- Energy Input Ratio Function of Flow Fraction Curve Name
  {374390c5-f8df-4e96-b241-07cf4beb3f63}, !- Part Load Fraction Correlation Curve Name
  1000,                                   !- Nominal Time for Condensate Removal to Begin {s}
  1.5,                                    !- Ratio of Initial Moisture Evaporation Rate and Steady State Latent Capacity {dimensionless}
  3,                                      !- Maximum Cycling Rate {cycles/hr}
  45,                                     !- Latent Capacity Time Constant {s}
  ,                                       !- Condenser Air Inlet Node Name
  AirCooled,                              !- Condenser Type
  0,                                      !- Evaporative Condenser Effectiveness {dimensionless}
  Autosize,                               !- Evaporative Condenser Air Flow Rate {m3/s}
  Autosize,                               !- Evaporative Condenser Pump Rated Power Consumption {W}
  0,                                      !- Crankcase Heater Capacity {W}
  12.7777777777778,                       !- Maximum Outdoor Dry-Bulb Temperature for Crankcase Heater Operation {C}
  ,                                       !- Supply Water Storage Tank Name
  ,                                       !- Condensate Collection Water Storage Tank Name
  0,                                      !- Basin Heater Capacity {W/K}
  10,                                     !- Basin Heater Setpoint Temperature {C}
  ;                                       !- Basin Heater Operating Schedule Name

OS:Fan:OnOff,
  {fcd83bc9-5123-4f13-af2d-4f5a0d27cd5b}, !- Handle
  res ac clg supply fan,                  !- Name
  {3d5a05c7-3b0a-4394-8f7b-179ded73f004}, !- Availability Schedule Name
  0.75,                                   !- Fan Total Efficiency
  794.580001233493,                       !- Pressure Rise {Pa}
  autosize,                               !- Maximum Flow Rate {m3/s}
  1,                                      !- Motor Efficiency
  1,                                      !- Motor In Airstream Fraction
  ,                                       !- Air Inlet Node Name
  ,                                       !- Air Outlet Node Name
  {a103d2be-8135-443e-a5dd-6b282d01ecd9}, !- Fan Power Ratio Function of Speed Ratio Curve Name
  {29bbeac3-2ab3-4f0d-8ed5-bf855db939bd}, !- Fan Efficiency Ratio Function of Speed Ratio Curve Name
  res ac clg supply fan;                  !- End-Use Subcategory

OS:Curve:Exponent,
  {a103d2be-8135-443e-a5dd-6b282d01ecd9}, !- Handle
  Fan On Off Power Curve,                 !- Name
  1,                                      !- Coefficient1 Constant
  0,                                      !- Coefficient2 Constant
  0,                                      !- Coefficient3 Constant
  0,                                      !- Minimum Value of x
  1,                                      !- Maximum Value of x
  ,                                       !- Minimum Curve Output
  ,                                       !- Maximum Curve Output
  ,                                       !- Input Unit Type for X
  ;                                       !- Output Unit Type

OS:Curve:Cubic,
  {29bbeac3-2ab3-4f0d-8ed5-bf855db939bd}, !- Handle
  Fan On Off Efficiency Curve,            !- Name
  1,                                      !- Coefficient1 Constant
  0,                                      !- Coefficient2 x
  0,                                      !- Coefficient3 x**2
  0,                                      !- Coefficient4 x**3
  0,                                      !- Minimum Value of x
  1;                                      !- Maximum Value of x

OS:AirLoopHVAC:UnitarySystem,
  {b034d4a1-8343-439f-ab2c-975020e5f15d}, !- Handle
  res ac unitary system,                  !- Name
  Load,                                   !- Control Type
  {22b88989-6028-4994-8504-2be4e147b293}, !- Controlling Zone or Thermostat Location
  None,                                   !- Dehumidification Control Type
  {3d5a05c7-3b0a-4394-8f7b-179ded73f004}, !- Availability Schedule Name
  {35d5dd19-0542-407d-986e-21d44779b498}, !- Air Inlet Node Name
  {64425c37-a238-485b-a8e2-d1922d49336a}, !- Air Outlet Node Name
  {fcd83bc9-5123-4f13-af2d-4f5a0d27cd5b}, !- Supply Fan Name
  BlowThrough,                            !- Fan Placement
  {89d0e056-2a11-4f88-ae6d-25ddfe2008cf}, !- Supply Air Fan Operating Mode Schedule Name
  ,                                       !- Heating Coil Name
  1,                                      !- DX Heating Coil Sizing Ratio
  {dd0c7623-7f2e-41da-a80f-0ca71fe8b48e}, !- Cooling Coil Name
  No,                                     !- Use DOAS DX Cooling Coil
  2,                                      !- DOAS DX Cooling Coil Leaving Minimum Air Temperature {C}
  SensibleOnlyLoadControl,                !- Latent Load Control
  ,                                       !- Supplemental Heating Coil Name
  ,                                       !- Supply Air Flow Rate Method During Cooling Operation
  autosize,                               !- Supply Air Flow Rate During Cooling Operation {m3/s}
  ,                                       !- Supply Air Flow Rate Per Floor Area During Cooling Operation {m3/s-m2}
  ,                                       !- Fraction of Autosized Design Cooling Supply Air Flow Rate
  ,                                       !- Design Supply Air Flow Rate Per Unit of Capacity During Cooling Operation {m3/s-W}
  ,                                       !- Supply Air Flow Rate Method During Heating Operation
  0,                                      !- Supply Air Flow Rate During Heating Operation {m3/s}
  ,                                       !- Supply Air Flow Rate Per Floor Area during Heating Operation {m3/s-m2}
  ,                                       !- Fraction of Autosized Design Heating Supply Air Flow Rate
  ,                                       !- Design Supply Air Flow Rate Per Unit of Capacity During Heating Operation {m3/s-W}
  ,                                       !- Supply Air Flow Rate Method When No Cooling or Heating is Required
  0,                                      !- Supply Air Flow Rate When No Cooling or Heating is Required {m3/s}
  ,                                       !- Supply Air Flow Rate Per Floor Area When No Cooling or Heating is Required {m3/s-m2}
  ,                                       !- Fraction of Autosized Design Cooling Supply Air Flow Rate When No Cooling or Heating is Required
  ,                                       !- Fraction of Autosized Design Heating Supply Air Flow Rate When No Cooling or Heating is Required
  ,                                       !- Design Supply Air Flow Rate Per Unit of Capacity During Cooling Operation When No Cooling or Heating is Required {m3/s-W}
  ,                                       !- Design Supply Air Flow Rate Per Unit of Capacity During Heating Operation When No Cooling or Heating is Required {m3/s-W}
  48.8888888888889,                       !- Maximum Supply Air Temperature {C}
  21,                                     !- Maximum Outdoor Dry-Bulb Temperature for Supplemental Heater Operation {C}
  ,                                       !- Outdoor Dry-Bulb Temperature Sensor Node Name
  2.5,                                    !- Maximum Cycling Rate {cycles/hr}
  60,                                     !- Heat Pump Time Constant {s}
  0.01,                                   !- Fraction of On-Cycle Power Use
  60,                                     !- Heat Pump Fan Delay Time {s}
  0,                                      !- Ancilliary On-Cycle Electric Power {W}
  0;                                      !- Ancilliary Off-Cycle Electric Power {W}

OS:Schedule:Constant,
  {89d0e056-2a11-4f88-ae6d-25ddfe2008cf}, !- Handle
  Always Off Discrete,                    !- Name
  {7834b176-ee30-4f95-9745-d88db2cace82}, !- Schedule Type Limits Name
  0;                                      !- Value

OS:ScheduleTypeLimits,
  {7834b176-ee30-4f95-9745-d88db2cace82}, !- Handle
  OnOff 1,                                !- Name
  0,                                      !- Lower Limit Value
  1,                                      !- Upper Limit Value
  Discrete,                               !- Numeric Type
  Availability;                           !- Unit Type

OS:AirLoopHVAC,
  {7e5b3c7b-df86-4a1e-8075-9c421a21e2b2}, !- Handle
  res ac asys,                            !- Name
  ,                                       !- Controller List Name
  {3d5a05c7-3b0a-4394-8f7b-179ded73f004}, !- Availability Schedule
  {e452e1ac-b9c2-4496-b105-99d1388d1f5b}, !- Availability Manager List Name
  AutoSize,                               !- Design Supply Air Flow Rate {m3/s}
  ,                                       !- Branch List Name
  ,                                       !- Connector List Name
  {540ce288-4d13-40f9-a633-60cbd42c63f9}, !- Supply Side Inlet Node Name
  {236d975d-fe0c-4dff-b576-5bca30640c7b}, !- Demand Side Outlet Node Name
  {6995fc10-1b53-4384-8ceb-c5d129c73eef}, !- Demand Side Inlet Node A
  {4122b4b2-be66-49a2-b47a-85e4b9ed0737}, !- Supply Side Outlet Node A
  ,                                       !- Demand Side Inlet Node B
  ,                                       !- Supply Side Outlet Node B
  ,                                       !- Return Air Bypass Flow Temperature Setpoint Schedule Name
  {f8cc8083-e606-4403-bf58-71549519d7ca}, !- Demand Mixer Name
  {29291441-a526-4131-a3d6-08a36a5836be}, !- Demand Splitter A Name
  ,                                       !- Demand Splitter B Name
  ;                                       !- Supply Splitter Name

OS:Node,
  {780fc0c6-00a4-4fc7-925a-0636e52e26b3}, !- Handle
  Node 6,                                 !- Name
  {540ce288-4d13-40f9-a633-60cbd42c63f9}, !- Inlet Port
  {35d5dd19-0542-407d-986e-21d44779b498}; !- Outlet Port

OS:Node,
  {4cc7f8d5-dd62-4a9c-92ae-922661b0f887}, !- Handle
  Node 7,                                 !- Name
  {64425c37-a238-485b-a8e2-d1922d49336a}, !- Inlet Port
  {4122b4b2-be66-49a2-b47a-85e4b9ed0737}; !- Outlet Port

OS:Connection,
  {540ce288-4d13-40f9-a633-60cbd42c63f9}, !- Handle
  {a3d9a2f2-bffe-41c1-b040-d6ab949a37f6}, !- Name
  {7e5b3c7b-df86-4a1e-8075-9c421a21e2b2}, !- Source Object
  8,                                      !- Outlet Port
  {780fc0c6-00a4-4fc7-925a-0636e52e26b3}, !- Target Object
  2;                                      !- Inlet Port

OS:Connection,
  {4122b4b2-be66-49a2-b47a-85e4b9ed0737}, !- Handle
  {86c709bf-9d80-40f1-98b7-42a1c09137d0}, !- Name
  {4cc7f8d5-dd62-4a9c-92ae-922661b0f887}, !- Source Object
  3,                                      !- Outlet Port
  {7e5b3c7b-df86-4a1e-8075-9c421a21e2b2}, !- Target Object
  11;                                     !- Inlet Port

OS:Node,
  {8ec1a6cb-db3b-4b1f-ad18-a16bb9338d29}, !- Handle
  Node 8,                                 !- Name
  {6995fc10-1b53-4384-8ceb-c5d129c73eef}, !- Inlet Port
  {84e7c4b1-b07a-4dd2-8f1d-b63b12e60973}; !- Outlet Port

OS:Node,
  {8a05c86b-d868-4d6f-842c-889d381c1eaa}, !- Handle
  Node 9,                                 !- Name
  {9fd3cb6e-76e6-4621-90ec-242a81919471}, !- Inlet Port
  {236d975d-fe0c-4dff-b576-5bca30640c7b}; !- Outlet Port

OS:Node,
  {319c2b7a-8076-448e-af02-d37c2ffd3ff8}, !- Handle
  Node 10,                                !- Name
  {717af4c8-f7a0-4d76-a55e-950351eec76b}, !- Inlet Port
  {7b322cb0-1d34-4794-86d7-3a79b7ab67e1}; !- Outlet Port

OS:Connection,
  {6995fc10-1b53-4384-8ceb-c5d129c73eef}, !- Handle
  {e83b4f66-53d7-47eb-8dd8-d78762cc4f10}, !- Name
  {7e5b3c7b-df86-4a1e-8075-9c421a21e2b2}, !- Source Object
  10,                                     !- Outlet Port
  {8ec1a6cb-db3b-4b1f-ad18-a16bb9338d29}, !- Target Object
  2;                                      !- Inlet Port

OS:Connection,
  {236d975d-fe0c-4dff-b576-5bca30640c7b}, !- Handle
  {33e22ac9-08d9-46f6-b9e2-8637e6d23740}, !- Name
  {8a05c86b-d868-4d6f-842c-889d381c1eaa}, !- Source Object
  3,                                      !- Outlet Port
  {7e5b3c7b-df86-4a1e-8075-9c421a21e2b2}, !- Target Object
  9;                                      !- Inlet Port

OS:AirLoopHVAC:ZoneSplitter,
  {29291441-a526-4131-a3d6-08a36a5836be}, !- Handle
  res ac zone splitter,                   !- Name
  {84e7c4b1-b07a-4dd2-8f1d-b63b12e60973}, !- Inlet Node Name
  {2b130ccf-1d36-4301-9013-94944604de51}; !- Outlet Node Name 1

OS:AirLoopHVAC:ZoneMixer,
  {f8cc8083-e606-4403-bf58-71549519d7ca}, !- Handle
  res ac zone mixer,                      !- Name
  {9fd3cb6e-76e6-4621-90ec-242a81919471}, !- Outlet Node Name
  {2ef30649-91a2-4585-891a-2dc6b5326acc}; !- Inlet Node Name 1

OS:Connection,
  {84e7c4b1-b07a-4dd2-8f1d-b63b12e60973}, !- Handle
  {8ac3bfef-8795-4683-8188-56b7676ce18b}, !- Name
  {8ec1a6cb-db3b-4b1f-ad18-a16bb9338d29}, !- Source Object
  3,                                      !- Outlet Port
  {29291441-a526-4131-a3d6-08a36a5836be}, !- Target Object
  2;                                      !- Inlet Port

OS:Connection,
  {9fd3cb6e-76e6-4621-90ec-242a81919471}, !- Handle
  {27465f79-4637-4a2d-907d-3f2dc6517c2f}, !- Name
  {f8cc8083-e606-4403-bf58-71549519d7ca}, !- Source Object
  2,                                      !- Outlet Port
  {8a05c86b-d868-4d6f-842c-889d381c1eaa}, !- Target Object
  2;                                      !- Inlet Port

OS:Sizing:System,
  {30a586a9-4b82-497d-9227-e53ed3a9094b}, !- Handle
  {7e5b3c7b-df86-4a1e-8075-9c421a21e2b2}, !- AirLoop Name
  Sensible,                               !- Type of Load to Size On
  Autosize,                               !- Design Outdoor Air Flow Rate {m3/s}
  0.3,                                    !- Central Heating Maximum System Air Flow Ratio
  7,                                      !- Preheat Design Temperature {C}
  0.008,                                  !- Preheat Design Humidity Ratio {kg-H2O/kg-Air}
  12.8,                                   !- Precool Design Temperature {C}
  0.008,                                  !- Precool Design Humidity Ratio {kg-H2O/kg-Air}
  12.8,                                   !- Central Cooling Design Supply Air Temperature {C}
  16.7,                                   !- Central Heating Design Supply Air Temperature {C}
  NonCoincident,                          !- Sizing Option
  Yes,                                    !- 100% Outdoor Air in Cooling
  Yes,                                    !- 100% Outdoor Air in Heating
  0.0085,                                 !- Central Cooling Design Supply Air Humidity Ratio {kg-H2O/kg-Air}
  0.008,                                  !- Central Heating Design Supply Air Humidity Ratio {kg-H2O/kg-Air}
  DesignDay,                              !- Cooling Design Air Flow Method
  0,                                      !- Cooling Design Air Flow Rate {m3/s}
  DesignDay,                              !- Heating Design Air Flow Method
  0,                                      !- Heating Design Air Flow Rate {m3/s}
  ZoneSum,                                !- System Outdoor Air Method
  1,                                      !- Zone Maximum Outdoor Air Fraction {dimensionless}
  0.0099676501,                           !- Cooling Supply Air Flow Rate Per Floor Area {m3/s-m2}
  1,                                      !- Cooling Fraction of Autosized Cooling Supply Air Flow Rate
  3.9475456e-005,                         !- Cooling Supply Air Flow Rate Per Unit Cooling Capacity {m3/s-W}
  0.0099676501,                           !- Heating Supply Air Flow Rate Per Floor Area {m3/s-m2}
  1,                                      !- Heating Fraction of Autosized Heating Supply Air Flow Rate
  1,                                      !- Heating Fraction of Autosized Cooling Supply Air Flow Rate
  3.1588213e-005,                         !- Heating Supply Air Flow Rate Per Unit Heating Capacity {m3/s-W}
  CoolingDesignCapacity,                  !- Cooling Design Capacity Method
  autosize,                               !- Cooling Design Capacity {W}
  234.7,                                  !- Cooling Design Capacity Per Floor Area {W/m2}
  1,                                      !- Fraction of Autosized Cooling Design Capacity
  HeatingDesignCapacity,                  !- Heating Design Capacity Method
  autosize,                               !- Heating Design Capacity {W}
  157,                                    !- Heating Design Capacity Per Floor Area {W/m2}
  1,                                      !- Fraction of Autosized Heating Design Capacity
  OnOff;                                  !- Central Cooling Capacity Control Method

OS:AvailabilityManagerAssignmentList,
  {e452e1ac-b9c2-4496-b105-99d1388d1f5b}, !- Handle
  Air Loop HVAC 1 AvailabilityManagerAssignmentList; !- Name

OS:Connection,
  {35d5dd19-0542-407d-986e-21d44779b498}, !- Handle
  {461fae3a-34af-46f5-a0d9-74b6148e6c81}, !- Name
  {780fc0c6-00a4-4fc7-925a-0636e52e26b3}, !- Source Object
  3,                                      !- Outlet Port
  {b034d4a1-8343-439f-ab2c-975020e5f15d}, !- Target Object
  6;                                      !- Inlet Port

OS:Connection,
  {64425c37-a238-485b-a8e2-d1922d49336a}, !- Handle
  {3f37b88a-2664-41a1-b3e6-edf31e8fafa0}, !- Name
  {b034d4a1-8343-439f-ab2c-975020e5f15d}, !- Source Object
  7,                                      !- Outlet Port
  {4cc7f8d5-dd62-4a9c-92ae-922661b0f887}, !- Target Object
  2;                                      !- Inlet Port

OS:AirTerminal:SingleDuct:ConstantVolume:NoReheat,
  {71730b8f-4dca-46f6-85f8-249d5583d758}, !- Handle
  res ac living zone direct air,          !- Name
  {3d5a05c7-3b0a-4394-8f7b-179ded73f004}, !- Availability Schedule Name
  {3db8f091-00d1-43ba-8904-97ca126f9900}, !- Air Inlet Node Name
  {717af4c8-f7a0-4d76-a55e-950351eec76b}, !- Air Outlet Node Name
  AutoSize;                               !- Maximum Air Flow Rate {m3/s}

OS:Node,
  {98a7d999-87c3-410e-bbf8-9ee09fa3c88c}, !- Handle
  Node 11,                                !- Name
  {b73b531d-332c-4c49-933b-7031e31b2e4c}, !- Inlet Port
  {2ef30649-91a2-4585-891a-2dc6b5326acc}; !- Outlet Port

OS:Connection,
  {7b322cb0-1d34-4794-86d7-3a79b7ab67e1}, !- Handle
  {cda9d79e-8956-4115-8b1d-424df8206cb0}, !- Name
  {319c2b7a-8076-448e-af02-d37c2ffd3ff8}, !- Source Object
  3,                                      !- Outlet Port
  {11a64ea0-5db7-46c9-8d26-9d57e03d0f70}, !- Target Object
  3;                                      !- Inlet Port

OS:Connection,
  {b73b531d-332c-4c49-933b-7031e31b2e4c}, !- Handle
  {167cdb02-c01c-482b-a617-34639c54b050}, !- Name
  {d0f7ddca-6d00-449d-bed6-5e0ae3686b9e}, !- Source Object
  3,                                      !- Outlet Port
  {98a7d999-87c3-410e-bbf8-9ee09fa3c88c}, !- Target Object
  2;                                      !- Inlet Port

OS:Connection,
  {2ef30649-91a2-4585-891a-2dc6b5326acc}, !- Handle
  {8fded560-7584-43ee-b427-a8db3f04c3bc}, !- Name
  {98a7d999-87c3-410e-bbf8-9ee09fa3c88c}, !- Source Object
  3,                                      !- Outlet Port
  {f8cc8083-e606-4403-bf58-71549519d7ca}, !- Target Object
  3;                                      !- Inlet Port

OS:Node,
  {a80fa978-8f13-45e8-84e5-310b6203a796}, !- Handle
  Node 12,                                !- Name
  {2b130ccf-1d36-4301-9013-94944604de51}, !- Inlet Port
  {3db8f091-00d1-43ba-8904-97ca126f9900}; !- Outlet Port

OS:Connection,
  {2b130ccf-1d36-4301-9013-94944604de51}, !- Handle
  {3e1a85cf-bad5-442a-bef7-c3f59479f2d2}, !- Name
  {29291441-a526-4131-a3d6-08a36a5836be}, !- Source Object
  3,                                      !- Outlet Port
  {a80fa978-8f13-45e8-84e5-310b6203a796}, !- Target Object
  2;                                      !- Inlet Port

OS:Connection,
  {3db8f091-00d1-43ba-8904-97ca126f9900}, !- Handle
  {02a45842-e800-4099-af3c-f6bcce903ad5}, !- Name
  {a80fa978-8f13-45e8-84e5-310b6203a796}, !- Source Object
  3,                                      !- Outlet Port
  {71730b8f-4dca-46f6-85f8-249d5583d758}, !- Target Object
  3;                                      !- Inlet Port

OS:Connection,
  {717af4c8-f7a0-4d76-a55e-950351eec76b}, !- Handle
  {e5d38062-da62-490b-b7e5-e043cd2b3ed9}, !- Name
  {71730b8f-4dca-46f6-85f8-249d5583d758}, !- Source Object
  4,                                      !- Outlet Port
  {319c2b7a-8076-448e-af02-d37c2ffd3ff8}, !- Target Object
  2;                                      !- Inlet Port

OS:AdditionalProperties,
  {4a5bffa4-6945-4ec9-8390-3bed8c142708}, !- Handle
  {b034d4a1-8343-439f-ab2c-975020e5f15d}, !- Object Name
  SizingInfoHVACCapacityDerateFactorEER,  !- Feature Name 1
  String,                                 !- Feature Data Type 1
  1.0&#441.0&#441.0&#441.0&#441.0,        !- Feature Value 1
  SizingInfoHVACRatedCFMperTonCooling,    !- Feature Name 2
  String,                                 !- Feature Data Type 2
  386.1,                                  !- Feature Value 2
  SizingInfoHVACFracCoolLoadServed,       !- Feature Name 3
  Double,                                 !- Feature Data Type 3
  1;                                      !- Feature Value 3

OS:Curve:Biquadratic,
  {ef63bd30-909f-42d8-bfff-b3cb3601d0a6}, !- Handle
  ConstantBiquadratic 1,                  !- Name
  1,                                      !- Coefficient1 Constant
  0,                                      !- Coefficient2 x
  0,                                      !- Coefficient3 x**2
  0,                                      !- Coefficient4 y
  0,                                      !- Coefficient5 y**2
  0,                                      !- Coefficient6 x*y
  -100,                                   !- Minimum Value of x
  100,                                    !- Maximum Value of x
  -100,                                   !- Minimum Value of y
  100;                                    !- Maximum Value of y

OS:Curve:Biquadratic,
  {573b92c7-10f6-426a-84f9-54abf5675b86}, !- Handle
  Cool-Cap-fT1 1,                         !- Name
  1.550902001,                            !- Coefficient1 Constant
  -0.0750500892,                          !- Coefficient2 x
  0.00309713544,                          !- Coefficient3 x**2
  0.00240111,                             !- Coefficient4 y
  -5.0544e-005,                           !- Coefficient5 y**2
  -0.00042728148,                         !- Coefficient6 x*y
  13.88,                                  !- Minimum Value of x
  23.88,                                  !- Maximum Value of x
  18.33,                                  !- Minimum Value of y
  51.66;                                  !- Maximum Value of y

OS:Curve:Biquadratic,
  {769c35c4-bc98-4d51-ac7f-0dac58aea26e}, !- Handle
  Cool-EIR-fT1 1,                         !- Name
  -0.304282997000001,                     !- Coefficient1 Constant
  0.1180477062,                           !- Coefficient2 x
  -0.00342466704,                         !- Coefficient3 x**2
  -0.0062619138,                          !- Coefficient4 y
  0.00069542712,                          !- Coefficient5 y**2
  -0.00046997496,                         !- Coefficient6 x*y
  13.88,                                  !- Minimum Value of x
  23.88,                                  !- Maximum Value of x
  18.33,                                  !- Minimum Value of y
  51.66;                                  !- Maximum Value of y

OS:Curve:Quadratic,
  {e47dcdff-8aa5-4bab-8299-740bf4938e82}, !- Handle
  Cool-PLF-fPLR1 1,                       !- Name
  0.93,                                   !- Coefficient1 Constant
  0.07,                                   !- Coefficient2 x
  0,                                      !- Coefficient3 x**2
  0,                                      !- Minimum Value of x
  1,                                      !- Maximum Value of x
  0.7,                                    !- Minimum Curve Output
  1;                                      !- Maximum Curve Output

OS:Curve:Quadratic,
  {10b8b5d4-9f78-415f-a11d-499201a7b713}, !- Handle
  Cool-Cap-fFF1 1,                        !- Name
  0.718605468,                            !- Coefficient1 Constant
  0.410099989,                            !- Coefficient2 x
  -0.128705457,                           !- Coefficient3 x**2
  0,                                      !- Minimum Value of x
  2,                                      !- Maximum Value of x
  0,                                      !- Minimum Curve Output
  2;                                      !- Maximum Curve Output

OS:Curve:Quadratic,
  {2b46c0ea-7c29-47c5-933c-2e8dca4d3c8f}, !- Handle
  Cool-EIR-fFF1 1,                        !- Name
  1.32299905,                             !- Coefficient1 Constant
  -0.477711207,                           !- Coefficient2 x
  0.154712157,                            !- Coefficient3 x**2
  0,                                      !- Minimum Value of x
  2,                                      !- Maximum Value of x
  0,                                      !- Minimum Curve Output
  2;                                      !- Maximum Curve Output

OS:Coil:Cooling:DX:SingleSpeed,
  {308083ea-9a99-4bc6-a059-03148e7bb6b0}, !- Handle
  res ac|unit 2 cooling coil,             !- Name
  {3d5a05c7-3b0a-4394-8f7b-179ded73f004}, !- Availability Schedule Name
  autosize,                               !- Rated Total Cooling Capacity {W}
  0.740402528813699,                      !- Rated Sensible Heat Ratio
  3.9505446283126,                        !- Rated COP {W/W}
  autosize,                               !- Rated Air Flow Rate {m3/s}
  773.3912012006,                         !- Rated Evaporator Fan Power Per Volume Flow Rate {W/(m3/s)}
  ,                                       !- Air Inlet Node Name
  ,                                       !- Air Outlet Node Name
  {573b92c7-10f6-426a-84f9-54abf5675b86}, !- Total Cooling Capacity Function of Temperature Curve Name
  {10b8b5d4-9f78-415f-a11d-499201a7b713}, !- Total Cooling Capacity Function of Flow Fraction Curve Name
  {769c35c4-bc98-4d51-ac7f-0dac58aea26e}, !- Energy Input Ratio Function of Temperature Curve Name
  {2b46c0ea-7c29-47c5-933c-2e8dca4d3c8f}, !- Energy Input Ratio Function of Flow Fraction Curve Name
  {e47dcdff-8aa5-4bab-8299-740bf4938e82}, !- Part Load Fraction Correlation Curve Name
  1000,                                   !- Nominal Time for Condensate Removal to Begin {s}
  1.5,                                    !- Ratio of Initial Moisture Evaporation Rate and Steady State Latent Capacity {dimensionless}
  3,                                      !- Maximum Cycling Rate {cycles/hr}
  45,                                     !- Latent Capacity Time Constant {s}
  ,                                       !- Condenser Air Inlet Node Name
  AirCooled,                              !- Condenser Type
  0,                                      !- Evaporative Condenser Effectiveness {dimensionless}
  Autosize,                               !- Evaporative Condenser Air Flow Rate {m3/s}
  Autosize,                               !- Evaporative Condenser Pump Rated Power Consumption {W}
  0,                                      !- Crankcase Heater Capacity {W}
  12.7777777777778,                       !- Maximum Outdoor Dry-Bulb Temperature for Crankcase Heater Operation {C}
  ,                                       !- Supply Water Storage Tank Name
  ,                                       !- Condensate Collection Water Storage Tank Name
  0,                                      !- Basin Heater Capacity {W/K}
  10,                                     !- Basin Heater Setpoint Temperature {C}
  ;                                       !- Basin Heater Operating Schedule Name

OS:Fan:OnOff,
  {e62e7cd6-14af-408b-9ffb-9b2426476531}, !- Handle
  res ac|unit 2 clg supply fan,           !- Name
  {3d5a05c7-3b0a-4394-8f7b-179ded73f004}, !- Availability Schedule Name
  0.75,                                   !- Fan Total Efficiency
  794.580001233493,                       !- Pressure Rise {Pa}
  autosize,                               !- Maximum Flow Rate {m3/s}
  1,                                      !- Motor Efficiency
  1,                                      !- Motor In Airstream Fraction
  ,                                       !- Air Inlet Node Name
  ,                                       !- Air Outlet Node Name
  {ab852418-0e15-44d8-99ce-51f78693e37a}, !- Fan Power Ratio Function of Speed Ratio Curve Name
  {6cbc72be-576c-4b15-8e17-ba43a4562975}, !- Fan Efficiency Ratio Function of Speed Ratio Curve Name
  res ac|unit 2 clg supply fan;           !- End-Use Subcategory

OS:Curve:Exponent,
  {ab852418-0e15-44d8-99ce-51f78693e37a}, !- Handle
  Fan On Off Power Curve 1,               !- Name
  1,                                      !- Coefficient1 Constant
  0,                                      !- Coefficient2 Constant
  0,                                      !- Coefficient3 Constant
  0,                                      !- Minimum Value of x
  1,                                      !- Maximum Value of x
  ,                                       !- Minimum Curve Output
  ,                                       !- Maximum Curve Output
  ,                                       !- Input Unit Type for X
  ;                                       !- Output Unit Type

OS:Curve:Cubic,
  {6cbc72be-576c-4b15-8e17-ba43a4562975}, !- Handle
  Fan On Off Efficiency Curve 1,          !- Name
  1,                                      !- Coefficient1 Constant
  0,                                      !- Coefficient2 x
  0,                                      !- Coefficient3 x**2
  0,                                      !- Coefficient4 x**3
  0,                                      !- Minimum Value of x
  1;                                      !- Maximum Value of x

OS:AirLoopHVAC:UnitarySystem,
  {d499d771-d513-4b5e-8431-f65448895e94}, !- Handle
  res ac|unit 2 unitary system,           !- Name
  Load,                                   !- Control Type
  {6fffccf9-da20-4e50-9876-5dc51544e76b}, !- Controlling Zone or Thermostat Location
  None,                                   !- Dehumidification Control Type
  {3d5a05c7-3b0a-4394-8f7b-179ded73f004}, !- Availability Schedule Name
  {bb2d28d4-2287-4a40-b191-bdf0eb2328d9}, !- Air Inlet Node Name
  {7c2bf84e-d2e4-4d71-993e-b9cfa7cda0ad}, !- Air Outlet Node Name
  {e62e7cd6-14af-408b-9ffb-9b2426476531}, !- Supply Fan Name
  BlowThrough,                            !- Fan Placement
  {89d0e056-2a11-4f88-ae6d-25ddfe2008cf}, !- Supply Air Fan Operating Mode Schedule Name
  ,                                       !- Heating Coil Name
  1,                                      !- DX Heating Coil Sizing Ratio
  {308083ea-9a99-4bc6-a059-03148e7bb6b0}, !- Cooling Coil Name
  No,                                     !- Use DOAS DX Cooling Coil
  2,                                      !- DOAS DX Cooling Coil Leaving Minimum Air Temperature {C}
  SensibleOnlyLoadControl,                !- Latent Load Control
  ,                                       !- Supplemental Heating Coil Name
  ,                                       !- Supply Air Flow Rate Method During Cooling Operation
  autosize,                               !- Supply Air Flow Rate During Cooling Operation {m3/s}
  ,                                       !- Supply Air Flow Rate Per Floor Area During Cooling Operation {m3/s-m2}
  ,                                       !- Fraction of Autosized Design Cooling Supply Air Flow Rate
  ,                                       !- Design Supply Air Flow Rate Per Unit of Capacity During Cooling Operation {m3/s-W}
  ,                                       !- Supply Air Flow Rate Method During Heating Operation
  0,                                      !- Supply Air Flow Rate During Heating Operation {m3/s}
  ,                                       !- Supply Air Flow Rate Per Floor Area during Heating Operation {m3/s-m2}
  ,                                       !- Fraction of Autosized Design Heating Supply Air Flow Rate
  ,                                       !- Design Supply Air Flow Rate Per Unit of Capacity During Heating Operation {m3/s-W}
  ,                                       !- Supply Air Flow Rate Method When No Cooling or Heating is Required
  0,                                      !- Supply Air Flow Rate When No Cooling or Heating is Required {m3/s}
  ,                                       !- Supply Air Flow Rate Per Floor Area When No Cooling or Heating is Required {m3/s-m2}
  ,                                       !- Fraction of Autosized Design Cooling Supply Air Flow Rate When No Cooling or Heating is Required
  ,                                       !- Fraction of Autosized Design Heating Supply Air Flow Rate When No Cooling or Heating is Required
  ,                                       !- Design Supply Air Flow Rate Per Unit of Capacity During Cooling Operation When No Cooling or Heating is Required {m3/s-W}
  ,                                       !- Design Supply Air Flow Rate Per Unit of Capacity During Heating Operation When No Cooling or Heating is Required {m3/s-W}
  48.8888888888889,                       !- Maximum Supply Air Temperature {C}
  21,                                     !- Maximum Outdoor Dry-Bulb Temperature for Supplemental Heater Operation {C}
  ,                                       !- Outdoor Dry-Bulb Temperature Sensor Node Name
  2.5,                                    !- Maximum Cycling Rate {cycles/hr}
  60,                                     !- Heat Pump Time Constant {s}
  0.01,                                   !- Fraction of On-Cycle Power Use
  60,                                     !- Heat Pump Fan Delay Time {s}
  0,                                      !- Ancilliary On-Cycle Electric Power {W}
  0;                                      !- Ancilliary Off-Cycle Electric Power {W}

OS:AirLoopHVAC,
  {9d911625-9084-4e5d-9ffc-83b36861314a}, !- Handle
  res ac|unit 2 asys,                     !- Name
  ,                                       !- Controller List Name
  {3d5a05c7-3b0a-4394-8f7b-179ded73f004}, !- Availability Schedule
  {a827d5ca-29fc-4f1b-b52c-44879f87c1b9}, !- Availability Manager List Name
  AutoSize,                               !- Design Supply Air Flow Rate {m3/s}
  ,                                       !- Branch List Name
  ,                                       !- Connector List Name
  {0bc9790d-0a33-4a5e-a9b7-63cfdf11165a}, !- Supply Side Inlet Node Name
  {8bd97c49-5093-4bda-aecd-fda656ce7065}, !- Demand Side Outlet Node Name
  {9be889de-c263-4d2b-a99a-f9d3a8cee444}, !- Demand Side Inlet Node A
  {02cca3a5-e3c7-4e61-9bc5-ac5092c1b7e4}, !- Supply Side Outlet Node A
  ,                                       !- Demand Side Inlet Node B
  ,                                       !- Supply Side Outlet Node B
  ,                                       !- Return Air Bypass Flow Temperature Setpoint Schedule Name
  {83c0c7c9-d822-457d-8778-9868de030b42}, !- Demand Mixer Name
  {8c009f66-18cb-447e-bb9f-320582e0e293}, !- Demand Splitter A Name
  ,                                       !- Demand Splitter B Name
  ;                                       !- Supply Splitter Name

OS:Node,
  {e14544c8-c275-4cf9-90d7-57f36ce21bb1}, !- Handle
  Node 13,                                !- Name
  {0bc9790d-0a33-4a5e-a9b7-63cfdf11165a}, !- Inlet Port
  {bb2d28d4-2287-4a40-b191-bdf0eb2328d9}; !- Outlet Port

OS:Node,
  {d26af8c8-157f-42aa-ba03-e942ade293c5}, !- Handle
  Node 14,                                !- Name
  {7c2bf84e-d2e4-4d71-993e-b9cfa7cda0ad}, !- Inlet Port
  {02cca3a5-e3c7-4e61-9bc5-ac5092c1b7e4}; !- Outlet Port

OS:Connection,
  {0bc9790d-0a33-4a5e-a9b7-63cfdf11165a}, !- Handle
  {513d2ce1-5c4d-4b3f-ae2f-c19e763db7ff}, !- Name
  {9d911625-9084-4e5d-9ffc-83b36861314a}, !- Source Object
  8,                                      !- Outlet Port
  {e14544c8-c275-4cf9-90d7-57f36ce21bb1}, !- Target Object
  2;                                      !- Inlet Port

OS:Connection,
  {02cca3a5-e3c7-4e61-9bc5-ac5092c1b7e4}, !- Handle
  {e8ac785c-c1c0-493f-b286-82beadaa5644}, !- Name
  {d26af8c8-157f-42aa-ba03-e942ade293c5}, !- Source Object
  3,                                      !- Outlet Port
  {9d911625-9084-4e5d-9ffc-83b36861314a}, !- Target Object
  11;                                     !- Inlet Port

OS:Node,
  {7fd2207c-bb5d-4dfe-a8ad-e6d6f97e0efb}, !- Handle
  Node 15,                                !- Name
  {9be889de-c263-4d2b-a99a-f9d3a8cee444}, !- Inlet Port
  {d2a58e3b-985c-4e9a-b955-684dcc2b631c}; !- Outlet Port

OS:Node,
  {f080c82c-d9b7-4a08-b257-fe6fca0f9fd2}, !- Handle
  Node 16,                                !- Name
  {66481514-f5eb-414a-9a51-245e149cba30}, !- Inlet Port
  {8bd97c49-5093-4bda-aecd-fda656ce7065}; !- Outlet Port

OS:Node,
  {c6c06203-52a5-4380-98fc-8e0be77cdb1d}, !- Handle
  Node 17,                                !- Name
  {a9370449-c561-46eb-88f4-4b7f03bd1d0f}, !- Inlet Port
  {d249927b-5c4e-482e-910f-b176648c62f2}; !- Outlet Port

OS:Connection,
  {9be889de-c263-4d2b-a99a-f9d3a8cee444}, !- Handle
  {4f42c246-66d2-491d-99a7-d8e5cdd300b7}, !- Name
  {9d911625-9084-4e5d-9ffc-83b36861314a}, !- Source Object
  10,                                     !- Outlet Port
  {7fd2207c-bb5d-4dfe-a8ad-e6d6f97e0efb}, !- Target Object
  2;                                      !- Inlet Port

OS:Connection,
  {8bd97c49-5093-4bda-aecd-fda656ce7065}, !- Handle
  {0cc5b139-65d2-448d-bfa3-8f94ff798f34}, !- Name
  {f080c82c-d9b7-4a08-b257-fe6fca0f9fd2}, !- Source Object
  3,                                      !- Outlet Port
  {9d911625-9084-4e5d-9ffc-83b36861314a}, !- Target Object
  9;                                      !- Inlet Port

OS:AirLoopHVAC:ZoneSplitter,
  {8c009f66-18cb-447e-bb9f-320582e0e293}, !- Handle
  res ac|unit 2 zone splitter,            !- Name
  {d2a58e3b-985c-4e9a-b955-684dcc2b631c}, !- Inlet Node Name
  {5597da16-825a-4485-8992-6284c69d41ac}; !- Outlet Node Name 1

OS:AirLoopHVAC:ZoneMixer,
  {83c0c7c9-d822-457d-8778-9868de030b42}, !- Handle
  res ac|unit 2 zone mixer,               !- Name
  {66481514-f5eb-414a-9a51-245e149cba30}, !- Outlet Node Name
  {d9055a3b-b6b9-482a-8d8d-0a38517d9b5c}; !- Inlet Node Name 1

OS:Connection,
  {d2a58e3b-985c-4e9a-b955-684dcc2b631c}, !- Handle
  {d223a7d7-cbc0-49ec-b170-47ea8e1b4e66}, !- Name
  {7fd2207c-bb5d-4dfe-a8ad-e6d6f97e0efb}, !- Source Object
  3,                                      !- Outlet Port
  {8c009f66-18cb-447e-bb9f-320582e0e293}, !- Target Object
  2;                                      !- Inlet Port

OS:Connection,
  {66481514-f5eb-414a-9a51-245e149cba30}, !- Handle
  {cfa9d47a-c679-4193-a7cb-7a3d1d4be67f}, !- Name
  {83c0c7c9-d822-457d-8778-9868de030b42}, !- Source Object
  2,                                      !- Outlet Port
  {f080c82c-d9b7-4a08-b257-fe6fca0f9fd2}, !- Target Object
  2;                                      !- Inlet Port

OS:Sizing:System,
  {52e2a8e8-9a59-41d6-a3ee-106e46cd908b}, !- Handle
  {9d911625-9084-4e5d-9ffc-83b36861314a}, !- AirLoop Name
  Sensible,                               !- Type of Load to Size On
  Autosize,                               !- Design Outdoor Air Flow Rate {m3/s}
  0.3,                                    !- Central Heating Maximum System Air Flow Ratio
  7,                                      !- Preheat Design Temperature {C}
  0.008,                                  !- Preheat Design Humidity Ratio {kg-H2O/kg-Air}
  12.8,                                   !- Precool Design Temperature {C}
  0.008,                                  !- Precool Design Humidity Ratio {kg-H2O/kg-Air}
  12.8,                                   !- Central Cooling Design Supply Air Temperature {C}
  16.7,                                   !- Central Heating Design Supply Air Temperature {C}
  NonCoincident,                          !- Sizing Option
  Yes,                                    !- 100% Outdoor Air in Cooling
  Yes,                                    !- 100% Outdoor Air in Heating
  0.0085,                                 !- Central Cooling Design Supply Air Humidity Ratio {kg-H2O/kg-Air}
  0.008,                                  !- Central Heating Design Supply Air Humidity Ratio {kg-H2O/kg-Air}
  DesignDay,                              !- Cooling Design Air Flow Method
  0,                                      !- Cooling Design Air Flow Rate {m3/s}
  DesignDay,                              !- Heating Design Air Flow Method
  0,                                      !- Heating Design Air Flow Rate {m3/s}
  ZoneSum,                                !- System Outdoor Air Method
  1,                                      !- Zone Maximum Outdoor Air Fraction {dimensionless}
  0.0099676501,                           !- Cooling Supply Air Flow Rate Per Floor Area {m3/s-m2}
  1,                                      !- Cooling Fraction of Autosized Cooling Supply Air Flow Rate
  3.9475456e-005,                         !- Cooling Supply Air Flow Rate Per Unit Cooling Capacity {m3/s-W}
  0.0099676501,                           !- Heating Supply Air Flow Rate Per Floor Area {m3/s-m2}
  1,                                      !- Heating Fraction of Autosized Heating Supply Air Flow Rate
  1,                                      !- Heating Fraction of Autosized Cooling Supply Air Flow Rate
  3.1588213e-005,                         !- Heating Supply Air Flow Rate Per Unit Heating Capacity {m3/s-W}
  CoolingDesignCapacity,                  !- Cooling Design Capacity Method
  autosize,                               !- Cooling Design Capacity {W}
  234.7,                                  !- Cooling Design Capacity Per Floor Area {W/m2}
  1,                                      !- Fraction of Autosized Cooling Design Capacity
  HeatingDesignCapacity,                  !- Heating Design Capacity Method
  autosize,                               !- Heating Design Capacity {W}
  157,                                    !- Heating Design Capacity Per Floor Area {W/m2}
  1,                                      !- Fraction of Autosized Heating Design Capacity
  OnOff;                                  !- Central Cooling Capacity Control Method

OS:AvailabilityManagerAssignmentList,
  {a827d5ca-29fc-4f1b-b52c-44879f87c1b9}, !- Handle
  Air Loop HVAC 1 AvailabilityManagerAssignmentList 1; !- Name

OS:Connection,
  {bb2d28d4-2287-4a40-b191-bdf0eb2328d9}, !- Handle
  {a814efcd-abfa-432f-bf57-ece50abd474d}, !- Name
  {e14544c8-c275-4cf9-90d7-57f36ce21bb1}, !- Source Object
  3,                                      !- Outlet Port
  {d499d771-d513-4b5e-8431-f65448895e94}, !- Target Object
  6;                                      !- Inlet Port

OS:Connection,
  {7c2bf84e-d2e4-4d71-993e-b9cfa7cda0ad}, !- Handle
  {5cb2d9af-bdb1-4579-ab10-8ea658764350}, !- Name
  {d499d771-d513-4b5e-8431-f65448895e94}, !- Source Object
  7,                                      !- Outlet Port
  {d26af8c8-157f-42aa-ba03-e942ade293c5}, !- Target Object
  2;                                      !- Inlet Port

OS:AirTerminal:SingleDuct:ConstantVolume:NoReheat,
  {bb8b0408-f280-4225-bbec-35712fa3f027}, !- Handle
  res ac|unit 2 living zone|unit 2 direct air, !- Name
  {3d5a05c7-3b0a-4394-8f7b-179ded73f004}, !- Availability Schedule Name
  {57e9b873-a4af-4622-82e5-a132efcf4e4b}, !- Air Inlet Node Name
  {a9370449-c561-46eb-88f4-4b7f03bd1d0f}, !- Air Outlet Node Name
  AutoSize;                               !- Maximum Air Flow Rate {m3/s}

OS:Node,
  {279fbd01-1273-49a2-98a7-440f58c2eb02}, !- Handle
  Node 18,                                !- Name
  {ab00555b-ffba-4abb-94ed-01c7dbcc0555}, !- Inlet Port
  {d9055a3b-b6b9-482a-8d8d-0a38517d9b5c}; !- Outlet Port

OS:Connection,
  {d249927b-5c4e-482e-910f-b176648c62f2}, !- Handle
  {2c00bcd2-2fec-4f88-a59e-1fd4fc90a706}, !- Name
  {c6c06203-52a5-4380-98fc-8e0be77cdb1d}, !- Source Object
  3,                                      !- Outlet Port
  {bcb09de4-548a-4527-96b5-a814cae96579}, !- Target Object
  3;                                      !- Inlet Port

OS:Connection,
  {ab00555b-ffba-4abb-94ed-01c7dbcc0555}, !- Handle
  {21dbda70-27ab-408e-90d6-d9c641cd3ca3}, !- Name
  {688e4836-e10b-47ee-8bc4-cd15ff5fd6e5}, !- Source Object
  3,                                      !- Outlet Port
  {279fbd01-1273-49a2-98a7-440f58c2eb02}, !- Target Object
  2;                                      !- Inlet Port

OS:Connection,
  {d9055a3b-b6b9-482a-8d8d-0a38517d9b5c}, !- Handle
  {55d5d1f7-69c7-49d3-ac0f-88a1a24723fc}, !- Name
  {279fbd01-1273-49a2-98a7-440f58c2eb02}, !- Source Object
  3,                                      !- Outlet Port
  {83c0c7c9-d822-457d-8778-9868de030b42}, !- Target Object
  3;                                      !- Inlet Port

OS:Node,
  {b295b51c-e87b-4230-9663-7c7770b492f1}, !- Handle
  Node 19,                                !- Name
  {5597da16-825a-4485-8992-6284c69d41ac}, !- Inlet Port
  {57e9b873-a4af-4622-82e5-a132efcf4e4b}; !- Outlet Port

OS:Connection,
  {5597da16-825a-4485-8992-6284c69d41ac}, !- Handle
  {bd7b4fce-5d66-4104-ab1d-fe97f30697bd}, !- Name
  {8c009f66-18cb-447e-bb9f-320582e0e293}, !- Source Object
  3,                                      !- Outlet Port
  {b295b51c-e87b-4230-9663-7c7770b492f1}, !- Target Object
  2;                                      !- Inlet Port

OS:Connection,
  {57e9b873-a4af-4622-82e5-a132efcf4e4b}, !- Handle
  {6a90f9a9-de55-48e8-9c96-4e145615f156}, !- Name
  {b295b51c-e87b-4230-9663-7c7770b492f1}, !- Source Object
  3,                                      !- Outlet Port
  {bb8b0408-f280-4225-bbec-35712fa3f027}, !- Target Object
  3;                                      !- Inlet Port

OS:Connection,
  {a9370449-c561-46eb-88f4-4b7f03bd1d0f}, !- Handle
  {2ce90c7f-5bee-4b0b-be0c-89ea2a125035}, !- Name
  {bb8b0408-f280-4225-bbec-35712fa3f027}, !- Source Object
  4,                                      !- Outlet Port
  {c6c06203-52a5-4380-98fc-8e0be77cdb1d}, !- Target Object
  2;                                      !- Inlet Port

OS:AdditionalProperties,
  {98d47c00-775f-4086-8cf4-1b7a040b4584}, !- Handle
  {d499d771-d513-4b5e-8431-f65448895e94}, !- Object Name
  SizingInfoHVACCapacityDerateFactorEER,  !- Feature Name 1
  String,                                 !- Feature Data Type 1
  1.0&#441.0&#441.0&#441.0&#441.0,        !- Feature Value 1
  SizingInfoHVACRatedCFMperTonCooling,    !- Feature Name 2
  String,                                 !- Feature Data Type 2
  386.1,                                  !- Feature Value 2
  SizingInfoHVACFracCoolLoadServed,       !- Feature Name 3
  Double,                                 !- Feature Data Type 3
  1;                                      !- Feature Value 3

OS:Curve:Biquadratic,
  {db5edc59-a914-41e2-bee5-acc0fb7e4c5c}, !- Handle
  ConstantBiquadratic 2,                  !- Name
  1,                                      !- Coefficient1 Constant
  0,                                      !- Coefficient2 x
  0,                                      !- Coefficient3 x**2
  0,                                      !- Coefficient4 y
  0,                                      !- Coefficient5 y**2
  0,                                      !- Coefficient6 x*y
  -100,                                   !- Minimum Value of x
  100,                                    !- Maximum Value of x
  -100,                                   !- Minimum Value of y
  100;                                    !- Maximum Value of y

OS:Curve:Biquadratic,
  {05ad4837-03ce-4b32-954b-c407944715ac}, !- Handle
  Cool-Cap-fT1 2,                         !- Name
  1.550902001,                            !- Coefficient1 Constant
  -0.0750500892,                          !- Coefficient2 x
  0.00309713544,                          !- Coefficient3 x**2
  0.00240111,                             !- Coefficient4 y
  -5.0544e-005,                           !- Coefficient5 y**2
  -0.00042728148,                         !- Coefficient6 x*y
  13.88,                                  !- Minimum Value of x
  23.88,                                  !- Maximum Value of x
  18.33,                                  !- Minimum Value of y
  51.66;                                  !- Maximum Value of y

OS:Curve:Biquadratic,
  {ab201b02-de72-41c7-92c0-d527a3edebc7}, !- Handle
  Cool-EIR-fT1 2,                         !- Name
  -0.304282997000001,                     !- Coefficient1 Constant
  0.1180477062,                           !- Coefficient2 x
  -0.00342466704,                         !- Coefficient3 x**2
  -0.0062619138,                          !- Coefficient4 y
  0.00069542712,                          !- Coefficient5 y**2
  -0.00046997496,                         !- Coefficient6 x*y
  13.88,                                  !- Minimum Value of x
  23.88,                                  !- Maximum Value of x
  18.33,                                  !- Minimum Value of y
  51.66;                                  !- Maximum Value of y

OS:Curve:Quadratic,
  {1b6df7d0-a080-4d4e-8bb8-e887e92f20e7}, !- Handle
  Cool-PLF-fPLR1 2,                       !- Name
  0.93,                                   !- Coefficient1 Constant
  0.07,                                   !- Coefficient2 x
  0,                                      !- Coefficient3 x**2
  0,                                      !- Minimum Value of x
  1,                                      !- Maximum Value of x
  0.7,                                    !- Minimum Curve Output
  1;                                      !- Maximum Curve Output

OS:Curve:Quadratic,
  {8106a7f7-3de4-49fd-a123-22de54429086}, !- Handle
  Cool-Cap-fFF1 2,                        !- Name
  0.718605468,                            !- Coefficient1 Constant
  0.410099989,                            !- Coefficient2 x
  -0.128705457,                           !- Coefficient3 x**2
  0,                                      !- Minimum Value of x
  2,                                      !- Maximum Value of x
  0,                                      !- Minimum Curve Output
  2;                                      !- Maximum Curve Output

OS:Curve:Quadratic,
  {e455fd70-5fb2-48c2-af14-148d78a100dd}, !- Handle
  Cool-EIR-fFF1 2,                        !- Name
  1.32299905,                             !- Coefficient1 Constant
  -0.477711207,                           !- Coefficient2 x
  0.154712157,                            !- Coefficient3 x**2
  0,                                      !- Minimum Value of x
  2,                                      !- Maximum Value of x
  0,                                      !- Minimum Curve Output
  2;                                      !- Maximum Curve Output

OS:Coil:Cooling:DX:SingleSpeed,
  {279ef3df-a458-4832-b540-3d920525fae0}, !- Handle
  res ac|unit 3 cooling coil,             !- Name
  {3d5a05c7-3b0a-4394-8f7b-179ded73f004}, !- Availability Schedule Name
  autosize,                               !- Rated Total Cooling Capacity {W}
  0.740402528813699,                      !- Rated Sensible Heat Ratio
  3.9505446283126,                        !- Rated COP {W/W}
  autosize,                               !- Rated Air Flow Rate {m3/s}
  773.3912012006,                         !- Rated Evaporator Fan Power Per Volume Flow Rate {W/(m3/s)}
  ,                                       !- Air Inlet Node Name
  ,                                       !- Air Outlet Node Name
  {05ad4837-03ce-4b32-954b-c407944715ac}, !- Total Cooling Capacity Function of Temperature Curve Name
  {8106a7f7-3de4-49fd-a123-22de54429086}, !- Total Cooling Capacity Function of Flow Fraction Curve Name
  {ab201b02-de72-41c7-92c0-d527a3edebc7}, !- Energy Input Ratio Function of Temperature Curve Name
  {e455fd70-5fb2-48c2-af14-148d78a100dd}, !- Energy Input Ratio Function of Flow Fraction Curve Name
  {1b6df7d0-a080-4d4e-8bb8-e887e92f20e7}, !- Part Load Fraction Correlation Curve Name
  1000,                                   !- Nominal Time for Condensate Removal to Begin {s}
  1.5,                                    !- Ratio of Initial Moisture Evaporation Rate and Steady State Latent Capacity {dimensionless}
  3,                                      !- Maximum Cycling Rate {cycles/hr}
  45,                                     !- Latent Capacity Time Constant {s}
  ,                                       !- Condenser Air Inlet Node Name
  AirCooled,                              !- Condenser Type
  0,                                      !- Evaporative Condenser Effectiveness {dimensionless}
  Autosize,                               !- Evaporative Condenser Air Flow Rate {m3/s}
  Autosize,                               !- Evaporative Condenser Pump Rated Power Consumption {W}
  0,                                      !- Crankcase Heater Capacity {W}
  12.7777777777778,                       !- Maximum Outdoor Dry-Bulb Temperature for Crankcase Heater Operation {C}
  ,                                       !- Supply Water Storage Tank Name
  ,                                       !- Condensate Collection Water Storage Tank Name
  0,                                      !- Basin Heater Capacity {W/K}
  10,                                     !- Basin Heater Setpoint Temperature {C}
  ;                                       !- Basin Heater Operating Schedule Name

OS:Fan:OnOff,
  {7e48e552-5b47-47ba-85ec-85b737ff261d}, !- Handle
  res ac|unit 3 clg supply fan,           !- Name
  {3d5a05c7-3b0a-4394-8f7b-179ded73f004}, !- Availability Schedule Name
  0.75,                                   !- Fan Total Efficiency
  794.580001233493,                       !- Pressure Rise {Pa}
  autosize,                               !- Maximum Flow Rate {m3/s}
  1,                                      !- Motor Efficiency
  1,                                      !- Motor In Airstream Fraction
  ,                                       !- Air Inlet Node Name
  ,                                       !- Air Outlet Node Name
  {5ac3364d-0100-4183-a381-2a8bf153d508}, !- Fan Power Ratio Function of Speed Ratio Curve Name
  {c5064355-4bd5-4c26-860c-a881199b5e4b}, !- Fan Efficiency Ratio Function of Speed Ratio Curve Name
  res ac|unit 3 clg supply fan;           !- End-Use Subcategory

OS:Curve:Exponent,
  {5ac3364d-0100-4183-a381-2a8bf153d508}, !- Handle
  Fan On Off Power Curve 2,               !- Name
  1,                                      !- Coefficient1 Constant
  0,                                      !- Coefficient2 Constant
  0,                                      !- Coefficient3 Constant
  0,                                      !- Minimum Value of x
  1,                                      !- Maximum Value of x
  ,                                       !- Minimum Curve Output
  ,                                       !- Maximum Curve Output
  ,                                       !- Input Unit Type for X
  ;                                       !- Output Unit Type

OS:Curve:Cubic,
  {c5064355-4bd5-4c26-860c-a881199b5e4b}, !- Handle
  Fan On Off Efficiency Curve 2,          !- Name
  1,                                      !- Coefficient1 Constant
  0,                                      !- Coefficient2 x
  0,                                      !- Coefficient3 x**2
  0,                                      !- Coefficient4 x**3
  0,                                      !- Minimum Value of x
  1;                                      !- Maximum Value of x

OS:AirLoopHVAC:UnitarySystem,
  {527972e6-9995-4e23-9bbb-5dc6c7834a01}, !- Handle
  res ac|unit 3 unitary system,           !- Name
  Load,                                   !- Control Type
  {092bcefd-8203-4631-b844-ef556223c6fe}, !- Controlling Zone or Thermostat Location
  None,                                   !- Dehumidification Control Type
  {3d5a05c7-3b0a-4394-8f7b-179ded73f004}, !- Availability Schedule Name
  {22f79575-0460-4127-96e0-46ebef704067}, !- Air Inlet Node Name
  {5fb7e5b1-e66c-4a13-86ec-922dae6f66b3}, !- Air Outlet Node Name
  {7e48e552-5b47-47ba-85ec-85b737ff261d}, !- Supply Fan Name
  BlowThrough,                            !- Fan Placement
  {89d0e056-2a11-4f88-ae6d-25ddfe2008cf}, !- Supply Air Fan Operating Mode Schedule Name
  ,                                       !- Heating Coil Name
  1,                                      !- DX Heating Coil Sizing Ratio
  {279ef3df-a458-4832-b540-3d920525fae0}, !- Cooling Coil Name
  No,                                     !- Use DOAS DX Cooling Coil
  2,                                      !- DOAS DX Cooling Coil Leaving Minimum Air Temperature {C}
  SensibleOnlyLoadControl,                !- Latent Load Control
  ,                                       !- Supplemental Heating Coil Name
  ,                                       !- Supply Air Flow Rate Method During Cooling Operation
  autosize,                               !- Supply Air Flow Rate During Cooling Operation {m3/s}
  ,                                       !- Supply Air Flow Rate Per Floor Area During Cooling Operation {m3/s-m2}
  ,                                       !- Fraction of Autosized Design Cooling Supply Air Flow Rate
  ,                                       !- Design Supply Air Flow Rate Per Unit of Capacity During Cooling Operation {m3/s-W}
  ,                                       !- Supply Air Flow Rate Method During Heating Operation
  0,                                      !- Supply Air Flow Rate During Heating Operation {m3/s}
  ,                                       !- Supply Air Flow Rate Per Floor Area during Heating Operation {m3/s-m2}
  ,                                       !- Fraction of Autosized Design Heating Supply Air Flow Rate
  ,                                       !- Design Supply Air Flow Rate Per Unit of Capacity During Heating Operation {m3/s-W}
  ,                                       !- Supply Air Flow Rate Method When No Cooling or Heating is Required
  0,                                      !- Supply Air Flow Rate When No Cooling or Heating is Required {m3/s}
  ,                                       !- Supply Air Flow Rate Per Floor Area When No Cooling or Heating is Required {m3/s-m2}
  ,                                       !- Fraction of Autosized Design Cooling Supply Air Flow Rate When No Cooling or Heating is Required
  ,                                       !- Fraction of Autosized Design Heating Supply Air Flow Rate When No Cooling or Heating is Required
  ,                                       !- Design Supply Air Flow Rate Per Unit of Capacity During Cooling Operation When No Cooling or Heating is Required {m3/s-W}
  ,                                       !- Design Supply Air Flow Rate Per Unit of Capacity During Heating Operation When No Cooling or Heating is Required {m3/s-W}
  48.8888888888889,                       !- Maximum Supply Air Temperature {C}
  21,                                     !- Maximum Outdoor Dry-Bulb Temperature for Supplemental Heater Operation {C}
  ,                                       !- Outdoor Dry-Bulb Temperature Sensor Node Name
  2.5,                                    !- Maximum Cycling Rate {cycles/hr}
  60,                                     !- Heat Pump Time Constant {s}
  0.01,                                   !- Fraction of On-Cycle Power Use
  60,                                     !- Heat Pump Fan Delay Time {s}
  0,                                      !- Ancilliary On-Cycle Electric Power {W}
  0;                                      !- Ancilliary Off-Cycle Electric Power {W}

OS:AirLoopHVAC,
  {426cc2bf-d6f8-49ff-acf2-37f1c5653fa4}, !- Handle
  res ac|unit 3 asys,                     !- Name
  ,                                       !- Controller List Name
  {3d5a05c7-3b0a-4394-8f7b-179ded73f004}, !- Availability Schedule
  {df8cdf50-f287-4f20-9afb-f5e663744e45}, !- Availability Manager List Name
  AutoSize,                               !- Design Supply Air Flow Rate {m3/s}
  ,                                       !- Branch List Name
  ,                                       !- Connector List Name
  {158a39ad-07e4-421d-8b88-a4f35a8702be}, !- Supply Side Inlet Node Name
  {adc814a7-06d7-41f9-9ced-9afe0d5cc34e}, !- Demand Side Outlet Node Name
  {9227a919-8f94-44fa-9119-537c6cc687f7}, !- Demand Side Inlet Node A
  {bc51a560-2c0a-457a-a3e7-fdcb202c27dc}, !- Supply Side Outlet Node A
  ,                                       !- Demand Side Inlet Node B
  ,                                       !- Supply Side Outlet Node B
  ,                                       !- Return Air Bypass Flow Temperature Setpoint Schedule Name
  {aa74997d-6e51-44a1-a844-906f6df74932}, !- Demand Mixer Name
  {8a11c8bf-0bf0-4d4c-9f8a-899aaea0e3f0}, !- Demand Splitter A Name
  ,                                       !- Demand Splitter B Name
  ;                                       !- Supply Splitter Name

OS:Node,
  {bb35e176-bbfa-4e11-a983-09d2e1c13275}, !- Handle
  Node 20,                                !- Name
  {158a39ad-07e4-421d-8b88-a4f35a8702be}, !- Inlet Port
  {22f79575-0460-4127-96e0-46ebef704067}; !- Outlet Port

OS:Node,
  {952b0f65-a64b-4327-af5e-a3f664aa45af}, !- Handle
  Node 21,                                !- Name
  {5fb7e5b1-e66c-4a13-86ec-922dae6f66b3}, !- Inlet Port
  {bc51a560-2c0a-457a-a3e7-fdcb202c27dc}; !- Outlet Port

OS:Connection,
  {158a39ad-07e4-421d-8b88-a4f35a8702be}, !- Handle
  {3c632899-1de3-4cfe-b2fe-dc373675c19e}, !- Name
  {426cc2bf-d6f8-49ff-acf2-37f1c5653fa4}, !- Source Object
  8,                                      !- Outlet Port
  {bb35e176-bbfa-4e11-a983-09d2e1c13275}, !- Target Object
  2;                                      !- Inlet Port

OS:Connection,
  {bc51a560-2c0a-457a-a3e7-fdcb202c27dc}, !- Handle
  {475f1d03-ac5e-480b-99e8-7433dd6ad960}, !- Name
  {952b0f65-a64b-4327-af5e-a3f664aa45af}, !- Source Object
  3,                                      !- Outlet Port
  {426cc2bf-d6f8-49ff-acf2-37f1c5653fa4}, !- Target Object
  11;                                     !- Inlet Port

OS:Node,
  {35fc217f-87a6-4765-80ed-55bc843b99d7}, !- Handle
  Node 22,                                !- Name
  {9227a919-8f94-44fa-9119-537c6cc687f7}, !- Inlet Port
  {e33d6940-deac-474c-b5d2-6a757fc5b89e}; !- Outlet Port

OS:Node,
  {669f9e35-23ee-467f-8767-adc4332a68d5}, !- Handle
  Node 23,                                !- Name
  {0f9e0420-1e51-45fd-a3bd-847282a5a9c3}, !- Inlet Port
  {adc814a7-06d7-41f9-9ced-9afe0d5cc34e}; !- Outlet Port

OS:Node,
  {41553195-06da-4388-9cc6-2a08ba3cd860}, !- Handle
  Node 24,                                !- Name
  {c0a7d0a0-9adb-4b37-8427-27d8f790e0b3}, !- Inlet Port
  {2209a7d8-9d0b-47eb-9dad-842580463ba2}; !- Outlet Port

OS:Connection,
  {9227a919-8f94-44fa-9119-537c6cc687f7}, !- Handle
  {265112f2-ae23-4da9-bf25-ae6ac1da1ae7}, !- Name
  {426cc2bf-d6f8-49ff-acf2-37f1c5653fa4}, !- Source Object
  10,                                     !- Outlet Port
  {35fc217f-87a6-4765-80ed-55bc843b99d7}, !- Target Object
  2;                                      !- Inlet Port

OS:Connection,
  {adc814a7-06d7-41f9-9ced-9afe0d5cc34e}, !- Handle
  {60c76158-b6ef-442b-af30-c85a149f9840}, !- Name
  {669f9e35-23ee-467f-8767-adc4332a68d5}, !- Source Object
  3,                                      !- Outlet Port
  {426cc2bf-d6f8-49ff-acf2-37f1c5653fa4}, !- Target Object
  9;                                      !- Inlet Port

OS:AirLoopHVAC:ZoneSplitter,
  {8a11c8bf-0bf0-4d4c-9f8a-899aaea0e3f0}, !- Handle
  res ac|unit 3 zone splitter,            !- Name
  {e33d6940-deac-474c-b5d2-6a757fc5b89e}, !- Inlet Node Name
  {04f3bbe9-7431-4736-af70-06a37c9104e3}; !- Outlet Node Name 1

OS:AirLoopHVAC:ZoneMixer,
  {aa74997d-6e51-44a1-a844-906f6df74932}, !- Handle
  res ac|unit 3 zone mixer,               !- Name
  {0f9e0420-1e51-45fd-a3bd-847282a5a9c3}, !- Outlet Node Name
  {eccbb643-b83b-467d-87fe-85085c19a524}; !- Inlet Node Name 1

OS:Connection,
  {e33d6940-deac-474c-b5d2-6a757fc5b89e}, !- Handle
  {31e0f553-851b-4a24-8cb2-a00f93008e90}, !- Name
  {35fc217f-87a6-4765-80ed-55bc843b99d7}, !- Source Object
  3,                                      !- Outlet Port
  {8a11c8bf-0bf0-4d4c-9f8a-899aaea0e3f0}, !- Target Object
  2;                                      !- Inlet Port

OS:Connection,
  {0f9e0420-1e51-45fd-a3bd-847282a5a9c3}, !- Handle
  {25c87fc2-9877-4794-8261-44d0ba19de7d}, !- Name
  {aa74997d-6e51-44a1-a844-906f6df74932}, !- Source Object
  2,                                      !- Outlet Port
  {669f9e35-23ee-467f-8767-adc4332a68d5}, !- Target Object
  2;                                      !- Inlet Port

OS:Sizing:System,
  {ba70ffb9-5590-4f86-81cc-a3e4dbffdd42}, !- Handle
  {426cc2bf-d6f8-49ff-acf2-37f1c5653fa4}, !- AirLoop Name
  Sensible,                               !- Type of Load to Size On
  Autosize,                               !- Design Outdoor Air Flow Rate {m3/s}
  0.3,                                    !- Central Heating Maximum System Air Flow Ratio
  7,                                      !- Preheat Design Temperature {C}
  0.008,                                  !- Preheat Design Humidity Ratio {kg-H2O/kg-Air}
  12.8,                                   !- Precool Design Temperature {C}
  0.008,                                  !- Precool Design Humidity Ratio {kg-H2O/kg-Air}
  12.8,                                   !- Central Cooling Design Supply Air Temperature {C}
  16.7,                                   !- Central Heating Design Supply Air Temperature {C}
  NonCoincident,                          !- Sizing Option
  Yes,                                    !- 100% Outdoor Air in Cooling
  Yes,                                    !- 100% Outdoor Air in Heating
  0.0085,                                 !- Central Cooling Design Supply Air Humidity Ratio {kg-H2O/kg-Air}
  0.008,                                  !- Central Heating Design Supply Air Humidity Ratio {kg-H2O/kg-Air}
>>>>>>> 2c92e5b7
  DesignDay,                              !- Cooling Design Air Flow Method
  ,                                       !- Cooling Design Air Flow Rate {m3/s}
  ,                                       !- Cooling Minimum Air Flow per Zone Floor Area {m3/s-m2}
  ,                                       !- Cooling Minimum Air Flow {m3/s}
  ,                                       !- Cooling Minimum Air Flow Fraction
  DesignDay,                              !- Heating Design Air Flow Method
  ,                                       !- Heating Design Air Flow Rate {m3/s}
  ,                                       !- Heating Maximum Air Flow per Zone Floor Area {m3/s-m2}
  ,                                       !- Heating Maximum Air Flow {m3/s}
  ,                                       !- Heating Maximum Air Flow Fraction
  ,                                       !- Design Zone Air Distribution Effectiveness in Cooling Mode
  ,                                       !- Design Zone Air Distribution Effectiveness in Heating Mode
  No,                                     !- Account for Dedicated Outdoor Air System
  NeutralSupplyAir,                       !- Dedicated Outdoor Air System Control Strategy
  autosize,                               !- Dedicated Outdoor Air Low Setpoint Temperature for Design {C}
  autosize;                               !- Dedicated Outdoor Air High Setpoint Temperature for Design {C}

<<<<<<< HEAD
OS:ZoneHVAC:EquipmentList,
  {600c6620-04eb-4cf6-9e90-9060ccffa27d}, !- Handle
  Zone HVAC Equipment List 2,             !- Name
  {4ccf02e6-42af-429e-b307-781823027467}; !- Thermal Zone

OS:SpaceType,
  {3c430678-6979-4322-9768-4154bb866691}, !- Handle
  Space Type 2,                           !- Name
  ,                                       !- Default Construction Set Name
  ,                                       !- Default Schedule Set Name
  ,                                       !- Group Rendering Name
  ,                                       !- Design Specification Outdoor Air Object Name
  ,                                       !- Standards Template
  ,                                       !- Standards Building Type
  unfinished attic;                       !- Standards Space Type

OS:BuildingUnit,
  {b8d8040c-7b94-4b22-b029-66eed972b074}, !- Handle
  unit 1,                                 !- Name
  ,                                       !- Rendering Color
  Residential;                            !- Building Unit Type

OS:AdditionalProperties,
  {e6d1f670-2480-443e-be31-fc0343b12077}, !- Handle
  {b8d8040c-7b94-4b22-b029-66eed972b074}, !- Object Name
  NumberOfBedrooms,                       !- Feature Name 1
  Integer,                                !- Feature Data Type 1
  3,                                      !- Feature Value 1
  NumberOfBathrooms,                      !- Feature Name 2
  Double,                                 !- Feature Data Type 2
  2,                                      !- Feature Value 2
  NumberOfOccupants,                      !- Feature Name 3
  Double,                                 !- Feature Data Type 3
  3.3900000000000001;                     !- Feature Value 3

OS:External:File,
  {fe8685d0-4a92-465c-bd86-0ab7d9f9862b}, !- Handle
  8760.csv,                               !- Name
  8760.csv;                               !- File Name

OS:Schedule:Day,
  {dadebecf-2587-4965-8ea6-ecc35d71d013}, !- Handle
  Schedule Day 1,                         !- Name
  ,                                       !- Schedule Type Limits Name
  ,                                       !- Interpolate to Timestep
  24,                                     !- Hour 1
  0,                                      !- Minute 1
  0;                                      !- Value Until Time 1

OS:Schedule:Day,
  {9949a276-6444-4ffc-baea-5f4489e713d0}, !- Handle
  Schedule Day 2,                         !- Name
  ,                                       !- Schedule Type Limits Name
  ,                                       !- Interpolate to Timestep
  24,                                     !- Hour 1
  0,                                      !- Minute 1
  1;                                      !- Value Until Time 1

OS:Schedule:File,
  {b7add7fc-2609-456c-9c97-c41303c25037}, !- Handle
  occupants,                              !- Name
  {61b6529f-1675-46fa-a547-e879b3279418}, !- Schedule Type Limits Name
  {fe8685d0-4a92-465c-bd86-0ab7d9f9862b}, !- External File Name
  1,                                      !- Column Number
  1,                                      !- Rows to Skip at Top
  8760,                                   !- Number of Hours of Data
  ,                                       !- Column Separator
  ,                                       !- Interpolate to Timestep
  60;                                     !- Minutes per Item

OS:Schedule:Ruleset,
  {a3a1ef39-adaa-4b02-880b-df1be7c68ec6}, !- Handle
  Schedule Ruleset 1,                     !- Name
  {a7eb3df8-72f2-4ff6-a952-9d174c456b45}, !- Schedule Type Limits Name
  {2f32c5c1-ab35-4ca8-a97a-b804d614f04c}; !- Default Day Schedule Name

OS:Schedule:Day,
  {2f32c5c1-ab35-4ca8-a97a-b804d614f04c}, !- Handle
  Schedule Day 3,                         !- Name
  {a7eb3df8-72f2-4ff6-a952-9d174c456b45}, !- Schedule Type Limits Name
  ,                                       !- Interpolate to Timestep
  24,                                     !- Hour 1
  0,                                      !- Minute 1
  112.539290946133;                       !- Value Until Time 1

OS:People:Definition,
  {3bed35f6-c36b-4ead-b9c3-6505a1508ae4}, !- Handle
  res occupants|living space,             !- Name
  People,                                 !- Number of People Calculation Method
  3.39,                                   !- Number of People {people}
  ,                                       !- People per Space Floor Area {person/m2}
  ,                                       !- Space Floor Area per Person {m2/person}
  0.319734,                               !- Fraction Radiant
  0.573,                                  !- Sensible Heat Fraction
  0,                                      !- Carbon Dioxide Generation Rate {m3/s-W}
  No,                                     !- Enable ASHRAE 55 Comfort Warnings
  ZoneAveraged;                           !- Mean Radiant Temperature Calculation Type

OS:People,
  {212dc1b0-4590-4a61-bb7e-761b2cc2830a}, !- Handle
  res occupants|living space,             !- Name
  {3bed35f6-c36b-4ead-b9c3-6505a1508ae4}, !- People Definition Name
  {81dc13aa-f3a4-48b9-b785-aeed658294e1}, !- Space or SpaceType Name
  {b7add7fc-2609-456c-9c97-c41303c25037}, !- Number of People Schedule Name
  {a3a1ef39-adaa-4b02-880b-df1be7c68ec6}, !- Activity Level Schedule Name
  ,                                       !- Surface Name/Angle Factor List Name
  ,                                       !- Work Efficiency Schedule Name
  ,                                       !- Clothing Insulation Schedule Name
  ,                                       !- Air Velocity Schedule Name
  1;                                      !- Multiplier

OS:ScheduleTypeLimits,
  {a7eb3df8-72f2-4ff6-a952-9d174c456b45}, !- Handle
  ActivityLevel,                          !- Name
  0,                                      !- Lower Limit Value
  ,                                       !- Upper Limit Value
  Continuous,                             !- Numeric Type
  ActivityLevel;                          !- Unit Type

OS:ScheduleTypeLimits,
  {61b6529f-1675-46fa-a547-e879b3279418}, !- Handle
  Fractional,                             !- Name
  0,                                      !- Lower Limit Value
  1,                                      !- Upper Limit Value
  Continuous;                             !- Numeric Type

OS:Curve:Biquadratic,
  {bc3f6e75-5e1f-4097-9b9a-6c60429a0f5a}, !- Handle
  ConstantBiquadratic,                    !- Name
=======
OS:AvailabilityManagerAssignmentList,
  {df8cdf50-f287-4f20-9afb-f5e663744e45}, !- Handle
  Air Loop HVAC 1 AvailabilityManagerAssignmentList 2; !- Name

OS:Connection,
  {22f79575-0460-4127-96e0-46ebef704067}, !- Handle
  {59f38409-d300-4b64-bfac-6ce9cce3130c}, !- Name
  {bb35e176-bbfa-4e11-a983-09d2e1c13275}, !- Source Object
  3,                                      !- Outlet Port
  {527972e6-9995-4e23-9bbb-5dc6c7834a01}, !- Target Object
  6;                                      !- Inlet Port

OS:Connection,
  {5fb7e5b1-e66c-4a13-86ec-922dae6f66b3}, !- Handle
  {54b5d08f-68e8-4ff6-b24c-7481feb5c2e8}, !- Name
  {527972e6-9995-4e23-9bbb-5dc6c7834a01}, !- Source Object
  7,                                      !- Outlet Port
  {952b0f65-a64b-4327-af5e-a3f664aa45af}, !- Target Object
  2;                                      !- Inlet Port

OS:AirTerminal:SingleDuct:ConstantVolume:NoReheat,
  {9f2f85d8-7e11-43b5-8bb1-f8b4b39333fa}, !- Handle
  res ac|unit 3 living zone|unit 3 direct air, !- Name
  {3d5a05c7-3b0a-4394-8f7b-179ded73f004}, !- Availability Schedule Name
  {d733a248-379a-4c6c-9aee-c266f68eed18}, !- Air Inlet Node Name
  {c0a7d0a0-9adb-4b37-8427-27d8f790e0b3}, !- Air Outlet Node Name
  AutoSize;                               !- Maximum Air Flow Rate {m3/s}

OS:Node,
  {35d697af-f5f1-4ae9-a394-aab7e3b75a56}, !- Handle
  Node 25,                                !- Name
  {1896ae87-9a59-492e-bb94-5137305c738c}, !- Inlet Port
  {eccbb643-b83b-467d-87fe-85085c19a524}; !- Outlet Port

OS:Connection,
  {2209a7d8-9d0b-47eb-9dad-842580463ba2}, !- Handle
  {de781624-7fe6-4c92-b5ef-6e692fb8cef5}, !- Name
  {41553195-06da-4388-9cc6-2a08ba3cd860}, !- Source Object
  3,                                      !- Outlet Port
  {63f2b214-f6d8-407e-99d2-7b70c474ea98}, !- Target Object
  3;                                      !- Inlet Port

OS:Connection,
  {1896ae87-9a59-492e-bb94-5137305c738c}, !- Handle
  {5d15a13d-e3f1-4d7c-8952-806387595a58}, !- Name
  {0df11640-973c-4605-876e-70302fa3f565}, !- Source Object
  3,                                      !- Outlet Port
  {35d697af-f5f1-4ae9-a394-aab7e3b75a56}, !- Target Object
  2;                                      !- Inlet Port

OS:Connection,
  {eccbb643-b83b-467d-87fe-85085c19a524}, !- Handle
  {0789faa0-cff7-4767-8d5e-9ae4c149261f}, !- Name
  {35d697af-f5f1-4ae9-a394-aab7e3b75a56}, !- Source Object
  3,                                      !- Outlet Port
  {aa74997d-6e51-44a1-a844-906f6df74932}, !- Target Object
  3;                                      !- Inlet Port

OS:Node,
  {318ff25f-48af-41cc-abb4-342061dcb6df}, !- Handle
  Node 26,                                !- Name
  {04f3bbe9-7431-4736-af70-06a37c9104e3}, !- Inlet Port
  {d733a248-379a-4c6c-9aee-c266f68eed18}; !- Outlet Port

OS:Connection,
  {04f3bbe9-7431-4736-af70-06a37c9104e3}, !- Handle
  {6fa3467f-341e-4038-be45-d10d56b4f6bc}, !- Name
  {8a11c8bf-0bf0-4d4c-9f8a-899aaea0e3f0}, !- Source Object
  3,                                      !- Outlet Port
  {318ff25f-48af-41cc-abb4-342061dcb6df}, !- Target Object
  2;                                      !- Inlet Port

OS:Connection,
  {d733a248-379a-4c6c-9aee-c266f68eed18}, !- Handle
  {70152b46-054e-4ad1-a307-84fec552fa07}, !- Name
  {318ff25f-48af-41cc-abb4-342061dcb6df}, !- Source Object
  3,                                      !- Outlet Port
  {9f2f85d8-7e11-43b5-8bb1-f8b4b39333fa}, !- Target Object
  3;                                      !- Inlet Port

OS:Connection,
  {c0a7d0a0-9adb-4b37-8427-27d8f790e0b3}, !- Handle
  {31a050ac-39e1-4d52-9f54-c3545bcd9dbe}, !- Name
  {9f2f85d8-7e11-43b5-8bb1-f8b4b39333fa}, !- Source Object
  4,                                      !- Outlet Port
  {41553195-06da-4388-9cc6-2a08ba3cd860}, !- Target Object
  2;                                      !- Inlet Port

OS:AdditionalProperties,
  {a3b0a2d6-9849-4bb2-b18c-07600e9c3cd0}, !- Handle
  {527972e6-9995-4e23-9bbb-5dc6c7834a01}, !- Object Name
  SizingInfoHVACCapacityDerateFactorEER,  !- Feature Name 1
  String,                                 !- Feature Data Type 1
  1.0&#441.0&#441.0&#441.0&#441.0,        !- Feature Value 1
  SizingInfoHVACRatedCFMperTonCooling,    !- Feature Name 2
  String,                                 !- Feature Data Type 2
  386.1,                                  !- Feature Value 2
  SizingInfoHVACFracCoolLoadServed,       !- Feature Name 3
  Double,                                 !- Feature Data Type 3
  1;                                      !- Feature Value 3

OS:Curve:Biquadratic,
  {603478db-6626-49d6-a562-59d1e34d057f}, !- Handle
  ConstantBiquadratic 3,                  !- Name
>>>>>>> 2c92e5b7
  1,                                      !- Coefficient1 Constant
  0,                                      !- Coefficient2 x
  0,                                      !- Coefficient3 x**2
  0,                                      !- Coefficient4 y
  0,                                      !- Coefficient5 y**2
  0,                                      !- Coefficient6 x*y
  -100,                                   !- Minimum Value of x
  100,                                    !- Maximum Value of x
  -100,                                   !- Minimum Value of y
  100;                                    !- Maximum Value of y

OS:Curve:Biquadratic,
<<<<<<< HEAD
  {f2e49115-fe79-44b9-8607-8edc01a1cb45}, !- Handle
  Cool-Cap-fT1,                           !- Name
=======
  {c9a14ff2-b3e7-4ce9-b76b-02759d303350}, !- Handle
  Cool-Cap-fT1 3,                         !- Name
>>>>>>> 2c92e5b7
  1.550902001,                            !- Coefficient1 Constant
  -0.0750500892,                          !- Coefficient2 x
  0.00309713544,                          !- Coefficient3 x**2
  0.00240111,                             !- Coefficient4 y
  -5.0544e-005,                           !- Coefficient5 y**2
  -0.00042728148,                         !- Coefficient6 x*y
  13.88,                                  !- Minimum Value of x
  23.88,                                  !- Maximum Value of x
  18.33,                                  !- Minimum Value of y
  51.66;                                  !- Maximum Value of y

OS:Curve:Biquadratic,
<<<<<<< HEAD
  {c848f464-66be-448d-80e4-c56e2cd992b4}, !- Handle
  Cool-EIR-fT1,                           !- Name
=======
  {e4745cc4-0d68-4854-9c89-6a4afa7758ec}, !- Handle
  Cool-EIR-fT1 3,                         !- Name
>>>>>>> 2c92e5b7
  -0.304282997000001,                     !- Coefficient1 Constant
  0.1180477062,                           !- Coefficient2 x
  -0.00342466704,                         !- Coefficient3 x**2
  -0.0062619138,                          !- Coefficient4 y
  0.00069542712,                          !- Coefficient5 y**2
  -0.00046997496,                         !- Coefficient6 x*y
  13.88,                                  !- Minimum Value of x
  23.88,                                  !- Maximum Value of x
  18.33,                                  !- Minimum Value of y
  51.66;                                  !- Maximum Value of y

OS:Curve:Quadratic,
<<<<<<< HEAD
  {c2c10851-a310-4727-92bc-bedf787d91f9}, !- Handle
  Cool-PLF-fPLR1,                         !- Name
=======
  {8d3d3e8b-dbe9-4dee-b1a4-69c03dec1761}, !- Handle
  Cool-PLF-fPLR1 3,                       !- Name
>>>>>>> 2c92e5b7
  0.93,                                   !- Coefficient1 Constant
  0.07,                                   !- Coefficient2 x
  0,                                      !- Coefficient3 x**2
  0,                                      !- Minimum Value of x
  1,                                      !- Maximum Value of x
  0.7,                                    !- Minimum Curve Output
  1;                                      !- Maximum Curve Output

OS:Curve:Quadratic,
<<<<<<< HEAD
  {ff566d1c-0c75-4cb2-8edb-80d2fb15e852}, !- Handle
  Cool-Cap-fFF1,                          !- Name
=======
  {5443597b-b968-4bc6-a10f-65084525e518}, !- Handle
  Cool-Cap-fFF1 3,                        !- Name
>>>>>>> 2c92e5b7
  0.718605468,                            !- Coefficient1 Constant
  0.410099989,                            !- Coefficient2 x
  -0.128705457,                           !- Coefficient3 x**2
  0,                                      !- Minimum Value of x
  2,                                      !- Maximum Value of x
  0,                                      !- Minimum Curve Output
  2;                                      !- Maximum Curve Output

OS:Curve:Quadratic,
<<<<<<< HEAD
  {63582b02-0c36-47d8-a9cf-e93f9c3a4da1}, !- Handle
  Cool-EIR-fFF1,                          !- Name
=======
  {5245d68b-b66e-4b32-9eb1-4288a335dc16}, !- Handle
  Cool-EIR-fFF1 3,                        !- Name
>>>>>>> 2c92e5b7
  1.32299905,                             !- Coefficient1 Constant
  -0.477711207,                           !- Coefficient2 x
  0.154712157,                            !- Coefficient3 x**2
  0,                                      !- Minimum Value of x
  2,                                      !- Maximum Value of x
  0,                                      !- Minimum Curve Output
  2;                                      !- Maximum Curve Output

OS:Schedule:Constant,
  {8a41b7af-9586-4838-b0cf-d449bd41c94f}, !- Handle
  Always On Discrete,                     !- Name
  {741a1f31-83e7-4cd1-900b-d3863ed87f5d}, !- Schedule Type Limits Name
  1;                                      !- Value

OS:ScheduleTypeLimits,
  {741a1f31-83e7-4cd1-900b-d3863ed87f5d}, !- Handle
  OnOff,                                  !- Name
  0,                                      !- Lower Limit Value
  1,                                      !- Upper Limit Value
  Discrete,                               !- Numeric Type
  Availability;                           !- Unit Type

OS:Coil:Cooling:DX:SingleSpeed,
<<<<<<< HEAD
  {6c126fc8-18d3-4619-bd7e-b6626ab58e50}, !- Handle
  res ac cooling coil,                    !- Name
  {8a41b7af-9586-4838-b0cf-d449bd41c94f}, !- Availability Schedule Name
=======
  {5622a278-6652-4360-8883-246f0e869d01}, !- Handle
  res ac|unit 4 cooling coil,             !- Name
  {3d5a05c7-3b0a-4394-8f7b-179ded73f004}, !- Availability Schedule Name
>>>>>>> 2c92e5b7
  autosize,                               !- Rated Total Cooling Capacity {W}
  0.740402528813699,                      !- Rated Sensible Heat Ratio
  3.9505446283126,                        !- Rated COP {W/W}
  autosize,                               !- Rated Air Flow Rate {m3/s}
  773.3912012006,                         !- Rated Evaporator Fan Power Per Volume Flow Rate {W/(m3/s)}
  ,                                       !- Air Inlet Node Name
  ,                                       !- Air Outlet Node Name
<<<<<<< HEAD
  {f2e49115-fe79-44b9-8607-8edc01a1cb45}, !- Total Cooling Capacity Function of Temperature Curve Name
  {ff566d1c-0c75-4cb2-8edb-80d2fb15e852}, !- Total Cooling Capacity Function of Flow Fraction Curve Name
  {c848f464-66be-448d-80e4-c56e2cd992b4}, !- Energy Input Ratio Function of Temperature Curve Name
  {63582b02-0c36-47d8-a9cf-e93f9c3a4da1}, !- Energy Input Ratio Function of Flow Fraction Curve Name
  {c2c10851-a310-4727-92bc-bedf787d91f9}, !- Part Load Fraction Correlation Curve Name
=======
  {c9a14ff2-b3e7-4ce9-b76b-02759d303350}, !- Total Cooling Capacity Function of Temperature Curve Name
  {5443597b-b968-4bc6-a10f-65084525e518}, !- Total Cooling Capacity Function of Flow Fraction Curve Name
  {e4745cc4-0d68-4854-9c89-6a4afa7758ec}, !- Energy Input Ratio Function of Temperature Curve Name
  {5245d68b-b66e-4b32-9eb1-4288a335dc16}, !- Energy Input Ratio Function of Flow Fraction Curve Name
  {8d3d3e8b-dbe9-4dee-b1a4-69c03dec1761}, !- Part Load Fraction Correlation Curve Name
>>>>>>> 2c92e5b7
  1000,                                   !- Nominal Time for Condensate Removal to Begin {s}
  1.5,                                    !- Ratio of Initial Moisture Evaporation Rate and Steady State Latent Capacity {dimensionless}
  3,                                      !- Maximum Cycling Rate {cycles/hr}
  45,                                     !- Latent Capacity Time Constant {s}
  ,                                       !- Condenser Air Inlet Node Name
  AirCooled,                              !- Condenser Type
  0,                                      !- Evaporative Condenser Effectiveness {dimensionless}
  Autosize,                               !- Evaporative Condenser Air Flow Rate {m3/s}
  Autosize,                               !- Evaporative Condenser Pump Rated Power Consumption {W}
  0,                                      !- Crankcase Heater Capacity {W}
  12.7777777777778,                       !- Maximum Outdoor Dry-Bulb Temperature for Crankcase Heater Operation {C}
  ,                                       !- Supply Water Storage Tank Name
  ,                                       !- Condensate Collection Water Storage Tank Name
  0,                                      !- Basin Heater Capacity {W/K}
  10,                                     !- Basin Heater Setpoint Temperature {C}
  ;                                       !- Basin Heater Operating Schedule Name

OS:Fan:OnOff,
<<<<<<< HEAD
  {acc070c6-7af5-4686-b8c2-8fef4c5ab495}, !- Handle
  res ac clg supply fan,                  !- Name
  {8a41b7af-9586-4838-b0cf-d449bd41c94f}, !- Availability Schedule Name
=======
  {62239c4c-8c10-4feb-8db3-abe55e7306d0}, !- Handle
  res ac|unit 4 clg supply fan,           !- Name
  {3d5a05c7-3b0a-4394-8f7b-179ded73f004}, !- Availability Schedule Name
>>>>>>> 2c92e5b7
  0.75,                                   !- Fan Total Efficiency
  794.580001233493,                       !- Pressure Rise {Pa}
  autosize,                               !- Maximum Flow Rate {m3/s}
  1,                                      !- Motor Efficiency
  1,                                      !- Motor In Airstream Fraction
  ,                                       !- Air Inlet Node Name
  ,                                       !- Air Outlet Node Name
<<<<<<< HEAD
  {3e371fa2-e71b-413f-a4d5-04c93b7b45a5}, !- Fan Power Ratio Function of Speed Ratio Curve Name
  {b01686d4-12b7-4eb6-8957-2454f88214e0}, !- Fan Efficiency Ratio Function of Speed Ratio Curve Name
  res ac clg supply fan;                  !- End-Use Subcategory

OS:Curve:Exponent,
  {3e371fa2-e71b-413f-a4d5-04c93b7b45a5}, !- Handle
  Fan On Off Power Curve,                 !- Name
=======
  {43c9c643-acea-4baf-982d-b58c9e547bb5}, !- Fan Power Ratio Function of Speed Ratio Curve Name
  {12ce83b1-6807-42f4-bf9d-d74ebb4d7b04}, !- Fan Efficiency Ratio Function of Speed Ratio Curve Name
  res ac|unit 4 clg supply fan;           !- End-Use Subcategory

OS:Curve:Exponent,
  {43c9c643-acea-4baf-982d-b58c9e547bb5}, !- Handle
  Fan On Off Power Curve 3,               !- Name
>>>>>>> 2c92e5b7
  1,                                      !- Coefficient1 Constant
  0,                                      !- Coefficient2 Constant
  0,                                      !- Coefficient3 Constant
  0,                                      !- Minimum Value of x
  1,                                      !- Maximum Value of x
  ,                                       !- Minimum Curve Output
  ,                                       !- Maximum Curve Output
  ,                                       !- Input Unit Type for X
  ;                                       !- Output Unit Type

OS:Curve:Cubic,
<<<<<<< HEAD
  {b01686d4-12b7-4eb6-8957-2454f88214e0}, !- Handle
  Fan On Off Efficiency Curve,            !- Name
=======
  {12ce83b1-6807-42f4-bf9d-d74ebb4d7b04}, !- Handle
  Fan On Off Efficiency Curve 3,          !- Name
>>>>>>> 2c92e5b7
  1,                                      !- Coefficient1 Constant
  0,                                      !- Coefficient2 x
  0,                                      !- Coefficient3 x**2
  0,                                      !- Coefficient4 x**3
  0,                                      !- Minimum Value of x
  1;                                      !- Maximum Value of x

OS:AirLoopHVAC:UnitarySystem,
<<<<<<< HEAD
  {5ac889d9-0f9f-4645-9b77-5c834800d228}, !- Handle
  res ac unitary system,                  !- Name
  Load,                                   !- Control Type
  {7aa7b552-d470-4fc2-852f-f2f8bedb2adb}, !- Controlling Zone or Thermostat Location
  None,                                   !- Dehumidification Control Type
  {8a41b7af-9586-4838-b0cf-d449bd41c94f}, !- Availability Schedule Name
  {e19affa4-48d3-4529-b5f0-539e05e26e6c}, !- Air Inlet Node Name
  {94ceb7e0-f357-4000-992d-9cbd33666e19}, !- Air Outlet Node Name
  {acc070c6-7af5-4686-b8c2-8fef4c5ab495}, !- Supply Fan Name
  BlowThrough,                            !- Fan Placement
  {f54f7eb9-ee38-48a8-8ef4-bc7f1ed77966}, !- Supply Air Fan Operating Mode Schedule Name
  ,                                       !- Heating Coil Name
  1,                                      !- DX Heating Coil Sizing Ratio
  {6c126fc8-18d3-4619-bd7e-b6626ab58e50}, !- Cooling Coil Name
=======
  {b7321b52-80f3-4d78-bf34-a2b0e9016da0}, !- Handle
  res ac|unit 4 unitary system,           !- Name
  Load,                                   !- Control Type
  {db4daa03-9238-4db4-bc74-515e9cb64826}, !- Controlling Zone or Thermostat Location
  None,                                   !- Dehumidification Control Type
  {3d5a05c7-3b0a-4394-8f7b-179ded73f004}, !- Availability Schedule Name
  {a64b60ae-8c55-484d-9427-d14b85070fb8}, !- Air Inlet Node Name
  {f72535af-ddf5-48fc-b0b2-cc6b224565ae}, !- Air Outlet Node Name
  {62239c4c-8c10-4feb-8db3-abe55e7306d0}, !- Supply Fan Name
  BlowThrough,                            !- Fan Placement
  {89d0e056-2a11-4f88-ae6d-25ddfe2008cf}, !- Supply Air Fan Operating Mode Schedule Name
  ,                                       !- Heating Coil Name
  1,                                      !- DX Heating Coil Sizing Ratio
  {5622a278-6652-4360-8883-246f0e869d01}, !- Cooling Coil Name
>>>>>>> 2c92e5b7
  No,                                     !- Use DOAS DX Cooling Coil
  2,                                      !- DOAS DX Cooling Coil Leaving Minimum Air Temperature {C}
  SensibleOnlyLoadControl,                !- Latent Load Control
  ,                                       !- Supplemental Heating Coil Name
  ,                                       !- Supply Air Flow Rate Method During Cooling Operation
  autosize,                               !- Supply Air Flow Rate During Cooling Operation {m3/s}
  ,                                       !- Supply Air Flow Rate Per Floor Area During Cooling Operation {m3/s-m2}
  ,                                       !- Fraction of Autosized Design Cooling Supply Air Flow Rate
  ,                                       !- Design Supply Air Flow Rate Per Unit of Capacity During Cooling Operation {m3/s-W}
  ,                                       !- Supply Air Flow Rate Method During Heating Operation
  0,                                      !- Supply Air Flow Rate During Heating Operation {m3/s}
  ,                                       !- Supply Air Flow Rate Per Floor Area during Heating Operation {m3/s-m2}
  ,                                       !- Fraction of Autosized Design Heating Supply Air Flow Rate
  ,                                       !- Design Supply Air Flow Rate Per Unit of Capacity During Heating Operation {m3/s-W}
  ,                                       !- Supply Air Flow Rate Method When No Cooling or Heating is Required
  0,                                      !- Supply Air Flow Rate When No Cooling or Heating is Required {m3/s}
  ,                                       !- Supply Air Flow Rate Per Floor Area When No Cooling or Heating is Required {m3/s-m2}
  ,                                       !- Fraction of Autosized Design Cooling Supply Air Flow Rate When No Cooling or Heating is Required
  ,                                       !- Fraction of Autosized Design Heating Supply Air Flow Rate When No Cooling or Heating is Required
  ,                                       !- Design Supply Air Flow Rate Per Unit of Capacity During Cooling Operation When No Cooling or Heating is Required {m3/s-W}
  ,                                       !- Design Supply Air Flow Rate Per Unit of Capacity During Heating Operation When No Cooling or Heating is Required {m3/s-W}
  48.8888888888889,                       !- Maximum Supply Air Temperature {C}
  21,                                     !- Maximum Outdoor Dry-Bulb Temperature for Supplemental Heater Operation {C}
  ,                                       !- Outdoor Dry-Bulb Temperature Sensor Node Name
  2.5,                                    !- Maximum Cycling Rate {cycles/hr}
  60,                                     !- Heat Pump Time Constant {s}
  0.01,                                   !- Fraction of On-Cycle Power Use
  60,                                     !- Heat Pump Fan Delay Time {s}
  0,                                      !- Ancilliary On-Cycle Electric Power {W}
  0;                                      !- Ancilliary Off-Cycle Electric Power {W}

OS:Schedule:Constant,
  {f54f7eb9-ee38-48a8-8ef4-bc7f1ed77966}, !- Handle
  Always Off Discrete,                    !- Name
  {9b537c8f-8e82-463d-97c0-9697f795c160}, !- Schedule Type Limits Name
  0;                                      !- Value

OS:ScheduleTypeLimits,
  {9b537c8f-8e82-463d-97c0-9697f795c160}, !- Handle
  OnOff 1,                                !- Name
  0,                                      !- Lower Limit Value
  1,                                      !- Upper Limit Value
  Discrete,                               !- Numeric Type
  Availability;                           !- Unit Type

OS:AirLoopHVAC,
<<<<<<< HEAD
  {e6e0d9e3-3455-4f58-8dcb-74bada619c0e}, !- Handle
  res ac asys,                            !- Name
  ,                                       !- Controller List Name
  {8a41b7af-9586-4838-b0cf-d449bd41c94f}, !- Availability Schedule
  {8a1d271c-f711-4ed3-b39a-3012701db500}, !- Availability Manager List Name
  AutoSize,                               !- Design Supply Air Flow Rate {m3/s}
  ,                                       !- Branch List Name
  ,                                       !- Connector List Name
  {6622e9c3-b0db-40dd-9cc6-92331d445d1e}, !- Supply Side Inlet Node Name
  {7aaddf60-287c-48a2-8b21-0e0044e0c915}, !- Demand Side Outlet Node Name
  {273dc67c-3cd0-48a4-abaf-1b082db2dc83}, !- Demand Side Inlet Node A
  {17d688a1-8dd5-46b0-9642-b37830bdcf45}, !- Supply Side Outlet Node A
  ,                                       !- Demand Side Inlet Node B
  ,                                       !- Supply Side Outlet Node B
  ,                                       !- Return Air Bypass Flow Temperature Setpoint Schedule Name
  {2ff0a2f2-9d93-421d-a92b-5efc8deac54c}, !- Demand Mixer Name
  {c2c2d7c9-fe87-4156-8374-1e8481208bdb}, !- Demand Splitter A Name
=======
  {7978ffcf-99af-4525-ac22-080dd70d1d15}, !- Handle
  res ac|unit 4 asys,                     !- Name
  ,                                       !- Controller List Name
  {3d5a05c7-3b0a-4394-8f7b-179ded73f004}, !- Availability Schedule
  {d4b608d4-fc32-4540-b46a-080bb5bf785c}, !- Availability Manager List Name
  AutoSize,                               !- Design Supply Air Flow Rate {m3/s}
  ,                                       !- Branch List Name
  ,                                       !- Connector List Name
  {a93120db-ad28-4526-8eff-4aead14f2b0a}, !- Supply Side Inlet Node Name
  {add9bc6c-d8b1-4fa1-8289-6fd071eb87ae}, !- Demand Side Outlet Node Name
  {49328e52-2df4-4bba-8c87-e6fc2284da8a}, !- Demand Side Inlet Node A
  {227719a6-47cf-4785-9613-bd382ba14028}, !- Supply Side Outlet Node A
  ,                                       !- Demand Side Inlet Node B
  ,                                       !- Supply Side Outlet Node B
  ,                                       !- Return Air Bypass Flow Temperature Setpoint Schedule Name
  {4a5ac0cd-5c19-4c9f-ac30-7b561df2e45b}, !- Demand Mixer Name
  {0761b15d-5552-4a12-bb4b-3f75e2c88b86}, !- Demand Splitter A Name
>>>>>>> 2c92e5b7
  ,                                       !- Demand Splitter B Name
  ;                                       !- Supply Splitter Name

OS:Node,
<<<<<<< HEAD
  {8a7bd74f-a9f5-4c7f-b3d4-e3efb2b3c981}, !- Handle
  Node 3,                                 !- Name
  {6622e9c3-b0db-40dd-9cc6-92331d445d1e}, !- Inlet Port
  {e19affa4-48d3-4529-b5f0-539e05e26e6c}; !- Outlet Port

OS:Node,
  {08200564-3c1d-49ac-ba8d-6cc60cfec8b7}, !- Handle
  Node 4,                                 !- Name
  {94ceb7e0-f357-4000-992d-9cbd33666e19}, !- Inlet Port
  {17d688a1-8dd5-46b0-9642-b37830bdcf45}; !- Outlet Port

OS:Connection,
  {6622e9c3-b0db-40dd-9cc6-92331d445d1e}, !- Handle
  {0e873507-5fd6-4359-88cf-002f71a72bc7}, !- Name
  {e6e0d9e3-3455-4f58-8dcb-74bada619c0e}, !- Source Object
  8,                                      !- Outlet Port
  {8a7bd74f-a9f5-4c7f-b3d4-e3efb2b3c981}, !- Target Object
  2;                                      !- Inlet Port

OS:Connection,
  {17d688a1-8dd5-46b0-9642-b37830bdcf45}, !- Handle
  {00c0024e-1d92-47c7-b20a-5c482ba4e276}, !- Name
  {08200564-3c1d-49ac-ba8d-6cc60cfec8b7}, !- Source Object
  3,                                      !- Outlet Port
  {e6e0d9e3-3455-4f58-8dcb-74bada619c0e}, !- Target Object
  11;                                     !- Inlet Port

OS:Node,
  {38a14ab8-c6cf-493d-82b3-92946dfc8b3f}, !- Handle
  Node 5,                                 !- Name
  {273dc67c-3cd0-48a4-abaf-1b082db2dc83}, !- Inlet Port
  {c131be11-fe49-4c1b-b40c-b23b0af8c827}; !- Outlet Port

OS:Node,
  {fe6c83a4-4a69-441b-8bbb-dd6da8baaa12}, !- Handle
  Node 6,                                 !- Name
  {5666d282-fd00-4cec-8b64-4a781244d2cd}, !- Inlet Port
  {7aaddf60-287c-48a2-8b21-0e0044e0c915}; !- Outlet Port

OS:Node,
  {83ad0473-226b-40c7-aacd-315f0ab6fdeb}, !- Handle
  Node 7,                                 !- Name
  {e8658b33-e240-4de0-a676-29f3d0dc26b7}, !- Inlet Port
  {67a0856d-9dbe-4f57-b7e5-0269d90bbcfb}; !- Outlet Port

OS:Connection,
  {273dc67c-3cd0-48a4-abaf-1b082db2dc83}, !- Handle
  {cccbd188-f056-474a-8c3a-0a9da52bcdc4}, !- Name
  {e6e0d9e3-3455-4f58-8dcb-74bada619c0e}, !- Source Object
  10,                                     !- Outlet Port
  {38a14ab8-c6cf-493d-82b3-92946dfc8b3f}, !- Target Object
  2;                                      !- Inlet Port

OS:Connection,
  {7aaddf60-287c-48a2-8b21-0e0044e0c915}, !- Handle
  {ff5a453a-ecec-43f2-897b-853e85fe861b}, !- Name
  {fe6c83a4-4a69-441b-8bbb-dd6da8baaa12}, !- Source Object
  3,                                      !- Outlet Port
  {e6e0d9e3-3455-4f58-8dcb-74bada619c0e}, !- Target Object
  9;                                      !- Inlet Port

OS:AirLoopHVAC:ZoneSplitter,
  {c2c2d7c9-fe87-4156-8374-1e8481208bdb}, !- Handle
  res ac zone splitter,                   !- Name
  {c131be11-fe49-4c1b-b40c-b23b0af8c827}, !- Inlet Node Name
  {f8c0fb1c-8524-4698-a253-0f394d67bb38}; !- Outlet Node Name 1

OS:AirLoopHVAC:ZoneMixer,
  {2ff0a2f2-9d93-421d-a92b-5efc8deac54c}, !- Handle
  res ac zone mixer,                      !- Name
  {5666d282-fd00-4cec-8b64-4a781244d2cd}, !- Outlet Node Name
  {80e72883-551b-472f-8503-9e45749403db}; !- Inlet Node Name 1

OS:Connection,
  {c131be11-fe49-4c1b-b40c-b23b0af8c827}, !- Handle
  {26f41129-8bd0-4836-966a-43d13bff9909}, !- Name
  {38a14ab8-c6cf-493d-82b3-92946dfc8b3f}, !- Source Object
  3,                                      !- Outlet Port
  {c2c2d7c9-fe87-4156-8374-1e8481208bdb}, !- Target Object
  2;                                      !- Inlet Port

OS:Connection,
  {5666d282-fd00-4cec-8b64-4a781244d2cd}, !- Handle
  {a7d7f4f2-b2ea-4cbc-8552-af785bf82b24}, !- Name
  {2ff0a2f2-9d93-421d-a92b-5efc8deac54c}, !- Source Object
  2,                                      !- Outlet Port
  {fe6c83a4-4a69-441b-8bbb-dd6da8baaa12}, !- Target Object
  2;                                      !- Inlet Port

OS:Sizing:System,
  {d3e5ad91-8217-4d23-8da1-927d57af9be6}, !- Handle
  {e6e0d9e3-3455-4f58-8dcb-74bada619c0e}, !- AirLoop Name
=======
  {2eae4b83-a168-4168-8e63-16b3198e587d}, !- Handle
  Node 27,                                !- Name
  {a93120db-ad28-4526-8eff-4aead14f2b0a}, !- Inlet Port
  {a64b60ae-8c55-484d-9427-d14b85070fb8}; !- Outlet Port

OS:Node,
  {6d0f8e4c-bcff-4be4-93f5-6c936af986a2}, !- Handle
  Node 28,                                !- Name
  {f72535af-ddf5-48fc-b0b2-cc6b224565ae}, !- Inlet Port
  {227719a6-47cf-4785-9613-bd382ba14028}; !- Outlet Port

OS:Connection,
  {a93120db-ad28-4526-8eff-4aead14f2b0a}, !- Handle
  {267752be-1698-4dde-a42f-43341329b3a8}, !- Name
  {7978ffcf-99af-4525-ac22-080dd70d1d15}, !- Source Object
  8,                                      !- Outlet Port
  {2eae4b83-a168-4168-8e63-16b3198e587d}, !- Target Object
  2;                                      !- Inlet Port

OS:Connection,
  {227719a6-47cf-4785-9613-bd382ba14028}, !- Handle
  {985b2698-516a-443d-b178-aa25039d507c}, !- Name
  {6d0f8e4c-bcff-4be4-93f5-6c936af986a2}, !- Source Object
  3,                                      !- Outlet Port
  {7978ffcf-99af-4525-ac22-080dd70d1d15}, !- Target Object
  11;                                     !- Inlet Port

OS:Node,
  {05e275a1-7f7f-420f-aea7-966733d382c5}, !- Handle
  Node 29,                                !- Name
  {49328e52-2df4-4bba-8c87-e6fc2284da8a}, !- Inlet Port
  {499d3293-d9a5-4f65-be33-1488fd5573ed}; !- Outlet Port

OS:Node,
  {07e5fa2a-08ae-411f-812c-1faec65e42a1}, !- Handle
  Node 30,                                !- Name
  {bb1bb86c-effa-422b-9773-2bda7d2d5dff}, !- Inlet Port
  {add9bc6c-d8b1-4fa1-8289-6fd071eb87ae}; !- Outlet Port

OS:Node,
  {57438dc7-e50f-4df6-b15f-1d378545bd2d}, !- Handle
  Node 31,                                !- Name
  {e2401a96-d47b-41a2-aedd-cb4b2fe2a78c}, !- Inlet Port
  {7d135f8c-4f52-4670-acfe-de31a7dc82b5}; !- Outlet Port

OS:Connection,
  {49328e52-2df4-4bba-8c87-e6fc2284da8a}, !- Handle
  {cc372819-d94c-41a0-a774-bd5fc380862b}, !- Name
  {7978ffcf-99af-4525-ac22-080dd70d1d15}, !- Source Object
  10,                                     !- Outlet Port
  {05e275a1-7f7f-420f-aea7-966733d382c5}, !- Target Object
  2;                                      !- Inlet Port

OS:Connection,
  {add9bc6c-d8b1-4fa1-8289-6fd071eb87ae}, !- Handle
  {3234c271-dd49-42e0-b75a-3f4bc6a1066a}, !- Name
  {07e5fa2a-08ae-411f-812c-1faec65e42a1}, !- Source Object
  3,                                      !- Outlet Port
  {7978ffcf-99af-4525-ac22-080dd70d1d15}, !- Target Object
  9;                                      !- Inlet Port

OS:AirLoopHVAC:ZoneSplitter,
  {0761b15d-5552-4a12-bb4b-3f75e2c88b86}, !- Handle
  res ac|unit 4 zone splitter,            !- Name
  {499d3293-d9a5-4f65-be33-1488fd5573ed}, !- Inlet Node Name
  {f05e5e5f-44f0-435b-b181-412751c2f183}; !- Outlet Node Name 1

OS:AirLoopHVAC:ZoneMixer,
  {4a5ac0cd-5c19-4c9f-ac30-7b561df2e45b}, !- Handle
  res ac|unit 4 zone mixer,               !- Name
  {bb1bb86c-effa-422b-9773-2bda7d2d5dff}, !- Outlet Node Name
  {eacbd438-92c4-49ff-987f-a1ca7e38c6d0}; !- Inlet Node Name 1

OS:Connection,
  {499d3293-d9a5-4f65-be33-1488fd5573ed}, !- Handle
  {d25cf506-bfa3-462d-a5e2-97b644a63bb4}, !- Name
  {05e275a1-7f7f-420f-aea7-966733d382c5}, !- Source Object
  3,                                      !- Outlet Port
  {0761b15d-5552-4a12-bb4b-3f75e2c88b86}, !- Target Object
  2;                                      !- Inlet Port

OS:Connection,
  {bb1bb86c-effa-422b-9773-2bda7d2d5dff}, !- Handle
  {d61db466-cd97-4d33-b843-fe810946ecb5}, !- Name
  {4a5ac0cd-5c19-4c9f-ac30-7b561df2e45b}, !- Source Object
  2,                                      !- Outlet Port
  {07e5fa2a-08ae-411f-812c-1faec65e42a1}, !- Target Object
  2;                                      !- Inlet Port

OS:Sizing:System,
  {9da594d1-531a-40df-b8bc-e0eceb53b131}, !- Handle
  {7978ffcf-99af-4525-ac22-080dd70d1d15}, !- AirLoop Name
>>>>>>> 2c92e5b7
  Sensible,                               !- Type of Load to Size On
  Autosize,                               !- Design Outdoor Air Flow Rate {m3/s}
  0.3,                                    !- Central Heating Maximum System Air Flow Ratio
  7,                                      !- Preheat Design Temperature {C}
  0.008,                                  !- Preheat Design Humidity Ratio {kg-H2O/kg-Air}
  12.8,                                   !- Precool Design Temperature {C}
  0.008,                                  !- Precool Design Humidity Ratio {kg-H2O/kg-Air}
  12.8,                                   !- Central Cooling Design Supply Air Temperature {C}
  16.7,                                   !- Central Heating Design Supply Air Temperature {C}
  NonCoincident,                          !- Sizing Option
  Yes,                                    !- 100% Outdoor Air in Cooling
  Yes,                                    !- 100% Outdoor Air in Heating
  0.0085,                                 !- Central Cooling Design Supply Air Humidity Ratio {kg-H2O/kg-Air}
  0.008,                                  !- Central Heating Design Supply Air Humidity Ratio {kg-H2O/kg-Air}
  DesignDay,                              !- Cooling Design Air Flow Method
  0,                                      !- Cooling Design Air Flow Rate {m3/s}
  DesignDay,                              !- Heating Design Air Flow Method
  0,                                      !- Heating Design Air Flow Rate {m3/s}
  ZoneSum,                                !- System Outdoor Air Method
  1,                                      !- Zone Maximum Outdoor Air Fraction {dimensionless}
  0.0099676501,                           !- Cooling Supply Air Flow Rate Per Floor Area {m3/s-m2}
  1,                                      !- Cooling Fraction of Autosized Cooling Supply Air Flow Rate
  3.9475456e-005,                         !- Cooling Supply Air Flow Rate Per Unit Cooling Capacity {m3/s-W}
  0.0099676501,                           !- Heating Supply Air Flow Rate Per Floor Area {m3/s-m2}
  1,                                      !- Heating Fraction of Autosized Heating Supply Air Flow Rate
  1,                                      !- Heating Fraction of Autosized Cooling Supply Air Flow Rate
  3.1588213e-005,                         !- Heating Supply Air Flow Rate Per Unit Heating Capacity {m3/s-W}
  CoolingDesignCapacity,                  !- Cooling Design Capacity Method
  autosize,                               !- Cooling Design Capacity {W}
  234.7,                                  !- Cooling Design Capacity Per Floor Area {W/m2}
  1,                                      !- Fraction of Autosized Cooling Design Capacity
  HeatingDesignCapacity,                  !- Heating Design Capacity Method
  autosize,                               !- Heating Design Capacity {W}
  157,                                    !- Heating Design Capacity Per Floor Area {W/m2}
  1,                                      !- Fraction of Autosized Heating Design Capacity
  OnOff;                                  !- Central Cooling Capacity Control Method

OS:AvailabilityManagerAssignmentList,
<<<<<<< HEAD
  {8a1d271c-f711-4ed3-b39a-3012701db500}, !- Handle
  Air Loop HVAC 1 AvailabilityManagerAssignmentList; !- Name

OS:Connection,
  {e19affa4-48d3-4529-b5f0-539e05e26e6c}, !- Handle
  {d4d79d2c-361a-4c17-9be9-db4f85fcee61}, !- Name
  {8a7bd74f-a9f5-4c7f-b3d4-e3efb2b3c981}, !- Source Object
  3,                                      !- Outlet Port
  {5ac889d9-0f9f-4645-9b77-5c834800d228}, !- Target Object
  6;                                      !- Inlet Port

OS:Connection,
  {94ceb7e0-f357-4000-992d-9cbd33666e19}, !- Handle
  {2d755aff-f22c-4c67-b632-0f5950b8d9d6}, !- Name
  {5ac889d9-0f9f-4645-9b77-5c834800d228}, !- Source Object
  7,                                      !- Outlet Port
  {08200564-3c1d-49ac-ba8d-6cc60cfec8b7}, !- Target Object
  2;                                      !- Inlet Port

OS:AirTerminal:SingleDuct:ConstantVolume:NoReheat,
  {6abb710e-88a0-41ec-9c56-ff54f336a623}, !- Handle
  res ac living zone direct air,          !- Name
  {8a41b7af-9586-4838-b0cf-d449bd41c94f}, !- Availability Schedule Name
  {b16d8af3-69c7-4ead-88a6-64c4fac146e0}, !- Air Inlet Node Name
  {e8658b33-e240-4de0-a676-29f3d0dc26b7}, !- Air Outlet Node Name
  AutoSize;                               !- Maximum Air Flow Rate {m3/s}

OS:Node,
  {6831bf16-9ad8-43fb-b4e3-3e509f73dab9}, !- Handle
  Node 8,                                 !- Name
  {c9337980-2198-4810-805a-185a9de0124d}, !- Inlet Port
  {80e72883-551b-472f-8503-9e45749403db}; !- Outlet Port

OS:Connection,
  {67a0856d-9dbe-4f57-b7e5-0269d90bbcfb}, !- Handle
  {bde4a1e7-7ac4-4493-8ac9-3244842727d0}, !- Name
  {83ad0473-226b-40c7-aacd-315f0ab6fdeb}, !- Source Object
  3,                                      !- Outlet Port
  {6064e6cc-74af-4367-9a50-4f2211b297d8}, !- Target Object
  3;                                      !- Inlet Port

OS:Connection,
  {c9337980-2198-4810-805a-185a9de0124d}, !- Handle
  {77af9f53-b57a-4f6d-8605-1caaea2b741f}, !- Name
  {b958cfd9-ce97-470a-87ce-70a744864536}, !- Source Object
  3,                                      !- Outlet Port
  {6831bf16-9ad8-43fb-b4e3-3e509f73dab9}, !- Target Object
  2;                                      !- Inlet Port

OS:Connection,
  {80e72883-551b-472f-8503-9e45749403db}, !- Handle
  {03adaba0-1317-47e7-b583-72f1bcddc469}, !- Name
  {6831bf16-9ad8-43fb-b4e3-3e509f73dab9}, !- Source Object
  3,                                      !- Outlet Port
  {2ff0a2f2-9d93-421d-a92b-5efc8deac54c}, !- Target Object
  3;                                      !- Inlet Port

OS:Node,
  {8340e0a9-4a04-44e6-aebe-79258df6af03}, !- Handle
  Node 9,                                 !- Name
  {f8c0fb1c-8524-4698-a253-0f394d67bb38}, !- Inlet Port
  {b16d8af3-69c7-4ead-88a6-64c4fac146e0}; !- Outlet Port

OS:Connection,
  {f8c0fb1c-8524-4698-a253-0f394d67bb38}, !- Handle
  {c26e3405-6883-482b-9321-855c88e0cc0e}, !- Name
  {c2c2d7c9-fe87-4156-8374-1e8481208bdb}, !- Source Object
  3,                                      !- Outlet Port
  {8340e0a9-4a04-44e6-aebe-79258df6af03}, !- Target Object
  2;                                      !- Inlet Port

OS:Connection,
  {b16d8af3-69c7-4ead-88a6-64c4fac146e0}, !- Handle
  {95272368-27ee-45d3-8b57-66617f73b092}, !- Name
  {8340e0a9-4a04-44e6-aebe-79258df6af03}, !- Source Object
  3,                                      !- Outlet Port
  {6abb710e-88a0-41ec-9c56-ff54f336a623}, !- Target Object
  3;                                      !- Inlet Port

OS:Connection,
  {e8658b33-e240-4de0-a676-29f3d0dc26b7}, !- Handle
  {cae3bf63-9576-4dff-928e-90ff23251d9a}, !- Name
  {6abb710e-88a0-41ec-9c56-ff54f336a623}, !- Source Object
  4,                                      !- Outlet Port
  {83ad0473-226b-40c7-aacd-315f0ab6fdeb}, !- Target Object
  2;                                      !- Inlet Port

OS:AdditionalProperties,
  {e251c5c5-e5fc-48f3-9650-e69f74528fbc}, !- Handle
  {5ac889d9-0f9f-4645-9b77-5c834800d228}, !- Object Name
=======
  {d4b608d4-fc32-4540-b46a-080bb5bf785c}, !- Handle
  Air Loop HVAC 1 AvailabilityManagerAssignmentList 3; !- Name

OS:Connection,
  {a64b60ae-8c55-484d-9427-d14b85070fb8}, !- Handle
  {411c781d-5959-46f5-be60-d6fe3c50b38f}, !- Name
  {2eae4b83-a168-4168-8e63-16b3198e587d}, !- Source Object
  3,                                      !- Outlet Port
  {b7321b52-80f3-4d78-bf34-a2b0e9016da0}, !- Target Object
  6;                                      !- Inlet Port

OS:Connection,
  {f72535af-ddf5-48fc-b0b2-cc6b224565ae}, !- Handle
  {64cde3cc-97a8-4612-9b8a-722512e21ea9}, !- Name
  {b7321b52-80f3-4d78-bf34-a2b0e9016da0}, !- Source Object
  7,                                      !- Outlet Port
  {6d0f8e4c-bcff-4be4-93f5-6c936af986a2}, !- Target Object
  2;                                      !- Inlet Port

OS:AirTerminal:SingleDuct:ConstantVolume:NoReheat,
  {63598957-a348-4624-a1dd-861dd019ddd3}, !- Handle
  res ac|unit 4 living zone|unit 4 direct air, !- Name
  {3d5a05c7-3b0a-4394-8f7b-179ded73f004}, !- Availability Schedule Name
  {01bcddc0-3f3a-4959-a2ef-dffa808b184f}, !- Air Inlet Node Name
  {e2401a96-d47b-41a2-aedd-cb4b2fe2a78c}, !- Air Outlet Node Name
  AutoSize;                               !- Maximum Air Flow Rate {m3/s}

OS:Node,
  {1160865a-7b6f-4104-91b3-f0a09d678b5a}, !- Handle
  Node 32,                                !- Name
  {55533158-34cf-4694-afab-c1b39601584c}, !- Inlet Port
  {eacbd438-92c4-49ff-987f-a1ca7e38c6d0}; !- Outlet Port

OS:Connection,
  {7d135f8c-4f52-4670-acfe-de31a7dc82b5}, !- Handle
  {13de1644-a538-4770-8a67-25dd1797b7a2}, !- Name
  {57438dc7-e50f-4df6-b15f-1d378545bd2d}, !- Source Object
  3,                                      !- Outlet Port
  {3ae27c54-2ce9-4732-b3e3-a3ffcc82b2ab}, !- Target Object
  3;                                      !- Inlet Port

OS:Connection,
  {55533158-34cf-4694-afab-c1b39601584c}, !- Handle
  {2728c467-9883-4dd0-bab3-acbd3c9f4700}, !- Name
  {34f80d10-daba-40e3-b1c9-73f465657032}, !- Source Object
  3,                                      !- Outlet Port
  {1160865a-7b6f-4104-91b3-f0a09d678b5a}, !- Target Object
  2;                                      !- Inlet Port

OS:Connection,
  {eacbd438-92c4-49ff-987f-a1ca7e38c6d0}, !- Handle
  {290fc9f5-fc2d-426e-a123-3b83e3a52359}, !- Name
  {1160865a-7b6f-4104-91b3-f0a09d678b5a}, !- Source Object
  3,                                      !- Outlet Port
  {4a5ac0cd-5c19-4c9f-ac30-7b561df2e45b}, !- Target Object
  3;                                      !- Inlet Port

OS:Node,
  {7224c557-7347-45d0-9da4-17bea2607369}, !- Handle
  Node 33,                                !- Name
  {f05e5e5f-44f0-435b-b181-412751c2f183}, !- Inlet Port
  {01bcddc0-3f3a-4959-a2ef-dffa808b184f}; !- Outlet Port

OS:Connection,
  {f05e5e5f-44f0-435b-b181-412751c2f183}, !- Handle
  {89a0b087-1a0d-4285-bd00-efd1d850aaab}, !- Name
  {0761b15d-5552-4a12-bb4b-3f75e2c88b86}, !- Source Object
  3,                                      !- Outlet Port
  {7224c557-7347-45d0-9da4-17bea2607369}, !- Target Object
  2;                                      !- Inlet Port

OS:Connection,
  {01bcddc0-3f3a-4959-a2ef-dffa808b184f}, !- Handle
  {f9773805-b527-4fbc-aa12-1dd9cba5738e}, !- Name
  {7224c557-7347-45d0-9da4-17bea2607369}, !- Source Object
  3,                                      !- Outlet Port
  {63598957-a348-4624-a1dd-861dd019ddd3}, !- Target Object
  3;                                      !- Inlet Port

OS:Connection,
  {e2401a96-d47b-41a2-aedd-cb4b2fe2a78c}, !- Handle
  {3ba3d308-f354-4fa5-b096-b196fee0b0dd}, !- Name
  {63598957-a348-4624-a1dd-861dd019ddd3}, !- Source Object
  4,                                      !- Outlet Port
  {57438dc7-e50f-4df6-b15f-1d378545bd2d}, !- Target Object
  2;                                      !- Inlet Port

OS:AdditionalProperties,
  {dc4a2728-e382-49ed-a7d9-e30c162792f8}, !- Handle
  {b7321b52-80f3-4d78-bf34-a2b0e9016da0}, !- Object Name
>>>>>>> 2c92e5b7
  SizingInfoHVACCapacityDerateFactorEER,  !- Feature Name 1
  String,                                 !- Feature Data Type 1
  1.0&#441.0&#441.0&#441.0&#441.0,        !- Feature Value 1
  SizingInfoHVACRatedCFMperTonCooling,    !- Feature Name 2
  String,                                 !- Feature Data Type 2
  386.1,                                  !- Feature Value 2
  SizingInfoHVACFracCoolLoadServed,       !- Feature Name 3
  Double,                                 !- Feature Data Type 3
  1;                                      !- Feature Value 3
<|MERGE_RESOLUTION|>--- conflicted
+++ resolved
@@ -1,73 +1,41 @@
 !- NOTE: Auto-generated from /test/osw_files/SFA_4units_1story_SL_UA_3Beds_2Baths_Denver_CentralAC_NoSetpoints.osw
 
 OS:Version,
-<<<<<<< HEAD
-  {3a64a670-9f3a-4267-8901-36d6489ec0fa}, !- Handle
+  {7edfbbad-f899-4998-b890-601368ffb8c0}, !- Handle
   2.9.0;                                  !- Version Identifier
 
 OS:SimulationControl,
-  {4d1ef666-0dc3-44af-9c91-fed9b0f8f940}, !- Handle
-=======
-  {0d09e599-6140-4478-b034-b3450c19dece}, !- Handle
-  2.9.0;                                  !- Version Identifier
-
-OS:SimulationControl,
-  {0490c241-8d5c-4bfb-b9d2-1cebd657336c}, !- Handle
->>>>>>> 2c92e5b7
+  {940a0c23-418b-48c5-9f78-e28d2060f914}, !- Handle
   ,                                       !- Do Zone Sizing Calculation
   ,                                       !- Do System Sizing Calculation
   ,                                       !- Do Plant Sizing Calculation
   No;                                     !- Run Simulation for Sizing Periods
 
 OS:Timestep,
-<<<<<<< HEAD
-  {4ea811f7-c58f-4927-8fdd-f217534bff4b}, !- Handle
+  {b87770db-6bf7-480a-b23c-b230b19eda0d}, !- Handle
   6;                                      !- Number of Timesteps per Hour
 
 OS:ShadowCalculation,
-  {6c47db25-eed4-40c3-81dd-218ed9bf78da}, !- Handle
-=======
-  {b85e64a4-248f-4efe-b560-9009c2466abb}, !- Handle
-  6;                                      !- Number of Timesteps per Hour
-
-OS:ShadowCalculation,
-  {c674c46a-c8a1-40fe-891a-4ec3d08fdb66}, !- Handle
->>>>>>> 2c92e5b7
+  {bb31632e-7721-4fd3-8ec2-8590f3b787ec}, !- Handle
   20,                                     !- Calculation Frequency
   200;                                    !- Maximum Figures in Shadow Overlap Calculations
 
 OS:SurfaceConvectionAlgorithm:Outside,
-<<<<<<< HEAD
-  {5c822215-45f1-4ed3-a670-76ac5519e06c}, !- Handle
+  {dd5f9e2f-0d67-4b20-b185-163252161ebf}, !- Handle
   DOE-2;                                  !- Algorithm
 
 OS:SurfaceConvectionAlgorithm:Inside,
-  {7d584821-f36f-42e6-9aef-9a2dfa2bcf0d}, !- Handle
+  {b38a8e49-861d-4152-997e-711bd372d6c6}, !- Handle
   TARP;                                   !- Algorithm
 
 OS:ZoneCapacitanceMultiplier:ResearchSpecial,
-  {06ab1e5f-c794-46da-a2ad-edbaf2b25337}, !- Handle
-=======
-  {5bcfc876-fdd6-489e-ac04-53f675e25656}, !- Handle
-  DOE-2;                                  !- Algorithm
-
-OS:SurfaceConvectionAlgorithm:Inside,
-  {27e812a3-db43-4eb1-bc14-87c911cf45d9}, !- Handle
-  TARP;                                   !- Algorithm
-
-OS:ZoneCapacitanceMultiplier:ResearchSpecial,
-  {1905b80e-f66d-489c-bdfd-c85ad73e357b}, !- Handle
->>>>>>> 2c92e5b7
+  {f5c43826-c089-4df7-820f-173ec42de238}, !- Handle
   ,                                       !- Temperature Capacity Multiplier
   15,                                     !- Humidity Capacity Multiplier
   ;                                       !- Carbon Dioxide Capacity Multiplier
 
 OS:RunPeriod,
-<<<<<<< HEAD
-  {80c66911-ef65-4f7c-a3aa-778a1fa92358}, !- Handle
-=======
-  {3378edb5-4e89-4964-b4c6-1a2747321d48}, !- Handle
->>>>>>> 2c92e5b7
+  {7a4c0555-3845-4e7b-89ab-17597ecc6a9b}, !- Handle
   Run Period 1,                           !- Name
   1,                                      !- Begin Month
   1,                                      !- Begin Day of Month
@@ -81,21 +49,13 @@
   ;                                       !- Number of Times Runperiod to be Repeated
 
 OS:YearDescription,
-<<<<<<< HEAD
-  {62274444-6f72-404e-a0ff-6ff76b836183}, !- Handle
-=======
-  {402f9f50-5d0e-46ea-8e4c-cf1a438ab951}, !- Handle
->>>>>>> 2c92e5b7
+  {4a283514-8444-4f44-8af2-5162cec0972e}, !- Handle
   2007,                                   !- Calendar Year
   ,                                       !- Day of Week for Start Day
   ;                                       !- Is Leap Year
 
 OS:WeatherFile,
-<<<<<<< HEAD
-  {ef86514d-8ddc-434b-aff4-1eb3b0469231}, !- Handle
-=======
-  {52aa8d04-9a68-45bf-94b3-29392207249d}, !- Handle
->>>>>>> 2c92e5b7
+  {e13672fc-6ab6-4515-89f5-535f04adc4fa}, !- Handle
   Denver Intl Ap,                         !- City
   CO,                                     !- State Province Region
   USA,                                    !- Country
@@ -109,13 +69,8 @@
   E23378AA;                               !- Checksum
 
 OS:AdditionalProperties,
-<<<<<<< HEAD
-  {cf52d70a-4d4f-481f-bcd5-1bedebc40e92}, !- Handle
-  {ef86514d-8ddc-434b-aff4-1eb3b0469231}, !- Object Name
-=======
-  {f07598cf-8922-4e68-a2a8-be18e339188a}, !- Handle
-  {52aa8d04-9a68-45bf-94b3-29392207249d}, !- Object Name
->>>>>>> 2c92e5b7
+  {95416986-d195-478d-abd1-92a08f754df9}, !- Handle
+  {e13672fc-6ab6-4515-89f5-535f04adc4fa}, !- Object Name
   EPWHeaderCity,                          !- Feature Name 1
   String,                                 !- Feature Data Type 1
   Denver Intl Ap,                         !- Feature Value 1
@@ -223,11 +178,7 @@
   84;                                     !- Feature Value 35
 
 OS:Site,
-<<<<<<< HEAD
-  {20dbb8dc-2045-476c-81ee-035be7d43b9c}, !- Handle
-=======
-  {693d37b9-806a-4225-b1bd-e02abab7cd1d}, !- Handle
->>>>>>> 2c92e5b7
+  {dca06471-2b67-41d0-9269-da107588dbc9}, !- Handle
   Denver Intl Ap_CO_USA,                  !- Name
   39.83,                                  !- Latitude {deg}
   -104.65,                                !- Longitude {deg}
@@ -236,11 +187,7 @@
   ;                                       !- Terrain
 
 OS:ClimateZones,
-<<<<<<< HEAD
-  {7bc018b0-adba-4b93-bbcf-ba0b6c0a9221}, !- Handle
-=======
-  {b6e0b0ae-2c78-4d90-8ba9-b9a1d302f572}, !- Handle
->>>>>>> 2c92e5b7
+  {29226932-489e-4f88-8822-5d013a4d3ec6}, !- Handle
   ,                                       !- Active Institution
   ,                                       !- Active Year
   ,                                       !- Climate Zone Institution Name 1
@@ -253,31 +200,19 @@
   Cold;                                   !- Climate Zone Value 2
 
 OS:Site:WaterMainsTemperature,
-<<<<<<< HEAD
-  {1eb898a6-bc45-41a0-97eb-a1aa743aac91}, !- Handle
-=======
-  {4913564d-a0b7-4f37-9e62-4929e257d24c}, !- Handle
->>>>>>> 2c92e5b7
+  {f64452b2-c9a3-4815-8b61-8ed3435b6e85}, !- Handle
   Correlation,                            !- Calculation Method
   ,                                       !- Temperature Schedule Name
   10.8753424657535,                       !- Annual Average Outdoor Air Temperature {C}
   23.1524007936508;                       !- Maximum Difference In Monthly Average Outdoor Air Temperatures {deltaC}
 
 OS:RunPeriodControl:DaylightSavingTime,
-<<<<<<< HEAD
-  {9c52f9d3-5308-43bc-aadd-63ec51b5bd0b}, !- Handle
-=======
-  {c504d4c8-f6c5-4569-a0ba-b0b217f912cd}, !- Handle
->>>>>>> 2c92e5b7
+  {f16651f1-bc97-4811-839d-e5317b876283}, !- Handle
   4/7,                                    !- Start Date
   10/26;                                  !- End Date
 
 OS:Site:GroundTemperature:Deep,
-<<<<<<< HEAD
-  {6c918ff3-e29d-48bf-ab5c-eccc1bb0f621}, !- Handle
-=======
-  {30f05132-ccfd-4aa3-b407-04221997326e}, !- Handle
->>>>>>> 2c92e5b7
+  {0c8fc845-c3c6-4cb0-8803-c5759d217e83}, !- Handle
   10.8753424657535,                       !- January Deep Ground Temperature {C}
   10.8753424657535,                       !- February Deep Ground Temperature {C}
   10.8753424657535,                       !- March Deep Ground Temperature {C}
@@ -292,11 +227,7 @@
   10.8753424657535;                       !- December Deep Ground Temperature {C}
 
 OS:Building,
-<<<<<<< HEAD
-  {a353a77b-c148-4904-904d-b2b8c24d79bd}, !- Handle
-=======
-  {c5fa37c7-5b81-4264-baee-b0ae9b000f48}, !- Handle
->>>>>>> 2c92e5b7
+  {9eada899-049e-47e1-9c9b-1cd3efe39f69}, !- Handle
   Building 1,                             !- Name
   ,                                       !- Building Sector Type
   0,                                      !- North Axis {deg}
@@ -311,15 +242,9 @@
   4;                                      !- Standards Number of Living Units
 
 OS:AdditionalProperties,
-<<<<<<< HEAD
-  {a81c5b1d-0b3a-4d11-b61b-a83ef9267244}, !- Handle
-  {a353a77b-c148-4904-904d-b2b8c24d79bd}, !- Object Name
+  {67c694c2-ebdc-403a-aae0-c97be8a809a6}, !- Handle
+  {9eada899-049e-47e1-9c9b-1cd3efe39f69}, !- Object Name
   num_units,                              !- Feature Name 1
-=======
-  {61f23ac0-6dff-4145-8d13-2a05fb0896b0}, !- Handle
-  {c5fa37c7-5b81-4264-baee-b0ae9b000f48}, !- Object Name
-  Total Units Represented,                !- Feature Name 1
->>>>>>> 2c92e5b7
   Integer,                                !- Feature Data Type 1
   4,                                      !- Feature Value 1
   has_rear_units,                         !- Feature Name 2
@@ -333,11 +258,7 @@
   1;                                      !- Feature Value 4
 
 OS:ThermalZone,
-<<<<<<< HEAD
-  {7aa7b552-d470-4fc2-852f-f2f8bedb2adb}, !- Handle
-=======
-  {22b88989-6028-4994-8504-2be4e147b293}, !- Handle
->>>>>>> 2c92e5b7
+  {d9c2aac8-7d6e-41dc-a50a-e7a263ef06de}, !- Handle
   living zone,                            !- Name
   ,                                       !- Multiplier
   ,                                       !- Ceiling Height {m}
@@ -346,17 +267,10 @@
   ,                                       !- Zone Inside Convection Algorithm
   ,                                       !- Zone Outside Convection Algorithm
   ,                                       !- Zone Conditioning Equipment List Name
-<<<<<<< HEAD
-  {6064e6cc-74af-4367-9a50-4f2211b297d8}, !- Zone Air Inlet Port List
-  {34d00e59-44f3-4b6b-a8a7-6da1e2a40160}, !- Zone Air Exhaust Port List
-  {88d79674-eb1a-4e1e-9fe1-b036270f8888}, !- Zone Air Node Name
-  {b958cfd9-ce97-470a-87ce-70a744864536}, !- Zone Return Air Port List
-=======
-  {11a64ea0-5db7-46c9-8d26-9d57e03d0f70}, !- Zone Air Inlet Port List
-  {57f91278-2c99-4f73-b96c-36d40bdfd312}, !- Zone Air Exhaust Port List
-  {3198aff3-86c6-4053-8045-7855330e4f59}, !- Zone Air Node Name
-  {d0f7ddca-6d00-449d-bed6-5e0ae3686b9e}, !- Zone Return Air Port List
->>>>>>> 2c92e5b7
+  {64ba9bc6-279f-458a-9c1d-90673e99b846}, !- Zone Air Inlet Port List
+  {39220383-8232-4677-9975-53a8d65dbbca}, !- Zone Air Exhaust Port List
+  {096d6571-8c35-461d-b7c2-594415bef6c5}, !- Zone Air Node Name
+  {1afecaec-afbc-43e8-b9a4-5534a7b4c4ec}, !- Zone Return Air Port List
   ,                                       !- Primary Daylighting Control Name
   ,                                       !- Fraction of Zone Controlled by Primary Daylighting Control
   ,                                       !- Secondary Daylighting Control Name
@@ -367,75 +281,39 @@
   No;                                     !- Use Ideal Air Loads
 
 OS:Node,
-<<<<<<< HEAD
-  {a9a9b339-44cf-4821-a950-321e9d602768}, !- Handle
+  {995f1263-9d65-4085-aa20-b6a8b614f520}, !- Handle
   Node 1,                                 !- Name
-  {88d79674-eb1a-4e1e-9fe1-b036270f8888}, !- Inlet Port
+  {096d6571-8c35-461d-b7c2-594415bef6c5}, !- Inlet Port
   ;                                       !- Outlet Port
 
 OS:Connection,
-  {88d79674-eb1a-4e1e-9fe1-b036270f8888}, !- Handle
-  {8fafa135-bba9-495d-ba79-a8a97903ce7b}, !- Name
-  {7aa7b552-d470-4fc2-852f-f2f8bedb2adb}, !- Source Object
+  {096d6571-8c35-461d-b7c2-594415bef6c5}, !- Handle
+  {cba27beb-adf8-4bc0-857f-e3481184168b}, !- Name
+  {d9c2aac8-7d6e-41dc-a50a-e7a263ef06de}, !- Source Object
   11,                                     !- Outlet Port
-  {a9a9b339-44cf-4821-a950-321e9d602768}, !- Target Object
+  {995f1263-9d65-4085-aa20-b6a8b614f520}, !- Target Object
   2;                                      !- Inlet Port
 
 OS:PortList,
-  {6064e6cc-74af-4367-9a50-4f2211b297d8}, !- Handle
-  {e39038e8-1717-4ee0-92f1-1a4bcaf18cbd}, !- Name
-  {7aa7b552-d470-4fc2-852f-f2f8bedb2adb}, !- HVAC Component
-  {67a0856d-9dbe-4f57-b7e5-0269d90bbcfb}; !- Port 1
+  {64ba9bc6-279f-458a-9c1d-90673e99b846}, !- Handle
+  {b2aa3015-359d-4fbf-9080-b7795b12a436}, !- Name
+  {d9c2aac8-7d6e-41dc-a50a-e7a263ef06de}, !- HVAC Component
+  {7da972f2-5816-4092-a62e-fe52038f66bd}; !- Port 1
 
 OS:PortList,
-  {34d00e59-44f3-4b6b-a8a7-6da1e2a40160}, !- Handle
-  {cf0e4b52-d72e-40c6-8548-0b7336a77925}, !- Name
-  {7aa7b552-d470-4fc2-852f-f2f8bedb2adb}; !- HVAC Component
+  {39220383-8232-4677-9975-53a8d65dbbca}, !- Handle
+  {5df18a34-b4f3-4edd-bf50-255ab2c131bd}, !- Name
+  {d9c2aac8-7d6e-41dc-a50a-e7a263ef06de}; !- HVAC Component
 
 OS:PortList,
-  {b958cfd9-ce97-470a-87ce-70a744864536}, !- Handle
-  {d7f76819-5405-42ad-b401-1dc3a93104c9}, !- Name
-  {7aa7b552-d470-4fc2-852f-f2f8bedb2adb}, !- HVAC Component
-  {c9337980-2198-4810-805a-185a9de0124d}; !- Port 1
+  {1afecaec-afbc-43e8-b9a4-5534a7b4c4ec}, !- Handle
+  {9a1b3231-825f-45e8-ac8c-43771fd37afc}, !- Name
+  {d9c2aac8-7d6e-41dc-a50a-e7a263ef06de}, !- HVAC Component
+  {08d08584-e40b-48a2-ad59-6196fc3e14f9}; !- Port 1
 
 OS:Sizing:Zone,
-  {bdb1ec6a-a369-47fc-9a98-566aae14889d}, !- Handle
-  {7aa7b552-d470-4fc2-852f-f2f8bedb2adb}, !- Zone or ZoneList Name
-=======
-  {674988f1-4238-4584-9beb-674d73d8cece}, !- Handle
-  Node 1,                                 !- Name
-  {3198aff3-86c6-4053-8045-7855330e4f59}, !- Inlet Port
-  ;                                       !- Outlet Port
-
-OS:Connection,
-  {3198aff3-86c6-4053-8045-7855330e4f59}, !- Handle
-  {64bdbcfa-a32a-49ee-90dd-244ce1cf2580}, !- Name
-  {22b88989-6028-4994-8504-2be4e147b293}, !- Source Object
-  11,                                     !- Outlet Port
-  {674988f1-4238-4584-9beb-674d73d8cece}, !- Target Object
-  2;                                      !- Inlet Port
-
-OS:PortList,
-  {11a64ea0-5db7-46c9-8d26-9d57e03d0f70}, !- Handle
-  {415cdffb-dddb-44ab-833e-0898c2e53e3a}, !- Name
-  {22b88989-6028-4994-8504-2be4e147b293}, !- HVAC Component
-  {7b322cb0-1d34-4794-86d7-3a79b7ab67e1}; !- Port 1
-
-OS:PortList,
-  {57f91278-2c99-4f73-b96c-36d40bdfd312}, !- Handle
-  {f99b2605-b452-402c-a875-b2d08ec6c659}, !- Name
-  {22b88989-6028-4994-8504-2be4e147b293}; !- HVAC Component
-
-OS:PortList,
-  {d0f7ddca-6d00-449d-bed6-5e0ae3686b9e}, !- Handle
-  {877ab364-dcd9-4f05-a4b2-dda721716ffb}, !- Name
-  {22b88989-6028-4994-8504-2be4e147b293}, !- HVAC Component
-  {b73b531d-332c-4c49-933b-7031e31b2e4c}; !- Port 1
-
-OS:Sizing:Zone,
-  {d6664835-bcd4-415c-8fa6-615843fc5faf}, !- Handle
-  {22b88989-6028-4994-8504-2be4e147b293}, !- Zone or ZoneList Name
->>>>>>> 2c92e5b7
+  {f2623ad6-62eb-4ce2-b388-2e14e0cb70bc}, !- Handle
+  {d9c2aac8-7d6e-41dc-a50a-e7a263ef06de}, !- Zone or ZoneList Name
   SupplyAirTemperature,                   !- Zone Cooling Design Supply Air Temperature Input Method
   14,                                     !- Zone Cooling Design Supply Air Temperature {C}
   11.11,                                  !- Zone Cooling Design Supply Air Temperature Difference {deltaC}
@@ -464,34 +342,20 @@
   autosize;                               !- Dedicated Outdoor Air High Setpoint Temperature for Design {C}
 
 OS:ZoneHVAC:EquipmentList,
-<<<<<<< HEAD
-  {043c5b0a-1a17-477a-946d-2c677eb56e04}, !- Handle
+  {cce378dd-a6cc-4c5f-895b-7bf64c1d4e55}, !- Handle
   Zone HVAC Equipment List 1,             !- Name
-  {7aa7b552-d470-4fc2-852f-f2f8bedb2adb}, !- Thermal Zone
+  {d9c2aac8-7d6e-41dc-a50a-e7a263ef06de}, !- Thermal Zone
   SequentialLoad,                         !- Load Distribution Scheme
-  {6abb710e-88a0-41ec-9c56-ff54f336a623}, !- Zone Equipment 1
-=======
-  {bec94347-ec40-4530-8633-63450385dbb2}, !- Handle
-  Zone HVAC Equipment List 1,             !- Name
-  {22b88989-6028-4994-8504-2be4e147b293}, !- Thermal Zone
-  SequentialLoad,                         !- Load Distribution Scheme
-  {71730b8f-4dca-46f6-85f8-249d5583d758}, !- Zone Equipment 1
->>>>>>> 2c92e5b7
+  {d621b40e-44a2-4e47-9c9e-a1157994e529}, !- Zone Equipment 1
   1,                                      !- Zone Equipment Cooling Sequence 1
   1,                                      !- Zone Equipment Heating or No-Load Sequence 1
   ,                                       !- Zone Equipment Sequential Cooling Fraction Schedule Name 1
   ;                                       !- Zone Equipment Sequential Heating Fraction Schedule Name 1
 
 OS:Space,
-<<<<<<< HEAD
-  {81dc13aa-f3a4-48b9-b785-aeed658294e1}, !- Handle
+  {a424aa7d-e96e-4230-8988-896f2044da88}, !- Handle
   living space,                           !- Name
-  {734986f8-30b8-492e-849d-a91b3647843b}, !- Space Type Name
-=======
-  {8feb6de8-3bbe-455d-b27e-9c846dbec5c9}, !- Handle
-  living space,                           !- Name
-  {f4f377b3-2727-450a-93b9-725f265da026}, !- Space Type Name
->>>>>>> 2c92e5b7
+  {b250fb9b-525b-457b-8f19-216db262962b}, !- Space Type Name
   ,                                       !- Default Construction Set Name
   ,                                       !- Default Schedule Set Name
   ,                                       !- Direction of Relative North {deg}
@@ -499,31 +363,17 @@
   ,                                       !- Y Origin {m}
   ,                                       !- Z Origin {m}
   ,                                       !- Building Story Name
-<<<<<<< HEAD
-  {7aa7b552-d470-4fc2-852f-f2f8bedb2adb}, !- Thermal Zone Name
+  {d9c2aac8-7d6e-41dc-a50a-e7a263ef06de}, !- Thermal Zone Name
   ,                                       !- Part of Total Floor Area
   ,                                       !- Design Specification Outdoor Air Object Name
-  {b8d8040c-7b94-4b22-b029-66eed972b074}; !- Building Unit Name
+  {3b564bcd-9033-4508-b0e6-d7184ca2e323}; !- Building Unit Name
 
 OS:Surface,
-  {6bf82270-83ce-47b2-bcac-242e51a616c9}, !- Handle
+  {09c1d636-4e38-47f9-9c6b-75a20902be99}, !- Handle
   Surface 1,                              !- Name
   Floor,                                  !- Surface Type
   ,                                       !- Construction Name
-  {81dc13aa-f3a4-48b9-b785-aeed658294e1}, !- Space Name
-=======
-  {22b88989-6028-4994-8504-2be4e147b293}, !- Thermal Zone Name
-  ,                                       !- Part of Total Floor Area
-  ,                                       !- Design Specification Outdoor Air Object Name
-  {fb2ba0f9-1e3c-45ea-9c6a-6d125f01922f}; !- Building Unit Name
-
-OS:Surface,
-  {254b5313-34c6-41b7-8486-ddf2e6d0c8d3}, !- Handle
-  Surface 1,                              !- Name
-  Floor,                                  !- Surface Type
-  ,                                       !- Construction Name
-  {8feb6de8-3bbe-455d-b27e-9c846dbec5c9}, !- Space Name
->>>>>>> 2c92e5b7
+  {a424aa7d-e96e-4230-8988-896f2044da88}, !- Space Name
   Foundation,                             !- Outside Boundary Condition
   ,                                       !- Outside Boundary Condition Object
   NoSun,                                  !- Sun Exposure
@@ -536,19 +386,11 @@
   6.46578440716979, -12.9315688143396, 0; !- X,Y,Z Vertex 4 {m}
 
 OS:Surface,
-<<<<<<< HEAD
-  {f43cfb33-85b0-44b3-a5c4-f4a9450ae10c}, !- Handle
+  {24892634-d915-47d6-842d-2d3b19622c84}, !- Handle
   Surface 2,                              !- Name
   Wall,                                   !- Surface Type
   ,                                       !- Construction Name
-  {81dc13aa-f3a4-48b9-b785-aeed658294e1}, !- Space Name
-=======
-  {302ecea8-c2d7-4d20-b04f-4724c7b30f62}, !- Handle
-  Surface 2,                              !- Name
-  Wall,                                   !- Surface Type
-  ,                                       !- Construction Name
-  {8feb6de8-3bbe-455d-b27e-9c846dbec5c9}, !- Space Name
->>>>>>> 2c92e5b7
+  {a424aa7d-e96e-4230-8988-896f2044da88}, !- Space Name
   Outdoors,                               !- Outside Boundary Condition
   ,                                       !- Outside Boundary Condition Object
   SunExposed,                             !- Sun Exposure
@@ -561,19 +403,11 @@
   0, -12.9315688143396, 2.4384;           !- X,Y,Z Vertex 4 {m}
 
 OS:Surface,
-<<<<<<< HEAD
-  {d5331acb-c8c8-4532-bcee-becc73abf5a2}, !- Handle
+  {886cdfbe-85c8-47c3-9c43-7de0c8e9f53b}, !- Handle
   Surface 3,                              !- Name
   Wall,                                   !- Surface Type
   ,                                       !- Construction Name
-  {81dc13aa-f3a4-48b9-b785-aeed658294e1}, !- Space Name
-=======
-  {ec64fab2-9673-4de7-85f0-0a2a683ef54e}, !- Handle
-  Surface 3,                              !- Name
-  Wall,                                   !- Surface Type
-  ,                                       !- Construction Name
-  {8feb6de8-3bbe-455d-b27e-9c846dbec5c9}, !- Space Name
->>>>>>> 2c92e5b7
+  {a424aa7d-e96e-4230-8988-896f2044da88}, !- Space Name
   Outdoors,                               !- Outside Boundary Condition
   ,                                       !- Outside Boundary Condition Object
   SunExposed,                             !- Sun Exposure
@@ -586,23 +420,13 @@
   0, 0, 2.4384;                           !- X,Y,Z Vertex 4 {m}
 
 OS:Surface,
-<<<<<<< HEAD
-  {6df19c91-54a6-43d7-9004-6db710090a95}, !- Handle
+  {afe8aa64-114c-4ad0-b479-775139c537d7}, !- Handle
   Surface 4,                              !- Name
   Wall,                                   !- Surface Type
   ,                                       !- Construction Name
-  {81dc13aa-f3a4-48b9-b785-aeed658294e1}, !- Space Name
+  {a424aa7d-e96e-4230-8988-896f2044da88}, !- Space Name
   Adiabatic,                              !- Outside Boundary Condition
   ,                                       !- Outside Boundary Condition Object
-=======
-  {4bb8234e-c559-42ac-9500-71b58a76bda5}, !- Handle
-  Surface 4,                              !- Name
-  Wall,                                   !- Surface Type
-  ,                                       !- Construction Name
-  {8feb6de8-3bbe-455d-b27e-9c846dbec5c9}, !- Space Name
-  Surface,                                !- Outside Boundary Condition
-  {8ee27e99-58ed-42dd-a163-26efb57f2ed1}, !- Outside Boundary Condition Object
->>>>>>> 2c92e5b7
   NoSun,                                  !- Sun Exposure
   NoWind,                                 !- Wind Exposure
   ,                                       !- View Factor to Ground
@@ -613,19 +437,11 @@
   6.46578440716979, 0, 2.4384;            !- X,Y,Z Vertex 4 {m}
 
 OS:Surface,
-<<<<<<< HEAD
-  {7aa209e3-7a31-4744-9f6d-8da82f19e9e5}, !- Handle
+  {21be1d5f-b582-404c-9f77-bcc0f4055bfb}, !- Handle
   Surface 5,                              !- Name
   Wall,                                   !- Surface Type
   ,                                       !- Construction Name
-  {81dc13aa-f3a4-48b9-b785-aeed658294e1}, !- Space Name
-=======
-  {6390a622-0062-40d2-83cb-0cbafdc59964}, !- Handle
-  Surface 5,                              !- Name
-  Wall,                                   !- Surface Type
-  ,                                       !- Construction Name
-  {8feb6de8-3bbe-455d-b27e-9c846dbec5c9}, !- Space Name
->>>>>>> 2c92e5b7
+  {a424aa7d-e96e-4230-8988-896f2044da88}, !- Space Name
   Outdoors,                               !- Outside Boundary Condition
   ,                                       !- Outside Boundary Condition Object
   SunExposed,                             !- Sun Exposure
@@ -638,23 +454,13 @@
   6.46578440716979, -12.9315688143396, 2.4384; !- X,Y,Z Vertex 4 {m}
 
 OS:Surface,
-<<<<<<< HEAD
-  {6f78cae3-0cd7-4326-8210-7fec4b309e47}, !- Handle
+  {8f123c5f-fc51-413c-b7ef-7f45cbfc423d}, !- Handle
   Surface 6,                              !- Name
   RoofCeiling,                            !- Surface Type
   ,                                       !- Construction Name
-  {81dc13aa-f3a4-48b9-b785-aeed658294e1}, !- Space Name
+  {a424aa7d-e96e-4230-8988-896f2044da88}, !- Space Name
   Surface,                                !- Outside Boundary Condition
-  {749fd19f-f737-4b8b-8191-09af8efa4636}, !- Outside Boundary Condition Object
-=======
-  {61129e2c-b4e5-4dbb-bb54-377a6fec1aaf}, !- Handle
-  Surface 6,                              !- Name
-  RoofCeiling,                            !- Surface Type
-  ,                                       !- Construction Name
-  {8feb6de8-3bbe-455d-b27e-9c846dbec5c9}, !- Space Name
-  Surface,                                !- Outside Boundary Condition
-  {7cc951c7-3a64-4b95-ba88-ac039cec439c}, !- Outside Boundary Condition Object
->>>>>>> 2c92e5b7
+  {e8bf3b4c-ec8f-4edb-940b-075d0d8bee9f}, !- Outside Boundary Condition Object
   NoSun,                                  !- Sun Exposure
   NoWind,                                 !- Wind Exposure
   ,                                       !- View Factor to Ground
@@ -665,11 +471,7 @@
   0, -12.9315688143396, 2.4384;           !- X,Y,Z Vertex 4 {m}
 
 OS:SpaceType,
-<<<<<<< HEAD
-  {734986f8-30b8-492e-849d-a91b3647843b}, !- Handle
-=======
-  {f4f377b3-2727-450a-93b9-725f265da026}, !- Handle
->>>>>>> 2c92e5b7
+  {b250fb9b-525b-457b-8f19-216db262962b}, !- Handle
   Space Type 1,                           !- Name
   ,                                       !- Default Construction Set Name
   ,                                       !- Default Schedule Set Name
@@ -679,19 +481,105 @@
   ,                                       !- Standards Building Type
   living;                                 !- Standards Space Type
 
-<<<<<<< HEAD
 OS:Surface,
-  {749fd19f-f737-4b8b-8191-09af8efa4636}, !- Handle
+  {e8bf3b4c-ec8f-4edb-940b-075d0d8bee9f}, !- Handle
   Surface 7,                              !- Name
   Floor,                                  !- Surface Type
   ,                                       !- Construction Name
-  {b17995f0-5f96-4e6e-ac44-5b85bfb3e4ed}, !- Space Name
+  {2d705a69-b3a9-47be-a349-fdfcf6e68932}, !- Space Name
   Surface,                                !- Outside Boundary Condition
-  {6f78cae3-0cd7-4326-8210-7fec4b309e47}, !- Outside Boundary Condition Object
-=======
+  {8f123c5f-fc51-413c-b7ef-7f45cbfc423d}, !- Outside Boundary Condition Object
+  NoSun,                                  !- Sun Exposure
+  NoWind,                                 !- Wind Exposure
+  ,                                       !- View Factor to Ground
+  ,                                       !- Number of Vertices
+  0, -12.9315688143396, 2.4384,           !- X,Y,Z Vertex 1 {m}
+  0, 0, 2.4384,                           !- X,Y,Z Vertex 2 {m}
+  6.46578440716979, 0, 2.4384,            !- X,Y,Z Vertex 3 {m}
+  6.46578440716979, -12.9315688143396, 2.4384; !- X,Y,Z Vertex 4 {m}
+
+OS:Surface,
+  {e61d0506-5726-47a8-a819-4556ba181d4e}, !- Handle
+  Surface 8,                              !- Name
+  RoofCeiling,                            !- Surface Type
+  ,                                       !- Construction Name
+  {2d705a69-b3a9-47be-a349-fdfcf6e68932}, !- Space Name
+  Outdoors,                               !- Outside Boundary Condition
+  ,                                       !- Outside Boundary Condition Object
+  SunExposed,                             !- Sun Exposure
+  WindExposed,                            !- Wind Exposure
+  ,                                       !- View Factor to Ground
+  ,                                       !- Number of Vertices
+  0, -6.46578440716979, 5.6712922035849,  !- X,Y,Z Vertex 1 {m}
+  6.46578440716979, -6.46578440716979, 5.6712922035849, !- X,Y,Z Vertex 2 {m}
+  6.46578440716979, 0, 2.4384,            !- X,Y,Z Vertex 3 {m}
+  0, 0, 2.4384;                           !- X,Y,Z Vertex 4 {m}
+
+OS:Surface,
+  {680a1464-152b-4f1c-ad4a-0abba19a8f40}, !- Handle
+  Surface 9,                              !- Name
+  RoofCeiling,                            !- Surface Type
+  ,                                       !- Construction Name
+  {2d705a69-b3a9-47be-a349-fdfcf6e68932}, !- Space Name
+  Outdoors,                               !- Outside Boundary Condition
+  ,                                       !- Outside Boundary Condition Object
+  SunExposed,                             !- Sun Exposure
+  WindExposed,                            !- Wind Exposure
+  ,                                       !- View Factor to Ground
+  ,                                       !- Number of Vertices
+  6.46578440716979, -6.46578440716979, 5.6712922035849, !- X,Y,Z Vertex 1 {m}
+  0, -6.46578440716979, 5.6712922035849,  !- X,Y,Z Vertex 2 {m}
+  0, -12.9315688143396, 2.4384,           !- X,Y,Z Vertex 3 {m}
+  6.46578440716979, -12.9315688143396, 2.4384; !- X,Y,Z Vertex 4 {m}
+
+OS:Surface,
+  {8dd0ac87-e7dd-413b-abd4-724abb82f4c7}, !- Handle
+  Surface 10,                             !- Name
+  Wall,                                   !- Surface Type
+  ,                                       !- Construction Name
+  {2d705a69-b3a9-47be-a349-fdfcf6e68932}, !- Space Name
+  Outdoors,                               !- Outside Boundary Condition
+  ,                                       !- Outside Boundary Condition Object
+  SunExposed,                             !- Sun Exposure
+  WindExposed,                            !- Wind Exposure
+  ,                                       !- View Factor to Ground
+  ,                                       !- Number of Vertices
+  0, -6.46578440716979, 5.6712922035849,  !- X,Y,Z Vertex 1 {m}
+  0, 0, 2.4384,                           !- X,Y,Z Vertex 2 {m}
+  0, -12.9315688143396, 2.4384;           !- X,Y,Z Vertex 3 {m}
+
+OS:Surface,
+  {c2a03a23-57aa-4a1c-bf64-4d08f80da05b}, !- Handle
+  Surface 11,                             !- Name
+  Wall,                                   !- Surface Type
+  ,                                       !- Construction Name
+  {2d705a69-b3a9-47be-a349-fdfcf6e68932}, !- Space Name
+  Adiabatic,                              !- Outside Boundary Condition
+  ,                                       !- Outside Boundary Condition Object
+  NoSun,                                  !- Sun Exposure
+  NoWind,                                 !- Wind Exposure
+  ,                                       !- View Factor to Ground
+  ,                                       !- Number of Vertices
+  6.46578440716979, -6.46578440716979, 5.6712922035849, !- X,Y,Z Vertex 1 {m}
+  6.46578440716979, -12.9315688143396, 2.4384, !- X,Y,Z Vertex 2 {m}
+  6.46578440716979, 0, 2.4384;            !- X,Y,Z Vertex 3 {m}
+
+OS:Space,
+  {2d705a69-b3a9-47be-a349-fdfcf6e68932}, !- Handle
+  unfinished attic space,                 !- Name
+  {448111cd-011b-4563-92c4-dfd79d3ff868}, !- Space Type Name
+  ,                                       !- Default Construction Set Name
+  ,                                       !- Default Schedule Set Name
+  ,                                       !- Direction of Relative North {deg}
+  ,                                       !- X Origin {m}
+  ,                                       !- Y Origin {m}
+  ,                                       !- Z Origin {m}
+  ,                                       !- Building Story Name
+  {2f12f4ab-3c61-41c6-9838-0ee2af979c36}; !- Thermal Zone Name
+
 OS:ThermalZone,
-  {6fffccf9-da20-4e50-9876-5dc51544e76b}, !- Handle
-  living zone|unit 2,                     !- Name
+  {2f12f4ab-3c61-41c6-9838-0ee2af979c36}, !- Handle
+  unfinished attic zone,                  !- Name
   ,                                       !- Multiplier
   ,                                       !- Ceiling Height {m}
   ,                                       !- Volume {m3}
@@ -699,10 +587,10 @@
   ,                                       !- Zone Inside Convection Algorithm
   ,                                       !- Zone Outside Convection Algorithm
   ,                                       !- Zone Conditioning Equipment List Name
-  {bcb09de4-548a-4527-96b5-a814cae96579}, !- Zone Air Inlet Port List
-  {0e9f8fc7-d8a0-492c-8891-f3a31df3f4b5}, !- Zone Air Exhaust Port List
-  {a65758b0-87d3-48cf-a10d-6c94f66d0be3}, !- Zone Air Node Name
-  {688e4836-e10b-47ee-8bc4-cd15ff5fd6e5}, !- Zone Return Air Port List
+  {82ae1242-3ab1-4582-8617-ffbe899eafdd}, !- Zone Air Inlet Port List
+  {1a49cd14-651c-401c-9b5e-0ccf326f7ea5}, !- Zone Air Exhaust Port List
+  {d1ffee59-c983-4b50-a69f-5379d1ec5d1a}, !- Zone Air Node Name
+  {1dd4af24-2827-4b56-a95f-414be24aaf09}, !- Zone Return Air Port List
   ,                                       !- Primary Daylighting Control Name
   ,                                       !- Fraction of Zone Controlled by Primary Daylighting Control
   ,                                       !- Secondary Daylighting Control Name
@@ -713,39 +601,37 @@
   No;                                     !- Use Ideal Air Loads
 
 OS:Node,
-  {774928ad-b6c3-467d-bffe-98036e4c8d79}, !- Handle
+  {b3764101-293d-44b3-9d23-fb5e4628d255}, !- Handle
   Node 2,                                 !- Name
-  {a65758b0-87d3-48cf-a10d-6c94f66d0be3}, !- Inlet Port
+  {d1ffee59-c983-4b50-a69f-5379d1ec5d1a}, !- Inlet Port
   ;                                       !- Outlet Port
 
 OS:Connection,
-  {a65758b0-87d3-48cf-a10d-6c94f66d0be3}, !- Handle
-  {0b4c78c3-e0b1-4d01-8858-76b13cf6c2c9}, !- Name
-  {6fffccf9-da20-4e50-9876-5dc51544e76b}, !- Source Object
+  {d1ffee59-c983-4b50-a69f-5379d1ec5d1a}, !- Handle
+  {933b4837-0cf7-47af-96bf-906c244346e7}, !- Name
+  {2f12f4ab-3c61-41c6-9838-0ee2af979c36}, !- Source Object
   11,                                     !- Outlet Port
-  {774928ad-b6c3-467d-bffe-98036e4c8d79}, !- Target Object
+  {b3764101-293d-44b3-9d23-fb5e4628d255}, !- Target Object
   2;                                      !- Inlet Port
 
 OS:PortList,
-  {bcb09de4-548a-4527-96b5-a814cae96579}, !- Handle
-  {1c30286e-bcbb-46d1-bbf0-7950c66891be}, !- Name
-  {6fffccf9-da20-4e50-9876-5dc51544e76b}, !- HVAC Component
-  {d249927b-5c4e-482e-910f-b176648c62f2}; !- Port 1
+  {82ae1242-3ab1-4582-8617-ffbe899eafdd}, !- Handle
+  {a6ceccf5-a5f2-476b-9a04-27de5c2c298f}, !- Name
+  {2f12f4ab-3c61-41c6-9838-0ee2af979c36}; !- HVAC Component
 
 OS:PortList,
-  {0e9f8fc7-d8a0-492c-8891-f3a31df3f4b5}, !- Handle
-  {922c8709-b1b7-472d-8b8c-8e3058ac83a1}, !- Name
-  {6fffccf9-da20-4e50-9876-5dc51544e76b}; !- HVAC Component
+  {1a49cd14-651c-401c-9b5e-0ccf326f7ea5}, !- Handle
+  {9bbaefa2-aa56-4827-b210-be1b05d140bb}, !- Name
+  {2f12f4ab-3c61-41c6-9838-0ee2af979c36}; !- HVAC Component
 
 OS:PortList,
-  {688e4836-e10b-47ee-8bc4-cd15ff5fd6e5}, !- Handle
-  {2e3ddff9-fb78-4849-b6bb-13b6d7da8b28}, !- Name
-  {6fffccf9-da20-4e50-9876-5dc51544e76b}, !- HVAC Component
-  {ab00555b-ffba-4abb-94ed-01c7dbcc0555}; !- Port 1
+  {1dd4af24-2827-4b56-a95f-414be24aaf09}, !- Handle
+  {973a092c-31cb-40e1-8872-554f120f2e1f}, !- Name
+  {2f12f4ab-3c61-41c6-9838-0ee2af979c36}; !- HVAC Component
 
 OS:Sizing:Zone,
-  {e78292e0-d6ed-4607-b67e-19f62972b67b}, !- Handle
-  {6fffccf9-da20-4e50-9876-5dc51544e76b}, !- Zone or ZoneList Name
+  {e145e8a2-2706-4924-b2b4-2a820f13f0e3}, !- Handle
+  {2f12f4ab-3c61-41c6-9838-0ee2af979c36}, !- Zone or ZoneList Name
   SupplyAirTemperature,                   !- Zone Cooling Design Supply Air Temperature Input Method
   14,                                     !- Zone Cooling Design Supply Air Temperature {C}
   11.11,                                  !- Zone Cooling Design Supply Air Temperature Difference {deltaC}
@@ -774,864 +660,12 @@
   autosize;                               !- Dedicated Outdoor Air High Setpoint Temperature for Design {C}
 
 OS:ZoneHVAC:EquipmentList,
-  {f4cf7083-2f1b-43fe-ba9d-d50a8bdd17c1}, !- Handle
+  {93118b0f-7412-44b2-babd-cd77d0ffe2f3}, !- Handle
   Zone HVAC Equipment List 2,             !- Name
-  {6fffccf9-da20-4e50-9876-5dc51544e76b}, !- Thermal Zone
-  SequentialLoad,                         !- Load Distribution Scheme
-  {bb8b0408-f280-4225-bbec-35712fa3f027}, !- Zone Equipment 1
-  1,                                      !- Zone Equipment Cooling Sequence 1
-  1,                                      !- Zone Equipment Heating or No-Load Sequence 1
-  ,                                       !- Zone Equipment Sequential Cooling Fraction Schedule Name 1
-  ;                                       !- Zone Equipment Sequential Heating Fraction Schedule Name 1
-
-OS:Space,
-  {803a2186-bedb-4c1e-b2ee-316ad6abde87}, !- Handle
-  living space|unit 2|story 1,            !- Name
-  {f4f377b3-2727-450a-93b9-725f265da026}, !- Space Type Name
-  ,                                       !- Default Construction Set Name
-  ,                                       !- Default Schedule Set Name
-  -0,                                     !- Direction of Relative North {deg}
-  0,                                      !- X Origin {m}
-  0,                                      !- Y Origin {m}
-  0,                                      !- Z Origin {m}
-  ,                                       !- Building Story Name
-  {6fffccf9-da20-4e50-9876-5dc51544e76b}, !- Thermal Zone Name
-  ,                                       !- Part of Total Floor Area
-  ,                                       !- Design Specification Outdoor Air Object Name
-  {0e13fd19-168e-4d8c-9435-3352fb82e4e9}; !- Building Unit Name
-
-OS:Surface,
-  {8ee27e99-58ed-42dd-a163-26efb57f2ed1}, !- Handle
-  Surface 12,                             !- Name
-  Wall,                                   !- Surface Type
-  ,                                       !- Construction Name
-  {803a2186-bedb-4c1e-b2ee-316ad6abde87}, !- Space Name
-  Surface,                                !- Outside Boundary Condition
-  {4bb8234e-c559-42ac-9500-71b58a76bda5}, !- Outside Boundary Condition Object
-  NoSun,                                  !- Sun Exposure
-  NoWind,                                 !- Wind Exposure
-  ,                                       !- View Factor to Ground
-  ,                                       !- Number of Vertices
-  6.46578440716979, 0, 2.4384,            !- X,Y,Z Vertex 1 {m}
-  6.46578440716979, 0, 0,                 !- X,Y,Z Vertex 2 {m}
-  6.46578440716979, -12.9315688143396, 0, !- X,Y,Z Vertex 3 {m}
-  6.46578440716979, -12.9315688143396, 2.4384; !- X,Y,Z Vertex 4 {m}
-
-OS:Surface,
-  {182aa20e-d31c-4247-bf2d-5b3ee4752cf8}, !- Handle
-  Surface 13,                             !- Name
-  RoofCeiling,                            !- Surface Type
-  ,                                       !- Construction Name
-  {803a2186-bedb-4c1e-b2ee-316ad6abde87}, !- Space Name
-  Surface,                                !- Outside Boundary Condition
-  {8243e65c-0148-4d96-bc60-12d47cd22c36}, !- Outside Boundary Condition Object
-  NoSun,                                  !- Sun Exposure
-  NoWind,                                 !- Wind Exposure
-  ,                                       !- View Factor to Ground
-  ,                                       !- Number of Vertices
-  12.9315688143396, -12.9315688143396, 2.4384, !- X,Y,Z Vertex 1 {m}
-  12.9315688143396, 0, 2.4384,            !- X,Y,Z Vertex 2 {m}
-  6.46578440716979, 0, 2.4384,            !- X,Y,Z Vertex 3 {m}
-  6.46578440716979, -12.9315688143396, 2.4384; !- X,Y,Z Vertex 4 {m}
-
-OS:Surface,
-  {e83badbd-5067-4f89-aac7-2cabe2071acb}, !- Handle
-  Surface 14,                             !- Name
-  Floor,                                  !- Surface Type
-  ,                                       !- Construction Name
-  {803a2186-bedb-4c1e-b2ee-316ad6abde87}, !- Space Name
-  Foundation,                             !- Outside Boundary Condition
-  ,                                       !- Outside Boundary Condition Object
->>>>>>> 2c92e5b7
-  NoSun,                                  !- Sun Exposure
-  NoWind,                                 !- Wind Exposure
-  ,                                       !- View Factor to Ground
-  ,                                       !- Number of Vertices
-  0, -12.9315688143396, 2.4384,           !- X,Y,Z Vertex 1 {m}
-  0, 0, 2.4384,                           !- X,Y,Z Vertex 2 {m}
-  6.46578440716979, 0, 2.4384,            !- X,Y,Z Vertex 3 {m}
-  6.46578440716979, -12.9315688143396, 2.4384; !- X,Y,Z Vertex 4 {m}
-
-OS:Surface,
-<<<<<<< HEAD
-  {c7a326b4-7797-413d-9a35-13c8c8d6b70b}, !- Handle
-  Surface 8,                              !- Name
-  RoofCeiling,                            !- Surface Type
-  ,                                       !- Construction Name
-  {b17995f0-5f96-4e6e-ac44-5b85bfb3e4ed}, !- Space Name
-=======
-  {b254be9b-937b-413b-ab78-ef57eab10c86}, !- Handle
-  Surface 15,                             !- Name
-  Wall,                                   !- Surface Type
-  ,                                       !- Construction Name
-  {803a2186-bedb-4c1e-b2ee-316ad6abde87}, !- Space Name
->>>>>>> 2c92e5b7
-  Outdoors,                               !- Outside Boundary Condition
-  ,                                       !- Outside Boundary Condition Object
-  SunExposed,                             !- Sun Exposure
-  WindExposed,                            !- Wind Exposure
-  ,                                       !- View Factor to Ground
-  ,                                       !- Number of Vertices
-<<<<<<< HEAD
-  0, -6.46578440716979, 5.6712922035849,  !- X,Y,Z Vertex 1 {m}
-  6.46578440716979, -6.46578440716979, 5.6712922035849, !- X,Y,Z Vertex 2 {m}
-  6.46578440716979, 0, 2.4384,            !- X,Y,Z Vertex 3 {m}
-  0, 0, 2.4384;                           !- X,Y,Z Vertex 4 {m}
-
-OS:Surface,
-  {fa0c97ad-277c-4c7c-9d9f-ac7a8519748e}, !- Handle
-  Surface 9,                              !- Name
-  RoofCeiling,                            !- Surface Type
-  ,                                       !- Construction Name
-  {b17995f0-5f96-4e6e-ac44-5b85bfb3e4ed}, !- Space Name
-  Outdoors,                               !- Outside Boundary Condition
-  ,                                       !- Outside Boundary Condition Object
-  SunExposed,                             !- Sun Exposure
-  WindExposed,                            !- Wind Exposure
-  ,                                       !- View Factor to Ground
-  ,                                       !- Number of Vertices
-  6.46578440716979, -6.46578440716979, 5.6712922035849, !- X,Y,Z Vertex 1 {m}
-  0, -6.46578440716979, 5.6712922035849,  !- X,Y,Z Vertex 2 {m}
-  0, -12.9315688143396, 2.4384,           !- X,Y,Z Vertex 3 {m}
-  6.46578440716979, -12.9315688143396, 2.4384; !- X,Y,Z Vertex 4 {m}
-
-OS:Surface,
-  {74ffd848-8940-4090-b003-13ea8e1617e1}, !- Handle
-  Surface 10,                             !- Name
-  Wall,                                   !- Surface Type
-  ,                                       !- Construction Name
-  {b17995f0-5f96-4e6e-ac44-5b85bfb3e4ed}, !- Space Name
-=======
-  6.46578440716979, -12.9315688143396, 2.4384, !- X,Y,Z Vertex 1 {m}
-  6.46578440716979, -12.9315688143396, 0, !- X,Y,Z Vertex 2 {m}
-  12.9315688143396, -12.9315688143396, 0, !- X,Y,Z Vertex 3 {m}
-  12.9315688143396, -12.9315688143396, 2.4384; !- X,Y,Z Vertex 4 {m}
-
-OS:Surface,
-  {dd1c3ae3-05a5-4eb8-97cd-3b2f298a674d}, !- Handle
-  Surface 16,                             !- Name
-  Wall,                                   !- Surface Type
-  ,                                       !- Construction Name
-  {803a2186-bedb-4c1e-b2ee-316ad6abde87}, !- Space Name
-  Surface,                                !- Outside Boundary Condition
-  {4b684e44-b5b8-45ba-84a9-87648cc87999}, !- Outside Boundary Condition Object
-  NoSun,                                  !- Sun Exposure
-  NoWind,                                 !- Wind Exposure
-  ,                                       !- View Factor to Ground
-  ,                                       !- Number of Vertices
-  12.9315688143396, -12.9315688143396, 2.4384, !- X,Y,Z Vertex 1 {m}
-  12.9315688143396, -12.9315688143396, 0, !- X,Y,Z Vertex 2 {m}
-  12.9315688143396, 0, 0,                 !- X,Y,Z Vertex 3 {m}
-  12.9315688143396, 0, 2.4384;            !- X,Y,Z Vertex 4 {m}
-
-OS:Surface,
-  {0bb26785-1914-4885-8e44-564f6891e060}, !- Handle
-  Surface 17,                             !- Name
-  Wall,                                   !- Surface Type
-  ,                                       !- Construction Name
-  {803a2186-bedb-4c1e-b2ee-316ad6abde87}, !- Space Name
-  Outdoors,                               !- Outside Boundary Condition
-  ,                                       !- Outside Boundary Condition Object
-  SunExposed,                             !- Sun Exposure
-  WindExposed,                            !- Wind Exposure
-  ,                                       !- View Factor to Ground
-  ,                                       !- Number of Vertices
-  12.9315688143396, 0, 2.4384,            !- X,Y,Z Vertex 1 {m}
-  12.9315688143396, 0, 0,                 !- X,Y,Z Vertex 2 {m}
-  6.46578440716979, 0, 0,                 !- X,Y,Z Vertex 3 {m}
-  6.46578440716979, 0, 2.4384;            !- X,Y,Z Vertex 4 {m}
-
-OS:ThermalZone,
-  {092bcefd-8203-4631-b844-ef556223c6fe}, !- Handle
-  living zone|unit 3,                     !- Name
-  ,                                       !- Multiplier
-  ,                                       !- Ceiling Height {m}
-  ,                                       !- Volume {m3}
-  ,                                       !- Floor Area {m2}
-  ,                                       !- Zone Inside Convection Algorithm
-  ,                                       !- Zone Outside Convection Algorithm
-  ,                                       !- Zone Conditioning Equipment List Name
-  {63f2b214-f6d8-407e-99d2-7b70c474ea98}, !- Zone Air Inlet Port List
-  {33cc9e8d-90aa-4e27-b463-39a48e2c6ecc}, !- Zone Air Exhaust Port List
-  {f38a4138-0547-4fbf-b87c-77667cb30d97}, !- Zone Air Node Name
-  {0df11640-973c-4605-876e-70302fa3f565}, !- Zone Return Air Port List
-  ,                                       !- Primary Daylighting Control Name
-  ,                                       !- Fraction of Zone Controlled by Primary Daylighting Control
-  ,                                       !- Secondary Daylighting Control Name
-  ,                                       !- Fraction of Zone Controlled by Secondary Daylighting Control
-  ,                                       !- Illuminance Map Name
-  ,                                       !- Group Rendering Name
-  ,                                       !- Thermostat Name
-  No;                                     !- Use Ideal Air Loads
-
-OS:Node,
-  {974dad62-be13-4822-8093-5d71ab37178e}, !- Handle
-  Node 3,                                 !- Name
-  {f38a4138-0547-4fbf-b87c-77667cb30d97}, !- Inlet Port
-  ;                                       !- Outlet Port
-
-OS:Connection,
-  {f38a4138-0547-4fbf-b87c-77667cb30d97}, !- Handle
-  {e168e9bb-835f-447d-a062-b3b906a9f8e0}, !- Name
-  {092bcefd-8203-4631-b844-ef556223c6fe}, !- Source Object
-  11,                                     !- Outlet Port
-  {974dad62-be13-4822-8093-5d71ab37178e}, !- Target Object
-  2;                                      !- Inlet Port
-
-OS:PortList,
-  {63f2b214-f6d8-407e-99d2-7b70c474ea98}, !- Handle
-  {70317afb-4ed3-46ed-8273-9f80b00921e9}, !- Name
-  {092bcefd-8203-4631-b844-ef556223c6fe}, !- HVAC Component
-  {2209a7d8-9d0b-47eb-9dad-842580463ba2}; !- Port 1
-
-OS:PortList,
-  {33cc9e8d-90aa-4e27-b463-39a48e2c6ecc}, !- Handle
-  {3b5c40e0-23ef-4b38-b1a4-d1091f32b6f5}, !- Name
-  {092bcefd-8203-4631-b844-ef556223c6fe}; !- HVAC Component
-
-OS:PortList,
-  {0df11640-973c-4605-876e-70302fa3f565}, !- Handle
-  {6233fbc3-3f78-4a60-a572-7c8b05461134}, !- Name
-  {092bcefd-8203-4631-b844-ef556223c6fe}, !- HVAC Component
-  {1896ae87-9a59-492e-bb94-5137305c738c}; !- Port 1
-
-OS:Sizing:Zone,
-  {6b4da219-1742-45fd-8518-ef13448cf75f}, !- Handle
-  {092bcefd-8203-4631-b844-ef556223c6fe}, !- Zone or ZoneList Name
-  SupplyAirTemperature,                   !- Zone Cooling Design Supply Air Temperature Input Method
-  14,                                     !- Zone Cooling Design Supply Air Temperature {C}
-  11.11,                                  !- Zone Cooling Design Supply Air Temperature Difference {deltaC}
-  SupplyAirTemperature,                   !- Zone Heating Design Supply Air Temperature Input Method
-  40,                                     !- Zone Heating Design Supply Air Temperature {C}
-  11.11,                                  !- Zone Heating Design Supply Air Temperature Difference {deltaC}
-  0.0085,                                 !- Zone Cooling Design Supply Air Humidity Ratio {kg-H2O/kg-air}
-  0.008,                                  !- Zone Heating Design Supply Air Humidity Ratio {kg-H2O/kg-air}
-  ,                                       !- Zone Heating Sizing Factor
-  ,                                       !- Zone Cooling Sizing Factor
-  DesignDay,                              !- Cooling Design Air Flow Method
-  ,                                       !- Cooling Design Air Flow Rate {m3/s}
-  ,                                       !- Cooling Minimum Air Flow per Zone Floor Area {m3/s-m2}
-  ,                                       !- Cooling Minimum Air Flow {m3/s}
-  ,                                       !- Cooling Minimum Air Flow Fraction
-  DesignDay,                              !- Heating Design Air Flow Method
-  ,                                       !- Heating Design Air Flow Rate {m3/s}
-  ,                                       !- Heating Maximum Air Flow per Zone Floor Area {m3/s-m2}
-  ,                                       !- Heating Maximum Air Flow {m3/s}
-  ,                                       !- Heating Maximum Air Flow Fraction
-  ,                                       !- Design Zone Air Distribution Effectiveness in Cooling Mode
-  ,                                       !- Design Zone Air Distribution Effectiveness in Heating Mode
-  No,                                     !- Account for Dedicated Outdoor Air System
-  NeutralSupplyAir,                       !- Dedicated Outdoor Air System Control Strategy
-  autosize,                               !- Dedicated Outdoor Air Low Setpoint Temperature for Design {C}
-  autosize;                               !- Dedicated Outdoor Air High Setpoint Temperature for Design {C}
-
-OS:ZoneHVAC:EquipmentList,
-  {9e3c9313-7580-4d8b-8231-f74d5d28b385}, !- Handle
-  Zone HVAC Equipment List 3,             !- Name
-  {092bcefd-8203-4631-b844-ef556223c6fe}, !- Thermal Zone
-  SequentialLoad,                         !- Load Distribution Scheme
-  {9f2f85d8-7e11-43b5-8bb1-f8b4b39333fa}, !- Zone Equipment 1
-  1,                                      !- Zone Equipment Cooling Sequence 1
-  1,                                      !- Zone Equipment Heating or No-Load Sequence 1
-  ,                                       !- Zone Equipment Sequential Cooling Fraction Schedule Name 1
-  ;                                       !- Zone Equipment Sequential Heating Fraction Schedule Name 1
-
-OS:Space,
-  {7b1ed67c-b941-4bb8-9811-299739b88d5b}, !- Handle
-  living space|unit 3|story 1,            !- Name
-  {f4f377b3-2727-450a-93b9-725f265da026}, !- Space Type Name
-  ,                                       !- Default Construction Set Name
-  ,                                       !- Default Schedule Set Name
-  -0,                                     !- Direction of Relative North {deg}
-  0,                                      !- X Origin {m}
-  0,                                      !- Y Origin {m}
-  0,                                      !- Z Origin {m}
-  ,                                       !- Building Story Name
-  {092bcefd-8203-4631-b844-ef556223c6fe}, !- Thermal Zone Name
-  ,                                       !- Part of Total Floor Area
-  ,                                       !- Design Specification Outdoor Air Object Name
-  {bd6bcb56-1890-4350-870a-d895129a5a7e}; !- Building Unit Name
-
-OS:Surface,
-  {4b684e44-b5b8-45ba-84a9-87648cc87999}, !- Handle
-  Surface 23,                             !- Name
-  Wall,                                   !- Surface Type
-  ,                                       !- Construction Name
-  {7b1ed67c-b941-4bb8-9811-299739b88d5b}, !- Space Name
-  Surface,                                !- Outside Boundary Condition
-  {dd1c3ae3-05a5-4eb8-97cd-3b2f298a674d}, !- Outside Boundary Condition Object
-  NoSun,                                  !- Sun Exposure
-  NoWind,                                 !- Wind Exposure
-  ,                                       !- View Factor to Ground
-  ,                                       !- Number of Vertices
-  12.9315688143396, 0, 2.4384,            !- X,Y,Z Vertex 1 {m}
-  12.9315688143396, 0, 0,                 !- X,Y,Z Vertex 2 {m}
-  12.9315688143396, -12.9315688143396, 0, !- X,Y,Z Vertex 3 {m}
-  12.9315688143396, -12.9315688143396, 2.4384; !- X,Y,Z Vertex 4 {m}
-
-OS:Surface,
-  {93788ff3-d4fa-4dbc-8e6a-43b958f3e7e5}, !- Handle
-  Surface 24,                             !- Name
-  RoofCeiling,                            !- Surface Type
-  ,                                       !- Construction Name
-  {7b1ed67c-b941-4bb8-9811-299739b88d5b}, !- Space Name
-  Surface,                                !- Outside Boundary Condition
-  {2c2ec3fc-4440-4734-ad96-a7d48b396fa6}, !- Outside Boundary Condition Object
-  NoSun,                                  !- Sun Exposure
-  NoWind,                                 !- Wind Exposure
-  ,                                       !- View Factor to Ground
-  ,                                       !- Number of Vertices
-  19.3973532215094, -12.9315688143396, 2.4384, !- X,Y,Z Vertex 1 {m}
-  19.3973532215094, 0, 2.4384,            !- X,Y,Z Vertex 2 {m}
-  12.9315688143396, 0, 2.4384,            !- X,Y,Z Vertex 3 {m}
-  12.9315688143396, -12.9315688143396, 2.4384; !- X,Y,Z Vertex 4 {m}
-
-OS:Surface,
-  {da94c245-8ce8-4bca-a059-819198d45787}, !- Handle
-  Surface 25,                             !- Name
-  Floor,                                  !- Surface Type
-  ,                                       !- Construction Name
-  {7b1ed67c-b941-4bb8-9811-299739b88d5b}, !- Space Name
-  Foundation,                             !- Outside Boundary Condition
-  ,                                       !- Outside Boundary Condition Object
-  NoSun,                                  !- Sun Exposure
-  NoWind,                                 !- Wind Exposure
-  ,                                       !- View Factor to Ground
-  ,                                       !- Number of Vertices
-  12.9315688143396, -12.9315688143396, 0, !- X,Y,Z Vertex 1 {m}
-  12.9315688143396, 0, 0,                 !- X,Y,Z Vertex 2 {m}
-  19.3973532215094, 0, 0,                 !- X,Y,Z Vertex 3 {m}
-  19.3973532215094, -12.9315688143396, 0; !- X,Y,Z Vertex 4 {m}
-
-OS:Surface,
-  {59528424-807d-4a40-b404-bf7470c4c94b}, !- Handle
-  Surface 26,                             !- Name
-  Wall,                                   !- Surface Type
-  ,                                       !- Construction Name
-  {7b1ed67c-b941-4bb8-9811-299739b88d5b}, !- Space Name
->>>>>>> 2c92e5b7
-  Outdoors,                               !- Outside Boundary Condition
-  ,                                       !- Outside Boundary Condition Object
-  SunExposed,                             !- Sun Exposure
-  WindExposed,                            !- Wind Exposure
-  ,                                       !- View Factor to Ground
-  ,                                       !- Number of Vertices
-  0, -6.46578440716979, 5.6712922035849,  !- X,Y,Z Vertex 1 {m}
-  0, 0, 2.4384,                           !- X,Y,Z Vertex 2 {m}
-  0, -12.9315688143396, 2.4384;           !- X,Y,Z Vertex 3 {m}
-
-OS:Surface,
-<<<<<<< HEAD
-  {e7927a68-0845-40aa-a71b-06035c5cc2f5}, !- Handle
-  Surface 11,                             !- Name
-  Wall,                                   !- Surface Type
-  ,                                       !- Construction Name
-  {b17995f0-5f96-4e6e-ac44-5b85bfb3e4ed}, !- Space Name
-  Adiabatic,                              !- Outside Boundary Condition
-  ,                                       !- Outside Boundary Condition Object
-=======
-  {c952dfd7-a7d8-4e22-a2f3-e1d076b8a356}, !- Handle
-  Surface 27,                             !- Name
-  Wall,                                   !- Surface Type
-  ,                                       !- Construction Name
-  {7b1ed67c-b941-4bb8-9811-299739b88d5b}, !- Space Name
-  Surface,                                !- Outside Boundary Condition
-  {750f9370-7ae6-4758-90a2-d533a5f09e0a}, !- Outside Boundary Condition Object
-  NoSun,                                  !- Sun Exposure
-  NoWind,                                 !- Wind Exposure
-  ,                                       !- View Factor to Ground
-  ,                                       !- Number of Vertices
-  19.3973532215094, -12.9315688143396, 2.4384, !- X,Y,Z Vertex 1 {m}
-  19.3973532215094, -12.9315688143396, 0, !- X,Y,Z Vertex 2 {m}
-  19.3973532215094, 0, 0,                 !- X,Y,Z Vertex 3 {m}
-  19.3973532215094, 0, 2.4384;            !- X,Y,Z Vertex 4 {m}
-
-OS:Surface,
-  {6359eb07-1b5d-44a0-ad21-5d22ac3a4c9a}, !- Handle
-  Surface 28,                             !- Name
-  Wall,                                   !- Surface Type
-  ,                                       !- Construction Name
-  {7b1ed67c-b941-4bb8-9811-299739b88d5b}, !- Space Name
-  Outdoors,                               !- Outside Boundary Condition
-  ,                                       !- Outside Boundary Condition Object
-  SunExposed,                             !- Sun Exposure
-  WindExposed,                            !- Wind Exposure
-  ,                                       !- View Factor to Ground
-  ,                                       !- Number of Vertices
-  19.3973532215094, 0, 2.4384,            !- X,Y,Z Vertex 1 {m}
-  19.3973532215094, 0, 0,                 !- X,Y,Z Vertex 2 {m}
-  12.9315688143396, 0, 0,                 !- X,Y,Z Vertex 3 {m}
-  12.9315688143396, 0, 2.4384;            !- X,Y,Z Vertex 4 {m}
-
-OS:ThermalZone,
-  {db4daa03-9238-4db4-bc74-515e9cb64826}, !- Handle
-  living zone|unit 4,                     !- Name
-  ,                                       !- Multiplier
-  ,                                       !- Ceiling Height {m}
-  ,                                       !- Volume {m3}
-  ,                                       !- Floor Area {m2}
-  ,                                       !- Zone Inside Convection Algorithm
-  ,                                       !- Zone Outside Convection Algorithm
-  ,                                       !- Zone Conditioning Equipment List Name
-  {3ae27c54-2ce9-4732-b3e3-a3ffcc82b2ab}, !- Zone Air Inlet Port List
-  {f1596753-6675-4907-a0a8-5d58d232abc8}, !- Zone Air Exhaust Port List
-  {5772987d-f09f-4340-8636-567c9f8bdc4b}, !- Zone Air Node Name
-  {34f80d10-daba-40e3-b1c9-73f465657032}, !- Zone Return Air Port List
-  ,                                       !- Primary Daylighting Control Name
-  ,                                       !- Fraction of Zone Controlled by Primary Daylighting Control
-  ,                                       !- Secondary Daylighting Control Name
-  ,                                       !- Fraction of Zone Controlled by Secondary Daylighting Control
-  ,                                       !- Illuminance Map Name
-  ,                                       !- Group Rendering Name
-  ,                                       !- Thermostat Name
-  No;                                     !- Use Ideal Air Loads
-
-OS:Node,
-  {5ee7bf31-cd1f-40e1-82ab-21cced5371e8}, !- Handle
-  Node 4,                                 !- Name
-  {5772987d-f09f-4340-8636-567c9f8bdc4b}, !- Inlet Port
-  ;                                       !- Outlet Port
-
-OS:Connection,
-  {5772987d-f09f-4340-8636-567c9f8bdc4b}, !- Handle
-  {1074f773-386c-4dde-b09e-0b8d5af2632a}, !- Name
-  {db4daa03-9238-4db4-bc74-515e9cb64826}, !- Source Object
-  11,                                     !- Outlet Port
-  {5ee7bf31-cd1f-40e1-82ab-21cced5371e8}, !- Target Object
-  2;                                      !- Inlet Port
-
-OS:PortList,
-  {3ae27c54-2ce9-4732-b3e3-a3ffcc82b2ab}, !- Handle
-  {777a1c16-f24d-4d6e-b7fd-5e873771a54e}, !- Name
-  {db4daa03-9238-4db4-bc74-515e9cb64826}, !- HVAC Component
-  {7d135f8c-4f52-4670-acfe-de31a7dc82b5}; !- Port 1
-
-OS:PortList,
-  {f1596753-6675-4907-a0a8-5d58d232abc8}, !- Handle
-  {a4e72d1d-7452-4bd8-95e3-5f2b34cd9b20}, !- Name
-  {db4daa03-9238-4db4-bc74-515e9cb64826}; !- HVAC Component
-
-OS:PortList,
-  {34f80d10-daba-40e3-b1c9-73f465657032}, !- Handle
-  {235c8c5d-609a-4432-bf07-248134c08393}, !- Name
-  {db4daa03-9238-4db4-bc74-515e9cb64826}, !- HVAC Component
-  {55533158-34cf-4694-afab-c1b39601584c}; !- Port 1
-
-OS:Sizing:Zone,
-  {522d70e2-b937-40c6-bbb6-bdab47fee887}, !- Handle
-  {db4daa03-9238-4db4-bc74-515e9cb64826}, !- Zone or ZoneList Name
-  SupplyAirTemperature,                   !- Zone Cooling Design Supply Air Temperature Input Method
-  14,                                     !- Zone Cooling Design Supply Air Temperature {C}
-  11.11,                                  !- Zone Cooling Design Supply Air Temperature Difference {deltaC}
-  SupplyAirTemperature,                   !- Zone Heating Design Supply Air Temperature Input Method
-  40,                                     !- Zone Heating Design Supply Air Temperature {C}
-  11.11,                                  !- Zone Heating Design Supply Air Temperature Difference {deltaC}
-  0.0085,                                 !- Zone Cooling Design Supply Air Humidity Ratio {kg-H2O/kg-air}
-  0.008,                                  !- Zone Heating Design Supply Air Humidity Ratio {kg-H2O/kg-air}
-  ,                                       !- Zone Heating Sizing Factor
-  ,                                       !- Zone Cooling Sizing Factor
-  DesignDay,                              !- Cooling Design Air Flow Method
-  ,                                       !- Cooling Design Air Flow Rate {m3/s}
-  ,                                       !- Cooling Minimum Air Flow per Zone Floor Area {m3/s-m2}
-  ,                                       !- Cooling Minimum Air Flow {m3/s}
-  ,                                       !- Cooling Minimum Air Flow Fraction
-  DesignDay,                              !- Heating Design Air Flow Method
-  ,                                       !- Heating Design Air Flow Rate {m3/s}
-  ,                                       !- Heating Maximum Air Flow per Zone Floor Area {m3/s-m2}
-  ,                                       !- Heating Maximum Air Flow {m3/s}
-  ,                                       !- Heating Maximum Air Flow Fraction
-  ,                                       !- Design Zone Air Distribution Effectiveness in Cooling Mode
-  ,                                       !- Design Zone Air Distribution Effectiveness in Heating Mode
-  No,                                     !- Account for Dedicated Outdoor Air System
-  NeutralSupplyAir,                       !- Dedicated Outdoor Air System Control Strategy
-  autosize,                               !- Dedicated Outdoor Air Low Setpoint Temperature for Design {C}
-  autosize;                               !- Dedicated Outdoor Air High Setpoint Temperature for Design {C}
-
-OS:ZoneHVAC:EquipmentList,
-  {2171fb62-7a99-4f7e-be29-f4847c1cdd89}, !- Handle
-  Zone HVAC Equipment List 4,             !- Name
-  {db4daa03-9238-4db4-bc74-515e9cb64826}, !- Thermal Zone
-  SequentialLoad,                         !- Load Distribution Scheme
-  {63598957-a348-4624-a1dd-861dd019ddd3}, !- Zone Equipment 1
-  1,                                      !- Zone Equipment Cooling Sequence 1
-  1,                                      !- Zone Equipment Heating or No-Load Sequence 1
-  ,                                       !- Zone Equipment Sequential Cooling Fraction Schedule Name 1
-  ;                                       !- Zone Equipment Sequential Heating Fraction Schedule Name 1
-
-OS:Space,
-  {bb6c6217-df2a-42a5-a90c-d7f3fcf24ab5}, !- Handle
-  living space|unit 4|story 1,            !- Name
-  {f4f377b3-2727-450a-93b9-725f265da026}, !- Space Type Name
-  ,                                       !- Default Construction Set Name
-  ,                                       !- Default Schedule Set Name
-  -0,                                     !- Direction of Relative North {deg}
-  0,                                      !- X Origin {m}
-  0,                                      !- Y Origin {m}
-  0,                                      !- Z Origin {m}
-  ,                                       !- Building Story Name
-  {db4daa03-9238-4db4-bc74-515e9cb64826}, !- Thermal Zone Name
-  ,                                       !- Part of Total Floor Area
-  ,                                       !- Design Specification Outdoor Air Object Name
-  {0490518e-dbb8-4286-b484-b46c8cff906b}; !- Building Unit Name
-
-OS:Surface,
-  {750f9370-7ae6-4758-90a2-d533a5f09e0a}, !- Handle
-  Surface 34,                             !- Name
-  Wall,                                   !- Surface Type
-  ,                                       !- Construction Name
-  {bb6c6217-df2a-42a5-a90c-d7f3fcf24ab5}, !- Space Name
-  Surface,                                !- Outside Boundary Condition
-  {c952dfd7-a7d8-4e22-a2f3-e1d076b8a356}, !- Outside Boundary Condition Object
-  NoSun,                                  !- Sun Exposure
-  NoWind,                                 !- Wind Exposure
-  ,                                       !- View Factor to Ground
-  ,                                       !- Number of Vertices
-  19.3973532215094, 0, 2.4384,            !- X,Y,Z Vertex 1 {m}
-  19.3973532215094, 0, 0,                 !- X,Y,Z Vertex 2 {m}
-  19.3973532215094, -12.9315688143396, 0, !- X,Y,Z Vertex 3 {m}
-  19.3973532215094, -12.9315688143396, 2.4384; !- X,Y,Z Vertex 4 {m}
-
-OS:Surface,
-  {3726af6b-17d7-423d-8f93-d69e1869fde1}, !- Handle
-  Surface 35,                             !- Name
-  RoofCeiling,                            !- Surface Type
-  ,                                       !- Construction Name
-  {bb6c6217-df2a-42a5-a90c-d7f3fcf24ab5}, !- Space Name
-  Surface,                                !- Outside Boundary Condition
-  {c8295894-9dff-4e92-bd67-199ac0fb026e}, !- Outside Boundary Condition Object
-  NoSun,                                  !- Sun Exposure
-  NoWind,                                 !- Wind Exposure
-  ,                                       !- View Factor to Ground
-  ,                                       !- Number of Vertices
-  25.8631376286792, -12.9315688143396, 2.4384, !- X,Y,Z Vertex 1 {m}
-  25.8631376286792, 0, 2.4384,            !- X,Y,Z Vertex 2 {m}
-  19.3973532215094, 0, 2.4384,            !- X,Y,Z Vertex 3 {m}
-  19.3973532215094, -12.9315688143396, 2.4384; !- X,Y,Z Vertex 4 {m}
-
-OS:Surface,
-  {6b791b23-ae05-4406-a1ea-deb6f90af78e}, !- Handle
-  Surface 36,                             !- Name
-  Floor,                                  !- Surface Type
-  ,                                       !- Construction Name
-  {bb6c6217-df2a-42a5-a90c-d7f3fcf24ab5}, !- Space Name
-  Foundation,                             !- Outside Boundary Condition
-  ,                                       !- Outside Boundary Condition Object
-  NoSun,                                  !- Sun Exposure
-  NoWind,                                 !- Wind Exposure
-  ,                                       !- View Factor to Ground
-  ,                                       !- Number of Vertices
-  19.3973532215094, -12.9315688143396, 0, !- X,Y,Z Vertex 1 {m}
-  19.3973532215094, 0, 0,                 !- X,Y,Z Vertex 2 {m}
-  25.8631376286792, 0, 0,                 !- X,Y,Z Vertex 3 {m}
-  25.8631376286792, -12.9315688143396, 0; !- X,Y,Z Vertex 4 {m}
-
-OS:Surface,
-  {25fe24d5-eed9-4b78-8589-c1bc51c6fd85}, !- Handle
-  Surface 37,                             !- Name
-  Wall,                                   !- Surface Type
-  ,                                       !- Construction Name
-  {bb6c6217-df2a-42a5-a90c-d7f3fcf24ab5}, !- Space Name
-  Outdoors,                               !- Outside Boundary Condition
-  ,                                       !- Outside Boundary Condition Object
-  SunExposed,                             !- Sun Exposure
-  WindExposed,                            !- Wind Exposure
-  ,                                       !- View Factor to Ground
-  ,                                       !- Number of Vertices
-  19.3973532215094, -12.9315688143396, 2.4384, !- X,Y,Z Vertex 1 {m}
-  19.3973532215094, -12.9315688143396, 0, !- X,Y,Z Vertex 2 {m}
-  25.8631376286792, -12.9315688143396, 0, !- X,Y,Z Vertex 3 {m}
-  25.8631376286792, -12.9315688143396, 2.4384; !- X,Y,Z Vertex 4 {m}
-
-OS:Surface,
-  {71953b06-63b2-40b9-b3a7-30d19fbe62c9}, !- Handle
-  Surface 38,                             !- Name
-  Wall,                                   !- Surface Type
-  ,                                       !- Construction Name
-  {bb6c6217-df2a-42a5-a90c-d7f3fcf24ab5}, !- Space Name
-  Outdoors,                               !- Outside Boundary Condition
-  ,                                       !- Outside Boundary Condition Object
-  SunExposed,                             !- Sun Exposure
-  WindExposed,                            !- Wind Exposure
-  ,                                       !- View Factor to Ground
-  ,                                       !- Number of Vertices
-  25.8631376286792, -12.9315688143396, 2.4384, !- X,Y,Z Vertex 1 {m}
-  25.8631376286792, -12.9315688143396, 0, !- X,Y,Z Vertex 2 {m}
-  25.8631376286792, 0, 0,                 !- X,Y,Z Vertex 3 {m}
-  25.8631376286792, 0, 2.4384;            !- X,Y,Z Vertex 4 {m}
-
-OS:Surface,
-  {7e4e1c01-7988-4e17-8d2f-2978146f5096}, !- Handle
-  Surface 39,                             !- Name
-  Wall,                                   !- Surface Type
-  ,                                       !- Construction Name
-  {bb6c6217-df2a-42a5-a90c-d7f3fcf24ab5}, !- Space Name
-  Outdoors,                               !- Outside Boundary Condition
-  ,                                       !- Outside Boundary Condition Object
-  SunExposed,                             !- Sun Exposure
-  WindExposed,                            !- Wind Exposure
-  ,                                       !- View Factor to Ground
-  ,                                       !- Number of Vertices
-  25.8631376286792, 0, 2.4384,            !- X,Y,Z Vertex 1 {m}
-  25.8631376286792, 0, 0,                 !- X,Y,Z Vertex 2 {m}
-  19.3973532215094, 0, 0,                 !- X,Y,Z Vertex 3 {m}
-  19.3973532215094, 0, 2.4384;            !- X,Y,Z Vertex 4 {m}
-
-OS:Surface,
-  {7cc951c7-3a64-4b95-ba88-ac039cec439c}, !- Handle
-  Surface 7,                              !- Name
-  Floor,                                  !- Surface Type
-  ,                                       !- Construction Name
-  {7957d40f-efc4-4546-a169-22a06f2c0c03}, !- Space Name
-  Surface,                                !- Outside Boundary Condition
-  {61129e2c-b4e5-4dbb-bb54-377a6fec1aaf}, !- Outside Boundary Condition Object
->>>>>>> 2c92e5b7
-  NoSun,                                  !- Sun Exposure
-  NoWind,                                 !- Wind Exposure
-  ,                                       !- View Factor to Ground
-  ,                                       !- Number of Vertices
-<<<<<<< HEAD
-  6.46578440716979, -6.46578440716979, 5.6712922035849, !- X,Y,Z Vertex 1 {m}
-  6.46578440716979, -12.9315688143396, 2.4384, !- X,Y,Z Vertex 2 {m}
-  6.46578440716979, 0, 2.4384;            !- X,Y,Z Vertex 3 {m}
-
-OS:Space,
-  {b17995f0-5f96-4e6e-ac44-5b85bfb3e4ed}, !- Handle
-  unfinished attic space,                 !- Name
-  {3c430678-6979-4322-9768-4154bb866691}, !- Space Type Name
-=======
-  6.46578440716979, 0, 2.4384,            !- X,Y,Z Vertex 1 {m}
-  6.46578440716979, -12.9315688143396, 2.4384, !- X,Y,Z Vertex 2 {m}
-  0, -12.9315688143396, 2.4384,           !- X,Y,Z Vertex 3 {m}
-  0, 0, 2.4384;                           !- X,Y,Z Vertex 4 {m}
-
-OS:Surface,
-  {c0aa71f7-dba5-47ef-b8ea-d23553b2ce75}, !- Handle
-  Surface 8,                              !- Name
-  RoofCeiling,                            !- Surface Type
-  ,                                       !- Construction Name
-  {7957d40f-efc4-4546-a169-22a06f2c0c03}, !- Space Name
-  Outdoors,                               !- Outside Boundary Condition
-  ,                                       !- Outside Boundary Condition Object
-  SunExposed,                             !- Sun Exposure
-  WindExposed,                            !- Wind Exposure
-  ,                                       !- View Factor to Ground
-  ,                                       !- Number of Vertices
-  0, -6.46578440716979, 5.6712922035849,  !- X,Y,Z Vertex 1 {m}
-  25.8631376286792, -6.46578440716979, 5.6712922035849, !- X,Y,Z Vertex 2 {m}
-  25.8631376286792, 0, 2.4384,            !- X,Y,Z Vertex 3 {m}
-  0, 0, 2.4384;                           !- X,Y,Z Vertex 4 {m}
-
-OS:Surface,
-  {6e37e329-8e44-4b85-b5d3-57619846a374}, !- Handle
-  Surface 9,                              !- Name
-  RoofCeiling,                            !- Surface Type
-  ,                                       !- Construction Name
-  {7957d40f-efc4-4546-a169-22a06f2c0c03}, !- Space Name
-  Outdoors,                               !- Outside Boundary Condition
-  ,                                       !- Outside Boundary Condition Object
-  SunExposed,                             !- Sun Exposure
-  WindExposed,                            !- Wind Exposure
-  ,                                       !- View Factor to Ground
-  ,                                       !- Number of Vertices
-  25.8631376286792, -6.46578440716979, 5.6712922035849, !- X,Y,Z Vertex 1 {m}
-  0, -6.46578440716979, 5.6712922035849,  !- X,Y,Z Vertex 2 {m}
-  0, -12.9315688143396, 2.4384,           !- X,Y,Z Vertex 3 {m}
-  25.8631376286792, -12.9315688143396, 2.4384; !- X,Y,Z Vertex 4 {m}
-
-OS:Surface,
-  {426f667a-c9c4-4e5b-a10f-62c5ca5f93d6}, !- Handle
-  Surface 10,                             !- Name
-  Wall,                                   !- Surface Type
-  ,                                       !- Construction Name
-  {7957d40f-efc4-4546-a169-22a06f2c0c03}, !- Space Name
-  Outdoors,                               !- Outside Boundary Condition
-  ,                                       !- Outside Boundary Condition Object
-  SunExposed,                             !- Sun Exposure
-  WindExposed,                            !- Wind Exposure
-  ,                                       !- View Factor to Ground
-  ,                                       !- Number of Vertices
-  0, -6.46578440716979, 5.6712922035849,  !- X,Y,Z Vertex 1 {m}
-  0, 0, 2.4384,                           !- X,Y,Z Vertex 2 {m}
-  0, -12.9315688143396, 2.4384;           !- X,Y,Z Vertex 3 {m}
-
-OS:Surface,
-  {c1d562ca-7a8d-4376-8508-37bbe2f49889}, !- Handle
-  Surface 11,                             !- Name
-  Wall,                                   !- Surface Type
-  ,                                       !- Construction Name
-  {7957d40f-efc4-4546-a169-22a06f2c0c03}, !- Space Name
-  Outdoors,                               !- Outside Boundary Condition
-  ,                                       !- Outside Boundary Condition Object
-  SunExposed,                             !- Sun Exposure
-  WindExposed,                            !- Wind Exposure
-  ,                                       !- View Factor to Ground
-  ,                                       !- Number of Vertices
-  25.8631376286792, -6.46578440716979, 5.6712922035849, !- X,Y,Z Vertex 1 {m}
-  25.8631376286792, -12.9315688143396, 2.4384, !- X,Y,Z Vertex 2 {m}
-  25.8631376286792, 0, 2.4384;            !- X,Y,Z Vertex 3 {m}
-
-OS:Space,
-  {7957d40f-efc4-4546-a169-22a06f2c0c03}, !- Handle
-  unfinished attic space,                 !- Name
-  {16fa9dbc-162c-4066-a9dd-d7da12ae7adb}, !- Space Type Name
->>>>>>> 2c92e5b7
-  ,                                       !- Default Construction Set Name
-  ,                                       !- Default Schedule Set Name
-  ,                                       !- Direction of Relative North {deg}
-  ,                                       !- X Origin {m}
-  ,                                       !- Y Origin {m}
-  ,                                       !- Z Origin {m}
-  ,                                       !- Building Story Name
-<<<<<<< HEAD
-  {4ccf02e6-42af-429e-b307-781823027467}; !- Thermal Zone Name
-
-OS:ThermalZone,
-  {4ccf02e6-42af-429e-b307-781823027467}, !- Handle
-=======
-  {c47ec754-cd42-4d5e-8a24-129f25deaea1}; !- Thermal Zone Name
-
-OS:ThermalZone,
-  {c47ec754-cd42-4d5e-8a24-129f25deaea1}, !- Handle
->>>>>>> 2c92e5b7
-  unfinished attic zone,                  !- Name
-  ,                                       !- Multiplier
-  ,                                       !- Ceiling Height {m}
-  ,                                       !- Volume {m3}
-  ,                                       !- Floor Area {m2}
-  ,                                       !- Zone Inside Convection Algorithm
-  ,                                       !- Zone Outside Convection Algorithm
-  ,                                       !- Zone Conditioning Equipment List Name
-<<<<<<< HEAD
-  {beaf2e91-6196-4e93-ad43-2c411f701d99}, !- Zone Air Inlet Port List
-  {42295182-d19c-48a4-99d4-af1eff3425be}, !- Zone Air Exhaust Port List
-  {c785996f-9a0b-4f98-be9e-330c9c5cf5a1}, !- Zone Air Node Name
-  {92439986-bf53-49fc-a3cb-3f6be6f93c89}, !- Zone Return Air Port List
-=======
-  {ce8ac10c-a1d7-4af7-8121-e107dc3a58f6}, !- Zone Air Inlet Port List
-  {a671f26b-62a7-4d2f-823c-b8c6bbc4a1c4}, !- Zone Air Exhaust Port List
-  {343015e1-ed7d-4efe-8ab7-70088e4ce16e}, !- Zone Air Node Name
-  {568e41b5-bc5c-4c4e-90c0-a8e2f6e89408}, !- Zone Return Air Port List
->>>>>>> 2c92e5b7
-  ,                                       !- Primary Daylighting Control Name
-  ,                                       !- Fraction of Zone Controlled by Primary Daylighting Control
-  ,                                       !- Secondary Daylighting Control Name
-  ,                                       !- Fraction of Zone Controlled by Secondary Daylighting Control
-  ,                                       !- Illuminance Map Name
-  ,                                       !- Group Rendering Name
-  ,                                       !- Thermostat Name
-  No;                                     !- Use Ideal Air Loads
-<<<<<<< HEAD
-
-OS:Node,
-  {76dc0d47-f87b-4c8e-9d15-5b7d701acee6}, !- Handle
-  Node 2,                                 !- Name
-  {c785996f-9a0b-4f98-be9e-330c9c5cf5a1}, !- Inlet Port
-  ;                                       !- Outlet Port
-
-OS:Connection,
-  {c785996f-9a0b-4f98-be9e-330c9c5cf5a1}, !- Handle
-  {9c1c2c45-6045-4a49-9016-913c1329d07a}, !- Name
-  {4ccf02e6-42af-429e-b307-781823027467}, !- Source Object
-  11,                                     !- Outlet Port
-  {76dc0d47-f87b-4c8e-9d15-5b7d701acee6}, !- Target Object
-  2;                                      !- Inlet Port
-
-OS:PortList,
-  {beaf2e91-6196-4e93-ad43-2c411f701d99}, !- Handle
-  {4b64ceae-d88c-49b4-97db-e92d179208fc}, !- Name
-  {4ccf02e6-42af-429e-b307-781823027467}; !- HVAC Component
-
-OS:PortList,
-  {42295182-d19c-48a4-99d4-af1eff3425be}, !- Handle
-  {f8324836-eca2-4e86-9563-66563d8d7530}, !- Name
-  {4ccf02e6-42af-429e-b307-781823027467}; !- HVAC Component
-
-OS:PortList,
-  {92439986-bf53-49fc-a3cb-3f6be6f93c89}, !- Handle
-  {5020443b-aea1-4c76-ac0e-7e17f13e2640}, !- Name
-  {4ccf02e6-42af-429e-b307-781823027467}; !- HVAC Component
-
-OS:Sizing:Zone,
-  {42070e49-3b77-43b3-9ea0-f88458a02bcd}, !- Handle
-  {4ccf02e6-42af-429e-b307-781823027467}, !- Zone or ZoneList Name
-  SupplyAirTemperature,                   !- Zone Cooling Design Supply Air Temperature Input Method
-  14,                                     !- Zone Cooling Design Supply Air Temperature {C}
-  11.11,                                  !- Zone Cooling Design Supply Air Temperature Difference {deltaC}
-  SupplyAirTemperature,                   !- Zone Heating Design Supply Air Temperature Input Method
-  40,                                     !- Zone Heating Design Supply Air Temperature {C}
-  11.11,                                  !- Zone Heating Design Supply Air Temperature Difference {deltaC}
-  0.0085,                                 !- Zone Cooling Design Supply Air Humidity Ratio {kg-H2O/kg-air}
-  0.008,                                  !- Zone Heating Design Supply Air Humidity Ratio {kg-H2O/kg-air}
-  ,                                       !- Zone Heating Sizing Factor
-  ,                                       !- Zone Cooling Sizing Factor
-=======
-
-OS:Node,
-  {708a7ac2-5ade-44d4-8813-cf8bf68a02fe}, !- Handle
-  Node 5,                                 !- Name
-  {343015e1-ed7d-4efe-8ab7-70088e4ce16e}, !- Inlet Port
-  ;                                       !- Outlet Port
-
-OS:Connection,
-  {343015e1-ed7d-4efe-8ab7-70088e4ce16e}, !- Handle
-  {3e068819-1e1c-4133-b2b1-9e9e73a3c681}, !- Name
-  {c47ec754-cd42-4d5e-8a24-129f25deaea1}, !- Source Object
-  11,                                     !- Outlet Port
-  {708a7ac2-5ade-44d4-8813-cf8bf68a02fe}, !- Target Object
-  2;                                      !- Inlet Port
-
-OS:PortList,
-  {ce8ac10c-a1d7-4af7-8121-e107dc3a58f6}, !- Handle
-  {9ad77b8e-ea32-40a0-9155-ea1ed1d494c7}, !- Name
-  {c47ec754-cd42-4d5e-8a24-129f25deaea1}; !- HVAC Component
-
-OS:PortList,
-  {a671f26b-62a7-4d2f-823c-b8c6bbc4a1c4}, !- Handle
-  {85ce37df-5018-4df1-9d7e-43c1bc29319d}, !- Name
-  {c47ec754-cd42-4d5e-8a24-129f25deaea1}; !- HVAC Component
-
-OS:PortList,
-  {568e41b5-bc5c-4c4e-90c0-a8e2f6e89408}, !- Handle
-  {099dcfaf-ccd5-43ae-8d5f-ce8f10710832}, !- Name
-  {c47ec754-cd42-4d5e-8a24-129f25deaea1}; !- HVAC Component
-
-OS:Sizing:Zone,
-  {b5dd2da9-b42b-4208-9786-58cc529ffc64}, !- Handle
-  {c47ec754-cd42-4d5e-8a24-129f25deaea1}, !- Zone or ZoneList Name
-  SupplyAirTemperature,                   !- Zone Cooling Design Supply Air Temperature Input Method
-  14,                                     !- Zone Cooling Design Supply Air Temperature {C}
-  11.11,                                  !- Zone Cooling Design Supply Air Temperature Difference {deltaC}
-  SupplyAirTemperature,                   !- Zone Heating Design Supply Air Temperature Input Method
-  40,                                     !- Zone Heating Design Supply Air Temperature {C}
-  11.11,                                  !- Zone Heating Design Supply Air Temperature Difference {deltaC}
-  0.0085,                                 !- Zone Cooling Design Supply Air Humidity Ratio {kg-H2O/kg-air}
-  0.008,                                  !- Zone Heating Design Supply Air Humidity Ratio {kg-H2O/kg-air}
-  ,                                       !- Zone Heating Sizing Factor
-  ,                                       !- Zone Cooling Sizing Factor
-  DesignDay,                              !- Cooling Design Air Flow Method
-  ,                                       !- Cooling Design Air Flow Rate {m3/s}
-  ,                                       !- Cooling Minimum Air Flow per Zone Floor Area {m3/s-m2}
-  ,                                       !- Cooling Minimum Air Flow {m3/s}
-  ,                                       !- Cooling Minimum Air Flow Fraction
-  DesignDay,                              !- Heating Design Air Flow Method
-  ,                                       !- Heating Design Air Flow Rate {m3/s}
-  ,                                       !- Heating Maximum Air Flow per Zone Floor Area {m3/s-m2}
-  ,                                       !- Heating Maximum Air Flow {m3/s}
-  ,                                       !- Heating Maximum Air Flow Fraction
-  ,                                       !- Design Zone Air Distribution Effectiveness in Cooling Mode
-  ,                                       !- Design Zone Air Distribution Effectiveness in Heating Mode
-  No,                                     !- Account for Dedicated Outdoor Air System
-  NeutralSupplyAir,                       !- Dedicated Outdoor Air System Control Strategy
-  autosize,                               !- Dedicated Outdoor Air Low Setpoint Temperature for Design {C}
-  autosize;                               !- Dedicated Outdoor Air High Setpoint Temperature for Design {C}
-
-OS:ZoneHVAC:EquipmentList,
-  {ab16b01e-9fe1-4975-b1c8-b3e006f66725}, !- Handle
-  Zone HVAC Equipment List 5,             !- Name
-  {c47ec754-cd42-4d5e-8a24-129f25deaea1}; !- Thermal Zone
+  {2f12f4ab-3c61-41c6-9838-0ee2af979c36}; !- Thermal Zone
 
 OS:SpaceType,
-  {16fa9dbc-162c-4066-a9dd-d7da12ae7adb}, !- Handle
+  {448111cd-011b-4563-92c4-dfd79d3ff868}, !- Handle
   Space Type 2,                           !- Name
   ,                                       !- Default Construction Set Name
   ,                                       !- Default Schedule Set Name
@@ -1642,151 +676,31 @@
   unfinished attic;                       !- Standards Space Type
 
 OS:BuildingUnit,
-  {fb2ba0f9-1e3c-45ea-9c6a-6d125f01922f}, !- Handle
+  {3b564bcd-9033-4508-b0e6-d7184ca2e323}, !- Handle
   unit 1,                                 !- Name
   ,                                       !- Rendering Color
   Residential;                            !- Building Unit Type
 
 OS:AdditionalProperties,
-  {e4d85766-e80a-40a8-ad83-11350a0d7016}, !- Handle
-  {fb2ba0f9-1e3c-45ea-9c6a-6d125f01922f}, !- Object Name
-  Units Represented,                      !- Feature Name 1
+  {e53d2020-d2f7-4001-aa4a-c6732f03a564}, !- Handle
+  {3b564bcd-9033-4508-b0e6-d7184ca2e323}, !- Object Name
+  NumberOfBedrooms,                       !- Feature Name 1
   Integer,                                !- Feature Data Type 1
-  1,                                      !- Feature Value 1
-  NumberOfBedrooms,                       !- Feature Name 2
-  Integer,                                !- Feature Data Type 2
-  3,                                      !- Feature Value 2
-  NumberOfBathrooms,                      !- Feature Name 3
+  3,                                      !- Feature Value 1
+  NumberOfBathrooms,                      !- Feature Name 2
+  Double,                                 !- Feature Data Type 2
+  2,                                      !- Feature Value 2
+  NumberOfOccupants,                      !- Feature Name 3
   Double,                                 !- Feature Data Type 3
-  2,                                      !- Feature Value 3
-  NumberOfOccupants,                      !- Feature Name 4
-  Double,                                 !- Feature Data Type 4
-  3.3900000000000001;                     !- Feature Value 4
-
-OS:BuildingUnit,
-  {0e13fd19-168e-4d8c-9435-3352fb82e4e9}, !- Handle
-  unit 2,                                 !- Name
-  ,                                       !- Rendering Color
-  Residential;                            !- Building Unit Type
-
-OS:AdditionalProperties,
-  {61276c41-b15f-480d-b6ee-f488335b5c6d}, !- Handle
-  {0e13fd19-168e-4d8c-9435-3352fb82e4e9}, !- Object Name
-  Units Represented,                      !- Feature Name 1
-  Integer,                                !- Feature Data Type 1
-  1,                                      !- Feature Value 1
-  NumberOfBedrooms,                       !- Feature Name 2
-  Integer,                                !- Feature Data Type 2
-  3,                                      !- Feature Value 2
-  NumberOfBathrooms,                      !- Feature Name 3
-  Double,                                 !- Feature Data Type 3
-  2,                                      !- Feature Value 3
-  NumberOfOccupants,                      !- Feature Name 4
-  Double,                                 !- Feature Data Type 4
-  3.3900000000000001;                     !- Feature Value 4
-
-OS:BuildingUnit,
-  {bd6bcb56-1890-4350-870a-d895129a5a7e}, !- Handle
-  unit 3,                                 !- Name
-  ,                                       !- Rendering Color
-  Residential;                            !- Building Unit Type
-
-OS:AdditionalProperties,
-  {738933df-e9ef-4638-aaa4-dff0f47b84c5}, !- Handle
-  {bd6bcb56-1890-4350-870a-d895129a5a7e}, !- Object Name
-  Units Represented,                      !- Feature Name 1
-  Integer,                                !- Feature Data Type 1
-  1,                                      !- Feature Value 1
-  NumberOfBedrooms,                       !- Feature Name 2
-  Integer,                                !- Feature Data Type 2
-  3,                                      !- Feature Value 2
-  NumberOfBathrooms,                      !- Feature Name 3
-  Double,                                 !- Feature Data Type 3
-  2,                                      !- Feature Value 3
-  NumberOfOccupants,                      !- Feature Name 4
-  Double,                                 !- Feature Data Type 4
-  3.3900000000000001;                     !- Feature Value 4
-
-OS:BuildingUnit,
-  {0490518e-dbb8-4286-b484-b46c8cff906b}, !- Handle
-  unit 4,                                 !- Name
-  ,                                       !- Rendering Color
-  Residential;                            !- Building Unit Type
-
-OS:AdditionalProperties,
-  {df9eb4c1-4e2d-403f-b7cd-ab0c3e3d16f9}, !- Handle
-  {0490518e-dbb8-4286-b484-b46c8cff906b}, !- Object Name
-  Units Represented,                      !- Feature Name 1
-  Integer,                                !- Feature Data Type 1
-  1,                                      !- Feature Value 1
-  NumberOfBedrooms,                       !- Feature Name 2
-  Integer,                                !- Feature Data Type 2
-  3,                                      !- Feature Value 2
-  NumberOfBathrooms,                      !- Feature Name 3
-  Double,                                 !- Feature Data Type 3
-  2,                                      !- Feature Value 3
-  NumberOfOccupants,                      !- Feature Name 4
-  Double,                                 !- Feature Data Type 4
-  3.3900000000000001;                     !- Feature Value 4
-
-OS:Surface,
-  {2c2ec3fc-4440-4734-ad96-a7d48b396fa6}, !- Handle
-  Surface 18,                             !- Name
-  Floor,                                  !- Surface Type
-  ,                                       !- Construction Name
-  {7957d40f-efc4-4546-a169-22a06f2c0c03}, !- Space Name
-  Surface,                                !- Outside Boundary Condition
-  {93788ff3-d4fa-4dbc-8e6a-43b958f3e7e5}, !- Outside Boundary Condition Object
-  NoSun,                                  !- Sun Exposure
-  NoWind,                                 !- Wind Exposure
-  ,                                       !- View Factor to Ground
-  ,                                       !- Number of Vertices
-  19.3973532215094, 0, 2.4384,            !- X,Y,Z Vertex 1 {m}
-  19.3973532215094, -12.9315688143396, 2.4384, !- X,Y,Z Vertex 2 {m}
-  12.9315688143396, -12.9315688143396, 2.4384, !- X,Y,Z Vertex 3 {m}
-  12.9315688143396, 0, 2.4384;            !- X,Y,Z Vertex 4 {m}
-
-OS:Surface,
-  {c8295894-9dff-4e92-bd67-199ac0fb026e}, !- Handle
-  Surface 19,                             !- Name
-  Floor,                                  !- Surface Type
-  ,                                       !- Construction Name
-  {7957d40f-efc4-4546-a169-22a06f2c0c03}, !- Space Name
-  Surface,                                !- Outside Boundary Condition
-  {3726af6b-17d7-423d-8f93-d69e1869fde1}, !- Outside Boundary Condition Object
-  NoSun,                                  !- Sun Exposure
-  NoWind,                                 !- Wind Exposure
-  ,                                       !- View Factor to Ground
-  ,                                       !- Number of Vertices
-  25.8631376286792, 0, 2.4384,            !- X,Y,Z Vertex 1 {m}
-  25.8631376286792, -12.9315688143396, 2.4384, !- X,Y,Z Vertex 2 {m}
-  19.3973532215094, -12.9315688143396, 2.4384, !- X,Y,Z Vertex 3 {m}
-  19.3973532215094, 0, 2.4384;            !- X,Y,Z Vertex 4 {m}
-
-OS:Surface,
-  {8243e65c-0148-4d96-bc60-12d47cd22c36}, !- Handle
-  Surface 20,                             !- Name
-  Floor,                                  !- Surface Type
-  ,                                       !- Construction Name
-  {7957d40f-efc4-4546-a169-22a06f2c0c03}, !- Space Name
-  Surface,                                !- Outside Boundary Condition
-  {182aa20e-d31c-4247-bf2d-5b3ee4752cf8}, !- Outside Boundary Condition Object
-  NoSun,                                  !- Sun Exposure
-  NoWind,                                 !- Wind Exposure
-  ,                                       !- View Factor to Ground
-  ,                                       !- Number of Vertices
-  12.9315688143396, 0, 2.4384,            !- X,Y,Z Vertex 1 {m}
-  12.9315688143396, -12.9315688143396, 2.4384, !- X,Y,Z Vertex 2 {m}
-  6.46578440716979, -12.9315688143396, 2.4384, !- X,Y,Z Vertex 3 {m}
-  6.46578440716979, 0, 2.4384;            !- X,Y,Z Vertex 4 {m}
+  3.3900000000000001;                     !- Feature Value 3
 
 OS:External:File,
-  {0545d409-35e1-4120-8f65-1d99a129aa64}, !- Handle
+  {5f2f53ed-2587-4767-999e-80ea6945509f}, !- Handle
   8760.csv,                               !- Name
   8760.csv;                               !- File Name
 
 OS:Schedule:Day,
-  {a5ab47f6-86f9-4c8a-8a41-c3f329187b76}, !- Handle
+  {73707555-66c5-4fcd-a147-6cf36adf287e}, !- Handle
   Schedule Day 1,                         !- Name
   ,                                       !- Schedule Type Limits Name
   ,                                       !- Interpolate to Timestep
@@ -1795,7 +709,7 @@
   0;                                      !- Value Until Time 1
 
 OS:Schedule:Day,
-  {d280e88b-fda8-4692-be9e-c10bac6f5ae8}, !- Handle
+  {a74ec86f-235a-4d02-b944-5a4e491cd873}, !- Handle
   Schedule Day 2,                         !- Name
   ,                                       !- Schedule Type Limits Name
   ,                                       !- Interpolate to Timestep
@@ -1804,10 +718,10 @@
   1;                                      !- Value Until Time 1
 
 OS:Schedule:File,
-  {3dcceab2-ca5b-4690-b7aa-89e3c323f956}, !- Handle
+  {e4f36120-9f80-4ca2-9222-5b009de89e87}, !- Handle
   occupants,                              !- Name
-  {87be7e3a-58ca-48e2-9a5c-fc1591f3968f}, !- Schedule Type Limits Name
-  {0545d409-35e1-4120-8f65-1d99a129aa64}, !- External File Name
+  {c1ce25e6-53e7-4549-9ce6-ae46bfafbf38}, !- Schedule Type Limits Name
+  {5f2f53ed-2587-4767-999e-80ea6945509f}, !- External File Name
   1,                                      !- Column Number
   1,                                      !- Rows to Skip at Top
   8760,                                   !- Number of Hours of Data
@@ -1816,22 +730,22 @@
   60;                                     !- Minutes per Item
 
 OS:Schedule:Ruleset,
-  {789e1a1a-fbf5-4406-bfea-d2c488e1acbe}, !- Handle
+  {22a2c6d2-01fd-4556-9aa9-53349759cf2a}, !- Handle
   Schedule Ruleset 1,                     !- Name
-  {bf75a13a-51ee-4065-bf58-9da0831225e6}, !- Schedule Type Limits Name
-  {6c36983f-4e1a-4704-8a64-c32f607ce50a}; !- Default Day Schedule Name
+  {863a5442-3cb9-4eb7-a37f-58b68588c84b}, !- Schedule Type Limits Name
+  {fa0b23a4-ac5d-4f5f-9e7a-27adb47ba3d8}; !- Default Day Schedule Name
 
 OS:Schedule:Day,
-  {6c36983f-4e1a-4704-8a64-c32f607ce50a}, !- Handle
+  {fa0b23a4-ac5d-4f5f-9e7a-27adb47ba3d8}, !- Handle
   Schedule Day 3,                         !- Name
-  {bf75a13a-51ee-4065-bf58-9da0831225e6}, !- Schedule Type Limits Name
+  {863a5442-3cb9-4eb7-a37f-58b68588c84b}, !- Schedule Type Limits Name
   ,                                       !- Interpolate to Timestep
   24,                                     !- Hour 1
   0,                                      !- Minute 1
   112.539290946133;                       !- Value Until Time 1
 
 OS:People:Definition,
-  {44af8f46-0f93-490d-afc5-6829f95582e2}, !- Handle
+  {d8eaeadb-c15b-4c77-8124-bde445bc5eec}, !- Handle
   res occupants|living space,             !- Name
   People,                                 !- Number of People Calculation Method
   3.39,                                   !- Number of People {people}
@@ -1844,12 +758,12 @@
   ZoneAveraged;                           !- Mean Radiant Temperature Calculation Type
 
 OS:People,
-  {2df6b49a-f584-44ce-b90c-04b0a0998001}, !- Handle
+  {c7720a9e-c3da-41e4-8f3d-d2062be557c6}, !- Handle
   res occupants|living space,             !- Name
-  {44af8f46-0f93-490d-afc5-6829f95582e2}, !- People Definition Name
-  {8feb6de8-3bbe-455d-b27e-9c846dbec5c9}, !- Space or SpaceType Name
-  {3dcceab2-ca5b-4690-b7aa-89e3c323f956}, !- Number of People Schedule Name
-  {789e1a1a-fbf5-4406-bfea-d2c488e1acbe}, !- Activity Level Schedule Name
+  {d8eaeadb-c15b-4c77-8124-bde445bc5eec}, !- People Definition Name
+  {a424aa7d-e96e-4230-8988-896f2044da88}, !- Space or SpaceType Name
+  {e4f36120-9f80-4ca2-9222-5b009de89e87}, !- Number of People Schedule Name
+  {22a2c6d2-01fd-4556-9aa9-53349759cf2a}, !- Activity Level Schedule Name
   ,                                       !- Surface Name/Angle Factor List Name
   ,                                       !- Work Efficiency Schedule Name
   ,                                       !- Clothing Insulation Schedule Name
@@ -1857,7 +771,7 @@
   1;                                      !- Multiplier
 
 OS:ScheduleTypeLimits,
-  {bf75a13a-51ee-4065-bf58-9da0831225e6}, !- Handle
+  {863a5442-3cb9-4eb7-a37f-58b68588c84b}, !- Handle
   ActivityLevel,                          !- Name
   0,                                      !- Lower Limit Value
   ,                                       !- Upper Limit Value
@@ -1865,146 +779,14 @@
   ActivityLevel;                          !- Unit Type
 
 OS:ScheduleTypeLimits,
-  {87be7e3a-58ca-48e2-9a5c-fc1591f3968f}, !- Handle
+  {c1ce25e6-53e7-4549-9ce6-ae46bfafbf38}, !- Handle
   Fractional,                             !- Name
   0,                                      !- Lower Limit Value
   1,                                      !- Upper Limit Value
   Continuous;                             !- Numeric Type
 
-OS:Schedule:Day,
-  {1d95bda2-74b4-4ab8-bc2a-7ae5a0d4db2e}, !- Handle
-  Schedule Day 4,                         !- Name
-  ,                                       !- Schedule Type Limits Name
-  ,                                       !- Interpolate to Timestep
-  24,                                     !- Hour 1
-  0,                                      !- Minute 1
-  0;                                      !- Value Until Time 1
-
-OS:Schedule:Day,
-  {1b2a437a-c61b-4a7d-942a-3b2726b54978}, !- Handle
-  Schedule Day 5,                         !- Name
-  ,                                       !- Schedule Type Limits Name
-  ,                                       !- Interpolate to Timestep
-  24,                                     !- Hour 1
-  0,                                      !- Minute 1
-  1;                                      !- Value Until Time 1
-
-OS:People:Definition,
-  {56433e1f-065f-47f2-83c4-05f8dd74e649}, !- Handle
-  res occupants|unit 2|living space|unit 2|story 1, !- Name
-  People,                                 !- Number of People Calculation Method
-  3.39,                                   !- Number of People {people}
-  ,                                       !- People per Space Floor Area {person/m2}
-  ,                                       !- Space Floor Area per Person {m2/person}
-  0.319734,                               !- Fraction Radiant
-  0.573,                                  !- Sensible Heat Fraction
-  0,                                      !- Carbon Dioxide Generation Rate {m3/s-W}
-  No,                                     !- Enable ASHRAE 55 Comfort Warnings
-  ZoneAveraged;                           !- Mean Radiant Temperature Calculation Type
-
-OS:People,
-  {cdffee00-b07e-47a9-8fa7-2be997b77151}, !- Handle
-  res occupants|unit 2|living space|unit 2|story 1, !- Name
-  {56433e1f-065f-47f2-83c4-05f8dd74e649}, !- People Definition Name
-  {803a2186-bedb-4c1e-b2ee-316ad6abde87}, !- Space or SpaceType Name
-  {3dcceab2-ca5b-4690-b7aa-89e3c323f956}, !- Number of People Schedule Name
-  {789e1a1a-fbf5-4406-bfea-d2c488e1acbe}, !- Activity Level Schedule Name
-  ,                                       !- Surface Name/Angle Factor List Name
-  ,                                       !- Work Efficiency Schedule Name
-  ,                                       !- Clothing Insulation Schedule Name
-  ,                                       !- Air Velocity Schedule Name
-  1;                                      !- Multiplier
-
-OS:Schedule:Day,
-  {d6672ed0-d1de-4305-8755-dbcafc47e461}, !- Handle
-  Schedule Day 6,                         !- Name
-  ,                                       !- Schedule Type Limits Name
-  ,                                       !- Interpolate to Timestep
-  24,                                     !- Hour 1
-  0,                                      !- Minute 1
-  0;                                      !- Value Until Time 1
-
-OS:Schedule:Day,
-  {c969e5e7-d3b9-49be-9a5b-fd20c63201fd}, !- Handle
-  Schedule Day 7,                         !- Name
-  ,                                       !- Schedule Type Limits Name
-  ,                                       !- Interpolate to Timestep
-  24,                                     !- Hour 1
-  0,                                      !- Minute 1
-  1;                                      !- Value Until Time 1
-
-OS:People:Definition,
-  {94932a29-8fc6-4e6d-a315-8a50941e9ab6}, !- Handle
-  res occupants|unit 3|living space|unit 3|story 1, !- Name
-  People,                                 !- Number of People Calculation Method
-  3.39,                                   !- Number of People {people}
-  ,                                       !- People per Space Floor Area {person/m2}
-  ,                                       !- Space Floor Area per Person {m2/person}
-  0.319734,                               !- Fraction Radiant
-  0.573,                                  !- Sensible Heat Fraction
-  0,                                      !- Carbon Dioxide Generation Rate {m3/s-W}
-  No,                                     !- Enable ASHRAE 55 Comfort Warnings
-  ZoneAveraged;                           !- Mean Radiant Temperature Calculation Type
-
-OS:People,
-  {2251895c-f4e3-4770-8007-6f716ceb3912}, !- Handle
-  res occupants|unit 3|living space|unit 3|story 1, !- Name
-  {94932a29-8fc6-4e6d-a315-8a50941e9ab6}, !- People Definition Name
-  {7b1ed67c-b941-4bb8-9811-299739b88d5b}, !- Space or SpaceType Name
-  {3dcceab2-ca5b-4690-b7aa-89e3c323f956}, !- Number of People Schedule Name
-  {789e1a1a-fbf5-4406-bfea-d2c488e1acbe}, !- Activity Level Schedule Name
-  ,                                       !- Surface Name/Angle Factor List Name
-  ,                                       !- Work Efficiency Schedule Name
-  ,                                       !- Clothing Insulation Schedule Name
-  ,                                       !- Air Velocity Schedule Name
-  1;                                      !- Multiplier
-
-OS:Schedule:Day,
-  {c1a5eea3-511f-4853-8b16-eb9b03c81c2b}, !- Handle
-  Schedule Day 8,                         !- Name
-  ,                                       !- Schedule Type Limits Name
-  ,                                       !- Interpolate to Timestep
-  24,                                     !- Hour 1
-  0,                                      !- Minute 1
-  0;                                      !- Value Until Time 1
-
-OS:Schedule:Day,
-  {4d6b2d2a-825d-42be-b313-4ded4eb6d50b}, !- Handle
-  Schedule Day 9,                         !- Name
-  ,                                       !- Schedule Type Limits Name
-  ,                                       !- Interpolate to Timestep
-  24,                                     !- Hour 1
-  0,                                      !- Minute 1
-  1;                                      !- Value Until Time 1
-
-OS:People:Definition,
-  {a24fb429-9d8c-41a7-b554-15e0400d3146}, !- Handle
-  res occupants|unit 4|living space|unit 4|story 1, !- Name
-  People,                                 !- Number of People Calculation Method
-  3.39,                                   !- Number of People {people}
-  ,                                       !- People per Space Floor Area {person/m2}
-  ,                                       !- Space Floor Area per Person {m2/person}
-  0.319734,                               !- Fraction Radiant
-  0.573,                                  !- Sensible Heat Fraction
-  0,                                      !- Carbon Dioxide Generation Rate {m3/s-W}
-  No,                                     !- Enable ASHRAE 55 Comfort Warnings
-  ZoneAveraged;                           !- Mean Radiant Temperature Calculation Type
-
-OS:People,
-  {74fae2c3-b989-449f-9a07-48fd69cfe720}, !- Handle
-  res occupants|unit 4|living space|unit 4|story 1, !- Name
-  {a24fb429-9d8c-41a7-b554-15e0400d3146}, !- People Definition Name
-  {bb6c6217-df2a-42a5-a90c-d7f3fcf24ab5}, !- Space or SpaceType Name
-  {3dcceab2-ca5b-4690-b7aa-89e3c323f956}, !- Number of People Schedule Name
-  {789e1a1a-fbf5-4406-bfea-d2c488e1acbe}, !- Activity Level Schedule Name
-  ,                                       !- Surface Name/Angle Factor List Name
-  ,                                       !- Work Efficiency Schedule Name
-  ,                                       !- Clothing Insulation Schedule Name
-  ,                                       !- Air Velocity Schedule Name
-  1;                                      !- Multiplier
-
 OS:Curve:Biquadratic,
-  {6f4183a8-2753-49ee-aa86-cf1d847fdda1}, !- Handle
+  {dfb5a785-9c4f-4252-a22e-45e3c257d21c}, !- Handle
   ConstantBiquadratic,                    !- Name
   1,                                      !- Coefficient1 Constant
   0,                                      !- Coefficient2 x
@@ -2018,7 +800,7 @@
   100;                                    !- Maximum Value of y
 
 OS:Curve:Biquadratic,
-  {177ede69-2fc4-4940-8ffa-9e1c92ff1369}, !- Handle
+  {0b30a267-0035-4269-9927-2fec668bc47c}, !- Handle
   Cool-Cap-fT1,                           !- Name
   1.550902001,                            !- Coefficient1 Constant
   -0.0750500892,                          !- Coefficient2 x
@@ -2032,7 +814,7 @@
   51.66;                                  !- Maximum Value of y
 
 OS:Curve:Biquadratic,
-  {38d2a36a-76fb-46aa-9951-08789f78b922}, !- Handle
+  {e52f5917-86c3-41b3-ae82-1b49953b4778}, !- Handle
   Cool-EIR-fT1,                           !- Name
   -0.304282997000001,                     !- Coefficient1 Constant
   0.1180477062,                           !- Coefficient2 x
@@ -2046,7 +828,7 @@
   51.66;                                  !- Maximum Value of y
 
 OS:Curve:Quadratic,
-  {374390c5-f8df-4e96-b241-07cf4beb3f63}, !- Handle
+  {55eff094-b31e-488d-a2ca-44c3fe5544f2}, !- Handle
   Cool-PLF-fPLR1,                         !- Name
   0.93,                                   !- Coefficient1 Constant
   0.07,                                   !- Coefficient2 x
@@ -2057,7 +839,7 @@
   1;                                      !- Maximum Curve Output
 
 OS:Curve:Quadratic,
-  {5156ecdb-b923-4239-82e3-a0d74d423bb9}, !- Handle
+  {027d6da3-75a7-4fe5-aac8-d1a3e1f9fb7e}, !- Handle
   Cool-Cap-fFF1,                          !- Name
   0.718605468,                            !- Coefficient1 Constant
   0.410099989,                            !- Coefficient2 x
@@ -2068,7 +850,7 @@
   2;                                      !- Maximum Curve Output
 
 OS:Curve:Quadratic,
-  {4d9315ea-0b5c-42ff-ae04-5358df17543a}, !- Handle
+  {08752fdd-8eca-4383-bf15-fa2ec87a8f6c}, !- Handle
   Cool-EIR-fFF1,                          !- Name
   1.32299905,                             !- Coefficient1 Constant
   -0.477711207,                           !- Coefficient2 x
@@ -2079,13 +861,13 @@
   2;                                      !- Maximum Curve Output
 
 OS:Schedule:Constant,
-  {3d5a05c7-3b0a-4394-8f7b-179ded73f004}, !- Handle
+  {bae3b216-fc3a-4d4c-adcf-ef7975e80250}, !- Handle
   Always On Discrete,                     !- Name
-  {7432bdef-1544-4fd3-92cf-c47dbbf28f1c}, !- Schedule Type Limits Name
+  {413a89eb-f1a6-4663-b478-5f655213cb87}, !- Schedule Type Limits Name
   1;                                      !- Value
 
 OS:ScheduleTypeLimits,
-  {7432bdef-1544-4fd3-92cf-c47dbbf28f1c}, !- Handle
+  {413a89eb-f1a6-4663-b478-5f655213cb87}, !- Handle
   OnOff,                                  !- Name
   0,                                      !- Lower Limit Value
   1,                                      !- Upper Limit Value
@@ -2093,9 +875,9 @@
   Availability;                           !- Unit Type
 
 OS:Coil:Cooling:DX:SingleSpeed,
-  {dd0c7623-7f2e-41da-a80f-0ca71fe8b48e}, !- Handle
+  {ba67369a-5b16-4d7a-b9cf-f54c8bba18da}, !- Handle
   res ac cooling coil,                    !- Name
-  {3d5a05c7-3b0a-4394-8f7b-179ded73f004}, !- Availability Schedule Name
+  {bae3b216-fc3a-4d4c-adcf-ef7975e80250}, !- Availability Schedule Name
   autosize,                               !- Rated Total Cooling Capacity {W}
   0.740402528813699,                      !- Rated Sensible Heat Ratio
   3.9505446283126,                        !- Rated COP {W/W}
@@ -2103,11 +885,11 @@
   773.3912012006,                         !- Rated Evaporator Fan Power Per Volume Flow Rate {W/(m3/s)}
   ,                                       !- Air Inlet Node Name
   ,                                       !- Air Outlet Node Name
-  {177ede69-2fc4-4940-8ffa-9e1c92ff1369}, !- Total Cooling Capacity Function of Temperature Curve Name
-  {5156ecdb-b923-4239-82e3-a0d74d423bb9}, !- Total Cooling Capacity Function of Flow Fraction Curve Name
-  {38d2a36a-76fb-46aa-9951-08789f78b922}, !- Energy Input Ratio Function of Temperature Curve Name
-  {4d9315ea-0b5c-42ff-ae04-5358df17543a}, !- Energy Input Ratio Function of Flow Fraction Curve Name
-  {374390c5-f8df-4e96-b241-07cf4beb3f63}, !- Part Load Fraction Correlation Curve Name
+  {0b30a267-0035-4269-9927-2fec668bc47c}, !- Total Cooling Capacity Function of Temperature Curve Name
+  {027d6da3-75a7-4fe5-aac8-d1a3e1f9fb7e}, !- Total Cooling Capacity Function of Flow Fraction Curve Name
+  {e52f5917-86c3-41b3-ae82-1b49953b4778}, !- Energy Input Ratio Function of Temperature Curve Name
+  {08752fdd-8eca-4383-bf15-fa2ec87a8f6c}, !- Energy Input Ratio Function of Flow Fraction Curve Name
+  {55eff094-b31e-488d-a2ca-44c3fe5544f2}, !- Part Load Fraction Correlation Curve Name
   1000,                                   !- Nominal Time for Condensate Removal to Begin {s}
   1.5,                                    !- Ratio of Initial Moisture Evaporation Rate and Steady State Latent Capacity {dimensionless}
   3,                                      !- Maximum Cycling Rate {cycles/hr}
@@ -2126,9 +908,9 @@
   ;                                       !- Basin Heater Operating Schedule Name
 
 OS:Fan:OnOff,
-  {fcd83bc9-5123-4f13-af2d-4f5a0d27cd5b}, !- Handle
+  {109ffbad-977a-4fd9-9dae-f90d9d0b8257}, !- Handle
   res ac clg supply fan,                  !- Name
-  {3d5a05c7-3b0a-4394-8f7b-179ded73f004}, !- Availability Schedule Name
+  {bae3b216-fc3a-4d4c-adcf-ef7975e80250}, !- Availability Schedule Name
   0.75,                                   !- Fan Total Efficiency
   794.580001233493,                       !- Pressure Rise {Pa}
   autosize,                               !- Maximum Flow Rate {m3/s}
@@ -2136,12 +918,12 @@
   1,                                      !- Motor In Airstream Fraction
   ,                                       !- Air Inlet Node Name
   ,                                       !- Air Outlet Node Name
-  {a103d2be-8135-443e-a5dd-6b282d01ecd9}, !- Fan Power Ratio Function of Speed Ratio Curve Name
-  {29bbeac3-2ab3-4f0d-8ed5-bf855db939bd}, !- Fan Efficiency Ratio Function of Speed Ratio Curve Name
+  {00519b01-8035-4382-93ec-9b96b783db87}, !- Fan Power Ratio Function of Speed Ratio Curve Name
+  {b34c11d8-8546-460c-a1c0-d9269d83d5ad}, !- Fan Efficiency Ratio Function of Speed Ratio Curve Name
   res ac clg supply fan;                  !- End-Use Subcategory
 
 OS:Curve:Exponent,
-  {a103d2be-8135-443e-a5dd-6b282d01ecd9}, !- Handle
+  {00519b01-8035-4382-93ec-9b96b783db87}, !- Handle
   Fan On Off Power Curve,                 !- Name
   1,                                      !- Coefficient1 Constant
   0,                                      !- Coefficient2 Constant
@@ -2154,7 +936,7 @@
   ;                                       !- Output Unit Type
 
 OS:Curve:Cubic,
-  {29bbeac3-2ab3-4f0d-8ed5-bf855db939bd}, !- Handle
+  {b34c11d8-8546-460c-a1c0-d9269d83d5ad}, !- Handle
   Fan On Off Efficiency Curve,            !- Name
   1,                                      !- Coefficient1 Constant
   0,                                      !- Coefficient2 x
@@ -2164,20 +946,20 @@
   1;                                      !- Maximum Value of x
 
 OS:AirLoopHVAC:UnitarySystem,
-  {b034d4a1-8343-439f-ab2c-975020e5f15d}, !- Handle
+  {70a7bbe8-d7c7-4db0-9347-8af75bd6cda7}, !- Handle
   res ac unitary system,                  !- Name
   Load,                                   !- Control Type
-  {22b88989-6028-4994-8504-2be4e147b293}, !- Controlling Zone or Thermostat Location
+  {d9c2aac8-7d6e-41dc-a50a-e7a263ef06de}, !- Controlling Zone or Thermostat Location
   None,                                   !- Dehumidification Control Type
-  {3d5a05c7-3b0a-4394-8f7b-179ded73f004}, !- Availability Schedule Name
-  {35d5dd19-0542-407d-986e-21d44779b498}, !- Air Inlet Node Name
-  {64425c37-a238-485b-a8e2-d1922d49336a}, !- Air Outlet Node Name
-  {fcd83bc9-5123-4f13-af2d-4f5a0d27cd5b}, !- Supply Fan Name
+  {bae3b216-fc3a-4d4c-adcf-ef7975e80250}, !- Availability Schedule Name
+  {95d8a7ca-12a3-46c4-8355-90a9553401be}, !- Air Inlet Node Name
+  {5744d8fa-8bc7-46d8-83cf-57cc93d4e369}, !- Air Outlet Node Name
+  {109ffbad-977a-4fd9-9dae-f90d9d0b8257}, !- Supply Fan Name
   BlowThrough,                            !- Fan Placement
-  {89d0e056-2a11-4f88-ae6d-25ddfe2008cf}, !- Supply Air Fan Operating Mode Schedule Name
+  {b59fd214-b13a-4d78-9c77-00742ed0a1b3}, !- Supply Air Fan Operating Mode Schedule Name
   ,                                       !- Heating Coil Name
   1,                                      !- DX Heating Coil Sizing Ratio
-  {dd0c7623-7f2e-41da-a80f-0ca71fe8b48e}, !- Cooling Coil Name
+  {ba67369a-5b16-4d7a-b9cf-f54c8bba18da}, !- Cooling Coil Name
   No,                                     !- Use DOAS DX Cooling Coil
   2,                                      !- DOAS DX Cooling Coil Leaving Minimum Air Temperature {C}
   SensibleOnlyLoadControl,                !- Latent Load Control
@@ -2210,13 +992,13 @@
   0;                                      !- Ancilliary Off-Cycle Electric Power {W}
 
 OS:Schedule:Constant,
-  {89d0e056-2a11-4f88-ae6d-25ddfe2008cf}, !- Handle
+  {b59fd214-b13a-4d78-9c77-00742ed0a1b3}, !- Handle
   Always Off Discrete,                    !- Name
-  {7834b176-ee30-4f95-9745-d88db2cace82}, !- Schedule Type Limits Name
+  {fdcf41b8-da71-47df-bf73-05967b2f2dd1}, !- Schedule Type Limits Name
   0;                                      !- Value
 
 OS:ScheduleTypeLimits,
-  {7834b176-ee30-4f95-9745-d88db2cace82}, !- Handle
+  {fdcf41b8-da71-47df-bf73-05967b2f2dd1}, !- Handle
   OnOff 1,                                !- Name
   0,                                      !- Lower Limit Value
   1,                                      !- Upper Limit Value
@@ -2224,119 +1006,119 @@
   Availability;                           !- Unit Type
 
 OS:AirLoopHVAC,
-  {7e5b3c7b-df86-4a1e-8075-9c421a21e2b2}, !- Handle
+  {cf627ec6-0769-4257-b75e-dccf30c5ff1d}, !- Handle
   res ac asys,                            !- Name
   ,                                       !- Controller List Name
-  {3d5a05c7-3b0a-4394-8f7b-179ded73f004}, !- Availability Schedule
-  {e452e1ac-b9c2-4496-b105-99d1388d1f5b}, !- Availability Manager List Name
+  {bae3b216-fc3a-4d4c-adcf-ef7975e80250}, !- Availability Schedule
+  {f8f5e645-6067-413d-bda9-b2011b2da573}, !- Availability Manager List Name
   AutoSize,                               !- Design Supply Air Flow Rate {m3/s}
   ,                                       !- Branch List Name
   ,                                       !- Connector List Name
-  {540ce288-4d13-40f9-a633-60cbd42c63f9}, !- Supply Side Inlet Node Name
-  {236d975d-fe0c-4dff-b576-5bca30640c7b}, !- Demand Side Outlet Node Name
-  {6995fc10-1b53-4384-8ceb-c5d129c73eef}, !- Demand Side Inlet Node A
-  {4122b4b2-be66-49a2-b47a-85e4b9ed0737}, !- Supply Side Outlet Node A
+  {2b220af8-7d9c-42df-b351-2bcc17df447e}, !- Supply Side Inlet Node Name
+  {706a7b42-6d71-4163-b34e-4cbc9239c000}, !- Demand Side Outlet Node Name
+  {586e4248-474f-46d9-b2d2-3489408a8c64}, !- Demand Side Inlet Node A
+  {95472941-0a3f-433b-af30-3185b2e0f96b}, !- Supply Side Outlet Node A
   ,                                       !- Demand Side Inlet Node B
   ,                                       !- Supply Side Outlet Node B
   ,                                       !- Return Air Bypass Flow Temperature Setpoint Schedule Name
-  {f8cc8083-e606-4403-bf58-71549519d7ca}, !- Demand Mixer Name
-  {29291441-a526-4131-a3d6-08a36a5836be}, !- Demand Splitter A Name
+  {6f391ed3-2954-46a1-bc8c-e1e63d1b52f9}, !- Demand Mixer Name
+  {c9d84135-4b84-4303-a102-19e5789a994c}, !- Demand Splitter A Name
   ,                                       !- Demand Splitter B Name
   ;                                       !- Supply Splitter Name
 
 OS:Node,
-  {780fc0c6-00a4-4fc7-925a-0636e52e26b3}, !- Handle
+  {0513ffc4-d66e-49a8-bdc2-da524c4c8ccf}, !- Handle
+  Node 3,                                 !- Name
+  {2b220af8-7d9c-42df-b351-2bcc17df447e}, !- Inlet Port
+  {95d8a7ca-12a3-46c4-8355-90a9553401be}; !- Outlet Port
+
+OS:Node,
+  {903be396-70cf-41a9-9112-565500853df6}, !- Handle
+  Node 4,                                 !- Name
+  {5744d8fa-8bc7-46d8-83cf-57cc93d4e369}, !- Inlet Port
+  {95472941-0a3f-433b-af30-3185b2e0f96b}; !- Outlet Port
+
+OS:Connection,
+  {2b220af8-7d9c-42df-b351-2bcc17df447e}, !- Handle
+  {c07e0d73-c18b-48fb-80b1-3c0fa8fcfdaf}, !- Name
+  {cf627ec6-0769-4257-b75e-dccf30c5ff1d}, !- Source Object
+  8,                                      !- Outlet Port
+  {0513ffc4-d66e-49a8-bdc2-da524c4c8ccf}, !- Target Object
+  2;                                      !- Inlet Port
+
+OS:Connection,
+  {95472941-0a3f-433b-af30-3185b2e0f96b}, !- Handle
+  {113c0ab4-884d-4086-8466-33e8545ac2f7}, !- Name
+  {903be396-70cf-41a9-9112-565500853df6}, !- Source Object
+  3,                                      !- Outlet Port
+  {cf627ec6-0769-4257-b75e-dccf30c5ff1d}, !- Target Object
+  11;                                     !- Inlet Port
+
+OS:Node,
+  {7891c64a-4ed6-4a33-9fd9-ab561e684543}, !- Handle
+  Node 5,                                 !- Name
+  {586e4248-474f-46d9-b2d2-3489408a8c64}, !- Inlet Port
+  {94ea8f0e-8ac9-4676-b0a2-b430ba30bbc0}; !- Outlet Port
+
+OS:Node,
+  {654f0e86-ec69-4103-b69e-e44d062a86c5}, !- Handle
   Node 6,                                 !- Name
-  {540ce288-4d13-40f9-a633-60cbd42c63f9}, !- Inlet Port
-  {35d5dd19-0542-407d-986e-21d44779b498}; !- Outlet Port
+  {239b1aa3-c1c1-4320-8f86-cb4b05b3512d}, !- Inlet Port
+  {706a7b42-6d71-4163-b34e-4cbc9239c000}; !- Outlet Port
 
 OS:Node,
-  {4cc7f8d5-dd62-4a9c-92ae-922661b0f887}, !- Handle
+  {bd458804-d783-48cf-b496-9884813e24da}, !- Handle
   Node 7,                                 !- Name
-  {64425c37-a238-485b-a8e2-d1922d49336a}, !- Inlet Port
-  {4122b4b2-be66-49a2-b47a-85e4b9ed0737}; !- Outlet Port
-
-OS:Connection,
-  {540ce288-4d13-40f9-a633-60cbd42c63f9}, !- Handle
-  {a3d9a2f2-bffe-41c1-b040-d6ab949a37f6}, !- Name
-  {7e5b3c7b-df86-4a1e-8075-9c421a21e2b2}, !- Source Object
-  8,                                      !- Outlet Port
-  {780fc0c6-00a4-4fc7-925a-0636e52e26b3}, !- Target Object
+  {c7eeddee-f3f0-4fb6-b50d-d7db0830eb1a}, !- Inlet Port
+  {7da972f2-5816-4092-a62e-fe52038f66bd}; !- Outlet Port
+
+OS:Connection,
+  {586e4248-474f-46d9-b2d2-3489408a8c64}, !- Handle
+  {6259edad-ab34-424a-9e59-6f5a0dd29be9}, !- Name
+  {cf627ec6-0769-4257-b75e-dccf30c5ff1d}, !- Source Object
+  10,                                     !- Outlet Port
+  {7891c64a-4ed6-4a33-9fd9-ab561e684543}, !- Target Object
   2;                                      !- Inlet Port
 
 OS:Connection,
-  {4122b4b2-be66-49a2-b47a-85e4b9ed0737}, !- Handle
-  {86c709bf-9d80-40f1-98b7-42a1c09137d0}, !- Name
-  {4cc7f8d5-dd62-4a9c-92ae-922661b0f887}, !- Source Object
+  {706a7b42-6d71-4163-b34e-4cbc9239c000}, !- Handle
+  {16f7349f-9994-4232-bd2e-318fc67b97fb}, !- Name
+  {654f0e86-ec69-4103-b69e-e44d062a86c5}, !- Source Object
   3,                                      !- Outlet Port
-  {7e5b3c7b-df86-4a1e-8075-9c421a21e2b2}, !- Target Object
-  11;                                     !- Inlet Port
-
-OS:Node,
-  {8ec1a6cb-db3b-4b1f-ad18-a16bb9338d29}, !- Handle
-  Node 8,                                 !- Name
-  {6995fc10-1b53-4384-8ceb-c5d129c73eef}, !- Inlet Port
-  {84e7c4b1-b07a-4dd2-8f1d-b63b12e60973}; !- Outlet Port
-
-OS:Node,
-  {8a05c86b-d868-4d6f-842c-889d381c1eaa}, !- Handle
-  Node 9,                                 !- Name
-  {9fd3cb6e-76e6-4621-90ec-242a81919471}, !- Inlet Port
-  {236d975d-fe0c-4dff-b576-5bca30640c7b}; !- Outlet Port
-
-OS:Node,
-  {319c2b7a-8076-448e-af02-d37c2ffd3ff8}, !- Handle
-  Node 10,                                !- Name
-  {717af4c8-f7a0-4d76-a55e-950351eec76b}, !- Inlet Port
-  {7b322cb0-1d34-4794-86d7-3a79b7ab67e1}; !- Outlet Port
-
-OS:Connection,
-  {6995fc10-1b53-4384-8ceb-c5d129c73eef}, !- Handle
-  {e83b4f66-53d7-47eb-8dd8-d78762cc4f10}, !- Name
-  {7e5b3c7b-df86-4a1e-8075-9c421a21e2b2}, !- Source Object
-  10,                                     !- Outlet Port
-  {8ec1a6cb-db3b-4b1f-ad18-a16bb9338d29}, !- Target Object
+  {cf627ec6-0769-4257-b75e-dccf30c5ff1d}, !- Target Object
+  9;                                      !- Inlet Port
+
+OS:AirLoopHVAC:ZoneSplitter,
+  {c9d84135-4b84-4303-a102-19e5789a994c}, !- Handle
+  res ac zone splitter,                   !- Name
+  {94ea8f0e-8ac9-4676-b0a2-b430ba30bbc0}, !- Inlet Node Name
+  {771453f2-f3de-47b7-9833-4b66b659389c}; !- Outlet Node Name 1
+
+OS:AirLoopHVAC:ZoneMixer,
+  {6f391ed3-2954-46a1-bc8c-e1e63d1b52f9}, !- Handle
+  res ac zone mixer,                      !- Name
+  {239b1aa3-c1c1-4320-8f86-cb4b05b3512d}, !- Outlet Node Name
+  {1babb985-c18c-4aa9-9342-2220065f1709}; !- Inlet Node Name 1
+
+OS:Connection,
+  {94ea8f0e-8ac9-4676-b0a2-b430ba30bbc0}, !- Handle
+  {abd51ae6-52d4-49f1-b7f2-a0952b83034d}, !- Name
+  {7891c64a-4ed6-4a33-9fd9-ab561e684543}, !- Source Object
+  3,                                      !- Outlet Port
+  {c9d84135-4b84-4303-a102-19e5789a994c}, !- Target Object
   2;                                      !- Inlet Port
 
 OS:Connection,
-  {236d975d-fe0c-4dff-b576-5bca30640c7b}, !- Handle
-  {33e22ac9-08d9-46f6-b9e2-8637e6d23740}, !- Name
-  {8a05c86b-d868-4d6f-842c-889d381c1eaa}, !- Source Object
-  3,                                      !- Outlet Port
-  {7e5b3c7b-df86-4a1e-8075-9c421a21e2b2}, !- Target Object
-  9;                                      !- Inlet Port
-
-OS:AirLoopHVAC:ZoneSplitter,
-  {29291441-a526-4131-a3d6-08a36a5836be}, !- Handle
-  res ac zone splitter,                   !- Name
-  {84e7c4b1-b07a-4dd2-8f1d-b63b12e60973}, !- Inlet Node Name
-  {2b130ccf-1d36-4301-9013-94944604de51}; !- Outlet Node Name 1
-
-OS:AirLoopHVAC:ZoneMixer,
-  {f8cc8083-e606-4403-bf58-71549519d7ca}, !- Handle
-  res ac zone mixer,                      !- Name
-  {9fd3cb6e-76e6-4621-90ec-242a81919471}, !- Outlet Node Name
-  {2ef30649-91a2-4585-891a-2dc6b5326acc}; !- Inlet Node Name 1
-
-OS:Connection,
-  {84e7c4b1-b07a-4dd2-8f1d-b63b12e60973}, !- Handle
-  {8ac3bfef-8795-4683-8188-56b7676ce18b}, !- Name
-  {8ec1a6cb-db3b-4b1f-ad18-a16bb9338d29}, !- Source Object
-  3,                                      !- Outlet Port
-  {29291441-a526-4131-a3d6-08a36a5836be}, !- Target Object
+  {239b1aa3-c1c1-4320-8f86-cb4b05b3512d}, !- Handle
+  {c9ff418f-03e1-49a2-bdfa-a6fa355bfb19}, !- Name
+  {6f391ed3-2954-46a1-bc8c-e1e63d1b52f9}, !- Source Object
+  2,                                      !- Outlet Port
+  {654f0e86-ec69-4103-b69e-e44d062a86c5}, !- Target Object
   2;                                      !- Inlet Port
 
-OS:Connection,
-  {9fd3cb6e-76e6-4621-90ec-242a81919471}, !- Handle
-  {27465f79-4637-4a2d-907d-3f2dc6517c2f}, !- Name
-  {f8cc8083-e606-4403-bf58-71549519d7ca}, !- Source Object
-  2,                                      !- Outlet Port
-  {8a05c86b-d868-4d6f-842c-889d381c1eaa}, !- Target Object
-  2;                                      !- Inlet Port
-
 OS:Sizing:System,
-  {30a586a9-4b82-497d-9227-e53ed3a9094b}, !- Handle
-  {7e5b3c7b-df86-4a1e-8075-9c421a21e2b2}, !- AirLoop Name
+  {9825242f-7442-47be-9dae-dd5e19016f8f}, !- Handle
+  {cf627ec6-0769-4257-b75e-dccf30c5ff1d}, !- AirLoop Name
   Sensible,                               !- Type of Load to Size On
   Autosize,                               !- Design Outdoor Air Flow Rate {m3/s}
   0.3,                                    !- Central Heating Maximum System Air Flow Ratio
@@ -2375,96 +1157,96 @@
   OnOff;                                  !- Central Cooling Capacity Control Method
 
 OS:AvailabilityManagerAssignmentList,
-  {e452e1ac-b9c2-4496-b105-99d1388d1f5b}, !- Handle
+  {f8f5e645-6067-413d-bda9-b2011b2da573}, !- Handle
   Air Loop HVAC 1 AvailabilityManagerAssignmentList; !- Name
 
 OS:Connection,
-  {35d5dd19-0542-407d-986e-21d44779b498}, !- Handle
-  {461fae3a-34af-46f5-a0d9-74b6148e6c81}, !- Name
-  {780fc0c6-00a4-4fc7-925a-0636e52e26b3}, !- Source Object
+  {95d8a7ca-12a3-46c4-8355-90a9553401be}, !- Handle
+  {ea9d1863-8bb0-450a-b803-e08c6918c21c}, !- Name
+  {0513ffc4-d66e-49a8-bdc2-da524c4c8ccf}, !- Source Object
   3,                                      !- Outlet Port
-  {b034d4a1-8343-439f-ab2c-975020e5f15d}, !- Target Object
+  {70a7bbe8-d7c7-4db0-9347-8af75bd6cda7}, !- Target Object
   6;                                      !- Inlet Port
 
 OS:Connection,
-  {64425c37-a238-485b-a8e2-d1922d49336a}, !- Handle
-  {3f37b88a-2664-41a1-b3e6-edf31e8fafa0}, !- Name
-  {b034d4a1-8343-439f-ab2c-975020e5f15d}, !- Source Object
+  {5744d8fa-8bc7-46d8-83cf-57cc93d4e369}, !- Handle
+  {01ae2178-7a86-42ba-9eb3-0554eed35f18}, !- Name
+  {70a7bbe8-d7c7-4db0-9347-8af75bd6cda7}, !- Source Object
   7,                                      !- Outlet Port
-  {4cc7f8d5-dd62-4a9c-92ae-922661b0f887}, !- Target Object
+  {903be396-70cf-41a9-9112-565500853df6}, !- Target Object
   2;                                      !- Inlet Port
 
 OS:AirTerminal:SingleDuct:ConstantVolume:NoReheat,
-  {71730b8f-4dca-46f6-85f8-249d5583d758}, !- Handle
+  {d621b40e-44a2-4e47-9c9e-a1157994e529}, !- Handle
   res ac living zone direct air,          !- Name
-  {3d5a05c7-3b0a-4394-8f7b-179ded73f004}, !- Availability Schedule Name
-  {3db8f091-00d1-43ba-8904-97ca126f9900}, !- Air Inlet Node Name
-  {717af4c8-f7a0-4d76-a55e-950351eec76b}, !- Air Outlet Node Name
+  {bae3b216-fc3a-4d4c-adcf-ef7975e80250}, !- Availability Schedule Name
+  {7a925f3e-0f54-43c6-9544-ea265100c18c}, !- Air Inlet Node Name
+  {c7eeddee-f3f0-4fb6-b50d-d7db0830eb1a}, !- Air Outlet Node Name
   AutoSize;                               !- Maximum Air Flow Rate {m3/s}
 
 OS:Node,
-  {98a7d999-87c3-410e-bbf8-9ee09fa3c88c}, !- Handle
-  Node 11,                                !- Name
-  {b73b531d-332c-4c49-933b-7031e31b2e4c}, !- Inlet Port
-  {2ef30649-91a2-4585-891a-2dc6b5326acc}; !- Outlet Port
-
-OS:Connection,
-  {7b322cb0-1d34-4794-86d7-3a79b7ab67e1}, !- Handle
-  {cda9d79e-8956-4115-8b1d-424df8206cb0}, !- Name
-  {319c2b7a-8076-448e-af02-d37c2ffd3ff8}, !- Source Object
+  {23701026-4bb3-4b0f-a02d-dd440cb78686}, !- Handle
+  Node 8,                                 !- Name
+  {08d08584-e40b-48a2-ad59-6196fc3e14f9}, !- Inlet Port
+  {1babb985-c18c-4aa9-9342-2220065f1709}; !- Outlet Port
+
+OS:Connection,
+  {7da972f2-5816-4092-a62e-fe52038f66bd}, !- Handle
+  {efb72aac-b9d9-4321-896d-f0906f8461ae}, !- Name
+  {bd458804-d783-48cf-b496-9884813e24da}, !- Source Object
   3,                                      !- Outlet Port
-  {11a64ea0-5db7-46c9-8d26-9d57e03d0f70}, !- Target Object
+  {64ba9bc6-279f-458a-9c1d-90673e99b846}, !- Target Object
   3;                                      !- Inlet Port
 
 OS:Connection,
-  {b73b531d-332c-4c49-933b-7031e31b2e4c}, !- Handle
-  {167cdb02-c01c-482b-a617-34639c54b050}, !- Name
-  {d0f7ddca-6d00-449d-bed6-5e0ae3686b9e}, !- Source Object
+  {08d08584-e40b-48a2-ad59-6196fc3e14f9}, !- Handle
+  {f0c627cc-a817-49d2-8ab6-a5c39474ed20}, !- Name
+  {1afecaec-afbc-43e8-b9a4-5534a7b4c4ec}, !- Source Object
   3,                                      !- Outlet Port
-  {98a7d999-87c3-410e-bbf8-9ee09fa3c88c}, !- Target Object
+  {23701026-4bb3-4b0f-a02d-dd440cb78686}, !- Target Object
   2;                                      !- Inlet Port
 
 OS:Connection,
-  {2ef30649-91a2-4585-891a-2dc6b5326acc}, !- Handle
-  {8fded560-7584-43ee-b427-a8db3f04c3bc}, !- Name
-  {98a7d999-87c3-410e-bbf8-9ee09fa3c88c}, !- Source Object
+  {1babb985-c18c-4aa9-9342-2220065f1709}, !- Handle
+  {ccb539f4-8755-4ac2-b1ec-b2312d7e53b3}, !- Name
+  {23701026-4bb3-4b0f-a02d-dd440cb78686}, !- Source Object
   3,                                      !- Outlet Port
-  {f8cc8083-e606-4403-bf58-71549519d7ca}, !- Target Object
+  {6f391ed3-2954-46a1-bc8c-e1e63d1b52f9}, !- Target Object
   3;                                      !- Inlet Port
 
 OS:Node,
-  {a80fa978-8f13-45e8-84e5-310b6203a796}, !- Handle
-  Node 12,                                !- Name
-  {2b130ccf-1d36-4301-9013-94944604de51}, !- Inlet Port
-  {3db8f091-00d1-43ba-8904-97ca126f9900}; !- Outlet Port
-
-OS:Connection,
-  {2b130ccf-1d36-4301-9013-94944604de51}, !- Handle
-  {3e1a85cf-bad5-442a-bef7-c3f59479f2d2}, !- Name
-  {29291441-a526-4131-a3d6-08a36a5836be}, !- Source Object
+  {8bbef5f8-a766-48d2-a389-7e2d0a3b41bb}, !- Handle
+  Node 9,                                 !- Name
+  {771453f2-f3de-47b7-9833-4b66b659389c}, !- Inlet Port
+  {7a925f3e-0f54-43c6-9544-ea265100c18c}; !- Outlet Port
+
+OS:Connection,
+  {771453f2-f3de-47b7-9833-4b66b659389c}, !- Handle
+  {f057e816-2da8-4189-8294-39f764bda494}, !- Name
+  {c9d84135-4b84-4303-a102-19e5789a994c}, !- Source Object
   3,                                      !- Outlet Port
-  {a80fa978-8f13-45e8-84e5-310b6203a796}, !- Target Object
+  {8bbef5f8-a766-48d2-a389-7e2d0a3b41bb}, !- Target Object
   2;                                      !- Inlet Port
 
 OS:Connection,
-  {3db8f091-00d1-43ba-8904-97ca126f9900}, !- Handle
-  {02a45842-e800-4099-af3c-f6bcce903ad5}, !- Name
-  {a80fa978-8f13-45e8-84e5-310b6203a796}, !- Source Object
+  {7a925f3e-0f54-43c6-9544-ea265100c18c}, !- Handle
+  {4b472527-7d7f-438e-a7b6-a4566e91b87a}, !- Name
+  {8bbef5f8-a766-48d2-a389-7e2d0a3b41bb}, !- Source Object
   3,                                      !- Outlet Port
-  {71730b8f-4dca-46f6-85f8-249d5583d758}, !- Target Object
+  {d621b40e-44a2-4e47-9c9e-a1157994e529}, !- Target Object
   3;                                      !- Inlet Port
 
 OS:Connection,
-  {717af4c8-f7a0-4d76-a55e-950351eec76b}, !- Handle
-  {e5d38062-da62-490b-b7e5-e043cd2b3ed9}, !- Name
-  {71730b8f-4dca-46f6-85f8-249d5583d758}, !- Source Object
+  {c7eeddee-f3f0-4fb6-b50d-d7db0830eb1a}, !- Handle
+  {7e056a9d-04af-47f6-beb2-65cd04589157}, !- Name
+  {d621b40e-44a2-4e47-9c9e-a1157994e529}, !- Source Object
   4,                                      !- Outlet Port
-  {319c2b7a-8076-448e-af02-d37c2ffd3ff8}, !- Target Object
+  {bd458804-d783-48cf-b496-9884813e24da}, !- Target Object
   2;                                      !- Inlet Port
 
 OS:AdditionalProperties,
-  {4a5bffa4-6945-4ec9-8390-3bed8c142708}, !- Handle
-  {b034d4a1-8343-439f-ab2c-975020e5f15d}, !- Object Name
+  {6153697e-772d-490d-b6fc-7e9ee1b8e37e}, !- Handle
+  {70a7bbe8-d7c7-4db0-9347-8af75bd6cda7}, !- Object Name
   SizingInfoHVACCapacityDerateFactorEER,  !- Feature Name 1
   String,                                 !- Feature Data Type 1
   1.0&#441.0&#441.0&#441.0&#441.0,        !- Feature Value 1
@@ -2474,1775 +1256,3 @@
   SizingInfoHVACFracCoolLoadServed,       !- Feature Name 3
   Double,                                 !- Feature Data Type 3
   1;                                      !- Feature Value 3
-
-OS:Curve:Biquadratic,
-  {ef63bd30-909f-42d8-bfff-b3cb3601d0a6}, !- Handle
-  ConstantBiquadratic 1,                  !- Name
-  1,                                      !- Coefficient1 Constant
-  0,                                      !- Coefficient2 x
-  0,                                      !- Coefficient3 x**2
-  0,                                      !- Coefficient4 y
-  0,                                      !- Coefficient5 y**2
-  0,                                      !- Coefficient6 x*y
-  -100,                                   !- Minimum Value of x
-  100,                                    !- Maximum Value of x
-  -100,                                   !- Minimum Value of y
-  100;                                    !- Maximum Value of y
-
-OS:Curve:Biquadratic,
-  {573b92c7-10f6-426a-84f9-54abf5675b86}, !- Handle
-  Cool-Cap-fT1 1,                         !- Name
-  1.550902001,                            !- Coefficient1 Constant
-  -0.0750500892,                          !- Coefficient2 x
-  0.00309713544,                          !- Coefficient3 x**2
-  0.00240111,                             !- Coefficient4 y
-  -5.0544e-005,                           !- Coefficient5 y**2
-  -0.00042728148,                         !- Coefficient6 x*y
-  13.88,                                  !- Minimum Value of x
-  23.88,                                  !- Maximum Value of x
-  18.33,                                  !- Minimum Value of y
-  51.66;                                  !- Maximum Value of y
-
-OS:Curve:Biquadratic,
-  {769c35c4-bc98-4d51-ac7f-0dac58aea26e}, !- Handle
-  Cool-EIR-fT1 1,                         !- Name
-  -0.304282997000001,                     !- Coefficient1 Constant
-  0.1180477062,                           !- Coefficient2 x
-  -0.00342466704,                         !- Coefficient3 x**2
-  -0.0062619138,                          !- Coefficient4 y
-  0.00069542712,                          !- Coefficient5 y**2
-  -0.00046997496,                         !- Coefficient6 x*y
-  13.88,                                  !- Minimum Value of x
-  23.88,                                  !- Maximum Value of x
-  18.33,                                  !- Minimum Value of y
-  51.66;                                  !- Maximum Value of y
-
-OS:Curve:Quadratic,
-  {e47dcdff-8aa5-4bab-8299-740bf4938e82}, !- Handle
-  Cool-PLF-fPLR1 1,                       !- Name
-  0.93,                                   !- Coefficient1 Constant
-  0.07,                                   !- Coefficient2 x
-  0,                                      !- Coefficient3 x**2
-  0,                                      !- Minimum Value of x
-  1,                                      !- Maximum Value of x
-  0.7,                                    !- Minimum Curve Output
-  1;                                      !- Maximum Curve Output
-
-OS:Curve:Quadratic,
-  {10b8b5d4-9f78-415f-a11d-499201a7b713}, !- Handle
-  Cool-Cap-fFF1 1,                        !- Name
-  0.718605468,                            !- Coefficient1 Constant
-  0.410099989,                            !- Coefficient2 x
-  -0.128705457,                           !- Coefficient3 x**2
-  0,                                      !- Minimum Value of x
-  2,                                      !- Maximum Value of x
-  0,                                      !- Minimum Curve Output
-  2;                                      !- Maximum Curve Output
-
-OS:Curve:Quadratic,
-  {2b46c0ea-7c29-47c5-933c-2e8dca4d3c8f}, !- Handle
-  Cool-EIR-fFF1 1,                        !- Name
-  1.32299905,                             !- Coefficient1 Constant
-  -0.477711207,                           !- Coefficient2 x
-  0.154712157,                            !- Coefficient3 x**2
-  0,                                      !- Minimum Value of x
-  2,                                      !- Maximum Value of x
-  0,                                      !- Minimum Curve Output
-  2;                                      !- Maximum Curve Output
-
-OS:Coil:Cooling:DX:SingleSpeed,
-  {308083ea-9a99-4bc6-a059-03148e7bb6b0}, !- Handle
-  res ac|unit 2 cooling coil,             !- Name
-  {3d5a05c7-3b0a-4394-8f7b-179ded73f004}, !- Availability Schedule Name
-  autosize,                               !- Rated Total Cooling Capacity {W}
-  0.740402528813699,                      !- Rated Sensible Heat Ratio
-  3.9505446283126,                        !- Rated COP {W/W}
-  autosize,                               !- Rated Air Flow Rate {m3/s}
-  773.3912012006,                         !- Rated Evaporator Fan Power Per Volume Flow Rate {W/(m3/s)}
-  ,                                       !- Air Inlet Node Name
-  ,                                       !- Air Outlet Node Name
-  {573b92c7-10f6-426a-84f9-54abf5675b86}, !- Total Cooling Capacity Function of Temperature Curve Name
-  {10b8b5d4-9f78-415f-a11d-499201a7b713}, !- Total Cooling Capacity Function of Flow Fraction Curve Name
-  {769c35c4-bc98-4d51-ac7f-0dac58aea26e}, !- Energy Input Ratio Function of Temperature Curve Name
-  {2b46c0ea-7c29-47c5-933c-2e8dca4d3c8f}, !- Energy Input Ratio Function of Flow Fraction Curve Name
-  {e47dcdff-8aa5-4bab-8299-740bf4938e82}, !- Part Load Fraction Correlation Curve Name
-  1000,                                   !- Nominal Time for Condensate Removal to Begin {s}
-  1.5,                                    !- Ratio of Initial Moisture Evaporation Rate and Steady State Latent Capacity {dimensionless}
-  3,                                      !- Maximum Cycling Rate {cycles/hr}
-  45,                                     !- Latent Capacity Time Constant {s}
-  ,                                       !- Condenser Air Inlet Node Name
-  AirCooled,                              !- Condenser Type
-  0,                                      !- Evaporative Condenser Effectiveness {dimensionless}
-  Autosize,                               !- Evaporative Condenser Air Flow Rate {m3/s}
-  Autosize,                               !- Evaporative Condenser Pump Rated Power Consumption {W}
-  0,                                      !- Crankcase Heater Capacity {W}
-  12.7777777777778,                       !- Maximum Outdoor Dry-Bulb Temperature for Crankcase Heater Operation {C}
-  ,                                       !- Supply Water Storage Tank Name
-  ,                                       !- Condensate Collection Water Storage Tank Name
-  0,                                      !- Basin Heater Capacity {W/K}
-  10,                                     !- Basin Heater Setpoint Temperature {C}
-  ;                                       !- Basin Heater Operating Schedule Name
-
-OS:Fan:OnOff,
-  {e62e7cd6-14af-408b-9ffb-9b2426476531}, !- Handle
-  res ac|unit 2 clg supply fan,           !- Name
-  {3d5a05c7-3b0a-4394-8f7b-179ded73f004}, !- Availability Schedule Name
-  0.75,                                   !- Fan Total Efficiency
-  794.580001233493,                       !- Pressure Rise {Pa}
-  autosize,                               !- Maximum Flow Rate {m3/s}
-  1,                                      !- Motor Efficiency
-  1,                                      !- Motor In Airstream Fraction
-  ,                                       !- Air Inlet Node Name
-  ,                                       !- Air Outlet Node Name
-  {ab852418-0e15-44d8-99ce-51f78693e37a}, !- Fan Power Ratio Function of Speed Ratio Curve Name
-  {6cbc72be-576c-4b15-8e17-ba43a4562975}, !- Fan Efficiency Ratio Function of Speed Ratio Curve Name
-  res ac|unit 2 clg supply fan;           !- End-Use Subcategory
-
-OS:Curve:Exponent,
-  {ab852418-0e15-44d8-99ce-51f78693e37a}, !- Handle
-  Fan On Off Power Curve 1,               !- Name
-  1,                                      !- Coefficient1 Constant
-  0,                                      !- Coefficient2 Constant
-  0,                                      !- Coefficient3 Constant
-  0,                                      !- Minimum Value of x
-  1,                                      !- Maximum Value of x
-  ,                                       !- Minimum Curve Output
-  ,                                       !- Maximum Curve Output
-  ,                                       !- Input Unit Type for X
-  ;                                       !- Output Unit Type
-
-OS:Curve:Cubic,
-  {6cbc72be-576c-4b15-8e17-ba43a4562975}, !- Handle
-  Fan On Off Efficiency Curve 1,          !- Name
-  1,                                      !- Coefficient1 Constant
-  0,                                      !- Coefficient2 x
-  0,                                      !- Coefficient3 x**2
-  0,                                      !- Coefficient4 x**3
-  0,                                      !- Minimum Value of x
-  1;                                      !- Maximum Value of x
-
-OS:AirLoopHVAC:UnitarySystem,
-  {d499d771-d513-4b5e-8431-f65448895e94}, !- Handle
-  res ac|unit 2 unitary system,           !- Name
-  Load,                                   !- Control Type
-  {6fffccf9-da20-4e50-9876-5dc51544e76b}, !- Controlling Zone or Thermostat Location
-  None,                                   !- Dehumidification Control Type
-  {3d5a05c7-3b0a-4394-8f7b-179ded73f004}, !- Availability Schedule Name
-  {bb2d28d4-2287-4a40-b191-bdf0eb2328d9}, !- Air Inlet Node Name
-  {7c2bf84e-d2e4-4d71-993e-b9cfa7cda0ad}, !- Air Outlet Node Name
-  {e62e7cd6-14af-408b-9ffb-9b2426476531}, !- Supply Fan Name
-  BlowThrough,                            !- Fan Placement
-  {89d0e056-2a11-4f88-ae6d-25ddfe2008cf}, !- Supply Air Fan Operating Mode Schedule Name
-  ,                                       !- Heating Coil Name
-  1,                                      !- DX Heating Coil Sizing Ratio
-  {308083ea-9a99-4bc6-a059-03148e7bb6b0}, !- Cooling Coil Name
-  No,                                     !- Use DOAS DX Cooling Coil
-  2,                                      !- DOAS DX Cooling Coil Leaving Minimum Air Temperature {C}
-  SensibleOnlyLoadControl,                !- Latent Load Control
-  ,                                       !- Supplemental Heating Coil Name
-  ,                                       !- Supply Air Flow Rate Method During Cooling Operation
-  autosize,                               !- Supply Air Flow Rate During Cooling Operation {m3/s}
-  ,                                       !- Supply Air Flow Rate Per Floor Area During Cooling Operation {m3/s-m2}
-  ,                                       !- Fraction of Autosized Design Cooling Supply Air Flow Rate
-  ,                                       !- Design Supply Air Flow Rate Per Unit of Capacity During Cooling Operation {m3/s-W}
-  ,                                       !- Supply Air Flow Rate Method During Heating Operation
-  0,                                      !- Supply Air Flow Rate During Heating Operation {m3/s}
-  ,                                       !- Supply Air Flow Rate Per Floor Area during Heating Operation {m3/s-m2}
-  ,                                       !- Fraction of Autosized Design Heating Supply Air Flow Rate
-  ,                                       !- Design Supply Air Flow Rate Per Unit of Capacity During Heating Operation {m3/s-W}
-  ,                                       !- Supply Air Flow Rate Method When No Cooling or Heating is Required
-  0,                                      !- Supply Air Flow Rate When No Cooling or Heating is Required {m3/s}
-  ,                                       !- Supply Air Flow Rate Per Floor Area When No Cooling or Heating is Required {m3/s-m2}
-  ,                                       !- Fraction of Autosized Design Cooling Supply Air Flow Rate When No Cooling or Heating is Required
-  ,                                       !- Fraction of Autosized Design Heating Supply Air Flow Rate When No Cooling or Heating is Required
-  ,                                       !- Design Supply Air Flow Rate Per Unit of Capacity During Cooling Operation When No Cooling or Heating is Required {m3/s-W}
-  ,                                       !- Design Supply Air Flow Rate Per Unit of Capacity During Heating Operation When No Cooling or Heating is Required {m3/s-W}
-  48.8888888888889,                       !- Maximum Supply Air Temperature {C}
-  21,                                     !- Maximum Outdoor Dry-Bulb Temperature for Supplemental Heater Operation {C}
-  ,                                       !- Outdoor Dry-Bulb Temperature Sensor Node Name
-  2.5,                                    !- Maximum Cycling Rate {cycles/hr}
-  60,                                     !- Heat Pump Time Constant {s}
-  0.01,                                   !- Fraction of On-Cycle Power Use
-  60,                                     !- Heat Pump Fan Delay Time {s}
-  0,                                      !- Ancilliary On-Cycle Electric Power {W}
-  0;                                      !- Ancilliary Off-Cycle Electric Power {W}
-
-OS:AirLoopHVAC,
-  {9d911625-9084-4e5d-9ffc-83b36861314a}, !- Handle
-  res ac|unit 2 asys,                     !- Name
-  ,                                       !- Controller List Name
-  {3d5a05c7-3b0a-4394-8f7b-179ded73f004}, !- Availability Schedule
-  {a827d5ca-29fc-4f1b-b52c-44879f87c1b9}, !- Availability Manager List Name
-  AutoSize,                               !- Design Supply Air Flow Rate {m3/s}
-  ,                                       !- Branch List Name
-  ,                                       !- Connector List Name
-  {0bc9790d-0a33-4a5e-a9b7-63cfdf11165a}, !- Supply Side Inlet Node Name
-  {8bd97c49-5093-4bda-aecd-fda656ce7065}, !- Demand Side Outlet Node Name
-  {9be889de-c263-4d2b-a99a-f9d3a8cee444}, !- Demand Side Inlet Node A
-  {02cca3a5-e3c7-4e61-9bc5-ac5092c1b7e4}, !- Supply Side Outlet Node A
-  ,                                       !- Demand Side Inlet Node B
-  ,                                       !- Supply Side Outlet Node B
-  ,                                       !- Return Air Bypass Flow Temperature Setpoint Schedule Name
-  {83c0c7c9-d822-457d-8778-9868de030b42}, !- Demand Mixer Name
-  {8c009f66-18cb-447e-bb9f-320582e0e293}, !- Demand Splitter A Name
-  ,                                       !- Demand Splitter B Name
-  ;                                       !- Supply Splitter Name
-
-OS:Node,
-  {e14544c8-c275-4cf9-90d7-57f36ce21bb1}, !- Handle
-  Node 13,                                !- Name
-  {0bc9790d-0a33-4a5e-a9b7-63cfdf11165a}, !- Inlet Port
-  {bb2d28d4-2287-4a40-b191-bdf0eb2328d9}; !- Outlet Port
-
-OS:Node,
-  {d26af8c8-157f-42aa-ba03-e942ade293c5}, !- Handle
-  Node 14,                                !- Name
-  {7c2bf84e-d2e4-4d71-993e-b9cfa7cda0ad}, !- Inlet Port
-  {02cca3a5-e3c7-4e61-9bc5-ac5092c1b7e4}; !- Outlet Port
-
-OS:Connection,
-  {0bc9790d-0a33-4a5e-a9b7-63cfdf11165a}, !- Handle
-  {513d2ce1-5c4d-4b3f-ae2f-c19e763db7ff}, !- Name
-  {9d911625-9084-4e5d-9ffc-83b36861314a}, !- Source Object
-  8,                                      !- Outlet Port
-  {e14544c8-c275-4cf9-90d7-57f36ce21bb1}, !- Target Object
-  2;                                      !- Inlet Port
-
-OS:Connection,
-  {02cca3a5-e3c7-4e61-9bc5-ac5092c1b7e4}, !- Handle
-  {e8ac785c-c1c0-493f-b286-82beadaa5644}, !- Name
-  {d26af8c8-157f-42aa-ba03-e942ade293c5}, !- Source Object
-  3,                                      !- Outlet Port
-  {9d911625-9084-4e5d-9ffc-83b36861314a}, !- Target Object
-  11;                                     !- Inlet Port
-
-OS:Node,
-  {7fd2207c-bb5d-4dfe-a8ad-e6d6f97e0efb}, !- Handle
-  Node 15,                                !- Name
-  {9be889de-c263-4d2b-a99a-f9d3a8cee444}, !- Inlet Port
-  {d2a58e3b-985c-4e9a-b955-684dcc2b631c}; !- Outlet Port
-
-OS:Node,
-  {f080c82c-d9b7-4a08-b257-fe6fca0f9fd2}, !- Handle
-  Node 16,                                !- Name
-  {66481514-f5eb-414a-9a51-245e149cba30}, !- Inlet Port
-  {8bd97c49-5093-4bda-aecd-fda656ce7065}; !- Outlet Port
-
-OS:Node,
-  {c6c06203-52a5-4380-98fc-8e0be77cdb1d}, !- Handle
-  Node 17,                                !- Name
-  {a9370449-c561-46eb-88f4-4b7f03bd1d0f}, !- Inlet Port
-  {d249927b-5c4e-482e-910f-b176648c62f2}; !- Outlet Port
-
-OS:Connection,
-  {9be889de-c263-4d2b-a99a-f9d3a8cee444}, !- Handle
-  {4f42c246-66d2-491d-99a7-d8e5cdd300b7}, !- Name
-  {9d911625-9084-4e5d-9ffc-83b36861314a}, !- Source Object
-  10,                                     !- Outlet Port
-  {7fd2207c-bb5d-4dfe-a8ad-e6d6f97e0efb}, !- Target Object
-  2;                                      !- Inlet Port
-
-OS:Connection,
-  {8bd97c49-5093-4bda-aecd-fda656ce7065}, !- Handle
-  {0cc5b139-65d2-448d-bfa3-8f94ff798f34}, !- Name
-  {f080c82c-d9b7-4a08-b257-fe6fca0f9fd2}, !- Source Object
-  3,                                      !- Outlet Port
-  {9d911625-9084-4e5d-9ffc-83b36861314a}, !- Target Object
-  9;                                      !- Inlet Port
-
-OS:AirLoopHVAC:ZoneSplitter,
-  {8c009f66-18cb-447e-bb9f-320582e0e293}, !- Handle
-  res ac|unit 2 zone splitter,            !- Name
-  {d2a58e3b-985c-4e9a-b955-684dcc2b631c}, !- Inlet Node Name
-  {5597da16-825a-4485-8992-6284c69d41ac}; !- Outlet Node Name 1
-
-OS:AirLoopHVAC:ZoneMixer,
-  {83c0c7c9-d822-457d-8778-9868de030b42}, !- Handle
-  res ac|unit 2 zone mixer,               !- Name
-  {66481514-f5eb-414a-9a51-245e149cba30}, !- Outlet Node Name
-  {d9055a3b-b6b9-482a-8d8d-0a38517d9b5c}; !- Inlet Node Name 1
-
-OS:Connection,
-  {d2a58e3b-985c-4e9a-b955-684dcc2b631c}, !- Handle
-  {d223a7d7-cbc0-49ec-b170-47ea8e1b4e66}, !- Name
-  {7fd2207c-bb5d-4dfe-a8ad-e6d6f97e0efb}, !- Source Object
-  3,                                      !- Outlet Port
-  {8c009f66-18cb-447e-bb9f-320582e0e293}, !- Target Object
-  2;                                      !- Inlet Port
-
-OS:Connection,
-  {66481514-f5eb-414a-9a51-245e149cba30}, !- Handle
-  {cfa9d47a-c679-4193-a7cb-7a3d1d4be67f}, !- Name
-  {83c0c7c9-d822-457d-8778-9868de030b42}, !- Source Object
-  2,                                      !- Outlet Port
-  {f080c82c-d9b7-4a08-b257-fe6fca0f9fd2}, !- Target Object
-  2;                                      !- Inlet Port
-
-OS:Sizing:System,
-  {52e2a8e8-9a59-41d6-a3ee-106e46cd908b}, !- Handle
-  {9d911625-9084-4e5d-9ffc-83b36861314a}, !- AirLoop Name
-  Sensible,                               !- Type of Load to Size On
-  Autosize,                               !- Design Outdoor Air Flow Rate {m3/s}
-  0.3,                                    !- Central Heating Maximum System Air Flow Ratio
-  7,                                      !- Preheat Design Temperature {C}
-  0.008,                                  !- Preheat Design Humidity Ratio {kg-H2O/kg-Air}
-  12.8,                                   !- Precool Design Temperature {C}
-  0.008,                                  !- Precool Design Humidity Ratio {kg-H2O/kg-Air}
-  12.8,                                   !- Central Cooling Design Supply Air Temperature {C}
-  16.7,                                   !- Central Heating Design Supply Air Temperature {C}
-  NonCoincident,                          !- Sizing Option
-  Yes,                                    !- 100% Outdoor Air in Cooling
-  Yes,                                    !- 100% Outdoor Air in Heating
-  0.0085,                                 !- Central Cooling Design Supply Air Humidity Ratio {kg-H2O/kg-Air}
-  0.008,                                  !- Central Heating Design Supply Air Humidity Ratio {kg-H2O/kg-Air}
-  DesignDay,                              !- Cooling Design Air Flow Method
-  0,                                      !- Cooling Design Air Flow Rate {m3/s}
-  DesignDay,                              !- Heating Design Air Flow Method
-  0,                                      !- Heating Design Air Flow Rate {m3/s}
-  ZoneSum,                                !- System Outdoor Air Method
-  1,                                      !- Zone Maximum Outdoor Air Fraction {dimensionless}
-  0.0099676501,                           !- Cooling Supply Air Flow Rate Per Floor Area {m3/s-m2}
-  1,                                      !- Cooling Fraction of Autosized Cooling Supply Air Flow Rate
-  3.9475456e-005,                         !- Cooling Supply Air Flow Rate Per Unit Cooling Capacity {m3/s-W}
-  0.0099676501,                           !- Heating Supply Air Flow Rate Per Floor Area {m3/s-m2}
-  1,                                      !- Heating Fraction of Autosized Heating Supply Air Flow Rate
-  1,                                      !- Heating Fraction of Autosized Cooling Supply Air Flow Rate
-  3.1588213e-005,                         !- Heating Supply Air Flow Rate Per Unit Heating Capacity {m3/s-W}
-  CoolingDesignCapacity,                  !- Cooling Design Capacity Method
-  autosize,                               !- Cooling Design Capacity {W}
-  234.7,                                  !- Cooling Design Capacity Per Floor Area {W/m2}
-  1,                                      !- Fraction of Autosized Cooling Design Capacity
-  HeatingDesignCapacity,                  !- Heating Design Capacity Method
-  autosize,                               !- Heating Design Capacity {W}
-  157,                                    !- Heating Design Capacity Per Floor Area {W/m2}
-  1,                                      !- Fraction of Autosized Heating Design Capacity
-  OnOff;                                  !- Central Cooling Capacity Control Method
-
-OS:AvailabilityManagerAssignmentList,
-  {a827d5ca-29fc-4f1b-b52c-44879f87c1b9}, !- Handle
-  Air Loop HVAC 1 AvailabilityManagerAssignmentList 1; !- Name
-
-OS:Connection,
-  {bb2d28d4-2287-4a40-b191-bdf0eb2328d9}, !- Handle
-  {a814efcd-abfa-432f-bf57-ece50abd474d}, !- Name
-  {e14544c8-c275-4cf9-90d7-57f36ce21bb1}, !- Source Object
-  3,                                      !- Outlet Port
-  {d499d771-d513-4b5e-8431-f65448895e94}, !- Target Object
-  6;                                      !- Inlet Port
-
-OS:Connection,
-  {7c2bf84e-d2e4-4d71-993e-b9cfa7cda0ad}, !- Handle
-  {5cb2d9af-bdb1-4579-ab10-8ea658764350}, !- Name
-  {d499d771-d513-4b5e-8431-f65448895e94}, !- Source Object
-  7,                                      !- Outlet Port
-  {d26af8c8-157f-42aa-ba03-e942ade293c5}, !- Target Object
-  2;                                      !- Inlet Port
-
-OS:AirTerminal:SingleDuct:ConstantVolume:NoReheat,
-  {bb8b0408-f280-4225-bbec-35712fa3f027}, !- Handle
-  res ac|unit 2 living zone|unit 2 direct air, !- Name
-  {3d5a05c7-3b0a-4394-8f7b-179ded73f004}, !- Availability Schedule Name
-  {57e9b873-a4af-4622-82e5-a132efcf4e4b}, !- Air Inlet Node Name
-  {a9370449-c561-46eb-88f4-4b7f03bd1d0f}, !- Air Outlet Node Name
-  AutoSize;                               !- Maximum Air Flow Rate {m3/s}
-
-OS:Node,
-  {279fbd01-1273-49a2-98a7-440f58c2eb02}, !- Handle
-  Node 18,                                !- Name
-  {ab00555b-ffba-4abb-94ed-01c7dbcc0555}, !- Inlet Port
-  {d9055a3b-b6b9-482a-8d8d-0a38517d9b5c}; !- Outlet Port
-
-OS:Connection,
-  {d249927b-5c4e-482e-910f-b176648c62f2}, !- Handle
-  {2c00bcd2-2fec-4f88-a59e-1fd4fc90a706}, !- Name
-  {c6c06203-52a5-4380-98fc-8e0be77cdb1d}, !- Source Object
-  3,                                      !- Outlet Port
-  {bcb09de4-548a-4527-96b5-a814cae96579}, !- Target Object
-  3;                                      !- Inlet Port
-
-OS:Connection,
-  {ab00555b-ffba-4abb-94ed-01c7dbcc0555}, !- Handle
-  {21dbda70-27ab-408e-90d6-d9c641cd3ca3}, !- Name
-  {688e4836-e10b-47ee-8bc4-cd15ff5fd6e5}, !- Source Object
-  3,                                      !- Outlet Port
-  {279fbd01-1273-49a2-98a7-440f58c2eb02}, !- Target Object
-  2;                                      !- Inlet Port
-
-OS:Connection,
-  {d9055a3b-b6b9-482a-8d8d-0a38517d9b5c}, !- Handle
-  {55d5d1f7-69c7-49d3-ac0f-88a1a24723fc}, !- Name
-  {279fbd01-1273-49a2-98a7-440f58c2eb02}, !- Source Object
-  3,                                      !- Outlet Port
-  {83c0c7c9-d822-457d-8778-9868de030b42}, !- Target Object
-  3;                                      !- Inlet Port
-
-OS:Node,
-  {b295b51c-e87b-4230-9663-7c7770b492f1}, !- Handle
-  Node 19,                                !- Name
-  {5597da16-825a-4485-8992-6284c69d41ac}, !- Inlet Port
-  {57e9b873-a4af-4622-82e5-a132efcf4e4b}; !- Outlet Port
-
-OS:Connection,
-  {5597da16-825a-4485-8992-6284c69d41ac}, !- Handle
-  {bd7b4fce-5d66-4104-ab1d-fe97f30697bd}, !- Name
-  {8c009f66-18cb-447e-bb9f-320582e0e293}, !- Source Object
-  3,                                      !- Outlet Port
-  {b295b51c-e87b-4230-9663-7c7770b492f1}, !- Target Object
-  2;                                      !- Inlet Port
-
-OS:Connection,
-  {57e9b873-a4af-4622-82e5-a132efcf4e4b}, !- Handle
-  {6a90f9a9-de55-48e8-9c96-4e145615f156}, !- Name
-  {b295b51c-e87b-4230-9663-7c7770b492f1}, !- Source Object
-  3,                                      !- Outlet Port
-  {bb8b0408-f280-4225-bbec-35712fa3f027}, !- Target Object
-  3;                                      !- Inlet Port
-
-OS:Connection,
-  {a9370449-c561-46eb-88f4-4b7f03bd1d0f}, !- Handle
-  {2ce90c7f-5bee-4b0b-be0c-89ea2a125035}, !- Name
-  {bb8b0408-f280-4225-bbec-35712fa3f027}, !- Source Object
-  4,                                      !- Outlet Port
-  {c6c06203-52a5-4380-98fc-8e0be77cdb1d}, !- Target Object
-  2;                                      !- Inlet Port
-
-OS:AdditionalProperties,
-  {98d47c00-775f-4086-8cf4-1b7a040b4584}, !- Handle
-  {d499d771-d513-4b5e-8431-f65448895e94}, !- Object Name
-  SizingInfoHVACCapacityDerateFactorEER,  !- Feature Name 1
-  String,                                 !- Feature Data Type 1
-  1.0&#441.0&#441.0&#441.0&#441.0,        !- Feature Value 1
-  SizingInfoHVACRatedCFMperTonCooling,    !- Feature Name 2
-  String,                                 !- Feature Data Type 2
-  386.1,                                  !- Feature Value 2
-  SizingInfoHVACFracCoolLoadServed,       !- Feature Name 3
-  Double,                                 !- Feature Data Type 3
-  1;                                      !- Feature Value 3
-
-OS:Curve:Biquadratic,
-  {db5edc59-a914-41e2-bee5-acc0fb7e4c5c}, !- Handle
-  ConstantBiquadratic 2,                  !- Name
-  1,                                      !- Coefficient1 Constant
-  0,                                      !- Coefficient2 x
-  0,                                      !- Coefficient3 x**2
-  0,                                      !- Coefficient4 y
-  0,                                      !- Coefficient5 y**2
-  0,                                      !- Coefficient6 x*y
-  -100,                                   !- Minimum Value of x
-  100,                                    !- Maximum Value of x
-  -100,                                   !- Minimum Value of y
-  100;                                    !- Maximum Value of y
-
-OS:Curve:Biquadratic,
-  {05ad4837-03ce-4b32-954b-c407944715ac}, !- Handle
-  Cool-Cap-fT1 2,                         !- Name
-  1.550902001,                            !- Coefficient1 Constant
-  -0.0750500892,                          !- Coefficient2 x
-  0.00309713544,                          !- Coefficient3 x**2
-  0.00240111,                             !- Coefficient4 y
-  -5.0544e-005,                           !- Coefficient5 y**2
-  -0.00042728148,                         !- Coefficient6 x*y
-  13.88,                                  !- Minimum Value of x
-  23.88,                                  !- Maximum Value of x
-  18.33,                                  !- Minimum Value of y
-  51.66;                                  !- Maximum Value of y
-
-OS:Curve:Biquadratic,
-  {ab201b02-de72-41c7-92c0-d527a3edebc7}, !- Handle
-  Cool-EIR-fT1 2,                         !- Name
-  -0.304282997000001,                     !- Coefficient1 Constant
-  0.1180477062,                           !- Coefficient2 x
-  -0.00342466704,                         !- Coefficient3 x**2
-  -0.0062619138,                          !- Coefficient4 y
-  0.00069542712,                          !- Coefficient5 y**2
-  -0.00046997496,                         !- Coefficient6 x*y
-  13.88,                                  !- Minimum Value of x
-  23.88,                                  !- Maximum Value of x
-  18.33,                                  !- Minimum Value of y
-  51.66;                                  !- Maximum Value of y
-
-OS:Curve:Quadratic,
-  {1b6df7d0-a080-4d4e-8bb8-e887e92f20e7}, !- Handle
-  Cool-PLF-fPLR1 2,                       !- Name
-  0.93,                                   !- Coefficient1 Constant
-  0.07,                                   !- Coefficient2 x
-  0,                                      !- Coefficient3 x**2
-  0,                                      !- Minimum Value of x
-  1,                                      !- Maximum Value of x
-  0.7,                                    !- Minimum Curve Output
-  1;                                      !- Maximum Curve Output
-
-OS:Curve:Quadratic,
-  {8106a7f7-3de4-49fd-a123-22de54429086}, !- Handle
-  Cool-Cap-fFF1 2,                        !- Name
-  0.718605468,                            !- Coefficient1 Constant
-  0.410099989,                            !- Coefficient2 x
-  -0.128705457,                           !- Coefficient3 x**2
-  0,                                      !- Minimum Value of x
-  2,                                      !- Maximum Value of x
-  0,                                      !- Minimum Curve Output
-  2;                                      !- Maximum Curve Output
-
-OS:Curve:Quadratic,
-  {e455fd70-5fb2-48c2-af14-148d78a100dd}, !- Handle
-  Cool-EIR-fFF1 2,                        !- Name
-  1.32299905,                             !- Coefficient1 Constant
-  -0.477711207,                           !- Coefficient2 x
-  0.154712157,                            !- Coefficient3 x**2
-  0,                                      !- Minimum Value of x
-  2,                                      !- Maximum Value of x
-  0,                                      !- Minimum Curve Output
-  2;                                      !- Maximum Curve Output
-
-OS:Coil:Cooling:DX:SingleSpeed,
-  {279ef3df-a458-4832-b540-3d920525fae0}, !- Handle
-  res ac|unit 3 cooling coil,             !- Name
-  {3d5a05c7-3b0a-4394-8f7b-179ded73f004}, !- Availability Schedule Name
-  autosize,                               !- Rated Total Cooling Capacity {W}
-  0.740402528813699,                      !- Rated Sensible Heat Ratio
-  3.9505446283126,                        !- Rated COP {W/W}
-  autosize,                               !- Rated Air Flow Rate {m3/s}
-  773.3912012006,                         !- Rated Evaporator Fan Power Per Volume Flow Rate {W/(m3/s)}
-  ,                                       !- Air Inlet Node Name
-  ,                                       !- Air Outlet Node Name
-  {05ad4837-03ce-4b32-954b-c407944715ac}, !- Total Cooling Capacity Function of Temperature Curve Name
-  {8106a7f7-3de4-49fd-a123-22de54429086}, !- Total Cooling Capacity Function of Flow Fraction Curve Name
-  {ab201b02-de72-41c7-92c0-d527a3edebc7}, !- Energy Input Ratio Function of Temperature Curve Name
-  {e455fd70-5fb2-48c2-af14-148d78a100dd}, !- Energy Input Ratio Function of Flow Fraction Curve Name
-  {1b6df7d0-a080-4d4e-8bb8-e887e92f20e7}, !- Part Load Fraction Correlation Curve Name
-  1000,                                   !- Nominal Time for Condensate Removal to Begin {s}
-  1.5,                                    !- Ratio of Initial Moisture Evaporation Rate and Steady State Latent Capacity {dimensionless}
-  3,                                      !- Maximum Cycling Rate {cycles/hr}
-  45,                                     !- Latent Capacity Time Constant {s}
-  ,                                       !- Condenser Air Inlet Node Name
-  AirCooled,                              !- Condenser Type
-  0,                                      !- Evaporative Condenser Effectiveness {dimensionless}
-  Autosize,                               !- Evaporative Condenser Air Flow Rate {m3/s}
-  Autosize,                               !- Evaporative Condenser Pump Rated Power Consumption {W}
-  0,                                      !- Crankcase Heater Capacity {W}
-  12.7777777777778,                       !- Maximum Outdoor Dry-Bulb Temperature for Crankcase Heater Operation {C}
-  ,                                       !- Supply Water Storage Tank Name
-  ,                                       !- Condensate Collection Water Storage Tank Name
-  0,                                      !- Basin Heater Capacity {W/K}
-  10,                                     !- Basin Heater Setpoint Temperature {C}
-  ;                                       !- Basin Heater Operating Schedule Name
-
-OS:Fan:OnOff,
-  {7e48e552-5b47-47ba-85ec-85b737ff261d}, !- Handle
-  res ac|unit 3 clg supply fan,           !- Name
-  {3d5a05c7-3b0a-4394-8f7b-179ded73f004}, !- Availability Schedule Name
-  0.75,                                   !- Fan Total Efficiency
-  794.580001233493,                       !- Pressure Rise {Pa}
-  autosize,                               !- Maximum Flow Rate {m3/s}
-  1,                                      !- Motor Efficiency
-  1,                                      !- Motor In Airstream Fraction
-  ,                                       !- Air Inlet Node Name
-  ,                                       !- Air Outlet Node Name
-  {5ac3364d-0100-4183-a381-2a8bf153d508}, !- Fan Power Ratio Function of Speed Ratio Curve Name
-  {c5064355-4bd5-4c26-860c-a881199b5e4b}, !- Fan Efficiency Ratio Function of Speed Ratio Curve Name
-  res ac|unit 3 clg supply fan;           !- End-Use Subcategory
-
-OS:Curve:Exponent,
-  {5ac3364d-0100-4183-a381-2a8bf153d508}, !- Handle
-  Fan On Off Power Curve 2,               !- Name
-  1,                                      !- Coefficient1 Constant
-  0,                                      !- Coefficient2 Constant
-  0,                                      !- Coefficient3 Constant
-  0,                                      !- Minimum Value of x
-  1,                                      !- Maximum Value of x
-  ,                                       !- Minimum Curve Output
-  ,                                       !- Maximum Curve Output
-  ,                                       !- Input Unit Type for X
-  ;                                       !- Output Unit Type
-
-OS:Curve:Cubic,
-  {c5064355-4bd5-4c26-860c-a881199b5e4b}, !- Handle
-  Fan On Off Efficiency Curve 2,          !- Name
-  1,                                      !- Coefficient1 Constant
-  0,                                      !- Coefficient2 x
-  0,                                      !- Coefficient3 x**2
-  0,                                      !- Coefficient4 x**3
-  0,                                      !- Minimum Value of x
-  1;                                      !- Maximum Value of x
-
-OS:AirLoopHVAC:UnitarySystem,
-  {527972e6-9995-4e23-9bbb-5dc6c7834a01}, !- Handle
-  res ac|unit 3 unitary system,           !- Name
-  Load,                                   !- Control Type
-  {092bcefd-8203-4631-b844-ef556223c6fe}, !- Controlling Zone or Thermostat Location
-  None,                                   !- Dehumidification Control Type
-  {3d5a05c7-3b0a-4394-8f7b-179ded73f004}, !- Availability Schedule Name
-  {22f79575-0460-4127-96e0-46ebef704067}, !- Air Inlet Node Name
-  {5fb7e5b1-e66c-4a13-86ec-922dae6f66b3}, !- Air Outlet Node Name
-  {7e48e552-5b47-47ba-85ec-85b737ff261d}, !- Supply Fan Name
-  BlowThrough,                            !- Fan Placement
-  {89d0e056-2a11-4f88-ae6d-25ddfe2008cf}, !- Supply Air Fan Operating Mode Schedule Name
-  ,                                       !- Heating Coil Name
-  1,                                      !- DX Heating Coil Sizing Ratio
-  {279ef3df-a458-4832-b540-3d920525fae0}, !- Cooling Coil Name
-  No,                                     !- Use DOAS DX Cooling Coil
-  2,                                      !- DOAS DX Cooling Coil Leaving Minimum Air Temperature {C}
-  SensibleOnlyLoadControl,                !- Latent Load Control
-  ,                                       !- Supplemental Heating Coil Name
-  ,                                       !- Supply Air Flow Rate Method During Cooling Operation
-  autosize,                               !- Supply Air Flow Rate During Cooling Operation {m3/s}
-  ,                                       !- Supply Air Flow Rate Per Floor Area During Cooling Operation {m3/s-m2}
-  ,                                       !- Fraction of Autosized Design Cooling Supply Air Flow Rate
-  ,                                       !- Design Supply Air Flow Rate Per Unit of Capacity During Cooling Operation {m3/s-W}
-  ,                                       !- Supply Air Flow Rate Method During Heating Operation
-  0,                                      !- Supply Air Flow Rate During Heating Operation {m3/s}
-  ,                                       !- Supply Air Flow Rate Per Floor Area during Heating Operation {m3/s-m2}
-  ,                                       !- Fraction of Autosized Design Heating Supply Air Flow Rate
-  ,                                       !- Design Supply Air Flow Rate Per Unit of Capacity During Heating Operation {m3/s-W}
-  ,                                       !- Supply Air Flow Rate Method When No Cooling or Heating is Required
-  0,                                      !- Supply Air Flow Rate When No Cooling or Heating is Required {m3/s}
-  ,                                       !- Supply Air Flow Rate Per Floor Area When No Cooling or Heating is Required {m3/s-m2}
-  ,                                       !- Fraction of Autosized Design Cooling Supply Air Flow Rate When No Cooling or Heating is Required
-  ,                                       !- Fraction of Autosized Design Heating Supply Air Flow Rate When No Cooling or Heating is Required
-  ,                                       !- Design Supply Air Flow Rate Per Unit of Capacity During Cooling Operation When No Cooling or Heating is Required {m3/s-W}
-  ,                                       !- Design Supply Air Flow Rate Per Unit of Capacity During Heating Operation When No Cooling or Heating is Required {m3/s-W}
-  48.8888888888889,                       !- Maximum Supply Air Temperature {C}
-  21,                                     !- Maximum Outdoor Dry-Bulb Temperature for Supplemental Heater Operation {C}
-  ,                                       !- Outdoor Dry-Bulb Temperature Sensor Node Name
-  2.5,                                    !- Maximum Cycling Rate {cycles/hr}
-  60,                                     !- Heat Pump Time Constant {s}
-  0.01,                                   !- Fraction of On-Cycle Power Use
-  60,                                     !- Heat Pump Fan Delay Time {s}
-  0,                                      !- Ancilliary On-Cycle Electric Power {W}
-  0;                                      !- Ancilliary Off-Cycle Electric Power {W}
-
-OS:AirLoopHVAC,
-  {426cc2bf-d6f8-49ff-acf2-37f1c5653fa4}, !- Handle
-  res ac|unit 3 asys,                     !- Name
-  ,                                       !- Controller List Name
-  {3d5a05c7-3b0a-4394-8f7b-179ded73f004}, !- Availability Schedule
-  {df8cdf50-f287-4f20-9afb-f5e663744e45}, !- Availability Manager List Name
-  AutoSize,                               !- Design Supply Air Flow Rate {m3/s}
-  ,                                       !- Branch List Name
-  ,                                       !- Connector List Name
-  {158a39ad-07e4-421d-8b88-a4f35a8702be}, !- Supply Side Inlet Node Name
-  {adc814a7-06d7-41f9-9ced-9afe0d5cc34e}, !- Demand Side Outlet Node Name
-  {9227a919-8f94-44fa-9119-537c6cc687f7}, !- Demand Side Inlet Node A
-  {bc51a560-2c0a-457a-a3e7-fdcb202c27dc}, !- Supply Side Outlet Node A
-  ,                                       !- Demand Side Inlet Node B
-  ,                                       !- Supply Side Outlet Node B
-  ,                                       !- Return Air Bypass Flow Temperature Setpoint Schedule Name
-  {aa74997d-6e51-44a1-a844-906f6df74932}, !- Demand Mixer Name
-  {8a11c8bf-0bf0-4d4c-9f8a-899aaea0e3f0}, !- Demand Splitter A Name
-  ,                                       !- Demand Splitter B Name
-  ;                                       !- Supply Splitter Name
-
-OS:Node,
-  {bb35e176-bbfa-4e11-a983-09d2e1c13275}, !- Handle
-  Node 20,                                !- Name
-  {158a39ad-07e4-421d-8b88-a4f35a8702be}, !- Inlet Port
-  {22f79575-0460-4127-96e0-46ebef704067}; !- Outlet Port
-
-OS:Node,
-  {952b0f65-a64b-4327-af5e-a3f664aa45af}, !- Handle
-  Node 21,                                !- Name
-  {5fb7e5b1-e66c-4a13-86ec-922dae6f66b3}, !- Inlet Port
-  {bc51a560-2c0a-457a-a3e7-fdcb202c27dc}; !- Outlet Port
-
-OS:Connection,
-  {158a39ad-07e4-421d-8b88-a4f35a8702be}, !- Handle
-  {3c632899-1de3-4cfe-b2fe-dc373675c19e}, !- Name
-  {426cc2bf-d6f8-49ff-acf2-37f1c5653fa4}, !- Source Object
-  8,                                      !- Outlet Port
-  {bb35e176-bbfa-4e11-a983-09d2e1c13275}, !- Target Object
-  2;                                      !- Inlet Port
-
-OS:Connection,
-  {bc51a560-2c0a-457a-a3e7-fdcb202c27dc}, !- Handle
-  {475f1d03-ac5e-480b-99e8-7433dd6ad960}, !- Name
-  {952b0f65-a64b-4327-af5e-a3f664aa45af}, !- Source Object
-  3,                                      !- Outlet Port
-  {426cc2bf-d6f8-49ff-acf2-37f1c5653fa4}, !- Target Object
-  11;                                     !- Inlet Port
-
-OS:Node,
-  {35fc217f-87a6-4765-80ed-55bc843b99d7}, !- Handle
-  Node 22,                                !- Name
-  {9227a919-8f94-44fa-9119-537c6cc687f7}, !- Inlet Port
-  {e33d6940-deac-474c-b5d2-6a757fc5b89e}; !- Outlet Port
-
-OS:Node,
-  {669f9e35-23ee-467f-8767-adc4332a68d5}, !- Handle
-  Node 23,                                !- Name
-  {0f9e0420-1e51-45fd-a3bd-847282a5a9c3}, !- Inlet Port
-  {adc814a7-06d7-41f9-9ced-9afe0d5cc34e}; !- Outlet Port
-
-OS:Node,
-  {41553195-06da-4388-9cc6-2a08ba3cd860}, !- Handle
-  Node 24,                                !- Name
-  {c0a7d0a0-9adb-4b37-8427-27d8f790e0b3}, !- Inlet Port
-  {2209a7d8-9d0b-47eb-9dad-842580463ba2}; !- Outlet Port
-
-OS:Connection,
-  {9227a919-8f94-44fa-9119-537c6cc687f7}, !- Handle
-  {265112f2-ae23-4da9-bf25-ae6ac1da1ae7}, !- Name
-  {426cc2bf-d6f8-49ff-acf2-37f1c5653fa4}, !- Source Object
-  10,                                     !- Outlet Port
-  {35fc217f-87a6-4765-80ed-55bc843b99d7}, !- Target Object
-  2;                                      !- Inlet Port
-
-OS:Connection,
-  {adc814a7-06d7-41f9-9ced-9afe0d5cc34e}, !- Handle
-  {60c76158-b6ef-442b-af30-c85a149f9840}, !- Name
-  {669f9e35-23ee-467f-8767-adc4332a68d5}, !- Source Object
-  3,                                      !- Outlet Port
-  {426cc2bf-d6f8-49ff-acf2-37f1c5653fa4}, !- Target Object
-  9;                                      !- Inlet Port
-
-OS:AirLoopHVAC:ZoneSplitter,
-  {8a11c8bf-0bf0-4d4c-9f8a-899aaea0e3f0}, !- Handle
-  res ac|unit 3 zone splitter,            !- Name
-  {e33d6940-deac-474c-b5d2-6a757fc5b89e}, !- Inlet Node Name
-  {04f3bbe9-7431-4736-af70-06a37c9104e3}; !- Outlet Node Name 1
-
-OS:AirLoopHVAC:ZoneMixer,
-  {aa74997d-6e51-44a1-a844-906f6df74932}, !- Handle
-  res ac|unit 3 zone mixer,               !- Name
-  {0f9e0420-1e51-45fd-a3bd-847282a5a9c3}, !- Outlet Node Name
-  {eccbb643-b83b-467d-87fe-85085c19a524}; !- Inlet Node Name 1
-
-OS:Connection,
-  {e33d6940-deac-474c-b5d2-6a757fc5b89e}, !- Handle
-  {31e0f553-851b-4a24-8cb2-a00f93008e90}, !- Name
-  {35fc217f-87a6-4765-80ed-55bc843b99d7}, !- Source Object
-  3,                                      !- Outlet Port
-  {8a11c8bf-0bf0-4d4c-9f8a-899aaea0e3f0}, !- Target Object
-  2;                                      !- Inlet Port
-
-OS:Connection,
-  {0f9e0420-1e51-45fd-a3bd-847282a5a9c3}, !- Handle
-  {25c87fc2-9877-4794-8261-44d0ba19de7d}, !- Name
-  {aa74997d-6e51-44a1-a844-906f6df74932}, !- Source Object
-  2,                                      !- Outlet Port
-  {669f9e35-23ee-467f-8767-adc4332a68d5}, !- Target Object
-  2;                                      !- Inlet Port
-
-OS:Sizing:System,
-  {ba70ffb9-5590-4f86-81cc-a3e4dbffdd42}, !- Handle
-  {426cc2bf-d6f8-49ff-acf2-37f1c5653fa4}, !- AirLoop Name
-  Sensible,                               !- Type of Load to Size On
-  Autosize,                               !- Design Outdoor Air Flow Rate {m3/s}
-  0.3,                                    !- Central Heating Maximum System Air Flow Ratio
-  7,                                      !- Preheat Design Temperature {C}
-  0.008,                                  !- Preheat Design Humidity Ratio {kg-H2O/kg-Air}
-  12.8,                                   !- Precool Design Temperature {C}
-  0.008,                                  !- Precool Design Humidity Ratio {kg-H2O/kg-Air}
-  12.8,                                   !- Central Cooling Design Supply Air Temperature {C}
-  16.7,                                   !- Central Heating Design Supply Air Temperature {C}
-  NonCoincident,                          !- Sizing Option
-  Yes,                                    !- 100% Outdoor Air in Cooling
-  Yes,                                    !- 100% Outdoor Air in Heating
-  0.0085,                                 !- Central Cooling Design Supply Air Humidity Ratio {kg-H2O/kg-Air}
-  0.008,                                  !- Central Heating Design Supply Air Humidity Ratio {kg-H2O/kg-Air}
->>>>>>> 2c92e5b7
-  DesignDay,                              !- Cooling Design Air Flow Method
-  ,                                       !- Cooling Design Air Flow Rate {m3/s}
-  ,                                       !- Cooling Minimum Air Flow per Zone Floor Area {m3/s-m2}
-  ,                                       !- Cooling Minimum Air Flow {m3/s}
-  ,                                       !- Cooling Minimum Air Flow Fraction
-  DesignDay,                              !- Heating Design Air Flow Method
-  ,                                       !- Heating Design Air Flow Rate {m3/s}
-  ,                                       !- Heating Maximum Air Flow per Zone Floor Area {m3/s-m2}
-  ,                                       !- Heating Maximum Air Flow {m3/s}
-  ,                                       !- Heating Maximum Air Flow Fraction
-  ,                                       !- Design Zone Air Distribution Effectiveness in Cooling Mode
-  ,                                       !- Design Zone Air Distribution Effectiveness in Heating Mode
-  No,                                     !- Account for Dedicated Outdoor Air System
-  NeutralSupplyAir,                       !- Dedicated Outdoor Air System Control Strategy
-  autosize,                               !- Dedicated Outdoor Air Low Setpoint Temperature for Design {C}
-  autosize;                               !- Dedicated Outdoor Air High Setpoint Temperature for Design {C}
-
-<<<<<<< HEAD
-OS:ZoneHVAC:EquipmentList,
-  {600c6620-04eb-4cf6-9e90-9060ccffa27d}, !- Handle
-  Zone HVAC Equipment List 2,             !- Name
-  {4ccf02e6-42af-429e-b307-781823027467}; !- Thermal Zone
-
-OS:SpaceType,
-  {3c430678-6979-4322-9768-4154bb866691}, !- Handle
-  Space Type 2,                           !- Name
-  ,                                       !- Default Construction Set Name
-  ,                                       !- Default Schedule Set Name
-  ,                                       !- Group Rendering Name
-  ,                                       !- Design Specification Outdoor Air Object Name
-  ,                                       !- Standards Template
-  ,                                       !- Standards Building Type
-  unfinished attic;                       !- Standards Space Type
-
-OS:BuildingUnit,
-  {b8d8040c-7b94-4b22-b029-66eed972b074}, !- Handle
-  unit 1,                                 !- Name
-  ,                                       !- Rendering Color
-  Residential;                            !- Building Unit Type
-
-OS:AdditionalProperties,
-  {e6d1f670-2480-443e-be31-fc0343b12077}, !- Handle
-  {b8d8040c-7b94-4b22-b029-66eed972b074}, !- Object Name
-  NumberOfBedrooms,                       !- Feature Name 1
-  Integer,                                !- Feature Data Type 1
-  3,                                      !- Feature Value 1
-  NumberOfBathrooms,                      !- Feature Name 2
-  Double,                                 !- Feature Data Type 2
-  2,                                      !- Feature Value 2
-  NumberOfOccupants,                      !- Feature Name 3
-  Double,                                 !- Feature Data Type 3
-  3.3900000000000001;                     !- Feature Value 3
-
-OS:External:File,
-  {fe8685d0-4a92-465c-bd86-0ab7d9f9862b}, !- Handle
-  8760.csv,                               !- Name
-  8760.csv;                               !- File Name
-
-OS:Schedule:Day,
-  {dadebecf-2587-4965-8ea6-ecc35d71d013}, !- Handle
-  Schedule Day 1,                         !- Name
-  ,                                       !- Schedule Type Limits Name
-  ,                                       !- Interpolate to Timestep
-  24,                                     !- Hour 1
-  0,                                      !- Minute 1
-  0;                                      !- Value Until Time 1
-
-OS:Schedule:Day,
-  {9949a276-6444-4ffc-baea-5f4489e713d0}, !- Handle
-  Schedule Day 2,                         !- Name
-  ,                                       !- Schedule Type Limits Name
-  ,                                       !- Interpolate to Timestep
-  24,                                     !- Hour 1
-  0,                                      !- Minute 1
-  1;                                      !- Value Until Time 1
-
-OS:Schedule:File,
-  {b7add7fc-2609-456c-9c97-c41303c25037}, !- Handle
-  occupants,                              !- Name
-  {61b6529f-1675-46fa-a547-e879b3279418}, !- Schedule Type Limits Name
-  {fe8685d0-4a92-465c-bd86-0ab7d9f9862b}, !- External File Name
-  1,                                      !- Column Number
-  1,                                      !- Rows to Skip at Top
-  8760,                                   !- Number of Hours of Data
-  ,                                       !- Column Separator
-  ,                                       !- Interpolate to Timestep
-  60;                                     !- Minutes per Item
-
-OS:Schedule:Ruleset,
-  {a3a1ef39-adaa-4b02-880b-df1be7c68ec6}, !- Handle
-  Schedule Ruleset 1,                     !- Name
-  {a7eb3df8-72f2-4ff6-a952-9d174c456b45}, !- Schedule Type Limits Name
-  {2f32c5c1-ab35-4ca8-a97a-b804d614f04c}; !- Default Day Schedule Name
-
-OS:Schedule:Day,
-  {2f32c5c1-ab35-4ca8-a97a-b804d614f04c}, !- Handle
-  Schedule Day 3,                         !- Name
-  {a7eb3df8-72f2-4ff6-a952-9d174c456b45}, !- Schedule Type Limits Name
-  ,                                       !- Interpolate to Timestep
-  24,                                     !- Hour 1
-  0,                                      !- Minute 1
-  112.539290946133;                       !- Value Until Time 1
-
-OS:People:Definition,
-  {3bed35f6-c36b-4ead-b9c3-6505a1508ae4}, !- Handle
-  res occupants|living space,             !- Name
-  People,                                 !- Number of People Calculation Method
-  3.39,                                   !- Number of People {people}
-  ,                                       !- People per Space Floor Area {person/m2}
-  ,                                       !- Space Floor Area per Person {m2/person}
-  0.319734,                               !- Fraction Radiant
-  0.573,                                  !- Sensible Heat Fraction
-  0,                                      !- Carbon Dioxide Generation Rate {m3/s-W}
-  No,                                     !- Enable ASHRAE 55 Comfort Warnings
-  ZoneAveraged;                           !- Mean Radiant Temperature Calculation Type
-
-OS:People,
-  {212dc1b0-4590-4a61-bb7e-761b2cc2830a}, !- Handle
-  res occupants|living space,             !- Name
-  {3bed35f6-c36b-4ead-b9c3-6505a1508ae4}, !- People Definition Name
-  {81dc13aa-f3a4-48b9-b785-aeed658294e1}, !- Space or SpaceType Name
-  {b7add7fc-2609-456c-9c97-c41303c25037}, !- Number of People Schedule Name
-  {a3a1ef39-adaa-4b02-880b-df1be7c68ec6}, !- Activity Level Schedule Name
-  ,                                       !- Surface Name/Angle Factor List Name
-  ,                                       !- Work Efficiency Schedule Name
-  ,                                       !- Clothing Insulation Schedule Name
-  ,                                       !- Air Velocity Schedule Name
-  1;                                      !- Multiplier
-
-OS:ScheduleTypeLimits,
-  {a7eb3df8-72f2-4ff6-a952-9d174c456b45}, !- Handle
-  ActivityLevel,                          !- Name
-  0,                                      !- Lower Limit Value
-  ,                                       !- Upper Limit Value
-  Continuous,                             !- Numeric Type
-  ActivityLevel;                          !- Unit Type
-
-OS:ScheduleTypeLimits,
-  {61b6529f-1675-46fa-a547-e879b3279418}, !- Handle
-  Fractional,                             !- Name
-  0,                                      !- Lower Limit Value
-  1,                                      !- Upper Limit Value
-  Continuous;                             !- Numeric Type
-
-OS:Curve:Biquadratic,
-  {bc3f6e75-5e1f-4097-9b9a-6c60429a0f5a}, !- Handle
-  ConstantBiquadratic,                    !- Name
-=======
-OS:AvailabilityManagerAssignmentList,
-  {df8cdf50-f287-4f20-9afb-f5e663744e45}, !- Handle
-  Air Loop HVAC 1 AvailabilityManagerAssignmentList 2; !- Name
-
-OS:Connection,
-  {22f79575-0460-4127-96e0-46ebef704067}, !- Handle
-  {59f38409-d300-4b64-bfac-6ce9cce3130c}, !- Name
-  {bb35e176-bbfa-4e11-a983-09d2e1c13275}, !- Source Object
-  3,                                      !- Outlet Port
-  {527972e6-9995-4e23-9bbb-5dc6c7834a01}, !- Target Object
-  6;                                      !- Inlet Port
-
-OS:Connection,
-  {5fb7e5b1-e66c-4a13-86ec-922dae6f66b3}, !- Handle
-  {54b5d08f-68e8-4ff6-b24c-7481feb5c2e8}, !- Name
-  {527972e6-9995-4e23-9bbb-5dc6c7834a01}, !- Source Object
-  7,                                      !- Outlet Port
-  {952b0f65-a64b-4327-af5e-a3f664aa45af}, !- Target Object
-  2;                                      !- Inlet Port
-
-OS:AirTerminal:SingleDuct:ConstantVolume:NoReheat,
-  {9f2f85d8-7e11-43b5-8bb1-f8b4b39333fa}, !- Handle
-  res ac|unit 3 living zone|unit 3 direct air, !- Name
-  {3d5a05c7-3b0a-4394-8f7b-179ded73f004}, !- Availability Schedule Name
-  {d733a248-379a-4c6c-9aee-c266f68eed18}, !- Air Inlet Node Name
-  {c0a7d0a0-9adb-4b37-8427-27d8f790e0b3}, !- Air Outlet Node Name
-  AutoSize;                               !- Maximum Air Flow Rate {m3/s}
-
-OS:Node,
-  {35d697af-f5f1-4ae9-a394-aab7e3b75a56}, !- Handle
-  Node 25,                                !- Name
-  {1896ae87-9a59-492e-bb94-5137305c738c}, !- Inlet Port
-  {eccbb643-b83b-467d-87fe-85085c19a524}; !- Outlet Port
-
-OS:Connection,
-  {2209a7d8-9d0b-47eb-9dad-842580463ba2}, !- Handle
-  {de781624-7fe6-4c92-b5ef-6e692fb8cef5}, !- Name
-  {41553195-06da-4388-9cc6-2a08ba3cd860}, !- Source Object
-  3,                                      !- Outlet Port
-  {63f2b214-f6d8-407e-99d2-7b70c474ea98}, !- Target Object
-  3;                                      !- Inlet Port
-
-OS:Connection,
-  {1896ae87-9a59-492e-bb94-5137305c738c}, !- Handle
-  {5d15a13d-e3f1-4d7c-8952-806387595a58}, !- Name
-  {0df11640-973c-4605-876e-70302fa3f565}, !- Source Object
-  3,                                      !- Outlet Port
-  {35d697af-f5f1-4ae9-a394-aab7e3b75a56}, !- Target Object
-  2;                                      !- Inlet Port
-
-OS:Connection,
-  {eccbb643-b83b-467d-87fe-85085c19a524}, !- Handle
-  {0789faa0-cff7-4767-8d5e-9ae4c149261f}, !- Name
-  {35d697af-f5f1-4ae9-a394-aab7e3b75a56}, !- Source Object
-  3,                                      !- Outlet Port
-  {aa74997d-6e51-44a1-a844-906f6df74932}, !- Target Object
-  3;                                      !- Inlet Port
-
-OS:Node,
-  {318ff25f-48af-41cc-abb4-342061dcb6df}, !- Handle
-  Node 26,                                !- Name
-  {04f3bbe9-7431-4736-af70-06a37c9104e3}, !- Inlet Port
-  {d733a248-379a-4c6c-9aee-c266f68eed18}; !- Outlet Port
-
-OS:Connection,
-  {04f3bbe9-7431-4736-af70-06a37c9104e3}, !- Handle
-  {6fa3467f-341e-4038-be45-d10d56b4f6bc}, !- Name
-  {8a11c8bf-0bf0-4d4c-9f8a-899aaea0e3f0}, !- Source Object
-  3,                                      !- Outlet Port
-  {318ff25f-48af-41cc-abb4-342061dcb6df}, !- Target Object
-  2;                                      !- Inlet Port
-
-OS:Connection,
-  {d733a248-379a-4c6c-9aee-c266f68eed18}, !- Handle
-  {70152b46-054e-4ad1-a307-84fec552fa07}, !- Name
-  {318ff25f-48af-41cc-abb4-342061dcb6df}, !- Source Object
-  3,                                      !- Outlet Port
-  {9f2f85d8-7e11-43b5-8bb1-f8b4b39333fa}, !- Target Object
-  3;                                      !- Inlet Port
-
-OS:Connection,
-  {c0a7d0a0-9adb-4b37-8427-27d8f790e0b3}, !- Handle
-  {31a050ac-39e1-4d52-9f54-c3545bcd9dbe}, !- Name
-  {9f2f85d8-7e11-43b5-8bb1-f8b4b39333fa}, !- Source Object
-  4,                                      !- Outlet Port
-  {41553195-06da-4388-9cc6-2a08ba3cd860}, !- Target Object
-  2;                                      !- Inlet Port
-
-OS:AdditionalProperties,
-  {a3b0a2d6-9849-4bb2-b18c-07600e9c3cd0}, !- Handle
-  {527972e6-9995-4e23-9bbb-5dc6c7834a01}, !- Object Name
-  SizingInfoHVACCapacityDerateFactorEER,  !- Feature Name 1
-  String,                                 !- Feature Data Type 1
-  1.0&#441.0&#441.0&#441.0&#441.0,        !- Feature Value 1
-  SizingInfoHVACRatedCFMperTonCooling,    !- Feature Name 2
-  String,                                 !- Feature Data Type 2
-  386.1,                                  !- Feature Value 2
-  SizingInfoHVACFracCoolLoadServed,       !- Feature Name 3
-  Double,                                 !- Feature Data Type 3
-  1;                                      !- Feature Value 3
-
-OS:Curve:Biquadratic,
-  {603478db-6626-49d6-a562-59d1e34d057f}, !- Handle
-  ConstantBiquadratic 3,                  !- Name
->>>>>>> 2c92e5b7
-  1,                                      !- Coefficient1 Constant
-  0,                                      !- Coefficient2 x
-  0,                                      !- Coefficient3 x**2
-  0,                                      !- Coefficient4 y
-  0,                                      !- Coefficient5 y**2
-  0,                                      !- Coefficient6 x*y
-  -100,                                   !- Minimum Value of x
-  100,                                    !- Maximum Value of x
-  -100,                                   !- Minimum Value of y
-  100;                                    !- Maximum Value of y
-
-OS:Curve:Biquadratic,
-<<<<<<< HEAD
-  {f2e49115-fe79-44b9-8607-8edc01a1cb45}, !- Handle
-  Cool-Cap-fT1,                           !- Name
-=======
-  {c9a14ff2-b3e7-4ce9-b76b-02759d303350}, !- Handle
-  Cool-Cap-fT1 3,                         !- Name
->>>>>>> 2c92e5b7
-  1.550902001,                            !- Coefficient1 Constant
-  -0.0750500892,                          !- Coefficient2 x
-  0.00309713544,                          !- Coefficient3 x**2
-  0.00240111,                             !- Coefficient4 y
-  -5.0544e-005,                           !- Coefficient5 y**2
-  -0.00042728148,                         !- Coefficient6 x*y
-  13.88,                                  !- Minimum Value of x
-  23.88,                                  !- Maximum Value of x
-  18.33,                                  !- Minimum Value of y
-  51.66;                                  !- Maximum Value of y
-
-OS:Curve:Biquadratic,
-<<<<<<< HEAD
-  {c848f464-66be-448d-80e4-c56e2cd992b4}, !- Handle
-  Cool-EIR-fT1,                           !- Name
-=======
-  {e4745cc4-0d68-4854-9c89-6a4afa7758ec}, !- Handle
-  Cool-EIR-fT1 3,                         !- Name
->>>>>>> 2c92e5b7
-  -0.304282997000001,                     !- Coefficient1 Constant
-  0.1180477062,                           !- Coefficient2 x
-  -0.00342466704,                         !- Coefficient3 x**2
-  -0.0062619138,                          !- Coefficient4 y
-  0.00069542712,                          !- Coefficient5 y**2
-  -0.00046997496,                         !- Coefficient6 x*y
-  13.88,                                  !- Minimum Value of x
-  23.88,                                  !- Maximum Value of x
-  18.33,                                  !- Minimum Value of y
-  51.66;                                  !- Maximum Value of y
-
-OS:Curve:Quadratic,
-<<<<<<< HEAD
-  {c2c10851-a310-4727-92bc-bedf787d91f9}, !- Handle
-  Cool-PLF-fPLR1,                         !- Name
-=======
-  {8d3d3e8b-dbe9-4dee-b1a4-69c03dec1761}, !- Handle
-  Cool-PLF-fPLR1 3,                       !- Name
->>>>>>> 2c92e5b7
-  0.93,                                   !- Coefficient1 Constant
-  0.07,                                   !- Coefficient2 x
-  0,                                      !- Coefficient3 x**2
-  0,                                      !- Minimum Value of x
-  1,                                      !- Maximum Value of x
-  0.7,                                    !- Minimum Curve Output
-  1;                                      !- Maximum Curve Output
-
-OS:Curve:Quadratic,
-<<<<<<< HEAD
-  {ff566d1c-0c75-4cb2-8edb-80d2fb15e852}, !- Handle
-  Cool-Cap-fFF1,                          !- Name
-=======
-  {5443597b-b968-4bc6-a10f-65084525e518}, !- Handle
-  Cool-Cap-fFF1 3,                        !- Name
->>>>>>> 2c92e5b7
-  0.718605468,                            !- Coefficient1 Constant
-  0.410099989,                            !- Coefficient2 x
-  -0.128705457,                           !- Coefficient3 x**2
-  0,                                      !- Minimum Value of x
-  2,                                      !- Maximum Value of x
-  0,                                      !- Minimum Curve Output
-  2;                                      !- Maximum Curve Output
-
-OS:Curve:Quadratic,
-<<<<<<< HEAD
-  {63582b02-0c36-47d8-a9cf-e93f9c3a4da1}, !- Handle
-  Cool-EIR-fFF1,                          !- Name
-=======
-  {5245d68b-b66e-4b32-9eb1-4288a335dc16}, !- Handle
-  Cool-EIR-fFF1 3,                        !- Name
->>>>>>> 2c92e5b7
-  1.32299905,                             !- Coefficient1 Constant
-  -0.477711207,                           !- Coefficient2 x
-  0.154712157,                            !- Coefficient3 x**2
-  0,                                      !- Minimum Value of x
-  2,                                      !- Maximum Value of x
-  0,                                      !- Minimum Curve Output
-  2;                                      !- Maximum Curve Output
-
-OS:Schedule:Constant,
-  {8a41b7af-9586-4838-b0cf-d449bd41c94f}, !- Handle
-  Always On Discrete,                     !- Name
-  {741a1f31-83e7-4cd1-900b-d3863ed87f5d}, !- Schedule Type Limits Name
-  1;                                      !- Value
-
-OS:ScheduleTypeLimits,
-  {741a1f31-83e7-4cd1-900b-d3863ed87f5d}, !- Handle
-  OnOff,                                  !- Name
-  0,                                      !- Lower Limit Value
-  1,                                      !- Upper Limit Value
-  Discrete,                               !- Numeric Type
-  Availability;                           !- Unit Type
-
-OS:Coil:Cooling:DX:SingleSpeed,
-<<<<<<< HEAD
-  {6c126fc8-18d3-4619-bd7e-b6626ab58e50}, !- Handle
-  res ac cooling coil,                    !- Name
-  {8a41b7af-9586-4838-b0cf-d449bd41c94f}, !- Availability Schedule Name
-=======
-  {5622a278-6652-4360-8883-246f0e869d01}, !- Handle
-  res ac|unit 4 cooling coil,             !- Name
-  {3d5a05c7-3b0a-4394-8f7b-179ded73f004}, !- Availability Schedule Name
->>>>>>> 2c92e5b7
-  autosize,                               !- Rated Total Cooling Capacity {W}
-  0.740402528813699,                      !- Rated Sensible Heat Ratio
-  3.9505446283126,                        !- Rated COP {W/W}
-  autosize,                               !- Rated Air Flow Rate {m3/s}
-  773.3912012006,                         !- Rated Evaporator Fan Power Per Volume Flow Rate {W/(m3/s)}
-  ,                                       !- Air Inlet Node Name
-  ,                                       !- Air Outlet Node Name
-<<<<<<< HEAD
-  {f2e49115-fe79-44b9-8607-8edc01a1cb45}, !- Total Cooling Capacity Function of Temperature Curve Name
-  {ff566d1c-0c75-4cb2-8edb-80d2fb15e852}, !- Total Cooling Capacity Function of Flow Fraction Curve Name
-  {c848f464-66be-448d-80e4-c56e2cd992b4}, !- Energy Input Ratio Function of Temperature Curve Name
-  {63582b02-0c36-47d8-a9cf-e93f9c3a4da1}, !- Energy Input Ratio Function of Flow Fraction Curve Name
-  {c2c10851-a310-4727-92bc-bedf787d91f9}, !- Part Load Fraction Correlation Curve Name
-=======
-  {c9a14ff2-b3e7-4ce9-b76b-02759d303350}, !- Total Cooling Capacity Function of Temperature Curve Name
-  {5443597b-b968-4bc6-a10f-65084525e518}, !- Total Cooling Capacity Function of Flow Fraction Curve Name
-  {e4745cc4-0d68-4854-9c89-6a4afa7758ec}, !- Energy Input Ratio Function of Temperature Curve Name
-  {5245d68b-b66e-4b32-9eb1-4288a335dc16}, !- Energy Input Ratio Function of Flow Fraction Curve Name
-  {8d3d3e8b-dbe9-4dee-b1a4-69c03dec1761}, !- Part Load Fraction Correlation Curve Name
->>>>>>> 2c92e5b7
-  1000,                                   !- Nominal Time for Condensate Removal to Begin {s}
-  1.5,                                    !- Ratio of Initial Moisture Evaporation Rate and Steady State Latent Capacity {dimensionless}
-  3,                                      !- Maximum Cycling Rate {cycles/hr}
-  45,                                     !- Latent Capacity Time Constant {s}
-  ,                                       !- Condenser Air Inlet Node Name
-  AirCooled,                              !- Condenser Type
-  0,                                      !- Evaporative Condenser Effectiveness {dimensionless}
-  Autosize,                               !- Evaporative Condenser Air Flow Rate {m3/s}
-  Autosize,                               !- Evaporative Condenser Pump Rated Power Consumption {W}
-  0,                                      !- Crankcase Heater Capacity {W}
-  12.7777777777778,                       !- Maximum Outdoor Dry-Bulb Temperature for Crankcase Heater Operation {C}
-  ,                                       !- Supply Water Storage Tank Name
-  ,                                       !- Condensate Collection Water Storage Tank Name
-  0,                                      !- Basin Heater Capacity {W/K}
-  10,                                     !- Basin Heater Setpoint Temperature {C}
-  ;                                       !- Basin Heater Operating Schedule Name
-
-OS:Fan:OnOff,
-<<<<<<< HEAD
-  {acc070c6-7af5-4686-b8c2-8fef4c5ab495}, !- Handle
-  res ac clg supply fan,                  !- Name
-  {8a41b7af-9586-4838-b0cf-d449bd41c94f}, !- Availability Schedule Name
-=======
-  {62239c4c-8c10-4feb-8db3-abe55e7306d0}, !- Handle
-  res ac|unit 4 clg supply fan,           !- Name
-  {3d5a05c7-3b0a-4394-8f7b-179ded73f004}, !- Availability Schedule Name
->>>>>>> 2c92e5b7
-  0.75,                                   !- Fan Total Efficiency
-  794.580001233493,                       !- Pressure Rise {Pa}
-  autosize,                               !- Maximum Flow Rate {m3/s}
-  1,                                      !- Motor Efficiency
-  1,                                      !- Motor In Airstream Fraction
-  ,                                       !- Air Inlet Node Name
-  ,                                       !- Air Outlet Node Name
-<<<<<<< HEAD
-  {3e371fa2-e71b-413f-a4d5-04c93b7b45a5}, !- Fan Power Ratio Function of Speed Ratio Curve Name
-  {b01686d4-12b7-4eb6-8957-2454f88214e0}, !- Fan Efficiency Ratio Function of Speed Ratio Curve Name
-  res ac clg supply fan;                  !- End-Use Subcategory
-
-OS:Curve:Exponent,
-  {3e371fa2-e71b-413f-a4d5-04c93b7b45a5}, !- Handle
-  Fan On Off Power Curve,                 !- Name
-=======
-  {43c9c643-acea-4baf-982d-b58c9e547bb5}, !- Fan Power Ratio Function of Speed Ratio Curve Name
-  {12ce83b1-6807-42f4-bf9d-d74ebb4d7b04}, !- Fan Efficiency Ratio Function of Speed Ratio Curve Name
-  res ac|unit 4 clg supply fan;           !- End-Use Subcategory
-
-OS:Curve:Exponent,
-  {43c9c643-acea-4baf-982d-b58c9e547bb5}, !- Handle
-  Fan On Off Power Curve 3,               !- Name
->>>>>>> 2c92e5b7
-  1,                                      !- Coefficient1 Constant
-  0,                                      !- Coefficient2 Constant
-  0,                                      !- Coefficient3 Constant
-  0,                                      !- Minimum Value of x
-  1,                                      !- Maximum Value of x
-  ,                                       !- Minimum Curve Output
-  ,                                       !- Maximum Curve Output
-  ,                                       !- Input Unit Type for X
-  ;                                       !- Output Unit Type
-
-OS:Curve:Cubic,
-<<<<<<< HEAD
-  {b01686d4-12b7-4eb6-8957-2454f88214e0}, !- Handle
-  Fan On Off Efficiency Curve,            !- Name
-=======
-  {12ce83b1-6807-42f4-bf9d-d74ebb4d7b04}, !- Handle
-  Fan On Off Efficiency Curve 3,          !- Name
->>>>>>> 2c92e5b7
-  1,                                      !- Coefficient1 Constant
-  0,                                      !- Coefficient2 x
-  0,                                      !- Coefficient3 x**2
-  0,                                      !- Coefficient4 x**3
-  0,                                      !- Minimum Value of x
-  1;                                      !- Maximum Value of x
-
-OS:AirLoopHVAC:UnitarySystem,
-<<<<<<< HEAD
-  {5ac889d9-0f9f-4645-9b77-5c834800d228}, !- Handle
-  res ac unitary system,                  !- Name
-  Load,                                   !- Control Type
-  {7aa7b552-d470-4fc2-852f-f2f8bedb2adb}, !- Controlling Zone or Thermostat Location
-  None,                                   !- Dehumidification Control Type
-  {8a41b7af-9586-4838-b0cf-d449bd41c94f}, !- Availability Schedule Name
-  {e19affa4-48d3-4529-b5f0-539e05e26e6c}, !- Air Inlet Node Name
-  {94ceb7e0-f357-4000-992d-9cbd33666e19}, !- Air Outlet Node Name
-  {acc070c6-7af5-4686-b8c2-8fef4c5ab495}, !- Supply Fan Name
-  BlowThrough,                            !- Fan Placement
-  {f54f7eb9-ee38-48a8-8ef4-bc7f1ed77966}, !- Supply Air Fan Operating Mode Schedule Name
-  ,                                       !- Heating Coil Name
-  1,                                      !- DX Heating Coil Sizing Ratio
-  {6c126fc8-18d3-4619-bd7e-b6626ab58e50}, !- Cooling Coil Name
-=======
-  {b7321b52-80f3-4d78-bf34-a2b0e9016da0}, !- Handle
-  res ac|unit 4 unitary system,           !- Name
-  Load,                                   !- Control Type
-  {db4daa03-9238-4db4-bc74-515e9cb64826}, !- Controlling Zone or Thermostat Location
-  None,                                   !- Dehumidification Control Type
-  {3d5a05c7-3b0a-4394-8f7b-179ded73f004}, !- Availability Schedule Name
-  {a64b60ae-8c55-484d-9427-d14b85070fb8}, !- Air Inlet Node Name
-  {f72535af-ddf5-48fc-b0b2-cc6b224565ae}, !- Air Outlet Node Name
-  {62239c4c-8c10-4feb-8db3-abe55e7306d0}, !- Supply Fan Name
-  BlowThrough,                            !- Fan Placement
-  {89d0e056-2a11-4f88-ae6d-25ddfe2008cf}, !- Supply Air Fan Operating Mode Schedule Name
-  ,                                       !- Heating Coil Name
-  1,                                      !- DX Heating Coil Sizing Ratio
-  {5622a278-6652-4360-8883-246f0e869d01}, !- Cooling Coil Name
->>>>>>> 2c92e5b7
-  No,                                     !- Use DOAS DX Cooling Coil
-  2,                                      !- DOAS DX Cooling Coil Leaving Minimum Air Temperature {C}
-  SensibleOnlyLoadControl,                !- Latent Load Control
-  ,                                       !- Supplemental Heating Coil Name
-  ,                                       !- Supply Air Flow Rate Method During Cooling Operation
-  autosize,                               !- Supply Air Flow Rate During Cooling Operation {m3/s}
-  ,                                       !- Supply Air Flow Rate Per Floor Area During Cooling Operation {m3/s-m2}
-  ,                                       !- Fraction of Autosized Design Cooling Supply Air Flow Rate
-  ,                                       !- Design Supply Air Flow Rate Per Unit of Capacity During Cooling Operation {m3/s-W}
-  ,                                       !- Supply Air Flow Rate Method During Heating Operation
-  0,                                      !- Supply Air Flow Rate During Heating Operation {m3/s}
-  ,                                       !- Supply Air Flow Rate Per Floor Area during Heating Operation {m3/s-m2}
-  ,                                       !- Fraction of Autosized Design Heating Supply Air Flow Rate
-  ,                                       !- Design Supply Air Flow Rate Per Unit of Capacity During Heating Operation {m3/s-W}
-  ,                                       !- Supply Air Flow Rate Method When No Cooling or Heating is Required
-  0,                                      !- Supply Air Flow Rate When No Cooling or Heating is Required {m3/s}
-  ,                                       !- Supply Air Flow Rate Per Floor Area When No Cooling or Heating is Required {m3/s-m2}
-  ,                                       !- Fraction of Autosized Design Cooling Supply Air Flow Rate When No Cooling or Heating is Required
-  ,                                       !- Fraction of Autosized Design Heating Supply Air Flow Rate When No Cooling or Heating is Required
-  ,                                       !- Design Supply Air Flow Rate Per Unit of Capacity During Cooling Operation When No Cooling or Heating is Required {m3/s-W}
-  ,                                       !- Design Supply Air Flow Rate Per Unit of Capacity During Heating Operation When No Cooling or Heating is Required {m3/s-W}
-  48.8888888888889,                       !- Maximum Supply Air Temperature {C}
-  21,                                     !- Maximum Outdoor Dry-Bulb Temperature for Supplemental Heater Operation {C}
-  ,                                       !- Outdoor Dry-Bulb Temperature Sensor Node Name
-  2.5,                                    !- Maximum Cycling Rate {cycles/hr}
-  60,                                     !- Heat Pump Time Constant {s}
-  0.01,                                   !- Fraction of On-Cycle Power Use
-  60,                                     !- Heat Pump Fan Delay Time {s}
-  0,                                      !- Ancilliary On-Cycle Electric Power {W}
-  0;                                      !- Ancilliary Off-Cycle Electric Power {W}
-
-OS:Schedule:Constant,
-  {f54f7eb9-ee38-48a8-8ef4-bc7f1ed77966}, !- Handle
-  Always Off Discrete,                    !- Name
-  {9b537c8f-8e82-463d-97c0-9697f795c160}, !- Schedule Type Limits Name
-  0;                                      !- Value
-
-OS:ScheduleTypeLimits,
-  {9b537c8f-8e82-463d-97c0-9697f795c160}, !- Handle
-  OnOff 1,                                !- Name
-  0,                                      !- Lower Limit Value
-  1,                                      !- Upper Limit Value
-  Discrete,                               !- Numeric Type
-  Availability;                           !- Unit Type
-
-OS:AirLoopHVAC,
-<<<<<<< HEAD
-  {e6e0d9e3-3455-4f58-8dcb-74bada619c0e}, !- Handle
-  res ac asys,                            !- Name
-  ,                                       !- Controller List Name
-  {8a41b7af-9586-4838-b0cf-d449bd41c94f}, !- Availability Schedule
-  {8a1d271c-f711-4ed3-b39a-3012701db500}, !- Availability Manager List Name
-  AutoSize,                               !- Design Supply Air Flow Rate {m3/s}
-  ,                                       !- Branch List Name
-  ,                                       !- Connector List Name
-  {6622e9c3-b0db-40dd-9cc6-92331d445d1e}, !- Supply Side Inlet Node Name
-  {7aaddf60-287c-48a2-8b21-0e0044e0c915}, !- Demand Side Outlet Node Name
-  {273dc67c-3cd0-48a4-abaf-1b082db2dc83}, !- Demand Side Inlet Node A
-  {17d688a1-8dd5-46b0-9642-b37830bdcf45}, !- Supply Side Outlet Node A
-  ,                                       !- Demand Side Inlet Node B
-  ,                                       !- Supply Side Outlet Node B
-  ,                                       !- Return Air Bypass Flow Temperature Setpoint Schedule Name
-  {2ff0a2f2-9d93-421d-a92b-5efc8deac54c}, !- Demand Mixer Name
-  {c2c2d7c9-fe87-4156-8374-1e8481208bdb}, !- Demand Splitter A Name
-=======
-  {7978ffcf-99af-4525-ac22-080dd70d1d15}, !- Handle
-  res ac|unit 4 asys,                     !- Name
-  ,                                       !- Controller List Name
-  {3d5a05c7-3b0a-4394-8f7b-179ded73f004}, !- Availability Schedule
-  {d4b608d4-fc32-4540-b46a-080bb5bf785c}, !- Availability Manager List Name
-  AutoSize,                               !- Design Supply Air Flow Rate {m3/s}
-  ,                                       !- Branch List Name
-  ,                                       !- Connector List Name
-  {a93120db-ad28-4526-8eff-4aead14f2b0a}, !- Supply Side Inlet Node Name
-  {add9bc6c-d8b1-4fa1-8289-6fd071eb87ae}, !- Demand Side Outlet Node Name
-  {49328e52-2df4-4bba-8c87-e6fc2284da8a}, !- Demand Side Inlet Node A
-  {227719a6-47cf-4785-9613-bd382ba14028}, !- Supply Side Outlet Node A
-  ,                                       !- Demand Side Inlet Node B
-  ,                                       !- Supply Side Outlet Node B
-  ,                                       !- Return Air Bypass Flow Temperature Setpoint Schedule Name
-  {4a5ac0cd-5c19-4c9f-ac30-7b561df2e45b}, !- Demand Mixer Name
-  {0761b15d-5552-4a12-bb4b-3f75e2c88b86}, !- Demand Splitter A Name
->>>>>>> 2c92e5b7
-  ,                                       !- Demand Splitter B Name
-  ;                                       !- Supply Splitter Name
-
-OS:Node,
-<<<<<<< HEAD
-  {8a7bd74f-a9f5-4c7f-b3d4-e3efb2b3c981}, !- Handle
-  Node 3,                                 !- Name
-  {6622e9c3-b0db-40dd-9cc6-92331d445d1e}, !- Inlet Port
-  {e19affa4-48d3-4529-b5f0-539e05e26e6c}; !- Outlet Port
-
-OS:Node,
-  {08200564-3c1d-49ac-ba8d-6cc60cfec8b7}, !- Handle
-  Node 4,                                 !- Name
-  {94ceb7e0-f357-4000-992d-9cbd33666e19}, !- Inlet Port
-  {17d688a1-8dd5-46b0-9642-b37830bdcf45}; !- Outlet Port
-
-OS:Connection,
-  {6622e9c3-b0db-40dd-9cc6-92331d445d1e}, !- Handle
-  {0e873507-5fd6-4359-88cf-002f71a72bc7}, !- Name
-  {e6e0d9e3-3455-4f58-8dcb-74bada619c0e}, !- Source Object
-  8,                                      !- Outlet Port
-  {8a7bd74f-a9f5-4c7f-b3d4-e3efb2b3c981}, !- Target Object
-  2;                                      !- Inlet Port
-
-OS:Connection,
-  {17d688a1-8dd5-46b0-9642-b37830bdcf45}, !- Handle
-  {00c0024e-1d92-47c7-b20a-5c482ba4e276}, !- Name
-  {08200564-3c1d-49ac-ba8d-6cc60cfec8b7}, !- Source Object
-  3,                                      !- Outlet Port
-  {e6e0d9e3-3455-4f58-8dcb-74bada619c0e}, !- Target Object
-  11;                                     !- Inlet Port
-
-OS:Node,
-  {38a14ab8-c6cf-493d-82b3-92946dfc8b3f}, !- Handle
-  Node 5,                                 !- Name
-  {273dc67c-3cd0-48a4-abaf-1b082db2dc83}, !- Inlet Port
-  {c131be11-fe49-4c1b-b40c-b23b0af8c827}; !- Outlet Port
-
-OS:Node,
-  {fe6c83a4-4a69-441b-8bbb-dd6da8baaa12}, !- Handle
-  Node 6,                                 !- Name
-  {5666d282-fd00-4cec-8b64-4a781244d2cd}, !- Inlet Port
-  {7aaddf60-287c-48a2-8b21-0e0044e0c915}; !- Outlet Port
-
-OS:Node,
-  {83ad0473-226b-40c7-aacd-315f0ab6fdeb}, !- Handle
-  Node 7,                                 !- Name
-  {e8658b33-e240-4de0-a676-29f3d0dc26b7}, !- Inlet Port
-  {67a0856d-9dbe-4f57-b7e5-0269d90bbcfb}; !- Outlet Port
-
-OS:Connection,
-  {273dc67c-3cd0-48a4-abaf-1b082db2dc83}, !- Handle
-  {cccbd188-f056-474a-8c3a-0a9da52bcdc4}, !- Name
-  {e6e0d9e3-3455-4f58-8dcb-74bada619c0e}, !- Source Object
-  10,                                     !- Outlet Port
-  {38a14ab8-c6cf-493d-82b3-92946dfc8b3f}, !- Target Object
-  2;                                      !- Inlet Port
-
-OS:Connection,
-  {7aaddf60-287c-48a2-8b21-0e0044e0c915}, !- Handle
-  {ff5a453a-ecec-43f2-897b-853e85fe861b}, !- Name
-  {fe6c83a4-4a69-441b-8bbb-dd6da8baaa12}, !- Source Object
-  3,                                      !- Outlet Port
-  {e6e0d9e3-3455-4f58-8dcb-74bada619c0e}, !- Target Object
-  9;                                      !- Inlet Port
-
-OS:AirLoopHVAC:ZoneSplitter,
-  {c2c2d7c9-fe87-4156-8374-1e8481208bdb}, !- Handle
-  res ac zone splitter,                   !- Name
-  {c131be11-fe49-4c1b-b40c-b23b0af8c827}, !- Inlet Node Name
-  {f8c0fb1c-8524-4698-a253-0f394d67bb38}; !- Outlet Node Name 1
-
-OS:AirLoopHVAC:ZoneMixer,
-  {2ff0a2f2-9d93-421d-a92b-5efc8deac54c}, !- Handle
-  res ac zone mixer,                      !- Name
-  {5666d282-fd00-4cec-8b64-4a781244d2cd}, !- Outlet Node Name
-  {80e72883-551b-472f-8503-9e45749403db}; !- Inlet Node Name 1
-
-OS:Connection,
-  {c131be11-fe49-4c1b-b40c-b23b0af8c827}, !- Handle
-  {26f41129-8bd0-4836-966a-43d13bff9909}, !- Name
-  {38a14ab8-c6cf-493d-82b3-92946dfc8b3f}, !- Source Object
-  3,                                      !- Outlet Port
-  {c2c2d7c9-fe87-4156-8374-1e8481208bdb}, !- Target Object
-  2;                                      !- Inlet Port
-
-OS:Connection,
-  {5666d282-fd00-4cec-8b64-4a781244d2cd}, !- Handle
-  {a7d7f4f2-b2ea-4cbc-8552-af785bf82b24}, !- Name
-  {2ff0a2f2-9d93-421d-a92b-5efc8deac54c}, !- Source Object
-  2,                                      !- Outlet Port
-  {fe6c83a4-4a69-441b-8bbb-dd6da8baaa12}, !- Target Object
-  2;                                      !- Inlet Port
-
-OS:Sizing:System,
-  {d3e5ad91-8217-4d23-8da1-927d57af9be6}, !- Handle
-  {e6e0d9e3-3455-4f58-8dcb-74bada619c0e}, !- AirLoop Name
-=======
-  {2eae4b83-a168-4168-8e63-16b3198e587d}, !- Handle
-  Node 27,                                !- Name
-  {a93120db-ad28-4526-8eff-4aead14f2b0a}, !- Inlet Port
-  {a64b60ae-8c55-484d-9427-d14b85070fb8}; !- Outlet Port
-
-OS:Node,
-  {6d0f8e4c-bcff-4be4-93f5-6c936af986a2}, !- Handle
-  Node 28,                                !- Name
-  {f72535af-ddf5-48fc-b0b2-cc6b224565ae}, !- Inlet Port
-  {227719a6-47cf-4785-9613-bd382ba14028}; !- Outlet Port
-
-OS:Connection,
-  {a93120db-ad28-4526-8eff-4aead14f2b0a}, !- Handle
-  {267752be-1698-4dde-a42f-43341329b3a8}, !- Name
-  {7978ffcf-99af-4525-ac22-080dd70d1d15}, !- Source Object
-  8,                                      !- Outlet Port
-  {2eae4b83-a168-4168-8e63-16b3198e587d}, !- Target Object
-  2;                                      !- Inlet Port
-
-OS:Connection,
-  {227719a6-47cf-4785-9613-bd382ba14028}, !- Handle
-  {985b2698-516a-443d-b178-aa25039d507c}, !- Name
-  {6d0f8e4c-bcff-4be4-93f5-6c936af986a2}, !- Source Object
-  3,                                      !- Outlet Port
-  {7978ffcf-99af-4525-ac22-080dd70d1d15}, !- Target Object
-  11;                                     !- Inlet Port
-
-OS:Node,
-  {05e275a1-7f7f-420f-aea7-966733d382c5}, !- Handle
-  Node 29,                                !- Name
-  {49328e52-2df4-4bba-8c87-e6fc2284da8a}, !- Inlet Port
-  {499d3293-d9a5-4f65-be33-1488fd5573ed}; !- Outlet Port
-
-OS:Node,
-  {07e5fa2a-08ae-411f-812c-1faec65e42a1}, !- Handle
-  Node 30,                                !- Name
-  {bb1bb86c-effa-422b-9773-2bda7d2d5dff}, !- Inlet Port
-  {add9bc6c-d8b1-4fa1-8289-6fd071eb87ae}; !- Outlet Port
-
-OS:Node,
-  {57438dc7-e50f-4df6-b15f-1d378545bd2d}, !- Handle
-  Node 31,                                !- Name
-  {e2401a96-d47b-41a2-aedd-cb4b2fe2a78c}, !- Inlet Port
-  {7d135f8c-4f52-4670-acfe-de31a7dc82b5}; !- Outlet Port
-
-OS:Connection,
-  {49328e52-2df4-4bba-8c87-e6fc2284da8a}, !- Handle
-  {cc372819-d94c-41a0-a774-bd5fc380862b}, !- Name
-  {7978ffcf-99af-4525-ac22-080dd70d1d15}, !- Source Object
-  10,                                     !- Outlet Port
-  {05e275a1-7f7f-420f-aea7-966733d382c5}, !- Target Object
-  2;                                      !- Inlet Port
-
-OS:Connection,
-  {add9bc6c-d8b1-4fa1-8289-6fd071eb87ae}, !- Handle
-  {3234c271-dd49-42e0-b75a-3f4bc6a1066a}, !- Name
-  {07e5fa2a-08ae-411f-812c-1faec65e42a1}, !- Source Object
-  3,                                      !- Outlet Port
-  {7978ffcf-99af-4525-ac22-080dd70d1d15}, !- Target Object
-  9;                                      !- Inlet Port
-
-OS:AirLoopHVAC:ZoneSplitter,
-  {0761b15d-5552-4a12-bb4b-3f75e2c88b86}, !- Handle
-  res ac|unit 4 zone splitter,            !- Name
-  {499d3293-d9a5-4f65-be33-1488fd5573ed}, !- Inlet Node Name
-  {f05e5e5f-44f0-435b-b181-412751c2f183}; !- Outlet Node Name 1
-
-OS:AirLoopHVAC:ZoneMixer,
-  {4a5ac0cd-5c19-4c9f-ac30-7b561df2e45b}, !- Handle
-  res ac|unit 4 zone mixer,               !- Name
-  {bb1bb86c-effa-422b-9773-2bda7d2d5dff}, !- Outlet Node Name
-  {eacbd438-92c4-49ff-987f-a1ca7e38c6d0}; !- Inlet Node Name 1
-
-OS:Connection,
-  {499d3293-d9a5-4f65-be33-1488fd5573ed}, !- Handle
-  {d25cf506-bfa3-462d-a5e2-97b644a63bb4}, !- Name
-  {05e275a1-7f7f-420f-aea7-966733d382c5}, !- Source Object
-  3,                                      !- Outlet Port
-  {0761b15d-5552-4a12-bb4b-3f75e2c88b86}, !- Target Object
-  2;                                      !- Inlet Port
-
-OS:Connection,
-  {bb1bb86c-effa-422b-9773-2bda7d2d5dff}, !- Handle
-  {d61db466-cd97-4d33-b843-fe810946ecb5}, !- Name
-  {4a5ac0cd-5c19-4c9f-ac30-7b561df2e45b}, !- Source Object
-  2,                                      !- Outlet Port
-  {07e5fa2a-08ae-411f-812c-1faec65e42a1}, !- Target Object
-  2;                                      !- Inlet Port
-
-OS:Sizing:System,
-  {9da594d1-531a-40df-b8bc-e0eceb53b131}, !- Handle
-  {7978ffcf-99af-4525-ac22-080dd70d1d15}, !- AirLoop Name
->>>>>>> 2c92e5b7
-  Sensible,                               !- Type of Load to Size On
-  Autosize,                               !- Design Outdoor Air Flow Rate {m3/s}
-  0.3,                                    !- Central Heating Maximum System Air Flow Ratio
-  7,                                      !- Preheat Design Temperature {C}
-  0.008,                                  !- Preheat Design Humidity Ratio {kg-H2O/kg-Air}
-  12.8,                                   !- Precool Design Temperature {C}
-  0.008,                                  !- Precool Design Humidity Ratio {kg-H2O/kg-Air}
-  12.8,                                   !- Central Cooling Design Supply Air Temperature {C}
-  16.7,                                   !- Central Heating Design Supply Air Temperature {C}
-  NonCoincident,                          !- Sizing Option
-  Yes,                                    !- 100% Outdoor Air in Cooling
-  Yes,                                    !- 100% Outdoor Air in Heating
-  0.0085,                                 !- Central Cooling Design Supply Air Humidity Ratio {kg-H2O/kg-Air}
-  0.008,                                  !- Central Heating Design Supply Air Humidity Ratio {kg-H2O/kg-Air}
-  DesignDay,                              !- Cooling Design Air Flow Method
-  0,                                      !- Cooling Design Air Flow Rate {m3/s}
-  DesignDay,                              !- Heating Design Air Flow Method
-  0,                                      !- Heating Design Air Flow Rate {m3/s}
-  ZoneSum,                                !- System Outdoor Air Method
-  1,                                      !- Zone Maximum Outdoor Air Fraction {dimensionless}
-  0.0099676501,                           !- Cooling Supply Air Flow Rate Per Floor Area {m3/s-m2}
-  1,                                      !- Cooling Fraction of Autosized Cooling Supply Air Flow Rate
-  3.9475456e-005,                         !- Cooling Supply Air Flow Rate Per Unit Cooling Capacity {m3/s-W}
-  0.0099676501,                           !- Heating Supply Air Flow Rate Per Floor Area {m3/s-m2}
-  1,                                      !- Heating Fraction of Autosized Heating Supply Air Flow Rate
-  1,                                      !- Heating Fraction of Autosized Cooling Supply Air Flow Rate
-  3.1588213e-005,                         !- Heating Supply Air Flow Rate Per Unit Heating Capacity {m3/s-W}
-  CoolingDesignCapacity,                  !- Cooling Design Capacity Method
-  autosize,                               !- Cooling Design Capacity {W}
-  234.7,                                  !- Cooling Design Capacity Per Floor Area {W/m2}
-  1,                                      !- Fraction of Autosized Cooling Design Capacity
-  HeatingDesignCapacity,                  !- Heating Design Capacity Method
-  autosize,                               !- Heating Design Capacity {W}
-  157,                                    !- Heating Design Capacity Per Floor Area {W/m2}
-  1,                                      !- Fraction of Autosized Heating Design Capacity
-  OnOff;                                  !- Central Cooling Capacity Control Method
-
-OS:AvailabilityManagerAssignmentList,
-<<<<<<< HEAD
-  {8a1d271c-f711-4ed3-b39a-3012701db500}, !- Handle
-  Air Loop HVAC 1 AvailabilityManagerAssignmentList; !- Name
-
-OS:Connection,
-  {e19affa4-48d3-4529-b5f0-539e05e26e6c}, !- Handle
-  {d4d79d2c-361a-4c17-9be9-db4f85fcee61}, !- Name
-  {8a7bd74f-a9f5-4c7f-b3d4-e3efb2b3c981}, !- Source Object
-  3,                                      !- Outlet Port
-  {5ac889d9-0f9f-4645-9b77-5c834800d228}, !- Target Object
-  6;                                      !- Inlet Port
-
-OS:Connection,
-  {94ceb7e0-f357-4000-992d-9cbd33666e19}, !- Handle
-  {2d755aff-f22c-4c67-b632-0f5950b8d9d6}, !- Name
-  {5ac889d9-0f9f-4645-9b77-5c834800d228}, !- Source Object
-  7,                                      !- Outlet Port
-  {08200564-3c1d-49ac-ba8d-6cc60cfec8b7}, !- Target Object
-  2;                                      !- Inlet Port
-
-OS:AirTerminal:SingleDuct:ConstantVolume:NoReheat,
-  {6abb710e-88a0-41ec-9c56-ff54f336a623}, !- Handle
-  res ac living zone direct air,          !- Name
-  {8a41b7af-9586-4838-b0cf-d449bd41c94f}, !- Availability Schedule Name
-  {b16d8af3-69c7-4ead-88a6-64c4fac146e0}, !- Air Inlet Node Name
-  {e8658b33-e240-4de0-a676-29f3d0dc26b7}, !- Air Outlet Node Name
-  AutoSize;                               !- Maximum Air Flow Rate {m3/s}
-
-OS:Node,
-  {6831bf16-9ad8-43fb-b4e3-3e509f73dab9}, !- Handle
-  Node 8,                                 !- Name
-  {c9337980-2198-4810-805a-185a9de0124d}, !- Inlet Port
-  {80e72883-551b-472f-8503-9e45749403db}; !- Outlet Port
-
-OS:Connection,
-  {67a0856d-9dbe-4f57-b7e5-0269d90bbcfb}, !- Handle
-  {bde4a1e7-7ac4-4493-8ac9-3244842727d0}, !- Name
-  {83ad0473-226b-40c7-aacd-315f0ab6fdeb}, !- Source Object
-  3,                                      !- Outlet Port
-  {6064e6cc-74af-4367-9a50-4f2211b297d8}, !- Target Object
-  3;                                      !- Inlet Port
-
-OS:Connection,
-  {c9337980-2198-4810-805a-185a9de0124d}, !- Handle
-  {77af9f53-b57a-4f6d-8605-1caaea2b741f}, !- Name
-  {b958cfd9-ce97-470a-87ce-70a744864536}, !- Source Object
-  3,                                      !- Outlet Port
-  {6831bf16-9ad8-43fb-b4e3-3e509f73dab9}, !- Target Object
-  2;                                      !- Inlet Port
-
-OS:Connection,
-  {80e72883-551b-472f-8503-9e45749403db}, !- Handle
-  {03adaba0-1317-47e7-b583-72f1bcddc469}, !- Name
-  {6831bf16-9ad8-43fb-b4e3-3e509f73dab9}, !- Source Object
-  3,                                      !- Outlet Port
-  {2ff0a2f2-9d93-421d-a92b-5efc8deac54c}, !- Target Object
-  3;                                      !- Inlet Port
-
-OS:Node,
-  {8340e0a9-4a04-44e6-aebe-79258df6af03}, !- Handle
-  Node 9,                                 !- Name
-  {f8c0fb1c-8524-4698-a253-0f394d67bb38}, !- Inlet Port
-  {b16d8af3-69c7-4ead-88a6-64c4fac146e0}; !- Outlet Port
-
-OS:Connection,
-  {f8c0fb1c-8524-4698-a253-0f394d67bb38}, !- Handle
-  {c26e3405-6883-482b-9321-855c88e0cc0e}, !- Name
-  {c2c2d7c9-fe87-4156-8374-1e8481208bdb}, !- Source Object
-  3,                                      !- Outlet Port
-  {8340e0a9-4a04-44e6-aebe-79258df6af03}, !- Target Object
-  2;                                      !- Inlet Port
-
-OS:Connection,
-  {b16d8af3-69c7-4ead-88a6-64c4fac146e0}, !- Handle
-  {95272368-27ee-45d3-8b57-66617f73b092}, !- Name
-  {8340e0a9-4a04-44e6-aebe-79258df6af03}, !- Source Object
-  3,                                      !- Outlet Port
-  {6abb710e-88a0-41ec-9c56-ff54f336a623}, !- Target Object
-  3;                                      !- Inlet Port
-
-OS:Connection,
-  {e8658b33-e240-4de0-a676-29f3d0dc26b7}, !- Handle
-  {cae3bf63-9576-4dff-928e-90ff23251d9a}, !- Name
-  {6abb710e-88a0-41ec-9c56-ff54f336a623}, !- Source Object
-  4,                                      !- Outlet Port
-  {83ad0473-226b-40c7-aacd-315f0ab6fdeb}, !- Target Object
-  2;                                      !- Inlet Port
-
-OS:AdditionalProperties,
-  {e251c5c5-e5fc-48f3-9650-e69f74528fbc}, !- Handle
-  {5ac889d9-0f9f-4645-9b77-5c834800d228}, !- Object Name
-=======
-  {d4b608d4-fc32-4540-b46a-080bb5bf785c}, !- Handle
-  Air Loop HVAC 1 AvailabilityManagerAssignmentList 3; !- Name
-
-OS:Connection,
-  {a64b60ae-8c55-484d-9427-d14b85070fb8}, !- Handle
-  {411c781d-5959-46f5-be60-d6fe3c50b38f}, !- Name
-  {2eae4b83-a168-4168-8e63-16b3198e587d}, !- Source Object
-  3,                                      !- Outlet Port
-  {b7321b52-80f3-4d78-bf34-a2b0e9016da0}, !- Target Object
-  6;                                      !- Inlet Port
-
-OS:Connection,
-  {f72535af-ddf5-48fc-b0b2-cc6b224565ae}, !- Handle
-  {64cde3cc-97a8-4612-9b8a-722512e21ea9}, !- Name
-  {b7321b52-80f3-4d78-bf34-a2b0e9016da0}, !- Source Object
-  7,                                      !- Outlet Port
-  {6d0f8e4c-bcff-4be4-93f5-6c936af986a2}, !- Target Object
-  2;                                      !- Inlet Port
-
-OS:AirTerminal:SingleDuct:ConstantVolume:NoReheat,
-  {63598957-a348-4624-a1dd-861dd019ddd3}, !- Handle
-  res ac|unit 4 living zone|unit 4 direct air, !- Name
-  {3d5a05c7-3b0a-4394-8f7b-179ded73f004}, !- Availability Schedule Name
-  {01bcddc0-3f3a-4959-a2ef-dffa808b184f}, !- Air Inlet Node Name
-  {e2401a96-d47b-41a2-aedd-cb4b2fe2a78c}, !- Air Outlet Node Name
-  AutoSize;                               !- Maximum Air Flow Rate {m3/s}
-
-OS:Node,
-  {1160865a-7b6f-4104-91b3-f0a09d678b5a}, !- Handle
-  Node 32,                                !- Name
-  {55533158-34cf-4694-afab-c1b39601584c}, !- Inlet Port
-  {eacbd438-92c4-49ff-987f-a1ca7e38c6d0}; !- Outlet Port
-
-OS:Connection,
-  {7d135f8c-4f52-4670-acfe-de31a7dc82b5}, !- Handle
-  {13de1644-a538-4770-8a67-25dd1797b7a2}, !- Name
-  {57438dc7-e50f-4df6-b15f-1d378545bd2d}, !- Source Object
-  3,                                      !- Outlet Port
-  {3ae27c54-2ce9-4732-b3e3-a3ffcc82b2ab}, !- Target Object
-  3;                                      !- Inlet Port
-
-OS:Connection,
-  {55533158-34cf-4694-afab-c1b39601584c}, !- Handle
-  {2728c467-9883-4dd0-bab3-acbd3c9f4700}, !- Name
-  {34f80d10-daba-40e3-b1c9-73f465657032}, !- Source Object
-  3,                                      !- Outlet Port
-  {1160865a-7b6f-4104-91b3-f0a09d678b5a}, !- Target Object
-  2;                                      !- Inlet Port
-
-OS:Connection,
-  {eacbd438-92c4-49ff-987f-a1ca7e38c6d0}, !- Handle
-  {290fc9f5-fc2d-426e-a123-3b83e3a52359}, !- Name
-  {1160865a-7b6f-4104-91b3-f0a09d678b5a}, !- Source Object
-  3,                                      !- Outlet Port
-  {4a5ac0cd-5c19-4c9f-ac30-7b561df2e45b}, !- Target Object
-  3;                                      !- Inlet Port
-
-OS:Node,
-  {7224c557-7347-45d0-9da4-17bea2607369}, !- Handle
-  Node 33,                                !- Name
-  {f05e5e5f-44f0-435b-b181-412751c2f183}, !- Inlet Port
-  {01bcddc0-3f3a-4959-a2ef-dffa808b184f}; !- Outlet Port
-
-OS:Connection,
-  {f05e5e5f-44f0-435b-b181-412751c2f183}, !- Handle
-  {89a0b087-1a0d-4285-bd00-efd1d850aaab}, !- Name
-  {0761b15d-5552-4a12-bb4b-3f75e2c88b86}, !- Source Object
-  3,                                      !- Outlet Port
-  {7224c557-7347-45d0-9da4-17bea2607369}, !- Target Object
-  2;                                      !- Inlet Port
-
-OS:Connection,
-  {01bcddc0-3f3a-4959-a2ef-dffa808b184f}, !- Handle
-  {f9773805-b527-4fbc-aa12-1dd9cba5738e}, !- Name
-  {7224c557-7347-45d0-9da4-17bea2607369}, !- Source Object
-  3,                                      !- Outlet Port
-  {63598957-a348-4624-a1dd-861dd019ddd3}, !- Target Object
-  3;                                      !- Inlet Port
-
-OS:Connection,
-  {e2401a96-d47b-41a2-aedd-cb4b2fe2a78c}, !- Handle
-  {3ba3d308-f354-4fa5-b096-b196fee0b0dd}, !- Name
-  {63598957-a348-4624-a1dd-861dd019ddd3}, !- Source Object
-  4,                                      !- Outlet Port
-  {57438dc7-e50f-4df6-b15f-1d378545bd2d}, !- Target Object
-  2;                                      !- Inlet Port
-
-OS:AdditionalProperties,
-  {dc4a2728-e382-49ed-a7d9-e30c162792f8}, !- Handle
-  {b7321b52-80f3-4d78-bf34-a2b0e9016da0}, !- Object Name
->>>>>>> 2c92e5b7
-  SizingInfoHVACCapacityDerateFactorEER,  !- Feature Name 1
-  String,                                 !- Feature Data Type 1
-  1.0&#441.0&#441.0&#441.0&#441.0,        !- Feature Value 1
-  SizingInfoHVACRatedCFMperTonCooling,    !- Feature Name 2
-  String,                                 !- Feature Data Type 2
-  386.1,                                  !- Feature Value 2
-  SizingInfoHVACFracCoolLoadServed,       !- Feature Name 3
-  Double,                                 !- Feature Data Type 3
-  1;                                      !- Feature Value 3
