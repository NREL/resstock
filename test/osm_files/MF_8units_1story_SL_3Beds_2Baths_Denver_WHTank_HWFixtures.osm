--- conflicted
+++ resolved
@@ -1,54 +1,26 @@
 !- NOTE: Auto-generated from /test/osw_files/MF_8units_1story_SL_3Beds_2Baths_Denver_WHTank_HWFixtures.osw
 
 OS:Version,
-<<<<<<< HEAD
-  {c3fb7d55-9a0e-4a33-a3f0-6b9b3e21a3e7}, !- Handle
-  2.9.0;                                  !- Version Identifier
-
-OS:SimulationControl,
-  {5a128ac7-3cb9-49cc-8599-41b452ef5d08}, !- Handle
-=======
   {47e09eb6-f248-4c1e-9b1d-327b0caf4b5d}, !- Handle
   2.9.0;                                  !- Version Identifier
 
 OS:SimulationControl,
   {3a5b909d-839b-4c49-8f55-ca4efd07a898}, !- Handle
->>>>>>> 30cb9182
   ,                                       !- Do Zone Sizing Calculation
   ,                                       !- Do System Sizing Calculation
   ,                                       !- Do Plant Sizing Calculation
   No;                                     !- Run Simulation for Sizing Periods
 
 OS:Timestep,
-<<<<<<< HEAD
-  {83930161-7cbb-4b26-9046-d47d25176a4d}, !- Handle
-  6;                                      !- Number of Timesteps per Hour
-
-OS:ShadowCalculation,
-  {8f449a70-8bd3-4cf3-b6e6-90531e3d7b41}, !- Handle
-=======
   {84594439-6488-4eda-b4c7-c859f5ffe3a2}, !- Handle
   6;                                      !- Number of Timesteps per Hour
 
 OS:ShadowCalculation,
   {7fa12c2a-c8f5-43f5-a222-4be8e0d5993a}, !- Handle
->>>>>>> 30cb9182
   20,                                     !- Calculation Frequency
   200;                                    !- Maximum Figures in Shadow Overlap Calculations
 
 OS:SurfaceConvectionAlgorithm:Outside,
-<<<<<<< HEAD
-  {c38add62-f960-4495-a72a-42a8d6a1ee27}, !- Handle
-  DOE-2;                                  !- Algorithm
-
-OS:SurfaceConvectionAlgorithm:Inside,
-  {be042a40-abb0-408c-b339-974c2fb9846b}, !- Handle
-  TARP;                                   !- Algorithm
-
-OS:ZoneCapacitanceMultiplier:ResearchSpecial,
-  {ca63a483-9cbf-4f30-9a97-9dcb588125cb}, !- Handle
-  ,                                       !- Temperature Capacity Multiplier
-=======
   {be1e7b08-c034-42a5-9d0f-ade62111a7d1}, !- Handle
   DOE-2;                                  !- Algorithm
 
@@ -59,16 +31,11 @@
 OS:ZoneCapacitanceMultiplier:ResearchSpecial,
   {2742fac8-3c8d-4752-8680-c0d6aa516581}, !- Handle
   3.6,                                    !- Temperature Capacity Multiplier
->>>>>>> 30cb9182
   15,                                     !- Humidity Capacity Multiplier
   ;                                       !- Carbon Dioxide Capacity Multiplier
 
 OS:RunPeriod,
-<<<<<<< HEAD
-  {51e0a95e-907a-4247-8433-4e860db0e49d}, !- Handle
-=======
   {a91a8bd0-40b7-4d54-a093-a702d36fdfd1}, !- Handle
->>>>>>> 30cb9182
   Run Period 1,                           !- Name
   1,                                      !- Begin Month
   1,                                      !- Begin Day of Month
@@ -82,21 +49,13 @@
   ;                                       !- Number of Times Runperiod to be Repeated
 
 OS:YearDescription,
-<<<<<<< HEAD
-  {c6536dd9-b654-4794-986d-b18baed96c0a}, !- Handle
-=======
   {7e53993f-46bd-4d94-ac8d-d2e91950b3e8}, !- Handle
->>>>>>> 30cb9182
   2007,                                   !- Calendar Year
   ,                                       !- Day of Week for Start Day
   ;                                       !- Is Leap Year
 
 OS:WeatherFile,
-<<<<<<< HEAD
-  {6894a992-acab-4d72-8d4d-4615fd42239c}, !- Handle
-=======
   {46cebce8-afb4-496a-b2ef-91ab065468bf}, !- Handle
->>>>>>> 30cb9182
   Denver Intl Ap,                         !- City
   CO,                                     !- State Province Region
   USA,                                    !- Country
@@ -110,13 +69,8 @@
   E23378AA;                               !- Checksum
 
 OS:AdditionalProperties,
-<<<<<<< HEAD
-  {b8d8ffe1-35fa-4f8d-b7fb-4c76da73ef80}, !- Handle
-  {6894a992-acab-4d72-8d4d-4615fd42239c}, !- Object Name
-=======
   {bbd17ee6-b554-4b06-b1c0-78c431da21c5}, !- Handle
   {46cebce8-afb4-496a-b2ef-91ab065468bf}, !- Object Name
->>>>>>> 30cb9182
   EPWHeaderCity,                          !- Feature Name 1
   String,                                 !- Feature Data Type 1
   Denver Intl Ap,                         !- Feature Value 1
@@ -224,11 +178,7 @@
   84;                                     !- Feature Value 35
 
 OS:Site,
-<<<<<<< HEAD
-  {8cc4100f-728a-4623-8c93-b780e7ec9171}, !- Handle
-=======
   {a3121a54-c631-4c77-b786-504fba13fe29}, !- Handle
->>>>>>> 30cb9182
   Denver Intl Ap_CO_USA,                  !- Name
   39.83,                                  !- Latitude {deg}
   -104.65,                                !- Longitude {deg}
@@ -237,11 +187,7 @@
   ;                                       !- Terrain
 
 OS:ClimateZones,
-<<<<<<< HEAD
-  {b88362ca-9d89-41ff-90f7-a39a910f60e6}, !- Handle
-=======
   {707f8ca2-6351-415d-b6a5-f187efc24eec}, !- Handle
->>>>>>> 30cb9182
   ,                                       !- Active Institution
   ,                                       !- Active Year
   ,                                       !- Climate Zone Institution Name 1
@@ -254,31 +200,19 @@
   Cold;                                   !- Climate Zone Value 2
 
 OS:Site:WaterMainsTemperature,
-<<<<<<< HEAD
-  {4d3f93c6-a6db-494e-821f-4d34fd4d3e4b}, !- Handle
-=======
   {92ade221-d328-4a2d-b765-2e3f900c6390}, !- Handle
->>>>>>> 30cb9182
   Correlation,                            !- Calculation Method
   ,                                       !- Temperature Schedule Name
   10.8753424657535,                       !- Annual Average Outdoor Air Temperature {C}
   23.1524007936508;                       !- Maximum Difference In Monthly Average Outdoor Air Temperatures {deltaC}
 
 OS:RunPeriodControl:DaylightSavingTime,
-<<<<<<< HEAD
-  {71dbb03c-69d3-4624-97cc-f8437cba5512}, !- Handle
-=======
   {ec7e88a2-cfa8-43a9-a655-b0f505474027}, !- Handle
->>>>>>> 30cb9182
   4/7,                                    !- Start Date
   10/26;                                  !- End Date
 
 OS:Site:GroundTemperature:Deep,
-<<<<<<< HEAD
-  {03e618e4-b0d3-4ac4-9e3e-f52c3c4dfabc}, !- Handle
-=======
   {9b215b13-ad21-48a8-94d3-ecdd73c55e51}, !- Handle
->>>>>>> 30cb9182
   10.8753424657535,                       !- January Deep Ground Temperature {C}
   10.8753424657535,                       !- February Deep Ground Temperature {C}
   10.8753424657535,                       !- March Deep Ground Temperature {C}
@@ -293,11 +227,7 @@
   10.8753424657535;                       !- December Deep Ground Temperature {C}
 
 OS:Building,
-<<<<<<< HEAD
-  {237f5c06-e47b-4d57-b009-dace611bac2d}, !- Handle
-=======
   {f3105357-09b5-4832-97d0-04d2a8923005}, !- Handle
->>>>>>> 30cb9182
   Building 1,                             !- Name
   ,                                       !- Building Sector Type
   0,                                      !- North Axis {deg}
@@ -312,48 +242,26 @@
   8;                                      !- Standards Number of Living Units
 
 OS:AdditionalProperties,
-<<<<<<< HEAD
-  {316279cb-2209-47a6-a7a1-277e6022a799}, !- Handle
-  {237f5c06-e47b-4d57-b009-dace611bac2d}, !- Object Name
-  num_units,                              !- Feature Name 1
-=======
   {cada3b00-3577-4180-b4d3-f5e9549193a8}, !- Handle
   {f3105357-09b5-4832-97d0-04d2a8923005}, !- Object Name
   Total Units Represented,                !- Feature Name 1
->>>>>>> 30cb9182
   Integer,                                !- Feature Data Type 1
   8,                                      !- Feature Value 1
-  has_rear_units,                         !- Feature Name 2
-  Boolean,                                !- Feature Data Type 2
-  true,                                   !- Feature Value 2
-  num_floors,                             !- Feature Name 3
+  Total Floors Represented,               !- Feature Name 2
+  Integer,                                !- Feature Data Type 2
+  1,                                      !- Feature Value 2
+  Total Units Modeled,                    !- Feature Name 3
   Integer,                                !- Feature Data Type 3
-  1,                                      !- Feature Value 3
-  horz_location,                          !- Feature Name 4
-  String,                                 !- Feature Data Type 4
-  Left,                                   !- Feature Value 4
-  level,                                  !- Feature Name 5
-  String,                                 !- Feature Data Type 5
-  Bottom,                                 !- Feature Value 5
-  found_type,                             !- Feature Name 6
-  String,                                 !- Feature Data Type 6
-  slab,                                   !- Feature Value 6
-  corridor_width,                         !- Feature Name 7
-  Double,                                 !- Feature Data Type 7
-  3.048,                                  !- Feature Value 7
-  corridor_position,                      !- Feature Name 8
-  String,                                 !- Feature Data Type 8
-  Double-Loaded Interior,                 !- Feature Value 8
-  has_water_heater_flue,                  !- Feature Name 9
-  Boolean,                                !- Feature Data Type 9
-  true;                                   !- Feature Value 9
+  8,                                      !- Feature Value 3
+  Total Floors Modeled,                   !- Feature Name 4
+  Integer,                                !- Feature Data Type 4
+  1,                                      !- Feature Value 4
+  has_water_heater_flue,                  !- Feature Name 5
+  Boolean,                                !- Feature Data Type 5
+  true;                                   !- Feature Value 5
 
 OS:ThermalZone,
-<<<<<<< HEAD
-  {868a00b6-dce3-4b91-899e-76b0fff2c973}, !- Handle
-=======
   {fb37bc00-afd4-46ef-8299-762a1fc974e8}, !- Handle
->>>>>>> 30cb9182
   living zone,                            !- Name
   ,                                       !- Multiplier
   ,                                       !- Ceiling Height {m}
@@ -362,17 +270,10 @@
   ,                                       !- Zone Inside Convection Algorithm
   ,                                       !- Zone Outside Convection Algorithm
   ,                                       !- Zone Conditioning Equipment List Name
-<<<<<<< HEAD
-  {9cbef401-f7fe-4c25-9bf8-7297e4bc6ac5}, !- Zone Air Inlet Port List
-  {37744220-8a23-4ca5-b83c-04531a8966b8}, !- Zone Air Exhaust Port List
-  {61fc789f-5a51-4e52-a0cf-3ef502d95a15}, !- Zone Air Node Name
-  {5cd97bd3-e528-437e-b141-fda91ed009ce}, !- Zone Return Air Port List
-=======
   {dbb7e6c8-10e7-4cb0-858a-0e312fc9da0f}, !- Zone Air Inlet Port List
   {8d3d3cee-6b6d-4724-80dd-238f01b847dc}, !- Zone Air Exhaust Port List
   {9e43af2a-4173-4404-8108-318b0e38b864}, !- Zone Air Node Name
   {f631ac66-243c-4fd2-8b4e-9392525f047b}, !- Zone Return Air Port List
->>>>>>> 30cb9182
   ,                                       !- Primary Daylighting Control Name
   ,                                       !- Fraction of Zone Controlled by Primary Daylighting Control
   ,                                       !- Secondary Daylighting Control Name
@@ -383,39 +284,6 @@
   No;                                     !- Use Ideal Air Loads
 
 OS:Node,
-<<<<<<< HEAD
-  {41a4e039-d2c2-4d55-80b4-918dad40fa3e}, !- Handle
-  Node 1,                                 !- Name
-  {61fc789f-5a51-4e52-a0cf-3ef502d95a15}, !- Inlet Port
-  ;                                       !- Outlet Port
-
-OS:Connection,
-  {61fc789f-5a51-4e52-a0cf-3ef502d95a15}, !- Handle
-  {8427f41d-87ab-41ae-9e98-b82b7898cb37}, !- Name
-  {868a00b6-dce3-4b91-899e-76b0fff2c973}, !- Source Object
-  11,                                     !- Outlet Port
-  {41a4e039-d2c2-4d55-80b4-918dad40fa3e}, !- Target Object
-  2;                                      !- Inlet Port
-
-OS:PortList,
-  {9cbef401-f7fe-4c25-9bf8-7297e4bc6ac5}, !- Handle
-  {3f27f59d-af7f-4b0e-b54d-6acd45ccc7ab}, !- Name
-  {868a00b6-dce3-4b91-899e-76b0fff2c973}; !- HVAC Component
-
-OS:PortList,
-  {37744220-8a23-4ca5-b83c-04531a8966b8}, !- Handle
-  {d5b04c5c-41fb-4c14-8549-1807bede982b}, !- Name
-  {868a00b6-dce3-4b91-899e-76b0fff2c973}; !- HVAC Component
-
-OS:PortList,
-  {5cd97bd3-e528-437e-b141-fda91ed009ce}, !- Handle
-  {5d2e6146-92a8-4e2e-9acb-6ae619a2981f}, !- Name
-  {868a00b6-dce3-4b91-899e-76b0fff2c973}; !- HVAC Component
-
-OS:Sizing:Zone,
-  {80e19e30-0b5d-4c8b-ba39-cde74f397fd8}, !- Handle
-  {868a00b6-dce3-4b91-899e-76b0fff2c973}, !- Zone or ZoneList Name
-=======
   {8eb1b8a0-a3eb-43b4-9584-3142004e0d2a}, !- Handle
   Node 1,                                 !- Name
   {9e43af2a-4173-4404-8108-318b0e38b864}, !- Inlet Port
@@ -447,7 +315,6 @@
 OS:Sizing:Zone,
   {ae6afcc1-fc47-49dc-96d1-82bc48479745}, !- Handle
   {fb37bc00-afd4-46ef-8299-762a1fc974e8}, !- Zone or ZoneList Name
->>>>>>> 30cb9182
   SupplyAirTemperature,                   !- Zone Cooling Design Supply Air Temperature Input Method
   14,                                     !- Zone Cooling Design Supply Air Temperature {C}
   11.11,                                  !- Zone Cooling Design Supply Air Temperature Difference {deltaC}
@@ -476,16 +343,6 @@
   autosize;                               !- Dedicated Outdoor Air High Setpoint Temperature for Design {C}
 
 OS:ZoneHVAC:EquipmentList,
-<<<<<<< HEAD
-  {2239f29f-ac48-4c96-b363-6e70afbe43a2}, !- Handle
-  Zone HVAC Equipment List 1,             !- Name
-  {868a00b6-dce3-4b91-899e-76b0fff2c973}; !- Thermal Zone
-
-OS:Space,
-  {b34d4708-d632-46a6-b017-ac6a7b997e58}, !- Handle
-  living space,                           !- Name
-  {61ac6335-51ef-4c82-aa9c-e4c4414147e6}, !- Space Type Name
-=======
   {b6b58c40-947d-48a3-87af-763a0409ffc0}, !- Handle
   Zone HVAC Equipment List 1,             !- Name
   {fb37bc00-afd4-46ef-8299-762a1fc974e8}; !- Thermal Zone
@@ -494,7 +351,6 @@
   {429868e0-b039-4497-bae6-ea4a2db9de41}, !- Handle
   living space,                           !- Name
   {b5de8d83-616e-4583-a5a7-8cb6edda153c}, !- Space Type Name
->>>>>>> 30cb9182
   ,                                       !- Default Construction Set Name
   ,                                       !- Default Schedule Set Name
   ,                                       !- Direction of Relative North {deg}
@@ -502,19 +358,6 @@
   ,                                       !- Y Origin {m}
   ,                                       !- Z Origin {m}
   ,                                       !- Building Story Name
-<<<<<<< HEAD
-  {868a00b6-dce3-4b91-899e-76b0fff2c973}, !- Thermal Zone Name
-  ,                                       !- Part of Total Floor Area
-  ,                                       !- Design Specification Outdoor Air Object Name
-  {50e3eaaf-1141-4e3d-b4bd-f457cffc887d}; !- Building Unit Name
-
-OS:Surface,
-  {2816e5a7-37bc-49b4-aa4b-e91bb08f8b2c}, !- Handle
-  Surface 1,                              !- Name
-  Floor,                                  !- Surface Type
-  ,                                       !- Construction Name
-  {b34d4708-d632-46a6-b017-ac6a7b997e58}, !- Space Name
-=======
   {fb37bc00-afd4-46ef-8299-762a1fc974e8}, !- Thermal Zone Name
   ,                                       !- Part of Total Floor Area
   ,                                       !- Design Specification Outdoor Air Object Name
@@ -526,7 +369,6 @@
   Floor,                                  !- Surface Type
   ,                                       !- Construction Name
   {429868e0-b039-4497-bae6-ea4a2db9de41}, !- Space Name
->>>>>>> 30cb9182
   Foundation,                             !- Outside Boundary Condition
   ,                                       !- Outside Boundary Condition Object
   NoSun,                                  !- Sun Exposure
@@ -539,19 +381,11 @@
   6.46578440716979, -12.9315688143396, 0; !- X,Y,Z Vertex 4 {m}
 
 OS:Surface,
-<<<<<<< HEAD
-  {14048ac3-331c-4393-898e-6c04c9b4fe95}, !- Handle
-  Surface 2,                              !- Name
-  Wall,                                   !- Surface Type
-  ,                                       !- Construction Name
-  {b34d4708-d632-46a6-b017-ac6a7b997e58}, !- Space Name
-=======
   {e4772a1c-eefd-4a64-b0fe-7bc11b510beb}, !- Handle
   Surface 2,                              !- Name
   Wall,                                   !- Surface Type
   ,                                       !- Construction Name
   {429868e0-b039-4497-bae6-ea4a2db9de41}, !- Space Name
->>>>>>> 30cb9182
   Outdoors,                               !- Outside Boundary Condition
   ,                                       !- Outside Boundary Condition Object
   SunExposed,                             !- Sun Exposure
@@ -564,19 +398,11 @@
   0, -12.9315688143396, 2.4384;           !- X,Y,Z Vertex 4 {m}
 
 OS:Surface,
-<<<<<<< HEAD
-  {8b7fba42-7b39-4bcb-b5d5-5e7752dd997f}, !- Handle
-  Surface 3,                              !- Name
-  Wall,                                   !- Surface Type
-  ,                                       !- Construction Name
-  {b34d4708-d632-46a6-b017-ac6a7b997e58}, !- Space Name
-=======
   {717f513f-45cc-4a70-acd1-f4fd56ef448a}, !- Handle
   Surface 3,                              !- Name
   Wall,                                   !- Surface Type
   ,                                       !- Construction Name
   {429868e0-b039-4497-bae6-ea4a2db9de41}, !- Space Name
->>>>>>> 30cb9182
   Adiabatic,                              !- Outside Boundary Condition
   ,                                       !- Outside Boundary Condition Object
   NoSun,                                  !- Sun Exposure
@@ -589,15 +415,6 @@
   0, 0, 2.4384;                           !- X,Y,Z Vertex 4 {m}
 
 OS:Surface,
-<<<<<<< HEAD
-  {83ac8831-5791-46ae-a61d-0a1e7d31699a}, !- Handle
-  Surface 4,                              !- Name
-  Wall,                                   !- Surface Type
-  ,                                       !- Construction Name
-  {b34d4708-d632-46a6-b017-ac6a7b997e58}, !- Space Name
-  Adiabatic,                              !- Outside Boundary Condition
-  ,                                       !- Outside Boundary Condition Object
-=======
   {bc6281f0-31c7-4fc5-b5f6-e21811f2558a}, !- Handle
   Surface 4,                              !- Name
   Wall,                                   !- Surface Type
@@ -605,7 +422,6 @@
   {429868e0-b039-4497-bae6-ea4a2db9de41}, !- Space Name
   Surface,                                !- Outside Boundary Condition
   {ca2bc17f-5336-4bf5-8c3b-605b3ef3654a}, !- Outside Boundary Condition Object
->>>>>>> 30cb9182
   NoSun,                                  !- Sun Exposure
   NoWind,                                 !- Wind Exposure
   ,                                       !- View Factor to Ground
@@ -616,19 +432,11 @@
   6.46578440716979, 0, 2.4384;            !- X,Y,Z Vertex 4 {m}
 
 OS:Surface,
-<<<<<<< HEAD
-  {5690bc15-2211-4152-a54a-8f9be1287a1a}, !- Handle
-  Surface 5,                              !- Name
-  Wall,                                   !- Surface Type
-  ,                                       !- Construction Name
-  {b34d4708-d632-46a6-b017-ac6a7b997e58}, !- Space Name
-=======
   {0d0be406-2149-4a23-8a5c-bdb499bce6a6}, !- Handle
   Surface 5,                              !- Name
   Wall,                                   !- Surface Type
   ,                                       !- Construction Name
   {429868e0-b039-4497-bae6-ea4a2db9de41}, !- Space Name
->>>>>>> 30cb9182
   Outdoors,                               !- Outside Boundary Condition
   ,                                       !- Outside Boundary Condition Object
   SunExposed,                             !- Sun Exposure
@@ -641,19 +449,11 @@
   6.46578440716979, -12.9315688143396, 2.4384; !- X,Y,Z Vertex 4 {m}
 
 OS:Surface,
-<<<<<<< HEAD
-  {f62ce219-7f5f-4b7e-870c-4fdd8fd0006e}, !- Handle
-  Surface 6,                              !- Name
-  RoofCeiling,                            !- Surface Type
-  ,                                       !- Construction Name
-  {b34d4708-d632-46a6-b017-ac6a7b997e58}, !- Space Name
-=======
   {cdb2911a-69f0-4712-8c4e-1c8c24b3be85}, !- Handle
   Surface 6,                              !- Name
   RoofCeiling,                            !- Surface Type
   ,                                       !- Construction Name
   {429868e0-b039-4497-bae6-ea4a2db9de41}, !- Space Name
->>>>>>> 30cb9182
   Outdoors,                               !- Outside Boundary Condition
   ,                                       !- Outside Boundary Condition Object
   SunExposed,                             !- Sun Exposure
@@ -666,11 +466,7 @@
   0, -12.9315688143396, 2.4384;           !- X,Y,Z Vertex 4 {m}
 
 OS:SpaceType,
-<<<<<<< HEAD
-  {61ac6335-51ef-4c82-aa9c-e4c4414147e6}, !- Handle
-=======
   {b5de8d83-616e-4583-a5a7-8cb6edda153c}, !- Handle
->>>>>>> 30cb9182
   Space Type 1,                           !- Name
   ,                                       !- Default Construction Set Name
   ,                                       !- Default Schedule Set Name
@@ -681,13 +477,8 @@
   living;                                 !- Standards Space Type
 
 OS:ThermalZone,
-<<<<<<< HEAD
-  {adbc3595-4ff4-4f7e-bc53-0d9af90c18c2}, !- Handle
-  corridor zone,                          !- Name
-=======
   {57736dac-30f1-4db6-8246-2c14df120a25}, !- Handle
   living zone|unit 2,                     !- Name
->>>>>>> 30cb9182
   ,                                       !- Multiplier
   ,                                       !- Ceiling Height {m}
   ,                                       !- Volume {m3}
@@ -695,17 +486,10 @@
   ,                                       !- Zone Inside Convection Algorithm
   ,                                       !- Zone Outside Convection Algorithm
   ,                                       !- Zone Conditioning Equipment List Name
-<<<<<<< HEAD
-  {1d7dcf5e-3bbf-43a2-b97f-e25cf5227ba4}, !- Zone Air Inlet Port List
-  {d1854f60-db1b-44ff-a136-d1012b37e01a}, !- Zone Air Exhaust Port List
-  {26e3ae43-a696-440e-a280-67221fb18de5}, !- Zone Air Node Name
-  {ba3414a3-e5a9-4ce9-bf4e-35107396a896}, !- Zone Return Air Port List
-=======
   {6258361b-b32e-4d78-aff4-627f566827c3}, !- Zone Air Inlet Port List
   {80152930-b63e-4f7e-9b8f-8856c52cc61d}, !- Zone Air Exhaust Port List
   {955dee3c-0088-4415-9925-f7eb6eec9bbd}, !- Zone Air Node Name
   {8677ca57-66c4-43a4-a778-fb4d41bd5cc5}, !- Zone Return Air Port List
->>>>>>> 30cb9182
   ,                                       !- Primary Daylighting Control Name
   ,                                       !- Fraction of Zone Controlled by Primary Daylighting Control
   ,                                       !- Secondary Daylighting Control Name
@@ -716,39 +500,6 @@
   No;                                     !- Use Ideal Air Loads
 
 OS:Node,
-<<<<<<< HEAD
-  {df712b17-7e80-4fe4-857e-fd04fbc30f3e}, !- Handle
-  Node 2,                                 !- Name
-  {26e3ae43-a696-440e-a280-67221fb18de5}, !- Inlet Port
-  ;                                       !- Outlet Port
-
-OS:Connection,
-  {26e3ae43-a696-440e-a280-67221fb18de5}, !- Handle
-  {fad6ab19-a0eb-4682-a138-8b9a19aeb24b}, !- Name
-  {adbc3595-4ff4-4f7e-bc53-0d9af90c18c2}, !- Source Object
-  11,                                     !- Outlet Port
-  {df712b17-7e80-4fe4-857e-fd04fbc30f3e}, !- Target Object
-  2;                                      !- Inlet Port
-
-OS:PortList,
-  {1d7dcf5e-3bbf-43a2-b97f-e25cf5227ba4}, !- Handle
-  {4944dbfc-b5c5-449c-ac73-9e9abeaf8610}, !- Name
-  {adbc3595-4ff4-4f7e-bc53-0d9af90c18c2}; !- HVAC Component
-
-OS:PortList,
-  {d1854f60-db1b-44ff-a136-d1012b37e01a}, !- Handle
-  {46fa2e1f-3eca-4028-80f0-828ee16d79ed}, !- Name
-  {adbc3595-4ff4-4f7e-bc53-0d9af90c18c2}; !- HVAC Component
-
-OS:PortList,
-  {ba3414a3-e5a9-4ce9-bf4e-35107396a896}, !- Handle
-  {b9cef40b-6cbe-4f14-b76f-20a1f08ede1a}, !- Name
-  {adbc3595-4ff4-4f7e-bc53-0d9af90c18c2}; !- HVAC Component
-
-OS:Sizing:Zone,
-  {4cb886d0-d5b8-432a-92b7-31c0ea5436b5}, !- Handle
-  {adbc3595-4ff4-4f7e-bc53-0d9af90c18c2}, !- Zone or ZoneList Name
-=======
   {6d68a544-f1d2-4df4-b687-a6cc2ff83781}, !- Handle
   Node 2,                                 !- Name
   {955dee3c-0088-4415-9925-f7eb6eec9bbd}, !- Inlet Port
@@ -780,7 +531,6 @@
 OS:Sizing:Zone,
   {1b935eb5-5c9b-44bf-a1cf-16e79c93a8fc}, !- Handle
   {57736dac-30f1-4db6-8246-2c14df120a25}, !- Zone or ZoneList Name
->>>>>>> 30cb9182
   SupplyAirTemperature,                   !- Zone Cooling Design Supply Air Temperature Input Method
   14,                                     !- Zone Cooling Design Supply Air Temperature {C}
   11.11,                                  !- Zone Cooling Design Supply Air Temperature Difference {deltaC}
@@ -809,16 +559,6 @@
   autosize;                               !- Dedicated Outdoor Air High Setpoint Temperature for Design {C}
 
 OS:ZoneHVAC:EquipmentList,
-<<<<<<< HEAD
-  {cd051a66-1ca9-4bc9-8654-a3f01c1500ef}, !- Handle
-  Zone HVAC Equipment List 2,             !- Name
-  {adbc3595-4ff4-4f7e-bc53-0d9af90c18c2}; !- Thermal Zone
-
-OS:Space,
-  {73cbf71d-82c0-4019-a610-37d359a7bf1a}, !- Handle
-  corridor space,                         !- Name
-  {52a75432-6c9e-4d41-be20-10f247c9cec1}, !- Space Type Name
-=======
   {bbb15047-91c8-42fb-811a-5f3a3ee3dfde}, !- Handle
   Zone HVAC Equipment List 2,             !- Name
   {57736dac-30f1-4db6-8246-2c14df120a25}; !- Thermal Zone
@@ -827,7 +567,6 @@
   {560afeda-54fd-4c56-b3d2-3d4aa2b67e88}, !- Handle
   living space|unit 2,                    !- Name
   {b5de8d83-616e-4583-a5a7-8cb6edda153c}, !- Space Type Name
->>>>>>> 30cb9182
   ,                                       !- Default Construction Set Name
   ,                                       !- Default Schedule Set Name
   ,                                       !- Direction of Relative North {deg}
@@ -835,17 +574,6 @@
   ,                                       !- Y Origin {m}
   ,                                       !- Z Origin {m}
   ,                                       !- Building Story Name
-<<<<<<< HEAD
-  {adbc3595-4ff4-4f7e-bc53-0d9af90c18c2}; !- Thermal Zone Name
-
-OS:Surface,
-  {0b16d7cc-89bb-4a3d-8458-996846e36806}, !- Handle
-  Surface 7,                              !- Name
-  Floor,                                  !- Surface Type
-  ,                                       !- Construction Name
-  {73cbf71d-82c0-4019-a610-37d359a7bf1a}, !- Space Name
-  Adiabatic,                              !- Outside Boundary Condition
-=======
   {57736dac-30f1-4db6-8246-2c14df120a25}, !- Thermal Zone Name
   ,                                       !- Part of Total Floor Area
   ,                                       !- Design Specification Outdoor Air Object Name
@@ -858,79 +586,51 @@
   ,                                       !- Construction Name
   {560afeda-54fd-4c56-b3d2-3d4aa2b67e88}, !- Space Name
   Foundation,                             !- Outside Boundary Condition
->>>>>>> 30cb9182
   ,                                       !- Outside Boundary Condition Object
   NoSun,                                  !- Sun Exposure
   NoWind,                                 !- Wind Exposure
   ,                                       !- View Factor to Ground
   ,                                       !- Number of Vertices
-  0, 0, 0,                                !- X,Y,Z Vertex 1 {m}
-  0, 1.524, 0,                            !- X,Y,Z Vertex 2 {m}
-  6.46578440716979, 1.524, 0,             !- X,Y,Z Vertex 3 {m}
-  6.46578440716979, 0, 0;                 !- X,Y,Z Vertex 4 {m}
+  0, 3.048, 0,                            !- X,Y,Z Vertex 1 {m}
+  0, 15.9795688143396, 0,                 !- X,Y,Z Vertex 2 {m}
+  6.46578440716979, 15.9795688143396, 0,  !- X,Y,Z Vertex 3 {m}
+  6.46578440716979, 3.048, 0;             !- X,Y,Z Vertex 4 {m}
 
 OS:Surface,
-<<<<<<< HEAD
-  {86aa520c-507e-434a-811b-4670df4385f9}, !- Handle
-  Surface 8,                              !- Name
-  Wall,                                   !- Surface Type
-  ,                                       !- Construction Name
-  {73cbf71d-82c0-4019-a610-37d359a7bf1a}, !- Space Name
-  Adiabatic,                              !- Outside Boundary Condition
-=======
   {be6306a9-db0b-4c09-8f10-49c299013f67}, !- Handle
   Surface 8,                              !- Name
   Wall,                                   !- Surface Type
   ,                                       !- Construction Name
   {560afeda-54fd-4c56-b3d2-3d4aa2b67e88}, !- Space Name
   Outdoors,                               !- Outside Boundary Condition
->>>>>>> 30cb9182
   ,                                       !- Outside Boundary Condition Object
-  NoSun,                                  !- Sun Exposure
-  NoWind,                                 !- Wind Exposure
+  SunExposed,                             !- Sun Exposure
+  WindExposed,                            !- Wind Exposure
   ,                                       !- View Factor to Ground
   ,                                       !- Number of Vertices
-  0, 1.524, 2.4384,                       !- X,Y,Z Vertex 1 {m}
-  0, 1.524, 0,                            !- X,Y,Z Vertex 2 {m}
-  0, 0, 0,                                !- X,Y,Z Vertex 3 {m}
-  0, 0, 2.4384;                           !- X,Y,Z Vertex 4 {m}
+  0, 15.9795688143396, 2.4384,            !- X,Y,Z Vertex 1 {m}
+  0, 15.9795688143396, 0,                 !- X,Y,Z Vertex 2 {m}
+  0, 3.048, 0,                            !- X,Y,Z Vertex 3 {m}
+  0, 3.048, 2.4384;                       !- X,Y,Z Vertex 4 {m}
 
 OS:Surface,
-<<<<<<< HEAD
-  {98ce190b-12de-449c-8157-923cc28036c8}, !- Handle
-  Surface 9,                              !- Name
-  Wall,                                   !- Surface Type
-  ,                                       !- Construction Name
-  {73cbf71d-82c0-4019-a610-37d359a7bf1a}, !- Space Name
-  Adiabatic,                              !- Outside Boundary Condition
-=======
   {48f4a66e-f0fd-4c45-825a-f970b846bc0c}, !- Handle
   Surface 9,                              !- Name
   Wall,                                   !- Surface Type
   ,                                       !- Construction Name
   {560afeda-54fd-4c56-b3d2-3d4aa2b67e88}, !- Space Name
   Outdoors,                               !- Outside Boundary Condition
->>>>>>> 30cb9182
   ,                                       !- Outside Boundary Condition Object
-  NoSun,                                  !- Sun Exposure
-  NoWind,                                 !- Wind Exposure
+  SunExposed,                             !- Sun Exposure
+  WindExposed,                            !- Wind Exposure
   ,                                       !- View Factor to Ground
   ,                                       !- Number of Vertices
-  6.46578440716979, 1.524, 2.4384,        !- X,Y,Z Vertex 1 {m}
-  6.46578440716979, 1.524, 0,             !- X,Y,Z Vertex 2 {m}
-  0, 1.524, 0,                            !- X,Y,Z Vertex 3 {m}
-  0, 1.524, 2.4384;                       !- X,Y,Z Vertex 4 {m}
+  6.46578440716979, 15.9795688143396, 2.4384, !- X,Y,Z Vertex 1 {m}
+  6.46578440716979, 15.9795688143396, 0,  !- X,Y,Z Vertex 2 {m}
+  0, 15.9795688143396, 0,                 !- X,Y,Z Vertex 3 {m}
+  0, 15.9795688143396, 2.4384;            !- X,Y,Z Vertex 4 {m}
 
 OS:Surface,
-<<<<<<< HEAD
-  {a7442df0-a689-48b8-9440-af859d0e2718}, !- Handle
-  Surface 10,                             !- Name
-  Wall,                                   !- Surface Type
-  ,                                       !- Construction Name
-  {73cbf71d-82c0-4019-a610-37d359a7bf1a}, !- Space Name
-  Adiabatic,                              !- Outside Boundary Condition
-  ,                                       !- Outside Boundary Condition Object
-=======
   {04dbd1fe-322d-480f-82b2-cbecb103af9b}, !- Handle
   Surface 10,                             !- Name
   Wall,                                   !- Surface Type
@@ -938,74 +638,49 @@
   {560afeda-54fd-4c56-b3d2-3d4aa2b67e88}, !- Space Name
   Surface,                                !- Outside Boundary Condition
   {dc9fba1c-9a96-4735-aa2f-1e445c9d7103}, !- Outside Boundary Condition Object
->>>>>>> 30cb9182
   NoSun,                                  !- Sun Exposure
   NoWind,                                 !- Wind Exposure
   ,                                       !- View Factor to Ground
   ,                                       !- Number of Vertices
-  6.46578440716979, 0, 2.4384,            !- X,Y,Z Vertex 1 {m}
-  6.46578440716979, 0, 0,                 !- X,Y,Z Vertex 2 {m}
-  6.46578440716979, 1.524, 0,             !- X,Y,Z Vertex 3 {m}
-  6.46578440716979, 1.524, 2.4384;        !- X,Y,Z Vertex 4 {m}
+  6.46578440716979, 3.048, 2.4384,        !- X,Y,Z Vertex 1 {m}
+  6.46578440716979, 3.048, 0,             !- X,Y,Z Vertex 2 {m}
+  6.46578440716979, 15.9795688143396, 0,  !- X,Y,Z Vertex 3 {m}
+  6.46578440716979, 15.9795688143396, 2.4384; !- X,Y,Z Vertex 4 {m}
 
 OS:Surface,
-<<<<<<< HEAD
-  {fbafa375-adda-4b85-87d9-30040c4157ee}, !- Handle
-  Surface 11,                             !- Name
-  Wall,                                   !- Surface Type
-  ,                                       !- Construction Name
-  {73cbf71d-82c0-4019-a610-37d359a7bf1a}, !- Space Name
-=======
   {5da7d767-b745-41c6-a3e3-3b7e15b3a8b3}, !- Handle
   Surface 11,                             !- Name
   Wall,                                   !- Surface Type
   ,                                       !- Construction Name
   {560afeda-54fd-4c56-b3d2-3d4aa2b67e88}, !- Space Name
->>>>>>> 30cb9182
   Adiabatic,                              !- Outside Boundary Condition
   ,                                       !- Outside Boundary Condition Object
   NoSun,                                  !- Sun Exposure
   NoWind,                                 !- Wind Exposure
   ,                                       !- View Factor to Ground
   ,                                       !- Number of Vertices
-  0, 0, 2.4384,                           !- X,Y,Z Vertex 1 {m}
-  0, 0, 0,                                !- X,Y,Z Vertex 2 {m}
-  6.46578440716979, 0, 0,                 !- X,Y,Z Vertex 3 {m}
-  6.46578440716979, 0, 2.4384;            !- X,Y,Z Vertex 4 {m}
+  0, 3.048, 2.4384,                       !- X,Y,Z Vertex 1 {m}
+  0, 3.048, 0,                            !- X,Y,Z Vertex 2 {m}
+  6.46578440716979, 3.048, 0,             !- X,Y,Z Vertex 3 {m}
+  6.46578440716979, 3.048, 2.4384;        !- X,Y,Z Vertex 4 {m}
 
 OS:Surface,
-<<<<<<< HEAD
-  {4faecb7d-7a27-4510-b866-d15068cc9f46}, !- Handle
-  Surface 12,                             !- Name
-  RoofCeiling,                            !- Surface Type
-  ,                                       !- Construction Name
-  {73cbf71d-82c0-4019-a610-37d359a7bf1a}, !- Space Name
-  Adiabatic,                              !- Outside Boundary Condition
-=======
   {2a779bc9-cb45-440e-99fd-00e6bd1cc0eb}, !- Handle
   Surface 12,                             !- Name
   RoofCeiling,                            !- Surface Type
   ,                                       !- Construction Name
   {560afeda-54fd-4c56-b3d2-3d4aa2b67e88}, !- Space Name
   Outdoors,                               !- Outside Boundary Condition
->>>>>>> 30cb9182
   ,                                       !- Outside Boundary Condition Object
-  NoSun,                                  !- Sun Exposure
-  NoWind,                                 !- Wind Exposure
+  SunExposed,                             !- Sun Exposure
+  WindExposed,                            !- Wind Exposure
   ,                                       !- View Factor to Ground
   ,                                       !- Number of Vertices
-  6.46578440716979, 0, 2.4384,            !- X,Y,Z Vertex 1 {m}
-  6.46578440716979, 1.524, 2.4384,        !- X,Y,Z Vertex 2 {m}
-  0, 1.524, 2.4384,                       !- X,Y,Z Vertex 3 {m}
-  0, 0, 2.4384;                           !- X,Y,Z Vertex 4 {m}
-
-<<<<<<< HEAD
-OS:SpaceType,
-  {52a75432-6c9e-4d41-be20-10f247c9cec1}, !- Handle
-  Space Type 2,                           !- Name
-  ,                                       !- Default Construction Set Name
-  ,                                       !- Default Schedule Set Name
-=======
+  6.46578440716979, 3.048, 2.4384,        !- X,Y,Z Vertex 1 {m}
+  6.46578440716979, 15.9795688143396, 2.4384, !- X,Y,Z Vertex 2 {m}
+  0, 15.9795688143396, 2.4384,            !- X,Y,Z Vertex 3 {m}
+  0, 3.048, 2.4384;                       !- X,Y,Z Vertex 4 {m}
+
 OS:ThermalZone,
   {951e3e7f-3ddb-4bd3-8dd3-246c0ad037c2}, !- Handle
   living zone|unit 3,                     !- Name
@@ -1025,127 +700,10 @@
   ,                                       !- Secondary Daylighting Control Name
   ,                                       !- Fraction of Zone Controlled by Secondary Daylighting Control
   ,                                       !- Illuminance Map Name
->>>>>>> 30cb9182
   ,                                       !- Group Rendering Name
-  ,                                       !- Design Specification Outdoor Air Object Name
-  ,                                       !- Standards Template
-  ,                                       !- Standards Building Type
-  corridor;                               !- Standards Space Type
-
-<<<<<<< HEAD
-OS:BuildingUnit,
-  {50e3eaaf-1141-4e3d-b4bd-f457cffc887d}, !- Handle
-  unit 1,                                 !- Name
-  ,                                       !- Rendering Color
-  Residential;                            !- Building Unit Type
-
-OS:AdditionalProperties,
-  {a78c4743-f0f6-4350-91af-8444a1e58aa5}, !- Handle
-  {50e3eaaf-1141-4e3d-b4bd-f457cffc887d}, !- Object Name
-  NumberOfBedrooms,                       !- Feature Name 1
-  Integer,                                !- Feature Data Type 1
-  3,                                      !- Feature Value 1
-  NumberOfBathrooms,                      !- Feature Name 2
-  Double,                                 !- Feature Data Type 2
-  2,                                      !- Feature Value 2
-  NumberOfOccupants,                      !- Feature Name 3
-  Double,                                 !- Feature Data Type 3
-  3.3900000000000001;                     !- Feature Value 3
-
-OS:External:File,
-  {7d2b0d3b-2b2e-4643-9820-ed3f05d49a63}, !- Handle
-  8760.csv,                               !- Name
-  8760.csv;                               !- File Name
-
-OS:Schedule:Day,
-  {13054604-07e7-4298-928a-c90b51add423}, !- Handle
-  Schedule Day 1,                         !- Name
-  ,                                       !- Schedule Type Limits Name
-  ,                                       !- Interpolate to Timestep
-  24,                                     !- Hour 1
-  0,                                      !- Minute 1
-  0;                                      !- Value Until Time 1
-
-OS:Schedule:Day,
-  {96ceee3c-9f04-438c-b417-5b2cafecf643}, !- Handle
-  Schedule Day 2,                         !- Name
-  ,                                       !- Schedule Type Limits Name
-  ,                                       !- Interpolate to Timestep
-  24,                                     !- Hour 1
-  0,                                      !- Minute 1
-  1;                                      !- Value Until Time 1
-
-OS:Schedule:File,
-  {84aff8aa-2ec3-4ada-ad48-3e6fbe3014de}, !- Handle
-  occupants,                              !- Name
-  {7e0ed472-db41-485e-a286-1e71219e640c}, !- Schedule Type Limits Name
-  {7d2b0d3b-2b2e-4643-9820-ed3f05d49a63}, !- External File Name
-  1,                                      !- Column Number
-  1,                                      !- Rows to Skip at Top
-  8760,                                   !- Number of Hours of Data
-  ,                                       !- Column Separator
-  ,                                       !- Interpolate to Timestep
-  60;                                     !- Minutes per Item
-
-OS:Schedule:Ruleset,
-  {71ea75b7-a7cc-49c1-8c67-c6aff421a80d}, !- Handle
-  Schedule Ruleset 1,                     !- Name
-  {d3adef3b-ad6e-4d87-84a8-611ebf87a22b}, !- Schedule Type Limits Name
-  {acff4e2c-8c72-41bb-9343-5f6a688095b9}; !- Default Day Schedule Name
-
-OS:Schedule:Day,
-  {acff4e2c-8c72-41bb-9343-5f6a688095b9}, !- Handle
-  Schedule Day 3,                         !- Name
-  {d3adef3b-ad6e-4d87-84a8-611ebf87a22b}, !- Schedule Type Limits Name
-  ,                                       !- Interpolate to Timestep
-  24,                                     !- Hour 1
-  0,                                      !- Minute 1
-  112.539290946133;                       !- Value Until Time 1
-
-OS:People:Definition,
-  {9f74acdd-43d5-4444-b5b1-3ef8c31d2db8}, !- Handle
-  res occupants|living space,             !- Name
-  People,                                 !- Number of People Calculation Method
-  3.39,                                   !- Number of People {people}
-  ,                                       !- People per Space Floor Area {person/m2}
-  ,                                       !- Space Floor Area per Person {m2/person}
-  0.319734,                               !- Fraction Radiant
-  0.573,                                  !- Sensible Heat Fraction
-  0,                                      !- Carbon Dioxide Generation Rate {m3/s-W}
-  No,                                     !- Enable ASHRAE 55 Comfort Warnings
-  ZoneAveraged;                           !- Mean Radiant Temperature Calculation Type
-
-OS:People,
-  {7ae520d8-f113-4001-befe-032c007cd533}, !- Handle
-  res occupants|living space,             !- Name
-  {9f74acdd-43d5-4444-b5b1-3ef8c31d2db8}, !- People Definition Name
-  {b34d4708-d632-46a6-b017-ac6a7b997e58}, !- Space or SpaceType Name
-  {84aff8aa-2ec3-4ada-ad48-3e6fbe3014de}, !- Number of People Schedule Name
-  {71ea75b7-a7cc-49c1-8c67-c6aff421a80d}, !- Activity Level Schedule Name
-  ,                                       !- Surface Name/Angle Factor List Name
-  ,                                       !- Work Efficiency Schedule Name
-  ,                                       !- Clothing Insulation Schedule Name
-  ,                                       !- Air Velocity Schedule Name
-  1;                                      !- Multiplier
-
-OS:ScheduleTypeLimits,
-  {d3adef3b-ad6e-4d87-84a8-611ebf87a22b}, !- Handle
-  ActivityLevel,                          !- Name
-  0,                                      !- Lower Limit Value
-  ,                                       !- Upper Limit Value
-  Continuous,                             !- Numeric Type
-  ActivityLevel;                          !- Unit Type
-
-OS:ScheduleTypeLimits,
-  {7e0ed472-db41-485e-a286-1e71219e640c}, !- Handle
-  Fractional,                             !- Name
-  0,                                      !- Lower Limit Value
-  1,                                      !- Upper Limit Value
-  Continuous;                             !- Numeric Type
-
-OS:PlantLoop,
-  {1da50a92-1250-42b5-a2c1-f0eb0fed09fc}, !- Handle
-=======
+  ,                                       !- Thermostat Name
+  No;                                     !- Use Ideal Air Loads
+
 OS:Node,
   {e2ac59a5-92f6-4d18-a8e1-98b8d3b45dc1}, !- Handle
   Node 3,                                 !- Name
@@ -3245,7 +2803,6 @@
 
 OS:PlantLoop,
   {d62189ac-9267-42a2-bb86-531a2ddea4de}, !- Handle
->>>>>>> 30cb9182
   Domestic Hot Water Loop,                !- Name
   ,                                       !- Fluid Type
   0,                                      !- Glycol Concentration
@@ -3253,27 +2810,12 @@
   ,                                       !- Plant Equipment Operation Heating Load
   ,                                       !- Plant Equipment Operation Cooling Load
   ,                                       !- Primary Plant Equipment Operation Scheme
-<<<<<<< HEAD
-  {bf516862-90da-4c35-8a29-b8c3ec47d473}, !- Loop Temperature Setpoint Node Name
-=======
   {b5ca713d-924f-4693-aefc-30307926b6ef}, !- Loop Temperature Setpoint Node Name
->>>>>>> 30cb9182
   ,                                       !- Maximum Loop Temperature {C}
   ,                                       !- Minimum Loop Temperature {C}
   0.01,                                   !- Maximum Loop Flow Rate {m3/s}
   ,                                       !- Minimum Loop Flow Rate {m3/s}
   0.003,                                  !- Plant Loop Volume {m3}
-<<<<<<< HEAD
-  {3ba4bce4-0d51-4438-b10d-0ac073fe5c42}, !- Plant Side Inlet Node Name
-  {3cbe9a80-3b8e-4b88-ba8c-bc5d27c7b711}, !- Plant Side Outlet Node Name
-  ,                                       !- Plant Side Branch List Name
-  {8fab8b25-31f3-41b8-9f1a-213d7408903e}, !- Demand Side Inlet Node Name
-  {4a908d2e-7522-4427-b7a7-4bb39bd9cde8}, !- Demand Side Outlet Node Name
-  ,                                       !- Demand Side Branch List Name
-  ,                                       !- Demand Side Connector List Name
-  Optimal,                                !- Load Distribution Scheme
-  {802111db-041f-4832-8b3c-9a8d937e2be4}, !- Availability Manager List Name
-=======
   {9edd888e-600e-4e95-966c-d392b0498ce7}, !- Plant Side Inlet Node Name
   {9b5a039a-b466-45a4-ba40-792ad82d8d3a}, !- Plant Side Outlet Node Name
   ,                                       !- Plant Side Branch List Name
@@ -3283,7 +2825,6 @@
   ,                                       !- Demand Side Connector List Name
   Optimal,                                !- Load Distribution Scheme
   {29757412-3630-44b1-a416-05997dd7b7dd}, !- Availability Manager List Name
->>>>>>> 30cb9182
   ,                                       !- Plant Loop Demand Calculation Scheme
   ,                                       !- Common Pipe Simulation
   ,                                       !- Pressure Simulation Type
@@ -3291,415 +2832,6 @@
   ,                                       !- Plant Equipment Operation Cooling Load Schedule
   ,                                       !- Primary Plant Equipment Operation Scheme Schedule
   ,                                       !- Component Setpoint Operation Scheme Schedule
-<<<<<<< HEAD
-  {3349fc14-edfc-4cc7-874f-0326a5893743}, !- Demand Mixer Name
-  {ec2712b3-cfa3-4d36-8e1b-eea67c6d5529}, !- Demand Splitter Name
-  {f824d22e-dc8b-4b90-8e07-aa88e97781df}, !- Supply Mixer Name
-  {4ec0a083-ae47-4e66-81af-8285b9790127}; !- Supply Splitter Name
-
-OS:Node,
-  {bc8fd24a-1ac3-43be-8381-ddf8d8c4db44}, !- Handle
-  Node 3,                                 !- Name
-  {3ba4bce4-0d51-4438-b10d-0ac073fe5c42}, !- Inlet Port
-  {43d68e5c-1549-4a6c-a241-bd0d12ba458d}; !- Outlet Port
-
-OS:Node,
-  {bf516862-90da-4c35-8a29-b8c3ec47d473}, !- Handle
-  Node 4,                                 !- Name
-  {9de182ab-d4ae-4354-89a1-21afa305d495}, !- Inlet Port
-  {3cbe9a80-3b8e-4b88-ba8c-bc5d27c7b711}; !- Outlet Port
-
-OS:Node,
-  {5a728bc2-3b6b-42e5-884b-373ef7d53aeb}, !- Handle
-  Node 5,                                 !- Name
-  {b5ffdf44-90e9-41df-bba5-3df6ef77814d}, !- Inlet Port
-  {3679f58a-266a-4ea4-a5d4-e7c2d9f07e57}; !- Outlet Port
-
-OS:Connector:Mixer,
-  {f824d22e-dc8b-4b90-8e07-aa88e97781df}, !- Handle
-  Connector Mixer 1,                      !- Name
-  {596dea3c-4273-4f01-901c-3b24110343ed}, !- Outlet Branch Name
-  {69c1c7a8-5b63-412c-b8d7-e048387c5f0e}, !- Inlet Branch Name 1
-  {2420fb7a-1c25-47aa-a462-c56f68f521eb}; !- Inlet Branch Name 2
-
-OS:Connector:Splitter,
-  {4ec0a083-ae47-4e66-81af-8285b9790127}, !- Handle
-  Connector Splitter 1,                   !- Name
-  {f00bbd88-33c9-4ba6-82e0-48b77af66169}, !- Inlet Branch Name
-  {b5ffdf44-90e9-41df-bba5-3df6ef77814d}, !- Outlet Branch Name 1
-  {76587f25-4a29-4419-8fd3-12c0ee4964a1}; !- Outlet Branch Name 2
-
-OS:Connection,
-  {3ba4bce4-0d51-4438-b10d-0ac073fe5c42}, !- Handle
-  {61ff369e-a50e-48dd-a0fb-21cedc63e8be}, !- Name
-  {1da50a92-1250-42b5-a2c1-f0eb0fed09fc}, !- Source Object
-  14,                                     !- Outlet Port
-  {bc8fd24a-1ac3-43be-8381-ddf8d8c4db44}, !- Target Object
-  2;                                      !- Inlet Port
-
-OS:Connection,
-  {b5ffdf44-90e9-41df-bba5-3df6ef77814d}, !- Handle
-  {18debbe9-5319-45c1-b7cb-90a739cb20db}, !- Name
-  {4ec0a083-ae47-4e66-81af-8285b9790127}, !- Source Object
-  3,                                      !- Outlet Port
-  {5a728bc2-3b6b-42e5-884b-373ef7d53aeb}, !- Target Object
-  2;                                      !- Inlet Port
-
-OS:Connection,
-  {3cbe9a80-3b8e-4b88-ba8c-bc5d27c7b711}, !- Handle
-  {1330d247-4748-4232-8546-628d7cc73c22}, !- Name
-  {bf516862-90da-4c35-8a29-b8c3ec47d473}, !- Source Object
-  3,                                      !- Outlet Port
-  {1da50a92-1250-42b5-a2c1-f0eb0fed09fc}, !- Target Object
-  15;                                     !- Inlet Port
-
-OS:Node,
-  {17d1e6e8-7f8a-4d65-9fe0-7fd9116342cb}, !- Handle
-  Node 6,                                 !- Name
-  {8fab8b25-31f3-41b8-9f1a-213d7408903e}, !- Inlet Port
-  {e77bf00d-1976-4cdf-8a00-cb08f347f955}; !- Outlet Port
-
-OS:Node,
-  {1d7f6f0e-171e-4d1c-9044-e03e835b4f37}, !- Handle
-  Node 7,                                 !- Name
-  {3b772ad3-3df6-4442-aa28-d0dd117a948b}, !- Inlet Port
-  {4a908d2e-7522-4427-b7a7-4bb39bd9cde8}; !- Outlet Port
-
-OS:Node,
-  {5d3ce520-70d0-4b66-930e-eb1b4a9730ca}, !- Handle
-  Node 8,                                 !- Name
-  {b09001ff-d0b9-48f3-944b-77ef37a21593}, !- Inlet Port
-  {ee911186-6b02-4616-9bb0-af52f1e0a4cd}; !- Outlet Port
-
-OS:Connector:Mixer,
-  {3349fc14-edfc-4cc7-874f-0326a5893743}, !- Handle
-  Connector Mixer 2,                      !- Name
-  {3b772ad3-3df6-4442-aa28-d0dd117a948b}, !- Outlet Branch Name
-  {8401002a-8b97-487d-a44c-f9e153d842b4}; !- Inlet Branch Name 1
-
-OS:Connector:Splitter,
-  {ec2712b3-cfa3-4d36-8e1b-eea67c6d5529}, !- Handle
-  Connector Splitter 2,                   !- Name
-  {e77bf00d-1976-4cdf-8a00-cb08f347f955}, !- Inlet Branch Name
-  {b09001ff-d0b9-48f3-944b-77ef37a21593}; !- Outlet Branch Name 1
-
-OS:Connection,
-  {8fab8b25-31f3-41b8-9f1a-213d7408903e}, !- Handle
-  {4c3bcbe4-b21e-4725-bf1f-1e3587a0f11c}, !- Name
-  {1da50a92-1250-42b5-a2c1-f0eb0fed09fc}, !- Source Object
-  17,                                     !- Outlet Port
-  {17d1e6e8-7f8a-4d65-9fe0-7fd9116342cb}, !- Target Object
-  2;                                      !- Inlet Port
-
-OS:Connection,
-  {e77bf00d-1976-4cdf-8a00-cb08f347f955}, !- Handle
-  {d822db58-d8a2-4a6e-9213-05aa3bccc065}, !- Name
-  {17d1e6e8-7f8a-4d65-9fe0-7fd9116342cb}, !- Source Object
-  3,                                      !- Outlet Port
-  {ec2712b3-cfa3-4d36-8e1b-eea67c6d5529}, !- Target Object
-  2;                                      !- Inlet Port
-
-OS:Connection,
-  {b09001ff-d0b9-48f3-944b-77ef37a21593}, !- Handle
-  {4d934485-ffdc-4726-9df9-420e1d0db50d}, !- Name
-  {ec2712b3-cfa3-4d36-8e1b-eea67c6d5529}, !- Source Object
-  3,                                      !- Outlet Port
-  {5d3ce520-70d0-4b66-930e-eb1b4a9730ca}, !- Target Object
-  2;                                      !- Inlet Port
-
-OS:Connection,
-  {3b772ad3-3df6-4442-aa28-d0dd117a948b}, !- Handle
-  {dd840fe8-18c7-4662-8f87-ccbf82680aec}, !- Name
-  {3349fc14-edfc-4cc7-874f-0326a5893743}, !- Source Object
-  2,                                      !- Outlet Port
-  {1d7f6f0e-171e-4d1c-9044-e03e835b4f37}, !- Target Object
-  2;                                      !- Inlet Port
-
-OS:Connection,
-  {4a908d2e-7522-4427-b7a7-4bb39bd9cde8}, !- Handle
-  {24db64bb-73c2-4baa-b72a-3784d806066a}, !- Name
-  {1d7f6f0e-171e-4d1c-9044-e03e835b4f37}, !- Source Object
-  3,                                      !- Outlet Port
-  {1da50a92-1250-42b5-a2c1-f0eb0fed09fc}, !- Target Object
-  18;                                     !- Inlet Port
-
-OS:Sizing:Plant,
-  {b73f84ec-c154-4779-b8c7-b5c4e1979a24}, !- Handle
-  {1da50a92-1250-42b5-a2c1-f0eb0fed09fc}, !- Plant or Condenser Loop Name
-  Heating,                                !- Loop Type
-  52.6666666666667,                       !- Design Loop Exit Temperature {C}
-  5.55555555555556,                       !- Loop Design Temperature Difference {deltaC}
-  NonCoincident,                          !- Sizing Option
-  1,                                      !- Zone Timesteps in Averaging Window
-  None;                                   !- Coincident Sizing Factor Mode
-
-OS:AvailabilityManagerAssignmentList,
-  {802111db-041f-4832-8b3c-9a8d937e2be4}, !- Handle
-  Plant Loop 1 AvailabilityManagerAssignmentList; !- Name
-
-OS:Pipe:Adiabatic,
-  {0162b33b-742e-4706-8e25-3c46bb8310cb}, !- Handle
-  Pipe Adiabatic 1,                       !- Name
-  {3679f58a-266a-4ea4-a5d4-e7c2d9f07e57}, !- Inlet Node Name
-  {8e876c4e-5845-455e-89c9-6fbf56278cfe}; !- Outlet Node Name
-
-OS:Pipe:Adiabatic,
-  {0eae881f-e8ee-4afd-836f-bd4201f7a579}, !- Handle
-  Pipe Adiabatic 2,                       !- Name
-  {8b9f9298-40d3-4a08-a89d-b1d7d618dc1a}, !- Inlet Node Name
-  {9de182ab-d4ae-4354-89a1-21afa305d495}; !- Outlet Node Name
-
-OS:Node,
-  {ed5ac342-4652-4fe7-90dd-4b1e442bad9b}, !- Handle
-  Node 9,                                 !- Name
-  {8e876c4e-5845-455e-89c9-6fbf56278cfe}, !- Inlet Port
-  {69c1c7a8-5b63-412c-b8d7-e048387c5f0e}; !- Outlet Port
-
-OS:Connection,
-  {3679f58a-266a-4ea4-a5d4-e7c2d9f07e57}, !- Handle
-  {ff234994-1fb4-4215-a2bf-1a89662ffe90}, !- Name
-  {5a728bc2-3b6b-42e5-884b-373ef7d53aeb}, !- Source Object
-  3,                                      !- Outlet Port
-  {0162b33b-742e-4706-8e25-3c46bb8310cb}, !- Target Object
-  2;                                      !- Inlet Port
-
-OS:Connection,
-  {8e876c4e-5845-455e-89c9-6fbf56278cfe}, !- Handle
-  {e21d21df-6b06-4e1b-9d13-cde9acfc8fbc}, !- Name
-  {0162b33b-742e-4706-8e25-3c46bb8310cb}, !- Source Object
-  3,                                      !- Outlet Port
-  {ed5ac342-4652-4fe7-90dd-4b1e442bad9b}, !- Target Object
-  2;                                      !- Inlet Port
-
-OS:Connection,
-  {69c1c7a8-5b63-412c-b8d7-e048387c5f0e}, !- Handle
-  {0c0ecc61-1cd2-4513-b650-83e0430b8939}, !- Name
-  {ed5ac342-4652-4fe7-90dd-4b1e442bad9b}, !- Source Object
-  3,                                      !- Outlet Port
-  {f824d22e-dc8b-4b90-8e07-aa88e97781df}, !- Target Object
-  3;                                      !- Inlet Port
-
-OS:Node,
-  {de00fa0d-6754-4ccb-bd2c-71954db81595}, !- Handle
-  Node 10,                                !- Name
-  {596dea3c-4273-4f01-901c-3b24110343ed}, !- Inlet Port
-  {8b9f9298-40d3-4a08-a89d-b1d7d618dc1a}; !- Outlet Port
-
-OS:Connection,
-  {596dea3c-4273-4f01-901c-3b24110343ed}, !- Handle
-  {02f99f86-42c3-4a22-a1ba-a3f4e5dde873}, !- Name
-  {f824d22e-dc8b-4b90-8e07-aa88e97781df}, !- Source Object
-  2,                                      !- Outlet Port
-  {de00fa0d-6754-4ccb-bd2c-71954db81595}, !- Target Object
-  2;                                      !- Inlet Port
-
-OS:Connection,
-  {8b9f9298-40d3-4a08-a89d-b1d7d618dc1a}, !- Handle
-  {726e5d10-023d-4f6f-9c46-9d85b6d5941e}, !- Name
-  {de00fa0d-6754-4ccb-bd2c-71954db81595}, !- Source Object
-  3,                                      !- Outlet Port
-  {0eae881f-e8ee-4afd-836f-bd4201f7a579}, !- Target Object
-  2;                                      !- Inlet Port
-
-OS:Connection,
-  {9de182ab-d4ae-4354-89a1-21afa305d495}, !- Handle
-  {d17f9829-d5bf-4950-9b84-8b0d98124631}, !- Name
-  {0eae881f-e8ee-4afd-836f-bd4201f7a579}, !- Source Object
-  3,                                      !- Outlet Port
-  {bf516862-90da-4c35-8a29-b8c3ec47d473}, !- Target Object
-  2;                                      !- Inlet Port
-
-OS:Pump:VariableSpeed,
-  {c506335e-d061-47b1-8e75-bac379a9a67a}, !- Handle
-  Pump Variable Speed 1,                  !- Name
-  {43d68e5c-1549-4a6c-a241-bd0d12ba458d}, !- Inlet Node Name
-  {1d15c040-656a-475d-a19e-8368672c7184}, !- Outlet Node Name
-  0.01,                                   !- Rated Flow Rate {m3/s}
-  1,                                      !- Rated Pump Head {Pa}
-  0,                                      !- Rated Power Consumption {W}
-  1,                                      !- Motor Efficiency
-  0,                                      !- Fraction of Motor Inefficiencies to Fluid Stream
-  0,                                      !- Coefficient 1 of the Part Load Performance Curve
-  1,                                      !- Coefficient 2 of the Part Load Performance Curve
-  0,                                      !- Coefficient 3 of the Part Load Performance Curve
-  0,                                      !- Coefficient 4 of the Part Load Performance Curve
-  ,                                       !- Minimum Flow Rate {m3/s}
-  Intermittent,                           !- Pump Control Type
-  ,                                       !- Pump Flow Rate Schedule Name
-  ,                                       !- Pump Curve Name
-  ,                                       !- Impeller Diameter {m}
-  ,                                       !- VFD Control Type
-  ,                                       !- Pump RPM Schedule Name
-  ,                                       !- Minimum Pressure Schedule {Pa}
-  ,                                       !- Maximum Pressure Schedule {Pa}
-  ,                                       !- Minimum RPM Schedule {rev/min}
-  ,                                       !- Maximum RPM Schedule {rev/min}
-  ,                                       !- Zone Name
-  0.5,                                    !- Skin Loss Radiative Fraction
-  PowerPerFlowPerPressure,                !- Design Power Sizing Method
-  348701.1,                               !- Design Electric Power per Unit Flow Rate {W/(m3/s)}
-  1.282051282,                            !- Design Shaft Power per Unit Flow Rate per Unit Head {W-s/m3-Pa}
-  0,                                      !- Design Minimum Flow Rate Fraction
-  General;                                !- End-Use Subcategory
-
-OS:Node,
-  {29ebf009-5795-4405-b80b-14b1dda798db}, !- Handle
-  Node 11,                                !- Name
-  {1d15c040-656a-475d-a19e-8368672c7184}, !- Inlet Port
-  {f00bbd88-33c9-4ba6-82e0-48b77af66169}; !- Outlet Port
-
-OS:Connection,
-  {43d68e5c-1549-4a6c-a241-bd0d12ba458d}, !- Handle
-  {02587e94-66ff-4e5f-8df9-bb88ab392389}, !- Name
-  {bc8fd24a-1ac3-43be-8381-ddf8d8c4db44}, !- Source Object
-  3,                                      !- Outlet Port
-  {c506335e-d061-47b1-8e75-bac379a9a67a}, !- Target Object
-  2;                                      !- Inlet Port
-
-OS:Connection,
-  {1d15c040-656a-475d-a19e-8368672c7184}, !- Handle
-  {1db1e78c-f67f-4093-a604-2e631420aeb2}, !- Name
-  {c506335e-d061-47b1-8e75-bac379a9a67a}, !- Source Object
-  3,                                      !- Outlet Port
-  {29ebf009-5795-4405-b80b-14b1dda798db}, !- Target Object
-  2;                                      !- Inlet Port
-
-OS:Connection,
-  {f00bbd88-33c9-4ba6-82e0-48b77af66169}, !- Handle
-  {1563d143-18b5-41a4-aaa9-3e9ce7903d59}, !- Name
-  {29ebf009-5795-4405-b80b-14b1dda798db}, !- Source Object
-  3,                                      !- Outlet Port
-  {4ec0a083-ae47-4e66-81af-8285b9790127}, !- Target Object
-  2;                                      !- Inlet Port
-
-OS:Schedule:Constant,
-  {0bea2ed2-c76c-4294-8648-95f80be8db1b}, !- Handle
-  dhw temp,                               !- Name
-  {a3888b16-075d-42e0-820f-38a756bdd49b}, !- Schedule Type Limits Name
-  52.6666666666667;                       !- Value
-
-OS:SetpointManager:Scheduled,
-  {a139da66-a81f-465c-a613-a5caa45b46ec}, !- Handle
-  Setpoint Manager Scheduled 1,           !- Name
-  Temperature,                            !- Control Variable
-  {0bea2ed2-c76c-4294-8648-95f80be8db1b}, !- Schedule Name
-  {bf516862-90da-4c35-8a29-b8c3ec47d473}; !- Setpoint Node or NodeList Name
-
-OS:ScheduleTypeLimits,
-  {a3888b16-075d-42e0-820f-38a756bdd49b}, !- Handle
-  Temperature,                            !- Name
-  ,                                       !- Lower Limit Value
-  ,                                       !- Upper Limit Value
-  Continuous,                             !- Numeric Type
-  Temperature;                            !- Unit Type
-
-OS:WaterHeater:Mixed,
-  {a9edcdde-28da-4d24-acd4-d3cdcfee6291}, !- Handle
-  res wh,                                 !- Name
-  0.143845647790854,                      !- Tank Volume {m3}
-  {1b017a60-83a1-45d3-b727-65ffb103ed90}, !- Setpoint Temperature Schedule Name
-  2,                                      !- Deadband Temperature Difference {deltaC}
-  99,                                     !- Maximum Temperature Limit {C}
-  Cycle,                                  !- Heater Control Type
-  11722.8428068889,                       !- Heater Maximum Capacity {W}
-  0,                                      !- Heater Minimum Capacity {W}
-  ,                                       !- Heater Ignition Minimum Flow Rate {m3/s}
-  ,                                       !- Heater Ignition Delay {s}
-  NaturalGas,                             !- Heater Fuel Type
-  0.773298241318794,                      !- Heater Thermal Efficiency
-  ,                                       !- Part Load Factor Curve Name
-  0,                                      !- Off Cycle Parasitic Fuel Consumption Rate {W}
-  Electricity,                            !- Off Cycle Parasitic Fuel Type
-  0,                                      !- Off Cycle Parasitic Heat Fraction to Tank
-  0,                                      !- On Cycle Parasitic Fuel Consumption Rate {W}
-  Electricity,                            !- On Cycle Parasitic Fuel Type
-  0,                                      !- On Cycle Parasitic Heat Fraction to Tank
-  ThermalZone,                            !- Ambient Temperature Indicator
-  ,                                       !- Ambient Temperature Schedule Name
-  {868a00b6-dce3-4b91-899e-76b0fff2c973}, !- Ambient Temperature Thermal Zone Name
-  ,                                       !- Ambient Temperature Outdoor Air Node Name
-  4.15693173076374,                       !- Off Cycle Loss Coefficient to Ambient Temperature {W/K}
-  0.64,                                   !- Off Cycle Loss Fraction to Thermal Zone
-  4.15693173076374,                       !- On Cycle Loss Coefficient to Ambient Temperature {W/K}
-  1,                                      !- On Cycle Loss Fraction to Thermal Zone
-  ,                                       !- Peak Use Flow Rate {m3/s}
-  ,                                       !- Use Flow Rate Fraction Schedule Name
-  ,                                       !- Cold Water Supply Temperature Schedule Name
-  {f82ba042-6a96-4f9a-856f-5e3b80ef96f6}, !- Use Side Inlet Node Name
-  {4dc7de5e-4419-4f75-bd9a-5474b5a0232f}, !- Use Side Outlet Node Name
-  1,                                      !- Use Side Effectiveness
-  ,                                       !- Source Side Inlet Node Name
-  ,                                       !- Source Side Outlet Node Name
-  1,                                      !- Source Side Effectiveness
-  autosize,                               !- Use Side Design Flow Rate {m3/s}
-  autosize,                               !- Source Side Design Flow Rate {m3/s}
-  1.5,                                    !- Indirect Water Heating Recovery Time {hr}
-  IndirectHeatPrimarySetpoint,            !- Source Side Flow Control Mode
-  ,                                       !- Indirect Alternate Setpoint Temperature Schedule Name
-  res wh;                                 !- End-Use Subcategory
-
-OS:Schedule:Constant,
-  {1b017a60-83a1-45d3-b727-65ffb103ed90}, !- Handle
-  WH Setpoint Temp,                       !- Name
-  {a3888b16-075d-42e0-820f-38a756bdd49b}, !- Schedule Type Limits Name
-  52.6666666666667;                       !- Value
-
-OS:Node,
-  {0436de79-4a72-4413-8b46-ffe3125afec7}, !- Handle
-  Node 12,                                !- Name
-  {76587f25-4a29-4419-8fd3-12c0ee4964a1}, !- Inlet Port
-  {f82ba042-6a96-4f9a-856f-5e3b80ef96f6}; !- Outlet Port
-
-OS:Connection,
-  {76587f25-4a29-4419-8fd3-12c0ee4964a1}, !- Handle
-  {1685b862-f767-4a62-882a-e49c8fcb4dd3}, !- Name
-  {4ec0a083-ae47-4e66-81af-8285b9790127}, !- Source Object
-  4,                                      !- Outlet Port
-  {0436de79-4a72-4413-8b46-ffe3125afec7}, !- Target Object
-  2;                                      !- Inlet Port
-
-OS:Node,
-  {6fa38e2a-60a6-40eb-a6cd-c246b135923b}, !- Handle
-  Node 13,                                !- Name
-  {4dc7de5e-4419-4f75-bd9a-5474b5a0232f}, !- Inlet Port
-  {2420fb7a-1c25-47aa-a462-c56f68f521eb}; !- Outlet Port
-
-OS:Connection,
-  {f82ba042-6a96-4f9a-856f-5e3b80ef96f6}, !- Handle
-  {fe3f158a-2c5a-4168-b99c-dab21bc7aeb6}, !- Name
-  {0436de79-4a72-4413-8b46-ffe3125afec7}, !- Source Object
-  3,                                      !- Outlet Port
-  {a9edcdde-28da-4d24-acd4-d3cdcfee6291}, !- Target Object
-  31;                                     !- Inlet Port
-
-OS:Connection,
-  {4dc7de5e-4419-4f75-bd9a-5474b5a0232f}, !- Handle
-  {9b7af3fb-d4b1-4f5e-b867-08e07cecf941}, !- Name
-  {a9edcdde-28da-4d24-acd4-d3cdcfee6291}, !- Source Object
-  32,                                     !- Outlet Port
-  {6fa38e2a-60a6-40eb-a6cd-c246b135923b}, !- Target Object
-  2;                                      !- Inlet Port
-
-OS:Connection,
-  {2420fb7a-1c25-47aa-a462-c56f68f521eb}, !- Handle
-  {0987b1a0-1ad2-454f-b11c-a697a4c8bf8e}, !- Name
-  {6fa38e2a-60a6-40eb-a6cd-c246b135923b}, !- Source Object
-  3,                                      !- Outlet Port
-  {f824d22e-dc8b-4b90-8e07-aa88e97781df}, !- Target Object
-  4;                                      !- Inlet Port
-
-OS:Schedule:Constant,
-  {f960aca2-518b-4238-8d59-73e3cadc0171}, !- Handle
-  fixtures temperature schedule,          !- Name
-  {a3888b16-075d-42e0-820f-38a756bdd49b}, !- Schedule Type Limits Name
-  43.3333333333333;                       !- Value
-
-OS:WaterUse:Connections,
-  {999aeefd-ce78-4d7d-8512-0a5803207f8a}, !- Handle
-  Water Use Connections 1,                !- Name
-  {ee911186-6b02-4616-9bb0-af52f1e0a4cd}, !- Inlet Node Name
-  {398128f3-a583-48f9-ad7a-7061c0cd017d}, !- Outlet Node Name
-=======
   {d377c791-9e5c-46b4-8f09-42c0f6ef6d7a}, !- Demand Mixer Name
   {03e447b7-3a8c-4066-bada-c8174f6b27d9}, !- Demand Splitter Name
   {52c9927e-2897-4992-a3df-ea9ccd47c2b3}, !- Supply Mixer Name
@@ -8147,7 +7279,6 @@
   Water Use Connections 8,                !- Name
   {1a713245-85e7-482e-a1aa-0cf13dade86f}, !- Inlet Node Name
   {3b378a03-ac34-4b75-affe-2a6d268d07cb}, !- Outlet Node Name
->>>>>>> 30cb9182
   ,                                       !- Supply Water Storage Tank Name
   ,                                       !- Reclamation Water Storage Tank Name
   ,                                       !- Hot Water Supply Temperature Schedule Name
@@ -8155,40 +7286,6 @@
   ,                                       !- Drain Water Heat Exchanger Type
   ,                                       !- Drain Water Heat Exchanger Destination
   ,                                       !- Drain Water Heat Exchanger U-Factor Times Area {W/K}
-<<<<<<< HEAD
-  {eca2fc82-80f7-4994-94c2-c0606519cb7b}, !- Water Use Equipment Name 1
-  {7670103a-dde7-4af5-991a-6c390abb96af}, !- Water Use Equipment Name 2
-  {d3363ab6-7293-4f1f-b84c-5b2e53484bde}; !- Water Use Equipment Name 3
-
-OS:Node,
-  {9f119f96-f9a3-41fa-9336-16b2a06e0d69}, !- Handle
-  Node 14,                                !- Name
-  {398128f3-a583-48f9-ad7a-7061c0cd017d}, !- Inlet Port
-  {8401002a-8b97-487d-a44c-f9e153d842b4}; !- Outlet Port
-
-OS:Connection,
-  {ee911186-6b02-4616-9bb0-af52f1e0a4cd}, !- Handle
-  {76898b13-cdbf-4ec6-9253-1d933cf0ad35}, !- Name
-  {5d3ce520-70d0-4b66-930e-eb1b4a9730ca}, !- Source Object
-  3,                                      !- Outlet Port
-  {999aeefd-ce78-4d7d-8512-0a5803207f8a}, !- Target Object
-  2;                                      !- Inlet Port
-
-OS:Connection,
-  {398128f3-a583-48f9-ad7a-7061c0cd017d}, !- Handle
-  {b992e6b6-4ff8-495e-ae5f-338514042719}, !- Name
-  {999aeefd-ce78-4d7d-8512-0a5803207f8a}, !- Source Object
-  3,                                      !- Outlet Port
-  {9f119f96-f9a3-41fa-9336-16b2a06e0d69}, !- Target Object
-  2;                                      !- Inlet Port
-
-OS:Connection,
-  {8401002a-8b97-487d-a44c-f9e153d842b4}, !- Handle
-  {bc6b3387-1c0d-4ca2-9d35-8111fca53689}, !- Name
-  {9f119f96-f9a3-41fa-9336-16b2a06e0d69}, !- Source Object
-  3,                                      !- Outlet Port
-  {3349fc14-edfc-4cc7-874f-0326a5893743}, !- Target Object
-=======
   {f04e22de-aa6d-4d99-a219-7c15deba5581}, !- Water Use Equipment Name 1
   {7dc0307e-6ec3-4224-a474-966f9fcf850c}, !- Water Use Equipment Name 2
   {bc1553d8-c6cf-4af8-8ab5-7e0360dc11a7}; !- Water Use Equipment Name 3
@@ -8221,54 +7318,9 @@
   {8b32e468-1da8-4368-854e-de5ecc1c1a03}, !- Source Object
   3,                                      !- Outlet Port
   {cf227b52-1193-454e-8dc8-e37f312b41e5}, !- Target Object
->>>>>>> 30cb9182
   3;                                      !- Inlet Port
 
-OS:Schedule:File,
-  {24b9cc84-5de0-4b56-bb78-d63bb0a37ba3}, !- Handle
-  showers,                                !- Name
-  {7e0ed472-db41-485e-a286-1e71219e640c}, !- Schedule Type Limits Name
-  {7d2b0d3b-2b2e-4643-9820-ed3f05d49a63}, !- External File Name
-  12,                                     !- Column Number
-  1,                                      !- Rows to Skip at Top
-  8760,                                   !- Number of Hours of Data
-  ,                                       !- Column Separator
-  ,                                       !- Interpolate to Timestep
-  60;                                     !- Minutes per Item
-
 OS:WaterUse:Equipment:Definition,
-<<<<<<< HEAD
-  {cb0683ae-ba6f-4c2e-8adb-c8b0d0292504}, !- Handle
-  res shower,                             !- Name
-  res shower,                             !- End-Use Subcategory
-  0.0177023693355983,                     !- Peak Flow Rate {m3/s}
-  {f960aca2-518b-4238-8d59-73e3cadc0171}; !- Target Temperature Schedule Name
-
-OS:WaterUse:Equipment,
-  {eca2fc82-80f7-4994-94c2-c0606519cb7b}, !- Handle
-  res shower,                             !- Name
-  {cb0683ae-ba6f-4c2e-8adb-c8b0d0292504}, !- Water Use Equipment Definition Name
-  {b34d4708-d632-46a6-b017-ac6a7b997e58}, !- Space Name
-  {24b9cc84-5de0-4b56-bb78-d63bb0a37ba3}; !- Flow Rate Fraction Schedule Name
-
-OS:Schedule:Constant,
-  {9a84aa71-77c4-49ce-b768-fc0ec7fdbba0}, !- Handle
-  Always On Discrete,                     !- Name
-  {4e827b98-643f-4828-a47d-4f30cf8b3c4a}, !- Schedule Type Limits Name
-  1;                                      !- Value
-
-OS:ScheduleTypeLimits,
-  {4e827b98-643f-4828-a47d-4f30cf8b3c4a}, !- Handle
-  OnOff,                                  !- Name
-  0,                                      !- Lower Limit Value
-  1,                                      !- Upper Limit Value
-  Discrete,                               !- Numeric Type
-  Availability;                           !- Unit Type
-
-OS:OtherEquipment:Definition,
-  {faa749b3-4711-48ce-9e55-411c5d0d974a}, !- Handle
-  res shower,                             !- Name
-=======
   {aaa72c58-55ec-43eb-91b4-d0385c726b72}, !- Handle
   res shower|unit 8,                      !- Name
   res shower|unit 8,                      !- End-Use Subcategory
@@ -8285,7 +7337,6 @@
 OS:OtherEquipment:Definition,
   {9ce2dd27-09db-435c-b6a9-ed2ef61865af}, !- Handle
   res shower|unit 8,                      !- Name
->>>>>>> 30cb9182
   EquipmentLevel,                         !- Design Level Calculation Method
   509071.539622603,                       !- Design Level {W}
   ,                                       !- Watts per Space Floor Area {W/m2}
@@ -8295,54 +7346,16 @@
   0;                                      !- Fraction Lost
 
 OS:OtherEquipment,
-<<<<<<< HEAD
-  {5c72734e-405b-4d79-b298-967d18aa9e3c}, !- Handle
-  res shower,                             !- Name
-  {faa749b3-4711-48ce-9e55-411c5d0d974a}, !- Other Equipment Definition Name
-  {b34d4708-d632-46a6-b017-ac6a7b997e58}, !- Space or SpaceType Name
-  {24b9cc84-5de0-4b56-bb78-d63bb0a37ba3}, !- Schedule Name
-=======
   {f5a94a0c-5f2a-493f-a2de-4bf6a9f34afd}, !- Handle
   res shower|unit 8,                      !- Name
   {9ce2dd27-09db-435c-b6a9-ed2ef61865af}, !- Other Equipment Definition Name
   {d776d60b-0c82-4ae0-bb13-00f4db237e0d}, !- Space or SpaceType Name
   {bf77f166-3887-4a11-8a31-e92ad57aa14b}, !- Schedule Name
->>>>>>> 30cb9182
   ,                                       !- Multiplier
   ,                                       !- Fuel Type
   General;                                !- End-Use Subcategory
 
-OS:Schedule:File,
-  {01973020-2e13-4bd2-96fb-8e5d78887559}, !- Handle
-  sinks,                                  !- Name
-  {7e0ed472-db41-485e-a286-1e71219e640c}, !- Schedule Type Limits Name
-  {7d2b0d3b-2b2e-4643-9820-ed3f05d49a63}, !- External File Name
-  13,                                     !- Column Number
-  1,                                      !- Rows to Skip at Top
-  8760,                                   !- Number of Hours of Data
-  ,                                       !- Column Separator
-  ,                                       !- Interpolate to Timestep
-  60;                                     !- Minutes per Item
-
 OS:WaterUse:Equipment:Definition,
-<<<<<<< HEAD
-  {ff2767be-c209-49eb-a045-6017705a83fb}, !- Handle
-  res sink,                               !- Name
-  res sink,                               !- End-Use Subcategory
-  0.0157994914495058,                     !- Peak Flow Rate {m3/s}
-  {f960aca2-518b-4238-8d59-73e3cadc0171}; !- Target Temperature Schedule Name
-
-OS:WaterUse:Equipment,
-  {7670103a-dde7-4af5-991a-6c390abb96af}, !- Handle
-  res sink,                               !- Name
-  {ff2767be-c209-49eb-a045-6017705a83fb}, !- Water Use Equipment Definition Name
-  {b34d4708-d632-46a6-b017-ac6a7b997e58}, !- Space Name
-  {01973020-2e13-4bd2-96fb-8e5d78887559}; !- Flow Rate Fraction Schedule Name
-
-OS:OtherEquipment:Definition,
-  {18a3496d-4549-40ed-bf43-c4b251a14beb}, !- Handle
-  res sink,                               !- Name
-=======
   {6b37bd54-4be4-4505-9077-dc2e5c9c6997}, !- Handle
   res sink|unit 8,                        !- Name
   res sink|unit 8,                        !- End-Use Subcategory
@@ -8359,7 +7372,6 @@
 OS:OtherEquipment:Definition,
   {6aa3f57e-a718-485e-9e32-e2b6b71d659f}, !- Handle
   res sink|unit 8,                        !- Name
->>>>>>> 30cb9182
   EquipmentLevel,                         !- Design Level Calculation Method
   158655.955045423,                       !- Design Level {W}
   ,                                       !- Watts per Space Floor Area {W/m2}
@@ -8369,54 +7381,16 @@
   0;                                      !- Fraction Lost
 
 OS:OtherEquipment,
-<<<<<<< HEAD
-  {1c1501b6-da5b-4b44-b17b-99c349e7e5de}, !- Handle
-  res sink,                               !- Name
-  {18a3496d-4549-40ed-bf43-c4b251a14beb}, !- Other Equipment Definition Name
-  {b34d4708-d632-46a6-b017-ac6a7b997e58}, !- Space or SpaceType Name
-  {01973020-2e13-4bd2-96fb-8e5d78887559}, !- Schedule Name
-=======
   {99403aa0-3d34-41fa-ad0d-7a05e334a598}, !- Handle
   res sink|unit 8,                        !- Name
   {6aa3f57e-a718-485e-9e32-e2b6b71d659f}, !- Other Equipment Definition Name
   {d776d60b-0c82-4ae0-bb13-00f4db237e0d}, !- Space or SpaceType Name
   {270a0257-9df6-4458-836c-ba75423a8112}, !- Schedule Name
->>>>>>> 30cb9182
   ,                                       !- Multiplier
   ,                                       !- Fuel Type
   General;                                !- End-Use Subcategory
 
-OS:Schedule:File,
-  {8ca5ccf6-1745-400a-b697-195fc932016d}, !- Handle
-  baths,                                  !- Name
-  {7e0ed472-db41-485e-a286-1e71219e640c}, !- Schedule Type Limits Name
-  {7d2b0d3b-2b2e-4643-9820-ed3f05d49a63}, !- External File Name
-  11,                                     !- Column Number
-  1,                                      !- Rows to Skip at Top
-  8760,                                   !- Number of Hours of Data
-  ,                                       !- Column Separator
-  ,                                       !- Interpolate to Timestep
-  60;                                     !- Minutes per Item
-
 OS:WaterUse:Equipment:Definition,
-<<<<<<< HEAD
-  {9bcda232-1233-4f61-8c63-1e615060aaa6}, !- Handle
-  res bath,                               !- Name
-  res bath,                               !- End-Use Subcategory
-  0.00443378935905267,                    !- Peak Flow Rate {m3/s}
-  {f960aca2-518b-4238-8d59-73e3cadc0171}; !- Target Temperature Schedule Name
-
-OS:WaterUse:Equipment,
-  {d3363ab6-7293-4f1f-b84c-5b2e53484bde}, !- Handle
-  res bath,                               !- Name
-  {9bcda232-1233-4f61-8c63-1e615060aaa6}, !- Water Use Equipment Definition Name
-  {b34d4708-d632-46a6-b017-ac6a7b997e58}, !- Space Name
-  {8ca5ccf6-1745-400a-b697-195fc932016d}; !- Flow Rate Fraction Schedule Name
-
-OS:OtherEquipment:Definition,
-  {9cf7248c-4a4a-48d4-8c9a-30f4f3b70629}, !- Handle
-  res bath,                               !- Name
-=======
   {a0025430-4722-4adf-a1c0-3a414d354374}, !- Handle
   res bath|unit 8,                        !- Name
   res bath|unit 8,                        !- End-Use Subcategory
@@ -8433,7 +7407,6 @@
 OS:OtherEquipment:Definition,
   {1c0ff09e-961c-4bc8-8513-29b8b2b8615c}, !- Handle
   res bath|unit 8,                        !- Name
->>>>>>> 30cb9182
   EquipmentLevel,                         !- Design Level Calculation Method
   65402.5457061613,                       !- Design Level {W}
   ,                                       !- Watts per Space Floor Area {W/m2}
@@ -8443,19 +7416,11 @@
   0;                                      !- Fraction Lost
 
 OS:OtherEquipment,
-<<<<<<< HEAD
-  {d285829b-dc89-46be-bfa5-d418dab668b5}, !- Handle
-  res bath,                               !- Name
-  {9cf7248c-4a4a-48d4-8c9a-30f4f3b70629}, !- Other Equipment Definition Name
-  {b34d4708-d632-46a6-b017-ac6a7b997e58}, !- Space or SpaceType Name
-  {8ca5ccf6-1745-400a-b697-195fc932016d}, !- Schedule Name
-=======
   {966a99ee-997e-4ca1-a821-6bdf60e4cb9f}, !- Handle
   res bath|unit 8,                        !- Name
   {1c0ff09e-961c-4bc8-8513-29b8b2b8615c}, !- Other Equipment Definition Name
   {d776d60b-0c82-4ae0-bb13-00f4db237e0d}, !- Space or SpaceType Name
   {7863c797-696e-4bed-a9a2-b9d544ba735e}, !- Schedule Name
->>>>>>> 30cb9182
   ,                                       !- Multiplier
   ,                                       !- Fuel Type
   General;                                !- End-Use Subcategory
