!- NOTE: Auto-generated from /test/osw_files/SFD_2000sqft_2story_SL_UA_3Beds_2Baths_Denver_Furnace_CentralAC_ElecWHTank_ClothesWasher_ClothesDryer.osw

OS:Version,
<<<<<<< HEAD
  {bba2c309-9f7e-4115-935d-7b583e9d2f64}, !- Handle
  2.9.0;                                  !- Version Identifier

OS:SimulationControl,
  {482ce0b1-1dea-45e1-a6c6-cd1b13e8fad3}, !- Handle
=======
  {f5baf7b2-6aa9-43ac-b7bc-d547fd21b0b7}, !- Handle
  2.9.0;                                  !- Version Identifier

OS:SimulationControl,
  {608b9582-d909-4ee0-a711-56ef58f0bd3d}, !- Handle
>>>>>>> 30cb9182
  ,                                       !- Do Zone Sizing Calculation
  ,                                       !- Do System Sizing Calculation
  ,                                       !- Do Plant Sizing Calculation
  No;                                     !- Run Simulation for Sizing Periods

OS:Timestep,
<<<<<<< HEAD
  {21352974-f618-45b4-a41d-37e746708d62}, !- Handle
  6;                                      !- Number of Timesteps per Hour

OS:ShadowCalculation,
  {7a3dd3ab-5036-4692-b28f-11a47a10a0ad}, !- Handle
=======
  {f0c8cafe-dfe1-4541-8c5b-214ae0ceaf76}, !- Handle
  6;                                      !- Number of Timesteps per Hour

OS:ShadowCalculation,
  {a4fb5a40-0494-47c1-b4fb-cdeb7ec20e63}, !- Handle
>>>>>>> 30cb9182
  20,                                     !- Calculation Frequency
  200;                                    !- Maximum Figures in Shadow Overlap Calculations

OS:SurfaceConvectionAlgorithm:Outside,
<<<<<<< HEAD
  {454823ae-210e-46c5-b38d-4a06341983df}, !- Handle
  DOE-2;                                  !- Algorithm

OS:SurfaceConvectionAlgorithm:Inside,
  {1f914079-99ab-4b93-a44c-0bc5fe0b5695}, !- Handle
  TARP;                                   !- Algorithm

OS:ZoneCapacitanceMultiplier:ResearchSpecial,
  {2507ace3-6c74-4dc4-aa80-cb0c385644f5}, !- Handle
  ,                                       !- Temperature Capacity Multiplier
=======
  {b5c2206e-3836-4534-b212-94fa3c0eba6c}, !- Handle
  DOE-2;                                  !- Algorithm

OS:SurfaceConvectionAlgorithm:Inside,
  {6d4729cb-3a94-4250-af3c-058fa9ef0869}, !- Handle
  TARP;                                   !- Algorithm

OS:ZoneCapacitanceMultiplier:ResearchSpecial,
  {9830543a-b03c-488e-b812-b1a75b79959c}, !- Handle
  3.6,                                    !- Temperature Capacity Multiplier
>>>>>>> 30cb9182
  15,                                     !- Humidity Capacity Multiplier
  ;                                       !- Carbon Dioxide Capacity Multiplier

OS:RunPeriod,
<<<<<<< HEAD
  {ce50e2c9-39b4-4039-9024-0e6136eeccd5}, !- Handle
=======
  {9d759bc5-b63e-4375-9876-c67e270f9ae1}, !- Handle
>>>>>>> 30cb9182
  Run Period 1,                           !- Name
  1,                                      !- Begin Month
  1,                                      !- Begin Day of Month
  12,                                     !- End Month
  31,                                     !- End Day of Month
  ,                                       !- Use Weather File Holidays and Special Days
  ,                                       !- Use Weather File Daylight Saving Period
  ,                                       !- Apply Weekend Holiday Rule
  ,                                       !- Use Weather File Rain Indicators
  ,                                       !- Use Weather File Snow Indicators
  ;                                       !- Number of Times Runperiod to be Repeated

OS:YearDescription,
<<<<<<< HEAD
  {aea2ee44-75ae-4229-a1d0-bdbdff65baf7}, !- Handle
=======
  {e949f5c8-562d-4390-a62c-a04f2557bfe2}, !- Handle
>>>>>>> 30cb9182
  2007,                                   !- Calendar Year
  ,                                       !- Day of Week for Start Day
  ;                                       !- Is Leap Year

OS:WeatherFile,
<<<<<<< HEAD
  {c35629a3-b550-471b-bf68-6e09d22fa726}, !- Handle
=======
  {24b35c02-b7da-4893-9088-36acba9827d0}, !- Handle
>>>>>>> 30cb9182
  Denver Intl Ap,                         !- City
  CO,                                     !- State Province Region
  USA,                                    !- Country
  TMY3,                                   !- Data Source
  725650,                                 !- WMO Number
  39.83,                                  !- Latitude {deg}
  -104.65,                                !- Longitude {deg}
  -7,                                     !- Time Zone {hr}
  1650,                                   !- Elevation {m}
  file:../weather/USA_CO_Denver.Intl.AP.725650_TMY3.epw, !- Url
  E23378AA;                               !- Checksum

OS:AdditionalProperties,
<<<<<<< HEAD
  {7b8dcd95-bbc4-4a2c-af49-8c5e752edcc3}, !- Handle
  {c35629a3-b550-471b-bf68-6e09d22fa726}, !- Object Name
=======
  {cc2dc750-5466-4b13-9b8b-186bc1752a28}, !- Handle
  {24b35c02-b7da-4893-9088-36acba9827d0}, !- Object Name
>>>>>>> 30cb9182
  EPWHeaderCity,                          !- Feature Name 1
  String,                                 !- Feature Data Type 1
  Denver Intl Ap,                         !- Feature Value 1
  EPWHeaderState,                         !- Feature Name 2
  String,                                 !- Feature Data Type 2
  CO,                                     !- Feature Value 2
  EPWHeaderCountry,                       !- Feature Name 3
  String,                                 !- Feature Data Type 3
  USA,                                    !- Feature Value 3
  EPWHeaderDataSource,                    !- Feature Name 4
  String,                                 !- Feature Data Type 4
  TMY3,                                   !- Feature Value 4
  EPWHeaderStation,                       !- Feature Name 5
  String,                                 !- Feature Data Type 5
  725650,                                 !- Feature Value 5
  EPWHeaderLatitude,                      !- Feature Name 6
  Double,                                 !- Feature Data Type 6
  39.829999999999998,                     !- Feature Value 6
  EPWHeaderLongitude,                     !- Feature Name 7
  Double,                                 !- Feature Data Type 7
  -104.65000000000001,                    !- Feature Value 7
  EPWHeaderTimezone,                      !- Feature Name 8
  Double,                                 !- Feature Data Type 8
  -7,                                     !- Feature Value 8
  EPWHeaderAltitude,                      !- Feature Name 9
  Double,                                 !- Feature Data Type 9
  5413.3858267716532,                     !- Feature Value 9
  EPWHeaderLocalPressure,                 !- Feature Name 10
  Double,                                 !- Feature Data Type 10
  0.81937567683596546,                    !- Feature Value 10
  EPWHeaderRecordsPerHour,                !- Feature Name 11
  Double,                                 !- Feature Data Type 11
  0,                                      !- Feature Value 11
  EPWDataAnnualAvgDrybulb,                !- Feature Name 12
  Double,                                 !- Feature Data Type 12
  51.575616438356228,                     !- Feature Value 12
  EPWDataAnnualMinDrybulb,                !- Feature Name 13
  Double,                                 !- Feature Data Type 13
  -2.9200000000000017,                    !- Feature Value 13
  EPWDataAnnualMaxDrybulb,                !- Feature Name 14
  Double,                                 !- Feature Data Type 14
  104,                                    !- Feature Value 14
  EPWDataCDD50F,                          !- Feature Name 15
  Double,                                 !- Feature Data Type 15
  3072.2925000000005,                     !- Feature Value 15
  EPWDataCDD65F,                          !- Feature Name 16
  Double,                                 !- Feature Data Type 16
  883.62000000000035,                     !- Feature Value 16
  EPWDataHDD50F,                          !- Feature Name 17
  Double,                                 !- Feature Data Type 17
  2497.1925000000001,                     !- Feature Value 17
  EPWDataHDD65F,                          !- Feature Name 18
  Double,                                 !- Feature Data Type 18
  5783.5200000000013,                     !- Feature Value 18
  EPWDataAnnualAvgWindspeed,              !- Feature Name 19
  Double,                                 !- Feature Data Type 19
  3.9165296803649667,                     !- Feature Value 19
  EPWDataMonthlyAvgDrybulbs,              !- Feature Name 20
  String,                                 !- Feature Data Type 20
  33.4191935483871&#4431.90142857142857&#4443.02620967741937&#4442.48624999999999&#4459.877741935483854&#4473.57574999999997&#4472.07975806451608&#4472.70008064516134&#4466.49200000000006&#4450.079112903225806&#4437.218250000000005&#4434.582177419354835, !- Feature Value 20
  EPWDataGroundMonthlyTemps,              !- Feature Name 21
  String,                                 !- Feature Data Type 21
  44.08306285945173&#4440.89570904991865&#4440.64045432632048&#4442.153016571250646&#4448.225111118704206&#4454.268919273837525&#4459.508577937551024&#4462.82777283423508&#4463.10975667174995&#4460.41014950381947&#4455.304105212311526&#4449.445696474514364, !- Feature Value 21
  EPWDataWSF,                             !- Feature Name 22
  Double,                                 !- Feature Data Type 22
  0.58999999999999997,                    !- Feature Value 22
  EPWDataMonthlyAvgDailyHighDrybulbs,     !- Feature Name 23
  String,                                 !- Feature Data Type 23
  47.41032258064516&#4446.58642857142857&#4455.15032258064517&#4453.708&#4472.80193548387098&#4488.67600000000002&#4486.1858064516129&#4485.87225806451613&#4482.082&#4463.18064516129033&#4448.73400000000001&#4448.87935483870968, !- Feature Value 23
  EPWDataMonthlyAvgDailyLowDrybulbs,      !- Feature Name 24
  String,                                 !- Feature Data Type 24
  19.347741935483874&#4419.856428571428573&#4430.316129032258065&#4431.112&#4447.41612903225806&#4457.901999999999994&#4459.063870967741934&#4460.956774193548384&#4452.352000000000004&#4438.41612903225806&#4427.002000000000002&#4423.02903225806451, !- Feature Value 24
  EPWDesignHeatingDrybulb,                !- Feature Name 25
  Double,                                 !- Feature Data Type 25
  12.02,                                  !- Feature Value 25
  EPWDesignHeatingWindspeed,              !- Feature Name 26
  Double,                                 !- Feature Data Type 26
  2.8062500000000004,                     !- Feature Value 26
  EPWDesignCoolingDrybulb,                !- Feature Name 27
  Double,                                 !- Feature Data Type 27
  91.939999999999998,                     !- Feature Value 27
  EPWDesignCoolingWetbulb,                !- Feature Name 28
  Double,                                 !- Feature Data Type 28
  59.95131430195849,                      !- Feature Value 28
  EPWDesignCoolingHumidityRatio,          !- Feature Name 29
  Double,                                 !- Feature Data Type 29
  0.0059161086834698092,                  !- Feature Value 29
  EPWDesignCoolingWindspeed,              !- Feature Name 30
  Double,                                 !- Feature Data Type 30
  3.7999999999999989,                     !- Feature Value 30
  EPWDesignDailyTemperatureRange,         !- Feature Name 31
  Double,                                 !- Feature Data Type 31
  24.915483870967748,                     !- Feature Value 31
  EPWDesignDehumidDrybulb,                !- Feature Name 32
  Double,                                 !- Feature Data Type 32
  67.996785714285721,                     !- Feature Value 32
  EPWDesignDehumidHumidityRatio,          !- Feature Name 33
  Double,                                 !- Feature Data Type 33
  0.012133744170488724,                   !- Feature Value 33
  EPWDesignCoolingDirectNormal,           !- Feature Name 34
  Double,                                 !- Feature Data Type 34
  985,                                    !- Feature Value 34
  EPWDesignCoolingDiffuseHorizontal,      !- Feature Name 35
  Double,                                 !- Feature Data Type 35
  84;                                     !- Feature Value 35

OS:Site,
<<<<<<< HEAD
  {2c139963-43b2-426d-af85-1edba2f9bc4e}, !- Handle
=======
  {fdad7bc5-bdc7-4227-95d4-cc07c3559012}, !- Handle
>>>>>>> 30cb9182
  Denver Intl Ap_CO_USA,                  !- Name
  39.83,                                  !- Latitude {deg}
  -104.65,                                !- Longitude {deg}
  -7,                                     !- Time Zone {hr}
  1650,                                   !- Elevation {m}
  ;                                       !- Terrain

OS:ClimateZones,
<<<<<<< HEAD
  {27fb7076-9aeb-4f2a-b12f-ffc6f830646c}, !- Handle
=======
  {08d9a779-55bf-42e9-bbfa-0421d9a562e6}, !- Handle
>>>>>>> 30cb9182
  ,                                       !- Active Institution
  ,                                       !- Active Year
  ,                                       !- Climate Zone Institution Name 1
  ,                                       !- Climate Zone Document Name 1
  ,                                       !- Climate Zone Document Year 1
  ,                                       !- Climate Zone Value 1
  Building America,                       !- Climate Zone Institution Name 2
  ,                                       !- Climate Zone Document Name 2
  0,                                      !- Climate Zone Document Year 2
  Cold;                                   !- Climate Zone Value 2

OS:Site:WaterMainsTemperature,
<<<<<<< HEAD
  {677fa8ac-1d17-4961-a6f8-f7ea2ad8d424}, !- Handle
=======
  {57434c0f-80a0-4b4a-b41f-587e1847f460}, !- Handle
>>>>>>> 30cb9182
  Correlation,                            !- Calculation Method
  ,                                       !- Temperature Schedule Name
  10.8753424657535,                       !- Annual Average Outdoor Air Temperature {C}
  23.1524007936508;                       !- Maximum Difference In Monthly Average Outdoor Air Temperatures {deltaC}

OS:RunPeriodControl:DaylightSavingTime,
<<<<<<< HEAD
  {958ef6a1-fbe9-4f39-a328-eff7495dc712}, !- Handle
=======
  {fd18b539-6da7-42cf-8338-e3bc5310d7b6}, !- Handle
>>>>>>> 30cb9182
  4/7,                                    !- Start Date
  10/26;                                  !- End Date

OS:Site:GroundTemperature:Deep,
<<<<<<< HEAD
  {903384a0-8861-4afe-92e2-a85a862a4d82}, !- Handle
=======
  {d9380afe-42d6-460e-833d-07f11cdde58b}, !- Handle
>>>>>>> 30cb9182
  10.8753424657535,                       !- January Deep Ground Temperature {C}
  10.8753424657535,                       !- February Deep Ground Temperature {C}
  10.8753424657535,                       !- March Deep Ground Temperature {C}
  10.8753424657535,                       !- April Deep Ground Temperature {C}
  10.8753424657535,                       !- May Deep Ground Temperature {C}
  10.8753424657535,                       !- June Deep Ground Temperature {C}
  10.8753424657535,                       !- July Deep Ground Temperature {C}
  10.8753424657535,                       !- August Deep Ground Temperature {C}
  10.8753424657535,                       !- September Deep Ground Temperature {C}
  10.8753424657535,                       !- October Deep Ground Temperature {C}
  10.8753424657535,                       !- November Deep Ground Temperature {C}
  10.8753424657535;                       !- December Deep Ground Temperature {C}

OS:Building,
<<<<<<< HEAD
  {9359e3aa-9d53-4e8f-ab4a-3d2e6c2c2772}, !- Handle
=======
  {bc9e3b8b-b0a9-4ff4-b922-e4369c431bb7}, !- Handle
>>>>>>> 30cb9182
  Building 1,                             !- Name
  ,                                       !- Building Sector Type
  ,                                       !- North Axis {deg}
  ,                                       !- Nominal Floor to Floor Height {m}
  ,                                       !- Space Type Name
  ,                                       !- Default Construction Set Name
  ,                                       !- Default Schedule Set Name
  2,                                      !- Standards Number of Stories
  2,                                      !- Standards Number of Above Ground Stories
  ,                                       !- Standards Template
  singlefamilydetached,                   !- Standards Building Type
  1;                                      !- Standards Number of Living Units

OS:AdditionalProperties,
<<<<<<< HEAD
  {95d70261-dc0c-4b4c-9091-272bb5a7de78}, !- Handle
  {9359e3aa-9d53-4e8f-ab4a-3d2e6c2c2772}, !- Object Name
=======
  {b97d8ee3-b10b-4020-a4b0-caa307837910}, !- Handle
  {bc9e3b8b-b0a9-4ff4-b922-e4369c431bb7}, !- Object Name
>>>>>>> 30cb9182
  Total Units Represented,                !- Feature Name 1
  Integer,                                !- Feature Data Type 1
  1,                                      !- Feature Value 1
  Total Units Modeled,                    !- Feature Name 2
  Integer,                                !- Feature Data Type 2
  1;                                      !- Feature Value 2

OS:ThermalZone,
<<<<<<< HEAD
  {885ab787-8546-4dd5-8c16-0892b133703d}, !- Handle
=======
  {3cca305c-83ad-41d5-9ff9-1bd8f1ac954e}, !- Handle
>>>>>>> 30cb9182
  living zone,                            !- Name
  ,                                       !- Multiplier
  ,                                       !- Ceiling Height {m}
  ,                                       !- Volume {m3}
  ,                                       !- Floor Area {m2}
  ,                                       !- Zone Inside Convection Algorithm
  ,                                       !- Zone Outside Convection Algorithm
  ,                                       !- Zone Conditioning Equipment List Name
<<<<<<< HEAD
  {337d796d-b7f2-4667-92bd-9e3be7db6945}, !- Zone Air Inlet Port List
  {e1dbf17a-1bbc-4bce-80f0-101c16bd13a1}, !- Zone Air Exhaust Port List
  {e278f98f-974d-4f34-9fab-7f3dc9e5bb1b}, !- Zone Air Node Name
  {53601ba2-0772-4f2f-a3aa-2a482819b491}, !- Zone Return Air Port List
=======
  {4f1d704a-bb38-47a4-aeb5-6655003146f9}, !- Zone Air Inlet Port List
  {54d789cd-2bcb-4e0e-af19-89b3a29eaf27}, !- Zone Air Exhaust Port List
  {bd856de0-d549-4f92-8478-8614fe831cc9}, !- Zone Air Node Name
  {b652154d-2ff4-4151-ae14-baa8ecc0d148}, !- Zone Return Air Port List
>>>>>>> 30cb9182
  ,                                       !- Primary Daylighting Control Name
  ,                                       !- Fraction of Zone Controlled by Primary Daylighting Control
  ,                                       !- Secondary Daylighting Control Name
  ,                                       !- Fraction of Zone Controlled by Secondary Daylighting Control
  ,                                       !- Illuminance Map Name
  ,                                       !- Group Rendering Name
<<<<<<< HEAD
  {495f41ff-ac5d-4cce-ae12-d86c912e1ba4}, !- Thermostat Name
  No;                                     !- Use Ideal Air Loads

OS:Node,
  {37207921-9f0d-4a0f-a6a2-5ed7fe5fec07}, !- Handle
  Node 1,                                 !- Name
  {e278f98f-974d-4f34-9fab-7f3dc9e5bb1b}, !- Inlet Port
  ;                                       !- Outlet Port

OS:Connection,
  {e278f98f-974d-4f34-9fab-7f3dc9e5bb1b}, !- Handle
  {8709535c-ecfb-4c24-bfc7-8251e80d5b4f}, !- Name
  {885ab787-8546-4dd5-8c16-0892b133703d}, !- Source Object
  11,                                     !- Outlet Port
  {37207921-9f0d-4a0f-a6a2-5ed7fe5fec07}, !- Target Object
  2;                                      !- Inlet Port

OS:PortList,
  {337d796d-b7f2-4667-92bd-9e3be7db6945}, !- Handle
  {6c83b6aa-4d26-4e02-bec8-78a12d155dc4}, !- Name
  {885ab787-8546-4dd5-8c16-0892b133703d}, !- HVAC Component
  {8f71cea2-3462-463b-8af6-c5a22b51654a}, !- Port 1
  {356346a7-5d0f-4c44-9a7e-178ad515b0f6}; !- Port 2

OS:PortList,
  {e1dbf17a-1bbc-4bce-80f0-101c16bd13a1}, !- Handle
  {d4e14481-49e5-4e0c-906b-ba733930602a}, !- Name
  {885ab787-8546-4dd5-8c16-0892b133703d}; !- HVAC Component

OS:PortList,
  {53601ba2-0772-4f2f-a3aa-2a482819b491}, !- Handle
  {71df8846-6464-4fae-a08d-dab1b73b81eb}, !- Name
  {885ab787-8546-4dd5-8c16-0892b133703d}, !- HVAC Component
  {2f1d5d45-a64b-43e8-840a-591ce0afc52d}, !- Port 1
  {7109fde6-db8c-4d85-ac99-950616390c07}; !- Port 2

OS:Sizing:Zone,
  {aa688a6f-78ad-4615-af2e-7dd9dd4d6aa6}, !- Handle
  {885ab787-8546-4dd5-8c16-0892b133703d}, !- Zone or ZoneList Name
=======
  ,                                       !- Thermostat Name
  No;                                     !- Use Ideal Air Loads

OS:Node,
  {72e9f14a-41dc-4672-ba24-65f34e63291c}, !- Handle
  Node 1,                                 !- Name
  {bd856de0-d549-4f92-8478-8614fe831cc9}, !- Inlet Port
  ;                                       !- Outlet Port

OS:Connection,
  {bd856de0-d549-4f92-8478-8614fe831cc9}, !- Handle
  {683ef308-cbaf-49a5-af75-092b7521d3e6}, !- Name
  {3cca305c-83ad-41d5-9ff9-1bd8f1ac954e}, !- Source Object
  11,                                     !- Outlet Port
  {72e9f14a-41dc-4672-ba24-65f34e63291c}, !- Target Object
  2;                                      !- Inlet Port

OS:PortList,
  {4f1d704a-bb38-47a4-aeb5-6655003146f9}, !- Handle
  {282ca1e0-a45e-4900-a1f4-d36816183533}, !- Name
  {3cca305c-83ad-41d5-9ff9-1bd8f1ac954e}; !- HVAC Component

OS:PortList,
  {54d789cd-2bcb-4e0e-af19-89b3a29eaf27}, !- Handle
  {7b5ec455-a2f6-4af2-b6c2-f9b685d3e393}, !- Name
  {3cca305c-83ad-41d5-9ff9-1bd8f1ac954e}; !- HVAC Component

OS:PortList,
  {b652154d-2ff4-4151-ae14-baa8ecc0d148}, !- Handle
  {77d1a64f-fd7a-4707-8fab-b5a1dbe4348a}, !- Name
  {3cca305c-83ad-41d5-9ff9-1bd8f1ac954e}; !- HVAC Component

OS:Sizing:Zone,
  {44aa77f7-1dcc-4f56-a3f5-f3911e4a305d}, !- Handle
  {3cca305c-83ad-41d5-9ff9-1bd8f1ac954e}, !- Zone or ZoneList Name
>>>>>>> 30cb9182
  SupplyAirTemperature,                   !- Zone Cooling Design Supply Air Temperature Input Method
  14,                                     !- Zone Cooling Design Supply Air Temperature {C}
  11.11,                                  !- Zone Cooling Design Supply Air Temperature Difference {deltaC}
  SupplyAirTemperature,                   !- Zone Heating Design Supply Air Temperature Input Method
  40,                                     !- Zone Heating Design Supply Air Temperature {C}
  11.11,                                  !- Zone Heating Design Supply Air Temperature Difference {deltaC}
  0.0085,                                 !- Zone Cooling Design Supply Air Humidity Ratio {kg-H2O/kg-air}
  0.008,                                  !- Zone Heating Design Supply Air Humidity Ratio {kg-H2O/kg-air}
  ,                                       !- Zone Heating Sizing Factor
  ,                                       !- Zone Cooling Sizing Factor
  DesignDay,                              !- Cooling Design Air Flow Method
  ,                                       !- Cooling Design Air Flow Rate {m3/s}
  ,                                       !- Cooling Minimum Air Flow per Zone Floor Area {m3/s-m2}
  ,                                       !- Cooling Minimum Air Flow {m3/s}
  ,                                       !- Cooling Minimum Air Flow Fraction
  DesignDay,                              !- Heating Design Air Flow Method
  ,                                       !- Heating Design Air Flow Rate {m3/s}
  ,                                       !- Heating Maximum Air Flow per Zone Floor Area {m3/s-m2}
  ,                                       !- Heating Maximum Air Flow {m3/s}
  ,                                       !- Heating Maximum Air Flow Fraction
  ,                                       !- Design Zone Air Distribution Effectiveness in Cooling Mode
  ,                                       !- Design Zone Air Distribution Effectiveness in Heating Mode
  No,                                     !- Account for Dedicated Outdoor Air System
  NeutralSupplyAir,                       !- Dedicated Outdoor Air System Control Strategy
  autosize,                               !- Dedicated Outdoor Air Low Setpoint Temperature for Design {C}
  autosize;                               !- Dedicated Outdoor Air High Setpoint Temperature for Design {C}

OS:ZoneHVAC:EquipmentList,
<<<<<<< HEAD
  {90e13798-a7a5-446e-a51b-98c49c1f1b71}, !- Handle
  Zone HVAC Equipment List 1,             !- Name
  {885ab787-8546-4dd5-8c16-0892b133703d}, !- Thermal Zone
  SequentialLoad,                         !- Load Distribution Scheme
  {a351f024-9f49-4c17-bbbe-c3c252135676}, !- Zone Equipment 1
  1,                                      !- Zone Equipment Cooling Sequence 1
  1,                                      !- Zone Equipment Heating or No-Load Sequence 1
  ,                                       !- Zone Equipment Sequential Cooling Fraction Schedule Name 1
  ,                                       !- Zone Equipment Sequential Heating Fraction Schedule Name 1
  {7a4ea075-1b9c-4920-bbf5-4389fe01a31e}, !- Zone Equipment 2
  2,                                      !- Zone Equipment Cooling Sequence 2
  2,                                      !- Zone Equipment Heating or No-Load Sequence 2
  ,                                       !- Zone Equipment Sequential Cooling Fraction Schedule Name 2
  ;                                       !- Zone Equipment Sequential Heating Fraction Schedule Name 2

OS:Space,
  {ebaed807-8062-46b7-a14a-b7e6da2bff56}, !- Handle
  living space,                           !- Name
  {9ecc2cb2-79cc-436e-a581-7fe5ecf16f42}, !- Space Type Name
=======
  {fde85806-2dde-45b6-a382-6c87cf3afcb0}, !- Handle
  Zone HVAC Equipment List 1,             !- Name
  {3cca305c-83ad-41d5-9ff9-1bd8f1ac954e}; !- Thermal Zone

OS:Space,
  {23fea4d9-943b-47c9-8d57-823c008f79b9}, !- Handle
  living space,                           !- Name
  {d9faecb5-1c00-4142-a8a3-9c0aa8f7b83b}, !- Space Type Name
>>>>>>> 30cb9182
  ,                                       !- Default Construction Set Name
  ,                                       !- Default Schedule Set Name
  -0,                                     !- Direction of Relative North {deg}
  0,                                      !- X Origin {m}
  0,                                      !- Y Origin {m}
  0,                                      !- Z Origin {m}
  ,                                       !- Building Story Name
<<<<<<< HEAD
  {885ab787-8546-4dd5-8c16-0892b133703d}, !- Thermal Zone Name
  ,                                       !- Part of Total Floor Area
  ,                                       !- Design Specification Outdoor Air Object Name
  {8f7a032b-0d8e-4c08-b583-7210b47e25e7}; !- Building Unit Name

OS:Surface,
  {3a4be883-43d4-440e-955a-bd029d757daf}, !- Handle
  Surface 1,                              !- Name
  Floor,                                  !- Surface Type
  ,                                       !- Construction Name
  {ebaed807-8062-46b7-a14a-b7e6da2bff56}, !- Space Name
=======
  {3cca305c-83ad-41d5-9ff9-1bd8f1ac954e}, !- Thermal Zone Name
  ,                                       !- Part of Total Floor Area
  ,                                       !- Design Specification Outdoor Air Object Name
  {4c972f06-fdab-4829-9764-910484730a7a}; !- Building Unit Name

OS:Surface,
  {77b5a8b0-e51a-4ceb-b642-d22714781feb}, !- Handle
  Surface 1,                              !- Name
  Floor,                                  !- Surface Type
  ,                                       !- Construction Name
  {23fea4d9-943b-47c9-8d57-823c008f79b9}, !- Space Name
>>>>>>> 30cb9182
  Foundation,                             !- Outside Boundary Condition
  ,                                       !- Outside Boundary Condition Object
  NoSun,                                  !- Sun Exposure
  NoWind,                                 !- Wind Exposure
  ,                                       !- View Factor to Ground
  ,                                       !- Number of Vertices
  0, 0, 0,                                !- X,Y,Z Vertex 1 {m}
  0, 6.81553519541936, 0,                 !- X,Y,Z Vertex 2 {m}
  13.6310703908387, 6.81553519541936, 0,  !- X,Y,Z Vertex 3 {m}
  13.6310703908387, 0, 0;                 !- X,Y,Z Vertex 4 {m}

OS:Surface,
<<<<<<< HEAD
  {86c99ee7-1511-4fa6-9660-3c52167c644d}, !- Handle
  Surface 2,                              !- Name
  Wall,                                   !- Surface Type
  ,                                       !- Construction Name
  {ebaed807-8062-46b7-a14a-b7e6da2bff56}, !- Space Name
=======
  {3edd28d1-5f77-48b1-83b4-a195aaec637d}, !- Handle
  Surface 2,                              !- Name
  Wall,                                   !- Surface Type
  ,                                       !- Construction Name
  {23fea4d9-943b-47c9-8d57-823c008f79b9}, !- Space Name
>>>>>>> 30cb9182
  Outdoors,                               !- Outside Boundary Condition
  ,                                       !- Outside Boundary Condition Object
  SunExposed,                             !- Sun Exposure
  WindExposed,                            !- Wind Exposure
  ,                                       !- View Factor to Ground
  ,                                       !- Number of Vertices
  0, 6.81553519541936, 2.4384,            !- X,Y,Z Vertex 1 {m}
  0, 6.81553519541936, 0,                 !- X,Y,Z Vertex 2 {m}
  0, 0, 0,                                !- X,Y,Z Vertex 3 {m}
  0, 0, 2.4384;                           !- X,Y,Z Vertex 4 {m}

OS:Surface,
<<<<<<< HEAD
  {6e07631e-1e69-4cb4-859c-26569d00632a}, !- Handle
  Surface 3,                              !- Name
  Wall,                                   !- Surface Type
  ,                                       !- Construction Name
  {ebaed807-8062-46b7-a14a-b7e6da2bff56}, !- Space Name
=======
  {40e48f23-e5d3-4b37-8359-6e5605840bd3}, !- Handle
  Surface 3,                              !- Name
  Wall,                                   !- Surface Type
  ,                                       !- Construction Name
  {23fea4d9-943b-47c9-8d57-823c008f79b9}, !- Space Name
>>>>>>> 30cb9182
  Outdoors,                               !- Outside Boundary Condition
  ,                                       !- Outside Boundary Condition Object
  SunExposed,                             !- Sun Exposure
  WindExposed,                            !- Wind Exposure
  ,                                       !- View Factor to Ground
  ,                                       !- Number of Vertices
  13.6310703908387, 6.81553519541936, 2.4384, !- X,Y,Z Vertex 1 {m}
  13.6310703908387, 6.81553519541936, 0,  !- X,Y,Z Vertex 2 {m}
  0, 6.81553519541936, 0,                 !- X,Y,Z Vertex 3 {m}
  0, 6.81553519541936, 2.4384;            !- X,Y,Z Vertex 4 {m}

OS:Surface,
<<<<<<< HEAD
  {1b26fc7b-4598-4a06-844b-f5aacab1ced4}, !- Handle
  Surface 4,                              !- Name
  Wall,                                   !- Surface Type
  ,                                       !- Construction Name
  {ebaed807-8062-46b7-a14a-b7e6da2bff56}, !- Space Name
=======
  {24fbbd87-1f61-4f0b-8a9c-dfe6a010caff}, !- Handle
  Surface 4,                              !- Name
  Wall,                                   !- Surface Type
  ,                                       !- Construction Name
  {23fea4d9-943b-47c9-8d57-823c008f79b9}, !- Space Name
>>>>>>> 30cb9182
  Outdoors,                               !- Outside Boundary Condition
  ,                                       !- Outside Boundary Condition Object
  SunExposed,                             !- Sun Exposure
  WindExposed,                            !- Wind Exposure
  ,                                       !- View Factor to Ground
  ,                                       !- Number of Vertices
  13.6310703908387, 0, 2.4384,            !- X,Y,Z Vertex 1 {m}
  13.6310703908387, 0, 0,                 !- X,Y,Z Vertex 2 {m}
  13.6310703908387, 6.81553519541936, 0,  !- X,Y,Z Vertex 3 {m}
  13.6310703908387, 6.81553519541936, 2.4384; !- X,Y,Z Vertex 4 {m}

OS:Surface,
<<<<<<< HEAD
  {f04ca072-2c8a-4ad5-b914-188bfc7143eb}, !- Handle
  Surface 5,                              !- Name
  Wall,                                   !- Surface Type
  ,                                       !- Construction Name
  {ebaed807-8062-46b7-a14a-b7e6da2bff56}, !- Space Name
=======
  {2885c7b7-701e-40c7-92a7-fca8f964e6ef}, !- Handle
  Surface 5,                              !- Name
  Wall,                                   !- Surface Type
  ,                                       !- Construction Name
  {23fea4d9-943b-47c9-8d57-823c008f79b9}, !- Space Name
>>>>>>> 30cb9182
  Outdoors,                               !- Outside Boundary Condition
  ,                                       !- Outside Boundary Condition Object
  SunExposed,                             !- Sun Exposure
  WindExposed,                            !- Wind Exposure
  ,                                       !- View Factor to Ground
  ,                                       !- Number of Vertices
  0, 0, 2.4384,                           !- X,Y,Z Vertex 1 {m}
  0, 0, 0,                                !- X,Y,Z Vertex 2 {m}
  13.6310703908387, 0, 0,                 !- X,Y,Z Vertex 3 {m}
  13.6310703908387, 0, 2.4384;            !- X,Y,Z Vertex 4 {m}

OS:Surface,
<<<<<<< HEAD
  {4c18a88c-831b-48b0-94b5-49c281fd3f05}, !- Handle
  Surface 6,                              !- Name
  RoofCeiling,                            !- Surface Type
  ,                                       !- Construction Name
  {ebaed807-8062-46b7-a14a-b7e6da2bff56}, !- Space Name
  Surface,                                !- Outside Boundary Condition
  {cc266492-15f8-40b5-8d87-7969cd918fc7}, !- Outside Boundary Condition Object
=======
  {c68a1bca-7d10-490e-bd85-b5aedd29cab4}, !- Handle
  Surface 6,                              !- Name
  RoofCeiling,                            !- Surface Type
  ,                                       !- Construction Name
  {23fea4d9-943b-47c9-8d57-823c008f79b9}, !- Space Name
  Surface,                                !- Outside Boundary Condition
  {3bae6069-6072-475d-97d4-b241aba2a880}, !- Outside Boundary Condition Object
>>>>>>> 30cb9182
  NoSun,                                  !- Sun Exposure
  NoWind,                                 !- Wind Exposure
  ,                                       !- View Factor to Ground
  ,                                       !- Number of Vertices
  13.6310703908387, 0, 2.4384,            !- X,Y,Z Vertex 1 {m}
  13.6310703908387, 6.81553519541936, 2.4384, !- X,Y,Z Vertex 2 {m}
  0, 6.81553519541936, 2.4384,            !- X,Y,Z Vertex 3 {m}
  0, 0, 2.4384;                           !- X,Y,Z Vertex 4 {m}

OS:SpaceType,
<<<<<<< HEAD
  {9ecc2cb2-79cc-436e-a581-7fe5ecf16f42}, !- Handle
=======
  {d9faecb5-1c00-4142-a8a3-9c0aa8f7b83b}, !- Handle
>>>>>>> 30cb9182
  Space Type 1,                           !- Name
  ,                                       !- Default Construction Set Name
  ,                                       !- Default Schedule Set Name
  ,                                       !- Group Rendering Name
  ,                                       !- Design Specification Outdoor Air Object Name
  ,                                       !- Standards Template
  ,                                       !- Standards Building Type
  living;                                 !- Standards Space Type

OS:Space,
<<<<<<< HEAD
  {d34ba39c-df3f-4cb3-9032-a91556d1fbc5}, !- Handle
  living space|story 2,                   !- Name
  {9ecc2cb2-79cc-436e-a581-7fe5ecf16f42}, !- Space Type Name
=======
  {27d3897f-ddda-49a4-84b0-5f8e5b62c9e0}, !- Handle
  living space|story 2,                   !- Name
  {d9faecb5-1c00-4142-a8a3-9c0aa8f7b83b}, !- Space Type Name
>>>>>>> 30cb9182
  ,                                       !- Default Construction Set Name
  ,                                       !- Default Schedule Set Name
  -0,                                     !- Direction of Relative North {deg}
  0,                                      !- X Origin {m}
  0,                                      !- Y Origin {m}
  2.4384,                                 !- Z Origin {m}
  ,                                       !- Building Story Name
<<<<<<< HEAD
  {885ab787-8546-4dd5-8c16-0892b133703d}, !- Thermal Zone Name
  ,                                       !- Part of Total Floor Area
  ,                                       !- Design Specification Outdoor Air Object Name
  {8f7a032b-0d8e-4c08-b583-7210b47e25e7}; !- Building Unit Name

OS:Surface,
  {cc266492-15f8-40b5-8d87-7969cd918fc7}, !- Handle
  Surface 7,                              !- Name
  Floor,                                  !- Surface Type
  ,                                       !- Construction Name
  {d34ba39c-df3f-4cb3-9032-a91556d1fbc5}, !- Space Name
  Surface,                                !- Outside Boundary Condition
  {4c18a88c-831b-48b0-94b5-49c281fd3f05}, !- Outside Boundary Condition Object
=======
  {3cca305c-83ad-41d5-9ff9-1bd8f1ac954e}, !- Thermal Zone Name
  ,                                       !- Part of Total Floor Area
  ,                                       !- Design Specification Outdoor Air Object Name
  {4c972f06-fdab-4829-9764-910484730a7a}; !- Building Unit Name

OS:Surface,
  {3bae6069-6072-475d-97d4-b241aba2a880}, !- Handle
  Surface 7,                              !- Name
  Floor,                                  !- Surface Type
  ,                                       !- Construction Name
  {27d3897f-ddda-49a4-84b0-5f8e5b62c9e0}, !- Space Name
  Surface,                                !- Outside Boundary Condition
  {c68a1bca-7d10-490e-bd85-b5aedd29cab4}, !- Outside Boundary Condition Object
>>>>>>> 30cb9182
  NoSun,                                  !- Sun Exposure
  NoWind,                                 !- Wind Exposure
  ,                                       !- View Factor to Ground
  ,                                       !- Number of Vertices
  0, 0, 0,                                !- X,Y,Z Vertex 1 {m}
  0, 6.81553519541936, 0,                 !- X,Y,Z Vertex 2 {m}
  13.6310703908387, 6.81553519541936, 0,  !- X,Y,Z Vertex 3 {m}
  13.6310703908387, 0, 0;                 !- X,Y,Z Vertex 4 {m}

OS:Surface,
<<<<<<< HEAD
  {4aa007d8-3bd7-4607-8675-e99b9238c50c}, !- Handle
  Surface 8,                              !- Name
  Wall,                                   !- Surface Type
  ,                                       !- Construction Name
  {d34ba39c-df3f-4cb3-9032-a91556d1fbc5}, !- Space Name
=======
  {37fa57cf-188c-43e5-b4ef-f97596a3f47a}, !- Handle
  Surface 8,                              !- Name
  Wall,                                   !- Surface Type
  ,                                       !- Construction Name
  {27d3897f-ddda-49a4-84b0-5f8e5b62c9e0}, !- Space Name
>>>>>>> 30cb9182
  Outdoors,                               !- Outside Boundary Condition
  ,                                       !- Outside Boundary Condition Object
  SunExposed,                             !- Sun Exposure
  WindExposed,                            !- Wind Exposure
  ,                                       !- View Factor to Ground
  ,                                       !- Number of Vertices
  0, 6.81553519541936, 2.4384,            !- X,Y,Z Vertex 1 {m}
  0, 6.81553519541936, 0,                 !- X,Y,Z Vertex 2 {m}
  0, 0, 0,                                !- X,Y,Z Vertex 3 {m}
  0, 0, 2.4384;                           !- X,Y,Z Vertex 4 {m}

OS:Surface,
<<<<<<< HEAD
  {9bda704c-685d-4f90-b061-97111555297d}, !- Handle
  Surface 9,                              !- Name
  Wall,                                   !- Surface Type
  ,                                       !- Construction Name
  {d34ba39c-df3f-4cb3-9032-a91556d1fbc5}, !- Space Name
=======
  {aa0e06ee-e3c2-4223-9fee-c9793a8bad78}, !- Handle
  Surface 9,                              !- Name
  Wall,                                   !- Surface Type
  ,                                       !- Construction Name
  {27d3897f-ddda-49a4-84b0-5f8e5b62c9e0}, !- Space Name
>>>>>>> 30cb9182
  Outdoors,                               !- Outside Boundary Condition
  ,                                       !- Outside Boundary Condition Object
  SunExposed,                             !- Sun Exposure
  WindExposed,                            !- Wind Exposure
  ,                                       !- View Factor to Ground
  ,                                       !- Number of Vertices
  13.6310703908387, 6.81553519541936, 2.4384, !- X,Y,Z Vertex 1 {m}
  13.6310703908387, 6.81553519541936, 0,  !- X,Y,Z Vertex 2 {m}
  0, 6.81553519541936, 0,                 !- X,Y,Z Vertex 3 {m}
  0, 6.81553519541936, 2.4384;            !- X,Y,Z Vertex 4 {m}

OS:Surface,
<<<<<<< HEAD
  {6343c44f-94fd-4257-98ed-5a8b1c850b07}, !- Handle
  Surface 10,                             !- Name
  Wall,                                   !- Surface Type
  ,                                       !- Construction Name
  {d34ba39c-df3f-4cb3-9032-a91556d1fbc5}, !- Space Name
=======
  {8099d99f-9607-4f6b-927b-e80b8aa959f2}, !- Handle
  Surface 10,                             !- Name
  Wall,                                   !- Surface Type
  ,                                       !- Construction Name
  {27d3897f-ddda-49a4-84b0-5f8e5b62c9e0}, !- Space Name
>>>>>>> 30cb9182
  Outdoors,                               !- Outside Boundary Condition
  ,                                       !- Outside Boundary Condition Object
  SunExposed,                             !- Sun Exposure
  WindExposed,                            !- Wind Exposure
  ,                                       !- View Factor to Ground
  ,                                       !- Number of Vertices
  13.6310703908387, 0, 2.4384,            !- X,Y,Z Vertex 1 {m}
  13.6310703908387, 0, 0,                 !- X,Y,Z Vertex 2 {m}
  13.6310703908387, 6.81553519541936, 0,  !- X,Y,Z Vertex 3 {m}
  13.6310703908387, 6.81553519541936, 2.4384; !- X,Y,Z Vertex 4 {m}

OS:Surface,
<<<<<<< HEAD
  {622407b4-21bc-44c1-bd85-d47d06f5f763}, !- Handle
  Surface 11,                             !- Name
  Wall,                                   !- Surface Type
  ,                                       !- Construction Name
  {d34ba39c-df3f-4cb3-9032-a91556d1fbc5}, !- Space Name
=======
  {19aeb24b-e488-4dff-ab2d-20e517c170d0}, !- Handle
  Surface 11,                             !- Name
  Wall,                                   !- Surface Type
  ,                                       !- Construction Name
  {27d3897f-ddda-49a4-84b0-5f8e5b62c9e0}, !- Space Name
>>>>>>> 30cb9182
  Outdoors,                               !- Outside Boundary Condition
  ,                                       !- Outside Boundary Condition Object
  SunExposed,                             !- Sun Exposure
  WindExposed,                            !- Wind Exposure
  ,                                       !- View Factor to Ground
  ,                                       !- Number of Vertices
  0, 0, 2.4384,                           !- X,Y,Z Vertex 1 {m}
  0, 0, 0,                                !- X,Y,Z Vertex 2 {m}
  13.6310703908387, 0, 0,                 !- X,Y,Z Vertex 3 {m}
  13.6310703908387, 0, 2.4384;            !- X,Y,Z Vertex 4 {m}

OS:Surface,
<<<<<<< HEAD
  {655ece59-516f-4f92-92b1-cb98207d350c}, !- Handle
  Surface 12,                             !- Name
  RoofCeiling,                            !- Surface Type
  ,                                       !- Construction Name
  {d34ba39c-df3f-4cb3-9032-a91556d1fbc5}, !- Space Name
  Surface,                                !- Outside Boundary Condition
  {6e783ecc-4796-4d43-a00b-1a678759e68b}, !- Outside Boundary Condition Object
=======
  {e9239251-84f7-45b4-8dcb-9f318a9cfd60}, !- Handle
  Surface 12,                             !- Name
  RoofCeiling,                            !- Surface Type
  ,                                       !- Construction Name
  {27d3897f-ddda-49a4-84b0-5f8e5b62c9e0}, !- Space Name
  Surface,                                !- Outside Boundary Condition
  {b5918b87-df90-48f4-8214-1a65b8e2fb27}, !- Outside Boundary Condition Object
>>>>>>> 30cb9182
  NoSun,                                  !- Sun Exposure
  NoWind,                                 !- Wind Exposure
  ,                                       !- View Factor to Ground
  ,                                       !- Number of Vertices
  13.6310703908387, 0, 2.4384,            !- X,Y,Z Vertex 1 {m}
  13.6310703908387, 6.81553519541936, 2.4384, !- X,Y,Z Vertex 2 {m}
  0, 6.81553519541936, 2.4384,            !- X,Y,Z Vertex 3 {m}
  0, 0, 2.4384;                           !- X,Y,Z Vertex 4 {m}

OS:Surface,
<<<<<<< HEAD
  {6e783ecc-4796-4d43-a00b-1a678759e68b}, !- Handle
  Surface 13,                             !- Name
  Floor,                                  !- Surface Type
  ,                                       !- Construction Name
  {0c275699-7d6d-4877-91fb-1f4f507ddfae}, !- Space Name
  Surface,                                !- Outside Boundary Condition
  {655ece59-516f-4f92-92b1-cb98207d350c}, !- Outside Boundary Condition Object
=======
  {b5918b87-df90-48f4-8214-1a65b8e2fb27}, !- Handle
  Surface 13,                             !- Name
  Floor,                                  !- Surface Type
  ,                                       !- Construction Name
  {3f8cbaf9-69cb-458c-a6ea-50893ad9714c}, !- Space Name
  Surface,                                !- Outside Boundary Condition
  {e9239251-84f7-45b4-8dcb-9f318a9cfd60}, !- Outside Boundary Condition Object
>>>>>>> 30cb9182
  NoSun,                                  !- Sun Exposure
  NoWind,                                 !- Wind Exposure
  ,                                       !- View Factor to Ground
  ,                                       !- Number of Vertices
  0, 6.81553519541936, 0,                 !- X,Y,Z Vertex 1 {m}
  13.6310703908387, 6.81553519541936, 0,  !- X,Y,Z Vertex 2 {m}
  13.6310703908387, 0, 0,                 !- X,Y,Z Vertex 3 {m}
  0, 0, 0;                                !- X,Y,Z Vertex 4 {m}

OS:Surface,
<<<<<<< HEAD
  {233102ed-7044-46f8-ab9e-86a2f73a0951}, !- Handle
  Surface 14,                             !- Name
  RoofCeiling,                            !- Surface Type
  ,                                       !- Construction Name
  {0c275699-7d6d-4877-91fb-1f4f507ddfae}, !- Space Name
=======
  {4aba30f6-d3b4-404b-a9bd-dccf20c1f3b8}, !- Handle
  Surface 14,                             !- Name
  RoofCeiling,                            !- Surface Type
  ,                                       !- Construction Name
  {3f8cbaf9-69cb-458c-a6ea-50893ad9714c}, !- Space Name
>>>>>>> 30cb9182
  Outdoors,                               !- Outside Boundary Condition
  ,                                       !- Outside Boundary Condition Object
  SunExposed,                             !- Sun Exposure
  WindExposed,                            !- Wind Exposure
  ,                                       !- View Factor to Ground
  ,                                       !- Number of Vertices
  13.6310703908387, 3.40776759770968, 1.70388379885484, !- X,Y,Z Vertex 1 {m}
  0, 3.40776759770968, 1.70388379885484,  !- X,Y,Z Vertex 2 {m}
  0, 0, 0,                                !- X,Y,Z Vertex 3 {m}
  13.6310703908387, 0, 0;                 !- X,Y,Z Vertex 4 {m}

OS:Surface,
<<<<<<< HEAD
  {858dedc6-e620-4013-9781-a677e70a92c0}, !- Handle
  Surface 15,                             !- Name
  RoofCeiling,                            !- Surface Type
  ,                                       !- Construction Name
  {0c275699-7d6d-4877-91fb-1f4f507ddfae}, !- Space Name
=======
  {2587c266-0a05-41b4-ab27-931cdd6d5793}, !- Handle
  Surface 15,                             !- Name
  RoofCeiling,                            !- Surface Type
  ,                                       !- Construction Name
  {3f8cbaf9-69cb-458c-a6ea-50893ad9714c}, !- Space Name
>>>>>>> 30cb9182
  Outdoors,                               !- Outside Boundary Condition
  ,                                       !- Outside Boundary Condition Object
  SunExposed,                             !- Sun Exposure
  WindExposed,                            !- Wind Exposure
  ,                                       !- View Factor to Ground
  ,                                       !- Number of Vertices
  0, 3.40776759770968, 1.70388379885484,  !- X,Y,Z Vertex 1 {m}
  13.6310703908387, 3.40776759770968, 1.70388379885484, !- X,Y,Z Vertex 2 {m}
  13.6310703908387, 6.81553519541936, 0,  !- X,Y,Z Vertex 3 {m}
  0, 6.81553519541936, 0;                 !- X,Y,Z Vertex 4 {m}

OS:Surface,
<<<<<<< HEAD
  {e5f78990-89c7-458e-9d8d-fc2c9e814e63}, !- Handle
  Surface 16,                             !- Name
  Wall,                                   !- Surface Type
  ,                                       !- Construction Name
  {0c275699-7d6d-4877-91fb-1f4f507ddfae}, !- Space Name
=======
  {1f116898-d379-49dc-8c7e-ba2724efd178}, !- Handle
  Surface 16,                             !- Name
  Wall,                                   !- Surface Type
  ,                                       !- Construction Name
  {3f8cbaf9-69cb-458c-a6ea-50893ad9714c}, !- Space Name
>>>>>>> 30cb9182
  Outdoors,                               !- Outside Boundary Condition
  ,                                       !- Outside Boundary Condition Object
  SunExposed,                             !- Sun Exposure
  WindExposed,                            !- Wind Exposure
  ,                                       !- View Factor to Ground
  ,                                       !- Number of Vertices
  0, 3.40776759770968, 1.70388379885484,  !- X,Y,Z Vertex 1 {m}
  0, 6.81553519541936, 0,                 !- X,Y,Z Vertex 2 {m}
  0, 0, 0;                                !- X,Y,Z Vertex 3 {m}

OS:Surface,
<<<<<<< HEAD
  {b58457b4-3fb5-4d7b-b0dc-1f51ff150ea5}, !- Handle
  Surface 17,                             !- Name
  Wall,                                   !- Surface Type
  ,                                       !- Construction Name
  {0c275699-7d6d-4877-91fb-1f4f507ddfae}, !- Space Name
=======
  {b4ecf979-23c0-4017-880b-82df1d8769b1}, !- Handle
  Surface 17,                             !- Name
  Wall,                                   !- Surface Type
  ,                                       !- Construction Name
  {3f8cbaf9-69cb-458c-a6ea-50893ad9714c}, !- Space Name
>>>>>>> 30cb9182
  Outdoors,                               !- Outside Boundary Condition
  ,                                       !- Outside Boundary Condition Object
  SunExposed,                             !- Sun Exposure
  WindExposed,                            !- Wind Exposure
  ,                                       !- View Factor to Ground
  ,                                       !- Number of Vertices
  13.6310703908387, 3.40776759770968, 1.70388379885484, !- X,Y,Z Vertex 1 {m}
  13.6310703908387, 0, 0,                 !- X,Y,Z Vertex 2 {m}
  13.6310703908387, 6.81553519541936, 0;  !- X,Y,Z Vertex 3 {m}

OS:Space,
<<<<<<< HEAD
  {0c275699-7d6d-4877-91fb-1f4f507ddfae}, !- Handle
  unfinished attic space,                 !- Name
  {d4eebded-63ef-4328-9cf1-246a1f699824}, !- Space Type Name
=======
  {3f8cbaf9-69cb-458c-a6ea-50893ad9714c}, !- Handle
  unfinished attic space,                 !- Name
  {abc60757-3e06-4aa2-96af-1dccfcf55181}, !- Space Type Name
>>>>>>> 30cb9182
  ,                                       !- Default Construction Set Name
  ,                                       !- Default Schedule Set Name
  -0,                                     !- Direction of Relative North {deg}
  0,                                      !- X Origin {m}
  0,                                      !- Y Origin {m}
  4.8768,                                 !- Z Origin {m}
  ,                                       !- Building Story Name
<<<<<<< HEAD
  {36bfed70-5dc6-41b1-9810-7b729db2978a}; !- Thermal Zone Name

OS:ThermalZone,
  {36bfed70-5dc6-41b1-9810-7b729db2978a}, !- Handle
=======
  {2939fdc5-aa42-46f4-b8e6-fc535fc81ae1}; !- Thermal Zone Name

OS:ThermalZone,
  {2939fdc5-aa42-46f4-b8e6-fc535fc81ae1}, !- Handle
>>>>>>> 30cb9182
  unfinished attic zone,                  !- Name
  ,                                       !- Multiplier
  ,                                       !- Ceiling Height {m}
  ,                                       !- Volume {m3}
  ,                                       !- Floor Area {m2}
  ,                                       !- Zone Inside Convection Algorithm
  ,                                       !- Zone Outside Convection Algorithm
  ,                                       !- Zone Conditioning Equipment List Name
<<<<<<< HEAD
  {1bb55204-fb29-4c6f-a485-c7b7d0c0ee61}, !- Zone Air Inlet Port List
  {53b509eb-ec47-4a1c-9702-d0c46790bbd7}, !- Zone Air Exhaust Port List
  {68e7c00d-b37d-4eec-bf14-d5754353977e}, !- Zone Air Node Name
  {6e95f430-8192-444d-89f3-25878d138aa3}, !- Zone Return Air Port List
=======
  {bd422bb5-fdd8-4bc2-af3d-87d51740105a}, !- Zone Air Inlet Port List
  {74bec764-ace3-4f6f-acb5-7954c92ebe12}, !- Zone Air Exhaust Port List
  {f1ffb288-9701-4954-8719-5db08e5f56c9}, !- Zone Air Node Name
  {69503765-df93-4482-a367-c96a7f502c15}, !- Zone Return Air Port List
>>>>>>> 30cb9182
  ,                                       !- Primary Daylighting Control Name
  ,                                       !- Fraction of Zone Controlled by Primary Daylighting Control
  ,                                       !- Secondary Daylighting Control Name
  ,                                       !- Fraction of Zone Controlled by Secondary Daylighting Control
  ,                                       !- Illuminance Map Name
  ,                                       !- Group Rendering Name
  ,                                       !- Thermostat Name
  No;                                     !- Use Ideal Air Loads

OS:Node,
<<<<<<< HEAD
  {b618b6bc-89e3-44c7-ab21-9753242308fc}, !- Handle
  Node 2,                                 !- Name
  {68e7c00d-b37d-4eec-bf14-d5754353977e}, !- Inlet Port
  ;                                       !- Outlet Port

OS:Connection,
  {68e7c00d-b37d-4eec-bf14-d5754353977e}, !- Handle
  {c481623a-cb53-45fc-ab2d-de4805526c46}, !- Name
  {36bfed70-5dc6-41b1-9810-7b729db2978a}, !- Source Object
  11,                                     !- Outlet Port
  {b618b6bc-89e3-44c7-ab21-9753242308fc}, !- Target Object
  2;                                      !- Inlet Port

OS:PortList,
  {1bb55204-fb29-4c6f-a485-c7b7d0c0ee61}, !- Handle
  {3391a575-a153-4f58-9ded-e73c06b6ef87}, !- Name
  {36bfed70-5dc6-41b1-9810-7b729db2978a}; !- HVAC Component

OS:PortList,
  {53b509eb-ec47-4a1c-9702-d0c46790bbd7}, !- Handle
  {4345c5e9-2b70-4ff8-aded-7adb4f30a048}, !- Name
  {36bfed70-5dc6-41b1-9810-7b729db2978a}; !- HVAC Component

OS:PortList,
  {6e95f430-8192-444d-89f3-25878d138aa3}, !- Handle
  {49058bda-f7b9-4bda-a2dc-48a5ac5182c0}, !- Name
  {36bfed70-5dc6-41b1-9810-7b729db2978a}; !- HVAC Component

OS:Sizing:Zone,
  {62cbdcd8-2889-403a-9f9a-5768c7a65dc4}, !- Handle
  {36bfed70-5dc6-41b1-9810-7b729db2978a}, !- Zone or ZoneList Name
=======
  {878e73ad-369d-4402-9521-f468a7a3fa61}, !- Handle
  Node 2,                                 !- Name
  {f1ffb288-9701-4954-8719-5db08e5f56c9}, !- Inlet Port
  ;                                       !- Outlet Port

OS:Connection,
  {f1ffb288-9701-4954-8719-5db08e5f56c9}, !- Handle
  {66aed068-87f5-40cc-9c6b-0b1e7d6c83a5}, !- Name
  {2939fdc5-aa42-46f4-b8e6-fc535fc81ae1}, !- Source Object
  11,                                     !- Outlet Port
  {878e73ad-369d-4402-9521-f468a7a3fa61}, !- Target Object
  2;                                      !- Inlet Port

OS:PortList,
  {bd422bb5-fdd8-4bc2-af3d-87d51740105a}, !- Handle
  {8673c4aa-371d-4554-bde9-05f7fe2b2f7e}, !- Name
  {2939fdc5-aa42-46f4-b8e6-fc535fc81ae1}; !- HVAC Component

OS:PortList,
  {74bec764-ace3-4f6f-acb5-7954c92ebe12}, !- Handle
  {5820c3ec-fbdc-4a4c-b832-5d3055bb5de2}, !- Name
  {2939fdc5-aa42-46f4-b8e6-fc535fc81ae1}; !- HVAC Component

OS:PortList,
  {69503765-df93-4482-a367-c96a7f502c15}, !- Handle
  {5f39a9c1-cd15-4f07-8f2a-f9d326ac44b2}, !- Name
  {2939fdc5-aa42-46f4-b8e6-fc535fc81ae1}; !- HVAC Component

OS:Sizing:Zone,
  {65bc4625-02bd-4f35-bc28-62f51235c791}, !- Handle
  {2939fdc5-aa42-46f4-b8e6-fc535fc81ae1}, !- Zone or ZoneList Name
>>>>>>> 30cb9182
  SupplyAirTemperature,                   !- Zone Cooling Design Supply Air Temperature Input Method
  14,                                     !- Zone Cooling Design Supply Air Temperature {C}
  11.11,                                  !- Zone Cooling Design Supply Air Temperature Difference {deltaC}
  SupplyAirTemperature,                   !- Zone Heating Design Supply Air Temperature Input Method
  40,                                     !- Zone Heating Design Supply Air Temperature {C}
  11.11,                                  !- Zone Heating Design Supply Air Temperature Difference {deltaC}
  0.0085,                                 !- Zone Cooling Design Supply Air Humidity Ratio {kg-H2O/kg-air}
  0.008,                                  !- Zone Heating Design Supply Air Humidity Ratio {kg-H2O/kg-air}
  ,                                       !- Zone Heating Sizing Factor
  ,                                       !- Zone Cooling Sizing Factor
  DesignDay,                              !- Cooling Design Air Flow Method
  ,                                       !- Cooling Design Air Flow Rate {m3/s}
  ,                                       !- Cooling Minimum Air Flow per Zone Floor Area {m3/s-m2}
  ,                                       !- Cooling Minimum Air Flow {m3/s}
  ,                                       !- Cooling Minimum Air Flow Fraction
  DesignDay,                              !- Heating Design Air Flow Method
  ,                                       !- Heating Design Air Flow Rate {m3/s}
  ,                                       !- Heating Maximum Air Flow per Zone Floor Area {m3/s-m2}
  ,                                       !- Heating Maximum Air Flow {m3/s}
  ,                                       !- Heating Maximum Air Flow Fraction
  ,                                       !- Design Zone Air Distribution Effectiveness in Cooling Mode
  ,                                       !- Design Zone Air Distribution Effectiveness in Heating Mode
  No,                                     !- Account for Dedicated Outdoor Air System
  NeutralSupplyAir,                       !- Dedicated Outdoor Air System Control Strategy
  autosize,                               !- Dedicated Outdoor Air Low Setpoint Temperature for Design {C}
  autosize;                               !- Dedicated Outdoor Air High Setpoint Temperature for Design {C}

OS:ZoneHVAC:EquipmentList,
<<<<<<< HEAD
  {804e9e19-f23e-4b4c-97bb-d6b3b6bc7109}, !- Handle
  Zone HVAC Equipment List 2,             !- Name
  {36bfed70-5dc6-41b1-9810-7b729db2978a}; !- Thermal Zone

OS:SpaceType,
  {d4eebded-63ef-4328-9cf1-246a1f699824}, !- Handle
=======
  {d6014d66-b8e0-406b-958d-5a83da898152}, !- Handle
  Zone HVAC Equipment List 2,             !- Name
  {2939fdc5-aa42-46f4-b8e6-fc535fc81ae1}; !- Thermal Zone

OS:SpaceType,
  {abc60757-3e06-4aa2-96af-1dccfcf55181}, !- Handle
>>>>>>> 30cb9182
  Space Type 2,                           !- Name
  ,                                       !- Default Construction Set Name
  ,                                       !- Default Schedule Set Name
  ,                                       !- Group Rendering Name
  ,                                       !- Design Specification Outdoor Air Object Name
  ,                                       !- Standards Template
  ,                                       !- Standards Building Type
  unfinished attic;                       !- Standards Space Type

OS:BuildingUnit,
<<<<<<< HEAD
  {8f7a032b-0d8e-4c08-b583-7210b47e25e7}, !- Handle
=======
  {4c972f06-fdab-4829-9764-910484730a7a}, !- Handle
>>>>>>> 30cb9182
  unit 1,                                 !- Name
  ,                                       !- Rendering Color
  Residential;                            !- Building Unit Type

OS:AdditionalProperties,
<<<<<<< HEAD
  {990241eb-472a-4830-a4cf-63569b0f9222}, !- Handle
  {8f7a032b-0d8e-4c08-b583-7210b47e25e7}, !- Object Name
=======
  {5726f264-1136-402f-8d40-f7744e07b83f}, !- Handle
  {4c972f06-fdab-4829-9764-910484730a7a}, !- Object Name
>>>>>>> 30cb9182
  NumberOfBedrooms,                       !- Feature Name 1
  Integer,                                !- Feature Data Type 1
  3,                                      !- Feature Value 1
  NumberOfBathrooms,                      !- Feature Name 2
  Double,                                 !- Feature Data Type 2
  2,                                      !- Feature Value 2
  NumberOfOccupants,                      !- Feature Name 3
  Double,                                 !- Feature Data Type 3
  2.6400000000000001;                     !- Feature Value 3

<<<<<<< HEAD
OS:External:File,
  {f6278567-b5f8-4841-afa6-4cdc51ef3555}, !- Handle
  8760.csv,                               !- Name
  8760.csv;                               !- File Name

OS:Schedule:File,
  {89ff8881-452b-4dd6-a21b-4f799d3f50d0}, !- Handle
  occupants,                              !- Name
  {897802c2-5b36-484a-a646-54a8ed5164f9}, !- Schedule Type Limits Name
  {f6278567-b5f8-4841-afa6-4cdc51ef3555}, !- External File Name
  1,                                      !- Column Number
  1,                                      !- Rows to Skip at Top
  8760,                                   !- Number of Hours of Data
  ,                                       !- Column Separator
  ,                                       !- Interpolate to Timestep
  60;                                     !- Minutes per Item

OS:Schedule:Ruleset,
  {b169134d-8754-4b64-8497-3c18cb0e232b}, !- Handle
  Schedule Ruleset 1,                     !- Name
  {686b9a04-e2bd-4128-8de2-838bd30768c7}, !- Schedule Type Limits Name
  {6ce2003e-c41e-45d6-918b-bc0028dc561a}; !- Default Day Schedule Name

OS:Schedule:Day,
  {6ce2003e-c41e-45d6-918b-bc0028dc561a}, !- Handle
  Schedule Day 3,                         !- Name
  {686b9a04-e2bd-4128-8de2-838bd30768c7}, !- Schedule Type Limits Name
  ,                                       !- Interpolate to Timestep
  24,                                     !- Hour 1
  0,                                      !- Minute 1
  112.539290946133;                       !- Value Until Time 1

OS:People:Definition,
  {c0abdd8b-3123-40f1-bc4a-0d5019e9e700}, !- Handle
  res occupants|living space|story 2,     !- Name
  People,                                 !- Number of People Calculation Method
  1.32,                                   !- Number of People {people}
  ,                                       !- People per Space Floor Area {person/m2}
  ,                                       !- Space Floor Area per Person {m2/person}
  0.319734,                               !- Fraction Radiant
  0.573,                                  !- Sensible Heat Fraction
  0,                                      !- Carbon Dioxide Generation Rate {m3/s-W}
  No,                                     !- Enable ASHRAE 55 Comfort Warnings
  ZoneAveraged;                           !- Mean Radiant Temperature Calculation Type

OS:People,
  {ec135867-e067-4249-8359-3ba48e779ad4}, !- Handle
  res occupants|living space|story 2,     !- Name
  {c0abdd8b-3123-40f1-bc4a-0d5019e9e700}, !- People Definition Name
  {d34ba39c-df3f-4cb3-9032-a91556d1fbc5}, !- Space or SpaceType Name
  {89ff8881-452b-4dd6-a21b-4f799d3f50d0}, !- Number of People Schedule Name
  {b169134d-8754-4b64-8497-3c18cb0e232b}, !- Activity Level Schedule Name
  ,                                       !- Surface Name/Angle Factor List Name
  ,                                       !- Work Efficiency Schedule Name
  ,                                       !- Clothing Insulation Schedule Name
  ,                                       !- Air Velocity Schedule Name
  1;                                      !- Multiplier

OS:ScheduleTypeLimits,
  {686b9a04-e2bd-4128-8de2-838bd30768c7}, !- Handle
  ActivityLevel,                          !- Name
  0,                                      !- Lower Limit Value
  ,                                       !- Upper Limit Value
  Continuous,                             !- Numeric Type
  ActivityLevel;                          !- Unit Type

OS:ScheduleTypeLimits,
  {897802c2-5b36-484a-a646-54a8ed5164f9}, !- Handle
  Fractional,                             !- Name
  0,                                      !- Lower Limit Value
  1,                                      !- Upper Limit Value
  Continuous;                             !- Numeric Type

OS:People:Definition,
  {21d7c8ff-2c28-4854-8d7b-2b013c345c6b}, !- Handle
  res occupants|living space,             !- Name
  People,                                 !- Number of People Calculation Method
  1.32,                                   !- Number of People {people}
  ,                                       !- People per Space Floor Area {person/m2}
  ,                                       !- Space Floor Area per Person {m2/person}
  0.319734,                               !- Fraction Radiant
  0.573,                                  !- Sensible Heat Fraction
  0,                                      !- Carbon Dioxide Generation Rate {m3/s-W}
  No,                                     !- Enable ASHRAE 55 Comfort Warnings
  ZoneAveraged;                           !- Mean Radiant Temperature Calculation Type

OS:People,
  {d999b7eb-e642-4350-944a-963d9e44ee5f}, !- Handle
  res occupants|living space,             !- Name
  {21d7c8ff-2c28-4854-8d7b-2b013c345c6b}, !- People Definition Name
  {ebaed807-8062-46b7-a14a-b7e6da2bff56}, !- Space or SpaceType Name
  {89ff8881-452b-4dd6-a21b-4f799d3f50d0}, !- Number of People Schedule Name
  {b169134d-8754-4b64-8497-3c18cb0e232b}, !- Activity Level Schedule Name
  ,                                       !- Surface Name/Angle Factor List Name
  ,                                       !- Work Efficiency Schedule Name
  ,                                       !- Clothing Insulation Schedule Name
  ,                                       !- Air Velocity Schedule Name
  1;                                      !- Multiplier

OS:Coil:Heating:Gas,
  {a126e2cd-d1bd-4a5b-a3a2-220e8af0636c}, !- Handle
  res fur gas heating coil,               !- Name
  {36073bfb-82ed-4bce-b831-781985f9c819}, !- Availability Schedule Name
  0.78,                                   !- Gas Burner Efficiency
  AutoSize,                               !- Nominal Capacity {W}
  ,                                       !- Air Inlet Node Name
  ,                                       !- Air Outlet Node Name
  ,                                       !- Temperature Setpoint Node Name
  76,                                     !- Parasitic Electric Load {W}
  ,                                       !- Part Load Fraction Correlation Curve Name
  0,                                      !- Parasitic Gas Load {W}
  NaturalGas;                             !- Fuel Type

OS:Schedule:Constant,
  {36073bfb-82ed-4bce-b831-781985f9c819}, !- Handle
  Always On Discrete,                     !- Name
  {f79f0c24-3e75-44eb-aebb-7da562f46a9d}, !- Schedule Type Limits Name
  1;                                      !- Value

OS:ScheduleTypeLimits,
  {f79f0c24-3e75-44eb-aebb-7da562f46a9d}, !- Handle
  OnOff,                                  !- Name
  0,                                      !- Lower Limit Value
  1,                                      !- Upper Limit Value
  Discrete,                               !- Numeric Type
  Availability;                           !- Unit Type

OS:Fan:OnOff,
  {719e1176-4f96-42d8-af94-497e0cd90d9b}, !- Handle
  res fur gas htg supply fan,             !- Name
  {36073bfb-82ed-4bce-b831-781985f9c819}, !- Availability Schedule Name
  0.75,                                   !- Fan Total Efficiency
  794.580001233493,                       !- Pressure Rise {Pa}
  autosize,                               !- Maximum Flow Rate {m3/s}
  1,                                      !- Motor Efficiency
  1,                                      !- Motor In Airstream Fraction
  ,                                       !- Air Inlet Node Name
  ,                                       !- Air Outlet Node Name
  {3985a9e9-8860-4d69-a614-c7cf59de41ab}, !- Fan Power Ratio Function of Speed Ratio Curve Name
  {a5a4e79f-cbeb-4389-8953-55814d4b3e1c}, !- Fan Efficiency Ratio Function of Speed Ratio Curve Name
  res fur gas htg supply fan;             !- End-Use Subcategory

OS:Curve:Exponent,
  {3985a9e9-8860-4d69-a614-c7cf59de41ab}, !- Handle
  Fan On Off Power Curve,                 !- Name
  1,                                      !- Coefficient1 Constant
  0,                                      !- Coefficient2 Constant
  0,                                      !- Coefficient3 Constant
  0,                                      !- Minimum Value of x
  1,                                      !- Maximum Value of x
  ,                                       !- Minimum Curve Output
  ,                                       !- Maximum Curve Output
  ,                                       !- Input Unit Type for X
  ;                                       !- Output Unit Type

OS:Curve:Cubic,
  {a5a4e79f-cbeb-4389-8953-55814d4b3e1c}, !- Handle
  Fan On Off Efficiency Curve,            !- Name
  1,                                      !- Coefficient1 Constant
  0,                                      !- Coefficient2 x
  0,                                      !- Coefficient3 x**2
  0,                                      !- Coefficient4 x**3
  0,                                      !- Minimum Value of x
  1;                                      !- Maximum Value of x

OS:AirLoopHVAC:UnitarySystem,
  {d08d642c-3a6f-4f56-b4ae-d13cc6db05ad}, !- Handle
  res fur gas unitary system,             !- Name
  Load,                                   !- Control Type
  {885ab787-8546-4dd5-8c16-0892b133703d}, !- Controlling Zone or Thermostat Location
  None,                                   !- Dehumidification Control Type
  {36073bfb-82ed-4bce-b831-781985f9c819}, !- Availability Schedule Name
  {8df96f95-07e0-4016-a016-1170a68663eb}, !- Air Inlet Node Name
  {cf352c94-5c97-4028-9f91-ad25a37d50e0}, !- Air Outlet Node Name
  {719e1176-4f96-42d8-af94-497e0cd90d9b}, !- Supply Fan Name
  BlowThrough,                            !- Fan Placement
  {3941e74c-9399-4647-8067-0bc3a0471efc}, !- Supply Air Fan Operating Mode Schedule Name
  {a126e2cd-d1bd-4a5b-a3a2-220e8af0636c}, !- Heating Coil Name
  1,                                      !- DX Heating Coil Sizing Ratio
  ,                                       !- Cooling Coil Name
  No,                                     !- Use DOAS DX Cooling Coil
  2,                                      !- DOAS DX Cooling Coil Leaving Minimum Air Temperature {C}
  SensibleOnlyLoadControl,                !- Latent Load Control
  ,                                       !- Supplemental Heating Coil Name
  ,                                       !- Supply Air Flow Rate Method During Cooling Operation
  0,                                      !- Supply Air Flow Rate During Cooling Operation {m3/s}
  ,                                       !- Supply Air Flow Rate Per Floor Area During Cooling Operation {m3/s-m2}
  ,                                       !- Fraction of Autosized Design Cooling Supply Air Flow Rate
  ,                                       !- Design Supply Air Flow Rate Per Unit of Capacity During Cooling Operation {m3/s-W}
  ,                                       !- Supply Air Flow Rate Method During Heating Operation
  autosize,                               !- Supply Air Flow Rate During Heating Operation {m3/s}
  ,                                       !- Supply Air Flow Rate Per Floor Area during Heating Operation {m3/s-m2}
  ,                                       !- Fraction of Autosized Design Heating Supply Air Flow Rate
  ,                                       !- Design Supply Air Flow Rate Per Unit of Capacity During Heating Operation {m3/s-W}
  ,                                       !- Supply Air Flow Rate Method When No Cooling or Heating is Required
  0,                                      !- Supply Air Flow Rate When No Cooling or Heating is Required {m3/s}
  ,                                       !- Supply Air Flow Rate Per Floor Area When No Cooling or Heating is Required {m3/s-m2}
  ,                                       !- Fraction of Autosized Design Cooling Supply Air Flow Rate When No Cooling or Heating is Required
  ,                                       !- Fraction of Autosized Design Heating Supply Air Flow Rate When No Cooling or Heating is Required
  ,                                       !- Design Supply Air Flow Rate Per Unit of Capacity During Cooling Operation When No Cooling or Heating is Required {m3/s-W}
  ,                                       !- Design Supply Air Flow Rate Per Unit of Capacity During Heating Operation When No Cooling or Heating is Required {m3/s-W}
  48.8888888888889,                       !- Maximum Supply Air Temperature {C}
  21,                                     !- Maximum Outdoor Dry-Bulb Temperature for Supplemental Heater Operation {C}
  ,                                       !- Outdoor Dry-Bulb Temperature Sensor Node Name
  2.5,                                    !- Maximum Cycling Rate {cycles/hr}
  60,                                     !- Heat Pump Time Constant {s}
  0.01,                                   !- Fraction of On-Cycle Power Use
  60,                                     !- Heat Pump Fan Delay Time {s}
  0,                                      !- Ancilliary On-Cycle Electric Power {W}
  0;                                      !- Ancilliary Off-Cycle Electric Power {W}

OS:Schedule:Constant,
  {3941e74c-9399-4647-8067-0bc3a0471efc}, !- Handle
  Always Off Discrete,                    !- Name
  {92aa515e-340d-4e36-abcd-bed30eb7390c}, !- Schedule Type Limits Name
  0;                                      !- Value

OS:ScheduleTypeLimits,
  {92aa515e-340d-4e36-abcd-bed30eb7390c}, !- Handle
  OnOff 1,                                !- Name
  0,                                      !- Lower Limit Value
  1,                                      !- Upper Limit Value
  Discrete,                               !- Numeric Type
  Availability;                           !- Unit Type

OS:AirLoopHVAC,
  {bfe8af26-7eb3-40c1-9d97-f512cda366b0}, !- Handle
  res fur gas asys,                       !- Name
  ,                                       !- Controller List Name
  {36073bfb-82ed-4bce-b831-781985f9c819}, !- Availability Schedule
  {33521f3c-1e4c-4854-a19d-b1a8022b829e}, !- Availability Manager List Name
  AutoSize,                               !- Design Supply Air Flow Rate {m3/s}
  ,                                       !- Branch List Name
  ,                                       !- Connector List Name
  {31aa430d-2390-45f5-a605-1a3cdc4fd6e4}, !- Supply Side Inlet Node Name
  {bd8370e0-eb75-4f28-a66e-995bdfff0425}, !- Demand Side Outlet Node Name
  {77ae810a-4816-484e-9193-99deebbaf91a}, !- Demand Side Inlet Node A
  {cb28e056-246a-4eec-9350-6a68b03f1cb1}, !- Supply Side Outlet Node A
  ,                                       !- Demand Side Inlet Node B
  ,                                       !- Supply Side Outlet Node B
  ,                                       !- Return Air Bypass Flow Temperature Setpoint Schedule Name
  {5f6d2c05-86e2-4987-b620-1c0a90d45558}, !- Demand Mixer Name
  {f319bc26-e8e3-4c53-b830-ac95ff54fc1e}, !- Demand Splitter A Name
  ,                                       !- Demand Splitter B Name
  ;                                       !- Supply Splitter Name

OS:Node,
  {100d98d9-a519-457b-a1f1-1161cc96d383}, !- Handle
  Node 3,                                 !- Name
  {31aa430d-2390-45f5-a605-1a3cdc4fd6e4}, !- Inlet Port
  {8df96f95-07e0-4016-a016-1170a68663eb}; !- Outlet Port

OS:Node,
  {6c12e17a-8326-43eb-b5b8-6997faaabb52}, !- Handle
  Node 4,                                 !- Name
  {cf352c94-5c97-4028-9f91-ad25a37d50e0}, !- Inlet Port
  {cb28e056-246a-4eec-9350-6a68b03f1cb1}; !- Outlet Port

OS:Connection,
  {31aa430d-2390-45f5-a605-1a3cdc4fd6e4}, !- Handle
  {c7fd3db5-5315-4a78-9d9a-f16a49337a93}, !- Name
  {bfe8af26-7eb3-40c1-9d97-f512cda366b0}, !- Source Object
  8,                                      !- Outlet Port
  {100d98d9-a519-457b-a1f1-1161cc96d383}, !- Target Object
  2;                                      !- Inlet Port

OS:Connection,
  {cb28e056-246a-4eec-9350-6a68b03f1cb1}, !- Handle
  {596c68c6-5839-4f82-b19c-4dbe35550c0d}, !- Name
  {6c12e17a-8326-43eb-b5b8-6997faaabb52}, !- Source Object
  3,                                      !- Outlet Port
  {bfe8af26-7eb3-40c1-9d97-f512cda366b0}, !- Target Object
  11;                                     !- Inlet Port

OS:Node,
  {9e7c54e4-e420-4eb5-8def-995bd2fb6689}, !- Handle
  Node 5,                                 !- Name
  {77ae810a-4816-484e-9193-99deebbaf91a}, !- Inlet Port
  {54ad943a-8afa-436d-945a-d14d8fa04191}; !- Outlet Port

OS:Node,
  {70c9f9b2-b53a-4c9a-ba49-1aa7449dad22}, !- Handle
  Node 6,                                 !- Name
  {59928b05-fa19-4592-889c-cbe72c41922c}, !- Inlet Port
  {bd8370e0-eb75-4f28-a66e-995bdfff0425}; !- Outlet Port

OS:Node,
  {51d05af2-97d6-48f8-87c6-b97b10c309ea}, !- Handle
  Node 7,                                 !- Name
  {10fe7a2b-9a93-4e6c-acf5-364a97729e88}, !- Inlet Port
  {8f71cea2-3462-463b-8af6-c5a22b51654a}; !- Outlet Port

OS:Connection,
  {77ae810a-4816-484e-9193-99deebbaf91a}, !- Handle
  {da0975d0-6f73-4b5d-a3b7-24fae251011e}, !- Name
  {bfe8af26-7eb3-40c1-9d97-f512cda366b0}, !- Source Object
  10,                                     !- Outlet Port
  {9e7c54e4-e420-4eb5-8def-995bd2fb6689}, !- Target Object
  2;                                      !- Inlet Port

OS:Connection,
  {bd8370e0-eb75-4f28-a66e-995bdfff0425}, !- Handle
  {c6d7ec0f-6d53-4394-adbd-210af60bca99}, !- Name
  {70c9f9b2-b53a-4c9a-ba49-1aa7449dad22}, !- Source Object
  3,                                      !- Outlet Port
  {bfe8af26-7eb3-40c1-9d97-f512cda366b0}, !- Target Object
  9;                                      !- Inlet Port

OS:AirLoopHVAC:ZoneSplitter,
  {f319bc26-e8e3-4c53-b830-ac95ff54fc1e}, !- Handle
  res fur gas zone splitter,              !- Name
  {54ad943a-8afa-436d-945a-d14d8fa04191}, !- Inlet Node Name
  {7b578ae8-d4c1-42c1-9a6f-62626b7b0cd0}; !- Outlet Node Name 1

OS:AirLoopHVAC:ZoneMixer,
  {5f6d2c05-86e2-4987-b620-1c0a90d45558}, !- Handle
  res fur gas zone mixer,                 !- Name
  {59928b05-fa19-4592-889c-cbe72c41922c}, !- Outlet Node Name
  {4650b5d7-c528-46bd-8153-ddcda45d897e}; !- Inlet Node Name 1

OS:Connection,
  {54ad943a-8afa-436d-945a-d14d8fa04191}, !- Handle
  {f22567ad-e551-4b1b-b0e7-e490547223c7}, !- Name
  {9e7c54e4-e420-4eb5-8def-995bd2fb6689}, !- Source Object
  3,                                      !- Outlet Port
  {f319bc26-e8e3-4c53-b830-ac95ff54fc1e}, !- Target Object
  2;                                      !- Inlet Port

OS:Connection,
  {59928b05-fa19-4592-889c-cbe72c41922c}, !- Handle
  {f2ccca4e-f885-4471-9fef-a673f4c1537e}, !- Name
  {5f6d2c05-86e2-4987-b620-1c0a90d45558}, !- Source Object
  2,                                      !- Outlet Port
  {70c9f9b2-b53a-4c9a-ba49-1aa7449dad22}, !- Target Object
  2;                                      !- Inlet Port

OS:Sizing:System,
  {f14c615b-44f2-44dd-9538-072b52485188}, !- Handle
  {bfe8af26-7eb3-40c1-9d97-f512cda366b0}, !- AirLoop Name
  Sensible,                               !- Type of Load to Size On
  Autosize,                               !- Design Outdoor Air Flow Rate {m3/s}
  0.3,                                    !- Central Heating Maximum System Air Flow Ratio
  7,                                      !- Preheat Design Temperature {C}
  0.008,                                  !- Preheat Design Humidity Ratio {kg-H2O/kg-Air}
  12.8,                                   !- Precool Design Temperature {C}
  0.008,                                  !- Precool Design Humidity Ratio {kg-H2O/kg-Air}
  12.8,                                   !- Central Cooling Design Supply Air Temperature {C}
  16.7,                                   !- Central Heating Design Supply Air Temperature {C}
  NonCoincident,                          !- Sizing Option
  Yes,                                    !- 100% Outdoor Air in Cooling
  Yes,                                    !- 100% Outdoor Air in Heating
  0.0085,                                 !- Central Cooling Design Supply Air Humidity Ratio {kg-H2O/kg-Air}
  0.008,                                  !- Central Heating Design Supply Air Humidity Ratio {kg-H2O/kg-Air}
  DesignDay,                              !- Cooling Design Air Flow Method
  0,                                      !- Cooling Design Air Flow Rate {m3/s}
  DesignDay,                              !- Heating Design Air Flow Method
  0,                                      !- Heating Design Air Flow Rate {m3/s}
  ZoneSum,                                !- System Outdoor Air Method
  1,                                      !- Zone Maximum Outdoor Air Fraction {dimensionless}
  0.0099676501,                           !- Cooling Supply Air Flow Rate Per Floor Area {m3/s-m2}
  1,                                      !- Cooling Fraction of Autosized Cooling Supply Air Flow Rate
  3.9475456e-005,                         !- Cooling Supply Air Flow Rate Per Unit Cooling Capacity {m3/s-W}
  0.0099676501,                           !- Heating Supply Air Flow Rate Per Floor Area {m3/s-m2}
  1,                                      !- Heating Fraction of Autosized Heating Supply Air Flow Rate
  1,                                      !- Heating Fraction of Autosized Cooling Supply Air Flow Rate
  3.1588213e-005,                         !- Heating Supply Air Flow Rate Per Unit Heating Capacity {m3/s-W}
  CoolingDesignCapacity,                  !- Cooling Design Capacity Method
  autosize,                               !- Cooling Design Capacity {W}
  234.7,                                  !- Cooling Design Capacity Per Floor Area {W/m2}
  1,                                      !- Fraction of Autosized Cooling Design Capacity
  HeatingDesignCapacity,                  !- Heating Design Capacity Method
  autosize,                               !- Heating Design Capacity {W}
  157,                                    !- Heating Design Capacity Per Floor Area {W/m2}
  1,                                      !- Fraction of Autosized Heating Design Capacity
  OnOff;                                  !- Central Cooling Capacity Control Method

OS:AvailabilityManagerAssignmentList,
  {33521f3c-1e4c-4854-a19d-b1a8022b829e}, !- Handle
  Air Loop HVAC 1 AvailabilityManagerAssignmentList; !- Name

OS:Connection,
  {8df96f95-07e0-4016-a016-1170a68663eb}, !- Handle
  {cb826993-93cc-4c7a-97ea-ff614b2f8c29}, !- Name
  {100d98d9-a519-457b-a1f1-1161cc96d383}, !- Source Object
  3,                                      !- Outlet Port
  {d08d642c-3a6f-4f56-b4ae-d13cc6db05ad}, !- Target Object
  6;                                      !- Inlet Port

OS:Connection,
  {cf352c94-5c97-4028-9f91-ad25a37d50e0}, !- Handle
  {02006483-faa7-4c90-9d06-5971c09efba2}, !- Name
  {d08d642c-3a6f-4f56-b4ae-d13cc6db05ad}, !- Source Object
  7,                                      !- Outlet Port
  {6c12e17a-8326-43eb-b5b8-6997faaabb52}, !- Target Object
  2;                                      !- Inlet Port

OS:AirTerminal:SingleDuct:ConstantVolume:NoReheat,
  {a351f024-9f49-4c17-bbbe-c3c252135676}, !- Handle
  res fur gas living zone direct air,     !- Name
  {36073bfb-82ed-4bce-b831-781985f9c819}, !- Availability Schedule Name
  {5a5a3182-bebc-44a1-92a6-f186abbd1aff}, !- Air Inlet Node Name
  {10fe7a2b-9a93-4e6c-acf5-364a97729e88}, !- Air Outlet Node Name
  AutoSize;                               !- Maximum Air Flow Rate {m3/s}

OS:Node,
  {bf95a747-b1be-4dde-8763-e22a19f72a4b}, !- Handle
  Node 8,                                 !- Name
  {2f1d5d45-a64b-43e8-840a-591ce0afc52d}, !- Inlet Port
  {4650b5d7-c528-46bd-8153-ddcda45d897e}; !- Outlet Port

OS:Connection,
  {8f71cea2-3462-463b-8af6-c5a22b51654a}, !- Handle
  {ba626644-aeb0-4530-84f1-a0d90fbfb30c}, !- Name
  {51d05af2-97d6-48f8-87c6-b97b10c309ea}, !- Source Object
  3,                                      !- Outlet Port
  {337d796d-b7f2-4667-92bd-9e3be7db6945}, !- Target Object
  3;                                      !- Inlet Port

OS:Connection,
  {2f1d5d45-a64b-43e8-840a-591ce0afc52d}, !- Handle
  {da55fad6-b416-45b7-93b0-82bf0877c575}, !- Name
  {53601ba2-0772-4f2f-a3aa-2a482819b491}, !- Source Object
  3,                                      !- Outlet Port
  {bf95a747-b1be-4dde-8763-e22a19f72a4b}, !- Target Object
  2;                                      !- Inlet Port

OS:Connection,
  {4650b5d7-c528-46bd-8153-ddcda45d897e}, !- Handle
  {ea8d15ab-5688-46ad-83bd-3191ff0924bc}, !- Name
  {bf95a747-b1be-4dde-8763-e22a19f72a4b}, !- Source Object
  3,                                      !- Outlet Port
  {5f6d2c05-86e2-4987-b620-1c0a90d45558}, !- Target Object
  3;                                      !- Inlet Port

OS:Node,
  {c22f3011-afa3-446c-9294-744fdb487ce7}, !- Handle
  Node 9,                                 !- Name
  {7b578ae8-d4c1-42c1-9a6f-62626b7b0cd0}, !- Inlet Port
  {5a5a3182-bebc-44a1-92a6-f186abbd1aff}; !- Outlet Port

OS:Connection,
  {7b578ae8-d4c1-42c1-9a6f-62626b7b0cd0}, !- Handle
  {706383ea-b535-4169-94e6-a0caac1b6874}, !- Name
  {f319bc26-e8e3-4c53-b830-ac95ff54fc1e}, !- Source Object
  3,                                      !- Outlet Port
  {c22f3011-afa3-446c-9294-744fdb487ce7}, !- Target Object
  2;                                      !- Inlet Port

OS:Connection,
  {5a5a3182-bebc-44a1-92a6-f186abbd1aff}, !- Handle
  {7f7c9329-3bd5-4ca3-8734-d7e2213b07dc}, !- Name
  {c22f3011-afa3-446c-9294-744fdb487ce7}, !- Source Object
  3,                                      !- Outlet Port
  {a351f024-9f49-4c17-bbbe-c3c252135676}, !- Target Object
  3;                                      !- Inlet Port

OS:Connection,
  {10fe7a2b-9a93-4e6c-acf5-364a97729e88}, !- Handle
  {e487820b-4003-4c5f-9374-4ae1cd93c87d}, !- Name
  {a351f024-9f49-4c17-bbbe-c3c252135676}, !- Source Object
  4,                                      !- Outlet Port
  {51d05af2-97d6-48f8-87c6-b97b10c309ea}, !- Target Object
  2;                                      !- Inlet Port

OS:AdditionalProperties,
  {e364b597-6933-4bee-8417-cd9421acf76c}, !- Handle
  {d08d642c-3a6f-4f56-b4ae-d13cc6db05ad}, !- Object Name
  SizingInfoHVACFracHeatLoadServed,       !- Feature Name 1
  Double,                                 !- Feature Data Type 1
  1;                                      !- Feature Value 1

OS:Curve:Biquadratic,
  {36473dd1-b033-4ef1-bb64-0abe87773b6f}, !- Handle
  ConstantBiquadratic,                    !- Name
  1,                                      !- Coefficient1 Constant
  0,                                      !- Coefficient2 x
  0,                                      !- Coefficient3 x**2
  0,                                      !- Coefficient4 y
  0,                                      !- Coefficient5 y**2
  0,                                      !- Coefficient6 x*y
  -100,                                   !- Minimum Value of x
  100,                                    !- Maximum Value of x
  -100,                                   !- Minimum Value of y
  100;                                    !- Maximum Value of y

OS:Curve:Biquadratic,
  {b0ea7a5f-9895-4fdf-b4b2-472791c96d89}, !- Handle
  Cool-Cap-fT1,                           !- Name
  1.550902001,                            !- Coefficient1 Constant
  -0.0750500892,                          !- Coefficient2 x
  0.00309713544,                          !- Coefficient3 x**2
  0.00240111,                             !- Coefficient4 y
  -5.0544e-005,                           !- Coefficient5 y**2
  -0.00042728148,                         !- Coefficient6 x*y
  13.88,                                  !- Minimum Value of x
  23.88,                                  !- Maximum Value of x
  18.33,                                  !- Minimum Value of y
  51.66;                                  !- Maximum Value of y

OS:Curve:Biquadratic,
  {3aa82085-63b1-4fc9-8b52-5711e1febcd2}, !- Handle
  Cool-EIR-fT1,                           !- Name
  -0.304282997000001,                     !- Coefficient1 Constant
  0.1180477062,                           !- Coefficient2 x
  -0.00342466704,                         !- Coefficient3 x**2
  -0.0062619138,                          !- Coefficient4 y
  0.00069542712,                          !- Coefficient5 y**2
  -0.00046997496,                         !- Coefficient6 x*y
  13.88,                                  !- Minimum Value of x
  23.88,                                  !- Maximum Value of x
  18.33,                                  !- Minimum Value of y
  51.66;                                  !- Maximum Value of y

OS:Curve:Quadratic,
  {2c422649-3520-47fa-9fac-aae242e9ebb7}, !- Handle
  Cool-PLF-fPLR1,                         !- Name
  0.93,                                   !- Coefficient1 Constant
  0.07,                                   !- Coefficient2 x
  0,                                      !- Coefficient3 x**2
  0,                                      !- Minimum Value of x
  1,                                      !- Maximum Value of x
  0.7,                                    !- Minimum Curve Output
  1;                                      !- Maximum Curve Output

OS:Curve:Quadratic,
  {0a5b6cb6-1d31-433a-9dad-1840326f3d4c}, !- Handle
  Cool-Cap-fFF1,                          !- Name
  0.718605468,                            !- Coefficient1 Constant
  0.410099989,                            !- Coefficient2 x
  -0.128705457,                           !- Coefficient3 x**2
  0,                                      !- Minimum Value of x
  2,                                      !- Maximum Value of x
  0,                                      !- Minimum Curve Output
  2;                                      !- Maximum Curve Output

OS:Curve:Quadratic,
  {d2d1f781-8997-447a-b4ad-1224d1794ddd}, !- Handle
  Cool-EIR-fFF1,                          !- Name
  1.32299905,                             !- Coefficient1 Constant
  -0.477711207,                           !- Coefficient2 x
  0.154712157,                            !- Coefficient3 x**2
  0,                                      !- Minimum Value of x
  2,                                      !- Maximum Value of x
  0,                                      !- Minimum Curve Output
  2;                                      !- Maximum Curve Output

OS:Coil:Cooling:DX:SingleSpeed,
  {8eddea94-9a4c-4071-9774-caf78559ed35}, !- Handle
  res ac cooling coil,                    !- Name
  {36073bfb-82ed-4bce-b831-781985f9c819}, !- Availability Schedule Name
  autosize,                               !- Rated Total Cooling Capacity {W}
  0.740402528813699,                      !- Rated Sensible Heat Ratio
  3.9505446283126,                        !- Rated COP {W/W}
  autosize,                               !- Rated Air Flow Rate {m3/s}
  773.3912012006,                         !- Rated Evaporator Fan Power Per Volume Flow Rate {W/(m3/s)}
  ,                                       !- Air Inlet Node Name
  ,                                       !- Air Outlet Node Name
  {b0ea7a5f-9895-4fdf-b4b2-472791c96d89}, !- Total Cooling Capacity Function of Temperature Curve Name
  {0a5b6cb6-1d31-433a-9dad-1840326f3d4c}, !- Total Cooling Capacity Function of Flow Fraction Curve Name
  {3aa82085-63b1-4fc9-8b52-5711e1febcd2}, !- Energy Input Ratio Function of Temperature Curve Name
  {d2d1f781-8997-447a-b4ad-1224d1794ddd}, !- Energy Input Ratio Function of Flow Fraction Curve Name
  {2c422649-3520-47fa-9fac-aae242e9ebb7}, !- Part Load Fraction Correlation Curve Name
  1000,                                   !- Nominal Time for Condensate Removal to Begin {s}
  1.5,                                    !- Ratio of Initial Moisture Evaporation Rate and Steady State Latent Capacity {dimensionless}
  3,                                      !- Maximum Cycling Rate {cycles/hr}
  45,                                     !- Latent Capacity Time Constant {s}
  ,                                       !- Condenser Air Inlet Node Name
  AirCooled,                              !- Condenser Type
  0,                                      !- Evaporative Condenser Effectiveness {dimensionless}
  Autosize,                               !- Evaporative Condenser Air Flow Rate {m3/s}
  Autosize,                               !- Evaporative Condenser Pump Rated Power Consumption {W}
  0,                                      !- Crankcase Heater Capacity {W}
  12.7777777777778,                       !- Maximum Outdoor Dry-Bulb Temperature for Crankcase Heater Operation {C}
  ,                                       !- Supply Water Storage Tank Name
  ,                                       !- Condensate Collection Water Storage Tank Name
  0,                                      !- Basin Heater Capacity {W/K}
  10,                                     !- Basin Heater Setpoint Temperature {C}
  ;                                       !- Basin Heater Operating Schedule Name

OS:Fan:OnOff,
  {2b73f861-232d-4e9b-bce1-5899d7bc99b9}, !- Handle
  res ac clg supply fan,                  !- Name
  {36073bfb-82ed-4bce-b831-781985f9c819}, !- Availability Schedule Name
  0.75,                                   !- Fan Total Efficiency
  794.580001233493,                       !- Pressure Rise {Pa}
  autosize,                               !- Maximum Flow Rate {m3/s}
  1,                                      !- Motor Efficiency
  1,                                      !- Motor In Airstream Fraction
  ,                                       !- Air Inlet Node Name
  ,                                       !- Air Outlet Node Name
  {462359a7-8cfd-423d-bcbc-43bd1e3d6d2e}, !- Fan Power Ratio Function of Speed Ratio Curve Name
  {65075a0d-94cf-4a10-9eeb-912183732cc2}, !- Fan Efficiency Ratio Function of Speed Ratio Curve Name
  res ac clg supply fan;                  !- End-Use Subcategory

OS:Curve:Exponent,
  {462359a7-8cfd-423d-bcbc-43bd1e3d6d2e}, !- Handle
  Fan On Off Power Curve 1,               !- Name
  1,                                      !- Coefficient1 Constant
  0,                                      !- Coefficient2 Constant
  0,                                      !- Coefficient3 Constant
  0,                                      !- Minimum Value of x
  1,                                      !- Maximum Value of x
  ,                                       !- Minimum Curve Output
  ,                                       !- Maximum Curve Output
  ,                                       !- Input Unit Type for X
  ;                                       !- Output Unit Type

OS:Curve:Cubic,
  {65075a0d-94cf-4a10-9eeb-912183732cc2}, !- Handle
  Fan On Off Efficiency Curve 1,          !- Name
  1,                                      !- Coefficient1 Constant
  0,                                      !- Coefficient2 x
  0,                                      !- Coefficient3 x**2
  0,                                      !- Coefficient4 x**3
  0,                                      !- Minimum Value of x
  1;                                      !- Maximum Value of x

OS:AirLoopHVAC:UnitarySystem,
  {7a0108a2-ac2d-4117-9036-fd03f80825dc}, !- Handle
  res ac unitary system,                  !- Name
  Load,                                   !- Control Type
  {885ab787-8546-4dd5-8c16-0892b133703d}, !- Controlling Zone or Thermostat Location
  None,                                   !- Dehumidification Control Type
  {36073bfb-82ed-4bce-b831-781985f9c819}, !- Availability Schedule Name
  {fb9b5ff4-d05a-474a-9e75-326ecef895fb}, !- Air Inlet Node Name
  {43abd26c-839a-4f6f-8a7b-1958e43162cb}, !- Air Outlet Node Name
  {2b73f861-232d-4e9b-bce1-5899d7bc99b9}, !- Supply Fan Name
  BlowThrough,                            !- Fan Placement
  {3941e74c-9399-4647-8067-0bc3a0471efc}, !- Supply Air Fan Operating Mode Schedule Name
  ,                                       !- Heating Coil Name
  1,                                      !- DX Heating Coil Sizing Ratio
  {8eddea94-9a4c-4071-9774-caf78559ed35}, !- Cooling Coil Name
  No,                                     !- Use DOAS DX Cooling Coil
  2,                                      !- DOAS DX Cooling Coil Leaving Minimum Air Temperature {C}
  SensibleOnlyLoadControl,                !- Latent Load Control
  ,                                       !- Supplemental Heating Coil Name
  ,                                       !- Supply Air Flow Rate Method During Cooling Operation
  autosize,                               !- Supply Air Flow Rate During Cooling Operation {m3/s}
  ,                                       !- Supply Air Flow Rate Per Floor Area During Cooling Operation {m3/s-m2}
  ,                                       !- Fraction of Autosized Design Cooling Supply Air Flow Rate
  ,                                       !- Design Supply Air Flow Rate Per Unit of Capacity During Cooling Operation {m3/s-W}
  ,                                       !- Supply Air Flow Rate Method During Heating Operation
  0,                                      !- Supply Air Flow Rate During Heating Operation {m3/s}
  ,                                       !- Supply Air Flow Rate Per Floor Area during Heating Operation {m3/s-m2}
  ,                                       !- Fraction of Autosized Design Heating Supply Air Flow Rate
  ,                                       !- Design Supply Air Flow Rate Per Unit of Capacity During Heating Operation {m3/s-W}
  ,                                       !- Supply Air Flow Rate Method When No Cooling or Heating is Required
  0,                                      !- Supply Air Flow Rate When No Cooling or Heating is Required {m3/s}
  ,                                       !- Supply Air Flow Rate Per Floor Area When No Cooling or Heating is Required {m3/s-m2}
  ,                                       !- Fraction of Autosized Design Cooling Supply Air Flow Rate When No Cooling or Heating is Required
  ,                                       !- Fraction of Autosized Design Heating Supply Air Flow Rate When No Cooling or Heating is Required
  ,                                       !- Design Supply Air Flow Rate Per Unit of Capacity During Cooling Operation When No Cooling or Heating is Required {m3/s-W}
  ,                                       !- Design Supply Air Flow Rate Per Unit of Capacity During Heating Operation When No Cooling or Heating is Required {m3/s-W}
  48.8888888888889,                       !- Maximum Supply Air Temperature {C}
  21,                                     !- Maximum Outdoor Dry-Bulb Temperature for Supplemental Heater Operation {C}
  ,                                       !- Outdoor Dry-Bulb Temperature Sensor Node Name
  2.5,                                    !- Maximum Cycling Rate {cycles/hr}
  60,                                     !- Heat Pump Time Constant {s}
  0.01,                                   !- Fraction of On-Cycle Power Use
  60,                                     !- Heat Pump Fan Delay Time {s}
  0,                                      !- Ancilliary On-Cycle Electric Power {W}
  0;                                      !- Ancilliary Off-Cycle Electric Power {W}

OS:AirLoopHVAC,
  {1e08c041-f999-4889-a4cb-c1d388d03a09}, !- Handle
  res ac asys,                            !- Name
  ,                                       !- Controller List Name
  {36073bfb-82ed-4bce-b831-781985f9c819}, !- Availability Schedule
  {7596fbce-fa3c-4ab3-89d8-97aaf74ed726}, !- Availability Manager List Name
  AutoSize,                               !- Design Supply Air Flow Rate {m3/s}
  ,                                       !- Branch List Name
  ,                                       !- Connector List Name
  {2f07a10b-ccdb-453e-81b7-662893cc277e}, !- Supply Side Inlet Node Name
  {11366f42-b572-4021-a8cd-0eff0fd820ea}, !- Demand Side Outlet Node Name
  {bb956a8a-4bc5-41b2-b366-09cd0e96b4d4}, !- Demand Side Inlet Node A
  {4cc4db89-2a94-4130-869e-ddb53cc7490e}, !- Supply Side Outlet Node A
  ,                                       !- Demand Side Inlet Node B
  ,                                       !- Supply Side Outlet Node B
  ,                                       !- Return Air Bypass Flow Temperature Setpoint Schedule Name
  {04fbaad4-bc03-4245-8d61-a3fe2b736dc3}, !- Demand Mixer Name
  {40575ce2-1657-487b-8755-23f0d36c45e1}, !- Demand Splitter A Name
  ,                                       !- Demand Splitter B Name
  ;                                       !- Supply Splitter Name

OS:Node,
  {5141b304-febe-45e7-aa70-d22ae3236321}, !- Handle
  Node 10,                                !- Name
  {2f07a10b-ccdb-453e-81b7-662893cc277e}, !- Inlet Port
  {fb9b5ff4-d05a-474a-9e75-326ecef895fb}; !- Outlet Port

OS:Node,
  {994d368c-59f5-4f17-9bf2-e88ded6720bb}, !- Handle
  Node 11,                                !- Name
  {43abd26c-839a-4f6f-8a7b-1958e43162cb}, !- Inlet Port
  {4cc4db89-2a94-4130-869e-ddb53cc7490e}; !- Outlet Port

OS:Connection,
  {2f07a10b-ccdb-453e-81b7-662893cc277e}, !- Handle
  {6afe338f-75b7-4c64-92a7-ce29e7be648b}, !- Name
  {1e08c041-f999-4889-a4cb-c1d388d03a09}, !- Source Object
  8,                                      !- Outlet Port
  {5141b304-febe-45e7-aa70-d22ae3236321}, !- Target Object
  2;                                      !- Inlet Port

OS:Connection,
  {4cc4db89-2a94-4130-869e-ddb53cc7490e}, !- Handle
  {10ce124e-016f-4acb-b091-aa7e23ec3240}, !- Name
  {994d368c-59f5-4f17-9bf2-e88ded6720bb}, !- Source Object
  3,                                      !- Outlet Port
  {1e08c041-f999-4889-a4cb-c1d388d03a09}, !- Target Object
  11;                                     !- Inlet Port

OS:Node,
  {03f4eef0-bd53-47c2-8820-fd45184b8710}, !- Handle
  Node 12,                                !- Name
  {bb956a8a-4bc5-41b2-b366-09cd0e96b4d4}, !- Inlet Port
  {5ea928bc-9508-4c6c-9299-1417193666b6}; !- Outlet Port

OS:Node,
  {760bbf7c-fa8f-434b-a488-3e7680481173}, !- Handle
  Node 13,                                !- Name
  {71a1d92a-5e67-4093-950b-0490666764e1}, !- Inlet Port
  {11366f42-b572-4021-a8cd-0eff0fd820ea}; !- Outlet Port

OS:Node,
  {7cd39396-d8ef-46c7-bc65-2b211384766d}, !- Handle
  Node 14,                                !- Name
  {a908c483-2465-4bb7-bcf7-722588caf6c4}, !- Inlet Port
  {356346a7-5d0f-4c44-9a7e-178ad515b0f6}; !- Outlet Port

OS:Connection,
  {bb956a8a-4bc5-41b2-b366-09cd0e96b4d4}, !- Handle
  {9bd9a229-04dc-48f2-8983-ae6a4dfbe641}, !- Name
  {1e08c041-f999-4889-a4cb-c1d388d03a09}, !- Source Object
  10,                                     !- Outlet Port
  {03f4eef0-bd53-47c2-8820-fd45184b8710}, !- Target Object
  2;                                      !- Inlet Port

OS:Connection,
  {11366f42-b572-4021-a8cd-0eff0fd820ea}, !- Handle
  {b9a43b02-5408-41b6-8be3-14860cebccb2}, !- Name
  {760bbf7c-fa8f-434b-a488-3e7680481173}, !- Source Object
  3,                                      !- Outlet Port
  {1e08c041-f999-4889-a4cb-c1d388d03a09}, !- Target Object
  9;                                      !- Inlet Port

OS:AirLoopHVAC:ZoneSplitter,
  {40575ce2-1657-487b-8755-23f0d36c45e1}, !- Handle
  res ac zone splitter,                   !- Name
  {5ea928bc-9508-4c6c-9299-1417193666b6}, !- Inlet Node Name
  {f0b2a28c-5e3e-4465-92bf-762cfb5db17f}; !- Outlet Node Name 1

OS:AirLoopHVAC:ZoneMixer,
  {04fbaad4-bc03-4245-8d61-a3fe2b736dc3}, !- Handle
  res ac zone mixer,                      !- Name
  {71a1d92a-5e67-4093-950b-0490666764e1}, !- Outlet Node Name
  {6aa13d3c-d0aa-462d-a25f-a96172eacf7f}; !- Inlet Node Name 1

OS:Connection,
  {5ea928bc-9508-4c6c-9299-1417193666b6}, !- Handle
  {f0e20e08-7b8b-4c92-9fe8-aa1aa11d6948}, !- Name
  {03f4eef0-bd53-47c2-8820-fd45184b8710}, !- Source Object
  3,                                      !- Outlet Port
  {40575ce2-1657-487b-8755-23f0d36c45e1}, !- Target Object
  2;                                      !- Inlet Port

OS:Connection,
  {71a1d92a-5e67-4093-950b-0490666764e1}, !- Handle
  {a2641c8b-fb6a-4007-b839-3f3f75a1ae68}, !- Name
  {04fbaad4-bc03-4245-8d61-a3fe2b736dc3}, !- Source Object
  2,                                      !- Outlet Port
  {760bbf7c-fa8f-434b-a488-3e7680481173}, !- Target Object
  2;                                      !- Inlet Port

OS:Sizing:System,
  {5385be56-e827-48d9-a042-61616e965720}, !- Handle
  {1e08c041-f999-4889-a4cb-c1d388d03a09}, !- AirLoop Name
  Sensible,                               !- Type of Load to Size On
  Autosize,                               !- Design Outdoor Air Flow Rate {m3/s}
  0.3,                                    !- Central Heating Maximum System Air Flow Ratio
  7,                                      !- Preheat Design Temperature {C}
  0.008,                                  !- Preheat Design Humidity Ratio {kg-H2O/kg-Air}
  12.8,                                   !- Precool Design Temperature {C}
  0.008,                                  !- Precool Design Humidity Ratio {kg-H2O/kg-Air}
  12.8,                                   !- Central Cooling Design Supply Air Temperature {C}
  16.7,                                   !- Central Heating Design Supply Air Temperature {C}
  NonCoincident,                          !- Sizing Option
  Yes,                                    !- 100% Outdoor Air in Cooling
  Yes,                                    !- 100% Outdoor Air in Heating
  0.0085,                                 !- Central Cooling Design Supply Air Humidity Ratio {kg-H2O/kg-Air}
  0.008,                                  !- Central Heating Design Supply Air Humidity Ratio {kg-H2O/kg-Air}
  DesignDay,                              !- Cooling Design Air Flow Method
  0,                                      !- Cooling Design Air Flow Rate {m3/s}
  DesignDay,                              !- Heating Design Air Flow Method
  0,                                      !- Heating Design Air Flow Rate {m3/s}
  ZoneSum,                                !- System Outdoor Air Method
  1,                                      !- Zone Maximum Outdoor Air Fraction {dimensionless}
  0.0099676501,                           !- Cooling Supply Air Flow Rate Per Floor Area {m3/s-m2}
  1,                                      !- Cooling Fraction of Autosized Cooling Supply Air Flow Rate
  3.9475456e-005,                         !- Cooling Supply Air Flow Rate Per Unit Cooling Capacity {m3/s-W}
  0.0099676501,                           !- Heating Supply Air Flow Rate Per Floor Area {m3/s-m2}
  1,                                      !- Heating Fraction of Autosized Heating Supply Air Flow Rate
  1,                                      !- Heating Fraction of Autosized Cooling Supply Air Flow Rate
  3.1588213e-005,                         !- Heating Supply Air Flow Rate Per Unit Heating Capacity {m3/s-W}
  CoolingDesignCapacity,                  !- Cooling Design Capacity Method
  autosize,                               !- Cooling Design Capacity {W}
  234.7,                                  !- Cooling Design Capacity Per Floor Area {W/m2}
  1,                                      !- Fraction of Autosized Cooling Design Capacity
  HeatingDesignCapacity,                  !- Heating Design Capacity Method
  autosize,                               !- Heating Design Capacity {W}
  157,                                    !- Heating Design Capacity Per Floor Area {W/m2}
  1,                                      !- Fraction of Autosized Heating Design Capacity
  OnOff;                                  !- Central Cooling Capacity Control Method

OS:AvailabilityManagerAssignmentList,
  {7596fbce-fa3c-4ab3-89d8-97aaf74ed726}, !- Handle
  Air Loop HVAC 1 AvailabilityManagerAssignmentList 1; !- Name

OS:Connection,
  {fb9b5ff4-d05a-474a-9e75-326ecef895fb}, !- Handle
  {4ce9132f-c7ac-42dd-86ae-3326b9012b71}, !- Name
  {5141b304-febe-45e7-aa70-d22ae3236321}, !- Source Object
  3,                                      !- Outlet Port
  {7a0108a2-ac2d-4117-9036-fd03f80825dc}, !- Target Object
  6;                                      !- Inlet Port

OS:Connection,
  {43abd26c-839a-4f6f-8a7b-1958e43162cb}, !- Handle
  {f7472b13-cd0c-46dc-a59d-0488f0e13306}, !- Name
  {7a0108a2-ac2d-4117-9036-fd03f80825dc}, !- Source Object
  7,                                      !- Outlet Port
  {994d368c-59f5-4f17-9bf2-e88ded6720bb}, !- Target Object
  2;                                      !- Inlet Port

OS:AirTerminal:SingleDuct:ConstantVolume:NoReheat,
  {7a4ea075-1b9c-4920-bbf5-4389fe01a31e}, !- Handle
  res ac living zone direct air,          !- Name
  {36073bfb-82ed-4bce-b831-781985f9c819}, !- Availability Schedule Name
  {c29b9aa0-f306-4624-824c-01544940d4da}, !- Air Inlet Node Name
  {a908c483-2465-4bb7-bcf7-722588caf6c4}, !- Air Outlet Node Name
  AutoSize;                               !- Maximum Air Flow Rate {m3/s}

OS:Node,
  {c8bd3ba9-e69f-4091-8cc1-e4d4ee86d331}, !- Handle
  Node 15,                                !- Name
  {7109fde6-db8c-4d85-ac99-950616390c07}, !- Inlet Port
  {6aa13d3c-d0aa-462d-a25f-a96172eacf7f}; !- Outlet Port

OS:Connection,
  {356346a7-5d0f-4c44-9a7e-178ad515b0f6}, !- Handle
  {bd5a993e-cfee-488e-bd9b-b45615f9238a}, !- Name
  {7cd39396-d8ef-46c7-bc65-2b211384766d}, !- Source Object
  3,                                      !- Outlet Port
  {337d796d-b7f2-4667-92bd-9e3be7db6945}, !- Target Object
  4;                                      !- Inlet Port

OS:Connection,
  {7109fde6-db8c-4d85-ac99-950616390c07}, !- Handle
  {321d0970-ab79-4e82-9926-adf8f9c56be5}, !- Name
  {53601ba2-0772-4f2f-a3aa-2a482819b491}, !- Source Object
  4,                                      !- Outlet Port
  {c8bd3ba9-e69f-4091-8cc1-e4d4ee86d331}, !- Target Object
  2;                                      !- Inlet Port

OS:Connection,
  {6aa13d3c-d0aa-462d-a25f-a96172eacf7f}, !- Handle
  {15330545-88d3-4a47-b2bb-7977bab72509}, !- Name
  {c8bd3ba9-e69f-4091-8cc1-e4d4ee86d331}, !- Source Object
  3,                                      !- Outlet Port
  {04fbaad4-bc03-4245-8d61-a3fe2b736dc3}, !- Target Object
  3;                                      !- Inlet Port

OS:Node,
  {90c22821-2d6c-4e70-9bba-63953d9e7a58}, !- Handle
  Node 16,                                !- Name
  {f0b2a28c-5e3e-4465-92bf-762cfb5db17f}, !- Inlet Port
  {c29b9aa0-f306-4624-824c-01544940d4da}; !- Outlet Port

OS:Connection,
  {f0b2a28c-5e3e-4465-92bf-762cfb5db17f}, !- Handle
  {9ca980bb-0d2c-456e-90f2-48b328e5777a}, !- Name
  {40575ce2-1657-487b-8755-23f0d36c45e1}, !- Source Object
  3,                                      !- Outlet Port
  {90c22821-2d6c-4e70-9bba-63953d9e7a58}, !- Target Object
  2;                                      !- Inlet Port

OS:Connection,
  {c29b9aa0-f306-4624-824c-01544940d4da}, !- Handle
  {ea7dc8dc-0a1d-45bd-bd64-cc39768670a8}, !- Name
  {90c22821-2d6c-4e70-9bba-63953d9e7a58}, !- Source Object
  3,                                      !- Outlet Port
  {7a4ea075-1b9c-4920-bbf5-4389fe01a31e}, !- Target Object
  3;                                      !- Inlet Port

OS:Connection,
  {a908c483-2465-4bb7-bcf7-722588caf6c4}, !- Handle
  {26e7fd67-594e-41b8-83a6-15db7dd247f2}, !- Name
  {7a4ea075-1b9c-4920-bbf5-4389fe01a31e}, !- Source Object
  4,                                      !- Outlet Port
  {7cd39396-d8ef-46c7-bc65-2b211384766d}, !- Target Object
  2;                                      !- Inlet Port

OS:AdditionalProperties,
  {4da8ad8c-6314-4fe7-a22e-7f56253475f2}, !- Handle
  {7a0108a2-ac2d-4117-9036-fd03f80825dc}, !- Object Name
  SizingInfoHVACCapacityDerateFactorEER,  !- Feature Name 1
  String,                                 !- Feature Data Type 1
  1.0&#441.0&#441.0&#441.0&#441.0,        !- Feature Value 1
  SizingInfoHVACRatedCFMperTonCooling,    !- Feature Name 2
  String,                                 !- Feature Data Type 2
  386.1,                                  !- Feature Value 2
  SizingInfoHVACFracCoolLoadServed,       !- Feature Name 3
  Double,                                 !- Feature Data Type 3
  1;                                      !- Feature Value 3

OS:Schedule:Ruleset,
  {77efc2ff-22fb-4a0a-b48b-f38a335db399}, !- Handle
  res heating season,                     !- Name
  {f79f0c24-3e75-44eb-aebb-7da562f46a9d}, !- Schedule Type Limits Name
  {794bbb8b-cc2d-4677-8479-6a806a7ff6f8}; !- Default Day Schedule Name

OS:Schedule:Day,
  {794bbb8b-cc2d-4677-8479-6a806a7ff6f8}, !- Handle
  Schedule Day 4,                         !- Name
  {f79f0c24-3e75-44eb-aebb-7da562f46a9d}, !- Schedule Type Limits Name
  ,                                       !- Interpolate to Timestep
  24,                                     !- Hour 1
  0,                                      !- Minute 1
  0;                                      !- Value Until Time 1

OS:Schedule:Rule,
  {ca501040-2cea-445a-a479-279c830bbf4e}, !- Handle
  res heating season allday rule1,        !- Name
  {77efc2ff-22fb-4a0a-b48b-f38a335db399}, !- Schedule Ruleset Name
  11,                                     !- Rule Order
  {0671f52b-5743-44f0-a959-146d21129e03}, !- Day Schedule Name
  Yes,                                    !- Apply Sunday
  Yes,                                    !- Apply Monday
  Yes,                                    !- Apply Tuesday
  Yes,                                    !- Apply Wednesday
  Yes,                                    !- Apply Thursday
  Yes,                                    !- Apply Friday
  Yes,                                    !- Apply Saturday
  ,                                       !- Apply Holiday
  DateRange,                              !- Date Specification Type
  1,                                      !- Start Month
  1,                                      !- Start Day
  1,                                      !- End Month
  31;                                     !- End Day

OS:Schedule:Day,
  {0671f52b-5743-44f0-a959-146d21129e03}, !- Handle
  res heating season allday1,             !- Name
  {f79f0c24-3e75-44eb-aebb-7da562f46a9d}, !- Schedule Type Limits Name
  ,                                       !- Interpolate to Timestep
  24,                                     !- Hour 1
  0,                                      !- Minute 1
  1;                                      !- Value Until Time 1

OS:Schedule:Rule,
  {0f6d4c81-930b-4577-9fe7-e539374cbc1f}, !- Handle
  res heating season allday rule2,        !- Name
  {77efc2ff-22fb-4a0a-b48b-f38a335db399}, !- Schedule Ruleset Name
  10,                                     !- Rule Order
  {8b9c5d1e-352a-4973-9d53-5092f6f579b3}, !- Day Schedule Name
  Yes,                                    !- Apply Sunday
  Yes,                                    !- Apply Monday
  Yes,                                    !- Apply Tuesday
  Yes,                                    !- Apply Wednesday
  Yes,                                    !- Apply Thursday
  Yes,                                    !- Apply Friday
  Yes,                                    !- Apply Saturday
  ,                                       !- Apply Holiday
  DateRange,                              !- Date Specification Type
  2,                                      !- Start Month
  1,                                      !- Start Day
  2,                                      !- End Month
  28;                                     !- End Day

OS:Schedule:Day,
  {8b9c5d1e-352a-4973-9d53-5092f6f579b3}, !- Handle
  res heating season allday2,             !- Name
  {f79f0c24-3e75-44eb-aebb-7da562f46a9d}, !- Schedule Type Limits Name
  ,                                       !- Interpolate to Timestep
  24,                                     !- Hour 1
  0,                                      !- Minute 1
  1;                                      !- Value Until Time 1

OS:Schedule:Rule,
  {194fb1e8-3405-4ee6-bb1e-61d23045a308}, !- Handle
  res heating season allday rule3,        !- Name
  {77efc2ff-22fb-4a0a-b48b-f38a335db399}, !- Schedule Ruleset Name
  9,                                      !- Rule Order
  {7ab64b69-4f48-49e8-ab67-81858725247b}, !- Day Schedule Name
  Yes,                                    !- Apply Sunday
  Yes,                                    !- Apply Monday
  Yes,                                    !- Apply Tuesday
  Yes,                                    !- Apply Wednesday
  Yes,                                    !- Apply Thursday
  Yes,                                    !- Apply Friday
  Yes,                                    !- Apply Saturday
  ,                                       !- Apply Holiday
  DateRange,                              !- Date Specification Type
  3,                                      !- Start Month
  1,                                      !- Start Day
  3,                                      !- End Month
  31;                                     !- End Day

OS:Schedule:Day,
  {7ab64b69-4f48-49e8-ab67-81858725247b}, !- Handle
  res heating season allday3,             !- Name
  {f79f0c24-3e75-44eb-aebb-7da562f46a9d}, !- Schedule Type Limits Name
  ,                                       !- Interpolate to Timestep
  24,                                     !- Hour 1
  0,                                      !- Minute 1
  1;                                      !- Value Until Time 1

OS:Schedule:Rule,
  {3b11b794-7f84-4db5-9615-0483149084b2}, !- Handle
  res heating season allday rule4,        !- Name
  {77efc2ff-22fb-4a0a-b48b-f38a335db399}, !- Schedule Ruleset Name
  8,                                      !- Rule Order
  {d79cbbd5-a8a5-4a67-9025-f2197a2ae68a}, !- Day Schedule Name
  Yes,                                    !- Apply Sunday
  Yes,                                    !- Apply Monday
  Yes,                                    !- Apply Tuesday
  Yes,                                    !- Apply Wednesday
  Yes,                                    !- Apply Thursday
  Yes,                                    !- Apply Friday
  Yes,                                    !- Apply Saturday
  ,                                       !- Apply Holiday
  DateRange,                              !- Date Specification Type
  4,                                      !- Start Month
  1,                                      !- Start Day
  4,                                      !- End Month
  30;                                     !- End Day

OS:Schedule:Day,
  {d79cbbd5-a8a5-4a67-9025-f2197a2ae68a}, !- Handle
  res heating season allday4,             !- Name
  {f79f0c24-3e75-44eb-aebb-7da562f46a9d}, !- Schedule Type Limits Name
  ,                                       !- Interpolate to Timestep
  24,                                     !- Hour 1
  0,                                      !- Minute 1
  1;                                      !- Value Until Time 1

OS:Schedule:Rule,
  {3c2ed007-3e5e-4695-b134-2c8d650d1542}, !- Handle
  res heating season allday rule5,        !- Name
  {77efc2ff-22fb-4a0a-b48b-f38a335db399}, !- Schedule Ruleset Name
  7,                                      !- Rule Order
  {6065486f-e290-400f-8321-df1f1e05c491}, !- Day Schedule Name
  Yes,                                    !- Apply Sunday
  Yes,                                    !- Apply Monday
  Yes,                                    !- Apply Tuesday
  Yes,                                    !- Apply Wednesday
  Yes,                                    !- Apply Thursday
  Yes,                                    !- Apply Friday
  Yes,                                    !- Apply Saturday
  ,                                       !- Apply Holiday
  DateRange,                              !- Date Specification Type
  5,                                      !- Start Month
  1,                                      !- Start Day
  5,                                      !- End Month
  31;                                     !- End Day

OS:Schedule:Day,
  {6065486f-e290-400f-8321-df1f1e05c491}, !- Handle
  res heating season allday5,             !- Name
  {f79f0c24-3e75-44eb-aebb-7da562f46a9d}, !- Schedule Type Limits Name
  ,                                       !- Interpolate to Timestep
  24,                                     !- Hour 1
  0,                                      !- Minute 1
  1;                                      !- Value Until Time 1

OS:Schedule:Rule,
  {fd8967fa-0386-49e7-856a-ef1db3180771}, !- Handle
  res heating season allday rule6,        !- Name
  {77efc2ff-22fb-4a0a-b48b-f38a335db399}, !- Schedule Ruleset Name
  6,                                      !- Rule Order
  {00ec2bf9-f650-46cc-9a29-ff16af57f968}, !- Day Schedule Name
  Yes,                                    !- Apply Sunday
  Yes,                                    !- Apply Monday
  Yes,                                    !- Apply Tuesday
  Yes,                                    !- Apply Wednesday
  Yes,                                    !- Apply Thursday
  Yes,                                    !- Apply Friday
  Yes,                                    !- Apply Saturday
  ,                                       !- Apply Holiday
  DateRange,                              !- Date Specification Type
  6,                                      !- Start Month
  1,                                      !- Start Day
  6,                                      !- End Month
  30;                                     !- End Day

OS:Schedule:Day,
  {00ec2bf9-f650-46cc-9a29-ff16af57f968}, !- Handle
  res heating season allday6,             !- Name
  {f79f0c24-3e75-44eb-aebb-7da562f46a9d}, !- Schedule Type Limits Name
  ,                                       !- Interpolate to Timestep
  24,                                     !- Hour 1
  0,                                      !- Minute 1
  1;                                      !- Value Until Time 1

OS:Schedule:Rule,
  {9483db6c-9ec5-4018-9119-cd15e747dcfa}, !- Handle
  res heating season allday rule7,        !- Name
  {77efc2ff-22fb-4a0a-b48b-f38a335db399}, !- Schedule Ruleset Name
  5,                                      !- Rule Order
  {7c6bed8f-e3d8-4b51-8376-5ad91c06d145}, !- Day Schedule Name
  Yes,                                    !- Apply Sunday
  Yes,                                    !- Apply Monday
  Yes,                                    !- Apply Tuesday
  Yes,                                    !- Apply Wednesday
  Yes,                                    !- Apply Thursday
  Yes,                                    !- Apply Friday
  Yes,                                    !- Apply Saturday
  ,                                       !- Apply Holiday
  DateRange,                              !- Date Specification Type
  7,                                      !- Start Month
  1,                                      !- Start Day
  7,                                      !- End Month
  31;                                     !- End Day

OS:Schedule:Day,
  {7c6bed8f-e3d8-4b51-8376-5ad91c06d145}, !- Handle
  res heating season allday7,             !- Name
  {f79f0c24-3e75-44eb-aebb-7da562f46a9d}, !- Schedule Type Limits Name
  ,                                       !- Interpolate to Timestep
  24,                                     !- Hour 1
  0,                                      !- Minute 1
  1;                                      !- Value Until Time 1

OS:Schedule:Rule,
  {7e5796ad-2c7a-461d-857f-20907111f052}, !- Handle
  res heating season allday rule8,        !- Name
  {77efc2ff-22fb-4a0a-b48b-f38a335db399}, !- Schedule Ruleset Name
  4,                                      !- Rule Order
  {bc63091e-62ba-45b2-8e54-527ce085a604}, !- Day Schedule Name
  Yes,                                    !- Apply Sunday
  Yes,                                    !- Apply Monday
  Yes,                                    !- Apply Tuesday
  Yes,                                    !- Apply Wednesday
  Yes,                                    !- Apply Thursday
  Yes,                                    !- Apply Friday
  Yes,                                    !- Apply Saturday
  ,                                       !- Apply Holiday
  DateRange,                              !- Date Specification Type
  8,                                      !- Start Month
  1,                                      !- Start Day
  8,                                      !- End Month
  31;                                     !- End Day

OS:Schedule:Day,
  {bc63091e-62ba-45b2-8e54-527ce085a604}, !- Handle
  res heating season allday8,             !- Name
  {f79f0c24-3e75-44eb-aebb-7da562f46a9d}, !- Schedule Type Limits Name
  ,                                       !- Interpolate to Timestep
  24,                                     !- Hour 1
  0,                                      !- Minute 1
  1;                                      !- Value Until Time 1

OS:Schedule:Rule,
  {825e8c51-700d-4549-bdac-33d68c324d1d}, !- Handle
  res heating season allday rule9,        !- Name
  {77efc2ff-22fb-4a0a-b48b-f38a335db399}, !- Schedule Ruleset Name
  3,                                      !- Rule Order
  {c5836dc4-9149-4c61-b3eb-0ac1bd6eaafc}, !- Day Schedule Name
  Yes,                                    !- Apply Sunday
  Yes,                                    !- Apply Monday
  Yes,                                    !- Apply Tuesday
  Yes,                                    !- Apply Wednesday
  Yes,                                    !- Apply Thursday
  Yes,                                    !- Apply Friday
  Yes,                                    !- Apply Saturday
  ,                                       !- Apply Holiday
  DateRange,                              !- Date Specification Type
  9,                                      !- Start Month
  1,                                      !- Start Day
  9,                                      !- End Month
  30;                                     !- End Day

OS:Schedule:Day,
  {c5836dc4-9149-4c61-b3eb-0ac1bd6eaafc}, !- Handle
  res heating season allday9,             !- Name
  {f79f0c24-3e75-44eb-aebb-7da562f46a9d}, !- Schedule Type Limits Name
  ,                                       !- Interpolate to Timestep
  24,                                     !- Hour 1
  0,                                      !- Minute 1
  1;                                      !- Value Until Time 1

OS:Schedule:Rule,
  {9f183dc7-adcb-4db0-9e9e-f4b222d57131}, !- Handle
  res heating season allday rule10,       !- Name
  {77efc2ff-22fb-4a0a-b48b-f38a335db399}, !- Schedule Ruleset Name
  2,                                      !- Rule Order
  {e3930848-842e-4e33-8e68-06c7c7858df8}, !- Day Schedule Name
  Yes,                                    !- Apply Sunday
  Yes,                                    !- Apply Monday
  Yes,                                    !- Apply Tuesday
  Yes,                                    !- Apply Wednesday
  Yes,                                    !- Apply Thursday
  Yes,                                    !- Apply Friday
  Yes,                                    !- Apply Saturday
  ,                                       !- Apply Holiday
  DateRange,                              !- Date Specification Type
  10,                                     !- Start Month
  1,                                      !- Start Day
  10,                                     !- End Month
  31;                                     !- End Day

OS:Schedule:Day,
  {e3930848-842e-4e33-8e68-06c7c7858df8}, !- Handle
  res heating season allday10,            !- Name
  {f79f0c24-3e75-44eb-aebb-7da562f46a9d}, !- Schedule Type Limits Name
  ,                                       !- Interpolate to Timestep
  24,                                     !- Hour 1
  0,                                      !- Minute 1
  1;                                      !- Value Until Time 1

OS:Schedule:Rule,
  {db0b849f-758f-4517-9a09-46484fa2d1d9}, !- Handle
  res heating season allday rule11,       !- Name
  {77efc2ff-22fb-4a0a-b48b-f38a335db399}, !- Schedule Ruleset Name
  1,                                      !- Rule Order
  {768c1e54-e24d-4102-ba72-c609de19823a}, !- Day Schedule Name
  Yes,                                    !- Apply Sunday
  Yes,                                    !- Apply Monday
  Yes,                                    !- Apply Tuesday
  Yes,                                    !- Apply Wednesday
  Yes,                                    !- Apply Thursday
  Yes,                                    !- Apply Friday
  Yes,                                    !- Apply Saturday
  ,                                       !- Apply Holiday
  DateRange,                              !- Date Specification Type
  11,                                     !- Start Month
  1,                                      !- Start Day
  11,                                     !- End Month
  30;                                     !- End Day

OS:Schedule:Day,
  {768c1e54-e24d-4102-ba72-c609de19823a}, !- Handle
  res heating season allday11,            !- Name
  {f79f0c24-3e75-44eb-aebb-7da562f46a9d}, !- Schedule Type Limits Name
  ,                                       !- Interpolate to Timestep
  24,                                     !- Hour 1
  0,                                      !- Minute 1
  1;                                      !- Value Until Time 1

OS:Schedule:Rule,
  {b18bd4e9-becb-4052-a6e8-e068c2983663}, !- Handle
  res heating season allday rule12,       !- Name
  {77efc2ff-22fb-4a0a-b48b-f38a335db399}, !- Schedule Ruleset Name
  0,                                      !- Rule Order
  {0e8e619e-3387-4e9e-958e-751b43c3f4df}, !- Day Schedule Name
  Yes,                                    !- Apply Sunday
  Yes,                                    !- Apply Monday
  Yes,                                    !- Apply Tuesday
  Yes,                                    !- Apply Wednesday
  Yes,                                    !- Apply Thursday
  Yes,                                    !- Apply Friday
  Yes,                                    !- Apply Saturday
  ,                                       !- Apply Holiday
  DateRange,                              !- Date Specification Type
  12,                                     !- Start Month
  1,                                      !- Start Day
  12,                                     !- End Month
  31;                                     !- End Day

OS:Schedule:Day,
  {0e8e619e-3387-4e9e-958e-751b43c3f4df}, !- Handle
  res heating season allday12,            !- Name
  {f79f0c24-3e75-44eb-aebb-7da562f46a9d}, !- Schedule Type Limits Name
  ,                                       !- Interpolate to Timestep
  24,                                     !- Hour 1
  0,                                      !- Minute 1
  1;                                      !- Value Until Time 1

OS:ThermostatSetpoint:DualSetpoint,
  {495f41ff-ac5d-4cce-ae12-d86c912e1ba4}, !- Handle
  living zone temperature setpoint,       !- Name
  {f4d04b08-6de7-4687-882e-3d03bbccb564}, !- Heating Setpoint Temperature Schedule Name
  {6f1750be-ace9-4811-aefd-6b041359696e}; !- Cooling Setpoint Temperature Schedule Name

OS:ScheduleTypeLimits,
  {976f38dc-70bb-458c-8f17-3c0de863bfcf}, !- Handle
  Temperature,                            !- Name
  ,                                       !- Lower Limit Value
  ,                                       !- Upper Limit Value
  Continuous,                             !- Numeric Type
  Temperature;                            !- Unit Type

OS:Schedule:Ruleset,
  {45182198-b4a6-4e88-aab1-fbdaf9a915b6}, !- Handle
  res cooling season,                     !- Name
  {f79f0c24-3e75-44eb-aebb-7da562f46a9d}, !- Schedule Type Limits Name
  {a4042dfa-2d83-4d85-9408-3607fba8980e}; !- Default Day Schedule Name

OS:Schedule:Day,
  {a4042dfa-2d83-4d85-9408-3607fba8980e}, !- Handle
  Schedule Day 1,                         !- Name
  {f79f0c24-3e75-44eb-aebb-7da562f46a9d}, !- Schedule Type Limits Name
=======
OS:Schedule:Day,
  {909dda89-509b-473f-a7b6-73af91c04c51}, !- Handle
  Schedule Day 1,                         !- Name
  ,                                       !- Schedule Type Limits Name
>>>>>>> 30cb9182
  ,                                       !- Interpolate to Timestep
  24,                                     !- Hour 1
  0,                                      !- Minute 1
  0;                                      !- Value Until Time 1

<<<<<<< HEAD
OS:Schedule:Rule,
  {f6f3683b-6b8f-4a48-b4ed-804da1811749}, !- Handle
  res cooling season allday rule1,        !- Name
  {45182198-b4a6-4e88-aab1-fbdaf9a915b6}, !- Schedule Ruleset Name
  11,                                     !- Rule Order
  {c86ba678-2b8e-41d3-afc2-1a73eea0aa24}, !- Day Schedule Name
  Yes,                                    !- Apply Sunday
  Yes,                                    !- Apply Monday
  Yes,                                    !- Apply Tuesday
  Yes,                                    !- Apply Wednesday
  Yes,                                    !- Apply Thursday
  Yes,                                    !- Apply Friday
  Yes,                                    !- Apply Saturday
  ,                                       !- Apply Holiday
  DateRange,                              !- Date Specification Type
  1,                                      !- Start Month
  1,                                      !- Start Day
  1,                                      !- End Month
  31;                                     !- End Day

OS:Schedule:Day,
  {c86ba678-2b8e-41d3-afc2-1a73eea0aa24}, !- Handle
  res cooling season allday1,             !- Name
  {f79f0c24-3e75-44eb-aebb-7da562f46a9d}, !- Schedule Type Limits Name
=======
OS:Schedule:Day,
  {5941eb19-8555-4158-b60b-085e41b05b65}, !- Handle
  Schedule Day 2,                         !- Name
  ,                                       !- Schedule Type Limits Name
>>>>>>> 30cb9182
  ,                                       !- Interpolate to Timestep
  24,                                     !- Hour 1
  0,                                      !- Minute 1
  1;                                      !- Value Until Time 1
<<<<<<< HEAD

OS:Schedule:Rule,
  {f3469a64-ea17-4e35-8c7b-fc44c4acf345}, !- Handle
  res cooling season allday rule2,        !- Name
  {45182198-b4a6-4e88-aab1-fbdaf9a915b6}, !- Schedule Ruleset Name
  10,                                     !- Rule Order
  {fa975cda-4d97-437d-8c7c-36509e8fdfea}, !- Day Schedule Name
  Yes,                                    !- Apply Sunday
  Yes,                                    !- Apply Monday
  Yes,                                    !- Apply Tuesday
  Yes,                                    !- Apply Wednesday
  Yes,                                    !- Apply Thursday
  Yes,                                    !- Apply Friday
  Yes,                                    !- Apply Saturday
  ,                                       !- Apply Holiday
  DateRange,                              !- Date Specification Type
  2,                                      !- Start Month
  1,                                      !- Start Day
  2,                                      !- End Month
  28;                                     !- End Day

OS:Schedule:Day,
  {fa975cda-4d97-437d-8c7c-36509e8fdfea}, !- Handle
  res cooling season allday2,             !- Name
  {f79f0c24-3e75-44eb-aebb-7da562f46a9d}, !- Schedule Type Limits Name
  ,                                       !- Interpolate to Timestep
  24,                                     !- Hour 1
  0,                                      !- Minute 1
  1;                                      !- Value Until Time 1

OS:Schedule:Rule,
  {7b824b51-91dc-411a-a608-f074e29f8197}, !- Handle
  res cooling season allday rule3,        !- Name
  {45182198-b4a6-4e88-aab1-fbdaf9a915b6}, !- Schedule Ruleset Name
  9,                                      !- Rule Order
  {1c63ae19-744d-42e3-a6ca-a296a686d510}, !- Day Schedule Name
  Yes,                                    !- Apply Sunday
  Yes,                                    !- Apply Monday
  Yes,                                    !- Apply Tuesday
  Yes,                                    !- Apply Wednesday
  Yes,                                    !- Apply Thursday
  Yes,                                    !- Apply Friday
  Yes,                                    !- Apply Saturday
  ,                                       !- Apply Holiday
  DateRange,                              !- Date Specification Type
  3,                                      !- Start Month
  1,                                      !- Start Day
  3,                                      !- End Month
  31;                                     !- End Day

OS:Schedule:Day,
  {1c63ae19-744d-42e3-a6ca-a296a686d510}, !- Handle
  res cooling season allday3,             !- Name
  {f79f0c24-3e75-44eb-aebb-7da562f46a9d}, !- Schedule Type Limits Name
  ,                                       !- Interpolate to Timestep
  24,                                     !- Hour 1
  0,                                      !- Minute 1
  1;                                      !- Value Until Time 1

OS:Schedule:Rule,
  {8975d27d-ffcb-4e53-97be-4833e4b6e315}, !- Handle
  res cooling season allday rule4,        !- Name
  {45182198-b4a6-4e88-aab1-fbdaf9a915b6}, !- Schedule Ruleset Name
  8,                                      !- Rule Order
  {d973fa16-c626-4b9f-80b9-d784ad95eb53}, !- Day Schedule Name
  Yes,                                    !- Apply Sunday
  Yes,                                    !- Apply Monday
  Yes,                                    !- Apply Tuesday
  Yes,                                    !- Apply Wednesday
  Yes,                                    !- Apply Thursday
  Yes,                                    !- Apply Friday
  Yes,                                    !- Apply Saturday
  ,                                       !- Apply Holiday
  DateRange,                              !- Date Specification Type
  4,                                      !- Start Month
  1,                                      !- Start Day
  4,                                      !- End Month
  30;                                     !- End Day

OS:Schedule:Day,
  {d973fa16-c626-4b9f-80b9-d784ad95eb53}, !- Handle
  res cooling season allday4,             !- Name
  {f79f0c24-3e75-44eb-aebb-7da562f46a9d}, !- Schedule Type Limits Name
  ,                                       !- Interpolate to Timestep
  24,                                     !- Hour 1
  0,                                      !- Minute 1
  1;                                      !- Value Until Time 1

OS:Schedule:Rule,
  {ae0bc816-e234-4123-b84d-17295f361fd9}, !- Handle
  res cooling season allday rule5,        !- Name
  {45182198-b4a6-4e88-aab1-fbdaf9a915b6}, !- Schedule Ruleset Name
  7,                                      !- Rule Order
  {5f754005-66a3-44db-8379-94b68273dcaa}, !- Day Schedule Name
  Yes,                                    !- Apply Sunday
  Yes,                                    !- Apply Monday
  Yes,                                    !- Apply Tuesday
  Yes,                                    !- Apply Wednesday
  Yes,                                    !- Apply Thursday
  Yes,                                    !- Apply Friday
  Yes,                                    !- Apply Saturday
  ,                                       !- Apply Holiday
  DateRange,                              !- Date Specification Type
  5,                                      !- Start Month
  1,                                      !- Start Day
  5,                                      !- End Month
  31;                                     !- End Day

OS:Schedule:Day,
  {5f754005-66a3-44db-8379-94b68273dcaa}, !- Handle
  res cooling season allday5,             !- Name
  {f79f0c24-3e75-44eb-aebb-7da562f46a9d}, !- Schedule Type Limits Name
  ,                                       !- Interpolate to Timestep
  24,                                     !- Hour 1
  0,                                      !- Minute 1
  1;                                      !- Value Until Time 1

OS:Schedule:Rule,
  {55049461-99b9-4421-95ac-60a5e3325a0e}, !- Handle
  res cooling season allday rule6,        !- Name
  {45182198-b4a6-4e88-aab1-fbdaf9a915b6}, !- Schedule Ruleset Name
  6,                                      !- Rule Order
  {7267300a-c96e-459e-8f96-70eed1d34227}, !- Day Schedule Name
  Yes,                                    !- Apply Sunday
  Yes,                                    !- Apply Monday
  Yes,                                    !- Apply Tuesday
  Yes,                                    !- Apply Wednesday
  Yes,                                    !- Apply Thursday
  Yes,                                    !- Apply Friday
  Yes,                                    !- Apply Saturday
  ,                                       !- Apply Holiday
  DateRange,                              !- Date Specification Type
  6,                                      !- Start Month
  1,                                      !- Start Day
  6,                                      !- End Month
  30;                                     !- End Day

OS:Schedule:Day,
  {7267300a-c96e-459e-8f96-70eed1d34227}, !- Handle
  res cooling season allday6,             !- Name
  {f79f0c24-3e75-44eb-aebb-7da562f46a9d}, !- Schedule Type Limits Name
  ,                                       !- Interpolate to Timestep
  24,                                     !- Hour 1
  0,                                      !- Minute 1
  1;                                      !- Value Until Time 1

OS:Schedule:Rule,
  {3315a135-d94b-4e85-96b5-850e77064d53}, !- Handle
  res cooling season allday rule7,        !- Name
  {45182198-b4a6-4e88-aab1-fbdaf9a915b6}, !- Schedule Ruleset Name
  5,                                      !- Rule Order
  {2751a0c4-7378-42e4-bdd6-7ec1ddd0648d}, !- Day Schedule Name
  Yes,                                    !- Apply Sunday
  Yes,                                    !- Apply Monday
  Yes,                                    !- Apply Tuesday
  Yes,                                    !- Apply Wednesday
  Yes,                                    !- Apply Thursday
  Yes,                                    !- Apply Friday
  Yes,                                    !- Apply Saturday
  ,                                       !- Apply Holiday
  DateRange,                              !- Date Specification Type
  7,                                      !- Start Month
  1,                                      !- Start Day
  7,                                      !- End Month
  31;                                     !- End Day

OS:Schedule:Day,
  {2751a0c4-7378-42e4-bdd6-7ec1ddd0648d}, !- Handle
  res cooling season allday7,             !- Name
  {f79f0c24-3e75-44eb-aebb-7da562f46a9d}, !- Schedule Type Limits Name
  ,                                       !- Interpolate to Timestep
  24,                                     !- Hour 1
  0,                                      !- Minute 1
  1;                                      !- Value Until Time 1

OS:Schedule:Rule,
  {9b668b02-7620-487a-83d0-9fcd7d611353}, !- Handle
  res cooling season allday rule8,        !- Name
  {45182198-b4a6-4e88-aab1-fbdaf9a915b6}, !- Schedule Ruleset Name
  4,                                      !- Rule Order
  {2375acec-b83e-415c-a2dc-75a1f40745d8}, !- Day Schedule Name
  Yes,                                    !- Apply Sunday
  Yes,                                    !- Apply Monday
  Yes,                                    !- Apply Tuesday
  Yes,                                    !- Apply Wednesday
  Yes,                                    !- Apply Thursday
  Yes,                                    !- Apply Friday
  Yes,                                    !- Apply Saturday
  ,                                       !- Apply Holiday
  DateRange,                              !- Date Specification Type
  8,                                      !- Start Month
  1,                                      !- Start Day
  8,                                      !- End Month
  31;                                     !- End Day

OS:Schedule:Day,
  {2375acec-b83e-415c-a2dc-75a1f40745d8}, !- Handle
  res cooling season allday8,             !- Name
  {f79f0c24-3e75-44eb-aebb-7da562f46a9d}, !- Schedule Type Limits Name
  ,                                       !- Interpolate to Timestep
  24,                                     !- Hour 1
  0,                                      !- Minute 1
  1;                                      !- Value Until Time 1

OS:Schedule:Rule,
  {69108b17-c20c-457a-aa4e-043e9b2d00fe}, !- Handle
  res cooling season allday rule9,        !- Name
  {45182198-b4a6-4e88-aab1-fbdaf9a915b6}, !- Schedule Ruleset Name
  3,                                      !- Rule Order
  {0e5ed6ad-69dd-44e5-8383-6ee4c5273911}, !- Day Schedule Name
  Yes,                                    !- Apply Sunday
  Yes,                                    !- Apply Monday
  Yes,                                    !- Apply Tuesday
  Yes,                                    !- Apply Wednesday
  Yes,                                    !- Apply Thursday
  Yes,                                    !- Apply Friday
  Yes,                                    !- Apply Saturday
  ,                                       !- Apply Holiday
  DateRange,                              !- Date Specification Type
  9,                                      !- Start Month
  1,                                      !- Start Day
  9,                                      !- End Month
  30;                                     !- End Day

OS:Schedule:Day,
  {0e5ed6ad-69dd-44e5-8383-6ee4c5273911}, !- Handle
  res cooling season allday9,             !- Name
  {f79f0c24-3e75-44eb-aebb-7da562f46a9d}, !- Schedule Type Limits Name
  ,                                       !- Interpolate to Timestep
  24,                                     !- Hour 1
  0,                                      !- Minute 1
  1;                                      !- Value Until Time 1

OS:Schedule:Rule,
  {64b3d96b-b370-4005-b05c-2072bd71c917}, !- Handle
  res cooling season allday rule10,       !- Name
  {45182198-b4a6-4e88-aab1-fbdaf9a915b6}, !- Schedule Ruleset Name
  2,                                      !- Rule Order
  {425d4206-2936-4dd9-9a29-8fbd7e909c90}, !- Day Schedule Name
  Yes,                                    !- Apply Sunday
  Yes,                                    !- Apply Monday
  Yes,                                    !- Apply Tuesday
  Yes,                                    !- Apply Wednesday
  Yes,                                    !- Apply Thursday
  Yes,                                    !- Apply Friday
  Yes,                                    !- Apply Saturday
  ,                                       !- Apply Holiday
  DateRange,                              !- Date Specification Type
  10,                                     !- Start Month
  1,                                      !- Start Day
  10,                                     !- End Month
  31;                                     !- End Day

OS:Schedule:Day,
  {425d4206-2936-4dd9-9a29-8fbd7e909c90}, !- Handle
  res cooling season allday10,            !- Name
  {f79f0c24-3e75-44eb-aebb-7da562f46a9d}, !- Schedule Type Limits Name
  ,                                       !- Interpolate to Timestep
  24,                                     !- Hour 1
  0,                                      !- Minute 1
  1;                                      !- Value Until Time 1

OS:Schedule:Rule,
  {fca65c8e-952e-4369-98a4-a7bc59637644}, !- Handle
  res cooling season allday rule11,       !- Name
  {45182198-b4a6-4e88-aab1-fbdaf9a915b6}, !- Schedule Ruleset Name
  1,                                      !- Rule Order
  {a5e2c42a-8700-430f-9b35-e405ef6a913f}, !- Day Schedule Name
  Yes,                                    !- Apply Sunday
  Yes,                                    !- Apply Monday
  Yes,                                    !- Apply Tuesday
  Yes,                                    !- Apply Wednesday
  Yes,                                    !- Apply Thursday
  Yes,                                    !- Apply Friday
  Yes,                                    !- Apply Saturday
  ,                                       !- Apply Holiday
  DateRange,                              !- Date Specification Type
  11,                                     !- Start Month
  1,                                      !- Start Day
  11,                                     !- End Month
  30;                                     !- End Day

OS:Schedule:Day,
  {a5e2c42a-8700-430f-9b35-e405ef6a913f}, !- Handle
  res cooling season allday11,            !- Name
  {f79f0c24-3e75-44eb-aebb-7da562f46a9d}, !- Schedule Type Limits Name
  ,                                       !- Interpolate to Timestep
  24,                                     !- Hour 1
  0,                                      !- Minute 1
  1;                                      !- Value Until Time 1

OS:Schedule:Rule,
  {05445422-7c33-41e7-a838-a5a4fba08f8f}, !- Handle
  res cooling season allday rule12,       !- Name
  {45182198-b4a6-4e88-aab1-fbdaf9a915b6}, !- Schedule Ruleset Name
  0,                                      !- Rule Order
  {6a745a45-b50d-4257-bdeb-8c6c71ed3345}, !- Day Schedule Name
  Yes,                                    !- Apply Sunday
  Yes,                                    !- Apply Monday
  Yes,                                    !- Apply Tuesday
  Yes,                                    !- Apply Wednesday
  Yes,                                    !- Apply Thursday
  Yes,                                    !- Apply Friday
  Yes,                                    !- Apply Saturday
  ,                                       !- Apply Holiday
  DateRange,                              !- Date Specification Type
  12,                                     !- Start Month
  1,                                      !- Start Day
  12,                                     !- End Month
  31;                                     !- End Day

OS:Schedule:Day,
  {6a745a45-b50d-4257-bdeb-8c6c71ed3345}, !- Handle
  res cooling season allday12,            !- Name
  {f79f0c24-3e75-44eb-aebb-7da562f46a9d}, !- Schedule Type Limits Name
  ,                                       !- Interpolate to Timestep
  24,                                     !- Hour 1
  0,                                      !- Minute 1
  1;                                      !- Value Until Time 1

OS:AdditionalProperties,
  {b7d46329-e633-456c-93c9-9a075818fd9a}, !- Handle
  {495f41ff-ac5d-4cce-ae12-d86c912e1ba4}, !- Object Name
  htg_wkdy,                               !- Feature Name 1
  String,                                 !- Feature Data Type 1
  21.6666666666667&#4421.6666666666667&#4421.6666666666667&#4421.6666666666667&#4421.6666666666667&#4421.6666666666667&#4421.6666666666667&#4421.6666666666667&#4421.6666666666667&#4421.6666666666667&#4421.6666666666667&#4421.6666666666667&#4421.6666666666667&#4421.6666666666667&#4421.6666666666667&#4421.6666666666667&#4421.6666666666667&#4421.6666666666667&#4421.6666666666667&#4421.6666666666667&#4421.6666666666667&#4421.6666666666667&#4421.6666666666667&#4421.6666666666667, !- Feature Value 1
  htg_wked,                               !- Feature Name 2
  String,                                 !- Feature Data Type 2
  21.6666666666667&#4421.6666666666667&#4421.6666666666667&#4421.6666666666667&#4421.6666666666667&#4421.6666666666667&#4421.6666666666667&#4421.6666666666667&#4421.6666666666667&#4421.6666666666667&#4421.6666666666667&#4421.6666666666667&#4421.6666666666667&#4421.6666666666667&#4421.6666666666667&#4421.6666666666667&#4421.6666666666667&#4421.6666666666667&#4421.6666666666667&#4421.6666666666667&#4421.6666666666667&#4421.6666666666667&#4421.6666666666667&#4421.6666666666667, !- Feature Value 2
  clg_wkdy,                               !- Feature Name 3
  String,                                 !- Feature Data Type 3
  24.444444444444443&#4424.444444444444443&#4424.444444444444443&#4424.444444444444443&#4424.444444444444443&#4424.444444444444443&#4424.444444444444443&#4424.444444444444443&#4424.444444444444443&#4424.444444444444443&#4424.444444444444443&#4424.444444444444443&#4424.444444444444443&#4424.444444444444443&#4424.444444444444443&#4424.444444444444443&#4424.444444444444443&#4424.444444444444443&#4424.444444444444443&#4424.444444444444443&#4424.444444444444443&#4424.444444444444443&#4424.444444444444443&#4424.444444444444443, !- Feature Value 3
  clg_wked,                               !- Feature Name 4
  String,                                 !- Feature Data Type 4
  24.444444444444443&#4424.444444444444443&#4424.444444444444443&#4424.444444444444443&#4424.444444444444443&#4424.444444444444443&#4424.444444444444443&#4424.444444444444443&#4424.444444444444443&#4424.444444444444443&#4424.444444444444443&#4424.444444444444443&#4424.444444444444443&#4424.444444444444443&#4424.444444444444443&#4424.444444444444443&#4424.444444444444443&#4424.444444444444443&#4424.444444444444443&#4424.444444444444443&#4424.444444444444443&#4424.444444444444443&#4424.444444444444443&#4424.444444444444443; !- Feature Value 4

OS:Schedule:Ruleset,
  {f4d04b08-6de7-4687-882e-3d03bbccb564}, !- Handle
  res heating setpoint,                   !- Name
  {976f38dc-70bb-458c-8f17-3c0de863bfcf}, !- Schedule Type Limits Name
  {0c750ea2-c403-4e5f-9f2c-bfa9373e714a}, !- Default Day Schedule Name
  {cbb9cc3e-6bb2-461a-8192-798a7ec72eae}, !- Summer Design Day Schedule Name
  {b62fcca0-e29a-48df-90c5-0e16e1bbdd7a}; !- Winter Design Day Schedule Name

OS:Schedule:Day,
  {0c750ea2-c403-4e5f-9f2c-bfa9373e714a}, !- Handle
  Schedule Day 6,                         !- Name
  {976f38dc-70bb-458c-8f17-3c0de863bfcf}, !- Schedule Type Limits Name
  ,                                       !- Interpolate to Timestep
  24,                                     !- Hour 1
  0,                                      !- Minute 1
  0;                                      !- Value Until Time 1

OS:Schedule:Rule,
  {4a47994d-be4c-4c8e-bcbd-960b0d89cd49}, !- Handle
  res heating setpoint allday rule1,      !- Name
  {f4d04b08-6de7-4687-882e-3d03bbccb564}, !- Schedule Ruleset Name
  11,                                     !- Rule Order
  {22361740-297f-484f-b2d0-1cd1e7201720}, !- Day Schedule Name
  Yes,                                    !- Apply Sunday
  Yes,                                    !- Apply Monday
  Yes,                                    !- Apply Tuesday
  Yes,                                    !- Apply Wednesday
  Yes,                                    !- Apply Thursday
  Yes,                                    !- Apply Friday
  Yes,                                    !- Apply Saturday
  ,                                       !- Apply Holiday
  DateRange,                              !- Date Specification Type
  1,                                      !- Start Month
  1,                                      !- Start Day
  1,                                      !- End Month
  31;                                     !- End Day

OS:Schedule:Day,
  {22361740-297f-484f-b2d0-1cd1e7201720}, !- Handle
  res heating setpoint allday1,           !- Name
  {976f38dc-70bb-458c-8f17-3c0de863bfcf}, !- Schedule Type Limits Name
  ,                                       !- Interpolate to Timestep
  24,                                     !- Hour 1
  0,                                      !- Minute 1
  21.6666666666667;                       !- Value Until Time 1

OS:Schedule:Rule,
  {1282400c-2f6a-4091-9e85-7979fc8e48ba}, !- Handle
  res heating setpoint allday rule2,      !- Name
  {f4d04b08-6de7-4687-882e-3d03bbccb564}, !- Schedule Ruleset Name
  10,                                     !- Rule Order
  {a4a48b04-b953-4d59-9d35-ae8caa50dc89}, !- Day Schedule Name
  Yes,                                    !- Apply Sunday
  Yes,                                    !- Apply Monday
  Yes,                                    !- Apply Tuesday
  Yes,                                    !- Apply Wednesday
  Yes,                                    !- Apply Thursday
  Yes,                                    !- Apply Friday
  Yes,                                    !- Apply Saturday
  ,                                       !- Apply Holiday
  DateRange,                              !- Date Specification Type
  2,                                      !- Start Month
  1,                                      !- Start Day
  2,                                      !- End Month
  28;                                     !- End Day

OS:Schedule:Day,
  {a4a48b04-b953-4d59-9d35-ae8caa50dc89}, !- Handle
  res heating setpoint allday2,           !- Name
  {976f38dc-70bb-458c-8f17-3c0de863bfcf}, !- Schedule Type Limits Name
  ,                                       !- Interpolate to Timestep
  24,                                     !- Hour 1
  0,                                      !- Minute 1
  21.6666666666667;                       !- Value Until Time 1

OS:Schedule:Rule,
  {226745c5-ff4f-417d-af37-bb112498b08b}, !- Handle
  res heating setpoint allday rule3,      !- Name
  {f4d04b08-6de7-4687-882e-3d03bbccb564}, !- Schedule Ruleset Name
  9,                                      !- Rule Order
  {5d8f6bdb-5d56-4d0c-9f22-f9c0c2f7fadd}, !- Day Schedule Name
  Yes,                                    !- Apply Sunday
  Yes,                                    !- Apply Monday
  Yes,                                    !- Apply Tuesday
  Yes,                                    !- Apply Wednesday
  Yes,                                    !- Apply Thursday
  Yes,                                    !- Apply Friday
  Yes,                                    !- Apply Saturday
  ,                                       !- Apply Holiday
  DateRange,                              !- Date Specification Type
  3,                                      !- Start Month
  1,                                      !- Start Day
  3,                                      !- End Month
  31;                                     !- End Day

OS:Schedule:Day,
  {5d8f6bdb-5d56-4d0c-9f22-f9c0c2f7fadd}, !- Handle
  res heating setpoint allday3,           !- Name
  {976f38dc-70bb-458c-8f17-3c0de863bfcf}, !- Schedule Type Limits Name
  ,                                       !- Interpolate to Timestep
  24,                                     !- Hour 1
  0,                                      !- Minute 1
  21.6666666666667;                       !- Value Until Time 1

OS:Schedule:Rule,
  {60fbd244-d754-48a6-b6d8-d9d024af6a37}, !- Handle
  res heating setpoint allday rule4,      !- Name
  {f4d04b08-6de7-4687-882e-3d03bbccb564}, !- Schedule Ruleset Name
  8,                                      !- Rule Order
  {64a85d97-dc27-416e-8417-e1bb3c4fee4f}, !- Day Schedule Name
  Yes,                                    !- Apply Sunday
  Yes,                                    !- Apply Monday
  Yes,                                    !- Apply Tuesday
  Yes,                                    !- Apply Wednesday
  Yes,                                    !- Apply Thursday
  Yes,                                    !- Apply Friday
  Yes,                                    !- Apply Saturday
  ,                                       !- Apply Holiday
  DateRange,                              !- Date Specification Type
  4,                                      !- Start Month
  1,                                      !- Start Day
  4,                                      !- End Month
  30;                                     !- End Day

OS:Schedule:Day,
  {64a85d97-dc27-416e-8417-e1bb3c4fee4f}, !- Handle
  res heating setpoint allday4,           !- Name
  {976f38dc-70bb-458c-8f17-3c0de863bfcf}, !- Schedule Type Limits Name
  ,                                       !- Interpolate to Timestep
  24,                                     !- Hour 1
  0,                                      !- Minute 1
  21.6666666666667;                       !- Value Until Time 1

OS:Schedule:Rule,
  {40e3c6b2-3a8f-41c5-bf13-a6df7a06c61d}, !- Handle
  res heating setpoint allday rule5,      !- Name
  {f4d04b08-6de7-4687-882e-3d03bbccb564}, !- Schedule Ruleset Name
  7,                                      !- Rule Order
  {c3478247-cce0-411d-9f57-b786dc8d718d}, !- Day Schedule Name
  Yes,                                    !- Apply Sunday
  Yes,                                    !- Apply Monday
  Yes,                                    !- Apply Tuesday
  Yes,                                    !- Apply Wednesday
  Yes,                                    !- Apply Thursday
  Yes,                                    !- Apply Friday
  Yes,                                    !- Apply Saturday
  ,                                       !- Apply Holiday
  DateRange,                              !- Date Specification Type
  5,                                      !- Start Month
  1,                                      !- Start Day
  5,                                      !- End Month
  31;                                     !- End Day

OS:Schedule:Day,
  {c3478247-cce0-411d-9f57-b786dc8d718d}, !- Handle
  res heating setpoint allday5,           !- Name
  {976f38dc-70bb-458c-8f17-3c0de863bfcf}, !- Schedule Type Limits Name
  ,                                       !- Interpolate to Timestep
  24,                                     !- Hour 1
  0,                                      !- Minute 1
  21.6666666666667;                       !- Value Until Time 1

OS:Schedule:Rule,
  {ee2dd020-4187-4b27-b1db-ba755823b871}, !- Handle
  res heating setpoint allday rule6,      !- Name
  {f4d04b08-6de7-4687-882e-3d03bbccb564}, !- Schedule Ruleset Name
  6,                                      !- Rule Order
  {2c1ccc29-5962-41e3-8ee8-1305faafe03b}, !- Day Schedule Name
  Yes,                                    !- Apply Sunday
  Yes,                                    !- Apply Monday
  Yes,                                    !- Apply Tuesday
  Yes,                                    !- Apply Wednesday
  Yes,                                    !- Apply Thursday
  Yes,                                    !- Apply Friday
  Yes,                                    !- Apply Saturday
  ,                                       !- Apply Holiday
  DateRange,                              !- Date Specification Type
  6,                                      !- Start Month
  1,                                      !- Start Day
  6,                                      !- End Month
  30;                                     !- End Day

OS:Schedule:Day,
  {2c1ccc29-5962-41e3-8ee8-1305faafe03b}, !- Handle
  res heating setpoint allday6,           !- Name
  {976f38dc-70bb-458c-8f17-3c0de863bfcf}, !- Schedule Type Limits Name
  ,                                       !- Interpolate to Timestep
  24,                                     !- Hour 1
  0,                                      !- Minute 1
  21.6666666666667;                       !- Value Until Time 1

OS:Schedule:Rule,
  {f993eec5-7a9d-4910-b353-b30c0351d0e2}, !- Handle
  res heating setpoint allday rule7,      !- Name
  {f4d04b08-6de7-4687-882e-3d03bbccb564}, !- Schedule Ruleset Name
  5,                                      !- Rule Order
  {d32595fc-824d-4a03-b2ca-27adda7bb6b9}, !- Day Schedule Name
  Yes,                                    !- Apply Sunday
  Yes,                                    !- Apply Monday
  Yes,                                    !- Apply Tuesday
  Yes,                                    !- Apply Wednesday
  Yes,                                    !- Apply Thursday
  Yes,                                    !- Apply Friday
  Yes,                                    !- Apply Saturday
  ,                                       !- Apply Holiday
  DateRange,                              !- Date Specification Type
  7,                                      !- Start Month
  1,                                      !- Start Day
  7,                                      !- End Month
  31;                                     !- End Day

OS:Schedule:Day,
  {d32595fc-824d-4a03-b2ca-27adda7bb6b9}, !- Handle
  res heating setpoint allday7,           !- Name
  {976f38dc-70bb-458c-8f17-3c0de863bfcf}, !- Schedule Type Limits Name
  ,                                       !- Interpolate to Timestep
  24,                                     !- Hour 1
  0,                                      !- Minute 1
  21.6666666666667;                       !- Value Until Time 1

OS:Schedule:Rule,
  {47a561ca-b299-4ca1-9484-6a591f386789}, !- Handle
  res heating setpoint allday rule8,      !- Name
  {f4d04b08-6de7-4687-882e-3d03bbccb564}, !- Schedule Ruleset Name
  4,                                      !- Rule Order
  {e7680126-e434-44c9-9acb-48292240187e}, !- Day Schedule Name
  Yes,                                    !- Apply Sunday
  Yes,                                    !- Apply Monday
  Yes,                                    !- Apply Tuesday
  Yes,                                    !- Apply Wednesday
  Yes,                                    !- Apply Thursday
  Yes,                                    !- Apply Friday
  Yes,                                    !- Apply Saturday
  ,                                       !- Apply Holiday
  DateRange,                              !- Date Specification Type
  8,                                      !- Start Month
  1,                                      !- Start Day
  8,                                      !- End Month
  31;                                     !- End Day

OS:Schedule:Day,
  {e7680126-e434-44c9-9acb-48292240187e}, !- Handle
  res heating setpoint allday8,           !- Name
  {976f38dc-70bb-458c-8f17-3c0de863bfcf}, !- Schedule Type Limits Name
  ,                                       !- Interpolate to Timestep
  24,                                     !- Hour 1
  0,                                      !- Minute 1
  21.6666666666667;                       !- Value Until Time 1

OS:Schedule:Rule,
  {6c9fbf21-38eb-40f7-887a-a23bc9d03d7c}, !- Handle
  res heating setpoint allday rule9,      !- Name
  {f4d04b08-6de7-4687-882e-3d03bbccb564}, !- Schedule Ruleset Name
  3,                                      !- Rule Order
  {bd72cc92-122b-4174-a8f9-d354c2b21c71}, !- Day Schedule Name
  Yes,                                    !- Apply Sunday
  Yes,                                    !- Apply Monday
  Yes,                                    !- Apply Tuesday
  Yes,                                    !- Apply Wednesday
  Yes,                                    !- Apply Thursday
  Yes,                                    !- Apply Friday
  Yes,                                    !- Apply Saturday
  ,                                       !- Apply Holiday
  DateRange,                              !- Date Specification Type
  9,                                      !- Start Month
  1,                                      !- Start Day
  9,                                      !- End Month
  30;                                     !- End Day

OS:Schedule:Day,
  {bd72cc92-122b-4174-a8f9-d354c2b21c71}, !- Handle
  res heating setpoint allday9,           !- Name
  {976f38dc-70bb-458c-8f17-3c0de863bfcf}, !- Schedule Type Limits Name
  ,                                       !- Interpolate to Timestep
  24,                                     !- Hour 1
  0,                                      !- Minute 1
  21.6666666666667;                       !- Value Until Time 1

OS:Schedule:Rule,
  {94e8d17e-9a14-4613-a4b6-f85528d02461}, !- Handle
  res heating setpoint allday rule10,     !- Name
  {f4d04b08-6de7-4687-882e-3d03bbccb564}, !- Schedule Ruleset Name
  2,                                      !- Rule Order
  {bbbdd0a7-2e54-4de7-8831-c240289b479e}, !- Day Schedule Name
  Yes,                                    !- Apply Sunday
  Yes,                                    !- Apply Monday
  Yes,                                    !- Apply Tuesday
  Yes,                                    !- Apply Wednesday
  Yes,                                    !- Apply Thursday
  Yes,                                    !- Apply Friday
  Yes,                                    !- Apply Saturday
  ,                                       !- Apply Holiday
  DateRange,                              !- Date Specification Type
  10,                                     !- Start Month
  1,                                      !- Start Day
  10,                                     !- End Month
  31;                                     !- End Day

OS:Schedule:Day,
  {bbbdd0a7-2e54-4de7-8831-c240289b479e}, !- Handle
  res heating setpoint allday10,          !- Name
  {976f38dc-70bb-458c-8f17-3c0de863bfcf}, !- Schedule Type Limits Name
  ,                                       !- Interpolate to Timestep
  24,                                     !- Hour 1
  0,                                      !- Minute 1
  21.6666666666667;                       !- Value Until Time 1

OS:Schedule:Rule,
  {46508d5f-f76c-403b-b117-9cc6e37025ec}, !- Handle
  res heating setpoint allday rule11,     !- Name
  {f4d04b08-6de7-4687-882e-3d03bbccb564}, !- Schedule Ruleset Name
  1,                                      !- Rule Order
  {2739f489-aea1-45ec-a135-64ba2bd4db0e}, !- Day Schedule Name
  Yes,                                    !- Apply Sunday
  Yes,                                    !- Apply Monday
  Yes,                                    !- Apply Tuesday
  Yes,                                    !- Apply Wednesday
  Yes,                                    !- Apply Thursday
  Yes,                                    !- Apply Friday
  Yes,                                    !- Apply Saturday
  ,                                       !- Apply Holiday
  DateRange,                              !- Date Specification Type
  11,                                     !- Start Month
  1,                                      !- Start Day
  11,                                     !- End Month
  30;                                     !- End Day

OS:Schedule:Day,
  {2739f489-aea1-45ec-a135-64ba2bd4db0e}, !- Handle
  res heating setpoint allday11,          !- Name
  {976f38dc-70bb-458c-8f17-3c0de863bfcf}, !- Schedule Type Limits Name
  ,                                       !- Interpolate to Timestep
  24,                                     !- Hour 1
  0,                                      !- Minute 1
  21.6666666666667;                       !- Value Until Time 1

OS:Schedule:Rule,
  {2f6906d5-88df-49cd-a3fc-6bff6c9d8553}, !- Handle
  res heating setpoint allday rule12,     !- Name
  {f4d04b08-6de7-4687-882e-3d03bbccb564}, !- Schedule Ruleset Name
  0,                                      !- Rule Order
  {f82756aa-5353-44d8-a762-bacdfe655652}, !- Day Schedule Name
  Yes,                                    !- Apply Sunday
  Yes,                                    !- Apply Monday
  Yes,                                    !- Apply Tuesday
  Yes,                                    !- Apply Wednesday
  Yes,                                    !- Apply Thursday
  Yes,                                    !- Apply Friday
  Yes,                                    !- Apply Saturday
  ,                                       !- Apply Holiday
  DateRange,                              !- Date Specification Type
  12,                                     !- Start Month
  1,                                      !- Start Day
  12,                                     !- End Month
  31;                                     !- End Day

OS:Schedule:Day,
  {f82756aa-5353-44d8-a762-bacdfe655652}, !- Handle
  res heating setpoint allday12,          !- Name
  {976f38dc-70bb-458c-8f17-3c0de863bfcf}, !- Schedule Type Limits Name
  ,                                       !- Interpolate to Timestep
  24,                                     !- Hour 1
  0,                                      !- Minute 1
  21.6666666666667;                       !- Value Until Time 1

OS:Schedule:Day,
  {b62fcca0-e29a-48df-90c5-0e16e1bbdd7a}, !- Handle
  res heating setpoint winter design,     !- Name
  {976f38dc-70bb-458c-8f17-3c0de863bfcf}, !- Schedule Type Limits Name
  ,                                       !- Interpolate to Timestep
  24,                                     !- Hour 1
  0,                                      !- Minute 1
  21.1111111111111;                       !- Value Until Time 1

OS:Schedule:Day,
  {cbb9cc3e-6bb2-461a-8192-798a7ec72eae}, !- Handle
  res heating setpoint summer design,     !- Name
  {976f38dc-70bb-458c-8f17-3c0de863bfcf}, !- Schedule Type Limits Name
  ,                                       !- Interpolate to Timestep
  24,                                     !- Hour 1
  0,                                      !- Minute 1
  23.8888888888889;                       !- Value Until Time 1

OS:Schedule:Ruleset,
  {6f1750be-ace9-4811-aefd-6b041359696e}, !- Handle
  res cooling setpoint,                   !- Name
  {976f38dc-70bb-458c-8f17-3c0de863bfcf}, !- Schedule Type Limits Name
  {6515a3a8-e888-4a2e-a025-a6d13bb52b43}, !- Default Day Schedule Name
  {b08164ad-095b-4851-93de-cc562152f3f5}, !- Summer Design Day Schedule Name
  {34ff90a8-9be2-4a15-8531-c8ba1338db35}; !- Winter Design Day Schedule Name

OS:Schedule:Day,
  {6515a3a8-e888-4a2e-a025-a6d13bb52b43}, !- Handle
  Schedule Day 7,                         !- Name
  {976f38dc-70bb-458c-8f17-3c0de863bfcf}, !- Schedule Type Limits Name
  ,                                       !- Interpolate to Timestep
  24,                                     !- Hour 1
  0,                                      !- Minute 1
  0;                                      !- Value Until Time 1

OS:Schedule:Rule,
  {3f6985c4-a165-4db9-972b-0e411dca2040}, !- Handle
  res cooling setpoint allday rule1,      !- Name
  {6f1750be-ace9-4811-aefd-6b041359696e}, !- Schedule Ruleset Name
  11,                                     !- Rule Order
  {65e68266-0824-4f52-8f5e-1924792bf0a7}, !- Day Schedule Name
  Yes,                                    !- Apply Sunday
  Yes,                                    !- Apply Monday
  Yes,                                    !- Apply Tuesday
  Yes,                                    !- Apply Wednesday
  Yes,                                    !- Apply Thursday
  Yes,                                    !- Apply Friday
  Yes,                                    !- Apply Saturday
  ,                                       !- Apply Holiday
  DateRange,                              !- Date Specification Type
  1,                                      !- Start Month
  1,                                      !- Start Day
  1,                                      !- End Month
  31;                                     !- End Day

OS:Schedule:Day,
  {65e68266-0824-4f52-8f5e-1924792bf0a7}, !- Handle
  res cooling setpoint allday1,           !- Name
  {976f38dc-70bb-458c-8f17-3c0de863bfcf}, !- Schedule Type Limits Name
  ,                                       !- Interpolate to Timestep
  24,                                     !- Hour 1
  0,                                      !- Minute 1
  24.4444444444444;                       !- Value Until Time 1

OS:Schedule:Rule,
  {0c04c2bb-91bb-480e-9be1-3ce1f66ef98c}, !- Handle
  res cooling setpoint allday rule2,      !- Name
  {6f1750be-ace9-4811-aefd-6b041359696e}, !- Schedule Ruleset Name
  10,                                     !- Rule Order
  {3aa8cb3f-ffc5-48e9-8aaf-dc94b1a19630}, !- Day Schedule Name
  Yes,                                    !- Apply Sunday
  Yes,                                    !- Apply Monday
  Yes,                                    !- Apply Tuesday
  Yes,                                    !- Apply Wednesday
  Yes,                                    !- Apply Thursday
  Yes,                                    !- Apply Friday
  Yes,                                    !- Apply Saturday
  ,                                       !- Apply Holiday
  DateRange,                              !- Date Specification Type
  2,                                      !- Start Month
  1,                                      !- Start Day
  2,                                      !- End Month
  28;                                     !- End Day

OS:Schedule:Day,
  {3aa8cb3f-ffc5-48e9-8aaf-dc94b1a19630}, !- Handle
  res cooling setpoint allday2,           !- Name
  {976f38dc-70bb-458c-8f17-3c0de863bfcf}, !- Schedule Type Limits Name
  ,                                       !- Interpolate to Timestep
  24,                                     !- Hour 1
  0,                                      !- Minute 1
  24.4444444444444;                       !- Value Until Time 1

OS:Schedule:Rule,
  {4180ebb0-5c09-48c6-ac65-6e82a201af8e}, !- Handle
  res cooling setpoint allday rule3,      !- Name
  {6f1750be-ace9-4811-aefd-6b041359696e}, !- Schedule Ruleset Name
  9,                                      !- Rule Order
  {45891d03-be06-4364-8797-fbd7fb7f20cc}, !- Day Schedule Name
  Yes,                                    !- Apply Sunday
  Yes,                                    !- Apply Monday
  Yes,                                    !- Apply Tuesday
  Yes,                                    !- Apply Wednesday
  Yes,                                    !- Apply Thursday
  Yes,                                    !- Apply Friday
  Yes,                                    !- Apply Saturday
  ,                                       !- Apply Holiday
  DateRange,                              !- Date Specification Type
  3,                                      !- Start Month
  1,                                      !- Start Day
  3,                                      !- End Month
  31;                                     !- End Day

OS:Schedule:Day,
  {45891d03-be06-4364-8797-fbd7fb7f20cc}, !- Handle
  res cooling setpoint allday3,           !- Name
  {976f38dc-70bb-458c-8f17-3c0de863bfcf}, !- Schedule Type Limits Name
  ,                                       !- Interpolate to Timestep
  24,                                     !- Hour 1
  0,                                      !- Minute 1
  24.4444444444444;                       !- Value Until Time 1

OS:Schedule:Rule,
  {7d5d9dbc-bc72-44b6-a173-20018235aff2}, !- Handle
  res cooling setpoint allday rule4,      !- Name
  {6f1750be-ace9-4811-aefd-6b041359696e}, !- Schedule Ruleset Name
  8,                                      !- Rule Order
  {41b5b1c0-b23c-449c-8f46-10133c591ee0}, !- Day Schedule Name
  Yes,                                    !- Apply Sunday
  Yes,                                    !- Apply Monday
  Yes,                                    !- Apply Tuesday
  Yes,                                    !- Apply Wednesday
  Yes,                                    !- Apply Thursday
  Yes,                                    !- Apply Friday
  Yes,                                    !- Apply Saturday
  ,                                       !- Apply Holiday
  DateRange,                              !- Date Specification Type
  4,                                      !- Start Month
  1,                                      !- Start Day
  4,                                      !- End Month
  30;                                     !- End Day

OS:Schedule:Day,
  {41b5b1c0-b23c-449c-8f46-10133c591ee0}, !- Handle
  res cooling setpoint allday4,           !- Name
  {976f38dc-70bb-458c-8f17-3c0de863bfcf}, !- Schedule Type Limits Name
  ,                                       !- Interpolate to Timestep
  24,                                     !- Hour 1
  0,                                      !- Minute 1
  24.4444444444444;                       !- Value Until Time 1

OS:Schedule:Rule,
  {af32357c-ad93-4e74-9dcc-debd9e241cc8}, !- Handle
  res cooling setpoint allday rule5,      !- Name
  {6f1750be-ace9-4811-aefd-6b041359696e}, !- Schedule Ruleset Name
  7,                                      !- Rule Order
  {4bce8ab6-8b98-414d-88f3-d467e6838395}, !- Day Schedule Name
  Yes,                                    !- Apply Sunday
  Yes,                                    !- Apply Monday
  Yes,                                    !- Apply Tuesday
  Yes,                                    !- Apply Wednesday
  Yes,                                    !- Apply Thursday
  Yes,                                    !- Apply Friday
  Yes,                                    !- Apply Saturday
  ,                                       !- Apply Holiday
  DateRange,                              !- Date Specification Type
  5,                                      !- Start Month
  1,                                      !- Start Day
  5,                                      !- End Month
  31;                                     !- End Day

OS:Schedule:Day,
  {4bce8ab6-8b98-414d-88f3-d467e6838395}, !- Handle
  res cooling setpoint allday5,           !- Name
  {976f38dc-70bb-458c-8f17-3c0de863bfcf}, !- Schedule Type Limits Name
  ,                                       !- Interpolate to Timestep
  24,                                     !- Hour 1
  0,                                      !- Minute 1
  24.4444444444444;                       !- Value Until Time 1

OS:Schedule:Rule,
  {7040ecf7-2290-49a3-8e28-ad1d47632580}, !- Handle
  res cooling setpoint allday rule6,      !- Name
  {6f1750be-ace9-4811-aefd-6b041359696e}, !- Schedule Ruleset Name
  6,                                      !- Rule Order
  {ea4b24a9-bce0-41bb-a2f4-8342386ccb7e}, !- Day Schedule Name
  Yes,                                    !- Apply Sunday
  Yes,                                    !- Apply Monday
  Yes,                                    !- Apply Tuesday
  Yes,                                    !- Apply Wednesday
  Yes,                                    !- Apply Thursday
  Yes,                                    !- Apply Friday
  Yes,                                    !- Apply Saturday
  ,                                       !- Apply Holiday
  DateRange,                              !- Date Specification Type
  6,                                      !- Start Month
  1,                                      !- Start Day
  6,                                      !- End Month
  30;                                     !- End Day

OS:Schedule:Day,
  {ea4b24a9-bce0-41bb-a2f4-8342386ccb7e}, !- Handle
  res cooling setpoint allday6,           !- Name
  {976f38dc-70bb-458c-8f17-3c0de863bfcf}, !- Schedule Type Limits Name
  ,                                       !- Interpolate to Timestep
  24,                                     !- Hour 1
  0,                                      !- Minute 1
  24.4444444444444;                       !- Value Until Time 1

OS:Schedule:Rule,
  {d904e93d-1492-4c01-a7eb-629beedd38ff}, !- Handle
  res cooling setpoint allday rule7,      !- Name
  {6f1750be-ace9-4811-aefd-6b041359696e}, !- Schedule Ruleset Name
  5,                                      !- Rule Order
  {378d40cb-2654-49e8-bf27-073c846126c0}, !- Day Schedule Name
  Yes,                                    !- Apply Sunday
  Yes,                                    !- Apply Monday
  Yes,                                    !- Apply Tuesday
  Yes,                                    !- Apply Wednesday
  Yes,                                    !- Apply Thursday
  Yes,                                    !- Apply Friday
  Yes,                                    !- Apply Saturday
  ,                                       !- Apply Holiday
  DateRange,                              !- Date Specification Type
  7,                                      !- Start Month
  1,                                      !- Start Day
  7,                                      !- End Month
  31;                                     !- End Day

OS:Schedule:Day,
  {378d40cb-2654-49e8-bf27-073c846126c0}, !- Handle
  res cooling setpoint allday7,           !- Name
  {976f38dc-70bb-458c-8f17-3c0de863bfcf}, !- Schedule Type Limits Name
  ,                                       !- Interpolate to Timestep
  24,                                     !- Hour 1
  0,                                      !- Minute 1
  24.4444444444444;                       !- Value Until Time 1

OS:Schedule:Rule,
  {e1656b56-6bf7-4c02-88dc-c76743805be6}, !- Handle
  res cooling setpoint allday rule8,      !- Name
  {6f1750be-ace9-4811-aefd-6b041359696e}, !- Schedule Ruleset Name
  4,                                      !- Rule Order
  {43c271f8-0efb-4c09-9df5-6a8ee4c64f11}, !- Day Schedule Name
  Yes,                                    !- Apply Sunday
  Yes,                                    !- Apply Monday
  Yes,                                    !- Apply Tuesday
  Yes,                                    !- Apply Wednesday
  Yes,                                    !- Apply Thursday
  Yes,                                    !- Apply Friday
  Yes,                                    !- Apply Saturday
  ,                                       !- Apply Holiday
  DateRange,                              !- Date Specification Type
  8,                                      !- Start Month
  1,                                      !- Start Day
  8,                                      !- End Month
  31;                                     !- End Day

OS:Schedule:Day,
  {43c271f8-0efb-4c09-9df5-6a8ee4c64f11}, !- Handle
  res cooling setpoint allday8,           !- Name
  {976f38dc-70bb-458c-8f17-3c0de863bfcf}, !- Schedule Type Limits Name
  ,                                       !- Interpolate to Timestep
  24,                                     !- Hour 1
  0,                                      !- Minute 1
  24.4444444444444;                       !- Value Until Time 1

OS:Schedule:Rule,
  {04114ee2-fe0f-4ba3-ac0d-42f43c0ca0cb}, !- Handle
  res cooling setpoint allday rule9,      !- Name
  {6f1750be-ace9-4811-aefd-6b041359696e}, !- Schedule Ruleset Name
  3,                                      !- Rule Order
  {18e079e5-0ddb-476c-ba49-a2a61d13ae93}, !- Day Schedule Name
  Yes,                                    !- Apply Sunday
  Yes,                                    !- Apply Monday
  Yes,                                    !- Apply Tuesday
  Yes,                                    !- Apply Wednesday
  Yes,                                    !- Apply Thursday
  Yes,                                    !- Apply Friday
  Yes,                                    !- Apply Saturday
  ,                                       !- Apply Holiday
  DateRange,                              !- Date Specification Type
  9,                                      !- Start Month
  1,                                      !- Start Day
  9,                                      !- End Month
  30;                                     !- End Day

OS:Schedule:Day,
  {18e079e5-0ddb-476c-ba49-a2a61d13ae93}, !- Handle
  res cooling setpoint allday9,           !- Name
  {976f38dc-70bb-458c-8f17-3c0de863bfcf}, !- Schedule Type Limits Name
  ,                                       !- Interpolate to Timestep
  24,                                     !- Hour 1
  0,                                      !- Minute 1
  24.4444444444444;                       !- Value Until Time 1

OS:Schedule:Rule,
  {0b73297b-d275-4247-8a2d-9a9e60618c87}, !- Handle
  res cooling setpoint allday rule10,     !- Name
  {6f1750be-ace9-4811-aefd-6b041359696e}, !- Schedule Ruleset Name
  2,                                      !- Rule Order
  {18d310e7-0e91-4a61-a7b0-471a9401a970}, !- Day Schedule Name
  Yes,                                    !- Apply Sunday
  Yes,                                    !- Apply Monday
  Yes,                                    !- Apply Tuesday
  Yes,                                    !- Apply Wednesday
  Yes,                                    !- Apply Thursday
  Yes,                                    !- Apply Friday
  Yes,                                    !- Apply Saturday
  ,                                       !- Apply Holiday
  DateRange,                              !- Date Specification Type
  10,                                     !- Start Month
  1,                                      !- Start Day
  10,                                     !- End Month
  31;                                     !- End Day

OS:Schedule:Day,
  {18d310e7-0e91-4a61-a7b0-471a9401a970}, !- Handle
  res cooling setpoint allday10,          !- Name
  {976f38dc-70bb-458c-8f17-3c0de863bfcf}, !- Schedule Type Limits Name
  ,                                       !- Interpolate to Timestep
  24,                                     !- Hour 1
  0,                                      !- Minute 1
  24.4444444444444;                       !- Value Until Time 1

OS:Schedule:Rule,
  {32eebd5c-0bc9-49a2-91a6-a8fe4eb1c618}, !- Handle
  res cooling setpoint allday rule11,     !- Name
  {6f1750be-ace9-4811-aefd-6b041359696e}, !- Schedule Ruleset Name
  1,                                      !- Rule Order
  {3cc55f26-7c0a-4d61-bb6f-a43b3908c849}, !- Day Schedule Name
  Yes,                                    !- Apply Sunday
  Yes,                                    !- Apply Monday
  Yes,                                    !- Apply Tuesday
  Yes,                                    !- Apply Wednesday
  Yes,                                    !- Apply Thursday
  Yes,                                    !- Apply Friday
  Yes,                                    !- Apply Saturday
  ,                                       !- Apply Holiday
  DateRange,                              !- Date Specification Type
  11,                                     !- Start Month
  1,                                      !- Start Day
  11,                                     !- End Month
  30;                                     !- End Day

OS:Schedule:Day,
  {3cc55f26-7c0a-4d61-bb6f-a43b3908c849}, !- Handle
  res cooling setpoint allday11,          !- Name
  {976f38dc-70bb-458c-8f17-3c0de863bfcf}, !- Schedule Type Limits Name
  ,                                       !- Interpolate to Timestep
  24,                                     !- Hour 1
  0,                                      !- Minute 1
  24.4444444444444;                       !- Value Until Time 1

OS:Schedule:Rule,
  {98dc7293-6cd6-4d4c-a0ed-6484701652e2}, !- Handle
  res cooling setpoint allday rule12,     !- Name
  {6f1750be-ace9-4811-aefd-6b041359696e}, !- Schedule Ruleset Name
  0,                                      !- Rule Order
  {5058ae51-21ce-4a3c-9c35-45ec7aa70430}, !- Day Schedule Name
  Yes,                                    !- Apply Sunday
  Yes,                                    !- Apply Monday
  Yes,                                    !- Apply Tuesday
  Yes,                                    !- Apply Wednesday
  Yes,                                    !- Apply Thursday
  Yes,                                    !- Apply Friday
  Yes,                                    !- Apply Saturday
  ,                                       !- Apply Holiday
  DateRange,                              !- Date Specification Type
  12,                                     !- Start Month
  1,                                      !- Start Day
  12,                                     !- End Month
  31;                                     !- End Day

OS:Schedule:Day,
  {5058ae51-21ce-4a3c-9c35-45ec7aa70430}, !- Handle
  res cooling setpoint allday12,          !- Name
  {976f38dc-70bb-458c-8f17-3c0de863bfcf}, !- Schedule Type Limits Name
  ,                                       !- Interpolate to Timestep
  24,                                     !- Hour 1
  0,                                      !- Minute 1
  24.4444444444444;                       !- Value Until Time 1

OS:Schedule:Day,
  {34ff90a8-9be2-4a15-8531-c8ba1338db35}, !- Handle
  res cooling setpoint winter design,     !- Name
  {976f38dc-70bb-458c-8f17-3c0de863bfcf}, !- Schedule Type Limits Name
  ,                                       !- Interpolate to Timestep
  24,                                     !- Hour 1
  0,                                      !- Minute 1
  21.1111111111111;                       !- Value Until Time 1

OS:Schedule:Day,
  {b08164ad-095b-4851-93de-cc562152f3f5}, !- Handle
  res cooling setpoint summer design,     !- Name
  {976f38dc-70bb-458c-8f17-3c0de863bfcf}, !- Schedule Type Limits Name
  ,                                       !- Interpolate to Timestep
  24,                                     !- Hour 1
  0,                                      !- Minute 1
  23.8888888888889;                       !- Value Until Time 1

OS:PlantLoop,
  {2a85764e-3d4a-4735-b6f7-4c9e6be66d29}, !- Handle
  Domestic Hot Water Loop,                !- Name
  ,                                       !- Fluid Type
  0,                                      !- Glycol Concentration
  ,                                       !- User Defined Fluid Type
  ,                                       !- Plant Equipment Operation Heating Load
  ,                                       !- Plant Equipment Operation Cooling Load
  ,                                       !- Primary Plant Equipment Operation Scheme
  {be103b91-5c70-4ca2-9bff-b6b217cb75f1}, !- Loop Temperature Setpoint Node Name
  ,                                       !- Maximum Loop Temperature {C}
  ,                                       !- Minimum Loop Temperature {C}
  0.01,                                   !- Maximum Loop Flow Rate {m3/s}
  ,                                       !- Minimum Loop Flow Rate {m3/s}
  0.003,                                  !- Plant Loop Volume {m3}
  {24635d5e-2d32-4a65-897c-3cd08aaad41a}, !- Plant Side Inlet Node Name
  {db0f6784-84c5-49c6-b527-507b93793c41}, !- Plant Side Outlet Node Name
  ,                                       !- Plant Side Branch List Name
  {25c77cc2-a475-47e8-8f75-19e72d73fa57}, !- Demand Side Inlet Node Name
  {a6b10023-fcef-4cea-92d3-b12f54b7c391}, !- Demand Side Outlet Node Name
  ,                                       !- Demand Side Branch List Name
  ,                                       !- Demand Side Connector List Name
  Optimal,                                !- Load Distribution Scheme
  {d3c69a2d-1b2d-4d8d-88bf-f47d43bc8183}, !- Availability Manager List Name
  ,                                       !- Plant Loop Demand Calculation Scheme
  ,                                       !- Common Pipe Simulation
  ,                                       !- Pressure Simulation Type
  ,                                       !- Plant Equipment Operation Heating Load Schedule
  ,                                       !- Plant Equipment Operation Cooling Load Schedule
  ,                                       !- Primary Plant Equipment Operation Scheme Schedule
  ,                                       !- Component Setpoint Operation Scheme Schedule
  {11b3672d-4105-4193-ae27-223e6eab964a}, !- Demand Mixer Name
  {2558722b-cb43-40bd-9f75-09db59638659}, !- Demand Splitter Name
  {819471f8-3c7d-4f9d-85b7-ae5f7b980943}, !- Supply Mixer Name
  {99641e68-65ed-4889-9d58-2adbbcdba254}; !- Supply Splitter Name

OS:Node,
  {be2c8b43-20f4-4c0e-aaf0-9164a47b98a1}, !- Handle
  Node 17,                                !- Name
  {24635d5e-2d32-4a65-897c-3cd08aaad41a}, !- Inlet Port
  {ef49c988-9ecb-4259-aa72-b0784bdddf78}; !- Outlet Port

OS:Node,
  {be103b91-5c70-4ca2-9bff-b6b217cb75f1}, !- Handle
  Node 18,                                !- Name
  {bf8187d4-045e-4a0a-b9e6-a0ffa92b90cf}, !- Inlet Port
  {db0f6784-84c5-49c6-b527-507b93793c41}; !- Outlet Port

OS:Node,
  {1fffb0bb-7c30-49e8-b7fb-2b56dc2d7171}, !- Handle
  Node 19,                                !- Name
  {d7a38302-a036-4bf0-a4be-40934f174ca8}, !- Inlet Port
  {c4e9b420-a897-4553-a596-666847dc29ea}; !- Outlet Port

OS:Connector:Mixer,
  {819471f8-3c7d-4f9d-85b7-ae5f7b980943}, !- Handle
  Connector Mixer 1,                      !- Name
  {abb8e1a8-8fba-4d7e-9c95-9f435ba5e4f7}, !- Outlet Branch Name
  {a5c2fe93-56f0-496e-897a-d330b2e801db}, !- Inlet Branch Name 1
  {aa1a6dd1-5aec-4860-83a9-0b8207dd02da}; !- Inlet Branch Name 2

OS:Connector:Splitter,
  {99641e68-65ed-4889-9d58-2adbbcdba254}, !- Handle
  Connector Splitter 1,                   !- Name
  {6a4dbbf8-df32-4cc3-b354-7e9331c488fe}, !- Inlet Branch Name
  {d7a38302-a036-4bf0-a4be-40934f174ca8}, !- Outlet Branch Name 1
  {f673ca1d-556a-442d-a762-6c5b1660b87a}; !- Outlet Branch Name 2

OS:Connection,
  {24635d5e-2d32-4a65-897c-3cd08aaad41a}, !- Handle
  {179a93e9-d581-4dbf-bcb1-d6a9d4b36d45}, !- Name
  {2a85764e-3d4a-4735-b6f7-4c9e6be66d29}, !- Source Object
  14,                                     !- Outlet Port
  {be2c8b43-20f4-4c0e-aaf0-9164a47b98a1}, !- Target Object
  2;                                      !- Inlet Port

OS:Connection,
  {d7a38302-a036-4bf0-a4be-40934f174ca8}, !- Handle
  {6295d243-e24f-482e-88d1-338783adc008}, !- Name
  {99641e68-65ed-4889-9d58-2adbbcdba254}, !- Source Object
  3,                                      !- Outlet Port
  {1fffb0bb-7c30-49e8-b7fb-2b56dc2d7171}, !- Target Object
  2;                                      !- Inlet Port

OS:Connection,
  {db0f6784-84c5-49c6-b527-507b93793c41}, !- Handle
  {8e69b4c0-8d51-4649-a2a9-54fdb1f077db}, !- Name
  {be103b91-5c70-4ca2-9bff-b6b217cb75f1}, !- Source Object
  3,                                      !- Outlet Port
  {2a85764e-3d4a-4735-b6f7-4c9e6be66d29}, !- Target Object
  15;                                     !- Inlet Port

OS:Node,
  {033fdc82-c065-433d-bb0e-38feed59ef93}, !- Handle
  Node 20,                                !- Name
  {25c77cc2-a475-47e8-8f75-19e72d73fa57}, !- Inlet Port
  {ef5eba80-4248-471c-83c1-cb4c0a238102}; !- Outlet Port

OS:Node,
  {9536aff1-d2c3-4f61-b5dc-1d2efecedc11}, !- Handle
  Node 21,                                !- Name
  {bb5280f3-b92f-4e7b-a3b0-33020c21ebcf}, !- Inlet Port
  {a6b10023-fcef-4cea-92d3-b12f54b7c391}; !- Outlet Port

OS:Node,
  {351833b4-494b-4bb0-8926-53ff346ac316}, !- Handle
  Node 22,                                !- Name
  {82fb9074-f308-4235-95cb-9cda60160cbc}, !- Inlet Port
  {984f0b58-5582-413d-9298-9c3d85727f60}; !- Outlet Port

OS:Connector:Mixer,
  {11b3672d-4105-4193-ae27-223e6eab964a}, !- Handle
  Connector Mixer 2,                      !- Name
  {bb5280f3-b92f-4e7b-a3b0-33020c21ebcf}, !- Outlet Branch Name
  {9429eb44-65a2-48e3-b372-a25a63aabb67}; !- Inlet Branch Name 1

OS:Connector:Splitter,
  {2558722b-cb43-40bd-9f75-09db59638659}, !- Handle
  Connector Splitter 2,                   !- Name
  {ef5eba80-4248-471c-83c1-cb4c0a238102}, !- Inlet Branch Name
  {82fb9074-f308-4235-95cb-9cda60160cbc}; !- Outlet Branch Name 1

OS:Connection,
  {25c77cc2-a475-47e8-8f75-19e72d73fa57}, !- Handle
  {a13e9b7b-08cf-4006-9396-0871f11a709b}, !- Name
  {2a85764e-3d4a-4735-b6f7-4c9e6be66d29}, !- Source Object
  17,                                     !- Outlet Port
  {033fdc82-c065-433d-bb0e-38feed59ef93}, !- Target Object
  2;                                      !- Inlet Port

OS:Connection,
  {ef5eba80-4248-471c-83c1-cb4c0a238102}, !- Handle
  {09da4931-52ca-469c-9283-ae126a8c265e}, !- Name
  {033fdc82-c065-433d-bb0e-38feed59ef93}, !- Source Object
  3,                                      !- Outlet Port
  {2558722b-cb43-40bd-9f75-09db59638659}, !- Target Object
  2;                                      !- Inlet Port

OS:Connection,
  {82fb9074-f308-4235-95cb-9cda60160cbc}, !- Handle
  {df15aaf5-a5fa-42f2-a340-c6ed25623fce}, !- Name
  {2558722b-cb43-40bd-9f75-09db59638659}, !- Source Object
  3,                                      !- Outlet Port
  {351833b4-494b-4bb0-8926-53ff346ac316}, !- Target Object
  2;                                      !- Inlet Port

OS:Connection,
  {bb5280f3-b92f-4e7b-a3b0-33020c21ebcf}, !- Handle
  {e157c593-d1e9-4657-9371-c33823661a37}, !- Name
  {11b3672d-4105-4193-ae27-223e6eab964a}, !- Source Object
  2,                                      !- Outlet Port
  {9536aff1-d2c3-4f61-b5dc-1d2efecedc11}, !- Target Object
  2;                                      !- Inlet Port

OS:Connection,
  {a6b10023-fcef-4cea-92d3-b12f54b7c391}, !- Handle
  {bd135439-a5e4-4540-83fd-659583aef691}, !- Name
  {9536aff1-d2c3-4f61-b5dc-1d2efecedc11}, !- Source Object
  3,                                      !- Outlet Port
  {2a85764e-3d4a-4735-b6f7-4c9e6be66d29}, !- Target Object
  18;                                     !- Inlet Port

OS:Sizing:Plant,
  {a11712e0-87fc-4491-8baf-746ba9a5ca85}, !- Handle
  {2a85764e-3d4a-4735-b6f7-4c9e6be66d29}, !- Plant or Condenser Loop Name
  Heating,                                !- Loop Type
  52.6666666666667,                       !- Design Loop Exit Temperature {C}
  5.55555555555556,                       !- Loop Design Temperature Difference {deltaC}
  NonCoincident,                          !- Sizing Option
  1,                                      !- Zone Timesteps in Averaging Window
  None;                                   !- Coincident Sizing Factor Mode

OS:AvailabilityManagerAssignmentList,
  {d3c69a2d-1b2d-4d8d-88bf-f47d43bc8183}, !- Handle
  Plant Loop 1 AvailabilityManagerAssignmentList; !- Name

OS:Pipe:Adiabatic,
  {a51846c5-1626-4170-bc69-d84512ffca84}, !- Handle
  Pipe Adiabatic 1,                       !- Name
  {c4e9b420-a897-4553-a596-666847dc29ea}, !- Inlet Node Name
  {8cecdab5-207e-40cb-a463-929497822d43}; !- Outlet Node Name

OS:Pipe:Adiabatic,
  {68e44a36-3929-4d5c-9ce0-3a67b1c63ca2}, !- Handle
  Pipe Adiabatic 2,                       !- Name
  {3f80ace0-3097-4b47-8e1e-617ac42827a9}, !- Inlet Node Name
  {bf8187d4-045e-4a0a-b9e6-a0ffa92b90cf}; !- Outlet Node Name

OS:Node,
  {66a881ba-9e36-435b-bf8c-f6a7ccf3dcb5}, !- Handle
  Node 23,                                !- Name
  {8cecdab5-207e-40cb-a463-929497822d43}, !- Inlet Port
  {a5c2fe93-56f0-496e-897a-d330b2e801db}; !- Outlet Port

OS:Connection,
  {c4e9b420-a897-4553-a596-666847dc29ea}, !- Handle
  {36158a9e-5685-4d70-8f78-9176ed0fee15}, !- Name
  {1fffb0bb-7c30-49e8-b7fb-2b56dc2d7171}, !- Source Object
  3,                                      !- Outlet Port
  {a51846c5-1626-4170-bc69-d84512ffca84}, !- Target Object
  2;                                      !- Inlet Port

OS:Connection,
  {8cecdab5-207e-40cb-a463-929497822d43}, !- Handle
  {3dbe2327-dcbd-4715-b688-59d7929ee5b9}, !- Name
  {a51846c5-1626-4170-bc69-d84512ffca84}, !- Source Object
  3,                                      !- Outlet Port
  {66a881ba-9e36-435b-bf8c-f6a7ccf3dcb5}, !- Target Object
  2;                                      !- Inlet Port

OS:Connection,
  {a5c2fe93-56f0-496e-897a-d330b2e801db}, !- Handle
  {0e211bdc-5e8d-4e1a-b890-2190d73e5f65}, !- Name
  {66a881ba-9e36-435b-bf8c-f6a7ccf3dcb5}, !- Source Object
  3,                                      !- Outlet Port
  {819471f8-3c7d-4f9d-85b7-ae5f7b980943}, !- Target Object
  3;                                      !- Inlet Port

OS:Node,
  {27ca9bc5-c1c5-40b4-8530-3aa3041c1fdd}, !- Handle
  Node 24,                                !- Name
  {abb8e1a8-8fba-4d7e-9c95-9f435ba5e4f7}, !- Inlet Port
  {3f80ace0-3097-4b47-8e1e-617ac42827a9}; !- Outlet Port

OS:Connection,
  {abb8e1a8-8fba-4d7e-9c95-9f435ba5e4f7}, !- Handle
  {de273cce-1773-428a-ac60-e82fb1248c0e}, !- Name
  {819471f8-3c7d-4f9d-85b7-ae5f7b980943}, !- Source Object
  2,                                      !- Outlet Port
  {27ca9bc5-c1c5-40b4-8530-3aa3041c1fdd}, !- Target Object
  2;                                      !- Inlet Port

OS:Connection,
  {3f80ace0-3097-4b47-8e1e-617ac42827a9}, !- Handle
  {dfd1f5c6-8bb4-4e60-9af8-084fdfdf4600}, !- Name
  {27ca9bc5-c1c5-40b4-8530-3aa3041c1fdd}, !- Source Object
  3,                                      !- Outlet Port
  {68e44a36-3929-4d5c-9ce0-3a67b1c63ca2}, !- Target Object
  2;                                      !- Inlet Port

OS:Connection,
  {bf8187d4-045e-4a0a-b9e6-a0ffa92b90cf}, !- Handle
  {ce93f933-0295-42aa-a91f-2afdb9943e5b}, !- Name
  {68e44a36-3929-4d5c-9ce0-3a67b1c63ca2}, !- Source Object
  3,                                      !- Outlet Port
  {be103b91-5c70-4ca2-9bff-b6b217cb75f1}, !- Target Object
  2;                                      !- Inlet Port

OS:Pump:VariableSpeed,
  {21d69b9b-bd09-440f-adf7-9e60978b53a5}, !- Handle
  Pump Variable Speed 1,                  !- Name
  {ef49c988-9ecb-4259-aa72-b0784bdddf78}, !- Inlet Node Name
  {54411f80-f85a-45a6-bd50-3705b0723051}, !- Outlet Node Name
  0.01,                                   !- Rated Flow Rate {m3/s}
  1,                                      !- Rated Pump Head {Pa}
  0,                                      !- Rated Power Consumption {W}
  1,                                      !- Motor Efficiency
  0,                                      !- Fraction of Motor Inefficiencies to Fluid Stream
  0,                                      !- Coefficient 1 of the Part Load Performance Curve
  1,                                      !- Coefficient 2 of the Part Load Performance Curve
  0,                                      !- Coefficient 3 of the Part Load Performance Curve
  0,                                      !- Coefficient 4 of the Part Load Performance Curve
  ,                                       !- Minimum Flow Rate {m3/s}
  Intermittent,                           !- Pump Control Type
  ,                                       !- Pump Flow Rate Schedule Name
  ,                                       !- Pump Curve Name
  ,                                       !- Impeller Diameter {m}
  ,                                       !- VFD Control Type
  ,                                       !- Pump RPM Schedule Name
  ,                                       !- Minimum Pressure Schedule {Pa}
  ,                                       !- Maximum Pressure Schedule {Pa}
  ,                                       !- Minimum RPM Schedule {rev/min}
  ,                                       !- Maximum RPM Schedule {rev/min}
  ,                                       !- Zone Name
  0.5,                                    !- Skin Loss Radiative Fraction
  PowerPerFlowPerPressure,                !- Design Power Sizing Method
  348701.1,                               !- Design Electric Power per Unit Flow Rate {W/(m3/s)}
  1.282051282,                            !- Design Shaft Power per Unit Flow Rate per Unit Head {W-s/m3-Pa}
  0,                                      !- Design Minimum Flow Rate Fraction
  General;                                !- End-Use Subcategory

OS:Node,
  {fa102b2b-296d-4e5a-9de5-560e9c3b5e4c}, !- Handle
  Node 25,                                !- Name
  {54411f80-f85a-45a6-bd50-3705b0723051}, !- Inlet Port
  {6a4dbbf8-df32-4cc3-b354-7e9331c488fe}; !- Outlet Port

OS:Connection,
  {ef49c988-9ecb-4259-aa72-b0784bdddf78}, !- Handle
  {55a06de5-6083-4138-8ff9-4e8d350586f3}, !- Name
  {be2c8b43-20f4-4c0e-aaf0-9164a47b98a1}, !- Source Object
  3,                                      !- Outlet Port
  {21d69b9b-bd09-440f-adf7-9e60978b53a5}, !- Target Object
  2;                                      !- Inlet Port

OS:Connection,
  {54411f80-f85a-45a6-bd50-3705b0723051}, !- Handle
  {0fb3ad04-8bfc-4def-82e6-599b0a001712}, !- Name
  {21d69b9b-bd09-440f-adf7-9e60978b53a5}, !- Source Object
  3,                                      !- Outlet Port
  {fa102b2b-296d-4e5a-9de5-560e9c3b5e4c}, !- Target Object
  2;                                      !- Inlet Port

OS:Connection,
  {6a4dbbf8-df32-4cc3-b354-7e9331c488fe}, !- Handle
  {e7926506-51bc-4f8a-a8a9-ad96827705d2}, !- Name
  {fa102b2b-296d-4e5a-9de5-560e9c3b5e4c}, !- Source Object
  3,                                      !- Outlet Port
  {99641e68-65ed-4889-9d58-2adbbcdba254}, !- Target Object
  2;                                      !- Inlet Port

OS:Schedule:Constant,
  {2b7d7108-69ad-4ba6-a911-42e2da26b6de}, !- Handle
  dhw temp,                               !- Name
  {976f38dc-70bb-458c-8f17-3c0de863bfcf}, !- Schedule Type Limits Name
  52.6666666666667;                       !- Value

OS:SetpointManager:Scheduled,
  {5bf6e68d-2988-4539-8e4e-028543a835fe}, !- Handle
  Setpoint Manager Scheduled 1,           !- Name
  Temperature,                            !- Control Variable
  {2b7d7108-69ad-4ba6-a911-42e2da26b6de}, !- Schedule Name
  {be103b91-5c70-4ca2-9bff-b6b217cb75f1}; !- Setpoint Node or NodeList Name

OS:WaterHeater:Mixed,
  {8d230127-6775-4b3c-9c6c-2cac2e2030e9}, !- Handle
  res wh,                                 !- Name
  0.143845647790854,                      !- Tank Volume {m3}
  {6249e511-b0f2-4cbe-aaee-b7f7b4fca5d6}, !- Setpoint Temperature Schedule Name
  2,                                      !- Deadband Temperature Difference {deltaC}
  99,                                     !- Maximum Temperature Limit {C}
  Cycle,                                  !- Heater Control Type
  11722.8428068889,                       !- Heater Maximum Capacity {W}
  0,                                      !- Heater Minimum Capacity {W}
  ,                                       !- Heater Ignition Minimum Flow Rate {m3/s}
  ,                                       !- Heater Ignition Delay {s}
  NaturalGas,                             !- Heater Fuel Type
  0.773298241318794,                      !- Heater Thermal Efficiency
  ,                                       !- Part Load Factor Curve Name
  0,                                      !- Off Cycle Parasitic Fuel Consumption Rate {W}
  Electricity,                            !- Off Cycle Parasitic Fuel Type
  0,                                      !- Off Cycle Parasitic Heat Fraction to Tank
  0,                                      !- On Cycle Parasitic Fuel Consumption Rate {W}
  Electricity,                            !- On Cycle Parasitic Fuel Type
  0,                                      !- On Cycle Parasitic Heat Fraction to Tank
  ThermalZone,                            !- Ambient Temperature Indicator
  ,                                       !- Ambient Temperature Schedule Name
  {885ab787-8546-4dd5-8c16-0892b133703d}, !- Ambient Temperature Thermal Zone Name
  ,                                       !- Ambient Temperature Outdoor Air Node Name
  4.15693173076374,                       !- Off Cycle Loss Coefficient to Ambient Temperature {W/K}
  0.64,                                   !- Off Cycle Loss Fraction to Thermal Zone
  4.15693173076374,                       !- On Cycle Loss Coefficient to Ambient Temperature {W/K}
  1,                                      !- On Cycle Loss Fraction to Thermal Zone
  ,                                       !- Peak Use Flow Rate {m3/s}
  ,                                       !- Use Flow Rate Fraction Schedule Name
  ,                                       !- Cold Water Supply Temperature Schedule Name
  {1bf5eae5-f100-4dae-adff-dc524066c099}, !- Use Side Inlet Node Name
  {5cdd8c5a-9553-4383-8b73-e15a0d2b65db}, !- Use Side Outlet Node Name
  1,                                      !- Use Side Effectiveness
  ,                                       !- Source Side Inlet Node Name
  ,                                       !- Source Side Outlet Node Name
  1,                                      !- Source Side Effectiveness
  autosize,                               !- Use Side Design Flow Rate {m3/s}
  autosize,                               !- Source Side Design Flow Rate {m3/s}
  1.5,                                    !- Indirect Water Heating Recovery Time {hr}
  IndirectHeatPrimarySetpoint,            !- Source Side Flow Control Mode
  ,                                       !- Indirect Alternate Setpoint Temperature Schedule Name
  res wh;                                 !- End-Use Subcategory

OS:Schedule:Constant,
  {6249e511-b0f2-4cbe-aaee-b7f7b4fca5d6}, !- Handle
  WH Setpoint Temp,                       !- Name
  {976f38dc-70bb-458c-8f17-3c0de863bfcf}, !- Schedule Type Limits Name
  52.6666666666667;                       !- Value

OS:Node,
  {6104e5d0-f52e-42ac-8162-b7df90b136c9}, !- Handle
  Node 26,                                !- Name
  {f673ca1d-556a-442d-a762-6c5b1660b87a}, !- Inlet Port
  {1bf5eae5-f100-4dae-adff-dc524066c099}; !- Outlet Port

OS:Connection,
  {f673ca1d-556a-442d-a762-6c5b1660b87a}, !- Handle
  {7e6c610f-fdee-4eed-b769-542b455a709c}, !- Name
  {99641e68-65ed-4889-9d58-2adbbcdba254}, !- Source Object
  4,                                      !- Outlet Port
  {6104e5d0-f52e-42ac-8162-b7df90b136c9}, !- Target Object
  2;                                      !- Inlet Port

OS:Node,
  {3acc6120-91eb-426a-b9d0-636ade5bfcfe}, !- Handle
  Node 27,                                !- Name
  {5cdd8c5a-9553-4383-8b73-e15a0d2b65db}, !- Inlet Port
  {aa1a6dd1-5aec-4860-83a9-0b8207dd02da}; !- Outlet Port

OS:Connection,
  {1bf5eae5-f100-4dae-adff-dc524066c099}, !- Handle
  {f336e1f3-d3bd-42b0-85a1-130a032bc71d}, !- Name
  {6104e5d0-f52e-42ac-8162-b7df90b136c9}, !- Source Object
  3,                                      !- Outlet Port
  {8d230127-6775-4b3c-9c6c-2cac2e2030e9}, !- Target Object
  31;                                     !- Inlet Port

OS:Connection,
  {5cdd8c5a-9553-4383-8b73-e15a0d2b65db}, !- Handle
  {69c48716-5477-4a49-a236-554be2643496}, !- Name
  {8d230127-6775-4b3c-9c6c-2cac2e2030e9}, !- Source Object
  32,                                     !- Outlet Port
  {3acc6120-91eb-426a-b9d0-636ade5bfcfe}, !- Target Object
  2;                                      !- Inlet Port

OS:Connection,
  {aa1a6dd1-5aec-4860-83a9-0b8207dd02da}, !- Handle
  {8f710ca9-fab0-464c-bec4-52cc370afdb6}, !- Name
  {3acc6120-91eb-426a-b9d0-636ade5bfcfe}, !- Source Object
  3,                                      !- Outlet Port
  {819471f8-3c7d-4f9d-85b7-ae5f7b980943}, !- Target Object
  4;                                      !- Inlet Port

OS:Schedule:File,
  {e5e841f8-76ee-4292-b500-b956a64f60dd}, !- Handle
  clothes_washer,                         !- Name
  {897802c2-5b36-484a-a646-54a8ed5164f9}, !- Schedule Type Limits Name
  {f6278567-b5f8-4841-afa6-4cdc51ef3555}, !- External File Name
  8,                                      !- Column Number
  1,                                      !- Rows to Skip at Top
  8760,                                   !- Number of Hours of Data
  ,                                       !- Column Separator
  ,                                       !- Interpolate to Timestep
  60;                                     !- Minutes per Item

OS:Schedule:File,
  {400e199a-abbe-4d54-9b0d-e75e8e280118}, !- Handle
  clothes_washer_power,                   !- Name
  {897802c2-5b36-484a-a646-54a8ed5164f9}, !- Schedule Type Limits Name
  {f6278567-b5f8-4841-afa6-4cdc51ef3555}, !- External File Name
  16,                                     !- Column Number
  1,                                      !- Rows to Skip at Top
  8760,                                   !- Number of Hours of Data
  ,                                       !- Column Separator
  ,                                       !- Interpolate to Timestep
  60;                                     !- Minutes per Item

OS:WaterUse:Connections,
  {91ebc21b-92ef-4f7f-a4b3-c4ec132ad943}, !- Handle
  Water Use Connections 1,                !- Name
  {984f0b58-5582-413d-9298-9c3d85727f60}, !- Inlet Node Name
  {4ce14b97-6eff-4337-9447-fe08e46bce16}, !- Outlet Node Name
  ,                                       !- Supply Water Storage Tank Name
  ,                                       !- Reclamation Water Storage Tank Name
  ,                                       !- Hot Water Supply Temperature Schedule Name
  ,                                       !- Cold Water Supply Temperature Schedule Name
  ,                                       !- Drain Water Heat Exchanger Type
  ,                                       !- Drain Water Heat Exchanger Destination
  ,                                       !- Drain Water Heat Exchanger U-Factor Times Area {W/K}
  {eb341f7b-f90c-4947-8284-aa65250dadf9}; !- Water Use Equipment Name 1

OS:Node,
  {839134f0-88ef-4cb5-928f-540b3bc19949}, !- Handle
  Node 28,                                !- Name
  {4ce14b97-6eff-4337-9447-fe08e46bce16}, !- Inlet Port
  {9429eb44-65a2-48e3-b372-a25a63aabb67}; !- Outlet Port

OS:Connection,
  {984f0b58-5582-413d-9298-9c3d85727f60}, !- Handle
  {4feb84e8-0c93-4bc9-ac2b-bc47788cc6bf}, !- Name
  {351833b4-494b-4bb0-8926-53ff346ac316}, !- Source Object
  3,                                      !- Outlet Port
  {91ebc21b-92ef-4f7f-a4b3-c4ec132ad943}, !- Target Object
  2;                                      !- Inlet Port

OS:Connection,
  {4ce14b97-6eff-4337-9447-fe08e46bce16}, !- Handle
  {93994379-9c80-4cf2-b213-54fed8189861}, !- Name
  {91ebc21b-92ef-4f7f-a4b3-c4ec132ad943}, !- Source Object
  3,                                      !- Outlet Port
  {839134f0-88ef-4cb5-928f-540b3bc19949}, !- Target Object
  2;                                      !- Inlet Port

OS:Connection,
  {9429eb44-65a2-48e3-b372-a25a63aabb67}, !- Handle
  {543cb16f-de1b-41d3-a642-1db20983cd60}, !- Name
  {839134f0-88ef-4cb5-928f-540b3bc19949}, !- Source Object
  3,                                      !- Outlet Port
  {11b3672d-4105-4193-ae27-223e6eab964a}, !- Target Object
  3;                                      !- Inlet Port

OS:Schedule:Constant,
  {635e94f3-fc12-4381-923c-0b30de38cca0}, !- Handle
  res cw temperature schedule,            !- Name
  {976f38dc-70bb-458c-8f17-3c0de863bfcf}, !- Schedule Type Limits Name
  52.666;                                 !- Value

OS:ElectricEquipment:Definition,
  {aeaa938b-1d29-4d78-9b44-8d89d7de5636}, !- Handle
  res cw,                                 !- Name
  EquipmentLevel,                         !- Design Level Calculation Method
  70491.5361082842,                       !- Design Level {W}
  ,                                       !- Watts per Space Floor Area {W/m2}
  ,                                       !- Watts per Person {W/person}
  0,                                      !- Fraction Latent
  0.48,                                   !- Fraction Radiant
  0.2;                                    !- Fraction Lost

OS:ElectricEquipment,
  {3495f459-5b0a-4bc6-b841-c96dc7b1a1ef}, !- Handle
  res cw,                                 !- Name
  {aeaa938b-1d29-4d78-9b44-8d89d7de5636}, !- Electric Equipment Definition Name
  {d34ba39c-df3f-4cb3-9032-a91556d1fbc5}, !- Space or SpaceType Name
  {400e199a-abbe-4d54-9b0d-e75e8e280118}, !- Schedule Name
  ,                                       !- Multiplier
  res cw;                                 !- End-Use Subcategory

OS:WaterUse:Equipment:Definition,
  {bf381675-9f7f-48f2-874a-2aad719ca280}, !- Handle
  res cw,                                 !- Name
  res cw,                                 !- End-Use Subcategory
  0.00629939013401745,                    !- Peak Flow Rate {m3/s}
  {635e94f3-fc12-4381-923c-0b30de38cca0}; !- Target Temperature Schedule Name

OS:WaterUse:Equipment,
  {eb341f7b-f90c-4947-8284-aa65250dadf9}, !- Handle
  res cw,                                 !- Name
  {bf381675-9f7f-48f2-874a-2aad719ca280}, !- Water Use Equipment Definition Name
  {d34ba39c-df3f-4cb3-9032-a91556d1fbc5}, !- Space Name
  {e5e841f8-76ee-4292-b500-b956a64f60dd}; !- Flow Rate Fraction Schedule Name

OS:AdditionalProperties,
  {c321bfde-7f01-484d-9860-ad8f8370c58b}, !- Handle
  {3495f459-5b0a-4bc6-b841-c96dc7b1a1ef}, !- Object Name
  ClothesWasherIMEF,                      !- Feature Name 1
  Double,                                 !- Feature Data Type 1
  0.94999999999999996,                    !- Feature Value 1
  ClothesWasherRatedAnnualEnergy,         !- Feature Name 2
  Double,                                 !- Feature Data Type 2
  387,                                    !- Feature Value 2
  ClothesWasherDrumVolume,                !- Feature Name 3
  Double,                                 !- Feature Data Type 3
  3.5;                                    !- Feature Value 3

OS:Schedule:File,
  {86249105-91d1-4852-9612-08f7ce88a77b}, !- Handle
  clothes_dryer,                          !- Name
  {897802c2-5b36-484a-a646-54a8ed5164f9}, !- Schedule Type Limits Name
  {f6278567-b5f8-4841-afa6-4cdc51ef3555}, !- External File Name
  9,                                      !- Column Number
  1,                                      !- Rows to Skip at Top
  8760,                                   !- Number of Hours of Data
  ,                                       !- Column Separator
  ,                                       !- Interpolate to Timestep
  60;                                     !- Minutes per Item

OS:ElectricEquipment:Definition,
  {7c0af7ee-523b-4557-923e-d2e2af309a90}, !- Handle
  res cd electric,                        !- Name
  EquipmentLevel,                         !- Design Level Calculation Method
  14710.466591403,                        !- Design Level {W}
  ,                                       !- Watts per Space Floor Area {W/m2}
  ,                                       !- Watts per Person {W/person}
  0,                                      !- Fraction Latent
  0.6,                                    !- Fraction Radiant
  0;                                      !- Fraction Lost

OS:ElectricEquipment,
  {9d1d820f-565f-4560-98b7-b692e2faea69}, !- Handle
  res cd electric,                        !- Name
  {7c0af7ee-523b-4557-923e-d2e2af309a90}, !- Electric Equipment Definition Name
  {d34ba39c-df3f-4cb3-9032-a91556d1fbc5}, !- Space or SpaceType Name
  {86249105-91d1-4852-9612-08f7ce88a77b}, !- Schedule Name
  ,                                       !- Multiplier
  res cd electric;                        !- End-Use Subcategory

OS:OtherEquipment:Definition,
  {7b12dea9-b9c7-4745-b272-b2ff9bffc830}, !- Handle
  res cd gas,                             !- Name
  EquipmentLevel,                         !- Design Level Calculation Method
  195439.056142925,                       !- Design Level {W}
  ,                                       !- Watts per Space Floor Area {W/m2}
  ,                                       !- Watts per Person {W/Person}
  0.05,                                   !- Fraction Latent
  0.06,                                   !- Fraction Radiant
  0.85;                                   !- Fraction Lost

OS:OtherEquipment,
  {8cfd3646-6b54-4133-acdf-6123700f7a5e}, !- Handle
  res cd gas,                             !- Name
  {7b12dea9-b9c7-4745-b272-b2ff9bffc830}, !- Other Equipment Definition Name
  {d34ba39c-df3f-4cb3-9032-a91556d1fbc5}, !- Space or SpaceType Name
  {86249105-91d1-4852-9612-08f7ce88a77b}, !- Schedule Name
  ,                                       !- Multiplier
  NaturalGas,                             !- Fuel Type
  res cd gas;                             !- End-Use Subcategory

OS:AdditionalProperties,
  {5e0dda98-6d1e-4a05-b69c-aebcd495bc3a}, !- Handle
  {8cfd3646-6b54-4133-acdf-6123700f7a5e}, !- Object Name
  ClothesDryerCEF,                        !- Feature Name 1
  Double,                                 !- Feature Data Type 1
  2.3999999999999999,                     !- Feature Value 1
  ClothesDryerMult,                       !- Feature Name 2
  Double,                                 !- Feature Data Type 2
  1,                                      !- Feature Value 2
  ClothesDryerFuelType,                   !- Feature Name 3
  String,                                 !- Feature Data Type 3
  gas,                                    !- Feature Value 3
  ClothesDryerFuelSplit,                  !- Feature Name 4
  Double,                                 !- Feature Data Type 4
  0.070000000000000007;                   !- Feature Value 4
=======
>>>>>>> 30cb9182
<|MERGE_RESOLUTION|>--- conflicted
+++ resolved
@@ -1,54 +1,26 @@
 !- NOTE: Auto-generated from /test/osw_files/SFD_2000sqft_2story_SL_UA_3Beds_2Baths_Denver_Furnace_CentralAC_ElecWHTank_ClothesWasher_ClothesDryer.osw
 
 OS:Version,
-<<<<<<< HEAD
-  {bba2c309-9f7e-4115-935d-7b583e9d2f64}, !- Handle
-  2.9.0;                                  !- Version Identifier
-
-OS:SimulationControl,
-  {482ce0b1-1dea-45e1-a6c6-cd1b13e8fad3}, !- Handle
-=======
   {f5baf7b2-6aa9-43ac-b7bc-d547fd21b0b7}, !- Handle
   2.9.0;                                  !- Version Identifier
 
 OS:SimulationControl,
   {608b9582-d909-4ee0-a711-56ef58f0bd3d}, !- Handle
->>>>>>> 30cb9182
   ,                                       !- Do Zone Sizing Calculation
   ,                                       !- Do System Sizing Calculation
   ,                                       !- Do Plant Sizing Calculation
   No;                                     !- Run Simulation for Sizing Periods
 
 OS:Timestep,
-<<<<<<< HEAD
-  {21352974-f618-45b4-a41d-37e746708d62}, !- Handle
-  6;                                      !- Number of Timesteps per Hour
-
-OS:ShadowCalculation,
-  {7a3dd3ab-5036-4692-b28f-11a47a10a0ad}, !- Handle
-=======
   {f0c8cafe-dfe1-4541-8c5b-214ae0ceaf76}, !- Handle
   6;                                      !- Number of Timesteps per Hour
 
 OS:ShadowCalculation,
   {a4fb5a40-0494-47c1-b4fb-cdeb7ec20e63}, !- Handle
->>>>>>> 30cb9182
   20,                                     !- Calculation Frequency
   200;                                    !- Maximum Figures in Shadow Overlap Calculations
 
 OS:SurfaceConvectionAlgorithm:Outside,
-<<<<<<< HEAD
-  {454823ae-210e-46c5-b38d-4a06341983df}, !- Handle
-  DOE-2;                                  !- Algorithm
-
-OS:SurfaceConvectionAlgorithm:Inside,
-  {1f914079-99ab-4b93-a44c-0bc5fe0b5695}, !- Handle
-  TARP;                                   !- Algorithm
-
-OS:ZoneCapacitanceMultiplier:ResearchSpecial,
-  {2507ace3-6c74-4dc4-aa80-cb0c385644f5}, !- Handle
-  ,                                       !- Temperature Capacity Multiplier
-=======
   {b5c2206e-3836-4534-b212-94fa3c0eba6c}, !- Handle
   DOE-2;                                  !- Algorithm
 
@@ -59,16 +31,11 @@
 OS:ZoneCapacitanceMultiplier:ResearchSpecial,
   {9830543a-b03c-488e-b812-b1a75b79959c}, !- Handle
   3.6,                                    !- Temperature Capacity Multiplier
->>>>>>> 30cb9182
   15,                                     !- Humidity Capacity Multiplier
   ;                                       !- Carbon Dioxide Capacity Multiplier
 
 OS:RunPeriod,
-<<<<<<< HEAD
-  {ce50e2c9-39b4-4039-9024-0e6136eeccd5}, !- Handle
-=======
   {9d759bc5-b63e-4375-9876-c67e270f9ae1}, !- Handle
->>>>>>> 30cb9182
   Run Period 1,                           !- Name
   1,                                      !- Begin Month
   1,                                      !- Begin Day of Month
@@ -82,21 +49,13 @@
   ;                                       !- Number of Times Runperiod to be Repeated
 
 OS:YearDescription,
-<<<<<<< HEAD
-  {aea2ee44-75ae-4229-a1d0-bdbdff65baf7}, !- Handle
-=======
   {e949f5c8-562d-4390-a62c-a04f2557bfe2}, !- Handle
->>>>>>> 30cb9182
   2007,                                   !- Calendar Year
   ,                                       !- Day of Week for Start Day
   ;                                       !- Is Leap Year
 
 OS:WeatherFile,
-<<<<<<< HEAD
-  {c35629a3-b550-471b-bf68-6e09d22fa726}, !- Handle
-=======
   {24b35c02-b7da-4893-9088-36acba9827d0}, !- Handle
->>>>>>> 30cb9182
   Denver Intl Ap,                         !- City
   CO,                                     !- State Province Region
   USA,                                    !- Country
@@ -110,13 +69,8 @@
   E23378AA;                               !- Checksum
 
 OS:AdditionalProperties,
-<<<<<<< HEAD
-  {7b8dcd95-bbc4-4a2c-af49-8c5e752edcc3}, !- Handle
-  {c35629a3-b550-471b-bf68-6e09d22fa726}, !- Object Name
-=======
   {cc2dc750-5466-4b13-9b8b-186bc1752a28}, !- Handle
   {24b35c02-b7da-4893-9088-36acba9827d0}, !- Object Name
->>>>>>> 30cb9182
   EPWHeaderCity,                          !- Feature Name 1
   String,                                 !- Feature Data Type 1
   Denver Intl Ap,                         !- Feature Value 1
@@ -224,11 +178,7 @@
   84;                                     !- Feature Value 35
 
 OS:Site,
-<<<<<<< HEAD
-  {2c139963-43b2-426d-af85-1edba2f9bc4e}, !- Handle
-=======
   {fdad7bc5-bdc7-4227-95d4-cc07c3559012}, !- Handle
->>>>>>> 30cb9182
   Denver Intl Ap_CO_USA,                  !- Name
   39.83,                                  !- Latitude {deg}
   -104.65,                                !- Longitude {deg}
@@ -237,11 +187,7 @@
   ;                                       !- Terrain
 
 OS:ClimateZones,
-<<<<<<< HEAD
-  {27fb7076-9aeb-4f2a-b12f-ffc6f830646c}, !- Handle
-=======
   {08d9a779-55bf-42e9-bbfa-0421d9a562e6}, !- Handle
->>>>>>> 30cb9182
   ,                                       !- Active Institution
   ,                                       !- Active Year
   ,                                       !- Climate Zone Institution Name 1
@@ -254,31 +200,19 @@
   Cold;                                   !- Climate Zone Value 2
 
 OS:Site:WaterMainsTemperature,
-<<<<<<< HEAD
-  {677fa8ac-1d17-4961-a6f8-f7ea2ad8d424}, !- Handle
-=======
   {57434c0f-80a0-4b4a-b41f-587e1847f460}, !- Handle
->>>>>>> 30cb9182
   Correlation,                            !- Calculation Method
   ,                                       !- Temperature Schedule Name
   10.8753424657535,                       !- Annual Average Outdoor Air Temperature {C}
   23.1524007936508;                       !- Maximum Difference In Monthly Average Outdoor Air Temperatures {deltaC}
 
 OS:RunPeriodControl:DaylightSavingTime,
-<<<<<<< HEAD
-  {958ef6a1-fbe9-4f39-a328-eff7495dc712}, !- Handle
-=======
   {fd18b539-6da7-42cf-8338-e3bc5310d7b6}, !- Handle
->>>>>>> 30cb9182
   4/7,                                    !- Start Date
   10/26;                                  !- End Date
 
 OS:Site:GroundTemperature:Deep,
-<<<<<<< HEAD
-  {903384a0-8861-4afe-92e2-a85a862a4d82}, !- Handle
-=======
   {d9380afe-42d6-460e-833d-07f11cdde58b}, !- Handle
->>>>>>> 30cb9182
   10.8753424657535,                       !- January Deep Ground Temperature {C}
   10.8753424657535,                       !- February Deep Ground Temperature {C}
   10.8753424657535,                       !- March Deep Ground Temperature {C}
@@ -293,11 +227,7 @@
   10.8753424657535;                       !- December Deep Ground Temperature {C}
 
 OS:Building,
-<<<<<<< HEAD
-  {9359e3aa-9d53-4e8f-ab4a-3d2e6c2c2772}, !- Handle
-=======
   {bc9e3b8b-b0a9-4ff4-b922-e4369c431bb7}, !- Handle
->>>>>>> 30cb9182
   Building 1,                             !- Name
   ,                                       !- Building Sector Type
   ,                                       !- North Axis {deg}
@@ -312,13 +242,8 @@
   1;                                      !- Standards Number of Living Units
 
 OS:AdditionalProperties,
-<<<<<<< HEAD
-  {95d70261-dc0c-4b4c-9091-272bb5a7de78}, !- Handle
-  {9359e3aa-9d53-4e8f-ab4a-3d2e6c2c2772}, !- Object Name
-=======
   {b97d8ee3-b10b-4020-a4b0-caa307837910}, !- Handle
   {bc9e3b8b-b0a9-4ff4-b922-e4369c431bb7}, !- Object Name
->>>>>>> 30cb9182
   Total Units Represented,                !- Feature Name 1
   Integer,                                !- Feature Data Type 1
   1,                                      !- Feature Value 1
@@ -327,11 +252,7 @@
   1;                                      !- Feature Value 2
 
 OS:ThermalZone,
-<<<<<<< HEAD
-  {885ab787-8546-4dd5-8c16-0892b133703d}, !- Handle
-=======
   {3cca305c-83ad-41d5-9ff9-1bd8f1ac954e}, !- Handle
->>>>>>> 30cb9182
   living zone,                            !- Name
   ,                                       !- Multiplier
   ,                                       !- Ceiling Height {m}
@@ -340,64 +261,16 @@
   ,                                       !- Zone Inside Convection Algorithm
   ,                                       !- Zone Outside Convection Algorithm
   ,                                       !- Zone Conditioning Equipment List Name
-<<<<<<< HEAD
-  {337d796d-b7f2-4667-92bd-9e3be7db6945}, !- Zone Air Inlet Port List
-  {e1dbf17a-1bbc-4bce-80f0-101c16bd13a1}, !- Zone Air Exhaust Port List
-  {e278f98f-974d-4f34-9fab-7f3dc9e5bb1b}, !- Zone Air Node Name
-  {53601ba2-0772-4f2f-a3aa-2a482819b491}, !- Zone Return Air Port List
-=======
   {4f1d704a-bb38-47a4-aeb5-6655003146f9}, !- Zone Air Inlet Port List
   {54d789cd-2bcb-4e0e-af19-89b3a29eaf27}, !- Zone Air Exhaust Port List
   {bd856de0-d549-4f92-8478-8614fe831cc9}, !- Zone Air Node Name
   {b652154d-2ff4-4151-ae14-baa8ecc0d148}, !- Zone Return Air Port List
->>>>>>> 30cb9182
   ,                                       !- Primary Daylighting Control Name
   ,                                       !- Fraction of Zone Controlled by Primary Daylighting Control
   ,                                       !- Secondary Daylighting Control Name
   ,                                       !- Fraction of Zone Controlled by Secondary Daylighting Control
   ,                                       !- Illuminance Map Name
   ,                                       !- Group Rendering Name
-<<<<<<< HEAD
-  {495f41ff-ac5d-4cce-ae12-d86c912e1ba4}, !- Thermostat Name
-  No;                                     !- Use Ideal Air Loads
-
-OS:Node,
-  {37207921-9f0d-4a0f-a6a2-5ed7fe5fec07}, !- Handle
-  Node 1,                                 !- Name
-  {e278f98f-974d-4f34-9fab-7f3dc9e5bb1b}, !- Inlet Port
-  ;                                       !- Outlet Port
-
-OS:Connection,
-  {e278f98f-974d-4f34-9fab-7f3dc9e5bb1b}, !- Handle
-  {8709535c-ecfb-4c24-bfc7-8251e80d5b4f}, !- Name
-  {885ab787-8546-4dd5-8c16-0892b133703d}, !- Source Object
-  11,                                     !- Outlet Port
-  {37207921-9f0d-4a0f-a6a2-5ed7fe5fec07}, !- Target Object
-  2;                                      !- Inlet Port
-
-OS:PortList,
-  {337d796d-b7f2-4667-92bd-9e3be7db6945}, !- Handle
-  {6c83b6aa-4d26-4e02-bec8-78a12d155dc4}, !- Name
-  {885ab787-8546-4dd5-8c16-0892b133703d}, !- HVAC Component
-  {8f71cea2-3462-463b-8af6-c5a22b51654a}, !- Port 1
-  {356346a7-5d0f-4c44-9a7e-178ad515b0f6}; !- Port 2
-
-OS:PortList,
-  {e1dbf17a-1bbc-4bce-80f0-101c16bd13a1}, !- Handle
-  {d4e14481-49e5-4e0c-906b-ba733930602a}, !- Name
-  {885ab787-8546-4dd5-8c16-0892b133703d}; !- HVAC Component
-
-OS:PortList,
-  {53601ba2-0772-4f2f-a3aa-2a482819b491}, !- Handle
-  {71df8846-6464-4fae-a08d-dab1b73b81eb}, !- Name
-  {885ab787-8546-4dd5-8c16-0892b133703d}, !- HVAC Component
-  {2f1d5d45-a64b-43e8-840a-591ce0afc52d}, !- Port 1
-  {7109fde6-db8c-4d85-ac99-950616390c07}; !- Port 2
-
-OS:Sizing:Zone,
-  {aa688a6f-78ad-4615-af2e-7dd9dd4d6aa6}, !- Handle
-  {885ab787-8546-4dd5-8c16-0892b133703d}, !- Zone or ZoneList Name
-=======
   ,                                       !- Thermostat Name
   No;                                     !- Use Ideal Air Loads
 
@@ -433,7 +306,6 @@
 OS:Sizing:Zone,
   {44aa77f7-1dcc-4f56-a3f5-f3911e4a305d}, !- Handle
   {3cca305c-83ad-41d5-9ff9-1bd8f1ac954e}, !- Zone or ZoneList Name
->>>>>>> 30cb9182
   SupplyAirTemperature,                   !- Zone Cooling Design Supply Air Temperature Input Method
   14,                                     !- Zone Cooling Design Supply Air Temperature {C}
   11.11,                                  !- Zone Cooling Design Supply Air Temperature Difference {deltaC}
@@ -462,27 +334,6 @@
   autosize;                               !- Dedicated Outdoor Air High Setpoint Temperature for Design {C}
 
 OS:ZoneHVAC:EquipmentList,
-<<<<<<< HEAD
-  {90e13798-a7a5-446e-a51b-98c49c1f1b71}, !- Handle
-  Zone HVAC Equipment List 1,             !- Name
-  {885ab787-8546-4dd5-8c16-0892b133703d}, !- Thermal Zone
-  SequentialLoad,                         !- Load Distribution Scheme
-  {a351f024-9f49-4c17-bbbe-c3c252135676}, !- Zone Equipment 1
-  1,                                      !- Zone Equipment Cooling Sequence 1
-  1,                                      !- Zone Equipment Heating or No-Load Sequence 1
-  ,                                       !- Zone Equipment Sequential Cooling Fraction Schedule Name 1
-  ,                                       !- Zone Equipment Sequential Heating Fraction Schedule Name 1
-  {7a4ea075-1b9c-4920-bbf5-4389fe01a31e}, !- Zone Equipment 2
-  2,                                      !- Zone Equipment Cooling Sequence 2
-  2,                                      !- Zone Equipment Heating or No-Load Sequence 2
-  ,                                       !- Zone Equipment Sequential Cooling Fraction Schedule Name 2
-  ;                                       !- Zone Equipment Sequential Heating Fraction Schedule Name 2
-
-OS:Space,
-  {ebaed807-8062-46b7-a14a-b7e6da2bff56}, !- Handle
-  living space,                           !- Name
-  {9ecc2cb2-79cc-436e-a581-7fe5ecf16f42}, !- Space Type Name
-=======
   {fde85806-2dde-45b6-a382-6c87cf3afcb0}, !- Handle
   Zone HVAC Equipment List 1,             !- Name
   {3cca305c-83ad-41d5-9ff9-1bd8f1ac954e}; !- Thermal Zone
@@ -491,7 +342,6 @@
   {23fea4d9-943b-47c9-8d57-823c008f79b9}, !- Handle
   living space,                           !- Name
   {d9faecb5-1c00-4142-a8a3-9c0aa8f7b83b}, !- Space Type Name
->>>>>>> 30cb9182
   ,                                       !- Default Construction Set Name
   ,                                       !- Default Schedule Set Name
   -0,                                     !- Direction of Relative North {deg}
@@ -499,19 +349,6 @@
   0,                                      !- Y Origin {m}
   0,                                      !- Z Origin {m}
   ,                                       !- Building Story Name
-<<<<<<< HEAD
-  {885ab787-8546-4dd5-8c16-0892b133703d}, !- Thermal Zone Name
-  ,                                       !- Part of Total Floor Area
-  ,                                       !- Design Specification Outdoor Air Object Name
-  {8f7a032b-0d8e-4c08-b583-7210b47e25e7}; !- Building Unit Name
-
-OS:Surface,
-  {3a4be883-43d4-440e-955a-bd029d757daf}, !- Handle
-  Surface 1,                              !- Name
-  Floor,                                  !- Surface Type
-  ,                                       !- Construction Name
-  {ebaed807-8062-46b7-a14a-b7e6da2bff56}, !- Space Name
-=======
   {3cca305c-83ad-41d5-9ff9-1bd8f1ac954e}, !- Thermal Zone Name
   ,                                       !- Part of Total Floor Area
   ,                                       !- Design Specification Outdoor Air Object Name
@@ -523,7 +360,6 @@
   Floor,                                  !- Surface Type
   ,                                       !- Construction Name
   {23fea4d9-943b-47c9-8d57-823c008f79b9}, !- Space Name
->>>>>>> 30cb9182
   Foundation,                             !- Outside Boundary Condition
   ,                                       !- Outside Boundary Condition Object
   NoSun,                                  !- Sun Exposure
@@ -536,19 +372,11 @@
   13.6310703908387, 0, 0;                 !- X,Y,Z Vertex 4 {m}
 
 OS:Surface,
-<<<<<<< HEAD
-  {86c99ee7-1511-4fa6-9660-3c52167c644d}, !- Handle
-  Surface 2,                              !- Name
-  Wall,                                   !- Surface Type
-  ,                                       !- Construction Name
-  {ebaed807-8062-46b7-a14a-b7e6da2bff56}, !- Space Name
-=======
   {3edd28d1-5f77-48b1-83b4-a195aaec637d}, !- Handle
   Surface 2,                              !- Name
   Wall,                                   !- Surface Type
   ,                                       !- Construction Name
   {23fea4d9-943b-47c9-8d57-823c008f79b9}, !- Space Name
->>>>>>> 30cb9182
   Outdoors,                               !- Outside Boundary Condition
   ,                                       !- Outside Boundary Condition Object
   SunExposed,                             !- Sun Exposure
@@ -561,19 +389,11 @@
   0, 0, 2.4384;                           !- X,Y,Z Vertex 4 {m}
 
 OS:Surface,
-<<<<<<< HEAD
-  {6e07631e-1e69-4cb4-859c-26569d00632a}, !- Handle
-  Surface 3,                              !- Name
-  Wall,                                   !- Surface Type
-  ,                                       !- Construction Name
-  {ebaed807-8062-46b7-a14a-b7e6da2bff56}, !- Space Name
-=======
   {40e48f23-e5d3-4b37-8359-6e5605840bd3}, !- Handle
   Surface 3,                              !- Name
   Wall,                                   !- Surface Type
   ,                                       !- Construction Name
   {23fea4d9-943b-47c9-8d57-823c008f79b9}, !- Space Name
->>>>>>> 30cb9182
   Outdoors,                               !- Outside Boundary Condition
   ,                                       !- Outside Boundary Condition Object
   SunExposed,                             !- Sun Exposure
@@ -586,19 +406,11 @@
   0, 6.81553519541936, 2.4384;            !- X,Y,Z Vertex 4 {m}
 
 OS:Surface,
-<<<<<<< HEAD
-  {1b26fc7b-4598-4a06-844b-f5aacab1ced4}, !- Handle
-  Surface 4,                              !- Name
-  Wall,                                   !- Surface Type
-  ,                                       !- Construction Name
-  {ebaed807-8062-46b7-a14a-b7e6da2bff56}, !- Space Name
-=======
   {24fbbd87-1f61-4f0b-8a9c-dfe6a010caff}, !- Handle
   Surface 4,                              !- Name
   Wall,                                   !- Surface Type
   ,                                       !- Construction Name
   {23fea4d9-943b-47c9-8d57-823c008f79b9}, !- Space Name
->>>>>>> 30cb9182
   Outdoors,                               !- Outside Boundary Condition
   ,                                       !- Outside Boundary Condition Object
   SunExposed,                             !- Sun Exposure
@@ -611,19 +423,11 @@
   13.6310703908387, 6.81553519541936, 2.4384; !- X,Y,Z Vertex 4 {m}
 
 OS:Surface,
-<<<<<<< HEAD
-  {f04ca072-2c8a-4ad5-b914-188bfc7143eb}, !- Handle
-  Surface 5,                              !- Name
-  Wall,                                   !- Surface Type
-  ,                                       !- Construction Name
-  {ebaed807-8062-46b7-a14a-b7e6da2bff56}, !- Space Name
-=======
   {2885c7b7-701e-40c7-92a7-fca8f964e6ef}, !- Handle
   Surface 5,                              !- Name
   Wall,                                   !- Surface Type
   ,                                       !- Construction Name
   {23fea4d9-943b-47c9-8d57-823c008f79b9}, !- Space Name
->>>>>>> 30cb9182
   Outdoors,                               !- Outside Boundary Condition
   ,                                       !- Outside Boundary Condition Object
   SunExposed,                             !- Sun Exposure
@@ -636,15 +440,6 @@
   13.6310703908387, 0, 2.4384;            !- X,Y,Z Vertex 4 {m}
 
 OS:Surface,
-<<<<<<< HEAD
-  {4c18a88c-831b-48b0-94b5-49c281fd3f05}, !- Handle
-  Surface 6,                              !- Name
-  RoofCeiling,                            !- Surface Type
-  ,                                       !- Construction Name
-  {ebaed807-8062-46b7-a14a-b7e6da2bff56}, !- Space Name
-  Surface,                                !- Outside Boundary Condition
-  {cc266492-15f8-40b5-8d87-7969cd918fc7}, !- Outside Boundary Condition Object
-=======
   {c68a1bca-7d10-490e-bd85-b5aedd29cab4}, !- Handle
   Surface 6,                              !- Name
   RoofCeiling,                            !- Surface Type
@@ -652,7 +447,6 @@
   {23fea4d9-943b-47c9-8d57-823c008f79b9}, !- Space Name
   Surface,                                !- Outside Boundary Condition
   {3bae6069-6072-475d-97d4-b241aba2a880}, !- Outside Boundary Condition Object
->>>>>>> 30cb9182
   NoSun,                                  !- Sun Exposure
   NoWind,                                 !- Wind Exposure
   ,                                       !- View Factor to Ground
@@ -663,11 +457,7 @@
   0, 0, 2.4384;                           !- X,Y,Z Vertex 4 {m}
 
 OS:SpaceType,
-<<<<<<< HEAD
-  {9ecc2cb2-79cc-436e-a581-7fe5ecf16f42}, !- Handle
-=======
   {d9faecb5-1c00-4142-a8a3-9c0aa8f7b83b}, !- Handle
->>>>>>> 30cb9182
   Space Type 1,                           !- Name
   ,                                       !- Default Construction Set Name
   ,                                       !- Default Schedule Set Name
@@ -678,15 +468,9 @@
   living;                                 !- Standards Space Type
 
 OS:Space,
-<<<<<<< HEAD
-  {d34ba39c-df3f-4cb3-9032-a91556d1fbc5}, !- Handle
-  living space|story 2,                   !- Name
-  {9ecc2cb2-79cc-436e-a581-7fe5ecf16f42}, !- Space Type Name
-=======
   {27d3897f-ddda-49a4-84b0-5f8e5b62c9e0}, !- Handle
   living space|story 2,                   !- Name
   {d9faecb5-1c00-4142-a8a3-9c0aa8f7b83b}, !- Space Type Name
->>>>>>> 30cb9182
   ,                                       !- Default Construction Set Name
   ,                                       !- Default Schedule Set Name
   -0,                                     !- Direction of Relative North {deg}
@@ -694,21 +478,6 @@
   0,                                      !- Y Origin {m}
   2.4384,                                 !- Z Origin {m}
   ,                                       !- Building Story Name
-<<<<<<< HEAD
-  {885ab787-8546-4dd5-8c16-0892b133703d}, !- Thermal Zone Name
-  ,                                       !- Part of Total Floor Area
-  ,                                       !- Design Specification Outdoor Air Object Name
-  {8f7a032b-0d8e-4c08-b583-7210b47e25e7}; !- Building Unit Name
-
-OS:Surface,
-  {cc266492-15f8-40b5-8d87-7969cd918fc7}, !- Handle
-  Surface 7,                              !- Name
-  Floor,                                  !- Surface Type
-  ,                                       !- Construction Name
-  {d34ba39c-df3f-4cb3-9032-a91556d1fbc5}, !- Space Name
-  Surface,                                !- Outside Boundary Condition
-  {4c18a88c-831b-48b0-94b5-49c281fd3f05}, !- Outside Boundary Condition Object
-=======
   {3cca305c-83ad-41d5-9ff9-1bd8f1ac954e}, !- Thermal Zone Name
   ,                                       !- Part of Total Floor Area
   ,                                       !- Design Specification Outdoor Air Object Name
@@ -722,7 +491,6 @@
   {27d3897f-ddda-49a4-84b0-5f8e5b62c9e0}, !- Space Name
   Surface,                                !- Outside Boundary Condition
   {c68a1bca-7d10-490e-bd85-b5aedd29cab4}, !- Outside Boundary Condition Object
->>>>>>> 30cb9182
   NoSun,                                  !- Sun Exposure
   NoWind,                                 !- Wind Exposure
   ,                                       !- View Factor to Ground
@@ -733,19 +501,11 @@
   13.6310703908387, 0, 0;                 !- X,Y,Z Vertex 4 {m}
 
 OS:Surface,
-<<<<<<< HEAD
-  {4aa007d8-3bd7-4607-8675-e99b9238c50c}, !- Handle
-  Surface 8,                              !- Name
-  Wall,                                   !- Surface Type
-  ,                                       !- Construction Name
-  {d34ba39c-df3f-4cb3-9032-a91556d1fbc5}, !- Space Name
-=======
   {37fa57cf-188c-43e5-b4ef-f97596a3f47a}, !- Handle
   Surface 8,                              !- Name
   Wall,                                   !- Surface Type
   ,                                       !- Construction Name
   {27d3897f-ddda-49a4-84b0-5f8e5b62c9e0}, !- Space Name
->>>>>>> 30cb9182
   Outdoors,                               !- Outside Boundary Condition
   ,                                       !- Outside Boundary Condition Object
   SunExposed,                             !- Sun Exposure
@@ -758,19 +518,11 @@
   0, 0, 2.4384;                           !- X,Y,Z Vertex 4 {m}
 
 OS:Surface,
-<<<<<<< HEAD
-  {9bda704c-685d-4f90-b061-97111555297d}, !- Handle
-  Surface 9,                              !- Name
-  Wall,                                   !- Surface Type
-  ,                                       !- Construction Name
-  {d34ba39c-df3f-4cb3-9032-a91556d1fbc5}, !- Space Name
-=======
   {aa0e06ee-e3c2-4223-9fee-c9793a8bad78}, !- Handle
   Surface 9,                              !- Name
   Wall,                                   !- Surface Type
   ,                                       !- Construction Name
   {27d3897f-ddda-49a4-84b0-5f8e5b62c9e0}, !- Space Name
->>>>>>> 30cb9182
   Outdoors,                               !- Outside Boundary Condition
   ,                                       !- Outside Boundary Condition Object
   SunExposed,                             !- Sun Exposure
@@ -783,19 +535,11 @@
   0, 6.81553519541936, 2.4384;            !- X,Y,Z Vertex 4 {m}
 
 OS:Surface,
-<<<<<<< HEAD
-  {6343c44f-94fd-4257-98ed-5a8b1c850b07}, !- Handle
-  Surface 10,                             !- Name
-  Wall,                                   !- Surface Type
-  ,                                       !- Construction Name
-  {d34ba39c-df3f-4cb3-9032-a91556d1fbc5}, !- Space Name
-=======
   {8099d99f-9607-4f6b-927b-e80b8aa959f2}, !- Handle
   Surface 10,                             !- Name
   Wall,                                   !- Surface Type
   ,                                       !- Construction Name
   {27d3897f-ddda-49a4-84b0-5f8e5b62c9e0}, !- Space Name
->>>>>>> 30cb9182
   Outdoors,                               !- Outside Boundary Condition
   ,                                       !- Outside Boundary Condition Object
   SunExposed,                             !- Sun Exposure
@@ -808,19 +552,11 @@
   13.6310703908387, 6.81553519541936, 2.4384; !- X,Y,Z Vertex 4 {m}
 
 OS:Surface,
-<<<<<<< HEAD
-  {622407b4-21bc-44c1-bd85-d47d06f5f763}, !- Handle
-  Surface 11,                             !- Name
-  Wall,                                   !- Surface Type
-  ,                                       !- Construction Name
-  {d34ba39c-df3f-4cb3-9032-a91556d1fbc5}, !- Space Name
-=======
   {19aeb24b-e488-4dff-ab2d-20e517c170d0}, !- Handle
   Surface 11,                             !- Name
   Wall,                                   !- Surface Type
   ,                                       !- Construction Name
   {27d3897f-ddda-49a4-84b0-5f8e5b62c9e0}, !- Space Name
->>>>>>> 30cb9182
   Outdoors,                               !- Outside Boundary Condition
   ,                                       !- Outside Boundary Condition Object
   SunExposed,                             !- Sun Exposure
@@ -833,15 +569,6 @@
   13.6310703908387, 0, 2.4384;            !- X,Y,Z Vertex 4 {m}
 
 OS:Surface,
-<<<<<<< HEAD
-  {655ece59-516f-4f92-92b1-cb98207d350c}, !- Handle
-  Surface 12,                             !- Name
-  RoofCeiling,                            !- Surface Type
-  ,                                       !- Construction Name
-  {d34ba39c-df3f-4cb3-9032-a91556d1fbc5}, !- Space Name
-  Surface,                                !- Outside Boundary Condition
-  {6e783ecc-4796-4d43-a00b-1a678759e68b}, !- Outside Boundary Condition Object
-=======
   {e9239251-84f7-45b4-8dcb-9f318a9cfd60}, !- Handle
   Surface 12,                             !- Name
   RoofCeiling,                            !- Surface Type
@@ -849,7 +576,6 @@
   {27d3897f-ddda-49a4-84b0-5f8e5b62c9e0}, !- Space Name
   Surface,                                !- Outside Boundary Condition
   {b5918b87-df90-48f4-8214-1a65b8e2fb27}, !- Outside Boundary Condition Object
->>>>>>> 30cb9182
   NoSun,                                  !- Sun Exposure
   NoWind,                                 !- Wind Exposure
   ,                                       !- View Factor to Ground
@@ -860,15 +586,6 @@
   0, 0, 2.4384;                           !- X,Y,Z Vertex 4 {m}
 
 OS:Surface,
-<<<<<<< HEAD
-  {6e783ecc-4796-4d43-a00b-1a678759e68b}, !- Handle
-  Surface 13,                             !- Name
-  Floor,                                  !- Surface Type
-  ,                                       !- Construction Name
-  {0c275699-7d6d-4877-91fb-1f4f507ddfae}, !- Space Name
-  Surface,                                !- Outside Boundary Condition
-  {655ece59-516f-4f92-92b1-cb98207d350c}, !- Outside Boundary Condition Object
-=======
   {b5918b87-df90-48f4-8214-1a65b8e2fb27}, !- Handle
   Surface 13,                             !- Name
   Floor,                                  !- Surface Type
@@ -876,7 +593,6 @@
   {3f8cbaf9-69cb-458c-a6ea-50893ad9714c}, !- Space Name
   Surface,                                !- Outside Boundary Condition
   {e9239251-84f7-45b4-8dcb-9f318a9cfd60}, !- Outside Boundary Condition Object
->>>>>>> 30cb9182
   NoSun,                                  !- Sun Exposure
   NoWind,                                 !- Wind Exposure
   ,                                       !- View Factor to Ground
@@ -887,19 +603,11 @@
   0, 0, 0;                                !- X,Y,Z Vertex 4 {m}
 
 OS:Surface,
-<<<<<<< HEAD
-  {233102ed-7044-46f8-ab9e-86a2f73a0951}, !- Handle
-  Surface 14,                             !- Name
-  RoofCeiling,                            !- Surface Type
-  ,                                       !- Construction Name
-  {0c275699-7d6d-4877-91fb-1f4f507ddfae}, !- Space Name
-=======
   {4aba30f6-d3b4-404b-a9bd-dccf20c1f3b8}, !- Handle
   Surface 14,                             !- Name
   RoofCeiling,                            !- Surface Type
   ,                                       !- Construction Name
   {3f8cbaf9-69cb-458c-a6ea-50893ad9714c}, !- Space Name
->>>>>>> 30cb9182
   Outdoors,                               !- Outside Boundary Condition
   ,                                       !- Outside Boundary Condition Object
   SunExposed,                             !- Sun Exposure
@@ -912,19 +620,11 @@
   13.6310703908387, 0, 0;                 !- X,Y,Z Vertex 4 {m}
 
 OS:Surface,
-<<<<<<< HEAD
-  {858dedc6-e620-4013-9781-a677e70a92c0}, !- Handle
-  Surface 15,                             !- Name
-  RoofCeiling,                            !- Surface Type
-  ,                                       !- Construction Name
-  {0c275699-7d6d-4877-91fb-1f4f507ddfae}, !- Space Name
-=======
   {2587c266-0a05-41b4-ab27-931cdd6d5793}, !- Handle
   Surface 15,                             !- Name
   RoofCeiling,                            !- Surface Type
   ,                                       !- Construction Name
   {3f8cbaf9-69cb-458c-a6ea-50893ad9714c}, !- Space Name
->>>>>>> 30cb9182
   Outdoors,                               !- Outside Boundary Condition
   ,                                       !- Outside Boundary Condition Object
   SunExposed,                             !- Sun Exposure
@@ -937,19 +637,11 @@
   0, 6.81553519541936, 0;                 !- X,Y,Z Vertex 4 {m}
 
 OS:Surface,
-<<<<<<< HEAD
-  {e5f78990-89c7-458e-9d8d-fc2c9e814e63}, !- Handle
-  Surface 16,                             !- Name
-  Wall,                                   !- Surface Type
-  ,                                       !- Construction Name
-  {0c275699-7d6d-4877-91fb-1f4f507ddfae}, !- Space Name
-=======
   {1f116898-d379-49dc-8c7e-ba2724efd178}, !- Handle
   Surface 16,                             !- Name
   Wall,                                   !- Surface Type
   ,                                       !- Construction Name
   {3f8cbaf9-69cb-458c-a6ea-50893ad9714c}, !- Space Name
->>>>>>> 30cb9182
   Outdoors,                               !- Outside Boundary Condition
   ,                                       !- Outside Boundary Condition Object
   SunExposed,                             !- Sun Exposure
@@ -961,19 +653,11 @@
   0, 0, 0;                                !- X,Y,Z Vertex 3 {m}
 
 OS:Surface,
-<<<<<<< HEAD
-  {b58457b4-3fb5-4d7b-b0dc-1f51ff150ea5}, !- Handle
-  Surface 17,                             !- Name
-  Wall,                                   !- Surface Type
-  ,                                       !- Construction Name
-  {0c275699-7d6d-4877-91fb-1f4f507ddfae}, !- Space Name
-=======
   {b4ecf979-23c0-4017-880b-82df1d8769b1}, !- Handle
   Surface 17,                             !- Name
   Wall,                                   !- Surface Type
   ,                                       !- Construction Name
   {3f8cbaf9-69cb-458c-a6ea-50893ad9714c}, !- Space Name
->>>>>>> 30cb9182
   Outdoors,                               !- Outside Boundary Condition
   ,                                       !- Outside Boundary Condition Object
   SunExposed,                             !- Sun Exposure
@@ -985,15 +669,9 @@
   13.6310703908387, 6.81553519541936, 0;  !- X,Y,Z Vertex 3 {m}
 
 OS:Space,
-<<<<<<< HEAD
-  {0c275699-7d6d-4877-91fb-1f4f507ddfae}, !- Handle
-  unfinished attic space,                 !- Name
-  {d4eebded-63ef-4328-9cf1-246a1f699824}, !- Space Type Name
-=======
   {3f8cbaf9-69cb-458c-a6ea-50893ad9714c}, !- Handle
   unfinished attic space,                 !- Name
   {abc60757-3e06-4aa2-96af-1dccfcf55181}, !- Space Type Name
->>>>>>> 30cb9182
   ,                                       !- Default Construction Set Name
   ,                                       !- Default Schedule Set Name
   -0,                                     !- Direction of Relative North {deg}
@@ -1001,17 +679,10 @@
   0,                                      !- Y Origin {m}
   4.8768,                                 !- Z Origin {m}
   ,                                       !- Building Story Name
-<<<<<<< HEAD
-  {36bfed70-5dc6-41b1-9810-7b729db2978a}; !- Thermal Zone Name
-
-OS:ThermalZone,
-  {36bfed70-5dc6-41b1-9810-7b729db2978a}, !- Handle
-=======
   {2939fdc5-aa42-46f4-b8e6-fc535fc81ae1}; !- Thermal Zone Name
 
 OS:ThermalZone,
   {2939fdc5-aa42-46f4-b8e6-fc535fc81ae1}, !- Handle
->>>>>>> 30cb9182
   unfinished attic zone,                  !- Name
   ,                                       !- Multiplier
   ,                                       !- Ceiling Height {m}
@@ -1020,17 +691,10 @@
   ,                                       !- Zone Inside Convection Algorithm
   ,                                       !- Zone Outside Convection Algorithm
   ,                                       !- Zone Conditioning Equipment List Name
-<<<<<<< HEAD
-  {1bb55204-fb29-4c6f-a485-c7b7d0c0ee61}, !- Zone Air Inlet Port List
-  {53b509eb-ec47-4a1c-9702-d0c46790bbd7}, !- Zone Air Exhaust Port List
-  {68e7c00d-b37d-4eec-bf14-d5754353977e}, !- Zone Air Node Name
-  {6e95f430-8192-444d-89f3-25878d138aa3}, !- Zone Return Air Port List
-=======
   {bd422bb5-fdd8-4bc2-af3d-87d51740105a}, !- Zone Air Inlet Port List
   {74bec764-ace3-4f6f-acb5-7954c92ebe12}, !- Zone Air Exhaust Port List
   {f1ffb288-9701-4954-8719-5db08e5f56c9}, !- Zone Air Node Name
   {69503765-df93-4482-a367-c96a7f502c15}, !- Zone Return Air Port List
->>>>>>> 30cb9182
   ,                                       !- Primary Daylighting Control Name
   ,                                       !- Fraction of Zone Controlled by Primary Daylighting Control
   ,                                       !- Secondary Daylighting Control Name
@@ -1041,39 +705,6 @@
   No;                                     !- Use Ideal Air Loads
 
 OS:Node,
-<<<<<<< HEAD
-  {b618b6bc-89e3-44c7-ab21-9753242308fc}, !- Handle
-  Node 2,                                 !- Name
-  {68e7c00d-b37d-4eec-bf14-d5754353977e}, !- Inlet Port
-  ;                                       !- Outlet Port
-
-OS:Connection,
-  {68e7c00d-b37d-4eec-bf14-d5754353977e}, !- Handle
-  {c481623a-cb53-45fc-ab2d-de4805526c46}, !- Name
-  {36bfed70-5dc6-41b1-9810-7b729db2978a}, !- Source Object
-  11,                                     !- Outlet Port
-  {b618b6bc-89e3-44c7-ab21-9753242308fc}, !- Target Object
-  2;                                      !- Inlet Port
-
-OS:PortList,
-  {1bb55204-fb29-4c6f-a485-c7b7d0c0ee61}, !- Handle
-  {3391a575-a153-4f58-9ded-e73c06b6ef87}, !- Name
-  {36bfed70-5dc6-41b1-9810-7b729db2978a}; !- HVAC Component
-
-OS:PortList,
-  {53b509eb-ec47-4a1c-9702-d0c46790bbd7}, !- Handle
-  {4345c5e9-2b70-4ff8-aded-7adb4f30a048}, !- Name
-  {36bfed70-5dc6-41b1-9810-7b729db2978a}; !- HVAC Component
-
-OS:PortList,
-  {6e95f430-8192-444d-89f3-25878d138aa3}, !- Handle
-  {49058bda-f7b9-4bda-a2dc-48a5ac5182c0}, !- Name
-  {36bfed70-5dc6-41b1-9810-7b729db2978a}; !- HVAC Component
-
-OS:Sizing:Zone,
-  {62cbdcd8-2889-403a-9f9a-5768c7a65dc4}, !- Handle
-  {36bfed70-5dc6-41b1-9810-7b729db2978a}, !- Zone or ZoneList Name
-=======
   {878e73ad-369d-4402-9521-f468a7a3fa61}, !- Handle
   Node 2,                                 !- Name
   {f1ffb288-9701-4954-8719-5db08e5f56c9}, !- Inlet Port
@@ -1105,7 +736,6 @@
 OS:Sizing:Zone,
   {65bc4625-02bd-4f35-bc28-62f51235c791}, !- Handle
   {2939fdc5-aa42-46f4-b8e6-fc535fc81ae1}, !- Zone or ZoneList Name
->>>>>>> 30cb9182
   SupplyAirTemperature,                   !- Zone Cooling Design Supply Air Temperature Input Method
   14,                                     !- Zone Cooling Design Supply Air Temperature {C}
   11.11,                                  !- Zone Cooling Design Supply Air Temperature Difference {deltaC}
@@ -1134,21 +764,12 @@
   autosize;                               !- Dedicated Outdoor Air High Setpoint Temperature for Design {C}
 
 OS:ZoneHVAC:EquipmentList,
-<<<<<<< HEAD
-  {804e9e19-f23e-4b4c-97bb-d6b3b6bc7109}, !- Handle
-  Zone HVAC Equipment List 2,             !- Name
-  {36bfed70-5dc6-41b1-9810-7b729db2978a}; !- Thermal Zone
-
-OS:SpaceType,
-  {d4eebded-63ef-4328-9cf1-246a1f699824}, !- Handle
-=======
   {d6014d66-b8e0-406b-958d-5a83da898152}, !- Handle
   Zone HVAC Equipment List 2,             !- Name
   {2939fdc5-aa42-46f4-b8e6-fc535fc81ae1}; !- Thermal Zone
 
 OS:SpaceType,
   {abc60757-3e06-4aa2-96af-1dccfcf55181}, !- Handle
->>>>>>> 30cb9182
   Space Type 2,                           !- Name
   ,                                       !- Default Construction Set Name
   ,                                       !- Default Schedule Set Name
@@ -1159,23 +780,14 @@
   unfinished attic;                       !- Standards Space Type
 
 OS:BuildingUnit,
-<<<<<<< HEAD
-  {8f7a032b-0d8e-4c08-b583-7210b47e25e7}, !- Handle
-=======
   {4c972f06-fdab-4829-9764-910484730a7a}, !- Handle
->>>>>>> 30cb9182
   unit 1,                                 !- Name
   ,                                       !- Rendering Color
   Residential;                            !- Building Unit Type
 
 OS:AdditionalProperties,
-<<<<<<< HEAD
-  {990241eb-472a-4830-a4cf-63569b0f9222}, !- Handle
-  {8f7a032b-0d8e-4c08-b583-7210b47e25e7}, !- Object Name
-=======
   {5726f264-1136-402f-8d40-f7744e07b83f}, !- Handle
   {4c972f06-fdab-4829-9764-910484730a7a}, !- Object Name
->>>>>>> 30cb9182
   NumberOfBedrooms,                       !- Feature Name 1
   Integer,                                !- Feature Data Type 1
   3,                                      !- Feature Value 1
@@ -1186,3065 +798,20 @@
   Double,                                 !- Feature Data Type 3
   2.6400000000000001;                     !- Feature Value 3
 
-<<<<<<< HEAD
-OS:External:File,
-  {f6278567-b5f8-4841-afa6-4cdc51ef3555}, !- Handle
-  8760.csv,                               !- Name
-  8760.csv;                               !- File Name
-
-OS:Schedule:File,
-  {89ff8881-452b-4dd6-a21b-4f799d3f50d0}, !- Handle
-  occupants,                              !- Name
-  {897802c2-5b36-484a-a646-54a8ed5164f9}, !- Schedule Type Limits Name
-  {f6278567-b5f8-4841-afa6-4cdc51ef3555}, !- External File Name
-  1,                                      !- Column Number
-  1,                                      !- Rows to Skip at Top
-  8760,                                   !- Number of Hours of Data
-  ,                                       !- Column Separator
-  ,                                       !- Interpolate to Timestep
-  60;                                     !- Minutes per Item
-
-OS:Schedule:Ruleset,
-  {b169134d-8754-4b64-8497-3c18cb0e232b}, !- Handle
-  Schedule Ruleset 1,                     !- Name
-  {686b9a04-e2bd-4128-8de2-838bd30768c7}, !- Schedule Type Limits Name
-  {6ce2003e-c41e-45d6-918b-bc0028dc561a}; !- Default Day Schedule Name
-
 OS:Schedule:Day,
-  {6ce2003e-c41e-45d6-918b-bc0028dc561a}, !- Handle
-  Schedule Day 3,                         !- Name
-  {686b9a04-e2bd-4128-8de2-838bd30768c7}, !- Schedule Type Limits Name
-  ,                                       !- Interpolate to Timestep
-  24,                                     !- Hour 1
-  0,                                      !- Minute 1
-  112.539290946133;                       !- Value Until Time 1
-
-OS:People:Definition,
-  {c0abdd8b-3123-40f1-bc4a-0d5019e9e700}, !- Handle
-  res occupants|living space|story 2,     !- Name
-  People,                                 !- Number of People Calculation Method
-  1.32,                                   !- Number of People {people}
-  ,                                       !- People per Space Floor Area {person/m2}
-  ,                                       !- Space Floor Area per Person {m2/person}
-  0.319734,                               !- Fraction Radiant
-  0.573,                                  !- Sensible Heat Fraction
-  0,                                      !- Carbon Dioxide Generation Rate {m3/s-W}
-  No,                                     !- Enable ASHRAE 55 Comfort Warnings
-  ZoneAveraged;                           !- Mean Radiant Temperature Calculation Type
-
-OS:People,
-  {ec135867-e067-4249-8359-3ba48e779ad4}, !- Handle
-  res occupants|living space|story 2,     !- Name
-  {c0abdd8b-3123-40f1-bc4a-0d5019e9e700}, !- People Definition Name
-  {d34ba39c-df3f-4cb3-9032-a91556d1fbc5}, !- Space or SpaceType Name
-  {89ff8881-452b-4dd6-a21b-4f799d3f50d0}, !- Number of People Schedule Name
-  {b169134d-8754-4b64-8497-3c18cb0e232b}, !- Activity Level Schedule Name
-  ,                                       !- Surface Name/Angle Factor List Name
-  ,                                       !- Work Efficiency Schedule Name
-  ,                                       !- Clothing Insulation Schedule Name
-  ,                                       !- Air Velocity Schedule Name
-  1;                                      !- Multiplier
-
-OS:ScheduleTypeLimits,
-  {686b9a04-e2bd-4128-8de2-838bd30768c7}, !- Handle
-  ActivityLevel,                          !- Name
-  0,                                      !- Lower Limit Value
-  ,                                       !- Upper Limit Value
-  Continuous,                             !- Numeric Type
-  ActivityLevel;                          !- Unit Type
-
-OS:ScheduleTypeLimits,
-  {897802c2-5b36-484a-a646-54a8ed5164f9}, !- Handle
-  Fractional,                             !- Name
-  0,                                      !- Lower Limit Value
-  1,                                      !- Upper Limit Value
-  Continuous;                             !- Numeric Type
-
-OS:People:Definition,
-  {21d7c8ff-2c28-4854-8d7b-2b013c345c6b}, !- Handle
-  res occupants|living space,             !- Name
-  People,                                 !- Number of People Calculation Method
-  1.32,                                   !- Number of People {people}
-  ,                                       !- People per Space Floor Area {person/m2}
-  ,                                       !- Space Floor Area per Person {m2/person}
-  0.319734,                               !- Fraction Radiant
-  0.573,                                  !- Sensible Heat Fraction
-  0,                                      !- Carbon Dioxide Generation Rate {m3/s-W}
-  No,                                     !- Enable ASHRAE 55 Comfort Warnings
-  ZoneAveraged;                           !- Mean Radiant Temperature Calculation Type
-
-OS:People,
-  {d999b7eb-e642-4350-944a-963d9e44ee5f}, !- Handle
-  res occupants|living space,             !- Name
-  {21d7c8ff-2c28-4854-8d7b-2b013c345c6b}, !- People Definition Name
-  {ebaed807-8062-46b7-a14a-b7e6da2bff56}, !- Space or SpaceType Name
-  {89ff8881-452b-4dd6-a21b-4f799d3f50d0}, !- Number of People Schedule Name
-  {b169134d-8754-4b64-8497-3c18cb0e232b}, !- Activity Level Schedule Name
-  ,                                       !- Surface Name/Angle Factor List Name
-  ,                                       !- Work Efficiency Schedule Name
-  ,                                       !- Clothing Insulation Schedule Name
-  ,                                       !- Air Velocity Schedule Name
-  1;                                      !- Multiplier
-
-OS:Coil:Heating:Gas,
-  {a126e2cd-d1bd-4a5b-a3a2-220e8af0636c}, !- Handle
-  res fur gas heating coil,               !- Name
-  {36073bfb-82ed-4bce-b831-781985f9c819}, !- Availability Schedule Name
-  0.78,                                   !- Gas Burner Efficiency
-  AutoSize,                               !- Nominal Capacity {W}
-  ,                                       !- Air Inlet Node Name
-  ,                                       !- Air Outlet Node Name
-  ,                                       !- Temperature Setpoint Node Name
-  76,                                     !- Parasitic Electric Load {W}
-  ,                                       !- Part Load Fraction Correlation Curve Name
-  0,                                      !- Parasitic Gas Load {W}
-  NaturalGas;                             !- Fuel Type
-
-OS:Schedule:Constant,
-  {36073bfb-82ed-4bce-b831-781985f9c819}, !- Handle
-  Always On Discrete,                     !- Name
-  {f79f0c24-3e75-44eb-aebb-7da562f46a9d}, !- Schedule Type Limits Name
-  1;                                      !- Value
-
-OS:ScheduleTypeLimits,
-  {f79f0c24-3e75-44eb-aebb-7da562f46a9d}, !- Handle
-  OnOff,                                  !- Name
-  0,                                      !- Lower Limit Value
-  1,                                      !- Upper Limit Value
-  Discrete,                               !- Numeric Type
-  Availability;                           !- Unit Type
-
-OS:Fan:OnOff,
-  {719e1176-4f96-42d8-af94-497e0cd90d9b}, !- Handle
-  res fur gas htg supply fan,             !- Name
-  {36073bfb-82ed-4bce-b831-781985f9c819}, !- Availability Schedule Name
-  0.75,                                   !- Fan Total Efficiency
-  794.580001233493,                       !- Pressure Rise {Pa}
-  autosize,                               !- Maximum Flow Rate {m3/s}
-  1,                                      !- Motor Efficiency
-  1,                                      !- Motor In Airstream Fraction
-  ,                                       !- Air Inlet Node Name
-  ,                                       !- Air Outlet Node Name
-  {3985a9e9-8860-4d69-a614-c7cf59de41ab}, !- Fan Power Ratio Function of Speed Ratio Curve Name
-  {a5a4e79f-cbeb-4389-8953-55814d4b3e1c}, !- Fan Efficiency Ratio Function of Speed Ratio Curve Name
-  res fur gas htg supply fan;             !- End-Use Subcategory
-
-OS:Curve:Exponent,
-  {3985a9e9-8860-4d69-a614-c7cf59de41ab}, !- Handle
-  Fan On Off Power Curve,                 !- Name
-  1,                                      !- Coefficient1 Constant
-  0,                                      !- Coefficient2 Constant
-  0,                                      !- Coefficient3 Constant
-  0,                                      !- Minimum Value of x
-  1,                                      !- Maximum Value of x
-  ,                                       !- Minimum Curve Output
-  ,                                       !- Maximum Curve Output
-  ,                                       !- Input Unit Type for X
-  ;                                       !- Output Unit Type
-
-OS:Curve:Cubic,
-  {a5a4e79f-cbeb-4389-8953-55814d4b3e1c}, !- Handle
-  Fan On Off Efficiency Curve,            !- Name
-  1,                                      !- Coefficient1 Constant
-  0,                                      !- Coefficient2 x
-  0,                                      !- Coefficient3 x**2
-  0,                                      !- Coefficient4 x**3
-  0,                                      !- Minimum Value of x
-  1;                                      !- Maximum Value of x
-
-OS:AirLoopHVAC:UnitarySystem,
-  {d08d642c-3a6f-4f56-b4ae-d13cc6db05ad}, !- Handle
-  res fur gas unitary system,             !- Name
-  Load,                                   !- Control Type
-  {885ab787-8546-4dd5-8c16-0892b133703d}, !- Controlling Zone or Thermostat Location
-  None,                                   !- Dehumidification Control Type
-  {36073bfb-82ed-4bce-b831-781985f9c819}, !- Availability Schedule Name
-  {8df96f95-07e0-4016-a016-1170a68663eb}, !- Air Inlet Node Name
-  {cf352c94-5c97-4028-9f91-ad25a37d50e0}, !- Air Outlet Node Name
-  {719e1176-4f96-42d8-af94-497e0cd90d9b}, !- Supply Fan Name
-  BlowThrough,                            !- Fan Placement
-  {3941e74c-9399-4647-8067-0bc3a0471efc}, !- Supply Air Fan Operating Mode Schedule Name
-  {a126e2cd-d1bd-4a5b-a3a2-220e8af0636c}, !- Heating Coil Name
-  1,                                      !- DX Heating Coil Sizing Ratio
-  ,                                       !- Cooling Coil Name
-  No,                                     !- Use DOAS DX Cooling Coil
-  2,                                      !- DOAS DX Cooling Coil Leaving Minimum Air Temperature {C}
-  SensibleOnlyLoadControl,                !- Latent Load Control
-  ,                                       !- Supplemental Heating Coil Name
-  ,                                       !- Supply Air Flow Rate Method During Cooling Operation
-  0,                                      !- Supply Air Flow Rate During Cooling Operation {m3/s}
-  ,                                       !- Supply Air Flow Rate Per Floor Area During Cooling Operation {m3/s-m2}
-  ,                                       !- Fraction of Autosized Design Cooling Supply Air Flow Rate
-  ,                                       !- Design Supply Air Flow Rate Per Unit of Capacity During Cooling Operation {m3/s-W}
-  ,                                       !- Supply Air Flow Rate Method During Heating Operation
-  autosize,                               !- Supply Air Flow Rate During Heating Operation {m3/s}
-  ,                                       !- Supply Air Flow Rate Per Floor Area during Heating Operation {m3/s-m2}
-  ,                                       !- Fraction of Autosized Design Heating Supply Air Flow Rate
-  ,                                       !- Design Supply Air Flow Rate Per Unit of Capacity During Heating Operation {m3/s-W}
-  ,                                       !- Supply Air Flow Rate Method When No Cooling or Heating is Required
-  0,                                      !- Supply Air Flow Rate When No Cooling or Heating is Required {m3/s}
-  ,                                       !- Supply Air Flow Rate Per Floor Area When No Cooling or Heating is Required {m3/s-m2}
-  ,                                       !- Fraction of Autosized Design Cooling Supply Air Flow Rate When No Cooling or Heating is Required
-  ,                                       !- Fraction of Autosized Design Heating Supply Air Flow Rate When No Cooling or Heating is Required
-  ,                                       !- Design Supply Air Flow Rate Per Unit of Capacity During Cooling Operation When No Cooling or Heating is Required {m3/s-W}
-  ,                                       !- Design Supply Air Flow Rate Per Unit of Capacity During Heating Operation When No Cooling or Heating is Required {m3/s-W}
-  48.8888888888889,                       !- Maximum Supply Air Temperature {C}
-  21,                                     !- Maximum Outdoor Dry-Bulb Temperature for Supplemental Heater Operation {C}
-  ,                                       !- Outdoor Dry-Bulb Temperature Sensor Node Name
-  2.5,                                    !- Maximum Cycling Rate {cycles/hr}
-  60,                                     !- Heat Pump Time Constant {s}
-  0.01,                                   !- Fraction of On-Cycle Power Use
-  60,                                     !- Heat Pump Fan Delay Time {s}
-  0,                                      !- Ancilliary On-Cycle Electric Power {W}
-  0;                                      !- Ancilliary Off-Cycle Electric Power {W}
-
-OS:Schedule:Constant,
-  {3941e74c-9399-4647-8067-0bc3a0471efc}, !- Handle
-  Always Off Discrete,                    !- Name
-  {92aa515e-340d-4e36-abcd-bed30eb7390c}, !- Schedule Type Limits Name
-  0;                                      !- Value
-
-OS:ScheduleTypeLimits,
-  {92aa515e-340d-4e36-abcd-bed30eb7390c}, !- Handle
-  OnOff 1,                                !- Name
-  0,                                      !- Lower Limit Value
-  1,                                      !- Upper Limit Value
-  Discrete,                               !- Numeric Type
-  Availability;                           !- Unit Type
-
-OS:AirLoopHVAC,
-  {bfe8af26-7eb3-40c1-9d97-f512cda366b0}, !- Handle
-  res fur gas asys,                       !- Name
-  ,                                       !- Controller List Name
-  {36073bfb-82ed-4bce-b831-781985f9c819}, !- Availability Schedule
-  {33521f3c-1e4c-4854-a19d-b1a8022b829e}, !- Availability Manager List Name
-  AutoSize,                               !- Design Supply Air Flow Rate {m3/s}
-  ,                                       !- Branch List Name
-  ,                                       !- Connector List Name
-  {31aa430d-2390-45f5-a605-1a3cdc4fd6e4}, !- Supply Side Inlet Node Name
-  {bd8370e0-eb75-4f28-a66e-995bdfff0425}, !- Demand Side Outlet Node Name
-  {77ae810a-4816-484e-9193-99deebbaf91a}, !- Demand Side Inlet Node A
-  {cb28e056-246a-4eec-9350-6a68b03f1cb1}, !- Supply Side Outlet Node A
-  ,                                       !- Demand Side Inlet Node B
-  ,                                       !- Supply Side Outlet Node B
-  ,                                       !- Return Air Bypass Flow Temperature Setpoint Schedule Name
-  {5f6d2c05-86e2-4987-b620-1c0a90d45558}, !- Demand Mixer Name
-  {f319bc26-e8e3-4c53-b830-ac95ff54fc1e}, !- Demand Splitter A Name
-  ,                                       !- Demand Splitter B Name
-  ;                                       !- Supply Splitter Name
-
-OS:Node,
-  {100d98d9-a519-457b-a1f1-1161cc96d383}, !- Handle
-  Node 3,                                 !- Name
-  {31aa430d-2390-45f5-a605-1a3cdc4fd6e4}, !- Inlet Port
-  {8df96f95-07e0-4016-a016-1170a68663eb}; !- Outlet Port
-
-OS:Node,
-  {6c12e17a-8326-43eb-b5b8-6997faaabb52}, !- Handle
-  Node 4,                                 !- Name
-  {cf352c94-5c97-4028-9f91-ad25a37d50e0}, !- Inlet Port
-  {cb28e056-246a-4eec-9350-6a68b03f1cb1}; !- Outlet Port
-
-OS:Connection,
-  {31aa430d-2390-45f5-a605-1a3cdc4fd6e4}, !- Handle
-  {c7fd3db5-5315-4a78-9d9a-f16a49337a93}, !- Name
-  {bfe8af26-7eb3-40c1-9d97-f512cda366b0}, !- Source Object
-  8,                                      !- Outlet Port
-  {100d98d9-a519-457b-a1f1-1161cc96d383}, !- Target Object
-  2;                                      !- Inlet Port
-
-OS:Connection,
-  {cb28e056-246a-4eec-9350-6a68b03f1cb1}, !- Handle
-  {596c68c6-5839-4f82-b19c-4dbe35550c0d}, !- Name
-  {6c12e17a-8326-43eb-b5b8-6997faaabb52}, !- Source Object
-  3,                                      !- Outlet Port
-  {bfe8af26-7eb3-40c1-9d97-f512cda366b0}, !- Target Object
-  11;                                     !- Inlet Port
-
-OS:Node,
-  {9e7c54e4-e420-4eb5-8def-995bd2fb6689}, !- Handle
-  Node 5,                                 !- Name
-  {77ae810a-4816-484e-9193-99deebbaf91a}, !- Inlet Port
-  {54ad943a-8afa-436d-945a-d14d8fa04191}; !- Outlet Port
-
-OS:Node,
-  {70c9f9b2-b53a-4c9a-ba49-1aa7449dad22}, !- Handle
-  Node 6,                                 !- Name
-  {59928b05-fa19-4592-889c-cbe72c41922c}, !- Inlet Port
-  {bd8370e0-eb75-4f28-a66e-995bdfff0425}; !- Outlet Port
-
-OS:Node,
-  {51d05af2-97d6-48f8-87c6-b97b10c309ea}, !- Handle
-  Node 7,                                 !- Name
-  {10fe7a2b-9a93-4e6c-acf5-364a97729e88}, !- Inlet Port
-  {8f71cea2-3462-463b-8af6-c5a22b51654a}; !- Outlet Port
-
-OS:Connection,
-  {77ae810a-4816-484e-9193-99deebbaf91a}, !- Handle
-  {da0975d0-6f73-4b5d-a3b7-24fae251011e}, !- Name
-  {bfe8af26-7eb3-40c1-9d97-f512cda366b0}, !- Source Object
-  10,                                     !- Outlet Port
-  {9e7c54e4-e420-4eb5-8def-995bd2fb6689}, !- Target Object
-  2;                                      !- Inlet Port
-
-OS:Connection,
-  {bd8370e0-eb75-4f28-a66e-995bdfff0425}, !- Handle
-  {c6d7ec0f-6d53-4394-adbd-210af60bca99}, !- Name
-  {70c9f9b2-b53a-4c9a-ba49-1aa7449dad22}, !- Source Object
-  3,                                      !- Outlet Port
-  {bfe8af26-7eb3-40c1-9d97-f512cda366b0}, !- Target Object
-  9;                                      !- Inlet Port
-
-OS:AirLoopHVAC:ZoneSplitter,
-  {f319bc26-e8e3-4c53-b830-ac95ff54fc1e}, !- Handle
-  res fur gas zone splitter,              !- Name
-  {54ad943a-8afa-436d-945a-d14d8fa04191}, !- Inlet Node Name
-  {7b578ae8-d4c1-42c1-9a6f-62626b7b0cd0}; !- Outlet Node Name 1
-
-OS:AirLoopHVAC:ZoneMixer,
-  {5f6d2c05-86e2-4987-b620-1c0a90d45558}, !- Handle
-  res fur gas zone mixer,                 !- Name
-  {59928b05-fa19-4592-889c-cbe72c41922c}, !- Outlet Node Name
-  {4650b5d7-c528-46bd-8153-ddcda45d897e}; !- Inlet Node Name 1
-
-OS:Connection,
-  {54ad943a-8afa-436d-945a-d14d8fa04191}, !- Handle
-  {f22567ad-e551-4b1b-b0e7-e490547223c7}, !- Name
-  {9e7c54e4-e420-4eb5-8def-995bd2fb6689}, !- Source Object
-  3,                                      !- Outlet Port
-  {f319bc26-e8e3-4c53-b830-ac95ff54fc1e}, !- Target Object
-  2;                                      !- Inlet Port
-
-OS:Connection,
-  {59928b05-fa19-4592-889c-cbe72c41922c}, !- Handle
-  {f2ccca4e-f885-4471-9fef-a673f4c1537e}, !- Name
-  {5f6d2c05-86e2-4987-b620-1c0a90d45558}, !- Source Object
-  2,                                      !- Outlet Port
-  {70c9f9b2-b53a-4c9a-ba49-1aa7449dad22}, !- Target Object
-  2;                                      !- Inlet Port
-
-OS:Sizing:System,
-  {f14c615b-44f2-44dd-9538-072b52485188}, !- Handle
-  {bfe8af26-7eb3-40c1-9d97-f512cda366b0}, !- AirLoop Name
-  Sensible,                               !- Type of Load to Size On
-  Autosize,                               !- Design Outdoor Air Flow Rate {m3/s}
-  0.3,                                    !- Central Heating Maximum System Air Flow Ratio
-  7,                                      !- Preheat Design Temperature {C}
-  0.008,                                  !- Preheat Design Humidity Ratio {kg-H2O/kg-Air}
-  12.8,                                   !- Precool Design Temperature {C}
-  0.008,                                  !- Precool Design Humidity Ratio {kg-H2O/kg-Air}
-  12.8,                                   !- Central Cooling Design Supply Air Temperature {C}
-  16.7,                                   !- Central Heating Design Supply Air Temperature {C}
-  NonCoincident,                          !- Sizing Option
-  Yes,                                    !- 100% Outdoor Air in Cooling
-  Yes,                                    !- 100% Outdoor Air in Heating
-  0.0085,                                 !- Central Cooling Design Supply Air Humidity Ratio {kg-H2O/kg-Air}
-  0.008,                                  !- Central Heating Design Supply Air Humidity Ratio {kg-H2O/kg-Air}
-  DesignDay,                              !- Cooling Design Air Flow Method
-  0,                                      !- Cooling Design Air Flow Rate {m3/s}
-  DesignDay,                              !- Heating Design Air Flow Method
-  0,                                      !- Heating Design Air Flow Rate {m3/s}
-  ZoneSum,                                !- System Outdoor Air Method
-  1,                                      !- Zone Maximum Outdoor Air Fraction {dimensionless}
-  0.0099676501,                           !- Cooling Supply Air Flow Rate Per Floor Area {m3/s-m2}
-  1,                                      !- Cooling Fraction of Autosized Cooling Supply Air Flow Rate
-  3.9475456e-005,                         !- Cooling Supply Air Flow Rate Per Unit Cooling Capacity {m3/s-W}
-  0.0099676501,                           !- Heating Supply Air Flow Rate Per Floor Area {m3/s-m2}
-  1,                                      !- Heating Fraction of Autosized Heating Supply Air Flow Rate
-  1,                                      !- Heating Fraction of Autosized Cooling Supply Air Flow Rate
-  3.1588213e-005,                         !- Heating Supply Air Flow Rate Per Unit Heating Capacity {m3/s-W}
-  CoolingDesignCapacity,                  !- Cooling Design Capacity Method
-  autosize,                               !- Cooling Design Capacity {W}
-  234.7,                                  !- Cooling Design Capacity Per Floor Area {W/m2}
-  1,                                      !- Fraction of Autosized Cooling Design Capacity
-  HeatingDesignCapacity,                  !- Heating Design Capacity Method
-  autosize,                               !- Heating Design Capacity {W}
-  157,                                    !- Heating Design Capacity Per Floor Area {W/m2}
-  1,                                      !- Fraction of Autosized Heating Design Capacity
-  OnOff;                                  !- Central Cooling Capacity Control Method
-
-OS:AvailabilityManagerAssignmentList,
-  {33521f3c-1e4c-4854-a19d-b1a8022b829e}, !- Handle
-  Air Loop HVAC 1 AvailabilityManagerAssignmentList; !- Name
-
-OS:Connection,
-  {8df96f95-07e0-4016-a016-1170a68663eb}, !- Handle
-  {cb826993-93cc-4c7a-97ea-ff614b2f8c29}, !- Name
-  {100d98d9-a519-457b-a1f1-1161cc96d383}, !- Source Object
-  3,                                      !- Outlet Port
-  {d08d642c-3a6f-4f56-b4ae-d13cc6db05ad}, !- Target Object
-  6;                                      !- Inlet Port
-
-OS:Connection,
-  {cf352c94-5c97-4028-9f91-ad25a37d50e0}, !- Handle
-  {02006483-faa7-4c90-9d06-5971c09efba2}, !- Name
-  {d08d642c-3a6f-4f56-b4ae-d13cc6db05ad}, !- Source Object
-  7,                                      !- Outlet Port
-  {6c12e17a-8326-43eb-b5b8-6997faaabb52}, !- Target Object
-  2;                                      !- Inlet Port
-
-OS:AirTerminal:SingleDuct:ConstantVolume:NoReheat,
-  {a351f024-9f49-4c17-bbbe-c3c252135676}, !- Handle
-  res fur gas living zone direct air,     !- Name
-  {36073bfb-82ed-4bce-b831-781985f9c819}, !- Availability Schedule Name
-  {5a5a3182-bebc-44a1-92a6-f186abbd1aff}, !- Air Inlet Node Name
-  {10fe7a2b-9a93-4e6c-acf5-364a97729e88}, !- Air Outlet Node Name
-  AutoSize;                               !- Maximum Air Flow Rate {m3/s}
-
-OS:Node,
-  {bf95a747-b1be-4dde-8763-e22a19f72a4b}, !- Handle
-  Node 8,                                 !- Name
-  {2f1d5d45-a64b-43e8-840a-591ce0afc52d}, !- Inlet Port
-  {4650b5d7-c528-46bd-8153-ddcda45d897e}; !- Outlet Port
-
-OS:Connection,
-  {8f71cea2-3462-463b-8af6-c5a22b51654a}, !- Handle
-  {ba626644-aeb0-4530-84f1-a0d90fbfb30c}, !- Name
-  {51d05af2-97d6-48f8-87c6-b97b10c309ea}, !- Source Object
-  3,                                      !- Outlet Port
-  {337d796d-b7f2-4667-92bd-9e3be7db6945}, !- Target Object
-  3;                                      !- Inlet Port
-
-OS:Connection,
-  {2f1d5d45-a64b-43e8-840a-591ce0afc52d}, !- Handle
-  {da55fad6-b416-45b7-93b0-82bf0877c575}, !- Name
-  {53601ba2-0772-4f2f-a3aa-2a482819b491}, !- Source Object
-  3,                                      !- Outlet Port
-  {bf95a747-b1be-4dde-8763-e22a19f72a4b}, !- Target Object
-  2;                                      !- Inlet Port
-
-OS:Connection,
-  {4650b5d7-c528-46bd-8153-ddcda45d897e}, !- Handle
-  {ea8d15ab-5688-46ad-83bd-3191ff0924bc}, !- Name
-  {bf95a747-b1be-4dde-8763-e22a19f72a4b}, !- Source Object
-  3,                                      !- Outlet Port
-  {5f6d2c05-86e2-4987-b620-1c0a90d45558}, !- Target Object
-  3;                                      !- Inlet Port
-
-OS:Node,
-  {c22f3011-afa3-446c-9294-744fdb487ce7}, !- Handle
-  Node 9,                                 !- Name
-  {7b578ae8-d4c1-42c1-9a6f-62626b7b0cd0}, !- Inlet Port
-  {5a5a3182-bebc-44a1-92a6-f186abbd1aff}; !- Outlet Port
-
-OS:Connection,
-  {7b578ae8-d4c1-42c1-9a6f-62626b7b0cd0}, !- Handle
-  {706383ea-b535-4169-94e6-a0caac1b6874}, !- Name
-  {f319bc26-e8e3-4c53-b830-ac95ff54fc1e}, !- Source Object
-  3,                                      !- Outlet Port
-  {c22f3011-afa3-446c-9294-744fdb487ce7}, !- Target Object
-  2;                                      !- Inlet Port
-
-OS:Connection,
-  {5a5a3182-bebc-44a1-92a6-f186abbd1aff}, !- Handle
-  {7f7c9329-3bd5-4ca3-8734-d7e2213b07dc}, !- Name
-  {c22f3011-afa3-446c-9294-744fdb487ce7}, !- Source Object
-  3,                                      !- Outlet Port
-  {a351f024-9f49-4c17-bbbe-c3c252135676}, !- Target Object
-  3;                                      !- Inlet Port
-
-OS:Connection,
-  {10fe7a2b-9a93-4e6c-acf5-364a97729e88}, !- Handle
-  {e487820b-4003-4c5f-9374-4ae1cd93c87d}, !- Name
-  {a351f024-9f49-4c17-bbbe-c3c252135676}, !- Source Object
-  4,                                      !- Outlet Port
-  {51d05af2-97d6-48f8-87c6-b97b10c309ea}, !- Target Object
-  2;                                      !- Inlet Port
-
-OS:AdditionalProperties,
-  {e364b597-6933-4bee-8417-cd9421acf76c}, !- Handle
-  {d08d642c-3a6f-4f56-b4ae-d13cc6db05ad}, !- Object Name
-  SizingInfoHVACFracHeatLoadServed,       !- Feature Name 1
-  Double,                                 !- Feature Data Type 1
-  1;                                      !- Feature Value 1
-
-OS:Curve:Biquadratic,
-  {36473dd1-b033-4ef1-bb64-0abe87773b6f}, !- Handle
-  ConstantBiquadratic,                    !- Name
-  1,                                      !- Coefficient1 Constant
-  0,                                      !- Coefficient2 x
-  0,                                      !- Coefficient3 x**2
-  0,                                      !- Coefficient4 y
-  0,                                      !- Coefficient5 y**2
-  0,                                      !- Coefficient6 x*y
-  -100,                                   !- Minimum Value of x
-  100,                                    !- Maximum Value of x
-  -100,                                   !- Minimum Value of y
-  100;                                    !- Maximum Value of y
-
-OS:Curve:Biquadratic,
-  {b0ea7a5f-9895-4fdf-b4b2-472791c96d89}, !- Handle
-  Cool-Cap-fT1,                           !- Name
-  1.550902001,                            !- Coefficient1 Constant
-  -0.0750500892,                          !- Coefficient2 x
-  0.00309713544,                          !- Coefficient3 x**2
-  0.00240111,                             !- Coefficient4 y
-  -5.0544e-005,                           !- Coefficient5 y**2
-  -0.00042728148,                         !- Coefficient6 x*y
-  13.88,                                  !- Minimum Value of x
-  23.88,                                  !- Maximum Value of x
-  18.33,                                  !- Minimum Value of y
-  51.66;                                  !- Maximum Value of y
-
-OS:Curve:Biquadratic,
-  {3aa82085-63b1-4fc9-8b52-5711e1febcd2}, !- Handle
-  Cool-EIR-fT1,                           !- Name
-  -0.304282997000001,                     !- Coefficient1 Constant
-  0.1180477062,                           !- Coefficient2 x
-  -0.00342466704,                         !- Coefficient3 x**2
-  -0.0062619138,                          !- Coefficient4 y
-  0.00069542712,                          !- Coefficient5 y**2
-  -0.00046997496,                         !- Coefficient6 x*y
-  13.88,                                  !- Minimum Value of x
-  23.88,                                  !- Maximum Value of x
-  18.33,                                  !- Minimum Value of y
-  51.66;                                  !- Maximum Value of y
-
-OS:Curve:Quadratic,
-  {2c422649-3520-47fa-9fac-aae242e9ebb7}, !- Handle
-  Cool-PLF-fPLR1,                         !- Name
-  0.93,                                   !- Coefficient1 Constant
-  0.07,                                   !- Coefficient2 x
-  0,                                      !- Coefficient3 x**2
-  0,                                      !- Minimum Value of x
-  1,                                      !- Maximum Value of x
-  0.7,                                    !- Minimum Curve Output
-  1;                                      !- Maximum Curve Output
-
-OS:Curve:Quadratic,
-  {0a5b6cb6-1d31-433a-9dad-1840326f3d4c}, !- Handle
-  Cool-Cap-fFF1,                          !- Name
-  0.718605468,                            !- Coefficient1 Constant
-  0.410099989,                            !- Coefficient2 x
-  -0.128705457,                           !- Coefficient3 x**2
-  0,                                      !- Minimum Value of x
-  2,                                      !- Maximum Value of x
-  0,                                      !- Minimum Curve Output
-  2;                                      !- Maximum Curve Output
-
-OS:Curve:Quadratic,
-  {d2d1f781-8997-447a-b4ad-1224d1794ddd}, !- Handle
-  Cool-EIR-fFF1,                          !- Name
-  1.32299905,                             !- Coefficient1 Constant
-  -0.477711207,                           !- Coefficient2 x
-  0.154712157,                            !- Coefficient3 x**2
-  0,                                      !- Minimum Value of x
-  2,                                      !- Maximum Value of x
-  0,                                      !- Minimum Curve Output
-  2;                                      !- Maximum Curve Output
-
-OS:Coil:Cooling:DX:SingleSpeed,
-  {8eddea94-9a4c-4071-9774-caf78559ed35}, !- Handle
-  res ac cooling coil,                    !- Name
-  {36073bfb-82ed-4bce-b831-781985f9c819}, !- Availability Schedule Name
-  autosize,                               !- Rated Total Cooling Capacity {W}
-  0.740402528813699,                      !- Rated Sensible Heat Ratio
-  3.9505446283126,                        !- Rated COP {W/W}
-  autosize,                               !- Rated Air Flow Rate {m3/s}
-  773.3912012006,                         !- Rated Evaporator Fan Power Per Volume Flow Rate {W/(m3/s)}
-  ,                                       !- Air Inlet Node Name
-  ,                                       !- Air Outlet Node Name
-  {b0ea7a5f-9895-4fdf-b4b2-472791c96d89}, !- Total Cooling Capacity Function of Temperature Curve Name
-  {0a5b6cb6-1d31-433a-9dad-1840326f3d4c}, !- Total Cooling Capacity Function of Flow Fraction Curve Name
-  {3aa82085-63b1-4fc9-8b52-5711e1febcd2}, !- Energy Input Ratio Function of Temperature Curve Name
-  {d2d1f781-8997-447a-b4ad-1224d1794ddd}, !- Energy Input Ratio Function of Flow Fraction Curve Name
-  {2c422649-3520-47fa-9fac-aae242e9ebb7}, !- Part Load Fraction Correlation Curve Name
-  1000,                                   !- Nominal Time for Condensate Removal to Begin {s}
-  1.5,                                    !- Ratio of Initial Moisture Evaporation Rate and Steady State Latent Capacity {dimensionless}
-  3,                                      !- Maximum Cycling Rate {cycles/hr}
-  45,                                     !- Latent Capacity Time Constant {s}
-  ,                                       !- Condenser Air Inlet Node Name
-  AirCooled,                              !- Condenser Type
-  0,                                      !- Evaporative Condenser Effectiveness {dimensionless}
-  Autosize,                               !- Evaporative Condenser Air Flow Rate {m3/s}
-  Autosize,                               !- Evaporative Condenser Pump Rated Power Consumption {W}
-  0,                                      !- Crankcase Heater Capacity {W}
-  12.7777777777778,                       !- Maximum Outdoor Dry-Bulb Temperature for Crankcase Heater Operation {C}
-  ,                                       !- Supply Water Storage Tank Name
-  ,                                       !- Condensate Collection Water Storage Tank Name
-  0,                                      !- Basin Heater Capacity {W/K}
-  10,                                     !- Basin Heater Setpoint Temperature {C}
-  ;                                       !- Basin Heater Operating Schedule Name
-
-OS:Fan:OnOff,
-  {2b73f861-232d-4e9b-bce1-5899d7bc99b9}, !- Handle
-  res ac clg supply fan,                  !- Name
-  {36073bfb-82ed-4bce-b831-781985f9c819}, !- Availability Schedule Name
-  0.75,                                   !- Fan Total Efficiency
-  794.580001233493,                       !- Pressure Rise {Pa}
-  autosize,                               !- Maximum Flow Rate {m3/s}
-  1,                                      !- Motor Efficiency
-  1,                                      !- Motor In Airstream Fraction
-  ,                                       !- Air Inlet Node Name
-  ,                                       !- Air Outlet Node Name
-  {462359a7-8cfd-423d-bcbc-43bd1e3d6d2e}, !- Fan Power Ratio Function of Speed Ratio Curve Name
-  {65075a0d-94cf-4a10-9eeb-912183732cc2}, !- Fan Efficiency Ratio Function of Speed Ratio Curve Name
-  res ac clg supply fan;                  !- End-Use Subcategory
-
-OS:Curve:Exponent,
-  {462359a7-8cfd-423d-bcbc-43bd1e3d6d2e}, !- Handle
-  Fan On Off Power Curve 1,               !- Name
-  1,                                      !- Coefficient1 Constant
-  0,                                      !- Coefficient2 Constant
-  0,                                      !- Coefficient3 Constant
-  0,                                      !- Minimum Value of x
-  1,                                      !- Maximum Value of x
-  ,                                       !- Minimum Curve Output
-  ,                                       !- Maximum Curve Output
-  ,                                       !- Input Unit Type for X
-  ;                                       !- Output Unit Type
-
-OS:Curve:Cubic,
-  {65075a0d-94cf-4a10-9eeb-912183732cc2}, !- Handle
-  Fan On Off Efficiency Curve 1,          !- Name
-  1,                                      !- Coefficient1 Constant
-  0,                                      !- Coefficient2 x
-  0,                                      !- Coefficient3 x**2
-  0,                                      !- Coefficient4 x**3
-  0,                                      !- Minimum Value of x
-  1;                                      !- Maximum Value of x
-
-OS:AirLoopHVAC:UnitarySystem,
-  {7a0108a2-ac2d-4117-9036-fd03f80825dc}, !- Handle
-  res ac unitary system,                  !- Name
-  Load,                                   !- Control Type
-  {885ab787-8546-4dd5-8c16-0892b133703d}, !- Controlling Zone or Thermostat Location
-  None,                                   !- Dehumidification Control Type
-  {36073bfb-82ed-4bce-b831-781985f9c819}, !- Availability Schedule Name
-  {fb9b5ff4-d05a-474a-9e75-326ecef895fb}, !- Air Inlet Node Name
-  {43abd26c-839a-4f6f-8a7b-1958e43162cb}, !- Air Outlet Node Name
-  {2b73f861-232d-4e9b-bce1-5899d7bc99b9}, !- Supply Fan Name
-  BlowThrough,                            !- Fan Placement
-  {3941e74c-9399-4647-8067-0bc3a0471efc}, !- Supply Air Fan Operating Mode Schedule Name
-  ,                                       !- Heating Coil Name
-  1,                                      !- DX Heating Coil Sizing Ratio
-  {8eddea94-9a4c-4071-9774-caf78559ed35}, !- Cooling Coil Name
-  No,                                     !- Use DOAS DX Cooling Coil
-  2,                                      !- DOAS DX Cooling Coil Leaving Minimum Air Temperature {C}
-  SensibleOnlyLoadControl,                !- Latent Load Control
-  ,                                       !- Supplemental Heating Coil Name
-  ,                                       !- Supply Air Flow Rate Method During Cooling Operation
-  autosize,                               !- Supply Air Flow Rate During Cooling Operation {m3/s}
-  ,                                       !- Supply Air Flow Rate Per Floor Area During Cooling Operation {m3/s-m2}
-  ,                                       !- Fraction of Autosized Design Cooling Supply Air Flow Rate
-  ,                                       !- Design Supply Air Flow Rate Per Unit of Capacity During Cooling Operation {m3/s-W}
-  ,                                       !- Supply Air Flow Rate Method During Heating Operation
-  0,                                      !- Supply Air Flow Rate During Heating Operation {m3/s}
-  ,                                       !- Supply Air Flow Rate Per Floor Area during Heating Operation {m3/s-m2}
-  ,                                       !- Fraction of Autosized Design Heating Supply Air Flow Rate
-  ,                                       !- Design Supply Air Flow Rate Per Unit of Capacity During Heating Operation {m3/s-W}
-  ,                                       !- Supply Air Flow Rate Method When No Cooling or Heating is Required
-  0,                                      !- Supply Air Flow Rate When No Cooling or Heating is Required {m3/s}
-  ,                                       !- Supply Air Flow Rate Per Floor Area When No Cooling or Heating is Required {m3/s-m2}
-  ,                                       !- Fraction of Autosized Design Cooling Supply Air Flow Rate When No Cooling or Heating is Required
-  ,                                       !- Fraction of Autosized Design Heating Supply Air Flow Rate When No Cooling or Heating is Required
-  ,                                       !- Design Supply Air Flow Rate Per Unit of Capacity During Cooling Operation When No Cooling or Heating is Required {m3/s-W}
-  ,                                       !- Design Supply Air Flow Rate Per Unit of Capacity During Heating Operation When No Cooling or Heating is Required {m3/s-W}
-  48.8888888888889,                       !- Maximum Supply Air Temperature {C}
-  21,                                     !- Maximum Outdoor Dry-Bulb Temperature for Supplemental Heater Operation {C}
-  ,                                       !- Outdoor Dry-Bulb Temperature Sensor Node Name
-  2.5,                                    !- Maximum Cycling Rate {cycles/hr}
-  60,                                     !- Heat Pump Time Constant {s}
-  0.01,                                   !- Fraction of On-Cycle Power Use
-  60,                                     !- Heat Pump Fan Delay Time {s}
-  0,                                      !- Ancilliary On-Cycle Electric Power {W}
-  0;                                      !- Ancilliary Off-Cycle Electric Power {W}
-
-OS:AirLoopHVAC,
-  {1e08c041-f999-4889-a4cb-c1d388d03a09}, !- Handle
-  res ac asys,                            !- Name
-  ,                                       !- Controller List Name
-  {36073bfb-82ed-4bce-b831-781985f9c819}, !- Availability Schedule
-  {7596fbce-fa3c-4ab3-89d8-97aaf74ed726}, !- Availability Manager List Name
-  AutoSize,                               !- Design Supply Air Flow Rate {m3/s}
-  ,                                       !- Branch List Name
-  ,                                       !- Connector List Name
-  {2f07a10b-ccdb-453e-81b7-662893cc277e}, !- Supply Side Inlet Node Name
-  {11366f42-b572-4021-a8cd-0eff0fd820ea}, !- Demand Side Outlet Node Name
-  {bb956a8a-4bc5-41b2-b366-09cd0e96b4d4}, !- Demand Side Inlet Node A
-  {4cc4db89-2a94-4130-869e-ddb53cc7490e}, !- Supply Side Outlet Node A
-  ,                                       !- Demand Side Inlet Node B
-  ,                                       !- Supply Side Outlet Node B
-  ,                                       !- Return Air Bypass Flow Temperature Setpoint Schedule Name
-  {04fbaad4-bc03-4245-8d61-a3fe2b736dc3}, !- Demand Mixer Name
-  {40575ce2-1657-487b-8755-23f0d36c45e1}, !- Demand Splitter A Name
-  ,                                       !- Demand Splitter B Name
-  ;                                       !- Supply Splitter Name
-
-OS:Node,
-  {5141b304-febe-45e7-aa70-d22ae3236321}, !- Handle
-  Node 10,                                !- Name
-  {2f07a10b-ccdb-453e-81b7-662893cc277e}, !- Inlet Port
-  {fb9b5ff4-d05a-474a-9e75-326ecef895fb}; !- Outlet Port
-
-OS:Node,
-  {994d368c-59f5-4f17-9bf2-e88ded6720bb}, !- Handle
-  Node 11,                                !- Name
-  {43abd26c-839a-4f6f-8a7b-1958e43162cb}, !- Inlet Port
-  {4cc4db89-2a94-4130-869e-ddb53cc7490e}; !- Outlet Port
-
-OS:Connection,
-  {2f07a10b-ccdb-453e-81b7-662893cc277e}, !- Handle
-  {6afe338f-75b7-4c64-92a7-ce29e7be648b}, !- Name
-  {1e08c041-f999-4889-a4cb-c1d388d03a09}, !- Source Object
-  8,                                      !- Outlet Port
-  {5141b304-febe-45e7-aa70-d22ae3236321}, !- Target Object
-  2;                                      !- Inlet Port
-
-OS:Connection,
-  {4cc4db89-2a94-4130-869e-ddb53cc7490e}, !- Handle
-  {10ce124e-016f-4acb-b091-aa7e23ec3240}, !- Name
-  {994d368c-59f5-4f17-9bf2-e88ded6720bb}, !- Source Object
-  3,                                      !- Outlet Port
-  {1e08c041-f999-4889-a4cb-c1d388d03a09}, !- Target Object
-  11;                                     !- Inlet Port
-
-OS:Node,
-  {03f4eef0-bd53-47c2-8820-fd45184b8710}, !- Handle
-  Node 12,                                !- Name
-  {bb956a8a-4bc5-41b2-b366-09cd0e96b4d4}, !- Inlet Port
-  {5ea928bc-9508-4c6c-9299-1417193666b6}; !- Outlet Port
-
-OS:Node,
-  {760bbf7c-fa8f-434b-a488-3e7680481173}, !- Handle
-  Node 13,                                !- Name
-  {71a1d92a-5e67-4093-950b-0490666764e1}, !- Inlet Port
-  {11366f42-b572-4021-a8cd-0eff0fd820ea}; !- Outlet Port
-
-OS:Node,
-  {7cd39396-d8ef-46c7-bc65-2b211384766d}, !- Handle
-  Node 14,                                !- Name
-  {a908c483-2465-4bb7-bcf7-722588caf6c4}, !- Inlet Port
-  {356346a7-5d0f-4c44-9a7e-178ad515b0f6}; !- Outlet Port
-
-OS:Connection,
-  {bb956a8a-4bc5-41b2-b366-09cd0e96b4d4}, !- Handle
-  {9bd9a229-04dc-48f2-8983-ae6a4dfbe641}, !- Name
-  {1e08c041-f999-4889-a4cb-c1d388d03a09}, !- Source Object
-  10,                                     !- Outlet Port
-  {03f4eef0-bd53-47c2-8820-fd45184b8710}, !- Target Object
-  2;                                      !- Inlet Port
-
-OS:Connection,
-  {11366f42-b572-4021-a8cd-0eff0fd820ea}, !- Handle
-  {b9a43b02-5408-41b6-8be3-14860cebccb2}, !- Name
-  {760bbf7c-fa8f-434b-a488-3e7680481173}, !- Source Object
-  3,                                      !- Outlet Port
-  {1e08c041-f999-4889-a4cb-c1d388d03a09}, !- Target Object
-  9;                                      !- Inlet Port
-
-OS:AirLoopHVAC:ZoneSplitter,
-  {40575ce2-1657-487b-8755-23f0d36c45e1}, !- Handle
-  res ac zone splitter,                   !- Name
-  {5ea928bc-9508-4c6c-9299-1417193666b6}, !- Inlet Node Name
-  {f0b2a28c-5e3e-4465-92bf-762cfb5db17f}; !- Outlet Node Name 1
-
-OS:AirLoopHVAC:ZoneMixer,
-  {04fbaad4-bc03-4245-8d61-a3fe2b736dc3}, !- Handle
-  res ac zone mixer,                      !- Name
-  {71a1d92a-5e67-4093-950b-0490666764e1}, !- Outlet Node Name
-  {6aa13d3c-d0aa-462d-a25f-a96172eacf7f}; !- Inlet Node Name 1
-
-OS:Connection,
-  {5ea928bc-9508-4c6c-9299-1417193666b6}, !- Handle
-  {f0e20e08-7b8b-4c92-9fe8-aa1aa11d6948}, !- Name
-  {03f4eef0-bd53-47c2-8820-fd45184b8710}, !- Source Object
-  3,                                      !- Outlet Port
-  {40575ce2-1657-487b-8755-23f0d36c45e1}, !- Target Object
-  2;                                      !- Inlet Port
-
-OS:Connection,
-  {71a1d92a-5e67-4093-950b-0490666764e1}, !- Handle
-  {a2641c8b-fb6a-4007-b839-3f3f75a1ae68}, !- Name
-  {04fbaad4-bc03-4245-8d61-a3fe2b736dc3}, !- Source Object
-  2,                                      !- Outlet Port
-  {760bbf7c-fa8f-434b-a488-3e7680481173}, !- Target Object
-  2;                                      !- Inlet Port
-
-OS:Sizing:System,
-  {5385be56-e827-48d9-a042-61616e965720}, !- Handle
-  {1e08c041-f999-4889-a4cb-c1d388d03a09}, !- AirLoop Name
-  Sensible,                               !- Type of Load to Size On
-  Autosize,                               !- Design Outdoor Air Flow Rate {m3/s}
-  0.3,                                    !- Central Heating Maximum System Air Flow Ratio
-  7,                                      !- Preheat Design Temperature {C}
-  0.008,                                  !- Preheat Design Humidity Ratio {kg-H2O/kg-Air}
-  12.8,                                   !- Precool Design Temperature {C}
-  0.008,                                  !- Precool Design Humidity Ratio {kg-H2O/kg-Air}
-  12.8,                                   !- Central Cooling Design Supply Air Temperature {C}
-  16.7,                                   !- Central Heating Design Supply Air Temperature {C}
-  NonCoincident,                          !- Sizing Option
-  Yes,                                    !- 100% Outdoor Air in Cooling
-  Yes,                                    !- 100% Outdoor Air in Heating
-  0.0085,                                 !- Central Cooling Design Supply Air Humidity Ratio {kg-H2O/kg-Air}
-  0.008,                                  !- Central Heating Design Supply Air Humidity Ratio {kg-H2O/kg-Air}
-  DesignDay,                              !- Cooling Design Air Flow Method
-  0,                                      !- Cooling Design Air Flow Rate {m3/s}
-  DesignDay,                              !- Heating Design Air Flow Method
-  0,                                      !- Heating Design Air Flow Rate {m3/s}
-  ZoneSum,                                !- System Outdoor Air Method
-  1,                                      !- Zone Maximum Outdoor Air Fraction {dimensionless}
-  0.0099676501,                           !- Cooling Supply Air Flow Rate Per Floor Area {m3/s-m2}
-  1,                                      !- Cooling Fraction of Autosized Cooling Supply Air Flow Rate
-  3.9475456e-005,                         !- Cooling Supply Air Flow Rate Per Unit Cooling Capacity {m3/s-W}
-  0.0099676501,                           !- Heating Supply Air Flow Rate Per Floor Area {m3/s-m2}
-  1,                                      !- Heating Fraction of Autosized Heating Supply Air Flow Rate
-  1,                                      !- Heating Fraction of Autosized Cooling Supply Air Flow Rate
-  3.1588213e-005,                         !- Heating Supply Air Flow Rate Per Unit Heating Capacity {m3/s-W}
-  CoolingDesignCapacity,                  !- Cooling Design Capacity Method
-  autosize,                               !- Cooling Design Capacity {W}
-  234.7,                                  !- Cooling Design Capacity Per Floor Area {W/m2}
-  1,                                      !- Fraction of Autosized Cooling Design Capacity
-  HeatingDesignCapacity,                  !- Heating Design Capacity Method
-  autosize,                               !- Heating Design Capacity {W}
-  157,                                    !- Heating Design Capacity Per Floor Area {W/m2}
-  1,                                      !- Fraction of Autosized Heating Design Capacity
-  OnOff;                                  !- Central Cooling Capacity Control Method
-
-OS:AvailabilityManagerAssignmentList,
-  {7596fbce-fa3c-4ab3-89d8-97aaf74ed726}, !- Handle
-  Air Loop HVAC 1 AvailabilityManagerAssignmentList 1; !- Name
-
-OS:Connection,
-  {fb9b5ff4-d05a-474a-9e75-326ecef895fb}, !- Handle
-  {4ce9132f-c7ac-42dd-86ae-3326b9012b71}, !- Name
-  {5141b304-febe-45e7-aa70-d22ae3236321}, !- Source Object
-  3,                                      !- Outlet Port
-  {7a0108a2-ac2d-4117-9036-fd03f80825dc}, !- Target Object
-  6;                                      !- Inlet Port
-
-OS:Connection,
-  {43abd26c-839a-4f6f-8a7b-1958e43162cb}, !- Handle
-  {f7472b13-cd0c-46dc-a59d-0488f0e13306}, !- Name
-  {7a0108a2-ac2d-4117-9036-fd03f80825dc}, !- Source Object
-  7,                                      !- Outlet Port
-  {994d368c-59f5-4f17-9bf2-e88ded6720bb}, !- Target Object
-  2;                                      !- Inlet Port
-
-OS:AirTerminal:SingleDuct:ConstantVolume:NoReheat,
-  {7a4ea075-1b9c-4920-bbf5-4389fe01a31e}, !- Handle
-  res ac living zone direct air,          !- Name
-  {36073bfb-82ed-4bce-b831-781985f9c819}, !- Availability Schedule Name
-  {c29b9aa0-f306-4624-824c-01544940d4da}, !- Air Inlet Node Name
-  {a908c483-2465-4bb7-bcf7-722588caf6c4}, !- Air Outlet Node Name
-  AutoSize;                               !- Maximum Air Flow Rate {m3/s}
-
-OS:Node,
-  {c8bd3ba9-e69f-4091-8cc1-e4d4ee86d331}, !- Handle
-  Node 15,                                !- Name
-  {7109fde6-db8c-4d85-ac99-950616390c07}, !- Inlet Port
-  {6aa13d3c-d0aa-462d-a25f-a96172eacf7f}; !- Outlet Port
-
-OS:Connection,
-  {356346a7-5d0f-4c44-9a7e-178ad515b0f6}, !- Handle
-  {bd5a993e-cfee-488e-bd9b-b45615f9238a}, !- Name
-  {7cd39396-d8ef-46c7-bc65-2b211384766d}, !- Source Object
-  3,                                      !- Outlet Port
-  {337d796d-b7f2-4667-92bd-9e3be7db6945}, !- Target Object
-  4;                                      !- Inlet Port
-
-OS:Connection,
-  {7109fde6-db8c-4d85-ac99-950616390c07}, !- Handle
-  {321d0970-ab79-4e82-9926-adf8f9c56be5}, !- Name
-  {53601ba2-0772-4f2f-a3aa-2a482819b491}, !- Source Object
-  4,                                      !- Outlet Port
-  {c8bd3ba9-e69f-4091-8cc1-e4d4ee86d331}, !- Target Object
-  2;                                      !- Inlet Port
-
-OS:Connection,
-  {6aa13d3c-d0aa-462d-a25f-a96172eacf7f}, !- Handle
-  {15330545-88d3-4a47-b2bb-7977bab72509}, !- Name
-  {c8bd3ba9-e69f-4091-8cc1-e4d4ee86d331}, !- Source Object
-  3,                                      !- Outlet Port
-  {04fbaad4-bc03-4245-8d61-a3fe2b736dc3}, !- Target Object
-  3;                                      !- Inlet Port
-
-OS:Node,
-  {90c22821-2d6c-4e70-9bba-63953d9e7a58}, !- Handle
-  Node 16,                                !- Name
-  {f0b2a28c-5e3e-4465-92bf-762cfb5db17f}, !- Inlet Port
-  {c29b9aa0-f306-4624-824c-01544940d4da}; !- Outlet Port
-
-OS:Connection,
-  {f0b2a28c-5e3e-4465-92bf-762cfb5db17f}, !- Handle
-  {9ca980bb-0d2c-456e-90f2-48b328e5777a}, !- Name
-  {40575ce2-1657-487b-8755-23f0d36c45e1}, !- Source Object
-  3,                                      !- Outlet Port
-  {90c22821-2d6c-4e70-9bba-63953d9e7a58}, !- Target Object
-  2;                                      !- Inlet Port
-
-OS:Connection,
-  {c29b9aa0-f306-4624-824c-01544940d4da}, !- Handle
-  {ea7dc8dc-0a1d-45bd-bd64-cc39768670a8}, !- Name
-  {90c22821-2d6c-4e70-9bba-63953d9e7a58}, !- Source Object
-  3,                                      !- Outlet Port
-  {7a4ea075-1b9c-4920-bbf5-4389fe01a31e}, !- Target Object
-  3;                                      !- Inlet Port
-
-OS:Connection,
-  {a908c483-2465-4bb7-bcf7-722588caf6c4}, !- Handle
-  {26e7fd67-594e-41b8-83a6-15db7dd247f2}, !- Name
-  {7a4ea075-1b9c-4920-bbf5-4389fe01a31e}, !- Source Object
-  4,                                      !- Outlet Port
-  {7cd39396-d8ef-46c7-bc65-2b211384766d}, !- Target Object
-  2;                                      !- Inlet Port
-
-OS:AdditionalProperties,
-  {4da8ad8c-6314-4fe7-a22e-7f56253475f2}, !- Handle
-  {7a0108a2-ac2d-4117-9036-fd03f80825dc}, !- Object Name
-  SizingInfoHVACCapacityDerateFactorEER,  !- Feature Name 1
-  String,                                 !- Feature Data Type 1
-  1.0&#441.0&#441.0&#441.0&#441.0,        !- Feature Value 1
-  SizingInfoHVACRatedCFMperTonCooling,    !- Feature Name 2
-  String,                                 !- Feature Data Type 2
-  386.1,                                  !- Feature Value 2
-  SizingInfoHVACFracCoolLoadServed,       !- Feature Name 3
-  Double,                                 !- Feature Data Type 3
-  1;                                      !- Feature Value 3
-
-OS:Schedule:Ruleset,
-  {77efc2ff-22fb-4a0a-b48b-f38a335db399}, !- Handle
-  res heating season,                     !- Name
-  {f79f0c24-3e75-44eb-aebb-7da562f46a9d}, !- Schedule Type Limits Name
-  {794bbb8b-cc2d-4677-8479-6a806a7ff6f8}; !- Default Day Schedule Name
-
-OS:Schedule:Day,
-  {794bbb8b-cc2d-4677-8479-6a806a7ff6f8}, !- Handle
-  Schedule Day 4,                         !- Name
-  {f79f0c24-3e75-44eb-aebb-7da562f46a9d}, !- Schedule Type Limits Name
+  {909dda89-509b-473f-a7b6-73af91c04c51}, !- Handle
+  Schedule Day 1,                         !- Name
+  ,                                       !- Schedule Type Limits Name
   ,                                       !- Interpolate to Timestep
   24,                                     !- Hour 1
   0,                                      !- Minute 1
   0;                                      !- Value Until Time 1
 
-OS:Schedule:Rule,
-  {ca501040-2cea-445a-a479-279c830bbf4e}, !- Handle
-  res heating season allday rule1,        !- Name
-  {77efc2ff-22fb-4a0a-b48b-f38a335db399}, !- Schedule Ruleset Name
-  11,                                     !- Rule Order
-  {0671f52b-5743-44f0-a959-146d21129e03}, !- Day Schedule Name
-  Yes,                                    !- Apply Sunday
-  Yes,                                    !- Apply Monday
-  Yes,                                    !- Apply Tuesday
-  Yes,                                    !- Apply Wednesday
-  Yes,                                    !- Apply Thursday
-  Yes,                                    !- Apply Friday
-  Yes,                                    !- Apply Saturday
-  ,                                       !- Apply Holiday
-  DateRange,                              !- Date Specification Type
-  1,                                      !- Start Month
-  1,                                      !- Start Day
-  1,                                      !- End Month
-  31;                                     !- End Day
-
 OS:Schedule:Day,
-  {0671f52b-5743-44f0-a959-146d21129e03}, !- Handle
-  res heating season allday1,             !- Name
-  {f79f0c24-3e75-44eb-aebb-7da562f46a9d}, !- Schedule Type Limits Name
+  {5941eb19-8555-4158-b60b-085e41b05b65}, !- Handle
+  Schedule Day 2,                         !- Name
+  ,                                       !- Schedule Type Limits Name
   ,                                       !- Interpolate to Timestep
   24,                                     !- Hour 1
   0,                                      !- Minute 1
   1;                                      !- Value Until Time 1
-
-OS:Schedule:Rule,
-  {0f6d4c81-930b-4577-9fe7-e539374cbc1f}, !- Handle
-  res heating season allday rule2,        !- Name
-  {77efc2ff-22fb-4a0a-b48b-f38a335db399}, !- Schedule Ruleset Name
-  10,                                     !- Rule Order
-  {8b9c5d1e-352a-4973-9d53-5092f6f579b3}, !- Day Schedule Name
-  Yes,                                    !- Apply Sunday
-  Yes,                                    !- Apply Monday
-  Yes,                                    !- Apply Tuesday
-  Yes,                                    !- Apply Wednesday
-  Yes,                                    !- Apply Thursday
-  Yes,                                    !- Apply Friday
-  Yes,                                    !- Apply Saturday
-  ,                                       !- Apply Holiday
-  DateRange,                              !- Date Specification Type
-  2,                                      !- Start Month
-  1,                                      !- Start Day
-  2,                                      !- End Month
-  28;                                     !- End Day
-
-OS:Schedule:Day,
-  {8b9c5d1e-352a-4973-9d53-5092f6f579b3}, !- Handle
-  res heating season allday2,             !- Name
-  {f79f0c24-3e75-44eb-aebb-7da562f46a9d}, !- Schedule Type Limits Name
-  ,                                       !- Interpolate to Timestep
-  24,                                     !- Hour 1
-  0,                                      !- Minute 1
-  1;                                      !- Value Until Time 1
-
-OS:Schedule:Rule,
-  {194fb1e8-3405-4ee6-bb1e-61d23045a308}, !- Handle
-  res heating season allday rule3,        !- Name
-  {77efc2ff-22fb-4a0a-b48b-f38a335db399}, !- Schedule Ruleset Name
-  9,                                      !- Rule Order
-  {7ab64b69-4f48-49e8-ab67-81858725247b}, !- Day Schedule Name
-  Yes,                                    !- Apply Sunday
-  Yes,                                    !- Apply Monday
-  Yes,                                    !- Apply Tuesday
-  Yes,                                    !- Apply Wednesday
-  Yes,                                    !- Apply Thursday
-  Yes,                                    !- Apply Friday
-  Yes,                                    !- Apply Saturday
-  ,                                       !- Apply Holiday
-  DateRange,                              !- Date Specification Type
-  3,                                      !- Start Month
-  1,                                      !- Start Day
-  3,                                      !- End Month
-  31;                                     !- End Day
-
-OS:Schedule:Day,
-  {7ab64b69-4f48-49e8-ab67-81858725247b}, !- Handle
-  res heating season allday3,             !- Name
-  {f79f0c24-3e75-44eb-aebb-7da562f46a9d}, !- Schedule Type Limits Name
-  ,                                       !- Interpolate to Timestep
-  24,                                     !- Hour 1
-  0,                                      !- Minute 1
-  1;                                      !- Value Until Time 1
-
-OS:Schedule:Rule,
-  {3b11b794-7f84-4db5-9615-0483149084b2}, !- Handle
-  res heating season allday rule4,        !- Name
-  {77efc2ff-22fb-4a0a-b48b-f38a335db399}, !- Schedule Ruleset Name
-  8,                                      !- Rule Order
-  {d79cbbd5-a8a5-4a67-9025-f2197a2ae68a}, !- Day Schedule Name
-  Yes,                                    !- Apply Sunday
-  Yes,                                    !- Apply Monday
-  Yes,                                    !- Apply Tuesday
-  Yes,                                    !- Apply Wednesday
-  Yes,                                    !- Apply Thursday
-  Yes,                                    !- Apply Friday
-  Yes,                                    !- Apply Saturday
-  ,                                       !- Apply Holiday
-  DateRange,                              !- Date Specification Type
-  4,                                      !- Start Month
-  1,                                      !- Start Day
-  4,                                      !- End Month
-  30;                                     !- End Day
-
-OS:Schedule:Day,
-  {d79cbbd5-a8a5-4a67-9025-f2197a2ae68a}, !- Handle
-  res heating season allday4,             !- Name
-  {f79f0c24-3e75-44eb-aebb-7da562f46a9d}, !- Schedule Type Limits Name
-  ,                                       !- Interpolate to Timestep
-  24,                                     !- Hour 1
-  0,                                      !- Minute 1
-  1;                                      !- Value Until Time 1
-
-OS:Schedule:Rule,
-  {3c2ed007-3e5e-4695-b134-2c8d650d1542}, !- Handle
-  res heating season allday rule5,        !- Name
-  {77efc2ff-22fb-4a0a-b48b-f38a335db399}, !- Schedule Ruleset Name
-  7,                                      !- Rule Order
-  {6065486f-e290-400f-8321-df1f1e05c491}, !- Day Schedule Name
-  Yes,                                    !- Apply Sunday
-  Yes,                                    !- Apply Monday
-  Yes,                                    !- Apply Tuesday
-  Yes,                                    !- Apply Wednesday
-  Yes,                                    !- Apply Thursday
-  Yes,                                    !- Apply Friday
-  Yes,                                    !- Apply Saturday
-  ,                                       !- Apply Holiday
-  DateRange,                              !- Date Specification Type
-  5,                                      !- Start Month
-  1,                                      !- Start Day
-  5,                                      !- End Month
-  31;                                     !- End Day
-
-OS:Schedule:Day,
-  {6065486f-e290-400f-8321-df1f1e05c491}, !- Handle
-  res heating season allday5,             !- Name
-  {f79f0c24-3e75-44eb-aebb-7da562f46a9d}, !- Schedule Type Limits Name
-  ,                                       !- Interpolate to Timestep
-  24,                                     !- Hour 1
-  0,                                      !- Minute 1
-  1;                                      !- Value Until Time 1
-
-OS:Schedule:Rule,
-  {fd8967fa-0386-49e7-856a-ef1db3180771}, !- Handle
-  res heating season allday rule6,        !- Name
-  {77efc2ff-22fb-4a0a-b48b-f38a335db399}, !- Schedule Ruleset Name
-  6,                                      !- Rule Order
-  {00ec2bf9-f650-46cc-9a29-ff16af57f968}, !- Day Schedule Name
-  Yes,                                    !- Apply Sunday
-  Yes,                                    !- Apply Monday
-  Yes,                                    !- Apply Tuesday
-  Yes,                                    !- Apply Wednesday
-  Yes,                                    !- Apply Thursday
-  Yes,                                    !- Apply Friday
-  Yes,                                    !- Apply Saturday
-  ,                                       !- Apply Holiday
-  DateRange,                              !- Date Specification Type
-  6,                                      !- Start Month
-  1,                                      !- Start Day
-  6,                                      !- End Month
-  30;                                     !- End Day
-
-OS:Schedule:Day,
-  {00ec2bf9-f650-46cc-9a29-ff16af57f968}, !- Handle
-  res heating season allday6,             !- Name
-  {f79f0c24-3e75-44eb-aebb-7da562f46a9d}, !- Schedule Type Limits Name
-  ,                                       !- Interpolate to Timestep
-  24,                                     !- Hour 1
-  0,                                      !- Minute 1
-  1;                                      !- Value Until Time 1
-
-OS:Schedule:Rule,
-  {9483db6c-9ec5-4018-9119-cd15e747dcfa}, !- Handle
-  res heating season allday rule7,        !- Name
-  {77efc2ff-22fb-4a0a-b48b-f38a335db399}, !- Schedule Ruleset Name
-  5,                                      !- Rule Order
-  {7c6bed8f-e3d8-4b51-8376-5ad91c06d145}, !- Day Schedule Name
-  Yes,                                    !- Apply Sunday
-  Yes,                                    !- Apply Monday
-  Yes,                                    !- Apply Tuesday
-  Yes,                                    !- Apply Wednesday
-  Yes,                                    !- Apply Thursday
-  Yes,                                    !- Apply Friday
-  Yes,                                    !- Apply Saturday
-  ,                                       !- Apply Holiday
-  DateRange,                              !- Date Specification Type
-  7,                                      !- Start Month
-  1,                                      !- Start Day
-  7,                                      !- End Month
-  31;                                     !- End Day
-
-OS:Schedule:Day,
-  {7c6bed8f-e3d8-4b51-8376-5ad91c06d145}, !- Handle
-  res heating season allday7,             !- Name
-  {f79f0c24-3e75-44eb-aebb-7da562f46a9d}, !- Schedule Type Limits Name
-  ,                                       !- Interpolate to Timestep
-  24,                                     !- Hour 1
-  0,                                      !- Minute 1
-  1;                                      !- Value Until Time 1
-
-OS:Schedule:Rule,
-  {7e5796ad-2c7a-461d-857f-20907111f052}, !- Handle
-  res heating season allday rule8,        !- Name
-  {77efc2ff-22fb-4a0a-b48b-f38a335db399}, !- Schedule Ruleset Name
-  4,                                      !- Rule Order
-  {bc63091e-62ba-45b2-8e54-527ce085a604}, !- Day Schedule Name
-  Yes,                                    !- Apply Sunday
-  Yes,                                    !- Apply Monday
-  Yes,                                    !- Apply Tuesday
-  Yes,                                    !- Apply Wednesday
-  Yes,                                    !- Apply Thursday
-  Yes,                                    !- Apply Friday
-  Yes,                                    !- Apply Saturday
-  ,                                       !- Apply Holiday
-  DateRange,                              !- Date Specification Type
-  8,                                      !- Start Month
-  1,                                      !- Start Day
-  8,                                      !- End Month
-  31;                                     !- End Day
-
-OS:Schedule:Day,
-  {bc63091e-62ba-45b2-8e54-527ce085a604}, !- Handle
-  res heating season allday8,             !- Name
-  {f79f0c24-3e75-44eb-aebb-7da562f46a9d}, !- Schedule Type Limits Name
-  ,                                       !- Interpolate to Timestep
-  24,                                     !- Hour 1
-  0,                                      !- Minute 1
-  1;                                      !- Value Until Time 1
-
-OS:Schedule:Rule,
-  {825e8c51-700d-4549-bdac-33d68c324d1d}, !- Handle
-  res heating season allday rule9,        !- Name
-  {77efc2ff-22fb-4a0a-b48b-f38a335db399}, !- Schedule Ruleset Name
-  3,                                      !- Rule Order
-  {c5836dc4-9149-4c61-b3eb-0ac1bd6eaafc}, !- Day Schedule Name
-  Yes,                                    !- Apply Sunday
-  Yes,                                    !- Apply Monday
-  Yes,                                    !- Apply Tuesday
-  Yes,                                    !- Apply Wednesday
-  Yes,                                    !- Apply Thursday
-  Yes,                                    !- Apply Friday
-  Yes,                                    !- Apply Saturday
-  ,                                       !- Apply Holiday
-  DateRange,                              !- Date Specification Type
-  9,                                      !- Start Month
-  1,                                      !- Start Day
-  9,                                      !- End Month
-  30;                                     !- End Day
-
-OS:Schedule:Day,
-  {c5836dc4-9149-4c61-b3eb-0ac1bd6eaafc}, !- Handle
-  res heating season allday9,             !- Name
-  {f79f0c24-3e75-44eb-aebb-7da562f46a9d}, !- Schedule Type Limits Name
-  ,                                       !- Interpolate to Timestep
-  24,                                     !- Hour 1
-  0,                                      !- Minute 1
-  1;                                      !- Value Until Time 1
-
-OS:Schedule:Rule,
-  {9f183dc7-adcb-4db0-9e9e-f4b222d57131}, !- Handle
-  res heating season allday rule10,       !- Name
-  {77efc2ff-22fb-4a0a-b48b-f38a335db399}, !- Schedule Ruleset Name
-  2,                                      !- Rule Order
-  {e3930848-842e-4e33-8e68-06c7c7858df8}, !- Day Schedule Name
-  Yes,                                    !- Apply Sunday
-  Yes,                                    !- Apply Monday
-  Yes,                                    !- Apply Tuesday
-  Yes,                                    !- Apply Wednesday
-  Yes,                                    !- Apply Thursday
-  Yes,                                    !- Apply Friday
-  Yes,                                    !- Apply Saturday
-  ,                                       !- Apply Holiday
-  DateRange,                              !- Date Specification Type
-  10,                                     !- Start Month
-  1,                                      !- Start Day
-  10,                                     !- End Month
-  31;                                     !- End Day
-
-OS:Schedule:Day,
-  {e3930848-842e-4e33-8e68-06c7c7858df8}, !- Handle
-  res heating season allday10,            !- Name
-  {f79f0c24-3e75-44eb-aebb-7da562f46a9d}, !- Schedule Type Limits Name
-  ,                                       !- Interpolate to Timestep
-  24,                                     !- Hour 1
-  0,                                      !- Minute 1
-  1;                                      !- Value Until Time 1
-
-OS:Schedule:Rule,
-  {db0b849f-758f-4517-9a09-46484fa2d1d9}, !- Handle
-  res heating season allday rule11,       !- Name
-  {77efc2ff-22fb-4a0a-b48b-f38a335db399}, !- Schedule Ruleset Name
-  1,                                      !- Rule Order
-  {768c1e54-e24d-4102-ba72-c609de19823a}, !- Day Schedule Name
-  Yes,                                    !- Apply Sunday
-  Yes,                                    !- Apply Monday
-  Yes,                                    !- Apply Tuesday
-  Yes,                                    !- Apply Wednesday
-  Yes,                                    !- Apply Thursday
-  Yes,                                    !- Apply Friday
-  Yes,                                    !- Apply Saturday
-  ,                                       !- Apply Holiday
-  DateRange,                              !- Date Specification Type
-  11,                                     !- Start Month
-  1,                                      !- Start Day
-  11,                                     !- End Month
-  30;                                     !- End Day
-
-OS:Schedule:Day,
-  {768c1e54-e24d-4102-ba72-c609de19823a}, !- Handle
-  res heating season allday11,            !- Name
-  {f79f0c24-3e75-44eb-aebb-7da562f46a9d}, !- Schedule Type Limits Name
-  ,                                       !- Interpolate to Timestep
-  24,                                     !- Hour 1
-  0,                                      !- Minute 1
-  1;                                      !- Value Until Time 1
-
-OS:Schedule:Rule,
-  {b18bd4e9-becb-4052-a6e8-e068c2983663}, !- Handle
-  res heating season allday rule12,       !- Name
-  {77efc2ff-22fb-4a0a-b48b-f38a335db399}, !- Schedule Ruleset Name
-  0,                                      !- Rule Order
-  {0e8e619e-3387-4e9e-958e-751b43c3f4df}, !- Day Schedule Name
-  Yes,                                    !- Apply Sunday
-  Yes,                                    !- Apply Monday
-  Yes,                                    !- Apply Tuesday
-  Yes,                                    !- Apply Wednesday
-  Yes,                                    !- Apply Thursday
-  Yes,                                    !- Apply Friday
-  Yes,                                    !- Apply Saturday
-  ,                                       !- Apply Holiday
-  DateRange,                              !- Date Specification Type
-  12,                                     !- Start Month
-  1,                                      !- Start Day
-  12,                                     !- End Month
-  31;                                     !- End Day
-
-OS:Schedule:Day,
-  {0e8e619e-3387-4e9e-958e-751b43c3f4df}, !- Handle
-  res heating season allday12,            !- Name
-  {f79f0c24-3e75-44eb-aebb-7da562f46a9d}, !- Schedule Type Limits Name
-  ,                                       !- Interpolate to Timestep
-  24,                                     !- Hour 1
-  0,                                      !- Minute 1
-  1;                                      !- Value Until Time 1
-
-OS:ThermostatSetpoint:DualSetpoint,
-  {495f41ff-ac5d-4cce-ae12-d86c912e1ba4}, !- Handle
-  living zone temperature setpoint,       !- Name
-  {f4d04b08-6de7-4687-882e-3d03bbccb564}, !- Heating Setpoint Temperature Schedule Name
-  {6f1750be-ace9-4811-aefd-6b041359696e}; !- Cooling Setpoint Temperature Schedule Name
-
-OS:ScheduleTypeLimits,
-  {976f38dc-70bb-458c-8f17-3c0de863bfcf}, !- Handle
-  Temperature,                            !- Name
-  ,                                       !- Lower Limit Value
-  ,                                       !- Upper Limit Value
-  Continuous,                             !- Numeric Type
-  Temperature;                            !- Unit Type
-
-OS:Schedule:Ruleset,
-  {45182198-b4a6-4e88-aab1-fbdaf9a915b6}, !- Handle
-  res cooling season,                     !- Name
-  {f79f0c24-3e75-44eb-aebb-7da562f46a9d}, !- Schedule Type Limits Name
-  {a4042dfa-2d83-4d85-9408-3607fba8980e}; !- Default Day Schedule Name
-
-OS:Schedule:Day,
-  {a4042dfa-2d83-4d85-9408-3607fba8980e}, !- Handle
-  Schedule Day 1,                         !- Name
-  {f79f0c24-3e75-44eb-aebb-7da562f46a9d}, !- Schedule Type Limits Name
-=======
-OS:Schedule:Day,
-  {909dda89-509b-473f-a7b6-73af91c04c51}, !- Handle
-  Schedule Day 1,                         !- Name
-  ,                                       !- Schedule Type Limits Name
->>>>>>> 30cb9182
-  ,                                       !- Interpolate to Timestep
-  24,                                     !- Hour 1
-  0,                                      !- Minute 1
-  0;                                      !- Value Until Time 1
-
-<<<<<<< HEAD
-OS:Schedule:Rule,
-  {f6f3683b-6b8f-4a48-b4ed-804da1811749}, !- Handle
-  res cooling season allday rule1,        !- Name
-  {45182198-b4a6-4e88-aab1-fbdaf9a915b6}, !- Schedule Ruleset Name
-  11,                                     !- Rule Order
-  {c86ba678-2b8e-41d3-afc2-1a73eea0aa24}, !- Day Schedule Name
-  Yes,                                    !- Apply Sunday
-  Yes,                                    !- Apply Monday
-  Yes,                                    !- Apply Tuesday
-  Yes,                                    !- Apply Wednesday
-  Yes,                                    !- Apply Thursday
-  Yes,                                    !- Apply Friday
-  Yes,                                    !- Apply Saturday
-  ,                                       !- Apply Holiday
-  DateRange,                              !- Date Specification Type
-  1,                                      !- Start Month
-  1,                                      !- Start Day
-  1,                                      !- End Month
-  31;                                     !- End Day
-
-OS:Schedule:Day,
-  {c86ba678-2b8e-41d3-afc2-1a73eea0aa24}, !- Handle
-  res cooling season allday1,             !- Name
-  {f79f0c24-3e75-44eb-aebb-7da562f46a9d}, !- Schedule Type Limits Name
-=======
-OS:Schedule:Day,
-  {5941eb19-8555-4158-b60b-085e41b05b65}, !- Handle
-  Schedule Day 2,                         !- Name
-  ,                                       !- Schedule Type Limits Name
->>>>>>> 30cb9182
-  ,                                       !- Interpolate to Timestep
-  24,                                     !- Hour 1
-  0,                                      !- Minute 1
-  1;                                      !- Value Until Time 1
-<<<<<<< HEAD
-
-OS:Schedule:Rule,
-  {f3469a64-ea17-4e35-8c7b-fc44c4acf345}, !- Handle
-  res cooling season allday rule2,        !- Name
-  {45182198-b4a6-4e88-aab1-fbdaf9a915b6}, !- Schedule Ruleset Name
-  10,                                     !- Rule Order
-  {fa975cda-4d97-437d-8c7c-36509e8fdfea}, !- Day Schedule Name
-  Yes,                                    !- Apply Sunday
-  Yes,                                    !- Apply Monday
-  Yes,                                    !- Apply Tuesday
-  Yes,                                    !- Apply Wednesday
-  Yes,                                    !- Apply Thursday
-  Yes,                                    !- Apply Friday
-  Yes,                                    !- Apply Saturday
-  ,                                       !- Apply Holiday
-  DateRange,                              !- Date Specification Type
-  2,                                      !- Start Month
-  1,                                      !- Start Day
-  2,                                      !- End Month
-  28;                                     !- End Day
-
-OS:Schedule:Day,
-  {fa975cda-4d97-437d-8c7c-36509e8fdfea}, !- Handle
-  res cooling season allday2,             !- Name
-  {f79f0c24-3e75-44eb-aebb-7da562f46a9d}, !- Schedule Type Limits Name
-  ,                                       !- Interpolate to Timestep
-  24,                                     !- Hour 1
-  0,                                      !- Minute 1
-  1;                                      !- Value Until Time 1
-
-OS:Schedule:Rule,
-  {7b824b51-91dc-411a-a608-f074e29f8197}, !- Handle
-  res cooling season allday rule3,        !- Name
-  {45182198-b4a6-4e88-aab1-fbdaf9a915b6}, !- Schedule Ruleset Name
-  9,                                      !- Rule Order
-  {1c63ae19-744d-42e3-a6ca-a296a686d510}, !- Day Schedule Name
-  Yes,                                    !- Apply Sunday
-  Yes,                                    !- Apply Monday
-  Yes,                                    !- Apply Tuesday
-  Yes,                                    !- Apply Wednesday
-  Yes,                                    !- Apply Thursday
-  Yes,                                    !- Apply Friday
-  Yes,                                    !- Apply Saturday
-  ,                                       !- Apply Holiday
-  DateRange,                              !- Date Specification Type
-  3,                                      !- Start Month
-  1,                                      !- Start Day
-  3,                                      !- End Month
-  31;                                     !- End Day
-
-OS:Schedule:Day,
-  {1c63ae19-744d-42e3-a6ca-a296a686d510}, !- Handle
-  res cooling season allday3,             !- Name
-  {f79f0c24-3e75-44eb-aebb-7da562f46a9d}, !- Schedule Type Limits Name
-  ,                                       !- Interpolate to Timestep
-  24,                                     !- Hour 1
-  0,                                      !- Minute 1
-  1;                                      !- Value Until Time 1
-
-OS:Schedule:Rule,
-  {8975d27d-ffcb-4e53-97be-4833e4b6e315}, !- Handle
-  res cooling season allday rule4,        !- Name
-  {45182198-b4a6-4e88-aab1-fbdaf9a915b6}, !- Schedule Ruleset Name
-  8,                                      !- Rule Order
-  {d973fa16-c626-4b9f-80b9-d784ad95eb53}, !- Day Schedule Name
-  Yes,                                    !- Apply Sunday
-  Yes,                                    !- Apply Monday
-  Yes,                                    !- Apply Tuesday
-  Yes,                                    !- Apply Wednesday
-  Yes,                                    !- Apply Thursday
-  Yes,                                    !- Apply Friday
-  Yes,                                    !- Apply Saturday
-  ,                                       !- Apply Holiday
-  DateRange,                              !- Date Specification Type
-  4,                                      !- Start Month
-  1,                                      !- Start Day
-  4,                                      !- End Month
-  30;                                     !- End Day
-
-OS:Schedule:Day,
-  {d973fa16-c626-4b9f-80b9-d784ad95eb53}, !- Handle
-  res cooling season allday4,             !- Name
-  {f79f0c24-3e75-44eb-aebb-7da562f46a9d}, !- Schedule Type Limits Name
-  ,                                       !- Interpolate to Timestep
-  24,                                     !- Hour 1
-  0,                                      !- Minute 1
-  1;                                      !- Value Until Time 1
-
-OS:Schedule:Rule,
-  {ae0bc816-e234-4123-b84d-17295f361fd9}, !- Handle
-  res cooling season allday rule5,        !- Name
-  {45182198-b4a6-4e88-aab1-fbdaf9a915b6}, !- Schedule Ruleset Name
-  7,                                      !- Rule Order
-  {5f754005-66a3-44db-8379-94b68273dcaa}, !- Day Schedule Name
-  Yes,                                    !- Apply Sunday
-  Yes,                                    !- Apply Monday
-  Yes,                                    !- Apply Tuesday
-  Yes,                                    !- Apply Wednesday
-  Yes,                                    !- Apply Thursday
-  Yes,                                    !- Apply Friday
-  Yes,                                    !- Apply Saturday
-  ,                                       !- Apply Holiday
-  DateRange,                              !- Date Specification Type
-  5,                                      !- Start Month
-  1,                                      !- Start Day
-  5,                                      !- End Month
-  31;                                     !- End Day
-
-OS:Schedule:Day,
-  {5f754005-66a3-44db-8379-94b68273dcaa}, !- Handle
-  res cooling season allday5,             !- Name
-  {f79f0c24-3e75-44eb-aebb-7da562f46a9d}, !- Schedule Type Limits Name
-  ,                                       !- Interpolate to Timestep
-  24,                                     !- Hour 1
-  0,                                      !- Minute 1
-  1;                                      !- Value Until Time 1
-
-OS:Schedule:Rule,
-  {55049461-99b9-4421-95ac-60a5e3325a0e}, !- Handle
-  res cooling season allday rule6,        !- Name
-  {45182198-b4a6-4e88-aab1-fbdaf9a915b6}, !- Schedule Ruleset Name
-  6,                                      !- Rule Order
-  {7267300a-c96e-459e-8f96-70eed1d34227}, !- Day Schedule Name
-  Yes,                                    !- Apply Sunday
-  Yes,                                    !- Apply Monday
-  Yes,                                    !- Apply Tuesday
-  Yes,                                    !- Apply Wednesday
-  Yes,                                    !- Apply Thursday
-  Yes,                                    !- Apply Friday
-  Yes,                                    !- Apply Saturday
-  ,                                       !- Apply Holiday
-  DateRange,                              !- Date Specification Type
-  6,                                      !- Start Month
-  1,                                      !- Start Day
-  6,                                      !- End Month
-  30;                                     !- End Day
-
-OS:Schedule:Day,
-  {7267300a-c96e-459e-8f96-70eed1d34227}, !- Handle
-  res cooling season allday6,             !- Name
-  {f79f0c24-3e75-44eb-aebb-7da562f46a9d}, !- Schedule Type Limits Name
-  ,                                       !- Interpolate to Timestep
-  24,                                     !- Hour 1
-  0,                                      !- Minute 1
-  1;                                      !- Value Until Time 1
-
-OS:Schedule:Rule,
-  {3315a135-d94b-4e85-96b5-850e77064d53}, !- Handle
-  res cooling season allday rule7,        !- Name
-  {45182198-b4a6-4e88-aab1-fbdaf9a915b6}, !- Schedule Ruleset Name
-  5,                                      !- Rule Order
-  {2751a0c4-7378-42e4-bdd6-7ec1ddd0648d}, !- Day Schedule Name
-  Yes,                                    !- Apply Sunday
-  Yes,                                    !- Apply Monday
-  Yes,                                    !- Apply Tuesday
-  Yes,                                    !- Apply Wednesday
-  Yes,                                    !- Apply Thursday
-  Yes,                                    !- Apply Friday
-  Yes,                                    !- Apply Saturday
-  ,                                       !- Apply Holiday
-  DateRange,                              !- Date Specification Type
-  7,                                      !- Start Month
-  1,                                      !- Start Day
-  7,                                      !- End Month
-  31;                                     !- End Day
-
-OS:Schedule:Day,
-  {2751a0c4-7378-42e4-bdd6-7ec1ddd0648d}, !- Handle
-  res cooling season allday7,             !- Name
-  {f79f0c24-3e75-44eb-aebb-7da562f46a9d}, !- Schedule Type Limits Name
-  ,                                       !- Interpolate to Timestep
-  24,                                     !- Hour 1
-  0,                                      !- Minute 1
-  1;                                      !- Value Until Time 1
-
-OS:Schedule:Rule,
-  {9b668b02-7620-487a-83d0-9fcd7d611353}, !- Handle
-  res cooling season allday rule8,        !- Name
-  {45182198-b4a6-4e88-aab1-fbdaf9a915b6}, !- Schedule Ruleset Name
-  4,                                      !- Rule Order
-  {2375acec-b83e-415c-a2dc-75a1f40745d8}, !- Day Schedule Name
-  Yes,                                    !- Apply Sunday
-  Yes,                                    !- Apply Monday
-  Yes,                                    !- Apply Tuesday
-  Yes,                                    !- Apply Wednesday
-  Yes,                                    !- Apply Thursday
-  Yes,                                    !- Apply Friday
-  Yes,                                    !- Apply Saturday
-  ,                                       !- Apply Holiday
-  DateRange,                              !- Date Specification Type
-  8,                                      !- Start Month
-  1,                                      !- Start Day
-  8,                                      !- End Month
-  31;                                     !- End Day
-
-OS:Schedule:Day,
-  {2375acec-b83e-415c-a2dc-75a1f40745d8}, !- Handle
-  res cooling season allday8,             !- Name
-  {f79f0c24-3e75-44eb-aebb-7da562f46a9d}, !- Schedule Type Limits Name
-  ,                                       !- Interpolate to Timestep
-  24,                                     !- Hour 1
-  0,                                      !- Minute 1
-  1;                                      !- Value Until Time 1
-
-OS:Schedule:Rule,
-  {69108b17-c20c-457a-aa4e-043e9b2d00fe}, !- Handle
-  res cooling season allday rule9,        !- Name
-  {45182198-b4a6-4e88-aab1-fbdaf9a915b6}, !- Schedule Ruleset Name
-  3,                                      !- Rule Order
-  {0e5ed6ad-69dd-44e5-8383-6ee4c5273911}, !- Day Schedule Name
-  Yes,                                    !- Apply Sunday
-  Yes,                                    !- Apply Monday
-  Yes,                                    !- Apply Tuesday
-  Yes,                                    !- Apply Wednesday
-  Yes,                                    !- Apply Thursday
-  Yes,                                    !- Apply Friday
-  Yes,                                    !- Apply Saturday
-  ,                                       !- Apply Holiday
-  DateRange,                              !- Date Specification Type
-  9,                                      !- Start Month
-  1,                                      !- Start Day
-  9,                                      !- End Month
-  30;                                     !- End Day
-
-OS:Schedule:Day,
-  {0e5ed6ad-69dd-44e5-8383-6ee4c5273911}, !- Handle
-  res cooling season allday9,             !- Name
-  {f79f0c24-3e75-44eb-aebb-7da562f46a9d}, !- Schedule Type Limits Name
-  ,                                       !- Interpolate to Timestep
-  24,                                     !- Hour 1
-  0,                                      !- Minute 1
-  1;                                      !- Value Until Time 1
-
-OS:Schedule:Rule,
-  {64b3d96b-b370-4005-b05c-2072bd71c917}, !- Handle
-  res cooling season allday rule10,       !- Name
-  {45182198-b4a6-4e88-aab1-fbdaf9a915b6}, !- Schedule Ruleset Name
-  2,                                      !- Rule Order
-  {425d4206-2936-4dd9-9a29-8fbd7e909c90}, !- Day Schedule Name
-  Yes,                                    !- Apply Sunday
-  Yes,                                    !- Apply Monday
-  Yes,                                    !- Apply Tuesday
-  Yes,                                    !- Apply Wednesday
-  Yes,                                    !- Apply Thursday
-  Yes,                                    !- Apply Friday
-  Yes,                                    !- Apply Saturday
-  ,                                       !- Apply Holiday
-  DateRange,                              !- Date Specification Type
-  10,                                     !- Start Month
-  1,                                      !- Start Day
-  10,                                     !- End Month
-  31;                                     !- End Day
-
-OS:Schedule:Day,
-  {425d4206-2936-4dd9-9a29-8fbd7e909c90}, !- Handle
-  res cooling season allday10,            !- Name
-  {f79f0c24-3e75-44eb-aebb-7da562f46a9d}, !- Schedule Type Limits Name
-  ,                                       !- Interpolate to Timestep
-  24,                                     !- Hour 1
-  0,                                      !- Minute 1
-  1;                                      !- Value Until Time 1
-
-OS:Schedule:Rule,
-  {fca65c8e-952e-4369-98a4-a7bc59637644}, !- Handle
-  res cooling season allday rule11,       !- Name
-  {45182198-b4a6-4e88-aab1-fbdaf9a915b6}, !- Schedule Ruleset Name
-  1,                                      !- Rule Order
-  {a5e2c42a-8700-430f-9b35-e405ef6a913f}, !- Day Schedule Name
-  Yes,                                    !- Apply Sunday
-  Yes,                                    !- Apply Monday
-  Yes,                                    !- Apply Tuesday
-  Yes,                                    !- Apply Wednesday
-  Yes,                                    !- Apply Thursday
-  Yes,                                    !- Apply Friday
-  Yes,                                    !- Apply Saturday
-  ,                                       !- Apply Holiday
-  DateRange,                              !- Date Specification Type
-  11,                                     !- Start Month
-  1,                                      !- Start Day
-  11,                                     !- End Month
-  30;                                     !- End Day
-
-OS:Schedule:Day,
-  {a5e2c42a-8700-430f-9b35-e405ef6a913f}, !- Handle
-  res cooling season allday11,            !- Name
-  {f79f0c24-3e75-44eb-aebb-7da562f46a9d}, !- Schedule Type Limits Name
-  ,                                       !- Interpolate to Timestep
-  24,                                     !- Hour 1
-  0,                                      !- Minute 1
-  1;                                      !- Value Until Time 1
-
-OS:Schedule:Rule,
-  {05445422-7c33-41e7-a838-a5a4fba08f8f}, !- Handle
-  res cooling season allday rule12,       !- Name
-  {45182198-b4a6-4e88-aab1-fbdaf9a915b6}, !- Schedule Ruleset Name
-  0,                                      !- Rule Order
-  {6a745a45-b50d-4257-bdeb-8c6c71ed3345}, !- Day Schedule Name
-  Yes,                                    !- Apply Sunday
-  Yes,                                    !- Apply Monday
-  Yes,                                    !- Apply Tuesday
-  Yes,                                    !- Apply Wednesday
-  Yes,                                    !- Apply Thursday
-  Yes,                                    !- Apply Friday
-  Yes,                                    !- Apply Saturday
-  ,                                       !- Apply Holiday
-  DateRange,                              !- Date Specification Type
-  12,                                     !- Start Month
-  1,                                      !- Start Day
-  12,                                     !- End Month
-  31;                                     !- End Day
-
-OS:Schedule:Day,
-  {6a745a45-b50d-4257-bdeb-8c6c71ed3345}, !- Handle
-  res cooling season allday12,            !- Name
-  {f79f0c24-3e75-44eb-aebb-7da562f46a9d}, !- Schedule Type Limits Name
-  ,                                       !- Interpolate to Timestep
-  24,                                     !- Hour 1
-  0,                                      !- Minute 1
-  1;                                      !- Value Until Time 1
-
-OS:AdditionalProperties,
-  {b7d46329-e633-456c-93c9-9a075818fd9a}, !- Handle
-  {495f41ff-ac5d-4cce-ae12-d86c912e1ba4}, !- Object Name
-  htg_wkdy,                               !- Feature Name 1
-  String,                                 !- Feature Data Type 1
-  21.6666666666667&#4421.6666666666667&#4421.6666666666667&#4421.6666666666667&#4421.6666666666667&#4421.6666666666667&#4421.6666666666667&#4421.6666666666667&#4421.6666666666667&#4421.6666666666667&#4421.6666666666667&#4421.6666666666667&#4421.6666666666667&#4421.6666666666667&#4421.6666666666667&#4421.6666666666667&#4421.6666666666667&#4421.6666666666667&#4421.6666666666667&#4421.6666666666667&#4421.6666666666667&#4421.6666666666667&#4421.6666666666667&#4421.6666666666667, !- Feature Value 1
-  htg_wked,                               !- Feature Name 2
-  String,                                 !- Feature Data Type 2
-  21.6666666666667&#4421.6666666666667&#4421.6666666666667&#4421.6666666666667&#4421.6666666666667&#4421.6666666666667&#4421.6666666666667&#4421.6666666666667&#4421.6666666666667&#4421.6666666666667&#4421.6666666666667&#4421.6666666666667&#4421.6666666666667&#4421.6666666666667&#4421.6666666666667&#4421.6666666666667&#4421.6666666666667&#4421.6666666666667&#4421.6666666666667&#4421.6666666666667&#4421.6666666666667&#4421.6666666666667&#4421.6666666666667&#4421.6666666666667, !- Feature Value 2
-  clg_wkdy,                               !- Feature Name 3
-  String,                                 !- Feature Data Type 3
-  24.444444444444443&#4424.444444444444443&#4424.444444444444443&#4424.444444444444443&#4424.444444444444443&#4424.444444444444443&#4424.444444444444443&#4424.444444444444443&#4424.444444444444443&#4424.444444444444443&#4424.444444444444443&#4424.444444444444443&#4424.444444444444443&#4424.444444444444443&#4424.444444444444443&#4424.444444444444443&#4424.444444444444443&#4424.444444444444443&#4424.444444444444443&#4424.444444444444443&#4424.444444444444443&#4424.444444444444443&#4424.444444444444443&#4424.444444444444443, !- Feature Value 3
-  clg_wked,                               !- Feature Name 4
-  String,                                 !- Feature Data Type 4
-  24.444444444444443&#4424.444444444444443&#4424.444444444444443&#4424.444444444444443&#4424.444444444444443&#4424.444444444444443&#4424.444444444444443&#4424.444444444444443&#4424.444444444444443&#4424.444444444444443&#4424.444444444444443&#4424.444444444444443&#4424.444444444444443&#4424.444444444444443&#4424.444444444444443&#4424.444444444444443&#4424.444444444444443&#4424.444444444444443&#4424.444444444444443&#4424.444444444444443&#4424.444444444444443&#4424.444444444444443&#4424.444444444444443&#4424.444444444444443; !- Feature Value 4
-
-OS:Schedule:Ruleset,
-  {f4d04b08-6de7-4687-882e-3d03bbccb564}, !- Handle
-  res heating setpoint,                   !- Name
-  {976f38dc-70bb-458c-8f17-3c0de863bfcf}, !- Schedule Type Limits Name
-  {0c750ea2-c403-4e5f-9f2c-bfa9373e714a}, !- Default Day Schedule Name
-  {cbb9cc3e-6bb2-461a-8192-798a7ec72eae}, !- Summer Design Day Schedule Name
-  {b62fcca0-e29a-48df-90c5-0e16e1bbdd7a}; !- Winter Design Day Schedule Name
-
-OS:Schedule:Day,
-  {0c750ea2-c403-4e5f-9f2c-bfa9373e714a}, !- Handle
-  Schedule Day 6,                         !- Name
-  {976f38dc-70bb-458c-8f17-3c0de863bfcf}, !- Schedule Type Limits Name
-  ,                                       !- Interpolate to Timestep
-  24,                                     !- Hour 1
-  0,                                      !- Minute 1
-  0;                                      !- Value Until Time 1
-
-OS:Schedule:Rule,
-  {4a47994d-be4c-4c8e-bcbd-960b0d89cd49}, !- Handle
-  res heating setpoint allday rule1,      !- Name
-  {f4d04b08-6de7-4687-882e-3d03bbccb564}, !- Schedule Ruleset Name
-  11,                                     !- Rule Order
-  {22361740-297f-484f-b2d0-1cd1e7201720}, !- Day Schedule Name
-  Yes,                                    !- Apply Sunday
-  Yes,                                    !- Apply Monday
-  Yes,                                    !- Apply Tuesday
-  Yes,                                    !- Apply Wednesday
-  Yes,                                    !- Apply Thursday
-  Yes,                                    !- Apply Friday
-  Yes,                                    !- Apply Saturday
-  ,                                       !- Apply Holiday
-  DateRange,                              !- Date Specification Type
-  1,                                      !- Start Month
-  1,                                      !- Start Day
-  1,                                      !- End Month
-  31;                                     !- End Day
-
-OS:Schedule:Day,
-  {22361740-297f-484f-b2d0-1cd1e7201720}, !- Handle
-  res heating setpoint allday1,           !- Name
-  {976f38dc-70bb-458c-8f17-3c0de863bfcf}, !- Schedule Type Limits Name
-  ,                                       !- Interpolate to Timestep
-  24,                                     !- Hour 1
-  0,                                      !- Minute 1
-  21.6666666666667;                       !- Value Until Time 1
-
-OS:Schedule:Rule,
-  {1282400c-2f6a-4091-9e85-7979fc8e48ba}, !- Handle
-  res heating setpoint allday rule2,      !- Name
-  {f4d04b08-6de7-4687-882e-3d03bbccb564}, !- Schedule Ruleset Name
-  10,                                     !- Rule Order
-  {a4a48b04-b953-4d59-9d35-ae8caa50dc89}, !- Day Schedule Name
-  Yes,                                    !- Apply Sunday
-  Yes,                                    !- Apply Monday
-  Yes,                                    !- Apply Tuesday
-  Yes,                                    !- Apply Wednesday
-  Yes,                                    !- Apply Thursday
-  Yes,                                    !- Apply Friday
-  Yes,                                    !- Apply Saturday
-  ,                                       !- Apply Holiday
-  DateRange,                              !- Date Specification Type
-  2,                                      !- Start Month
-  1,                                      !- Start Day
-  2,                                      !- End Month
-  28;                                     !- End Day
-
-OS:Schedule:Day,
-  {a4a48b04-b953-4d59-9d35-ae8caa50dc89}, !- Handle
-  res heating setpoint allday2,           !- Name
-  {976f38dc-70bb-458c-8f17-3c0de863bfcf}, !- Schedule Type Limits Name
-  ,                                       !- Interpolate to Timestep
-  24,                                     !- Hour 1
-  0,                                      !- Minute 1
-  21.6666666666667;                       !- Value Until Time 1
-
-OS:Schedule:Rule,
-  {226745c5-ff4f-417d-af37-bb112498b08b}, !- Handle
-  res heating setpoint allday rule3,      !- Name
-  {f4d04b08-6de7-4687-882e-3d03bbccb564}, !- Schedule Ruleset Name
-  9,                                      !- Rule Order
-  {5d8f6bdb-5d56-4d0c-9f22-f9c0c2f7fadd}, !- Day Schedule Name
-  Yes,                                    !- Apply Sunday
-  Yes,                                    !- Apply Monday
-  Yes,                                    !- Apply Tuesday
-  Yes,                                    !- Apply Wednesday
-  Yes,                                    !- Apply Thursday
-  Yes,                                    !- Apply Friday
-  Yes,                                    !- Apply Saturday
-  ,                                       !- Apply Holiday
-  DateRange,                              !- Date Specification Type
-  3,                                      !- Start Month
-  1,                                      !- Start Day
-  3,                                      !- End Month
-  31;                                     !- End Day
-
-OS:Schedule:Day,
-  {5d8f6bdb-5d56-4d0c-9f22-f9c0c2f7fadd}, !- Handle
-  res heating setpoint allday3,           !- Name
-  {976f38dc-70bb-458c-8f17-3c0de863bfcf}, !- Schedule Type Limits Name
-  ,                                       !- Interpolate to Timestep
-  24,                                     !- Hour 1
-  0,                                      !- Minute 1
-  21.6666666666667;                       !- Value Until Time 1
-
-OS:Schedule:Rule,
-  {60fbd244-d754-48a6-b6d8-d9d024af6a37}, !- Handle
-  res heating setpoint allday rule4,      !- Name
-  {f4d04b08-6de7-4687-882e-3d03bbccb564}, !- Schedule Ruleset Name
-  8,                                      !- Rule Order
-  {64a85d97-dc27-416e-8417-e1bb3c4fee4f}, !- Day Schedule Name
-  Yes,                                    !- Apply Sunday
-  Yes,                                    !- Apply Monday
-  Yes,                                    !- Apply Tuesday
-  Yes,                                    !- Apply Wednesday
-  Yes,                                    !- Apply Thursday
-  Yes,                                    !- Apply Friday
-  Yes,                                    !- Apply Saturday
-  ,                                       !- Apply Holiday
-  DateRange,                              !- Date Specification Type
-  4,                                      !- Start Month
-  1,                                      !- Start Day
-  4,                                      !- End Month
-  30;                                     !- End Day
-
-OS:Schedule:Day,
-  {64a85d97-dc27-416e-8417-e1bb3c4fee4f}, !- Handle
-  res heating setpoint allday4,           !- Name
-  {976f38dc-70bb-458c-8f17-3c0de863bfcf}, !- Schedule Type Limits Name
-  ,                                       !- Interpolate to Timestep
-  24,                                     !- Hour 1
-  0,                                      !- Minute 1
-  21.6666666666667;                       !- Value Until Time 1
-
-OS:Schedule:Rule,
-  {40e3c6b2-3a8f-41c5-bf13-a6df7a06c61d}, !- Handle
-  res heating setpoint allday rule5,      !- Name
-  {f4d04b08-6de7-4687-882e-3d03bbccb564}, !- Schedule Ruleset Name
-  7,                                      !- Rule Order
-  {c3478247-cce0-411d-9f57-b786dc8d718d}, !- Day Schedule Name
-  Yes,                                    !- Apply Sunday
-  Yes,                                    !- Apply Monday
-  Yes,                                    !- Apply Tuesday
-  Yes,                                    !- Apply Wednesday
-  Yes,                                    !- Apply Thursday
-  Yes,                                    !- Apply Friday
-  Yes,                                    !- Apply Saturday
-  ,                                       !- Apply Holiday
-  DateRange,                              !- Date Specification Type
-  5,                                      !- Start Month
-  1,                                      !- Start Day
-  5,                                      !- End Month
-  31;                                     !- End Day
-
-OS:Schedule:Day,
-  {c3478247-cce0-411d-9f57-b786dc8d718d}, !- Handle
-  res heating setpoint allday5,           !- Name
-  {976f38dc-70bb-458c-8f17-3c0de863bfcf}, !- Schedule Type Limits Name
-  ,                                       !- Interpolate to Timestep
-  24,                                     !- Hour 1
-  0,                                      !- Minute 1
-  21.6666666666667;                       !- Value Until Time 1
-
-OS:Schedule:Rule,
-  {ee2dd020-4187-4b27-b1db-ba755823b871}, !- Handle
-  res heating setpoint allday rule6,      !- Name
-  {f4d04b08-6de7-4687-882e-3d03bbccb564}, !- Schedule Ruleset Name
-  6,                                      !- Rule Order
-  {2c1ccc29-5962-41e3-8ee8-1305faafe03b}, !- Day Schedule Name
-  Yes,                                    !- Apply Sunday
-  Yes,                                    !- Apply Monday
-  Yes,                                    !- Apply Tuesday
-  Yes,                                    !- Apply Wednesday
-  Yes,                                    !- Apply Thursday
-  Yes,                                    !- Apply Friday
-  Yes,                                    !- Apply Saturday
-  ,                                       !- Apply Holiday
-  DateRange,                              !- Date Specification Type
-  6,                                      !- Start Month
-  1,                                      !- Start Day
-  6,                                      !- End Month
-  30;                                     !- End Day
-
-OS:Schedule:Day,
-  {2c1ccc29-5962-41e3-8ee8-1305faafe03b}, !- Handle
-  res heating setpoint allday6,           !- Name
-  {976f38dc-70bb-458c-8f17-3c0de863bfcf}, !- Schedule Type Limits Name
-  ,                                       !- Interpolate to Timestep
-  24,                                     !- Hour 1
-  0,                                      !- Minute 1
-  21.6666666666667;                       !- Value Until Time 1
-
-OS:Schedule:Rule,
-  {f993eec5-7a9d-4910-b353-b30c0351d0e2}, !- Handle
-  res heating setpoint allday rule7,      !- Name
-  {f4d04b08-6de7-4687-882e-3d03bbccb564}, !- Schedule Ruleset Name
-  5,                                      !- Rule Order
-  {d32595fc-824d-4a03-b2ca-27adda7bb6b9}, !- Day Schedule Name
-  Yes,                                    !- Apply Sunday
-  Yes,                                    !- Apply Monday
-  Yes,                                    !- Apply Tuesday
-  Yes,                                    !- Apply Wednesday
-  Yes,                                    !- Apply Thursday
-  Yes,                                    !- Apply Friday
-  Yes,                                    !- Apply Saturday
-  ,                                       !- Apply Holiday
-  DateRange,                              !- Date Specification Type
-  7,                                      !- Start Month
-  1,                                      !- Start Day
-  7,                                      !- End Month
-  31;                                     !- End Day
-
-OS:Schedule:Day,
-  {d32595fc-824d-4a03-b2ca-27adda7bb6b9}, !- Handle
-  res heating setpoint allday7,           !- Name
-  {976f38dc-70bb-458c-8f17-3c0de863bfcf}, !- Schedule Type Limits Name
-  ,                                       !- Interpolate to Timestep
-  24,                                     !- Hour 1
-  0,                                      !- Minute 1
-  21.6666666666667;                       !- Value Until Time 1
-
-OS:Schedule:Rule,
-  {47a561ca-b299-4ca1-9484-6a591f386789}, !- Handle
-  res heating setpoint allday rule8,      !- Name
-  {f4d04b08-6de7-4687-882e-3d03bbccb564}, !- Schedule Ruleset Name
-  4,                                      !- Rule Order
-  {e7680126-e434-44c9-9acb-48292240187e}, !- Day Schedule Name
-  Yes,                                    !- Apply Sunday
-  Yes,                                    !- Apply Monday
-  Yes,                                    !- Apply Tuesday
-  Yes,                                    !- Apply Wednesday
-  Yes,                                    !- Apply Thursday
-  Yes,                                    !- Apply Friday
-  Yes,                                    !- Apply Saturday
-  ,                                       !- Apply Holiday
-  DateRange,                              !- Date Specification Type
-  8,                                      !- Start Month
-  1,                                      !- Start Day
-  8,                                      !- End Month
-  31;                                     !- End Day
-
-OS:Schedule:Day,
-  {e7680126-e434-44c9-9acb-48292240187e}, !- Handle
-  res heating setpoint allday8,           !- Name
-  {976f38dc-70bb-458c-8f17-3c0de863bfcf}, !- Schedule Type Limits Name
-  ,                                       !- Interpolate to Timestep
-  24,                                     !- Hour 1
-  0,                                      !- Minute 1
-  21.6666666666667;                       !- Value Until Time 1
-
-OS:Schedule:Rule,
-  {6c9fbf21-38eb-40f7-887a-a23bc9d03d7c}, !- Handle
-  res heating setpoint allday rule9,      !- Name
-  {f4d04b08-6de7-4687-882e-3d03bbccb564}, !- Schedule Ruleset Name
-  3,                                      !- Rule Order
-  {bd72cc92-122b-4174-a8f9-d354c2b21c71}, !- Day Schedule Name
-  Yes,                                    !- Apply Sunday
-  Yes,                                    !- Apply Monday
-  Yes,                                    !- Apply Tuesday
-  Yes,                                    !- Apply Wednesday
-  Yes,                                    !- Apply Thursday
-  Yes,                                    !- Apply Friday
-  Yes,                                    !- Apply Saturday
-  ,                                       !- Apply Holiday
-  DateRange,                              !- Date Specification Type
-  9,                                      !- Start Month
-  1,                                      !- Start Day
-  9,                                      !- End Month
-  30;                                     !- End Day
-
-OS:Schedule:Day,
-  {bd72cc92-122b-4174-a8f9-d354c2b21c71}, !- Handle
-  res heating setpoint allday9,           !- Name
-  {976f38dc-70bb-458c-8f17-3c0de863bfcf}, !- Schedule Type Limits Name
-  ,                                       !- Interpolate to Timestep
-  24,                                     !- Hour 1
-  0,                                      !- Minute 1
-  21.6666666666667;                       !- Value Until Time 1
-
-OS:Schedule:Rule,
-  {94e8d17e-9a14-4613-a4b6-f85528d02461}, !- Handle
-  res heating setpoint allday rule10,     !- Name
-  {f4d04b08-6de7-4687-882e-3d03bbccb564}, !- Schedule Ruleset Name
-  2,                                      !- Rule Order
-  {bbbdd0a7-2e54-4de7-8831-c240289b479e}, !- Day Schedule Name
-  Yes,                                    !- Apply Sunday
-  Yes,                                    !- Apply Monday
-  Yes,                                    !- Apply Tuesday
-  Yes,                                    !- Apply Wednesday
-  Yes,                                    !- Apply Thursday
-  Yes,                                    !- Apply Friday
-  Yes,                                    !- Apply Saturday
-  ,                                       !- Apply Holiday
-  DateRange,                              !- Date Specification Type
-  10,                                     !- Start Month
-  1,                                      !- Start Day
-  10,                                     !- End Month
-  31;                                     !- End Day
-
-OS:Schedule:Day,
-  {bbbdd0a7-2e54-4de7-8831-c240289b479e}, !- Handle
-  res heating setpoint allday10,          !- Name
-  {976f38dc-70bb-458c-8f17-3c0de863bfcf}, !- Schedule Type Limits Name
-  ,                                       !- Interpolate to Timestep
-  24,                                     !- Hour 1
-  0,                                      !- Minute 1
-  21.6666666666667;                       !- Value Until Time 1
-
-OS:Schedule:Rule,
-  {46508d5f-f76c-403b-b117-9cc6e37025ec}, !- Handle
-  res heating setpoint allday rule11,     !- Name
-  {f4d04b08-6de7-4687-882e-3d03bbccb564}, !- Schedule Ruleset Name
-  1,                                      !- Rule Order
-  {2739f489-aea1-45ec-a135-64ba2bd4db0e}, !- Day Schedule Name
-  Yes,                                    !- Apply Sunday
-  Yes,                                    !- Apply Monday
-  Yes,                                    !- Apply Tuesday
-  Yes,                                    !- Apply Wednesday
-  Yes,                                    !- Apply Thursday
-  Yes,                                    !- Apply Friday
-  Yes,                                    !- Apply Saturday
-  ,                                       !- Apply Holiday
-  DateRange,                              !- Date Specification Type
-  11,                                     !- Start Month
-  1,                                      !- Start Day
-  11,                                     !- End Month
-  30;                                     !- End Day
-
-OS:Schedule:Day,
-  {2739f489-aea1-45ec-a135-64ba2bd4db0e}, !- Handle
-  res heating setpoint allday11,          !- Name
-  {976f38dc-70bb-458c-8f17-3c0de863bfcf}, !- Schedule Type Limits Name
-  ,                                       !- Interpolate to Timestep
-  24,                                     !- Hour 1
-  0,                                      !- Minute 1
-  21.6666666666667;                       !- Value Until Time 1
-
-OS:Schedule:Rule,
-  {2f6906d5-88df-49cd-a3fc-6bff6c9d8553}, !- Handle
-  res heating setpoint allday rule12,     !- Name
-  {f4d04b08-6de7-4687-882e-3d03bbccb564}, !- Schedule Ruleset Name
-  0,                                      !- Rule Order
-  {f82756aa-5353-44d8-a762-bacdfe655652}, !- Day Schedule Name
-  Yes,                                    !- Apply Sunday
-  Yes,                                    !- Apply Monday
-  Yes,                                    !- Apply Tuesday
-  Yes,                                    !- Apply Wednesday
-  Yes,                                    !- Apply Thursday
-  Yes,                                    !- Apply Friday
-  Yes,                                    !- Apply Saturday
-  ,                                       !- Apply Holiday
-  DateRange,                              !- Date Specification Type
-  12,                                     !- Start Month
-  1,                                      !- Start Day
-  12,                                     !- End Month
-  31;                                     !- End Day
-
-OS:Schedule:Day,
-  {f82756aa-5353-44d8-a762-bacdfe655652}, !- Handle
-  res heating setpoint allday12,          !- Name
-  {976f38dc-70bb-458c-8f17-3c0de863bfcf}, !- Schedule Type Limits Name
-  ,                                       !- Interpolate to Timestep
-  24,                                     !- Hour 1
-  0,                                      !- Minute 1
-  21.6666666666667;                       !- Value Until Time 1
-
-OS:Schedule:Day,
-  {b62fcca0-e29a-48df-90c5-0e16e1bbdd7a}, !- Handle
-  res heating setpoint winter design,     !- Name
-  {976f38dc-70bb-458c-8f17-3c0de863bfcf}, !- Schedule Type Limits Name
-  ,                                       !- Interpolate to Timestep
-  24,                                     !- Hour 1
-  0,                                      !- Minute 1
-  21.1111111111111;                       !- Value Until Time 1
-
-OS:Schedule:Day,
-  {cbb9cc3e-6bb2-461a-8192-798a7ec72eae}, !- Handle
-  res heating setpoint summer design,     !- Name
-  {976f38dc-70bb-458c-8f17-3c0de863bfcf}, !- Schedule Type Limits Name
-  ,                                       !- Interpolate to Timestep
-  24,                                     !- Hour 1
-  0,                                      !- Minute 1
-  23.8888888888889;                       !- Value Until Time 1
-
-OS:Schedule:Ruleset,
-  {6f1750be-ace9-4811-aefd-6b041359696e}, !- Handle
-  res cooling setpoint,                   !- Name
-  {976f38dc-70bb-458c-8f17-3c0de863bfcf}, !- Schedule Type Limits Name
-  {6515a3a8-e888-4a2e-a025-a6d13bb52b43}, !- Default Day Schedule Name
-  {b08164ad-095b-4851-93de-cc562152f3f5}, !- Summer Design Day Schedule Name
-  {34ff90a8-9be2-4a15-8531-c8ba1338db35}; !- Winter Design Day Schedule Name
-
-OS:Schedule:Day,
-  {6515a3a8-e888-4a2e-a025-a6d13bb52b43}, !- Handle
-  Schedule Day 7,                         !- Name
-  {976f38dc-70bb-458c-8f17-3c0de863bfcf}, !- Schedule Type Limits Name
-  ,                                       !- Interpolate to Timestep
-  24,                                     !- Hour 1
-  0,                                      !- Minute 1
-  0;                                      !- Value Until Time 1
-
-OS:Schedule:Rule,
-  {3f6985c4-a165-4db9-972b-0e411dca2040}, !- Handle
-  res cooling setpoint allday rule1,      !- Name
-  {6f1750be-ace9-4811-aefd-6b041359696e}, !- Schedule Ruleset Name
-  11,                                     !- Rule Order
-  {65e68266-0824-4f52-8f5e-1924792bf0a7}, !- Day Schedule Name
-  Yes,                                    !- Apply Sunday
-  Yes,                                    !- Apply Monday
-  Yes,                                    !- Apply Tuesday
-  Yes,                                    !- Apply Wednesday
-  Yes,                                    !- Apply Thursday
-  Yes,                                    !- Apply Friday
-  Yes,                                    !- Apply Saturday
-  ,                                       !- Apply Holiday
-  DateRange,                              !- Date Specification Type
-  1,                                      !- Start Month
-  1,                                      !- Start Day
-  1,                                      !- End Month
-  31;                                     !- End Day
-
-OS:Schedule:Day,
-  {65e68266-0824-4f52-8f5e-1924792bf0a7}, !- Handle
-  res cooling setpoint allday1,           !- Name
-  {976f38dc-70bb-458c-8f17-3c0de863bfcf}, !- Schedule Type Limits Name
-  ,                                       !- Interpolate to Timestep
-  24,                                     !- Hour 1
-  0,                                      !- Minute 1
-  24.4444444444444;                       !- Value Until Time 1
-
-OS:Schedule:Rule,
-  {0c04c2bb-91bb-480e-9be1-3ce1f66ef98c}, !- Handle
-  res cooling setpoint allday rule2,      !- Name
-  {6f1750be-ace9-4811-aefd-6b041359696e}, !- Schedule Ruleset Name
-  10,                                     !- Rule Order
-  {3aa8cb3f-ffc5-48e9-8aaf-dc94b1a19630}, !- Day Schedule Name
-  Yes,                                    !- Apply Sunday
-  Yes,                                    !- Apply Monday
-  Yes,                                    !- Apply Tuesday
-  Yes,                                    !- Apply Wednesday
-  Yes,                                    !- Apply Thursday
-  Yes,                                    !- Apply Friday
-  Yes,                                    !- Apply Saturday
-  ,                                       !- Apply Holiday
-  DateRange,                              !- Date Specification Type
-  2,                                      !- Start Month
-  1,                                      !- Start Day
-  2,                                      !- End Month
-  28;                                     !- End Day
-
-OS:Schedule:Day,
-  {3aa8cb3f-ffc5-48e9-8aaf-dc94b1a19630}, !- Handle
-  res cooling setpoint allday2,           !- Name
-  {976f38dc-70bb-458c-8f17-3c0de863bfcf}, !- Schedule Type Limits Name
-  ,                                       !- Interpolate to Timestep
-  24,                                     !- Hour 1
-  0,                                      !- Minute 1
-  24.4444444444444;                       !- Value Until Time 1
-
-OS:Schedule:Rule,
-  {4180ebb0-5c09-48c6-ac65-6e82a201af8e}, !- Handle
-  res cooling setpoint allday rule3,      !- Name
-  {6f1750be-ace9-4811-aefd-6b041359696e}, !- Schedule Ruleset Name
-  9,                                      !- Rule Order
-  {45891d03-be06-4364-8797-fbd7fb7f20cc}, !- Day Schedule Name
-  Yes,                                    !- Apply Sunday
-  Yes,                                    !- Apply Monday
-  Yes,                                    !- Apply Tuesday
-  Yes,                                    !- Apply Wednesday
-  Yes,                                    !- Apply Thursday
-  Yes,                                    !- Apply Friday
-  Yes,                                    !- Apply Saturday
-  ,                                       !- Apply Holiday
-  DateRange,                              !- Date Specification Type
-  3,                                      !- Start Month
-  1,                                      !- Start Day
-  3,                                      !- End Month
-  31;                                     !- End Day
-
-OS:Schedule:Day,
-  {45891d03-be06-4364-8797-fbd7fb7f20cc}, !- Handle
-  res cooling setpoint allday3,           !- Name
-  {976f38dc-70bb-458c-8f17-3c0de863bfcf}, !- Schedule Type Limits Name
-  ,                                       !- Interpolate to Timestep
-  24,                                     !- Hour 1
-  0,                                      !- Minute 1
-  24.4444444444444;                       !- Value Until Time 1
-
-OS:Schedule:Rule,
-  {7d5d9dbc-bc72-44b6-a173-20018235aff2}, !- Handle
-  res cooling setpoint allday rule4,      !- Name
-  {6f1750be-ace9-4811-aefd-6b041359696e}, !- Schedule Ruleset Name
-  8,                                      !- Rule Order
-  {41b5b1c0-b23c-449c-8f46-10133c591ee0}, !- Day Schedule Name
-  Yes,                                    !- Apply Sunday
-  Yes,                                    !- Apply Monday
-  Yes,                                    !- Apply Tuesday
-  Yes,                                    !- Apply Wednesday
-  Yes,                                    !- Apply Thursday
-  Yes,                                    !- Apply Friday
-  Yes,                                    !- Apply Saturday
-  ,                                       !- Apply Holiday
-  DateRange,                              !- Date Specification Type
-  4,                                      !- Start Month
-  1,                                      !- Start Day
-  4,                                      !- End Month
-  30;                                     !- End Day
-
-OS:Schedule:Day,
-  {41b5b1c0-b23c-449c-8f46-10133c591ee0}, !- Handle
-  res cooling setpoint allday4,           !- Name
-  {976f38dc-70bb-458c-8f17-3c0de863bfcf}, !- Schedule Type Limits Name
-  ,                                       !- Interpolate to Timestep
-  24,                                     !- Hour 1
-  0,                                      !- Minute 1
-  24.4444444444444;                       !- Value Until Time 1
-
-OS:Schedule:Rule,
-  {af32357c-ad93-4e74-9dcc-debd9e241cc8}, !- Handle
-  res cooling setpoint allday rule5,      !- Name
-  {6f1750be-ace9-4811-aefd-6b041359696e}, !- Schedule Ruleset Name
-  7,                                      !- Rule Order
-  {4bce8ab6-8b98-414d-88f3-d467e6838395}, !- Day Schedule Name
-  Yes,                                    !- Apply Sunday
-  Yes,                                    !- Apply Monday
-  Yes,                                    !- Apply Tuesday
-  Yes,                                    !- Apply Wednesday
-  Yes,                                    !- Apply Thursday
-  Yes,                                    !- Apply Friday
-  Yes,                                    !- Apply Saturday
-  ,                                       !- Apply Holiday
-  DateRange,                              !- Date Specification Type
-  5,                                      !- Start Month
-  1,                                      !- Start Day
-  5,                                      !- End Month
-  31;                                     !- End Day
-
-OS:Schedule:Day,
-  {4bce8ab6-8b98-414d-88f3-d467e6838395}, !- Handle
-  res cooling setpoint allday5,           !- Name
-  {976f38dc-70bb-458c-8f17-3c0de863bfcf}, !- Schedule Type Limits Name
-  ,                                       !- Interpolate to Timestep
-  24,                                     !- Hour 1
-  0,                                      !- Minute 1
-  24.4444444444444;                       !- Value Until Time 1
-
-OS:Schedule:Rule,
-  {7040ecf7-2290-49a3-8e28-ad1d47632580}, !- Handle
-  res cooling setpoint allday rule6,      !- Name
-  {6f1750be-ace9-4811-aefd-6b041359696e}, !- Schedule Ruleset Name
-  6,                                      !- Rule Order
-  {ea4b24a9-bce0-41bb-a2f4-8342386ccb7e}, !- Day Schedule Name
-  Yes,                                    !- Apply Sunday
-  Yes,                                    !- Apply Monday
-  Yes,                                    !- Apply Tuesday
-  Yes,                                    !- Apply Wednesday
-  Yes,                                    !- Apply Thursday
-  Yes,                                    !- Apply Friday
-  Yes,                                    !- Apply Saturday
-  ,                                       !- Apply Holiday
-  DateRange,                              !- Date Specification Type
-  6,                                      !- Start Month
-  1,                                      !- Start Day
-  6,                                      !- End Month
-  30;                                     !- End Day
-
-OS:Schedule:Day,
-  {ea4b24a9-bce0-41bb-a2f4-8342386ccb7e}, !- Handle
-  res cooling setpoint allday6,           !- Name
-  {976f38dc-70bb-458c-8f17-3c0de863bfcf}, !- Schedule Type Limits Name
-  ,                                       !- Interpolate to Timestep
-  24,                                     !- Hour 1
-  0,                                      !- Minute 1
-  24.4444444444444;                       !- Value Until Time 1
-
-OS:Schedule:Rule,
-  {d904e93d-1492-4c01-a7eb-629beedd38ff}, !- Handle
-  res cooling setpoint allday rule7,      !- Name
-  {6f1750be-ace9-4811-aefd-6b041359696e}, !- Schedule Ruleset Name
-  5,                                      !- Rule Order
-  {378d40cb-2654-49e8-bf27-073c846126c0}, !- Day Schedule Name
-  Yes,                                    !- Apply Sunday
-  Yes,                                    !- Apply Monday
-  Yes,                                    !- Apply Tuesday
-  Yes,                                    !- Apply Wednesday
-  Yes,                                    !- Apply Thursday
-  Yes,                                    !- Apply Friday
-  Yes,                                    !- Apply Saturday
-  ,                                       !- Apply Holiday
-  DateRange,                              !- Date Specification Type
-  7,                                      !- Start Month
-  1,                                      !- Start Day
-  7,                                      !- End Month
-  31;                                     !- End Day
-
-OS:Schedule:Day,
-  {378d40cb-2654-49e8-bf27-073c846126c0}, !- Handle
-  res cooling setpoint allday7,           !- Name
-  {976f38dc-70bb-458c-8f17-3c0de863bfcf}, !- Schedule Type Limits Name
-  ,                                       !- Interpolate to Timestep
-  24,                                     !- Hour 1
-  0,                                      !- Minute 1
-  24.4444444444444;                       !- Value Until Time 1
-
-OS:Schedule:Rule,
-  {e1656b56-6bf7-4c02-88dc-c76743805be6}, !- Handle
-  res cooling setpoint allday rule8,      !- Name
-  {6f1750be-ace9-4811-aefd-6b041359696e}, !- Schedule Ruleset Name
-  4,                                      !- Rule Order
-  {43c271f8-0efb-4c09-9df5-6a8ee4c64f11}, !- Day Schedule Name
-  Yes,                                    !- Apply Sunday
-  Yes,                                    !- Apply Monday
-  Yes,                                    !- Apply Tuesday
-  Yes,                                    !- Apply Wednesday
-  Yes,                                    !- Apply Thursday
-  Yes,                                    !- Apply Friday
-  Yes,                                    !- Apply Saturday
-  ,                                       !- Apply Holiday
-  DateRange,                              !- Date Specification Type
-  8,                                      !- Start Month
-  1,                                      !- Start Day
-  8,                                      !- End Month
-  31;                                     !- End Day
-
-OS:Schedule:Day,
-  {43c271f8-0efb-4c09-9df5-6a8ee4c64f11}, !- Handle
-  res cooling setpoint allday8,           !- Name
-  {976f38dc-70bb-458c-8f17-3c0de863bfcf}, !- Schedule Type Limits Name
-  ,                                       !- Interpolate to Timestep
-  24,                                     !- Hour 1
-  0,                                      !- Minute 1
-  24.4444444444444;                       !- Value Until Time 1
-
-OS:Schedule:Rule,
-  {04114ee2-fe0f-4ba3-ac0d-42f43c0ca0cb}, !- Handle
-  res cooling setpoint allday rule9,      !- Name
-  {6f1750be-ace9-4811-aefd-6b041359696e}, !- Schedule Ruleset Name
-  3,                                      !- Rule Order
-  {18e079e5-0ddb-476c-ba49-a2a61d13ae93}, !- Day Schedule Name
-  Yes,                                    !- Apply Sunday
-  Yes,                                    !- Apply Monday
-  Yes,                                    !- Apply Tuesday
-  Yes,                                    !- Apply Wednesday
-  Yes,                                    !- Apply Thursday
-  Yes,                                    !- Apply Friday
-  Yes,                                    !- Apply Saturday
-  ,                                       !- Apply Holiday
-  DateRange,                              !- Date Specification Type
-  9,                                      !- Start Month
-  1,                                      !- Start Day
-  9,                                      !- End Month
-  30;                                     !- End Day
-
-OS:Schedule:Day,
-  {18e079e5-0ddb-476c-ba49-a2a61d13ae93}, !- Handle
-  res cooling setpoint allday9,           !- Name
-  {976f38dc-70bb-458c-8f17-3c0de863bfcf}, !- Schedule Type Limits Name
-  ,                                       !- Interpolate to Timestep
-  24,                                     !- Hour 1
-  0,                                      !- Minute 1
-  24.4444444444444;                       !- Value Until Time 1
-
-OS:Schedule:Rule,
-  {0b73297b-d275-4247-8a2d-9a9e60618c87}, !- Handle
-  res cooling setpoint allday rule10,     !- Name
-  {6f1750be-ace9-4811-aefd-6b041359696e}, !- Schedule Ruleset Name
-  2,                                      !- Rule Order
-  {18d310e7-0e91-4a61-a7b0-471a9401a970}, !- Day Schedule Name
-  Yes,                                    !- Apply Sunday
-  Yes,                                    !- Apply Monday
-  Yes,                                    !- Apply Tuesday
-  Yes,                                    !- Apply Wednesday
-  Yes,                                    !- Apply Thursday
-  Yes,                                    !- Apply Friday
-  Yes,                                    !- Apply Saturday
-  ,                                       !- Apply Holiday
-  DateRange,                              !- Date Specification Type
-  10,                                     !- Start Month
-  1,                                      !- Start Day
-  10,                                     !- End Month
-  31;                                     !- End Day
-
-OS:Schedule:Day,
-  {18d310e7-0e91-4a61-a7b0-471a9401a970}, !- Handle
-  res cooling setpoint allday10,          !- Name
-  {976f38dc-70bb-458c-8f17-3c0de863bfcf}, !- Schedule Type Limits Name
-  ,                                       !- Interpolate to Timestep
-  24,                                     !- Hour 1
-  0,                                      !- Minute 1
-  24.4444444444444;                       !- Value Until Time 1
-
-OS:Schedule:Rule,
-  {32eebd5c-0bc9-49a2-91a6-a8fe4eb1c618}, !- Handle
-  res cooling setpoint allday rule11,     !- Name
-  {6f1750be-ace9-4811-aefd-6b041359696e}, !- Schedule Ruleset Name
-  1,                                      !- Rule Order
-  {3cc55f26-7c0a-4d61-bb6f-a43b3908c849}, !- Day Schedule Name
-  Yes,                                    !- Apply Sunday
-  Yes,                                    !- Apply Monday
-  Yes,                                    !- Apply Tuesday
-  Yes,                                    !- Apply Wednesday
-  Yes,                                    !- Apply Thursday
-  Yes,                                    !- Apply Friday
-  Yes,                                    !- Apply Saturday
-  ,                                       !- Apply Holiday
-  DateRange,                              !- Date Specification Type
-  11,                                     !- Start Month
-  1,                                      !- Start Day
-  11,                                     !- End Month
-  30;                                     !- End Day
-
-OS:Schedule:Day,
-  {3cc55f26-7c0a-4d61-bb6f-a43b3908c849}, !- Handle
-  res cooling setpoint allday11,          !- Name
-  {976f38dc-70bb-458c-8f17-3c0de863bfcf}, !- Schedule Type Limits Name
-  ,                                       !- Interpolate to Timestep
-  24,                                     !- Hour 1
-  0,                                      !- Minute 1
-  24.4444444444444;                       !- Value Until Time 1
-
-OS:Schedule:Rule,
-  {98dc7293-6cd6-4d4c-a0ed-6484701652e2}, !- Handle
-  res cooling setpoint allday rule12,     !- Name
-  {6f1750be-ace9-4811-aefd-6b041359696e}, !- Schedule Ruleset Name
-  0,                                      !- Rule Order
-  {5058ae51-21ce-4a3c-9c35-45ec7aa70430}, !- Day Schedule Name
-  Yes,                                    !- Apply Sunday
-  Yes,                                    !- Apply Monday
-  Yes,                                    !- Apply Tuesday
-  Yes,                                    !- Apply Wednesday
-  Yes,                                    !- Apply Thursday
-  Yes,                                    !- Apply Friday
-  Yes,                                    !- Apply Saturday
-  ,                                       !- Apply Holiday
-  DateRange,                              !- Date Specification Type
-  12,                                     !- Start Month
-  1,                                      !- Start Day
-  12,                                     !- End Month
-  31;                                     !- End Day
-
-OS:Schedule:Day,
-  {5058ae51-21ce-4a3c-9c35-45ec7aa70430}, !- Handle
-  res cooling setpoint allday12,          !- Name
-  {976f38dc-70bb-458c-8f17-3c0de863bfcf}, !- Schedule Type Limits Name
-  ,                                       !- Interpolate to Timestep
-  24,                                     !- Hour 1
-  0,                                      !- Minute 1
-  24.4444444444444;                       !- Value Until Time 1
-
-OS:Schedule:Day,
-  {34ff90a8-9be2-4a15-8531-c8ba1338db35}, !- Handle
-  res cooling setpoint winter design,     !- Name
-  {976f38dc-70bb-458c-8f17-3c0de863bfcf}, !- Schedule Type Limits Name
-  ,                                       !- Interpolate to Timestep
-  24,                                     !- Hour 1
-  0,                                      !- Minute 1
-  21.1111111111111;                       !- Value Until Time 1
-
-OS:Schedule:Day,
-  {b08164ad-095b-4851-93de-cc562152f3f5}, !- Handle
-  res cooling setpoint summer design,     !- Name
-  {976f38dc-70bb-458c-8f17-3c0de863bfcf}, !- Schedule Type Limits Name
-  ,                                       !- Interpolate to Timestep
-  24,                                     !- Hour 1
-  0,                                      !- Minute 1
-  23.8888888888889;                       !- Value Until Time 1
-
-OS:PlantLoop,
-  {2a85764e-3d4a-4735-b6f7-4c9e6be66d29}, !- Handle
-  Domestic Hot Water Loop,                !- Name
-  ,                                       !- Fluid Type
-  0,                                      !- Glycol Concentration
-  ,                                       !- User Defined Fluid Type
-  ,                                       !- Plant Equipment Operation Heating Load
-  ,                                       !- Plant Equipment Operation Cooling Load
-  ,                                       !- Primary Plant Equipment Operation Scheme
-  {be103b91-5c70-4ca2-9bff-b6b217cb75f1}, !- Loop Temperature Setpoint Node Name
-  ,                                       !- Maximum Loop Temperature {C}
-  ,                                       !- Minimum Loop Temperature {C}
-  0.01,                                   !- Maximum Loop Flow Rate {m3/s}
-  ,                                       !- Minimum Loop Flow Rate {m3/s}
-  0.003,                                  !- Plant Loop Volume {m3}
-  {24635d5e-2d32-4a65-897c-3cd08aaad41a}, !- Plant Side Inlet Node Name
-  {db0f6784-84c5-49c6-b527-507b93793c41}, !- Plant Side Outlet Node Name
-  ,                                       !- Plant Side Branch List Name
-  {25c77cc2-a475-47e8-8f75-19e72d73fa57}, !- Demand Side Inlet Node Name
-  {a6b10023-fcef-4cea-92d3-b12f54b7c391}, !- Demand Side Outlet Node Name
-  ,                                       !- Demand Side Branch List Name
-  ,                                       !- Demand Side Connector List Name
-  Optimal,                                !- Load Distribution Scheme
-  {d3c69a2d-1b2d-4d8d-88bf-f47d43bc8183}, !- Availability Manager List Name
-  ,                                       !- Plant Loop Demand Calculation Scheme
-  ,                                       !- Common Pipe Simulation
-  ,                                       !- Pressure Simulation Type
-  ,                                       !- Plant Equipment Operation Heating Load Schedule
-  ,                                       !- Plant Equipment Operation Cooling Load Schedule
-  ,                                       !- Primary Plant Equipment Operation Scheme Schedule
-  ,                                       !- Component Setpoint Operation Scheme Schedule
-  {11b3672d-4105-4193-ae27-223e6eab964a}, !- Demand Mixer Name
-  {2558722b-cb43-40bd-9f75-09db59638659}, !- Demand Splitter Name
-  {819471f8-3c7d-4f9d-85b7-ae5f7b980943}, !- Supply Mixer Name
-  {99641e68-65ed-4889-9d58-2adbbcdba254}; !- Supply Splitter Name
-
-OS:Node,
-  {be2c8b43-20f4-4c0e-aaf0-9164a47b98a1}, !- Handle
-  Node 17,                                !- Name
-  {24635d5e-2d32-4a65-897c-3cd08aaad41a}, !- Inlet Port
-  {ef49c988-9ecb-4259-aa72-b0784bdddf78}; !- Outlet Port
-
-OS:Node,
-  {be103b91-5c70-4ca2-9bff-b6b217cb75f1}, !- Handle
-  Node 18,                                !- Name
-  {bf8187d4-045e-4a0a-b9e6-a0ffa92b90cf}, !- Inlet Port
-  {db0f6784-84c5-49c6-b527-507b93793c41}; !- Outlet Port
-
-OS:Node,
-  {1fffb0bb-7c30-49e8-b7fb-2b56dc2d7171}, !- Handle
-  Node 19,                                !- Name
-  {d7a38302-a036-4bf0-a4be-40934f174ca8}, !- Inlet Port
-  {c4e9b420-a897-4553-a596-666847dc29ea}; !- Outlet Port
-
-OS:Connector:Mixer,
-  {819471f8-3c7d-4f9d-85b7-ae5f7b980943}, !- Handle
-  Connector Mixer 1,                      !- Name
-  {abb8e1a8-8fba-4d7e-9c95-9f435ba5e4f7}, !- Outlet Branch Name
-  {a5c2fe93-56f0-496e-897a-d330b2e801db}, !- Inlet Branch Name 1
-  {aa1a6dd1-5aec-4860-83a9-0b8207dd02da}; !- Inlet Branch Name 2
-
-OS:Connector:Splitter,
-  {99641e68-65ed-4889-9d58-2adbbcdba254}, !- Handle
-  Connector Splitter 1,                   !- Name
-  {6a4dbbf8-df32-4cc3-b354-7e9331c488fe}, !- Inlet Branch Name
-  {d7a38302-a036-4bf0-a4be-40934f174ca8}, !- Outlet Branch Name 1
-  {f673ca1d-556a-442d-a762-6c5b1660b87a}; !- Outlet Branch Name 2
-
-OS:Connection,
-  {24635d5e-2d32-4a65-897c-3cd08aaad41a}, !- Handle
-  {179a93e9-d581-4dbf-bcb1-d6a9d4b36d45}, !- Name
-  {2a85764e-3d4a-4735-b6f7-4c9e6be66d29}, !- Source Object
-  14,                                     !- Outlet Port
-  {be2c8b43-20f4-4c0e-aaf0-9164a47b98a1}, !- Target Object
-  2;                                      !- Inlet Port
-
-OS:Connection,
-  {d7a38302-a036-4bf0-a4be-40934f174ca8}, !- Handle
-  {6295d243-e24f-482e-88d1-338783adc008}, !- Name
-  {99641e68-65ed-4889-9d58-2adbbcdba254}, !- Source Object
-  3,                                      !- Outlet Port
-  {1fffb0bb-7c30-49e8-b7fb-2b56dc2d7171}, !- Target Object
-  2;                                      !- Inlet Port
-
-OS:Connection,
-  {db0f6784-84c5-49c6-b527-507b93793c41}, !- Handle
-  {8e69b4c0-8d51-4649-a2a9-54fdb1f077db}, !- Name
-  {be103b91-5c70-4ca2-9bff-b6b217cb75f1}, !- Source Object
-  3,                                      !- Outlet Port
-  {2a85764e-3d4a-4735-b6f7-4c9e6be66d29}, !- Target Object
-  15;                                     !- Inlet Port
-
-OS:Node,
-  {033fdc82-c065-433d-bb0e-38feed59ef93}, !- Handle
-  Node 20,                                !- Name
-  {25c77cc2-a475-47e8-8f75-19e72d73fa57}, !- Inlet Port
-  {ef5eba80-4248-471c-83c1-cb4c0a238102}; !- Outlet Port
-
-OS:Node,
-  {9536aff1-d2c3-4f61-b5dc-1d2efecedc11}, !- Handle
-  Node 21,                                !- Name
-  {bb5280f3-b92f-4e7b-a3b0-33020c21ebcf}, !- Inlet Port
-  {a6b10023-fcef-4cea-92d3-b12f54b7c391}; !- Outlet Port
-
-OS:Node,
-  {351833b4-494b-4bb0-8926-53ff346ac316}, !- Handle
-  Node 22,                                !- Name
-  {82fb9074-f308-4235-95cb-9cda60160cbc}, !- Inlet Port
-  {984f0b58-5582-413d-9298-9c3d85727f60}; !- Outlet Port
-
-OS:Connector:Mixer,
-  {11b3672d-4105-4193-ae27-223e6eab964a}, !- Handle
-  Connector Mixer 2,                      !- Name
-  {bb5280f3-b92f-4e7b-a3b0-33020c21ebcf}, !- Outlet Branch Name
-  {9429eb44-65a2-48e3-b372-a25a63aabb67}; !- Inlet Branch Name 1
-
-OS:Connector:Splitter,
-  {2558722b-cb43-40bd-9f75-09db59638659}, !- Handle
-  Connector Splitter 2,                   !- Name
-  {ef5eba80-4248-471c-83c1-cb4c0a238102}, !- Inlet Branch Name
-  {82fb9074-f308-4235-95cb-9cda60160cbc}; !- Outlet Branch Name 1
-
-OS:Connection,
-  {25c77cc2-a475-47e8-8f75-19e72d73fa57}, !- Handle
-  {a13e9b7b-08cf-4006-9396-0871f11a709b}, !- Name
-  {2a85764e-3d4a-4735-b6f7-4c9e6be66d29}, !- Source Object
-  17,                                     !- Outlet Port
-  {033fdc82-c065-433d-bb0e-38feed59ef93}, !- Target Object
-  2;                                      !- Inlet Port
-
-OS:Connection,
-  {ef5eba80-4248-471c-83c1-cb4c0a238102}, !- Handle
-  {09da4931-52ca-469c-9283-ae126a8c265e}, !- Name
-  {033fdc82-c065-433d-bb0e-38feed59ef93}, !- Source Object
-  3,                                      !- Outlet Port
-  {2558722b-cb43-40bd-9f75-09db59638659}, !- Target Object
-  2;                                      !- Inlet Port
-
-OS:Connection,
-  {82fb9074-f308-4235-95cb-9cda60160cbc}, !- Handle
-  {df15aaf5-a5fa-42f2-a340-c6ed25623fce}, !- Name
-  {2558722b-cb43-40bd-9f75-09db59638659}, !- Source Object
-  3,                                      !- Outlet Port
-  {351833b4-494b-4bb0-8926-53ff346ac316}, !- Target Object
-  2;                                      !- Inlet Port
-
-OS:Connection,
-  {bb5280f3-b92f-4e7b-a3b0-33020c21ebcf}, !- Handle
-  {e157c593-d1e9-4657-9371-c33823661a37}, !- Name
-  {11b3672d-4105-4193-ae27-223e6eab964a}, !- Source Object
-  2,                                      !- Outlet Port
-  {9536aff1-d2c3-4f61-b5dc-1d2efecedc11}, !- Target Object
-  2;                                      !- Inlet Port
-
-OS:Connection,
-  {a6b10023-fcef-4cea-92d3-b12f54b7c391}, !- Handle
-  {bd135439-a5e4-4540-83fd-659583aef691}, !- Name
-  {9536aff1-d2c3-4f61-b5dc-1d2efecedc11}, !- Source Object
-  3,                                      !- Outlet Port
-  {2a85764e-3d4a-4735-b6f7-4c9e6be66d29}, !- Target Object
-  18;                                     !- Inlet Port
-
-OS:Sizing:Plant,
-  {a11712e0-87fc-4491-8baf-746ba9a5ca85}, !- Handle
-  {2a85764e-3d4a-4735-b6f7-4c9e6be66d29}, !- Plant or Condenser Loop Name
-  Heating,                                !- Loop Type
-  52.6666666666667,                       !- Design Loop Exit Temperature {C}
-  5.55555555555556,                       !- Loop Design Temperature Difference {deltaC}
-  NonCoincident,                          !- Sizing Option
-  1,                                      !- Zone Timesteps in Averaging Window
-  None;                                   !- Coincident Sizing Factor Mode
-
-OS:AvailabilityManagerAssignmentList,
-  {d3c69a2d-1b2d-4d8d-88bf-f47d43bc8183}, !- Handle
-  Plant Loop 1 AvailabilityManagerAssignmentList; !- Name
-
-OS:Pipe:Adiabatic,
-  {a51846c5-1626-4170-bc69-d84512ffca84}, !- Handle
-  Pipe Adiabatic 1,                       !- Name
-  {c4e9b420-a897-4553-a596-666847dc29ea}, !- Inlet Node Name
-  {8cecdab5-207e-40cb-a463-929497822d43}; !- Outlet Node Name
-
-OS:Pipe:Adiabatic,
-  {68e44a36-3929-4d5c-9ce0-3a67b1c63ca2}, !- Handle
-  Pipe Adiabatic 2,                       !- Name
-  {3f80ace0-3097-4b47-8e1e-617ac42827a9}, !- Inlet Node Name
-  {bf8187d4-045e-4a0a-b9e6-a0ffa92b90cf}; !- Outlet Node Name
-
-OS:Node,
-  {66a881ba-9e36-435b-bf8c-f6a7ccf3dcb5}, !- Handle
-  Node 23,                                !- Name
-  {8cecdab5-207e-40cb-a463-929497822d43}, !- Inlet Port
-  {a5c2fe93-56f0-496e-897a-d330b2e801db}; !- Outlet Port
-
-OS:Connection,
-  {c4e9b420-a897-4553-a596-666847dc29ea}, !- Handle
-  {36158a9e-5685-4d70-8f78-9176ed0fee15}, !- Name
-  {1fffb0bb-7c30-49e8-b7fb-2b56dc2d7171}, !- Source Object
-  3,                                      !- Outlet Port
-  {a51846c5-1626-4170-bc69-d84512ffca84}, !- Target Object
-  2;                                      !- Inlet Port
-
-OS:Connection,
-  {8cecdab5-207e-40cb-a463-929497822d43}, !- Handle
-  {3dbe2327-dcbd-4715-b688-59d7929ee5b9}, !- Name
-  {a51846c5-1626-4170-bc69-d84512ffca84}, !- Source Object
-  3,                                      !- Outlet Port
-  {66a881ba-9e36-435b-bf8c-f6a7ccf3dcb5}, !- Target Object
-  2;                                      !- Inlet Port
-
-OS:Connection,
-  {a5c2fe93-56f0-496e-897a-d330b2e801db}, !- Handle
-  {0e211bdc-5e8d-4e1a-b890-2190d73e5f65}, !- Name
-  {66a881ba-9e36-435b-bf8c-f6a7ccf3dcb5}, !- Source Object
-  3,                                      !- Outlet Port
-  {819471f8-3c7d-4f9d-85b7-ae5f7b980943}, !- Target Object
-  3;                                      !- Inlet Port
-
-OS:Node,
-  {27ca9bc5-c1c5-40b4-8530-3aa3041c1fdd}, !- Handle
-  Node 24,                                !- Name
-  {abb8e1a8-8fba-4d7e-9c95-9f435ba5e4f7}, !- Inlet Port
-  {3f80ace0-3097-4b47-8e1e-617ac42827a9}; !- Outlet Port
-
-OS:Connection,
-  {abb8e1a8-8fba-4d7e-9c95-9f435ba5e4f7}, !- Handle
-  {de273cce-1773-428a-ac60-e82fb1248c0e}, !- Name
-  {819471f8-3c7d-4f9d-85b7-ae5f7b980943}, !- Source Object
-  2,                                      !- Outlet Port
-  {27ca9bc5-c1c5-40b4-8530-3aa3041c1fdd}, !- Target Object
-  2;                                      !- Inlet Port
-
-OS:Connection,
-  {3f80ace0-3097-4b47-8e1e-617ac42827a9}, !- Handle
-  {dfd1f5c6-8bb4-4e60-9af8-084fdfdf4600}, !- Name
-  {27ca9bc5-c1c5-40b4-8530-3aa3041c1fdd}, !- Source Object
-  3,                                      !- Outlet Port
-  {68e44a36-3929-4d5c-9ce0-3a67b1c63ca2}, !- Target Object
-  2;                                      !- Inlet Port
-
-OS:Connection,
-  {bf8187d4-045e-4a0a-b9e6-a0ffa92b90cf}, !- Handle
-  {ce93f933-0295-42aa-a91f-2afdb9943e5b}, !- Name
-  {68e44a36-3929-4d5c-9ce0-3a67b1c63ca2}, !- Source Object
-  3,                                      !- Outlet Port
-  {be103b91-5c70-4ca2-9bff-b6b217cb75f1}, !- Target Object
-  2;                                      !- Inlet Port
-
-OS:Pump:VariableSpeed,
-  {21d69b9b-bd09-440f-adf7-9e60978b53a5}, !- Handle
-  Pump Variable Speed 1,                  !- Name
-  {ef49c988-9ecb-4259-aa72-b0784bdddf78}, !- Inlet Node Name
-  {54411f80-f85a-45a6-bd50-3705b0723051}, !- Outlet Node Name
-  0.01,                                   !- Rated Flow Rate {m3/s}
-  1,                                      !- Rated Pump Head {Pa}
-  0,                                      !- Rated Power Consumption {W}
-  1,                                      !- Motor Efficiency
-  0,                                      !- Fraction of Motor Inefficiencies to Fluid Stream
-  0,                                      !- Coefficient 1 of the Part Load Performance Curve
-  1,                                      !- Coefficient 2 of the Part Load Performance Curve
-  0,                                      !- Coefficient 3 of the Part Load Performance Curve
-  0,                                      !- Coefficient 4 of the Part Load Performance Curve
-  ,                                       !- Minimum Flow Rate {m3/s}
-  Intermittent,                           !- Pump Control Type
-  ,                                       !- Pump Flow Rate Schedule Name
-  ,                                       !- Pump Curve Name
-  ,                                       !- Impeller Diameter {m}
-  ,                                       !- VFD Control Type
-  ,                                       !- Pump RPM Schedule Name
-  ,                                       !- Minimum Pressure Schedule {Pa}
-  ,                                       !- Maximum Pressure Schedule {Pa}
-  ,                                       !- Minimum RPM Schedule {rev/min}
-  ,                                       !- Maximum RPM Schedule {rev/min}
-  ,                                       !- Zone Name
-  0.5,                                    !- Skin Loss Radiative Fraction
-  PowerPerFlowPerPressure,                !- Design Power Sizing Method
-  348701.1,                               !- Design Electric Power per Unit Flow Rate {W/(m3/s)}
-  1.282051282,                            !- Design Shaft Power per Unit Flow Rate per Unit Head {W-s/m3-Pa}
-  0,                                      !- Design Minimum Flow Rate Fraction
-  General;                                !- End-Use Subcategory
-
-OS:Node,
-  {fa102b2b-296d-4e5a-9de5-560e9c3b5e4c}, !- Handle
-  Node 25,                                !- Name
-  {54411f80-f85a-45a6-bd50-3705b0723051}, !- Inlet Port
-  {6a4dbbf8-df32-4cc3-b354-7e9331c488fe}; !- Outlet Port
-
-OS:Connection,
-  {ef49c988-9ecb-4259-aa72-b0784bdddf78}, !- Handle
-  {55a06de5-6083-4138-8ff9-4e8d350586f3}, !- Name
-  {be2c8b43-20f4-4c0e-aaf0-9164a47b98a1}, !- Source Object
-  3,                                      !- Outlet Port
-  {21d69b9b-bd09-440f-adf7-9e60978b53a5}, !- Target Object
-  2;                                      !- Inlet Port
-
-OS:Connection,
-  {54411f80-f85a-45a6-bd50-3705b0723051}, !- Handle
-  {0fb3ad04-8bfc-4def-82e6-599b0a001712}, !- Name
-  {21d69b9b-bd09-440f-adf7-9e60978b53a5}, !- Source Object
-  3,                                      !- Outlet Port
-  {fa102b2b-296d-4e5a-9de5-560e9c3b5e4c}, !- Target Object
-  2;                                      !- Inlet Port
-
-OS:Connection,
-  {6a4dbbf8-df32-4cc3-b354-7e9331c488fe}, !- Handle
-  {e7926506-51bc-4f8a-a8a9-ad96827705d2}, !- Name
-  {fa102b2b-296d-4e5a-9de5-560e9c3b5e4c}, !- Source Object
-  3,                                      !- Outlet Port
-  {99641e68-65ed-4889-9d58-2adbbcdba254}, !- Target Object
-  2;                                      !- Inlet Port
-
-OS:Schedule:Constant,
-  {2b7d7108-69ad-4ba6-a911-42e2da26b6de}, !- Handle
-  dhw temp,                               !- Name
-  {976f38dc-70bb-458c-8f17-3c0de863bfcf}, !- Schedule Type Limits Name
-  52.6666666666667;                       !- Value
-
-OS:SetpointManager:Scheduled,
-  {5bf6e68d-2988-4539-8e4e-028543a835fe}, !- Handle
-  Setpoint Manager Scheduled 1,           !- Name
-  Temperature,                            !- Control Variable
-  {2b7d7108-69ad-4ba6-a911-42e2da26b6de}, !- Schedule Name
-  {be103b91-5c70-4ca2-9bff-b6b217cb75f1}; !- Setpoint Node or NodeList Name
-
-OS:WaterHeater:Mixed,
-  {8d230127-6775-4b3c-9c6c-2cac2e2030e9}, !- Handle
-  res wh,                                 !- Name
-  0.143845647790854,                      !- Tank Volume {m3}
-  {6249e511-b0f2-4cbe-aaee-b7f7b4fca5d6}, !- Setpoint Temperature Schedule Name
-  2,                                      !- Deadband Temperature Difference {deltaC}
-  99,                                     !- Maximum Temperature Limit {C}
-  Cycle,                                  !- Heater Control Type
-  11722.8428068889,                       !- Heater Maximum Capacity {W}
-  0,                                      !- Heater Minimum Capacity {W}
-  ,                                       !- Heater Ignition Minimum Flow Rate {m3/s}
-  ,                                       !- Heater Ignition Delay {s}
-  NaturalGas,                             !- Heater Fuel Type
-  0.773298241318794,                      !- Heater Thermal Efficiency
-  ,                                       !- Part Load Factor Curve Name
-  0,                                      !- Off Cycle Parasitic Fuel Consumption Rate {W}
-  Electricity,                            !- Off Cycle Parasitic Fuel Type
-  0,                                      !- Off Cycle Parasitic Heat Fraction to Tank
-  0,                                      !- On Cycle Parasitic Fuel Consumption Rate {W}
-  Electricity,                            !- On Cycle Parasitic Fuel Type
-  0,                                      !- On Cycle Parasitic Heat Fraction to Tank
-  ThermalZone,                            !- Ambient Temperature Indicator
-  ,                                       !- Ambient Temperature Schedule Name
-  {885ab787-8546-4dd5-8c16-0892b133703d}, !- Ambient Temperature Thermal Zone Name
-  ,                                       !- Ambient Temperature Outdoor Air Node Name
-  4.15693173076374,                       !- Off Cycle Loss Coefficient to Ambient Temperature {W/K}
-  0.64,                                   !- Off Cycle Loss Fraction to Thermal Zone
-  4.15693173076374,                       !- On Cycle Loss Coefficient to Ambient Temperature {W/K}
-  1,                                      !- On Cycle Loss Fraction to Thermal Zone
-  ,                                       !- Peak Use Flow Rate {m3/s}
-  ,                                       !- Use Flow Rate Fraction Schedule Name
-  ,                                       !- Cold Water Supply Temperature Schedule Name
-  {1bf5eae5-f100-4dae-adff-dc524066c099}, !- Use Side Inlet Node Name
-  {5cdd8c5a-9553-4383-8b73-e15a0d2b65db}, !- Use Side Outlet Node Name
-  1,                                      !- Use Side Effectiveness
-  ,                                       !- Source Side Inlet Node Name
-  ,                                       !- Source Side Outlet Node Name
-  1,                                      !- Source Side Effectiveness
-  autosize,                               !- Use Side Design Flow Rate {m3/s}
-  autosize,                               !- Source Side Design Flow Rate {m3/s}
-  1.5,                                    !- Indirect Water Heating Recovery Time {hr}
-  IndirectHeatPrimarySetpoint,            !- Source Side Flow Control Mode
-  ,                                       !- Indirect Alternate Setpoint Temperature Schedule Name
-  res wh;                                 !- End-Use Subcategory
-
-OS:Schedule:Constant,
-  {6249e511-b0f2-4cbe-aaee-b7f7b4fca5d6}, !- Handle
-  WH Setpoint Temp,                       !- Name
-  {976f38dc-70bb-458c-8f17-3c0de863bfcf}, !- Schedule Type Limits Name
-  52.6666666666667;                       !- Value
-
-OS:Node,
-  {6104e5d0-f52e-42ac-8162-b7df90b136c9}, !- Handle
-  Node 26,                                !- Name
-  {f673ca1d-556a-442d-a762-6c5b1660b87a}, !- Inlet Port
-  {1bf5eae5-f100-4dae-adff-dc524066c099}; !- Outlet Port
-
-OS:Connection,
-  {f673ca1d-556a-442d-a762-6c5b1660b87a}, !- Handle
-  {7e6c610f-fdee-4eed-b769-542b455a709c}, !- Name
-  {99641e68-65ed-4889-9d58-2adbbcdba254}, !- Source Object
-  4,                                      !- Outlet Port
-  {6104e5d0-f52e-42ac-8162-b7df90b136c9}, !- Target Object
-  2;                                      !- Inlet Port
-
-OS:Node,
-  {3acc6120-91eb-426a-b9d0-636ade5bfcfe}, !- Handle
-  Node 27,                                !- Name
-  {5cdd8c5a-9553-4383-8b73-e15a0d2b65db}, !- Inlet Port
-  {aa1a6dd1-5aec-4860-83a9-0b8207dd02da}; !- Outlet Port
-
-OS:Connection,
-  {1bf5eae5-f100-4dae-adff-dc524066c099}, !- Handle
-  {f336e1f3-d3bd-42b0-85a1-130a032bc71d}, !- Name
-  {6104e5d0-f52e-42ac-8162-b7df90b136c9}, !- Source Object
-  3,                                      !- Outlet Port
-  {8d230127-6775-4b3c-9c6c-2cac2e2030e9}, !- Target Object
-  31;                                     !- Inlet Port
-
-OS:Connection,
-  {5cdd8c5a-9553-4383-8b73-e15a0d2b65db}, !- Handle
-  {69c48716-5477-4a49-a236-554be2643496}, !- Name
-  {8d230127-6775-4b3c-9c6c-2cac2e2030e9}, !- Source Object
-  32,                                     !- Outlet Port
-  {3acc6120-91eb-426a-b9d0-636ade5bfcfe}, !- Target Object
-  2;                                      !- Inlet Port
-
-OS:Connection,
-  {aa1a6dd1-5aec-4860-83a9-0b8207dd02da}, !- Handle
-  {8f710ca9-fab0-464c-bec4-52cc370afdb6}, !- Name
-  {3acc6120-91eb-426a-b9d0-636ade5bfcfe}, !- Source Object
-  3,                                      !- Outlet Port
-  {819471f8-3c7d-4f9d-85b7-ae5f7b980943}, !- Target Object
-  4;                                      !- Inlet Port
-
-OS:Schedule:File,
-  {e5e841f8-76ee-4292-b500-b956a64f60dd}, !- Handle
-  clothes_washer,                         !- Name
-  {897802c2-5b36-484a-a646-54a8ed5164f9}, !- Schedule Type Limits Name
-  {f6278567-b5f8-4841-afa6-4cdc51ef3555}, !- External File Name
-  8,                                      !- Column Number
-  1,                                      !- Rows to Skip at Top
-  8760,                                   !- Number of Hours of Data
-  ,                                       !- Column Separator
-  ,                                       !- Interpolate to Timestep
-  60;                                     !- Minutes per Item
-
-OS:Schedule:File,
-  {400e199a-abbe-4d54-9b0d-e75e8e280118}, !- Handle
-  clothes_washer_power,                   !- Name
-  {897802c2-5b36-484a-a646-54a8ed5164f9}, !- Schedule Type Limits Name
-  {f6278567-b5f8-4841-afa6-4cdc51ef3555}, !- External File Name
-  16,                                     !- Column Number
-  1,                                      !- Rows to Skip at Top
-  8760,                                   !- Number of Hours of Data
-  ,                                       !- Column Separator
-  ,                                       !- Interpolate to Timestep
-  60;                                     !- Minutes per Item
-
-OS:WaterUse:Connections,
-  {91ebc21b-92ef-4f7f-a4b3-c4ec132ad943}, !- Handle
-  Water Use Connections 1,                !- Name
-  {984f0b58-5582-413d-9298-9c3d85727f60}, !- Inlet Node Name
-  {4ce14b97-6eff-4337-9447-fe08e46bce16}, !- Outlet Node Name
-  ,                                       !- Supply Water Storage Tank Name
-  ,                                       !- Reclamation Water Storage Tank Name
-  ,                                       !- Hot Water Supply Temperature Schedule Name
-  ,                                       !- Cold Water Supply Temperature Schedule Name
-  ,                                       !- Drain Water Heat Exchanger Type
-  ,                                       !- Drain Water Heat Exchanger Destination
-  ,                                       !- Drain Water Heat Exchanger U-Factor Times Area {W/K}
-  {eb341f7b-f90c-4947-8284-aa65250dadf9}; !- Water Use Equipment Name 1
-
-OS:Node,
-  {839134f0-88ef-4cb5-928f-540b3bc19949}, !- Handle
-  Node 28,                                !- Name
-  {4ce14b97-6eff-4337-9447-fe08e46bce16}, !- Inlet Port
-  {9429eb44-65a2-48e3-b372-a25a63aabb67}; !- Outlet Port
-
-OS:Connection,
-  {984f0b58-5582-413d-9298-9c3d85727f60}, !- Handle
-  {4feb84e8-0c93-4bc9-ac2b-bc47788cc6bf}, !- Name
-  {351833b4-494b-4bb0-8926-53ff346ac316}, !- Source Object
-  3,                                      !- Outlet Port
-  {91ebc21b-92ef-4f7f-a4b3-c4ec132ad943}, !- Target Object
-  2;                                      !- Inlet Port
-
-OS:Connection,
-  {4ce14b97-6eff-4337-9447-fe08e46bce16}, !- Handle
-  {93994379-9c80-4cf2-b213-54fed8189861}, !- Name
-  {91ebc21b-92ef-4f7f-a4b3-c4ec132ad943}, !- Source Object
-  3,                                      !- Outlet Port
-  {839134f0-88ef-4cb5-928f-540b3bc19949}, !- Target Object
-  2;                                      !- Inlet Port
-
-OS:Connection,
-  {9429eb44-65a2-48e3-b372-a25a63aabb67}, !- Handle
-  {543cb16f-de1b-41d3-a642-1db20983cd60}, !- Name
-  {839134f0-88ef-4cb5-928f-540b3bc19949}, !- Source Object
-  3,                                      !- Outlet Port
-  {11b3672d-4105-4193-ae27-223e6eab964a}, !- Target Object
-  3;                                      !- Inlet Port
-
-OS:Schedule:Constant,
-  {635e94f3-fc12-4381-923c-0b30de38cca0}, !- Handle
-  res cw temperature schedule,            !- Name
-  {976f38dc-70bb-458c-8f17-3c0de863bfcf}, !- Schedule Type Limits Name
-  52.666;                                 !- Value
-
-OS:ElectricEquipment:Definition,
-  {aeaa938b-1d29-4d78-9b44-8d89d7de5636}, !- Handle
-  res cw,                                 !- Name
-  EquipmentLevel,                         !- Design Level Calculation Method
-  70491.5361082842,                       !- Design Level {W}
-  ,                                       !- Watts per Space Floor Area {W/m2}
-  ,                                       !- Watts per Person {W/person}
-  0,                                      !- Fraction Latent
-  0.48,                                   !- Fraction Radiant
-  0.2;                                    !- Fraction Lost
-
-OS:ElectricEquipment,
-  {3495f459-5b0a-4bc6-b841-c96dc7b1a1ef}, !- Handle
-  res cw,                                 !- Name
-  {aeaa938b-1d29-4d78-9b44-8d89d7de5636}, !- Electric Equipment Definition Name
-  {d34ba39c-df3f-4cb3-9032-a91556d1fbc5}, !- Space or SpaceType Name
-  {400e199a-abbe-4d54-9b0d-e75e8e280118}, !- Schedule Name
-  ,                                       !- Multiplier
-  res cw;                                 !- End-Use Subcategory
-
-OS:WaterUse:Equipment:Definition,
-  {bf381675-9f7f-48f2-874a-2aad719ca280}, !- Handle
-  res cw,                                 !- Name
-  res cw,                                 !- End-Use Subcategory
-  0.00629939013401745,                    !- Peak Flow Rate {m3/s}
-  {635e94f3-fc12-4381-923c-0b30de38cca0}; !- Target Temperature Schedule Name
-
-OS:WaterUse:Equipment,
-  {eb341f7b-f90c-4947-8284-aa65250dadf9}, !- Handle
-  res cw,                                 !- Name
-  {bf381675-9f7f-48f2-874a-2aad719ca280}, !- Water Use Equipment Definition Name
-  {d34ba39c-df3f-4cb3-9032-a91556d1fbc5}, !- Space Name
-  {e5e841f8-76ee-4292-b500-b956a64f60dd}; !- Flow Rate Fraction Schedule Name
-
-OS:AdditionalProperties,
-  {c321bfde-7f01-484d-9860-ad8f8370c58b}, !- Handle
-  {3495f459-5b0a-4bc6-b841-c96dc7b1a1ef}, !- Object Name
-  ClothesWasherIMEF,                      !- Feature Name 1
-  Double,                                 !- Feature Data Type 1
-  0.94999999999999996,                    !- Feature Value 1
-  ClothesWasherRatedAnnualEnergy,         !- Feature Name 2
-  Double,                                 !- Feature Data Type 2
-  387,                                    !- Feature Value 2
-  ClothesWasherDrumVolume,                !- Feature Name 3
-  Double,                                 !- Feature Data Type 3
-  3.5;                                    !- Feature Value 3
-
-OS:Schedule:File,
-  {86249105-91d1-4852-9612-08f7ce88a77b}, !- Handle
-  clothes_dryer,                          !- Name
-  {897802c2-5b36-484a-a646-54a8ed5164f9}, !- Schedule Type Limits Name
-  {f6278567-b5f8-4841-afa6-4cdc51ef3555}, !- External File Name
-  9,                                      !- Column Number
-  1,                                      !- Rows to Skip at Top
-  8760,                                   !- Number of Hours of Data
-  ,                                       !- Column Separator
-  ,                                       !- Interpolate to Timestep
-  60;                                     !- Minutes per Item
-
-OS:ElectricEquipment:Definition,
-  {7c0af7ee-523b-4557-923e-d2e2af309a90}, !- Handle
-  res cd electric,                        !- Name
-  EquipmentLevel,                         !- Design Level Calculation Method
-  14710.466591403,                        !- Design Level {W}
-  ,                                       !- Watts per Space Floor Area {W/m2}
-  ,                                       !- Watts per Person {W/person}
-  0,                                      !- Fraction Latent
-  0.6,                                    !- Fraction Radiant
-  0;                                      !- Fraction Lost
-
-OS:ElectricEquipment,
-  {9d1d820f-565f-4560-98b7-b692e2faea69}, !- Handle
-  res cd electric,                        !- Name
-  {7c0af7ee-523b-4557-923e-d2e2af309a90}, !- Electric Equipment Definition Name
-  {d34ba39c-df3f-4cb3-9032-a91556d1fbc5}, !- Space or SpaceType Name
-  {86249105-91d1-4852-9612-08f7ce88a77b}, !- Schedule Name
-  ,                                       !- Multiplier
-  res cd electric;                        !- End-Use Subcategory
-
-OS:OtherEquipment:Definition,
-  {7b12dea9-b9c7-4745-b272-b2ff9bffc830}, !- Handle
-  res cd gas,                             !- Name
-  EquipmentLevel,                         !- Design Level Calculation Method
-  195439.056142925,                       !- Design Level {W}
-  ,                                       !- Watts per Space Floor Area {W/m2}
-  ,                                       !- Watts per Person {W/Person}
-  0.05,                                   !- Fraction Latent
-  0.06,                                   !- Fraction Radiant
-  0.85;                                   !- Fraction Lost
-
-OS:OtherEquipment,
-  {8cfd3646-6b54-4133-acdf-6123700f7a5e}, !- Handle
-  res cd gas,                             !- Name
-  {7b12dea9-b9c7-4745-b272-b2ff9bffc830}, !- Other Equipment Definition Name
-  {d34ba39c-df3f-4cb3-9032-a91556d1fbc5}, !- Space or SpaceType Name
-  {86249105-91d1-4852-9612-08f7ce88a77b}, !- Schedule Name
-  ,                                       !- Multiplier
-  NaturalGas,                             !- Fuel Type
-  res cd gas;                             !- End-Use Subcategory
-
-OS:AdditionalProperties,
-  {5e0dda98-6d1e-4a05-b69c-aebcd495bc3a}, !- Handle
-  {8cfd3646-6b54-4133-acdf-6123700f7a5e}, !- Object Name
-  ClothesDryerCEF,                        !- Feature Name 1
-  Double,                                 !- Feature Data Type 1
-  2.3999999999999999,                     !- Feature Value 1
-  ClothesDryerMult,                       !- Feature Name 2
-  Double,                                 !- Feature Data Type 2
-  1,                                      !- Feature Value 2
-  ClothesDryerFuelType,                   !- Feature Name 3
-  String,                                 !- Feature Data Type 3
-  gas,                                    !- Feature Value 3
-  ClothesDryerFuelSplit,                  !- Feature Name 4
-  Double,                                 !- Feature Data Type 4
-  0.070000000000000007;                   !- Feature Value 4
-=======
->>>>>>> 30cb9182
