--- conflicted
+++ resolved
@@ -1,54 +1,26 @@
 !- NOTE: Auto-generated from /test/osw_files/SFA_4units_1story_SL_UA_3Beds_2Baths_Denver_ASHP.osw
 
 OS:Version,
-<<<<<<< HEAD
-  {5d9daf5d-b89c-4572-8c6e-f5c378875a76}, !- Handle
-  2.9.0;                                  !- Version Identifier
-
-OS:SimulationControl,
-  {0026e5cf-6d93-4377-bef3-59c6451571ff}, !- Handle
-=======
   {8d941bf6-d066-4c20-9071-2d33203d3576}, !- Handle
   2.9.0;                                  !- Version Identifier
 
 OS:SimulationControl,
   {1956c3e5-6f2e-4e16-97bd-6e5554360fc9}, !- Handle
->>>>>>> 30cb9182
   ,                                       !- Do Zone Sizing Calculation
   ,                                       !- Do System Sizing Calculation
   ,                                       !- Do Plant Sizing Calculation
   No;                                     !- Run Simulation for Sizing Periods
 
 OS:Timestep,
-<<<<<<< HEAD
-  {f58345d8-d7bd-4524-9165-12d5a872ea81}, !- Handle
-  6;                                      !- Number of Timesteps per Hour
-
-OS:ShadowCalculation,
-  {cdd844f3-47ca-49cc-981b-5ff49eb9aa3c}, !- Handle
-=======
   {d2097d5d-a89f-4405-9cbf-e391e9a4acf3}, !- Handle
   6;                                      !- Number of Timesteps per Hour
 
 OS:ShadowCalculation,
   {194fc178-0f89-4260-83e3-ee6674c318cd}, !- Handle
->>>>>>> 30cb9182
   20,                                     !- Calculation Frequency
   200;                                    !- Maximum Figures in Shadow Overlap Calculations
 
 OS:SurfaceConvectionAlgorithm:Outside,
-<<<<<<< HEAD
-  {2f537394-f448-4279-b4b3-f782952e4749}, !- Handle
-  DOE-2;                                  !- Algorithm
-
-OS:SurfaceConvectionAlgorithm:Inside,
-  {2dcbb984-83fd-404c-a038-fe8fde544b07}, !- Handle
-  TARP;                                   !- Algorithm
-
-OS:ZoneCapacitanceMultiplier:ResearchSpecial,
-  {e6ce9dd5-1d88-4cdc-8314-84b9d806cf4b}, !- Handle
-  ,                                       !- Temperature Capacity Multiplier
-=======
   {7b7e26d6-e8b0-4bc8-821a-486a5b788603}, !- Handle
   DOE-2;                                  !- Algorithm
 
@@ -59,16 +31,11 @@
 OS:ZoneCapacitanceMultiplier:ResearchSpecial,
   {40d4656e-7057-4ede-b003-144588463e28}, !- Handle
   3.6,                                    !- Temperature Capacity Multiplier
->>>>>>> 30cb9182
   15,                                     !- Humidity Capacity Multiplier
   ;                                       !- Carbon Dioxide Capacity Multiplier
 
 OS:RunPeriod,
-<<<<<<< HEAD
-  {39b5ee7d-c7c9-4ad0-8576-2bde33681597}, !- Handle
-=======
   {28365712-360f-4349-b153-8b989155eb3e}, !- Handle
->>>>>>> 30cb9182
   Run Period 1,                           !- Name
   1,                                      !- Begin Month
   1,                                      !- Begin Day of Month
@@ -82,21 +49,13 @@
   ;                                       !- Number of Times Runperiod to be Repeated
 
 OS:YearDescription,
-<<<<<<< HEAD
-  {8c034160-4fd1-495a-9265-4cf4462e3696}, !- Handle
-=======
   {8139ce2c-9bed-4a43-8319-9257ab4dfab3}, !- Handle
->>>>>>> 30cb9182
   2007,                                   !- Calendar Year
   ,                                       !- Day of Week for Start Day
   ;                                       !- Is Leap Year
 
 OS:WeatherFile,
-<<<<<<< HEAD
-  {d308e4bd-ecc6-4bb5-aa3c-1822f0e981e4}, !- Handle
-=======
   {566ff56a-07e8-4605-b4f8-545740f2089e}, !- Handle
->>>>>>> 30cb9182
   Denver Intl Ap,                         !- City
   CO,                                     !- State Province Region
   USA,                                    !- Country
@@ -110,13 +69,8 @@
   E23378AA;                               !- Checksum
 
 OS:AdditionalProperties,
-<<<<<<< HEAD
-  {ebcdf9ee-2ee3-4c1a-9acc-f1fc4a94c961}, !- Handle
-  {d308e4bd-ecc6-4bb5-aa3c-1822f0e981e4}, !- Object Name
-=======
   {ca1e04e1-5d5c-4b02-ae36-4f619d32f1d5}, !- Handle
   {566ff56a-07e8-4605-b4f8-545740f2089e}, !- Object Name
->>>>>>> 30cb9182
   EPWHeaderCity,                          !- Feature Name 1
   String,                                 !- Feature Data Type 1
   Denver Intl Ap,                         !- Feature Value 1
@@ -224,11 +178,7 @@
   84;                                     !- Feature Value 35
 
 OS:Site,
-<<<<<<< HEAD
-  {8f11726c-9016-45a8-b1ba-159d35bc47b6}, !- Handle
-=======
   {d3053b68-2823-42bf-959d-14d6770cfd7c}, !- Handle
->>>>>>> 30cb9182
   Denver Intl Ap_CO_USA,                  !- Name
   39.83,                                  !- Latitude {deg}
   -104.65,                                !- Longitude {deg}
@@ -237,11 +187,7 @@
   ;                                       !- Terrain
 
 OS:ClimateZones,
-<<<<<<< HEAD
-  {116eb284-08dd-4b0d-8944-739a0a3e043f}, !- Handle
-=======
   {55aad348-6c18-452f-9079-6db4135fab6b}, !- Handle
->>>>>>> 30cb9182
   ,                                       !- Active Institution
   ,                                       !- Active Year
   ,                                       !- Climate Zone Institution Name 1
@@ -254,31 +200,19 @@
   Cold;                                   !- Climate Zone Value 2
 
 OS:Site:WaterMainsTemperature,
-<<<<<<< HEAD
-  {317ef3d3-3bd8-4d60-b8e9-d81b02d584df}, !- Handle
-=======
   {a322904e-fa2a-4a7c-86e8-7169291ba021}, !- Handle
->>>>>>> 30cb9182
   Correlation,                            !- Calculation Method
   ,                                       !- Temperature Schedule Name
   10.8753424657535,                       !- Annual Average Outdoor Air Temperature {C}
   23.1524007936508;                       !- Maximum Difference In Monthly Average Outdoor Air Temperatures {deltaC}
 
 OS:RunPeriodControl:DaylightSavingTime,
-<<<<<<< HEAD
-  {51f2dfeb-b408-47a7-b608-9e096c552238}, !- Handle
-=======
   {bad4cb48-c246-472f-9e24-8ee874e27d8d}, !- Handle
->>>>>>> 30cb9182
   4/7,                                    !- Start Date
   10/26;                                  !- End Date
 
 OS:Site:GroundTemperature:Deep,
-<<<<<<< HEAD
-  {15d279b9-b64c-41a5-be05-af6f76015bb9}, !- Handle
-=======
   {b4a5ef81-90fa-439f-88ac-09212a1c90fd}, !- Handle
->>>>>>> 30cb9182
   10.8753424657535,                       !- January Deep Ground Temperature {C}
   10.8753424657535,                       !- February Deep Ground Temperature {C}
   10.8753424657535,                       !- March Deep Ground Temperature {C}
@@ -293,11 +227,7 @@
   10.8753424657535;                       !- December Deep Ground Temperature {C}
 
 OS:Building,
-<<<<<<< HEAD
-  {0d7163f9-9b75-452e-a909-65c0f8249897}, !- Handle
-=======
   {0e0b7e30-3e2a-4170-bf53-5b1e2810d065}, !- Handle
->>>>>>> 30cb9182
   Building 1,                             !- Name
   ,                                       !- Building Sector Type
   ,                                       !- North Axis {deg}
@@ -312,33 +242,17 @@
   4;                                      !- Standards Number of Living Units
 
 OS:AdditionalProperties,
-<<<<<<< HEAD
-  {b4872d59-423d-4f98-850b-6073afba7198}, !- Handle
-  {0d7163f9-9b75-452e-a909-65c0f8249897}, !- Object Name
-  num_units,                              !- Feature Name 1
-=======
   {548569a9-3e58-461c-a0c2-ceabadd8598b}, !- Handle
   {0e0b7e30-3e2a-4170-bf53-5b1e2810d065}, !- Object Name
   Total Units Represented,                !- Feature Name 1
->>>>>>> 30cb9182
   Integer,                                !- Feature Data Type 1
   4,                                      !- Feature Value 1
-  has_rear_units,                         !- Feature Name 2
-  Boolean,                                !- Feature Data Type 2
-  false,                                  !- Feature Value 2
-  horz_location,                          !- Feature Name 3
-  String,                                 !- Feature Data Type 3
-  Left,                                   !- Feature Value 3
-  num_floors,                             !- Feature Name 4
-  Integer,                                !- Feature Data Type 4
-  1;                                      !- Feature Value 4
+  Total Units Modeled,                    !- Feature Name 2
+  Integer,                                !- Feature Data Type 2
+  4;                                      !- Feature Value 2
 
 OS:ThermalZone,
-<<<<<<< HEAD
-  {61533bf6-0faa-4fda-a360-321619151616}, !- Handle
-=======
   {60518c66-ac10-485e-b404-cc1922b6234f}, !- Handle
->>>>>>> 30cb9182
   living zone,                            !- Name
   ,                                       !- Multiplier
   ,                                       !- Ceiling Height {m}
@@ -347,64 +261,16 @@
   ,                                       !- Zone Inside Convection Algorithm
   ,                                       !- Zone Outside Convection Algorithm
   ,                                       !- Zone Conditioning Equipment List Name
-<<<<<<< HEAD
-  {37eac00b-392b-4c33-9d2d-7982435267c6}, !- Zone Air Inlet Port List
-  {f906890a-772f-4d8f-b9b1-f294950b7eba}, !- Zone Air Exhaust Port List
-  {d4e1e1a7-9d3d-40a3-bc1f-e87ed549986b}, !- Zone Air Node Name
-  {d135b487-3456-46ce-9e36-37faac72470f}, !- Zone Return Air Port List
-=======
   {fba124a2-11f2-4e85-8b89-6380c82287a2}, !- Zone Air Inlet Port List
   {1a45d7d2-caff-41d3-9fc0-b652157b7a3f}, !- Zone Air Exhaust Port List
   {55f8026d-df47-428c-9ada-b4f5fe4ec8ae}, !- Zone Air Node Name
   {ab302dcb-11ef-4f64-b52e-cdfb80955016}, !- Zone Return Air Port List
->>>>>>> 30cb9182
   ,                                       !- Primary Daylighting Control Name
   ,                                       !- Fraction of Zone Controlled by Primary Daylighting Control
   ,                                       !- Secondary Daylighting Control Name
   ,                                       !- Fraction of Zone Controlled by Secondary Daylighting Control
   ,                                       !- Illuminance Map Name
   ,                                       !- Group Rendering Name
-<<<<<<< HEAD
-  {736cecec-9671-4656-ad13-34bb72c12c12}, !- Thermostat Name
-  No;                                     !- Use Ideal Air Loads
-
-OS:Node,
-  {208aebcb-9308-43af-a875-56c25d35951f}, !- Handle
-  Node 1,                                 !- Name
-  {d4e1e1a7-9d3d-40a3-bc1f-e87ed549986b}, !- Inlet Port
-  ;                                       !- Outlet Port
-
-OS:Connection,
-  {d4e1e1a7-9d3d-40a3-bc1f-e87ed549986b}, !- Handle
-  {fcf9e6f6-2f9b-4da0-9559-2ac20f84b742}, !- Name
-  {61533bf6-0faa-4fda-a360-321619151616}, !- Source Object
-  11,                                     !- Outlet Port
-  {208aebcb-9308-43af-a875-56c25d35951f}, !- Target Object
-  2;                                      !- Inlet Port
-
-OS:PortList,
-  {37eac00b-392b-4c33-9d2d-7982435267c6}, !- Handle
-  {156c90f9-f7dc-46ae-bd26-220df0cea0c2}, !- Name
-  {61533bf6-0faa-4fda-a360-321619151616}, !- HVAC Component
-  {7fde2062-5fd1-4cf7-aa38-766648697243}, !- Port 1
-  {c440222a-193f-4a22-8f38-9bcc7508e2b7}; !- Port 2
-
-OS:PortList,
-  {f906890a-772f-4d8f-b9b1-f294950b7eba}, !- Handle
-  {f4a70172-41d8-4af2-8638-5abf48cc6a86}, !- Name
-  {61533bf6-0faa-4fda-a360-321619151616}; !- HVAC Component
-
-OS:PortList,
-  {d135b487-3456-46ce-9e36-37faac72470f}, !- Handle
-  {6aac4fd2-e3b7-4a20-baec-6e1c95d9f830}, !- Name
-  {61533bf6-0faa-4fda-a360-321619151616}, !- HVAC Component
-  {8efc60cb-3c63-4d3b-a0f0-e6da7eff804a}, !- Port 1
-  {19d23e64-a2f8-4940-8c42-fdb62eeb6362}; !- Port 2
-
-OS:Sizing:Zone,
-  {04d5233d-2af4-4862-a00a-83f450e863ae}, !- Handle
-  {61533bf6-0faa-4fda-a360-321619151616}, !- Zone or ZoneList Name
-=======
   ,                                       !- Thermostat Name
   No;                                     !- Use Ideal Air Loads
 
@@ -440,7 +306,6 @@
 OS:Sizing:Zone,
   {f2b03c37-f91d-4e4c-b488-d6cd6fd9fae8}, !- Handle
   {60518c66-ac10-485e-b404-cc1922b6234f}, !- Zone or ZoneList Name
->>>>>>> 30cb9182
   SupplyAirTemperature,                   !- Zone Cooling Design Supply Air Temperature Input Method
   14,                                     !- Zone Cooling Design Supply Air Temperature {C}
   11.11,                                  !- Zone Cooling Design Supply Air Temperature Difference {deltaC}
@@ -469,27 +334,6 @@
   autosize;                               !- Dedicated Outdoor Air High Setpoint Temperature for Design {C}
 
 OS:ZoneHVAC:EquipmentList,
-<<<<<<< HEAD
-  {efb7ee20-07af-4efc-929a-f0c404968b0e}, !- Handle
-  Zone HVAC Equipment List 1,             !- Name
-  {61533bf6-0faa-4fda-a360-321619151616}, !- Thermal Zone
-  SequentialLoad,                         !- Load Distribution Scheme
-  {5c0eb2c4-501d-4b17-9196-87d4297b7d5c}, !- Zone Equipment 1
-  1,                                      !- Zone Equipment Cooling Sequence 1
-  1,                                      !- Zone Equipment Heating or No-Load Sequence 1
-  ,                                       !- Zone Equipment Sequential Cooling Fraction Schedule Name 1
-  ,                                       !- Zone Equipment Sequential Heating Fraction Schedule Name 1
-  {5b197df6-b5d5-4f5f-8512-09a54c57b3b5}, !- Zone Equipment 2
-  2,                                      !- Zone Equipment Cooling Sequence 2
-  2,                                      !- Zone Equipment Heating or No-Load Sequence 2
-  ,                                       !- Zone Equipment Sequential Cooling Fraction Schedule Name 2
-  ;                                       !- Zone Equipment Sequential Heating Fraction Schedule Name 2
-
-OS:Space,
-  {0b9d8ff7-4b93-4a88-8f40-b39c13005ea5}, !- Handle
-  living space,                           !- Name
-  {a7e07d3c-9b43-4610-95c6-5bfa9c8f1856}, !- Space Type Name
-=======
   {ca94aba0-6233-4e03-8bba-3fc985b2214a}, !- Handle
   Zone HVAC Equipment List 1,             !- Name
   {60518c66-ac10-485e-b404-cc1922b6234f}; !- Thermal Zone
@@ -498,7 +342,6 @@
   {6683f1a4-648a-4de6-9a2c-80e68c7660c1}, !- Handle
   living space,                           !- Name
   {d518a66f-84a1-426c-a7ed-f7f6246850cd}, !- Space Type Name
->>>>>>> 30cb9182
   ,                                       !- Default Construction Set Name
   ,                                       !- Default Schedule Set Name
   ,                                       !- Direction of Relative North {deg}
@@ -506,19 +349,6 @@
   ,                                       !- Y Origin {m}
   ,                                       !- Z Origin {m}
   ,                                       !- Building Story Name
-<<<<<<< HEAD
-  {61533bf6-0faa-4fda-a360-321619151616}, !- Thermal Zone Name
-  ,                                       !- Part of Total Floor Area
-  ,                                       !- Design Specification Outdoor Air Object Name
-  {51dbfe0b-c52d-4f60-8e6d-6dddfaa4a407}; !- Building Unit Name
-
-OS:Surface,
-  {81454bb3-1cb6-42af-b197-df2972dca791}, !- Handle
-  Surface 1,                              !- Name
-  Floor,                                  !- Surface Type
-  ,                                       !- Construction Name
-  {0b9d8ff7-4b93-4a88-8f40-b39c13005ea5}, !- Space Name
-=======
   {60518c66-ac10-485e-b404-cc1922b6234f}, !- Thermal Zone Name
   ,                                       !- Part of Total Floor Area
   ,                                       !- Design Specification Outdoor Air Object Name
@@ -530,7 +360,6 @@
   Floor,                                  !- Surface Type
   ,                                       !- Construction Name
   {6683f1a4-648a-4de6-9a2c-80e68c7660c1}, !- Space Name
->>>>>>> 30cb9182
   Foundation,                             !- Outside Boundary Condition
   ,                                       !- Outside Boundary Condition Object
   NoSun,                                  !- Sun Exposure
@@ -543,19 +372,11 @@
   6.46578440716979, -12.9315688143396, 0; !- X,Y,Z Vertex 4 {m}
 
 OS:Surface,
-<<<<<<< HEAD
-  {22f47dd5-4254-4c40-9fbb-b7b3a1bd714c}, !- Handle
-  Surface 2,                              !- Name
-  Wall,                                   !- Surface Type
-  ,                                       !- Construction Name
-  {0b9d8ff7-4b93-4a88-8f40-b39c13005ea5}, !- Space Name
-=======
   {ba94e78c-0f0a-40ce-909d-fc4a317cafd1}, !- Handle
   Surface 2,                              !- Name
   Wall,                                   !- Surface Type
   ,                                       !- Construction Name
   {6683f1a4-648a-4de6-9a2c-80e68c7660c1}, !- Space Name
->>>>>>> 30cb9182
   Outdoors,                               !- Outside Boundary Condition
   ,                                       !- Outside Boundary Condition Object
   SunExposed,                             !- Sun Exposure
@@ -568,19 +389,11 @@
   0, -12.9315688143396, 2.4384;           !- X,Y,Z Vertex 4 {m}
 
 OS:Surface,
-<<<<<<< HEAD
-  {001416ee-6208-433c-9951-f073d8e182c3}, !- Handle
-  Surface 3,                              !- Name
-  Wall,                                   !- Surface Type
-  ,                                       !- Construction Name
-  {0b9d8ff7-4b93-4a88-8f40-b39c13005ea5}, !- Space Name
-=======
   {0e02a53d-446a-46cd-ad4a-6d292cbbda58}, !- Handle
   Surface 3,                              !- Name
   Wall,                                   !- Surface Type
   ,                                       !- Construction Name
   {6683f1a4-648a-4de6-9a2c-80e68c7660c1}, !- Space Name
->>>>>>> 30cb9182
   Outdoors,                               !- Outside Boundary Condition
   ,                                       !- Outside Boundary Condition Object
   SunExposed,                             !- Sun Exposure
@@ -593,15 +406,6 @@
   0, 0, 2.4384;                           !- X,Y,Z Vertex 4 {m}
 
 OS:Surface,
-<<<<<<< HEAD
-  {43d594eb-5aea-452e-b995-df0ebe98fc46}, !- Handle
-  Surface 4,                              !- Name
-  Wall,                                   !- Surface Type
-  ,                                       !- Construction Name
-  {0b9d8ff7-4b93-4a88-8f40-b39c13005ea5}, !- Space Name
-  Adiabatic,                              !- Outside Boundary Condition
-  ,                                       !- Outside Boundary Condition Object
-=======
   {95cd0284-b134-4f90-9f9b-992e77beabd9}, !- Handle
   Surface 4,                              !- Name
   Wall,                                   !- Surface Type
@@ -609,7 +413,6 @@
   {6683f1a4-648a-4de6-9a2c-80e68c7660c1}, !- Space Name
   Surface,                                !- Outside Boundary Condition
   {db6cfce2-bb2a-4077-9870-b8d553b4d880}, !- Outside Boundary Condition Object
->>>>>>> 30cb9182
   NoSun,                                  !- Sun Exposure
   NoWind,                                 !- Wind Exposure
   ,                                       !- View Factor to Ground
@@ -620,19 +423,11 @@
   6.46578440716979, 0, 2.4384;            !- X,Y,Z Vertex 4 {m}
 
 OS:Surface,
-<<<<<<< HEAD
-  {01dcf3d4-4d8a-494b-87d3-e66f086feefb}, !- Handle
-  Surface 5,                              !- Name
-  Wall,                                   !- Surface Type
-  ,                                       !- Construction Name
-  {0b9d8ff7-4b93-4a88-8f40-b39c13005ea5}, !- Space Name
-=======
   {b0b0201b-8792-41a2-b34c-856d8597d07b}, !- Handle
   Surface 5,                              !- Name
   Wall,                                   !- Surface Type
   ,                                       !- Construction Name
   {6683f1a4-648a-4de6-9a2c-80e68c7660c1}, !- Space Name
->>>>>>> 30cb9182
   Outdoors,                               !- Outside Boundary Condition
   ,                                       !- Outside Boundary Condition Object
   SunExposed,                             !- Sun Exposure
@@ -645,15 +440,6 @@
   6.46578440716979, -12.9315688143396, 2.4384; !- X,Y,Z Vertex 4 {m}
 
 OS:Surface,
-<<<<<<< HEAD
-  {64d724b4-c6c0-4b6c-a9d9-ba0fce33fc3e}, !- Handle
-  Surface 6,                              !- Name
-  RoofCeiling,                            !- Surface Type
-  ,                                       !- Construction Name
-  {0b9d8ff7-4b93-4a88-8f40-b39c13005ea5}, !- Space Name
-  Surface,                                !- Outside Boundary Condition
-  {d7bd3f53-bd23-4fd2-898b-cf3823abd2ac}, !- Outside Boundary Condition Object
-=======
   {aaaf1ca0-b516-412e-bb32-b9e1e989eb1c}, !- Handle
   Surface 6,                              !- Name
   RoofCeiling,                            !- Surface Type
@@ -661,7 +447,6 @@
   {6683f1a4-648a-4de6-9a2c-80e68c7660c1}, !- Space Name
   Surface,                                !- Outside Boundary Condition
   {3dddfc3b-e2b3-4448-80cf-7540b12254e9}, !- Outside Boundary Condition Object
->>>>>>> 30cb9182
   NoSun,                                  !- Sun Exposure
   NoWind,                                 !- Wind Exposure
   ,                                       !- View Factor to Ground
@@ -672,11 +457,7 @@
   0, -12.9315688143396, 2.4384;           !- X,Y,Z Vertex 4 {m}
 
 OS:SpaceType,
-<<<<<<< HEAD
-  {a7e07d3c-9b43-4610-95c6-5bfa9c8f1856}, !- Handle
-=======
   {d518a66f-84a1-426c-a7ed-f7f6246850cd}, !- Handle
->>>>>>> 30cb9182
   Space Type 1,                           !- Name
   ,                                       !- Default Construction Set Name
   ,                                       !- Default Schedule Set Name
@@ -686,16 +467,6 @@
   ,                                       !- Standards Building Type
   living;                                 !- Standards Space Type
 
-<<<<<<< HEAD
-OS:Surface,
-  {d7bd3f53-bd23-4fd2-898b-cf3823abd2ac}, !- Handle
-  Surface 7,                              !- Name
-  Floor,                                  !- Surface Type
-  ,                                       !- Construction Name
-  {b9b4c8b8-1b62-4208-b610-34fa6b5a8b2f}, !- Space Name
-  Surface,                                !- Outside Boundary Condition
-  {64d724b4-c6c0-4b6c-a9d9-ba0fce33fc3e}, !- Outside Boundary Condition Object
-=======
 OS:ThermalZone,
   {879db0e8-79b9-42ca-938a-50afb6549824}, !- Handle
   living zone|unit 2,                     !- Name
@@ -807,66 +578,27 @@
   {0aa49409-9987-4638-ad48-79c8672c0b58}, !- Space Name
   Surface,                                !- Outside Boundary Condition
   {95cd0284-b134-4f90-9f9b-992e77beabd9}, !- Outside Boundary Condition Object
->>>>>>> 30cb9182
-  NoSun,                                  !- Sun Exposure
-  NoWind,                                 !- Wind Exposure
-  ,                                       !- View Factor to Ground
-  ,                                       !- Number of Vertices
-  0, -12.9315688143396, 2.4384,           !- X,Y,Z Vertex 1 {m}
-  0, 0, 2.4384,                           !- X,Y,Z Vertex 2 {m}
-  6.46578440716979, 0, 2.4384,            !- X,Y,Z Vertex 3 {m}
+  NoSun,                                  !- Sun Exposure
+  NoWind,                                 !- Wind Exposure
+  ,                                       !- View Factor to Ground
+  ,                                       !- Number of Vertices
+  6.46578440716979, 0, 2.4384,            !- X,Y,Z Vertex 1 {m}
+  6.46578440716979, 0, 0,                 !- X,Y,Z Vertex 2 {m}
+  6.46578440716979, -12.9315688143396, 0, !- X,Y,Z Vertex 3 {m}
   6.46578440716979, -12.9315688143396, 2.4384; !- X,Y,Z Vertex 4 {m}
 
 OS:Surface,
-<<<<<<< HEAD
-  {a07a90a5-bf80-4195-92cb-f1a595a61f11}, !- Handle
-  Surface 8,                              !- Name
-  RoofCeiling,                            !- Surface Type
-  ,                                       !- Construction Name
-  {b9b4c8b8-1b62-4208-b610-34fa6b5a8b2f}, !- Space Name
-=======
   {8324de48-5cfc-4472-9ec5-c6ba19f73e11}, !- Handle
   Surface 13,                             !- Name
   Wall,                                   !- Surface Type
   ,                                       !- Construction Name
   {0aa49409-9987-4638-ad48-79c8672c0b58}, !- Space Name
->>>>>>> 30cb9182
   Outdoors,                               !- Outside Boundary Condition
   ,                                       !- Outside Boundary Condition Object
   SunExposed,                             !- Sun Exposure
   WindExposed,                            !- Wind Exposure
   ,                                       !- View Factor to Ground
   ,                                       !- Number of Vertices
-<<<<<<< HEAD
-  0, -6.46578440716979, 5.6712922035849,  !- X,Y,Z Vertex 1 {m}
-  6.46578440716979, -6.46578440716979, 5.6712922035849, !- X,Y,Z Vertex 2 {m}
-  6.46578440716979, 0, 2.4384,            !- X,Y,Z Vertex 3 {m}
-  0, 0, 2.4384;                           !- X,Y,Z Vertex 4 {m}
-
-OS:Surface,
-  {ec16dd2d-6bd5-4507-873c-645644f9553a}, !- Handle
-  Surface 9,                              !- Name
-  RoofCeiling,                            !- Surface Type
-  ,                                       !- Construction Name
-  {b9b4c8b8-1b62-4208-b610-34fa6b5a8b2f}, !- Space Name
-  Outdoors,                               !- Outside Boundary Condition
-  ,                                       !- Outside Boundary Condition Object
-  SunExposed,                             !- Sun Exposure
-  WindExposed,                            !- Wind Exposure
-  ,                                       !- View Factor to Ground
-  ,                                       !- Number of Vertices
-  6.46578440716979, -6.46578440716979, 5.6712922035849, !- X,Y,Z Vertex 1 {m}
-  0, -6.46578440716979, 5.6712922035849,  !- X,Y,Z Vertex 2 {m}
-  0, -12.9315688143396, 2.4384,           !- X,Y,Z Vertex 3 {m}
-  6.46578440716979, -12.9315688143396, 2.4384; !- X,Y,Z Vertex 4 {m}
-
-OS:Surface,
-  {1a97e482-8b6f-4620-978a-bb3203414d00}, !- Handle
-  Surface 10,                             !- Name
-  Wall,                                   !- Surface Type
-  ,                                       !- Construction Name
-  {b9b4c8b8-1b62-4208-b610-34fa6b5a8b2f}, !- Space Name
-=======
   12.9315688143396, 0, 2.4384,            !- X,Y,Z Vertex 1 {m}
   12.9315688143396, 0, 0,                 !- X,Y,Z Vertex 2 {m}
   6.46578440716979, 0, 0,                 !- X,Y,Z Vertex 3 {m}
@@ -895,27 +627,12 @@
   Wall,                                   !- Surface Type
   ,                                       !- Construction Name
   {0aa49409-9987-4638-ad48-79c8672c0b58}, !- Space Name
->>>>>>> 30cb9182
   Outdoors,                               !- Outside Boundary Condition
   ,                                       !- Outside Boundary Condition Object
   SunExposed,                             !- Sun Exposure
   WindExposed,                            !- Wind Exposure
   ,                                       !- View Factor to Ground
   ,                                       !- Number of Vertices
-<<<<<<< HEAD
-  0, -6.46578440716979, 5.6712922035849,  !- X,Y,Z Vertex 1 {m}
-  0, 0, 2.4384,                           !- X,Y,Z Vertex 2 {m}
-  0, -12.9315688143396, 2.4384;           !- X,Y,Z Vertex 3 {m}
-
-OS:Surface,
-  {44c2beba-a1db-470a-9996-368b58ae54fd}, !- Handle
-  Surface 11,                             !- Name
-  Wall,                                   !- Surface Type
-  ,                                       !- Construction Name
-  {b9b4c8b8-1b62-4208-b610-34fa6b5a8b2f}, !- Space Name
-  Adiabatic,                              !- Outside Boundary Condition
-  ,                                       !- Outside Boundary Condition Object
-=======
   6.46578440716979, -12.9315688143396, 2.4384, !- X,Y,Z Vertex 1 {m}
   6.46578440716979, -12.9315688143396, 0, !- X,Y,Z Vertex 2 {m}
   12.9315688143396, -12.9315688143396, 0, !- X,Y,Z Vertex 3 {m}
@@ -929,27 +646,14 @@
   {0aa49409-9987-4638-ad48-79c8672c0b58}, !- Space Name
   Surface,                                !- Outside Boundary Condition
   {9088950f-95a1-458d-94a6-8661dc1fb2d7}, !- Outside Boundary Condition Object
->>>>>>> 30cb9182
-  NoSun,                                  !- Sun Exposure
-  NoWind,                                 !- Wind Exposure
-  ,                                       !- View Factor to Ground
-  ,                                       !- Number of Vertices
-  6.46578440716979, -6.46578440716979, 5.6712922035849, !- X,Y,Z Vertex 1 {m}
-  6.46578440716979, -12.9315688143396, 2.4384, !- X,Y,Z Vertex 2 {m}
-  6.46578440716979, 0, 2.4384;            !- X,Y,Z Vertex 3 {m}
-
-OS:Space,
-  {b9b4c8b8-1b62-4208-b610-34fa6b5a8b2f}, !- Handle
-  unfinished attic space,                 !- Name
-  {1638943a-9be8-459d-8bf8-8a21881ed52d}, !- Space Type Name
-  ,                                       !- Default Construction Set Name
-  ,                                       !- Default Schedule Set Name
-  ,                                       !- Direction of Relative North {deg}
-  ,                                       !- X Origin {m}
-  ,                                       !- Y Origin {m}
-  ,                                       !- Z Origin {m}
-  ,                                       !- Building Story Name
-  {1db4ce1b-1577-406c-97cb-7a186a5ab09e}; !- Thermal Zone Name
+  NoSun,                                  !- Sun Exposure
+  NoWind,                                 !- Wind Exposure
+  ,                                       !- View Factor to Ground
+  ,                                       !- Number of Vertices
+  12.9315688143396, -12.9315688143396, 2.4384, !- X,Y,Z Vertex 1 {m}
+  12.9315688143396, -12.9315688143396, 0, !- X,Y,Z Vertex 2 {m}
+  12.9315688143396, 0, 0,                 !- X,Y,Z Vertex 3 {m}
+  12.9315688143396, 0, 2.4384;            !- X,Y,Z Vertex 4 {m}
 
 OS:Surface,
   {86d13d99-00fb-4d17-a3c7-79144745bca2}, !- Handle
@@ -969,13 +673,8 @@
   6.46578440716979, -12.9315688143396, 2.4384; !- X,Y,Z Vertex 4 {m}
 
 OS:ThermalZone,
-<<<<<<< HEAD
-  {1db4ce1b-1577-406c-97cb-7a186a5ab09e}, !- Handle
-  unfinished attic zone,                  !- Name
-=======
   {e354de73-b920-44bc-a88d-8c22f773a533}, !- Handle
   living zone|unit 3,                     !- Name
->>>>>>> 30cb9182
   ,                                       !- Multiplier
   ,                                       !- Ceiling Height {m}
   ,                                       !- Volume {m3}
@@ -983,17 +682,10 @@
   ,                                       !- Zone Inside Convection Algorithm
   ,                                       !- Zone Outside Convection Algorithm
   ,                                       !- Zone Conditioning Equipment List Name
-<<<<<<< HEAD
-  {cfec2400-2597-468f-ad38-2cc6772f822f}, !- Zone Air Inlet Port List
-  {b4f2512c-d161-422e-8b64-8571a4572d20}, !- Zone Air Exhaust Port List
-  {4e8090d8-7549-49ab-9527-75d19eec23e2}, !- Zone Air Node Name
-  {7570e38b-b2b1-44d0-985e-408a67efa419}, !- Zone Return Air Port List
-=======
   {9c16b501-6cf6-4e5f-9bc9-20f2a9c30f2d}, !- Zone Air Inlet Port List
   {4bfb7455-3303-4b23-acdc-e78569f62d4b}, !- Zone Air Exhaust Port List
   {f539851a-3e27-4b64-aa50-6e436a36002c}, !- Zone Air Node Name
   {46717604-82ed-48c1-b3c1-073617d9e270}, !- Zone Return Air Port List
->>>>>>> 30cb9182
   ,                                       !- Primary Daylighting Control Name
   ,                                       !- Fraction of Zone Controlled by Primary Daylighting Control
   ,                                       !- Secondary Daylighting Control Name
@@ -1004,39 +696,6 @@
   No;                                     !- Use Ideal Air Loads
 
 OS:Node,
-<<<<<<< HEAD
-  {438c29e9-667d-4eaf-929f-c09357933494}, !- Handle
-  Node 2,                                 !- Name
-  {4e8090d8-7549-49ab-9527-75d19eec23e2}, !- Inlet Port
-  ;                                       !- Outlet Port
-
-OS:Connection,
-  {4e8090d8-7549-49ab-9527-75d19eec23e2}, !- Handle
-  {67c217c6-efb7-4117-9190-ff07c2dd757c}, !- Name
-  {1db4ce1b-1577-406c-97cb-7a186a5ab09e}, !- Source Object
-  11,                                     !- Outlet Port
-  {438c29e9-667d-4eaf-929f-c09357933494}, !- Target Object
-  2;                                      !- Inlet Port
-
-OS:PortList,
-  {cfec2400-2597-468f-ad38-2cc6772f822f}, !- Handle
-  {557c988b-4ab0-42e2-9209-dc41de112648}, !- Name
-  {1db4ce1b-1577-406c-97cb-7a186a5ab09e}; !- HVAC Component
-
-OS:PortList,
-  {b4f2512c-d161-422e-8b64-8571a4572d20}, !- Handle
-  {b467654a-c15b-4239-b958-4538b2b3aee4}, !- Name
-  {1db4ce1b-1577-406c-97cb-7a186a5ab09e}; !- HVAC Component
-
-OS:PortList,
-  {7570e38b-b2b1-44d0-985e-408a67efa419}, !- Handle
-  {fc3758f9-2649-4bc1-8027-d20a8a01831e}, !- Name
-  {1db4ce1b-1577-406c-97cb-7a186a5ab09e}; !- HVAC Component
-
-OS:Sizing:Zone,
-  {f4006b63-d539-4c6e-9669-bf25f3be7542}, !- Handle
-  {1db4ce1b-1577-406c-97cb-7a186a5ab09e}, !- Zone or ZoneList Name
-=======
   {3b9660ef-ff33-4bbb-b096-fa1880e16f4c}, !- Handle
   Node 3,                                 !- Name
   {f539851a-3e27-4b64-aa50-6e436a36002c}, !- Inlet Port
@@ -1068,7 +727,6 @@
 OS:Sizing:Zone,
   {a09ce8bc-5550-4100-b6fa-f8b9f3d163bd}, !- Handle
   {e354de73-b920-44bc-a88d-8c22f773a533}, !- Zone or ZoneList Name
->>>>>>> 30cb9182
   SupplyAirTemperature,                   !- Zone Cooling Design Supply Air Temperature Input Method
   14,                                     !- Zone Cooling Design Supply Air Temperature {C}
   11.11,                                  !- Zone Cooling Design Supply Air Temperature Difference {deltaC}
@@ -1097,1436 +755,6 @@
   autosize;                               !- Dedicated Outdoor Air High Setpoint Temperature for Design {C}
 
 OS:ZoneHVAC:EquipmentList,
-<<<<<<< HEAD
-  {d546724b-1ca4-42d1-bf1f-8bb507b0fe32}, !- Handle
-  Zone HVAC Equipment List 2,             !- Name
-  {1db4ce1b-1577-406c-97cb-7a186a5ab09e}; !- Thermal Zone
-
-OS:SpaceType,
-  {1638943a-9be8-459d-8bf8-8a21881ed52d}, !- Handle
-  Space Type 2,                           !- Name
-  ,                                       !- Default Construction Set Name
-  ,                                       !- Default Schedule Set Name
-  ,                                       !- Group Rendering Name
-  ,                                       !- Design Specification Outdoor Air Object Name
-  ,                                       !- Standards Template
-  ,                                       !- Standards Building Type
-  unfinished attic;                       !- Standards Space Type
-
-OS:BuildingUnit,
-  {51dbfe0b-c52d-4f60-8e6d-6dddfaa4a407}, !- Handle
-  unit 1,                                 !- Name
-  ,                                       !- Rendering Color
-  Residential;                            !- Building Unit Type
-
-OS:AdditionalProperties,
-  {79ec72b8-0508-4a9f-aa2d-b76e3b41a184}, !- Handle
-  {51dbfe0b-c52d-4f60-8e6d-6dddfaa4a407}, !- Object Name
-  NumberOfBedrooms,                       !- Feature Name 1
-  Integer,                                !- Feature Data Type 1
-  3,                                      !- Feature Value 1
-  NumberOfBathrooms,                      !- Feature Name 2
-  Double,                                 !- Feature Data Type 2
-  2,                                      !- Feature Value 2
-  NumberOfOccupants,                      !- Feature Name 3
-  Double,                                 !- Feature Data Type 3
-  3.3900000000000001;                     !- Feature Value 3
-
-OS:External:File,
-  {15716a92-17b2-4870-a734-e3852153747c}, !- Handle
-  8760.csv,                               !- Name
-  8760.csv;                               !- File Name
-
-OS:Schedule:File,
-  {5f47adfb-e467-4c40-830c-29ad15a7d048}, !- Handle
-  occupants,                              !- Name
-  {b2d30126-6212-47f7-8496-df80bff4982a}, !- Schedule Type Limits Name
-  {15716a92-17b2-4870-a734-e3852153747c}, !- External File Name
-  1,                                      !- Column Number
-  1,                                      !- Rows to Skip at Top
-  8760,                                   !- Number of Hours of Data
-  ,                                       !- Column Separator
-  ,                                       !- Interpolate to Timestep
-  60;                                     !- Minutes per Item
-
-OS:Schedule:Ruleset,
-  {cdadb721-633f-4bdf-9930-d515c6f52b09}, !- Handle
-  Schedule Ruleset 1,                     !- Name
-  {34b3977e-b3dd-4ada-8d7c-9a88b3961264}, !- Schedule Type Limits Name
-  {c48b4e1b-5f95-4960-96fd-93cb57e9c68b}; !- Default Day Schedule Name
-
-OS:Schedule:Day,
-  {c48b4e1b-5f95-4960-96fd-93cb57e9c68b}, !- Handle
-  Schedule Day 3,                         !- Name
-  {34b3977e-b3dd-4ada-8d7c-9a88b3961264}, !- Schedule Type Limits Name
-  ,                                       !- Interpolate to Timestep
-  24,                                     !- Hour 1
-  0,                                      !- Minute 1
-  112.539290946133;                       !- Value Until Time 1
-
-OS:People:Definition,
-  {54bc47b4-365b-4a4d-8a3a-ed6992221b0e}, !- Handle
-  res occupants|living space,             !- Name
-  People,                                 !- Number of People Calculation Method
-  3.39,                                   !- Number of People {people}
-  ,                                       !- People per Space Floor Area {person/m2}
-  ,                                       !- Space Floor Area per Person {m2/person}
-  0.319734,                               !- Fraction Radiant
-  0.573,                                  !- Sensible Heat Fraction
-  0,                                      !- Carbon Dioxide Generation Rate {m3/s-W}
-  No,                                     !- Enable ASHRAE 55 Comfort Warnings
-  ZoneAveraged;                           !- Mean Radiant Temperature Calculation Type
-
-OS:People,
-  {715d0d19-f262-44f6-a05c-8bab87ad1e20}, !- Handle
-  res occupants|living space,             !- Name
-  {54bc47b4-365b-4a4d-8a3a-ed6992221b0e}, !- People Definition Name
-  {0b9d8ff7-4b93-4a88-8f40-b39c13005ea5}, !- Space or SpaceType Name
-  {5f47adfb-e467-4c40-830c-29ad15a7d048}, !- Number of People Schedule Name
-  {cdadb721-633f-4bdf-9930-d515c6f52b09}, !- Activity Level Schedule Name
-  ,                                       !- Surface Name/Angle Factor List Name
-  ,                                       !- Work Efficiency Schedule Name
-  ,                                       !- Clothing Insulation Schedule Name
-  ,                                       !- Air Velocity Schedule Name
-  1;                                      !- Multiplier
-
-OS:ScheduleTypeLimits,
-  {34b3977e-b3dd-4ada-8d7c-9a88b3961264}, !- Handle
-  ActivityLevel,                          !- Name
-  0,                                      !- Lower Limit Value
-  ,                                       !- Upper Limit Value
-  Continuous,                             !- Numeric Type
-  ActivityLevel;                          !- Unit Type
-
-OS:ScheduleTypeLimits,
-  {b2d30126-6212-47f7-8496-df80bff4982a}, !- Handle
-  Fractional,                             !- Name
-  0,                                      !- Lower Limit Value
-  1,                                      !- Upper Limit Value
-  Continuous;                             !- Numeric Type
-
-OS:Curve:Biquadratic,
-  {8e26256b-505c-4d16-b650-4171f6f44f47}, !- Handle
-  DefrostEIR,                             !- Name
-  0.1528,                                 !- Coefficient1 Constant
-  0,                                      !- Coefficient2 x
-  0,                                      !- Coefficient3 x**2
-  0,                                      !- Coefficient4 y
-  0,                                      !- Coefficient5 y**2
-  0,                                      !- Coefficient6 x*y
-  -100,                                   !- Minimum Value of x
-  100,                                    !- Maximum Value of x
-  -100,                                   !- Minimum Value of y
-  100;                                    !- Maximum Value of y
-
-OS:Curve:Biquadratic,
-  {8cf7ad25-a963-4b6b-af6f-75a51b70c0e1}, !- Handle
-  ConstantBiquadratic,                    !- Name
-  1,                                      !- Coefficient1 Constant
-  0,                                      !- Coefficient2 x
-  0,                                      !- Coefficient3 x**2
-  0,                                      !- Coefficient4 y
-  0,                                      !- Coefficient5 y**2
-  0,                                      !- Coefficient6 x*y
-  -100,                                   !- Minimum Value of x
-  100,                                    !- Maximum Value of x
-  -100,                                   !- Minimum Value of y
-  100;                                    !- Maximum Value of y
-
-OS:Curve:Biquadratic,
-  {b11b7195-8119-41c1-96de-401ce5598142}, !- Handle
-  HP_Heat-Cap-fT1,                        !- Name
-  0.878143655,                            !- Coefficient1 Constant
-  -0.0029148552,                          !- Coefficient2 x
-  -3.3372e-005,                           !- Coefficient3 x**2
-  0.0223866612,                           !- Coefficient4 y
-  0.000163944,                            !- Coefficient5 y**2
-  -2.187e-005,                            !- Coefficient6 x*y
-  -100,                                   !- Minimum Value of x
-  100,                                    !- Maximum Value of x
-  -100,                                   !- Minimum Value of y
-  100;                                    !- Maximum Value of y
-
-OS:Curve:Biquadratic,
-  {4e7c2cf6-d0af-4f4e-bce1-79521c6adfeb}, !- Handle
-  HP_Heat-EIR-fT1,                        !- Name
-  0.716518071,                            !- Coefficient1 Constant
-  0.0102759012,                           !- Coefficient2 x
-  0.00046073448,                          !- Coefficient3 x**2
-  -0.0064803654,                          !- Coefficient4 y
-  0.000456354,                            !- Coefficient5 y**2
-  -0.00069764004,                         !- Coefficient6 x*y
-  -100,                                   !- Minimum Value of x
-  100,                                    !- Maximum Value of x
-  -100,                                   !- Minimum Value of y
-  100;                                    !- Maximum Value of y
-
-OS:Curve:Quadratic,
-  {62456509-f633-466c-9b07-e3576c4a131a}, !- Handle
-  HP_Heat-PLF-fPLR1,                      !- Name
-  0.89,                                   !- Coefficient1 Constant
-  0.11,                                   !- Coefficient2 x
-  0,                                      !- Coefficient3 x**2
-  0,                                      !- Minimum Value of x
-  1,                                      !- Maximum Value of x
-  0.7,                                    !- Minimum Curve Output
-  1;                                      !- Maximum Curve Output
-
-OS:Curve:Quadratic,
-  {f79daa46-d542-4619-8b91-b3219de565d5}, !- Handle
-  HP_Heat-CAP-fFF1,                       !- Name
-  0.694045465,                            !- Coefficient1 Constant
-  0.474207981,                            !- Coefficient2 x
-  -0.168253446,                           !- Coefficient3 x**2
-  0,                                      !- Minimum Value of x
-  2,                                      !- Maximum Value of x
-  0,                                      !- Minimum Curve Output
-  2;                                      !- Maximum Curve Output
-
-OS:Curve:Quadratic,
-  {0cf555fd-1e31-4c06-8f9f-73f09c49ba78}, !- Handle
-  HP_Heat-EIR-fFF1,                       !- Name
-  2.185418751,                            !- Coefficient1 Constant
-  -1.942827919,                           !- Coefficient2 x
-  0.757409168,                            !- Coefficient3 x**2
-  0,                                      !- Minimum Value of x
-  2,                                      !- Maximum Value of x
-  0,                                      !- Minimum Curve Output
-  2;                                      !- Maximum Curve Output
-
-OS:Schedule:Constant,
-  {b559b5f1-314e-4b64-9a3f-4f87abf24ba6}, !- Handle
-  Always On Discrete,                     !- Name
-  {adc53698-8dfe-468b-909c-1b6aee74c2de}, !- Schedule Type Limits Name
-  1;                                      !- Value
-
-OS:ScheduleTypeLimits,
-  {adc53698-8dfe-468b-909c-1b6aee74c2de}, !- Handle
-  OnOff,                                  !- Name
-  0,                                      !- Lower Limit Value
-  1,                                      !- Upper Limit Value
-  Discrete,                               !- Numeric Type
-  Availability;                           !- Unit Type
-
-OS:Coil:Heating:DX:SingleSpeed,
-  {30f9e5e1-e03c-455f-ad42-491565507629}, !- Handle
-  res ashp htg coil,                      !- Name
-  {b559b5f1-314e-4b64-9a3f-4f87abf24ba6}, !- Availability Schedule Name
-  Autosize,                               !- Rated Total Heating Capacity {W}
-  3.33368305593386,                       !- Rated COP {W/W}
-  Autosize,                               !- Rated Air Flow Rate {m3/s}
-  773.3912012006,                         !- Rated Supply Fan Power Per Volume Flow Rate {W/(m3/s)}
-  ,                                       !- Air Inlet Node Name
-  ,                                       !- Air Outlet Node Name
-  {b11b7195-8119-41c1-96de-401ce5598142}, !- Total Heating Capacity Function of Temperature Curve Name
-  {f79daa46-d542-4619-8b91-b3219de565d5}, !- Total Heating Capacity Function of Flow Fraction Curve Name
-  {4e7c2cf6-d0af-4f4e-bce1-79521c6adfeb}, !- Energy Input Ratio Function of Temperature Curve Name
-  {0cf555fd-1e31-4c06-8f9f-73f09c49ba78}, !- Energy Input Ratio Function of Flow Fraction Curve Name
-  {62456509-f633-466c-9b07-e3576c4a131a}, !- Part Load Fraction Correlation Curve Name
-  {8e26256b-505c-4d16-b650-4171f6f44f47}, !- Defrost Energy Input Ratio Function of Temperature Curve Name
-  -17.7777777777778,                      !- Minimum Outdoor Dry-Bulb Temperature for Compressor Operation {C}
-  4.44444444444444,                       !- Maximum Outdoor Dry-Bulb Temperature for Defrost Operation {C}
-  20,                                     !- Crankcase Heater Capacity {W}
-  12.7777777777778,                       !- Maximum Outdoor Dry-Bulb Temperature for Crankcase Heater Operation {C}
-  ReverseCycle,                           !- Defrost Strategy
-  OnDemand,                               !- Defrost Control
-  0.166667,                               !- Defrost Time Period Fraction
-  2000;                                   !- Resistive Defrost Heater Capacity {W}
-
-OS:Coil:Heating:Electric,
-  {5ba42288-7a99-4142-a44c-083f5d915ec2}, !- Handle
-  res ashp supp heater,                   !- Name
-  {b559b5f1-314e-4b64-9a3f-4f87abf24ba6}, !- Availability Schedule Name
-  1,                                      !- Efficiency
-  ,                                       !- Nominal Capacity {W}
-  ,                                       !- Air Inlet Node Name
-  ;                                       !- Air Outlet Node Name
-
-OS:Fan:OnOff,
-  {e7b1e8ac-8cfd-4e9e-872d-6d5d795b2a8f}, !- Handle
-  res ashp htg supply fan,                !- Name
-  {b559b5f1-314e-4b64-9a3f-4f87abf24ba6}, !- Availability Schedule Name
-  0.75,                                   !- Fan Total Efficiency
-  794.580001233493,                       !- Pressure Rise {Pa}
-  autosize,                               !- Maximum Flow Rate {m3/s}
-  1,                                      !- Motor Efficiency
-  1,                                      !- Motor In Airstream Fraction
-  ,                                       !- Air Inlet Node Name
-  ,                                       !- Air Outlet Node Name
-  {7df766f8-93a1-434f-b80c-ca0b7b3e3fe7}, !- Fan Power Ratio Function of Speed Ratio Curve Name
-  {917e1950-e62b-48e6-bc0f-0ad3906e990a}, !- Fan Efficiency Ratio Function of Speed Ratio Curve Name
-  res ashp htg supply fan;                !- End-Use Subcategory
-
-OS:Curve:Exponent,
-  {7df766f8-93a1-434f-b80c-ca0b7b3e3fe7}, !- Handle
-  Fan On Off Power Curve,                 !- Name
-  1,                                      !- Coefficient1 Constant
-  0,                                      !- Coefficient2 Constant
-  0,                                      !- Coefficient3 Constant
-  0,                                      !- Minimum Value of x
-  1,                                      !- Maximum Value of x
-  ,                                       !- Minimum Curve Output
-  ,                                       !- Maximum Curve Output
-  ,                                       !- Input Unit Type for X
-  ;                                       !- Output Unit Type
-
-OS:Curve:Cubic,
-  {917e1950-e62b-48e6-bc0f-0ad3906e990a}, !- Handle
-  Fan On Off Efficiency Curve,            !- Name
-  1,                                      !- Coefficient1 Constant
-  0,                                      !- Coefficient2 x
-  0,                                      !- Coefficient3 x**2
-  0,                                      !- Coefficient4 x**3
-  0,                                      !- Minimum Value of x
-  1;                                      !- Maximum Value of x
-
-OS:AirLoopHVAC:UnitarySystem,
-  {eb208507-0f20-4369-be27-991cbfba30bc}, !- Handle
-  res ashp htg unitary system,            !- Name
-  Load,                                   !- Control Type
-  {61533bf6-0faa-4fda-a360-321619151616}, !- Controlling Zone or Thermostat Location
-  None,                                   !- Dehumidification Control Type
-  {b559b5f1-314e-4b64-9a3f-4f87abf24ba6}, !- Availability Schedule Name
-  {c8ee961b-f5c4-4a12-b14a-4d350bfadc48}, !- Air Inlet Node Name
-  {d085d3b2-df0f-420f-91cb-bb7f0edb8ca6}, !- Air Outlet Node Name
-  {e7b1e8ac-8cfd-4e9e-872d-6d5d795b2a8f}, !- Supply Fan Name
-  BlowThrough,                            !- Fan Placement
-  {c30c1cab-9c5f-4a2f-bfd0-430cd6e5f6cb}, !- Supply Air Fan Operating Mode Schedule Name
-  {30f9e5e1-e03c-455f-ad42-491565507629}, !- Heating Coil Name
-  1,                                      !- DX Heating Coil Sizing Ratio
-  ,                                       !- Cooling Coil Name
-  No,                                     !- Use DOAS DX Cooling Coil
-  2,                                      !- DOAS DX Cooling Coil Leaving Minimum Air Temperature {C}
-  SensibleOnlyLoadControl,                !- Latent Load Control
-  {5ba42288-7a99-4142-a44c-083f5d915ec2}, !- Supplemental Heating Coil Name
-  ,                                       !- Supply Air Flow Rate Method During Cooling Operation
-  autosize,                               !- Supply Air Flow Rate During Cooling Operation {m3/s}
-  ,                                       !- Supply Air Flow Rate Per Floor Area During Cooling Operation {m3/s-m2}
-  ,                                       !- Fraction of Autosized Design Cooling Supply Air Flow Rate
-  ,                                       !- Design Supply Air Flow Rate Per Unit of Capacity During Cooling Operation {m3/s-W}
-  ,                                       !- Supply Air Flow Rate Method During Heating Operation
-  autosize,                               !- Supply Air Flow Rate During Heating Operation {m3/s}
-  ,                                       !- Supply Air Flow Rate Per Floor Area during Heating Operation {m3/s-m2}
-  ,                                       !- Fraction of Autosized Design Heating Supply Air Flow Rate
-  ,                                       !- Design Supply Air Flow Rate Per Unit of Capacity During Heating Operation {m3/s-W}
-  ,                                       !- Supply Air Flow Rate Method When No Cooling or Heating is Required
-  0,                                      !- Supply Air Flow Rate When No Cooling or Heating is Required {m3/s}
-  ,                                       !- Supply Air Flow Rate Per Floor Area When No Cooling or Heating is Required {m3/s-m2}
-  ,                                       !- Fraction of Autosized Design Cooling Supply Air Flow Rate When No Cooling or Heating is Required
-  ,                                       !- Fraction of Autosized Design Heating Supply Air Flow Rate When No Cooling or Heating is Required
-  ,                                       !- Design Supply Air Flow Rate Per Unit of Capacity During Cooling Operation When No Cooling or Heating is Required {m3/s-W}
-  ,                                       !- Design Supply Air Flow Rate Per Unit of Capacity During Heating Operation When No Cooling or Heating is Required {m3/s-W}
-  76.6666666666667,                       !- Maximum Supply Air Temperature {C}
-  4.44444444444444,                       !- Maximum Outdoor Dry-Bulb Temperature for Supplemental Heater Operation {C}
-  ,                                       !- Outdoor Dry-Bulb Temperature Sensor Node Name
-  2.5,                                    !- Maximum Cycling Rate {cycles/hr}
-  60,                                     !- Heat Pump Time Constant {s}
-  0.01,                                   !- Fraction of On-Cycle Power Use
-  60,                                     !- Heat Pump Fan Delay Time {s}
-  0,                                      !- Ancilliary On-Cycle Electric Power {W}
-  0;                                      !- Ancilliary Off-Cycle Electric Power {W}
-
-OS:Schedule:Constant,
-  {c30c1cab-9c5f-4a2f-bfd0-430cd6e5f6cb}, !- Handle
-  Always Off Discrete,                    !- Name
-  {2aa8eb6d-fdab-4364-b823-2a2f6323bb19}, !- Schedule Type Limits Name
-  0;                                      !- Value
-
-OS:ScheduleTypeLimits,
-  {2aa8eb6d-fdab-4364-b823-2a2f6323bb19}, !- Handle
-  OnOff 1,                                !- Name
-  0,                                      !- Lower Limit Value
-  1,                                      !- Upper Limit Value
-  Discrete,                               !- Numeric Type
-  Availability;                           !- Unit Type
-
-OS:AirLoopHVAC,
-  {f1fc9c81-fb00-4744-ace2-33f22810480e}, !- Handle
-  res ashp htg asys,                      !- Name
-  ,                                       !- Controller List Name
-  {b559b5f1-314e-4b64-9a3f-4f87abf24ba6}, !- Availability Schedule
-  {d7e22a04-ca5a-4314-8976-4b9425e00f73}, !- Availability Manager List Name
-  AutoSize,                               !- Design Supply Air Flow Rate {m3/s}
-  ,                                       !- Branch List Name
-  ,                                       !- Connector List Name
-  {58f8ea5f-1fea-4fb2-8085-bd9a5a1481f6}, !- Supply Side Inlet Node Name
-  {67f3d64e-8792-4f73-9d15-9f9e186c0ba1}, !- Demand Side Outlet Node Name
-  {f0398438-ff96-4504-b29e-0df950a7f358}, !- Demand Side Inlet Node A
-  {7751ab49-d093-474b-820f-4808ac29b17b}, !- Supply Side Outlet Node A
-  ,                                       !- Demand Side Inlet Node B
-  ,                                       !- Supply Side Outlet Node B
-  ,                                       !- Return Air Bypass Flow Temperature Setpoint Schedule Name
-  {5b2b65a4-e398-4d98-94c1-5ea7edeb370e}, !- Demand Mixer Name
-  {eb36a340-0b95-443b-9a65-1d5728e73733}, !- Demand Splitter A Name
-  ,                                       !- Demand Splitter B Name
-  ;                                       !- Supply Splitter Name
-
-OS:Node,
-  {110b1a84-9ce5-40c6-94bd-8928d640114a}, !- Handle
-  Node 3,                                 !- Name
-  {58f8ea5f-1fea-4fb2-8085-bd9a5a1481f6}, !- Inlet Port
-  {c8ee961b-f5c4-4a12-b14a-4d350bfadc48}; !- Outlet Port
-
-OS:Node,
-  {729dbd61-ea89-4719-8c80-ee4d2070b550}, !- Handle
-  Node 4,                                 !- Name
-  {d085d3b2-df0f-420f-91cb-bb7f0edb8ca6}, !- Inlet Port
-  {7751ab49-d093-474b-820f-4808ac29b17b}; !- Outlet Port
-
-OS:Connection,
-  {58f8ea5f-1fea-4fb2-8085-bd9a5a1481f6}, !- Handle
-  {69d4f417-16ca-46e0-9c65-480be951a8a0}, !- Name
-  {f1fc9c81-fb00-4744-ace2-33f22810480e}, !- Source Object
-  8,                                      !- Outlet Port
-  {110b1a84-9ce5-40c6-94bd-8928d640114a}, !- Target Object
-  2;                                      !- Inlet Port
-
-OS:Connection,
-  {7751ab49-d093-474b-820f-4808ac29b17b}, !- Handle
-  {20902a11-e1af-4de9-8c45-5a2c65dac106}, !- Name
-  {729dbd61-ea89-4719-8c80-ee4d2070b550}, !- Source Object
-  3,                                      !- Outlet Port
-  {f1fc9c81-fb00-4744-ace2-33f22810480e}, !- Target Object
-  11;                                     !- Inlet Port
-
-OS:Node,
-  {304d1cd0-6ccd-4e53-9fce-f72ba9859405}, !- Handle
-  Node 5,                                 !- Name
-  {f0398438-ff96-4504-b29e-0df950a7f358}, !- Inlet Port
-  {f4ea8aba-5451-47ad-9ba9-36660f464538}; !- Outlet Port
-
-OS:Node,
-  {4ef796da-0ba1-4eb6-920a-ed9725e46ba7}, !- Handle
-  Node 6,                                 !- Name
-  {09aa2690-fcb4-4e30-b6ca-a9e9837b16f4}, !- Inlet Port
-  {67f3d64e-8792-4f73-9d15-9f9e186c0ba1}; !- Outlet Port
-
-OS:Node,
-  {9475a8d0-b353-41bb-92b7-1106ee1bcb31}, !- Handle
-  Node 7,                                 !- Name
-  {6c84a840-254c-4664-8c58-ea73783725df}, !- Inlet Port
-  {7fde2062-5fd1-4cf7-aa38-766648697243}; !- Outlet Port
-
-OS:Connection,
-  {f0398438-ff96-4504-b29e-0df950a7f358}, !- Handle
-  {d361fbed-c569-4210-b628-685ee9330514}, !- Name
-  {f1fc9c81-fb00-4744-ace2-33f22810480e}, !- Source Object
-  10,                                     !- Outlet Port
-  {304d1cd0-6ccd-4e53-9fce-f72ba9859405}, !- Target Object
-  2;                                      !- Inlet Port
-
-OS:Connection,
-  {67f3d64e-8792-4f73-9d15-9f9e186c0ba1}, !- Handle
-  {fab93382-0324-47cc-9346-4e69cc398bbf}, !- Name
-  {4ef796da-0ba1-4eb6-920a-ed9725e46ba7}, !- Source Object
-  3,                                      !- Outlet Port
-  {f1fc9c81-fb00-4744-ace2-33f22810480e}, !- Target Object
-  9;                                      !- Inlet Port
-
-OS:AirLoopHVAC:ZoneSplitter,
-  {eb36a340-0b95-443b-9a65-1d5728e73733}, !- Handle
-  res ashp htg zone splitter,             !- Name
-  {f4ea8aba-5451-47ad-9ba9-36660f464538}, !- Inlet Node Name
-  {37d86e12-59a6-4eef-a4c8-3604decb8389}; !- Outlet Node Name 1
-
-OS:AirLoopHVAC:ZoneMixer,
-  {5b2b65a4-e398-4d98-94c1-5ea7edeb370e}, !- Handle
-  res ashp htg zone mixer,                !- Name
-  {09aa2690-fcb4-4e30-b6ca-a9e9837b16f4}, !- Outlet Node Name
-  {f7f27c2b-1860-4e04-9cd4-0f03e0c0a872}; !- Inlet Node Name 1
-
-OS:Connection,
-  {f4ea8aba-5451-47ad-9ba9-36660f464538}, !- Handle
-  {457b589f-57a4-4118-a6e9-39b14f0b76e1}, !- Name
-  {304d1cd0-6ccd-4e53-9fce-f72ba9859405}, !- Source Object
-  3,                                      !- Outlet Port
-  {eb36a340-0b95-443b-9a65-1d5728e73733}, !- Target Object
-  2;                                      !- Inlet Port
-
-OS:Connection,
-  {09aa2690-fcb4-4e30-b6ca-a9e9837b16f4}, !- Handle
-  {2690273f-9c7b-4d6d-a337-cba7c7ac3edd}, !- Name
-  {5b2b65a4-e398-4d98-94c1-5ea7edeb370e}, !- Source Object
-  2,                                      !- Outlet Port
-  {4ef796da-0ba1-4eb6-920a-ed9725e46ba7}, !- Target Object
-  2;                                      !- Inlet Port
-
-OS:Sizing:System,
-  {e2cc53f5-28c6-417e-9c27-69cb2ab2b0c4}, !- Handle
-  {f1fc9c81-fb00-4744-ace2-33f22810480e}, !- AirLoop Name
-  Sensible,                               !- Type of Load to Size On
-  Autosize,                               !- Design Outdoor Air Flow Rate {m3/s}
-  0.3,                                    !- Central Heating Maximum System Air Flow Ratio
-  7,                                      !- Preheat Design Temperature {C}
-  0.008,                                  !- Preheat Design Humidity Ratio {kg-H2O/kg-Air}
-  12.8,                                   !- Precool Design Temperature {C}
-  0.008,                                  !- Precool Design Humidity Ratio {kg-H2O/kg-Air}
-  12.8,                                   !- Central Cooling Design Supply Air Temperature {C}
-  16.7,                                   !- Central Heating Design Supply Air Temperature {C}
-  NonCoincident,                          !- Sizing Option
-  Yes,                                    !- 100% Outdoor Air in Cooling
-  Yes,                                    !- 100% Outdoor Air in Heating
-  0.0085,                                 !- Central Cooling Design Supply Air Humidity Ratio {kg-H2O/kg-Air}
-  0.008,                                  !- Central Heating Design Supply Air Humidity Ratio {kg-H2O/kg-Air}
-  DesignDay,                              !- Cooling Design Air Flow Method
-  0,                                      !- Cooling Design Air Flow Rate {m3/s}
-  DesignDay,                              !- Heating Design Air Flow Method
-  0,                                      !- Heating Design Air Flow Rate {m3/s}
-  ZoneSum,                                !- System Outdoor Air Method
-  1,                                      !- Zone Maximum Outdoor Air Fraction {dimensionless}
-  0.0099676501,                           !- Cooling Supply Air Flow Rate Per Floor Area {m3/s-m2}
-  1,                                      !- Cooling Fraction of Autosized Cooling Supply Air Flow Rate
-  3.9475456e-005,                         !- Cooling Supply Air Flow Rate Per Unit Cooling Capacity {m3/s-W}
-  0.0099676501,                           !- Heating Supply Air Flow Rate Per Floor Area {m3/s-m2}
-  1,                                      !- Heating Fraction of Autosized Heating Supply Air Flow Rate
-  1,                                      !- Heating Fraction of Autosized Cooling Supply Air Flow Rate
-  3.1588213e-005,                         !- Heating Supply Air Flow Rate Per Unit Heating Capacity {m3/s-W}
-  CoolingDesignCapacity,                  !- Cooling Design Capacity Method
-  autosize,                               !- Cooling Design Capacity {W}
-  234.7,                                  !- Cooling Design Capacity Per Floor Area {W/m2}
-  1,                                      !- Fraction of Autosized Cooling Design Capacity
-  HeatingDesignCapacity,                  !- Heating Design Capacity Method
-  autosize,                               !- Heating Design Capacity {W}
-  157,                                    !- Heating Design Capacity Per Floor Area {W/m2}
-  1,                                      !- Fraction of Autosized Heating Design Capacity
-  OnOff;                                  !- Central Cooling Capacity Control Method
-
-OS:AvailabilityManagerAssignmentList,
-  {d7e22a04-ca5a-4314-8976-4b9425e00f73}, !- Handle
-  Air Loop HVAC 1 AvailabilityManagerAssignmentList; !- Name
-
-OS:Connection,
-  {c8ee961b-f5c4-4a12-b14a-4d350bfadc48}, !- Handle
-  {6bca2b28-74a2-4ab1-9c27-7403ca10dba4}, !- Name
-  {110b1a84-9ce5-40c6-94bd-8928d640114a}, !- Source Object
-  3,                                      !- Outlet Port
-  {eb208507-0f20-4369-be27-991cbfba30bc}, !- Target Object
-  6;                                      !- Inlet Port
-
-OS:Connection,
-  {d085d3b2-df0f-420f-91cb-bb7f0edb8ca6}, !- Handle
-  {2efe1bd8-cf27-409c-b6a4-c8eb0ddcaa0b}, !- Name
-  {eb208507-0f20-4369-be27-991cbfba30bc}, !- Source Object
-  7,                                      !- Outlet Port
-  {729dbd61-ea89-4719-8c80-ee4d2070b550}, !- Target Object
-  2;                                      !- Inlet Port
-
-OS:AirTerminal:SingleDuct:ConstantVolume:NoReheat,
-  {5c0eb2c4-501d-4b17-9196-87d4297b7d5c}, !- Handle
-  res ashp living zone htg direct air,    !- Name
-  {b559b5f1-314e-4b64-9a3f-4f87abf24ba6}, !- Availability Schedule Name
-  {c3068170-526d-4e85-a5fc-30d7e16eac5e}, !- Air Inlet Node Name
-  {6c84a840-254c-4664-8c58-ea73783725df}, !- Air Outlet Node Name
-  AutoSize;                               !- Maximum Air Flow Rate {m3/s}
-
-OS:Node,
-  {b4b0b0da-ed99-4c10-b534-1cac95f1d175}, !- Handle
-  Node 8,                                 !- Name
-  {8efc60cb-3c63-4d3b-a0f0-e6da7eff804a}, !- Inlet Port
-  {f7f27c2b-1860-4e04-9cd4-0f03e0c0a872}; !- Outlet Port
-
-OS:Connection,
-  {7fde2062-5fd1-4cf7-aa38-766648697243}, !- Handle
-  {ceedd8de-0c31-4e07-81e9-86de0539ffcc}, !- Name
-  {9475a8d0-b353-41bb-92b7-1106ee1bcb31}, !- Source Object
-  3,                                      !- Outlet Port
-  {37eac00b-392b-4c33-9d2d-7982435267c6}, !- Target Object
-  3;                                      !- Inlet Port
-
-OS:Connection,
-  {8efc60cb-3c63-4d3b-a0f0-e6da7eff804a}, !- Handle
-  {73180a18-50ea-46f3-97be-a04865c7749d}, !- Name
-  {d135b487-3456-46ce-9e36-37faac72470f}, !- Source Object
-  3,                                      !- Outlet Port
-  {b4b0b0da-ed99-4c10-b534-1cac95f1d175}, !- Target Object
-  2;                                      !- Inlet Port
-
-OS:Connection,
-  {f7f27c2b-1860-4e04-9cd4-0f03e0c0a872}, !- Handle
-  {b5b61ab8-2302-4560-83bf-5ebdd4abdfd0}, !- Name
-  {b4b0b0da-ed99-4c10-b534-1cac95f1d175}, !- Source Object
-  3,                                      !- Outlet Port
-  {5b2b65a4-e398-4d98-94c1-5ea7edeb370e}, !- Target Object
-  3;                                      !- Inlet Port
-
-OS:Node,
-  {cb5607da-cabd-4fc9-8af6-5fab5cdbd068}, !- Handle
-  Node 9,                                 !- Name
-  {37d86e12-59a6-4eef-a4c8-3604decb8389}, !- Inlet Port
-  {c3068170-526d-4e85-a5fc-30d7e16eac5e}; !- Outlet Port
-
-OS:Connection,
-  {37d86e12-59a6-4eef-a4c8-3604decb8389}, !- Handle
-  {3a106de7-41fa-4ec2-8748-b6ff7d5999ee}, !- Name
-  {eb36a340-0b95-443b-9a65-1d5728e73733}, !- Source Object
-  3,                                      !- Outlet Port
-  {cb5607da-cabd-4fc9-8af6-5fab5cdbd068}, !- Target Object
-  2;                                      !- Inlet Port
-
-OS:Connection,
-  {c3068170-526d-4e85-a5fc-30d7e16eac5e}, !- Handle
-  {e8f21cfd-3d68-4779-8090-17181c27817d}, !- Name
-  {cb5607da-cabd-4fc9-8af6-5fab5cdbd068}, !- Source Object
-  3,                                      !- Outlet Port
-  {5c0eb2c4-501d-4b17-9196-87d4297b7d5c}, !- Target Object
-  3;                                      !- Inlet Port
-
-OS:Connection,
-  {6c84a840-254c-4664-8c58-ea73783725df}, !- Handle
-  {7b1596dd-1cc0-4672-b0b0-e7a2d95592ce}, !- Name
-  {5c0eb2c4-501d-4b17-9196-87d4297b7d5c}, !- Source Object
-  4,                                      !- Outlet Port
-  {9475a8d0-b353-41bb-92b7-1106ee1bcb31}, !- Target Object
-  2;                                      !- Inlet Port
-
-OS:Curve:Biquadratic,
-  {9d95e773-187e-40b0-bf58-8acb4c63b8a6}, !- Handle
-  ConstantBiquadratic 1,                  !- Name
-  1,                                      !- Coefficient1 Constant
-  0,                                      !- Coefficient2 x
-  0,                                      !- Coefficient3 x**2
-  0,                                      !- Coefficient4 y
-  0,                                      !- Coefficient5 y**2
-  0,                                      !- Coefficient6 x*y
-  -100,                                   !- Minimum Value of x
-  100,                                    !- Maximum Value of x
-  -100,                                   !- Minimum Value of y
-  100;                                    !- Maximum Value of y
-
-OS:Curve:Biquadratic,
-  {6808bd4c-aaa0-4a89-b373-e06022d37105}, !- Handle
-  Cool-Cap-fT1,                           !- Name
-  1.557359706,                            !- Coefficient1 Constant
-  -0.0744481692,                          !- Coefficient2 x
-  0.00309859668,                          !- Coefficient3 x**2
-  0.0014595786,                           !- Coefficient4 y
-  -4.1148e-005,                           !- Coefficient5 y**2
-  -0.00042671448,                         !- Coefficient6 x*y
-  13.88,                                  !- Minimum Value of x
-  23.88,                                  !- Maximum Value of x
-  18.33,                                  !- Minimum Value of y
-  51.66;                                  !- Maximum Value of y
-
-OS:Curve:Biquadratic,
-  {8211915f-ca7b-483c-9ee4-cc9147c7d0c1}, !- Handle
-  Cool-EIR-fT1,                           !- Name
-  -0.350447695,                           !- Coefficient1 Constant
-  0.116809893,                            !- Coefficient2 x
-  -0.00339950844,                         !- Coefficient3 x**2
-  -0.001226088,                           !- Coefficient4 y
-  0.0006008094,                           !- Coefficient5 y**2
-  -0.000466884,                           !- Coefficient6 x*y
-  13.88,                                  !- Minimum Value of x
-  23.88,                                  !- Maximum Value of x
-  18.33,                                  !- Minimum Value of y
-  51.66;                                  !- Maximum Value of y
-
-OS:Curve:Quadratic,
-  {bf0dedcd-3c76-4de0-85b3-91d78ac37c75}, !- Handle
-  Cool-PLF-fPLR1,                         !- Name
-  0.93,                                   !- Coefficient1 Constant
-  0.07,                                   !- Coefficient2 x
-  0,                                      !- Coefficient3 x**2
-  0,                                      !- Minimum Value of x
-  1,                                      !- Maximum Value of x
-  0.7,                                    !- Minimum Curve Output
-  1;                                      !- Maximum Curve Output
-
-OS:Curve:Quadratic,
-  {e39548ed-1d54-47e3-98c5-924ec9b85494}, !- Handle
-  Cool-Cap-fFF1,                          !- Name
-  0.718664047,                            !- Coefficient1 Constant
-  0.41797409,                             !- Coefficient2 x
-  -0.136638137,                           !- Coefficient3 x**2
-  0,                                      !- Minimum Value of x
-  2,                                      !- Maximum Value of x
-  0,                                      !- Minimum Curve Output
-  2;                                      !- Maximum Curve Output
-
-OS:Curve:Quadratic,
-  {c59cad1b-71e2-42db-9e87-36c3922b72e8}, !- Handle
-  Cool-EIR-fFF1,                          !- Name
-  1.143487507,                            !- Coefficient1 Constant
-  -0.13943972,                            !- Coefficient2 x
-  -0.004047787,                           !- Coefficient3 x**2
-  0,                                      !- Minimum Value of x
-  2,                                      !- Maximum Value of x
-  0,                                      !- Minimum Curve Output
-  2;                                      !- Maximum Curve Output
-
-OS:Coil:Cooling:DX:SingleSpeed,
-  {f5e96ae2-0b37-4c62-ab61-3e3cf9093ec2}, !- Handle
-  res ashp clg coil,                      !- Name
-  {b559b5f1-314e-4b64-9a3f-4f87abf24ba6}, !- Availability Schedule Name
-  autosize,                               !- Rated Total Cooling Capacity {W}
-  0.740612186094823,                      !- Rated Sensible Heat Ratio
-  4.07537862886505,                       !- Rated COP {W/W}
-  autosize,                               !- Rated Air Flow Rate {m3/s}
-  773.3912012006,                         !- Rated Evaporator Fan Power Per Volume Flow Rate {W/(m3/s)}
-  ,                                       !- Air Inlet Node Name
-  ,                                       !- Air Outlet Node Name
-  {6808bd4c-aaa0-4a89-b373-e06022d37105}, !- Total Cooling Capacity Function of Temperature Curve Name
-  {e39548ed-1d54-47e3-98c5-924ec9b85494}, !- Total Cooling Capacity Function of Flow Fraction Curve Name
-  {8211915f-ca7b-483c-9ee4-cc9147c7d0c1}, !- Energy Input Ratio Function of Temperature Curve Name
-  {c59cad1b-71e2-42db-9e87-36c3922b72e8}, !- Energy Input Ratio Function of Flow Fraction Curve Name
-  {bf0dedcd-3c76-4de0-85b3-91d78ac37c75}, !- Part Load Fraction Correlation Curve Name
-  1000,                                   !- Nominal Time for Condensate Removal to Begin {s}
-  1.5,                                    !- Ratio of Initial Moisture Evaporation Rate and Steady State Latent Capacity {dimensionless}
-  3,                                      !- Maximum Cycling Rate {cycles/hr}
-  45,                                     !- Latent Capacity Time Constant {s}
-  ,                                       !- Condenser Air Inlet Node Name
-  AirCooled,                              !- Condenser Type
-  0,                                      !- Evaporative Condenser Effectiveness {dimensionless}
-  Autosize,                               !- Evaporative Condenser Air Flow Rate {m3/s}
-  Autosize,                               !- Evaporative Condenser Pump Rated Power Consumption {W}
-  0,                                      !- Crankcase Heater Capacity {W}
-  0,                                      !- Maximum Outdoor Dry-Bulb Temperature for Crankcase Heater Operation {C}
-  ,                                       !- Supply Water Storage Tank Name
-  ,                                       !- Condensate Collection Water Storage Tank Name
-  0,                                      !- Basin Heater Capacity {W/K}
-  10,                                     !- Basin Heater Setpoint Temperature {C}
-  ;                                       !- Basin Heater Operating Schedule Name
-
-OS:Fan:OnOff,
-  {5f2a41a3-3ef5-4c1c-8c44-ff531bf47518}, !- Handle
-  res ashp clg supply fan,                !- Name
-  {b559b5f1-314e-4b64-9a3f-4f87abf24ba6}, !- Availability Schedule Name
-  0.75,                                   !- Fan Total Efficiency
-  794.580001233493,                       !- Pressure Rise {Pa}
-  autosize,                               !- Maximum Flow Rate {m3/s}
-  1,                                      !- Motor Efficiency
-  1,                                      !- Motor In Airstream Fraction
-  ,                                       !- Air Inlet Node Name
-  ,                                       !- Air Outlet Node Name
-  {1404b0d7-1cb0-427a-9708-7768047f922e}, !- Fan Power Ratio Function of Speed Ratio Curve Name
-  {f5eb0aeb-eb27-4279-96fd-145fbe32dabc}, !- Fan Efficiency Ratio Function of Speed Ratio Curve Name
-  res ashp clg supply fan;                !- End-Use Subcategory
-
-OS:Curve:Exponent,
-  {1404b0d7-1cb0-427a-9708-7768047f922e}, !- Handle
-  Fan On Off Power Curve 1,               !- Name
-  1,                                      !- Coefficient1 Constant
-  0,                                      !- Coefficient2 Constant
-  0,                                      !- Coefficient3 Constant
-  0,                                      !- Minimum Value of x
-  1,                                      !- Maximum Value of x
-  ,                                       !- Minimum Curve Output
-  ,                                       !- Maximum Curve Output
-  ,                                       !- Input Unit Type for X
-  ;                                       !- Output Unit Type
-
-OS:Curve:Cubic,
-  {f5eb0aeb-eb27-4279-96fd-145fbe32dabc}, !- Handle
-  Fan On Off Efficiency Curve 1,          !- Name
-  1,                                      !- Coefficient1 Constant
-  0,                                      !- Coefficient2 x
-  0,                                      !- Coefficient3 x**2
-  0,                                      !- Coefficient4 x**3
-  0,                                      !- Minimum Value of x
-  1;                                      !- Maximum Value of x
-
-OS:AirLoopHVAC:UnitarySystem,
-  {693ecece-08cb-4706-a464-74f48ebf5e69}, !- Handle
-  res ashp clg unitary system,            !- Name
-  Load,                                   !- Control Type
-  {61533bf6-0faa-4fda-a360-321619151616}, !- Controlling Zone or Thermostat Location
-  None,                                   !- Dehumidification Control Type
-  {b559b5f1-314e-4b64-9a3f-4f87abf24ba6}, !- Availability Schedule Name
-  {939d3a76-ea3b-4769-9dbb-02e9bad1c30c}, !- Air Inlet Node Name
-  {8a47f81b-9082-4703-975c-89af7c3920dd}, !- Air Outlet Node Name
-  {5f2a41a3-3ef5-4c1c-8c44-ff531bf47518}, !- Supply Fan Name
-  BlowThrough,                            !- Fan Placement
-  {c30c1cab-9c5f-4a2f-bfd0-430cd6e5f6cb}, !- Supply Air Fan Operating Mode Schedule Name
-  ,                                       !- Heating Coil Name
-  1,                                      !- DX Heating Coil Sizing Ratio
-  {f5e96ae2-0b37-4c62-ab61-3e3cf9093ec2}, !- Cooling Coil Name
-  No,                                     !- Use DOAS DX Cooling Coil
-  2,                                      !- DOAS DX Cooling Coil Leaving Minimum Air Temperature {C}
-  SensibleOnlyLoadControl,                !- Latent Load Control
-  ,                                       !- Supplemental Heating Coil Name
-  ,                                       !- Supply Air Flow Rate Method During Cooling Operation
-  autosize,                               !- Supply Air Flow Rate During Cooling Operation {m3/s}
-  ,                                       !- Supply Air Flow Rate Per Floor Area During Cooling Operation {m3/s-m2}
-  ,                                       !- Fraction of Autosized Design Cooling Supply Air Flow Rate
-  ,                                       !- Design Supply Air Flow Rate Per Unit of Capacity During Cooling Operation {m3/s-W}
-  ,                                       !- Supply Air Flow Rate Method During Heating Operation
-  autosize,                               !- Supply Air Flow Rate During Heating Operation {m3/s}
-  ,                                       !- Supply Air Flow Rate Per Floor Area during Heating Operation {m3/s-m2}
-  ,                                       !- Fraction of Autosized Design Heating Supply Air Flow Rate
-  ,                                       !- Design Supply Air Flow Rate Per Unit of Capacity During Heating Operation {m3/s-W}
-  ,                                       !- Supply Air Flow Rate Method When No Cooling or Heating is Required
-  0,                                      !- Supply Air Flow Rate When No Cooling or Heating is Required {m3/s}
-  ,                                       !- Supply Air Flow Rate Per Floor Area When No Cooling or Heating is Required {m3/s-m2}
-  ,                                       !- Fraction of Autosized Design Cooling Supply Air Flow Rate When No Cooling or Heating is Required
-  ,                                       !- Fraction of Autosized Design Heating Supply Air Flow Rate When No Cooling or Heating is Required
-  ,                                       !- Design Supply Air Flow Rate Per Unit of Capacity During Cooling Operation When No Cooling or Heating is Required {m3/s-W}
-  ,                                       !- Design Supply Air Flow Rate Per Unit of Capacity During Heating Operation When No Cooling or Heating is Required {m3/s-W}
-  76.6666666666667,                       !- Maximum Supply Air Temperature {C}
-  4.44444444444444,                       !- Maximum Outdoor Dry-Bulb Temperature for Supplemental Heater Operation {C}
-  ,                                       !- Outdoor Dry-Bulb Temperature Sensor Node Name
-  2.5,                                    !- Maximum Cycling Rate {cycles/hr}
-  60,                                     !- Heat Pump Time Constant {s}
-  0.01,                                   !- Fraction of On-Cycle Power Use
-  60,                                     !- Heat Pump Fan Delay Time {s}
-  0,                                      !- Ancilliary On-Cycle Electric Power {W}
-  0;                                      !- Ancilliary Off-Cycle Electric Power {W}
-
-OS:AirLoopHVAC,
-  {697fe3ec-2d6a-4e47-9bcc-d903389eb190}, !- Handle
-  res ashp clg asys,                      !- Name
-  ,                                       !- Controller List Name
-  {b559b5f1-314e-4b64-9a3f-4f87abf24ba6}, !- Availability Schedule
-  {41f94959-1295-4fd1-8058-3936d9dbc4bc}, !- Availability Manager List Name
-  AutoSize,                               !- Design Supply Air Flow Rate {m3/s}
-  ,                                       !- Branch List Name
-  ,                                       !- Connector List Name
-  {d213b4af-3a41-4be4-ae07-4cee90d33644}, !- Supply Side Inlet Node Name
-  {6396f4e1-ea4e-4a57-829a-035822029695}, !- Demand Side Outlet Node Name
-  {965d231d-310d-441a-b377-167c2eacabc9}, !- Demand Side Inlet Node A
-  {e8f38648-1c11-49f3-bf23-4b68cfdff1d4}, !- Supply Side Outlet Node A
-  ,                                       !- Demand Side Inlet Node B
-  ,                                       !- Supply Side Outlet Node B
-  ,                                       !- Return Air Bypass Flow Temperature Setpoint Schedule Name
-  {3965a23c-325c-4496-9b32-7b3a6db8c21e}, !- Demand Mixer Name
-  {51bb5563-9be3-49c5-8289-2abe46c630a0}, !- Demand Splitter A Name
-  ,                                       !- Demand Splitter B Name
-  ;                                       !- Supply Splitter Name
-
-OS:Node,
-  {6f50961d-3a7d-4060-8a7f-278db7c2fc97}, !- Handle
-  Node 10,                                !- Name
-  {d213b4af-3a41-4be4-ae07-4cee90d33644}, !- Inlet Port
-  {939d3a76-ea3b-4769-9dbb-02e9bad1c30c}; !- Outlet Port
-
-OS:Node,
-  {bc252807-056e-47b2-9484-8cfa4ad84439}, !- Handle
-  Node 11,                                !- Name
-  {8a47f81b-9082-4703-975c-89af7c3920dd}, !- Inlet Port
-  {e8f38648-1c11-49f3-bf23-4b68cfdff1d4}; !- Outlet Port
-
-OS:Connection,
-  {d213b4af-3a41-4be4-ae07-4cee90d33644}, !- Handle
-  {6d8052c8-4bd5-4a9e-a461-6b0eaa5c18a1}, !- Name
-  {697fe3ec-2d6a-4e47-9bcc-d903389eb190}, !- Source Object
-  8,                                      !- Outlet Port
-  {6f50961d-3a7d-4060-8a7f-278db7c2fc97}, !- Target Object
-  2;                                      !- Inlet Port
-
-OS:Connection,
-  {e8f38648-1c11-49f3-bf23-4b68cfdff1d4}, !- Handle
-  {7d211c4a-00f1-4275-a3b7-a2875089a762}, !- Name
-  {bc252807-056e-47b2-9484-8cfa4ad84439}, !- Source Object
-  3,                                      !- Outlet Port
-  {697fe3ec-2d6a-4e47-9bcc-d903389eb190}, !- Target Object
-  11;                                     !- Inlet Port
-
-OS:Node,
-  {4b23ac48-3ea8-4379-8dc4-e84d4ffb6748}, !- Handle
-  Node 12,                                !- Name
-  {965d231d-310d-441a-b377-167c2eacabc9}, !- Inlet Port
-  {ae48f244-838a-4f9c-a0e9-4525e64690db}; !- Outlet Port
-
-OS:Node,
-  {6bccbfe3-a5c4-4fe3-82ea-fe76dde57efe}, !- Handle
-  Node 13,                                !- Name
-  {37ebc0fa-1c68-488f-9389-abd3ac7c3f0e}, !- Inlet Port
-  {6396f4e1-ea4e-4a57-829a-035822029695}; !- Outlet Port
-
-OS:Node,
-  {3811e3bd-2e0e-45c6-8732-d9da79dddc2d}, !- Handle
-  Node 14,                                !- Name
-  {165dd5ba-6827-4ea2-9073-96973fbca599}, !- Inlet Port
-  {c440222a-193f-4a22-8f38-9bcc7508e2b7}; !- Outlet Port
-
-OS:Connection,
-  {965d231d-310d-441a-b377-167c2eacabc9}, !- Handle
-  {393c051e-4e98-43a3-9cbd-a196bf50b051}, !- Name
-  {697fe3ec-2d6a-4e47-9bcc-d903389eb190}, !- Source Object
-  10,                                     !- Outlet Port
-  {4b23ac48-3ea8-4379-8dc4-e84d4ffb6748}, !- Target Object
-  2;                                      !- Inlet Port
-
-OS:Connection,
-  {6396f4e1-ea4e-4a57-829a-035822029695}, !- Handle
-  {080d7c37-d240-4b96-8790-bd7a9cad4902}, !- Name
-  {6bccbfe3-a5c4-4fe3-82ea-fe76dde57efe}, !- Source Object
-  3,                                      !- Outlet Port
-  {697fe3ec-2d6a-4e47-9bcc-d903389eb190}, !- Target Object
-  9;                                      !- Inlet Port
-
-OS:AirLoopHVAC:ZoneSplitter,
-  {51bb5563-9be3-49c5-8289-2abe46c630a0}, !- Handle
-  res ashp clg zone splitter,             !- Name
-  {ae48f244-838a-4f9c-a0e9-4525e64690db}, !- Inlet Node Name
-  {1854ae4b-708c-4e2f-8494-468fa196cf98}; !- Outlet Node Name 1
-
-OS:AirLoopHVAC:ZoneMixer,
-  {3965a23c-325c-4496-9b32-7b3a6db8c21e}, !- Handle
-  res ashp clg zone mixer,                !- Name
-  {37ebc0fa-1c68-488f-9389-abd3ac7c3f0e}, !- Outlet Node Name
-  {5d71db08-7b01-4a55-9a00-799a3571a0b5}; !- Inlet Node Name 1
-
-OS:Connection,
-  {ae48f244-838a-4f9c-a0e9-4525e64690db}, !- Handle
-  {217684fc-14cf-4fb9-a39c-0b39d894b183}, !- Name
-  {4b23ac48-3ea8-4379-8dc4-e84d4ffb6748}, !- Source Object
-  3,                                      !- Outlet Port
-  {51bb5563-9be3-49c5-8289-2abe46c630a0}, !- Target Object
-  2;                                      !- Inlet Port
-
-OS:Connection,
-  {37ebc0fa-1c68-488f-9389-abd3ac7c3f0e}, !- Handle
-  {1d5eabeb-0ef8-4001-851a-1eea5d0a3219}, !- Name
-  {3965a23c-325c-4496-9b32-7b3a6db8c21e}, !- Source Object
-  2,                                      !- Outlet Port
-  {6bccbfe3-a5c4-4fe3-82ea-fe76dde57efe}, !- Target Object
-  2;                                      !- Inlet Port
-
-OS:Sizing:System,
-  {0d981e01-9eec-48d8-bff2-86183c15001b}, !- Handle
-  {697fe3ec-2d6a-4e47-9bcc-d903389eb190}, !- AirLoop Name
-  Sensible,                               !- Type of Load to Size On
-  Autosize,                               !- Design Outdoor Air Flow Rate {m3/s}
-  0.3,                                    !- Central Heating Maximum System Air Flow Ratio
-  7,                                      !- Preheat Design Temperature {C}
-  0.008,                                  !- Preheat Design Humidity Ratio {kg-H2O/kg-Air}
-  12.8,                                   !- Precool Design Temperature {C}
-  0.008,                                  !- Precool Design Humidity Ratio {kg-H2O/kg-Air}
-  12.8,                                   !- Central Cooling Design Supply Air Temperature {C}
-  16.7,                                   !- Central Heating Design Supply Air Temperature {C}
-  NonCoincident,                          !- Sizing Option
-  Yes,                                    !- 100% Outdoor Air in Cooling
-  Yes,                                    !- 100% Outdoor Air in Heating
-  0.0085,                                 !- Central Cooling Design Supply Air Humidity Ratio {kg-H2O/kg-Air}
-  0.008,                                  !- Central Heating Design Supply Air Humidity Ratio {kg-H2O/kg-Air}
-  DesignDay,                              !- Cooling Design Air Flow Method
-  0,                                      !- Cooling Design Air Flow Rate {m3/s}
-  DesignDay,                              !- Heating Design Air Flow Method
-  0,                                      !- Heating Design Air Flow Rate {m3/s}
-  ZoneSum,                                !- System Outdoor Air Method
-  1,                                      !- Zone Maximum Outdoor Air Fraction {dimensionless}
-  0.0099676501,                           !- Cooling Supply Air Flow Rate Per Floor Area {m3/s-m2}
-  1,                                      !- Cooling Fraction of Autosized Cooling Supply Air Flow Rate
-  3.9475456e-005,                         !- Cooling Supply Air Flow Rate Per Unit Cooling Capacity {m3/s-W}
-  0.0099676501,                           !- Heating Supply Air Flow Rate Per Floor Area {m3/s-m2}
-  1,                                      !- Heating Fraction of Autosized Heating Supply Air Flow Rate
-  1,                                      !- Heating Fraction of Autosized Cooling Supply Air Flow Rate
-  3.1588213e-005,                         !- Heating Supply Air Flow Rate Per Unit Heating Capacity {m3/s-W}
-  CoolingDesignCapacity,                  !- Cooling Design Capacity Method
-  autosize,                               !- Cooling Design Capacity {W}
-  234.7,                                  !- Cooling Design Capacity Per Floor Area {W/m2}
-  1,                                      !- Fraction of Autosized Cooling Design Capacity
-  HeatingDesignCapacity,                  !- Heating Design Capacity Method
-  autosize,                               !- Heating Design Capacity {W}
-  157,                                    !- Heating Design Capacity Per Floor Area {W/m2}
-  1,                                      !- Fraction of Autosized Heating Design Capacity
-  OnOff;                                  !- Central Cooling Capacity Control Method
-
-OS:AvailabilityManagerAssignmentList,
-  {41f94959-1295-4fd1-8058-3936d9dbc4bc}, !- Handle
-  Air Loop HVAC 1 AvailabilityManagerAssignmentList 1; !- Name
-
-OS:Connection,
-  {939d3a76-ea3b-4769-9dbb-02e9bad1c30c}, !- Handle
-  {3a18789a-08fb-4b43-887f-b2a26b934dfe}, !- Name
-  {6f50961d-3a7d-4060-8a7f-278db7c2fc97}, !- Source Object
-  3,                                      !- Outlet Port
-  {693ecece-08cb-4706-a464-74f48ebf5e69}, !- Target Object
-  6;                                      !- Inlet Port
-
-OS:Connection,
-  {8a47f81b-9082-4703-975c-89af7c3920dd}, !- Handle
-  {3145fb43-8170-4b77-a67c-82f8b5203f0d}, !- Name
-  {693ecece-08cb-4706-a464-74f48ebf5e69}, !- Source Object
-  7,                                      !- Outlet Port
-  {bc252807-056e-47b2-9484-8cfa4ad84439}, !- Target Object
-  2;                                      !- Inlet Port
-
-OS:AirTerminal:SingleDuct:ConstantVolume:NoReheat,
-  {5b197df6-b5d5-4f5f-8512-09a54c57b3b5}, !- Handle
-  res ashp living zone clg direct air,    !- Name
-  {b559b5f1-314e-4b64-9a3f-4f87abf24ba6}, !- Availability Schedule Name
-  {1dcc1774-0cdd-4b81-aa5a-0d21f8a4f478}, !- Air Inlet Node Name
-  {165dd5ba-6827-4ea2-9073-96973fbca599}, !- Air Outlet Node Name
-  AutoSize;                               !- Maximum Air Flow Rate {m3/s}
-
-OS:Node,
-  {24daeee2-7043-40a2-85f3-06cf11794e6e}, !- Handle
-  Node 15,                                !- Name
-  {19d23e64-a2f8-4940-8c42-fdb62eeb6362}, !- Inlet Port
-  {5d71db08-7b01-4a55-9a00-799a3571a0b5}; !- Outlet Port
-
-OS:Connection,
-  {c440222a-193f-4a22-8f38-9bcc7508e2b7}, !- Handle
-  {41eab99b-8a54-403b-840d-e52976abce3b}, !- Name
-  {3811e3bd-2e0e-45c6-8732-d9da79dddc2d}, !- Source Object
-  3,                                      !- Outlet Port
-  {37eac00b-392b-4c33-9d2d-7982435267c6}, !- Target Object
-  4;                                      !- Inlet Port
-
-OS:Connection,
-  {19d23e64-a2f8-4940-8c42-fdb62eeb6362}, !- Handle
-  {81c7526c-f910-438e-a481-92e9c926d73d}, !- Name
-  {d135b487-3456-46ce-9e36-37faac72470f}, !- Source Object
-  4,                                      !- Outlet Port
-  {24daeee2-7043-40a2-85f3-06cf11794e6e}, !- Target Object
-  2;                                      !- Inlet Port
-
-OS:Connection,
-  {5d71db08-7b01-4a55-9a00-799a3571a0b5}, !- Handle
-  {8ab63f79-38e5-4617-9afb-e0f0c212253b}, !- Name
-  {24daeee2-7043-40a2-85f3-06cf11794e6e}, !- Source Object
-  3,                                      !- Outlet Port
-  {3965a23c-325c-4496-9b32-7b3a6db8c21e}, !- Target Object
-  3;                                      !- Inlet Port
-
-OS:Node,
-  {5c927053-f095-4283-9d94-8bfdcd6bb3a2}, !- Handle
-  Node 16,                                !- Name
-  {1854ae4b-708c-4e2f-8494-468fa196cf98}, !- Inlet Port
-  {1dcc1774-0cdd-4b81-aa5a-0d21f8a4f478}; !- Outlet Port
-
-OS:Connection,
-  {1854ae4b-708c-4e2f-8494-468fa196cf98}, !- Handle
-  {cdd8a9e7-1b45-47ce-9a1e-a26b52f03c53}, !- Name
-  {51bb5563-9be3-49c5-8289-2abe46c630a0}, !- Source Object
-  3,                                      !- Outlet Port
-  {5c927053-f095-4283-9d94-8bfdcd6bb3a2}, !- Target Object
-  2;                                      !- Inlet Port
-
-OS:Connection,
-  {1dcc1774-0cdd-4b81-aa5a-0d21f8a4f478}, !- Handle
-  {d77dded1-37db-4e32-8ea6-7cf6981b374b}, !- Name
-  {5c927053-f095-4283-9d94-8bfdcd6bb3a2}, !- Source Object
-  3,                                      !- Outlet Port
-  {5b197df6-b5d5-4f5f-8512-09a54c57b3b5}, !- Target Object
-  3;                                      !- Inlet Port
-
-OS:Connection,
-  {165dd5ba-6827-4ea2-9073-96973fbca599}, !- Handle
-  {ef34f80f-9207-43b9-8725-2e452c427501}, !- Name
-  {5b197df6-b5d5-4f5f-8512-09a54c57b3b5}, !- Source Object
-  4,                                      !- Outlet Port
-  {3811e3bd-2e0e-45c6-8732-d9da79dddc2d}, !- Target Object
-  2;                                      !- Inlet Port
-
-OS:AdditionalProperties,
-  {721b33e2-e020-455a-84d6-2043023e9dee}, !- Handle
-  {693ecece-08cb-4706-a464-74f48ebf5e69}, !- Object Name
-  SizingInfoHVACCapacityDerateFactorEER,  !- Feature Name 1
-  String,                                 !- Feature Data Type 1
-  1.0&#441.0&#441.0&#441.0&#441.0,        !- Feature Value 1
-  SizingInfoHVACRatedCFMperTonCooling,    !- Feature Name 2
-  String,                                 !- Feature Data Type 2
-  394.2,                                  !- Feature Value 2
-  SizingInfoHVACFracCoolLoadServed,       !- Feature Name 3
-  Double,                                 !- Feature Data Type 3
-  1;                                      !- Feature Value 3
-
-OS:AdditionalProperties,
-  {40d7a75f-7e88-44ae-b838-af9111d4dde8}, !- Handle
-  {eb208507-0f20-4369-be27-991cbfba30bc}, !- Object Name
-  SizingInfoHVACCapacityDerateFactorCOP,  !- Feature Name 1
-  String,                                 !- Feature Data Type 1
-  1.0&#441.0&#441.0&#441.0&#441.0,        !- Feature Value 1
-  SizingInfoHPSizedForMaxLoad,            !- Feature Name 2
-  Boolean,                                !- Feature Data Type 2
-  false,                                  !- Feature Value 2
-  SizingInfoHVACRatedCFMperTonHeating,    !- Feature Name 3
-  String,                                 !- Feature Data Type 3
-  384.1,                                  !- Feature Value 3
-  SizingInfoHVACFracHeatLoadServed,       !- Feature Name 4
-  Double,                                 !- Feature Data Type 4
-  1;                                      !- Feature Value 4
-
-OS:Schedule:Ruleset,
-  {d00c3741-a9fb-4afc-908c-e6a2cfdc0f97}, !- Handle
-  res heating season,                     !- Name
-  {adc53698-8dfe-468b-909c-1b6aee74c2de}, !- Schedule Type Limits Name
-  {b9734eab-3471-49e2-b523-c1cd5ccefccc}; !- Default Day Schedule Name
-
-OS:Schedule:Day,
-  {b9734eab-3471-49e2-b523-c1cd5ccefccc}, !- Handle
-  Schedule Day 4,                         !- Name
-  {adc53698-8dfe-468b-909c-1b6aee74c2de}, !- Schedule Type Limits Name
-  ,                                       !- Interpolate to Timestep
-  24,                                     !- Hour 1
-  0,                                      !- Minute 1
-  0;                                      !- Value Until Time 1
-
-OS:Schedule:Rule,
-  {c66b5d9a-f01a-4575-a10d-abe6e442dc00}, !- Handle
-  res heating season allday rule1,        !- Name
-  {d00c3741-a9fb-4afc-908c-e6a2cfdc0f97}, !- Schedule Ruleset Name
-  11,                                     !- Rule Order
-  {a51bf022-6814-4469-9cd0-65623e057738}, !- Day Schedule Name
-  Yes,                                    !- Apply Sunday
-  Yes,                                    !- Apply Monday
-  Yes,                                    !- Apply Tuesday
-  Yes,                                    !- Apply Wednesday
-  Yes,                                    !- Apply Thursday
-  Yes,                                    !- Apply Friday
-  Yes,                                    !- Apply Saturday
-  ,                                       !- Apply Holiday
-  DateRange,                              !- Date Specification Type
-  1,                                      !- Start Month
-  1,                                      !- Start Day
-  1,                                      !- End Month
-  31;                                     !- End Day
-
-OS:Schedule:Day,
-  {a51bf022-6814-4469-9cd0-65623e057738}, !- Handle
-  res heating season allday1,             !- Name
-  {adc53698-8dfe-468b-909c-1b6aee74c2de}, !- Schedule Type Limits Name
-  ,                                       !- Interpolate to Timestep
-  24,                                     !- Hour 1
-  0,                                      !- Minute 1
-  1;                                      !- Value Until Time 1
-
-OS:Schedule:Rule,
-  {aa602ca0-4422-4c48-bc58-e3dc593e09f3}, !- Handle
-  res heating season allday rule2,        !- Name
-  {d00c3741-a9fb-4afc-908c-e6a2cfdc0f97}, !- Schedule Ruleset Name
-  10,                                     !- Rule Order
-  {0896e462-e762-4ce5-87f2-177c88cfd391}, !- Day Schedule Name
-  Yes,                                    !- Apply Sunday
-  Yes,                                    !- Apply Monday
-  Yes,                                    !- Apply Tuesday
-  Yes,                                    !- Apply Wednesday
-  Yes,                                    !- Apply Thursday
-  Yes,                                    !- Apply Friday
-  Yes,                                    !- Apply Saturday
-  ,                                       !- Apply Holiday
-  DateRange,                              !- Date Specification Type
-  2,                                      !- Start Month
-  1,                                      !- Start Day
-  2,                                      !- End Month
-  28;                                     !- End Day
-
-OS:Schedule:Day,
-  {0896e462-e762-4ce5-87f2-177c88cfd391}, !- Handle
-  res heating season allday2,             !- Name
-  {adc53698-8dfe-468b-909c-1b6aee74c2de}, !- Schedule Type Limits Name
-  ,                                       !- Interpolate to Timestep
-  24,                                     !- Hour 1
-  0,                                      !- Minute 1
-  1;                                      !- Value Until Time 1
-
-OS:Schedule:Rule,
-  {38b66d5b-5f22-44d0-b7fe-6808ac906f5e}, !- Handle
-  res heating season allday rule3,        !- Name
-  {d00c3741-a9fb-4afc-908c-e6a2cfdc0f97}, !- Schedule Ruleset Name
-  9,                                      !- Rule Order
-  {7f53a39e-cbef-4527-800a-4fcb224c8665}, !- Day Schedule Name
-  Yes,                                    !- Apply Sunday
-  Yes,                                    !- Apply Monday
-  Yes,                                    !- Apply Tuesday
-  Yes,                                    !- Apply Wednesday
-  Yes,                                    !- Apply Thursday
-  Yes,                                    !- Apply Friday
-  Yes,                                    !- Apply Saturday
-  ,                                       !- Apply Holiday
-  DateRange,                              !- Date Specification Type
-  3,                                      !- Start Month
-  1,                                      !- Start Day
-  3,                                      !- End Month
-  31;                                     !- End Day
-
-OS:Schedule:Day,
-  {7f53a39e-cbef-4527-800a-4fcb224c8665}, !- Handle
-  res heating season allday3,             !- Name
-  {adc53698-8dfe-468b-909c-1b6aee74c2de}, !- Schedule Type Limits Name
-  ,                                       !- Interpolate to Timestep
-  24,                                     !- Hour 1
-  0,                                      !- Minute 1
-  1;                                      !- Value Until Time 1
-
-OS:Schedule:Rule,
-  {06f48f80-9307-4811-9fd4-facd896f859c}, !- Handle
-  res heating season allday rule4,        !- Name
-  {d00c3741-a9fb-4afc-908c-e6a2cfdc0f97}, !- Schedule Ruleset Name
-  8,                                      !- Rule Order
-  {9c092d17-80f4-42ac-940a-b26f1e5d7d30}, !- Day Schedule Name
-  Yes,                                    !- Apply Sunday
-  Yes,                                    !- Apply Monday
-  Yes,                                    !- Apply Tuesday
-  Yes,                                    !- Apply Wednesday
-  Yes,                                    !- Apply Thursday
-  Yes,                                    !- Apply Friday
-  Yes,                                    !- Apply Saturday
-  ,                                       !- Apply Holiday
-  DateRange,                              !- Date Specification Type
-  4,                                      !- Start Month
-  1,                                      !- Start Day
-  4,                                      !- End Month
-  30;                                     !- End Day
-
-OS:Schedule:Day,
-  {9c092d17-80f4-42ac-940a-b26f1e5d7d30}, !- Handle
-  res heating season allday4,             !- Name
-  {adc53698-8dfe-468b-909c-1b6aee74c2de}, !- Schedule Type Limits Name
-  ,                                       !- Interpolate to Timestep
-  24,                                     !- Hour 1
-  0,                                      !- Minute 1
-  1;                                      !- Value Until Time 1
-
-OS:Schedule:Rule,
-  {c651f234-4234-43d5-b021-2d1bedc1cd36}, !- Handle
-  res heating season allday rule5,        !- Name
-  {d00c3741-a9fb-4afc-908c-e6a2cfdc0f97}, !- Schedule Ruleset Name
-  7,                                      !- Rule Order
-  {48888fcc-85d0-4583-8e51-b3ee8d708438}, !- Day Schedule Name
-  Yes,                                    !- Apply Sunday
-  Yes,                                    !- Apply Monday
-  Yes,                                    !- Apply Tuesday
-  Yes,                                    !- Apply Wednesday
-  Yes,                                    !- Apply Thursday
-  Yes,                                    !- Apply Friday
-  Yes,                                    !- Apply Saturday
-  ,                                       !- Apply Holiday
-  DateRange,                              !- Date Specification Type
-  5,                                      !- Start Month
-  1,                                      !- Start Day
-  5,                                      !- End Month
-  31;                                     !- End Day
-
-OS:Schedule:Day,
-  {48888fcc-85d0-4583-8e51-b3ee8d708438}, !- Handle
-  res heating season allday5,             !- Name
-  {adc53698-8dfe-468b-909c-1b6aee74c2de}, !- Schedule Type Limits Name
-  ,                                       !- Interpolate to Timestep
-  24,                                     !- Hour 1
-  0,                                      !- Minute 1
-  1;                                      !- Value Until Time 1
-
-OS:Schedule:Rule,
-  {7597e52e-19be-4c8d-bd5e-0f9ecd58215c}, !- Handle
-  res heating season allday rule6,        !- Name
-  {d00c3741-a9fb-4afc-908c-e6a2cfdc0f97}, !- Schedule Ruleset Name
-  6,                                      !- Rule Order
-  {349f00d9-7617-4cfa-8981-f49a8548d29e}, !- Day Schedule Name
-  Yes,                                    !- Apply Sunday
-  Yes,                                    !- Apply Monday
-  Yes,                                    !- Apply Tuesday
-  Yes,                                    !- Apply Wednesday
-  Yes,                                    !- Apply Thursday
-  Yes,                                    !- Apply Friday
-  Yes,                                    !- Apply Saturday
-  ,                                       !- Apply Holiday
-  DateRange,                              !- Date Specification Type
-  6,                                      !- Start Month
-  1,                                      !- Start Day
-  6,                                      !- End Month
-  30;                                     !- End Day
-
-OS:Schedule:Day,
-  {349f00d9-7617-4cfa-8981-f49a8548d29e}, !- Handle
-  res heating season allday6,             !- Name
-  {adc53698-8dfe-468b-909c-1b6aee74c2de}, !- Schedule Type Limits Name
-  ,                                       !- Interpolate to Timestep
-  24,                                     !- Hour 1
-  0,                                      !- Minute 1
-  1;                                      !- Value Until Time 1
-
-OS:Schedule:Rule,
-  {779205d9-cb1c-4d72-aed3-d9ff64ac0b45}, !- Handle
-  res heating season allday rule7,        !- Name
-  {d00c3741-a9fb-4afc-908c-e6a2cfdc0f97}, !- Schedule Ruleset Name
-  5,                                      !- Rule Order
-  {5ba5033c-1a87-4941-abbb-56f21fbb1818}, !- Day Schedule Name
-  Yes,                                    !- Apply Sunday
-  Yes,                                    !- Apply Monday
-  Yes,                                    !- Apply Tuesday
-  Yes,                                    !- Apply Wednesday
-  Yes,                                    !- Apply Thursday
-  Yes,                                    !- Apply Friday
-  Yes,                                    !- Apply Saturday
-  ,                                       !- Apply Holiday
-  DateRange,                              !- Date Specification Type
-  7,                                      !- Start Month
-  1,                                      !- Start Day
-  7,                                      !- End Month
-  31;                                     !- End Day
-
-OS:Schedule:Day,
-  {5ba5033c-1a87-4941-abbb-56f21fbb1818}, !- Handle
-  res heating season allday7,             !- Name
-  {adc53698-8dfe-468b-909c-1b6aee74c2de}, !- Schedule Type Limits Name
-  ,                                       !- Interpolate to Timestep
-  24,                                     !- Hour 1
-  0,                                      !- Minute 1
-  1;                                      !- Value Until Time 1
-
-OS:Schedule:Rule,
-  {f7f340ed-f142-445a-ba85-cb43c8af7710}, !- Handle
-  res heating season allday rule8,        !- Name
-  {d00c3741-a9fb-4afc-908c-e6a2cfdc0f97}, !- Schedule Ruleset Name
-  4,                                      !- Rule Order
-  {0691b8ea-4a67-4df4-bd78-ca36306b6c50}, !- Day Schedule Name
-  Yes,                                    !- Apply Sunday
-  Yes,                                    !- Apply Monday
-  Yes,                                    !- Apply Tuesday
-  Yes,                                    !- Apply Wednesday
-  Yes,                                    !- Apply Thursday
-  Yes,                                    !- Apply Friday
-  Yes,                                    !- Apply Saturday
-  ,                                       !- Apply Holiday
-  DateRange,                              !- Date Specification Type
-  8,                                      !- Start Month
-  1,                                      !- Start Day
-  8,                                      !- End Month
-  31;                                     !- End Day
-
-OS:Schedule:Day,
-  {0691b8ea-4a67-4df4-bd78-ca36306b6c50}, !- Handle
-  res heating season allday8,             !- Name
-  {adc53698-8dfe-468b-909c-1b6aee74c2de}, !- Schedule Type Limits Name
-  ,                                       !- Interpolate to Timestep
-  24,                                     !- Hour 1
-  0,                                      !- Minute 1
-  1;                                      !- Value Until Time 1
-
-OS:Schedule:Rule,
-  {59541f40-4b75-44f1-a164-de0e286760ee}, !- Handle
-  res heating season allday rule9,        !- Name
-  {d00c3741-a9fb-4afc-908c-e6a2cfdc0f97}, !- Schedule Ruleset Name
-  3,                                      !- Rule Order
-  {3da6113c-dd0f-4bf6-9880-29638e05157f}, !- Day Schedule Name
-  Yes,                                    !- Apply Sunday
-  Yes,                                    !- Apply Monday
-  Yes,                                    !- Apply Tuesday
-  Yes,                                    !- Apply Wednesday
-  Yes,                                    !- Apply Thursday
-  Yes,                                    !- Apply Friday
-  Yes,                                    !- Apply Saturday
-  ,                                       !- Apply Holiday
-  DateRange,                              !- Date Specification Type
-  9,                                      !- Start Month
-  1,                                      !- Start Day
-  9,                                      !- End Month
-  30;                                     !- End Day
-
-OS:Schedule:Day,
-  {3da6113c-dd0f-4bf6-9880-29638e05157f}, !- Handle
-  res heating season allday9,             !- Name
-  {adc53698-8dfe-468b-909c-1b6aee74c2de}, !- Schedule Type Limits Name
-  ,                                       !- Interpolate to Timestep
-  24,                                     !- Hour 1
-  0,                                      !- Minute 1
-  1;                                      !- Value Until Time 1
-
-OS:Schedule:Rule,
-  {f6e871cb-8c2d-4b9a-a81e-7beca14fdf55}, !- Handle
-  res heating season allday rule10,       !- Name
-  {d00c3741-a9fb-4afc-908c-e6a2cfdc0f97}, !- Schedule Ruleset Name
-  2,                                      !- Rule Order
-  {be7b898e-9fb4-47dd-8e0e-0c4c194dd2e0}, !- Day Schedule Name
-  Yes,                                    !- Apply Sunday
-  Yes,                                    !- Apply Monday
-  Yes,                                    !- Apply Tuesday
-  Yes,                                    !- Apply Wednesday
-  Yes,                                    !- Apply Thursday
-  Yes,                                    !- Apply Friday
-  Yes,                                    !- Apply Saturday
-  ,                                       !- Apply Holiday
-  DateRange,                              !- Date Specification Type
-  10,                                     !- Start Month
-  1,                                      !- Start Day
-  10,                                     !- End Month
-  31;                                     !- End Day
-
-OS:Schedule:Day,
-  {be7b898e-9fb4-47dd-8e0e-0c4c194dd2e0}, !- Handle
-  res heating season allday10,            !- Name
-  {adc53698-8dfe-468b-909c-1b6aee74c2de}, !- Schedule Type Limits Name
-  ,                                       !- Interpolate to Timestep
-  24,                                     !- Hour 1
-  0,                                      !- Minute 1
-  1;                                      !- Value Until Time 1
-
-OS:Schedule:Rule,
-  {1c4fb2fb-57aa-4245-870c-5175b7843af0}, !- Handle
-  res heating season allday rule11,       !- Name
-  {d00c3741-a9fb-4afc-908c-e6a2cfdc0f97}, !- Schedule Ruleset Name
-  1,                                      !- Rule Order
-  {a58ccdc8-1408-40ee-a61b-9608af3b69a4}, !- Day Schedule Name
-  Yes,                                    !- Apply Sunday
-  Yes,                                    !- Apply Monday
-  Yes,                                    !- Apply Tuesday
-  Yes,                                    !- Apply Wednesday
-  Yes,                                    !- Apply Thursday
-  Yes,                                    !- Apply Friday
-  Yes,                                    !- Apply Saturday
-  ,                                       !- Apply Holiday
-  DateRange,                              !- Date Specification Type
-  11,                                     !- Start Month
-  1,                                      !- Start Day
-  11,                                     !- End Month
-  30;                                     !- End Day
-
-OS:Schedule:Day,
-  {a58ccdc8-1408-40ee-a61b-9608af3b69a4}, !- Handle
-  res heating season allday11,            !- Name
-  {adc53698-8dfe-468b-909c-1b6aee74c2de}, !- Schedule Type Limits Name
-  ,                                       !- Interpolate to Timestep
-  24,                                     !- Hour 1
-  0,                                      !- Minute 1
-  1;                                      !- Value Until Time 1
-
-OS:Schedule:Rule,
-  {7babe2a2-86c7-4379-b809-bc7f078da83f}, !- Handle
-  res heating season allday rule12,       !- Name
-  {d00c3741-a9fb-4afc-908c-e6a2cfdc0f97}, !- Schedule Ruleset Name
-  0,                                      !- Rule Order
-  {1fbb1b43-8c72-4d83-95f3-a2a2534ceb99}, !- Day Schedule Name
-  Yes,                                    !- Apply Sunday
-  Yes,                                    !- Apply Monday
-  Yes,                                    !- Apply Tuesday
-  Yes,                                    !- Apply Wednesday
-  Yes,                                    !- Apply Thursday
-  Yes,                                    !- Apply Friday
-  Yes,                                    !- Apply Saturday
-  ,                                       !- Apply Holiday
-  DateRange,                              !- Date Specification Type
-  12,                                     !- Start Month
-  1,                                      !- Start Day
-  12,                                     !- End Month
-  31;                                     !- End Day
-
-OS:Schedule:Day,
-  {1fbb1b43-8c72-4d83-95f3-a2a2534ceb99}, !- Handle
-  res heating season allday12,            !- Name
-  {adc53698-8dfe-468b-909c-1b6aee74c2de}, !- Schedule Type Limits Name
-  ,                                       !- Interpolate to Timestep
-  24,                                     !- Hour 1
-  0,                                      !- Minute 1
-  1;                                      !- Value Until Time 1
-
-OS:ThermostatSetpoint:DualSetpoint,
-  {736cecec-9671-4656-ad13-34bb72c12c12}, !- Handle
-  living zone temperature setpoint,       !- Name
-  {a7c616f2-935c-4809-a751-17173b177541}, !- Heating Setpoint Temperature Schedule Name
-  {7e6bcaf9-4f52-4b76-a56c-15335b15aa35}; !- Cooling Setpoint Temperature Schedule Name
-
-OS:ScheduleTypeLimits,
-  {ea18ca6e-5275-43df-99bd-dae1ec1800dd}, !- Handle
-  Temperature,                            !- Name
-  ,                                       !- Lower Limit Value
-  ,                                       !- Upper Limit Value
-  Continuous,                             !- Numeric Type
-  Temperature;                            !- Unit Type
-
-OS:Schedule:Ruleset,
-  {6ef8cccf-4376-44e8-b514-671ec79ff8c6}, !- Handle
-  res cooling season,                     !- Name
-  {adc53698-8dfe-468b-909c-1b6aee74c2de}, !- Schedule Type Limits Name
-  {e70a0c5d-98e4-4b43-b059-c744402e6f93}; !- Default Day Schedule Name
-
-OS:Schedule:Day,
-  {e70a0c5d-98e4-4b43-b059-c744402e6f93}, !- Handle
-  Schedule Day 1,                         !- Name
-  {adc53698-8dfe-468b-909c-1b6aee74c2de}, !- Schedule Type Limits Name
-=======
   {09daa76d-f2a0-471e-881d-a90ece9d4b16}, !- Handle
   Zone HVAC Equipment List 3,             !- Name
   {e354de73-b920-44bc-a88d-8c22f773a533}; !- Thermal Zone
@@ -3182,1148 +1410,16 @@
   {5db2eb65-dd42-41cb-b282-25870d1d1bce}, !- Handle
   Schedule Day 1,                         !- Name
   ,                                       !- Schedule Type Limits Name
->>>>>>> 30cb9182
   ,                                       !- Interpolate to Timestep
   24,                                     !- Hour 1
   0,                                      !- Minute 1
   0;                                      !- Value Until Time 1
 
-<<<<<<< HEAD
-OS:Schedule:Rule,
-  {87b367ec-1a8c-4839-8e9b-6bd2ffcb3121}, !- Handle
-  res cooling season allday rule1,        !- Name
-  {6ef8cccf-4376-44e8-b514-671ec79ff8c6}, !- Schedule Ruleset Name
-  11,                                     !- Rule Order
-  {07f129af-4f02-4128-9601-39343ce3c1ad}, !- Day Schedule Name
-  Yes,                                    !- Apply Sunday
-  Yes,                                    !- Apply Monday
-  Yes,                                    !- Apply Tuesday
-  Yes,                                    !- Apply Wednesday
-  Yes,                                    !- Apply Thursday
-  Yes,                                    !- Apply Friday
-  Yes,                                    !- Apply Saturday
-  ,                                       !- Apply Holiday
-  DateRange,                              !- Date Specification Type
-  1,                                      !- Start Month
-  1,                                      !- Start Day
-  1,                                      !- End Month
-  31;                                     !- End Day
-
 OS:Schedule:Day,
-  {07f129af-4f02-4128-9601-39343ce3c1ad}, !- Handle
-  res cooling season allday1,             !- Name
-  {adc53698-8dfe-468b-909c-1b6aee74c2de}, !- Schedule Type Limits Name
+  {c2af74b0-40d5-43ce-ae5e-c349d2892e17}, !- Handle
+  Schedule Day 2,                         !- Name
+  ,                                       !- Schedule Type Limits Name
   ,                                       !- Interpolate to Timestep
   24,                                     !- Hour 1
   0,                                      !- Minute 1
   1;                                      !- Value Until Time 1
-
-OS:Schedule:Rule,
-  {03a8a41a-7003-4c13-8742-95322f008cc6}, !- Handle
-  res cooling season allday rule2,        !- Name
-  {6ef8cccf-4376-44e8-b514-671ec79ff8c6}, !- Schedule Ruleset Name
-  10,                                     !- Rule Order
-  {a0e66dd5-dee0-4e72-8b6c-e33797294b7b}, !- Day Schedule Name
-  Yes,                                    !- Apply Sunday
-  Yes,                                    !- Apply Monday
-  Yes,                                    !- Apply Tuesday
-  Yes,                                    !- Apply Wednesday
-  Yes,                                    !- Apply Thursday
-  Yes,                                    !- Apply Friday
-  Yes,                                    !- Apply Saturday
-  ,                                       !- Apply Holiday
-  DateRange,                              !- Date Specification Type
-  2,                                      !- Start Month
-  1,                                      !- Start Day
-  2,                                      !- End Month
-  28;                                     !- End Day
-
-OS:Schedule:Day,
-  {a0e66dd5-dee0-4e72-8b6c-e33797294b7b}, !- Handle
-  res cooling season allday2,             !- Name
-  {adc53698-8dfe-468b-909c-1b6aee74c2de}, !- Schedule Type Limits Name
-  ,                                       !- Interpolate to Timestep
-  24,                                     !- Hour 1
-  0,                                      !- Minute 1
-  1;                                      !- Value Until Time 1
-
-OS:Schedule:Rule,
-  {c138a4b4-25ac-4173-8d47-10e7b167a49c}, !- Handle
-  res cooling season allday rule3,        !- Name
-  {6ef8cccf-4376-44e8-b514-671ec79ff8c6}, !- Schedule Ruleset Name
-  9,                                      !- Rule Order
-  {c53f9260-d091-4161-b866-ec77df848e4f}, !- Day Schedule Name
-  Yes,                                    !- Apply Sunday
-  Yes,                                    !- Apply Monday
-  Yes,                                    !- Apply Tuesday
-  Yes,                                    !- Apply Wednesday
-  Yes,                                    !- Apply Thursday
-  Yes,                                    !- Apply Friday
-  Yes,                                    !- Apply Saturday
-  ,                                       !- Apply Holiday
-  DateRange,                              !- Date Specification Type
-  3,                                      !- Start Month
-  1,                                      !- Start Day
-  3,                                      !- End Month
-  31;                                     !- End Day
-
-OS:Schedule:Day,
-  {c53f9260-d091-4161-b866-ec77df848e4f}, !- Handle
-  res cooling season allday3,             !- Name
-  {adc53698-8dfe-468b-909c-1b6aee74c2de}, !- Schedule Type Limits Name
-  ,                                       !- Interpolate to Timestep
-  24,                                     !- Hour 1
-  0,                                      !- Minute 1
-  1;                                      !- Value Until Time 1
-
-OS:Schedule:Rule,
-  {5f503400-71df-4704-bdfd-d68c346fbcd7}, !- Handle
-  res cooling season allday rule4,        !- Name
-  {6ef8cccf-4376-44e8-b514-671ec79ff8c6}, !- Schedule Ruleset Name
-  8,                                      !- Rule Order
-  {1339fbc0-c403-4d18-8318-ddf5d8066ede}, !- Day Schedule Name
-  Yes,                                    !- Apply Sunday
-  Yes,                                    !- Apply Monday
-  Yes,                                    !- Apply Tuesday
-  Yes,                                    !- Apply Wednesday
-  Yes,                                    !- Apply Thursday
-  Yes,                                    !- Apply Friday
-  Yes,                                    !- Apply Saturday
-  ,                                       !- Apply Holiday
-  DateRange,                              !- Date Specification Type
-  4,                                      !- Start Month
-  1,                                      !- Start Day
-  4,                                      !- End Month
-  30;                                     !- End Day
-
-OS:Schedule:Day,
-  {1339fbc0-c403-4d18-8318-ddf5d8066ede}, !- Handle
-  res cooling season allday4,             !- Name
-  {adc53698-8dfe-468b-909c-1b6aee74c2de}, !- Schedule Type Limits Name
-  ,                                       !- Interpolate to Timestep
-  24,                                     !- Hour 1
-  0,                                      !- Minute 1
-  1;                                      !- Value Until Time 1
-
-OS:Schedule:Rule,
-  {a151d6c8-aa13-4da3-ade6-8469a2da0abe}, !- Handle
-  res cooling season allday rule5,        !- Name
-  {6ef8cccf-4376-44e8-b514-671ec79ff8c6}, !- Schedule Ruleset Name
-  7,                                      !- Rule Order
-  {fbb09858-d415-424d-a4c4-e886a6639a40}, !- Day Schedule Name
-  Yes,                                    !- Apply Sunday
-  Yes,                                    !- Apply Monday
-  Yes,                                    !- Apply Tuesday
-  Yes,                                    !- Apply Wednesday
-  Yes,                                    !- Apply Thursday
-  Yes,                                    !- Apply Friday
-  Yes,                                    !- Apply Saturday
-  ,                                       !- Apply Holiday
-  DateRange,                              !- Date Specification Type
-  5,                                      !- Start Month
-  1,                                      !- Start Day
-  5,                                      !- End Month
-  31;                                     !- End Day
-
-OS:Schedule:Day,
-  {fbb09858-d415-424d-a4c4-e886a6639a40}, !- Handle
-  res cooling season allday5,             !- Name
-  {adc53698-8dfe-468b-909c-1b6aee74c2de}, !- Schedule Type Limits Name
-  ,                                       !- Interpolate to Timestep
-  24,                                     !- Hour 1
-  0,                                      !- Minute 1
-  1;                                      !- Value Until Time 1
-
-OS:Schedule:Rule,
-  {212cf8eb-4c0f-438f-924b-76231342f059}, !- Handle
-  res cooling season allday rule6,        !- Name
-  {6ef8cccf-4376-44e8-b514-671ec79ff8c6}, !- Schedule Ruleset Name
-  6,                                      !- Rule Order
-  {20443e5f-70d6-4760-bf71-bf30762c9d13}, !- Day Schedule Name
-  Yes,                                    !- Apply Sunday
-  Yes,                                    !- Apply Monday
-  Yes,                                    !- Apply Tuesday
-  Yes,                                    !- Apply Wednesday
-  Yes,                                    !- Apply Thursday
-  Yes,                                    !- Apply Friday
-  Yes,                                    !- Apply Saturday
-  ,                                       !- Apply Holiday
-  DateRange,                              !- Date Specification Type
-  6,                                      !- Start Month
-  1,                                      !- Start Day
-  6,                                      !- End Month
-  30;                                     !- End Day
-
-OS:Schedule:Day,
-  {20443e5f-70d6-4760-bf71-bf30762c9d13}, !- Handle
-  res cooling season allday6,             !- Name
-  {adc53698-8dfe-468b-909c-1b6aee74c2de}, !- Schedule Type Limits Name
-  ,                                       !- Interpolate to Timestep
-  24,                                     !- Hour 1
-  0,                                      !- Minute 1
-  1;                                      !- Value Until Time 1
-
-OS:Schedule:Rule,
-  {3192aaaf-cb05-4ac9-ac05-8d3d916500dc}, !- Handle
-  res cooling season allday rule7,        !- Name
-  {6ef8cccf-4376-44e8-b514-671ec79ff8c6}, !- Schedule Ruleset Name
-  5,                                      !- Rule Order
-  {a9bda7e6-339e-4a29-b05f-e40660ee57db}, !- Day Schedule Name
-  Yes,                                    !- Apply Sunday
-  Yes,                                    !- Apply Monday
-  Yes,                                    !- Apply Tuesday
-  Yes,                                    !- Apply Wednesday
-  Yes,                                    !- Apply Thursday
-  Yes,                                    !- Apply Friday
-  Yes,                                    !- Apply Saturday
-  ,                                       !- Apply Holiday
-  DateRange,                              !- Date Specification Type
-  7,                                      !- Start Month
-  1,                                      !- Start Day
-  7,                                      !- End Month
-  31;                                     !- End Day
-
-OS:Schedule:Day,
-  {a9bda7e6-339e-4a29-b05f-e40660ee57db}, !- Handle
-  res cooling season allday7,             !- Name
-  {adc53698-8dfe-468b-909c-1b6aee74c2de}, !- Schedule Type Limits Name
-  ,                                       !- Interpolate to Timestep
-  24,                                     !- Hour 1
-  0,                                      !- Minute 1
-  1;                                      !- Value Until Time 1
-
-OS:Schedule:Rule,
-  {45a5c927-83d7-4e09-9922-666350167372}, !- Handle
-  res cooling season allday rule8,        !- Name
-  {6ef8cccf-4376-44e8-b514-671ec79ff8c6}, !- Schedule Ruleset Name
-  4,                                      !- Rule Order
-  {6b5a2793-ad16-4dcb-81e5-5794b7eb0ae2}, !- Day Schedule Name
-  Yes,                                    !- Apply Sunday
-  Yes,                                    !- Apply Monday
-  Yes,                                    !- Apply Tuesday
-  Yes,                                    !- Apply Wednesday
-  Yes,                                    !- Apply Thursday
-  Yes,                                    !- Apply Friday
-  Yes,                                    !- Apply Saturday
-  ,                                       !- Apply Holiday
-  DateRange,                              !- Date Specification Type
-  8,                                      !- Start Month
-  1,                                      !- Start Day
-  8,                                      !- End Month
-  31;                                     !- End Day
-
-OS:Schedule:Day,
-  {6b5a2793-ad16-4dcb-81e5-5794b7eb0ae2}, !- Handle
-  res cooling season allday8,             !- Name
-  {adc53698-8dfe-468b-909c-1b6aee74c2de}, !- Schedule Type Limits Name
-  ,                                       !- Interpolate to Timestep
-  24,                                     !- Hour 1
-  0,                                      !- Minute 1
-  1;                                      !- Value Until Time 1
-
-OS:Schedule:Rule,
-  {f1ee8f98-e70d-4214-b50c-9a45704c3546}, !- Handle
-  res cooling season allday rule9,        !- Name
-  {6ef8cccf-4376-44e8-b514-671ec79ff8c6}, !- Schedule Ruleset Name
-  3,                                      !- Rule Order
-  {c4d26886-9635-4c15-8954-c267c7e3df68}, !- Day Schedule Name
-  Yes,                                    !- Apply Sunday
-  Yes,                                    !- Apply Monday
-  Yes,                                    !- Apply Tuesday
-  Yes,                                    !- Apply Wednesday
-  Yes,                                    !- Apply Thursday
-  Yes,                                    !- Apply Friday
-  Yes,                                    !- Apply Saturday
-  ,                                       !- Apply Holiday
-  DateRange,                              !- Date Specification Type
-  9,                                      !- Start Month
-  1,                                      !- Start Day
-  9,                                      !- End Month
-  30;                                     !- End Day
-
-OS:Schedule:Day,
-  {c4d26886-9635-4c15-8954-c267c7e3df68}, !- Handle
-  res cooling season allday9,             !- Name
-  {adc53698-8dfe-468b-909c-1b6aee74c2de}, !- Schedule Type Limits Name
-  ,                                       !- Interpolate to Timestep
-  24,                                     !- Hour 1
-  0,                                      !- Minute 1
-  1;                                      !- Value Until Time 1
-
-OS:Schedule:Rule,
-  {a080d89d-6b1a-46a2-890d-48c9004e1c86}, !- Handle
-  res cooling season allday rule10,       !- Name
-  {6ef8cccf-4376-44e8-b514-671ec79ff8c6}, !- Schedule Ruleset Name
-  2,                                      !- Rule Order
-  {7a3bf2e4-f2fd-45b1-8f9a-b665307ba1f0}, !- Day Schedule Name
-  Yes,                                    !- Apply Sunday
-  Yes,                                    !- Apply Monday
-  Yes,                                    !- Apply Tuesday
-  Yes,                                    !- Apply Wednesday
-  Yes,                                    !- Apply Thursday
-  Yes,                                    !- Apply Friday
-  Yes,                                    !- Apply Saturday
-  ,                                       !- Apply Holiday
-  DateRange,                              !- Date Specification Type
-  10,                                     !- Start Month
-  1,                                      !- Start Day
-  10,                                     !- End Month
-  31;                                     !- End Day
-
-OS:Schedule:Day,
-  {7a3bf2e4-f2fd-45b1-8f9a-b665307ba1f0}, !- Handle
-  res cooling season allday10,            !- Name
-  {adc53698-8dfe-468b-909c-1b6aee74c2de}, !- Schedule Type Limits Name
-  ,                                       !- Interpolate to Timestep
-  24,                                     !- Hour 1
-  0,                                      !- Minute 1
-  1;                                      !- Value Until Time 1
-
-OS:Schedule:Rule,
-  {013fe0bc-d6b9-4200-8567-059aa9145645}, !- Handle
-  res cooling season allday rule11,       !- Name
-  {6ef8cccf-4376-44e8-b514-671ec79ff8c6}, !- Schedule Ruleset Name
-  1,                                      !- Rule Order
-  {93a1b560-bb31-493f-96bd-b3d98c56d03c}, !- Day Schedule Name
-  Yes,                                    !- Apply Sunday
-  Yes,                                    !- Apply Monday
-  Yes,                                    !- Apply Tuesday
-  Yes,                                    !- Apply Wednesday
-  Yes,                                    !- Apply Thursday
-  Yes,                                    !- Apply Friday
-  Yes,                                    !- Apply Saturday
-  ,                                       !- Apply Holiday
-  DateRange,                              !- Date Specification Type
-  11,                                     !- Start Month
-  1,                                      !- Start Day
-  11,                                     !- End Month
-  30;                                     !- End Day
-
-OS:Schedule:Day,
-  {93a1b560-bb31-493f-96bd-b3d98c56d03c}, !- Handle
-  res cooling season allday11,            !- Name
-  {adc53698-8dfe-468b-909c-1b6aee74c2de}, !- Schedule Type Limits Name
-  ,                                       !- Interpolate to Timestep
-  24,                                     !- Hour 1
-  0,                                      !- Minute 1
-  1;                                      !- Value Until Time 1
-
-OS:Schedule:Rule,
-  {1975a5ac-7e85-4e4e-9d5a-2eb2e4e969cf}, !- Handle
-  res cooling season allday rule12,       !- Name
-  {6ef8cccf-4376-44e8-b514-671ec79ff8c6}, !- Schedule Ruleset Name
-  0,                                      !- Rule Order
-  {1b85d922-e998-4f94-aaaa-da2ab51e8bb6}, !- Day Schedule Name
-  Yes,                                    !- Apply Sunday
-  Yes,                                    !- Apply Monday
-  Yes,                                    !- Apply Tuesday
-  Yes,                                    !- Apply Wednesday
-  Yes,                                    !- Apply Thursday
-  Yes,                                    !- Apply Friday
-  Yes,                                    !- Apply Saturday
-  ,                                       !- Apply Holiday
-  DateRange,                              !- Date Specification Type
-  12,                                     !- Start Month
-  1,                                      !- Start Day
-  12,                                     !- End Month
-  31;                                     !- End Day
-
-OS:Schedule:Day,
-  {1b85d922-e998-4f94-aaaa-da2ab51e8bb6}, !- Handle
-  res cooling season allday12,            !- Name
-  {adc53698-8dfe-468b-909c-1b6aee74c2de}, !- Schedule Type Limits Name
-=======
-OS:Schedule:Day,
-  {c2af74b0-40d5-43ce-ae5e-c349d2892e17}, !- Handle
-  Schedule Day 2,                         !- Name
-  ,                                       !- Schedule Type Limits Name
->>>>>>> 30cb9182
-  ,                                       !- Interpolate to Timestep
-  24,                                     !- Hour 1
-  0,                                      !- Minute 1
-  1;                                      !- Value Until Time 1
-<<<<<<< HEAD
-
-OS:AdditionalProperties,
-  {abb7265d-41e8-40c0-874c-a3b91a8a4501}, !- Handle
-  {736cecec-9671-4656-ad13-34bb72c12c12}, !- Object Name
-  htg_wkdy,                               !- Feature Name 1
-  String,                                 !- Feature Data Type 1
-  21.6666666666667&#4421.6666666666667&#4421.6666666666667&#4421.6666666666667&#4421.6666666666667&#4421.6666666666667&#4421.6666666666667&#4421.6666666666667&#4421.6666666666667&#4421.6666666666667&#4421.6666666666667&#4421.6666666666667&#4421.6666666666667&#4421.6666666666667&#4421.6666666666667&#4421.6666666666667&#4421.6666666666667&#4421.6666666666667&#4421.6666666666667&#4421.6666666666667&#4421.6666666666667&#4421.6666666666667&#4421.6666666666667&#4421.6666666666667, !- Feature Value 1
-  htg_wked,                               !- Feature Name 2
-  String,                                 !- Feature Data Type 2
-  21.6666666666667&#4421.6666666666667&#4421.6666666666667&#4421.6666666666667&#4421.6666666666667&#4421.6666666666667&#4421.6666666666667&#4421.6666666666667&#4421.6666666666667&#4421.6666666666667&#4421.6666666666667&#4421.6666666666667&#4421.6666666666667&#4421.6666666666667&#4421.6666666666667&#4421.6666666666667&#4421.6666666666667&#4421.6666666666667&#4421.6666666666667&#4421.6666666666667&#4421.6666666666667&#4421.6666666666667&#4421.6666666666667&#4421.6666666666667, !- Feature Value 2
-  clg_wkdy,                               !- Feature Name 3
-  String,                                 !- Feature Data Type 3
-  24.444444444444443&#4424.444444444444443&#4424.444444444444443&#4424.444444444444443&#4424.444444444444443&#4424.444444444444443&#4424.444444444444443&#4424.444444444444443&#4424.444444444444443&#4424.444444444444443&#4424.444444444444443&#4424.444444444444443&#4424.444444444444443&#4424.444444444444443&#4424.444444444444443&#4424.444444444444443&#4424.444444444444443&#4424.444444444444443&#4424.444444444444443&#4424.444444444444443&#4424.444444444444443&#4424.444444444444443&#4424.444444444444443&#4424.444444444444443, !- Feature Value 3
-  clg_wked,                               !- Feature Name 4
-  String,                                 !- Feature Data Type 4
-  24.444444444444443&#4424.444444444444443&#4424.444444444444443&#4424.444444444444443&#4424.444444444444443&#4424.444444444444443&#4424.444444444444443&#4424.444444444444443&#4424.444444444444443&#4424.444444444444443&#4424.444444444444443&#4424.444444444444443&#4424.444444444444443&#4424.444444444444443&#4424.444444444444443&#4424.444444444444443&#4424.444444444444443&#4424.444444444444443&#4424.444444444444443&#4424.444444444444443&#4424.444444444444443&#4424.444444444444443&#4424.444444444444443&#4424.444444444444443; !- Feature Value 4
-
-OS:Schedule:Ruleset,
-  {a7c616f2-935c-4809-a751-17173b177541}, !- Handle
-  res heating setpoint,                   !- Name
-  {ea18ca6e-5275-43df-99bd-dae1ec1800dd}, !- Schedule Type Limits Name
-  {f953f09a-883b-410a-a0ed-90c6a7f68b35}, !- Default Day Schedule Name
-  {eaa2eba8-a84d-4cba-a9de-a5a7202b9938}, !- Summer Design Day Schedule Name
-  {e166363e-3897-4e1c-b850-1c691d592a24}; !- Winter Design Day Schedule Name
-
-OS:Schedule:Day,
-  {f953f09a-883b-410a-a0ed-90c6a7f68b35}, !- Handle
-  Schedule Day 6,                         !- Name
-  {ea18ca6e-5275-43df-99bd-dae1ec1800dd}, !- Schedule Type Limits Name
-  ,                                       !- Interpolate to Timestep
-  24,                                     !- Hour 1
-  0,                                      !- Minute 1
-  0;                                      !- Value Until Time 1
-
-OS:Schedule:Rule,
-  {19bb11ce-4d9e-416e-b2b1-f48dd68a00c7}, !- Handle
-  res heating setpoint allday rule1,      !- Name
-  {a7c616f2-935c-4809-a751-17173b177541}, !- Schedule Ruleset Name
-  11,                                     !- Rule Order
-  {8f38fda3-8258-4484-b526-3e05da4706e3}, !- Day Schedule Name
-  Yes,                                    !- Apply Sunday
-  Yes,                                    !- Apply Monday
-  Yes,                                    !- Apply Tuesday
-  Yes,                                    !- Apply Wednesday
-  Yes,                                    !- Apply Thursday
-  Yes,                                    !- Apply Friday
-  Yes,                                    !- Apply Saturday
-  ,                                       !- Apply Holiday
-  DateRange,                              !- Date Specification Type
-  1,                                      !- Start Month
-  1,                                      !- Start Day
-  1,                                      !- End Month
-  31;                                     !- End Day
-
-OS:Schedule:Day,
-  {8f38fda3-8258-4484-b526-3e05da4706e3}, !- Handle
-  res heating setpoint allday1,           !- Name
-  {ea18ca6e-5275-43df-99bd-dae1ec1800dd}, !- Schedule Type Limits Name
-  ,                                       !- Interpolate to Timestep
-  24,                                     !- Hour 1
-  0,                                      !- Minute 1
-  21.6666666666667;                       !- Value Until Time 1
-
-OS:Schedule:Rule,
-  {a2a20ce3-3e59-41dd-a09f-56cab6307729}, !- Handle
-  res heating setpoint allday rule2,      !- Name
-  {a7c616f2-935c-4809-a751-17173b177541}, !- Schedule Ruleset Name
-  10,                                     !- Rule Order
-  {3d7ffb0b-9021-43f5-8f36-3d5dc26f6194}, !- Day Schedule Name
-  Yes,                                    !- Apply Sunday
-  Yes,                                    !- Apply Monday
-  Yes,                                    !- Apply Tuesday
-  Yes,                                    !- Apply Wednesday
-  Yes,                                    !- Apply Thursday
-  Yes,                                    !- Apply Friday
-  Yes,                                    !- Apply Saturday
-  ,                                       !- Apply Holiday
-  DateRange,                              !- Date Specification Type
-  2,                                      !- Start Month
-  1,                                      !- Start Day
-  2,                                      !- End Month
-  28;                                     !- End Day
-
-OS:Schedule:Day,
-  {3d7ffb0b-9021-43f5-8f36-3d5dc26f6194}, !- Handle
-  res heating setpoint allday2,           !- Name
-  {ea18ca6e-5275-43df-99bd-dae1ec1800dd}, !- Schedule Type Limits Name
-  ,                                       !- Interpolate to Timestep
-  24,                                     !- Hour 1
-  0,                                      !- Minute 1
-  21.6666666666667;                       !- Value Until Time 1
-
-OS:Schedule:Rule,
-  {e146bfe5-ed16-48b1-96b4-d5b4147fa634}, !- Handle
-  res heating setpoint allday rule3,      !- Name
-  {a7c616f2-935c-4809-a751-17173b177541}, !- Schedule Ruleset Name
-  9,                                      !- Rule Order
-  {a7f6d9b4-ef2b-41de-bb51-3627e6d7bc4c}, !- Day Schedule Name
-  Yes,                                    !- Apply Sunday
-  Yes,                                    !- Apply Monday
-  Yes,                                    !- Apply Tuesday
-  Yes,                                    !- Apply Wednesday
-  Yes,                                    !- Apply Thursday
-  Yes,                                    !- Apply Friday
-  Yes,                                    !- Apply Saturday
-  ,                                       !- Apply Holiday
-  DateRange,                              !- Date Specification Type
-  3,                                      !- Start Month
-  1,                                      !- Start Day
-  3,                                      !- End Month
-  31;                                     !- End Day
-
-OS:Schedule:Day,
-  {a7f6d9b4-ef2b-41de-bb51-3627e6d7bc4c}, !- Handle
-  res heating setpoint allday3,           !- Name
-  {ea18ca6e-5275-43df-99bd-dae1ec1800dd}, !- Schedule Type Limits Name
-  ,                                       !- Interpolate to Timestep
-  24,                                     !- Hour 1
-  0,                                      !- Minute 1
-  21.6666666666667;                       !- Value Until Time 1
-
-OS:Schedule:Rule,
-  {1c1e6b34-45b4-4c2f-8e2a-8049aabc6809}, !- Handle
-  res heating setpoint allday rule4,      !- Name
-  {a7c616f2-935c-4809-a751-17173b177541}, !- Schedule Ruleset Name
-  8,                                      !- Rule Order
-  {cf4f8824-e8e9-4db5-b0bc-0602121dfe42}, !- Day Schedule Name
-  Yes,                                    !- Apply Sunday
-  Yes,                                    !- Apply Monday
-  Yes,                                    !- Apply Tuesday
-  Yes,                                    !- Apply Wednesday
-  Yes,                                    !- Apply Thursday
-  Yes,                                    !- Apply Friday
-  Yes,                                    !- Apply Saturday
-  ,                                       !- Apply Holiday
-  DateRange,                              !- Date Specification Type
-  4,                                      !- Start Month
-  1,                                      !- Start Day
-  4,                                      !- End Month
-  30;                                     !- End Day
-
-OS:Schedule:Day,
-  {cf4f8824-e8e9-4db5-b0bc-0602121dfe42}, !- Handle
-  res heating setpoint allday4,           !- Name
-  {ea18ca6e-5275-43df-99bd-dae1ec1800dd}, !- Schedule Type Limits Name
-  ,                                       !- Interpolate to Timestep
-  24,                                     !- Hour 1
-  0,                                      !- Minute 1
-  21.6666666666667;                       !- Value Until Time 1
-
-OS:Schedule:Rule,
-  {751acb63-4ef5-464d-bb04-e11c211d73b2}, !- Handle
-  res heating setpoint allday rule5,      !- Name
-  {a7c616f2-935c-4809-a751-17173b177541}, !- Schedule Ruleset Name
-  7,                                      !- Rule Order
-  {7dcab748-fb86-4ba5-bdfc-f739808b8c76}, !- Day Schedule Name
-  Yes,                                    !- Apply Sunday
-  Yes,                                    !- Apply Monday
-  Yes,                                    !- Apply Tuesday
-  Yes,                                    !- Apply Wednesday
-  Yes,                                    !- Apply Thursday
-  Yes,                                    !- Apply Friday
-  Yes,                                    !- Apply Saturday
-  ,                                       !- Apply Holiday
-  DateRange,                              !- Date Specification Type
-  5,                                      !- Start Month
-  1,                                      !- Start Day
-  5,                                      !- End Month
-  31;                                     !- End Day
-
-OS:Schedule:Day,
-  {7dcab748-fb86-4ba5-bdfc-f739808b8c76}, !- Handle
-  res heating setpoint allday5,           !- Name
-  {ea18ca6e-5275-43df-99bd-dae1ec1800dd}, !- Schedule Type Limits Name
-  ,                                       !- Interpolate to Timestep
-  24,                                     !- Hour 1
-  0,                                      !- Minute 1
-  21.6666666666667;                       !- Value Until Time 1
-
-OS:Schedule:Rule,
-  {3ba73d96-7217-4b36-b98f-eb33f79169b6}, !- Handle
-  res heating setpoint allday rule6,      !- Name
-  {a7c616f2-935c-4809-a751-17173b177541}, !- Schedule Ruleset Name
-  6,                                      !- Rule Order
-  {201ae164-f7fd-4dcf-8efd-ea9d543ce492}, !- Day Schedule Name
-  Yes,                                    !- Apply Sunday
-  Yes,                                    !- Apply Monday
-  Yes,                                    !- Apply Tuesday
-  Yes,                                    !- Apply Wednesday
-  Yes,                                    !- Apply Thursday
-  Yes,                                    !- Apply Friday
-  Yes,                                    !- Apply Saturday
-  ,                                       !- Apply Holiday
-  DateRange,                              !- Date Specification Type
-  6,                                      !- Start Month
-  1,                                      !- Start Day
-  6,                                      !- End Month
-  30;                                     !- End Day
-
-OS:Schedule:Day,
-  {201ae164-f7fd-4dcf-8efd-ea9d543ce492}, !- Handle
-  res heating setpoint allday6,           !- Name
-  {ea18ca6e-5275-43df-99bd-dae1ec1800dd}, !- Schedule Type Limits Name
-  ,                                       !- Interpolate to Timestep
-  24,                                     !- Hour 1
-  0,                                      !- Minute 1
-  21.6666666666667;                       !- Value Until Time 1
-
-OS:Schedule:Rule,
-  {c7e7006a-84d5-4889-9422-7bc725dca21e}, !- Handle
-  res heating setpoint allday rule7,      !- Name
-  {a7c616f2-935c-4809-a751-17173b177541}, !- Schedule Ruleset Name
-  5,                                      !- Rule Order
-  {e150d782-e19d-4f31-b80c-dfc8bd00aa18}, !- Day Schedule Name
-  Yes,                                    !- Apply Sunday
-  Yes,                                    !- Apply Monday
-  Yes,                                    !- Apply Tuesday
-  Yes,                                    !- Apply Wednesday
-  Yes,                                    !- Apply Thursday
-  Yes,                                    !- Apply Friday
-  Yes,                                    !- Apply Saturday
-  ,                                       !- Apply Holiday
-  DateRange,                              !- Date Specification Type
-  7,                                      !- Start Month
-  1,                                      !- Start Day
-  7,                                      !- End Month
-  31;                                     !- End Day
-
-OS:Schedule:Day,
-  {e150d782-e19d-4f31-b80c-dfc8bd00aa18}, !- Handle
-  res heating setpoint allday7,           !- Name
-  {ea18ca6e-5275-43df-99bd-dae1ec1800dd}, !- Schedule Type Limits Name
-  ,                                       !- Interpolate to Timestep
-  24,                                     !- Hour 1
-  0,                                      !- Minute 1
-  21.6666666666667;                       !- Value Until Time 1
-
-OS:Schedule:Rule,
-  {8528afbe-1cb9-4690-9818-3251db31f5b7}, !- Handle
-  res heating setpoint allday rule8,      !- Name
-  {a7c616f2-935c-4809-a751-17173b177541}, !- Schedule Ruleset Name
-  4,                                      !- Rule Order
-  {8d060ed2-10e6-4240-a952-884ab24ed870}, !- Day Schedule Name
-  Yes,                                    !- Apply Sunday
-  Yes,                                    !- Apply Monday
-  Yes,                                    !- Apply Tuesday
-  Yes,                                    !- Apply Wednesday
-  Yes,                                    !- Apply Thursday
-  Yes,                                    !- Apply Friday
-  Yes,                                    !- Apply Saturday
-  ,                                       !- Apply Holiday
-  DateRange,                              !- Date Specification Type
-  8,                                      !- Start Month
-  1,                                      !- Start Day
-  8,                                      !- End Month
-  31;                                     !- End Day
-
-OS:Schedule:Day,
-  {8d060ed2-10e6-4240-a952-884ab24ed870}, !- Handle
-  res heating setpoint allday8,           !- Name
-  {ea18ca6e-5275-43df-99bd-dae1ec1800dd}, !- Schedule Type Limits Name
-  ,                                       !- Interpolate to Timestep
-  24,                                     !- Hour 1
-  0,                                      !- Minute 1
-  21.6666666666667;                       !- Value Until Time 1
-
-OS:Schedule:Rule,
-  {ae6729d1-5df0-4fdc-8521-8c0ccd5e0d59}, !- Handle
-  res heating setpoint allday rule9,      !- Name
-  {a7c616f2-935c-4809-a751-17173b177541}, !- Schedule Ruleset Name
-  3,                                      !- Rule Order
-  {70a7f223-0ea7-4464-8ccc-6acd0150ec7e}, !- Day Schedule Name
-  Yes,                                    !- Apply Sunday
-  Yes,                                    !- Apply Monday
-  Yes,                                    !- Apply Tuesday
-  Yes,                                    !- Apply Wednesday
-  Yes,                                    !- Apply Thursday
-  Yes,                                    !- Apply Friday
-  Yes,                                    !- Apply Saturday
-  ,                                       !- Apply Holiday
-  DateRange,                              !- Date Specification Type
-  9,                                      !- Start Month
-  1,                                      !- Start Day
-  9,                                      !- End Month
-  30;                                     !- End Day
-
-OS:Schedule:Day,
-  {70a7f223-0ea7-4464-8ccc-6acd0150ec7e}, !- Handle
-  res heating setpoint allday9,           !- Name
-  {ea18ca6e-5275-43df-99bd-dae1ec1800dd}, !- Schedule Type Limits Name
-  ,                                       !- Interpolate to Timestep
-  24,                                     !- Hour 1
-  0,                                      !- Minute 1
-  21.6666666666667;                       !- Value Until Time 1
-
-OS:Schedule:Rule,
-  {d7c66bde-c4d0-42e1-8dca-02757bb97792}, !- Handle
-  res heating setpoint allday rule10,     !- Name
-  {a7c616f2-935c-4809-a751-17173b177541}, !- Schedule Ruleset Name
-  2,                                      !- Rule Order
-  {b4faef4c-5391-44c3-acd1-ef80e0b1f232}, !- Day Schedule Name
-  Yes,                                    !- Apply Sunday
-  Yes,                                    !- Apply Monday
-  Yes,                                    !- Apply Tuesday
-  Yes,                                    !- Apply Wednesday
-  Yes,                                    !- Apply Thursday
-  Yes,                                    !- Apply Friday
-  Yes,                                    !- Apply Saturday
-  ,                                       !- Apply Holiday
-  DateRange,                              !- Date Specification Type
-  10,                                     !- Start Month
-  1,                                      !- Start Day
-  10,                                     !- End Month
-  31;                                     !- End Day
-
-OS:Schedule:Day,
-  {b4faef4c-5391-44c3-acd1-ef80e0b1f232}, !- Handle
-  res heating setpoint allday10,          !- Name
-  {ea18ca6e-5275-43df-99bd-dae1ec1800dd}, !- Schedule Type Limits Name
-  ,                                       !- Interpolate to Timestep
-  24,                                     !- Hour 1
-  0,                                      !- Minute 1
-  21.6666666666667;                       !- Value Until Time 1
-
-OS:Schedule:Rule,
-  {8593335b-caa7-4870-b3b3-85b27847e5f3}, !- Handle
-  res heating setpoint allday rule11,     !- Name
-  {a7c616f2-935c-4809-a751-17173b177541}, !- Schedule Ruleset Name
-  1,                                      !- Rule Order
-  {001fe7ca-5d10-4a19-a119-10b88feb31be}, !- Day Schedule Name
-  Yes,                                    !- Apply Sunday
-  Yes,                                    !- Apply Monday
-  Yes,                                    !- Apply Tuesday
-  Yes,                                    !- Apply Wednesday
-  Yes,                                    !- Apply Thursday
-  Yes,                                    !- Apply Friday
-  Yes,                                    !- Apply Saturday
-  ,                                       !- Apply Holiday
-  DateRange,                              !- Date Specification Type
-  11,                                     !- Start Month
-  1,                                      !- Start Day
-  11,                                     !- End Month
-  30;                                     !- End Day
-
-OS:Schedule:Day,
-  {001fe7ca-5d10-4a19-a119-10b88feb31be}, !- Handle
-  res heating setpoint allday11,          !- Name
-  {ea18ca6e-5275-43df-99bd-dae1ec1800dd}, !- Schedule Type Limits Name
-  ,                                       !- Interpolate to Timestep
-  24,                                     !- Hour 1
-  0,                                      !- Minute 1
-  21.6666666666667;                       !- Value Until Time 1
-
-OS:Schedule:Rule,
-  {43375c4e-cae7-4322-ae0f-150befb83a56}, !- Handle
-  res heating setpoint allday rule12,     !- Name
-  {a7c616f2-935c-4809-a751-17173b177541}, !- Schedule Ruleset Name
-  0,                                      !- Rule Order
-  {afae896d-d698-4d39-8d8b-59239f3380d3}, !- Day Schedule Name
-  Yes,                                    !- Apply Sunday
-  Yes,                                    !- Apply Monday
-  Yes,                                    !- Apply Tuesday
-  Yes,                                    !- Apply Wednesday
-  Yes,                                    !- Apply Thursday
-  Yes,                                    !- Apply Friday
-  Yes,                                    !- Apply Saturday
-  ,                                       !- Apply Holiday
-  DateRange,                              !- Date Specification Type
-  12,                                     !- Start Month
-  1,                                      !- Start Day
-  12,                                     !- End Month
-  31;                                     !- End Day
-
-OS:Schedule:Day,
-  {afae896d-d698-4d39-8d8b-59239f3380d3}, !- Handle
-  res heating setpoint allday12,          !- Name
-  {ea18ca6e-5275-43df-99bd-dae1ec1800dd}, !- Schedule Type Limits Name
-  ,                                       !- Interpolate to Timestep
-  24,                                     !- Hour 1
-  0,                                      !- Minute 1
-  21.6666666666667;                       !- Value Until Time 1
-
-OS:Schedule:Day,
-  {e166363e-3897-4e1c-b850-1c691d592a24}, !- Handle
-  res heating setpoint winter design,     !- Name
-  {ea18ca6e-5275-43df-99bd-dae1ec1800dd}, !- Schedule Type Limits Name
-  ,                                       !- Interpolate to Timestep
-  24,                                     !- Hour 1
-  0,                                      !- Minute 1
-  21.1111111111111;                       !- Value Until Time 1
-
-OS:Schedule:Day,
-  {eaa2eba8-a84d-4cba-a9de-a5a7202b9938}, !- Handle
-  res heating setpoint summer design,     !- Name
-  {ea18ca6e-5275-43df-99bd-dae1ec1800dd}, !- Schedule Type Limits Name
-  ,                                       !- Interpolate to Timestep
-  24,                                     !- Hour 1
-  0,                                      !- Minute 1
-  23.8888888888889;                       !- Value Until Time 1
-
-OS:Schedule:Ruleset,
-  {7e6bcaf9-4f52-4b76-a56c-15335b15aa35}, !- Handle
-  res cooling setpoint,                   !- Name
-  {ea18ca6e-5275-43df-99bd-dae1ec1800dd}, !- Schedule Type Limits Name
-  {b2736357-dbd1-4c71-b42e-c8141917238b}, !- Default Day Schedule Name
-  {61e6fad5-a774-4af6-96f8-560c08131985}, !- Summer Design Day Schedule Name
-  {7cf5ed5d-2048-4456-aa7c-3496b47891d4}; !- Winter Design Day Schedule Name
-
-OS:Schedule:Day,
-  {b2736357-dbd1-4c71-b42e-c8141917238b}, !- Handle
-  Schedule Day 7,                         !- Name
-  {ea18ca6e-5275-43df-99bd-dae1ec1800dd}, !- Schedule Type Limits Name
-  ,                                       !- Interpolate to Timestep
-  24,                                     !- Hour 1
-  0,                                      !- Minute 1
-  0;                                      !- Value Until Time 1
-
-OS:Schedule:Rule,
-  {9e55b595-0405-4be0-8d87-8fbce5a5cb4e}, !- Handle
-  res cooling setpoint allday rule1,      !- Name
-  {7e6bcaf9-4f52-4b76-a56c-15335b15aa35}, !- Schedule Ruleset Name
-  11,                                     !- Rule Order
-  {0036d887-a862-499a-bbd4-cc2d2b063fba}, !- Day Schedule Name
-  Yes,                                    !- Apply Sunday
-  Yes,                                    !- Apply Monday
-  Yes,                                    !- Apply Tuesday
-  Yes,                                    !- Apply Wednesday
-  Yes,                                    !- Apply Thursday
-  Yes,                                    !- Apply Friday
-  Yes,                                    !- Apply Saturday
-  ,                                       !- Apply Holiday
-  DateRange,                              !- Date Specification Type
-  1,                                      !- Start Month
-  1,                                      !- Start Day
-  1,                                      !- End Month
-  31;                                     !- End Day
-
-OS:Schedule:Day,
-  {0036d887-a862-499a-bbd4-cc2d2b063fba}, !- Handle
-  res cooling setpoint allday1,           !- Name
-  {ea18ca6e-5275-43df-99bd-dae1ec1800dd}, !- Schedule Type Limits Name
-  ,                                       !- Interpolate to Timestep
-  24,                                     !- Hour 1
-  0,                                      !- Minute 1
-  24.4444444444444;                       !- Value Until Time 1
-
-OS:Schedule:Rule,
-  {c7ffafb1-927a-457a-8f61-d0e34e0cc0b0}, !- Handle
-  res cooling setpoint allday rule2,      !- Name
-  {7e6bcaf9-4f52-4b76-a56c-15335b15aa35}, !- Schedule Ruleset Name
-  10,                                     !- Rule Order
-  {7834e1be-f6cb-460a-94be-502b59a7cb53}, !- Day Schedule Name
-  Yes,                                    !- Apply Sunday
-  Yes,                                    !- Apply Monday
-  Yes,                                    !- Apply Tuesday
-  Yes,                                    !- Apply Wednesday
-  Yes,                                    !- Apply Thursday
-  Yes,                                    !- Apply Friday
-  Yes,                                    !- Apply Saturday
-  ,                                       !- Apply Holiday
-  DateRange,                              !- Date Specification Type
-  2,                                      !- Start Month
-  1,                                      !- Start Day
-  2,                                      !- End Month
-  28;                                     !- End Day
-
-OS:Schedule:Day,
-  {7834e1be-f6cb-460a-94be-502b59a7cb53}, !- Handle
-  res cooling setpoint allday2,           !- Name
-  {ea18ca6e-5275-43df-99bd-dae1ec1800dd}, !- Schedule Type Limits Name
-  ,                                       !- Interpolate to Timestep
-  24,                                     !- Hour 1
-  0,                                      !- Minute 1
-  24.4444444444444;                       !- Value Until Time 1
-
-OS:Schedule:Rule,
-  {fc36e960-5186-471b-9575-cd7a03cac6d7}, !- Handle
-  res cooling setpoint allday rule3,      !- Name
-  {7e6bcaf9-4f52-4b76-a56c-15335b15aa35}, !- Schedule Ruleset Name
-  9,                                      !- Rule Order
-  {5421eb4a-a951-4ab4-b39a-5954b598940c}, !- Day Schedule Name
-  Yes,                                    !- Apply Sunday
-  Yes,                                    !- Apply Monday
-  Yes,                                    !- Apply Tuesday
-  Yes,                                    !- Apply Wednesday
-  Yes,                                    !- Apply Thursday
-  Yes,                                    !- Apply Friday
-  Yes,                                    !- Apply Saturday
-  ,                                       !- Apply Holiday
-  DateRange,                              !- Date Specification Type
-  3,                                      !- Start Month
-  1,                                      !- Start Day
-  3,                                      !- End Month
-  31;                                     !- End Day
-
-OS:Schedule:Day,
-  {5421eb4a-a951-4ab4-b39a-5954b598940c}, !- Handle
-  res cooling setpoint allday3,           !- Name
-  {ea18ca6e-5275-43df-99bd-dae1ec1800dd}, !- Schedule Type Limits Name
-  ,                                       !- Interpolate to Timestep
-  24,                                     !- Hour 1
-  0,                                      !- Minute 1
-  24.4444444444444;                       !- Value Until Time 1
-
-OS:Schedule:Rule,
-  {8f216c27-86f1-4100-b0fb-8ef7719f4427}, !- Handle
-  res cooling setpoint allday rule4,      !- Name
-  {7e6bcaf9-4f52-4b76-a56c-15335b15aa35}, !- Schedule Ruleset Name
-  8,                                      !- Rule Order
-  {b10a8d2f-5dc7-4f46-878a-e0c9732781d1}, !- Day Schedule Name
-  Yes,                                    !- Apply Sunday
-  Yes,                                    !- Apply Monday
-  Yes,                                    !- Apply Tuesday
-  Yes,                                    !- Apply Wednesday
-  Yes,                                    !- Apply Thursday
-  Yes,                                    !- Apply Friday
-  Yes,                                    !- Apply Saturday
-  ,                                       !- Apply Holiday
-  DateRange,                              !- Date Specification Type
-  4,                                      !- Start Month
-  1,                                      !- Start Day
-  4,                                      !- End Month
-  30;                                     !- End Day
-
-OS:Schedule:Day,
-  {b10a8d2f-5dc7-4f46-878a-e0c9732781d1}, !- Handle
-  res cooling setpoint allday4,           !- Name
-  {ea18ca6e-5275-43df-99bd-dae1ec1800dd}, !- Schedule Type Limits Name
-  ,                                       !- Interpolate to Timestep
-  24,                                     !- Hour 1
-  0,                                      !- Minute 1
-  24.4444444444444;                       !- Value Until Time 1
-
-OS:Schedule:Rule,
-  {55a355dd-e7e1-46e1-90f5-5867aeeb0677}, !- Handle
-  res cooling setpoint allday rule5,      !- Name
-  {7e6bcaf9-4f52-4b76-a56c-15335b15aa35}, !- Schedule Ruleset Name
-  7,                                      !- Rule Order
-  {caf49cd9-5725-4cc8-9360-a3a471bfd3c1}, !- Day Schedule Name
-  Yes,                                    !- Apply Sunday
-  Yes,                                    !- Apply Monday
-  Yes,                                    !- Apply Tuesday
-  Yes,                                    !- Apply Wednesday
-  Yes,                                    !- Apply Thursday
-  Yes,                                    !- Apply Friday
-  Yes,                                    !- Apply Saturday
-  ,                                       !- Apply Holiday
-  DateRange,                              !- Date Specification Type
-  5,                                      !- Start Month
-  1,                                      !- Start Day
-  5,                                      !- End Month
-  31;                                     !- End Day
-
-OS:Schedule:Day,
-  {caf49cd9-5725-4cc8-9360-a3a471bfd3c1}, !- Handle
-  res cooling setpoint allday5,           !- Name
-  {ea18ca6e-5275-43df-99bd-dae1ec1800dd}, !- Schedule Type Limits Name
-  ,                                       !- Interpolate to Timestep
-  24,                                     !- Hour 1
-  0,                                      !- Minute 1
-  24.4444444444444;                       !- Value Until Time 1
-
-OS:Schedule:Rule,
-  {4d7b99a7-3f5f-4e24-aa06-a9ccb43bd1f6}, !- Handle
-  res cooling setpoint allday rule6,      !- Name
-  {7e6bcaf9-4f52-4b76-a56c-15335b15aa35}, !- Schedule Ruleset Name
-  6,                                      !- Rule Order
-  {a16587b1-c4a7-4e39-a4b7-1248d6123dec}, !- Day Schedule Name
-  Yes,                                    !- Apply Sunday
-  Yes,                                    !- Apply Monday
-  Yes,                                    !- Apply Tuesday
-  Yes,                                    !- Apply Wednesday
-  Yes,                                    !- Apply Thursday
-  Yes,                                    !- Apply Friday
-  Yes,                                    !- Apply Saturday
-  ,                                       !- Apply Holiday
-  DateRange,                              !- Date Specification Type
-  6,                                      !- Start Month
-  1,                                      !- Start Day
-  6,                                      !- End Month
-  30;                                     !- End Day
-
-OS:Schedule:Day,
-  {a16587b1-c4a7-4e39-a4b7-1248d6123dec}, !- Handle
-  res cooling setpoint allday6,           !- Name
-  {ea18ca6e-5275-43df-99bd-dae1ec1800dd}, !- Schedule Type Limits Name
-  ,                                       !- Interpolate to Timestep
-  24,                                     !- Hour 1
-  0,                                      !- Minute 1
-  24.4444444444444;                       !- Value Until Time 1
-
-OS:Schedule:Rule,
-  {15a10255-061c-4683-9ebb-2809d95f5e80}, !- Handle
-  res cooling setpoint allday rule7,      !- Name
-  {7e6bcaf9-4f52-4b76-a56c-15335b15aa35}, !- Schedule Ruleset Name
-  5,                                      !- Rule Order
-  {8e242127-2efb-4296-be04-cf131eeaad54}, !- Day Schedule Name
-  Yes,                                    !- Apply Sunday
-  Yes,                                    !- Apply Monday
-  Yes,                                    !- Apply Tuesday
-  Yes,                                    !- Apply Wednesday
-  Yes,                                    !- Apply Thursday
-  Yes,                                    !- Apply Friday
-  Yes,                                    !- Apply Saturday
-  ,                                       !- Apply Holiday
-  DateRange,                              !- Date Specification Type
-  7,                                      !- Start Month
-  1,                                      !- Start Day
-  7,                                      !- End Month
-  31;                                     !- End Day
-
-OS:Schedule:Day,
-  {8e242127-2efb-4296-be04-cf131eeaad54}, !- Handle
-  res cooling setpoint allday7,           !- Name
-  {ea18ca6e-5275-43df-99bd-dae1ec1800dd}, !- Schedule Type Limits Name
-  ,                                       !- Interpolate to Timestep
-  24,                                     !- Hour 1
-  0,                                      !- Minute 1
-  24.4444444444444;                       !- Value Until Time 1
-
-OS:Schedule:Rule,
-  {d9f6ec5e-deb1-46ec-be2f-fcb6f5470b34}, !- Handle
-  res cooling setpoint allday rule8,      !- Name
-  {7e6bcaf9-4f52-4b76-a56c-15335b15aa35}, !- Schedule Ruleset Name
-  4,                                      !- Rule Order
-  {74904eaf-4aed-47f1-b98f-ee240f3df7ad}, !- Day Schedule Name
-  Yes,                                    !- Apply Sunday
-  Yes,                                    !- Apply Monday
-  Yes,                                    !- Apply Tuesday
-  Yes,                                    !- Apply Wednesday
-  Yes,                                    !- Apply Thursday
-  Yes,                                    !- Apply Friday
-  Yes,                                    !- Apply Saturday
-  ,                                       !- Apply Holiday
-  DateRange,                              !- Date Specification Type
-  8,                                      !- Start Month
-  1,                                      !- Start Day
-  8,                                      !- End Month
-  31;                                     !- End Day
-
-OS:Schedule:Day,
-  {74904eaf-4aed-47f1-b98f-ee240f3df7ad}, !- Handle
-  res cooling setpoint allday8,           !- Name
-  {ea18ca6e-5275-43df-99bd-dae1ec1800dd}, !- Schedule Type Limits Name
-  ,                                       !- Interpolate to Timestep
-  24,                                     !- Hour 1
-  0,                                      !- Minute 1
-  24.4444444444444;                       !- Value Until Time 1
-
-OS:Schedule:Rule,
-  {de34d979-9a1c-4228-874b-d3ceacbf8998}, !- Handle
-  res cooling setpoint allday rule9,      !- Name
-  {7e6bcaf9-4f52-4b76-a56c-15335b15aa35}, !- Schedule Ruleset Name
-  3,                                      !- Rule Order
-  {2ed1a0b1-3697-4523-8ed4-3e2c294a01e0}, !- Day Schedule Name
-  Yes,                                    !- Apply Sunday
-  Yes,                                    !- Apply Monday
-  Yes,                                    !- Apply Tuesday
-  Yes,                                    !- Apply Wednesday
-  Yes,                                    !- Apply Thursday
-  Yes,                                    !- Apply Friday
-  Yes,                                    !- Apply Saturday
-  ,                                       !- Apply Holiday
-  DateRange,                              !- Date Specification Type
-  9,                                      !- Start Month
-  1,                                      !- Start Day
-  9,                                      !- End Month
-  30;                                     !- End Day
-
-OS:Schedule:Day,
-  {2ed1a0b1-3697-4523-8ed4-3e2c294a01e0}, !- Handle
-  res cooling setpoint allday9,           !- Name
-  {ea18ca6e-5275-43df-99bd-dae1ec1800dd}, !- Schedule Type Limits Name
-  ,                                       !- Interpolate to Timestep
-  24,                                     !- Hour 1
-  0,                                      !- Minute 1
-  24.4444444444444;                       !- Value Until Time 1
-
-OS:Schedule:Rule,
-  {bc412af0-b7d2-4f0c-bf45-e6f47975aabe}, !- Handle
-  res cooling setpoint allday rule10,     !- Name
-  {7e6bcaf9-4f52-4b76-a56c-15335b15aa35}, !- Schedule Ruleset Name
-  2,                                      !- Rule Order
-  {17db1484-eed7-4865-b26c-e481327bf8d3}, !- Day Schedule Name
-  Yes,                                    !- Apply Sunday
-  Yes,                                    !- Apply Monday
-  Yes,                                    !- Apply Tuesday
-  Yes,                                    !- Apply Wednesday
-  Yes,                                    !- Apply Thursday
-  Yes,                                    !- Apply Friday
-  Yes,                                    !- Apply Saturday
-  ,                                       !- Apply Holiday
-  DateRange,                              !- Date Specification Type
-  10,                                     !- Start Month
-  1,                                      !- Start Day
-  10,                                     !- End Month
-  31;                                     !- End Day
-
-OS:Schedule:Day,
-  {17db1484-eed7-4865-b26c-e481327bf8d3}, !- Handle
-  res cooling setpoint allday10,          !- Name
-  {ea18ca6e-5275-43df-99bd-dae1ec1800dd}, !- Schedule Type Limits Name
-  ,                                       !- Interpolate to Timestep
-  24,                                     !- Hour 1
-  0,                                      !- Minute 1
-  24.4444444444444;                       !- Value Until Time 1
-
-OS:Schedule:Rule,
-  {6595700c-f97f-42ba-8139-5c87efaf17fd}, !- Handle
-  res cooling setpoint allday rule11,     !- Name
-  {7e6bcaf9-4f52-4b76-a56c-15335b15aa35}, !- Schedule Ruleset Name
-  1,                                      !- Rule Order
-  {f6915bde-64fa-454a-a38d-deac31baee02}, !- Day Schedule Name
-  Yes,                                    !- Apply Sunday
-  Yes,                                    !- Apply Monday
-  Yes,                                    !- Apply Tuesday
-  Yes,                                    !- Apply Wednesday
-  Yes,                                    !- Apply Thursday
-  Yes,                                    !- Apply Friday
-  Yes,                                    !- Apply Saturday
-  ,                                       !- Apply Holiday
-  DateRange,                              !- Date Specification Type
-  11,                                     !- Start Month
-  1,                                      !- Start Day
-  11,                                     !- End Month
-  30;                                     !- End Day
-
-OS:Schedule:Day,
-  {f6915bde-64fa-454a-a38d-deac31baee02}, !- Handle
-  res cooling setpoint allday11,          !- Name
-  {ea18ca6e-5275-43df-99bd-dae1ec1800dd}, !- Schedule Type Limits Name
-  ,                                       !- Interpolate to Timestep
-  24,                                     !- Hour 1
-  0,                                      !- Minute 1
-  24.4444444444444;                       !- Value Until Time 1
-
-OS:Schedule:Rule,
-  {e6aa5aa6-eb09-465d-8c93-1f3afd78dc83}, !- Handle
-  res cooling setpoint allday rule12,     !- Name
-  {7e6bcaf9-4f52-4b76-a56c-15335b15aa35}, !- Schedule Ruleset Name
-  0,                                      !- Rule Order
-  {39810de3-c817-497a-b312-81dcf2018eac}, !- Day Schedule Name
-  Yes,                                    !- Apply Sunday
-  Yes,                                    !- Apply Monday
-  Yes,                                    !- Apply Tuesday
-  Yes,                                    !- Apply Wednesday
-  Yes,                                    !- Apply Thursday
-  Yes,                                    !- Apply Friday
-  Yes,                                    !- Apply Saturday
-  ,                                       !- Apply Holiday
-  DateRange,                              !- Date Specification Type
-  12,                                     !- Start Month
-  1,                                      !- Start Day
-  12,                                     !- End Month
-  31;                                     !- End Day
-
-OS:Schedule:Day,
-  {39810de3-c817-497a-b312-81dcf2018eac}, !- Handle
-  res cooling setpoint allday12,          !- Name
-  {ea18ca6e-5275-43df-99bd-dae1ec1800dd}, !- Schedule Type Limits Name
-  ,                                       !- Interpolate to Timestep
-  24,                                     !- Hour 1
-  0,                                      !- Minute 1
-  24.4444444444444;                       !- Value Until Time 1
-
-OS:Schedule:Day,
-  {7cf5ed5d-2048-4456-aa7c-3496b47891d4}, !- Handle
-  res cooling setpoint winter design,     !- Name
-  {ea18ca6e-5275-43df-99bd-dae1ec1800dd}, !- Schedule Type Limits Name
-  ,                                       !- Interpolate to Timestep
-  24,                                     !- Hour 1
-  0,                                      !- Minute 1
-  21.1111111111111;                       !- Value Until Time 1
-
-OS:Schedule:Day,
-  {61e6fad5-a774-4af6-96f8-560c08131985}, !- Handle
-  res cooling setpoint summer design,     !- Name
-  {ea18ca6e-5275-43df-99bd-dae1ec1800dd}, !- Schedule Type Limits Name
-  ,                                       !- Interpolate to Timestep
-  24,                                     !- Hour 1
-  0,                                      !- Minute 1
-  23.8888888888889;                       !- Value Until Time 1
-=======
->>>>>>> 30cb9182
