--- conflicted
+++ resolved
@@ -1,73 +1,41 @@
 !- NOTE: Auto-generated from /test/osw_files/SFA_4units_1story_UB_UA_3Beds_2Baths_Denver_WHTank.osw
 
 OS:Version,
-<<<<<<< HEAD
-  {c15b4a30-1905-4c9e-ae3b-7c3570a851bd}, !- Handle
+  {00b08efc-1ec7-479e-9ac7-8332a18729cf}, !- Handle
   2.9.0;                                  !- Version Identifier
 
 OS:SimulationControl,
-  {69969d6e-f036-45a3-a306-8df55a81fa08}, !- Handle
-=======
-  {c47c9aef-c96c-4daf-bd9c-dc0ba59e843f}, !- Handle
-  2.9.0;                                  !- Version Identifier
-
-OS:SimulationControl,
-  {3d8a430e-54e1-4bf6-9aa5-7340643ade60}, !- Handle
->>>>>>> 5553552e
+  {31249885-c7af-456a-a22f-e265bf406654}, !- Handle
   ,                                       !- Do Zone Sizing Calculation
   ,                                       !- Do System Sizing Calculation
   ,                                       !- Do Plant Sizing Calculation
   No;                                     !- Run Simulation for Sizing Periods
 
 OS:Timestep,
-<<<<<<< HEAD
-  {ec0822fc-583c-4f14-a520-5d64e78151d7}, !- Handle
+  {c9e9c7d3-5c53-43a4-a9a6-015e5c93732b}, !- Handle
   6;                                      !- Number of Timesteps per Hour
 
 OS:ShadowCalculation,
-  {2c4f7702-b2d7-4f2d-bfc1-e3dc00e37b35}, !- Handle
-=======
-  {013045a1-f4c1-4f1f-a861-6f2560e832f4}, !- Handle
-  6;                                      !- Number of Timesteps per Hour
-
-OS:ShadowCalculation,
-  {b6d0b96e-e069-45c2-be33-03566fb81136}, !- Handle
->>>>>>> 5553552e
+  {b0970f11-a287-4c5b-bfcf-146bf5eafce3}, !- Handle
   20,                                     !- Calculation Frequency
   200;                                    !- Maximum Figures in Shadow Overlap Calculations
 
 OS:SurfaceConvectionAlgorithm:Outside,
-<<<<<<< HEAD
-  {5392b175-c5ff-4aa0-8b31-4460c7de10a4}, !- Handle
+  {d8df78a4-503e-4475-82f9-a985ad4520bd}, !- Handle
   DOE-2;                                  !- Algorithm
 
 OS:SurfaceConvectionAlgorithm:Inside,
-  {196d40dc-8672-4c0e-9b58-92b815b4a8d8}, !- Handle
+  {7d4e5697-fd91-4282-92aa-31f2688cabf2}, !- Handle
   TARP;                                   !- Algorithm
 
 OS:ZoneCapacitanceMultiplier:ResearchSpecial,
-  {1599c1ad-5225-481d-bbdf-bc0e5d22f76f}, !- Handle
-=======
-  {a4a2d27b-e3f4-43cb-b9d9-679ad1920700}, !- Handle
-  DOE-2;                                  !- Algorithm
-
-OS:SurfaceConvectionAlgorithm:Inside,
-  {6fb5a661-fa9d-4306-b066-8adce148e3b6}, !- Handle
-  TARP;                                   !- Algorithm
-
-OS:ZoneCapacitanceMultiplier:ResearchSpecial,
-  {5318cb99-3a34-4706-bfcc-c37cf2f9c622}, !- Handle
->>>>>>> 5553552e
+  {ac320b09-62f7-40bc-98b1-ed60b9059cdd}, !- Handle
   ,                                       !- Temperature Capacity Multiplier
   15,                                     !- Humidity Capacity Multiplier
   ;                                       !- Carbon Dioxide Capacity Multiplier
 
 OS:RunPeriod,
-<<<<<<< HEAD
-  {5eb153fe-05b6-48dc-b1a4-0bc1b041da3d}, !- Handle
-=======
-  {b23d0f17-ac41-4129-bebf-6a0f84e632d7}, !- Handle
->>>>>>> 5553552e
+  {cd70910f-a7b8-43b5-950a-6dfac20d4a9a}, !- Handle
   Run Period 1,                           !- Name
   1,                                      !- Begin Month
   1,                                      !- Begin Day of Month
@@ -81,21 +49,13 @@
   ;                                       !- Number of Times Runperiod to be Repeated
 
 OS:YearDescription,
-<<<<<<< HEAD
-  {e5dbd88b-2923-4dd3-ad0d-01c8b3f6a57d}, !- Handle
-=======
-  {d965a41b-b23f-4c1b-b37b-19390cf3b05d}, !- Handle
->>>>>>> 5553552e
+  {95749839-539d-4f33-a6f7-da38b89dd213}, !- Handle
   2007,                                   !- Calendar Year
   ,                                       !- Day of Week for Start Day
   ;                                       !- Is Leap Year
 
 OS:WeatherFile,
-<<<<<<< HEAD
-  {32b7a150-ac05-4c23-ac3a-ec522d7b2237}, !- Handle
-=======
-  {042c671a-8fba-4bd4-860c-380e8a2a4a9d}, !- Handle
->>>>>>> 5553552e
+  {72746e4a-b709-4557-80ae-7a4aed939598}, !- Handle
   Denver Intl Ap,                         !- City
   CO,                                     !- State Province Region
   USA,                                    !- Country
@@ -109,13 +69,8 @@
   E23378AA;                               !- Checksum
 
 OS:AdditionalProperties,
-<<<<<<< HEAD
-  {2a5a13a3-23a8-4818-95aa-0c35f700d48d}, !- Handle
-  {32b7a150-ac05-4c23-ac3a-ec522d7b2237}, !- Object Name
-=======
-  {b0d5e96e-b251-4bd0-98a2-143c2c7a4709}, !- Handle
-  {042c671a-8fba-4bd4-860c-380e8a2a4a9d}, !- Object Name
->>>>>>> 5553552e
+  {4dc6a2b8-f8ff-4673-bfc8-a7dfa811257c}, !- Handle
+  {72746e4a-b709-4557-80ae-7a4aed939598}, !- Object Name
   EPWHeaderCity,                          !- Feature Name 1
   String,                                 !- Feature Data Type 1
   Denver Intl Ap,                         !- Feature Value 1
@@ -223,11 +178,7 @@
   84;                                     !- Feature Value 35
 
 OS:Site,
-<<<<<<< HEAD
-  {cc27e613-0765-4790-8ad0-9bbde4377ded}, !- Handle
-=======
-  {f0d2beb2-af79-4837-8319-3fbd36f6fb73}, !- Handle
->>>>>>> 5553552e
+  {dba0ffb0-8c71-49f7-8838-1a3029ed4fc2}, !- Handle
   Denver Intl Ap_CO_USA,                  !- Name
   39.83,                                  !- Latitude {deg}
   -104.65,                                !- Longitude {deg}
@@ -236,11 +187,7 @@
   ;                                       !- Terrain
 
 OS:ClimateZones,
-<<<<<<< HEAD
-  {22853869-3ee5-45a4-b414-180528759a15}, !- Handle
-=======
-  {b8f4c56d-983c-4f3a-b70a-a3f33add5b92}, !- Handle
->>>>>>> 5553552e
+  {42050c5a-1f80-47c5-9655-0a0181bbe25a}, !- Handle
   ,                                       !- Active Institution
   ,                                       !- Active Year
   ,                                       !- Climate Zone Institution Name 1
@@ -253,31 +200,19 @@
   Cold;                                   !- Climate Zone Value 2
 
 OS:Site:WaterMainsTemperature,
-<<<<<<< HEAD
-  {6e944b28-39cb-49b3-86cf-6a7166860785}, !- Handle
-=======
-  {df6e31b7-fb43-4ef3-9921-a36382c7095c}, !- Handle
->>>>>>> 5553552e
+  {c341456c-cf4f-4c6a-a1ce-4f1d59dabc7b}, !- Handle
   Correlation,                            !- Calculation Method
   ,                                       !- Temperature Schedule Name
   10.8753424657535,                       !- Annual Average Outdoor Air Temperature {C}
   23.1524007936508;                       !- Maximum Difference In Monthly Average Outdoor Air Temperatures {deltaC}
 
 OS:RunPeriodControl:DaylightSavingTime,
-<<<<<<< HEAD
-  {7d57dc87-0013-42fd-89e1-a66971b86bb3}, !- Handle
-=======
-  {b97ba78b-60fb-474b-a2e5-aa14ebcff99c}, !- Handle
->>>>>>> 5553552e
+  {edab00a3-d34b-4354-b31a-dd5e8b2bc6aa}, !- Handle
   4/7,                                    !- Start Date
   10/26;                                  !- End Date
 
 OS:Site:GroundTemperature:Deep,
-<<<<<<< HEAD
-  {3713b79d-13b4-4527-8201-2fc5c162b0fd}, !- Handle
-=======
-  {44b613d6-cd90-481c-bf12-4aef9bd1e1df}, !- Handle
->>>>>>> 5553552e
+  {3179eedf-82f8-4c16-9adb-664ded5e0ebb}, !- Handle
   10.8753424657535,                       !- January Deep Ground Temperature {C}
   10.8753424657535,                       !- February Deep Ground Temperature {C}
   10.8753424657535,                       !- March Deep Ground Temperature {C}
@@ -292,11 +227,7 @@
   10.8753424657535;                       !- December Deep Ground Temperature {C}
 
 OS:Building,
-<<<<<<< HEAD
-  {14676833-9b03-4823-83f8-fc56faa8043c}, !- Handle
-=======
-  {b4e6edf5-6831-4960-9f4e-9881021a66f1}, !- Handle
->>>>>>> 5553552e
+  {cb7968dc-8b29-4932-9fec-ad431dea97fc}, !- Handle
   Building 1,                             !- Name
   ,                                       !- Building Sector Type
   0,                                      !- North Axis {deg}
@@ -311,15 +242,9 @@
   4;                                      !- Standards Number of Living Units
 
 OS:AdditionalProperties,
-<<<<<<< HEAD
-  {a5dcb84b-d4b9-462d-882c-f16f6f5109ed}, !- Handle
-  {14676833-9b03-4823-83f8-fc56faa8043c}, !- Object Name
+  {3de7cab0-e432-4a22-870e-ca55cb3650fc}, !- Handle
+  {cb7968dc-8b29-4932-9fec-ad431dea97fc}, !- Object Name
   num_units,                              !- Feature Name 1
-=======
-  {129013af-7cd9-432a-92bf-c14d67039817}, !- Handle
-  {b4e6edf5-6831-4960-9f4e-9881021a66f1}, !- Object Name
-  Total Units Represented,                !- Feature Name 1
->>>>>>> 5553552e
   Integer,                                !- Feature Data Type 1
   4,                                      !- Feature Value 1
   has_rear_units,                         !- Feature Name 2
@@ -336,11 +261,7 @@
   true;                                   !- Feature Value 5
 
 OS:ThermalZone,
-<<<<<<< HEAD
-  {f6792bc5-18be-460b-8667-9c0a4bfea60c}, !- Handle
-=======
-  {b29d77a5-db55-42c2-b6a7-18f82dbf5486}, !- Handle
->>>>>>> 5553552e
+  {1aea98bd-859a-4ac2-bb1c-3de57a361a10}, !- Handle
   living zone,                            !- Name
   ,                                       !- Multiplier
   ,                                       !- Ceiling Height {m}
@@ -349,17 +270,10 @@
   ,                                       !- Zone Inside Convection Algorithm
   ,                                       !- Zone Outside Convection Algorithm
   ,                                       !- Zone Conditioning Equipment List Name
-<<<<<<< HEAD
-  {0e1fa201-a0ca-4821-a39a-5fdc6f48d4d4}, !- Zone Air Inlet Port List
-  {f3f0e19f-38a3-45a5-a4ee-8c3740fdcb5e}, !- Zone Air Exhaust Port List
-  {51699bc4-0f49-4fc0-addc-20fb4ec06e1f}, !- Zone Air Node Name
-  {1bdd2791-f0b9-4db3-93b7-d488a24992b1}, !- Zone Return Air Port List
-=======
-  {093917ce-2a72-45f6-82a2-51a78e930eb9}, !- Zone Air Inlet Port List
-  {03f4654d-61d2-413b-8913-21002e57a118}, !- Zone Air Exhaust Port List
-  {4b344c02-46d0-420b-9cc8-35323d785d2e}, !- Zone Air Node Name
-  {6fd4bd45-b234-46d9-befe-e46779c55d1c}, !- Zone Return Air Port List
->>>>>>> 5553552e
+  {3fbae17a-1fdc-45a0-b9b8-c88404f5fc4b}, !- Zone Air Inlet Port List
+  {9b3afaaf-47cf-4da1-a724-d45163921757}, !- Zone Air Exhaust Port List
+  {e1841e13-c751-4856-9a8f-88819684952c}, !- Zone Air Node Name
+  {b52667ff-a7de-4ff7-889f-3d9a18695092}, !- Zone Return Air Port List
   ,                                       !- Primary Daylighting Control Name
   ,                                       !- Fraction of Zone Controlled by Primary Daylighting Control
   ,                                       !- Secondary Daylighting Control Name
@@ -370,71 +284,37 @@
   No;                                     !- Use Ideal Air Loads
 
 OS:Node,
-<<<<<<< HEAD
-  {59a62fcc-d3c5-4755-9130-b74c939cc99b}, !- Handle
+  {f8e57062-41b9-4b93-8502-4ce67d4b170e}, !- Handle
   Node 1,                                 !- Name
-  {51699bc4-0f49-4fc0-addc-20fb4ec06e1f}, !- Inlet Port
+  {e1841e13-c751-4856-9a8f-88819684952c}, !- Inlet Port
   ;                                       !- Outlet Port
 
 OS:Connection,
-  {51699bc4-0f49-4fc0-addc-20fb4ec06e1f}, !- Handle
-  {f154f8c9-45fb-49ec-8b72-7fe2739cab3e}, !- Name
-  {f6792bc5-18be-460b-8667-9c0a4bfea60c}, !- Source Object
+  {e1841e13-c751-4856-9a8f-88819684952c}, !- Handle
+  {75737aeb-2ca6-4f07-a4ef-4b71ba663692}, !- Name
+  {1aea98bd-859a-4ac2-bb1c-3de57a361a10}, !- Source Object
   11,                                     !- Outlet Port
-  {59a62fcc-d3c5-4755-9130-b74c939cc99b}, !- Target Object
+  {f8e57062-41b9-4b93-8502-4ce67d4b170e}, !- Target Object
   2;                                      !- Inlet Port
 
 OS:PortList,
-  {0e1fa201-a0ca-4821-a39a-5fdc6f48d4d4}, !- Handle
-  {8720640e-5040-4966-974e-e9562b35ff76}, !- Name
-  {f6792bc5-18be-460b-8667-9c0a4bfea60c}; !- HVAC Component
+  {3fbae17a-1fdc-45a0-b9b8-c88404f5fc4b}, !- Handle
+  {0e2bd392-186c-4889-aa8a-ea75b5be9690}, !- Name
+  {1aea98bd-859a-4ac2-bb1c-3de57a361a10}; !- HVAC Component
 
 OS:PortList,
-  {f3f0e19f-38a3-45a5-a4ee-8c3740fdcb5e}, !- Handle
-  {e5934fa6-962b-4d6d-be5f-3c97c2bc77de}, !- Name
-  {f6792bc5-18be-460b-8667-9c0a4bfea60c}; !- HVAC Component
+  {9b3afaaf-47cf-4da1-a724-d45163921757}, !- Handle
+  {d966cb6c-3e08-4965-bcc7-5bcf7cb26c01}, !- Name
+  {1aea98bd-859a-4ac2-bb1c-3de57a361a10}; !- HVAC Component
 
 OS:PortList,
-  {1bdd2791-f0b9-4db3-93b7-d488a24992b1}, !- Handle
-  {0655bb85-6beb-4e62-94aa-47d2a4df06c4}, !- Name
-  {f6792bc5-18be-460b-8667-9c0a4bfea60c}; !- HVAC Component
+  {b52667ff-a7de-4ff7-889f-3d9a18695092}, !- Handle
+  {0daa1fc7-f376-4bcc-940a-dcc66805c5ed}, !- Name
+  {1aea98bd-859a-4ac2-bb1c-3de57a361a10}; !- HVAC Component
 
 OS:Sizing:Zone,
-  {997feb3c-2a85-48d1-9f35-5ccb8d51e2c8}, !- Handle
-  {f6792bc5-18be-460b-8667-9c0a4bfea60c}, !- Zone or ZoneList Name
-=======
-  {ecc9daa2-6ab2-4af4-a708-1f47d15bd52e}, !- Handle
-  Node 1,                                 !- Name
-  {4b344c02-46d0-420b-9cc8-35323d785d2e}, !- Inlet Port
-  ;                                       !- Outlet Port
-
-OS:Connection,
-  {4b344c02-46d0-420b-9cc8-35323d785d2e}, !- Handle
-  {4780a527-73f6-402f-a90a-5b481b5ef686}, !- Name
-  {b29d77a5-db55-42c2-b6a7-18f82dbf5486}, !- Source Object
-  11,                                     !- Outlet Port
-  {ecc9daa2-6ab2-4af4-a708-1f47d15bd52e}, !- Target Object
-  2;                                      !- Inlet Port
-
-OS:PortList,
-  {093917ce-2a72-45f6-82a2-51a78e930eb9}, !- Handle
-  {4b217a73-83d4-4c59-8fcf-40a471a733e4}, !- Name
-  {b29d77a5-db55-42c2-b6a7-18f82dbf5486}; !- HVAC Component
-
-OS:PortList,
-  {03f4654d-61d2-413b-8913-21002e57a118}, !- Handle
-  {24c092fb-f6ec-43e6-9969-5da8862ad110}, !- Name
-  {b29d77a5-db55-42c2-b6a7-18f82dbf5486}; !- HVAC Component
-
-OS:PortList,
-  {6fd4bd45-b234-46d9-befe-e46779c55d1c}, !- Handle
-  {fc297ea9-ece9-442e-bb64-00e40327a206}, !- Name
-  {b29d77a5-db55-42c2-b6a7-18f82dbf5486}; !- HVAC Component
-
-OS:Sizing:Zone,
-  {87f5b30a-ef1b-44cd-804e-e9deb8835a34}, !- Handle
-  {b29d77a5-db55-42c2-b6a7-18f82dbf5486}, !- Zone or ZoneList Name
->>>>>>> 5553552e
+  {d8a1eb43-5e2e-4b3f-ac39-627cc197771b}, !- Handle
+  {1aea98bd-859a-4ac2-bb1c-3de57a361a10}, !- Zone or ZoneList Name
   SupplyAirTemperature,                   !- Zone Cooling Design Supply Air Temperature Input Method
   14,                                     !- Zone Cooling Design Supply Air Temperature {C}
   11.11,                                  !- Zone Cooling Design Supply Air Temperature Difference {deltaC}
@@ -463,25 +343,14 @@
   autosize;                               !- Dedicated Outdoor Air High Setpoint Temperature for Design {C}
 
 OS:ZoneHVAC:EquipmentList,
-<<<<<<< HEAD
-  {aeaa2216-c9ca-4da9-a7af-8fe34741c8c1}, !- Handle
+  {958577ec-218c-41b2-a0f8-44506752751f}, !- Handle
   Zone HVAC Equipment List 1,             !- Name
-  {f6792bc5-18be-460b-8667-9c0a4bfea60c}; !- Thermal Zone
+  {1aea98bd-859a-4ac2-bb1c-3de57a361a10}; !- Thermal Zone
 
 OS:Space,
-  {786a9774-c529-459b-8754-a1f17d2d3283}, !- Handle
+  {4963ed27-810d-486a-b6de-af1063263fe5}, !- Handle
   living space,                           !- Name
-  {36bdd860-faea-4539-a3ad-8bed4d68fe40}, !- Space Type Name
-=======
-  {a1da3404-cf4e-4037-becb-5cf30a6de59a}, !- Handle
-  Zone HVAC Equipment List 1,             !- Name
-  {b29d77a5-db55-42c2-b6a7-18f82dbf5486}; !- Thermal Zone
-
-OS:Space,
-  {9cdf578b-83b9-469d-8cb7-c42ce2e04395}, !- Handle
-  living space,                           !- Name
-  {301f6926-4a8c-4d7e-b950-56cf5b9b5ee4}, !- Space Type Name
->>>>>>> 5553552e
+  {95c6aed7-9c7f-4952-8665-0e7b37fad2d9}, !- Space Type Name
   ,                                       !- Default Construction Set Name
   ,                                       !- Default Schedule Set Name
   ,                                       !- Direction of Relative North {deg}
@@ -489,35 +358,19 @@
   ,                                       !- Y Origin {m}
   ,                                       !- Z Origin {m}
   ,                                       !- Building Story Name
-<<<<<<< HEAD
-  {f6792bc5-18be-460b-8667-9c0a4bfea60c}, !- Thermal Zone Name
+  {1aea98bd-859a-4ac2-bb1c-3de57a361a10}, !- Thermal Zone Name
   ,                                       !- Part of Total Floor Area
   ,                                       !- Design Specification Outdoor Air Object Name
-  {d4f20a99-e4ba-4e6e-9992-7ddf41aa6c80}; !- Building Unit Name
-
-OS:Surface,
-  {c8146d3d-81be-41a6-82c1-dbbc153da5d8}, !- Handle
+  {4d9e1706-c1e2-44ce-8abe-703e7218cdae}; !- Building Unit Name
+
+OS:Surface,
+  {5473675e-36dd-4d5b-b135-e6fe7e3ec9f6}, !- Handle
   Surface 1,                              !- Name
   Floor,                                  !- Surface Type
   ,                                       !- Construction Name
-  {786a9774-c529-459b-8754-a1f17d2d3283}, !- Space Name
+  {4963ed27-810d-486a-b6de-af1063263fe5}, !- Space Name
   Surface,                                !- Outside Boundary Condition
-  {deeec825-6788-4660-915f-35a2306bd10f}, !- Outside Boundary Condition Object
-=======
-  {b29d77a5-db55-42c2-b6a7-18f82dbf5486}, !- Thermal Zone Name
-  ,                                       !- Part of Total Floor Area
-  ,                                       !- Design Specification Outdoor Air Object Name
-  {a6e0f70a-cc0c-4f1b-afef-1289d0d59443}; !- Building Unit Name
-
-OS:Surface,
-  {1c5302fe-b97a-4bda-9eb1-6081359266b3}, !- Handle
-  Surface 1,                              !- Name
-  Floor,                                  !- Surface Type
-  ,                                       !- Construction Name
-  {9cdf578b-83b9-469d-8cb7-c42ce2e04395}, !- Space Name
-  Surface,                                !- Outside Boundary Condition
-  {b592ee07-2943-43cc-9f9c-636dc1c1632e}, !- Outside Boundary Condition Object
->>>>>>> 5553552e
+  {ba34869e-049c-4eb4-8420-11e0ebfdbec9}, !- Outside Boundary Condition Object
   NoSun,                                  !- Sun Exposure
   NoWind,                                 !- Wind Exposure
   ,                                       !- View Factor to Ground
@@ -528,19 +381,11 @@
   6.46578440716979, -12.9315688143396, 0; !- X,Y,Z Vertex 4 {m}
 
 OS:Surface,
-<<<<<<< HEAD
-  {d3374064-6b0a-404b-8fdc-c7bb453141b2}, !- Handle
+  {522d6ae4-eac8-4690-ba51-718269bf2536}, !- Handle
   Surface 2,                              !- Name
   Wall,                                   !- Surface Type
   ,                                       !- Construction Name
-  {786a9774-c529-459b-8754-a1f17d2d3283}, !- Space Name
-=======
-  {81eccac3-e6ca-4bb9-a6a8-606552f1ff64}, !- Handle
-  Surface 2,                              !- Name
-  Wall,                                   !- Surface Type
-  ,                                       !- Construction Name
-  {9cdf578b-83b9-469d-8cb7-c42ce2e04395}, !- Space Name
->>>>>>> 5553552e
+  {4963ed27-810d-486a-b6de-af1063263fe5}, !- Space Name
   Outdoors,                               !- Outside Boundary Condition
   ,                                       !- Outside Boundary Condition Object
   SunExposed,                             !- Sun Exposure
@@ -553,19 +398,11 @@
   0, -12.9315688143396, 2.4384;           !- X,Y,Z Vertex 4 {m}
 
 OS:Surface,
-<<<<<<< HEAD
-  {4181befa-3b67-4660-86e4-5bd1b24730cd}, !- Handle
+  {528def08-4664-4730-b24d-101191cac950}, !- Handle
   Surface 3,                              !- Name
   Wall,                                   !- Surface Type
   ,                                       !- Construction Name
-  {786a9774-c529-459b-8754-a1f17d2d3283}, !- Space Name
-=======
-  {fdce3439-6a47-4479-a23b-8ebd208b4c76}, !- Handle
-  Surface 3,                              !- Name
-  Wall,                                   !- Surface Type
-  ,                                       !- Construction Name
-  {9cdf578b-83b9-469d-8cb7-c42ce2e04395}, !- Space Name
->>>>>>> 5553552e
+  {4963ed27-810d-486a-b6de-af1063263fe5}, !- Space Name
   Outdoors,                               !- Outside Boundary Condition
   ,                                       !- Outside Boundary Condition Object
   SunExposed,                             !- Sun Exposure
@@ -578,23 +415,13 @@
   0, 0, 2.4384;                           !- X,Y,Z Vertex 4 {m}
 
 OS:Surface,
-<<<<<<< HEAD
-  {f17784a1-3e33-4bb6-85ed-568a52d78eec}, !- Handle
+  {adf64e21-7e7c-4b84-91b7-f7bae606624b}, !- Handle
   Surface 4,                              !- Name
   Wall,                                   !- Surface Type
   ,                                       !- Construction Name
-  {786a9774-c529-459b-8754-a1f17d2d3283}, !- Space Name
+  {4963ed27-810d-486a-b6de-af1063263fe5}, !- Space Name
   Adiabatic,                              !- Outside Boundary Condition
   ,                                       !- Outside Boundary Condition Object
-=======
-  {7e362595-e6cf-403e-9a2e-7d9aa2268c6d}, !- Handle
-  Surface 4,                              !- Name
-  Wall,                                   !- Surface Type
-  ,                                       !- Construction Name
-  {9cdf578b-83b9-469d-8cb7-c42ce2e04395}, !- Space Name
-  Surface,                                !- Outside Boundary Condition
-  {c88e3e58-a847-4b4a-a3c6-1c2ef523344a}, !- Outside Boundary Condition Object
->>>>>>> 5553552e
   NoSun,                                  !- Sun Exposure
   NoWind,                                 !- Wind Exposure
   ,                                       !- View Factor to Ground
@@ -605,19 +432,11 @@
   6.46578440716979, 0, 2.4384;            !- X,Y,Z Vertex 4 {m}
 
 OS:Surface,
-<<<<<<< HEAD
-  {9fb8ebe9-fab0-4bd6-a895-5207f0f37879}, !- Handle
+  {d5262d91-2b96-4065-82d5-7ba61425a6d3}, !- Handle
   Surface 5,                              !- Name
   Wall,                                   !- Surface Type
   ,                                       !- Construction Name
-  {786a9774-c529-459b-8754-a1f17d2d3283}, !- Space Name
-=======
-  {394147d2-7663-44c9-b3b5-db103438261a}, !- Handle
-  Surface 5,                              !- Name
-  Wall,                                   !- Surface Type
-  ,                                       !- Construction Name
-  {9cdf578b-83b9-469d-8cb7-c42ce2e04395}, !- Space Name
->>>>>>> 5553552e
+  {4963ed27-810d-486a-b6de-af1063263fe5}, !- Space Name
   Outdoors,                               !- Outside Boundary Condition
   ,                                       !- Outside Boundary Condition Object
   SunExposed,                             !- Sun Exposure
@@ -630,23 +449,13 @@
   6.46578440716979, -12.9315688143396, 2.4384; !- X,Y,Z Vertex 4 {m}
 
 OS:Surface,
-<<<<<<< HEAD
-  {a90b941a-7fba-4cc9-98e2-86dd9f458972}, !- Handle
+  {b6da059c-0723-4357-be82-fc22071a59da}, !- Handle
   Surface 6,                              !- Name
   RoofCeiling,                            !- Surface Type
   ,                                       !- Construction Name
-  {786a9774-c529-459b-8754-a1f17d2d3283}, !- Space Name
+  {4963ed27-810d-486a-b6de-af1063263fe5}, !- Space Name
   Surface,                                !- Outside Boundary Condition
-  {4374aee4-c39a-4018-9511-c673dbf37bf6}, !- Outside Boundary Condition Object
-=======
-  {2432c75c-cfbb-48aa-9c4b-5597a4cef760}, !- Handle
-  Surface 6,                              !- Name
-  RoofCeiling,                            !- Surface Type
-  ,                                       !- Construction Name
-  {9cdf578b-83b9-469d-8cb7-c42ce2e04395}, !- Space Name
-  Surface,                                !- Outside Boundary Condition
-  {688d38ce-6e20-4a3a-9c05-422174ef3c99}, !- Outside Boundary Condition Object
->>>>>>> 5553552e
+  {55d4bc38-5c28-4db0-b305-1c8ce9bd4f61}, !- Outside Boundary Condition Object
   NoSun,                                  !- Sun Exposure
   NoWind,                                 !- Wind Exposure
   ,                                       !- View Factor to Ground
@@ -657,11 +466,7 @@
   0, -12.9315688143396, 2.4384;           !- X,Y,Z Vertex 4 {m}
 
 OS:SpaceType,
-<<<<<<< HEAD
-  {36bdd860-faea-4539-a3ad-8bed4d68fe40}, !- Handle
-=======
-  {301f6926-4a8c-4d7e-b950-56cf5b9b5ee4}, !- Handle
->>>>>>> 5553552e
+  {95c6aed7-9c7f-4952-8665-0e7b37fad2d9}, !- Handle
   Space Type 1,                           !- Name
   ,                                       !- Default Construction Set Name
   ,                                       !- Default Schedule Set Name
@@ -671,13 +476,124 @@
   ,                                       !- Standards Building Type
   living;                                 !- Standards Space Type
 
-<<<<<<< HEAD
-OS:Surface,
-  {8108fc0f-1328-416d-9915-57f08e2348cd}, !- Handle
-=======
+OS:Surface,
+  {3f94b93d-8534-4baa-8f4a-b4b265bdfed4}, !- Handle
+  Surface 12,                             !- Name
+  Floor,                                  !- Surface Type
+  ,                                       !- Construction Name
+  {f1424636-f331-48da-b54d-e64f4c16b437}, !- Space Name
+  Foundation,                             !- Outside Boundary Condition
+  ,                                       !- Outside Boundary Condition Object
+  NoSun,                                  !- Sun Exposure
+  NoWind,                                 !- Wind Exposure
+  ,                                       !- View Factor to Ground
+  ,                                       !- Number of Vertices
+  0, -12.9315688143396, -2.4384,          !- X,Y,Z Vertex 1 {m}
+  0, 0, -2.4384,                          !- X,Y,Z Vertex 2 {m}
+  6.46578440716979, 0, -2.4384,           !- X,Y,Z Vertex 3 {m}
+  6.46578440716979, -12.9315688143396, -2.4384; !- X,Y,Z Vertex 4 {m}
+
+OS:Surface,
+  {797e0e9d-87e3-4ef8-b2de-cc462928db40}, !- Handle
+  Surface 13,                             !- Name
+  Wall,                                   !- Surface Type
+  ,                                       !- Construction Name
+  {f1424636-f331-48da-b54d-e64f4c16b437}, !- Space Name
+  Foundation,                             !- Outside Boundary Condition
+  ,                                       !- Outside Boundary Condition Object
+  NoSun,                                  !- Sun Exposure
+  NoWind,                                 !- Wind Exposure
+  ,                                       !- View Factor to Ground
+  ,                                       !- Number of Vertices
+  0, 0, 0,                                !- X,Y,Z Vertex 1 {m}
+  0, 0, -2.4384,                          !- X,Y,Z Vertex 2 {m}
+  0, -12.9315688143396, -2.4384,          !- X,Y,Z Vertex 3 {m}
+  0, -12.9315688143396, 0;                !- X,Y,Z Vertex 4 {m}
+
+OS:Surface,
+  {52e82943-6363-4296-b761-e63efb48e0e2}, !- Handle
+  Surface 14,                             !- Name
+  Wall,                                   !- Surface Type
+  ,                                       !- Construction Name
+  {f1424636-f331-48da-b54d-e64f4c16b437}, !- Space Name
+  Foundation,                             !- Outside Boundary Condition
+  ,                                       !- Outside Boundary Condition Object
+  NoSun,                                  !- Sun Exposure
+  NoWind,                                 !- Wind Exposure
+  ,                                       !- View Factor to Ground
+  ,                                       !- Number of Vertices
+  6.46578440716979, 0, 0,                 !- X,Y,Z Vertex 1 {m}
+  6.46578440716979, 0, -2.4384,           !- X,Y,Z Vertex 2 {m}
+  0, 0, -2.4384,                          !- X,Y,Z Vertex 3 {m}
+  0, 0, 0;                                !- X,Y,Z Vertex 4 {m}
+
+OS:Surface,
+  {7614956b-8211-4c3a-a74d-debb3cb7a6bf}, !- Handle
+  Surface 15,                             !- Name
+  Wall,                                   !- Surface Type
+  ,                                       !- Construction Name
+  {f1424636-f331-48da-b54d-e64f4c16b437}, !- Space Name
+  Adiabatic,                              !- Outside Boundary Condition
+  ,                                       !- Outside Boundary Condition Object
+  NoSun,                                  !- Sun Exposure
+  NoWind,                                 !- Wind Exposure
+  ,                                       !- View Factor to Ground
+  ,                                       !- Number of Vertices
+  6.46578440716979, -12.9315688143396, 0, !- X,Y,Z Vertex 1 {m}
+  6.46578440716979, -12.9315688143396, -2.4384, !- X,Y,Z Vertex 2 {m}
+  6.46578440716979, 0, -2.4384,           !- X,Y,Z Vertex 3 {m}
+  6.46578440716979, 0, 0;                 !- X,Y,Z Vertex 4 {m}
+
+OS:Surface,
+  {9911dfd4-37fa-48d2-9eab-89fb71e30c1b}, !- Handle
+  Surface 16,                             !- Name
+  Wall,                                   !- Surface Type
+  ,                                       !- Construction Name
+  {f1424636-f331-48da-b54d-e64f4c16b437}, !- Space Name
+  Foundation,                             !- Outside Boundary Condition
+  ,                                       !- Outside Boundary Condition Object
+  NoSun,                                  !- Sun Exposure
+  NoWind,                                 !- Wind Exposure
+  ,                                       !- View Factor to Ground
+  ,                                       !- Number of Vertices
+  0, -12.9315688143396, 0,                !- X,Y,Z Vertex 1 {m}
+  0, -12.9315688143396, -2.4384,          !- X,Y,Z Vertex 2 {m}
+  6.46578440716979, -12.9315688143396, -2.4384, !- X,Y,Z Vertex 3 {m}
+  6.46578440716979, -12.9315688143396, 0; !- X,Y,Z Vertex 4 {m}
+
+OS:Surface,
+  {ba34869e-049c-4eb4-8420-11e0ebfdbec9}, !- Handle
+  Surface 17,                             !- Name
+  RoofCeiling,                            !- Surface Type
+  ,                                       !- Construction Name
+  {f1424636-f331-48da-b54d-e64f4c16b437}, !- Space Name
+  Surface,                                !- Outside Boundary Condition
+  {5473675e-36dd-4d5b-b135-e6fe7e3ec9f6}, !- Outside Boundary Condition Object
+  NoSun,                                  !- Sun Exposure
+  NoWind,                                 !- Wind Exposure
+  ,                                       !- View Factor to Ground
+  ,                                       !- Number of Vertices
+  6.46578440716979, -12.9315688143396, 0, !- X,Y,Z Vertex 1 {m}
+  6.46578440716979, 0, 0,                 !- X,Y,Z Vertex 2 {m}
+  0, 0, 0,                                !- X,Y,Z Vertex 3 {m}
+  0, -12.9315688143396, 0;                !- X,Y,Z Vertex 4 {m}
+
+OS:Space,
+  {f1424636-f331-48da-b54d-e64f4c16b437}, !- Handle
+  unfinished basement space,              !- Name
+  {26adbb71-6afb-4a34-9b03-dcb41544f137}, !- Space Type Name
+  ,                                       !- Default Construction Set Name
+  ,                                       !- Default Schedule Set Name
+  ,                                       !- Direction of Relative North {deg}
+  ,                                       !- X Origin {m}
+  ,                                       !- Y Origin {m}
+  ,                                       !- Z Origin {m}
+  ,                                       !- Building Story Name
+  {fc385bb1-aa2e-433a-9cd9-a8e852470d35}; !- Thermal Zone Name
+
 OS:ThermalZone,
-  {43b97c42-e0b0-45b0-9bed-685b8503f081}, !- Handle
-  living zone|unit 2,                     !- Name
+  {fc385bb1-aa2e-433a-9cd9-a8e852470d35}, !- Handle
+  unfinished basement zone,               !- Name
   ,                                       !- Multiplier
   ,                                       !- Ceiling Height {m}
   ,                                       !- Volume {m3}
@@ -685,10 +601,10 @@
   ,                                       !- Zone Inside Convection Algorithm
   ,                                       !- Zone Outside Convection Algorithm
   ,                                       !- Zone Conditioning Equipment List Name
-  {a650e466-1ab0-46f2-b9f4-4c231df661d3}, !- Zone Air Inlet Port List
-  {1f169d3a-b9d3-480f-ba45-4298e9098e18}, !- Zone Air Exhaust Port List
-  {2ac93fb3-f16d-4f8f-9099-908e579b38ef}, !- Zone Air Node Name
-  {4c318eef-811a-44d7-a15d-c9c744e532b8}, !- Zone Return Air Port List
+  {f521831b-75b7-430b-8b85-a46e8a033e15}, !- Zone Air Inlet Port List
+  {bfab6641-9bf3-43e9-88dc-747cf5d940b4}, !- Zone Air Exhaust Port List
+  {9f41e8f7-b3ed-477f-b52e-84d31acd9403}, !- Zone Air Node Name
+  {d0681e05-1334-41a9-9abe-989222feaa38}, !- Zone Return Air Port List
   ,                                       !- Primary Daylighting Control Name
   ,                                       !- Fraction of Zone Controlled by Primary Daylighting Control
   ,                                       !- Secondary Daylighting Control Name
@@ -699,37 +615,37 @@
   No;                                     !- Use Ideal Air Loads
 
 OS:Node,
-  {5ae31daf-b05f-4d69-a94e-5405542667e3}, !- Handle
+  {7899c8fd-098b-4110-a132-28ee44f575da}, !- Handle
   Node 2,                                 !- Name
-  {2ac93fb3-f16d-4f8f-9099-908e579b38ef}, !- Inlet Port
+  {9f41e8f7-b3ed-477f-b52e-84d31acd9403}, !- Inlet Port
   ;                                       !- Outlet Port
 
 OS:Connection,
-  {2ac93fb3-f16d-4f8f-9099-908e579b38ef}, !- Handle
-  {d4c78b8f-4720-4e13-9032-5f5031a11db6}, !- Name
-  {43b97c42-e0b0-45b0-9bed-685b8503f081}, !- Source Object
+  {9f41e8f7-b3ed-477f-b52e-84d31acd9403}, !- Handle
+  {9434b9d3-7ec7-4117-b0c3-81193de11322}, !- Name
+  {fc385bb1-aa2e-433a-9cd9-a8e852470d35}, !- Source Object
   11,                                     !- Outlet Port
-  {5ae31daf-b05f-4d69-a94e-5405542667e3}, !- Target Object
+  {7899c8fd-098b-4110-a132-28ee44f575da}, !- Target Object
   2;                                      !- Inlet Port
 
 OS:PortList,
-  {a650e466-1ab0-46f2-b9f4-4c231df661d3}, !- Handle
-  {e61ca0e2-d06a-4c51-9801-f981979493a5}, !- Name
-  {43b97c42-e0b0-45b0-9bed-685b8503f081}; !- HVAC Component
+  {f521831b-75b7-430b-8b85-a46e8a033e15}, !- Handle
+  {32eebee5-283c-4579-8de4-465523952b8e}, !- Name
+  {fc385bb1-aa2e-433a-9cd9-a8e852470d35}; !- HVAC Component
 
 OS:PortList,
-  {1f169d3a-b9d3-480f-ba45-4298e9098e18}, !- Handle
-  {b1c95ac0-42f0-48dc-a14a-b4d7638ded51}, !- Name
-  {43b97c42-e0b0-45b0-9bed-685b8503f081}; !- HVAC Component
+  {bfab6641-9bf3-43e9-88dc-747cf5d940b4}, !- Handle
+  {00efb5ea-5acc-45c0-9954-150225969ede}, !- Name
+  {fc385bb1-aa2e-433a-9cd9-a8e852470d35}; !- HVAC Component
 
 OS:PortList,
-  {4c318eef-811a-44d7-a15d-c9c744e532b8}, !- Handle
-  {0b496254-3ed0-427b-be92-4bbbc954aede}, !- Name
-  {43b97c42-e0b0-45b0-9bed-685b8503f081}; !- HVAC Component
+  {d0681e05-1334-41a9-9abe-989222feaa38}, !- Handle
+  {37e07e8b-27aa-43f6-a42d-13495985c27b}, !- Name
+  {fc385bb1-aa2e-433a-9cd9-a8e852470d35}; !- HVAC Component
 
 OS:Sizing:Zone,
-  {b6206e32-ebdd-4f56-962a-3e0e0b9ff3d4}, !- Handle
-  {43b97c42-e0b0-45b0-9bed-685b8503f081}, !- Zone or ZoneList Name
+  {ebab4cf5-e2e9-4601-a3eb-e086f967db4a}, !- Handle
+  {fc385bb1-aa2e-433a-9cd9-a8e852470d35}, !- Zone or ZoneList Name
   SupplyAirTemperature,                   !- Zone Cooling Design Supply Air Temperature Input Method
   14,                                     !- Zone Cooling Design Supply Air Temperature {C}
   11.11,                                  !- Zone Cooling Design Supply Air Temperature Difference {deltaC}
@@ -758,208 +674,108 @@
   autosize;                               !- Dedicated Outdoor Air High Setpoint Temperature for Design {C}
 
 OS:ZoneHVAC:EquipmentList,
-  {0326e09e-54ef-4430-9ca1-0764928de6bf}, !- Handle
+  {ca80d795-3290-4dcd-a6f7-36759f950156}, !- Handle
   Zone HVAC Equipment List 2,             !- Name
-  {43b97c42-e0b0-45b0-9bed-685b8503f081}; !- Thermal Zone
-
-OS:Space,
-  {fbce59cf-136d-44e3-93c7-bd4b282d3fa4}, !- Handle
-  living space|unit 2|story 1,            !- Name
-  {301f6926-4a8c-4d7e-b950-56cf5b9b5ee4}, !- Space Type Name
+  {fc385bb1-aa2e-433a-9cd9-a8e852470d35}; !- Thermal Zone
+
+OS:SpaceType,
+  {26adbb71-6afb-4a34-9b03-dcb41544f137}, !- Handle
+  Space Type 2,                           !- Name
   ,                                       !- Default Construction Set Name
   ,                                       !- Default Schedule Set Name
-  -0,                                     !- Direction of Relative North {deg}
-  0,                                      !- X Origin {m}
-  0,                                      !- Y Origin {m}
-  0,                                      !- Z Origin {m}
-  ,                                       !- Building Story Name
-  {43b97c42-e0b0-45b0-9bed-685b8503f081}, !- Thermal Zone Name
-  ,                                       !- Part of Total Floor Area
+  ,                                       !- Group Rendering Name
   ,                                       !- Design Specification Outdoor Air Object Name
-  {9404ebe3-d107-4f05-bf4e-a6ac8d483119}; !- Building Unit Name
-
-OS:Surface,
-  {1f219213-864c-4c06-a678-566d6b17fd29}, !- Handle
->>>>>>> 5553552e
-  Surface 12,                             !- Name
+  ,                                       !- Standards Template
+  ,                                       !- Standards Building Type
+  unfinished basement;                    !- Standards Space Type
+
+OS:Surface,
+  {55d4bc38-5c28-4db0-b305-1c8ce9bd4f61}, !- Handle
+  Surface 7,                              !- Name
   Floor,                                  !- Surface Type
   ,                                       !- Construction Name
-<<<<<<< HEAD
-  {8c407974-d027-4dc9-834e-d5fee91cefb7}, !- Space Name
-  Foundation,                             !- Outside Boundary Condition
-  ,                                       !- Outside Boundary Condition Object
+  {ae48d5a8-f5d3-4678-ace4-a7c2ee53305f}, !- Space Name
+  Surface,                                !- Outside Boundary Condition
+  {b6da059c-0723-4357-be82-fc22071a59da}, !- Outside Boundary Condition Object
   NoSun,                                  !- Sun Exposure
   NoWind,                                 !- Wind Exposure
   ,                                       !- View Factor to Ground
   ,                                       !- Number of Vertices
-  0, -12.9315688143396, -2.4384,          !- X,Y,Z Vertex 1 {m}
-  0, 0, -2.4384,                          !- X,Y,Z Vertex 2 {m}
-  6.46578440716979, 0, -2.4384,           !- X,Y,Z Vertex 3 {m}
-  6.46578440716979, -12.9315688143396, -2.4384; !- X,Y,Z Vertex 4 {m}
-
-OS:Surface,
-  {da8b5f17-4574-4964-9c76-b9c2ecf0a75c}, !- Handle
-=======
-  {fbce59cf-136d-44e3-93c7-bd4b282d3fa4}, !- Space Name
+  0, -12.9315688143396, 2.4384,           !- X,Y,Z Vertex 1 {m}
+  0, 0, 2.4384,                           !- X,Y,Z Vertex 2 {m}
+  6.46578440716979, 0, 2.4384,            !- X,Y,Z Vertex 3 {m}
+  6.46578440716979, -12.9315688143396, 2.4384; !- X,Y,Z Vertex 4 {m}
+
+OS:Surface,
+  {a746efac-6b20-4951-831d-526a046d0897}, !- Handle
+  Surface 8,                              !- Name
+  RoofCeiling,                            !- Surface Type
+  ,                                       !- Construction Name
+  {ae48d5a8-f5d3-4678-ace4-a7c2ee53305f}, !- Space Name
   Outdoors,                               !- Outside Boundary Condition
   ,                                       !- Outside Boundary Condition Object
   SunExposed,                             !- Sun Exposure
   WindExposed,                            !- Wind Exposure
   ,                                       !- View Factor to Ground
   ,                                       !- Number of Vertices
-  6.46578440716979, -12.9315688143396, 2.4384, !- X,Y,Z Vertex 1 {m}
-  6.46578440716979, -12.9315688143396, 0, !- X,Y,Z Vertex 2 {m}
-  12.9315688143396, -12.9315688143396, 0, !- X,Y,Z Vertex 3 {m}
-  12.9315688143396, -12.9315688143396, 2.4384; !- X,Y,Z Vertex 4 {m}
-
-OS:Surface,
-  {92df5796-f66a-4272-a1ab-2c11672ddc8e}, !- Handle
->>>>>>> 5553552e
-  Surface 13,                             !- Name
+  0, -6.46578440716979, 5.6712922035849,  !- X,Y,Z Vertex 1 {m}
+  6.46578440716979, -6.46578440716979, 5.6712922035849, !- X,Y,Z Vertex 2 {m}
+  6.46578440716979, 0, 2.4384,            !- X,Y,Z Vertex 3 {m}
+  0, 0, 2.4384;                           !- X,Y,Z Vertex 4 {m}
+
+OS:Surface,
+  {5c6bdae2-dbb3-4437-b849-bb819acc8ae7}, !- Handle
+  Surface 9,                              !- Name
+  RoofCeiling,                            !- Surface Type
+  ,                                       !- Construction Name
+  {ae48d5a8-f5d3-4678-ace4-a7c2ee53305f}, !- Space Name
+  Outdoors,                               !- Outside Boundary Condition
+  ,                                       !- Outside Boundary Condition Object
+  SunExposed,                             !- Sun Exposure
+  WindExposed,                            !- Wind Exposure
+  ,                                       !- View Factor to Ground
+  ,                                       !- Number of Vertices
+  6.46578440716979, -6.46578440716979, 5.6712922035849, !- X,Y,Z Vertex 1 {m}
+  0, -6.46578440716979, 5.6712922035849,  !- X,Y,Z Vertex 2 {m}
+  0, -12.9315688143396, 2.4384,           !- X,Y,Z Vertex 3 {m}
+  6.46578440716979, -12.9315688143396, 2.4384; !- X,Y,Z Vertex 4 {m}
+
+OS:Surface,
+  {9a9eebf8-346e-478e-98f8-0a129bd12ff9}, !- Handle
+  Surface 10,                             !- Name
   Wall,                                   !- Surface Type
   ,                                       !- Construction Name
-<<<<<<< HEAD
-  {8c407974-d027-4dc9-834e-d5fee91cefb7}, !- Space Name
-  Foundation,                             !- Outside Boundary Condition
+  {ae48d5a8-f5d3-4678-ace4-a7c2ee53305f}, !- Space Name
+  Outdoors,                               !- Outside Boundary Condition
   ,                                       !- Outside Boundary Condition Object
-=======
-  {fbce59cf-136d-44e3-93c7-bd4b282d3fa4}, !- Space Name
-  Surface,                                !- Outside Boundary Condition
-  {122befd5-f660-4923-93e0-c6a21c24667b}, !- Outside Boundary Condition Object
->>>>>>> 5553552e
-  NoSun,                                  !- Sun Exposure
-  NoWind,                                 !- Wind Exposure
-  ,                                       !- View Factor to Ground
-  ,                                       !- Number of Vertices
-  0, 0, 0,                                !- X,Y,Z Vertex 1 {m}
-  0, 0, -2.4384,                          !- X,Y,Z Vertex 2 {m}
-  0, -12.9315688143396, -2.4384,          !- X,Y,Z Vertex 3 {m}
-  0, -12.9315688143396, 0;                !- X,Y,Z Vertex 4 {m}
-
-OS:Surface,
-<<<<<<< HEAD
-  {2e555a9f-d3e3-43be-92ea-3dc106e958be}, !- Handle
-  Surface 14,                             !- Name
+  SunExposed,                             !- Sun Exposure
+  WindExposed,                            !- Wind Exposure
+  ,                                       !- View Factor to Ground
+  ,                                       !- Number of Vertices
+  0, -6.46578440716979, 5.6712922035849,  !- X,Y,Z Vertex 1 {m}
+  0, 0, 2.4384,                           !- X,Y,Z Vertex 2 {m}
+  0, -12.9315688143396, 2.4384;           !- X,Y,Z Vertex 3 {m}
+
+OS:Surface,
+  {7b0cfbfb-218d-4844-9f0f-7df1d6fa1f0c}, !- Handle
+  Surface 11,                             !- Name
   Wall,                                   !- Surface Type
   ,                                       !- Construction Name
-  {8c407974-d027-4dc9-834e-d5fee91cefb7}, !- Space Name
-  Foundation,                             !- Outside Boundary Condition
-  ,                                       !- Outside Boundary Condition Object
-=======
-  {ba0c32e8-35e9-4d28-8247-be1763aa8504}, !- Handle
-  Surface 14,                             !- Name
-  Wall,                                   !- Surface Type
-  ,                                       !- Construction Name
-  {fbce59cf-136d-44e3-93c7-bd4b282d3fa4}, !- Space Name
-  Surface,                                !- Outside Boundary Condition
-  {b2e45a11-2142-4d5b-b42b-d65e9cf38ac4}, !- Outside Boundary Condition Object
->>>>>>> 5553552e
-  NoSun,                                  !- Sun Exposure
-  NoWind,                                 !- Wind Exposure
-  ,                                       !- View Factor to Ground
-  ,                                       !- Number of Vertices
-<<<<<<< HEAD
-  6.46578440716979, 0, 0,                 !- X,Y,Z Vertex 1 {m}
-  6.46578440716979, 0, -2.4384,           !- X,Y,Z Vertex 2 {m}
-  0, 0, -2.4384,                          !- X,Y,Z Vertex 3 {m}
-  0, 0, 0;                                !- X,Y,Z Vertex 4 {m}
-
-OS:Surface,
-  {432ed619-40da-4087-bc68-a16c168c6418}, !- Handle
-  Surface 15,                             !- Name
-  Wall,                                   !- Surface Type
-  ,                                       !- Construction Name
-  {8c407974-d027-4dc9-834e-d5fee91cefb7}, !- Space Name
+  {ae48d5a8-f5d3-4678-ace4-a7c2ee53305f}, !- Space Name
   Adiabatic,                              !- Outside Boundary Condition
-=======
-  12.9315688143396, -12.9315688143396, 2.4384, !- X,Y,Z Vertex 1 {m}
-  12.9315688143396, -12.9315688143396, 0, !- X,Y,Z Vertex 2 {m}
-  12.9315688143396, 0, 0,                 !- X,Y,Z Vertex 3 {m}
-  12.9315688143396, 0, 2.4384;            !- X,Y,Z Vertex 4 {m}
-
-OS:Surface,
-  {f73a858c-d1a6-42ca-a820-1958f3d45558}, !- Handle
-  Surface 15,                             !- Name
-  Wall,                                   !- Surface Type
-  ,                                       !- Construction Name
-  {fbce59cf-136d-44e3-93c7-bd4b282d3fa4}, !- Space Name
-  Outdoors,                               !- Outside Boundary Condition
->>>>>>> 5553552e
   ,                                       !- Outside Boundary Condition Object
   NoSun,                                  !- Sun Exposure
   NoWind,                                 !- Wind Exposure
   ,                                       !- View Factor to Ground
   ,                                       !- Number of Vertices
-  6.46578440716979, -12.9315688143396, 0, !- X,Y,Z Vertex 1 {m}
-  6.46578440716979, -12.9315688143396, -2.4384, !- X,Y,Z Vertex 2 {m}
-  6.46578440716979, 0, -2.4384,           !- X,Y,Z Vertex 3 {m}
-  6.46578440716979, 0, 0;                 !- X,Y,Z Vertex 4 {m}
-
-OS:Surface,
-<<<<<<< HEAD
-  {0c03ac84-7dcd-4ff0-8af3-e806e65b7cdf}, !- Handle
-  Surface 16,                             !- Name
-  Wall,                                   !- Surface Type
-  ,                                       !- Construction Name
-  {8c407974-d027-4dc9-834e-d5fee91cefb7}, !- Space Name
-  Foundation,                             !- Outside Boundary Condition
-  ,                                       !- Outside Boundary Condition Object
-=======
-  {c88e3e58-a847-4b4a-a3c6-1c2ef523344a}, !- Handle
-  Surface 16,                             !- Name
-  Wall,                                   !- Surface Type
-  ,                                       !- Construction Name
-  {fbce59cf-136d-44e3-93c7-bd4b282d3fa4}, !- Space Name
-  Surface,                                !- Outside Boundary Condition
-  {7e362595-e6cf-403e-9a2e-7d9aa2268c6d}, !- Outside Boundary Condition Object
->>>>>>> 5553552e
-  NoSun,                                  !- Sun Exposure
-  NoWind,                                 !- Wind Exposure
-  ,                                       !- View Factor to Ground
-  ,                                       !- Number of Vertices
-<<<<<<< HEAD
-  0, -12.9315688143396, 0,                !- X,Y,Z Vertex 1 {m}
-  0, -12.9315688143396, -2.4384,          !- X,Y,Z Vertex 2 {m}
-  6.46578440716979, -12.9315688143396, -2.4384, !- X,Y,Z Vertex 3 {m}
-  6.46578440716979, -12.9315688143396, 0; !- X,Y,Z Vertex 4 {m}
-
-OS:Surface,
-  {deeec825-6788-4660-915f-35a2306bd10f}, !- Handle
-  Surface 17,                             !- Name
-  RoofCeiling,                            !- Surface Type
-  ,                                       !- Construction Name
-  {8c407974-d027-4dc9-834e-d5fee91cefb7}, !- Space Name
-  Surface,                                !- Outside Boundary Condition
-  {c8146d3d-81be-41a6-82c1-dbbc153da5d8}, !- Outside Boundary Condition Object
-=======
-  6.46578440716979, 0, 2.4384,            !- X,Y,Z Vertex 1 {m}
-  6.46578440716979, 0, 0,                 !- X,Y,Z Vertex 2 {m}
-  6.46578440716979, -12.9315688143396, 0, !- X,Y,Z Vertex 3 {m}
-  6.46578440716979, -12.9315688143396, 2.4384; !- X,Y,Z Vertex 4 {m}
-
-OS:Surface,
-  {98170af2-bb4a-44bf-952b-29c9d1d1686b}, !- Handle
-  Surface 17,                             !- Name
-  Floor,                                  !- Surface Type
-  ,                                       !- Construction Name
-  {fbce59cf-136d-44e3-93c7-bd4b282d3fa4}, !- Space Name
-  Surface,                                !- Outside Boundary Condition
-  {a180658c-1681-48f6-a76b-f578782db70a}, !- Outside Boundary Condition Object
->>>>>>> 5553552e
-  NoSun,                                  !- Sun Exposure
-  NoWind,                                 !- Wind Exposure
-  ,                                       !- View Factor to Ground
-  ,                                       !- Number of Vertices
-  6.46578440716979, -12.9315688143396, 0, !- X,Y,Z Vertex 1 {m}
-  6.46578440716979, 0, 0,                 !- X,Y,Z Vertex 2 {m}
-<<<<<<< HEAD
-  0, 0, 0,                                !- X,Y,Z Vertex 3 {m}
-  0, -12.9315688143396, 0;                !- X,Y,Z Vertex 4 {m}
+  6.46578440716979, -6.46578440716979, 5.6712922035849, !- X,Y,Z Vertex 1 {m}
+  6.46578440716979, -12.9315688143396, 2.4384, !- X,Y,Z Vertex 2 {m}
+  6.46578440716979, 0, 2.4384;            !- X,Y,Z Vertex 3 {m}
 
 OS:Space,
-  {8c407974-d027-4dc9-834e-d5fee91cefb7}, !- Handle
-  unfinished basement space,              !- Name
-  {5788a7aa-7d59-4ffe-b158-8e5ada2fcae3}, !- Space Type Name
+  {ae48d5a8-f5d3-4678-ace4-a7c2ee53305f}, !- Handle
+  unfinished attic space,                 !- Name
+  {ec58de41-9622-4e01-9475-b4774ba60eaa}, !- Space Type Name
   ,                                       !- Default Construction Set Name
   ,                                       !- Default Schedule Set Name
   ,                                       !- Direction of Relative North {deg}
@@ -967,19 +783,11 @@
   ,                                       !- Y Origin {m}
   ,                                       !- Z Origin {m}
   ,                                       !- Building Story Name
-  {5bb01af9-6b22-4165-b592-8e02dc055e05}; !- Thermal Zone Name
+  {16b878f4-c344-4329-930c-b4dc21781c78}; !- Thermal Zone Name
 
 OS:ThermalZone,
-  {5bb01af9-6b22-4165-b592-8e02dc055e05}, !- Handle
-  unfinished basement zone,               !- Name
-=======
-  12.9315688143396, 0, 0,                 !- X,Y,Z Vertex 3 {m}
-  12.9315688143396, -12.9315688143396, 0; !- X,Y,Z Vertex 4 {m}
-
-OS:ThermalZone,
-  {fe62834b-1c8b-4e49-b627-22bde554779c}, !- Handle
-  living zone|unit 3,                     !- Name
->>>>>>> 5553552e
+  {16b878f4-c344-4329-930c-b4dc21781c78}, !- Handle
+  unfinished attic zone,                  !- Name
   ,                                       !- Multiplier
   ,                                       !- Ceiling Height {m}
   ,                                       !- Volume {m3}
@@ -987,17 +795,10 @@
   ,                                       !- Zone Inside Convection Algorithm
   ,                                       !- Zone Outside Convection Algorithm
   ,                                       !- Zone Conditioning Equipment List Name
-<<<<<<< HEAD
-  {d2be46fe-9d5e-4029-8b3f-0103993c0614}, !- Zone Air Inlet Port List
-  {ce18ffcf-90ba-4c2b-96ca-d148b5e2a352}, !- Zone Air Exhaust Port List
-  {4f409705-4344-475d-97eb-8b81c4e2e453}, !- Zone Air Node Name
-  {34a49474-0dad-4432-9c96-4ced59529489}, !- Zone Return Air Port List
-=======
-  {9f93ec4a-d830-472a-9749-94e451ea0226}, !- Zone Air Inlet Port List
-  {aa7c1e4d-c4a5-4a55-821c-b14d8922a5e6}, !- Zone Air Exhaust Port List
-  {f3fd5e7c-7776-4d59-a413-d2899655e7e6}, !- Zone Air Node Name
-  {b3579ffe-e162-417a-848f-635d3a0d3673}, !- Zone Return Air Port List
->>>>>>> 5553552e
+  {36731d7d-cdda-4fd2-9301-ff8eab83fc2d}, !- Zone Air Inlet Port List
+  {0225b0f8-d13c-44c4-8b48-9e6ba0072125}, !- Zone Air Exhaust Port List
+  {3553bc4d-348d-4709-af36-932c2ec5bea0}, !- Zone Air Node Name
+  {63245a00-67e8-437d-a05b-4333694fb951}, !- Zone Return Air Port List
   ,                                       !- Primary Daylighting Control Name
   ,                                       !- Fraction of Zone Controlled by Primary Daylighting Control
   ,                                       !- Secondary Daylighting Control Name
@@ -1008,71 +809,37 @@
   No;                                     !- Use Ideal Air Loads
 
 OS:Node,
-<<<<<<< HEAD
-  {06fca4d9-9d01-4b0c-a535-cd89c197a370}, !- Handle
-  Node 2,                                 !- Name
-  {4f409705-4344-475d-97eb-8b81c4e2e453}, !- Inlet Port
+  {4f4068db-63a2-4234-92d0-4f164ae8511c}, !- Handle
+  Node 3,                                 !- Name
+  {3553bc4d-348d-4709-af36-932c2ec5bea0}, !- Inlet Port
   ;                                       !- Outlet Port
 
 OS:Connection,
-  {4f409705-4344-475d-97eb-8b81c4e2e453}, !- Handle
-  {5defc573-cbe7-4970-8820-1eb5ee71789d}, !- Name
-  {5bb01af9-6b22-4165-b592-8e02dc055e05}, !- Source Object
+  {3553bc4d-348d-4709-af36-932c2ec5bea0}, !- Handle
+  {c0264c34-f71b-42a6-8315-61fc74a2a028}, !- Name
+  {16b878f4-c344-4329-930c-b4dc21781c78}, !- Source Object
   11,                                     !- Outlet Port
-  {06fca4d9-9d01-4b0c-a535-cd89c197a370}, !- Target Object
+  {4f4068db-63a2-4234-92d0-4f164ae8511c}, !- Target Object
   2;                                      !- Inlet Port
 
 OS:PortList,
-  {d2be46fe-9d5e-4029-8b3f-0103993c0614}, !- Handle
-  {cbd61556-875e-4325-90bb-f3bf6339bbe2}, !- Name
-  {5bb01af9-6b22-4165-b592-8e02dc055e05}; !- HVAC Component
+  {36731d7d-cdda-4fd2-9301-ff8eab83fc2d}, !- Handle
+  {e756efa9-e53d-4180-bc1e-a4409d6e56f9}, !- Name
+  {16b878f4-c344-4329-930c-b4dc21781c78}; !- HVAC Component
 
 OS:PortList,
-  {ce18ffcf-90ba-4c2b-96ca-d148b5e2a352}, !- Handle
-  {427fe3cf-d7a8-43dc-abc2-050c18186133}, !- Name
-  {5bb01af9-6b22-4165-b592-8e02dc055e05}; !- HVAC Component
+  {0225b0f8-d13c-44c4-8b48-9e6ba0072125}, !- Handle
+  {ddb0bb96-6891-44e7-8f99-57156ef8f51e}, !- Name
+  {16b878f4-c344-4329-930c-b4dc21781c78}; !- HVAC Component
 
 OS:PortList,
-  {34a49474-0dad-4432-9c96-4ced59529489}, !- Handle
-  {e3544d90-9308-4450-854f-fa5bd052a47b}, !- Name
-  {5bb01af9-6b22-4165-b592-8e02dc055e05}; !- HVAC Component
+  {63245a00-67e8-437d-a05b-4333694fb951}, !- Handle
+  {cc1d1405-3fac-4c9c-b808-a2f34ceec314}, !- Name
+  {16b878f4-c344-4329-930c-b4dc21781c78}; !- HVAC Component
 
 OS:Sizing:Zone,
-  {6b0350cd-ec41-4a94-8482-fab55f04a94c}, !- Handle
-  {5bb01af9-6b22-4165-b592-8e02dc055e05}, !- Zone or ZoneList Name
-=======
-  {c7e6621c-6a74-468b-9341-e9a77f79c1ec}, !- Handle
-  Node 3,                                 !- Name
-  {f3fd5e7c-7776-4d59-a413-d2899655e7e6}, !- Inlet Port
-  ;                                       !- Outlet Port
-
-OS:Connection,
-  {f3fd5e7c-7776-4d59-a413-d2899655e7e6}, !- Handle
-  {8d3ff1bd-cee8-4099-beef-62861f3c2fa2}, !- Name
-  {fe62834b-1c8b-4e49-b627-22bde554779c}, !- Source Object
-  11,                                     !- Outlet Port
-  {c7e6621c-6a74-468b-9341-e9a77f79c1ec}, !- Target Object
-  2;                                      !- Inlet Port
-
-OS:PortList,
-  {9f93ec4a-d830-472a-9749-94e451ea0226}, !- Handle
-  {74f294f2-7a8a-46b3-90b4-10b0cbee9084}, !- Name
-  {fe62834b-1c8b-4e49-b627-22bde554779c}; !- HVAC Component
-
-OS:PortList,
-  {aa7c1e4d-c4a5-4a55-821c-b14d8922a5e6}, !- Handle
-  {19daa71d-0907-4aa6-9852-79c70d1b28a9}, !- Name
-  {fe62834b-1c8b-4e49-b627-22bde554779c}; !- HVAC Component
-
-OS:PortList,
-  {b3579ffe-e162-417a-848f-635d3a0d3673}, !- Handle
-  {72e5af7f-ca8a-42ec-9dc9-10750556b1a2}, !- Name
-  {fe62834b-1c8b-4e49-b627-22bde554779c}; !- HVAC Component
-
-OS:Sizing:Zone,
-  {496d03ed-b8c4-4f63-93cb-87756e83d86e}, !- Handle
-  {fe62834b-1c8b-4e49-b627-22bde554779c}, !- Zone or ZoneList Name
->>>>>>> 5553552e
+  {92e1579e-aa3e-499f-8218-bb9cf5d730d2}, !- Handle
+  {16b878f4-c344-4329-930c-b4dc21781c78}, !- Zone or ZoneList Name
   SupplyAirTemperature,                   !- Zone Cooling Design Supply Air Temperature Input Method
   14,                                     !- Zone Cooling Design Supply Air Temperature {C}
   11.11,                                  !- Zone Cooling Design Supply Air Temperature Difference {deltaC}
@@ -1101,367 +868,12 @@
   autosize;                               !- Dedicated Outdoor Air High Setpoint Temperature for Design {C}
 
 OS:ZoneHVAC:EquipmentList,
-<<<<<<< HEAD
-  {f54cb5f0-0005-440b-9647-b5c48a956468}, !- Handle
-  Zone HVAC Equipment List 2,             !- Name
-  {5bb01af9-6b22-4165-b592-8e02dc055e05}; !- Thermal Zone
+  {f3818050-6bc0-4125-8183-71518a7c0e00}, !- Handle
+  Zone HVAC Equipment List 3,             !- Name
+  {16b878f4-c344-4329-930c-b4dc21781c78}; !- Thermal Zone
 
 OS:SpaceType,
-  {5788a7aa-7d59-4ffe-b158-8e5ada2fcae3}, !- Handle
-  Space Type 2,                           !- Name
-  ,                                       !- Default Construction Set Name
-  ,                                       !- Default Schedule Set Name
-  ,                                       !- Group Rendering Name
-  ,                                       !- Design Specification Outdoor Air Object Name
-  ,                                       !- Standards Template
-  ,                                       !- Standards Building Type
-  unfinished basement;                    !- Standards Space Type
-
-OS:Surface,
-  {4374aee4-c39a-4018-9511-c673dbf37bf6}, !- Handle
-  Surface 7,                              !- Name
-  Floor,                                  !- Surface Type
-  ,                                       !- Construction Name
-  {cd83be01-6789-4feb-9f30-1e2171be8993}, !- Space Name
-  Surface,                                !- Outside Boundary Condition
-  {a90b941a-7fba-4cc9-98e2-86dd9f458972}, !- Outside Boundary Condition Object
-  NoSun,                                  !- Sun Exposure
-  NoWind,                                 !- Wind Exposure
-  ,                                       !- View Factor to Ground
-  ,                                       !- Number of Vertices
-  0, -12.9315688143396, 2.4384,           !- X,Y,Z Vertex 1 {m}
-  0, 0, 2.4384,                           !- X,Y,Z Vertex 2 {m}
-  6.46578440716979, 0, 2.4384,            !- X,Y,Z Vertex 3 {m}
-  6.46578440716979, -12.9315688143396, 2.4384; !- X,Y,Z Vertex 4 {m}
-
-OS:Surface,
-  {ad84e561-2572-4efe-81a9-4599edabd466}, !- Handle
-  Surface 8,                              !- Name
-  RoofCeiling,                            !- Surface Type
-  ,                                       !- Construction Name
-  {cd83be01-6789-4feb-9f30-1e2171be8993}, !- Space Name
-  Outdoors,                               !- Outside Boundary Condition
-  ,                                       !- Outside Boundary Condition Object
-  SunExposed,                             !- Sun Exposure
-  WindExposed,                            !- Wind Exposure
-=======
-  {272aca9e-c553-46b7-8d3b-90d3a26aa195}, !- Handle
-  Zone HVAC Equipment List 3,             !- Name
-  {fe62834b-1c8b-4e49-b627-22bde554779c}; !- Thermal Zone
-
-OS:Space,
-  {101ce4e7-d5b2-49ac-aaf1-c13f922fb364}, !- Handle
-  living space|unit 3|story 1,            !- Name
-  {301f6926-4a8c-4d7e-b950-56cf5b9b5ee4}, !- Space Type Name
-  ,                                       !- Default Construction Set Name
-  ,                                       !- Default Schedule Set Name
-  -0,                                     !- Direction of Relative North {deg}
-  0,                                      !- X Origin {m}
-  0,                                      !- Y Origin {m}
-  0,                                      !- Z Origin {m}
-  ,                                       !- Building Story Name
-  {fe62834b-1c8b-4e49-b627-22bde554779c}, !- Thermal Zone Name
-  ,                                       !- Part of Total Floor Area
-  ,                                       !- Design Specification Outdoor Air Object Name
-  {ecf37075-959d-4511-ada2-9a497333fff3}; !- Building Unit Name
-
-OS:Surface,
-  {0e839dff-4f16-4dec-8328-2c1e0b38f8bc}, !- Handle
-  Surface 23,                             !- Name
-  Wall,                                   !- Surface Type
-  ,                                       !- Construction Name
-  {101ce4e7-d5b2-49ac-aaf1-c13f922fb364}, !- Space Name
-  Outdoors,                               !- Outside Boundary Condition
-  ,                                       !- Outside Boundary Condition Object
-  SunExposed,                             !- Sun Exposure
-  WindExposed,                            !- Wind Exposure
-  ,                                       !- View Factor to Ground
-  ,                                       !- Number of Vertices
-  12.9315688143396, -12.9315688143396, 2.4384, !- X,Y,Z Vertex 1 {m}
-  12.9315688143396, -12.9315688143396, 0, !- X,Y,Z Vertex 2 {m}
-  19.3973532215094, -12.9315688143396, 0, !- X,Y,Z Vertex 3 {m}
-  19.3973532215094, -12.9315688143396, 2.4384; !- X,Y,Z Vertex 4 {m}
-
-OS:Surface,
-  {17a71bd1-5f0f-4e11-849d-947d141a7b34}, !- Handle
-  Surface 24,                             !- Name
-  RoofCeiling,                            !- Surface Type
-  ,                                       !- Construction Name
-  {101ce4e7-d5b2-49ac-aaf1-c13f922fb364}, !- Space Name
-  Surface,                                !- Outside Boundary Condition
-  {a9086676-3149-4583-9ee7-eeb821675347}, !- Outside Boundary Condition Object
-  NoSun,                                  !- Sun Exposure
-  NoWind,                                 !- Wind Exposure
->>>>>>> 5553552e
-  ,                                       !- View Factor to Ground
-  ,                                       !- Number of Vertices
-  0, -6.46578440716979, 5.6712922035849,  !- X,Y,Z Vertex 1 {m}
-  6.46578440716979, -6.46578440716979, 5.6712922035849, !- X,Y,Z Vertex 2 {m}
-  6.46578440716979, 0, 2.4384,            !- X,Y,Z Vertex 3 {m}
-  0, 0, 2.4384;                           !- X,Y,Z Vertex 4 {m}
-
-OS:Surface,
-<<<<<<< HEAD
-  {fa6b8e0d-2741-439b-b6a6-6957f8a36915}, !- Handle
-  Surface 9,                              !- Name
-  RoofCeiling,                            !- Surface Type
-  ,                                       !- Construction Name
-  {cd83be01-6789-4feb-9f30-1e2171be8993}, !- Space Name
-  Outdoors,                               !- Outside Boundary Condition
-  ,                                       !- Outside Boundary Condition Object
-  SunExposed,                             !- Sun Exposure
-  WindExposed,                            !- Wind Exposure
-  ,                                       !- View Factor to Ground
-  ,                                       !- Number of Vertices
-  6.46578440716979, -6.46578440716979, 5.6712922035849, !- X,Y,Z Vertex 1 {m}
-  0, -6.46578440716979, 5.6712922035849,  !- X,Y,Z Vertex 2 {m}
-  0, -12.9315688143396, 2.4384,           !- X,Y,Z Vertex 3 {m}
-  6.46578440716979, -12.9315688143396, 2.4384; !- X,Y,Z Vertex 4 {m}
-
-OS:Surface,
-  {a5157ea4-1bd4-4944-8c43-c820b285a403}, !- Handle
-  Surface 10,                             !- Name
-  Wall,                                   !- Surface Type
-  ,                                       !- Construction Name
-  {cd83be01-6789-4feb-9f30-1e2171be8993}, !- Space Name
-=======
-  {bb0459d9-e4d1-4421-8984-ef426dbeeaf1}, !- Handle
-  Surface 25,                             !- Name
-  Wall,                                   !- Surface Type
-  ,                                       !- Construction Name
-  {101ce4e7-d5b2-49ac-aaf1-c13f922fb364}, !- Space Name
-  Surface,                                !- Outside Boundary Condition
-  {9dcf881f-08bb-4c7f-86a7-4778478dda00}, !- Outside Boundary Condition Object
-  NoSun,                                  !- Sun Exposure
-  NoWind,                                 !- Wind Exposure
-  ,                                       !- View Factor to Ground
-  ,                                       !- Number of Vertices
-  19.3973532215094, -12.9315688143396, 2.4384, !- X,Y,Z Vertex 1 {m}
-  19.3973532215094, -12.9315688143396, 0, !- X,Y,Z Vertex 2 {m}
-  19.3973532215094, 0, 0,                 !- X,Y,Z Vertex 3 {m}
-  19.3973532215094, 0, 2.4384;            !- X,Y,Z Vertex 4 {m}
-
-OS:Surface,
-  {ab65fb38-d82b-49bd-86c1-d9d707b73a8b}, !- Handle
-  Surface 26,                             !- Name
-  Wall,                                   !- Surface Type
-  ,                                       !- Construction Name
-  {101ce4e7-d5b2-49ac-aaf1-c13f922fb364}, !- Space Name
->>>>>>> 5553552e
-  Outdoors,                               !- Outside Boundary Condition
-  ,                                       !- Outside Boundary Condition Object
-  SunExposed,                             !- Sun Exposure
-  WindExposed,                            !- Wind Exposure
-  ,                                       !- View Factor to Ground
-  ,                                       !- Number of Vertices
-<<<<<<< HEAD
-  0, -6.46578440716979, 5.6712922035849,  !- X,Y,Z Vertex 1 {m}
-  0, 0, 2.4384,                           !- X,Y,Z Vertex 2 {m}
-  0, -12.9315688143396, 2.4384;           !- X,Y,Z Vertex 3 {m}
-
-OS:Surface,
-  {44e8f972-4c56-4877-a080-e85c2bebee6c}, !- Handle
-  Surface 11,                             !- Name
-  Wall,                                   !- Surface Type
-  ,                                       !- Construction Name
-  {cd83be01-6789-4feb-9f30-1e2171be8993}, !- Space Name
-  Adiabatic,                              !- Outside Boundary Condition
-  ,                                       !- Outside Boundary Condition Object
-=======
-  19.3973532215094, 0, 2.4384,            !- X,Y,Z Vertex 1 {m}
-  19.3973532215094, 0, 0,                 !- X,Y,Z Vertex 2 {m}
-  12.9315688143396, 0, 0,                 !- X,Y,Z Vertex 3 {m}
-  12.9315688143396, 0, 2.4384;            !- X,Y,Z Vertex 4 {m}
-
-OS:Surface,
-  {b2e45a11-2142-4d5b-b42b-d65e9cf38ac4}, !- Handle
-  Surface 27,                             !- Name
-  Wall,                                   !- Surface Type
-  ,                                       !- Construction Name
-  {101ce4e7-d5b2-49ac-aaf1-c13f922fb364}, !- Space Name
-  Surface,                                !- Outside Boundary Condition
-  {ba0c32e8-35e9-4d28-8247-be1763aa8504}, !- Outside Boundary Condition Object
-  NoSun,                                  !- Sun Exposure
-  NoWind,                                 !- Wind Exposure
-  ,                                       !- View Factor to Ground
-  ,                                       !- Number of Vertices
-  12.9315688143396, 0, 2.4384,            !- X,Y,Z Vertex 1 {m}
-  12.9315688143396, 0, 0,                 !- X,Y,Z Vertex 2 {m}
-  12.9315688143396, -12.9315688143396, 0, !- X,Y,Z Vertex 3 {m}
-  12.9315688143396, -12.9315688143396, 2.4384; !- X,Y,Z Vertex 4 {m}
-
-OS:Surface,
-  {87cae91f-1ef8-4166-821d-4beed3dd34cd}, !- Handle
-  Surface 28,                             !- Name
-  Floor,                                  !- Surface Type
-  ,                                       !- Construction Name
-  {101ce4e7-d5b2-49ac-aaf1-c13f922fb364}, !- Space Name
-  Surface,                                !- Outside Boundary Condition
-  {04b82e9d-dc1d-4af7-8cd2-6774ca29cdb8}, !- Outside Boundary Condition Object
->>>>>>> 5553552e
-  NoSun,                                  !- Sun Exposure
-  NoWind,                                 !- Wind Exposure
-  ,                                       !- View Factor to Ground
-  ,                                       !- Number of Vertices
-<<<<<<< HEAD
-  6.46578440716979, -6.46578440716979, 5.6712922035849, !- X,Y,Z Vertex 1 {m}
-  6.46578440716979, -12.9315688143396, 2.4384, !- X,Y,Z Vertex 2 {m}
-  6.46578440716979, 0, 2.4384;            !- X,Y,Z Vertex 3 {m}
-
-OS:Space,
-  {cd83be01-6789-4feb-9f30-1e2171be8993}, !- Handle
-  unfinished attic space,                 !- Name
-  {31654542-7252-4941-a386-6a517df3c18f}, !- Space Type Name
-  ,                                       !- Default Construction Set Name
-  ,                                       !- Default Schedule Set Name
-  ,                                       !- Direction of Relative North {deg}
-  ,                                       !- X Origin {m}
-  ,                                       !- Y Origin {m}
-  ,                                       !- Z Origin {m}
-  ,                                       !- Building Story Name
-  {f46e05f3-b7b1-43d8-8c67-11a9a755c4c8}; !- Thermal Zone Name
-
-OS:ThermalZone,
-  {f46e05f3-b7b1-43d8-8c67-11a9a755c4c8}, !- Handle
-  unfinished attic zone,                  !- Name
-=======
-  12.9315688143396, -12.9315688143396, 0, !- X,Y,Z Vertex 1 {m}
-  12.9315688143396, 0, 0,                 !- X,Y,Z Vertex 2 {m}
-  19.3973532215094, 0, 0,                 !- X,Y,Z Vertex 3 {m}
-  19.3973532215094, -12.9315688143396, 0; !- X,Y,Z Vertex 4 {m}
-
-OS:ThermalZone,
-  {a3481d68-7d4d-48f2-b048-7b4c27b039f2}, !- Handle
-  living zone|unit 4,                     !- Name
->>>>>>> 5553552e
-  ,                                       !- Multiplier
-  ,                                       !- Ceiling Height {m}
-  ,                                       !- Volume {m3}
-  ,                                       !- Floor Area {m2}
-  ,                                       !- Zone Inside Convection Algorithm
-  ,                                       !- Zone Outside Convection Algorithm
-  ,                                       !- Zone Conditioning Equipment List Name
-<<<<<<< HEAD
-  {0f56d137-6d88-4983-bc68-a397435f9fa9}, !- Zone Air Inlet Port List
-  {121fb602-d994-4714-aab6-0c0ee4adfb93}, !- Zone Air Exhaust Port List
-  {21f3c5fc-06b7-4bc8-965c-c01e10f7eb1d}, !- Zone Air Node Name
-  {65d1f9db-44d4-43e5-9da0-a63d1b9affe4}, !- Zone Return Air Port List
-=======
-  {71df6b40-0594-43b6-8ba2-c8dc020358a8}, !- Zone Air Inlet Port List
-  {d95d41f5-9b73-4cc7-aa04-73096bf50d65}, !- Zone Air Exhaust Port List
-  {00e4ac29-3997-4f66-bfe4-1d0baf6798ab}, !- Zone Air Node Name
-  {c5b5f900-da69-4918-864c-70fca80fa77f}, !- Zone Return Air Port List
->>>>>>> 5553552e
-  ,                                       !- Primary Daylighting Control Name
-  ,                                       !- Fraction of Zone Controlled by Primary Daylighting Control
-  ,                                       !- Secondary Daylighting Control Name
-  ,                                       !- Fraction of Zone Controlled by Secondary Daylighting Control
-  ,                                       !- Illuminance Map Name
-  ,                                       !- Group Rendering Name
-  ,                                       !- Thermostat Name
-  No;                                     !- Use Ideal Air Loads
-
-OS:Node,
-<<<<<<< HEAD
-  {eda08f82-0656-4d99-9647-95dd133eb32f}, !- Handle
-  Node 3,                                 !- Name
-  {21f3c5fc-06b7-4bc8-965c-c01e10f7eb1d}, !- Inlet Port
-  ;                                       !- Outlet Port
-
-OS:Connection,
-  {21f3c5fc-06b7-4bc8-965c-c01e10f7eb1d}, !- Handle
-  {d00d0314-2b79-43aa-b6d1-4b1990065ba3}, !- Name
-  {f46e05f3-b7b1-43d8-8c67-11a9a755c4c8}, !- Source Object
-  11,                                     !- Outlet Port
-  {eda08f82-0656-4d99-9647-95dd133eb32f}, !- Target Object
-  2;                                      !- Inlet Port
-
-OS:PortList,
-  {0f56d137-6d88-4983-bc68-a397435f9fa9}, !- Handle
-  {140da81d-954f-4de2-8e58-57910eddf9e0}, !- Name
-  {f46e05f3-b7b1-43d8-8c67-11a9a755c4c8}; !- HVAC Component
-
-OS:PortList,
-  {121fb602-d994-4714-aab6-0c0ee4adfb93}, !- Handle
-  {0a793e41-3a3a-4622-a3b8-c8b9b2260e40}, !- Name
-  {f46e05f3-b7b1-43d8-8c67-11a9a755c4c8}; !- HVAC Component
-
-OS:PortList,
-  {65d1f9db-44d4-43e5-9da0-a63d1b9affe4}, !- Handle
-  {e69972e6-cdf3-4973-93c9-3d5863fa227b}, !- Name
-  {f46e05f3-b7b1-43d8-8c67-11a9a755c4c8}; !- HVAC Component
-
-OS:Sizing:Zone,
-  {27fd7247-9089-494f-8006-0f689cb20131}, !- Handle
-  {f46e05f3-b7b1-43d8-8c67-11a9a755c4c8}, !- Zone or ZoneList Name
-=======
-  {3aa43903-63e8-46f9-9a67-2f9a62c1b4ae}, !- Handle
-  Node 4,                                 !- Name
-  {00e4ac29-3997-4f66-bfe4-1d0baf6798ab}, !- Inlet Port
-  ;                                       !- Outlet Port
-
-OS:Connection,
-  {00e4ac29-3997-4f66-bfe4-1d0baf6798ab}, !- Handle
-  {3c4afd24-2766-4a7b-8d4c-f1e0aab88524}, !- Name
-  {a3481d68-7d4d-48f2-b048-7b4c27b039f2}, !- Source Object
-  11,                                     !- Outlet Port
-  {3aa43903-63e8-46f9-9a67-2f9a62c1b4ae}, !- Target Object
-  2;                                      !- Inlet Port
-
-OS:PortList,
-  {71df6b40-0594-43b6-8ba2-c8dc020358a8}, !- Handle
-  {1bba90bb-2cf3-4384-872d-543a22218855}, !- Name
-  {a3481d68-7d4d-48f2-b048-7b4c27b039f2}; !- HVAC Component
-
-OS:PortList,
-  {d95d41f5-9b73-4cc7-aa04-73096bf50d65}, !- Handle
-  {0acd22bd-c616-4679-95cd-0e00e42f17b4}, !- Name
-  {a3481d68-7d4d-48f2-b048-7b4c27b039f2}; !- HVAC Component
-
-OS:PortList,
-  {c5b5f900-da69-4918-864c-70fca80fa77f}, !- Handle
-  {7b704ebc-716d-4063-aaf6-8186b13546cf}, !- Name
-  {a3481d68-7d4d-48f2-b048-7b4c27b039f2}; !- HVAC Component
-
-OS:Sizing:Zone,
-  {b97b28e4-830b-4b45-85db-508dcd553015}, !- Handle
-  {a3481d68-7d4d-48f2-b048-7b4c27b039f2}, !- Zone or ZoneList Name
->>>>>>> 5553552e
-  SupplyAirTemperature,                   !- Zone Cooling Design Supply Air Temperature Input Method
-  14,                                     !- Zone Cooling Design Supply Air Temperature {C}
-  11.11,                                  !- Zone Cooling Design Supply Air Temperature Difference {deltaC}
-  SupplyAirTemperature,                   !- Zone Heating Design Supply Air Temperature Input Method
-  40,                                     !- Zone Heating Design Supply Air Temperature {C}
-  11.11,                                  !- Zone Heating Design Supply Air Temperature Difference {deltaC}
-  0.0085,                                 !- Zone Cooling Design Supply Air Humidity Ratio {kg-H2O/kg-air}
-  0.008,                                  !- Zone Heating Design Supply Air Humidity Ratio {kg-H2O/kg-air}
-  ,                                       !- Zone Heating Sizing Factor
-  ,                                       !- Zone Cooling Sizing Factor
-  DesignDay,                              !- Cooling Design Air Flow Method
-  ,                                       !- Cooling Design Air Flow Rate {m3/s}
-  ,                                       !- Cooling Minimum Air Flow per Zone Floor Area {m3/s-m2}
-  ,                                       !- Cooling Minimum Air Flow {m3/s}
-  ,                                       !- Cooling Minimum Air Flow Fraction
-  DesignDay,                              !- Heating Design Air Flow Method
-  ,                                       !- Heating Design Air Flow Rate {m3/s}
-  ,                                       !- Heating Maximum Air Flow per Zone Floor Area {m3/s-m2}
-  ,                                       !- Heating Maximum Air Flow {m3/s}
-  ,                                       !- Heating Maximum Air Flow Fraction
-  ,                                       !- Design Zone Air Distribution Effectiveness in Cooling Mode
-  ,                                       !- Design Zone Air Distribution Effectiveness in Heating Mode
-  No,                                     !- Account for Dedicated Outdoor Air System
-  NeutralSupplyAir,                       !- Dedicated Outdoor Air System Control Strategy
-  autosize,                               !- Dedicated Outdoor Air Low Setpoint Temperature for Design {C}
-  autosize;                               !- Dedicated Outdoor Air High Setpoint Temperature for Design {C}
-
-OS:ZoneHVAC:EquipmentList,
-<<<<<<< HEAD
-  {99924484-4e63-44ab-803b-be9c75ebe970}, !- Handle
-  Zone HVAC Equipment List 3,             !- Name
-  {f46e05f3-b7b1-43d8-8c67-11a9a755c4c8}; !- Thermal Zone
-
-OS:SpaceType,
-  {31654542-7252-4941-a386-6a517df3c18f}, !- Handle
+  {ec58de41-9622-4e01-9475-b4774ba60eaa}, !- Handle
   Space Type 3,                           !- Name
   ,                                       !- Default Construction Set Name
   ,                                       !- Default Schedule Set Name
@@ -1472,14 +884,14 @@
   unfinished attic;                       !- Standards Space Type
 
 OS:BuildingUnit,
-  {d4f20a99-e4ba-4e6e-9992-7ddf41aa6c80}, !- Handle
+  {4d9e1706-c1e2-44ce-8abe-703e7218cdae}, !- Handle
   unit 1,                                 !- Name
   ,                                       !- Rendering Color
   Residential;                            !- Building Unit Type
 
 OS:AdditionalProperties,
-  {adecd55a-609f-474e-aebf-d426b7400b7f}, !- Handle
-  {d4f20a99-e4ba-4e6e-9992-7ddf41aa6c80}, !- Object Name
+  {6b9ce723-25f1-4324-9e8c-7b8413715de7}, !- Handle
+  {4d9e1706-c1e2-44ce-8abe-703e7218cdae}, !- Object Name
   NumberOfBedrooms,                       !- Feature Name 1
   Integer,                                !- Feature Data Type 1
   3,                                      !- Feature Value 1
@@ -1491,12 +903,12 @@
   3.3900000000000001;                     !- Feature Value 3
 
 OS:External:File,
-  {d80bdf9e-e6fa-4882-a56b-569334d1ac6b}, !- Handle
+  {67fc6b0f-cac8-431c-9e69-68323c4dabc2}, !- Handle
   8760.csv,                               !- Name
   8760.csv;                               !- File Name
 
 OS:Schedule:Day,
-  {8beb7b06-67ac-47f3-8df8-c7a38960add6}, !- Handle
+  {6bcb4ff4-c238-47d6-8d6f-6709d31aeacc}, !- Handle
   Schedule Day 1,                         !- Name
   ,                                       !- Schedule Type Limits Name
   ,                                       !- Interpolate to Timestep
@@ -1505,7 +917,7 @@
   0;                                      !- Value Until Time 1
 
 OS:Schedule:Day,
-  {8290880f-7b89-4543-975c-3532970959bd}, !- Handle
+  {a26aa5cd-0dce-4fdb-b2aa-7d0fc91ca086}, !- Handle
   Schedule Day 2,                         !- Name
   ,                                       !- Schedule Type Limits Name
   ,                                       !- Interpolate to Timestep
@@ -1514,10 +926,10 @@
   1;                                      !- Value Until Time 1
 
 OS:Schedule:File,
-  {eb63e053-956e-4f86-b58a-cfb889372a63}, !- Handle
+  {726b3822-9a9f-469e-9952-10031b51d698}, !- Handle
   occupants,                              !- Name
-  {33694281-8467-45fe-a327-49c4da562802}, !- Schedule Type Limits Name
-  {d80bdf9e-e6fa-4882-a56b-569334d1ac6b}, !- External File Name
+  {599517ed-328b-4f15-a34c-309c70ba5b08}, !- Schedule Type Limits Name
+  {67fc6b0f-cac8-431c-9e69-68323c4dabc2}, !- External File Name
   1,                                      !- Column Number
   1,                                      !- Rows to Skip at Top
   8760,                                   !- Number of Hours of Data
@@ -1526,22 +938,22 @@
   60;                                     !- Minutes per Item
 
 OS:Schedule:Ruleset,
-  {a5538c85-4e4a-4c91-85bf-560f39a972a4}, !- Handle
+  {4f323330-7f33-4aec-aae8-7d03972725b3}, !- Handle
   Schedule Ruleset 1,                     !- Name
-  {2fea60df-78e3-41a7-9d17-6c4a1af867cd}, !- Schedule Type Limits Name
-  {e3a2612e-b5bd-4655-a025-1c5c1eb37209}; !- Default Day Schedule Name
+  {c54d1baf-78f4-460c-a242-36d365d6840f}, !- Schedule Type Limits Name
+  {f9e53663-3aee-4c40-aa73-7b985b929a28}; !- Default Day Schedule Name
 
 OS:Schedule:Day,
-  {e3a2612e-b5bd-4655-a025-1c5c1eb37209}, !- Handle
+  {f9e53663-3aee-4c40-aa73-7b985b929a28}, !- Handle
   Schedule Day 3,                         !- Name
-  {2fea60df-78e3-41a7-9d17-6c4a1af867cd}, !- Schedule Type Limits Name
+  {c54d1baf-78f4-460c-a242-36d365d6840f}, !- Schedule Type Limits Name
   ,                                       !- Interpolate to Timestep
   24,                                     !- Hour 1
   0,                                      !- Minute 1
   112.539290946133;                       !- Value Until Time 1
 
 OS:People:Definition,
-  {a6573aab-31cd-499d-9d5f-038662524c1d}, !- Handle
+  {a929d22f-2a84-4bbd-8687-96c9ca6ea910}, !- Handle
   res occupants|living space,             !- Name
   People,                                 !- Number of People Calculation Method
   3.39,                                   !- Number of People {people}
@@ -1554,12 +966,12 @@
   ZoneAveraged;                           !- Mean Radiant Temperature Calculation Type
 
 OS:People,
-  {fffbe245-7788-4ae7-aa5d-9366935c51b5}, !- Handle
+  {c476d45e-fe18-4350-8f5c-1c84db9d0e3f}, !- Handle
   res occupants|living space,             !- Name
-  {a6573aab-31cd-499d-9d5f-038662524c1d}, !- People Definition Name
-  {786a9774-c529-459b-8754-a1f17d2d3283}, !- Space or SpaceType Name
-  {eb63e053-956e-4f86-b58a-cfb889372a63}, !- Number of People Schedule Name
-  {a5538c85-4e4a-4c91-85bf-560f39a972a4}, !- Activity Level Schedule Name
+  {a929d22f-2a84-4bbd-8687-96c9ca6ea910}, !- People Definition Name
+  {4963ed27-810d-486a-b6de-af1063263fe5}, !- Space or SpaceType Name
+  {726b3822-9a9f-469e-9952-10031b51d698}, !- Number of People Schedule Name
+  {4f323330-7f33-4aec-aae8-7d03972725b3}, !- Activity Level Schedule Name
   ,                                       !- Surface Name/Angle Factor List Name
   ,                                       !- Work Efficiency Schedule Name
   ,                                       !- Clothing Insulation Schedule Name
@@ -1567,7 +979,7 @@
   1;                                      !- Multiplier
 
 OS:ScheduleTypeLimits,
-  {2fea60df-78e3-41a7-9d17-6c4a1af867cd}, !- Handle
+  {c54d1baf-78f4-460c-a242-36d365d6840f}, !- Handle
   ActivityLevel,                          !- Name
   0,                                      !- Lower Limit Value
   ,                                       !- Upper Limit Value
@@ -1575,1113 +987,14 @@
   ActivityLevel;                          !- Unit Type
 
 OS:ScheduleTypeLimits,
-  {33694281-8467-45fe-a327-49c4da562802}, !- Handle
+  {599517ed-328b-4f15-a34c-309c70ba5b08}, !- Handle
   Fractional,                             !- Name
   0,                                      !- Lower Limit Value
   1,                                      !- Upper Limit Value
   Continuous;                             !- Numeric Type
 
 OS:PlantLoop,
-  {b68022cd-509f-4584-b12c-51b8b1feb7f5}, !- Handle
-  Domestic Hot Water Loop,                !- Name
-=======
-  {e32ee452-1de4-41f6-af0c-7b88a4fc95e3}, !- Handle
-  Zone HVAC Equipment List 4,             !- Name
-  {a3481d68-7d4d-48f2-b048-7b4c27b039f2}; !- Thermal Zone
-
-OS:Space,
-  {857dc944-7554-4ecf-a28b-e12699bb9071}, !- Handle
-  living space|unit 4|story 1,            !- Name
-  {301f6926-4a8c-4d7e-b950-56cf5b9b5ee4}, !- Space Type Name
-  ,                                       !- Default Construction Set Name
-  ,                                       !- Default Schedule Set Name
-  -0,                                     !- Direction of Relative North {deg}
-  0,                                      !- X Origin {m}
-  0,                                      !- Y Origin {m}
-  0,                                      !- Z Origin {m}
-  ,                                       !- Building Story Name
-  {a3481d68-7d4d-48f2-b048-7b4c27b039f2}, !- Thermal Zone Name
-  ,                                       !- Part of Total Floor Area
-  ,                                       !- Design Specification Outdoor Air Object Name
-  {80195b11-501f-45a6-a290-e317b8f997f4}; !- Building Unit Name
-
-OS:Surface,
-  {00443d41-7def-45cd-88cb-a50d0890e0c0}, !- Handle
-  Surface 34,                             !- Name
-  Wall,                                   !- Surface Type
-  ,                                       !- Construction Name
-  {857dc944-7554-4ecf-a28b-e12699bb9071}, !- Space Name
-  Outdoors,                               !- Outside Boundary Condition
-  ,                                       !- Outside Boundary Condition Object
-  SunExposed,                             !- Sun Exposure
-  WindExposed,                            !- Wind Exposure
-  ,                                       !- View Factor to Ground
-  ,                                       !- Number of Vertices
-  19.3973532215094, -12.9315688143396, 2.4384, !- X,Y,Z Vertex 1 {m}
-  19.3973532215094, -12.9315688143396, 0, !- X,Y,Z Vertex 2 {m}
-  25.8631376286792, -12.9315688143396, 0, !- X,Y,Z Vertex 3 {m}
-  25.8631376286792, -12.9315688143396, 2.4384; !- X,Y,Z Vertex 4 {m}
-
-OS:Surface,
-  {7fff6303-7782-43e0-a529-59047cebbcac}, !- Handle
-  Surface 35,                             !- Name
-  RoofCeiling,                            !- Surface Type
-  ,                                       !- Construction Name
-  {857dc944-7554-4ecf-a28b-e12699bb9071}, !- Space Name
-  Surface,                                !- Outside Boundary Condition
-  {5d361265-fb24-452a-870a-c5abd6b2216d}, !- Outside Boundary Condition Object
-  NoSun,                                  !- Sun Exposure
-  NoWind,                                 !- Wind Exposure
-  ,                                       !- View Factor to Ground
-  ,                                       !- Number of Vertices
-  25.8631376286792, -12.9315688143396, 2.4384, !- X,Y,Z Vertex 1 {m}
-  25.8631376286792, 0, 2.4384,            !- X,Y,Z Vertex 2 {m}
-  19.3973532215094, 0, 2.4384,            !- X,Y,Z Vertex 3 {m}
-  19.3973532215094, -12.9315688143396, 2.4384; !- X,Y,Z Vertex 4 {m}
-
-OS:Surface,
-  {b3ce880c-1e7b-482d-b206-560394bb1ad2}, !- Handle
-  Surface 36,                             !- Name
-  Wall,                                   !- Surface Type
-  ,                                       !- Construction Name
-  {857dc944-7554-4ecf-a28b-e12699bb9071}, !- Space Name
-  Outdoors,                               !- Outside Boundary Condition
-  ,                                       !- Outside Boundary Condition Object
-  SunExposed,                             !- Sun Exposure
-  WindExposed,                            !- Wind Exposure
-  ,                                       !- View Factor to Ground
-  ,                                       !- Number of Vertices
-  25.8631376286792, -12.9315688143396, 2.4384, !- X,Y,Z Vertex 1 {m}
-  25.8631376286792, -12.9315688143396, 0, !- X,Y,Z Vertex 2 {m}
-  25.8631376286792, 0, 0,                 !- X,Y,Z Vertex 3 {m}
-  25.8631376286792, 0, 2.4384;            !- X,Y,Z Vertex 4 {m}
-
-OS:Surface,
-  {025c4d66-5a95-4162-8657-fca7b90eeb4a}, !- Handle
-  Surface 37,                             !- Name
-  Wall,                                   !- Surface Type
-  ,                                       !- Construction Name
-  {857dc944-7554-4ecf-a28b-e12699bb9071}, !- Space Name
-  Outdoors,                               !- Outside Boundary Condition
-  ,                                       !- Outside Boundary Condition Object
-  SunExposed,                             !- Sun Exposure
-  WindExposed,                            !- Wind Exposure
-  ,                                       !- View Factor to Ground
-  ,                                       !- Number of Vertices
-  25.8631376286792, 0, 2.4384,            !- X,Y,Z Vertex 1 {m}
-  25.8631376286792, 0, 0,                 !- X,Y,Z Vertex 2 {m}
-  19.3973532215094, 0, 0,                 !- X,Y,Z Vertex 3 {m}
-  19.3973532215094, 0, 2.4384;            !- X,Y,Z Vertex 4 {m}
-
-OS:Surface,
-  {9dcf881f-08bb-4c7f-86a7-4778478dda00}, !- Handle
-  Surface 38,                             !- Name
-  Wall,                                   !- Surface Type
-  ,                                       !- Construction Name
-  {857dc944-7554-4ecf-a28b-e12699bb9071}, !- Space Name
-  Surface,                                !- Outside Boundary Condition
-  {bb0459d9-e4d1-4421-8984-ef426dbeeaf1}, !- Outside Boundary Condition Object
-  NoSun,                                  !- Sun Exposure
-  NoWind,                                 !- Wind Exposure
-  ,                                       !- View Factor to Ground
-  ,                                       !- Number of Vertices
-  19.3973532215094, 0, 2.4384,            !- X,Y,Z Vertex 1 {m}
-  19.3973532215094, 0, 0,                 !- X,Y,Z Vertex 2 {m}
-  19.3973532215094, -12.9315688143396, 0, !- X,Y,Z Vertex 3 {m}
-  19.3973532215094, -12.9315688143396, 2.4384; !- X,Y,Z Vertex 4 {m}
-
-OS:Surface,
-  {097d32bd-bb71-456b-968e-5f647038a34d}, !- Handle
-  Surface 39,                             !- Name
-  Floor,                                  !- Surface Type
-  ,                                       !- Construction Name
-  {857dc944-7554-4ecf-a28b-e12699bb9071}, !- Space Name
-  Surface,                                !- Outside Boundary Condition
-  {33f066ff-be60-4746-9f3f-f8836f3b5dda}, !- Outside Boundary Condition Object
-  NoSun,                                  !- Sun Exposure
-  NoWind,                                 !- Wind Exposure
-  ,                                       !- View Factor to Ground
-  ,                                       !- Number of Vertices
-  19.3973532215094, -12.9315688143396, 0, !- X,Y,Z Vertex 1 {m}
-  19.3973532215094, 0, 0,                 !- X,Y,Z Vertex 2 {m}
-  25.8631376286792, 0, 0,                 !- X,Y,Z Vertex 3 {m}
-  25.8631376286792, -12.9315688143396, 0; !- X,Y,Z Vertex 4 {m}
-
-OS:Surface,
-  {0bdda7a1-7fc9-462d-9acd-5bfc2543778c}, !- Handle
-  Surface 45,                             !- Name
-  Floor,                                  !- Surface Type
-  ,                                       !- Construction Name
-  {50a8af16-f55c-4862-a5e9-7cf17590803b}, !- Space Name
-  Foundation,                             !- Outside Boundary Condition
-  ,                                       !- Outside Boundary Condition Object
-  NoSun,                                  !- Sun Exposure
-  NoWind,                                 !- Wind Exposure
-  ,                                       !- View Factor to Ground
-  ,                                       !- Number of Vertices
-  0, -12.9315688143396, -2.4384,          !- X,Y,Z Vertex 1 {m}
-  0, 0, -2.4384,                          !- X,Y,Z Vertex 2 {m}
-  6.46578440716979, 0, -2.4384,           !- X,Y,Z Vertex 3 {m}
-  6.46578440716979, -12.9315688143396, -2.4384; !- X,Y,Z Vertex 4 {m}
-
-OS:Surface,
-  {4d24fc06-a32e-40cb-b0fb-47a4a9ee977a}, !- Handle
-  Surface 46,                             !- Name
-  Wall,                                   !- Surface Type
-  ,                                       !- Construction Name
-  {50a8af16-f55c-4862-a5e9-7cf17590803b}, !- Space Name
-  Foundation,                             !- Outside Boundary Condition
-  ,                                       !- Outside Boundary Condition Object
-  NoSun,                                  !- Sun Exposure
-  NoWind,                                 !- Wind Exposure
-  ,                                       !- View Factor to Ground
-  ,                                       !- Number of Vertices
-  0, 0, 0,                                !- X,Y,Z Vertex 1 {m}
-  0, 0, -2.4384,                          !- X,Y,Z Vertex 2 {m}
-  0, -12.9315688143396, -2.4384,          !- X,Y,Z Vertex 3 {m}
-  0, -12.9315688143396, 0;                !- X,Y,Z Vertex 4 {m}
-
-OS:Surface,
-  {861a3e13-aa6f-4b90-84ac-4bf9843b51e9}, !- Handle
-  Surface 47,                             !- Name
-  Wall,                                   !- Surface Type
-  ,                                       !- Construction Name
-  {50a8af16-f55c-4862-a5e9-7cf17590803b}, !- Space Name
-  Foundation,                             !- Outside Boundary Condition
-  ,                                       !- Outside Boundary Condition Object
-  NoSun,                                  !- Sun Exposure
-  NoWind,                                 !- Wind Exposure
-  ,                                       !- View Factor to Ground
-  ,                                       !- Number of Vertices
-  6.46578440716979, 0, 0,                 !- X,Y,Z Vertex 1 {m}
-  6.46578440716979, 0, -2.4384,           !- X,Y,Z Vertex 2 {m}
-  0, 0, -2.4384,                          !- X,Y,Z Vertex 3 {m}
-  0, 0, 0;                                !- X,Y,Z Vertex 4 {m}
-
-OS:Surface,
-  {7720999e-eea1-4b07-98c1-2d7ccce0aad2}, !- Handle
-  Surface 49,                             !- Name
-  Wall,                                   !- Surface Type
-  ,                                       !- Construction Name
-  {50a8af16-f55c-4862-a5e9-7cf17590803b}, !- Space Name
-  Foundation,                             !- Outside Boundary Condition
-  ,                                       !- Outside Boundary Condition Object
-  NoSun,                                  !- Sun Exposure
-  NoWind,                                 !- Wind Exposure
-  ,                                       !- View Factor to Ground
-  ,                                       !- Number of Vertices
-  0, -12.9315688143396, 0,                !- X,Y,Z Vertex 1 {m}
-  0, -12.9315688143396, -2.4384,          !- X,Y,Z Vertex 2 {m}
-  6.46578440716979, -12.9315688143396, -2.4384, !- X,Y,Z Vertex 3 {m}
-  6.46578440716979, -12.9315688143396, 0; !- X,Y,Z Vertex 4 {m}
-
-OS:Surface,
-  {b592ee07-2943-43cc-9f9c-636dc1c1632e}, !- Handle
-  Surface 50,                             !- Name
-  RoofCeiling,                            !- Surface Type
-  ,                                       !- Construction Name
-  {50a8af16-f55c-4862-a5e9-7cf17590803b}, !- Space Name
-  Surface,                                !- Outside Boundary Condition
-  {1c5302fe-b97a-4bda-9eb1-6081359266b3}, !- Outside Boundary Condition Object
-  NoSun,                                  !- Sun Exposure
-  NoWind,                                 !- Wind Exposure
-  ,                                       !- View Factor to Ground
-  ,                                       !- Number of Vertices
-  6.46578440716979, -12.9315688143396, 0, !- X,Y,Z Vertex 1 {m}
-  6.46578440716979, 0, 0,                 !- X,Y,Z Vertex 2 {m}
-  0, 0, 0,                                !- X,Y,Z Vertex 3 {m}
-  0, -12.9315688143396, 0;                !- X,Y,Z Vertex 4 {m}
-
-OS:Surface,
-  {661c5474-d7d5-4532-a683-a3138a57e791}, !- Handle
-  Surface 51,                             !- Name
-  Floor,                                  !- Surface Type
-  ,                                       !- Construction Name
-  {50a8af16-f55c-4862-a5e9-7cf17590803b}, !- Space Name
-  Foundation,                             !- Outside Boundary Condition
-  ,                                       !- Outside Boundary Condition Object
-  NoSun,                                  !- Sun Exposure
-  NoWind,                                 !- Wind Exposure
-  ,                                       !- View Factor to Ground
-  ,                                       !- Number of Vertices
-  6.46578440716979, -12.9315688143396, -2.4384, !- X,Y,Z Vertex 1 {m}
-  6.46578440716979, 0, -2.4384,           !- X,Y,Z Vertex 2 {m}
-  12.9315688143396, 0, -2.4384,           !- X,Y,Z Vertex 3 {m}
-  12.9315688143396, -12.9315688143396, -2.4384; !- X,Y,Z Vertex 4 {m}
-
-OS:Surface,
-  {ec7719e4-7354-4323-88ea-2df79a841e09}, !- Handle
-  Surface 52,                             !- Name
-  Wall,                                   !- Surface Type
-  ,                                       !- Construction Name
-  {50a8af16-f55c-4862-a5e9-7cf17590803b}, !- Space Name
-  Foundation,                             !- Outside Boundary Condition
-  ,                                       !- Outside Boundary Condition Object
-  NoSun,                                  !- Sun Exposure
-  NoWind,                                 !- Wind Exposure
-  ,                                       !- View Factor to Ground
-  ,                                       !- Number of Vertices
-  6.46578440716979, -12.9315688143396, 0, !- X,Y,Z Vertex 1 {m}
-  6.46578440716979, -12.9315688143396, -2.4384, !- X,Y,Z Vertex 2 {m}
-  12.9315688143396, -12.9315688143396, -2.4384, !- X,Y,Z Vertex 3 {m}
-  12.9315688143396, -12.9315688143396, 0; !- X,Y,Z Vertex 4 {m}
-
-OS:Surface,
-  {7f57eb6f-3d43-4189-9329-1fd940abf5a7}, !- Handle
-  Surface 54,                             !- Name
-  Wall,                                   !- Surface Type
-  ,                                       !- Construction Name
-  {50a8af16-f55c-4862-a5e9-7cf17590803b}, !- Space Name
-  Foundation,                             !- Outside Boundary Condition
-  ,                                       !- Outside Boundary Condition Object
-  NoSun,                                  !- Sun Exposure
-  NoWind,                                 !- Wind Exposure
-  ,                                       !- View Factor to Ground
-  ,                                       !- Number of Vertices
-  12.9315688143396, 0, 0,                 !- X,Y,Z Vertex 1 {m}
-  12.9315688143396, 0, -2.4384,           !- X,Y,Z Vertex 2 {m}
-  6.46578440716979, 0, -2.4384,           !- X,Y,Z Vertex 3 {m}
-  6.46578440716979, 0, 0;                 !- X,Y,Z Vertex 4 {m}
-
-OS:Surface,
-  {a180658c-1681-48f6-a76b-f578782db70a}, !- Handle
-  Surface 56,                             !- Name
-  RoofCeiling,                            !- Surface Type
-  ,                                       !- Construction Name
-  {50a8af16-f55c-4862-a5e9-7cf17590803b}, !- Space Name
-  Surface,                                !- Outside Boundary Condition
-  {98170af2-bb4a-44bf-952b-29c9d1d1686b}, !- Outside Boundary Condition Object
-  NoSun,                                  !- Sun Exposure
-  NoWind,                                 !- Wind Exposure
-  ,                                       !- View Factor to Ground
-  ,                                       !- Number of Vertices
-  12.9315688143396, -12.9315688143396, 0, !- X,Y,Z Vertex 1 {m}
-  12.9315688143396, 0, 0,                 !- X,Y,Z Vertex 2 {m}
-  6.46578440716979, 0, 0,                 !- X,Y,Z Vertex 3 {m}
-  6.46578440716979, -12.9315688143396, 0; !- X,Y,Z Vertex 4 {m}
-
-OS:Surface,
-  {a080abfb-523c-449b-a2a2-3cdc640e17ba}, !- Handle
-  Surface 57,                             !- Name
-  Floor,                                  !- Surface Type
-  ,                                       !- Construction Name
-  {50a8af16-f55c-4862-a5e9-7cf17590803b}, !- Space Name
-  Foundation,                             !- Outside Boundary Condition
-  ,                                       !- Outside Boundary Condition Object
-  NoSun,                                  !- Sun Exposure
-  NoWind,                                 !- Wind Exposure
-  ,                                       !- View Factor to Ground
-  ,                                       !- Number of Vertices
-  12.9315688143396, -12.9315688143396, -2.4384, !- X,Y,Z Vertex 1 {m}
-  12.9315688143396, 0, -2.4384,           !- X,Y,Z Vertex 2 {m}
-  19.3973532215094, 0, -2.4384,           !- X,Y,Z Vertex 3 {m}
-  19.3973532215094, -12.9315688143396, -2.4384; !- X,Y,Z Vertex 4 {m}
-
-OS:Surface,
-  {24d8771c-be77-4f63-ba6b-5d4bc4a77769}, !- Handle
-  Surface 58,                             !- Name
-  Wall,                                   !- Surface Type
-  ,                                       !- Construction Name
-  {50a8af16-f55c-4862-a5e9-7cf17590803b}, !- Space Name
-  Foundation,                             !- Outside Boundary Condition
-  ,                                       !- Outside Boundary Condition Object
-  NoSun,                                  !- Sun Exposure
-  NoWind,                                 !- Wind Exposure
-  ,                                       !- View Factor to Ground
-  ,                                       !- Number of Vertices
-  12.9315688143396, -12.9315688143396, 0, !- X,Y,Z Vertex 1 {m}
-  12.9315688143396, -12.9315688143396, -2.4384, !- X,Y,Z Vertex 2 {m}
-  19.3973532215094, -12.9315688143396, -2.4384, !- X,Y,Z Vertex 3 {m}
-  19.3973532215094, -12.9315688143396, 0; !- X,Y,Z Vertex 4 {m}
-
-OS:Surface,
-  {4198db0d-6237-4b5f-9e7e-9757516b51df}, !- Handle
-  Surface 60,                             !- Name
-  Wall,                                   !- Surface Type
-  ,                                       !- Construction Name
-  {50a8af16-f55c-4862-a5e9-7cf17590803b}, !- Space Name
-  Foundation,                             !- Outside Boundary Condition
-  ,                                       !- Outside Boundary Condition Object
-  NoSun,                                  !- Sun Exposure
-  NoWind,                                 !- Wind Exposure
-  ,                                       !- View Factor to Ground
-  ,                                       !- Number of Vertices
-  19.3973532215094, 0, 0,                 !- X,Y,Z Vertex 1 {m}
-  19.3973532215094, 0, -2.4384,           !- X,Y,Z Vertex 2 {m}
-  12.9315688143396, 0, -2.4384,           !- X,Y,Z Vertex 3 {m}
-  12.9315688143396, 0, 0;                 !- X,Y,Z Vertex 4 {m}
-
-OS:Surface,
-  {04b82e9d-dc1d-4af7-8cd2-6774ca29cdb8}, !- Handle
-  Surface 62,                             !- Name
-  RoofCeiling,                            !- Surface Type
-  ,                                       !- Construction Name
-  {50a8af16-f55c-4862-a5e9-7cf17590803b}, !- Space Name
-  Surface,                                !- Outside Boundary Condition
-  {87cae91f-1ef8-4166-821d-4beed3dd34cd}, !- Outside Boundary Condition Object
-  NoSun,                                  !- Sun Exposure
-  NoWind,                                 !- Wind Exposure
-  ,                                       !- View Factor to Ground
-  ,                                       !- Number of Vertices
-  19.3973532215094, -12.9315688143396, 0, !- X,Y,Z Vertex 1 {m}
-  19.3973532215094, 0, 0,                 !- X,Y,Z Vertex 2 {m}
-  12.9315688143396, 0, 0,                 !- X,Y,Z Vertex 3 {m}
-  12.9315688143396, -12.9315688143396, 0; !- X,Y,Z Vertex 4 {m}
-
-OS:Surface,
-  {16833922-d51f-4f0f-a6e0-4c19a402afd0}, !- Handle
-  Surface 63,                             !- Name
-  Floor,                                  !- Surface Type
-  ,                                       !- Construction Name
-  {50a8af16-f55c-4862-a5e9-7cf17590803b}, !- Space Name
-  Foundation,                             !- Outside Boundary Condition
-  ,                                       !- Outside Boundary Condition Object
-  NoSun,                                  !- Sun Exposure
-  NoWind,                                 !- Wind Exposure
-  ,                                       !- View Factor to Ground
-  ,                                       !- Number of Vertices
-  19.3973532215094, -12.9315688143396, -2.4384, !- X,Y,Z Vertex 1 {m}
-  19.3973532215094, 0, -2.4384,           !- X,Y,Z Vertex 2 {m}
-  25.8631376286792, 0, -2.4384,           !- X,Y,Z Vertex 3 {m}
-  25.8631376286792, -12.9315688143396, -2.4384; !- X,Y,Z Vertex 4 {m}
-
-OS:Surface,
-  {d9246952-ae23-4454-b5a2-9862e60c3806}, !- Handle
-  Surface 64,                             !- Name
-  Wall,                                   !- Surface Type
-  ,                                       !- Construction Name
-  {50a8af16-f55c-4862-a5e9-7cf17590803b}, !- Space Name
-  Foundation,                             !- Outside Boundary Condition
-  ,                                       !- Outside Boundary Condition Object
-  NoSun,                                  !- Sun Exposure
-  NoWind,                                 !- Wind Exposure
-  ,                                       !- View Factor to Ground
-  ,                                       !- Number of Vertices
-  19.3973532215094, -12.9315688143396, 0, !- X,Y,Z Vertex 1 {m}
-  19.3973532215094, -12.9315688143396, -2.4384, !- X,Y,Z Vertex 2 {m}
-  25.8631376286792, -12.9315688143396, -2.4384, !- X,Y,Z Vertex 3 {m}
-  25.8631376286792, -12.9315688143396, 0; !- X,Y,Z Vertex 4 {m}
-
-OS:Surface,
-  {3db8f513-b9ba-428f-86a9-aecf1b2c04b1}, !- Handle
-  Surface 66,                             !- Name
-  Wall,                                   !- Surface Type
-  ,                                       !- Construction Name
-  {50a8af16-f55c-4862-a5e9-7cf17590803b}, !- Space Name
-  Foundation,                             !- Outside Boundary Condition
-  ,                                       !- Outside Boundary Condition Object
-  NoSun,                                  !- Sun Exposure
-  NoWind,                                 !- Wind Exposure
-  ,                                       !- View Factor to Ground
-  ,                                       !- Number of Vertices
-  25.8631376286792, 0, 0,                 !- X,Y,Z Vertex 1 {m}
-  25.8631376286792, 0, -2.4384,           !- X,Y,Z Vertex 2 {m}
-  19.3973532215094, 0, -2.4384,           !- X,Y,Z Vertex 3 {m}
-  19.3973532215094, 0, 0;                 !- X,Y,Z Vertex 4 {m}
-
-OS:Surface,
-  {066a1dbc-5d57-4c05-87fb-7933af720c86}, !- Handle
-  Surface 67,                             !- Name
-  Wall,                                   !- Surface Type
-  ,                                       !- Construction Name
-  {50a8af16-f55c-4862-a5e9-7cf17590803b}, !- Space Name
-  Foundation,                             !- Outside Boundary Condition
-  ,                                       !- Outside Boundary Condition Object
-  NoSun,                                  !- Sun Exposure
-  NoWind,                                 !- Wind Exposure
-  ,                                       !- View Factor to Ground
-  ,                                       !- Number of Vertices
-  25.8631376286792, -12.9315688143396, 0, !- X,Y,Z Vertex 1 {m}
-  25.8631376286792, -12.9315688143396, -2.4384, !- X,Y,Z Vertex 2 {m}
-  25.8631376286792, 0, -2.4384,           !- X,Y,Z Vertex 3 {m}
-  25.8631376286792, 0, 0;                 !- X,Y,Z Vertex 4 {m}
-
-OS:Surface,
-  {33f066ff-be60-4746-9f3f-f8836f3b5dda}, !- Handle
-  Surface 68,                             !- Name
-  RoofCeiling,                            !- Surface Type
-  ,                                       !- Construction Name
-  {50a8af16-f55c-4862-a5e9-7cf17590803b}, !- Space Name
-  Surface,                                !- Outside Boundary Condition
-  {097d32bd-bb71-456b-968e-5f647038a34d}, !- Outside Boundary Condition Object
-  NoSun,                                  !- Sun Exposure
-  NoWind,                                 !- Wind Exposure
-  ,                                       !- View Factor to Ground
-  ,                                       !- Number of Vertices
-  25.8631376286792, -12.9315688143396, 0, !- X,Y,Z Vertex 1 {m}
-  25.8631376286792, 0, 0,                 !- X,Y,Z Vertex 2 {m}
-  19.3973532215094, 0, 0,                 !- X,Y,Z Vertex 3 {m}
-  19.3973532215094, -12.9315688143396, 0; !- X,Y,Z Vertex 4 {m}
-
-OS:Space,
-  {50a8af16-f55c-4862-a5e9-7cf17590803b}, !- Handle
-  unfinished basement space,              !- Name
-  {7e602704-afd7-49a3-b900-3ef521e243cd}, !- Space Type Name
-  ,                                       !- Default Construction Set Name
-  ,                                       !- Default Schedule Set Name
-  ,                                       !- Direction of Relative North {deg}
-  ,                                       !- X Origin {m}
-  ,                                       !- Y Origin {m}
-  ,                                       !- Z Origin {m}
-  ,                                       !- Building Story Name
-  {58361bf9-f012-4a12-9b57-a4b93f1f148f}; !- Thermal Zone Name
-
-OS:ThermalZone,
-  {58361bf9-f012-4a12-9b57-a4b93f1f148f}, !- Handle
-  unfinished basement zone,               !- Name
-  ,                                       !- Multiplier
-  ,                                       !- Ceiling Height {m}
-  ,                                       !- Volume {m3}
-  ,                                       !- Floor Area {m2}
-  ,                                       !- Zone Inside Convection Algorithm
-  ,                                       !- Zone Outside Convection Algorithm
-  ,                                       !- Zone Conditioning Equipment List Name
-  {fa6c86f4-0887-412c-a4f2-7a537a7d163f}, !- Zone Air Inlet Port List
-  {c3b1a363-d58a-4c91-a199-6f70cd7449bc}, !- Zone Air Exhaust Port List
-  {0852812c-67c2-4160-b668-a997bba0a2b7}, !- Zone Air Node Name
-  {76ea07ff-9961-46b4-97af-8909f6040355}, !- Zone Return Air Port List
-  ,                                       !- Primary Daylighting Control Name
-  ,                                       !- Fraction of Zone Controlled by Primary Daylighting Control
-  ,                                       !- Secondary Daylighting Control Name
-  ,                                       !- Fraction of Zone Controlled by Secondary Daylighting Control
-  ,                                       !- Illuminance Map Name
-  ,                                       !- Group Rendering Name
-  ,                                       !- Thermostat Name
-  No;                                     !- Use Ideal Air Loads
-
-OS:Node,
-  {a91a15ba-0655-41ad-9169-29bd61aaf8f0}, !- Handle
-  Node 5,                                 !- Name
-  {0852812c-67c2-4160-b668-a997bba0a2b7}, !- Inlet Port
-  ;                                       !- Outlet Port
-
-OS:Connection,
-  {0852812c-67c2-4160-b668-a997bba0a2b7}, !- Handle
-  {7a89ca98-528d-4ed0-93c5-82d1c204b4ce}, !- Name
-  {58361bf9-f012-4a12-9b57-a4b93f1f148f}, !- Source Object
-  11,                                     !- Outlet Port
-  {a91a15ba-0655-41ad-9169-29bd61aaf8f0}, !- Target Object
-  2;                                      !- Inlet Port
-
-OS:PortList,
-  {fa6c86f4-0887-412c-a4f2-7a537a7d163f}, !- Handle
-  {8dd9ae6e-c541-4ae4-85f4-e0eab1d37b4f}, !- Name
-  {58361bf9-f012-4a12-9b57-a4b93f1f148f}; !- HVAC Component
-
-OS:PortList,
-  {c3b1a363-d58a-4c91-a199-6f70cd7449bc}, !- Handle
-  {49874c12-f4ee-4b95-a96f-dcfe9ae335dc}, !- Name
-  {58361bf9-f012-4a12-9b57-a4b93f1f148f}; !- HVAC Component
-
-OS:PortList,
-  {76ea07ff-9961-46b4-97af-8909f6040355}, !- Handle
-  {37cffead-b578-453a-a2ef-9df0a9658728}, !- Name
-  {58361bf9-f012-4a12-9b57-a4b93f1f148f}; !- HVAC Component
-
-OS:Sizing:Zone,
-  {f7bdffbc-6c81-41b9-b584-e1cad5c613b6}, !- Handle
-  {58361bf9-f012-4a12-9b57-a4b93f1f148f}, !- Zone or ZoneList Name
-  SupplyAirTemperature,                   !- Zone Cooling Design Supply Air Temperature Input Method
-  14,                                     !- Zone Cooling Design Supply Air Temperature {C}
-  11.11,                                  !- Zone Cooling Design Supply Air Temperature Difference {deltaC}
-  SupplyAirTemperature,                   !- Zone Heating Design Supply Air Temperature Input Method
-  40,                                     !- Zone Heating Design Supply Air Temperature {C}
-  11.11,                                  !- Zone Heating Design Supply Air Temperature Difference {deltaC}
-  0.0085,                                 !- Zone Cooling Design Supply Air Humidity Ratio {kg-H2O/kg-air}
-  0.008,                                  !- Zone Heating Design Supply Air Humidity Ratio {kg-H2O/kg-air}
-  ,                                       !- Zone Heating Sizing Factor
-  ,                                       !- Zone Cooling Sizing Factor
-  DesignDay,                              !- Cooling Design Air Flow Method
-  ,                                       !- Cooling Design Air Flow Rate {m3/s}
-  ,                                       !- Cooling Minimum Air Flow per Zone Floor Area {m3/s-m2}
-  ,                                       !- Cooling Minimum Air Flow {m3/s}
-  ,                                       !- Cooling Minimum Air Flow Fraction
-  DesignDay,                              !- Heating Design Air Flow Method
-  ,                                       !- Heating Design Air Flow Rate {m3/s}
-  ,                                       !- Heating Maximum Air Flow per Zone Floor Area {m3/s-m2}
-  ,                                       !- Heating Maximum Air Flow {m3/s}
-  ,                                       !- Heating Maximum Air Flow Fraction
-  ,                                       !- Design Zone Air Distribution Effectiveness in Cooling Mode
-  ,                                       !- Design Zone Air Distribution Effectiveness in Heating Mode
-  No,                                     !- Account for Dedicated Outdoor Air System
-  NeutralSupplyAir,                       !- Dedicated Outdoor Air System Control Strategy
-  autosize,                               !- Dedicated Outdoor Air Low Setpoint Temperature for Design {C}
-  autosize;                               !- Dedicated Outdoor Air High Setpoint Temperature for Design {C}
-
-OS:ZoneHVAC:EquipmentList,
-  {c3587310-870b-47dc-9e9b-34832989b1f1}, !- Handle
-  Zone HVAC Equipment List 5,             !- Name
-  {58361bf9-f012-4a12-9b57-a4b93f1f148f}; !- Thermal Zone
-
-OS:SpaceType,
-  {7e602704-afd7-49a3-b900-3ef521e243cd}, !- Handle
-  Space Type 2,                           !- Name
-  ,                                       !- Default Construction Set Name
-  ,                                       !- Default Schedule Set Name
-  ,                                       !- Group Rendering Name
-  ,                                       !- Design Specification Outdoor Air Object Name
-  ,                                       !- Standards Template
-  ,                                       !- Standards Building Type
-  unfinished basement;                    !- Standards Space Type
-
-OS:Surface,
-  {688d38ce-6e20-4a3a-9c05-422174ef3c99}, !- Handle
-  Surface 7,                              !- Name
-  Floor,                                  !- Surface Type
-  ,                                       !- Construction Name
-  {10a5918f-c994-42ae-9f81-728f1ae97264}, !- Space Name
-  Surface,                                !- Outside Boundary Condition
-  {2432c75c-cfbb-48aa-9c4b-5597a4cef760}, !- Outside Boundary Condition Object
-  NoSun,                                  !- Sun Exposure
-  NoWind,                                 !- Wind Exposure
-  ,                                       !- View Factor to Ground
-  ,                                       !- Number of Vertices
-  6.46578440716979, 0, 2.4384,            !- X,Y,Z Vertex 1 {m}
-  6.46578440716979, -12.9315688143396, 2.4384, !- X,Y,Z Vertex 2 {m}
-  0, -12.9315688143396, 2.4384,           !- X,Y,Z Vertex 3 {m}
-  0, 0, 2.4384;                           !- X,Y,Z Vertex 4 {m}
-
-OS:Surface,
-  {b13b9f49-dd92-40a5-b53a-99057fb45d72}, !- Handle
-  Surface 8,                              !- Name
-  RoofCeiling,                            !- Surface Type
-  ,                                       !- Construction Name
-  {10a5918f-c994-42ae-9f81-728f1ae97264}, !- Space Name
-  Outdoors,                               !- Outside Boundary Condition
-  ,                                       !- Outside Boundary Condition Object
-  SunExposed,                             !- Sun Exposure
-  WindExposed,                            !- Wind Exposure
-  ,                                       !- View Factor to Ground
-  ,                                       !- Number of Vertices
-  0, -6.46578440716979, 5.6712922035849,  !- X,Y,Z Vertex 1 {m}
-  25.8631376286792, -6.46578440716979, 5.6712922035849, !- X,Y,Z Vertex 2 {m}
-  25.8631376286792, 0, 2.4384,            !- X,Y,Z Vertex 3 {m}
-  0, 0, 2.4384;                           !- X,Y,Z Vertex 4 {m}
-
-OS:Surface,
-  {b95b6e8d-026b-4e05-8139-99470f3396b5}, !- Handle
-  Surface 9,                              !- Name
-  RoofCeiling,                            !- Surface Type
-  ,                                       !- Construction Name
-  {10a5918f-c994-42ae-9f81-728f1ae97264}, !- Space Name
-  Outdoors,                               !- Outside Boundary Condition
-  ,                                       !- Outside Boundary Condition Object
-  SunExposed,                             !- Sun Exposure
-  WindExposed,                            !- Wind Exposure
-  ,                                       !- View Factor to Ground
-  ,                                       !- Number of Vertices
-  25.8631376286792, -6.46578440716979, 5.6712922035849, !- X,Y,Z Vertex 1 {m}
-  0, -6.46578440716979, 5.6712922035849,  !- X,Y,Z Vertex 2 {m}
-  0, -12.9315688143396, 2.4384,           !- X,Y,Z Vertex 3 {m}
-  25.8631376286792, -12.9315688143396, 2.4384; !- X,Y,Z Vertex 4 {m}
-
-OS:Surface,
-  {797e746e-b10e-47e1-b9a6-47e65dc1123d}, !- Handle
-  Surface 10,                             !- Name
-  Wall,                                   !- Surface Type
-  ,                                       !- Construction Name
-  {10a5918f-c994-42ae-9f81-728f1ae97264}, !- Space Name
-  Outdoors,                               !- Outside Boundary Condition
-  ,                                       !- Outside Boundary Condition Object
-  SunExposed,                             !- Sun Exposure
-  WindExposed,                            !- Wind Exposure
-  ,                                       !- View Factor to Ground
-  ,                                       !- Number of Vertices
-  0, -6.46578440716979, 5.6712922035849,  !- X,Y,Z Vertex 1 {m}
-  0, 0, 2.4384,                           !- X,Y,Z Vertex 2 {m}
-  0, -12.9315688143396, 2.4384;           !- X,Y,Z Vertex 3 {m}
-
-OS:Surface,
-  {85b0cf27-75e3-43b2-8d98-b48bd4f6ef6a}, !- Handle
-  Surface 11,                             !- Name
-  Wall,                                   !- Surface Type
-  ,                                       !- Construction Name
-  {10a5918f-c994-42ae-9f81-728f1ae97264}, !- Space Name
-  Outdoors,                               !- Outside Boundary Condition
-  ,                                       !- Outside Boundary Condition Object
-  SunExposed,                             !- Sun Exposure
-  WindExposed,                            !- Wind Exposure
-  ,                                       !- View Factor to Ground
-  ,                                       !- Number of Vertices
-  25.8631376286792, -6.46578440716979, 5.6712922035849, !- X,Y,Z Vertex 1 {m}
-  25.8631376286792, -12.9315688143396, 2.4384, !- X,Y,Z Vertex 2 {m}
-  25.8631376286792, 0, 2.4384;            !- X,Y,Z Vertex 3 {m}
-
-OS:Space,
-  {10a5918f-c994-42ae-9f81-728f1ae97264}, !- Handle
-  unfinished attic space,                 !- Name
-  {f09dce7f-20e3-4084-b64d-f4db7124f705}, !- Space Type Name
-  ,                                       !- Default Construction Set Name
-  ,                                       !- Default Schedule Set Name
-  ,                                       !- Direction of Relative North {deg}
-  ,                                       !- X Origin {m}
-  ,                                       !- Y Origin {m}
-  ,                                       !- Z Origin {m}
-  ,                                       !- Building Story Name
-  {2d049fd3-9230-4f3a-ab51-fcfa7b9eec8c}; !- Thermal Zone Name
-
-OS:ThermalZone,
-  {2d049fd3-9230-4f3a-ab51-fcfa7b9eec8c}, !- Handle
-  unfinished attic zone,                  !- Name
-  ,                                       !- Multiplier
-  ,                                       !- Ceiling Height {m}
-  ,                                       !- Volume {m3}
-  ,                                       !- Floor Area {m2}
-  ,                                       !- Zone Inside Convection Algorithm
-  ,                                       !- Zone Outside Convection Algorithm
-  ,                                       !- Zone Conditioning Equipment List Name
-  {fe240940-d208-4485-9538-480a4fcbc508}, !- Zone Air Inlet Port List
-  {40cc34a2-6cda-471d-9673-7d29abf743f5}, !- Zone Air Exhaust Port List
-  {d0fa29c5-af8e-4562-b100-7722bd9f09d0}, !- Zone Air Node Name
-  {31d90b28-5874-4675-9583-4b5a89bb4ad4}, !- Zone Return Air Port List
-  ,                                       !- Primary Daylighting Control Name
-  ,                                       !- Fraction of Zone Controlled by Primary Daylighting Control
-  ,                                       !- Secondary Daylighting Control Name
-  ,                                       !- Fraction of Zone Controlled by Secondary Daylighting Control
-  ,                                       !- Illuminance Map Name
-  ,                                       !- Group Rendering Name
-  ,                                       !- Thermostat Name
-  No;                                     !- Use Ideal Air Loads
-
-OS:Node,
-  {7bd71422-8013-46c8-a3d8-909bd51e61ee}, !- Handle
-  Node 6,                                 !- Name
-  {d0fa29c5-af8e-4562-b100-7722bd9f09d0}, !- Inlet Port
-  ;                                       !- Outlet Port
-
-OS:Connection,
-  {d0fa29c5-af8e-4562-b100-7722bd9f09d0}, !- Handle
-  {b3160160-b9ce-42b4-81e0-405135b30918}, !- Name
-  {2d049fd3-9230-4f3a-ab51-fcfa7b9eec8c}, !- Source Object
-  11,                                     !- Outlet Port
-  {7bd71422-8013-46c8-a3d8-909bd51e61ee}, !- Target Object
-  2;                                      !- Inlet Port
-
-OS:PortList,
-  {fe240940-d208-4485-9538-480a4fcbc508}, !- Handle
-  {cb09e0cf-1bea-4584-84a9-f379c4d4103c}, !- Name
-  {2d049fd3-9230-4f3a-ab51-fcfa7b9eec8c}; !- HVAC Component
-
-OS:PortList,
-  {40cc34a2-6cda-471d-9673-7d29abf743f5}, !- Handle
-  {7015c5a7-1893-406a-afec-26275208fcdf}, !- Name
-  {2d049fd3-9230-4f3a-ab51-fcfa7b9eec8c}; !- HVAC Component
-
-OS:PortList,
-  {31d90b28-5874-4675-9583-4b5a89bb4ad4}, !- Handle
-  {3b5cb131-026a-4406-87ce-d2cff957e697}, !- Name
-  {2d049fd3-9230-4f3a-ab51-fcfa7b9eec8c}; !- HVAC Component
-
-OS:Sizing:Zone,
-  {c0ff72d9-fb8f-4cbb-9de3-e08e24c45044}, !- Handle
-  {2d049fd3-9230-4f3a-ab51-fcfa7b9eec8c}, !- Zone or ZoneList Name
-  SupplyAirTemperature,                   !- Zone Cooling Design Supply Air Temperature Input Method
-  14,                                     !- Zone Cooling Design Supply Air Temperature {C}
-  11.11,                                  !- Zone Cooling Design Supply Air Temperature Difference {deltaC}
-  SupplyAirTemperature,                   !- Zone Heating Design Supply Air Temperature Input Method
-  40,                                     !- Zone Heating Design Supply Air Temperature {C}
-  11.11,                                  !- Zone Heating Design Supply Air Temperature Difference {deltaC}
-  0.0085,                                 !- Zone Cooling Design Supply Air Humidity Ratio {kg-H2O/kg-air}
-  0.008,                                  !- Zone Heating Design Supply Air Humidity Ratio {kg-H2O/kg-air}
-  ,                                       !- Zone Heating Sizing Factor
-  ,                                       !- Zone Cooling Sizing Factor
-  DesignDay,                              !- Cooling Design Air Flow Method
-  ,                                       !- Cooling Design Air Flow Rate {m3/s}
-  ,                                       !- Cooling Minimum Air Flow per Zone Floor Area {m3/s-m2}
-  ,                                       !- Cooling Minimum Air Flow {m3/s}
-  ,                                       !- Cooling Minimum Air Flow Fraction
-  DesignDay,                              !- Heating Design Air Flow Method
-  ,                                       !- Heating Design Air Flow Rate {m3/s}
-  ,                                       !- Heating Maximum Air Flow per Zone Floor Area {m3/s-m2}
-  ,                                       !- Heating Maximum Air Flow {m3/s}
-  ,                                       !- Heating Maximum Air Flow Fraction
-  ,                                       !- Design Zone Air Distribution Effectiveness in Cooling Mode
-  ,                                       !- Design Zone Air Distribution Effectiveness in Heating Mode
-  No,                                     !- Account for Dedicated Outdoor Air System
-  NeutralSupplyAir,                       !- Dedicated Outdoor Air System Control Strategy
-  autosize,                               !- Dedicated Outdoor Air Low Setpoint Temperature for Design {C}
-  autosize;                               !- Dedicated Outdoor Air High Setpoint Temperature for Design {C}
-
-OS:ZoneHVAC:EquipmentList,
-  {87fbcf82-150e-4573-9473-d206a08350fb}, !- Handle
-  Zone HVAC Equipment List 6,             !- Name
-  {2d049fd3-9230-4f3a-ab51-fcfa7b9eec8c}; !- Thermal Zone
-
-OS:SpaceType,
-  {f09dce7f-20e3-4084-b64d-f4db7124f705}, !- Handle
-  Space Type 3,                           !- Name
-  ,                                       !- Default Construction Set Name
-  ,                                       !- Default Schedule Set Name
-  ,                                       !- Group Rendering Name
-  ,                                       !- Design Specification Outdoor Air Object Name
-  ,                                       !- Standards Template
-  ,                                       !- Standards Building Type
-  unfinished attic;                       !- Standards Space Type
-
-OS:BuildingUnit,
-  {a6e0f70a-cc0c-4f1b-afef-1289d0d59443}, !- Handle
-  unit 1,                                 !- Name
-  ,                                       !- Rendering Color
-  Residential;                            !- Building Unit Type
-
-OS:AdditionalProperties,
-  {0d2e98fd-5219-426e-b329-88f5fbc50cc8}, !- Handle
-  {a6e0f70a-cc0c-4f1b-afef-1289d0d59443}, !- Object Name
-  Units Represented,                      !- Feature Name 1
-  Integer,                                !- Feature Data Type 1
-  1,                                      !- Feature Value 1
-  NumberOfBedrooms,                       !- Feature Name 2
-  Integer,                                !- Feature Data Type 2
-  3,                                      !- Feature Value 2
-  NumberOfBathrooms,                      !- Feature Name 3
-  Double,                                 !- Feature Data Type 3
-  2,                                      !- Feature Value 3
-  NumberOfOccupants,                      !- Feature Name 4
-  Double,                                 !- Feature Data Type 4
-  3.3900000000000001;                     !- Feature Value 4
-
-OS:BuildingUnit,
-  {9404ebe3-d107-4f05-bf4e-a6ac8d483119}, !- Handle
-  unit 2,                                 !- Name
-  ,                                       !- Rendering Color
-  Residential;                            !- Building Unit Type
-
-OS:AdditionalProperties,
-  {8f24c596-6fa8-454d-8c62-22136ff61c5a}, !- Handle
-  {9404ebe3-d107-4f05-bf4e-a6ac8d483119}, !- Object Name
-  Units Represented,                      !- Feature Name 1
-  Integer,                                !- Feature Data Type 1
-  1,                                      !- Feature Value 1
-  NumberOfBedrooms,                       !- Feature Name 2
-  Integer,                                !- Feature Data Type 2
-  3,                                      !- Feature Value 2
-  NumberOfBathrooms,                      !- Feature Name 3
-  Double,                                 !- Feature Data Type 3
-  2,                                      !- Feature Value 3
-  NumberOfOccupants,                      !- Feature Name 4
-  Double,                                 !- Feature Data Type 4
-  3.3900000000000001;                     !- Feature Value 4
-
-OS:BuildingUnit,
-  {ecf37075-959d-4511-ada2-9a497333fff3}, !- Handle
-  unit 3,                                 !- Name
-  ,                                       !- Rendering Color
-  Residential;                            !- Building Unit Type
-
-OS:AdditionalProperties,
-  {7c562149-ef9c-4300-82a8-fd405aee98e6}, !- Handle
-  {ecf37075-959d-4511-ada2-9a497333fff3}, !- Object Name
-  Units Represented,                      !- Feature Name 1
-  Integer,                                !- Feature Data Type 1
-  1,                                      !- Feature Value 1
-  NumberOfBedrooms,                       !- Feature Name 2
-  Integer,                                !- Feature Data Type 2
-  3,                                      !- Feature Value 2
-  NumberOfBathrooms,                      !- Feature Name 3
-  Double,                                 !- Feature Data Type 3
-  2,                                      !- Feature Value 3
-  NumberOfOccupants,                      !- Feature Name 4
-  Double,                                 !- Feature Data Type 4
-  3.3900000000000001;                     !- Feature Value 4
-
-OS:BuildingUnit,
-  {80195b11-501f-45a6-a290-e317b8f997f4}, !- Handle
-  unit 4,                                 !- Name
-  ,                                       !- Rendering Color
-  Residential;                            !- Building Unit Type
-
-OS:AdditionalProperties,
-  {f302455f-12f8-4803-b40c-ed7457465721}, !- Handle
-  {80195b11-501f-45a6-a290-e317b8f997f4}, !- Object Name
-  Units Represented,                      !- Feature Name 1
-  Integer,                                !- Feature Data Type 1
-  1,                                      !- Feature Value 1
-  NumberOfBedrooms,                       !- Feature Name 2
-  Integer,                                !- Feature Data Type 2
-  3,                                      !- Feature Value 2
-  NumberOfBathrooms,                      !- Feature Name 3
-  Double,                                 !- Feature Data Type 3
-  2,                                      !- Feature Value 3
-  NumberOfOccupants,                      !- Feature Name 4
-  Double,                                 !- Feature Data Type 4
-  3.3900000000000001;                     !- Feature Value 4
-
-OS:Surface,
-  {a9086676-3149-4583-9ee7-eeb821675347}, !- Handle
-  Surface 18,                             !- Name
-  Floor,                                  !- Surface Type
-  ,                                       !- Construction Name
-  {10a5918f-c994-42ae-9f81-728f1ae97264}, !- Space Name
-  Surface,                                !- Outside Boundary Condition
-  {17a71bd1-5f0f-4e11-849d-947d141a7b34}, !- Outside Boundary Condition Object
-  NoSun,                                  !- Sun Exposure
-  NoWind,                                 !- Wind Exposure
-  ,                                       !- View Factor to Ground
-  ,                                       !- Number of Vertices
-  19.3973532215094, 0, 2.4384,            !- X,Y,Z Vertex 1 {m}
-  19.3973532215094, -12.9315688143396, 2.4384, !- X,Y,Z Vertex 2 {m}
-  12.9315688143396, -12.9315688143396, 2.4384, !- X,Y,Z Vertex 3 {m}
-  12.9315688143396, 0, 2.4384;            !- X,Y,Z Vertex 4 {m}
-
-OS:Surface,
-  {5d361265-fb24-452a-870a-c5abd6b2216d}, !- Handle
-  Surface 19,                             !- Name
-  Floor,                                  !- Surface Type
-  ,                                       !- Construction Name
-  {10a5918f-c994-42ae-9f81-728f1ae97264}, !- Space Name
-  Surface,                                !- Outside Boundary Condition
-  {7fff6303-7782-43e0-a529-59047cebbcac}, !- Outside Boundary Condition Object
-  NoSun,                                  !- Sun Exposure
-  NoWind,                                 !- Wind Exposure
-  ,                                       !- View Factor to Ground
-  ,                                       !- Number of Vertices
-  25.8631376286792, 0, 2.4384,            !- X,Y,Z Vertex 1 {m}
-  25.8631376286792, -12.9315688143396, 2.4384, !- X,Y,Z Vertex 2 {m}
-  19.3973532215094, -12.9315688143396, 2.4384, !- X,Y,Z Vertex 3 {m}
-  19.3973532215094, 0, 2.4384;            !- X,Y,Z Vertex 4 {m}
-
-OS:Surface,
-  {122befd5-f660-4923-93e0-c6a21c24667b}, !- Handle
-  Surface 20,                             !- Name
-  Floor,                                  !- Surface Type
-  ,                                       !- Construction Name
-  {10a5918f-c994-42ae-9f81-728f1ae97264}, !- Space Name
-  Surface,                                !- Outside Boundary Condition
-  {92df5796-f66a-4272-a1ab-2c11672ddc8e}, !- Outside Boundary Condition Object
-  NoSun,                                  !- Sun Exposure
-  NoWind,                                 !- Wind Exposure
-  ,                                       !- View Factor to Ground
-  ,                                       !- Number of Vertices
-  12.9315688143396, 0, 2.4384,            !- X,Y,Z Vertex 1 {m}
-  12.9315688143396, -12.9315688143396, 2.4384, !- X,Y,Z Vertex 2 {m}
-  6.46578440716979, -12.9315688143396, 2.4384, !- X,Y,Z Vertex 3 {m}
-  6.46578440716979, 0, 2.4384;            !- X,Y,Z Vertex 4 {m}
-
-OS:External:File,
-  {1175be30-89e6-4b44-99d0-41b511271bef}, !- Handle
-  8760.csv,                               !- Name
-  8760.csv;                               !- File Name
-
-OS:Schedule:Day,
-  {f57134bc-3899-4df2-a238-0da7c85c9d6d}, !- Handle
-  Schedule Day 1,                         !- Name
-  ,                                       !- Schedule Type Limits Name
-  ,                                       !- Interpolate to Timestep
-  24,                                     !- Hour 1
-  0,                                      !- Minute 1
-  0;                                      !- Value Until Time 1
-
-OS:Schedule:Day,
-  {49fb212e-12bb-4f10-95df-c814dc456b09}, !- Handle
-  Schedule Day 2,                         !- Name
-  ,                                       !- Schedule Type Limits Name
-  ,                                       !- Interpolate to Timestep
-  24,                                     !- Hour 1
-  0,                                      !- Minute 1
-  1;                                      !- Value Until Time 1
-
-OS:Schedule:File,
-  {cb827e95-f680-47a2-a774-bc62b4c74b51}, !- Handle
-  occupants,                              !- Name
-  {050cc56f-d32c-45cd-9981-0c1e3e4b99ab}, !- Schedule Type Limits Name
-  {1175be30-89e6-4b44-99d0-41b511271bef}, !- External File Name
-  1,                                      !- Column Number
-  1,                                      !- Rows to Skip at Top
-  8760,                                   !- Number of Hours of Data
-  ,                                       !- Column Separator
-  ,                                       !- Interpolate to Timestep
-  60;                                     !- Minutes per Item
-
-OS:Schedule:Ruleset,
-  {3cc15ca5-4a9c-42d1-bf29-8198f76aa710}, !- Handle
-  Schedule Ruleset 1,                     !- Name
-  {9bb3a900-38c8-4194-8e23-0c3c156b7f67}, !- Schedule Type Limits Name
-  {26e68799-47a8-4715-b74e-26cf1c68188e}; !- Default Day Schedule Name
-
-OS:Schedule:Day,
-  {26e68799-47a8-4715-b74e-26cf1c68188e}, !- Handle
-  Schedule Day 3,                         !- Name
-  {9bb3a900-38c8-4194-8e23-0c3c156b7f67}, !- Schedule Type Limits Name
-  ,                                       !- Interpolate to Timestep
-  24,                                     !- Hour 1
-  0,                                      !- Minute 1
-  112.539290946133;                       !- Value Until Time 1
-
-OS:People:Definition,
-  {d1c75d66-0f03-48c0-9c60-5c6fc016f738}, !- Handle
-  res occupants|living space,             !- Name
-  People,                                 !- Number of People Calculation Method
-  3.39,                                   !- Number of People {people}
-  ,                                       !- People per Space Floor Area {person/m2}
-  ,                                       !- Space Floor Area per Person {m2/person}
-  0.319734,                               !- Fraction Radiant
-  0.573,                                  !- Sensible Heat Fraction
-  0,                                      !- Carbon Dioxide Generation Rate {m3/s-W}
-  No,                                     !- Enable ASHRAE 55 Comfort Warnings
-  ZoneAveraged;                           !- Mean Radiant Temperature Calculation Type
-
-OS:People,
-  {997f5bd4-668c-43ba-b4d4-1ff8ee2dd8ff}, !- Handle
-  res occupants|living space,             !- Name
-  {d1c75d66-0f03-48c0-9c60-5c6fc016f738}, !- People Definition Name
-  {9cdf578b-83b9-469d-8cb7-c42ce2e04395}, !- Space or SpaceType Name
-  {cb827e95-f680-47a2-a774-bc62b4c74b51}, !- Number of People Schedule Name
-  {3cc15ca5-4a9c-42d1-bf29-8198f76aa710}, !- Activity Level Schedule Name
-  ,                                       !- Surface Name/Angle Factor List Name
-  ,                                       !- Work Efficiency Schedule Name
-  ,                                       !- Clothing Insulation Schedule Name
-  ,                                       !- Air Velocity Schedule Name
-  1;                                      !- Multiplier
-
-OS:ScheduleTypeLimits,
-  {9bb3a900-38c8-4194-8e23-0c3c156b7f67}, !- Handle
-  ActivityLevel,                          !- Name
-  0,                                      !- Lower Limit Value
-  ,                                       !- Upper Limit Value
-  Continuous,                             !- Numeric Type
-  ActivityLevel;                          !- Unit Type
-
-OS:ScheduleTypeLimits,
-  {050cc56f-d32c-45cd-9981-0c1e3e4b99ab}, !- Handle
-  Fractional,                             !- Name
-  0,                                      !- Lower Limit Value
-  1,                                      !- Upper Limit Value
-  Continuous;                             !- Numeric Type
-
-OS:Schedule:Day,
-  {dc4d9785-d406-452b-a8a5-1aa09707d4f8}, !- Handle
-  Schedule Day 4,                         !- Name
-  ,                                       !- Schedule Type Limits Name
-  ,                                       !- Interpolate to Timestep
-  24,                                     !- Hour 1
-  0,                                      !- Minute 1
-  0;                                      !- Value Until Time 1
-
-OS:Schedule:Day,
-  {1641313c-1e7a-4539-b7aa-b5a9e0a83f09}, !- Handle
-  Schedule Day 5,                         !- Name
-  ,                                       !- Schedule Type Limits Name
-  ,                                       !- Interpolate to Timestep
-  24,                                     !- Hour 1
-  0,                                      !- Minute 1
-  1;                                      !- Value Until Time 1
-
-OS:People:Definition,
-  {13ddc809-d1bf-4df5-bde8-393e326e7ab5}, !- Handle
-  res occupants|unit 2|living space|unit 2|story 1, !- Name
-  People,                                 !- Number of People Calculation Method
-  3.39,                                   !- Number of People {people}
-  ,                                       !- People per Space Floor Area {person/m2}
-  ,                                       !- Space Floor Area per Person {m2/person}
-  0.319734,                               !- Fraction Radiant
-  0.573,                                  !- Sensible Heat Fraction
-  0,                                      !- Carbon Dioxide Generation Rate {m3/s-W}
-  No,                                     !- Enable ASHRAE 55 Comfort Warnings
-  ZoneAveraged;                           !- Mean Radiant Temperature Calculation Type
-
-OS:People,
-  {31518f8c-a1cc-45bb-b665-863ab19b3543}, !- Handle
-  res occupants|unit 2|living space|unit 2|story 1, !- Name
-  {13ddc809-d1bf-4df5-bde8-393e326e7ab5}, !- People Definition Name
-  {fbce59cf-136d-44e3-93c7-bd4b282d3fa4}, !- Space or SpaceType Name
-  {cb827e95-f680-47a2-a774-bc62b4c74b51}, !- Number of People Schedule Name
-  {3cc15ca5-4a9c-42d1-bf29-8198f76aa710}, !- Activity Level Schedule Name
-  ,                                       !- Surface Name/Angle Factor List Name
-  ,                                       !- Work Efficiency Schedule Name
-  ,                                       !- Clothing Insulation Schedule Name
-  ,                                       !- Air Velocity Schedule Name
-  1;                                      !- Multiplier
-
-OS:Schedule:Day,
-  {d1a08a89-2278-4bae-904c-bccd6b0d23ef}, !- Handle
-  Schedule Day 6,                         !- Name
-  ,                                       !- Schedule Type Limits Name
-  ,                                       !- Interpolate to Timestep
-  24,                                     !- Hour 1
-  0,                                      !- Minute 1
-  0;                                      !- Value Until Time 1
-
-OS:Schedule:Day,
-  {629dc9ab-3f01-4709-ab54-64c81ecea951}, !- Handle
-  Schedule Day 7,                         !- Name
-  ,                                       !- Schedule Type Limits Name
-  ,                                       !- Interpolate to Timestep
-  24,                                     !- Hour 1
-  0,                                      !- Minute 1
-  1;                                      !- Value Until Time 1
-
-OS:People:Definition,
-  {b6d48f10-6867-498b-88e6-2081b64dffa0}, !- Handle
-  res occupants|unit 3|living space|unit 3|story 1, !- Name
-  People,                                 !- Number of People Calculation Method
-  3.39,                                   !- Number of People {people}
-  ,                                       !- People per Space Floor Area {person/m2}
-  ,                                       !- Space Floor Area per Person {m2/person}
-  0.319734,                               !- Fraction Radiant
-  0.573,                                  !- Sensible Heat Fraction
-  0,                                      !- Carbon Dioxide Generation Rate {m3/s-W}
-  No,                                     !- Enable ASHRAE 55 Comfort Warnings
-  ZoneAveraged;                           !- Mean Radiant Temperature Calculation Type
-
-OS:People,
-  {e8b6b876-cb56-420b-974c-a666cbbf1868}, !- Handle
-  res occupants|unit 3|living space|unit 3|story 1, !- Name
-  {b6d48f10-6867-498b-88e6-2081b64dffa0}, !- People Definition Name
-  {101ce4e7-d5b2-49ac-aaf1-c13f922fb364}, !- Space or SpaceType Name
-  {cb827e95-f680-47a2-a774-bc62b4c74b51}, !- Number of People Schedule Name
-  {3cc15ca5-4a9c-42d1-bf29-8198f76aa710}, !- Activity Level Schedule Name
-  ,                                       !- Surface Name/Angle Factor List Name
-  ,                                       !- Work Efficiency Schedule Name
-  ,                                       !- Clothing Insulation Schedule Name
-  ,                                       !- Air Velocity Schedule Name
-  1;                                      !- Multiplier
-
-OS:Schedule:Day,
-  {85f9b302-35a2-4802-9ff5-db76b74744df}, !- Handle
-  Schedule Day 8,                         !- Name
-  ,                                       !- Schedule Type Limits Name
-  ,                                       !- Interpolate to Timestep
-  24,                                     !- Hour 1
-  0,                                      !- Minute 1
-  0;                                      !- Value Until Time 1
-
-OS:Schedule:Day,
-  {8590f170-26ba-4546-876c-349825185fa9}, !- Handle
-  Schedule Day 9,                         !- Name
-  ,                                       !- Schedule Type Limits Name
-  ,                                       !- Interpolate to Timestep
-  24,                                     !- Hour 1
-  0,                                      !- Minute 1
-  1;                                      !- Value Until Time 1
-
-OS:People:Definition,
-  {1ed275dd-30ac-406e-a5ec-89b6da56c705}, !- Handle
-  res occupants|unit 4|living space|unit 4|story 1, !- Name
-  People,                                 !- Number of People Calculation Method
-  3.39,                                   !- Number of People {people}
-  ,                                       !- People per Space Floor Area {person/m2}
-  ,                                       !- Space Floor Area per Person {m2/person}
-  0.319734,                               !- Fraction Radiant
-  0.573,                                  !- Sensible Heat Fraction
-  0,                                      !- Carbon Dioxide Generation Rate {m3/s-W}
-  No,                                     !- Enable ASHRAE 55 Comfort Warnings
-  ZoneAveraged;                           !- Mean Radiant Temperature Calculation Type
-
-OS:People,
-  {ae32d188-a9b1-46d2-adb0-9821e59436e5}, !- Handle
-  res occupants|unit 4|living space|unit 4|story 1, !- Name
-  {1ed275dd-30ac-406e-a5ec-89b6da56c705}, !- People Definition Name
-  {857dc944-7554-4ecf-a28b-e12699bb9071}, !- Space or SpaceType Name
-  {cb827e95-f680-47a2-a774-bc62b4c74b51}, !- Number of People Schedule Name
-  {3cc15ca5-4a9c-42d1-bf29-8198f76aa710}, !- Activity Level Schedule Name
-  ,                                       !- Surface Name/Angle Factor List Name
-  ,                                       !- Work Efficiency Schedule Name
-  ,                                       !- Clothing Insulation Schedule Name
-  ,                                       !- Air Velocity Schedule Name
-  1;                                      !- Multiplier
-
-OS:PlantLoop,
-  {ae7a9801-05c3-4f85-b65c-88f16c25cc95}, !- Handle
+  {c77849f9-734e-4faf-b1b4-8538e18d37e3}, !- Handle
   Domestic Hot Water Loop,                !- Name
   ,                                       !- Fluid Type
   0,                                      !- Glycol Concentration
@@ -2689,21 +1002,21 @@
   ,                                       !- Plant Equipment Operation Heating Load
   ,                                       !- Plant Equipment Operation Cooling Load
   ,                                       !- Primary Plant Equipment Operation Scheme
-  {ac8faaaa-b552-46ab-9878-657b607d6095}, !- Loop Temperature Setpoint Node Name
+  {cf72e001-a176-4396-b672-4f3ef97eecba}, !- Loop Temperature Setpoint Node Name
   ,                                       !- Maximum Loop Temperature {C}
   ,                                       !- Minimum Loop Temperature {C}
   0.01,                                   !- Maximum Loop Flow Rate {m3/s}
   ,                                       !- Minimum Loop Flow Rate {m3/s}
   0.003,                                  !- Plant Loop Volume {m3}
-  {1777bd5f-4001-4053-b7a4-0764320ed545}, !- Plant Side Inlet Node Name
-  {7bd876c6-a80b-4309-9e90-fff7074b5921}, !- Plant Side Outlet Node Name
+  {0aa1b362-4c7a-4068-ab68-59957d080454}, !- Plant Side Inlet Node Name
+  {f2349258-6fdd-4c3b-bc82-6824c3d69231}, !- Plant Side Outlet Node Name
   ,                                       !- Plant Side Branch List Name
-  {0b10b81f-8a71-4d3b-8250-74234a19c53a}, !- Demand Side Inlet Node Name
-  {1d2c0708-34f0-43e7-b7ce-ebb9a45280ea}, !- Demand Side Outlet Node Name
+  {2d145a49-3f81-4d4b-ba32-c1f66336fec6}, !- Demand Side Inlet Node Name
+  {023d553a-ba6a-4103-b1f7-2be2878a5738}, !- Demand Side Outlet Node Name
   ,                                       !- Demand Side Branch List Name
   ,                                       !- Demand Side Connector List Name
   Optimal,                                !- Load Distribution Scheme
-  {ed979b18-0677-4e44-9fd4-12f2f391f6b6}, !- Availability Manager List Name
+  {b50f09b0-8621-4ed6-93e1-0a2467cac70d}, !- Availability Manager List Name
   ,                                       !- Plant Loop Demand Calculation Scheme
   ,                                       !- Common Pipe Simulation
   ,                                       !- Pressure Simulation Type
@@ -2711,148 +1024,148 @@
   ,                                       !- Plant Equipment Operation Cooling Load Schedule
   ,                                       !- Primary Plant Equipment Operation Scheme Schedule
   ,                                       !- Component Setpoint Operation Scheme Schedule
-  {2a6b3904-187f-42b4-b86f-c5bca5806052}, !- Demand Mixer Name
-  {f59f89b3-7a5f-442a-8858-b2215002b5fa}, !- Demand Splitter Name
-  {e5007b7c-9947-49f1-8d19-3163759e25a4}, !- Supply Mixer Name
-  {3aff30c5-005e-4de1-90fe-53985bcf4e35}; !- Supply Splitter Name
+  {fa435255-8d89-4912-8d0f-bdc2cde25007}, !- Demand Mixer Name
+  {2d253dd0-0cf8-4871-a99c-f6b032057113}, !- Demand Splitter Name
+  {70e77e56-eb44-4a69-9e8e-cfa240e640cd}, !- Supply Mixer Name
+  {b8dd735b-c28e-4989-b66e-e951335cbdb6}; !- Supply Splitter Name
 
 OS:Node,
-  {5a57c62e-5b95-45d7-b9ca-be86b0784ff5}, !- Handle
+  {e05b3c5a-43d7-4bb5-a8b9-ca2c87cbb331}, !- Handle
+  Node 4,                                 !- Name
+  {0aa1b362-4c7a-4068-ab68-59957d080454}, !- Inlet Port
+  {f992090c-b2d8-4304-b23a-4cd90a872194}; !- Outlet Port
+
+OS:Node,
+  {cf72e001-a176-4396-b672-4f3ef97eecba}, !- Handle
+  Node 5,                                 !- Name
+  {1409fab9-1905-49cb-b3ba-b35c8c2a45d3}, !- Inlet Port
+  {f2349258-6fdd-4c3b-bc82-6824c3d69231}; !- Outlet Port
+
+OS:Node,
+  {209ce673-e489-4ef1-b6ee-888e14904f04}, !- Handle
+  Node 6,                                 !- Name
+  {8d6f0010-7477-40cd-8845-b35bb9de57bb}, !- Inlet Port
+  {2174839e-3574-4063-af51-e10e22c11107}; !- Outlet Port
+
+OS:Connector:Mixer,
+  {70e77e56-eb44-4a69-9e8e-cfa240e640cd}, !- Handle
+  Connector Mixer 1,                      !- Name
+  {fe132d43-d4de-459a-8df5-bd03252e5ba9}, !- Outlet Branch Name
+  {0a19d4e8-02e4-4c72-8d51-b8cd02cf419a}, !- Inlet Branch Name 1
+  {25032916-4a48-4df6-af44-52bf8699383a}; !- Inlet Branch Name 2
+
+OS:Connector:Splitter,
+  {b8dd735b-c28e-4989-b66e-e951335cbdb6}, !- Handle
+  Connector Splitter 1,                   !- Name
+  {cad07584-181f-4da0-bd0a-8a1f0cb7c770}, !- Inlet Branch Name
+  {8d6f0010-7477-40cd-8845-b35bb9de57bb}, !- Outlet Branch Name 1
+  {17240332-10db-4070-b462-ac922e3b14f3}; !- Outlet Branch Name 2
+
+OS:Connection,
+  {0aa1b362-4c7a-4068-ab68-59957d080454}, !- Handle
+  {43d3cd6e-5c92-45e8-badc-2926bd48cc85}, !- Name
+  {c77849f9-734e-4faf-b1b4-8538e18d37e3}, !- Source Object
+  14,                                     !- Outlet Port
+  {e05b3c5a-43d7-4bb5-a8b9-ca2c87cbb331}, !- Target Object
+  2;                                      !- Inlet Port
+
+OS:Connection,
+  {8d6f0010-7477-40cd-8845-b35bb9de57bb}, !- Handle
+  {7af70a2e-ba26-4d51-9afb-14ff8b3998bd}, !- Name
+  {b8dd735b-c28e-4989-b66e-e951335cbdb6}, !- Source Object
+  3,                                      !- Outlet Port
+  {209ce673-e489-4ef1-b6ee-888e14904f04}, !- Target Object
+  2;                                      !- Inlet Port
+
+OS:Connection,
+  {f2349258-6fdd-4c3b-bc82-6824c3d69231}, !- Handle
+  {922e9dbb-e32c-477b-b04e-656fd3c1653b}, !- Name
+  {cf72e001-a176-4396-b672-4f3ef97eecba}, !- Source Object
+  3,                                      !- Outlet Port
+  {c77849f9-734e-4faf-b1b4-8538e18d37e3}, !- Target Object
+  15;                                     !- Inlet Port
+
+OS:Node,
+  {382d66c3-567d-4883-9e81-c915ddd94dd9}, !- Handle
   Node 7,                                 !- Name
-  {1777bd5f-4001-4053-b7a4-0764320ed545}, !- Inlet Port
-  {7a76d8a9-67fa-417b-a06c-427c27031f9c}; !- Outlet Port
+  {2d145a49-3f81-4d4b-ba32-c1f66336fec6}, !- Inlet Port
+  {989ec535-2954-4421-8b8a-ac673b859c2f}; !- Outlet Port
 
 OS:Node,
-  {ac8faaaa-b552-46ab-9878-657b607d6095}, !- Handle
+  {3f425f83-0db5-449a-9589-0c87359383a0}, !- Handle
   Node 8,                                 !- Name
-  {338a1c6e-5777-4136-9986-c12f723c12ba}, !- Inlet Port
-  {7bd876c6-a80b-4309-9e90-fff7074b5921}; !- Outlet Port
+  {ccaa01ce-d12a-4fa0-8b89-7af941d5ded7}, !- Inlet Port
+  {023d553a-ba6a-4103-b1f7-2be2878a5738}; !- Outlet Port
 
 OS:Node,
-  {58c49bbe-9083-47c1-8189-20e12fe868ad}, !- Handle
+  {af0f6f07-c206-4030-a9f1-8445034fe018}, !- Handle
   Node 9,                                 !- Name
-  {0c2e44e2-39a3-4bde-9802-281389e65b34}, !- Inlet Port
-  {874081e7-0726-48ce-97fa-42fbb8963f87}; !- Outlet Port
+  {1da2d706-6d08-4269-9652-1e2f4c9575ae}, !- Inlet Port
+  {9838f3cd-c816-4e26-9ee6-7a503054a4d0}; !- Outlet Port
 
 OS:Connector:Mixer,
-  {e5007b7c-9947-49f1-8d19-3163759e25a4}, !- Handle
-  Connector Mixer 1,                      !- Name
-  {43fabbef-89f7-462f-baa0-b44317389ab1}, !- Outlet Branch Name
-  {d4765f0b-7397-4ebf-a9f7-93767d5c857f}, !- Inlet Branch Name 1
-  {8a1da054-844e-43e6-a64a-933e0fb57444}; !- Inlet Branch Name 2
+  {fa435255-8d89-4912-8d0f-bdc2cde25007}, !- Handle
+  Connector Mixer 2,                      !- Name
+  {ccaa01ce-d12a-4fa0-8b89-7af941d5ded7}, !- Outlet Branch Name
+  {9838f3cd-c816-4e26-9ee6-7a503054a4d0}; !- Inlet Branch Name 1
 
 OS:Connector:Splitter,
-  {3aff30c5-005e-4de1-90fe-53985bcf4e35}, !- Handle
-  Connector Splitter 1,                   !- Name
-  {75aded03-b558-4201-ad51-305226937776}, !- Inlet Branch Name
-  {0c2e44e2-39a3-4bde-9802-281389e65b34}, !- Outlet Branch Name 1
-  {3e0cda4a-007e-4f34-8096-ed1f3477a1c9}; !- Outlet Branch Name 2
-
-OS:Connection,
-  {1777bd5f-4001-4053-b7a4-0764320ed545}, !- Handle
-  {2871c8d1-b39b-4c64-a297-3b8979b1dc52}, !- Name
-  {ae7a9801-05c3-4f85-b65c-88f16c25cc95}, !- Source Object
-  14,                                     !- Outlet Port
-  {5a57c62e-5b95-45d7-b9ca-be86b0784ff5}, !- Target Object
-  2;                                      !- Inlet Port
-
-OS:Connection,
-  {0c2e44e2-39a3-4bde-9802-281389e65b34}, !- Handle
-  {ad5d2101-ec58-4506-b902-cfce7edbbf6d}, !- Name
-  {3aff30c5-005e-4de1-90fe-53985bcf4e35}, !- Source Object
-  3,                                      !- Outlet Port
-  {58c49bbe-9083-47c1-8189-20e12fe868ad}, !- Target Object
-  2;                                      !- Inlet Port
-
-OS:Connection,
-  {7bd876c6-a80b-4309-9e90-fff7074b5921}, !- Handle
-  {900466db-ce80-4cc7-81a5-afc6900d8919}, !- Name
-  {ac8faaaa-b552-46ab-9878-657b607d6095}, !- Source Object
-  3,                                      !- Outlet Port
-  {ae7a9801-05c3-4f85-b65c-88f16c25cc95}, !- Target Object
-  15;                                     !- Inlet Port
-
-OS:Node,
-  {7eca0522-a679-4d54-a8a6-3c06616232ed}, !- Handle
-  Node 10,                                !- Name
-  {0b10b81f-8a71-4d3b-8250-74234a19c53a}, !- Inlet Port
-  {742c52bd-818a-4089-aade-cd5f1515cd0a}; !- Outlet Port
-
-OS:Node,
-  {78354831-7cea-4c17-860e-4a6c12051c22}, !- Handle
-  Node 11,                                !- Name
-  {bd217d59-ce83-43c2-84c4-b84510db3cad}, !- Inlet Port
-  {1d2c0708-34f0-43e7-b7ce-ebb9a45280ea}; !- Outlet Port
-
-OS:Node,
-  {d5e9cf1a-c24c-4ee2-8992-e3fbefdfa86d}, !- Handle
-  Node 12,                                !- Name
-  {a5a1f5b1-4845-4c08-bb69-014b62f80bb3}, !- Inlet Port
-  {547bc260-c70b-4212-bb09-abda34a33816}; !- Outlet Port
-
-OS:Connector:Mixer,
-  {2a6b3904-187f-42b4-b86f-c5bca5806052}, !- Handle
-  Connector Mixer 2,                      !- Name
-  {bd217d59-ce83-43c2-84c4-b84510db3cad}, !- Outlet Branch Name
-  {547bc260-c70b-4212-bb09-abda34a33816}; !- Inlet Branch Name 1
-
-OS:Connector:Splitter,
-  {f59f89b3-7a5f-442a-8858-b2215002b5fa}, !- Handle
+  {2d253dd0-0cf8-4871-a99c-f6b032057113}, !- Handle
   Connector Splitter 2,                   !- Name
-  {742c52bd-818a-4089-aade-cd5f1515cd0a}, !- Inlet Branch Name
-  {a5a1f5b1-4845-4c08-bb69-014b62f80bb3}; !- Outlet Branch Name 1
-
-OS:Connection,
-  {0b10b81f-8a71-4d3b-8250-74234a19c53a}, !- Handle
-  {9707427f-8c84-4079-9ae9-bdb2b5f3d925}, !- Name
-  {ae7a9801-05c3-4f85-b65c-88f16c25cc95}, !- Source Object
+  {989ec535-2954-4421-8b8a-ac673b859c2f}, !- Inlet Branch Name
+  {1da2d706-6d08-4269-9652-1e2f4c9575ae}; !- Outlet Branch Name 1
+
+OS:Connection,
+  {2d145a49-3f81-4d4b-ba32-c1f66336fec6}, !- Handle
+  {40e87522-9b3a-48b5-a68f-224d96da91c2}, !- Name
+  {c77849f9-734e-4faf-b1b4-8538e18d37e3}, !- Source Object
   17,                                     !- Outlet Port
-  {7eca0522-a679-4d54-a8a6-3c06616232ed}, !- Target Object
-  2;                                      !- Inlet Port
-
-OS:Connection,
-  {742c52bd-818a-4089-aade-cd5f1515cd0a}, !- Handle
-  {d018d417-e8ee-4f34-8c0d-0716f9b1dca9}, !- Name
-  {7eca0522-a679-4d54-a8a6-3c06616232ed}, !- Source Object
-  3,                                      !- Outlet Port
-  {f59f89b3-7a5f-442a-8858-b2215002b5fa}, !- Target Object
-  2;                                      !- Inlet Port
-
-OS:Connection,
-  {a5a1f5b1-4845-4c08-bb69-014b62f80bb3}, !- Handle
-  {9809823f-74eb-412c-afe5-043e16af3333}, !- Name
-  {f59f89b3-7a5f-442a-8858-b2215002b5fa}, !- Source Object
-  3,                                      !- Outlet Port
-  {d5e9cf1a-c24c-4ee2-8992-e3fbefdfa86d}, !- Target Object
-  2;                                      !- Inlet Port
-
-OS:Connection,
-  {547bc260-c70b-4212-bb09-abda34a33816}, !- Handle
-  {1d97f1d3-2257-4590-a21f-fc7b2bbfdab7}, !- Name
-  {d5e9cf1a-c24c-4ee2-8992-e3fbefdfa86d}, !- Source Object
-  3,                                      !- Outlet Port
-  {2a6b3904-187f-42b4-b86f-c5bca5806052}, !- Target Object
+  {382d66c3-567d-4883-9e81-c915ddd94dd9}, !- Target Object
+  2;                                      !- Inlet Port
+
+OS:Connection,
+  {989ec535-2954-4421-8b8a-ac673b859c2f}, !- Handle
+  {72da3222-52e8-4e85-84c0-6ef46c3666c0}, !- Name
+  {382d66c3-567d-4883-9e81-c915ddd94dd9}, !- Source Object
+  3,                                      !- Outlet Port
+  {2d253dd0-0cf8-4871-a99c-f6b032057113}, !- Target Object
+  2;                                      !- Inlet Port
+
+OS:Connection,
+  {1da2d706-6d08-4269-9652-1e2f4c9575ae}, !- Handle
+  {da566cd6-9dd1-40f3-bcf8-4460fe03e457}, !- Name
+  {2d253dd0-0cf8-4871-a99c-f6b032057113}, !- Source Object
+  3,                                      !- Outlet Port
+  {af0f6f07-c206-4030-a9f1-8445034fe018}, !- Target Object
+  2;                                      !- Inlet Port
+
+OS:Connection,
+  {9838f3cd-c816-4e26-9ee6-7a503054a4d0}, !- Handle
+  {048e4ca9-63a3-486f-a004-13d38bc1c270}, !- Name
+  {af0f6f07-c206-4030-a9f1-8445034fe018}, !- Source Object
+  3,                                      !- Outlet Port
+  {fa435255-8d89-4912-8d0f-bdc2cde25007}, !- Target Object
   3;                                      !- Inlet Port
 
 OS:Connection,
-  {bd217d59-ce83-43c2-84c4-b84510db3cad}, !- Handle
-  {71fe4a40-b56b-41b6-b683-85bd0ce1bfa7}, !- Name
-  {2a6b3904-187f-42b4-b86f-c5bca5806052}, !- Source Object
+  {ccaa01ce-d12a-4fa0-8b89-7af941d5ded7}, !- Handle
+  {2752bf79-e7cc-42f0-84d7-4833ca9b3bfa}, !- Name
+  {fa435255-8d89-4912-8d0f-bdc2cde25007}, !- Source Object
   2,                                      !- Outlet Port
-  {78354831-7cea-4c17-860e-4a6c12051c22}, !- Target Object
-  2;                                      !- Inlet Port
-
-OS:Connection,
-  {1d2c0708-34f0-43e7-b7ce-ebb9a45280ea}, !- Handle
-  {449f0f68-d4db-4f0c-952b-ab626804e83d}, !- Name
-  {78354831-7cea-4c17-860e-4a6c12051c22}, !- Source Object
-  3,                                      !- Outlet Port
-  {ae7a9801-05c3-4f85-b65c-88f16c25cc95}, !- Target Object
+  {3f425f83-0db5-449a-9589-0c87359383a0}, !- Target Object
+  2;                                      !- Inlet Port
+
+OS:Connection,
+  {023d553a-ba6a-4103-b1f7-2be2878a5738}, !- Handle
+  {9ad26ea9-4e55-4c60-94ed-a38d10414114}, !- Name
+  {3f425f83-0db5-449a-9589-0c87359383a0}, !- Source Object
+  3,                                      !- Outlet Port
+  {c77849f9-734e-4faf-b1b4-8538e18d37e3}, !- Target Object
   18;                                     !- Inlet Port
 
 OS:Sizing:Plant,
-  {8b8d907b-f55a-447a-955e-34125ae7dd77}, !- Handle
-  {ae7a9801-05c3-4f85-b65c-88f16c25cc95}, !- Plant or Condenser Loop Name
+  {5034208e-8011-4471-aabd-702d584f4071}, !- Handle
+  {c77849f9-734e-4faf-b1b4-8538e18d37e3}, !- Plant or Condenser Loop Name
   Heating,                                !- Loop Type
   52.6666666666667,                       !- Design Loop Exit Temperature {C}
   5.55555555555556,                       !- Loop Design Temperature Difference {deltaC}
@@ -2861,86 +1174,86 @@
   None;                                   !- Coincident Sizing Factor Mode
 
 OS:AvailabilityManagerAssignmentList,
-  {ed979b18-0677-4e44-9fd4-12f2f391f6b6}, !- Handle
+  {b50f09b0-8621-4ed6-93e1-0a2467cac70d}, !- Handle
   Plant Loop 1 AvailabilityManagerAssignmentList; !- Name
 
 OS:Pipe:Adiabatic,
-  {d2fb35da-551a-4831-84cd-3e672faf1098}, !- Handle
+  {b6b97555-1181-4176-8966-61b2cc361a44}, !- Handle
   Pipe Adiabatic 1,                       !- Name
-  {874081e7-0726-48ce-97fa-42fbb8963f87}, !- Inlet Node Name
-  {e5b9f07e-c86d-499a-aaea-93809d3bc206}; !- Outlet Node Name
+  {2174839e-3574-4063-af51-e10e22c11107}, !- Inlet Node Name
+  {c72e961c-796b-45bb-97ea-2b3ca4fce616}; !- Outlet Node Name
 
 OS:Pipe:Adiabatic,
-  {b5d9aab7-1489-454b-83a7-3124de99cb3d}, !- Handle
+  {f7b358e3-91fe-4670-9e43-718acbd63ab7}, !- Handle
   Pipe Adiabatic 2,                       !- Name
-  {197ab65e-0fec-463b-a119-1bbb583d61d0}, !- Inlet Node Name
-  {338a1c6e-5777-4136-9986-c12f723c12ba}; !- Outlet Node Name
+  {6c642f9f-ae11-434e-8a63-e601eb9e09e0}, !- Inlet Node Name
+  {1409fab9-1905-49cb-b3ba-b35c8c2a45d3}; !- Outlet Node Name
 
 OS:Node,
-  {61574c13-5ecb-4448-b055-0faf22a4e33b}, !- Handle
-  Node 13,                                !- Name
-  {e5b9f07e-c86d-499a-aaea-93809d3bc206}, !- Inlet Port
-  {d4765f0b-7397-4ebf-a9f7-93767d5c857f}; !- Outlet Port
-
-OS:Connection,
-  {874081e7-0726-48ce-97fa-42fbb8963f87}, !- Handle
-  {ef48f58d-cd62-4985-b09b-95327453ce8d}, !- Name
-  {58c49bbe-9083-47c1-8189-20e12fe868ad}, !- Source Object
-  3,                                      !- Outlet Port
-  {d2fb35da-551a-4831-84cd-3e672faf1098}, !- Target Object
-  2;                                      !- Inlet Port
-
-OS:Connection,
-  {e5b9f07e-c86d-499a-aaea-93809d3bc206}, !- Handle
-  {bd0cf421-9599-4cf7-ad9d-4b73600d71d2}, !- Name
-  {d2fb35da-551a-4831-84cd-3e672faf1098}, !- Source Object
-  3,                                      !- Outlet Port
-  {61574c13-5ecb-4448-b055-0faf22a4e33b}, !- Target Object
-  2;                                      !- Inlet Port
-
-OS:Connection,
-  {d4765f0b-7397-4ebf-a9f7-93767d5c857f}, !- Handle
-  {b66bb0f4-318a-490a-b489-0813decb778f}, !- Name
-  {61574c13-5ecb-4448-b055-0faf22a4e33b}, !- Source Object
-  3,                                      !- Outlet Port
-  {e5007b7c-9947-49f1-8d19-3163759e25a4}, !- Target Object
+  {576ee802-69ae-49ab-bf4d-8668e19ff226}, !- Handle
+  Node 10,                                !- Name
+  {c72e961c-796b-45bb-97ea-2b3ca4fce616}, !- Inlet Port
+  {0a19d4e8-02e4-4c72-8d51-b8cd02cf419a}; !- Outlet Port
+
+OS:Connection,
+  {2174839e-3574-4063-af51-e10e22c11107}, !- Handle
+  {230f47df-db55-4c8a-88bc-9cc3eed64e15}, !- Name
+  {209ce673-e489-4ef1-b6ee-888e14904f04}, !- Source Object
+  3,                                      !- Outlet Port
+  {b6b97555-1181-4176-8966-61b2cc361a44}, !- Target Object
+  2;                                      !- Inlet Port
+
+OS:Connection,
+  {c72e961c-796b-45bb-97ea-2b3ca4fce616}, !- Handle
+  {74864e09-844a-4c06-a91b-dbc66a834fb2}, !- Name
+  {b6b97555-1181-4176-8966-61b2cc361a44}, !- Source Object
+  3,                                      !- Outlet Port
+  {576ee802-69ae-49ab-bf4d-8668e19ff226}, !- Target Object
+  2;                                      !- Inlet Port
+
+OS:Connection,
+  {0a19d4e8-02e4-4c72-8d51-b8cd02cf419a}, !- Handle
+  {43e9a66f-73c1-40fa-bcfa-8e00e02f0f7e}, !- Name
+  {576ee802-69ae-49ab-bf4d-8668e19ff226}, !- Source Object
+  3,                                      !- Outlet Port
+  {70e77e56-eb44-4a69-9e8e-cfa240e640cd}, !- Target Object
   3;                                      !- Inlet Port
 
 OS:Node,
-  {ed9a6649-901e-4976-a248-6359d1f2c6db}, !- Handle
-  Node 14,                                !- Name
-  {43fabbef-89f7-462f-baa0-b44317389ab1}, !- Inlet Port
-  {197ab65e-0fec-463b-a119-1bbb583d61d0}; !- Outlet Port
-
-OS:Connection,
-  {43fabbef-89f7-462f-baa0-b44317389ab1}, !- Handle
-  {e0b333c7-62e8-4c7f-af56-95d94b30d25d}, !- Name
-  {e5007b7c-9947-49f1-8d19-3163759e25a4}, !- Source Object
+  {220e45c8-d00e-4f4d-b2f3-6766c7e1a9cf}, !- Handle
+  Node 11,                                !- Name
+  {fe132d43-d4de-459a-8df5-bd03252e5ba9}, !- Inlet Port
+  {6c642f9f-ae11-434e-8a63-e601eb9e09e0}; !- Outlet Port
+
+OS:Connection,
+  {fe132d43-d4de-459a-8df5-bd03252e5ba9}, !- Handle
+  {ac5aba52-53b3-4745-befd-c35aa3cba393}, !- Name
+  {70e77e56-eb44-4a69-9e8e-cfa240e640cd}, !- Source Object
   2,                                      !- Outlet Port
-  {ed9a6649-901e-4976-a248-6359d1f2c6db}, !- Target Object
-  2;                                      !- Inlet Port
-
-OS:Connection,
-  {197ab65e-0fec-463b-a119-1bbb583d61d0}, !- Handle
-  {ebc787d9-b5f7-4b92-8d22-c0450a86174e}, !- Name
-  {ed9a6649-901e-4976-a248-6359d1f2c6db}, !- Source Object
-  3,                                      !- Outlet Port
-  {b5d9aab7-1489-454b-83a7-3124de99cb3d}, !- Target Object
-  2;                                      !- Inlet Port
-
-OS:Connection,
-  {338a1c6e-5777-4136-9986-c12f723c12ba}, !- Handle
-  {b3fbb55b-1855-4a47-9d5d-74e88dc28ec2}, !- Name
-  {b5d9aab7-1489-454b-83a7-3124de99cb3d}, !- Source Object
-  3,                                      !- Outlet Port
-  {ac8faaaa-b552-46ab-9878-657b607d6095}, !- Target Object
+  {220e45c8-d00e-4f4d-b2f3-6766c7e1a9cf}, !- Target Object
+  2;                                      !- Inlet Port
+
+OS:Connection,
+  {6c642f9f-ae11-434e-8a63-e601eb9e09e0}, !- Handle
+  {76d8ee9c-49b5-4171-9d19-2fc8b3fc0e75}, !- Name
+  {220e45c8-d00e-4f4d-b2f3-6766c7e1a9cf}, !- Source Object
+  3,                                      !- Outlet Port
+  {f7b358e3-91fe-4670-9e43-718acbd63ab7}, !- Target Object
+  2;                                      !- Inlet Port
+
+OS:Connection,
+  {1409fab9-1905-49cb-b3ba-b35c8c2a45d3}, !- Handle
+  {f0eb9fd3-eec4-4e7e-a8f5-0dd525a60d23}, !- Name
+  {f7b358e3-91fe-4670-9e43-718acbd63ab7}, !- Source Object
+  3,                                      !- Outlet Port
+  {cf72e001-a176-4396-b672-4f3ef97eecba}, !- Target Object
   2;                                      !- Inlet Port
 
 OS:Pump:VariableSpeed,
-  {9945e482-1a9e-4a68-a07c-1a3969306d68}, !- Handle
+  {b675a34f-21a9-4cf9-8915-b95b12bd572f}, !- Handle
   Pump Variable Speed 1,                  !- Name
-  {7a76d8a9-67fa-417b-a06c-427c27031f9c}, !- Inlet Node Name
-  {1132e03e-cfac-46e6-a4b1-c55971832daf}, !- Outlet Node Name
+  {f992090c-b2d8-4304-b23a-4cd90a872194}, !- Inlet Node Name
+  {22e06c7a-582b-4997-bf41-c0aa64b9bdb9}, !- Outlet Node Name
   0.01,                                   !- Rated Flow Rate {m3/s}
   1,                                      !- Rated Pump Head {Pa}
   0,                                      !- Rated Power Consumption {W}
@@ -2970,50 +1283,50 @@
   General;                                !- End-Use Subcategory
 
 OS:Node,
-  {4fff10ea-09bd-43af-bbfa-db0c571f7252}, !- Handle
-  Node 15,                                !- Name
-  {1132e03e-cfac-46e6-a4b1-c55971832daf}, !- Inlet Port
-  {75aded03-b558-4201-ad51-305226937776}; !- Outlet Port
-
-OS:Connection,
-  {7a76d8a9-67fa-417b-a06c-427c27031f9c}, !- Handle
-  {34c9e845-613f-4719-b60b-88819179fb3e}, !- Name
-  {5a57c62e-5b95-45d7-b9ca-be86b0784ff5}, !- Source Object
-  3,                                      !- Outlet Port
-  {9945e482-1a9e-4a68-a07c-1a3969306d68}, !- Target Object
-  2;                                      !- Inlet Port
-
-OS:Connection,
-  {1132e03e-cfac-46e6-a4b1-c55971832daf}, !- Handle
-  {d086c338-44fd-4f12-b210-9d102f3141fe}, !- Name
-  {9945e482-1a9e-4a68-a07c-1a3969306d68}, !- Source Object
-  3,                                      !- Outlet Port
-  {4fff10ea-09bd-43af-bbfa-db0c571f7252}, !- Target Object
-  2;                                      !- Inlet Port
-
-OS:Connection,
-  {75aded03-b558-4201-ad51-305226937776}, !- Handle
-  {f78c4d61-5167-41b3-bfd5-52d39719726c}, !- Name
-  {4fff10ea-09bd-43af-bbfa-db0c571f7252}, !- Source Object
-  3,                                      !- Outlet Port
-  {3aff30c5-005e-4de1-90fe-53985bcf4e35}, !- Target Object
+  {c258f60f-9803-4e69-8252-868dfacf0fb7}, !- Handle
+  Node 12,                                !- Name
+  {22e06c7a-582b-4997-bf41-c0aa64b9bdb9}, !- Inlet Port
+  {cad07584-181f-4da0-bd0a-8a1f0cb7c770}; !- Outlet Port
+
+OS:Connection,
+  {f992090c-b2d8-4304-b23a-4cd90a872194}, !- Handle
+  {9e00b550-2c97-4e91-89cf-fffb322ccfb4}, !- Name
+  {e05b3c5a-43d7-4bb5-a8b9-ca2c87cbb331}, !- Source Object
+  3,                                      !- Outlet Port
+  {b675a34f-21a9-4cf9-8915-b95b12bd572f}, !- Target Object
+  2;                                      !- Inlet Port
+
+OS:Connection,
+  {22e06c7a-582b-4997-bf41-c0aa64b9bdb9}, !- Handle
+  {8184fa65-ab77-4c66-acc9-f8dfa083fb4c}, !- Name
+  {b675a34f-21a9-4cf9-8915-b95b12bd572f}, !- Source Object
+  3,                                      !- Outlet Port
+  {c258f60f-9803-4e69-8252-868dfacf0fb7}, !- Target Object
+  2;                                      !- Inlet Port
+
+OS:Connection,
+  {cad07584-181f-4da0-bd0a-8a1f0cb7c770}, !- Handle
+  {11ad7251-ab28-45f6-97f8-ed38401df942}, !- Name
+  {c258f60f-9803-4e69-8252-868dfacf0fb7}, !- Source Object
+  3,                                      !- Outlet Port
+  {b8dd735b-c28e-4989-b66e-e951335cbdb6}, !- Target Object
   2;                                      !- Inlet Port
 
 OS:Schedule:Constant,
-  {bf64b735-ff78-401b-b70f-cc9653cbbde2}, !- Handle
+  {c18e430e-4de9-4772-88d9-b131833e2544}, !- Handle
   dhw temp,                               !- Name
-  {c5c46682-abf6-45c2-8b96-0d400208eaa3}, !- Schedule Type Limits Name
+  {22ddcbfa-7c17-45e1-bb88-e5818aaf5395}, !- Schedule Type Limits Name
   52.6666666666667;                       !- Value
 
 OS:SetpointManager:Scheduled,
-  {11c3fa0a-e507-4cc0-933e-88fc4cb81cae}, !- Handle
+  {af4062dd-88cd-4102-abe8-e9a6c21146df}, !- Handle
   Setpoint Manager Scheduled 1,           !- Name
   Temperature,                            !- Control Variable
-  {bf64b735-ff78-401b-b70f-cc9653cbbde2}, !- Schedule Name
-  {ac8faaaa-b552-46ab-9878-657b607d6095}; !- Setpoint Node or NodeList Name
+  {c18e430e-4de9-4772-88d9-b131833e2544}, !- Schedule Name
+  {cf72e001-a176-4396-b672-4f3ef97eecba}; !- Setpoint Node or NodeList Name
 
 OS:ScheduleTypeLimits,
-  {c5c46682-abf6-45c2-8b96-0d400208eaa3}, !- Handle
+  {22ddcbfa-7c17-45e1-bb88-e5818aaf5395}, !- Handle
   Temperature,                            !- Name
   ,                                       !- Lower Limit Value
   ,                                       !- Upper Limit Value
@@ -3021,10 +1334,10 @@
   Temperature;                            !- Unit Type
 
 OS:WaterHeater:Mixed,
-  {c1d58320-3386-4c12-9f2c-3a2cb7e08e2d}, !- Handle
+  {41a3adc6-49fd-4eb1-bb01-dbb5b200887f}, !- Handle
   res wh,                                 !- Name
   0.143845647790854,                      !- Tank Volume {m3}
-  {0fc634c7-a825-42ab-8d99-a649f05adfa3}, !- Setpoint Temperature Schedule Name
+  {8c296a35-1ffd-4d6d-9875-23fecdb3431c}, !- Setpoint Temperature Schedule Name
   2,                                      !- Deadband Temperature Difference {deltaC}
   99,                                     !- Maximum Temperature Limit {C}
   Cycle,                                  !- Heater Control Type
@@ -3043,7 +1356,7 @@
   0,                                      !- On Cycle Parasitic Heat Fraction to Tank
   ThermalZone,                            !- Ambient Temperature Indicator
   ,                                       !- Ambient Temperature Schedule Name
-  {58361bf9-f012-4a12-9b57-a4b93f1f148f}, !- Ambient Temperature Thermal Zone Name
+  {fc385bb1-aa2e-433a-9cd9-a8e852470d35}, !- Ambient Temperature Thermal Zone Name
   ,                                       !- Ambient Temperature Outdoor Air Node Name
   4.15693173076374,                       !- Off Cycle Loss Coefficient to Ambient Temperature {W/K}
   0.64,                                   !- Off Cycle Loss Fraction to Thermal Zone
@@ -3052,8 +1365,8 @@
   ,                                       !- Peak Use Flow Rate {m3/s}
   ,                                       !- Use Flow Rate Fraction Schedule Name
   ,                                       !- Cold Water Supply Temperature Schedule Name
-  {18f63b2d-8a58-4055-add2-135c82d1e468}, !- Use Side Inlet Node Name
-  {23e050ea-5e14-43b3-9aee-48d2faec29ce}, !- Use Side Outlet Node Name
+  {961f218f-fe98-4f7d-9fe3-2281e10e5229}, !- Use Side Inlet Node Name
+  {1d814033-7a97-413e-9258-11960972e3f8}, !- Use Side Outlet Node Name
   1,                                      !- Use Side Effectiveness
   ,                                       !- Source Side Inlet Node Name
   ,                                       !- Source Side Outlet Node Name
@@ -3066,1694 +1379,51 @@
   res wh;                                 !- End-Use Subcategory
 
 OS:Schedule:Constant,
-  {0fc634c7-a825-42ab-8d99-a649f05adfa3}, !- Handle
+  {8c296a35-1ffd-4d6d-9875-23fecdb3431c}, !- Handle
   WH Setpoint Temp,                       !- Name
-  {c5c46682-abf6-45c2-8b96-0d400208eaa3}, !- Schedule Type Limits Name
+  {22ddcbfa-7c17-45e1-bb88-e5818aaf5395}, !- Schedule Type Limits Name
   52.6666666666667;                       !- Value
 
 OS:Node,
-  {ffd20d3e-9930-4a08-977b-591ad97932c3}, !- Handle
-  Node 16,                                !- Name
-  {3e0cda4a-007e-4f34-8096-ed1f3477a1c9}, !- Inlet Port
-  {18f63b2d-8a58-4055-add2-135c82d1e468}; !- Outlet Port
-
-OS:Connection,
-  {3e0cda4a-007e-4f34-8096-ed1f3477a1c9}, !- Handle
-  {50a4ebdd-8741-4707-ac18-b4aa5dbe9164}, !- Name
-  {3aff30c5-005e-4de1-90fe-53985bcf4e35}, !- Source Object
+  {f75b49b2-fbb4-47e5-9d0a-cd951dc4df23}, !- Handle
+  Node 13,                                !- Name
+  {17240332-10db-4070-b462-ac922e3b14f3}, !- Inlet Port
+  {961f218f-fe98-4f7d-9fe3-2281e10e5229}; !- Outlet Port
+
+OS:Connection,
+  {17240332-10db-4070-b462-ac922e3b14f3}, !- Handle
+  {62ad1339-d8ce-4e54-b11b-74fd03c04a60}, !- Name
+  {b8dd735b-c28e-4989-b66e-e951335cbdb6}, !- Source Object
   4,                                      !- Outlet Port
-  {ffd20d3e-9930-4a08-977b-591ad97932c3}, !- Target Object
+  {f75b49b2-fbb4-47e5-9d0a-cd951dc4df23}, !- Target Object
   2;                                      !- Inlet Port
 
 OS:Node,
-  {1b971ab4-2623-473e-a232-632e9d3f80ab}, !- Handle
-  Node 17,                                !- Name
-  {23e050ea-5e14-43b3-9aee-48d2faec29ce}, !- Inlet Port
-  {8a1da054-844e-43e6-a64a-933e0fb57444}; !- Outlet Port
-
-OS:Connection,
-  {18f63b2d-8a58-4055-add2-135c82d1e468}, !- Handle
-  {565a76e3-2ff5-48e9-8ea2-1f800300a809}, !- Name
-  {ffd20d3e-9930-4a08-977b-591ad97932c3}, !- Source Object
-  3,                                      !- Outlet Port
-  {c1d58320-3386-4c12-9f2c-3a2cb7e08e2d}, !- Target Object
+  {e1a2cd21-bfd9-470d-bbd3-317dbc23a6bd}, !- Handle
+  Node 14,                                !- Name
+  {1d814033-7a97-413e-9258-11960972e3f8}, !- Inlet Port
+  {25032916-4a48-4df6-af44-52bf8699383a}; !- Outlet Port
+
+OS:Connection,
+  {961f218f-fe98-4f7d-9fe3-2281e10e5229}, !- Handle
+  {1e1122a9-7217-434a-8c7e-44a811646d16}, !- Name
+  {f75b49b2-fbb4-47e5-9d0a-cd951dc4df23}, !- Source Object
+  3,                                      !- Outlet Port
+  {41a3adc6-49fd-4eb1-bb01-dbb5b200887f}, !- Target Object
   31;                                     !- Inlet Port
 
 OS:Connection,
-  {23e050ea-5e14-43b3-9aee-48d2faec29ce}, !- Handle
-  {ab5413e5-e1b2-404c-8d06-222bb376a6a1}, !- Name
-  {c1d58320-3386-4c12-9f2c-3a2cb7e08e2d}, !- Source Object
+  {1d814033-7a97-413e-9258-11960972e3f8}, !- Handle
+  {8154fcd3-09ea-4f18-9d1b-4bd84aafcb78}, !- Name
+  {41a3adc6-49fd-4eb1-bb01-dbb5b200887f}, !- Source Object
   32,                                     !- Outlet Port
-  {1b971ab4-2623-473e-a232-632e9d3f80ab}, !- Target Object
-  2;                                      !- Inlet Port
-
-OS:Connection,
-  {8a1da054-844e-43e6-a64a-933e0fb57444}, !- Handle
-  {6f57bee5-18ed-4850-bea5-af5beb1ecd56}, !- Name
-  {1b971ab4-2623-473e-a232-632e9d3f80ab}, !- Source Object
-  3,                                      !- Outlet Port
-  {e5007b7c-9947-49f1-8d19-3163759e25a4}, !- Target Object
+  {e1a2cd21-bfd9-470d-bbd3-317dbc23a6bd}, !- Target Object
+  2;                                      !- Inlet Port
+
+OS:Connection,
+  {25032916-4a48-4df6-af44-52bf8699383a}, !- Handle
+  {01c56d42-79f7-4ff7-87cf-0240a0faaf9b}, !- Name
+  {e1a2cd21-bfd9-470d-bbd3-317dbc23a6bd}, !- Source Object
+  3,                                      !- Outlet Port
+  {70e77e56-eb44-4a69-9e8e-cfa240e640cd}, !- Target Object
   4;                                      !- Inlet Port
-
-OS:PlantLoop,
-  {6c82991d-003b-4f3a-b9ea-c0c7a3673a46}, !- Handle
-  Domestic Hot Water Loop|unit 2,         !- Name
-  ,                                       !- Fluid Type
-  0,                                      !- Glycol Concentration
-  ,                                       !- User Defined Fluid Type
-  ,                                       !- Plant Equipment Operation Heating Load
-  ,                                       !- Plant Equipment Operation Cooling Load
-  ,                                       !- Primary Plant Equipment Operation Scheme
-  {4f012c0f-dffe-4154-b216-c0381e3bc52a}, !- Loop Temperature Setpoint Node Name
-  ,                                       !- Maximum Loop Temperature {C}
-  ,                                       !- Minimum Loop Temperature {C}
-  0.01,                                   !- Maximum Loop Flow Rate {m3/s}
-  ,                                       !- Minimum Loop Flow Rate {m3/s}
-  0.003,                                  !- Plant Loop Volume {m3}
-  {ba8904e6-45ca-46fa-bba0-fc2977e96ec9}, !- Plant Side Inlet Node Name
-  {44c85c04-5a20-4085-9a8b-eae536275ac5}, !- Plant Side Outlet Node Name
-  ,                                       !- Plant Side Branch List Name
-  {42add13a-e6e5-40c0-ac1b-7c1d3d418614}, !- Demand Side Inlet Node Name
-  {519e261e-6eae-4a28-9029-dbe28bc1c97c}, !- Demand Side Outlet Node Name
-  ,                                       !- Demand Side Branch List Name
-  ,                                       !- Demand Side Connector List Name
-  Optimal,                                !- Load Distribution Scheme
-  {0ca7d685-ac46-4586-b945-ee558fa3424e}, !- Availability Manager List Name
-  ,                                       !- Plant Loop Demand Calculation Scheme
-  ,                                       !- Common Pipe Simulation
-  ,                                       !- Pressure Simulation Type
-  ,                                       !- Plant Equipment Operation Heating Load Schedule
-  ,                                       !- Plant Equipment Operation Cooling Load Schedule
-  ,                                       !- Primary Plant Equipment Operation Scheme Schedule
-  ,                                       !- Component Setpoint Operation Scheme Schedule
-  {f33499f8-cf70-494e-8a5d-33facfafb001}, !- Demand Mixer Name
-  {a9991f05-1440-4c69-8afd-cb792114daf6}, !- Demand Splitter Name
-  {8e22807e-8e58-4f8a-b425-1f4560be2c71}, !- Supply Mixer Name
-  {3dfb5758-194d-4fd2-b787-e24b19edee61}; !- Supply Splitter Name
-
-OS:Node,
-  {e3a7cbf2-0229-431c-9d56-df9953db35e9}, !- Handle
-  Node 18,                                !- Name
-  {ba8904e6-45ca-46fa-bba0-fc2977e96ec9}, !- Inlet Port
-  {13303188-947f-46f7-9496-c0a278b60dc8}; !- Outlet Port
-
-OS:Node,
-  {4f012c0f-dffe-4154-b216-c0381e3bc52a}, !- Handle
-  Node 19,                                !- Name
-  {2f9f1687-9393-48f8-81d7-fe0b020a30ca}, !- Inlet Port
-  {44c85c04-5a20-4085-9a8b-eae536275ac5}; !- Outlet Port
-
-OS:Node,
-  {48800e11-574e-44ff-8e22-99e69e5a3ab8}, !- Handle
-  Node 20,                                !- Name
-  {9bcac3d3-3b03-4903-b8fe-fa13ac712ebb}, !- Inlet Port
-  {c4796825-227b-456a-837f-c4c3d6345479}; !- Outlet Port
-
-OS:Connector:Mixer,
-  {8e22807e-8e58-4f8a-b425-1f4560be2c71}, !- Handle
-  Connector Mixer 3,                      !- Name
-  {1afc9bae-ac88-452f-9154-9e51e48dff4b}, !- Outlet Branch Name
-  {43f4ad10-e60c-4267-99a9-af792e04ed7d}, !- Inlet Branch Name 1
-  {97803630-85ce-42e6-b85e-bc381f2f8a08}; !- Inlet Branch Name 2
-
-OS:Connector:Splitter,
-  {3dfb5758-194d-4fd2-b787-e24b19edee61}, !- Handle
-  Connector Splitter 3,                   !- Name
-  {54d0ef78-86c6-4d77-8182-eb07ef041aac}, !- Inlet Branch Name
-  {9bcac3d3-3b03-4903-b8fe-fa13ac712ebb}, !- Outlet Branch Name 1
-  {d397f25b-4007-40e7-8115-61e2f7e25b64}; !- Outlet Branch Name 2
-
-OS:Connection,
-  {ba8904e6-45ca-46fa-bba0-fc2977e96ec9}, !- Handle
-  {bb55c0b0-5e4e-4112-b288-13ca83f7b0db}, !- Name
-  {6c82991d-003b-4f3a-b9ea-c0c7a3673a46}, !- Source Object
-  14,                                     !- Outlet Port
-  {e3a7cbf2-0229-431c-9d56-df9953db35e9}, !- Target Object
-  2;                                      !- Inlet Port
-
-OS:Connection,
-  {9bcac3d3-3b03-4903-b8fe-fa13ac712ebb}, !- Handle
-  {49ac2c50-5391-4610-8580-c4ac852ed5c9}, !- Name
-  {3dfb5758-194d-4fd2-b787-e24b19edee61}, !- Source Object
-  3,                                      !- Outlet Port
-  {48800e11-574e-44ff-8e22-99e69e5a3ab8}, !- Target Object
-  2;                                      !- Inlet Port
-
-OS:Connection,
-  {44c85c04-5a20-4085-9a8b-eae536275ac5}, !- Handle
-  {a6fc9b8d-7c9e-47eb-a8dc-37a593c3c594}, !- Name
-  {4f012c0f-dffe-4154-b216-c0381e3bc52a}, !- Source Object
-  3,                                      !- Outlet Port
-  {6c82991d-003b-4f3a-b9ea-c0c7a3673a46}, !- Target Object
-  15;                                     !- Inlet Port
-
-OS:Node,
-  {d3debb8c-f305-4022-8b78-f2c1d90a8f67}, !- Handle
-  Node 21,                                !- Name
-  {42add13a-e6e5-40c0-ac1b-7c1d3d418614}, !- Inlet Port
-  {9201bfab-bf45-48d5-bb72-180c253e0f84}; !- Outlet Port
-
-OS:Node,
-  {7495b08f-03c4-4c64-9d1d-72ac3938740d}, !- Handle
-  Node 22,                                !- Name
-  {24e647d9-ff13-4757-a06b-f475523726c0}, !- Inlet Port
-  {519e261e-6eae-4a28-9029-dbe28bc1c97c}; !- Outlet Port
-
-OS:Node,
-  {18264a2a-0a04-4af9-b6d4-9e64a912bcd8}, !- Handle
-  Node 23,                                !- Name
-  {39e990a4-1995-491d-bae3-922abca121fe}, !- Inlet Port
-  {d6d3349e-53fb-4062-bb0c-bf52f4f85f4e}; !- Outlet Port
-
-OS:Connector:Mixer,
-  {f33499f8-cf70-494e-8a5d-33facfafb001}, !- Handle
-  Connector Mixer 4,                      !- Name
-  {24e647d9-ff13-4757-a06b-f475523726c0}, !- Outlet Branch Name
-  {d6d3349e-53fb-4062-bb0c-bf52f4f85f4e}; !- Inlet Branch Name 1
-
-OS:Connector:Splitter,
-  {a9991f05-1440-4c69-8afd-cb792114daf6}, !- Handle
-  Connector Splitter 4,                   !- Name
-  {9201bfab-bf45-48d5-bb72-180c253e0f84}, !- Inlet Branch Name
-  {39e990a4-1995-491d-bae3-922abca121fe}; !- Outlet Branch Name 1
-
-OS:Connection,
-  {42add13a-e6e5-40c0-ac1b-7c1d3d418614}, !- Handle
-  {0e1324ef-22c3-451c-a360-288b42ccea6f}, !- Name
-  {6c82991d-003b-4f3a-b9ea-c0c7a3673a46}, !- Source Object
-  17,                                     !- Outlet Port
-  {d3debb8c-f305-4022-8b78-f2c1d90a8f67}, !- Target Object
-  2;                                      !- Inlet Port
-
-OS:Connection,
-  {9201bfab-bf45-48d5-bb72-180c253e0f84}, !- Handle
-  {c4478694-1383-4ce8-a9ee-8782decc79a2}, !- Name
-  {d3debb8c-f305-4022-8b78-f2c1d90a8f67}, !- Source Object
-  3,                                      !- Outlet Port
-  {a9991f05-1440-4c69-8afd-cb792114daf6}, !- Target Object
-  2;                                      !- Inlet Port
-
-OS:Connection,
-  {39e990a4-1995-491d-bae3-922abca121fe}, !- Handle
-  {713b16ed-2f45-411f-9df5-20d7d273d654}, !- Name
-  {a9991f05-1440-4c69-8afd-cb792114daf6}, !- Source Object
-  3,                                      !- Outlet Port
-  {18264a2a-0a04-4af9-b6d4-9e64a912bcd8}, !- Target Object
-  2;                                      !- Inlet Port
-
-OS:Connection,
-  {d6d3349e-53fb-4062-bb0c-bf52f4f85f4e}, !- Handle
-  {cdde4e45-5ba8-42d4-b3bd-dc0ecc9d0644}, !- Name
-  {18264a2a-0a04-4af9-b6d4-9e64a912bcd8}, !- Source Object
-  3,                                      !- Outlet Port
-  {f33499f8-cf70-494e-8a5d-33facfafb001}, !- Target Object
-  3;                                      !- Inlet Port
-
-OS:Connection,
-  {24e647d9-ff13-4757-a06b-f475523726c0}, !- Handle
-  {31d59bea-dd08-4722-8982-ecfa8d579085}, !- Name
-  {f33499f8-cf70-494e-8a5d-33facfafb001}, !- Source Object
-  2,                                      !- Outlet Port
-  {7495b08f-03c4-4c64-9d1d-72ac3938740d}, !- Target Object
-  2;                                      !- Inlet Port
-
-OS:Connection,
-  {519e261e-6eae-4a28-9029-dbe28bc1c97c}, !- Handle
-  {79648392-31a3-42e8-84a0-4a41f4b9948f}, !- Name
-  {7495b08f-03c4-4c64-9d1d-72ac3938740d}, !- Source Object
-  3,                                      !- Outlet Port
-  {6c82991d-003b-4f3a-b9ea-c0c7a3673a46}, !- Target Object
-  18;                                     !- Inlet Port
-
-OS:Sizing:Plant,
-  {79204d83-83ac-46dc-a0ea-2e412ec93603}, !- Handle
-  {6c82991d-003b-4f3a-b9ea-c0c7a3673a46}, !- Plant or Condenser Loop Name
-  Heating,                                !- Loop Type
-  52.6666666666667,                       !- Design Loop Exit Temperature {C}
-  5.55555555555556,                       !- Loop Design Temperature Difference {deltaC}
-  NonCoincident,                          !- Sizing Option
-  1,                                      !- Zone Timesteps in Averaging Window
-  None;                                   !- Coincident Sizing Factor Mode
-
-OS:AvailabilityManagerAssignmentList,
-  {0ca7d685-ac46-4586-b945-ee558fa3424e}, !- Handle
-  Plant Loop 1 AvailabilityManagerAssignmentList 1; !- Name
-
-OS:Pipe:Adiabatic,
-  {d7b12cb0-5d3a-473d-89d9-8ce90fd31364}, !- Handle
-  Pipe Adiabatic 3,                       !- Name
-  {c4796825-227b-456a-837f-c4c3d6345479}, !- Inlet Node Name
-  {67744edc-0ced-45ef-a354-cbc6cd226375}; !- Outlet Node Name
-
-OS:Pipe:Adiabatic,
-  {270d602a-80be-4376-b3f6-b1597747f377}, !- Handle
-  Pipe Adiabatic 4,                       !- Name
-  {0487f5ac-98a0-4677-acad-7c0dcf965931}, !- Inlet Node Name
-  {2f9f1687-9393-48f8-81d7-fe0b020a30ca}; !- Outlet Node Name
-
-OS:Node,
-  {c640cb87-134f-4e74-af92-4c839dab3069}, !- Handle
-  Node 24,                                !- Name
-  {67744edc-0ced-45ef-a354-cbc6cd226375}, !- Inlet Port
-  {43f4ad10-e60c-4267-99a9-af792e04ed7d}; !- Outlet Port
-
-OS:Connection,
-  {c4796825-227b-456a-837f-c4c3d6345479}, !- Handle
-  {f183f530-ae95-47a8-b145-8fbe12ce0b00}, !- Name
-  {48800e11-574e-44ff-8e22-99e69e5a3ab8}, !- Source Object
-  3,                                      !- Outlet Port
-  {d7b12cb0-5d3a-473d-89d9-8ce90fd31364}, !- Target Object
-  2;                                      !- Inlet Port
-
-OS:Connection,
-  {67744edc-0ced-45ef-a354-cbc6cd226375}, !- Handle
-  {86830e00-90c9-4bc2-a81f-5ea61cdea6f9}, !- Name
-  {d7b12cb0-5d3a-473d-89d9-8ce90fd31364}, !- Source Object
-  3,                                      !- Outlet Port
-  {c640cb87-134f-4e74-af92-4c839dab3069}, !- Target Object
-  2;                                      !- Inlet Port
-
-OS:Connection,
-  {43f4ad10-e60c-4267-99a9-af792e04ed7d}, !- Handle
-  {dcb0a7ee-4247-4c55-9074-c7d17a5be812}, !- Name
-  {c640cb87-134f-4e74-af92-4c839dab3069}, !- Source Object
-  3,                                      !- Outlet Port
-  {8e22807e-8e58-4f8a-b425-1f4560be2c71}, !- Target Object
-  3;                                      !- Inlet Port
-
-OS:Node,
-  {7f774ff1-7d19-4593-b6e5-46c8274d6eb9}, !- Handle
-  Node 25,                                !- Name
-  {1afc9bae-ac88-452f-9154-9e51e48dff4b}, !- Inlet Port
-  {0487f5ac-98a0-4677-acad-7c0dcf965931}; !- Outlet Port
-
-OS:Connection,
-  {1afc9bae-ac88-452f-9154-9e51e48dff4b}, !- Handle
-  {e96839f5-d492-4763-a723-f6e5885c31b3}, !- Name
-  {8e22807e-8e58-4f8a-b425-1f4560be2c71}, !- Source Object
-  2,                                      !- Outlet Port
-  {7f774ff1-7d19-4593-b6e5-46c8274d6eb9}, !- Target Object
-  2;                                      !- Inlet Port
-
-OS:Connection,
-  {0487f5ac-98a0-4677-acad-7c0dcf965931}, !- Handle
-  {57a50ea9-f95d-4bac-81c6-2cab3b19e3d8}, !- Name
-  {7f774ff1-7d19-4593-b6e5-46c8274d6eb9}, !- Source Object
-  3,                                      !- Outlet Port
-  {270d602a-80be-4376-b3f6-b1597747f377}, !- Target Object
-  2;                                      !- Inlet Port
-
-OS:Connection,
-  {2f9f1687-9393-48f8-81d7-fe0b020a30ca}, !- Handle
-  {fccac27d-7c5f-47b4-a67e-a203f18c325a}, !- Name
-  {270d602a-80be-4376-b3f6-b1597747f377}, !- Source Object
-  3,                                      !- Outlet Port
-  {4f012c0f-dffe-4154-b216-c0381e3bc52a}, !- Target Object
-  2;                                      !- Inlet Port
-
-OS:Pump:VariableSpeed,
-  {946a0c43-581b-4a5b-8366-23a364807212}, !- Handle
-  Pump Variable Speed 2,                  !- Name
-  {13303188-947f-46f7-9496-c0a278b60dc8}, !- Inlet Node Name
-  {e88a25f5-58e8-4e06-a8eb-7dae16e21c0b}, !- Outlet Node Name
-  0.01,                                   !- Rated Flow Rate {m3/s}
-  1,                                      !- Rated Pump Head {Pa}
-  0,                                      !- Rated Power Consumption {W}
-  1,                                      !- Motor Efficiency
-  0,                                      !- Fraction of Motor Inefficiencies to Fluid Stream
-  0,                                      !- Coefficient 1 of the Part Load Performance Curve
-  1,                                      !- Coefficient 2 of the Part Load Performance Curve
-  0,                                      !- Coefficient 3 of the Part Load Performance Curve
-  0,                                      !- Coefficient 4 of the Part Load Performance Curve
-  ,                                       !- Minimum Flow Rate {m3/s}
-  Intermittent,                           !- Pump Control Type
-  ,                                       !- Pump Flow Rate Schedule Name
-  ,                                       !- Pump Curve Name
-  ,                                       !- Impeller Diameter {m}
-  ,                                       !- VFD Control Type
-  ,                                       !- Pump RPM Schedule Name
-  ,                                       !- Minimum Pressure Schedule {Pa}
-  ,                                       !- Maximum Pressure Schedule {Pa}
-  ,                                       !- Minimum RPM Schedule {rev/min}
-  ,                                       !- Maximum RPM Schedule {rev/min}
-  ,                                       !- Zone Name
-  0.5,                                    !- Skin Loss Radiative Fraction
-  PowerPerFlowPerPressure,                !- Design Power Sizing Method
-  348701.1,                               !- Design Electric Power per Unit Flow Rate {W/(m3/s)}
-  1.282051282,                            !- Design Shaft Power per Unit Flow Rate per Unit Head {W-s/m3-Pa}
-  0,                                      !- Design Minimum Flow Rate Fraction
-  General;                                !- End-Use Subcategory
-
-OS:Node,
-  {e26a69e7-e2f1-4437-8587-b328e93bb752}, !- Handle
-  Node 26,                                !- Name
-  {e88a25f5-58e8-4e06-a8eb-7dae16e21c0b}, !- Inlet Port
-  {54d0ef78-86c6-4d77-8182-eb07ef041aac}; !- Outlet Port
-
-OS:Connection,
-  {13303188-947f-46f7-9496-c0a278b60dc8}, !- Handle
-  {96908ab5-a05c-48ba-82ec-cee1299cf630}, !- Name
-  {e3a7cbf2-0229-431c-9d56-df9953db35e9}, !- Source Object
-  3,                                      !- Outlet Port
-  {946a0c43-581b-4a5b-8366-23a364807212}, !- Target Object
-  2;                                      !- Inlet Port
-
-OS:Connection,
-  {e88a25f5-58e8-4e06-a8eb-7dae16e21c0b}, !- Handle
-  {e068269f-cc89-43b1-8bbf-16a6f6a3fb14}, !- Name
-  {946a0c43-581b-4a5b-8366-23a364807212}, !- Source Object
-  3,                                      !- Outlet Port
-  {e26a69e7-e2f1-4437-8587-b328e93bb752}, !- Target Object
-  2;                                      !- Inlet Port
-
-OS:Connection,
-  {54d0ef78-86c6-4d77-8182-eb07ef041aac}, !- Handle
-  {8fb2b515-a286-4ccb-bd99-40faf692c903}, !- Name
-  {e26a69e7-e2f1-4437-8587-b328e93bb752}, !- Source Object
-  3,                                      !- Outlet Port
-  {3dfb5758-194d-4fd2-b787-e24b19edee61}, !- Target Object
-  2;                                      !- Inlet Port
-
-OS:Schedule:Constant,
-  {e4e84432-f3a9-442b-89fe-3dd55c22d369}, !- Handle
-  dhw temp 1,                             !- Name
-  {c5c46682-abf6-45c2-8b96-0d400208eaa3}, !- Schedule Type Limits Name
-  52.6666666666667;                       !- Value
-
-OS:SetpointManager:Scheduled,
-  {76ab1e8c-5b48-4df8-aa2c-68eb8b27145c}, !- Handle
-  Setpoint Manager Scheduled 2,           !- Name
-  Temperature,                            !- Control Variable
-  {e4e84432-f3a9-442b-89fe-3dd55c22d369}, !- Schedule Name
-  {4f012c0f-dffe-4154-b216-c0381e3bc52a}; !- Setpoint Node or NodeList Name
-
-OS:WaterHeater:Mixed,
-  {c2de9900-b7f6-4b3f-b29b-e7422944bb91}, !- Handle
-  res wh|unit 2,                          !- Name
-  0.143845647790854,                      !- Tank Volume {m3}
-  {7a327c74-d0d8-4bdd-9655-a478b81b4044}, !- Setpoint Temperature Schedule Name
-  2,                                      !- Deadband Temperature Difference {deltaC}
-  99,                                     !- Maximum Temperature Limit {C}
-  Cycle,                                  !- Heater Control Type
-  11722.8428068889,                       !- Heater Maximum Capacity {W}
-  0,                                      !- Heater Minimum Capacity {W}
-  ,                                       !- Heater Ignition Minimum Flow Rate {m3/s}
-  ,                                       !- Heater Ignition Delay {s}
-  NaturalGas,                             !- Heater Fuel Type
-  0.773298241318794,                      !- Heater Thermal Efficiency
-  ,                                       !- Part Load Factor Curve Name
-  0,                                      !- Off Cycle Parasitic Fuel Consumption Rate {W}
-  Electricity,                            !- Off Cycle Parasitic Fuel Type
-  0,                                      !- Off Cycle Parasitic Heat Fraction to Tank
-  0,                                      !- On Cycle Parasitic Fuel Consumption Rate {W}
-  Electricity,                            !- On Cycle Parasitic Fuel Type
-  0,                                      !- On Cycle Parasitic Heat Fraction to Tank
-  ThermalZone,                            !- Ambient Temperature Indicator
-  ,                                       !- Ambient Temperature Schedule Name
-  {58361bf9-f012-4a12-9b57-a4b93f1f148f}, !- Ambient Temperature Thermal Zone Name
-  ,                                       !- Ambient Temperature Outdoor Air Node Name
-  4.15693173076374,                       !- Off Cycle Loss Coefficient to Ambient Temperature {W/K}
-  0.64,                                   !- Off Cycle Loss Fraction to Thermal Zone
-  4.15693173076374,                       !- On Cycle Loss Coefficient to Ambient Temperature {W/K}
-  1,                                      !- On Cycle Loss Fraction to Thermal Zone
-  ,                                       !- Peak Use Flow Rate {m3/s}
-  ,                                       !- Use Flow Rate Fraction Schedule Name
-  ,                                       !- Cold Water Supply Temperature Schedule Name
-  {e898fd14-693d-4045-9851-c93178a7035e}, !- Use Side Inlet Node Name
-  {1690ef72-35a6-4851-9a92-dee7ebab1e67}, !- Use Side Outlet Node Name
-  1,                                      !- Use Side Effectiveness
-  ,                                       !- Source Side Inlet Node Name
-  ,                                       !- Source Side Outlet Node Name
-  1,                                      !- Source Side Effectiveness
-  autosize,                               !- Use Side Design Flow Rate {m3/s}
-  autosize,                               !- Source Side Design Flow Rate {m3/s}
-  1.5,                                    !- Indirect Water Heating Recovery Time {hr}
-  IndirectHeatPrimarySetpoint,            !- Source Side Flow Control Mode
-  ,                                       !- Indirect Alternate Setpoint Temperature Schedule Name
-  res wh|unit 2;                          !- End-Use Subcategory
-
-OS:Schedule:Constant,
-  {7a327c74-d0d8-4bdd-9655-a478b81b4044}, !- Handle
-  WH Setpoint Temp 1,                     !- Name
-  {c5c46682-abf6-45c2-8b96-0d400208eaa3}, !- Schedule Type Limits Name
-  52.6666666666667;                       !- Value
-
-OS:Node,
-  {d844b65f-e3f0-41bc-af56-b7b4d04e17f8}, !- Handle
-  Node 27,                                !- Name
-  {d397f25b-4007-40e7-8115-61e2f7e25b64}, !- Inlet Port
-  {e898fd14-693d-4045-9851-c93178a7035e}; !- Outlet Port
-
-OS:Connection,
-  {d397f25b-4007-40e7-8115-61e2f7e25b64}, !- Handle
-  {9cff9b04-b017-4656-8bb9-df8bdc632d79}, !- Name
-  {3dfb5758-194d-4fd2-b787-e24b19edee61}, !- Source Object
-  4,                                      !- Outlet Port
-  {d844b65f-e3f0-41bc-af56-b7b4d04e17f8}, !- Target Object
-  2;                                      !- Inlet Port
-
-OS:Node,
-  {71d7b926-57d4-4132-aac3-4336e2c7624b}, !- Handle
-  Node 28,                                !- Name
-  {1690ef72-35a6-4851-9a92-dee7ebab1e67}, !- Inlet Port
-  {97803630-85ce-42e6-b85e-bc381f2f8a08}; !- Outlet Port
-
-OS:Connection,
-  {e898fd14-693d-4045-9851-c93178a7035e}, !- Handle
-  {6d22db60-3466-4dca-947e-996b5441d128}, !- Name
-  {d844b65f-e3f0-41bc-af56-b7b4d04e17f8}, !- Source Object
-  3,                                      !- Outlet Port
-  {c2de9900-b7f6-4b3f-b29b-e7422944bb91}, !- Target Object
-  31;                                     !- Inlet Port
-
-OS:Connection,
-  {1690ef72-35a6-4851-9a92-dee7ebab1e67}, !- Handle
-  {d0d6e139-61a1-4db1-8581-888448fb89f2}, !- Name
-  {c2de9900-b7f6-4b3f-b29b-e7422944bb91}, !- Source Object
-  32,                                     !- Outlet Port
-  {71d7b926-57d4-4132-aac3-4336e2c7624b}, !- Target Object
-  2;                                      !- Inlet Port
-
-OS:Connection,
-  {97803630-85ce-42e6-b85e-bc381f2f8a08}, !- Handle
-  {33f94ca7-8954-47e2-bbaf-a32b77089e9e}, !- Name
-  {71d7b926-57d4-4132-aac3-4336e2c7624b}, !- Source Object
-  3,                                      !- Outlet Port
-  {8e22807e-8e58-4f8a-b425-1f4560be2c71}, !- Target Object
-  4;                                      !- Inlet Port
-
-OS:PlantLoop,
-  {ae9bad08-572d-47bd-aaa7-c21ac49d3db2}, !- Handle
-  Domestic Hot Water Loop|unit 3,         !- Name
-  ,                                       !- Fluid Type
-  0,                                      !- Glycol Concentration
-  ,                                       !- User Defined Fluid Type
-  ,                                       !- Plant Equipment Operation Heating Load
-  ,                                       !- Plant Equipment Operation Cooling Load
-  ,                                       !- Primary Plant Equipment Operation Scheme
-  {468317ec-1137-4ef6-9076-9c6e72b04671}, !- Loop Temperature Setpoint Node Name
-  ,                                       !- Maximum Loop Temperature {C}
-  ,                                       !- Minimum Loop Temperature {C}
-  0.01,                                   !- Maximum Loop Flow Rate {m3/s}
-  ,                                       !- Minimum Loop Flow Rate {m3/s}
-  0.003,                                  !- Plant Loop Volume {m3}
-  {20f2a7e6-2908-4aa4-9ca2-aad7d601dca6}, !- Plant Side Inlet Node Name
-  {a073ff89-ec09-4f04-8e0e-88dcaf5d163d}, !- Plant Side Outlet Node Name
-  ,                                       !- Plant Side Branch List Name
-  {18af7d5b-9a6a-4db5-aab0-752e3d846ed6}, !- Demand Side Inlet Node Name
-  {d77bbaae-e2ba-403e-a06b-9289b9ddc2a1}, !- Demand Side Outlet Node Name
-  ,                                       !- Demand Side Branch List Name
-  ,                                       !- Demand Side Connector List Name
-  Optimal,                                !- Load Distribution Scheme
-  {d7e5feca-49bd-4b93-9b5c-cc35702122d5}, !- Availability Manager List Name
-  ,                                       !- Plant Loop Demand Calculation Scheme
-  ,                                       !- Common Pipe Simulation
-  ,                                       !- Pressure Simulation Type
-  ,                                       !- Plant Equipment Operation Heating Load Schedule
-  ,                                       !- Plant Equipment Operation Cooling Load Schedule
-  ,                                       !- Primary Plant Equipment Operation Scheme Schedule
-  ,                                       !- Component Setpoint Operation Scheme Schedule
-  {482894b0-b2af-4da1-a5b2-d6036bc9e140}, !- Demand Mixer Name
-  {dc0d3d75-8666-4a56-b33c-5cacf365f03b}, !- Demand Splitter Name
-  {245e4d67-a087-4434-979f-e663f407b617}, !- Supply Mixer Name
-  {5d3642e1-04e3-454b-a7d9-a472dbbbbd30}; !- Supply Splitter Name
-
-OS:Node,
-  {295f80ca-20c3-41f4-9607-26a9e9f9848a}, !- Handle
-  Node 29,                                !- Name
-  {20f2a7e6-2908-4aa4-9ca2-aad7d601dca6}, !- Inlet Port
-  {7eb76aa4-04a9-46d8-9650-b08a7f5bf5e2}; !- Outlet Port
-
-OS:Node,
-  {468317ec-1137-4ef6-9076-9c6e72b04671}, !- Handle
-  Node 30,                                !- Name
-  {1ce2ab23-84a4-4673-a57a-7ec2d2ae27da}, !- Inlet Port
-  {a073ff89-ec09-4f04-8e0e-88dcaf5d163d}; !- Outlet Port
-
-OS:Node,
-  {d701fe21-24b5-4bf7-b42c-2f313a1f5b7b}, !- Handle
-  Node 31,                                !- Name
-  {4fe895fc-7185-45c1-9469-e13038784bd1}, !- Inlet Port
-  {f98d4418-e159-4f47-a282-70c1fe504e03}; !- Outlet Port
-
-OS:Connector:Mixer,
-  {245e4d67-a087-4434-979f-e663f407b617}, !- Handle
-  Connector Mixer 5,                      !- Name
-  {99a92e35-1887-4781-8b37-fadc3b3f7993}, !- Outlet Branch Name
-  {0d77bcc1-a209-4363-b11b-6f3702cd108a}, !- Inlet Branch Name 1
-  {58322ec5-d5f4-46b3-a43a-b91225f2013d}; !- Inlet Branch Name 2
-
-OS:Connector:Splitter,
-  {5d3642e1-04e3-454b-a7d9-a472dbbbbd30}, !- Handle
-  Connector Splitter 5,                   !- Name
-  {2576ee02-4295-47c4-9096-0c74265e6bb5}, !- Inlet Branch Name
-  {4fe895fc-7185-45c1-9469-e13038784bd1}, !- Outlet Branch Name 1
-  {2af6dc5a-d2ce-42f8-a8aa-7d7dc132efdb}; !- Outlet Branch Name 2
-
-OS:Connection,
-  {20f2a7e6-2908-4aa4-9ca2-aad7d601dca6}, !- Handle
-  {2015ace9-c674-4174-b0ed-c57ac8116784}, !- Name
-  {ae9bad08-572d-47bd-aaa7-c21ac49d3db2}, !- Source Object
-  14,                                     !- Outlet Port
-  {295f80ca-20c3-41f4-9607-26a9e9f9848a}, !- Target Object
-  2;                                      !- Inlet Port
-
-OS:Connection,
-  {4fe895fc-7185-45c1-9469-e13038784bd1}, !- Handle
-  {6b0126b5-9781-40fd-b5a3-54abc64393f0}, !- Name
-  {5d3642e1-04e3-454b-a7d9-a472dbbbbd30}, !- Source Object
-  3,                                      !- Outlet Port
-  {d701fe21-24b5-4bf7-b42c-2f313a1f5b7b}, !- Target Object
-  2;                                      !- Inlet Port
-
-OS:Connection,
-  {a073ff89-ec09-4f04-8e0e-88dcaf5d163d}, !- Handle
-  {79871660-c3ed-4e4b-8d73-32d2049cf879}, !- Name
-  {468317ec-1137-4ef6-9076-9c6e72b04671}, !- Source Object
-  3,                                      !- Outlet Port
-  {ae9bad08-572d-47bd-aaa7-c21ac49d3db2}, !- Target Object
-  15;                                     !- Inlet Port
-
-OS:Node,
-  {cf4aee54-eecb-480e-be6d-50ded0d50634}, !- Handle
-  Node 32,                                !- Name
-  {18af7d5b-9a6a-4db5-aab0-752e3d846ed6}, !- Inlet Port
-  {d7f0d380-ed38-46ef-bed2-17124f77b150}; !- Outlet Port
-
-OS:Node,
-  {76962e6c-838f-4b29-b799-4a54fe484bf6}, !- Handle
-  Node 33,                                !- Name
-  {59a352d6-d694-4da4-9320-1ff6ed120486}, !- Inlet Port
-  {d77bbaae-e2ba-403e-a06b-9289b9ddc2a1}; !- Outlet Port
-
-OS:Node,
-  {9d2ea620-98f7-4fbb-b25a-5543bbd0a6a6}, !- Handle
-  Node 34,                                !- Name
-  {24f74bfe-4fc9-4c0a-9d7c-29b778c30cf0}, !- Inlet Port
-  {64829f78-c210-4649-a51b-e0f64d48e5fb}; !- Outlet Port
-
-OS:Connector:Mixer,
-  {482894b0-b2af-4da1-a5b2-d6036bc9e140}, !- Handle
-  Connector Mixer 6,                      !- Name
-  {59a352d6-d694-4da4-9320-1ff6ed120486}, !- Outlet Branch Name
-  {64829f78-c210-4649-a51b-e0f64d48e5fb}; !- Inlet Branch Name 1
-
-OS:Connector:Splitter,
-  {dc0d3d75-8666-4a56-b33c-5cacf365f03b}, !- Handle
-  Connector Splitter 6,                   !- Name
-  {d7f0d380-ed38-46ef-bed2-17124f77b150}, !- Inlet Branch Name
-  {24f74bfe-4fc9-4c0a-9d7c-29b778c30cf0}; !- Outlet Branch Name 1
-
-OS:Connection,
-  {18af7d5b-9a6a-4db5-aab0-752e3d846ed6}, !- Handle
-  {e62c8389-8ab3-45c8-920a-bf3567ccb647}, !- Name
-  {ae9bad08-572d-47bd-aaa7-c21ac49d3db2}, !- Source Object
-  17,                                     !- Outlet Port
-  {cf4aee54-eecb-480e-be6d-50ded0d50634}, !- Target Object
-  2;                                      !- Inlet Port
-
-OS:Connection,
-  {d7f0d380-ed38-46ef-bed2-17124f77b150}, !- Handle
-  {a42f3c3d-88e5-4142-b724-f1f3a3fbf419}, !- Name
-  {cf4aee54-eecb-480e-be6d-50ded0d50634}, !- Source Object
-  3,                                      !- Outlet Port
-  {dc0d3d75-8666-4a56-b33c-5cacf365f03b}, !- Target Object
-  2;                                      !- Inlet Port
-
-OS:Connection,
-  {24f74bfe-4fc9-4c0a-9d7c-29b778c30cf0}, !- Handle
-  {bfada475-11e0-4e56-863e-a491ba11d7a1}, !- Name
-  {dc0d3d75-8666-4a56-b33c-5cacf365f03b}, !- Source Object
-  3,                                      !- Outlet Port
-  {9d2ea620-98f7-4fbb-b25a-5543bbd0a6a6}, !- Target Object
-  2;                                      !- Inlet Port
-
-OS:Connection,
-  {64829f78-c210-4649-a51b-e0f64d48e5fb}, !- Handle
-  {afb440ba-2891-4ee7-98c3-7820abe41d28}, !- Name
-  {9d2ea620-98f7-4fbb-b25a-5543bbd0a6a6}, !- Source Object
-  3,                                      !- Outlet Port
-  {482894b0-b2af-4da1-a5b2-d6036bc9e140}, !- Target Object
-  3;                                      !- Inlet Port
-
-OS:Connection,
-  {59a352d6-d694-4da4-9320-1ff6ed120486}, !- Handle
-  {d473f2ed-d2a8-4fa3-b5d3-af957b6a96f0}, !- Name
-  {482894b0-b2af-4da1-a5b2-d6036bc9e140}, !- Source Object
-  2,                                      !- Outlet Port
-  {76962e6c-838f-4b29-b799-4a54fe484bf6}, !- Target Object
-  2;                                      !- Inlet Port
-
-OS:Connection,
-  {d77bbaae-e2ba-403e-a06b-9289b9ddc2a1}, !- Handle
-  {bb64de4d-c434-459c-a7e4-3d6bf3c7f1be}, !- Name
-  {76962e6c-838f-4b29-b799-4a54fe484bf6}, !- Source Object
-  3,                                      !- Outlet Port
-  {ae9bad08-572d-47bd-aaa7-c21ac49d3db2}, !- Target Object
-  18;                                     !- Inlet Port
-
-OS:Sizing:Plant,
-  {a2bb1d87-0f8b-4ff4-a5a6-97df98b45069}, !- Handle
-  {ae9bad08-572d-47bd-aaa7-c21ac49d3db2}, !- Plant or Condenser Loop Name
-  Heating,                                !- Loop Type
-  52.6666666666667,                       !- Design Loop Exit Temperature {C}
-  5.55555555555556,                       !- Loop Design Temperature Difference {deltaC}
-  NonCoincident,                          !- Sizing Option
-  1,                                      !- Zone Timesteps in Averaging Window
-  None;                                   !- Coincident Sizing Factor Mode
-
-OS:AvailabilityManagerAssignmentList,
-  {d7e5feca-49bd-4b93-9b5c-cc35702122d5}, !- Handle
-  Plant Loop 1 AvailabilityManagerAssignmentList 2; !- Name
-
-OS:Pipe:Adiabatic,
-  {3d208f21-f4b2-4a6b-b2a8-baa7993b0c68}, !- Handle
-  Pipe Adiabatic 5,                       !- Name
-  {f98d4418-e159-4f47-a282-70c1fe504e03}, !- Inlet Node Name
-  {2aa73312-3714-4952-8739-9bb58f322700}; !- Outlet Node Name
-
-OS:Pipe:Adiabatic,
-  {ba5be843-cfb6-49e6-a143-1570a1d54950}, !- Handle
-  Pipe Adiabatic 6,                       !- Name
-  {cf2c199a-3e5b-4003-87fd-fdd69f0fd42e}, !- Inlet Node Name
-  {1ce2ab23-84a4-4673-a57a-7ec2d2ae27da}; !- Outlet Node Name
-
-OS:Node,
-  {ca2e7445-aa4d-4d3b-a8dc-7516a6a8b0da}, !- Handle
-  Node 35,                                !- Name
-  {2aa73312-3714-4952-8739-9bb58f322700}, !- Inlet Port
-  {0d77bcc1-a209-4363-b11b-6f3702cd108a}; !- Outlet Port
-
-OS:Connection,
-  {f98d4418-e159-4f47-a282-70c1fe504e03}, !- Handle
-  {1fd7d999-148c-4885-9f69-775059c853c0}, !- Name
-  {d701fe21-24b5-4bf7-b42c-2f313a1f5b7b}, !- Source Object
-  3,                                      !- Outlet Port
-  {3d208f21-f4b2-4a6b-b2a8-baa7993b0c68}, !- Target Object
-  2;                                      !- Inlet Port
-
-OS:Connection,
-  {2aa73312-3714-4952-8739-9bb58f322700}, !- Handle
-  {88e7e669-2d50-4f57-8c92-e33f1d96e23c}, !- Name
-  {3d208f21-f4b2-4a6b-b2a8-baa7993b0c68}, !- Source Object
-  3,                                      !- Outlet Port
-  {ca2e7445-aa4d-4d3b-a8dc-7516a6a8b0da}, !- Target Object
-  2;                                      !- Inlet Port
-
-OS:Connection,
-  {0d77bcc1-a209-4363-b11b-6f3702cd108a}, !- Handle
-  {427d7ae7-6f3f-47e6-8649-65ecf8a4dbf3}, !- Name
-  {ca2e7445-aa4d-4d3b-a8dc-7516a6a8b0da}, !- Source Object
-  3,                                      !- Outlet Port
-  {245e4d67-a087-4434-979f-e663f407b617}, !- Target Object
-  3;                                      !- Inlet Port
-
-OS:Node,
-  {ab981c8c-0e6a-4292-8602-1eed331651a9}, !- Handle
-  Node 36,                                !- Name
-  {99a92e35-1887-4781-8b37-fadc3b3f7993}, !- Inlet Port
-  {cf2c199a-3e5b-4003-87fd-fdd69f0fd42e}; !- Outlet Port
-
-OS:Connection,
-  {99a92e35-1887-4781-8b37-fadc3b3f7993}, !- Handle
-  {1c19341e-d78d-46a7-a39c-8187bec171cd}, !- Name
-  {245e4d67-a087-4434-979f-e663f407b617}, !- Source Object
-  2,                                      !- Outlet Port
-  {ab981c8c-0e6a-4292-8602-1eed331651a9}, !- Target Object
-  2;                                      !- Inlet Port
-
-OS:Connection,
-  {cf2c199a-3e5b-4003-87fd-fdd69f0fd42e}, !- Handle
-  {8a272ba5-6e09-4f50-8ba8-9a126e8eadd3}, !- Name
-  {ab981c8c-0e6a-4292-8602-1eed331651a9}, !- Source Object
-  3,                                      !- Outlet Port
-  {ba5be843-cfb6-49e6-a143-1570a1d54950}, !- Target Object
-  2;                                      !- Inlet Port
-
-OS:Connection,
-  {1ce2ab23-84a4-4673-a57a-7ec2d2ae27da}, !- Handle
-  {a0af62f0-fa01-4fb9-89dc-d09cc7e8886d}, !- Name
-  {ba5be843-cfb6-49e6-a143-1570a1d54950}, !- Source Object
-  3,                                      !- Outlet Port
-  {468317ec-1137-4ef6-9076-9c6e72b04671}, !- Target Object
-  2;                                      !- Inlet Port
-
-OS:Pump:VariableSpeed,
-  {1d91864e-52c5-4c49-a157-8016cdb8ffa1}, !- Handle
-  Pump Variable Speed 3,                  !- Name
-  {7eb76aa4-04a9-46d8-9650-b08a7f5bf5e2}, !- Inlet Node Name
-  {004147d5-145c-4dad-9dd3-6b163dd7b7d4}, !- Outlet Node Name
-  0.01,                                   !- Rated Flow Rate {m3/s}
-  1,                                      !- Rated Pump Head {Pa}
-  0,                                      !- Rated Power Consumption {W}
-  1,                                      !- Motor Efficiency
-  0,                                      !- Fraction of Motor Inefficiencies to Fluid Stream
-  0,                                      !- Coefficient 1 of the Part Load Performance Curve
-  1,                                      !- Coefficient 2 of the Part Load Performance Curve
-  0,                                      !- Coefficient 3 of the Part Load Performance Curve
-  0,                                      !- Coefficient 4 of the Part Load Performance Curve
-  ,                                       !- Minimum Flow Rate {m3/s}
-  Intermittent,                           !- Pump Control Type
-  ,                                       !- Pump Flow Rate Schedule Name
-  ,                                       !- Pump Curve Name
-  ,                                       !- Impeller Diameter {m}
-  ,                                       !- VFD Control Type
-  ,                                       !- Pump RPM Schedule Name
-  ,                                       !- Minimum Pressure Schedule {Pa}
-  ,                                       !- Maximum Pressure Schedule {Pa}
-  ,                                       !- Minimum RPM Schedule {rev/min}
-  ,                                       !- Maximum RPM Schedule {rev/min}
-  ,                                       !- Zone Name
-  0.5,                                    !- Skin Loss Radiative Fraction
-  PowerPerFlowPerPressure,                !- Design Power Sizing Method
-  348701.1,                               !- Design Electric Power per Unit Flow Rate {W/(m3/s)}
-  1.282051282,                            !- Design Shaft Power per Unit Flow Rate per Unit Head {W-s/m3-Pa}
-  0,                                      !- Design Minimum Flow Rate Fraction
-  General;                                !- End-Use Subcategory
-
-OS:Node,
-  {f5c07987-51ed-41d5-beee-cbfafe322053}, !- Handle
-  Node 37,                                !- Name
-  {004147d5-145c-4dad-9dd3-6b163dd7b7d4}, !- Inlet Port
-  {2576ee02-4295-47c4-9096-0c74265e6bb5}; !- Outlet Port
-
-OS:Connection,
-  {7eb76aa4-04a9-46d8-9650-b08a7f5bf5e2}, !- Handle
-  {35936912-c9a1-439d-b94c-03350ad7253a}, !- Name
-  {295f80ca-20c3-41f4-9607-26a9e9f9848a}, !- Source Object
-  3,                                      !- Outlet Port
-  {1d91864e-52c5-4c49-a157-8016cdb8ffa1}, !- Target Object
-  2;                                      !- Inlet Port
-
-OS:Connection,
-  {004147d5-145c-4dad-9dd3-6b163dd7b7d4}, !- Handle
-  {8719eb82-84ad-47f5-8d46-8601bb2dd592}, !- Name
-  {1d91864e-52c5-4c49-a157-8016cdb8ffa1}, !- Source Object
-  3,                                      !- Outlet Port
-  {f5c07987-51ed-41d5-beee-cbfafe322053}, !- Target Object
-  2;                                      !- Inlet Port
-
-OS:Connection,
-  {2576ee02-4295-47c4-9096-0c74265e6bb5}, !- Handle
-  {9a7cb0f7-c76e-43b9-8d41-cc8d036cc9e4}, !- Name
-  {f5c07987-51ed-41d5-beee-cbfafe322053}, !- Source Object
-  3,                                      !- Outlet Port
-  {5d3642e1-04e3-454b-a7d9-a472dbbbbd30}, !- Target Object
-  2;                                      !- Inlet Port
-
-OS:Schedule:Constant,
-  {9f63f036-6776-43f2-b21d-0947498d48e2}, !- Handle
-  dhw temp 2,                             !- Name
-  {c5c46682-abf6-45c2-8b96-0d400208eaa3}, !- Schedule Type Limits Name
-  52.6666666666667;                       !- Value
-
-OS:SetpointManager:Scheduled,
-  {72ec63cc-8355-4411-9ecf-75fffb29ee5d}, !- Handle
-  Setpoint Manager Scheduled 3,           !- Name
-  Temperature,                            !- Control Variable
-  {9f63f036-6776-43f2-b21d-0947498d48e2}, !- Schedule Name
-  {468317ec-1137-4ef6-9076-9c6e72b04671}; !- Setpoint Node or NodeList Name
-
-OS:WaterHeater:Mixed,
-  {81bf068a-2874-4e4b-8b23-70f1cce71968}, !- Handle
-  res wh|unit 3,                          !- Name
-  0.143845647790854,                      !- Tank Volume {m3}
-  {61eba8ef-da25-426c-8744-bd24a1fd41d7}, !- Setpoint Temperature Schedule Name
-  2,                                      !- Deadband Temperature Difference {deltaC}
-  99,                                     !- Maximum Temperature Limit {C}
-  Cycle,                                  !- Heater Control Type
-  11722.8428068889,                       !- Heater Maximum Capacity {W}
-  0,                                      !- Heater Minimum Capacity {W}
-  ,                                       !- Heater Ignition Minimum Flow Rate {m3/s}
-  ,                                       !- Heater Ignition Delay {s}
-  NaturalGas,                             !- Heater Fuel Type
-  0.773298241318794,                      !- Heater Thermal Efficiency
-  ,                                       !- Part Load Factor Curve Name
-  0,                                      !- Off Cycle Parasitic Fuel Consumption Rate {W}
-  Electricity,                            !- Off Cycle Parasitic Fuel Type
-  0,                                      !- Off Cycle Parasitic Heat Fraction to Tank
-  0,                                      !- On Cycle Parasitic Fuel Consumption Rate {W}
-  Electricity,                            !- On Cycle Parasitic Fuel Type
-  0,                                      !- On Cycle Parasitic Heat Fraction to Tank
-  ThermalZone,                            !- Ambient Temperature Indicator
-  ,                                       !- Ambient Temperature Schedule Name
-  {58361bf9-f012-4a12-9b57-a4b93f1f148f}, !- Ambient Temperature Thermal Zone Name
-  ,                                       !- Ambient Temperature Outdoor Air Node Name
-  4.15693173076374,                       !- Off Cycle Loss Coefficient to Ambient Temperature {W/K}
-  0.64,                                   !- Off Cycle Loss Fraction to Thermal Zone
-  4.15693173076374,                       !- On Cycle Loss Coefficient to Ambient Temperature {W/K}
-  1,                                      !- On Cycle Loss Fraction to Thermal Zone
-  ,                                       !- Peak Use Flow Rate {m3/s}
-  ,                                       !- Use Flow Rate Fraction Schedule Name
-  ,                                       !- Cold Water Supply Temperature Schedule Name
-  {58286749-b445-4001-b1c9-3ac4f984d6ff}, !- Use Side Inlet Node Name
-  {ee4bedfa-f2fd-47eb-8a60-0227c8d67e4a}, !- Use Side Outlet Node Name
-  1,                                      !- Use Side Effectiveness
-  ,                                       !- Source Side Inlet Node Name
-  ,                                       !- Source Side Outlet Node Name
-  1,                                      !- Source Side Effectiveness
-  autosize,                               !- Use Side Design Flow Rate {m3/s}
-  autosize,                               !- Source Side Design Flow Rate {m3/s}
-  1.5,                                    !- Indirect Water Heating Recovery Time {hr}
-  IndirectHeatPrimarySetpoint,            !- Source Side Flow Control Mode
-  ,                                       !- Indirect Alternate Setpoint Temperature Schedule Name
-  res wh|unit 3;                          !- End-Use Subcategory
-
-OS:Schedule:Constant,
-  {61eba8ef-da25-426c-8744-bd24a1fd41d7}, !- Handle
-  WH Setpoint Temp 2,                     !- Name
-  {c5c46682-abf6-45c2-8b96-0d400208eaa3}, !- Schedule Type Limits Name
-  52.6666666666667;                       !- Value
-
-OS:Node,
-  {917aa0e6-025e-440b-be58-fd134e79d76e}, !- Handle
-  Node 38,                                !- Name
-  {2af6dc5a-d2ce-42f8-a8aa-7d7dc132efdb}, !- Inlet Port
-  {58286749-b445-4001-b1c9-3ac4f984d6ff}; !- Outlet Port
-
-OS:Connection,
-  {2af6dc5a-d2ce-42f8-a8aa-7d7dc132efdb}, !- Handle
-  {ff3e5f28-4f0a-4bdb-aa97-34b07b0707ed}, !- Name
-  {5d3642e1-04e3-454b-a7d9-a472dbbbbd30}, !- Source Object
-  4,                                      !- Outlet Port
-  {917aa0e6-025e-440b-be58-fd134e79d76e}, !- Target Object
-  2;                                      !- Inlet Port
-
-OS:Node,
-  {6406ebaf-16fe-4658-93a5-d02422bc67ed}, !- Handle
-  Node 39,                                !- Name
-  {ee4bedfa-f2fd-47eb-8a60-0227c8d67e4a}, !- Inlet Port
-  {58322ec5-d5f4-46b3-a43a-b91225f2013d}; !- Outlet Port
-
-OS:Connection,
-  {58286749-b445-4001-b1c9-3ac4f984d6ff}, !- Handle
-  {b916a4c8-0aff-4432-bb77-131456f5afa3}, !- Name
-  {917aa0e6-025e-440b-be58-fd134e79d76e}, !- Source Object
-  3,                                      !- Outlet Port
-  {81bf068a-2874-4e4b-8b23-70f1cce71968}, !- Target Object
-  31;                                     !- Inlet Port
-
-OS:Connection,
-  {ee4bedfa-f2fd-47eb-8a60-0227c8d67e4a}, !- Handle
-  {2b10a62a-f92d-4892-8afd-1298506a3a0e}, !- Name
-  {81bf068a-2874-4e4b-8b23-70f1cce71968}, !- Source Object
-  32,                                     !- Outlet Port
-  {6406ebaf-16fe-4658-93a5-d02422bc67ed}, !- Target Object
-  2;                                      !- Inlet Port
-
-OS:Connection,
-  {58322ec5-d5f4-46b3-a43a-b91225f2013d}, !- Handle
-  {46c8beab-2e87-4f2f-9bea-08f73ee261f3}, !- Name
-  {6406ebaf-16fe-4658-93a5-d02422bc67ed}, !- Source Object
-  3,                                      !- Outlet Port
-  {245e4d67-a087-4434-979f-e663f407b617}, !- Target Object
-  4;                                      !- Inlet Port
-
-OS:PlantLoop,
-  {a6b2fc70-9932-49c8-a29d-ee82ba30ef17}, !- Handle
-  Domestic Hot Water Loop|unit 4,         !- Name
->>>>>>> 5553552e
-  ,                                       !- Fluid Type
-  0,                                      !- Glycol Concentration
-  ,                                       !- User Defined Fluid Type
-  ,                                       !- Plant Equipment Operation Heating Load
-  ,                                       !- Plant Equipment Operation Cooling Load
-  ,                                       !- Primary Plant Equipment Operation Scheme
-<<<<<<< HEAD
-  {dfe0b8e4-d15f-44a8-83f6-f0e215b06aa7}, !- Loop Temperature Setpoint Node Name
-=======
-  {d077fa6d-eee6-4c27-809a-6bef6562434a}, !- Loop Temperature Setpoint Node Name
->>>>>>> 5553552e
-  ,                                       !- Maximum Loop Temperature {C}
-  ,                                       !- Minimum Loop Temperature {C}
-  0.01,                                   !- Maximum Loop Flow Rate {m3/s}
-  ,                                       !- Minimum Loop Flow Rate {m3/s}
-  0.003,                                  !- Plant Loop Volume {m3}
-<<<<<<< HEAD
-  {0ef4a7e5-989e-4206-b828-6f7c68d265a7}, !- Plant Side Inlet Node Name
-  {540274fd-8c31-4f12-82c2-1b5040b03983}, !- Plant Side Outlet Node Name
-  ,                                       !- Plant Side Branch List Name
-  {57b28e40-7fa0-4c55-8e4a-82d23c923513}, !- Demand Side Inlet Node Name
-  {51ee8df5-481c-4464-8404-79f9f78ded06}, !- Demand Side Outlet Node Name
-  ,                                       !- Demand Side Branch List Name
-  ,                                       !- Demand Side Connector List Name
-  Optimal,                                !- Load Distribution Scheme
-  {84111637-5e3a-4d45-9ef0-c993816603ea}, !- Availability Manager List Name
-=======
-  {df8af39e-8f98-436d-b47e-5c9af89a0756}, !- Plant Side Inlet Node Name
-  {95ba3fe4-1bd2-4df9-93ec-d4fd61454257}, !- Plant Side Outlet Node Name
-  ,                                       !- Plant Side Branch List Name
-  {de62d888-b28b-477b-af4c-fce72997da20}, !- Demand Side Inlet Node Name
-  {d478b31b-7a0e-449f-b347-8fbe78f3d1a4}, !- Demand Side Outlet Node Name
-  ,                                       !- Demand Side Branch List Name
-  ,                                       !- Demand Side Connector List Name
-  Optimal,                                !- Load Distribution Scheme
-  {9d8cd537-b16e-41d3-9b0c-00848ce80724}, !- Availability Manager List Name
->>>>>>> 5553552e
-  ,                                       !- Plant Loop Demand Calculation Scheme
-  ,                                       !- Common Pipe Simulation
-  ,                                       !- Pressure Simulation Type
-  ,                                       !- Plant Equipment Operation Heating Load Schedule
-  ,                                       !- Plant Equipment Operation Cooling Load Schedule
-  ,                                       !- Primary Plant Equipment Operation Scheme Schedule
-  ,                                       !- Component Setpoint Operation Scheme Schedule
-<<<<<<< HEAD
-  {9b5d4cb5-1ade-43e3-b123-db30604629eb}, !- Demand Mixer Name
-  {5b90bb59-dea7-4fe1-a9e9-299f029e2f80}, !- Demand Splitter Name
-  {29d7e264-91b5-4e9c-b302-7cd725b007c8}, !- Supply Mixer Name
-  {6ef90534-e934-4cf3-9c52-b5eca31cfaeb}; !- Supply Splitter Name
-
-OS:Node,
-  {9db4b77d-74f0-4cc0-8c88-803ae3d5fd45}, !- Handle
-  Node 4,                                 !- Name
-  {0ef4a7e5-989e-4206-b828-6f7c68d265a7}, !- Inlet Port
-  {9f89c76b-9dd1-44c1-ac0c-261dafe76826}; !- Outlet Port
-
-OS:Node,
-  {dfe0b8e4-d15f-44a8-83f6-f0e215b06aa7}, !- Handle
-  Node 5,                                 !- Name
-  {2126d442-904e-44f8-bc0b-3f04dd561e7d}, !- Inlet Port
-  {540274fd-8c31-4f12-82c2-1b5040b03983}; !- Outlet Port
-
-OS:Node,
-  {4b721e1e-4ef1-4856-b8b4-3ebc2190d257}, !- Handle
-  Node 6,                                 !- Name
-  {f3cdc420-838d-4c8c-857f-b8649fcfc1a9}, !- Inlet Port
-  {b45913b6-54fe-4f9d-bb0a-91a821d9a0f2}; !- Outlet Port
-
-OS:Connector:Mixer,
-  {29d7e264-91b5-4e9c-b302-7cd725b007c8}, !- Handle
-  Connector Mixer 1,                      !- Name
-  {6688d96c-57b5-44e2-9c78-7f19c6dacf4b}, !- Outlet Branch Name
-  {b0b2b567-3b15-44c7-a8e7-3d6a8ca30746}, !- Inlet Branch Name 1
-  {645634ad-3526-45f7-88bd-50da70f5e001}; !- Inlet Branch Name 2
-
-OS:Connector:Splitter,
-  {6ef90534-e934-4cf3-9c52-b5eca31cfaeb}, !- Handle
-  Connector Splitter 1,                   !- Name
-  {aa4df3e3-1a97-4da7-9d3d-98fee842445c}, !- Inlet Branch Name
-  {f3cdc420-838d-4c8c-857f-b8649fcfc1a9}, !- Outlet Branch Name 1
-  {382f9b29-1dc3-4a3b-ab02-0a1aac8927f8}; !- Outlet Branch Name 2
-
-OS:Connection,
-  {0ef4a7e5-989e-4206-b828-6f7c68d265a7}, !- Handle
-  {e0b2ba61-4008-4621-afe2-f6d7b93eb28d}, !- Name
-  {b68022cd-509f-4584-b12c-51b8b1feb7f5}, !- Source Object
-  14,                                     !- Outlet Port
-  {9db4b77d-74f0-4cc0-8c88-803ae3d5fd45}, !- Target Object
-  2;                                      !- Inlet Port
-
-OS:Connection,
-  {f3cdc420-838d-4c8c-857f-b8649fcfc1a9}, !- Handle
-  {a70aa219-8856-4b70-8634-2175632b4096}, !- Name
-  {6ef90534-e934-4cf3-9c52-b5eca31cfaeb}, !- Source Object
-  3,                                      !- Outlet Port
-  {4b721e1e-4ef1-4856-b8b4-3ebc2190d257}, !- Target Object
-  2;                                      !- Inlet Port
-
-OS:Connection,
-  {540274fd-8c31-4f12-82c2-1b5040b03983}, !- Handle
-  {e0d57641-6f4c-44e5-b371-d7e52f0582cb}, !- Name
-  {dfe0b8e4-d15f-44a8-83f6-f0e215b06aa7}, !- Source Object
-  3,                                      !- Outlet Port
-  {b68022cd-509f-4584-b12c-51b8b1feb7f5}, !- Target Object
-  15;                                     !- Inlet Port
-
-OS:Node,
-  {f0261d71-5e7c-46e9-bb9b-a7a598b53e1b}, !- Handle
-  Node 7,                                 !- Name
-  {57b28e40-7fa0-4c55-8e4a-82d23c923513}, !- Inlet Port
-  {c6b90024-930f-4884-96eb-1e599d9076c8}; !- Outlet Port
-
-OS:Node,
-  {19fc2575-baf0-48ff-b415-e192c42b6fd7}, !- Handle
-  Node 8,                                 !- Name
-  {1b04990e-8edd-4302-855d-d16aed01e2e6}, !- Inlet Port
-  {51ee8df5-481c-4464-8404-79f9f78ded06}; !- Outlet Port
-
-OS:Node,
-  {266d308f-1e07-4cae-ad34-1fbaa0a368a2}, !- Handle
-  Node 9,                                 !- Name
-  {10b01950-e784-4dba-85fe-6987a03f0f6e}, !- Inlet Port
-  {40d778e2-f7be-4137-a404-5633291e2980}; !- Outlet Port
-
-OS:Connector:Mixer,
-  {9b5d4cb5-1ade-43e3-b123-db30604629eb}, !- Handle
-  Connector Mixer 2,                      !- Name
-  {1b04990e-8edd-4302-855d-d16aed01e2e6}, !- Outlet Branch Name
-  {40d778e2-f7be-4137-a404-5633291e2980}; !- Inlet Branch Name 1
-
-OS:Connector:Splitter,
-  {5b90bb59-dea7-4fe1-a9e9-299f029e2f80}, !- Handle
-  Connector Splitter 2,                   !- Name
-  {c6b90024-930f-4884-96eb-1e599d9076c8}, !- Inlet Branch Name
-  {10b01950-e784-4dba-85fe-6987a03f0f6e}; !- Outlet Branch Name 1
-
-OS:Connection,
-  {57b28e40-7fa0-4c55-8e4a-82d23c923513}, !- Handle
-  {25192633-6d54-43a1-bb86-0a6fd5c1dcb4}, !- Name
-  {b68022cd-509f-4584-b12c-51b8b1feb7f5}, !- Source Object
-  17,                                     !- Outlet Port
-  {f0261d71-5e7c-46e9-bb9b-a7a598b53e1b}, !- Target Object
-  2;                                      !- Inlet Port
-
-OS:Connection,
-  {c6b90024-930f-4884-96eb-1e599d9076c8}, !- Handle
-  {1736aa6a-723a-4de2-8f5f-79cceb995d61}, !- Name
-  {f0261d71-5e7c-46e9-bb9b-a7a598b53e1b}, !- Source Object
-  3,                                      !- Outlet Port
-  {5b90bb59-dea7-4fe1-a9e9-299f029e2f80}, !- Target Object
-  2;                                      !- Inlet Port
-
-OS:Connection,
-  {10b01950-e784-4dba-85fe-6987a03f0f6e}, !- Handle
-  {9a874d86-81f2-445c-87ff-1a3f1316e7ea}, !- Name
-  {5b90bb59-dea7-4fe1-a9e9-299f029e2f80}, !- Source Object
-  3,                                      !- Outlet Port
-  {266d308f-1e07-4cae-ad34-1fbaa0a368a2}, !- Target Object
-  2;                                      !- Inlet Port
-
-OS:Connection,
-  {40d778e2-f7be-4137-a404-5633291e2980}, !- Handle
-  {25cee635-df07-4987-9da9-2c8ea791e634}, !- Name
-  {266d308f-1e07-4cae-ad34-1fbaa0a368a2}, !- Source Object
-  3,                                      !- Outlet Port
-  {9b5d4cb5-1ade-43e3-b123-db30604629eb}, !- Target Object
-  3;                                      !- Inlet Port
-
-OS:Connection,
-  {1b04990e-8edd-4302-855d-d16aed01e2e6}, !- Handle
-  {6c49cc27-cf62-40fd-966f-25dd3adea81b}, !- Name
-  {9b5d4cb5-1ade-43e3-b123-db30604629eb}, !- Source Object
-  2,                                      !- Outlet Port
-  {19fc2575-baf0-48ff-b415-e192c42b6fd7}, !- Target Object
-  2;                                      !- Inlet Port
-
-OS:Connection,
-  {51ee8df5-481c-4464-8404-79f9f78ded06}, !- Handle
-  {a7bd85ba-b3d0-4d80-81ab-b7356562c537}, !- Name
-  {19fc2575-baf0-48ff-b415-e192c42b6fd7}, !- Source Object
-  3,                                      !- Outlet Port
-  {b68022cd-509f-4584-b12c-51b8b1feb7f5}, !- Target Object
-  18;                                     !- Inlet Port
-
-OS:Sizing:Plant,
-  {bf3dff05-7d1e-489d-a73e-5a2823bfe590}, !- Handle
-  {b68022cd-509f-4584-b12c-51b8b1feb7f5}, !- Plant or Condenser Loop Name
-=======
-  {289b3993-117c-4c50-8115-123e7652b86c}, !- Demand Mixer Name
-  {1907d775-6cb2-425e-97a9-74337aade41e}, !- Demand Splitter Name
-  {da75f931-48a0-4435-a955-dc1c1eb6126d}, !- Supply Mixer Name
-  {50db6cec-4cc2-4847-85a0-4c9e5aba559f}; !- Supply Splitter Name
-
-OS:Node,
-  {d929e0dd-0ff8-4092-8951-38a7f5e6a0ef}, !- Handle
-  Node 40,                                !- Name
-  {df8af39e-8f98-436d-b47e-5c9af89a0756}, !- Inlet Port
-  {8cd30d02-5d6f-4fa9-99d0-38a48bb1f061}; !- Outlet Port
-
-OS:Node,
-  {d077fa6d-eee6-4c27-809a-6bef6562434a}, !- Handle
-  Node 41,                                !- Name
-  {739c8bda-b1f2-48f7-8d24-164387eea588}, !- Inlet Port
-  {95ba3fe4-1bd2-4df9-93ec-d4fd61454257}; !- Outlet Port
-
-OS:Node,
-  {e4f89e0b-2e95-41e7-8ee1-093c2fee6424}, !- Handle
-  Node 42,                                !- Name
-  {ef21d489-c60e-40da-953e-8c685c3d244c}, !- Inlet Port
-  {e0e49d38-5c08-4770-b4c0-a591137846ae}; !- Outlet Port
-
-OS:Connector:Mixer,
-  {da75f931-48a0-4435-a955-dc1c1eb6126d}, !- Handle
-  Connector Mixer 7,                      !- Name
-  {42494654-b15a-42ce-b630-8715166bd932}, !- Outlet Branch Name
-  {9b7ae18e-7b86-413f-843e-0e97cbcc9239}, !- Inlet Branch Name 1
-  {dc36bff9-7895-4ba5-b0e3-33e719f2b2e1}; !- Inlet Branch Name 2
-
-OS:Connector:Splitter,
-  {50db6cec-4cc2-4847-85a0-4c9e5aba559f}, !- Handle
-  Connector Splitter 7,                   !- Name
-  {1608ac91-d50f-4b2f-8f13-ea2fae69a5bd}, !- Inlet Branch Name
-  {ef21d489-c60e-40da-953e-8c685c3d244c}, !- Outlet Branch Name 1
-  {e569f501-f710-4b72-af44-3c787a476220}; !- Outlet Branch Name 2
-
-OS:Connection,
-  {df8af39e-8f98-436d-b47e-5c9af89a0756}, !- Handle
-  {217265e3-687b-4625-8cdc-ff252109a8cc}, !- Name
-  {a6b2fc70-9932-49c8-a29d-ee82ba30ef17}, !- Source Object
-  14,                                     !- Outlet Port
-  {d929e0dd-0ff8-4092-8951-38a7f5e6a0ef}, !- Target Object
-  2;                                      !- Inlet Port
-
-OS:Connection,
-  {ef21d489-c60e-40da-953e-8c685c3d244c}, !- Handle
-  {5a28b9ed-de5c-4014-8a5f-65050b168a76}, !- Name
-  {50db6cec-4cc2-4847-85a0-4c9e5aba559f}, !- Source Object
-  3,                                      !- Outlet Port
-  {e4f89e0b-2e95-41e7-8ee1-093c2fee6424}, !- Target Object
-  2;                                      !- Inlet Port
-
-OS:Connection,
-  {95ba3fe4-1bd2-4df9-93ec-d4fd61454257}, !- Handle
-  {da5cf03f-39cc-41d1-86c5-545265057c6f}, !- Name
-  {d077fa6d-eee6-4c27-809a-6bef6562434a}, !- Source Object
-  3,                                      !- Outlet Port
-  {a6b2fc70-9932-49c8-a29d-ee82ba30ef17}, !- Target Object
-  15;                                     !- Inlet Port
-
-OS:Node,
-  {5c3d6de1-3f61-45cb-85cf-b9698601513a}, !- Handle
-  Node 43,                                !- Name
-  {de62d888-b28b-477b-af4c-fce72997da20}, !- Inlet Port
-  {1b0cdd1a-e99c-4355-8ce3-b7b0839acd39}; !- Outlet Port
-
-OS:Node,
-  {bc0af1ce-50f9-4281-b63b-84db9a46a674}, !- Handle
-  Node 44,                                !- Name
-  {5708a2ba-982f-408a-92de-c3a4893ecfdc}, !- Inlet Port
-  {d478b31b-7a0e-449f-b347-8fbe78f3d1a4}; !- Outlet Port
-
-OS:Node,
-  {66603b94-8ec6-40ca-bab4-915a37a7cdb8}, !- Handle
-  Node 45,                                !- Name
-  {fbcfef75-9156-4ed3-bea0-23a2fa1f314c}, !- Inlet Port
-  {2357c49f-4c3c-4ba5-b5f5-891f730ab761}; !- Outlet Port
-
-OS:Connector:Mixer,
-  {289b3993-117c-4c50-8115-123e7652b86c}, !- Handle
-  Connector Mixer 8,                      !- Name
-  {5708a2ba-982f-408a-92de-c3a4893ecfdc}, !- Outlet Branch Name
-  {2357c49f-4c3c-4ba5-b5f5-891f730ab761}; !- Inlet Branch Name 1
-
-OS:Connector:Splitter,
-  {1907d775-6cb2-425e-97a9-74337aade41e}, !- Handle
-  Connector Splitter 8,                   !- Name
-  {1b0cdd1a-e99c-4355-8ce3-b7b0839acd39}, !- Inlet Branch Name
-  {fbcfef75-9156-4ed3-bea0-23a2fa1f314c}; !- Outlet Branch Name 1
-
-OS:Connection,
-  {de62d888-b28b-477b-af4c-fce72997da20}, !- Handle
-  {4e04679c-814a-47e0-9385-b3867be2d8c5}, !- Name
-  {a6b2fc70-9932-49c8-a29d-ee82ba30ef17}, !- Source Object
-  17,                                     !- Outlet Port
-  {5c3d6de1-3f61-45cb-85cf-b9698601513a}, !- Target Object
-  2;                                      !- Inlet Port
-
-OS:Connection,
-  {1b0cdd1a-e99c-4355-8ce3-b7b0839acd39}, !- Handle
-  {79e77948-fddf-4158-bcdc-9fb11ad29e98}, !- Name
-  {5c3d6de1-3f61-45cb-85cf-b9698601513a}, !- Source Object
-  3,                                      !- Outlet Port
-  {1907d775-6cb2-425e-97a9-74337aade41e}, !- Target Object
-  2;                                      !- Inlet Port
-
-OS:Connection,
-  {fbcfef75-9156-4ed3-bea0-23a2fa1f314c}, !- Handle
-  {7d0021d4-b4f4-4624-b0d2-0e603aad477e}, !- Name
-  {1907d775-6cb2-425e-97a9-74337aade41e}, !- Source Object
-  3,                                      !- Outlet Port
-  {66603b94-8ec6-40ca-bab4-915a37a7cdb8}, !- Target Object
-  2;                                      !- Inlet Port
-
-OS:Connection,
-  {2357c49f-4c3c-4ba5-b5f5-891f730ab761}, !- Handle
-  {82d2e447-0b99-4cf1-9563-e4ea58c00427}, !- Name
-  {66603b94-8ec6-40ca-bab4-915a37a7cdb8}, !- Source Object
-  3,                                      !- Outlet Port
-  {289b3993-117c-4c50-8115-123e7652b86c}, !- Target Object
-  3;                                      !- Inlet Port
-
-OS:Connection,
-  {5708a2ba-982f-408a-92de-c3a4893ecfdc}, !- Handle
-  {fc9f296c-f315-4ccc-bdc8-55e80873ff20}, !- Name
-  {289b3993-117c-4c50-8115-123e7652b86c}, !- Source Object
-  2,                                      !- Outlet Port
-  {bc0af1ce-50f9-4281-b63b-84db9a46a674}, !- Target Object
-  2;                                      !- Inlet Port
-
-OS:Connection,
-  {d478b31b-7a0e-449f-b347-8fbe78f3d1a4}, !- Handle
-  {20b42a6e-46f1-4e3f-a06f-71cecee30a17}, !- Name
-  {bc0af1ce-50f9-4281-b63b-84db9a46a674}, !- Source Object
-  3,                                      !- Outlet Port
-  {a6b2fc70-9932-49c8-a29d-ee82ba30ef17}, !- Target Object
-  18;                                     !- Inlet Port
-
-OS:Sizing:Plant,
-  {2c593590-cbf0-48d3-9dd7-25cd90e711f6}, !- Handle
-  {a6b2fc70-9932-49c8-a29d-ee82ba30ef17}, !- Plant or Condenser Loop Name
->>>>>>> 5553552e
-  Heating,                                !- Loop Type
-  52.6666666666667,                       !- Design Loop Exit Temperature {C}
-  5.55555555555556,                       !- Loop Design Temperature Difference {deltaC}
-  NonCoincident,                          !- Sizing Option
-  1,                                      !- Zone Timesteps in Averaging Window
-  None;                                   !- Coincident Sizing Factor Mode
-
-OS:AvailabilityManagerAssignmentList,
-<<<<<<< HEAD
-  {84111637-5e3a-4d45-9ef0-c993816603ea}, !- Handle
-  Plant Loop 1 AvailabilityManagerAssignmentList; !- Name
-
-OS:Pipe:Adiabatic,
-  {6566f4a7-2b0f-4a14-89ec-8539d7c5d37a}, !- Handle
-  Pipe Adiabatic 1,                       !- Name
-  {b45913b6-54fe-4f9d-bb0a-91a821d9a0f2}, !- Inlet Node Name
-  {0244bf76-1372-4b43-b842-a2db71bd187c}; !- Outlet Node Name
-
-OS:Pipe:Adiabatic,
-  {d07ab50e-4d62-4362-8d23-997fcc77bb95}, !- Handle
-  Pipe Adiabatic 2,                       !- Name
-  {3d68dd7d-adb7-4f03-911e-bfa99762ce53}, !- Inlet Node Name
-  {2126d442-904e-44f8-bc0b-3f04dd561e7d}; !- Outlet Node Name
-
-OS:Node,
-  {0044829a-022c-467f-8785-15ade8437309}, !- Handle
-  Node 10,                                !- Name
-  {0244bf76-1372-4b43-b842-a2db71bd187c}, !- Inlet Port
-  {b0b2b567-3b15-44c7-a8e7-3d6a8ca30746}; !- Outlet Port
-
-OS:Connection,
-  {b45913b6-54fe-4f9d-bb0a-91a821d9a0f2}, !- Handle
-  {e78376fe-f424-4966-a86a-b4093a3e9e1f}, !- Name
-  {4b721e1e-4ef1-4856-b8b4-3ebc2190d257}, !- Source Object
-  3,                                      !- Outlet Port
-  {6566f4a7-2b0f-4a14-89ec-8539d7c5d37a}, !- Target Object
-  2;                                      !- Inlet Port
-
-OS:Connection,
-  {0244bf76-1372-4b43-b842-a2db71bd187c}, !- Handle
-  {6e6b4f45-c463-497d-9113-038a3b232640}, !- Name
-  {6566f4a7-2b0f-4a14-89ec-8539d7c5d37a}, !- Source Object
-  3,                                      !- Outlet Port
-  {0044829a-022c-467f-8785-15ade8437309}, !- Target Object
-  2;                                      !- Inlet Port
-
-OS:Connection,
-  {b0b2b567-3b15-44c7-a8e7-3d6a8ca30746}, !- Handle
-  {4b50accd-3c67-42dd-a4a5-fd97feaeeaec}, !- Name
-  {0044829a-022c-467f-8785-15ade8437309}, !- Source Object
-  3,                                      !- Outlet Port
-  {29d7e264-91b5-4e9c-b302-7cd725b007c8}, !- Target Object
-  3;                                      !- Inlet Port
-
-OS:Node,
-  {4784dbdc-b1d7-4d45-97e7-1e2562a80c79}, !- Handle
-  Node 11,                                !- Name
-  {6688d96c-57b5-44e2-9c78-7f19c6dacf4b}, !- Inlet Port
-  {3d68dd7d-adb7-4f03-911e-bfa99762ce53}; !- Outlet Port
-
-OS:Connection,
-  {6688d96c-57b5-44e2-9c78-7f19c6dacf4b}, !- Handle
-  {1a9b3452-410f-45ac-bd60-b2abcace7bbf}, !- Name
-  {29d7e264-91b5-4e9c-b302-7cd725b007c8}, !- Source Object
-  2,                                      !- Outlet Port
-  {4784dbdc-b1d7-4d45-97e7-1e2562a80c79}, !- Target Object
-  2;                                      !- Inlet Port
-
-OS:Connection,
-  {3d68dd7d-adb7-4f03-911e-bfa99762ce53}, !- Handle
-  {15b61f8a-2d4a-47c9-b6b7-b14224a9ebf8}, !- Name
-  {4784dbdc-b1d7-4d45-97e7-1e2562a80c79}, !- Source Object
-  3,                                      !- Outlet Port
-  {d07ab50e-4d62-4362-8d23-997fcc77bb95}, !- Target Object
-  2;                                      !- Inlet Port
-
-OS:Connection,
-  {2126d442-904e-44f8-bc0b-3f04dd561e7d}, !- Handle
-  {b42815a0-940f-44ad-9be0-67b53d72be93}, !- Name
-  {d07ab50e-4d62-4362-8d23-997fcc77bb95}, !- Source Object
-  3,                                      !- Outlet Port
-  {dfe0b8e4-d15f-44a8-83f6-f0e215b06aa7}, !- Target Object
-  2;                                      !- Inlet Port
-
-OS:Pump:VariableSpeed,
-  {375c9dd7-b517-4391-9c28-e216c66898d1}, !- Handle
-  Pump Variable Speed 1,                  !- Name
-  {9f89c76b-9dd1-44c1-ac0c-261dafe76826}, !- Inlet Node Name
-  {9e43a330-bea8-440a-a4a6-7e20cc7be5b1}, !- Outlet Node Name
-=======
-  {9d8cd537-b16e-41d3-9b0c-00848ce80724}, !- Handle
-  Plant Loop 1 AvailabilityManagerAssignmentList 3; !- Name
-
-OS:Pipe:Adiabatic,
-  {b2156352-2067-4026-9b1d-018bece26841}, !- Handle
-  Pipe Adiabatic 7,                       !- Name
-  {e0e49d38-5c08-4770-b4c0-a591137846ae}, !- Inlet Node Name
-  {9b6659f8-0991-48e8-8b80-31ea8e563a36}; !- Outlet Node Name
-
-OS:Pipe:Adiabatic,
-  {49b6cfce-1c07-4fb2-ba13-4a1b02158d33}, !- Handle
-  Pipe Adiabatic 8,                       !- Name
-  {973ada34-00e2-4fa5-86f0-5b0fc30b16b5}, !- Inlet Node Name
-  {739c8bda-b1f2-48f7-8d24-164387eea588}; !- Outlet Node Name
-
-OS:Node,
-  {f358167d-3850-441c-9f2a-ebf75dd311be}, !- Handle
-  Node 46,                                !- Name
-  {9b6659f8-0991-48e8-8b80-31ea8e563a36}, !- Inlet Port
-  {9b7ae18e-7b86-413f-843e-0e97cbcc9239}; !- Outlet Port
-
-OS:Connection,
-  {e0e49d38-5c08-4770-b4c0-a591137846ae}, !- Handle
-  {71ff7259-d2a9-4617-864b-326ac5fbad12}, !- Name
-  {e4f89e0b-2e95-41e7-8ee1-093c2fee6424}, !- Source Object
-  3,                                      !- Outlet Port
-  {b2156352-2067-4026-9b1d-018bece26841}, !- Target Object
-  2;                                      !- Inlet Port
-
-OS:Connection,
-  {9b6659f8-0991-48e8-8b80-31ea8e563a36}, !- Handle
-  {35f46c97-042d-4738-a6e4-e79dc303f67e}, !- Name
-  {b2156352-2067-4026-9b1d-018bece26841}, !- Source Object
-  3,                                      !- Outlet Port
-  {f358167d-3850-441c-9f2a-ebf75dd311be}, !- Target Object
-  2;                                      !- Inlet Port
-
-OS:Connection,
-  {9b7ae18e-7b86-413f-843e-0e97cbcc9239}, !- Handle
-  {ba4927b8-734c-4ca3-a33f-e45e2f56f73f}, !- Name
-  {f358167d-3850-441c-9f2a-ebf75dd311be}, !- Source Object
-  3,                                      !- Outlet Port
-  {da75f931-48a0-4435-a955-dc1c1eb6126d}, !- Target Object
-  3;                                      !- Inlet Port
-
-OS:Node,
-  {f24f3713-3dff-4b2a-974b-e0a30fc2adf9}, !- Handle
-  Node 47,                                !- Name
-  {42494654-b15a-42ce-b630-8715166bd932}, !- Inlet Port
-  {973ada34-00e2-4fa5-86f0-5b0fc30b16b5}; !- Outlet Port
-
-OS:Connection,
-  {42494654-b15a-42ce-b630-8715166bd932}, !- Handle
-  {10057d92-fdde-41c5-b45f-f2ca5ec5b2ae}, !- Name
-  {da75f931-48a0-4435-a955-dc1c1eb6126d}, !- Source Object
-  2,                                      !- Outlet Port
-  {f24f3713-3dff-4b2a-974b-e0a30fc2adf9}, !- Target Object
-  2;                                      !- Inlet Port
-
-OS:Connection,
-  {973ada34-00e2-4fa5-86f0-5b0fc30b16b5}, !- Handle
-  {97483142-47a8-4d74-9589-313365c66109}, !- Name
-  {f24f3713-3dff-4b2a-974b-e0a30fc2adf9}, !- Source Object
-  3,                                      !- Outlet Port
-  {49b6cfce-1c07-4fb2-ba13-4a1b02158d33}, !- Target Object
-  2;                                      !- Inlet Port
-
-OS:Connection,
-  {739c8bda-b1f2-48f7-8d24-164387eea588}, !- Handle
-  {4ce7c55b-24ea-4947-97d0-1fc517de971d}, !- Name
-  {49b6cfce-1c07-4fb2-ba13-4a1b02158d33}, !- Source Object
-  3,                                      !- Outlet Port
-  {d077fa6d-eee6-4c27-809a-6bef6562434a}, !- Target Object
-  2;                                      !- Inlet Port
-
-OS:Pump:VariableSpeed,
-  {4e3c1a38-e0fe-4f68-8e90-a3b46ad45e17}, !- Handle
-  Pump Variable Speed 4,                  !- Name
-  {8cd30d02-5d6f-4fa9-99d0-38a48bb1f061}, !- Inlet Node Name
-  {708e8884-80d1-4f4e-b29f-fb68dd0e7265}, !- Outlet Node Name
->>>>>>> 5553552e
-  0.01,                                   !- Rated Flow Rate {m3/s}
-  1,                                      !- Rated Pump Head {Pa}
-  0,                                      !- Rated Power Consumption {W}
-  1,                                      !- Motor Efficiency
-  0,                                      !- Fraction of Motor Inefficiencies to Fluid Stream
-  0,                                      !- Coefficient 1 of the Part Load Performance Curve
-  1,                                      !- Coefficient 2 of the Part Load Performance Curve
-  0,                                      !- Coefficient 3 of the Part Load Performance Curve
-  0,                                      !- Coefficient 4 of the Part Load Performance Curve
-  ,                                       !- Minimum Flow Rate {m3/s}
-  Intermittent,                           !- Pump Control Type
-  ,                                       !- Pump Flow Rate Schedule Name
-  ,                                       !- Pump Curve Name
-  ,                                       !- Impeller Diameter {m}
-  ,                                       !- VFD Control Type
-  ,                                       !- Pump RPM Schedule Name
-  ,                                       !- Minimum Pressure Schedule {Pa}
-  ,                                       !- Maximum Pressure Schedule {Pa}
-  ,                                       !- Minimum RPM Schedule {rev/min}
-  ,                                       !- Maximum RPM Schedule {rev/min}
-  ,                                       !- Zone Name
-  0.5,                                    !- Skin Loss Radiative Fraction
-  PowerPerFlowPerPressure,                !- Design Power Sizing Method
-  348701.1,                               !- Design Electric Power per Unit Flow Rate {W/(m3/s)}
-  1.282051282,                            !- Design Shaft Power per Unit Flow Rate per Unit Head {W-s/m3-Pa}
-  0,                                      !- Design Minimum Flow Rate Fraction
-  General;                                !- End-Use Subcategory
-
-OS:Node,
-<<<<<<< HEAD
-  {ff5b5b04-4e74-4638-bcde-6d701da76b2a}, !- Handle
-  Node 12,                                !- Name
-  {9e43a330-bea8-440a-a4a6-7e20cc7be5b1}, !- Inlet Port
-  {aa4df3e3-1a97-4da7-9d3d-98fee842445c}; !- Outlet Port
-
-OS:Connection,
-  {9f89c76b-9dd1-44c1-ac0c-261dafe76826}, !- Handle
-  {6118c6f5-ff84-4059-8bb3-6910d793b50d}, !- Name
-  {9db4b77d-74f0-4cc0-8c88-803ae3d5fd45}, !- Source Object
-  3,                                      !- Outlet Port
-  {375c9dd7-b517-4391-9c28-e216c66898d1}, !- Target Object
-  2;                                      !- Inlet Port
-
-OS:Connection,
-  {9e43a330-bea8-440a-a4a6-7e20cc7be5b1}, !- Handle
-  {700fdf09-9168-48b8-8b33-3bba1a5cf791}, !- Name
-  {375c9dd7-b517-4391-9c28-e216c66898d1}, !- Source Object
-  3,                                      !- Outlet Port
-  {ff5b5b04-4e74-4638-bcde-6d701da76b2a}, !- Target Object
-  2;                                      !- Inlet Port
-
-OS:Connection,
-  {aa4df3e3-1a97-4da7-9d3d-98fee842445c}, !- Handle
-  {7a96dd0a-d395-4a85-a6b7-d03dc6ac5d1c}, !- Name
-  {ff5b5b04-4e74-4638-bcde-6d701da76b2a}, !- Source Object
-  3,                                      !- Outlet Port
-  {6ef90534-e934-4cf3-9c52-b5eca31cfaeb}, !- Target Object
-  2;                                      !- Inlet Port
-
-OS:Schedule:Constant,
-  {01121b93-f59d-450d-982f-7a473579e78b}, !- Handle
-  dhw temp,                               !- Name
-  {add44bc4-2d93-42f3-a97f-7404db85af36}, !- Schedule Type Limits Name
-  52.6666666666667;                       !- Value
-
-OS:SetpointManager:Scheduled,
-  {b3eb1f74-a96d-4d8a-b350-10838760d3b2}, !- Handle
-  Setpoint Manager Scheduled 1,           !- Name
-  Temperature,                            !- Control Variable
-  {01121b93-f59d-450d-982f-7a473579e78b}, !- Schedule Name
-  {dfe0b8e4-d15f-44a8-83f6-f0e215b06aa7}; !- Setpoint Node or NodeList Name
-
-OS:ScheduleTypeLimits,
-  {add44bc4-2d93-42f3-a97f-7404db85af36}, !- Handle
-  Temperature,                            !- Name
-  ,                                       !- Lower Limit Value
-  ,                                       !- Upper Limit Value
-  Continuous,                             !- Numeric Type
-  Temperature;                            !- Unit Type
-
-OS:WaterHeater:Mixed,
-  {f5c50a9b-5828-4b9d-ba14-be8088710b0f}, !- Handle
-  res wh,                                 !- Name
-  0.143845647790854,                      !- Tank Volume {m3}
-  {e4360621-6cff-41c2-856d-21990f55501c}, !- Setpoint Temperature Schedule Name
-=======
-  {f50746f1-b412-4f6d-a428-a9a047535ed2}, !- Handle
-  Node 48,                                !- Name
-  {708e8884-80d1-4f4e-b29f-fb68dd0e7265}, !- Inlet Port
-  {1608ac91-d50f-4b2f-8f13-ea2fae69a5bd}; !- Outlet Port
-
-OS:Connection,
-  {8cd30d02-5d6f-4fa9-99d0-38a48bb1f061}, !- Handle
-  {e6baa8aa-fb7a-469a-81f6-df407d06f6de}, !- Name
-  {d929e0dd-0ff8-4092-8951-38a7f5e6a0ef}, !- Source Object
-  3,                                      !- Outlet Port
-  {4e3c1a38-e0fe-4f68-8e90-a3b46ad45e17}, !- Target Object
-  2;                                      !- Inlet Port
-
-OS:Connection,
-  {708e8884-80d1-4f4e-b29f-fb68dd0e7265}, !- Handle
-  {8d6cd345-d12c-4baa-ab91-afb6efa29b8f}, !- Name
-  {4e3c1a38-e0fe-4f68-8e90-a3b46ad45e17}, !- Source Object
-  3,                                      !- Outlet Port
-  {f50746f1-b412-4f6d-a428-a9a047535ed2}, !- Target Object
-  2;                                      !- Inlet Port
-
-OS:Connection,
-  {1608ac91-d50f-4b2f-8f13-ea2fae69a5bd}, !- Handle
-  {09c40150-a821-4a34-86c8-caf2560f5072}, !- Name
-  {f50746f1-b412-4f6d-a428-a9a047535ed2}, !- Source Object
-  3,                                      !- Outlet Port
-  {50db6cec-4cc2-4847-85a0-4c9e5aba559f}, !- Target Object
-  2;                                      !- Inlet Port
-
-OS:Schedule:Constant,
-  {db8e5e39-a26e-4dc2-908a-aa72491ba7fe}, !- Handle
-  dhw temp 3,                             !- Name
-  {c5c46682-abf6-45c2-8b96-0d400208eaa3}, !- Schedule Type Limits Name
-  52.6666666666667;                       !- Value
-
-OS:SetpointManager:Scheduled,
-  {32bf014b-5cde-4926-894d-fa8147f1a5e0}, !- Handle
-  Setpoint Manager Scheduled 4,           !- Name
-  Temperature,                            !- Control Variable
-  {db8e5e39-a26e-4dc2-908a-aa72491ba7fe}, !- Schedule Name
-  {d077fa6d-eee6-4c27-809a-6bef6562434a}; !- Setpoint Node or NodeList Name
-
-OS:WaterHeater:Mixed,
-  {882ecb98-7624-4477-b4bb-7204ff3ffed1}, !- Handle
-  res wh|unit 4,                          !- Name
-  0.143845647790854,                      !- Tank Volume {m3}
-  {86da715b-3d07-48f1-9f3d-308a862f938f}, !- Setpoint Temperature Schedule Name
->>>>>>> 5553552e
-  2,                                      !- Deadband Temperature Difference {deltaC}
-  99,                                     !- Maximum Temperature Limit {C}
-  Cycle,                                  !- Heater Control Type
-  11722.8428068889,                       !- Heater Maximum Capacity {W}
-  0,                                      !- Heater Minimum Capacity {W}
-  ,                                       !- Heater Ignition Minimum Flow Rate {m3/s}
-  ,                                       !- Heater Ignition Delay {s}
-  NaturalGas,                             !- Heater Fuel Type
-  0.773298241318794,                      !- Heater Thermal Efficiency
-  ,                                       !- Part Load Factor Curve Name
-  0,                                      !- Off Cycle Parasitic Fuel Consumption Rate {W}
-  Electricity,                            !- Off Cycle Parasitic Fuel Type
-  0,                                      !- Off Cycle Parasitic Heat Fraction to Tank
-  0,                                      !- On Cycle Parasitic Fuel Consumption Rate {W}
-  Electricity,                            !- On Cycle Parasitic Fuel Type
-  0,                                      !- On Cycle Parasitic Heat Fraction to Tank
-  ThermalZone,                            !- Ambient Temperature Indicator
-  ,                                       !- Ambient Temperature Schedule Name
-<<<<<<< HEAD
-  {5bb01af9-6b22-4165-b592-8e02dc055e05}, !- Ambient Temperature Thermal Zone Name
-=======
-  {58361bf9-f012-4a12-9b57-a4b93f1f148f}, !- Ambient Temperature Thermal Zone Name
->>>>>>> 5553552e
-  ,                                       !- Ambient Temperature Outdoor Air Node Name
-  4.15693173076374,                       !- Off Cycle Loss Coefficient to Ambient Temperature {W/K}
-  0.64,                                   !- Off Cycle Loss Fraction to Thermal Zone
-  4.15693173076374,                       !- On Cycle Loss Coefficient to Ambient Temperature {W/K}
-  1,                                      !- On Cycle Loss Fraction to Thermal Zone
-  ,                                       !- Peak Use Flow Rate {m3/s}
-  ,                                       !- Use Flow Rate Fraction Schedule Name
-  ,                                       !- Cold Water Supply Temperature Schedule Name
-<<<<<<< HEAD
-  {f5cadaa4-9768-4f71-a44c-fa2a4e79201b}, !- Use Side Inlet Node Name
-  {06f65b1c-7d3c-4b2b-b9ea-e48934853daa}, !- Use Side Outlet Node Name
-=======
-  {a074d57a-c57c-409b-86c4-a8980f269c83}, !- Use Side Inlet Node Name
-  {f854f1ec-6b17-44ac-b349-e8ddaa1dda32}, !- Use Side Outlet Node Name
->>>>>>> 5553552e
-  1,                                      !- Use Side Effectiveness
-  ,                                       !- Source Side Inlet Node Name
-  ,                                       !- Source Side Outlet Node Name
-  1,                                      !- Source Side Effectiveness
-  autosize,                               !- Use Side Design Flow Rate {m3/s}
-  autosize,                               !- Source Side Design Flow Rate {m3/s}
-  1.5,                                    !- Indirect Water Heating Recovery Time {hr}
-  IndirectHeatPrimarySetpoint,            !- Source Side Flow Control Mode
-  ,                                       !- Indirect Alternate Setpoint Temperature Schedule Name
-  res wh;                                 !- End-Use Subcategory
-
-OS:Schedule:Constant,
-<<<<<<< HEAD
-  {e4360621-6cff-41c2-856d-21990f55501c}, !- Handle
-  WH Setpoint Temp,                       !- Name
-  {add44bc4-2d93-42f3-a97f-7404db85af36}, !- Schedule Type Limits Name
-  52.6666666666667;                       !- Value
-
-OS:Node,
-  {df4ff312-149b-4098-b2f3-36cc1c995db6}, !- Handle
-  Node 13,                                !- Name
-  {382f9b29-1dc3-4a3b-ab02-0a1aac8927f8}, !- Inlet Port
-  {f5cadaa4-9768-4f71-a44c-fa2a4e79201b}; !- Outlet Port
-
-OS:Connection,
-  {382f9b29-1dc3-4a3b-ab02-0a1aac8927f8}, !- Handle
-  {70c4e582-fd19-4a6d-8c20-67b8cb40a09e}, !- Name
-  {6ef90534-e934-4cf3-9c52-b5eca31cfaeb}, !- Source Object
-  4,                                      !- Outlet Port
-  {df4ff312-149b-4098-b2f3-36cc1c995db6}, !- Target Object
-  2;                                      !- Inlet Port
-
-OS:Node,
-  {06b96968-2a3b-454d-92fe-48e8558538ac}, !- Handle
-  Node 14,                                !- Name
-  {06f65b1c-7d3c-4b2b-b9ea-e48934853daa}, !- Inlet Port
-  {645634ad-3526-45f7-88bd-50da70f5e001}; !- Outlet Port
-
-OS:Connection,
-  {f5cadaa4-9768-4f71-a44c-fa2a4e79201b}, !- Handle
-  {695f89c0-ffe7-40ab-bdb4-2066695be691}, !- Name
-  {df4ff312-149b-4098-b2f3-36cc1c995db6}, !- Source Object
-  3,                                      !- Outlet Port
-  {f5c50a9b-5828-4b9d-ba14-be8088710b0f}, !- Target Object
-  31;                                     !- Inlet Port
-
-OS:Connection,
-  {06f65b1c-7d3c-4b2b-b9ea-e48934853daa}, !- Handle
-  {f05a8e91-f041-4324-813d-5f0b1854b8a6}, !- Name
-  {f5c50a9b-5828-4b9d-ba14-be8088710b0f}, !- Source Object
-  32,                                     !- Outlet Port
-  {06b96968-2a3b-454d-92fe-48e8558538ac}, !- Target Object
-  2;                                      !- Inlet Port
-
-OS:Connection,
-  {645634ad-3526-45f7-88bd-50da70f5e001}, !- Handle
-  {6c739c72-99ba-48bf-b84e-34d6bdc6d66b}, !- Name
-  {06b96968-2a3b-454d-92fe-48e8558538ac}, !- Source Object
-  3,                                      !- Outlet Port
-  {29d7e264-91b5-4e9c-b302-7cd725b007c8}, !- Target Object
-=======
-  {86da715b-3d07-48f1-9f3d-308a862f938f}, !- Handle
-  WH Setpoint Temp 3,                     !- Name
-  {c5c46682-abf6-45c2-8b96-0d400208eaa3}, !- Schedule Type Limits Name
-  52.6666666666667;                       !- Value
-
-OS:Node,
-  {5789e6a1-4a6c-4b6c-b6f6-d2c736707a52}, !- Handle
-  Node 49,                                !- Name
-  {e569f501-f710-4b72-af44-3c787a476220}, !- Inlet Port
-  {a074d57a-c57c-409b-86c4-a8980f269c83}; !- Outlet Port
-
-OS:Connection,
-  {e569f501-f710-4b72-af44-3c787a476220}, !- Handle
-  {3ca49e95-0c3b-4995-b6e2-df84d7eae0a5}, !- Name
-  {50db6cec-4cc2-4847-85a0-4c9e5aba559f}, !- Source Object
-  4,                                      !- Outlet Port
-  {5789e6a1-4a6c-4b6c-b6f6-d2c736707a52}, !- Target Object
-  2;                                      !- Inlet Port
-
-OS:Node,
-  {9568d3dd-5a15-4d7b-b341-e3c27cdc8477}, !- Handle
-  Node 50,                                !- Name
-  {f854f1ec-6b17-44ac-b349-e8ddaa1dda32}, !- Inlet Port
-  {dc36bff9-7895-4ba5-b0e3-33e719f2b2e1}; !- Outlet Port
-
-OS:Connection,
-  {a074d57a-c57c-409b-86c4-a8980f269c83}, !- Handle
-  {c28a3b10-5114-416b-b899-9d644d9400fb}, !- Name
-  {5789e6a1-4a6c-4b6c-b6f6-d2c736707a52}, !- Source Object
-  3,                                      !- Outlet Port
-  {882ecb98-7624-4477-b4bb-7204ff3ffed1}, !- Target Object
-  31;                                     !- Inlet Port
-
-OS:Connection,
-  {f854f1ec-6b17-44ac-b349-e8ddaa1dda32}, !- Handle
-  {3d55f972-5215-4dd4-8441-eec8a4dea0d0}, !- Name
-  {882ecb98-7624-4477-b4bb-7204ff3ffed1}, !- Source Object
-  32,                                     !- Outlet Port
-  {9568d3dd-5a15-4d7b-b341-e3c27cdc8477}, !- Target Object
-  2;                                      !- Inlet Port
-
-OS:Connection,
-  {dc36bff9-7895-4ba5-b0e3-33e719f2b2e1}, !- Handle
-  {cd6aeed2-fa1f-4270-b4c3-dc25cfd09ab9}, !- Name
-  {9568d3dd-5a15-4d7b-b341-e3c27cdc8477}, !- Source Object
-  3,                                      !- Outlet Port
-  {da75f931-48a0-4435-a955-dc1c1eb6126d}, !- Target Object
->>>>>>> 5553552e
-  4;                                      !- Inlet Port
