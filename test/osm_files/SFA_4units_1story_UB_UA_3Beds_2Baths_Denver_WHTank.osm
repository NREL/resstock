!- NOTE: Auto-generated from /test/osw_files/SFA_4units_1story_UB_UA_3Beds_2Baths_Denver_WHTank.osw

OS:Version,
<<<<<<< HEAD
  {1de205ba-0222-4d91-bd54-212bb507d568}, !- Handle
  2.9.0;                                  !- Version Identifier

OS:SimulationControl,
  {11be2c10-c91e-4c0c-bbb6-6da120915f36}, !- Handle
=======
  {a54fbceb-8589-4414-8422-27ce00dd480f}, !- Handle
  2.9.0;                                  !- Version Identifier

OS:SimulationControl,
  {a55932a1-0294-48f1-b3c2-92202191ad24}, !- Handle
>>>>>>> 30cb9182
  ,                                       !- Do Zone Sizing Calculation
  ,                                       !- Do System Sizing Calculation
  ,                                       !- Do Plant Sizing Calculation
  No;                                     !- Run Simulation for Sizing Periods

OS:Timestep,
<<<<<<< HEAD
  {9ceaa106-997a-459c-92f5-b48bb34e1a48}, !- Handle
  6;                                      !- Number of Timesteps per Hour

OS:ShadowCalculation,
  {a3d957e4-c367-4416-a6d8-44b25862b189}, !- Handle
=======
  {521680ba-eb49-47a1-aad6-2bd0af75b278}, !- Handle
  6;                                      !- Number of Timesteps per Hour

OS:ShadowCalculation,
  {7ec22030-5e8c-486f-9a8e-f4c3fc2f854d}, !- Handle
>>>>>>> 30cb9182
  20,                                     !- Calculation Frequency
  200;                                    !- Maximum Figures in Shadow Overlap Calculations

OS:SurfaceConvectionAlgorithm:Outside,
<<<<<<< HEAD
  {26854737-c39a-432c-aa28-c3bc79b131c3}, !- Handle
  DOE-2;                                  !- Algorithm

OS:SurfaceConvectionAlgorithm:Inside,
  {2c59819c-ad80-479b-bc22-c440118200e9}, !- Handle
  TARP;                                   !- Algorithm

OS:ZoneCapacitanceMultiplier:ResearchSpecial,
  {449f9702-5cfa-46d7-a4d4-d88949f35d49}, !- Handle
  ,                                       !- Temperature Capacity Multiplier
=======
  {766392c6-1a52-471b-b47f-7b17dd05dd14}, !- Handle
  DOE-2;                                  !- Algorithm

OS:SurfaceConvectionAlgorithm:Inside,
  {b1d10d6b-f142-4ddc-9897-33c7e4f57696}, !- Handle
  TARP;                                   !- Algorithm

OS:ZoneCapacitanceMultiplier:ResearchSpecial,
  {e19598b3-ac29-4965-8e37-efb974cf4aa0}, !- Handle
  3.6,                                    !- Temperature Capacity Multiplier
>>>>>>> 30cb9182
  15,                                     !- Humidity Capacity Multiplier
  ;                                       !- Carbon Dioxide Capacity Multiplier

OS:RunPeriod,
<<<<<<< HEAD
  {22bae331-0ace-40cd-b77a-4ac9330428d2}, !- Handle
=======
  {73fd77ed-e44b-4f4b-a6e0-9fa71a804f01}, !- Handle
>>>>>>> 30cb9182
  Run Period 1,                           !- Name
  1,                                      !- Begin Month
  1,                                      !- Begin Day of Month
  12,                                     !- End Month
  31,                                     !- End Day of Month
  ,                                       !- Use Weather File Holidays and Special Days
  ,                                       !- Use Weather File Daylight Saving Period
  ,                                       !- Apply Weekend Holiday Rule
  ,                                       !- Use Weather File Rain Indicators
  ,                                       !- Use Weather File Snow Indicators
  ;                                       !- Number of Times Runperiod to be Repeated

OS:YearDescription,
<<<<<<< HEAD
  {daac9cc0-10ad-46a7-9f5d-0456468e5d58}, !- Handle
=======
  {aa8a76c0-bf5f-49be-b9a7-3331162af0e5}, !- Handle
>>>>>>> 30cb9182
  2007,                                   !- Calendar Year
  ,                                       !- Day of Week for Start Day
  ;                                       !- Is Leap Year

OS:WeatherFile,
<<<<<<< HEAD
  {53f58cff-d5be-4a91-a4ac-e4811eba4e21}, !- Handle
=======
  {cbed9404-e076-4b67-af8b-282a8c119e47}, !- Handle
>>>>>>> 30cb9182
  Denver Intl Ap,                         !- City
  CO,                                     !- State Province Region
  USA,                                    !- Country
  TMY3,                                   !- Data Source
  725650,                                 !- WMO Number
  39.83,                                  !- Latitude {deg}
  -104.65,                                !- Longitude {deg}
  -7,                                     !- Time Zone {hr}
  1650,                                   !- Elevation {m}
  file:../weather/USA_CO_Denver.Intl.AP.725650_TMY3.epw, !- Url
  E23378AA;                               !- Checksum

OS:AdditionalProperties,
<<<<<<< HEAD
  {7d4d43f6-9340-4bbb-a94c-76082d0d4153}, !- Handle
  {53f58cff-d5be-4a91-a4ac-e4811eba4e21}, !- Object Name
=======
  {291d65bf-6c13-43a1-8c66-326bf0a62e3e}, !- Handle
  {cbed9404-e076-4b67-af8b-282a8c119e47}, !- Object Name
>>>>>>> 30cb9182
  EPWHeaderCity,                          !- Feature Name 1
  String,                                 !- Feature Data Type 1
  Denver Intl Ap,                         !- Feature Value 1
  EPWHeaderState,                         !- Feature Name 2
  String,                                 !- Feature Data Type 2
  CO,                                     !- Feature Value 2
  EPWHeaderCountry,                       !- Feature Name 3
  String,                                 !- Feature Data Type 3
  USA,                                    !- Feature Value 3
  EPWHeaderDataSource,                    !- Feature Name 4
  String,                                 !- Feature Data Type 4
  TMY3,                                   !- Feature Value 4
  EPWHeaderStation,                       !- Feature Name 5
  String,                                 !- Feature Data Type 5
  725650,                                 !- Feature Value 5
  EPWHeaderLatitude,                      !- Feature Name 6
  Double,                                 !- Feature Data Type 6
  39.829999999999998,                     !- Feature Value 6
  EPWHeaderLongitude,                     !- Feature Name 7
  Double,                                 !- Feature Data Type 7
  -104.65000000000001,                    !- Feature Value 7
  EPWHeaderTimezone,                      !- Feature Name 8
  Double,                                 !- Feature Data Type 8
  -7,                                     !- Feature Value 8
  EPWHeaderAltitude,                      !- Feature Name 9
  Double,                                 !- Feature Data Type 9
  5413.3858267716532,                     !- Feature Value 9
  EPWHeaderLocalPressure,                 !- Feature Name 10
  Double,                                 !- Feature Data Type 10
  0.81937567683596546,                    !- Feature Value 10
  EPWHeaderRecordsPerHour,                !- Feature Name 11
  Double,                                 !- Feature Data Type 11
  0,                                      !- Feature Value 11
  EPWDataAnnualAvgDrybulb,                !- Feature Name 12
  Double,                                 !- Feature Data Type 12
  51.575616438356228,                     !- Feature Value 12
  EPWDataAnnualMinDrybulb,                !- Feature Name 13
  Double,                                 !- Feature Data Type 13
  -2.9200000000000017,                    !- Feature Value 13
  EPWDataAnnualMaxDrybulb,                !- Feature Name 14
  Double,                                 !- Feature Data Type 14
  104,                                    !- Feature Value 14
  EPWDataCDD50F,                          !- Feature Name 15
  Double,                                 !- Feature Data Type 15
  3072.2925000000005,                     !- Feature Value 15
  EPWDataCDD65F,                          !- Feature Name 16
  Double,                                 !- Feature Data Type 16
  883.62000000000035,                     !- Feature Value 16
  EPWDataHDD50F,                          !- Feature Name 17
  Double,                                 !- Feature Data Type 17
  2497.1925000000001,                     !- Feature Value 17
  EPWDataHDD65F,                          !- Feature Name 18
  Double,                                 !- Feature Data Type 18
  5783.5200000000013,                     !- Feature Value 18
  EPWDataAnnualAvgWindspeed,              !- Feature Name 19
  Double,                                 !- Feature Data Type 19
  3.9165296803649667,                     !- Feature Value 19
  EPWDataMonthlyAvgDrybulbs,              !- Feature Name 20
  String,                                 !- Feature Data Type 20
  33.4191935483871&#4431.90142857142857&#4443.02620967741937&#4442.48624999999999&#4459.877741935483854&#4473.57574999999997&#4472.07975806451608&#4472.70008064516134&#4466.49200000000006&#4450.079112903225806&#4437.218250000000005&#4434.582177419354835, !- Feature Value 20
  EPWDataGroundMonthlyTemps,              !- Feature Name 21
  String,                                 !- Feature Data Type 21
  44.08306285945173&#4440.89570904991865&#4440.64045432632048&#4442.153016571250646&#4448.225111118704206&#4454.268919273837525&#4459.508577937551024&#4462.82777283423508&#4463.10975667174995&#4460.41014950381947&#4455.304105212311526&#4449.445696474514364, !- Feature Value 21
  EPWDataWSF,                             !- Feature Name 22
  Double,                                 !- Feature Data Type 22
  0.58999999999999997,                    !- Feature Value 22
  EPWDataMonthlyAvgDailyHighDrybulbs,     !- Feature Name 23
  String,                                 !- Feature Data Type 23
  47.41032258064516&#4446.58642857142857&#4455.15032258064517&#4453.708&#4472.80193548387098&#4488.67600000000002&#4486.1858064516129&#4485.87225806451613&#4482.082&#4463.18064516129033&#4448.73400000000001&#4448.87935483870968, !- Feature Value 23
  EPWDataMonthlyAvgDailyLowDrybulbs,      !- Feature Name 24
  String,                                 !- Feature Data Type 24
  19.347741935483874&#4419.856428571428573&#4430.316129032258065&#4431.112&#4447.41612903225806&#4457.901999999999994&#4459.063870967741934&#4460.956774193548384&#4452.352000000000004&#4438.41612903225806&#4427.002000000000002&#4423.02903225806451, !- Feature Value 24
  EPWDesignHeatingDrybulb,                !- Feature Name 25
  Double,                                 !- Feature Data Type 25
  12.02,                                  !- Feature Value 25
  EPWDesignHeatingWindspeed,              !- Feature Name 26
  Double,                                 !- Feature Data Type 26
  2.8062500000000004,                     !- Feature Value 26
  EPWDesignCoolingDrybulb,                !- Feature Name 27
  Double,                                 !- Feature Data Type 27
  91.939999999999998,                     !- Feature Value 27
  EPWDesignCoolingWetbulb,                !- Feature Name 28
  Double,                                 !- Feature Data Type 28
  59.95131430195849,                      !- Feature Value 28
  EPWDesignCoolingHumidityRatio,          !- Feature Name 29
  Double,                                 !- Feature Data Type 29
  0.0059161086834698092,                  !- Feature Value 29
  EPWDesignCoolingWindspeed,              !- Feature Name 30
  Double,                                 !- Feature Data Type 30
  3.7999999999999989,                     !- Feature Value 30
  EPWDesignDailyTemperatureRange,         !- Feature Name 31
  Double,                                 !- Feature Data Type 31
  24.915483870967748,                     !- Feature Value 31
  EPWDesignDehumidDrybulb,                !- Feature Name 32
  Double,                                 !- Feature Data Type 32
  67.996785714285721,                     !- Feature Value 32
  EPWDesignDehumidHumidityRatio,          !- Feature Name 33
  Double,                                 !- Feature Data Type 33
  0.012133744170488724,                   !- Feature Value 33
  EPWDesignCoolingDirectNormal,           !- Feature Name 34
  Double,                                 !- Feature Data Type 34
  985,                                    !- Feature Value 34
  EPWDesignCoolingDiffuseHorizontal,      !- Feature Name 35
  Double,                                 !- Feature Data Type 35
  84;                                     !- Feature Value 35

OS:Site,
<<<<<<< HEAD
  {d7f31ba4-4dbd-4926-8438-1b37d5215e93}, !- Handle
=======
  {9844141e-9301-497d-a74a-3cdc6afc5e75}, !- Handle
>>>>>>> 30cb9182
  Denver Intl Ap_CO_USA,                  !- Name
  39.83,                                  !- Latitude {deg}
  -104.65,                                !- Longitude {deg}
  -7,                                     !- Time Zone {hr}
  1650,                                   !- Elevation {m}
  ;                                       !- Terrain

OS:ClimateZones,
<<<<<<< HEAD
  {2eb91717-2c30-4499-9d35-d67f80a8db37}, !- Handle
=======
  {e9f44e4c-6c0f-401e-b119-b93a65e94f3f}, !- Handle
>>>>>>> 30cb9182
  ,                                       !- Active Institution
  ,                                       !- Active Year
  ,                                       !- Climate Zone Institution Name 1
  ,                                       !- Climate Zone Document Name 1
  ,                                       !- Climate Zone Document Year 1
  ,                                       !- Climate Zone Value 1
  Building America,                       !- Climate Zone Institution Name 2
  ,                                       !- Climate Zone Document Name 2
  0,                                      !- Climate Zone Document Year 2
  Cold;                                   !- Climate Zone Value 2

OS:Site:WaterMainsTemperature,
<<<<<<< HEAD
  {8b0fddfe-9c02-4c8f-9147-a015baeaf619}, !- Handle
=======
  {a0e74e66-18f4-45ea-a2a1-5d9be31f2d12}, !- Handle
>>>>>>> 30cb9182
  Correlation,                            !- Calculation Method
  ,                                       !- Temperature Schedule Name
  10.8753424657535,                       !- Annual Average Outdoor Air Temperature {C}
  23.1524007936508;                       !- Maximum Difference In Monthly Average Outdoor Air Temperatures {deltaC}

OS:RunPeriodControl:DaylightSavingTime,
<<<<<<< HEAD
  {04a6cac7-93c6-4647-9332-be0c570d55e7}, !- Handle
=======
  {57e679d3-7fb1-40f8-98be-2c5b497fcac4}, !- Handle
>>>>>>> 30cb9182
  4/7,                                    !- Start Date
  10/26;                                  !- End Date

OS:Site:GroundTemperature:Deep,
<<<<<<< HEAD
  {50fb3d55-fe65-4a6c-8257-ce78c983c671}, !- Handle
=======
  {321d4f93-3498-4d58-9e7c-928f69955cd9}, !- Handle
>>>>>>> 30cb9182
  10.8753424657535,                       !- January Deep Ground Temperature {C}
  10.8753424657535,                       !- February Deep Ground Temperature {C}
  10.8753424657535,                       !- March Deep Ground Temperature {C}
  10.8753424657535,                       !- April Deep Ground Temperature {C}
  10.8753424657535,                       !- May Deep Ground Temperature {C}
  10.8753424657535,                       !- June Deep Ground Temperature {C}
  10.8753424657535,                       !- July Deep Ground Temperature {C}
  10.8753424657535,                       !- August Deep Ground Temperature {C}
  10.8753424657535,                       !- September Deep Ground Temperature {C}
  10.8753424657535,                       !- October Deep Ground Temperature {C}
  10.8753424657535,                       !- November Deep Ground Temperature {C}
  10.8753424657535;                       !- December Deep Ground Temperature {C}

OS:Building,
<<<<<<< HEAD
  {d8bf5a12-5077-4567-b60b-917432f6d461}, !- Handle
=======
  {d5019d26-370f-4e81-8c86-49e1d7d34416}, !- Handle
>>>>>>> 30cb9182
  Building 1,                             !- Name
  ,                                       !- Building Sector Type
  ,                                       !- North Axis {deg}
  ,                                       !- Nominal Floor to Floor Height {m}
  ,                                       !- Space Type Name
  ,                                       !- Default Construction Set Name
  ,                                       !- Default Schedule Set Name
  2,                                      !- Standards Number of Stories
  1,                                      !- Standards Number of Above Ground Stories
  ,                                       !- Standards Template
  singlefamilyattached,                   !- Standards Building Type
  4;                                      !- Standards Number of Living Units

OS:AdditionalProperties,
<<<<<<< HEAD
  {066691c5-a253-4631-9992-cfd53514c682}, !- Handle
  {d8bf5a12-5077-4567-b60b-917432f6d461}, !- Object Name
  num_units,                              !- Feature Name 1
  Integer,                                !- Feature Data Type 1
  4,                                      !- Feature Value 1
  has_rear_units,                         !- Feature Name 2
  Boolean,                                !- Feature Data Type 2
  false,                                  !- Feature Value 2
  horz_location,                          !- Feature Name 3
  String,                                 !- Feature Data Type 3
  Left,                                   !- Feature Value 3
  num_floors,                             !- Feature Name 4
  Integer,                                !- Feature Data Type 4
  1,                                      !- Feature Value 4
  has_water_heater_flue,                  !- Feature Name 5
  Boolean,                                !- Feature Data Type 5
  true;                                   !- Feature Value 5

OS:ThermalZone,
  {55ae1be4-a603-4794-88f2-674fa73a008f}, !- Handle
=======
  {f15ac0bc-82bb-4967-ad77-179e94851c50}, !- Handle
  {d5019d26-370f-4e81-8c86-49e1d7d34416}, !- Object Name
  Total Units Represented,                !- Feature Name 1
  Integer,                                !- Feature Data Type 1
  4,                                      !- Feature Value 1
  Total Units Modeled,                    !- Feature Name 2
  Integer,                                !- Feature Data Type 2
  4;                                      !- Feature Value 2

OS:ThermalZone,
  {a4aa3302-9d87-4cdc-8d94-04814a703a8f}, !- Handle
>>>>>>> 30cb9182
  living zone,                            !- Name
  ,                                       !- Multiplier
  ,                                       !- Ceiling Height {m}
  ,                                       !- Volume {m3}
  ,                                       !- Floor Area {m2}
  ,                                       !- Zone Inside Convection Algorithm
  ,                                       !- Zone Outside Convection Algorithm
  ,                                       !- Zone Conditioning Equipment List Name
<<<<<<< HEAD
  {ca631335-4fe2-49ff-a55e-bc7fd592afd8}, !- Zone Air Inlet Port List
  {850f56cf-1dc1-4338-bc2a-2d3a76ae504b}, !- Zone Air Exhaust Port List
  {51d632ba-a3a1-4bc8-b4f5-afab0bd028ef}, !- Zone Air Node Name
  {1a9c6a5b-0b6b-4f77-915c-844247c975bc}, !- Zone Return Air Port List
=======
  {d77f4a3a-4666-491d-b0a3-8368ded2cf24}, !- Zone Air Inlet Port List
  {e498f529-1058-4ade-aabe-b0c237469899}, !- Zone Air Exhaust Port List
  {5eceac30-95ed-4802-a0b4-909b3fcdcf1d}, !- Zone Air Node Name
  {231b345d-5c3c-4b0b-81a3-1c4acd43ca28}, !- Zone Return Air Port List
>>>>>>> 30cb9182
  ,                                       !- Primary Daylighting Control Name
  ,                                       !- Fraction of Zone Controlled by Primary Daylighting Control
  ,                                       !- Secondary Daylighting Control Name
  ,                                       !- Fraction of Zone Controlled by Secondary Daylighting Control
  ,                                       !- Illuminance Map Name
  ,                                       !- Group Rendering Name
  ,                                       !- Thermostat Name
  No;                                     !- Use Ideal Air Loads

OS:Node,
<<<<<<< HEAD
  {a848e0b3-b783-45b0-af6a-69200e7d8416}, !- Handle
  Node 1,                                 !- Name
  {51d632ba-a3a1-4bc8-b4f5-afab0bd028ef}, !- Inlet Port
  ;                                       !- Outlet Port

OS:Connection,
  {51d632ba-a3a1-4bc8-b4f5-afab0bd028ef}, !- Handle
  {3f9c3c64-3412-4553-8118-e3a1d52a89fd}, !- Name
  {55ae1be4-a603-4794-88f2-674fa73a008f}, !- Source Object
  11,                                     !- Outlet Port
  {a848e0b3-b783-45b0-af6a-69200e7d8416}, !- Target Object
  2;                                      !- Inlet Port

OS:PortList,
  {ca631335-4fe2-49ff-a55e-bc7fd592afd8}, !- Handle
  {d00b880d-8c75-4d18-9267-c6b4e9142ac8}, !- Name
  {55ae1be4-a603-4794-88f2-674fa73a008f}; !- HVAC Component

OS:PortList,
  {850f56cf-1dc1-4338-bc2a-2d3a76ae504b}, !- Handle
  {43dcad66-4937-4eeb-b186-dce9825b3a64}, !- Name
  {55ae1be4-a603-4794-88f2-674fa73a008f}; !- HVAC Component

OS:PortList,
  {1a9c6a5b-0b6b-4f77-915c-844247c975bc}, !- Handle
  {e8628216-a3d9-4393-929e-e67cc1ab91b7}, !- Name
  {55ae1be4-a603-4794-88f2-674fa73a008f}; !- HVAC Component

OS:Sizing:Zone,
  {5408dcce-a9af-4c81-9019-245451c41aed}, !- Handle
  {55ae1be4-a603-4794-88f2-674fa73a008f}, !- Zone or ZoneList Name
=======
  {a2b138d1-33d3-4e41-9300-aff42998d240}, !- Handle
  Node 1,                                 !- Name
  {5eceac30-95ed-4802-a0b4-909b3fcdcf1d}, !- Inlet Port
  ;                                       !- Outlet Port

OS:Connection,
  {5eceac30-95ed-4802-a0b4-909b3fcdcf1d}, !- Handle
  {10ca84db-daae-49dc-933d-1252293832bd}, !- Name
  {a4aa3302-9d87-4cdc-8d94-04814a703a8f}, !- Source Object
  11,                                     !- Outlet Port
  {a2b138d1-33d3-4e41-9300-aff42998d240}, !- Target Object
  2;                                      !- Inlet Port

OS:PortList,
  {d77f4a3a-4666-491d-b0a3-8368ded2cf24}, !- Handle
  {fd7d180e-f1b7-4da3-8b76-3e649225a79b}, !- Name
  {a4aa3302-9d87-4cdc-8d94-04814a703a8f}; !- HVAC Component

OS:PortList,
  {e498f529-1058-4ade-aabe-b0c237469899}, !- Handle
  {4a790e99-6ec6-4456-a107-126bc912ec76}, !- Name
  {a4aa3302-9d87-4cdc-8d94-04814a703a8f}; !- HVAC Component

OS:PortList,
  {231b345d-5c3c-4b0b-81a3-1c4acd43ca28}, !- Handle
  {058e9c31-18a1-4f77-a5e0-6967069880af}, !- Name
  {a4aa3302-9d87-4cdc-8d94-04814a703a8f}; !- HVAC Component

OS:Sizing:Zone,
  {e0ff1083-bad1-4fb0-b773-3d5413aac8b0}, !- Handle
  {a4aa3302-9d87-4cdc-8d94-04814a703a8f}, !- Zone or ZoneList Name
>>>>>>> 30cb9182
  SupplyAirTemperature,                   !- Zone Cooling Design Supply Air Temperature Input Method
  14,                                     !- Zone Cooling Design Supply Air Temperature {C}
  11.11,                                  !- Zone Cooling Design Supply Air Temperature Difference {deltaC}
  SupplyAirTemperature,                   !- Zone Heating Design Supply Air Temperature Input Method
  40,                                     !- Zone Heating Design Supply Air Temperature {C}
  11.11,                                  !- Zone Heating Design Supply Air Temperature Difference {deltaC}
  0.0085,                                 !- Zone Cooling Design Supply Air Humidity Ratio {kg-H2O/kg-air}
  0.008,                                  !- Zone Heating Design Supply Air Humidity Ratio {kg-H2O/kg-air}
  ,                                       !- Zone Heating Sizing Factor
  ,                                       !- Zone Cooling Sizing Factor
  DesignDay,                              !- Cooling Design Air Flow Method
  ,                                       !- Cooling Design Air Flow Rate {m3/s}
  ,                                       !- Cooling Minimum Air Flow per Zone Floor Area {m3/s-m2}
  ,                                       !- Cooling Minimum Air Flow {m3/s}
  ,                                       !- Cooling Minimum Air Flow Fraction
  DesignDay,                              !- Heating Design Air Flow Method
  ,                                       !- Heating Design Air Flow Rate {m3/s}
  ,                                       !- Heating Maximum Air Flow per Zone Floor Area {m3/s-m2}
  ,                                       !- Heating Maximum Air Flow {m3/s}
  ,                                       !- Heating Maximum Air Flow Fraction
  ,                                       !- Design Zone Air Distribution Effectiveness in Cooling Mode
  ,                                       !- Design Zone Air Distribution Effectiveness in Heating Mode
  No,                                     !- Account for Dedicated Outdoor Air System
  NeutralSupplyAir,                       !- Dedicated Outdoor Air System Control Strategy
  autosize,                               !- Dedicated Outdoor Air Low Setpoint Temperature for Design {C}
  autosize;                               !- Dedicated Outdoor Air High Setpoint Temperature for Design {C}

OS:ZoneHVAC:EquipmentList,
<<<<<<< HEAD
  {0869d9e3-af71-4014-85cf-ff64533992f5}, !- Handle
  Zone HVAC Equipment List 1,             !- Name
  {55ae1be4-a603-4794-88f2-674fa73a008f}; !- Thermal Zone

OS:Space,
  {b807023b-81d8-4732-9a7b-a3e5bd88228e}, !- Handle
  living space,                           !- Name
  {1ef49959-7e8f-489e-8d68-2fa4729e19c1}, !- Space Type Name
=======
  {5bcb8b5d-f592-4b3a-9626-f01d12a93ae5}, !- Handle
  Zone HVAC Equipment List 1,             !- Name
  {a4aa3302-9d87-4cdc-8d94-04814a703a8f}; !- Thermal Zone

OS:Space,
  {ba935f88-8e46-46b4-a96d-553743740aa1}, !- Handle
  living space,                           !- Name
  {80a8afa7-c3a9-4ffc-9cec-fa56017baa8b}, !- Space Type Name
>>>>>>> 30cb9182
  ,                                       !- Default Construction Set Name
  ,                                       !- Default Schedule Set Name
  ,                                       !- Direction of Relative North {deg}
  ,                                       !- X Origin {m}
  ,                                       !- Y Origin {m}
  ,                                       !- Z Origin {m}
  ,                                       !- Building Story Name
<<<<<<< HEAD
  {55ae1be4-a603-4794-88f2-674fa73a008f}, !- Thermal Zone Name
  ,                                       !- Part of Total Floor Area
  ,                                       !- Design Specification Outdoor Air Object Name
  {218cfa13-7afb-4d51-b194-a589a02a2b6b}; !- Building Unit Name

OS:Surface,
  {c7735b20-0be2-4ffc-a113-1ff2b0e607a4}, !- Handle
  Surface 1,                              !- Name
  Floor,                                  !- Surface Type
  ,                                       !- Construction Name
  {b807023b-81d8-4732-9a7b-a3e5bd88228e}, !- Space Name
  Surface,                                !- Outside Boundary Condition
  {d5de7a82-553c-4613-8732-f826b0ad94dc}, !- Outside Boundary Condition Object
=======
  {a4aa3302-9d87-4cdc-8d94-04814a703a8f}, !- Thermal Zone Name
  ,                                       !- Part of Total Floor Area
  ,                                       !- Design Specification Outdoor Air Object Name
  {d4507649-9a0c-4821-b4b8-fe3e83b4ec80}; !- Building Unit Name

OS:Surface,
  {9af7ba5b-c868-4f31-bbee-f483131ed4f2}, !- Handle
  Surface 1,                              !- Name
  Floor,                                  !- Surface Type
  ,                                       !- Construction Name
  {ba935f88-8e46-46b4-a96d-553743740aa1}, !- Space Name
  Surface,                                !- Outside Boundary Condition
  {7c8a9cb4-6ee9-44d0-a9e4-8d5bdff80311}, !- Outside Boundary Condition Object
>>>>>>> 30cb9182
  NoSun,                                  !- Sun Exposure
  NoWind,                                 !- Wind Exposure
  ,                                       !- View Factor to Ground
  ,                                       !- Number of Vertices
  0, -12.9315688143396, 0,                !- X,Y,Z Vertex 1 {m}
  0, 0, 0,                                !- X,Y,Z Vertex 2 {m}
  6.46578440716979, 0, 0,                 !- X,Y,Z Vertex 3 {m}
  6.46578440716979, -12.9315688143396, 0; !- X,Y,Z Vertex 4 {m}

OS:Surface,
<<<<<<< HEAD
  {a6223be2-aedf-41bc-bbdf-2b998ed9e325}, !- Handle
  Surface 2,                              !- Name
  Wall,                                   !- Surface Type
  ,                                       !- Construction Name
  {b807023b-81d8-4732-9a7b-a3e5bd88228e}, !- Space Name
=======
  {53ca5df3-a387-4bfd-90e7-03223efb40d2}, !- Handle
  Surface 2,                              !- Name
  Wall,                                   !- Surface Type
  ,                                       !- Construction Name
  {ba935f88-8e46-46b4-a96d-553743740aa1}, !- Space Name
>>>>>>> 30cb9182
  Outdoors,                               !- Outside Boundary Condition
  ,                                       !- Outside Boundary Condition Object
  SunExposed,                             !- Sun Exposure
  WindExposed,                            !- Wind Exposure
  ,                                       !- View Factor to Ground
  ,                                       !- Number of Vertices
  0, 0, 2.4384,                           !- X,Y,Z Vertex 1 {m}
  0, 0, 0,                                !- X,Y,Z Vertex 2 {m}
  0, -12.9315688143396, 0,                !- X,Y,Z Vertex 3 {m}
  0, -12.9315688143396, 2.4384;           !- X,Y,Z Vertex 4 {m}

OS:Surface,
<<<<<<< HEAD
  {b447be31-a170-4171-a203-7cd9f77dafa7}, !- Handle
  Surface 3,                              !- Name
  Wall,                                   !- Surface Type
  ,                                       !- Construction Name
  {b807023b-81d8-4732-9a7b-a3e5bd88228e}, !- Space Name
=======
  {da762e4b-86fc-4d7a-94d0-88036cc048a3}, !- Handle
  Surface 3,                              !- Name
  Wall,                                   !- Surface Type
  ,                                       !- Construction Name
  {ba935f88-8e46-46b4-a96d-553743740aa1}, !- Space Name
>>>>>>> 30cb9182
  Outdoors,                               !- Outside Boundary Condition
  ,                                       !- Outside Boundary Condition Object
  SunExposed,                             !- Sun Exposure
  WindExposed,                            !- Wind Exposure
  ,                                       !- View Factor to Ground
  ,                                       !- Number of Vertices
  6.46578440716979, 0, 2.4384,            !- X,Y,Z Vertex 1 {m}
  6.46578440716979, 0, 0,                 !- X,Y,Z Vertex 2 {m}
  0, 0, 0,                                !- X,Y,Z Vertex 3 {m}
  0, 0, 2.4384;                           !- X,Y,Z Vertex 4 {m}

OS:Surface,
<<<<<<< HEAD
  {c823fe5b-51e7-4e18-a01c-471358b3c808}, !- Handle
  Surface 4,                              !- Name
  Wall,                                   !- Surface Type
  ,                                       !- Construction Name
  {b807023b-81d8-4732-9a7b-a3e5bd88228e}, !- Space Name
  Adiabatic,                              !- Outside Boundary Condition
  ,                                       !- Outside Boundary Condition Object
=======
  {49216e76-4016-4e27-b906-1292156a16af}, !- Handle
  Surface 4,                              !- Name
  Wall,                                   !- Surface Type
  ,                                       !- Construction Name
  {ba935f88-8e46-46b4-a96d-553743740aa1}, !- Space Name
  Surface,                                !- Outside Boundary Condition
  {d74678a6-3c48-40f8-9f3f-b146618d0f50}, !- Outside Boundary Condition Object
>>>>>>> 30cb9182
  NoSun,                                  !- Sun Exposure
  NoWind,                                 !- Wind Exposure
  ,                                       !- View Factor to Ground
  ,                                       !- Number of Vertices
  6.46578440716979, -12.9315688143396, 2.4384, !- X,Y,Z Vertex 1 {m}
  6.46578440716979, -12.9315688143396, 0, !- X,Y,Z Vertex 2 {m}
  6.46578440716979, 0, 0,                 !- X,Y,Z Vertex 3 {m}
  6.46578440716979, 0, 2.4384;            !- X,Y,Z Vertex 4 {m}

OS:Surface,
<<<<<<< HEAD
  {586c74b4-c06f-412f-bbd9-ac0d04202d95}, !- Handle
  Surface 5,                              !- Name
  Wall,                                   !- Surface Type
  ,                                       !- Construction Name
  {b807023b-81d8-4732-9a7b-a3e5bd88228e}, !- Space Name
=======
  {9c46960e-8030-4c33-9a8f-40aaa84ded3b}, !- Handle
  Surface 5,                              !- Name
  Wall,                                   !- Surface Type
  ,                                       !- Construction Name
  {ba935f88-8e46-46b4-a96d-553743740aa1}, !- Space Name
>>>>>>> 30cb9182
  Outdoors,                               !- Outside Boundary Condition
  ,                                       !- Outside Boundary Condition Object
  SunExposed,                             !- Sun Exposure
  WindExposed,                            !- Wind Exposure
  ,                                       !- View Factor to Ground
  ,                                       !- Number of Vertices
  0, -12.9315688143396, 2.4384,           !- X,Y,Z Vertex 1 {m}
  0, -12.9315688143396, 0,                !- X,Y,Z Vertex 2 {m}
  6.46578440716979, -12.9315688143396, 0, !- X,Y,Z Vertex 3 {m}
  6.46578440716979, -12.9315688143396, 2.4384; !- X,Y,Z Vertex 4 {m}

OS:Surface,
<<<<<<< HEAD
  {fc5231db-2ce4-4b55-b741-de8e3860ef5c}, !- Handle
  Surface 6,                              !- Name
  RoofCeiling,                            !- Surface Type
  ,                                       !- Construction Name
  {b807023b-81d8-4732-9a7b-a3e5bd88228e}, !- Space Name
  Surface,                                !- Outside Boundary Condition
  {20650507-8412-43ae-b284-fc0eca49ffc4}, !- Outside Boundary Condition Object
=======
  {c091be3f-d984-45fd-be02-298378ac467f}, !- Handle
  Surface 6,                              !- Name
  RoofCeiling,                            !- Surface Type
  ,                                       !- Construction Name
  {ba935f88-8e46-46b4-a96d-553743740aa1}, !- Space Name
  Surface,                                !- Outside Boundary Condition
  {5556e7ef-7fac-44b2-8003-7b6f2c7f76bb}, !- Outside Boundary Condition Object
>>>>>>> 30cb9182
  NoSun,                                  !- Sun Exposure
  NoWind,                                 !- Wind Exposure
  ,                                       !- View Factor to Ground
  ,                                       !- Number of Vertices
  6.46578440716979, -12.9315688143396, 2.4384, !- X,Y,Z Vertex 1 {m}
  6.46578440716979, 0, 2.4384,            !- X,Y,Z Vertex 2 {m}
  0, 0, 2.4384,                           !- X,Y,Z Vertex 3 {m}
  0, -12.9315688143396, 2.4384;           !- X,Y,Z Vertex 4 {m}

OS:SpaceType,
<<<<<<< HEAD
  {1ef49959-7e8f-489e-8d68-2fa4729e19c1}, !- Handle
=======
  {80a8afa7-c3a9-4ffc-9cec-fa56017baa8b}, !- Handle
>>>>>>> 30cb9182
  Space Type 1,                           !- Name
  ,                                       !- Default Construction Set Name
  ,                                       !- Default Schedule Set Name
  ,                                       !- Group Rendering Name
  ,                                       !- Design Specification Outdoor Air Object Name
  ,                                       !- Standards Template
  ,                                       !- Standards Building Type
  living;                                 !- Standards Space Type

<<<<<<< HEAD
OS:Surface,
  {6112e944-eef3-4f2f-9378-3c0430d8ff6a}, !- Handle
=======
OS:ThermalZone,
  {a9cfcfe9-fd7b-463e-aa6b-7b970f5840fd}, !- Handle
  living zone|unit 2,                     !- Name
  ,                                       !- Multiplier
  ,                                       !- Ceiling Height {m}
  ,                                       !- Volume {m3}
  ,                                       !- Floor Area {m2}
  ,                                       !- Zone Inside Convection Algorithm
  ,                                       !- Zone Outside Convection Algorithm
  ,                                       !- Zone Conditioning Equipment List Name
  {2d70a653-2868-4957-a56d-885f306d5bb0}, !- Zone Air Inlet Port List
  {5e577658-c486-4ccf-90e7-6909db7ce871}, !- Zone Air Exhaust Port List
  {675d3a2e-390d-46c2-b2c6-a46c48e30c4d}, !- Zone Air Node Name
  {7f8aefee-774c-4bf3-bf72-01bfb94e946a}, !- Zone Return Air Port List
  ,                                       !- Primary Daylighting Control Name
  ,                                       !- Fraction of Zone Controlled by Primary Daylighting Control
  ,                                       !- Secondary Daylighting Control Name
  ,                                       !- Fraction of Zone Controlled by Secondary Daylighting Control
  ,                                       !- Illuminance Map Name
  ,                                       !- Group Rendering Name
  ,                                       !- Thermostat Name
  No;                                     !- Use Ideal Air Loads

OS:Node,
  {8c7b4ca0-8a09-4abc-b2ce-c5d198e67384}, !- Handle
  Node 2,                                 !- Name
  {675d3a2e-390d-46c2-b2c6-a46c48e30c4d}, !- Inlet Port
  ;                                       !- Outlet Port

OS:Connection,
  {675d3a2e-390d-46c2-b2c6-a46c48e30c4d}, !- Handle
  {7ae73174-fa8e-4bc7-91a8-dd4463a9bf41}, !- Name
  {a9cfcfe9-fd7b-463e-aa6b-7b970f5840fd}, !- Source Object
  11,                                     !- Outlet Port
  {8c7b4ca0-8a09-4abc-b2ce-c5d198e67384}, !- Target Object
  2;                                      !- Inlet Port

OS:PortList,
  {2d70a653-2868-4957-a56d-885f306d5bb0}, !- Handle
  {addb435d-98d0-45dd-b889-4037be5eda2c}, !- Name
  {a9cfcfe9-fd7b-463e-aa6b-7b970f5840fd}; !- HVAC Component

OS:PortList,
  {5e577658-c486-4ccf-90e7-6909db7ce871}, !- Handle
  {c5ce63b2-b260-4334-948a-a24e59f70859}, !- Name
  {a9cfcfe9-fd7b-463e-aa6b-7b970f5840fd}; !- HVAC Component

OS:PortList,
  {7f8aefee-774c-4bf3-bf72-01bfb94e946a}, !- Handle
  {4dca24f2-5f96-4973-bad9-b637e5dfe191}, !- Name
  {a9cfcfe9-fd7b-463e-aa6b-7b970f5840fd}; !- HVAC Component

OS:Sizing:Zone,
  {3ef31258-5e78-4361-9ebc-dd9e3513bc7f}, !- Handle
  {a9cfcfe9-fd7b-463e-aa6b-7b970f5840fd}, !- Zone or ZoneList Name
  SupplyAirTemperature,                   !- Zone Cooling Design Supply Air Temperature Input Method
  14,                                     !- Zone Cooling Design Supply Air Temperature {C}
  11.11,                                  !- Zone Cooling Design Supply Air Temperature Difference {deltaC}
  SupplyAirTemperature,                   !- Zone Heating Design Supply Air Temperature Input Method
  40,                                     !- Zone Heating Design Supply Air Temperature {C}
  11.11,                                  !- Zone Heating Design Supply Air Temperature Difference {deltaC}
  0.0085,                                 !- Zone Cooling Design Supply Air Humidity Ratio {kg-H2O/kg-air}
  0.008,                                  !- Zone Heating Design Supply Air Humidity Ratio {kg-H2O/kg-air}
  ,                                       !- Zone Heating Sizing Factor
  ,                                       !- Zone Cooling Sizing Factor
  DesignDay,                              !- Cooling Design Air Flow Method
  ,                                       !- Cooling Design Air Flow Rate {m3/s}
  ,                                       !- Cooling Minimum Air Flow per Zone Floor Area {m3/s-m2}
  ,                                       !- Cooling Minimum Air Flow {m3/s}
  ,                                       !- Cooling Minimum Air Flow Fraction
  DesignDay,                              !- Heating Design Air Flow Method
  ,                                       !- Heating Design Air Flow Rate {m3/s}
  ,                                       !- Heating Maximum Air Flow per Zone Floor Area {m3/s-m2}
  ,                                       !- Heating Maximum Air Flow {m3/s}
  ,                                       !- Heating Maximum Air Flow Fraction
  ,                                       !- Design Zone Air Distribution Effectiveness in Cooling Mode
  ,                                       !- Design Zone Air Distribution Effectiveness in Heating Mode
  No,                                     !- Account for Dedicated Outdoor Air System
  NeutralSupplyAir,                       !- Dedicated Outdoor Air System Control Strategy
  autosize,                               !- Dedicated Outdoor Air Low Setpoint Temperature for Design {C}
  autosize;                               !- Dedicated Outdoor Air High Setpoint Temperature for Design {C}

OS:ZoneHVAC:EquipmentList,
  {708e4a2c-f4eb-4076-aa1f-953ef52556d0}, !- Handle
  Zone HVAC Equipment List 2,             !- Name
  {a9cfcfe9-fd7b-463e-aa6b-7b970f5840fd}; !- Thermal Zone

OS:Space,
  {62529c10-7d53-497f-ae10-c580c86e29a1}, !- Handle
  living space|unit 2|story 1,            !- Name
  {80a8afa7-c3a9-4ffc-9cec-fa56017baa8b}, !- Space Type Name
  ,                                       !- Default Construction Set Name
  ,                                       !- Default Schedule Set Name
  -0,                                     !- Direction of Relative North {deg}
  0,                                      !- X Origin {m}
  0,                                      !- Y Origin {m}
  0,                                      !- Z Origin {m}
  ,                                       !- Building Story Name
  {a9cfcfe9-fd7b-463e-aa6b-7b970f5840fd}, !- Thermal Zone Name
  ,                                       !- Part of Total Floor Area
  ,                                       !- Design Specification Outdoor Air Object Name
  {cdfae879-1067-4a10-a60f-84d95c4c81b7}; !- Building Unit Name

OS:Surface,
  {6fbc6465-d557-44c4-9acf-f0f8581bab3a}, !- Handle
>>>>>>> 30cb9182
  Surface 12,                             !- Name
  Floor,                                  !- Surface Type
  ,                                       !- Construction Name
<<<<<<< HEAD
  {7a5f7d90-c065-48ed-a5d2-b4ad802da725}, !- Space Name
  Foundation,                             !- Outside Boundary Condition
=======
  {62529c10-7d53-497f-ae10-c580c86e29a1}, !- Space Name
  Surface,                                !- Outside Boundary Condition
  {a1c57067-bb48-4d59-a3ad-890017b2e11b}, !- Outside Boundary Condition Object
  NoSun,                                  !- Sun Exposure
  NoWind,                                 !- Wind Exposure
  ,                                       !- View Factor to Ground
  ,                                       !- Number of Vertices
  12.9315688143396, -12.9315688143396, 2.4384, !- X,Y,Z Vertex 1 {m}
  12.9315688143396, -12.9315688143396, 0, !- X,Y,Z Vertex 2 {m}
  12.9315688143396, 0, 0,                 !- X,Y,Z Vertex 3 {m}
  12.9315688143396, 0, 2.4384;            !- X,Y,Z Vertex 4 {m}

OS:Surface,
  {2f525c14-53da-41c5-96ca-bdb03cd1807e}, !- Handle
  Surface 13,                             !- Name
  Wall,                                   !- Surface Type
  ,                                       !- Construction Name
  {62529c10-7d53-497f-ae10-c580c86e29a1}, !- Space Name
  Outdoors,                               !- Outside Boundary Condition
>>>>>>> 30cb9182
  ,                                       !- Outside Boundary Condition Object
  NoSun,                                  !- Sun Exposure
  NoWind,                                 !- Wind Exposure
  ,                                       !- View Factor to Ground
  ,                                       !- Number of Vertices
<<<<<<< HEAD
  0, -12.9315688143396, -2.4384,          !- X,Y,Z Vertex 1 {m}
  0, 0, -2.4384,                          !- X,Y,Z Vertex 2 {m}
  6.46578440716979, 0, -2.4384,           !- X,Y,Z Vertex 3 {m}
  6.46578440716979, -12.9315688143396, -2.4384; !- X,Y,Z Vertex 4 {m}

OS:Surface,
  {8c017fd5-9dc3-4c50-afbf-205fe7f8adeb}, !- Handle
  Surface 13,                             !- Name
  Wall,                                   !- Surface Type
  ,                                       !- Construction Name
  {7a5f7d90-c065-48ed-a5d2-b4ad802da725}, !- Space Name
  Foundation,                             !- Outside Boundary Condition
  ,                                       !- Outside Boundary Condition Object
=======
  6.46578440716979, -12.9315688143396, 2.4384, !- X,Y,Z Vertex 1 {m}
  6.46578440716979, -12.9315688143396, 0, !- X,Y,Z Vertex 2 {m}
  12.9315688143396, -12.9315688143396, 0, !- X,Y,Z Vertex 3 {m}
  12.9315688143396, -12.9315688143396, 2.4384; !- X,Y,Z Vertex 4 {m}

OS:Surface,
  {eafeec03-9bc5-4c22-9fe2-c2895ce1cae1}, !- Handle
  Surface 14,                             !- Name
  RoofCeiling,                            !- Surface Type
  ,                                       !- Construction Name
  {62529c10-7d53-497f-ae10-c580c86e29a1}, !- Space Name
  Surface,                                !- Outside Boundary Condition
  {c7e9394f-ee42-4a51-bd7c-b72703964900}, !- Outside Boundary Condition Object
>>>>>>> 30cb9182
  NoSun,                                  !- Sun Exposure
  NoWind,                                 !- Wind Exposure
  ,                                       !- View Factor to Ground
  ,                                       !- Number of Vertices
<<<<<<< HEAD
  0, 0, 0,                                !- X,Y,Z Vertex 1 {m}
  0, 0, -2.4384,                          !- X,Y,Z Vertex 2 {m}
  0, -12.9315688143396, -2.4384,          !- X,Y,Z Vertex 3 {m}
  0, -12.9315688143396, 0;                !- X,Y,Z Vertex 4 {m}

OS:Surface,
  {4deb6856-b6d3-42b6-9bbe-415d6f982f40}, !- Handle
  Surface 14,                             !- Name
  Wall,                                   !- Surface Type
  ,                                       !- Construction Name
  {7a5f7d90-c065-48ed-a5d2-b4ad802da725}, !- Space Name
  Foundation,                             !- Outside Boundary Condition
  ,                                       !- Outside Boundary Condition Object
=======
  12.9315688143396, -12.9315688143396, 2.4384, !- X,Y,Z Vertex 1 {m}
  12.9315688143396, 0, 2.4384,            !- X,Y,Z Vertex 2 {m}
  6.46578440716979, 0, 2.4384,            !- X,Y,Z Vertex 3 {m}
  6.46578440716979, -12.9315688143396, 2.4384; !- X,Y,Z Vertex 4 {m}

OS:Surface,
  {28ace282-6a31-4fc6-94f4-7332d75d59d0}, !- Handle
  Surface 15,                             !- Name
  Floor,                                  !- Surface Type
  ,                                       !- Construction Name
  {62529c10-7d53-497f-ae10-c580c86e29a1}, !- Space Name
  Surface,                                !- Outside Boundary Condition
  {92670a7b-88b0-49c5-bd22-a98368a41d5a}, !- Outside Boundary Condition Object
>>>>>>> 30cb9182
  NoSun,                                  !- Sun Exposure
  NoWind,                                 !- Wind Exposure
  ,                                       !- View Factor to Ground
  ,                                       !- Number of Vertices
<<<<<<< HEAD
  6.46578440716979, 0, 0,                 !- X,Y,Z Vertex 1 {m}
  6.46578440716979, 0, -2.4384,           !- X,Y,Z Vertex 2 {m}
  0, 0, -2.4384,                          !- X,Y,Z Vertex 3 {m}
  0, 0, 0;                                !- X,Y,Z Vertex 4 {m}

OS:Surface,
  {3da453b1-31bc-4426-9bc8-7063d617f729}, !- Handle
  Surface 15,                             !- Name
  Wall,                                   !- Surface Type
  ,                                       !- Construction Name
  {7a5f7d90-c065-48ed-a5d2-b4ad802da725}, !- Space Name
  Adiabatic,                              !- Outside Boundary Condition
  ,                                       !- Outside Boundary Condition Object
=======
  6.46578440716979, -12.9315688143396, 0, !- X,Y,Z Vertex 1 {m}
  6.46578440716979, 0, 0,                 !- X,Y,Z Vertex 2 {m}
  12.9315688143396, 0, 0,                 !- X,Y,Z Vertex 3 {m}
  12.9315688143396, -12.9315688143396, 0; !- X,Y,Z Vertex 4 {m}

OS:Surface,
  {d74678a6-3c48-40f8-9f3f-b146618d0f50}, !- Handle
  Surface 16,                             !- Name
  Wall,                                   !- Surface Type
  ,                                       !- Construction Name
  {62529c10-7d53-497f-ae10-c580c86e29a1}, !- Space Name
  Surface,                                !- Outside Boundary Condition
  {49216e76-4016-4e27-b906-1292156a16af}, !- Outside Boundary Condition Object
>>>>>>> 30cb9182
  NoSun,                                  !- Sun Exposure
  NoWind,                                 !- Wind Exposure
  ,                                       !- View Factor to Ground
  ,                                       !- Number of Vertices
<<<<<<< HEAD
  6.46578440716979, -12.9315688143396, 0, !- X,Y,Z Vertex 1 {m}
  6.46578440716979, -12.9315688143396, -2.4384, !- X,Y,Z Vertex 2 {m}
  6.46578440716979, 0, -2.4384,           !- X,Y,Z Vertex 3 {m}
  6.46578440716979, 0, 0;                 !- X,Y,Z Vertex 4 {m}

OS:Surface,
  {39e1c432-eb6e-4b62-9ee2-af906b111237}, !- Handle
  Surface 16,                             !- Name
  Wall,                                   !- Surface Type
  ,                                       !- Construction Name
  {7a5f7d90-c065-48ed-a5d2-b4ad802da725}, !- Space Name
  Foundation,                             !- Outside Boundary Condition
=======
  6.46578440716979, 0, 2.4384,            !- X,Y,Z Vertex 1 {m}
  6.46578440716979, 0, 0,                 !- X,Y,Z Vertex 2 {m}
  6.46578440716979, -12.9315688143396, 0, !- X,Y,Z Vertex 3 {m}
  6.46578440716979, -12.9315688143396, 2.4384; !- X,Y,Z Vertex 4 {m}

OS:Surface,
  {83362852-46bc-48d6-b21a-0640ed28ba8b}, !- Handle
  Surface 17,                             !- Name
  Wall,                                   !- Surface Type
  ,                                       !- Construction Name
  {62529c10-7d53-497f-ae10-c580c86e29a1}, !- Space Name
  Outdoors,                               !- Outside Boundary Condition
>>>>>>> 30cb9182
  ,                                       !- Outside Boundary Condition Object
  NoSun,                                  !- Sun Exposure
  NoWind,                                 !- Wind Exposure
  ,                                       !- View Factor to Ground
  ,                                       !- Number of Vertices
<<<<<<< HEAD
  0, -12.9315688143396, 0,                !- X,Y,Z Vertex 1 {m}
  0, -12.9315688143396, -2.4384,          !- X,Y,Z Vertex 2 {m}
  6.46578440716979, -12.9315688143396, -2.4384, !- X,Y,Z Vertex 3 {m}
  6.46578440716979, -12.9315688143396, 0; !- X,Y,Z Vertex 4 {m}

OS:Surface,
  {d5de7a82-553c-4613-8732-f826b0ad94dc}, !- Handle
  Surface 17,                             !- Name
  RoofCeiling,                            !- Surface Type
  ,                                       !- Construction Name
  {7a5f7d90-c065-48ed-a5d2-b4ad802da725}, !- Space Name
  Surface,                                !- Outside Boundary Condition
  {c7735b20-0be2-4ffc-a113-1ff2b0e607a4}, !- Outside Boundary Condition Object
  NoSun,                                  !- Sun Exposure
  NoWind,                                 !- Wind Exposure
  ,                                       !- View Factor to Ground
  ,                                       !- Number of Vertices
  6.46578440716979, -12.9315688143396, 0, !- X,Y,Z Vertex 1 {m}
  6.46578440716979, 0, 0,                 !- X,Y,Z Vertex 2 {m}
  0, 0, 0,                                !- X,Y,Z Vertex 3 {m}
  0, -12.9315688143396, 0;                !- X,Y,Z Vertex 4 {m}

OS:Space,
  {7a5f7d90-c065-48ed-a5d2-b4ad802da725}, !- Handle
  unfinished basement space,              !- Name
  {27fd5a9f-e9dd-4da5-9ac5-b8c153d7ac5b}, !- Space Type Name
  ,                                       !- Default Construction Set Name
  ,                                       !- Default Schedule Set Name
  ,                                       !- Direction of Relative North {deg}
  ,                                       !- X Origin {m}
  ,                                       !- Y Origin {m}
  ,                                       !- Z Origin {m}
  ,                                       !- Building Story Name
  {511e239c-6ddf-441f-bc9e-f685b26384ea}; !- Thermal Zone Name

OS:ThermalZone,
  {511e239c-6ddf-441f-bc9e-f685b26384ea}, !- Handle
  unfinished basement zone,               !- Name
=======
  12.9315688143396, 0, 2.4384,            !- X,Y,Z Vertex 1 {m}
  12.9315688143396, 0, 0,                 !- X,Y,Z Vertex 2 {m}
  6.46578440716979, 0, 0,                 !- X,Y,Z Vertex 3 {m}
  6.46578440716979, 0, 2.4384;            !- X,Y,Z Vertex 4 {m}

OS:ThermalZone,
  {b32ea9c2-d3b4-4eb3-9f76-39faa6d7065d}, !- Handle
  living zone|unit 3,                     !- Name
>>>>>>> 30cb9182
  ,                                       !- Multiplier
  ,                                       !- Ceiling Height {m}
  ,                                       !- Volume {m3}
  ,                                       !- Floor Area {m2}
  ,                                       !- Zone Inside Convection Algorithm
  ,                                       !- Zone Outside Convection Algorithm
  ,                                       !- Zone Conditioning Equipment List Name
<<<<<<< HEAD
  {052d0ea8-4dd4-4772-a7cb-f7daf7a2d2b5}, !- Zone Air Inlet Port List
  {3147287f-f254-42cf-a71a-affc7e0573fa}, !- Zone Air Exhaust Port List
  {6acf7747-b1a9-4e1e-ae93-4078590f5b92}, !- Zone Air Node Name
  {08da76f0-df79-4633-aa80-ee280c2d766e}, !- Zone Return Air Port List
=======
  {30647bda-09a6-4d52-bba8-5a0cf652f229}, !- Zone Air Inlet Port List
  {a9d34d73-ff5b-444d-b722-fc65c0bff6d4}, !- Zone Air Exhaust Port List
  {e7d75680-655c-45a2-b31e-6ca529bc2eff}, !- Zone Air Node Name
  {324fc7ed-6e8b-495a-882f-8fe9f5e192f6}, !- Zone Return Air Port List
>>>>>>> 30cb9182
  ,                                       !- Primary Daylighting Control Name
  ,                                       !- Fraction of Zone Controlled by Primary Daylighting Control
  ,                                       !- Secondary Daylighting Control Name
  ,                                       !- Fraction of Zone Controlled by Secondary Daylighting Control
  ,                                       !- Illuminance Map Name
  ,                                       !- Group Rendering Name
  ,                                       !- Thermostat Name
  No;                                     !- Use Ideal Air Loads

OS:Node,
<<<<<<< HEAD
  {04da1473-5cc6-48c4-b512-4d5f89e32707}, !- Handle
  Node 2,                                 !- Name
  {6acf7747-b1a9-4e1e-ae93-4078590f5b92}, !- Inlet Port
  ;                                       !- Outlet Port

OS:Connection,
  {6acf7747-b1a9-4e1e-ae93-4078590f5b92}, !- Handle
  {41971000-886b-456d-a914-f1782a1cc4c7}, !- Name
  {511e239c-6ddf-441f-bc9e-f685b26384ea}, !- Source Object
  11,                                     !- Outlet Port
  {04da1473-5cc6-48c4-b512-4d5f89e32707}, !- Target Object
  2;                                      !- Inlet Port

OS:PortList,
  {052d0ea8-4dd4-4772-a7cb-f7daf7a2d2b5}, !- Handle
  {faf0797b-0201-4dfe-9801-bda96a5978c5}, !- Name
  {511e239c-6ddf-441f-bc9e-f685b26384ea}; !- HVAC Component

OS:PortList,
  {3147287f-f254-42cf-a71a-affc7e0573fa}, !- Handle
  {16abeae8-c141-4482-a1c5-6d5f8174b1b7}, !- Name
  {511e239c-6ddf-441f-bc9e-f685b26384ea}; !- HVAC Component

OS:PortList,
  {08da76f0-df79-4633-aa80-ee280c2d766e}, !- Handle
  {48376df3-4837-406d-b2b4-d57266f4be47}, !- Name
  {511e239c-6ddf-441f-bc9e-f685b26384ea}; !- HVAC Component

OS:Sizing:Zone,
  {fbbb6e7f-2a7d-4aba-aed6-bf5902d305d2}, !- Handle
  {511e239c-6ddf-441f-bc9e-f685b26384ea}, !- Zone or ZoneList Name
=======
  {04cd5c57-e716-4ad4-8571-1f2e784a8e12}, !- Handle
  Node 3,                                 !- Name
  {e7d75680-655c-45a2-b31e-6ca529bc2eff}, !- Inlet Port
  ;                                       !- Outlet Port

OS:Connection,
  {e7d75680-655c-45a2-b31e-6ca529bc2eff}, !- Handle
  {299f49c0-394a-4a8a-be41-a7e79dcf82df}, !- Name
  {b32ea9c2-d3b4-4eb3-9f76-39faa6d7065d}, !- Source Object
  11,                                     !- Outlet Port
  {04cd5c57-e716-4ad4-8571-1f2e784a8e12}, !- Target Object
  2;                                      !- Inlet Port

OS:PortList,
  {30647bda-09a6-4d52-bba8-5a0cf652f229}, !- Handle
  {05bba96b-6320-46e8-bed4-e60dc02faa59}, !- Name
  {b32ea9c2-d3b4-4eb3-9f76-39faa6d7065d}; !- HVAC Component

OS:PortList,
  {a9d34d73-ff5b-444d-b722-fc65c0bff6d4}, !- Handle
  {f0db05d0-4fd9-49dd-abd0-4df6549916bf}, !- Name
  {b32ea9c2-d3b4-4eb3-9f76-39faa6d7065d}; !- HVAC Component

OS:PortList,
  {324fc7ed-6e8b-495a-882f-8fe9f5e192f6}, !- Handle
  {08ea8562-eb6f-4fcd-a6e0-fae290107615}, !- Name
  {b32ea9c2-d3b4-4eb3-9f76-39faa6d7065d}; !- HVAC Component

OS:Sizing:Zone,
  {85eacd40-edd6-48a4-b3d0-1168042f9b7b}, !- Handle
  {b32ea9c2-d3b4-4eb3-9f76-39faa6d7065d}, !- Zone or ZoneList Name
>>>>>>> 30cb9182
  SupplyAirTemperature,                   !- Zone Cooling Design Supply Air Temperature Input Method
  14,                                     !- Zone Cooling Design Supply Air Temperature {C}
  11.11,                                  !- Zone Cooling Design Supply Air Temperature Difference {deltaC}
  SupplyAirTemperature,                   !- Zone Heating Design Supply Air Temperature Input Method
  40,                                     !- Zone Heating Design Supply Air Temperature {C}
  11.11,                                  !- Zone Heating Design Supply Air Temperature Difference {deltaC}
  0.0085,                                 !- Zone Cooling Design Supply Air Humidity Ratio {kg-H2O/kg-air}
  0.008,                                  !- Zone Heating Design Supply Air Humidity Ratio {kg-H2O/kg-air}
  ,                                       !- Zone Heating Sizing Factor
  ,                                       !- Zone Cooling Sizing Factor
  DesignDay,                              !- Cooling Design Air Flow Method
  ,                                       !- Cooling Design Air Flow Rate {m3/s}
  ,                                       !- Cooling Minimum Air Flow per Zone Floor Area {m3/s-m2}
  ,                                       !- Cooling Minimum Air Flow {m3/s}
  ,                                       !- Cooling Minimum Air Flow Fraction
  DesignDay,                              !- Heating Design Air Flow Method
  ,                                       !- Heating Design Air Flow Rate {m3/s}
  ,                                       !- Heating Maximum Air Flow per Zone Floor Area {m3/s-m2}
  ,                                       !- Heating Maximum Air Flow {m3/s}
  ,                                       !- Heating Maximum Air Flow Fraction
  ,                                       !- Design Zone Air Distribution Effectiveness in Cooling Mode
  ,                                       !- Design Zone Air Distribution Effectiveness in Heating Mode
  No,                                     !- Account for Dedicated Outdoor Air System
  NeutralSupplyAir,                       !- Dedicated Outdoor Air System Control Strategy
  autosize,                               !- Dedicated Outdoor Air Low Setpoint Temperature for Design {C}
  autosize;                               !- Dedicated Outdoor Air High Setpoint Temperature for Design {C}

OS:ZoneHVAC:EquipmentList,
<<<<<<< HEAD
  {9d749f01-b4e4-4756-a6ec-b4f5083c6fb3}, !- Handle
  Zone HVAC Equipment List 2,             !- Name
  {511e239c-6ddf-441f-bc9e-f685b26384ea}; !- Thermal Zone

OS:SpaceType,
  {27fd5a9f-e9dd-4da5-9ac5-b8c153d7ac5b}, !- Handle
  Space Type 2,                           !- Name
  ,                                       !- Default Construction Set Name
  ,                                       !- Default Schedule Set Name
  ,                                       !- Group Rendering Name
  ,                                       !- Design Specification Outdoor Air Object Name
  ,                                       !- Standards Template
  ,                                       !- Standards Building Type
  unfinished basement;                    !- Standards Space Type

OS:Surface,
  {20650507-8412-43ae-b284-fc0eca49ffc4}, !- Handle
  Surface 7,                              !- Name
  Floor,                                  !- Surface Type
  ,                                       !- Construction Name
  {01bf116e-d809-4b42-819b-ba237772abb9}, !- Space Name
  Surface,                                !- Outside Boundary Condition
  {fc5231db-2ce4-4b55-b741-de8e3860ef5c}, !- Outside Boundary Condition Object
=======
  {8927bc57-4d55-42ae-9145-5e1518f6d72d}, !- Handle
  Zone HVAC Equipment List 3,             !- Name
  {b32ea9c2-d3b4-4eb3-9f76-39faa6d7065d}; !- Thermal Zone

OS:Space,
  {9380addf-f5bd-4563-9739-9de7bd477ce5}, !- Handle
  living space|unit 3|story 1,            !- Name
  {80a8afa7-c3a9-4ffc-9cec-fa56017baa8b}, !- Space Type Name
  ,                                       !- Default Construction Set Name
  ,                                       !- Default Schedule Set Name
  -0,                                     !- Direction of Relative North {deg}
  0,                                      !- X Origin {m}
  0,                                      !- Y Origin {m}
  0,                                      !- Z Origin {m}
  ,                                       !- Building Story Name
  {b32ea9c2-d3b4-4eb3-9f76-39faa6d7065d}, !- Thermal Zone Name
  ,                                       !- Part of Total Floor Area
  ,                                       !- Design Specification Outdoor Air Object Name
  {ea0579e3-23c6-4cb9-8648-163563c60c5b}; !- Building Unit Name

OS:Surface,
  {fb498ea7-ef8b-4e6f-9ad7-ec190b5aa952}, !- Handle
  Surface 23,                             !- Name
  Wall,                                   !- Surface Type
  ,                                       !- Construction Name
  {9380addf-f5bd-4563-9739-9de7bd477ce5}, !- Space Name
  Surface,                                !- Outside Boundary Condition
  {6403e647-66b2-4fb5-860f-28decf6a18ee}, !- Outside Boundary Condition Object
  NoSun,                                  !- Sun Exposure
  NoWind,                                 !- Wind Exposure
  ,                                       !- View Factor to Ground
  ,                                       !- Number of Vertices
  19.3973532215094, -12.9315688143396, 2.4384, !- X,Y,Z Vertex 1 {m}
  19.3973532215094, -12.9315688143396, 0, !- X,Y,Z Vertex 2 {m}
  19.3973532215094, 0, 0,                 !- X,Y,Z Vertex 3 {m}
  19.3973532215094, 0, 2.4384;            !- X,Y,Z Vertex 4 {m}

OS:Surface,
  {bd2ae02e-7626-413c-bc9c-54146defb318}, !- Handle
  Surface 24,                             !- Name
  Wall,                                   !- Surface Type
  ,                                       !- Construction Name
  {9380addf-f5bd-4563-9739-9de7bd477ce5}, !- Space Name
  Outdoors,                               !- Outside Boundary Condition
  ,                                       !- Outside Boundary Condition Object
  SunExposed,                             !- Sun Exposure
  WindExposed,                            !- Wind Exposure
  ,                                       !- View Factor to Ground
  ,                                       !- Number of Vertices
  12.9315688143396, -12.9315688143396, 2.4384, !- X,Y,Z Vertex 1 {m}
  12.9315688143396, -12.9315688143396, 0, !- X,Y,Z Vertex 2 {m}
  19.3973532215094, -12.9315688143396, 0, !- X,Y,Z Vertex 3 {m}
  19.3973532215094, -12.9315688143396, 2.4384; !- X,Y,Z Vertex 4 {m}

OS:Surface,
  {191b5b71-687b-4b7c-85fb-596a65532855}, !- Handle
  Surface 25,                             !- Name
  RoofCeiling,                            !- Surface Type
  ,                                       !- Construction Name
  {9380addf-f5bd-4563-9739-9de7bd477ce5}, !- Space Name
  Surface,                                !- Outside Boundary Condition
  {5e969069-bb05-4913-b823-71fdf2535024}, !- Outside Boundary Condition Object
>>>>>>> 30cb9182
  NoSun,                                  !- Sun Exposure
  NoWind,                                 !- Wind Exposure
  ,                                       !- View Factor to Ground
  ,                                       !- Number of Vertices
<<<<<<< HEAD
  0, -12.9315688143396, 2.4384,           !- X,Y,Z Vertex 1 {m}
  0, 0, 2.4384,                           !- X,Y,Z Vertex 2 {m}
  6.46578440716979, 0, 2.4384,            !- X,Y,Z Vertex 3 {m}
  6.46578440716979, -12.9315688143396, 2.4384; !- X,Y,Z Vertex 4 {m}

OS:Surface,
  {055bbd30-bb22-415a-b851-a44b8fc712c1}, !- Handle
  Surface 8,                              !- Name
  RoofCeiling,                            !- Surface Type
  ,                                       !- Construction Name
  {01bf116e-d809-4b42-819b-ba237772abb9}, !- Space Name
  Outdoors,                               !- Outside Boundary Condition
  ,                                       !- Outside Boundary Condition Object
  SunExposed,                             !- Sun Exposure
  WindExposed,                            !- Wind Exposure
  ,                                       !- View Factor to Ground
  ,                                       !- Number of Vertices
  0, -6.46578440716979, 5.6712922035849,  !- X,Y,Z Vertex 1 {m}
  6.46578440716979, -6.46578440716979, 5.6712922035849, !- X,Y,Z Vertex 2 {m}
  6.46578440716979, 0, 2.4384,            !- X,Y,Z Vertex 3 {m}
  0, 0, 2.4384;                           !- X,Y,Z Vertex 4 {m}

OS:Surface,
  {90d98ccb-ba1b-498b-84e5-303552416423}, !- Handle
  Surface 9,                              !- Name
  RoofCeiling,                            !- Surface Type
  ,                                       !- Construction Name
  {01bf116e-d809-4b42-819b-ba237772abb9}, !- Space Name
  Outdoors,                               !- Outside Boundary Condition
  ,                                       !- Outside Boundary Condition Object
  SunExposed,                             !- Sun Exposure
  WindExposed,                            !- Wind Exposure
  ,                                       !- View Factor to Ground
  ,                                       !- Number of Vertices
  6.46578440716979, -6.46578440716979, 5.6712922035849, !- X,Y,Z Vertex 1 {m}
  0, -6.46578440716979, 5.6712922035849,  !- X,Y,Z Vertex 2 {m}
  0, -12.9315688143396, 2.4384,           !- X,Y,Z Vertex 3 {m}
  6.46578440716979, -12.9315688143396, 2.4384; !- X,Y,Z Vertex 4 {m}

OS:Surface,
  {2387500a-9740-4f35-8e07-e19b5205c0bc}, !- Handle
  Surface 10,                             !- Name
  Wall,                                   !- Surface Type
  ,                                       !- Construction Name
  {01bf116e-d809-4b42-819b-ba237772abb9}, !- Space Name
=======
  19.3973532215094, -12.9315688143396, 2.4384, !- X,Y,Z Vertex 1 {m}
  19.3973532215094, 0, 2.4384,            !- X,Y,Z Vertex 2 {m}
  12.9315688143396, 0, 2.4384,            !- X,Y,Z Vertex 3 {m}
  12.9315688143396, -12.9315688143396, 2.4384; !- X,Y,Z Vertex 4 {m}

OS:Surface,
  {53bed6f7-8c98-4ef9-bffb-d15e3e5dfe23}, !- Handle
  Surface 26,                             !- Name
  Floor,                                  !- Surface Type
  ,                                       !- Construction Name
  {9380addf-f5bd-4563-9739-9de7bd477ce5}, !- Space Name
  Surface,                                !- Outside Boundary Condition
  {a0de8b05-cd9d-441a-aafb-72a2d41e843e}, !- Outside Boundary Condition Object
  NoSun,                                  !- Sun Exposure
  NoWind,                                 !- Wind Exposure
  ,                                       !- View Factor to Ground
  ,                                       !- Number of Vertices
  12.9315688143396, -12.9315688143396, 0, !- X,Y,Z Vertex 1 {m}
  12.9315688143396, 0, 0,                 !- X,Y,Z Vertex 2 {m}
  19.3973532215094, 0, 0,                 !- X,Y,Z Vertex 3 {m}
  19.3973532215094, -12.9315688143396, 0; !- X,Y,Z Vertex 4 {m}

OS:Surface,
  {a1c57067-bb48-4d59-a3ad-890017b2e11b}, !- Handle
  Surface 27,                             !- Name
  Wall,                                   !- Surface Type
  ,                                       !- Construction Name
  {9380addf-f5bd-4563-9739-9de7bd477ce5}, !- Space Name
  Surface,                                !- Outside Boundary Condition
  {6fbc6465-d557-44c4-9acf-f0f8581bab3a}, !- Outside Boundary Condition Object
  NoSun,                                  !- Sun Exposure
  NoWind,                                 !- Wind Exposure
  ,                                       !- View Factor to Ground
  ,                                       !- Number of Vertices
  12.9315688143396, 0, 2.4384,            !- X,Y,Z Vertex 1 {m}
  12.9315688143396, 0, 0,                 !- X,Y,Z Vertex 2 {m}
  12.9315688143396, -12.9315688143396, 0, !- X,Y,Z Vertex 3 {m}
  12.9315688143396, -12.9315688143396, 2.4384; !- X,Y,Z Vertex 4 {m}

OS:Surface,
  {1ffae5a3-615e-4102-9b66-393589f09925}, !- Handle
  Surface 28,                             !- Name
  Wall,                                   !- Surface Type
  ,                                       !- Construction Name
  {9380addf-f5bd-4563-9739-9de7bd477ce5}, !- Space Name
>>>>>>> 30cb9182
  Outdoors,                               !- Outside Boundary Condition
  ,                                       !- Outside Boundary Condition Object
  SunExposed,                             !- Sun Exposure
  WindExposed,                            !- Wind Exposure
  ,                                       !- View Factor to Ground
  ,                                       !- Number of Vertices
<<<<<<< HEAD
  0, -6.46578440716979, 5.6712922035849,  !- X,Y,Z Vertex 1 {m}
  0, 0, 2.4384,                           !- X,Y,Z Vertex 2 {m}
  0, -12.9315688143396, 2.4384;           !- X,Y,Z Vertex 3 {m}

OS:Surface,
  {498543aa-1d8b-4d80-ab11-54ad85549a2b}, !- Handle
  Surface 11,                             !- Name
  Wall,                                   !- Surface Type
  ,                                       !- Construction Name
  {01bf116e-d809-4b42-819b-ba237772abb9}, !- Space Name
  Adiabatic,                              !- Outside Boundary Condition
  ,                                       !- Outside Boundary Condition Object
  NoSun,                                  !- Sun Exposure
  NoWind,                                 !- Wind Exposure
  ,                                       !- View Factor to Ground
  ,                                       !- Number of Vertices
  6.46578440716979, -6.46578440716979, 5.6712922035849, !- X,Y,Z Vertex 1 {m}
  6.46578440716979, -12.9315688143396, 2.4384, !- X,Y,Z Vertex 2 {m}
  6.46578440716979, 0, 2.4384;            !- X,Y,Z Vertex 3 {m}

OS:Space,
  {01bf116e-d809-4b42-819b-ba237772abb9}, !- Handle
  unfinished attic space,                 !- Name
  {ee2e2208-9f25-4eac-b618-7ec9a7a76ea3}, !- Space Type Name
  ,                                       !- Default Construction Set Name
  ,                                       !- Default Schedule Set Name
  ,                                       !- Direction of Relative North {deg}
  ,                                       !- X Origin {m}
  ,                                       !- Y Origin {m}
  ,                                       !- Z Origin {m}
  ,                                       !- Building Story Name
  {c66c4cc3-1d91-4667-b824-e844544e38a4}; !- Thermal Zone Name

OS:ThermalZone,
  {c66c4cc3-1d91-4667-b824-e844544e38a4}, !- Handle
  unfinished attic zone,                  !- Name
=======
  19.3973532215094, 0, 2.4384,            !- X,Y,Z Vertex 1 {m}
  19.3973532215094, 0, 0,                 !- X,Y,Z Vertex 2 {m}
  12.9315688143396, 0, 0,                 !- X,Y,Z Vertex 3 {m}
  12.9315688143396, 0, 2.4384;            !- X,Y,Z Vertex 4 {m}

OS:ThermalZone,
  {41040a61-70bc-41dd-b0fa-bd77f3c3e7d5}, !- Handle
  living zone|unit 4,                     !- Name
>>>>>>> 30cb9182
  ,                                       !- Multiplier
  ,                                       !- Ceiling Height {m}
  ,                                       !- Volume {m3}
  ,                                       !- Floor Area {m2}
  ,                                       !- Zone Inside Convection Algorithm
  ,                                       !- Zone Outside Convection Algorithm
  ,                                       !- Zone Conditioning Equipment List Name
<<<<<<< HEAD
  {024dbb02-71bf-407a-8763-ea5aab9fc142}, !- Zone Air Inlet Port List
  {e82621f8-ad18-4bd1-afa7-f4230793c9e3}, !- Zone Air Exhaust Port List
  {6bd41345-aa92-4fa2-a940-8a8dbdbd8597}, !- Zone Air Node Name
  {40c45e29-89d7-43ef-9e57-7cc9cb67e096}, !- Zone Return Air Port List
=======
  {6ac0fb86-aa61-44c8-81a1-f195a829b9e8}, !- Zone Air Inlet Port List
  {24a1da19-cff2-4be9-bc22-0feb1dfdde53}, !- Zone Air Exhaust Port List
  {ffe7f6a5-29cb-419b-88a9-e6762e4ae4bb}, !- Zone Air Node Name
  {8dd5d6ce-f754-407a-80cc-ee5470f3f945}, !- Zone Return Air Port List
>>>>>>> 30cb9182
  ,                                       !- Primary Daylighting Control Name
  ,                                       !- Fraction of Zone Controlled by Primary Daylighting Control
  ,                                       !- Secondary Daylighting Control Name
  ,                                       !- Fraction of Zone Controlled by Secondary Daylighting Control
  ,                                       !- Illuminance Map Name
  ,                                       !- Group Rendering Name
  ,                                       !- Thermostat Name
  No;                                     !- Use Ideal Air Loads

OS:Node,
<<<<<<< HEAD
  {9641ce81-775b-4f56-a87d-51663b3630d4}, !- Handle
  Node 3,                                 !- Name
  {6bd41345-aa92-4fa2-a940-8a8dbdbd8597}, !- Inlet Port
  ;                                       !- Outlet Port

OS:Connection,
  {6bd41345-aa92-4fa2-a940-8a8dbdbd8597}, !- Handle
  {accc1fb6-75f3-4874-9829-a7bbbfe0a9ec}, !- Name
  {c66c4cc3-1d91-4667-b824-e844544e38a4}, !- Source Object
  11,                                     !- Outlet Port
  {9641ce81-775b-4f56-a87d-51663b3630d4}, !- Target Object
  2;                                      !- Inlet Port

OS:PortList,
  {024dbb02-71bf-407a-8763-ea5aab9fc142}, !- Handle
  {f756d5ab-ed4c-4735-b9f6-8d0d85c4420d}, !- Name
  {c66c4cc3-1d91-4667-b824-e844544e38a4}; !- HVAC Component

OS:PortList,
  {e82621f8-ad18-4bd1-afa7-f4230793c9e3}, !- Handle
  {34950e2c-ae43-4a6d-8337-421811b2cebf}, !- Name
  {c66c4cc3-1d91-4667-b824-e844544e38a4}; !- HVAC Component

OS:PortList,
  {40c45e29-89d7-43ef-9e57-7cc9cb67e096}, !- Handle
  {88d74bdc-508c-4663-b97d-17a49d92949f}, !- Name
  {c66c4cc3-1d91-4667-b824-e844544e38a4}; !- HVAC Component

OS:Sizing:Zone,
  {025d9a22-6d0d-415f-9c29-4259647d88a8}, !- Handle
  {c66c4cc3-1d91-4667-b824-e844544e38a4}, !- Zone or ZoneList Name
=======
  {f4d9967b-8b17-43a5-b0de-b491d32dcb82}, !- Handle
  Node 4,                                 !- Name
  {ffe7f6a5-29cb-419b-88a9-e6762e4ae4bb}, !- Inlet Port
  ;                                       !- Outlet Port

OS:Connection,
  {ffe7f6a5-29cb-419b-88a9-e6762e4ae4bb}, !- Handle
  {5a8e638a-a09b-4b5b-8567-fed578eca899}, !- Name
  {41040a61-70bc-41dd-b0fa-bd77f3c3e7d5}, !- Source Object
  11,                                     !- Outlet Port
  {f4d9967b-8b17-43a5-b0de-b491d32dcb82}, !- Target Object
  2;                                      !- Inlet Port

OS:PortList,
  {6ac0fb86-aa61-44c8-81a1-f195a829b9e8}, !- Handle
  {cf67c47f-3025-4a60-b2c6-3ab57ab27ce7}, !- Name
  {41040a61-70bc-41dd-b0fa-bd77f3c3e7d5}; !- HVAC Component

OS:PortList,
  {24a1da19-cff2-4be9-bc22-0feb1dfdde53}, !- Handle
  {de13d2b6-87a6-4363-8524-6d271f8e02d7}, !- Name
  {41040a61-70bc-41dd-b0fa-bd77f3c3e7d5}; !- HVAC Component

OS:PortList,
  {8dd5d6ce-f754-407a-80cc-ee5470f3f945}, !- Handle
  {67478f42-c1df-4a33-bd52-95c02bc7691e}, !- Name
  {41040a61-70bc-41dd-b0fa-bd77f3c3e7d5}; !- HVAC Component

OS:Sizing:Zone,
  {9848aa9a-3e5e-412e-80c6-a66359f01757}, !- Handle
  {41040a61-70bc-41dd-b0fa-bd77f3c3e7d5}, !- Zone or ZoneList Name
>>>>>>> 30cb9182
  SupplyAirTemperature,                   !- Zone Cooling Design Supply Air Temperature Input Method
  14,                                     !- Zone Cooling Design Supply Air Temperature {C}
  11.11,                                  !- Zone Cooling Design Supply Air Temperature Difference {deltaC}
  SupplyAirTemperature,                   !- Zone Heating Design Supply Air Temperature Input Method
  40,                                     !- Zone Heating Design Supply Air Temperature {C}
  11.11,                                  !- Zone Heating Design Supply Air Temperature Difference {deltaC}
  0.0085,                                 !- Zone Cooling Design Supply Air Humidity Ratio {kg-H2O/kg-air}
  0.008,                                  !- Zone Heating Design Supply Air Humidity Ratio {kg-H2O/kg-air}
  ,                                       !- Zone Heating Sizing Factor
  ,                                       !- Zone Cooling Sizing Factor
  DesignDay,                              !- Cooling Design Air Flow Method
  ,                                       !- Cooling Design Air Flow Rate {m3/s}
  ,                                       !- Cooling Minimum Air Flow per Zone Floor Area {m3/s-m2}
  ,                                       !- Cooling Minimum Air Flow {m3/s}
  ,                                       !- Cooling Minimum Air Flow Fraction
  DesignDay,                              !- Heating Design Air Flow Method
  ,                                       !- Heating Design Air Flow Rate {m3/s}
  ,                                       !- Heating Maximum Air Flow per Zone Floor Area {m3/s-m2}
  ,                                       !- Heating Maximum Air Flow {m3/s}
  ,                                       !- Heating Maximum Air Flow Fraction
  ,                                       !- Design Zone Air Distribution Effectiveness in Cooling Mode
  ,                                       !- Design Zone Air Distribution Effectiveness in Heating Mode
  No,                                     !- Account for Dedicated Outdoor Air System
  NeutralSupplyAir,                       !- Dedicated Outdoor Air System Control Strategy
  autosize,                               !- Dedicated Outdoor Air Low Setpoint Temperature for Design {C}
  autosize;                               !- Dedicated Outdoor Air High Setpoint Temperature for Design {C}

OS:ZoneHVAC:EquipmentList,
<<<<<<< HEAD
  {ba743958-1c1c-484e-aeb5-338cff3fd40f}, !- Handle
  Zone HVAC Equipment List 3,             !- Name
  {c66c4cc3-1d91-4667-b824-e844544e38a4}; !- Thermal Zone

OS:SpaceType,
  {ee2e2208-9f25-4eac-b618-7ec9a7a76ea3}, !- Handle
  Space Type 3,                           !- Name
  ,                                       !- Default Construction Set Name
  ,                                       !- Default Schedule Set Name
  ,                                       !- Group Rendering Name
  ,                                       !- Design Specification Outdoor Air Object Name
  ,                                       !- Standards Template
  ,                                       !- Standards Building Type
  unfinished attic;                       !- Standards Space Type

OS:BuildingUnit,
  {218cfa13-7afb-4d51-b194-a589a02a2b6b}, !- Handle
  unit 1,                                 !- Name
  ,                                       !- Rendering Color
  Residential;                            !- Building Unit Type

OS:AdditionalProperties,
  {5bb527b5-ed95-4cee-b2c2-d02e76332905}, !- Handle
  {218cfa13-7afb-4d51-b194-a589a02a2b6b}, !- Object Name
  NumberOfBedrooms,                       !- Feature Name 1
  Integer,                                !- Feature Data Type 1
  3,                                      !- Feature Value 1
  NumberOfBathrooms,                      !- Feature Name 2
  Double,                                 !- Feature Data Type 2
  2,                                      !- Feature Value 2
  NumberOfOccupants,                      !- Feature Name 3
  Double,                                 !- Feature Data Type 3
  3.3900000000000001;                     !- Feature Value 3

OS:External:File,
  {ef252253-7f4c-4b1e-9c83-82aa0784fbc8}, !- Handle
  8760.csv,                               !- Name
  8760.csv;                               !- File Name

OS:Schedule:Day,
  {4207bedd-0b70-452c-9be8-9665b435877c}, !- Handle
=======
  {49bdca28-9419-40d8-88bb-a904d590802b}, !- Handle
  Zone HVAC Equipment List 4,             !- Name
  {41040a61-70bc-41dd-b0fa-bd77f3c3e7d5}; !- Thermal Zone

OS:Space,
  {eb691d1a-88f1-4311-9bde-19c79643087d}, !- Handle
  living space|unit 4|story 1,            !- Name
  {80a8afa7-c3a9-4ffc-9cec-fa56017baa8b}, !- Space Type Name
  ,                                       !- Default Construction Set Name
  ,                                       !- Default Schedule Set Name
  -0,                                     !- Direction of Relative North {deg}
  0,                                      !- X Origin {m}
  0,                                      !- Y Origin {m}
  0,                                      !- Z Origin {m}
  ,                                       !- Building Story Name
  {41040a61-70bc-41dd-b0fa-bd77f3c3e7d5}, !- Thermal Zone Name
  ,                                       !- Part of Total Floor Area
  ,                                       !- Design Specification Outdoor Air Object Name
  {22822712-738a-445f-a43c-c5b2618e0d77}; !- Building Unit Name

OS:Surface,
  {9d291937-831e-4c89-8a47-8c03873016d8}, !- Handle
  Surface 34,                             !- Name
  Wall,                                   !- Surface Type
  ,                                       !- Construction Name
  {eb691d1a-88f1-4311-9bde-19c79643087d}, !- Space Name
  Outdoors,                               !- Outside Boundary Condition
  ,                                       !- Outside Boundary Condition Object
  SunExposed,                             !- Sun Exposure
  WindExposed,                            !- Wind Exposure
  ,                                       !- View Factor to Ground
  ,                                       !- Number of Vertices
  25.8631376286792, -12.9315688143396, 2.4384, !- X,Y,Z Vertex 1 {m}
  25.8631376286792, -12.9315688143396, 0, !- X,Y,Z Vertex 2 {m}
  25.8631376286792, 0, 0,                 !- X,Y,Z Vertex 3 {m}
  25.8631376286792, 0, 2.4384;            !- X,Y,Z Vertex 4 {m}

OS:Surface,
  {565bf7c9-a532-4f89-87ff-c3d8e3f91a0c}, !- Handle
  Surface 35,                             !- Name
  Wall,                                   !- Surface Type
  ,                                       !- Construction Name
  {eb691d1a-88f1-4311-9bde-19c79643087d}, !- Space Name
  Outdoors,                               !- Outside Boundary Condition
  ,                                       !- Outside Boundary Condition Object
  SunExposed,                             !- Sun Exposure
  WindExposed,                            !- Wind Exposure
  ,                                       !- View Factor to Ground
  ,                                       !- Number of Vertices
  19.3973532215094, -12.9315688143396, 2.4384, !- X,Y,Z Vertex 1 {m}
  19.3973532215094, -12.9315688143396, 0, !- X,Y,Z Vertex 2 {m}
  25.8631376286792, -12.9315688143396, 0, !- X,Y,Z Vertex 3 {m}
  25.8631376286792, -12.9315688143396, 2.4384; !- X,Y,Z Vertex 4 {m}

OS:Surface,
  {89ddd7c5-0cea-4d8f-93a0-7e26e282ca81}, !- Handle
  Surface 36,                             !- Name
  RoofCeiling,                            !- Surface Type
  ,                                       !- Construction Name
  {eb691d1a-88f1-4311-9bde-19c79643087d}, !- Space Name
  Surface,                                !- Outside Boundary Condition
  {0026fe00-b59c-433e-94c3-c4b7e1cfe0d7}, !- Outside Boundary Condition Object
  NoSun,                                  !- Sun Exposure
  NoWind,                                 !- Wind Exposure
  ,                                       !- View Factor to Ground
  ,                                       !- Number of Vertices
  25.8631376286792, -12.9315688143396, 2.4384, !- X,Y,Z Vertex 1 {m}
  25.8631376286792, 0, 2.4384,            !- X,Y,Z Vertex 2 {m}
  19.3973532215094, 0, 2.4384,            !- X,Y,Z Vertex 3 {m}
  19.3973532215094, -12.9315688143396, 2.4384; !- X,Y,Z Vertex 4 {m}

OS:Surface,
  {cfa870a7-b6c4-4b44-a06b-0e86ba8764fb}, !- Handle
  Surface 37,                             !- Name
  Floor,                                  !- Surface Type
  ,                                       !- Construction Name
  {eb691d1a-88f1-4311-9bde-19c79643087d}, !- Space Name
  Surface,                                !- Outside Boundary Condition
  {a34cfda2-d5ca-40af-a8ca-754324a2a849}, !- Outside Boundary Condition Object
  NoSun,                                  !- Sun Exposure
  NoWind,                                 !- Wind Exposure
  ,                                       !- View Factor to Ground
  ,                                       !- Number of Vertices
  19.3973532215094, -12.9315688143396, 0, !- X,Y,Z Vertex 1 {m}
  19.3973532215094, 0, 0,                 !- X,Y,Z Vertex 2 {m}
  25.8631376286792, 0, 0,                 !- X,Y,Z Vertex 3 {m}
  25.8631376286792, -12.9315688143396, 0; !- X,Y,Z Vertex 4 {m}

OS:Surface,
  {6403e647-66b2-4fb5-860f-28decf6a18ee}, !- Handle
  Surface 38,                             !- Name
  Wall,                                   !- Surface Type
  ,                                       !- Construction Name
  {eb691d1a-88f1-4311-9bde-19c79643087d}, !- Space Name
  Surface,                                !- Outside Boundary Condition
  {fb498ea7-ef8b-4e6f-9ad7-ec190b5aa952}, !- Outside Boundary Condition Object
  NoSun,                                  !- Sun Exposure
  NoWind,                                 !- Wind Exposure
  ,                                       !- View Factor to Ground
  ,                                       !- Number of Vertices
  19.3973532215094, 0, 2.4384,            !- X,Y,Z Vertex 1 {m}
  19.3973532215094, 0, 0,                 !- X,Y,Z Vertex 2 {m}
  19.3973532215094, -12.9315688143396, 0, !- X,Y,Z Vertex 3 {m}
  19.3973532215094, -12.9315688143396, 2.4384; !- X,Y,Z Vertex 4 {m}

OS:Surface,
  {45f7042d-2fbc-4a91-9841-602db7a83d99}, !- Handle
  Surface 39,                             !- Name
  Wall,                                   !- Surface Type
  ,                                       !- Construction Name
  {eb691d1a-88f1-4311-9bde-19c79643087d}, !- Space Name
  Outdoors,                               !- Outside Boundary Condition
  ,                                       !- Outside Boundary Condition Object
  SunExposed,                             !- Sun Exposure
  WindExposed,                            !- Wind Exposure
  ,                                       !- View Factor to Ground
  ,                                       !- Number of Vertices
  25.8631376286792, 0, 2.4384,            !- X,Y,Z Vertex 1 {m}
  25.8631376286792, 0, 0,                 !- X,Y,Z Vertex 2 {m}
  19.3973532215094, 0, 0,                 !- X,Y,Z Vertex 3 {m}
  19.3973532215094, 0, 2.4384;            !- X,Y,Z Vertex 4 {m}

OS:Surface,
  {841df245-f2e1-4edf-bc98-b048d22ab3bf}, !- Handle
  Surface 45,                             !- Name
  Floor,                                  !- Surface Type
  ,                                       !- Construction Name
  {829e73a2-8566-43da-a9e1-3de65e2acc3d}, !- Space Name
  Foundation,                             !- Outside Boundary Condition
  ,                                       !- Outside Boundary Condition Object
  NoSun,                                  !- Sun Exposure
  NoWind,                                 !- Wind Exposure
  ,                                       !- View Factor to Ground
  ,                                       !- Number of Vertices
  0, -12.9315688143396, -2.4384,          !- X,Y,Z Vertex 1 {m}
  0, 0, -2.4384,                          !- X,Y,Z Vertex 2 {m}
  6.46578440716979, 0, -2.4384,           !- X,Y,Z Vertex 3 {m}
  6.46578440716979, -12.9315688143396, -2.4384; !- X,Y,Z Vertex 4 {m}

OS:Surface,
  {6d595f91-dc1f-406f-a7ce-331e704c3969}, !- Handle
  Surface 46,                             !- Name
  Wall,                                   !- Surface Type
  ,                                       !- Construction Name
  {829e73a2-8566-43da-a9e1-3de65e2acc3d}, !- Space Name
  Foundation,                             !- Outside Boundary Condition
  ,                                       !- Outside Boundary Condition Object
  NoSun,                                  !- Sun Exposure
  NoWind,                                 !- Wind Exposure
  ,                                       !- View Factor to Ground
  ,                                       !- Number of Vertices
  0, 0, 0,                                !- X,Y,Z Vertex 1 {m}
  0, 0, -2.4384,                          !- X,Y,Z Vertex 2 {m}
  0, -12.9315688143396, -2.4384,          !- X,Y,Z Vertex 3 {m}
  0, -12.9315688143396, 0;                !- X,Y,Z Vertex 4 {m}

OS:Surface,
  {14d0455e-717d-49e7-abd9-b5c38eb19507}, !- Handle
  Surface 47,                             !- Name
  Wall,                                   !- Surface Type
  ,                                       !- Construction Name
  {829e73a2-8566-43da-a9e1-3de65e2acc3d}, !- Space Name
  Foundation,                             !- Outside Boundary Condition
  ,                                       !- Outside Boundary Condition Object
  NoSun,                                  !- Sun Exposure
  NoWind,                                 !- Wind Exposure
  ,                                       !- View Factor to Ground
  ,                                       !- Number of Vertices
  6.46578440716979, 0, 0,                 !- X,Y,Z Vertex 1 {m}
  6.46578440716979, 0, -2.4384,           !- X,Y,Z Vertex 2 {m}
  0, 0, -2.4384,                          !- X,Y,Z Vertex 3 {m}
  0, 0, 0;                                !- X,Y,Z Vertex 4 {m}

OS:Surface,
  {9c70d4ca-7974-417d-8e35-7f450db7f6f0}, !- Handle
  Surface 49,                             !- Name
  Wall,                                   !- Surface Type
  ,                                       !- Construction Name
  {829e73a2-8566-43da-a9e1-3de65e2acc3d}, !- Space Name
  Foundation,                             !- Outside Boundary Condition
  ,                                       !- Outside Boundary Condition Object
  NoSun,                                  !- Sun Exposure
  NoWind,                                 !- Wind Exposure
  ,                                       !- View Factor to Ground
  ,                                       !- Number of Vertices
  0, -12.9315688143396, 0,                !- X,Y,Z Vertex 1 {m}
  0, -12.9315688143396, -2.4384,          !- X,Y,Z Vertex 2 {m}
  6.46578440716979, -12.9315688143396, -2.4384, !- X,Y,Z Vertex 3 {m}
  6.46578440716979, -12.9315688143396, 0; !- X,Y,Z Vertex 4 {m}

OS:Surface,
  {7c8a9cb4-6ee9-44d0-a9e4-8d5bdff80311}, !- Handle
  Surface 50,                             !- Name
  RoofCeiling,                            !- Surface Type
  ,                                       !- Construction Name
  {829e73a2-8566-43da-a9e1-3de65e2acc3d}, !- Space Name
  Surface,                                !- Outside Boundary Condition
  {9af7ba5b-c868-4f31-bbee-f483131ed4f2}, !- Outside Boundary Condition Object
  NoSun,                                  !- Sun Exposure
  NoWind,                                 !- Wind Exposure
  ,                                       !- View Factor to Ground
  ,                                       !- Number of Vertices
  6.46578440716979, -12.9315688143396, 0, !- X,Y,Z Vertex 1 {m}
  6.46578440716979, 0, 0,                 !- X,Y,Z Vertex 2 {m}
  0, 0, 0,                                !- X,Y,Z Vertex 3 {m}
  0, -12.9315688143396, 0;                !- X,Y,Z Vertex 4 {m}

OS:Surface,
  {2b0a8b1f-7a79-44ad-8ed8-108ef0e25dad}, !- Handle
  Surface 51,                             !- Name
  Wall,                                   !- Surface Type
  ,                                       !- Construction Name
  {829e73a2-8566-43da-a9e1-3de65e2acc3d}, !- Space Name
  Foundation,                             !- Outside Boundary Condition
  ,                                       !- Outside Boundary Condition Object
  NoSun,                                  !- Sun Exposure
  NoWind,                                 !- Wind Exposure
  ,                                       !- View Factor to Ground
  ,                                       !- Number of Vertices
  12.9315688143396, 0, 0,                 !- X,Y,Z Vertex 1 {m}
  12.9315688143396, 0, -2.4384,           !- X,Y,Z Vertex 2 {m}
  6.46578440716979, 0, -2.4384,           !- X,Y,Z Vertex 3 {m}
  6.46578440716979, 0, 0;                 !- X,Y,Z Vertex 4 {m}

OS:Surface,
  {81ea6012-554d-4c97-8991-d47e3696de07}, !- Handle
  Surface 52,                             !- Name
  Wall,                                   !- Surface Type
  ,                                       !- Construction Name
  {829e73a2-8566-43da-a9e1-3de65e2acc3d}, !- Space Name
  Foundation,                             !- Outside Boundary Condition
  ,                                       !- Outside Boundary Condition Object
  NoSun,                                  !- Sun Exposure
  NoWind,                                 !- Wind Exposure
  ,                                       !- View Factor to Ground
  ,                                       !- Number of Vertices
  6.46578440716979, -12.9315688143396, 0, !- X,Y,Z Vertex 1 {m}
  6.46578440716979, -12.9315688143396, -2.4384, !- X,Y,Z Vertex 2 {m}
  12.9315688143396, -12.9315688143396, -2.4384, !- X,Y,Z Vertex 3 {m}
  12.9315688143396, -12.9315688143396, 0; !- X,Y,Z Vertex 4 {m}

OS:Surface,
  {92670a7b-88b0-49c5-bd22-a98368a41d5a}, !- Handle
  Surface 53,                             !- Name
  RoofCeiling,                            !- Surface Type
  ,                                       !- Construction Name
  {829e73a2-8566-43da-a9e1-3de65e2acc3d}, !- Space Name
  Surface,                                !- Outside Boundary Condition
  {28ace282-6a31-4fc6-94f4-7332d75d59d0}, !- Outside Boundary Condition Object
  NoSun,                                  !- Sun Exposure
  NoWind,                                 !- Wind Exposure
  ,                                       !- View Factor to Ground
  ,                                       !- Number of Vertices
  12.9315688143396, -12.9315688143396, 0, !- X,Y,Z Vertex 1 {m}
  12.9315688143396, 0, 0,                 !- X,Y,Z Vertex 2 {m}
  6.46578440716979, 0, 0,                 !- X,Y,Z Vertex 3 {m}
  6.46578440716979, -12.9315688143396, 0; !- X,Y,Z Vertex 4 {m}

OS:Surface,
  {14d70108-86ab-442a-95dc-437520b97332}, !- Handle
  Surface 54,                             !- Name
  Floor,                                  !- Surface Type
  ,                                       !- Construction Name
  {829e73a2-8566-43da-a9e1-3de65e2acc3d}, !- Space Name
  Foundation,                             !- Outside Boundary Condition
  ,                                       !- Outside Boundary Condition Object
  NoSun,                                  !- Sun Exposure
  NoWind,                                 !- Wind Exposure
  ,                                       !- View Factor to Ground
  ,                                       !- Number of Vertices
  6.46578440716979, -12.9315688143396, -2.4384, !- X,Y,Z Vertex 1 {m}
  6.46578440716979, 0, -2.4384,           !- X,Y,Z Vertex 2 {m}
  12.9315688143396, 0, -2.4384,           !- X,Y,Z Vertex 3 {m}
  12.9315688143396, -12.9315688143396, -2.4384; !- X,Y,Z Vertex 4 {m}

OS:Surface,
  {4b8e3bf0-0553-47c0-9a23-3331408c07ac}, !- Handle
  Surface 57,                             !- Name
  Wall,                                   !- Surface Type
  ,                                       !- Construction Name
  {829e73a2-8566-43da-a9e1-3de65e2acc3d}, !- Space Name
  Foundation,                             !- Outside Boundary Condition
  ,                                       !- Outside Boundary Condition Object
  NoSun,                                  !- Sun Exposure
  NoWind,                                 !- Wind Exposure
  ,                                       !- View Factor to Ground
  ,                                       !- Number of Vertices
  19.3973532215094, 0, 0,                 !- X,Y,Z Vertex 1 {m}
  19.3973532215094, 0, -2.4384,           !- X,Y,Z Vertex 2 {m}
  12.9315688143396, 0, -2.4384,           !- X,Y,Z Vertex 3 {m}
  12.9315688143396, 0, 0;                 !- X,Y,Z Vertex 4 {m}

OS:Surface,
  {7b645b16-734b-4d40-a520-f0ae15b03d08}, !- Handle
  Surface 58,                             !- Name
  Wall,                                   !- Surface Type
  ,                                       !- Construction Name
  {829e73a2-8566-43da-a9e1-3de65e2acc3d}, !- Space Name
  Foundation,                             !- Outside Boundary Condition
  ,                                       !- Outside Boundary Condition Object
  NoSun,                                  !- Sun Exposure
  NoWind,                                 !- Wind Exposure
  ,                                       !- View Factor to Ground
  ,                                       !- Number of Vertices
  12.9315688143396, -12.9315688143396, 0, !- X,Y,Z Vertex 1 {m}
  12.9315688143396, -12.9315688143396, -2.4384, !- X,Y,Z Vertex 2 {m}
  19.3973532215094, -12.9315688143396, -2.4384, !- X,Y,Z Vertex 3 {m}
  19.3973532215094, -12.9315688143396, 0; !- X,Y,Z Vertex 4 {m}

OS:Surface,
  {a0de8b05-cd9d-441a-aafb-72a2d41e843e}, !- Handle
  Surface 59,                             !- Name
  RoofCeiling,                            !- Surface Type
  ,                                       !- Construction Name
  {829e73a2-8566-43da-a9e1-3de65e2acc3d}, !- Space Name
  Surface,                                !- Outside Boundary Condition
  {53bed6f7-8c98-4ef9-bffb-d15e3e5dfe23}, !- Outside Boundary Condition Object
  NoSun,                                  !- Sun Exposure
  NoWind,                                 !- Wind Exposure
  ,                                       !- View Factor to Ground
  ,                                       !- Number of Vertices
  19.3973532215094, -12.9315688143396, 0, !- X,Y,Z Vertex 1 {m}
  19.3973532215094, 0, 0,                 !- X,Y,Z Vertex 2 {m}
  12.9315688143396, 0, 0,                 !- X,Y,Z Vertex 3 {m}
  12.9315688143396, -12.9315688143396, 0; !- X,Y,Z Vertex 4 {m}

OS:Surface,
  {dd3fbb91-65af-48dd-9511-d364c4dc7493}, !- Handle
  Surface 60,                             !- Name
  Floor,                                  !- Surface Type
  ,                                       !- Construction Name
  {829e73a2-8566-43da-a9e1-3de65e2acc3d}, !- Space Name
  Foundation,                             !- Outside Boundary Condition
  ,                                       !- Outside Boundary Condition Object
  NoSun,                                  !- Sun Exposure
  NoWind,                                 !- Wind Exposure
  ,                                       !- View Factor to Ground
  ,                                       !- Number of Vertices
  12.9315688143396, -12.9315688143396, -2.4384, !- X,Y,Z Vertex 1 {m}
  12.9315688143396, 0, -2.4384,           !- X,Y,Z Vertex 2 {m}
  19.3973532215094, 0, -2.4384,           !- X,Y,Z Vertex 3 {m}
  19.3973532215094, -12.9315688143396, -2.4384; !- X,Y,Z Vertex 4 {m}

OS:Surface,
  {114f36e8-91ee-4813-93fd-801ab77f04da}, !- Handle
  Surface 63,                             !- Name
  Wall,                                   !- Surface Type
  ,                                       !- Construction Name
  {829e73a2-8566-43da-a9e1-3de65e2acc3d}, !- Space Name
  Foundation,                             !- Outside Boundary Condition
  ,                                       !- Outside Boundary Condition Object
  NoSun,                                  !- Sun Exposure
  NoWind,                                 !- Wind Exposure
  ,                                       !- View Factor to Ground
  ,                                       !- Number of Vertices
  25.8631376286792, 0, 0,                 !- X,Y,Z Vertex 1 {m}
  25.8631376286792, 0, -2.4384,           !- X,Y,Z Vertex 2 {m}
  19.3973532215094, 0, -2.4384,           !- X,Y,Z Vertex 3 {m}
  19.3973532215094, 0, 0;                 !- X,Y,Z Vertex 4 {m}

OS:Surface,
  {64f30b45-c74a-457d-bb2e-4b881ede47f8}, !- Handle
  Surface 64,                             !- Name
  Wall,                                   !- Surface Type
  ,                                       !- Construction Name
  {829e73a2-8566-43da-a9e1-3de65e2acc3d}, !- Space Name
  Foundation,                             !- Outside Boundary Condition
  ,                                       !- Outside Boundary Condition Object
  NoSun,                                  !- Sun Exposure
  NoWind,                                 !- Wind Exposure
  ,                                       !- View Factor to Ground
  ,                                       !- Number of Vertices
  19.3973532215094, -12.9315688143396, 0, !- X,Y,Z Vertex 1 {m}
  19.3973532215094, -12.9315688143396, -2.4384, !- X,Y,Z Vertex 2 {m}
  25.8631376286792, -12.9315688143396, -2.4384, !- X,Y,Z Vertex 3 {m}
  25.8631376286792, -12.9315688143396, 0; !- X,Y,Z Vertex 4 {m}

OS:Surface,
  {a34cfda2-d5ca-40af-a8ca-754324a2a849}, !- Handle
  Surface 65,                             !- Name
  RoofCeiling,                            !- Surface Type
  ,                                       !- Construction Name
  {829e73a2-8566-43da-a9e1-3de65e2acc3d}, !- Space Name
  Surface,                                !- Outside Boundary Condition
  {cfa870a7-b6c4-4b44-a06b-0e86ba8764fb}, !- Outside Boundary Condition Object
  NoSun,                                  !- Sun Exposure
  NoWind,                                 !- Wind Exposure
  ,                                       !- View Factor to Ground
  ,                                       !- Number of Vertices
  25.8631376286792, -12.9315688143396, 0, !- X,Y,Z Vertex 1 {m}
  25.8631376286792, 0, 0,                 !- X,Y,Z Vertex 2 {m}
  19.3973532215094, 0, 0,                 !- X,Y,Z Vertex 3 {m}
  19.3973532215094, -12.9315688143396, 0; !- X,Y,Z Vertex 4 {m}

OS:Surface,
  {d43be905-e754-46f5-b6db-630055acf4ff}, !- Handle
  Surface 66,                             !- Name
  Floor,                                  !- Surface Type
  ,                                       !- Construction Name
  {829e73a2-8566-43da-a9e1-3de65e2acc3d}, !- Space Name
  Foundation,                             !- Outside Boundary Condition
  ,                                       !- Outside Boundary Condition Object
  NoSun,                                  !- Sun Exposure
  NoWind,                                 !- Wind Exposure
  ,                                       !- View Factor to Ground
  ,                                       !- Number of Vertices
  19.3973532215094, -12.9315688143396, -2.4384, !- X,Y,Z Vertex 1 {m}
  19.3973532215094, 0, -2.4384,           !- X,Y,Z Vertex 2 {m}
  25.8631376286792, 0, -2.4384,           !- X,Y,Z Vertex 3 {m}
  25.8631376286792, -12.9315688143396, -2.4384; !- X,Y,Z Vertex 4 {m}

OS:Surface,
  {f368cea3-0b16-4622-bf3a-b69da03ff8d9}, !- Handle
  Surface 67,                             !- Name
  Wall,                                   !- Surface Type
  ,                                       !- Construction Name
  {829e73a2-8566-43da-a9e1-3de65e2acc3d}, !- Space Name
  Foundation,                             !- Outside Boundary Condition
  ,                                       !- Outside Boundary Condition Object
  NoSun,                                  !- Sun Exposure
  NoWind,                                 !- Wind Exposure
  ,                                       !- View Factor to Ground
  ,                                       !- Number of Vertices
  25.8631376286792, -12.9315688143396, 0, !- X,Y,Z Vertex 1 {m}
  25.8631376286792, -12.9315688143396, -2.4384, !- X,Y,Z Vertex 2 {m}
  25.8631376286792, 0, -2.4384,           !- X,Y,Z Vertex 3 {m}
  25.8631376286792, 0, 0;                 !- X,Y,Z Vertex 4 {m}

OS:Space,
  {829e73a2-8566-43da-a9e1-3de65e2acc3d}, !- Handle
  unfinished basement space,              !- Name
  {4263b888-7c43-48aa-b834-e28b3d887c65}, !- Space Type Name
  ,                                       !- Default Construction Set Name
  ,                                       !- Default Schedule Set Name
  ,                                       !- Direction of Relative North {deg}
  ,                                       !- X Origin {m}
  ,                                       !- Y Origin {m}
  ,                                       !- Z Origin {m}
  ,                                       !- Building Story Name
  {4133ca36-006f-48e0-b42d-94f27df4c8a2}; !- Thermal Zone Name

OS:ThermalZone,
  {4133ca36-006f-48e0-b42d-94f27df4c8a2}, !- Handle
  unfinished basement zone,               !- Name
  ,                                       !- Multiplier
  ,                                       !- Ceiling Height {m}
  ,                                       !- Volume {m3}
  ,                                       !- Floor Area {m2}
  ,                                       !- Zone Inside Convection Algorithm
  ,                                       !- Zone Outside Convection Algorithm
  ,                                       !- Zone Conditioning Equipment List Name
  {f867374b-a519-4b76-b319-61fd47ba6e2e}, !- Zone Air Inlet Port List
  {59b0223f-b547-479b-b585-7d79abf98d33}, !- Zone Air Exhaust Port List
  {371538b9-b4d7-488f-bd1c-f3de199d0115}, !- Zone Air Node Name
  {9dcf6c6b-7677-49e0-8d2d-ad1f39c2c8be}, !- Zone Return Air Port List
  ,                                       !- Primary Daylighting Control Name
  ,                                       !- Fraction of Zone Controlled by Primary Daylighting Control
  ,                                       !- Secondary Daylighting Control Name
  ,                                       !- Fraction of Zone Controlled by Secondary Daylighting Control
  ,                                       !- Illuminance Map Name
  ,                                       !- Group Rendering Name
  ,                                       !- Thermostat Name
  No;                                     !- Use Ideal Air Loads

OS:Node,
  {444fae38-54e4-4219-99f7-1a67ef9817b4}, !- Handle
  Node 5,                                 !- Name
  {371538b9-b4d7-488f-bd1c-f3de199d0115}, !- Inlet Port
  ;                                       !- Outlet Port

OS:Connection,
  {371538b9-b4d7-488f-bd1c-f3de199d0115}, !- Handle
  {c4dfe936-ef5a-455a-9131-cf9dca5605ac}, !- Name
  {4133ca36-006f-48e0-b42d-94f27df4c8a2}, !- Source Object
  11,                                     !- Outlet Port
  {444fae38-54e4-4219-99f7-1a67ef9817b4}, !- Target Object
  2;                                      !- Inlet Port

OS:PortList,
  {f867374b-a519-4b76-b319-61fd47ba6e2e}, !- Handle
  {2c3780a4-ad24-481b-968d-d3f855560857}, !- Name
  {4133ca36-006f-48e0-b42d-94f27df4c8a2}; !- HVAC Component

OS:PortList,
  {59b0223f-b547-479b-b585-7d79abf98d33}, !- Handle
  {19ae3c5e-73c6-4b98-b24f-340cafe4e306}, !- Name
  {4133ca36-006f-48e0-b42d-94f27df4c8a2}; !- HVAC Component

OS:PortList,
  {9dcf6c6b-7677-49e0-8d2d-ad1f39c2c8be}, !- Handle
  {c82f0911-c594-4551-8e74-5630021b7b27}, !- Name
  {4133ca36-006f-48e0-b42d-94f27df4c8a2}; !- HVAC Component

OS:Sizing:Zone,
  {e14921f5-b4ba-4cae-a788-6254dfac6cc1}, !- Handle
  {4133ca36-006f-48e0-b42d-94f27df4c8a2}, !- Zone or ZoneList Name
  SupplyAirTemperature,                   !- Zone Cooling Design Supply Air Temperature Input Method
  14,                                     !- Zone Cooling Design Supply Air Temperature {C}
  11.11,                                  !- Zone Cooling Design Supply Air Temperature Difference {deltaC}
  SupplyAirTemperature,                   !- Zone Heating Design Supply Air Temperature Input Method
  40,                                     !- Zone Heating Design Supply Air Temperature {C}
  11.11,                                  !- Zone Heating Design Supply Air Temperature Difference {deltaC}
  0.0085,                                 !- Zone Cooling Design Supply Air Humidity Ratio {kg-H2O/kg-air}
  0.008,                                  !- Zone Heating Design Supply Air Humidity Ratio {kg-H2O/kg-air}
  ,                                       !- Zone Heating Sizing Factor
  ,                                       !- Zone Cooling Sizing Factor
  DesignDay,                              !- Cooling Design Air Flow Method
  ,                                       !- Cooling Design Air Flow Rate {m3/s}
  ,                                       !- Cooling Minimum Air Flow per Zone Floor Area {m3/s-m2}
  ,                                       !- Cooling Minimum Air Flow {m3/s}
  ,                                       !- Cooling Minimum Air Flow Fraction
  DesignDay,                              !- Heating Design Air Flow Method
  ,                                       !- Heating Design Air Flow Rate {m3/s}
  ,                                       !- Heating Maximum Air Flow per Zone Floor Area {m3/s-m2}
  ,                                       !- Heating Maximum Air Flow {m3/s}
  ,                                       !- Heating Maximum Air Flow Fraction
  ,                                       !- Design Zone Air Distribution Effectiveness in Cooling Mode
  ,                                       !- Design Zone Air Distribution Effectiveness in Heating Mode
  No,                                     !- Account for Dedicated Outdoor Air System
  NeutralSupplyAir,                       !- Dedicated Outdoor Air System Control Strategy
  autosize,                               !- Dedicated Outdoor Air Low Setpoint Temperature for Design {C}
  autosize;                               !- Dedicated Outdoor Air High Setpoint Temperature for Design {C}

OS:ZoneHVAC:EquipmentList,
  {f2ee59bb-d18f-4919-895e-a357c53a9676}, !- Handle
  Zone HVAC Equipment List 5,             !- Name
  {4133ca36-006f-48e0-b42d-94f27df4c8a2}; !- Thermal Zone

OS:SpaceType,
  {4263b888-7c43-48aa-b834-e28b3d887c65}, !- Handle
  Space Type 2,                           !- Name
  ,                                       !- Default Construction Set Name
  ,                                       !- Default Schedule Set Name
  ,                                       !- Group Rendering Name
  ,                                       !- Design Specification Outdoor Air Object Name
  ,                                       !- Standards Template
  ,                                       !- Standards Building Type
  unfinished basement;                    !- Standards Space Type

OS:Surface,
  {5556e7ef-7fac-44b2-8003-7b6f2c7f76bb}, !- Handle
  Surface 7,                              !- Name
  Floor,                                  !- Surface Type
  ,                                       !- Construction Name
  {ba76ea9a-a4a3-4446-807c-c743a70721ac}, !- Space Name
  Surface,                                !- Outside Boundary Condition
  {c091be3f-d984-45fd-be02-298378ac467f}, !- Outside Boundary Condition Object
  NoSun,                                  !- Sun Exposure
  NoWind,                                 !- Wind Exposure
  ,                                       !- View Factor to Ground
  ,                                       !- Number of Vertices
  6.46578440716979, 0, 2.4384,            !- X,Y,Z Vertex 1 {m}
  6.46578440716979, -12.9315688143396, 2.4384, !- X,Y,Z Vertex 2 {m}
  0, -12.9315688143396, 2.4384,           !- X,Y,Z Vertex 3 {m}
  0, 0, 2.4384;                           !- X,Y,Z Vertex 4 {m}

OS:Surface,
  {a3873185-6bfb-480a-b016-214c6424e0f4}, !- Handle
  Surface 8,                              !- Name
  RoofCeiling,                            !- Surface Type
  ,                                       !- Construction Name
  {ba76ea9a-a4a3-4446-807c-c743a70721ac}, !- Space Name
  Outdoors,                               !- Outside Boundary Condition
  ,                                       !- Outside Boundary Condition Object
  SunExposed,                             !- Sun Exposure
  WindExposed,                            !- Wind Exposure
  ,                                       !- View Factor to Ground
  ,                                       !- Number of Vertices
  0, -6.46578440716979, 5.6712922035849,  !- X,Y,Z Vertex 1 {m}
  25.8631376286792, -6.46578440716979, 5.6712922035849, !- X,Y,Z Vertex 2 {m}
  25.8631376286792, 0, 2.4384,            !- X,Y,Z Vertex 3 {m}
  0, 0, 2.4384;                           !- X,Y,Z Vertex 4 {m}

OS:Surface,
  {5b527ba3-c95e-4b52-858a-73b11f3fe066}, !- Handle
  Surface 9,                              !- Name
  RoofCeiling,                            !- Surface Type
  ,                                       !- Construction Name
  {ba76ea9a-a4a3-4446-807c-c743a70721ac}, !- Space Name
  Outdoors,                               !- Outside Boundary Condition
  ,                                       !- Outside Boundary Condition Object
  SunExposed,                             !- Sun Exposure
  WindExposed,                            !- Wind Exposure
  ,                                       !- View Factor to Ground
  ,                                       !- Number of Vertices
  25.8631376286792, -6.46578440716979, 5.6712922035849, !- X,Y,Z Vertex 1 {m}
  0, -6.46578440716979, 5.6712922035849,  !- X,Y,Z Vertex 2 {m}
  0, -12.9315688143396, 2.4384,           !- X,Y,Z Vertex 3 {m}
  25.8631376286792, -12.9315688143396, 2.4384; !- X,Y,Z Vertex 4 {m}

OS:Surface,
  {70b6486c-85d6-4fd3-aa9d-6ff8b7363add}, !- Handle
  Surface 10,                             !- Name
  Wall,                                   !- Surface Type
  ,                                       !- Construction Name
  {ba76ea9a-a4a3-4446-807c-c743a70721ac}, !- Space Name
  Outdoors,                               !- Outside Boundary Condition
  ,                                       !- Outside Boundary Condition Object
  SunExposed,                             !- Sun Exposure
  WindExposed,                            !- Wind Exposure
  ,                                       !- View Factor to Ground
  ,                                       !- Number of Vertices
  0, -6.46578440716979, 5.6712922035849,  !- X,Y,Z Vertex 1 {m}
  0, 0, 2.4384,                           !- X,Y,Z Vertex 2 {m}
  0, -12.9315688143396, 2.4384;           !- X,Y,Z Vertex 3 {m}

OS:Surface,
  {290bc2c2-156b-4fb9-800b-12ae1fb269e6}, !- Handle
  Surface 11,                             !- Name
  Wall,                                   !- Surface Type
  ,                                       !- Construction Name
  {ba76ea9a-a4a3-4446-807c-c743a70721ac}, !- Space Name
  Outdoors,                               !- Outside Boundary Condition
  ,                                       !- Outside Boundary Condition Object
  SunExposed,                             !- Sun Exposure
  WindExposed,                            !- Wind Exposure
  ,                                       !- View Factor to Ground
  ,                                       !- Number of Vertices
  25.8631376286792, -6.46578440716979, 5.6712922035849, !- X,Y,Z Vertex 1 {m}
  25.8631376286792, -12.9315688143396, 2.4384, !- X,Y,Z Vertex 2 {m}
  25.8631376286792, 0, 2.4384;            !- X,Y,Z Vertex 3 {m}

OS:Space,
  {ba76ea9a-a4a3-4446-807c-c743a70721ac}, !- Handle
  unfinished attic space,                 !- Name
  {b4f64785-c70a-4748-a1b8-8ce3bd928558}, !- Space Type Name
  ,                                       !- Default Construction Set Name
  ,                                       !- Default Schedule Set Name
  ,                                       !- Direction of Relative North {deg}
  ,                                       !- X Origin {m}
  ,                                       !- Y Origin {m}
  ,                                       !- Z Origin {m}
  ,                                       !- Building Story Name
  {13bc1c16-2f0a-4507-864f-dc43dd9ac809}; !- Thermal Zone Name

OS:ThermalZone,
  {13bc1c16-2f0a-4507-864f-dc43dd9ac809}, !- Handle
  unfinished attic zone,                  !- Name
  ,                                       !- Multiplier
  ,                                       !- Ceiling Height {m}
  ,                                       !- Volume {m3}
  ,                                       !- Floor Area {m2}
  ,                                       !- Zone Inside Convection Algorithm
  ,                                       !- Zone Outside Convection Algorithm
  ,                                       !- Zone Conditioning Equipment List Name
  {139f8c3d-72af-4881-a48c-44931faf6775}, !- Zone Air Inlet Port List
  {d8c783f9-352b-45ce-a91c-f5a8fd483aff}, !- Zone Air Exhaust Port List
  {25887fab-316b-44c2-b893-79af7130b4ad}, !- Zone Air Node Name
  {e8e7e3a7-8bda-41d7-8820-921fa8cc9496}, !- Zone Return Air Port List
  ,                                       !- Primary Daylighting Control Name
  ,                                       !- Fraction of Zone Controlled by Primary Daylighting Control
  ,                                       !- Secondary Daylighting Control Name
  ,                                       !- Fraction of Zone Controlled by Secondary Daylighting Control
  ,                                       !- Illuminance Map Name
  ,                                       !- Group Rendering Name
  ,                                       !- Thermostat Name
  No;                                     !- Use Ideal Air Loads

OS:Node,
  {a6e5cb92-7980-45a6-b729-910c81e9524d}, !- Handle
  Node 6,                                 !- Name
  {25887fab-316b-44c2-b893-79af7130b4ad}, !- Inlet Port
  ;                                       !- Outlet Port

OS:Connection,
  {25887fab-316b-44c2-b893-79af7130b4ad}, !- Handle
  {4b97ff48-84c3-42bc-afdf-0b331e508c9b}, !- Name
  {13bc1c16-2f0a-4507-864f-dc43dd9ac809}, !- Source Object
  11,                                     !- Outlet Port
  {a6e5cb92-7980-45a6-b729-910c81e9524d}, !- Target Object
  2;                                      !- Inlet Port

OS:PortList,
  {139f8c3d-72af-4881-a48c-44931faf6775}, !- Handle
  {4874b26d-d074-4422-8f6c-a8b941cd14e9}, !- Name
  {13bc1c16-2f0a-4507-864f-dc43dd9ac809}; !- HVAC Component

OS:PortList,
  {d8c783f9-352b-45ce-a91c-f5a8fd483aff}, !- Handle
  {faf74014-a9ca-477c-9cd8-29750ce0dba6}, !- Name
  {13bc1c16-2f0a-4507-864f-dc43dd9ac809}; !- HVAC Component

OS:PortList,
  {e8e7e3a7-8bda-41d7-8820-921fa8cc9496}, !- Handle
  {4ca12be2-faaf-4222-a0bd-6fc088d0efc4}, !- Name
  {13bc1c16-2f0a-4507-864f-dc43dd9ac809}; !- HVAC Component

OS:Sizing:Zone,
  {b26fa910-d026-4d36-a92d-988a2a946887}, !- Handle
  {13bc1c16-2f0a-4507-864f-dc43dd9ac809}, !- Zone or ZoneList Name
  SupplyAirTemperature,                   !- Zone Cooling Design Supply Air Temperature Input Method
  14,                                     !- Zone Cooling Design Supply Air Temperature {C}
  11.11,                                  !- Zone Cooling Design Supply Air Temperature Difference {deltaC}
  SupplyAirTemperature,                   !- Zone Heating Design Supply Air Temperature Input Method
  40,                                     !- Zone Heating Design Supply Air Temperature {C}
  11.11,                                  !- Zone Heating Design Supply Air Temperature Difference {deltaC}
  0.0085,                                 !- Zone Cooling Design Supply Air Humidity Ratio {kg-H2O/kg-air}
  0.008,                                  !- Zone Heating Design Supply Air Humidity Ratio {kg-H2O/kg-air}
  ,                                       !- Zone Heating Sizing Factor
  ,                                       !- Zone Cooling Sizing Factor
  DesignDay,                              !- Cooling Design Air Flow Method
  ,                                       !- Cooling Design Air Flow Rate {m3/s}
  ,                                       !- Cooling Minimum Air Flow per Zone Floor Area {m3/s-m2}
  ,                                       !- Cooling Minimum Air Flow {m3/s}
  ,                                       !- Cooling Minimum Air Flow Fraction
  DesignDay,                              !- Heating Design Air Flow Method
  ,                                       !- Heating Design Air Flow Rate {m3/s}
  ,                                       !- Heating Maximum Air Flow per Zone Floor Area {m3/s-m2}
  ,                                       !- Heating Maximum Air Flow {m3/s}
  ,                                       !- Heating Maximum Air Flow Fraction
  ,                                       !- Design Zone Air Distribution Effectiveness in Cooling Mode
  ,                                       !- Design Zone Air Distribution Effectiveness in Heating Mode
  No,                                     !- Account for Dedicated Outdoor Air System
  NeutralSupplyAir,                       !- Dedicated Outdoor Air System Control Strategy
  autosize,                               !- Dedicated Outdoor Air Low Setpoint Temperature for Design {C}
  autosize;                               !- Dedicated Outdoor Air High Setpoint Temperature for Design {C}

OS:ZoneHVAC:EquipmentList,
  {17bee29e-03da-4c43-b5e7-29504495e053}, !- Handle
  Zone HVAC Equipment List 6,             !- Name
  {13bc1c16-2f0a-4507-864f-dc43dd9ac809}; !- Thermal Zone

OS:SpaceType,
  {b4f64785-c70a-4748-a1b8-8ce3bd928558}, !- Handle
  Space Type 3,                           !- Name
  ,                                       !- Default Construction Set Name
  ,                                       !- Default Schedule Set Name
  ,                                       !- Group Rendering Name
  ,                                       !- Design Specification Outdoor Air Object Name
  ,                                       !- Standards Template
  ,                                       !- Standards Building Type
  unfinished attic;                       !- Standards Space Type

OS:BuildingUnit,
  {d4507649-9a0c-4821-b4b8-fe3e83b4ec80}, !- Handle
  unit 1,                                 !- Name
  ,                                       !- Rendering Color
  Residential;                            !- Building Unit Type

OS:AdditionalProperties,
  {9eaf0403-f28b-4aa5-a9c9-60559991007b}, !- Handle
  {d4507649-9a0c-4821-b4b8-fe3e83b4ec80}, !- Object Name
  Units Represented,                      !- Feature Name 1
  Integer,                                !- Feature Data Type 1
  1,                                      !- Feature Value 1
  NumberOfBedrooms,                       !- Feature Name 2
  Integer,                                !- Feature Data Type 2
  3,                                      !- Feature Value 2
  NumberOfBathrooms,                      !- Feature Name 3
  Double,                                 !- Feature Data Type 3
  2,                                      !- Feature Value 3
  NumberOfOccupants,                      !- Feature Name 4
  Double,                                 !- Feature Data Type 4
  3.3900000000000001;                     !- Feature Value 4

OS:BuildingUnit,
  {cdfae879-1067-4a10-a60f-84d95c4c81b7}, !- Handle
  unit 2,                                 !- Name
  ,                                       !- Rendering Color
  Residential;                            !- Building Unit Type

OS:AdditionalProperties,
  {f8656c1f-27e8-4987-b045-a0842179c47e}, !- Handle
  {cdfae879-1067-4a10-a60f-84d95c4c81b7}, !- Object Name
  Units Represented,                      !- Feature Name 1
  Integer,                                !- Feature Data Type 1
  1,                                      !- Feature Value 1
  NumberOfBedrooms,                       !- Feature Name 2
  Integer,                                !- Feature Data Type 2
  3,                                      !- Feature Value 2
  NumberOfBathrooms,                      !- Feature Name 3
  Double,                                 !- Feature Data Type 3
  2;                                      !- Feature Value 3

OS:BuildingUnit,
  {ea0579e3-23c6-4cb9-8648-163563c60c5b}, !- Handle
  unit 3,                                 !- Name
  ,                                       !- Rendering Color
  Residential;                            !- Building Unit Type

OS:AdditionalProperties,
  {6ef38b8f-c6ab-424e-9746-baaf26204801}, !- Handle
  {ea0579e3-23c6-4cb9-8648-163563c60c5b}, !- Object Name
  Units Represented,                      !- Feature Name 1
  Integer,                                !- Feature Data Type 1
  1,                                      !- Feature Value 1
  NumberOfBedrooms,                       !- Feature Name 2
  Integer,                                !- Feature Data Type 2
  3,                                      !- Feature Value 2
  NumberOfBathrooms,                      !- Feature Name 3
  Double,                                 !- Feature Data Type 3
  2;                                      !- Feature Value 3

OS:BuildingUnit,
  {22822712-738a-445f-a43c-c5b2618e0d77}, !- Handle
  unit 4,                                 !- Name
  ,                                       !- Rendering Color
  Residential;                            !- Building Unit Type

OS:AdditionalProperties,
  {fa09b029-e8cf-4950-931e-897f3a89e5a3}, !- Handle
  {22822712-738a-445f-a43c-c5b2618e0d77}, !- Object Name
  Units Represented,                      !- Feature Name 1
  Integer,                                !- Feature Data Type 1
  1,                                      !- Feature Value 1
  NumberOfBedrooms,                       !- Feature Name 2
  Integer,                                !- Feature Data Type 2
  3,                                      !- Feature Value 2
  NumberOfBathrooms,                      !- Feature Name 3
  Double,                                 !- Feature Data Type 3
  2;                                      !- Feature Value 3

OS:Surface,
  {5e969069-bb05-4913-b823-71fdf2535024}, !- Handle
  Surface 18,                             !- Name
  Floor,                                  !- Surface Type
  ,                                       !- Construction Name
  {ba76ea9a-a4a3-4446-807c-c743a70721ac}, !- Space Name
  Surface,                                !- Outside Boundary Condition
  {191b5b71-687b-4b7c-85fb-596a65532855}, !- Outside Boundary Condition Object
  NoSun,                                  !- Sun Exposure
  NoWind,                                 !- Wind Exposure
  ,                                       !- View Factor to Ground
  ,                                       !- Number of Vertices
  19.3973532215094, 0, 2.4384,            !- X,Y,Z Vertex 1 {m}
  19.3973532215094, -12.9315688143396, 2.4384, !- X,Y,Z Vertex 2 {m}
  12.9315688143396, -12.9315688143396, 2.4384, !- X,Y,Z Vertex 3 {m}
  12.9315688143396, 0, 2.4384;            !- X,Y,Z Vertex 4 {m}

OS:Surface,
  {0026fe00-b59c-433e-94c3-c4b7e1cfe0d7}, !- Handle
  Surface 19,                             !- Name
  Floor,                                  !- Surface Type
  ,                                       !- Construction Name
  {ba76ea9a-a4a3-4446-807c-c743a70721ac}, !- Space Name
  Surface,                                !- Outside Boundary Condition
  {89ddd7c5-0cea-4d8f-93a0-7e26e282ca81}, !- Outside Boundary Condition Object
  NoSun,                                  !- Sun Exposure
  NoWind,                                 !- Wind Exposure
  ,                                       !- View Factor to Ground
  ,                                       !- Number of Vertices
  25.8631376286792, 0, 2.4384,            !- X,Y,Z Vertex 1 {m}
  25.8631376286792, -12.9315688143396, 2.4384, !- X,Y,Z Vertex 2 {m}
  19.3973532215094, -12.9315688143396, 2.4384, !- X,Y,Z Vertex 3 {m}
  19.3973532215094, 0, 2.4384;            !- X,Y,Z Vertex 4 {m}

OS:Surface,
  {c7e9394f-ee42-4a51-bd7c-b72703964900}, !- Handle
  Surface 20,                             !- Name
  Floor,                                  !- Surface Type
  ,                                       !- Construction Name
  {ba76ea9a-a4a3-4446-807c-c743a70721ac}, !- Space Name
  Surface,                                !- Outside Boundary Condition
  {eafeec03-9bc5-4c22-9fe2-c2895ce1cae1}, !- Outside Boundary Condition Object
  NoSun,                                  !- Sun Exposure
  NoWind,                                 !- Wind Exposure
  ,                                       !- View Factor to Ground
  ,                                       !- Number of Vertices
  12.9315688143396, 0, 2.4384,            !- X,Y,Z Vertex 1 {m}
  12.9315688143396, -12.9315688143396, 2.4384, !- X,Y,Z Vertex 2 {m}
  6.46578440716979, -12.9315688143396, 2.4384, !- X,Y,Z Vertex 3 {m}
  6.46578440716979, 0, 2.4384;            !- X,Y,Z Vertex 4 {m}

OS:Schedule:Day,
  {19012bbe-4f9d-4ea8-8698-671d549c377b}, !- Handle
>>>>>>> 30cb9182
  Schedule Day 1,                         !- Name
  ,                                       !- Schedule Type Limits Name
  ,                                       !- Interpolate to Timestep
  24,                                     !- Hour 1
  0,                                      !- Minute 1
  0;                                      !- Value Until Time 1

OS:Schedule:Day,
<<<<<<< HEAD
  {c04a35d5-e422-4cb7-9c67-509a25ffce55}, !- Handle
=======
  {61e682d9-0c78-41d5-a74f-e0a5e07d48a4}, !- Handle
>>>>>>> 30cb9182
  Schedule Day 2,                         !- Name
  ,                                       !- Schedule Type Limits Name
  ,                                       !- Interpolate to Timestep
  24,                                     !- Hour 1
  0,                                      !- Minute 1
  1;                                      !- Value Until Time 1
<<<<<<< HEAD

OS:Schedule:File,
  {2ec8f0e8-809d-42f4-b5f7-3ea3427ebed6}, !- Handle
  occupants,                              !- Name
  {241a8d5d-034d-46d1-804b-8def94746244}, !- Schedule Type Limits Name
  {ef252253-7f4c-4b1e-9c83-82aa0784fbc8}, !- External File Name
  1,                                      !- Column Number
  1,                                      !- Rows to Skip at Top
  8760,                                   !- Number of Hours of Data
  ,                                       !- Column Separator
  ,                                       !- Interpolate to Timestep
  60;                                     !- Minutes per Item

OS:Schedule:Ruleset,
  {b1f24c10-2d8c-4ad5-8d4a-80782bb62549}, !- Handle
  Schedule Ruleset 1,                     !- Name
  {8f095231-0b13-425b-b254-3dd7667026bc}, !- Schedule Type Limits Name
  {7f458653-666d-4bcb-9a65-a0d3ec90ca5c}; !- Default Day Schedule Name

OS:Schedule:Day,
  {7f458653-666d-4bcb-9a65-a0d3ec90ca5c}, !- Handle
  Schedule Day 3,                         !- Name
  {8f095231-0b13-425b-b254-3dd7667026bc}, !- Schedule Type Limits Name
  ,                                       !- Interpolate to Timestep
  24,                                     !- Hour 1
  0,                                      !- Minute 1
  112.539290946133;                       !- Value Until Time 1

OS:People:Definition,
  {a5c55153-9cc9-4442-a873-26affb5b4b4d}, !- Handle
  res occupants|living space,             !- Name
  People,                                 !- Number of People Calculation Method
  3.39,                                   !- Number of People {people}
  ,                                       !- People per Space Floor Area {person/m2}
  ,                                       !- Space Floor Area per Person {m2/person}
  0.319734,                               !- Fraction Radiant
  0.573,                                  !- Sensible Heat Fraction
  0,                                      !- Carbon Dioxide Generation Rate {m3/s-W}
  No,                                     !- Enable ASHRAE 55 Comfort Warnings
  ZoneAveraged;                           !- Mean Radiant Temperature Calculation Type

OS:People,
  {3b983026-e701-4bee-9197-829b96e17d30}, !- Handle
  res occupants|living space,             !- Name
  {a5c55153-9cc9-4442-a873-26affb5b4b4d}, !- People Definition Name
  {b807023b-81d8-4732-9a7b-a3e5bd88228e}, !- Space or SpaceType Name
  {2ec8f0e8-809d-42f4-b5f7-3ea3427ebed6}, !- Number of People Schedule Name
  {b1f24c10-2d8c-4ad5-8d4a-80782bb62549}, !- Activity Level Schedule Name
  ,                                       !- Surface Name/Angle Factor List Name
  ,                                       !- Work Efficiency Schedule Name
  ,                                       !- Clothing Insulation Schedule Name
  ,                                       !- Air Velocity Schedule Name
  1;                                      !- Multiplier

OS:ScheduleTypeLimits,
  {8f095231-0b13-425b-b254-3dd7667026bc}, !- Handle
  ActivityLevel,                          !- Name
  0,                                      !- Lower Limit Value
  ,                                       !- Upper Limit Value
  Continuous,                             !- Numeric Type
  ActivityLevel;                          !- Unit Type

OS:ScheduleTypeLimits,
  {241a8d5d-034d-46d1-804b-8def94746244}, !- Handle
  Fractional,                             !- Name
  0,                                      !- Lower Limit Value
  1,                                      !- Upper Limit Value
  Continuous;                             !- Numeric Type

OS:PlantLoop,
  {a0996550-84e9-4274-abd3-b8e7e310df02}, !- Handle
  Domestic Hot Water Loop,                !- Name
  ,                                       !- Fluid Type
  0,                                      !- Glycol Concentration
  ,                                       !- User Defined Fluid Type
  ,                                       !- Plant Equipment Operation Heating Load
  ,                                       !- Plant Equipment Operation Cooling Load
  ,                                       !- Primary Plant Equipment Operation Scheme
  {26a81e24-3249-4bb4-9ece-78131ee9230b}, !- Loop Temperature Setpoint Node Name
  ,                                       !- Maximum Loop Temperature {C}
  ,                                       !- Minimum Loop Temperature {C}
  0.01,                                   !- Maximum Loop Flow Rate {m3/s}
  ,                                       !- Minimum Loop Flow Rate {m3/s}
  0.003,                                  !- Plant Loop Volume {m3}
  {024f5414-50b2-4dbc-ae62-bd8d808df0db}, !- Plant Side Inlet Node Name
  {35e07380-6e1b-4003-934d-154b7916a1b8}, !- Plant Side Outlet Node Name
  ,                                       !- Plant Side Branch List Name
  {277cc681-b1a9-4214-8db1-457356e73f5b}, !- Demand Side Inlet Node Name
  {369637d8-ecce-47d0-8003-aa005f470ad7}, !- Demand Side Outlet Node Name
  ,                                       !- Demand Side Branch List Name
  ,                                       !- Demand Side Connector List Name
  Optimal,                                !- Load Distribution Scheme
  {5a6f64c0-d44f-401e-8ea3-7b76ce346920}, !- Availability Manager List Name
  ,                                       !- Plant Loop Demand Calculation Scheme
  ,                                       !- Common Pipe Simulation
  ,                                       !- Pressure Simulation Type
  ,                                       !- Plant Equipment Operation Heating Load Schedule
  ,                                       !- Plant Equipment Operation Cooling Load Schedule
  ,                                       !- Primary Plant Equipment Operation Scheme Schedule
  ,                                       !- Component Setpoint Operation Scheme Schedule
  {d54ed299-0d65-4bd2-a0d1-3528f8ec691d}, !- Demand Mixer Name
  {c6a1e23e-0ae3-40d4-af58-a326e46a6c01}, !- Demand Splitter Name
  {77b09baa-42d0-4a5b-99d4-4836517a8444}, !- Supply Mixer Name
  {d6498bf8-0bcd-43c7-b084-8fc7d743f6ad}; !- Supply Splitter Name

OS:Node,
  {3ea03f5d-e1c1-4eba-b72f-0eed5ef1e559}, !- Handle
  Node 4,                                 !- Name
  {024f5414-50b2-4dbc-ae62-bd8d808df0db}, !- Inlet Port
  {47403274-f031-43cd-b34b-213fc6a382d1}; !- Outlet Port

OS:Node,
  {26a81e24-3249-4bb4-9ece-78131ee9230b}, !- Handle
  Node 5,                                 !- Name
  {ddde71b2-a842-4c55-98d0-b5ab3427a3d8}, !- Inlet Port
  {35e07380-6e1b-4003-934d-154b7916a1b8}; !- Outlet Port

OS:Node,
  {e0fa9d14-6d4c-414c-b37a-577657fc506b}, !- Handle
  Node 6,                                 !- Name
  {0ef69949-6d4a-4f74-b3d9-0a8501b48110}, !- Inlet Port
  {fb94cffe-7fc0-4afc-b2d7-c610e46cbe42}; !- Outlet Port

OS:Connector:Mixer,
  {77b09baa-42d0-4a5b-99d4-4836517a8444}, !- Handle
  Connector Mixer 1,                      !- Name
  {885a4dd2-a46c-465a-aa27-b4d5192f818f}, !- Outlet Branch Name
  {7c574d72-4c69-4644-bc8e-b10a2f9b2f35}, !- Inlet Branch Name 1
  {6b08a791-9b61-42db-b9c1-694719c97769}; !- Inlet Branch Name 2

OS:Connector:Splitter,
  {d6498bf8-0bcd-43c7-b084-8fc7d743f6ad}, !- Handle
  Connector Splitter 1,                   !- Name
  {85c21ce9-ae7f-44c1-9b9e-733a43870d01}, !- Inlet Branch Name
  {0ef69949-6d4a-4f74-b3d9-0a8501b48110}, !- Outlet Branch Name 1
  {d37e46b8-f36d-4a44-bed4-dc21252a6031}; !- Outlet Branch Name 2

OS:Connection,
  {024f5414-50b2-4dbc-ae62-bd8d808df0db}, !- Handle
  {5b24719c-647e-4af7-a835-b7578ef08ef7}, !- Name
  {a0996550-84e9-4274-abd3-b8e7e310df02}, !- Source Object
  14,                                     !- Outlet Port
  {3ea03f5d-e1c1-4eba-b72f-0eed5ef1e559}, !- Target Object
  2;                                      !- Inlet Port

OS:Connection,
  {0ef69949-6d4a-4f74-b3d9-0a8501b48110}, !- Handle
  {8fc91bf5-3900-4408-b0cd-dee5fcc2b729}, !- Name
  {d6498bf8-0bcd-43c7-b084-8fc7d743f6ad}, !- Source Object
  3,                                      !- Outlet Port
  {e0fa9d14-6d4c-414c-b37a-577657fc506b}, !- Target Object
  2;                                      !- Inlet Port

OS:Connection,
  {35e07380-6e1b-4003-934d-154b7916a1b8}, !- Handle
  {59f22fd0-a5b5-4968-b87b-63d1942b1a55}, !- Name
  {26a81e24-3249-4bb4-9ece-78131ee9230b}, !- Source Object
  3,                                      !- Outlet Port
  {a0996550-84e9-4274-abd3-b8e7e310df02}, !- Target Object
  15;                                     !- Inlet Port

OS:Node,
  {fbd809ef-9eef-442c-a552-c5a2d072f8e0}, !- Handle
  Node 7,                                 !- Name
  {277cc681-b1a9-4214-8db1-457356e73f5b}, !- Inlet Port
  {740a63b2-99f7-4956-9818-49830b242d5a}; !- Outlet Port

OS:Node,
  {90c8e76a-65ee-443a-8fba-973c29a40cbd}, !- Handle
  Node 8,                                 !- Name
  {f51a9bca-592d-42e4-b045-60d681fe189e}, !- Inlet Port
  {369637d8-ecce-47d0-8003-aa005f470ad7}; !- Outlet Port

OS:Node,
  {b7558373-8c87-4978-8d64-ccb1de1c3a94}, !- Handle
  Node 9,                                 !- Name
  {dbc44674-5bd1-4d84-9c27-b5ac65f75a73}, !- Inlet Port
  {c586e7bb-53c4-40c1-bd8c-46a9604daa00}; !- Outlet Port

OS:Connector:Mixer,
  {d54ed299-0d65-4bd2-a0d1-3528f8ec691d}, !- Handle
  Connector Mixer 2,                      !- Name
  {f51a9bca-592d-42e4-b045-60d681fe189e}, !- Outlet Branch Name
  {c586e7bb-53c4-40c1-bd8c-46a9604daa00}; !- Inlet Branch Name 1

OS:Connector:Splitter,
  {c6a1e23e-0ae3-40d4-af58-a326e46a6c01}, !- Handle
  Connector Splitter 2,                   !- Name
  {740a63b2-99f7-4956-9818-49830b242d5a}, !- Inlet Branch Name
  {dbc44674-5bd1-4d84-9c27-b5ac65f75a73}; !- Outlet Branch Name 1

OS:Connection,
  {277cc681-b1a9-4214-8db1-457356e73f5b}, !- Handle
  {d9298e51-6876-4133-bab2-5cc2c10fd089}, !- Name
  {a0996550-84e9-4274-abd3-b8e7e310df02}, !- Source Object
  17,                                     !- Outlet Port
  {fbd809ef-9eef-442c-a552-c5a2d072f8e0}, !- Target Object
  2;                                      !- Inlet Port

OS:Connection,
  {740a63b2-99f7-4956-9818-49830b242d5a}, !- Handle
  {ce4f9577-e089-4b1d-b859-56f79e209b8d}, !- Name
  {fbd809ef-9eef-442c-a552-c5a2d072f8e0}, !- Source Object
  3,                                      !- Outlet Port
  {c6a1e23e-0ae3-40d4-af58-a326e46a6c01}, !- Target Object
  2;                                      !- Inlet Port

OS:Connection,
  {dbc44674-5bd1-4d84-9c27-b5ac65f75a73}, !- Handle
  {97602ad9-78a5-431a-ac4d-d99274a67ffc}, !- Name
  {c6a1e23e-0ae3-40d4-af58-a326e46a6c01}, !- Source Object
  3,                                      !- Outlet Port
  {b7558373-8c87-4978-8d64-ccb1de1c3a94}, !- Target Object
  2;                                      !- Inlet Port

OS:Connection,
  {c586e7bb-53c4-40c1-bd8c-46a9604daa00}, !- Handle
  {9a9f09c3-dd94-4e43-9cef-5fca3f300f05}, !- Name
  {b7558373-8c87-4978-8d64-ccb1de1c3a94}, !- Source Object
  3,                                      !- Outlet Port
  {d54ed299-0d65-4bd2-a0d1-3528f8ec691d}, !- Target Object
  3;                                      !- Inlet Port

OS:Connection,
  {f51a9bca-592d-42e4-b045-60d681fe189e}, !- Handle
  {2b1c17e2-036d-4efa-86b6-05657f74ee4b}, !- Name
  {d54ed299-0d65-4bd2-a0d1-3528f8ec691d}, !- Source Object
  2,                                      !- Outlet Port
  {90c8e76a-65ee-443a-8fba-973c29a40cbd}, !- Target Object
  2;                                      !- Inlet Port

OS:Connection,
  {369637d8-ecce-47d0-8003-aa005f470ad7}, !- Handle
  {0ba24d30-57de-4833-8933-f1a28592691a}, !- Name
  {90c8e76a-65ee-443a-8fba-973c29a40cbd}, !- Source Object
  3,                                      !- Outlet Port
  {a0996550-84e9-4274-abd3-b8e7e310df02}, !- Target Object
  18;                                     !- Inlet Port

OS:Sizing:Plant,
  {22a0c043-2a5f-4ac1-a94f-1edcfa1e4bf8}, !- Handle
  {a0996550-84e9-4274-abd3-b8e7e310df02}, !- Plant or Condenser Loop Name
  Heating,                                !- Loop Type
  52.6666666666667,                       !- Design Loop Exit Temperature {C}
  5.55555555555556,                       !- Loop Design Temperature Difference {deltaC}
  NonCoincident,                          !- Sizing Option
  1,                                      !- Zone Timesteps in Averaging Window
  None;                                   !- Coincident Sizing Factor Mode

OS:AvailabilityManagerAssignmentList,
  {5a6f64c0-d44f-401e-8ea3-7b76ce346920}, !- Handle
  Plant Loop 1 AvailabilityManagerAssignmentList; !- Name

OS:Pipe:Adiabatic,
  {0352dff2-c255-429c-aa76-da432c8b136a}, !- Handle
  Pipe Adiabatic 1,                       !- Name
  {fb94cffe-7fc0-4afc-b2d7-c610e46cbe42}, !- Inlet Node Name
  {1e49224c-2bc5-47c0-9506-8e0039bfdf81}; !- Outlet Node Name

OS:Pipe:Adiabatic,
  {a208dd34-d70f-4ac7-a640-435d46ae3540}, !- Handle
  Pipe Adiabatic 2,                       !- Name
  {55faca5c-4968-484e-9dfa-b933d17c0a77}, !- Inlet Node Name
  {ddde71b2-a842-4c55-98d0-b5ab3427a3d8}; !- Outlet Node Name

OS:Node,
  {fed6fe06-6552-412a-ad9a-0bd237f45bd1}, !- Handle
  Node 10,                                !- Name
  {1e49224c-2bc5-47c0-9506-8e0039bfdf81}, !- Inlet Port
  {7c574d72-4c69-4644-bc8e-b10a2f9b2f35}; !- Outlet Port

OS:Connection,
  {fb94cffe-7fc0-4afc-b2d7-c610e46cbe42}, !- Handle
  {da1f6d44-df05-4c8b-9aec-058ff03229ca}, !- Name
  {e0fa9d14-6d4c-414c-b37a-577657fc506b}, !- Source Object
  3,                                      !- Outlet Port
  {0352dff2-c255-429c-aa76-da432c8b136a}, !- Target Object
  2;                                      !- Inlet Port

OS:Connection,
  {1e49224c-2bc5-47c0-9506-8e0039bfdf81}, !- Handle
  {57c9e1c9-2ed1-4660-bd5a-4c2969d1f297}, !- Name
  {0352dff2-c255-429c-aa76-da432c8b136a}, !- Source Object
  3,                                      !- Outlet Port
  {fed6fe06-6552-412a-ad9a-0bd237f45bd1}, !- Target Object
  2;                                      !- Inlet Port

OS:Connection,
  {7c574d72-4c69-4644-bc8e-b10a2f9b2f35}, !- Handle
  {e90dbd01-ff0c-4db5-a516-94db1d2e36f2}, !- Name
  {fed6fe06-6552-412a-ad9a-0bd237f45bd1}, !- Source Object
  3,                                      !- Outlet Port
  {77b09baa-42d0-4a5b-99d4-4836517a8444}, !- Target Object
  3;                                      !- Inlet Port

OS:Node,
  {4d43463a-f154-49d6-a5ed-8bc14c237575}, !- Handle
  Node 11,                                !- Name
  {885a4dd2-a46c-465a-aa27-b4d5192f818f}, !- Inlet Port
  {55faca5c-4968-484e-9dfa-b933d17c0a77}; !- Outlet Port

OS:Connection,
  {885a4dd2-a46c-465a-aa27-b4d5192f818f}, !- Handle
  {8c2e5f49-b149-411b-a172-9db8e220f9d3}, !- Name
  {77b09baa-42d0-4a5b-99d4-4836517a8444}, !- Source Object
  2,                                      !- Outlet Port
  {4d43463a-f154-49d6-a5ed-8bc14c237575}, !- Target Object
  2;                                      !- Inlet Port

OS:Connection,
  {55faca5c-4968-484e-9dfa-b933d17c0a77}, !- Handle
  {d395318c-ce5e-4e8e-bc33-c8e93c6bd2a6}, !- Name
  {4d43463a-f154-49d6-a5ed-8bc14c237575}, !- Source Object
  3,                                      !- Outlet Port
  {a208dd34-d70f-4ac7-a640-435d46ae3540}, !- Target Object
  2;                                      !- Inlet Port

OS:Connection,
  {ddde71b2-a842-4c55-98d0-b5ab3427a3d8}, !- Handle
  {c186c287-ed75-46ea-abbf-195f54abd577}, !- Name
  {a208dd34-d70f-4ac7-a640-435d46ae3540}, !- Source Object
  3,                                      !- Outlet Port
  {26a81e24-3249-4bb4-9ece-78131ee9230b}, !- Target Object
  2;                                      !- Inlet Port

OS:Pump:VariableSpeed,
  {7042ff18-f7df-438f-9582-8d6f874750ba}, !- Handle
  Pump Variable Speed 1,                  !- Name
  {47403274-f031-43cd-b34b-213fc6a382d1}, !- Inlet Node Name
  {97f25789-ce99-4fbf-9e37-17844f91af30}, !- Outlet Node Name
  0.01,                                   !- Rated Flow Rate {m3/s}
  1,                                      !- Rated Pump Head {Pa}
  0,                                      !- Rated Power Consumption {W}
  1,                                      !- Motor Efficiency
  0,                                      !- Fraction of Motor Inefficiencies to Fluid Stream
  0,                                      !- Coefficient 1 of the Part Load Performance Curve
  1,                                      !- Coefficient 2 of the Part Load Performance Curve
  0,                                      !- Coefficient 3 of the Part Load Performance Curve
  0,                                      !- Coefficient 4 of the Part Load Performance Curve
  ,                                       !- Minimum Flow Rate {m3/s}
  Intermittent,                           !- Pump Control Type
  ,                                       !- Pump Flow Rate Schedule Name
  ,                                       !- Pump Curve Name
  ,                                       !- Impeller Diameter {m}
  ,                                       !- VFD Control Type
  ,                                       !- Pump RPM Schedule Name
  ,                                       !- Minimum Pressure Schedule {Pa}
  ,                                       !- Maximum Pressure Schedule {Pa}
  ,                                       !- Minimum RPM Schedule {rev/min}
  ,                                       !- Maximum RPM Schedule {rev/min}
  ,                                       !- Zone Name
  0.5,                                    !- Skin Loss Radiative Fraction
  PowerPerFlowPerPressure,                !- Design Power Sizing Method
  348701.1,                               !- Design Electric Power per Unit Flow Rate {W/(m3/s)}
  1.282051282,                            !- Design Shaft Power per Unit Flow Rate per Unit Head {W-s/m3-Pa}
  0,                                      !- Design Minimum Flow Rate Fraction
  General;                                !- End-Use Subcategory

OS:Node,
  {d4145d92-fc0a-4ca2-a5d3-a5625584d26c}, !- Handle
  Node 12,                                !- Name
  {97f25789-ce99-4fbf-9e37-17844f91af30}, !- Inlet Port
  {85c21ce9-ae7f-44c1-9b9e-733a43870d01}; !- Outlet Port

OS:Connection,
  {47403274-f031-43cd-b34b-213fc6a382d1}, !- Handle
  {a68e892e-561f-4414-b36b-d0f9e8afc019}, !- Name
  {3ea03f5d-e1c1-4eba-b72f-0eed5ef1e559}, !- Source Object
  3,                                      !- Outlet Port
  {7042ff18-f7df-438f-9582-8d6f874750ba}, !- Target Object
  2;                                      !- Inlet Port

OS:Connection,
  {97f25789-ce99-4fbf-9e37-17844f91af30}, !- Handle
  {45ad0944-13fa-446a-8381-2d73c59a75a0}, !- Name
  {7042ff18-f7df-438f-9582-8d6f874750ba}, !- Source Object
  3,                                      !- Outlet Port
  {d4145d92-fc0a-4ca2-a5d3-a5625584d26c}, !- Target Object
  2;                                      !- Inlet Port

OS:Connection,
  {85c21ce9-ae7f-44c1-9b9e-733a43870d01}, !- Handle
  {22ef1751-8c7b-4ba2-bfa8-8efc3f6108d7}, !- Name
  {d4145d92-fc0a-4ca2-a5d3-a5625584d26c}, !- Source Object
  3,                                      !- Outlet Port
  {d6498bf8-0bcd-43c7-b084-8fc7d743f6ad}, !- Target Object
  2;                                      !- Inlet Port

OS:Schedule:Constant,
  {c6898a6c-1fba-4be9-ae0b-dd598091695b}, !- Handle
  dhw temp,                               !- Name
  {1e5edd61-88e8-41ae-8ea3-92598586a714}, !- Schedule Type Limits Name
  52.6666666666667;                       !- Value

OS:SetpointManager:Scheduled,
  {8c73a294-9859-4b3f-9c35-356f6309244c}, !- Handle
  Setpoint Manager Scheduled 1,           !- Name
  Temperature,                            !- Control Variable
  {c6898a6c-1fba-4be9-ae0b-dd598091695b}, !- Schedule Name
  {26a81e24-3249-4bb4-9ece-78131ee9230b}; !- Setpoint Node or NodeList Name

OS:ScheduleTypeLimits,
  {1e5edd61-88e8-41ae-8ea3-92598586a714}, !- Handle
  Temperature,                            !- Name
  ,                                       !- Lower Limit Value
  ,                                       !- Upper Limit Value
  Continuous,                             !- Numeric Type
  Temperature;                            !- Unit Type

OS:WaterHeater:Mixed,
  {82e6599d-3fb1-44c4-8d2e-ec10e8714ff3}, !- Handle
  res wh,                                 !- Name
  0.143845647790854,                      !- Tank Volume {m3}
  {d00e36c8-8d8c-49e2-90ef-ac827b4310fe}, !- Setpoint Temperature Schedule Name
  2,                                      !- Deadband Temperature Difference {deltaC}
  99,                                     !- Maximum Temperature Limit {C}
  Cycle,                                  !- Heater Control Type
  11722.8428068889,                       !- Heater Maximum Capacity {W}
  0,                                      !- Heater Minimum Capacity {W}
  ,                                       !- Heater Ignition Minimum Flow Rate {m3/s}
  ,                                       !- Heater Ignition Delay {s}
  NaturalGas,                             !- Heater Fuel Type
  0.773298241318794,                      !- Heater Thermal Efficiency
  ,                                       !- Part Load Factor Curve Name
  0,                                      !- Off Cycle Parasitic Fuel Consumption Rate {W}
  Electricity,                            !- Off Cycle Parasitic Fuel Type
  0,                                      !- Off Cycle Parasitic Heat Fraction to Tank
  0,                                      !- On Cycle Parasitic Fuel Consumption Rate {W}
  Electricity,                            !- On Cycle Parasitic Fuel Type
  0,                                      !- On Cycle Parasitic Heat Fraction to Tank
  ThermalZone,                            !- Ambient Temperature Indicator
  ,                                       !- Ambient Temperature Schedule Name
  {511e239c-6ddf-441f-bc9e-f685b26384ea}, !- Ambient Temperature Thermal Zone Name
  ,                                       !- Ambient Temperature Outdoor Air Node Name
  4.15693173076374,                       !- Off Cycle Loss Coefficient to Ambient Temperature {W/K}
  0.64,                                   !- Off Cycle Loss Fraction to Thermal Zone
  4.15693173076374,                       !- On Cycle Loss Coefficient to Ambient Temperature {W/K}
  1,                                      !- On Cycle Loss Fraction to Thermal Zone
  ,                                       !- Peak Use Flow Rate {m3/s}
  ,                                       !- Use Flow Rate Fraction Schedule Name
  ,                                       !- Cold Water Supply Temperature Schedule Name
  {f5ed9865-88b6-40ae-a58f-04ace7ec2001}, !- Use Side Inlet Node Name
  {8702b17a-7e9a-4721-ab23-7841acbb33f9}, !- Use Side Outlet Node Name
  1,                                      !- Use Side Effectiveness
  ,                                       !- Source Side Inlet Node Name
  ,                                       !- Source Side Outlet Node Name
  1,                                      !- Source Side Effectiveness
  autosize,                               !- Use Side Design Flow Rate {m3/s}
  autosize,                               !- Source Side Design Flow Rate {m3/s}
  1.5,                                    !- Indirect Water Heating Recovery Time {hr}
  IndirectHeatPrimarySetpoint,            !- Source Side Flow Control Mode
  ,                                       !- Indirect Alternate Setpoint Temperature Schedule Name
  res wh;                                 !- End-Use Subcategory

OS:Schedule:Constant,
  {d00e36c8-8d8c-49e2-90ef-ac827b4310fe}, !- Handle
  WH Setpoint Temp,                       !- Name
  {1e5edd61-88e8-41ae-8ea3-92598586a714}, !- Schedule Type Limits Name
  52.6666666666667;                       !- Value

OS:Node,
  {1583a9e1-0241-4322-a0a3-f8ac51e63584}, !- Handle
  Node 13,                                !- Name
  {d37e46b8-f36d-4a44-bed4-dc21252a6031}, !- Inlet Port
  {f5ed9865-88b6-40ae-a58f-04ace7ec2001}; !- Outlet Port

OS:Connection,
  {d37e46b8-f36d-4a44-bed4-dc21252a6031}, !- Handle
  {8affdb9a-5fb8-4192-a9a4-e618526d9316}, !- Name
  {d6498bf8-0bcd-43c7-b084-8fc7d743f6ad}, !- Source Object
  4,                                      !- Outlet Port
  {1583a9e1-0241-4322-a0a3-f8ac51e63584}, !- Target Object
  2;                                      !- Inlet Port

OS:Node,
  {6bdb34bc-68b9-4c84-9113-051eafbb296a}, !- Handle
  Node 14,                                !- Name
  {8702b17a-7e9a-4721-ab23-7841acbb33f9}, !- Inlet Port
  {6b08a791-9b61-42db-b9c1-694719c97769}; !- Outlet Port

OS:Connection,
  {f5ed9865-88b6-40ae-a58f-04ace7ec2001}, !- Handle
  {dacf014a-f974-4f84-aac5-e4e0acc187dc}, !- Name
  {1583a9e1-0241-4322-a0a3-f8ac51e63584}, !- Source Object
  3,                                      !- Outlet Port
  {82e6599d-3fb1-44c4-8d2e-ec10e8714ff3}, !- Target Object
  31;                                     !- Inlet Port

OS:Connection,
  {8702b17a-7e9a-4721-ab23-7841acbb33f9}, !- Handle
  {5cff80dc-55f8-4376-bf7a-099be694432a}, !- Name
  {82e6599d-3fb1-44c4-8d2e-ec10e8714ff3}, !- Source Object
  32,                                     !- Outlet Port
  {6bdb34bc-68b9-4c84-9113-051eafbb296a}, !- Target Object
  2;                                      !- Inlet Port

OS:Connection,
  {6b08a791-9b61-42db-b9c1-694719c97769}, !- Handle
  {9c242327-9a35-48a4-8fd9-92255a2f39e4}, !- Name
  {6bdb34bc-68b9-4c84-9113-051eafbb296a}, !- Source Object
  3,                                      !- Outlet Port
  {77b09baa-42d0-4a5b-99d4-4836517a8444}, !- Target Object
  4;                                      !- Inlet Port
=======
>>>>>>> 30cb9182
<|MERGE_RESOLUTION|>--- conflicted
+++ resolved
@@ -1,54 +1,26 @@
 !- NOTE: Auto-generated from /test/osw_files/SFA_4units_1story_UB_UA_3Beds_2Baths_Denver_WHTank.osw
 
 OS:Version,
-<<<<<<< HEAD
-  {1de205ba-0222-4d91-bd54-212bb507d568}, !- Handle
-  2.9.0;                                  !- Version Identifier
-
-OS:SimulationControl,
-  {11be2c10-c91e-4c0c-bbb6-6da120915f36}, !- Handle
-=======
   {a54fbceb-8589-4414-8422-27ce00dd480f}, !- Handle
   2.9.0;                                  !- Version Identifier
 
 OS:SimulationControl,
   {a55932a1-0294-48f1-b3c2-92202191ad24}, !- Handle
->>>>>>> 30cb9182
   ,                                       !- Do Zone Sizing Calculation
   ,                                       !- Do System Sizing Calculation
   ,                                       !- Do Plant Sizing Calculation
   No;                                     !- Run Simulation for Sizing Periods
 
 OS:Timestep,
-<<<<<<< HEAD
-  {9ceaa106-997a-459c-92f5-b48bb34e1a48}, !- Handle
-  6;                                      !- Number of Timesteps per Hour
-
-OS:ShadowCalculation,
-  {a3d957e4-c367-4416-a6d8-44b25862b189}, !- Handle
-=======
   {521680ba-eb49-47a1-aad6-2bd0af75b278}, !- Handle
   6;                                      !- Number of Timesteps per Hour
 
 OS:ShadowCalculation,
   {7ec22030-5e8c-486f-9a8e-f4c3fc2f854d}, !- Handle
->>>>>>> 30cb9182
   20,                                     !- Calculation Frequency
   200;                                    !- Maximum Figures in Shadow Overlap Calculations
 
 OS:SurfaceConvectionAlgorithm:Outside,
-<<<<<<< HEAD
-  {26854737-c39a-432c-aa28-c3bc79b131c3}, !- Handle
-  DOE-2;                                  !- Algorithm
-
-OS:SurfaceConvectionAlgorithm:Inside,
-  {2c59819c-ad80-479b-bc22-c440118200e9}, !- Handle
-  TARP;                                   !- Algorithm
-
-OS:ZoneCapacitanceMultiplier:ResearchSpecial,
-  {449f9702-5cfa-46d7-a4d4-d88949f35d49}, !- Handle
-  ,                                       !- Temperature Capacity Multiplier
-=======
   {766392c6-1a52-471b-b47f-7b17dd05dd14}, !- Handle
   DOE-2;                                  !- Algorithm
 
@@ -59,16 +31,11 @@
 OS:ZoneCapacitanceMultiplier:ResearchSpecial,
   {e19598b3-ac29-4965-8e37-efb974cf4aa0}, !- Handle
   3.6,                                    !- Temperature Capacity Multiplier
->>>>>>> 30cb9182
   15,                                     !- Humidity Capacity Multiplier
   ;                                       !- Carbon Dioxide Capacity Multiplier
 
 OS:RunPeriod,
-<<<<<<< HEAD
-  {22bae331-0ace-40cd-b77a-4ac9330428d2}, !- Handle
-=======
   {73fd77ed-e44b-4f4b-a6e0-9fa71a804f01}, !- Handle
->>>>>>> 30cb9182
   Run Period 1,                           !- Name
   1,                                      !- Begin Month
   1,                                      !- Begin Day of Month
@@ -82,21 +49,13 @@
   ;                                       !- Number of Times Runperiod to be Repeated
 
 OS:YearDescription,
-<<<<<<< HEAD
-  {daac9cc0-10ad-46a7-9f5d-0456468e5d58}, !- Handle
-=======
   {aa8a76c0-bf5f-49be-b9a7-3331162af0e5}, !- Handle
->>>>>>> 30cb9182
   2007,                                   !- Calendar Year
   ,                                       !- Day of Week for Start Day
   ;                                       !- Is Leap Year
 
 OS:WeatherFile,
-<<<<<<< HEAD
-  {53f58cff-d5be-4a91-a4ac-e4811eba4e21}, !- Handle
-=======
   {cbed9404-e076-4b67-af8b-282a8c119e47}, !- Handle
->>>>>>> 30cb9182
   Denver Intl Ap,                         !- City
   CO,                                     !- State Province Region
   USA,                                    !- Country
@@ -110,13 +69,8 @@
   E23378AA;                               !- Checksum
 
 OS:AdditionalProperties,
-<<<<<<< HEAD
-  {7d4d43f6-9340-4bbb-a94c-76082d0d4153}, !- Handle
-  {53f58cff-d5be-4a91-a4ac-e4811eba4e21}, !- Object Name
-=======
   {291d65bf-6c13-43a1-8c66-326bf0a62e3e}, !- Handle
   {cbed9404-e076-4b67-af8b-282a8c119e47}, !- Object Name
->>>>>>> 30cb9182
   EPWHeaderCity,                          !- Feature Name 1
   String,                                 !- Feature Data Type 1
   Denver Intl Ap,                         !- Feature Value 1
@@ -224,11 +178,7 @@
   84;                                     !- Feature Value 35
 
 OS:Site,
-<<<<<<< HEAD
-  {d7f31ba4-4dbd-4926-8438-1b37d5215e93}, !- Handle
-=======
   {9844141e-9301-497d-a74a-3cdc6afc5e75}, !- Handle
->>>>>>> 30cb9182
   Denver Intl Ap_CO_USA,                  !- Name
   39.83,                                  !- Latitude {deg}
   -104.65,                                !- Longitude {deg}
@@ -237,11 +187,7 @@
   ;                                       !- Terrain
 
 OS:ClimateZones,
-<<<<<<< HEAD
-  {2eb91717-2c30-4499-9d35-d67f80a8db37}, !- Handle
-=======
   {e9f44e4c-6c0f-401e-b119-b93a65e94f3f}, !- Handle
->>>>>>> 30cb9182
   ,                                       !- Active Institution
   ,                                       !- Active Year
   ,                                       !- Climate Zone Institution Name 1
@@ -254,31 +200,19 @@
   Cold;                                   !- Climate Zone Value 2
 
 OS:Site:WaterMainsTemperature,
-<<<<<<< HEAD
-  {8b0fddfe-9c02-4c8f-9147-a015baeaf619}, !- Handle
-=======
   {a0e74e66-18f4-45ea-a2a1-5d9be31f2d12}, !- Handle
->>>>>>> 30cb9182
   Correlation,                            !- Calculation Method
   ,                                       !- Temperature Schedule Name
   10.8753424657535,                       !- Annual Average Outdoor Air Temperature {C}
   23.1524007936508;                       !- Maximum Difference In Monthly Average Outdoor Air Temperatures {deltaC}
 
 OS:RunPeriodControl:DaylightSavingTime,
-<<<<<<< HEAD
-  {04a6cac7-93c6-4647-9332-be0c570d55e7}, !- Handle
-=======
   {57e679d3-7fb1-40f8-98be-2c5b497fcac4}, !- Handle
->>>>>>> 30cb9182
   4/7,                                    !- Start Date
   10/26;                                  !- End Date
 
 OS:Site:GroundTemperature:Deep,
-<<<<<<< HEAD
-  {50fb3d55-fe65-4a6c-8257-ce78c983c671}, !- Handle
-=======
   {321d4f93-3498-4d58-9e7c-928f69955cd9}, !- Handle
->>>>>>> 30cb9182
   10.8753424657535,                       !- January Deep Ground Temperature {C}
   10.8753424657535,                       !- February Deep Ground Temperature {C}
   10.8753424657535,                       !- March Deep Ground Temperature {C}
@@ -293,11 +227,7 @@
   10.8753424657535;                       !- December Deep Ground Temperature {C}
 
 OS:Building,
-<<<<<<< HEAD
-  {d8bf5a12-5077-4567-b60b-917432f6d461}, !- Handle
-=======
   {d5019d26-370f-4e81-8c86-49e1d7d34416}, !- Handle
->>>>>>> 30cb9182
   Building 1,                             !- Name
   ,                                       !- Building Sector Type
   ,                                       !- North Axis {deg}
@@ -312,28 +242,6 @@
   4;                                      !- Standards Number of Living Units
 
 OS:AdditionalProperties,
-<<<<<<< HEAD
-  {066691c5-a253-4631-9992-cfd53514c682}, !- Handle
-  {d8bf5a12-5077-4567-b60b-917432f6d461}, !- Object Name
-  num_units,                              !- Feature Name 1
-  Integer,                                !- Feature Data Type 1
-  4,                                      !- Feature Value 1
-  has_rear_units,                         !- Feature Name 2
-  Boolean,                                !- Feature Data Type 2
-  false,                                  !- Feature Value 2
-  horz_location,                          !- Feature Name 3
-  String,                                 !- Feature Data Type 3
-  Left,                                   !- Feature Value 3
-  num_floors,                             !- Feature Name 4
-  Integer,                                !- Feature Data Type 4
-  1,                                      !- Feature Value 4
-  has_water_heater_flue,                  !- Feature Name 5
-  Boolean,                                !- Feature Data Type 5
-  true;                                   !- Feature Value 5
-
-OS:ThermalZone,
-  {55ae1be4-a603-4794-88f2-674fa73a008f}, !- Handle
-=======
   {f15ac0bc-82bb-4967-ad77-179e94851c50}, !- Handle
   {d5019d26-370f-4e81-8c86-49e1d7d34416}, !- Object Name
   Total Units Represented,                !- Feature Name 1
@@ -345,7 +253,6 @@
 
 OS:ThermalZone,
   {a4aa3302-9d87-4cdc-8d94-04814a703a8f}, !- Handle
->>>>>>> 30cb9182
   living zone,                            !- Name
   ,                                       !- Multiplier
   ,                                       !- Ceiling Height {m}
@@ -354,17 +261,10 @@
   ,                                       !- Zone Inside Convection Algorithm
   ,                                       !- Zone Outside Convection Algorithm
   ,                                       !- Zone Conditioning Equipment List Name
-<<<<<<< HEAD
-  {ca631335-4fe2-49ff-a55e-bc7fd592afd8}, !- Zone Air Inlet Port List
-  {850f56cf-1dc1-4338-bc2a-2d3a76ae504b}, !- Zone Air Exhaust Port List
-  {51d632ba-a3a1-4bc8-b4f5-afab0bd028ef}, !- Zone Air Node Name
-  {1a9c6a5b-0b6b-4f77-915c-844247c975bc}, !- Zone Return Air Port List
-=======
   {d77f4a3a-4666-491d-b0a3-8368ded2cf24}, !- Zone Air Inlet Port List
   {e498f529-1058-4ade-aabe-b0c237469899}, !- Zone Air Exhaust Port List
   {5eceac30-95ed-4802-a0b4-909b3fcdcf1d}, !- Zone Air Node Name
   {231b345d-5c3c-4b0b-81a3-1c4acd43ca28}, !- Zone Return Air Port List
->>>>>>> 30cb9182
   ,                                       !- Primary Daylighting Control Name
   ,                                       !- Fraction of Zone Controlled by Primary Daylighting Control
   ,                                       !- Secondary Daylighting Control Name
@@ -375,39 +275,6 @@
   No;                                     !- Use Ideal Air Loads
 
 OS:Node,
-<<<<<<< HEAD
-  {a848e0b3-b783-45b0-af6a-69200e7d8416}, !- Handle
-  Node 1,                                 !- Name
-  {51d632ba-a3a1-4bc8-b4f5-afab0bd028ef}, !- Inlet Port
-  ;                                       !- Outlet Port
-
-OS:Connection,
-  {51d632ba-a3a1-4bc8-b4f5-afab0bd028ef}, !- Handle
-  {3f9c3c64-3412-4553-8118-e3a1d52a89fd}, !- Name
-  {55ae1be4-a603-4794-88f2-674fa73a008f}, !- Source Object
-  11,                                     !- Outlet Port
-  {a848e0b3-b783-45b0-af6a-69200e7d8416}, !- Target Object
-  2;                                      !- Inlet Port
-
-OS:PortList,
-  {ca631335-4fe2-49ff-a55e-bc7fd592afd8}, !- Handle
-  {d00b880d-8c75-4d18-9267-c6b4e9142ac8}, !- Name
-  {55ae1be4-a603-4794-88f2-674fa73a008f}; !- HVAC Component
-
-OS:PortList,
-  {850f56cf-1dc1-4338-bc2a-2d3a76ae504b}, !- Handle
-  {43dcad66-4937-4eeb-b186-dce9825b3a64}, !- Name
-  {55ae1be4-a603-4794-88f2-674fa73a008f}; !- HVAC Component
-
-OS:PortList,
-  {1a9c6a5b-0b6b-4f77-915c-844247c975bc}, !- Handle
-  {e8628216-a3d9-4393-929e-e67cc1ab91b7}, !- Name
-  {55ae1be4-a603-4794-88f2-674fa73a008f}; !- HVAC Component
-
-OS:Sizing:Zone,
-  {5408dcce-a9af-4c81-9019-245451c41aed}, !- Handle
-  {55ae1be4-a603-4794-88f2-674fa73a008f}, !- Zone or ZoneList Name
-=======
   {a2b138d1-33d3-4e41-9300-aff42998d240}, !- Handle
   Node 1,                                 !- Name
   {5eceac30-95ed-4802-a0b4-909b3fcdcf1d}, !- Inlet Port
@@ -439,7 +306,6 @@
 OS:Sizing:Zone,
   {e0ff1083-bad1-4fb0-b773-3d5413aac8b0}, !- Handle
   {a4aa3302-9d87-4cdc-8d94-04814a703a8f}, !- Zone or ZoneList Name
->>>>>>> 30cb9182
   SupplyAirTemperature,                   !- Zone Cooling Design Supply Air Temperature Input Method
   14,                                     !- Zone Cooling Design Supply Air Temperature {C}
   11.11,                                  !- Zone Cooling Design Supply Air Temperature Difference {deltaC}
@@ -468,16 +334,6 @@
   autosize;                               !- Dedicated Outdoor Air High Setpoint Temperature for Design {C}
 
 OS:ZoneHVAC:EquipmentList,
-<<<<<<< HEAD
-  {0869d9e3-af71-4014-85cf-ff64533992f5}, !- Handle
-  Zone HVAC Equipment List 1,             !- Name
-  {55ae1be4-a603-4794-88f2-674fa73a008f}; !- Thermal Zone
-
-OS:Space,
-  {b807023b-81d8-4732-9a7b-a3e5bd88228e}, !- Handle
-  living space,                           !- Name
-  {1ef49959-7e8f-489e-8d68-2fa4729e19c1}, !- Space Type Name
-=======
   {5bcb8b5d-f592-4b3a-9626-f01d12a93ae5}, !- Handle
   Zone HVAC Equipment List 1,             !- Name
   {a4aa3302-9d87-4cdc-8d94-04814a703a8f}; !- Thermal Zone
@@ -486,7 +342,6 @@
   {ba935f88-8e46-46b4-a96d-553743740aa1}, !- Handle
   living space,                           !- Name
   {80a8afa7-c3a9-4ffc-9cec-fa56017baa8b}, !- Space Type Name
->>>>>>> 30cb9182
   ,                                       !- Default Construction Set Name
   ,                                       !- Default Schedule Set Name
   ,                                       !- Direction of Relative North {deg}
@@ -494,21 +349,6 @@
   ,                                       !- Y Origin {m}
   ,                                       !- Z Origin {m}
   ,                                       !- Building Story Name
-<<<<<<< HEAD
-  {55ae1be4-a603-4794-88f2-674fa73a008f}, !- Thermal Zone Name
-  ,                                       !- Part of Total Floor Area
-  ,                                       !- Design Specification Outdoor Air Object Name
-  {218cfa13-7afb-4d51-b194-a589a02a2b6b}; !- Building Unit Name
-
-OS:Surface,
-  {c7735b20-0be2-4ffc-a113-1ff2b0e607a4}, !- Handle
-  Surface 1,                              !- Name
-  Floor,                                  !- Surface Type
-  ,                                       !- Construction Name
-  {b807023b-81d8-4732-9a7b-a3e5bd88228e}, !- Space Name
-  Surface,                                !- Outside Boundary Condition
-  {d5de7a82-553c-4613-8732-f826b0ad94dc}, !- Outside Boundary Condition Object
-=======
   {a4aa3302-9d87-4cdc-8d94-04814a703a8f}, !- Thermal Zone Name
   ,                                       !- Part of Total Floor Area
   ,                                       !- Design Specification Outdoor Air Object Name
@@ -522,7 +362,6 @@
   {ba935f88-8e46-46b4-a96d-553743740aa1}, !- Space Name
   Surface,                                !- Outside Boundary Condition
   {7c8a9cb4-6ee9-44d0-a9e4-8d5bdff80311}, !- Outside Boundary Condition Object
->>>>>>> 30cb9182
   NoSun,                                  !- Sun Exposure
   NoWind,                                 !- Wind Exposure
   ,                                       !- View Factor to Ground
@@ -533,19 +372,11 @@
   6.46578440716979, -12.9315688143396, 0; !- X,Y,Z Vertex 4 {m}
 
 OS:Surface,
-<<<<<<< HEAD
-  {a6223be2-aedf-41bc-bbdf-2b998ed9e325}, !- Handle
-  Surface 2,                              !- Name
-  Wall,                                   !- Surface Type
-  ,                                       !- Construction Name
-  {b807023b-81d8-4732-9a7b-a3e5bd88228e}, !- Space Name
-=======
   {53ca5df3-a387-4bfd-90e7-03223efb40d2}, !- Handle
   Surface 2,                              !- Name
   Wall,                                   !- Surface Type
   ,                                       !- Construction Name
   {ba935f88-8e46-46b4-a96d-553743740aa1}, !- Space Name
->>>>>>> 30cb9182
   Outdoors,                               !- Outside Boundary Condition
   ,                                       !- Outside Boundary Condition Object
   SunExposed,                             !- Sun Exposure
@@ -558,19 +389,11 @@
   0, -12.9315688143396, 2.4384;           !- X,Y,Z Vertex 4 {m}
 
 OS:Surface,
-<<<<<<< HEAD
-  {b447be31-a170-4171-a203-7cd9f77dafa7}, !- Handle
-  Surface 3,                              !- Name
-  Wall,                                   !- Surface Type
-  ,                                       !- Construction Name
-  {b807023b-81d8-4732-9a7b-a3e5bd88228e}, !- Space Name
-=======
   {da762e4b-86fc-4d7a-94d0-88036cc048a3}, !- Handle
   Surface 3,                              !- Name
   Wall,                                   !- Surface Type
   ,                                       !- Construction Name
   {ba935f88-8e46-46b4-a96d-553743740aa1}, !- Space Name
->>>>>>> 30cb9182
   Outdoors,                               !- Outside Boundary Condition
   ,                                       !- Outside Boundary Condition Object
   SunExposed,                             !- Sun Exposure
@@ -583,15 +406,6 @@
   0, 0, 2.4384;                           !- X,Y,Z Vertex 4 {m}
 
 OS:Surface,
-<<<<<<< HEAD
-  {c823fe5b-51e7-4e18-a01c-471358b3c808}, !- Handle
-  Surface 4,                              !- Name
-  Wall,                                   !- Surface Type
-  ,                                       !- Construction Name
-  {b807023b-81d8-4732-9a7b-a3e5bd88228e}, !- Space Name
-  Adiabatic,                              !- Outside Boundary Condition
-  ,                                       !- Outside Boundary Condition Object
-=======
   {49216e76-4016-4e27-b906-1292156a16af}, !- Handle
   Surface 4,                              !- Name
   Wall,                                   !- Surface Type
@@ -599,7 +413,6 @@
   {ba935f88-8e46-46b4-a96d-553743740aa1}, !- Space Name
   Surface,                                !- Outside Boundary Condition
   {d74678a6-3c48-40f8-9f3f-b146618d0f50}, !- Outside Boundary Condition Object
->>>>>>> 30cb9182
   NoSun,                                  !- Sun Exposure
   NoWind,                                 !- Wind Exposure
   ,                                       !- View Factor to Ground
@@ -610,19 +423,11 @@
   6.46578440716979, 0, 2.4384;            !- X,Y,Z Vertex 4 {m}
 
 OS:Surface,
-<<<<<<< HEAD
-  {586c74b4-c06f-412f-bbd9-ac0d04202d95}, !- Handle
-  Surface 5,                              !- Name
-  Wall,                                   !- Surface Type
-  ,                                       !- Construction Name
-  {b807023b-81d8-4732-9a7b-a3e5bd88228e}, !- Space Name
-=======
   {9c46960e-8030-4c33-9a8f-40aaa84ded3b}, !- Handle
   Surface 5,                              !- Name
   Wall,                                   !- Surface Type
   ,                                       !- Construction Name
   {ba935f88-8e46-46b4-a96d-553743740aa1}, !- Space Name
->>>>>>> 30cb9182
   Outdoors,                               !- Outside Boundary Condition
   ,                                       !- Outside Boundary Condition Object
   SunExposed,                             !- Sun Exposure
@@ -635,15 +440,6 @@
   6.46578440716979, -12.9315688143396, 2.4384; !- X,Y,Z Vertex 4 {m}
 
 OS:Surface,
-<<<<<<< HEAD
-  {fc5231db-2ce4-4b55-b741-de8e3860ef5c}, !- Handle
-  Surface 6,                              !- Name
-  RoofCeiling,                            !- Surface Type
-  ,                                       !- Construction Name
-  {b807023b-81d8-4732-9a7b-a3e5bd88228e}, !- Space Name
-  Surface,                                !- Outside Boundary Condition
-  {20650507-8412-43ae-b284-fc0eca49ffc4}, !- Outside Boundary Condition Object
-=======
   {c091be3f-d984-45fd-be02-298378ac467f}, !- Handle
   Surface 6,                              !- Name
   RoofCeiling,                            !- Surface Type
@@ -651,7 +447,6 @@
   {ba935f88-8e46-46b4-a96d-553743740aa1}, !- Space Name
   Surface,                                !- Outside Boundary Condition
   {5556e7ef-7fac-44b2-8003-7b6f2c7f76bb}, !- Outside Boundary Condition Object
->>>>>>> 30cb9182
   NoSun,                                  !- Sun Exposure
   NoWind,                                 !- Wind Exposure
   ,                                       !- View Factor to Ground
@@ -662,11 +457,7 @@
   0, -12.9315688143396, 2.4384;           !- X,Y,Z Vertex 4 {m}
 
 OS:SpaceType,
-<<<<<<< HEAD
-  {1ef49959-7e8f-489e-8d68-2fa4729e19c1}, !- Handle
-=======
   {80a8afa7-c3a9-4ffc-9cec-fa56017baa8b}, !- Handle
->>>>>>> 30cb9182
   Space Type 1,                           !- Name
   ,                                       !- Default Construction Set Name
   ,                                       !- Default Schedule Set Name
@@ -676,10 +467,6 @@
   ,                                       !- Standards Building Type
   living;                                 !- Standards Space Type
 
-<<<<<<< HEAD
-OS:Surface,
-  {6112e944-eef3-4f2f-9378-3c0430d8ff6a}, !- Handle
-=======
 OS:ThermalZone,
   {a9cfcfe9-fd7b-463e-aa6b-7b970f5840fd}, !- Handle
   living zone|unit 2,                     !- Name
@@ -785,14 +572,9 @@
 
 OS:Surface,
   {6fbc6465-d557-44c4-9acf-f0f8581bab3a}, !- Handle
->>>>>>> 30cb9182
   Surface 12,                             !- Name
-  Floor,                                  !- Surface Type
-  ,                                       !- Construction Name
-<<<<<<< HEAD
-  {7a5f7d90-c065-48ed-a5d2-b4ad802da725}, !- Space Name
-  Foundation,                             !- Outside Boundary Condition
-=======
+  Wall,                                   !- Surface Type
+  ,                                       !- Construction Name
   {62529c10-7d53-497f-ae10-c580c86e29a1}, !- Space Name
   Surface,                                !- Outside Boundary Condition
   {a1c57067-bb48-4d59-a3ad-890017b2e11b}, !- Outside Boundary Condition Object
@@ -812,27 +594,11 @@
   ,                                       !- Construction Name
   {62529c10-7d53-497f-ae10-c580c86e29a1}, !- Space Name
   Outdoors,                               !- Outside Boundary Condition
->>>>>>> 30cb9182
-  ,                                       !- Outside Boundary Condition Object
-  NoSun,                                  !- Sun Exposure
-  NoWind,                                 !- Wind Exposure
-  ,                                       !- View Factor to Ground
-  ,                                       !- Number of Vertices
-<<<<<<< HEAD
-  0, -12.9315688143396, -2.4384,          !- X,Y,Z Vertex 1 {m}
-  0, 0, -2.4384,                          !- X,Y,Z Vertex 2 {m}
-  6.46578440716979, 0, -2.4384,           !- X,Y,Z Vertex 3 {m}
-  6.46578440716979, -12.9315688143396, -2.4384; !- X,Y,Z Vertex 4 {m}
-
-OS:Surface,
-  {8c017fd5-9dc3-4c50-afbf-205fe7f8adeb}, !- Handle
-  Surface 13,                             !- Name
-  Wall,                                   !- Surface Type
-  ,                                       !- Construction Name
-  {7a5f7d90-c065-48ed-a5d2-b4ad802da725}, !- Space Name
-  Foundation,                             !- Outside Boundary Condition
-  ,                                       !- Outside Boundary Condition Object
-=======
+  ,                                       !- Outside Boundary Condition Object
+  SunExposed,                             !- Sun Exposure
+  WindExposed,                            !- Wind Exposure
+  ,                                       !- View Factor to Ground
+  ,                                       !- Number of Vertices
   6.46578440716979, -12.9315688143396, 2.4384, !- X,Y,Z Vertex 1 {m}
   6.46578440716979, -12.9315688143396, 0, !- X,Y,Z Vertex 2 {m}
   12.9315688143396, -12.9315688143396, 0, !- X,Y,Z Vertex 3 {m}
@@ -846,26 +612,10 @@
   {62529c10-7d53-497f-ae10-c580c86e29a1}, !- Space Name
   Surface,                                !- Outside Boundary Condition
   {c7e9394f-ee42-4a51-bd7c-b72703964900}, !- Outside Boundary Condition Object
->>>>>>> 30cb9182
-  NoSun,                                  !- Sun Exposure
-  NoWind,                                 !- Wind Exposure
-  ,                                       !- View Factor to Ground
-  ,                                       !- Number of Vertices
-<<<<<<< HEAD
-  0, 0, 0,                                !- X,Y,Z Vertex 1 {m}
-  0, 0, -2.4384,                          !- X,Y,Z Vertex 2 {m}
-  0, -12.9315688143396, -2.4384,          !- X,Y,Z Vertex 3 {m}
-  0, -12.9315688143396, 0;                !- X,Y,Z Vertex 4 {m}
-
-OS:Surface,
-  {4deb6856-b6d3-42b6-9bbe-415d6f982f40}, !- Handle
-  Surface 14,                             !- Name
-  Wall,                                   !- Surface Type
-  ,                                       !- Construction Name
-  {7a5f7d90-c065-48ed-a5d2-b4ad802da725}, !- Space Name
-  Foundation,                             !- Outside Boundary Condition
-  ,                                       !- Outside Boundary Condition Object
-=======
+  NoSun,                                  !- Sun Exposure
+  NoWind,                                 !- Wind Exposure
+  ,                                       !- View Factor to Ground
+  ,                                       !- Number of Vertices
   12.9315688143396, -12.9315688143396, 2.4384, !- X,Y,Z Vertex 1 {m}
   12.9315688143396, 0, 2.4384,            !- X,Y,Z Vertex 2 {m}
   6.46578440716979, 0, 2.4384,            !- X,Y,Z Vertex 3 {m}
@@ -879,26 +629,10 @@
   {62529c10-7d53-497f-ae10-c580c86e29a1}, !- Space Name
   Surface,                                !- Outside Boundary Condition
   {92670a7b-88b0-49c5-bd22-a98368a41d5a}, !- Outside Boundary Condition Object
->>>>>>> 30cb9182
-  NoSun,                                  !- Sun Exposure
-  NoWind,                                 !- Wind Exposure
-  ,                                       !- View Factor to Ground
-  ,                                       !- Number of Vertices
-<<<<<<< HEAD
-  6.46578440716979, 0, 0,                 !- X,Y,Z Vertex 1 {m}
-  6.46578440716979, 0, -2.4384,           !- X,Y,Z Vertex 2 {m}
-  0, 0, -2.4384,                          !- X,Y,Z Vertex 3 {m}
-  0, 0, 0;                                !- X,Y,Z Vertex 4 {m}
-
-OS:Surface,
-  {3da453b1-31bc-4426-9bc8-7063d617f729}, !- Handle
-  Surface 15,                             !- Name
-  Wall,                                   !- Surface Type
-  ,                                       !- Construction Name
-  {7a5f7d90-c065-48ed-a5d2-b4ad802da725}, !- Space Name
-  Adiabatic,                              !- Outside Boundary Condition
-  ,                                       !- Outside Boundary Condition Object
-=======
+  NoSun,                                  !- Sun Exposure
+  NoWind,                                 !- Wind Exposure
+  ,                                       !- View Factor to Ground
+  ,                                       !- Number of Vertices
   6.46578440716979, -12.9315688143396, 0, !- X,Y,Z Vertex 1 {m}
   6.46578440716979, 0, 0,                 !- X,Y,Z Vertex 2 {m}
   12.9315688143396, 0, 0,                 !- X,Y,Z Vertex 3 {m}
@@ -912,25 +646,10 @@
   {62529c10-7d53-497f-ae10-c580c86e29a1}, !- Space Name
   Surface,                                !- Outside Boundary Condition
   {49216e76-4016-4e27-b906-1292156a16af}, !- Outside Boundary Condition Object
->>>>>>> 30cb9182
-  NoSun,                                  !- Sun Exposure
-  NoWind,                                 !- Wind Exposure
-  ,                                       !- View Factor to Ground
-  ,                                       !- Number of Vertices
-<<<<<<< HEAD
-  6.46578440716979, -12.9315688143396, 0, !- X,Y,Z Vertex 1 {m}
-  6.46578440716979, -12.9315688143396, -2.4384, !- X,Y,Z Vertex 2 {m}
-  6.46578440716979, 0, -2.4384,           !- X,Y,Z Vertex 3 {m}
-  6.46578440716979, 0, 0;                 !- X,Y,Z Vertex 4 {m}
-
-OS:Surface,
-  {39e1c432-eb6e-4b62-9ee2-af906b111237}, !- Handle
-  Surface 16,                             !- Name
-  Wall,                                   !- Surface Type
-  ,                                       !- Construction Name
-  {7a5f7d90-c065-48ed-a5d2-b4ad802da725}, !- Space Name
-  Foundation,                             !- Outside Boundary Condition
-=======
+  NoSun,                                  !- Sun Exposure
+  NoWind,                                 !- Wind Exposure
+  ,                                       !- View Factor to Ground
+  ,                                       !- Number of Vertices
   6.46578440716979, 0, 2.4384,            !- X,Y,Z Vertex 1 {m}
   6.46578440716979, 0, 0,                 !- X,Y,Z Vertex 2 {m}
   6.46578440716979, -12.9315688143396, 0, !- X,Y,Z Vertex 3 {m}
@@ -943,52 +662,11 @@
   ,                                       !- Construction Name
   {62529c10-7d53-497f-ae10-c580c86e29a1}, !- Space Name
   Outdoors,                               !- Outside Boundary Condition
->>>>>>> 30cb9182
-  ,                                       !- Outside Boundary Condition Object
-  NoSun,                                  !- Sun Exposure
-  NoWind,                                 !- Wind Exposure
-  ,                                       !- View Factor to Ground
-  ,                                       !- Number of Vertices
-<<<<<<< HEAD
-  0, -12.9315688143396, 0,                !- X,Y,Z Vertex 1 {m}
-  0, -12.9315688143396, -2.4384,          !- X,Y,Z Vertex 2 {m}
-  6.46578440716979, -12.9315688143396, -2.4384, !- X,Y,Z Vertex 3 {m}
-  6.46578440716979, -12.9315688143396, 0; !- X,Y,Z Vertex 4 {m}
-
-OS:Surface,
-  {d5de7a82-553c-4613-8732-f826b0ad94dc}, !- Handle
-  Surface 17,                             !- Name
-  RoofCeiling,                            !- Surface Type
-  ,                                       !- Construction Name
-  {7a5f7d90-c065-48ed-a5d2-b4ad802da725}, !- Space Name
-  Surface,                                !- Outside Boundary Condition
-  {c7735b20-0be2-4ffc-a113-1ff2b0e607a4}, !- Outside Boundary Condition Object
-  NoSun,                                  !- Sun Exposure
-  NoWind,                                 !- Wind Exposure
-  ,                                       !- View Factor to Ground
-  ,                                       !- Number of Vertices
-  6.46578440716979, -12.9315688143396, 0, !- X,Y,Z Vertex 1 {m}
-  6.46578440716979, 0, 0,                 !- X,Y,Z Vertex 2 {m}
-  0, 0, 0,                                !- X,Y,Z Vertex 3 {m}
-  0, -12.9315688143396, 0;                !- X,Y,Z Vertex 4 {m}
-
-OS:Space,
-  {7a5f7d90-c065-48ed-a5d2-b4ad802da725}, !- Handle
-  unfinished basement space,              !- Name
-  {27fd5a9f-e9dd-4da5-9ac5-b8c153d7ac5b}, !- Space Type Name
-  ,                                       !- Default Construction Set Name
-  ,                                       !- Default Schedule Set Name
-  ,                                       !- Direction of Relative North {deg}
-  ,                                       !- X Origin {m}
-  ,                                       !- Y Origin {m}
-  ,                                       !- Z Origin {m}
-  ,                                       !- Building Story Name
-  {511e239c-6ddf-441f-bc9e-f685b26384ea}; !- Thermal Zone Name
-
-OS:ThermalZone,
-  {511e239c-6ddf-441f-bc9e-f685b26384ea}, !- Handle
-  unfinished basement zone,               !- Name
-=======
+  ,                                       !- Outside Boundary Condition Object
+  SunExposed,                             !- Sun Exposure
+  WindExposed,                            !- Wind Exposure
+  ,                                       !- View Factor to Ground
+  ,                                       !- Number of Vertices
   12.9315688143396, 0, 2.4384,            !- X,Y,Z Vertex 1 {m}
   12.9315688143396, 0, 0,                 !- X,Y,Z Vertex 2 {m}
   6.46578440716979, 0, 0,                 !- X,Y,Z Vertex 3 {m}
@@ -997,7 +675,6 @@
 OS:ThermalZone,
   {b32ea9c2-d3b4-4eb3-9f76-39faa6d7065d}, !- Handle
   living zone|unit 3,                     !- Name
->>>>>>> 30cb9182
   ,                                       !- Multiplier
   ,                                       !- Ceiling Height {m}
   ,                                       !- Volume {m3}
@@ -1005,17 +682,10 @@
   ,                                       !- Zone Inside Convection Algorithm
   ,                                       !- Zone Outside Convection Algorithm
   ,                                       !- Zone Conditioning Equipment List Name
-<<<<<<< HEAD
-  {052d0ea8-4dd4-4772-a7cb-f7daf7a2d2b5}, !- Zone Air Inlet Port List
-  {3147287f-f254-42cf-a71a-affc7e0573fa}, !- Zone Air Exhaust Port List
-  {6acf7747-b1a9-4e1e-ae93-4078590f5b92}, !- Zone Air Node Name
-  {08da76f0-df79-4633-aa80-ee280c2d766e}, !- Zone Return Air Port List
-=======
   {30647bda-09a6-4d52-bba8-5a0cf652f229}, !- Zone Air Inlet Port List
   {a9d34d73-ff5b-444d-b722-fc65c0bff6d4}, !- Zone Air Exhaust Port List
   {e7d75680-655c-45a2-b31e-6ca529bc2eff}, !- Zone Air Node Name
   {324fc7ed-6e8b-495a-882f-8fe9f5e192f6}, !- Zone Return Air Port List
->>>>>>> 30cb9182
   ,                                       !- Primary Daylighting Control Name
   ,                                       !- Fraction of Zone Controlled by Primary Daylighting Control
   ,                                       !- Secondary Daylighting Control Name
@@ -1026,39 +696,6 @@
   No;                                     !- Use Ideal Air Loads
 
 OS:Node,
-<<<<<<< HEAD
-  {04da1473-5cc6-48c4-b512-4d5f89e32707}, !- Handle
-  Node 2,                                 !- Name
-  {6acf7747-b1a9-4e1e-ae93-4078590f5b92}, !- Inlet Port
-  ;                                       !- Outlet Port
-
-OS:Connection,
-  {6acf7747-b1a9-4e1e-ae93-4078590f5b92}, !- Handle
-  {41971000-886b-456d-a914-f1782a1cc4c7}, !- Name
-  {511e239c-6ddf-441f-bc9e-f685b26384ea}, !- Source Object
-  11,                                     !- Outlet Port
-  {04da1473-5cc6-48c4-b512-4d5f89e32707}, !- Target Object
-  2;                                      !- Inlet Port
-
-OS:PortList,
-  {052d0ea8-4dd4-4772-a7cb-f7daf7a2d2b5}, !- Handle
-  {faf0797b-0201-4dfe-9801-bda96a5978c5}, !- Name
-  {511e239c-6ddf-441f-bc9e-f685b26384ea}; !- HVAC Component
-
-OS:PortList,
-  {3147287f-f254-42cf-a71a-affc7e0573fa}, !- Handle
-  {16abeae8-c141-4482-a1c5-6d5f8174b1b7}, !- Name
-  {511e239c-6ddf-441f-bc9e-f685b26384ea}; !- HVAC Component
-
-OS:PortList,
-  {08da76f0-df79-4633-aa80-ee280c2d766e}, !- Handle
-  {48376df3-4837-406d-b2b4-d57266f4be47}, !- Name
-  {511e239c-6ddf-441f-bc9e-f685b26384ea}; !- HVAC Component
-
-OS:Sizing:Zone,
-  {fbbb6e7f-2a7d-4aba-aed6-bf5902d305d2}, !- Handle
-  {511e239c-6ddf-441f-bc9e-f685b26384ea}, !- Zone or ZoneList Name
-=======
   {04cd5c57-e716-4ad4-8571-1f2e784a8e12}, !- Handle
   Node 3,                                 !- Name
   {e7d75680-655c-45a2-b31e-6ca529bc2eff}, !- Inlet Port
@@ -1090,7 +727,6 @@
 OS:Sizing:Zone,
   {85eacd40-edd6-48a4-b3d0-1168042f9b7b}, !- Handle
   {b32ea9c2-d3b4-4eb3-9f76-39faa6d7065d}, !- Zone or ZoneList Name
->>>>>>> 30cb9182
   SupplyAirTemperature,                   !- Zone Cooling Design Supply Air Temperature Input Method
   14,                                     !- Zone Cooling Design Supply Air Temperature {C}
   11.11,                                  !- Zone Cooling Design Supply Air Temperature Difference {deltaC}
@@ -1119,31 +755,6 @@
   autosize;                               !- Dedicated Outdoor Air High Setpoint Temperature for Design {C}
 
 OS:ZoneHVAC:EquipmentList,
-<<<<<<< HEAD
-  {9d749f01-b4e4-4756-a6ec-b4f5083c6fb3}, !- Handle
-  Zone HVAC Equipment List 2,             !- Name
-  {511e239c-6ddf-441f-bc9e-f685b26384ea}; !- Thermal Zone
-
-OS:SpaceType,
-  {27fd5a9f-e9dd-4da5-9ac5-b8c153d7ac5b}, !- Handle
-  Space Type 2,                           !- Name
-  ,                                       !- Default Construction Set Name
-  ,                                       !- Default Schedule Set Name
-  ,                                       !- Group Rendering Name
-  ,                                       !- Design Specification Outdoor Air Object Name
-  ,                                       !- Standards Template
-  ,                                       !- Standards Building Type
-  unfinished basement;                    !- Standards Space Type
-
-OS:Surface,
-  {20650507-8412-43ae-b284-fc0eca49ffc4}, !- Handle
-  Surface 7,                              !- Name
-  Floor,                                  !- Surface Type
-  ,                                       !- Construction Name
-  {01bf116e-d809-4b42-819b-ba237772abb9}, !- Space Name
-  Surface,                                !- Outside Boundary Condition
-  {fc5231db-2ce4-4b55-b741-de8e3860ef5c}, !- Outside Boundary Condition Object
-=======
   {8927bc57-4d55-42ae-9145-5e1518f6d72d}, !- Handle
   Zone HVAC Equipment List 3,             !- Name
   {b32ea9c2-d3b4-4eb3-9f76-39faa6d7065d}; !- Thermal Zone
@@ -1206,58 +817,10 @@
   {9380addf-f5bd-4563-9739-9de7bd477ce5}, !- Space Name
   Surface,                                !- Outside Boundary Condition
   {5e969069-bb05-4913-b823-71fdf2535024}, !- Outside Boundary Condition Object
->>>>>>> 30cb9182
-  NoSun,                                  !- Sun Exposure
-  NoWind,                                 !- Wind Exposure
-  ,                                       !- View Factor to Ground
-  ,                                       !- Number of Vertices
-<<<<<<< HEAD
-  0, -12.9315688143396, 2.4384,           !- X,Y,Z Vertex 1 {m}
-  0, 0, 2.4384,                           !- X,Y,Z Vertex 2 {m}
-  6.46578440716979, 0, 2.4384,            !- X,Y,Z Vertex 3 {m}
-  6.46578440716979, -12.9315688143396, 2.4384; !- X,Y,Z Vertex 4 {m}
-
-OS:Surface,
-  {055bbd30-bb22-415a-b851-a44b8fc712c1}, !- Handle
-  Surface 8,                              !- Name
-  RoofCeiling,                            !- Surface Type
-  ,                                       !- Construction Name
-  {01bf116e-d809-4b42-819b-ba237772abb9}, !- Space Name
-  Outdoors,                               !- Outside Boundary Condition
-  ,                                       !- Outside Boundary Condition Object
-  SunExposed,                             !- Sun Exposure
-  WindExposed,                            !- Wind Exposure
-  ,                                       !- View Factor to Ground
-  ,                                       !- Number of Vertices
-  0, -6.46578440716979, 5.6712922035849,  !- X,Y,Z Vertex 1 {m}
-  6.46578440716979, -6.46578440716979, 5.6712922035849, !- X,Y,Z Vertex 2 {m}
-  6.46578440716979, 0, 2.4384,            !- X,Y,Z Vertex 3 {m}
-  0, 0, 2.4384;                           !- X,Y,Z Vertex 4 {m}
-
-OS:Surface,
-  {90d98ccb-ba1b-498b-84e5-303552416423}, !- Handle
-  Surface 9,                              !- Name
-  RoofCeiling,                            !- Surface Type
-  ,                                       !- Construction Name
-  {01bf116e-d809-4b42-819b-ba237772abb9}, !- Space Name
-  Outdoors,                               !- Outside Boundary Condition
-  ,                                       !- Outside Boundary Condition Object
-  SunExposed,                             !- Sun Exposure
-  WindExposed,                            !- Wind Exposure
-  ,                                       !- View Factor to Ground
-  ,                                       !- Number of Vertices
-  6.46578440716979, -6.46578440716979, 5.6712922035849, !- X,Y,Z Vertex 1 {m}
-  0, -6.46578440716979, 5.6712922035849,  !- X,Y,Z Vertex 2 {m}
-  0, -12.9315688143396, 2.4384,           !- X,Y,Z Vertex 3 {m}
-  6.46578440716979, -12.9315688143396, 2.4384; !- X,Y,Z Vertex 4 {m}
-
-OS:Surface,
-  {2387500a-9740-4f35-8e07-e19b5205c0bc}, !- Handle
-  Surface 10,                             !- Name
-  Wall,                                   !- Surface Type
-  ,                                       !- Construction Name
-  {01bf116e-d809-4b42-819b-ba237772abb9}, !- Space Name
-=======
+  NoSun,                                  !- Sun Exposure
+  NoWind,                                 !- Wind Exposure
+  ,                                       !- View Factor to Ground
+  ,                                       !- Number of Vertices
   19.3973532215094, -12.9315688143396, 2.4384, !- X,Y,Z Vertex 1 {m}
   19.3973532215094, 0, 2.4384,            !- X,Y,Z Vertex 2 {m}
   12.9315688143396, 0, 2.4384,            !- X,Y,Z Vertex 3 {m}
@@ -1303,51 +866,12 @@
   Wall,                                   !- Surface Type
   ,                                       !- Construction Name
   {9380addf-f5bd-4563-9739-9de7bd477ce5}, !- Space Name
->>>>>>> 30cb9182
   Outdoors,                               !- Outside Boundary Condition
   ,                                       !- Outside Boundary Condition Object
   SunExposed,                             !- Sun Exposure
   WindExposed,                            !- Wind Exposure
   ,                                       !- View Factor to Ground
   ,                                       !- Number of Vertices
-<<<<<<< HEAD
-  0, -6.46578440716979, 5.6712922035849,  !- X,Y,Z Vertex 1 {m}
-  0, 0, 2.4384,                           !- X,Y,Z Vertex 2 {m}
-  0, -12.9315688143396, 2.4384;           !- X,Y,Z Vertex 3 {m}
-
-OS:Surface,
-  {498543aa-1d8b-4d80-ab11-54ad85549a2b}, !- Handle
-  Surface 11,                             !- Name
-  Wall,                                   !- Surface Type
-  ,                                       !- Construction Name
-  {01bf116e-d809-4b42-819b-ba237772abb9}, !- Space Name
-  Adiabatic,                              !- Outside Boundary Condition
-  ,                                       !- Outside Boundary Condition Object
-  NoSun,                                  !- Sun Exposure
-  NoWind,                                 !- Wind Exposure
-  ,                                       !- View Factor to Ground
-  ,                                       !- Number of Vertices
-  6.46578440716979, -6.46578440716979, 5.6712922035849, !- X,Y,Z Vertex 1 {m}
-  6.46578440716979, -12.9315688143396, 2.4384, !- X,Y,Z Vertex 2 {m}
-  6.46578440716979, 0, 2.4384;            !- X,Y,Z Vertex 3 {m}
-
-OS:Space,
-  {01bf116e-d809-4b42-819b-ba237772abb9}, !- Handle
-  unfinished attic space,                 !- Name
-  {ee2e2208-9f25-4eac-b618-7ec9a7a76ea3}, !- Space Type Name
-  ,                                       !- Default Construction Set Name
-  ,                                       !- Default Schedule Set Name
-  ,                                       !- Direction of Relative North {deg}
-  ,                                       !- X Origin {m}
-  ,                                       !- Y Origin {m}
-  ,                                       !- Z Origin {m}
-  ,                                       !- Building Story Name
-  {c66c4cc3-1d91-4667-b824-e844544e38a4}; !- Thermal Zone Name
-
-OS:ThermalZone,
-  {c66c4cc3-1d91-4667-b824-e844544e38a4}, !- Handle
-  unfinished attic zone,                  !- Name
-=======
   19.3973532215094, 0, 2.4384,            !- X,Y,Z Vertex 1 {m}
   19.3973532215094, 0, 0,                 !- X,Y,Z Vertex 2 {m}
   12.9315688143396, 0, 0,                 !- X,Y,Z Vertex 3 {m}
@@ -1356,7 +880,6 @@
 OS:ThermalZone,
   {41040a61-70bc-41dd-b0fa-bd77f3c3e7d5}, !- Handle
   living zone|unit 4,                     !- Name
->>>>>>> 30cb9182
   ,                                       !- Multiplier
   ,                                       !- Ceiling Height {m}
   ,                                       !- Volume {m3}
@@ -1364,17 +887,10 @@
   ,                                       !- Zone Inside Convection Algorithm
   ,                                       !- Zone Outside Convection Algorithm
   ,                                       !- Zone Conditioning Equipment List Name
-<<<<<<< HEAD
-  {024dbb02-71bf-407a-8763-ea5aab9fc142}, !- Zone Air Inlet Port List
-  {e82621f8-ad18-4bd1-afa7-f4230793c9e3}, !- Zone Air Exhaust Port List
-  {6bd41345-aa92-4fa2-a940-8a8dbdbd8597}, !- Zone Air Node Name
-  {40c45e29-89d7-43ef-9e57-7cc9cb67e096}, !- Zone Return Air Port List
-=======
   {6ac0fb86-aa61-44c8-81a1-f195a829b9e8}, !- Zone Air Inlet Port List
   {24a1da19-cff2-4be9-bc22-0feb1dfdde53}, !- Zone Air Exhaust Port List
   {ffe7f6a5-29cb-419b-88a9-e6762e4ae4bb}, !- Zone Air Node Name
   {8dd5d6ce-f754-407a-80cc-ee5470f3f945}, !- Zone Return Air Port List
->>>>>>> 30cb9182
   ,                                       !- Primary Daylighting Control Name
   ,                                       !- Fraction of Zone Controlled by Primary Daylighting Control
   ,                                       !- Secondary Daylighting Control Name
@@ -1385,39 +901,6 @@
   No;                                     !- Use Ideal Air Loads
 
 OS:Node,
-<<<<<<< HEAD
-  {9641ce81-775b-4f56-a87d-51663b3630d4}, !- Handle
-  Node 3,                                 !- Name
-  {6bd41345-aa92-4fa2-a940-8a8dbdbd8597}, !- Inlet Port
-  ;                                       !- Outlet Port
-
-OS:Connection,
-  {6bd41345-aa92-4fa2-a940-8a8dbdbd8597}, !- Handle
-  {accc1fb6-75f3-4874-9829-a7bbbfe0a9ec}, !- Name
-  {c66c4cc3-1d91-4667-b824-e844544e38a4}, !- Source Object
-  11,                                     !- Outlet Port
-  {9641ce81-775b-4f56-a87d-51663b3630d4}, !- Target Object
-  2;                                      !- Inlet Port
-
-OS:PortList,
-  {024dbb02-71bf-407a-8763-ea5aab9fc142}, !- Handle
-  {f756d5ab-ed4c-4735-b9f6-8d0d85c4420d}, !- Name
-  {c66c4cc3-1d91-4667-b824-e844544e38a4}; !- HVAC Component
-
-OS:PortList,
-  {e82621f8-ad18-4bd1-afa7-f4230793c9e3}, !- Handle
-  {34950e2c-ae43-4a6d-8337-421811b2cebf}, !- Name
-  {c66c4cc3-1d91-4667-b824-e844544e38a4}; !- HVAC Component
-
-OS:PortList,
-  {40c45e29-89d7-43ef-9e57-7cc9cb67e096}, !- Handle
-  {88d74bdc-508c-4663-b97d-17a49d92949f}, !- Name
-  {c66c4cc3-1d91-4667-b824-e844544e38a4}; !- HVAC Component
-
-OS:Sizing:Zone,
-  {025d9a22-6d0d-415f-9c29-4259647d88a8}, !- Handle
-  {c66c4cc3-1d91-4667-b824-e844544e38a4}, !- Zone or ZoneList Name
-=======
   {f4d9967b-8b17-43a5-b0de-b491d32dcb82}, !- Handle
   Node 4,                                 !- Name
   {ffe7f6a5-29cb-419b-88a9-e6762e4ae4bb}, !- Inlet Port
@@ -1449,7 +932,6 @@
 OS:Sizing:Zone,
   {9848aa9a-3e5e-412e-80c6-a66359f01757}, !- Handle
   {41040a61-70bc-41dd-b0fa-bd77f3c3e7d5}, !- Zone or ZoneList Name
->>>>>>> 30cb9182
   SupplyAirTemperature,                   !- Zone Cooling Design Supply Air Temperature Input Method
   14,                                     !- Zone Cooling Design Supply Air Temperature {C}
   11.11,                                  !- Zone Cooling Design Supply Air Temperature Difference {deltaC}
@@ -1478,49 +960,6 @@
   autosize;                               !- Dedicated Outdoor Air High Setpoint Temperature for Design {C}
 
 OS:ZoneHVAC:EquipmentList,
-<<<<<<< HEAD
-  {ba743958-1c1c-484e-aeb5-338cff3fd40f}, !- Handle
-  Zone HVAC Equipment List 3,             !- Name
-  {c66c4cc3-1d91-4667-b824-e844544e38a4}; !- Thermal Zone
-
-OS:SpaceType,
-  {ee2e2208-9f25-4eac-b618-7ec9a7a76ea3}, !- Handle
-  Space Type 3,                           !- Name
-  ,                                       !- Default Construction Set Name
-  ,                                       !- Default Schedule Set Name
-  ,                                       !- Group Rendering Name
-  ,                                       !- Design Specification Outdoor Air Object Name
-  ,                                       !- Standards Template
-  ,                                       !- Standards Building Type
-  unfinished attic;                       !- Standards Space Type
-
-OS:BuildingUnit,
-  {218cfa13-7afb-4d51-b194-a589a02a2b6b}, !- Handle
-  unit 1,                                 !- Name
-  ,                                       !- Rendering Color
-  Residential;                            !- Building Unit Type
-
-OS:AdditionalProperties,
-  {5bb527b5-ed95-4cee-b2c2-d02e76332905}, !- Handle
-  {218cfa13-7afb-4d51-b194-a589a02a2b6b}, !- Object Name
-  NumberOfBedrooms,                       !- Feature Name 1
-  Integer,                                !- Feature Data Type 1
-  3,                                      !- Feature Value 1
-  NumberOfBathrooms,                      !- Feature Name 2
-  Double,                                 !- Feature Data Type 2
-  2,                                      !- Feature Value 2
-  NumberOfOccupants,                      !- Feature Name 3
-  Double,                                 !- Feature Data Type 3
-  3.3900000000000001;                     !- Feature Value 3
-
-OS:External:File,
-  {ef252253-7f4c-4b1e-9c83-82aa0784fbc8}, !- Handle
-  8760.csv,                               !- Name
-  8760.csv;                               !- File Name
-
-OS:Schedule:Day,
-  {4207bedd-0b70-452c-9be8-9665b435877c}, !- Handle
-=======
   {49bdca28-9419-40d8-88bb-a904d590802b}, !- Handle
   Zone HVAC Equipment List 4,             !- Name
   {41040a61-70bc-41dd-b0fa-bd77f3c3e7d5}; !- Thermal Zone
@@ -2386,7 +1825,6 @@
 
 OS:Schedule:Day,
   {19012bbe-4f9d-4ea8-8698-671d549c377b}, !- Handle
->>>>>>> 30cb9182
   Schedule Day 1,                         !- Name
   ,                                       !- Schedule Type Limits Name
   ,                                       !- Interpolate to Timestep
@@ -2395,520 +1833,10 @@
   0;                                      !- Value Until Time 1
 
 OS:Schedule:Day,
-<<<<<<< HEAD
-  {c04a35d5-e422-4cb7-9c67-509a25ffce55}, !- Handle
-=======
   {61e682d9-0c78-41d5-a74f-e0a5e07d48a4}, !- Handle
->>>>>>> 30cb9182
   Schedule Day 2,                         !- Name
   ,                                       !- Schedule Type Limits Name
   ,                                       !- Interpolate to Timestep
   24,                                     !- Hour 1
   0,                                      !- Minute 1
   1;                                      !- Value Until Time 1
-<<<<<<< HEAD
-
-OS:Schedule:File,
-  {2ec8f0e8-809d-42f4-b5f7-3ea3427ebed6}, !- Handle
-  occupants,                              !- Name
-  {241a8d5d-034d-46d1-804b-8def94746244}, !- Schedule Type Limits Name
-  {ef252253-7f4c-4b1e-9c83-82aa0784fbc8}, !- External File Name
-  1,                                      !- Column Number
-  1,                                      !- Rows to Skip at Top
-  8760,                                   !- Number of Hours of Data
-  ,                                       !- Column Separator
-  ,                                       !- Interpolate to Timestep
-  60;                                     !- Minutes per Item
-
-OS:Schedule:Ruleset,
-  {b1f24c10-2d8c-4ad5-8d4a-80782bb62549}, !- Handle
-  Schedule Ruleset 1,                     !- Name
-  {8f095231-0b13-425b-b254-3dd7667026bc}, !- Schedule Type Limits Name
-  {7f458653-666d-4bcb-9a65-a0d3ec90ca5c}; !- Default Day Schedule Name
-
-OS:Schedule:Day,
-  {7f458653-666d-4bcb-9a65-a0d3ec90ca5c}, !- Handle
-  Schedule Day 3,                         !- Name
-  {8f095231-0b13-425b-b254-3dd7667026bc}, !- Schedule Type Limits Name
-  ,                                       !- Interpolate to Timestep
-  24,                                     !- Hour 1
-  0,                                      !- Minute 1
-  112.539290946133;                       !- Value Until Time 1
-
-OS:People:Definition,
-  {a5c55153-9cc9-4442-a873-26affb5b4b4d}, !- Handle
-  res occupants|living space,             !- Name
-  People,                                 !- Number of People Calculation Method
-  3.39,                                   !- Number of People {people}
-  ,                                       !- People per Space Floor Area {person/m2}
-  ,                                       !- Space Floor Area per Person {m2/person}
-  0.319734,                               !- Fraction Radiant
-  0.573,                                  !- Sensible Heat Fraction
-  0,                                      !- Carbon Dioxide Generation Rate {m3/s-W}
-  No,                                     !- Enable ASHRAE 55 Comfort Warnings
-  ZoneAveraged;                           !- Mean Radiant Temperature Calculation Type
-
-OS:People,
-  {3b983026-e701-4bee-9197-829b96e17d30}, !- Handle
-  res occupants|living space,             !- Name
-  {a5c55153-9cc9-4442-a873-26affb5b4b4d}, !- People Definition Name
-  {b807023b-81d8-4732-9a7b-a3e5bd88228e}, !- Space or SpaceType Name
-  {2ec8f0e8-809d-42f4-b5f7-3ea3427ebed6}, !- Number of People Schedule Name
-  {b1f24c10-2d8c-4ad5-8d4a-80782bb62549}, !- Activity Level Schedule Name
-  ,                                       !- Surface Name/Angle Factor List Name
-  ,                                       !- Work Efficiency Schedule Name
-  ,                                       !- Clothing Insulation Schedule Name
-  ,                                       !- Air Velocity Schedule Name
-  1;                                      !- Multiplier
-
-OS:ScheduleTypeLimits,
-  {8f095231-0b13-425b-b254-3dd7667026bc}, !- Handle
-  ActivityLevel,                          !- Name
-  0,                                      !- Lower Limit Value
-  ,                                       !- Upper Limit Value
-  Continuous,                             !- Numeric Type
-  ActivityLevel;                          !- Unit Type
-
-OS:ScheduleTypeLimits,
-  {241a8d5d-034d-46d1-804b-8def94746244}, !- Handle
-  Fractional,                             !- Name
-  0,                                      !- Lower Limit Value
-  1,                                      !- Upper Limit Value
-  Continuous;                             !- Numeric Type
-
-OS:PlantLoop,
-  {a0996550-84e9-4274-abd3-b8e7e310df02}, !- Handle
-  Domestic Hot Water Loop,                !- Name
-  ,                                       !- Fluid Type
-  0,                                      !- Glycol Concentration
-  ,                                       !- User Defined Fluid Type
-  ,                                       !- Plant Equipment Operation Heating Load
-  ,                                       !- Plant Equipment Operation Cooling Load
-  ,                                       !- Primary Plant Equipment Operation Scheme
-  {26a81e24-3249-4bb4-9ece-78131ee9230b}, !- Loop Temperature Setpoint Node Name
-  ,                                       !- Maximum Loop Temperature {C}
-  ,                                       !- Minimum Loop Temperature {C}
-  0.01,                                   !- Maximum Loop Flow Rate {m3/s}
-  ,                                       !- Minimum Loop Flow Rate {m3/s}
-  0.003,                                  !- Plant Loop Volume {m3}
-  {024f5414-50b2-4dbc-ae62-bd8d808df0db}, !- Plant Side Inlet Node Name
-  {35e07380-6e1b-4003-934d-154b7916a1b8}, !- Plant Side Outlet Node Name
-  ,                                       !- Plant Side Branch List Name
-  {277cc681-b1a9-4214-8db1-457356e73f5b}, !- Demand Side Inlet Node Name
-  {369637d8-ecce-47d0-8003-aa005f470ad7}, !- Demand Side Outlet Node Name
-  ,                                       !- Demand Side Branch List Name
-  ,                                       !- Demand Side Connector List Name
-  Optimal,                                !- Load Distribution Scheme
-  {5a6f64c0-d44f-401e-8ea3-7b76ce346920}, !- Availability Manager List Name
-  ,                                       !- Plant Loop Demand Calculation Scheme
-  ,                                       !- Common Pipe Simulation
-  ,                                       !- Pressure Simulation Type
-  ,                                       !- Plant Equipment Operation Heating Load Schedule
-  ,                                       !- Plant Equipment Operation Cooling Load Schedule
-  ,                                       !- Primary Plant Equipment Operation Scheme Schedule
-  ,                                       !- Component Setpoint Operation Scheme Schedule
-  {d54ed299-0d65-4bd2-a0d1-3528f8ec691d}, !- Demand Mixer Name
-  {c6a1e23e-0ae3-40d4-af58-a326e46a6c01}, !- Demand Splitter Name
-  {77b09baa-42d0-4a5b-99d4-4836517a8444}, !- Supply Mixer Name
-  {d6498bf8-0bcd-43c7-b084-8fc7d743f6ad}; !- Supply Splitter Name
-
-OS:Node,
-  {3ea03f5d-e1c1-4eba-b72f-0eed5ef1e559}, !- Handle
-  Node 4,                                 !- Name
-  {024f5414-50b2-4dbc-ae62-bd8d808df0db}, !- Inlet Port
-  {47403274-f031-43cd-b34b-213fc6a382d1}; !- Outlet Port
-
-OS:Node,
-  {26a81e24-3249-4bb4-9ece-78131ee9230b}, !- Handle
-  Node 5,                                 !- Name
-  {ddde71b2-a842-4c55-98d0-b5ab3427a3d8}, !- Inlet Port
-  {35e07380-6e1b-4003-934d-154b7916a1b8}; !- Outlet Port
-
-OS:Node,
-  {e0fa9d14-6d4c-414c-b37a-577657fc506b}, !- Handle
-  Node 6,                                 !- Name
-  {0ef69949-6d4a-4f74-b3d9-0a8501b48110}, !- Inlet Port
-  {fb94cffe-7fc0-4afc-b2d7-c610e46cbe42}; !- Outlet Port
-
-OS:Connector:Mixer,
-  {77b09baa-42d0-4a5b-99d4-4836517a8444}, !- Handle
-  Connector Mixer 1,                      !- Name
-  {885a4dd2-a46c-465a-aa27-b4d5192f818f}, !- Outlet Branch Name
-  {7c574d72-4c69-4644-bc8e-b10a2f9b2f35}, !- Inlet Branch Name 1
-  {6b08a791-9b61-42db-b9c1-694719c97769}; !- Inlet Branch Name 2
-
-OS:Connector:Splitter,
-  {d6498bf8-0bcd-43c7-b084-8fc7d743f6ad}, !- Handle
-  Connector Splitter 1,                   !- Name
-  {85c21ce9-ae7f-44c1-9b9e-733a43870d01}, !- Inlet Branch Name
-  {0ef69949-6d4a-4f74-b3d9-0a8501b48110}, !- Outlet Branch Name 1
-  {d37e46b8-f36d-4a44-bed4-dc21252a6031}; !- Outlet Branch Name 2
-
-OS:Connection,
-  {024f5414-50b2-4dbc-ae62-bd8d808df0db}, !- Handle
-  {5b24719c-647e-4af7-a835-b7578ef08ef7}, !- Name
-  {a0996550-84e9-4274-abd3-b8e7e310df02}, !- Source Object
-  14,                                     !- Outlet Port
-  {3ea03f5d-e1c1-4eba-b72f-0eed5ef1e559}, !- Target Object
-  2;                                      !- Inlet Port
-
-OS:Connection,
-  {0ef69949-6d4a-4f74-b3d9-0a8501b48110}, !- Handle
-  {8fc91bf5-3900-4408-b0cd-dee5fcc2b729}, !- Name
-  {d6498bf8-0bcd-43c7-b084-8fc7d743f6ad}, !- Source Object
-  3,                                      !- Outlet Port
-  {e0fa9d14-6d4c-414c-b37a-577657fc506b}, !- Target Object
-  2;                                      !- Inlet Port
-
-OS:Connection,
-  {35e07380-6e1b-4003-934d-154b7916a1b8}, !- Handle
-  {59f22fd0-a5b5-4968-b87b-63d1942b1a55}, !- Name
-  {26a81e24-3249-4bb4-9ece-78131ee9230b}, !- Source Object
-  3,                                      !- Outlet Port
-  {a0996550-84e9-4274-abd3-b8e7e310df02}, !- Target Object
-  15;                                     !- Inlet Port
-
-OS:Node,
-  {fbd809ef-9eef-442c-a552-c5a2d072f8e0}, !- Handle
-  Node 7,                                 !- Name
-  {277cc681-b1a9-4214-8db1-457356e73f5b}, !- Inlet Port
-  {740a63b2-99f7-4956-9818-49830b242d5a}; !- Outlet Port
-
-OS:Node,
-  {90c8e76a-65ee-443a-8fba-973c29a40cbd}, !- Handle
-  Node 8,                                 !- Name
-  {f51a9bca-592d-42e4-b045-60d681fe189e}, !- Inlet Port
-  {369637d8-ecce-47d0-8003-aa005f470ad7}; !- Outlet Port
-
-OS:Node,
-  {b7558373-8c87-4978-8d64-ccb1de1c3a94}, !- Handle
-  Node 9,                                 !- Name
-  {dbc44674-5bd1-4d84-9c27-b5ac65f75a73}, !- Inlet Port
-  {c586e7bb-53c4-40c1-bd8c-46a9604daa00}; !- Outlet Port
-
-OS:Connector:Mixer,
-  {d54ed299-0d65-4bd2-a0d1-3528f8ec691d}, !- Handle
-  Connector Mixer 2,                      !- Name
-  {f51a9bca-592d-42e4-b045-60d681fe189e}, !- Outlet Branch Name
-  {c586e7bb-53c4-40c1-bd8c-46a9604daa00}; !- Inlet Branch Name 1
-
-OS:Connector:Splitter,
-  {c6a1e23e-0ae3-40d4-af58-a326e46a6c01}, !- Handle
-  Connector Splitter 2,                   !- Name
-  {740a63b2-99f7-4956-9818-49830b242d5a}, !- Inlet Branch Name
-  {dbc44674-5bd1-4d84-9c27-b5ac65f75a73}; !- Outlet Branch Name 1
-
-OS:Connection,
-  {277cc681-b1a9-4214-8db1-457356e73f5b}, !- Handle
-  {d9298e51-6876-4133-bab2-5cc2c10fd089}, !- Name
-  {a0996550-84e9-4274-abd3-b8e7e310df02}, !- Source Object
-  17,                                     !- Outlet Port
-  {fbd809ef-9eef-442c-a552-c5a2d072f8e0}, !- Target Object
-  2;                                      !- Inlet Port
-
-OS:Connection,
-  {740a63b2-99f7-4956-9818-49830b242d5a}, !- Handle
-  {ce4f9577-e089-4b1d-b859-56f79e209b8d}, !- Name
-  {fbd809ef-9eef-442c-a552-c5a2d072f8e0}, !- Source Object
-  3,                                      !- Outlet Port
-  {c6a1e23e-0ae3-40d4-af58-a326e46a6c01}, !- Target Object
-  2;                                      !- Inlet Port
-
-OS:Connection,
-  {dbc44674-5bd1-4d84-9c27-b5ac65f75a73}, !- Handle
-  {97602ad9-78a5-431a-ac4d-d99274a67ffc}, !- Name
-  {c6a1e23e-0ae3-40d4-af58-a326e46a6c01}, !- Source Object
-  3,                                      !- Outlet Port
-  {b7558373-8c87-4978-8d64-ccb1de1c3a94}, !- Target Object
-  2;                                      !- Inlet Port
-
-OS:Connection,
-  {c586e7bb-53c4-40c1-bd8c-46a9604daa00}, !- Handle
-  {9a9f09c3-dd94-4e43-9cef-5fca3f300f05}, !- Name
-  {b7558373-8c87-4978-8d64-ccb1de1c3a94}, !- Source Object
-  3,                                      !- Outlet Port
-  {d54ed299-0d65-4bd2-a0d1-3528f8ec691d}, !- Target Object
-  3;                                      !- Inlet Port
-
-OS:Connection,
-  {f51a9bca-592d-42e4-b045-60d681fe189e}, !- Handle
-  {2b1c17e2-036d-4efa-86b6-05657f74ee4b}, !- Name
-  {d54ed299-0d65-4bd2-a0d1-3528f8ec691d}, !- Source Object
-  2,                                      !- Outlet Port
-  {90c8e76a-65ee-443a-8fba-973c29a40cbd}, !- Target Object
-  2;                                      !- Inlet Port
-
-OS:Connection,
-  {369637d8-ecce-47d0-8003-aa005f470ad7}, !- Handle
-  {0ba24d30-57de-4833-8933-f1a28592691a}, !- Name
-  {90c8e76a-65ee-443a-8fba-973c29a40cbd}, !- Source Object
-  3,                                      !- Outlet Port
-  {a0996550-84e9-4274-abd3-b8e7e310df02}, !- Target Object
-  18;                                     !- Inlet Port
-
-OS:Sizing:Plant,
-  {22a0c043-2a5f-4ac1-a94f-1edcfa1e4bf8}, !- Handle
-  {a0996550-84e9-4274-abd3-b8e7e310df02}, !- Plant or Condenser Loop Name
-  Heating,                                !- Loop Type
-  52.6666666666667,                       !- Design Loop Exit Temperature {C}
-  5.55555555555556,                       !- Loop Design Temperature Difference {deltaC}
-  NonCoincident,                          !- Sizing Option
-  1,                                      !- Zone Timesteps in Averaging Window
-  None;                                   !- Coincident Sizing Factor Mode
-
-OS:AvailabilityManagerAssignmentList,
-  {5a6f64c0-d44f-401e-8ea3-7b76ce346920}, !- Handle
-  Plant Loop 1 AvailabilityManagerAssignmentList; !- Name
-
-OS:Pipe:Adiabatic,
-  {0352dff2-c255-429c-aa76-da432c8b136a}, !- Handle
-  Pipe Adiabatic 1,                       !- Name
-  {fb94cffe-7fc0-4afc-b2d7-c610e46cbe42}, !- Inlet Node Name
-  {1e49224c-2bc5-47c0-9506-8e0039bfdf81}; !- Outlet Node Name
-
-OS:Pipe:Adiabatic,
-  {a208dd34-d70f-4ac7-a640-435d46ae3540}, !- Handle
-  Pipe Adiabatic 2,                       !- Name
-  {55faca5c-4968-484e-9dfa-b933d17c0a77}, !- Inlet Node Name
-  {ddde71b2-a842-4c55-98d0-b5ab3427a3d8}; !- Outlet Node Name
-
-OS:Node,
-  {fed6fe06-6552-412a-ad9a-0bd237f45bd1}, !- Handle
-  Node 10,                                !- Name
-  {1e49224c-2bc5-47c0-9506-8e0039bfdf81}, !- Inlet Port
-  {7c574d72-4c69-4644-bc8e-b10a2f9b2f35}; !- Outlet Port
-
-OS:Connection,
-  {fb94cffe-7fc0-4afc-b2d7-c610e46cbe42}, !- Handle
-  {da1f6d44-df05-4c8b-9aec-058ff03229ca}, !- Name
-  {e0fa9d14-6d4c-414c-b37a-577657fc506b}, !- Source Object
-  3,                                      !- Outlet Port
-  {0352dff2-c255-429c-aa76-da432c8b136a}, !- Target Object
-  2;                                      !- Inlet Port
-
-OS:Connection,
-  {1e49224c-2bc5-47c0-9506-8e0039bfdf81}, !- Handle
-  {57c9e1c9-2ed1-4660-bd5a-4c2969d1f297}, !- Name
-  {0352dff2-c255-429c-aa76-da432c8b136a}, !- Source Object
-  3,                                      !- Outlet Port
-  {fed6fe06-6552-412a-ad9a-0bd237f45bd1}, !- Target Object
-  2;                                      !- Inlet Port
-
-OS:Connection,
-  {7c574d72-4c69-4644-bc8e-b10a2f9b2f35}, !- Handle
-  {e90dbd01-ff0c-4db5-a516-94db1d2e36f2}, !- Name
-  {fed6fe06-6552-412a-ad9a-0bd237f45bd1}, !- Source Object
-  3,                                      !- Outlet Port
-  {77b09baa-42d0-4a5b-99d4-4836517a8444}, !- Target Object
-  3;                                      !- Inlet Port
-
-OS:Node,
-  {4d43463a-f154-49d6-a5ed-8bc14c237575}, !- Handle
-  Node 11,                                !- Name
-  {885a4dd2-a46c-465a-aa27-b4d5192f818f}, !- Inlet Port
-  {55faca5c-4968-484e-9dfa-b933d17c0a77}; !- Outlet Port
-
-OS:Connection,
-  {885a4dd2-a46c-465a-aa27-b4d5192f818f}, !- Handle
-  {8c2e5f49-b149-411b-a172-9db8e220f9d3}, !- Name
-  {77b09baa-42d0-4a5b-99d4-4836517a8444}, !- Source Object
-  2,                                      !- Outlet Port
-  {4d43463a-f154-49d6-a5ed-8bc14c237575}, !- Target Object
-  2;                                      !- Inlet Port
-
-OS:Connection,
-  {55faca5c-4968-484e-9dfa-b933d17c0a77}, !- Handle
-  {d395318c-ce5e-4e8e-bc33-c8e93c6bd2a6}, !- Name
-  {4d43463a-f154-49d6-a5ed-8bc14c237575}, !- Source Object
-  3,                                      !- Outlet Port
-  {a208dd34-d70f-4ac7-a640-435d46ae3540}, !- Target Object
-  2;                                      !- Inlet Port
-
-OS:Connection,
-  {ddde71b2-a842-4c55-98d0-b5ab3427a3d8}, !- Handle
-  {c186c287-ed75-46ea-abbf-195f54abd577}, !- Name
-  {a208dd34-d70f-4ac7-a640-435d46ae3540}, !- Source Object
-  3,                                      !- Outlet Port
-  {26a81e24-3249-4bb4-9ece-78131ee9230b}, !- Target Object
-  2;                                      !- Inlet Port
-
-OS:Pump:VariableSpeed,
-  {7042ff18-f7df-438f-9582-8d6f874750ba}, !- Handle
-  Pump Variable Speed 1,                  !- Name
-  {47403274-f031-43cd-b34b-213fc6a382d1}, !- Inlet Node Name
-  {97f25789-ce99-4fbf-9e37-17844f91af30}, !- Outlet Node Name
-  0.01,                                   !- Rated Flow Rate {m3/s}
-  1,                                      !- Rated Pump Head {Pa}
-  0,                                      !- Rated Power Consumption {W}
-  1,                                      !- Motor Efficiency
-  0,                                      !- Fraction of Motor Inefficiencies to Fluid Stream
-  0,                                      !- Coefficient 1 of the Part Load Performance Curve
-  1,                                      !- Coefficient 2 of the Part Load Performance Curve
-  0,                                      !- Coefficient 3 of the Part Load Performance Curve
-  0,                                      !- Coefficient 4 of the Part Load Performance Curve
-  ,                                       !- Minimum Flow Rate {m3/s}
-  Intermittent,                           !- Pump Control Type
-  ,                                       !- Pump Flow Rate Schedule Name
-  ,                                       !- Pump Curve Name
-  ,                                       !- Impeller Diameter {m}
-  ,                                       !- VFD Control Type
-  ,                                       !- Pump RPM Schedule Name
-  ,                                       !- Minimum Pressure Schedule {Pa}
-  ,                                       !- Maximum Pressure Schedule {Pa}
-  ,                                       !- Minimum RPM Schedule {rev/min}
-  ,                                       !- Maximum RPM Schedule {rev/min}
-  ,                                       !- Zone Name
-  0.5,                                    !- Skin Loss Radiative Fraction
-  PowerPerFlowPerPressure,                !- Design Power Sizing Method
-  348701.1,                               !- Design Electric Power per Unit Flow Rate {W/(m3/s)}
-  1.282051282,                            !- Design Shaft Power per Unit Flow Rate per Unit Head {W-s/m3-Pa}
-  0,                                      !- Design Minimum Flow Rate Fraction
-  General;                                !- End-Use Subcategory
-
-OS:Node,
-  {d4145d92-fc0a-4ca2-a5d3-a5625584d26c}, !- Handle
-  Node 12,                                !- Name
-  {97f25789-ce99-4fbf-9e37-17844f91af30}, !- Inlet Port
-  {85c21ce9-ae7f-44c1-9b9e-733a43870d01}; !- Outlet Port
-
-OS:Connection,
-  {47403274-f031-43cd-b34b-213fc6a382d1}, !- Handle
-  {a68e892e-561f-4414-b36b-d0f9e8afc019}, !- Name
-  {3ea03f5d-e1c1-4eba-b72f-0eed5ef1e559}, !- Source Object
-  3,                                      !- Outlet Port
-  {7042ff18-f7df-438f-9582-8d6f874750ba}, !- Target Object
-  2;                                      !- Inlet Port
-
-OS:Connection,
-  {97f25789-ce99-4fbf-9e37-17844f91af30}, !- Handle
-  {45ad0944-13fa-446a-8381-2d73c59a75a0}, !- Name
-  {7042ff18-f7df-438f-9582-8d6f874750ba}, !- Source Object
-  3,                                      !- Outlet Port
-  {d4145d92-fc0a-4ca2-a5d3-a5625584d26c}, !- Target Object
-  2;                                      !- Inlet Port
-
-OS:Connection,
-  {85c21ce9-ae7f-44c1-9b9e-733a43870d01}, !- Handle
-  {22ef1751-8c7b-4ba2-bfa8-8efc3f6108d7}, !- Name
-  {d4145d92-fc0a-4ca2-a5d3-a5625584d26c}, !- Source Object
-  3,                                      !- Outlet Port
-  {d6498bf8-0bcd-43c7-b084-8fc7d743f6ad}, !- Target Object
-  2;                                      !- Inlet Port
-
-OS:Schedule:Constant,
-  {c6898a6c-1fba-4be9-ae0b-dd598091695b}, !- Handle
-  dhw temp,                               !- Name
-  {1e5edd61-88e8-41ae-8ea3-92598586a714}, !- Schedule Type Limits Name
-  52.6666666666667;                       !- Value
-
-OS:SetpointManager:Scheduled,
-  {8c73a294-9859-4b3f-9c35-356f6309244c}, !- Handle
-  Setpoint Manager Scheduled 1,           !- Name
-  Temperature,                            !- Control Variable
-  {c6898a6c-1fba-4be9-ae0b-dd598091695b}, !- Schedule Name
-  {26a81e24-3249-4bb4-9ece-78131ee9230b}; !- Setpoint Node or NodeList Name
-
-OS:ScheduleTypeLimits,
-  {1e5edd61-88e8-41ae-8ea3-92598586a714}, !- Handle
-  Temperature,                            !- Name
-  ,                                       !- Lower Limit Value
-  ,                                       !- Upper Limit Value
-  Continuous,                             !- Numeric Type
-  Temperature;                            !- Unit Type
-
-OS:WaterHeater:Mixed,
-  {82e6599d-3fb1-44c4-8d2e-ec10e8714ff3}, !- Handle
-  res wh,                                 !- Name
-  0.143845647790854,                      !- Tank Volume {m3}
-  {d00e36c8-8d8c-49e2-90ef-ac827b4310fe}, !- Setpoint Temperature Schedule Name
-  2,                                      !- Deadband Temperature Difference {deltaC}
-  99,                                     !- Maximum Temperature Limit {C}
-  Cycle,                                  !- Heater Control Type
-  11722.8428068889,                       !- Heater Maximum Capacity {W}
-  0,                                      !- Heater Minimum Capacity {W}
-  ,                                       !- Heater Ignition Minimum Flow Rate {m3/s}
-  ,                                       !- Heater Ignition Delay {s}
-  NaturalGas,                             !- Heater Fuel Type
-  0.773298241318794,                      !- Heater Thermal Efficiency
-  ,                                       !- Part Load Factor Curve Name
-  0,                                      !- Off Cycle Parasitic Fuel Consumption Rate {W}
-  Electricity,                            !- Off Cycle Parasitic Fuel Type
-  0,                                      !- Off Cycle Parasitic Heat Fraction to Tank
-  0,                                      !- On Cycle Parasitic Fuel Consumption Rate {W}
-  Electricity,                            !- On Cycle Parasitic Fuel Type
-  0,                                      !- On Cycle Parasitic Heat Fraction to Tank
-  ThermalZone,                            !- Ambient Temperature Indicator
-  ,                                       !- Ambient Temperature Schedule Name
-  {511e239c-6ddf-441f-bc9e-f685b26384ea}, !- Ambient Temperature Thermal Zone Name
-  ,                                       !- Ambient Temperature Outdoor Air Node Name
-  4.15693173076374,                       !- Off Cycle Loss Coefficient to Ambient Temperature {W/K}
-  0.64,                                   !- Off Cycle Loss Fraction to Thermal Zone
-  4.15693173076374,                       !- On Cycle Loss Coefficient to Ambient Temperature {W/K}
-  1,                                      !- On Cycle Loss Fraction to Thermal Zone
-  ,                                       !- Peak Use Flow Rate {m3/s}
-  ,                                       !- Use Flow Rate Fraction Schedule Name
-  ,                                       !- Cold Water Supply Temperature Schedule Name
-  {f5ed9865-88b6-40ae-a58f-04ace7ec2001}, !- Use Side Inlet Node Name
-  {8702b17a-7e9a-4721-ab23-7841acbb33f9}, !- Use Side Outlet Node Name
-  1,                                      !- Use Side Effectiveness
-  ,                                       !- Source Side Inlet Node Name
-  ,                                       !- Source Side Outlet Node Name
-  1,                                      !- Source Side Effectiveness
-  autosize,                               !- Use Side Design Flow Rate {m3/s}
-  autosize,                               !- Source Side Design Flow Rate {m3/s}
-  1.5,                                    !- Indirect Water Heating Recovery Time {hr}
-  IndirectHeatPrimarySetpoint,            !- Source Side Flow Control Mode
-  ,                                       !- Indirect Alternate Setpoint Temperature Schedule Name
-  res wh;                                 !- End-Use Subcategory
-
-OS:Schedule:Constant,
-  {d00e36c8-8d8c-49e2-90ef-ac827b4310fe}, !- Handle
-  WH Setpoint Temp,                       !- Name
-  {1e5edd61-88e8-41ae-8ea3-92598586a714}, !- Schedule Type Limits Name
-  52.6666666666667;                       !- Value
-
-OS:Node,
-  {1583a9e1-0241-4322-a0a3-f8ac51e63584}, !- Handle
-  Node 13,                                !- Name
-  {d37e46b8-f36d-4a44-bed4-dc21252a6031}, !- Inlet Port
-  {f5ed9865-88b6-40ae-a58f-04ace7ec2001}; !- Outlet Port
-
-OS:Connection,
-  {d37e46b8-f36d-4a44-bed4-dc21252a6031}, !- Handle
-  {8affdb9a-5fb8-4192-a9a4-e618526d9316}, !- Name
-  {d6498bf8-0bcd-43c7-b084-8fc7d743f6ad}, !- Source Object
-  4,                                      !- Outlet Port
-  {1583a9e1-0241-4322-a0a3-f8ac51e63584}, !- Target Object
-  2;                                      !- Inlet Port
-
-OS:Node,
-  {6bdb34bc-68b9-4c84-9113-051eafbb296a}, !- Handle
-  Node 14,                                !- Name
-  {8702b17a-7e9a-4721-ab23-7841acbb33f9}, !- Inlet Port
-  {6b08a791-9b61-42db-b9c1-694719c97769}; !- Outlet Port
-
-OS:Connection,
-  {f5ed9865-88b6-40ae-a58f-04ace7ec2001}, !- Handle
-  {dacf014a-f974-4f84-aac5-e4e0acc187dc}, !- Name
-  {1583a9e1-0241-4322-a0a3-f8ac51e63584}, !- Source Object
-  3,                                      !- Outlet Port
-  {82e6599d-3fb1-44c4-8d2e-ec10e8714ff3}, !- Target Object
-  31;                                     !- Inlet Port
-
-OS:Connection,
-  {8702b17a-7e9a-4721-ab23-7841acbb33f9}, !- Handle
-  {5cff80dc-55f8-4376-bf7a-099be694432a}, !- Name
-  {82e6599d-3fb1-44c4-8d2e-ec10e8714ff3}, !- Source Object
-  32,                                     !- Outlet Port
-  {6bdb34bc-68b9-4c84-9113-051eafbb296a}, !- Target Object
-  2;                                      !- Inlet Port
-
-OS:Connection,
-  {6b08a791-9b61-42db-b9c1-694719c97769}, !- Handle
-  {9c242327-9a35-48a4-8fd9-92255a2f39e4}, !- Name
-  {6bdb34bc-68b9-4c84-9113-051eafbb296a}, !- Source Object
-  3,                                      !- Outlet Port
-  {77b09baa-42d0-4a5b-99d4-4836517a8444}, !- Target Object
-  4;                                      !- Inlet Port
-=======
->>>>>>> 30cb9182
