!- NOTE: Auto-generated from /test/osw_files/SFD_2000sqft_2story_SL_UA_Denver_North.osw

OS:Version,
<<<<<<< HEAD
  {7ff9c3fa-a273-4c2b-a870-16debb864d5e}, !- Handle
  3.2.1;                                  !- Version Identifier

OS:SimulationControl,
  {90e3c920-1cff-432e-9eda-bc969fc73465}, !- Handle
=======
  {6eea4180-f46b-4861-80e8-1a9b9fb69460}, !- Handle
  3.2.1;                                  !- Version Identifier

OS:SimulationControl,
  {7f3b9d9f-113d-4dc2-b47e-04f843454997}, !- Handle
>>>>>>> 055af606
  ,                                       !- Do Zone Sizing Calculation
  ,                                       !- Do System Sizing Calculation
  ,                                       !- Do Plant Sizing Calculation
  No;                                     !- Run Simulation for Sizing Periods

OS:Timestep,
<<<<<<< HEAD
  {f8a413ff-b0ce-41cc-a619-dedd57d9978b}, !- Handle
  6;                                      !- Number of Timesteps per Hour

OS:ShadowCalculation,
  {cf090d90-f3db-4639-b45d-02860dfc1923}, !- Handle
=======
  {dd44e9a1-f135-402b-bbff-c47e10e21d72}, !- Handle
  6;                                      !- Number of Timesteps per Hour

OS:ShadowCalculation,
  {2ea80872-94ab-4ed2-a342-91219abf0fe9}, !- Handle
>>>>>>> 055af606
  PolygonClipping,                        !- Shading Calculation Method
  ,                                       !- Shading Calculation Update Frequency Method
  20,                                     !- Shading Calculation Update Frequency
  200,                                    !- Maximum Figures in Shadow Overlap Calculations
  ,                                       !- Polygon Clipping Algorithm
  512,                                    !- Pixel Counting Resolution
  DetailedSkyDiffuseModeling,             !- Sky Diffuse Modeling Algorithm
  No,                                     !- Output External Shading Calculation Results
  No,                                     !- Disable Self-Shading Within Shading Zone Groups
  No;                                     !- Disable Self-Shading From Shading Zone Groups to Other Zones

OS:SurfaceConvectionAlgorithm:Outside,
<<<<<<< HEAD
  {874d2825-a566-4c9d-919c-7c56482f1394}, !- Handle
  DOE-2;                                  !- Algorithm

OS:SurfaceConvectionAlgorithm:Inside,
  {ab5a056b-f8ed-4422-bd2f-0846e7b49ac4}, !- Handle
  TARP;                                   !- Algorithm

OS:ZoneCapacitanceMultiplier:ResearchSpecial,
  {dea818a8-2a20-4009-bb86-10e51200feca}, !- Handle
=======
  {cdadcb3a-a573-4a11-a47d-ce1832fefdaf}, !- Handle
  DOE-2;                                  !- Algorithm

OS:SurfaceConvectionAlgorithm:Inside,
  {6ac75dff-e667-4c37-9a18-77046b01e57c}, !- Handle
  TARP;                                   !- Algorithm

OS:ZoneCapacitanceMultiplier:ResearchSpecial,
  {50fbaf65-91a5-494d-b11a-d63fb25e1181}, !- Handle
>>>>>>> 055af606
  ,                                       !- Temperature Capacity Multiplier
  15,                                     !- Humidity Capacity Multiplier
  ;                                       !- Carbon Dioxide Capacity Multiplier

OS:RunPeriod,
<<<<<<< HEAD
  {fde1a7f1-17b3-467a-85e1-b4accbf8a46c}, !- Handle
=======
  {adb8925b-8e31-4b73-9abd-23300d372a29}, !- Handle
>>>>>>> 055af606
  Run Period 1,                           !- Name
  1,                                      !- Begin Month
  1,                                      !- Begin Day of Month
  12,                                     !- End Month
  31,                                     !- End Day of Month
  ,                                       !- Use Weather File Holidays and Special Days
  ,                                       !- Use Weather File Daylight Saving Period
  ,                                       !- Apply Weekend Holiday Rule
  ,                                       !- Use Weather File Rain Indicators
  ,                                       !- Use Weather File Snow Indicators
  ;                                       !- Number of Times Runperiod to be Repeated

OS:YearDescription,
<<<<<<< HEAD
  {9e0091c2-347e-43d9-90d5-83e2b82b0353}, !- Handle
=======
  {3c3fb269-e97a-4423-8d6e-5ace4bdc501d}, !- Handle
>>>>>>> 055af606
  2007,                                   !- Calendar Year
  ,                                       !- Day of Week for Start Day
  ;                                       !- Is Leap Year

OS:WeatherFile,
<<<<<<< HEAD
  {65794274-5a33-4dd1-b623-9de932fc8a51}, !- Handle
=======
  {f53b7dd8-a64e-4a81-b081-23a57241366f}, !- Handle
>>>>>>> 055af606
  Denver Intl Ap,                         !- City
  CO,                                     !- State Province Region
  USA,                                    !- Country
  TMY3,                                   !- Data Source
  725650,                                 !- WMO Number
  39.83,                                  !- Latitude {deg}
  -104.65,                                !- Longitude {deg}
  -7,                                     !- Time Zone {hr}
  1650,                                   !- Elevation {m}
  C:/OpenStudio/resstock/resources/measures/HPXMLtoOpenStudio/weather/USA_CO_Denver.Intl.AP.725650_TMY3.epw, !- Url
  E23378AA;                               !- Checksum

OS:AdditionalProperties,
<<<<<<< HEAD
  {a67a533a-666e-4b50-8563-6880c431768f}, !- Handle
  {65794274-5a33-4dd1-b623-9de932fc8a51}, !- Object Name
=======
  {41458478-b290-4a0d-b847-4680770e1837}, !- Handle
  {f53b7dd8-a64e-4a81-b081-23a57241366f}, !- Object Name
>>>>>>> 055af606
  EPWHeaderCity,                          !- Feature Name 1
  String,                                 !- Feature Data Type 1
  Denver Intl Ap,                         !- Feature Value 1
  EPWHeaderState,                         !- Feature Name 2
  String,                                 !- Feature Data Type 2
  CO,                                     !- Feature Value 2
  EPWHeaderCountry,                       !- Feature Name 3
  String,                                 !- Feature Data Type 3
  USA,                                    !- Feature Value 3
  EPWHeaderDataSource,                    !- Feature Name 4
  String,                                 !- Feature Data Type 4
  TMY3,                                   !- Feature Value 4
  EPWHeaderStation,                       !- Feature Name 5
  String,                                 !- Feature Data Type 5
  725650,                                 !- Feature Value 5
  EPWHeaderLatitude,                      !- Feature Name 6
  Double,                                 !- Feature Data Type 6
  39.829999999999998,                     !- Feature Value 6
  EPWHeaderLongitude,                     !- Feature Name 7
  Double,                                 !- Feature Data Type 7
  -104.65000000000001,                    !- Feature Value 7
  EPWHeaderTimezone,                      !- Feature Name 8
  Double,                                 !- Feature Data Type 8
  -7,                                     !- Feature Value 8
  EPWHeaderAltitude,                      !- Feature Name 9
  Double,                                 !- Feature Data Type 9
  5413.3858267716532,                     !- Feature Value 9
  EPWHeaderLocalPressure,                 !- Feature Name 10
  Double,                                 !- Feature Data Type 10
  0.81937567683596546,                    !- Feature Value 10
  EPWHeaderRecordsPerHour,                !- Feature Name 11
  Double,                                 !- Feature Data Type 11
  0,                                      !- Feature Value 11
  EPWDataAnnualAvgDrybulb,                !- Feature Name 12
  Double,                                 !- Feature Data Type 12
  51.575616438356228,                     !- Feature Value 12
  EPWDataAnnualMinDrybulb,                !- Feature Name 13
  Double,                                 !- Feature Data Type 13
  -2.9200000000000017,                    !- Feature Value 13
  EPWDataAnnualMaxDrybulb,                !- Feature Name 14
  Double,                                 !- Feature Data Type 14
  104,                                    !- Feature Value 14
  EPWDataCDD50F,                          !- Feature Name 15
  Double,                                 !- Feature Data Type 15
  3072.2925000000005,                     !- Feature Value 15
  EPWDataCDD65F,                          !- Feature Name 16
  Double,                                 !- Feature Data Type 16
  883.62000000000035,                     !- Feature Value 16
  EPWDataHDD50F,                          !- Feature Name 17
  Double,                                 !- Feature Data Type 17
  2497.1925000000001,                     !- Feature Value 17
  EPWDataHDD65F,                          !- Feature Name 18
  Double,                                 !- Feature Data Type 18
  5783.5200000000013,                     !- Feature Value 18
  EPWDataAnnualAvgWindspeed,              !- Feature Name 19
  Double,                                 !- Feature Data Type 19
  3.9165296803649667,                     !- Feature Value 19
  EPWDataMonthlyAvgDrybulbs,              !- Feature Name 20
  String,                                 !- Feature Data Type 20
  33.4191935483871&#4431.90142857142857&#4443.02620967741937&#4442.48624999999999&#4459.877741935483854&#4473.57574999999997&#4472.07975806451608&#4472.70008064516134&#4466.49200000000006&#4450.079112903225806&#4437.218250000000005&#4434.582177419354835, !- Feature Value 20
  EPWDataGroundMonthlyTemps,              !- Feature Name 21
  String,                                 !- Feature Data Type 21
  44.08306285945173&#4440.89570904991865&#4440.64045432632048&#4442.153016571250646&#4448.225111118704206&#4454.268919273837525&#4459.508577937551024&#4462.82777283423508&#4463.10975667174995&#4460.41014950381947&#4455.304105212311526&#4449.445696474514364, !- Feature Value 21
  EPWDataWSF,                             !- Feature Name 22
  Double,                                 !- Feature Data Type 22
  0.58999999999999997,                    !- Feature Value 22
  EPWDataMonthlyAvgDailyHighDrybulbs,     !- Feature Name 23
  String,                                 !- Feature Data Type 23
  47.41032258064516&#4446.58642857142857&#4455.15032258064517&#4453.708&#4472.80193548387098&#4488.67600000000002&#4486.1858064516129&#4485.87225806451613&#4482.082&#4463.18064516129033&#4448.73400000000001&#4448.87935483870968, !- Feature Value 23
  EPWDataMonthlyAvgDailyLowDrybulbs,      !- Feature Name 24
  String,                                 !- Feature Data Type 24
  19.347741935483874&#4419.856428571428573&#4430.316129032258065&#4431.112&#4447.41612903225806&#4457.901999999999994&#4459.063870967741934&#4460.956774193548384&#4452.352000000000004&#4438.41612903225806&#4427.002000000000002&#4423.02903225806451, !- Feature Value 24
  EPWDesignHeatingDrybulb,                !- Feature Name 25
  Double,                                 !- Feature Data Type 25
  12.02,                                  !- Feature Value 25
  EPWDesignHeatingWindspeed,              !- Feature Name 26
  Double,                                 !- Feature Data Type 26
  2.8062500000000004,                     !- Feature Value 26
  EPWDesignCoolingDrybulb,                !- Feature Name 27
  Double,                                 !- Feature Data Type 27
  91.939999999999998,                     !- Feature Value 27
  EPWDesignCoolingWetbulb,                !- Feature Name 28
  Double,                                 !- Feature Data Type 28
  59.95131430195849,                      !- Feature Value 28
  EPWDesignCoolingHumidityRatio,          !- Feature Name 29
  Double,                                 !- Feature Data Type 29
  0.0059161086834698092,                  !- Feature Value 29
  EPWDesignCoolingWindspeed,              !- Feature Name 30
  Double,                                 !- Feature Data Type 30
  3.7999999999999989,                     !- Feature Value 30
  EPWDesignDailyTemperatureRange,         !- Feature Name 31
  Double,                                 !- Feature Data Type 31
  24.915483870967748,                     !- Feature Value 31
  EPWDesignDehumidDrybulb,                !- Feature Name 32
  Double,                                 !- Feature Data Type 32
  67.996785714285721,                     !- Feature Value 32
  EPWDesignDehumidHumidityRatio,          !- Feature Name 33
  Double,                                 !- Feature Data Type 33
  0.012133744170488724,                   !- Feature Value 33
  EPWDesignCoolingDirectNormal,           !- Feature Name 34
  Double,                                 !- Feature Data Type 34
  985,                                    !- Feature Value 34
  EPWDesignCoolingDiffuseHorizontal,      !- Feature Name 35
  Double,                                 !- Feature Data Type 35
  84;                                     !- Feature Value 35

OS:Site,
<<<<<<< HEAD
  {e5fbfcb8-8648-4c9e-a327-e1897f38cf3d}, !- Handle
=======
  {e094bc85-9694-435d-af0a-2f41423b729d}, !- Handle
>>>>>>> 055af606
  Denver Intl Ap_CO_USA,                  !- Name
  39.83,                                  !- Latitude {deg}
  -104.65,                                !- Longitude {deg}
  -7,                                     !- Time Zone {hr}
  1650,                                   !- Elevation {m}
  ;                                       !- Terrain

OS:ClimateZones,
<<<<<<< HEAD
  {87be0605-7794-4a7b-a881-949677155a57}, !- Handle
=======
  {c5de6bb5-3581-48ac-a8d9-c381fa8603e9}, !- Handle
>>>>>>> 055af606
  Building America,                       !- Climate Zone Institution Name 1
  ,                                       !- Climate Zone Document Name 1
  0,                                      !- Climate Zone Document Year 1
  Cold;                                   !- Climate Zone Value 1

OS:Site:WaterMainsTemperature,
<<<<<<< HEAD
  {20932b59-f36e-4a17-afa3-fcafe4bec13d}, !- Handle
=======
  {e00db964-e194-4bd3-98cd-245dc1707f69}, !- Handle
>>>>>>> 055af606
  Correlation,                            !- Calculation Method
  ,                                       !- Temperature Schedule Name
  10.8753424657535,                       !- Annual Average Outdoor Air Temperature {C}
  23.1524007936508;                       !- Maximum Difference In Monthly Average Outdoor Air Temperatures {deltaC}

OS:RunPeriodControl:DaylightSavingTime,
<<<<<<< HEAD
  {384c4a77-d9be-4d68-8405-ccada7813c6c}, !- Handle
=======
  {239d6095-2a1c-4b8f-aed6-6dd715054d49}, !- Handle
>>>>>>> 055af606
  3/12,                                   !- Start Date
  11/5;                                   !- End Date

OS:Site:GroundTemperature:Deep,
<<<<<<< HEAD
  {b8e46956-914d-43cb-99e2-ad537e69aaa2}, !- Handle
=======
  {c6f7e1af-f00c-47ea-bc07-3b3758897917}, !- Handle
>>>>>>> 055af606
  10.8753424657535,                       !- January Deep Ground Temperature {C}
  10.8753424657535,                       !- February Deep Ground Temperature {C}
  10.8753424657535,                       !- March Deep Ground Temperature {C}
  10.8753424657535,                       !- April Deep Ground Temperature {C}
  10.8753424657535,                       !- May Deep Ground Temperature {C}
  10.8753424657535,                       !- June Deep Ground Temperature {C}
  10.8753424657535,                       !- July Deep Ground Temperature {C}
  10.8753424657535,                       !- August Deep Ground Temperature {C}
  10.8753424657535,                       !- September Deep Ground Temperature {C}
  10.8753424657535,                       !- October Deep Ground Temperature {C}
  10.8753424657535,                       !- November Deep Ground Temperature {C}
  10.8753424657535;                       !- December Deep Ground Temperature {C}

OS:Building,
<<<<<<< HEAD
  {93c3d60b-9d5b-42f6-a1fa-e43e247cb40c}, !- Handle
=======
  {de5111fa-35ad-4738-b8f9-4d77c17749fb}, !- Handle
>>>>>>> 055af606
  Building 1,                             !- Name
  ,                                       !- Building Sector Type
  180,                                    !- North Axis {deg}
  ,                                       !- Nominal Floor to Floor Height {m}
  ,                                       !- Space Type Name
  ,                                       !- Default Construction Set Name
  ,                                       !- Default Schedule Set Name
  2,                                      !- Standards Number of Stories
  2,                                      !- Standards Number of Above Ground Stories
  ,                                       !- Standards Template
  singlefamilydetached,                   !- Standards Building Type
  1;                                      !- Standards Number of Living Units

OS:AdditionalProperties,
<<<<<<< HEAD
  {3dbd578a-0d83-46b4-a1b9-08c593f776ee}, !- Handle
  {93c3d60b-9d5b-42f6-a1fa-e43e247cb40c}, !- Object Name
=======
  {a785e7c3-4a05-4571-bbbd-6045dd41d048}, !- Handle
  {de5111fa-35ad-4738-b8f9-4d77c17749fb}, !- Object Name
>>>>>>> 055af606
  Total Units Modeled,                    !- Feature Name 1
  Integer,                                !- Feature Data Type 1
  1;                                      !- Feature Value 1

OS:ThermalZone,
<<<<<<< HEAD
  {9957aaa5-2ab4-4552-945a-72aa8d25f76c}, !- Handle
=======
  {27feafd2-b180-499e-907a-11daec78320f}, !- Handle
>>>>>>> 055af606
  living zone,                            !- Name
  ,                                       !- Multiplier
  ,                                       !- Ceiling Height {m}
  ,                                       !- Volume {m3}
  ,                                       !- Floor Area {m2}
  ,                                       !- Zone Inside Convection Algorithm
  ,                                       !- Zone Outside Convection Algorithm
  ,                                       !- Zone Conditioning Equipment List Name
<<<<<<< HEAD
  {ece68134-b0a0-4a1e-8a20-07358d23207b}, !- Zone Air Inlet Port List
  {ffa9c3cb-a790-4070-89d2-275adbfb13c7}, !- Zone Air Exhaust Port List
  {0976f83b-b77f-415a-8488-dfa985f499d8}, !- Zone Air Node Name
  {dff63c94-06bc-4435-90ac-c875df3414bf}, !- Zone Return Air Port List
=======
  {b97f4618-f97b-4b50-9443-dfdb5b43e8a5}, !- Zone Air Inlet Port List
  {5380efd7-c247-4bfb-8c19-a4da4f3cf472}, !- Zone Air Exhaust Port List
  {cdfb4cb9-e347-444a-9b52-45c12fc0daa4}, !- Zone Air Node Name
  {574437d0-5d74-468b-af19-e21b4bc86237}, !- Zone Return Air Port List
>>>>>>> 055af606
  ,                                       !- Primary Daylighting Control Name
  ,                                       !- Fraction of Zone Controlled by Primary Daylighting Control
  ,                                       !- Secondary Daylighting Control Name
  ,                                       !- Fraction of Zone Controlled by Secondary Daylighting Control
  ,                                       !- Illuminance Map Name
  ,                                       !- Group Rendering Name
  ,                                       !- Thermostat Name
  No;                                     !- Use Ideal Air Loads

OS:Node,
<<<<<<< HEAD
  {ce1d7db4-7704-4b07-ac26-86bed73c9573}, !- Handle
  Node 1,                                 !- Name
  {0976f83b-b77f-415a-8488-dfa985f499d8}, !- Inlet Port
  ;                                       !- Outlet Port

OS:Connection,
  {0976f83b-b77f-415a-8488-dfa985f499d8}, !- Handle
  {9957aaa5-2ab4-4552-945a-72aa8d25f76c}, !- Source Object
  11,                                     !- Outlet Port
  {ce1d7db4-7704-4b07-ac26-86bed73c9573}, !- Target Object
  2;                                      !- Inlet Port

OS:PortList,
  {ece68134-b0a0-4a1e-8a20-07358d23207b}, !- Handle
  {9957aaa5-2ab4-4552-945a-72aa8d25f76c}; !- HVAC Component

OS:PortList,
  {ffa9c3cb-a790-4070-89d2-275adbfb13c7}, !- Handle
  {9957aaa5-2ab4-4552-945a-72aa8d25f76c}; !- HVAC Component

OS:PortList,
  {dff63c94-06bc-4435-90ac-c875df3414bf}, !- Handle
  {9957aaa5-2ab4-4552-945a-72aa8d25f76c}; !- HVAC Component

OS:Sizing:Zone,
  {d38a862a-dc3e-4806-8560-911f86536d68}, !- Handle
  {9957aaa5-2ab4-4552-945a-72aa8d25f76c}, !- Zone or ZoneList Name
=======
  {562b4a4a-572a-4b76-9838-7e7992b1325d}, !- Handle
  Node 1,                                 !- Name
  {cdfb4cb9-e347-444a-9b52-45c12fc0daa4}, !- Inlet Port
  ;                                       !- Outlet Port

OS:Connection,
  {cdfb4cb9-e347-444a-9b52-45c12fc0daa4}, !- Handle
  {27feafd2-b180-499e-907a-11daec78320f}, !- Source Object
  11,                                     !- Outlet Port
  {562b4a4a-572a-4b76-9838-7e7992b1325d}, !- Target Object
  2;                                      !- Inlet Port

OS:PortList,
  {b97f4618-f97b-4b50-9443-dfdb5b43e8a5}, !- Handle
  {27feafd2-b180-499e-907a-11daec78320f}; !- HVAC Component

OS:PortList,
  {5380efd7-c247-4bfb-8c19-a4da4f3cf472}, !- Handle
  {27feafd2-b180-499e-907a-11daec78320f}; !- HVAC Component

OS:PortList,
  {574437d0-5d74-468b-af19-e21b4bc86237}, !- Handle
  {27feafd2-b180-499e-907a-11daec78320f}; !- HVAC Component

OS:Sizing:Zone,
  {4e65ad5c-fe00-4aca-af88-2fe3b3f73038}, !- Handle
  {27feafd2-b180-499e-907a-11daec78320f}, !- Zone or ZoneList Name
>>>>>>> 055af606
  SupplyAirTemperature,                   !- Zone Cooling Design Supply Air Temperature Input Method
  14,                                     !- Zone Cooling Design Supply Air Temperature {C}
  11.11,                                  !- Zone Cooling Design Supply Air Temperature Difference {deltaC}
  SupplyAirTemperature,                   !- Zone Heating Design Supply Air Temperature Input Method
  40,                                     !- Zone Heating Design Supply Air Temperature {C}
  11.11,                                  !- Zone Heating Design Supply Air Temperature Difference {deltaC}
  0.0085,                                 !- Zone Cooling Design Supply Air Humidity Ratio {kg-H2O/kg-air}
  0.008,                                  !- Zone Heating Design Supply Air Humidity Ratio {kg-H2O/kg-air}
  ,                                       !- Zone Heating Sizing Factor
  ,                                       !- Zone Cooling Sizing Factor
  DesignDay,                              !- Cooling Design Air Flow Method
  ,                                       !- Cooling Design Air Flow Rate {m3/s}
  ,                                       !- Cooling Minimum Air Flow per Zone Floor Area {m3/s-m2}
  ,                                       !- Cooling Minimum Air Flow {m3/s}
  ,                                       !- Cooling Minimum Air Flow Fraction
  DesignDay,                              !- Heating Design Air Flow Method
  ,                                       !- Heating Design Air Flow Rate {m3/s}
  ,                                       !- Heating Maximum Air Flow per Zone Floor Area {m3/s-m2}
  ,                                       !- Heating Maximum Air Flow {m3/s}
  ,                                       !- Heating Maximum Air Flow Fraction
  No,                                     !- Account for Dedicated Outdoor Air System
  NeutralSupplyAir,                       !- Dedicated Outdoor Air System Control Strategy
  autosize,                               !- Dedicated Outdoor Air Low Setpoint Temperature for Design {C}
  autosize;                               !- Dedicated Outdoor Air High Setpoint Temperature for Design {C}

OS:ZoneHVAC:EquipmentList,
<<<<<<< HEAD
  {84610ffe-303e-418e-b4a5-3b22d1a1fd66}, !- Handle
  Zone HVAC Equipment List 1,             !- Name
  {9957aaa5-2ab4-4552-945a-72aa8d25f76c}; !- Thermal Zone

OS:Space,
  {1e7c0a5a-54a3-45a7-9c34-97b5b9352bcc}, !- Handle
  living space,                           !- Name
  {7598dbfb-f4b5-4e9c-bcbb-df0915746b65}, !- Space Type Name
=======
  {a1ab17ab-414a-4622-8e9e-c78e353e7be7}, !- Handle
  Zone HVAC Equipment List 1,             !- Name
  {27feafd2-b180-499e-907a-11daec78320f}; !- Thermal Zone

OS:Space,
  {b790f0d1-8fbb-4e3b-b418-e52ff98b28b7}, !- Handle
  living space,                           !- Name
  {31b54c12-0def-415d-99f7-6d7a77485e3a}, !- Space Type Name
>>>>>>> 055af606
  ,                                       !- Default Construction Set Name
  ,                                       !- Default Schedule Set Name
  -0,                                     !- Direction of Relative North {deg}
  0,                                      !- X Origin {m}
  0,                                      !- Y Origin {m}
  0,                                      !- Z Origin {m}
  ,                                       !- Building Story Name
<<<<<<< HEAD
  {9957aaa5-2ab4-4552-945a-72aa8d25f76c}, !- Thermal Zone Name
  ,                                       !- Part of Total Floor Area
  ,                                       !- Design Specification Outdoor Air Object Name
  {20cc5e09-2e77-4575-8cce-47dbb0ba87e6}; !- Building Unit Name

OS:Surface,
  {f65d0c55-0753-464f-aad7-68f97cb22fbd}, !- Handle
  Surface 1,                              !- Name
  Floor,                                  !- Surface Type
  ,                                       !- Construction Name
  {1e7c0a5a-54a3-45a7-9c34-97b5b9352bcc}, !- Space Name
=======
  {27feafd2-b180-499e-907a-11daec78320f}, !- Thermal Zone Name
  ,                                       !- Part of Total Floor Area
  ,                                       !- Design Specification Outdoor Air Object Name
  {47471f85-a5e0-45a2-b7dd-374f36a872e2}; !- Building Unit Name

OS:Surface,
  {cd0aa840-0f4a-4bb9-a180-975251774555}, !- Handle
  Surface 1,                              !- Name
  Floor,                                  !- Surface Type
  ,                                       !- Construction Name
  {b790f0d1-8fbb-4e3b-b418-e52ff98b28b7}, !- Space Name
>>>>>>> 055af606
  Foundation,                             !- Outside Boundary Condition
  ,                                       !- Outside Boundary Condition Object
  NoSun,                                  !- Sun Exposure
  NoWind,                                 !- Wind Exposure
  ,                                       !- View Factor to Ground
  ,                                       !- Number of Vertices
  0, 0, 0,                                !- X,Y,Z Vertex 1 {m}
  0, 6.81553519541936, 0,                 !- X,Y,Z Vertex 2 {m}
  13.6310703908387, 6.81553519541936, 0,  !- X,Y,Z Vertex 3 {m}
  13.6310703908387, 0, 0;                 !- X,Y,Z Vertex 4 {m}

OS:Surface,
<<<<<<< HEAD
  {5682f266-1186-40ba-a216-a38ba37c8098}, !- Handle
  Surface 2,                              !- Name
  Wall,                                   !- Surface Type
  ,                                       !- Construction Name
  {1e7c0a5a-54a3-45a7-9c34-97b5b9352bcc}, !- Space Name
=======
  {e96db776-6821-42b3-a4b9-639302601ccc}, !- Handle
  Surface 2,                              !- Name
  Wall,                                   !- Surface Type
  ,                                       !- Construction Name
  {b790f0d1-8fbb-4e3b-b418-e52ff98b28b7}, !- Space Name
>>>>>>> 055af606
  Outdoors,                               !- Outside Boundary Condition
  ,                                       !- Outside Boundary Condition Object
  SunExposed,                             !- Sun Exposure
  WindExposed,                            !- Wind Exposure
  ,                                       !- View Factor to Ground
  ,                                       !- Number of Vertices
  0, 6.81553519541936, 2.4384,            !- X,Y,Z Vertex 1 {m}
  0, 6.81553519541936, 0,                 !- X,Y,Z Vertex 2 {m}
  0, 0, 0,                                !- X,Y,Z Vertex 3 {m}
  0, 0, 2.4384;                           !- X,Y,Z Vertex 4 {m}

OS:Surface,
<<<<<<< HEAD
  {4c60d64e-1508-4ed5-b9d9-d885afa7f2e0}, !- Handle
  Surface 3,                              !- Name
  Wall,                                   !- Surface Type
  ,                                       !- Construction Name
  {1e7c0a5a-54a3-45a7-9c34-97b5b9352bcc}, !- Space Name
=======
  {c85d0692-3bd3-478d-9be1-e5d284d46583}, !- Handle
  Surface 3,                              !- Name
  Wall,                                   !- Surface Type
  ,                                       !- Construction Name
  {b790f0d1-8fbb-4e3b-b418-e52ff98b28b7}, !- Space Name
>>>>>>> 055af606
  Outdoors,                               !- Outside Boundary Condition
  ,                                       !- Outside Boundary Condition Object
  SunExposed,                             !- Sun Exposure
  WindExposed,                            !- Wind Exposure
  ,                                       !- View Factor to Ground
  ,                                       !- Number of Vertices
  13.6310703908387, 6.81553519541936, 2.4384, !- X,Y,Z Vertex 1 {m}
  13.6310703908387, 6.81553519541936, 0,  !- X,Y,Z Vertex 2 {m}
  0, 6.81553519541936, 0,                 !- X,Y,Z Vertex 3 {m}
  0, 6.81553519541936, 2.4384;            !- X,Y,Z Vertex 4 {m}

OS:Surface,
<<<<<<< HEAD
  {98fefd4b-6e7a-4c0d-9bc4-4b3e50f0a33f}, !- Handle
  Surface 4,                              !- Name
  Wall,                                   !- Surface Type
  ,                                       !- Construction Name
  {1e7c0a5a-54a3-45a7-9c34-97b5b9352bcc}, !- Space Name
=======
  {d64c8efe-5fb8-48a1-8708-9d1824f22f67}, !- Handle
  Surface 4,                              !- Name
  Wall,                                   !- Surface Type
  ,                                       !- Construction Name
  {b790f0d1-8fbb-4e3b-b418-e52ff98b28b7}, !- Space Name
>>>>>>> 055af606
  Outdoors,                               !- Outside Boundary Condition
  ,                                       !- Outside Boundary Condition Object
  SunExposed,                             !- Sun Exposure
  WindExposed,                            !- Wind Exposure
  ,                                       !- View Factor to Ground
  ,                                       !- Number of Vertices
  13.6310703908387, 0, 2.4384,            !- X,Y,Z Vertex 1 {m}
  13.6310703908387, 0, 0,                 !- X,Y,Z Vertex 2 {m}
  13.6310703908387, 6.81553519541936, 0,  !- X,Y,Z Vertex 3 {m}
  13.6310703908387, 6.81553519541936, 2.4384; !- X,Y,Z Vertex 4 {m}

OS:Surface,
<<<<<<< HEAD
  {7ac92878-ae20-469e-81da-2f412dc6ed20}, !- Handle
  Surface 5,                              !- Name
  Wall,                                   !- Surface Type
  ,                                       !- Construction Name
  {1e7c0a5a-54a3-45a7-9c34-97b5b9352bcc}, !- Space Name
=======
  {38db9f8d-1cb3-4b71-8c29-13f56bbc070a}, !- Handle
  Surface 5,                              !- Name
  Wall,                                   !- Surface Type
  ,                                       !- Construction Name
  {b790f0d1-8fbb-4e3b-b418-e52ff98b28b7}, !- Space Name
>>>>>>> 055af606
  Outdoors,                               !- Outside Boundary Condition
  ,                                       !- Outside Boundary Condition Object
  SunExposed,                             !- Sun Exposure
  WindExposed,                            !- Wind Exposure
  ,                                       !- View Factor to Ground
  ,                                       !- Number of Vertices
  0, 0, 2.4384,                           !- X,Y,Z Vertex 1 {m}
  0, 0, 0,                                !- X,Y,Z Vertex 2 {m}
  13.6310703908387, 0, 0,                 !- X,Y,Z Vertex 3 {m}
  13.6310703908387, 0, 2.4384;            !- X,Y,Z Vertex 4 {m}

OS:Surface,
<<<<<<< HEAD
  {00e91b14-d86a-4f00-87fe-e3801dae616a}, !- Handle
  Surface 6,                              !- Name
  RoofCeiling,                            !- Surface Type
  ,                                       !- Construction Name
  {1e7c0a5a-54a3-45a7-9c34-97b5b9352bcc}, !- Space Name
  Surface,                                !- Outside Boundary Condition
  {1cebd4d7-c6c6-45c9-8995-1db5f8635717}, !- Outside Boundary Condition Object
=======
  {0382f0bf-6d44-466a-b09f-5e1b8eb232d6}, !- Handle
  Surface 6,                              !- Name
  RoofCeiling,                            !- Surface Type
  ,                                       !- Construction Name
  {b790f0d1-8fbb-4e3b-b418-e52ff98b28b7}, !- Space Name
  Surface,                                !- Outside Boundary Condition
  {297fdcaf-b52f-4114-a1d4-dd20758a426f}, !- Outside Boundary Condition Object
>>>>>>> 055af606
  NoSun,                                  !- Sun Exposure
  NoWind,                                 !- Wind Exposure
  ,                                       !- View Factor to Ground
  ,                                       !- Number of Vertices
  13.6310703908387, 0, 2.4384,            !- X,Y,Z Vertex 1 {m}
  13.6310703908387, 6.81553519541936, 2.4384, !- X,Y,Z Vertex 2 {m}
  0, 6.81553519541936, 2.4384,            !- X,Y,Z Vertex 3 {m}
  0, 0, 2.4384;                           !- X,Y,Z Vertex 4 {m}

OS:SpaceType,
<<<<<<< HEAD
  {7598dbfb-f4b5-4e9c-bcbb-df0915746b65}, !- Handle
=======
  {31b54c12-0def-415d-99f7-6d7a77485e3a}, !- Handle
>>>>>>> 055af606
  Space Type 1,                           !- Name
  ,                                       !- Default Construction Set Name
  ,                                       !- Default Schedule Set Name
  ,                                       !- Group Rendering Name
  ,                                       !- Design Specification Outdoor Air Object Name
  ,                                       !- Standards Template
  ,                                       !- Standards Building Type
  living;                                 !- Standards Space Type

OS:Space,
<<<<<<< HEAD
  {d95ff6d1-d7cd-49d6-aada-2b4e9ca34c0a}, !- Handle
  living space|story 2,                   !- Name
  {7598dbfb-f4b5-4e9c-bcbb-df0915746b65}, !- Space Type Name
=======
  {7a6c9bd3-abfc-47e7-b3ae-fa3a6735aa11}, !- Handle
  living space|story 2,                   !- Name
  {31b54c12-0def-415d-99f7-6d7a77485e3a}, !- Space Type Name
>>>>>>> 055af606
  ,                                       !- Default Construction Set Name
  ,                                       !- Default Schedule Set Name
  -0,                                     !- Direction of Relative North {deg}
  0,                                      !- X Origin {m}
  0,                                      !- Y Origin {m}
  2.4384,                                 !- Z Origin {m}
  ,                                       !- Building Story Name
<<<<<<< HEAD
  {9957aaa5-2ab4-4552-945a-72aa8d25f76c}, !- Thermal Zone Name
  ,                                       !- Part of Total Floor Area
  ,                                       !- Design Specification Outdoor Air Object Name
  {20cc5e09-2e77-4575-8cce-47dbb0ba87e6}; !- Building Unit Name

OS:Surface,
  {1cebd4d7-c6c6-45c9-8995-1db5f8635717}, !- Handle
  Surface 7,                              !- Name
  Floor,                                  !- Surface Type
  ,                                       !- Construction Name
  {d95ff6d1-d7cd-49d6-aada-2b4e9ca34c0a}, !- Space Name
  Surface,                                !- Outside Boundary Condition
  {00e91b14-d86a-4f00-87fe-e3801dae616a}, !- Outside Boundary Condition Object
=======
  {27feafd2-b180-499e-907a-11daec78320f}, !- Thermal Zone Name
  ,                                       !- Part of Total Floor Area
  ,                                       !- Design Specification Outdoor Air Object Name
  {47471f85-a5e0-45a2-b7dd-374f36a872e2}; !- Building Unit Name

OS:Surface,
  {297fdcaf-b52f-4114-a1d4-dd20758a426f}, !- Handle
  Surface 7,                              !- Name
  Floor,                                  !- Surface Type
  ,                                       !- Construction Name
  {7a6c9bd3-abfc-47e7-b3ae-fa3a6735aa11}, !- Space Name
  Surface,                                !- Outside Boundary Condition
  {0382f0bf-6d44-466a-b09f-5e1b8eb232d6}, !- Outside Boundary Condition Object
>>>>>>> 055af606
  NoSun,                                  !- Sun Exposure
  NoWind,                                 !- Wind Exposure
  ,                                       !- View Factor to Ground
  ,                                       !- Number of Vertices
  0, 0, 0,                                !- X,Y,Z Vertex 1 {m}
  0, 6.81553519541936, 0,                 !- X,Y,Z Vertex 2 {m}
  13.6310703908387, 6.81553519541936, 0,  !- X,Y,Z Vertex 3 {m}
  13.6310703908387, 0, 0;                 !- X,Y,Z Vertex 4 {m}

OS:Surface,
<<<<<<< HEAD
  {058025be-25b9-41c1-89ef-2fb4f9ed973b}, !- Handle
  Surface 8,                              !- Name
  Wall,                                   !- Surface Type
  ,                                       !- Construction Name
  {d95ff6d1-d7cd-49d6-aada-2b4e9ca34c0a}, !- Space Name
=======
  {9061e846-8a24-4e0b-8c9f-08c0d63a5b58}, !- Handle
  Surface 8,                              !- Name
  Wall,                                   !- Surface Type
  ,                                       !- Construction Name
  {7a6c9bd3-abfc-47e7-b3ae-fa3a6735aa11}, !- Space Name
>>>>>>> 055af606
  Outdoors,                               !- Outside Boundary Condition
  ,                                       !- Outside Boundary Condition Object
  SunExposed,                             !- Sun Exposure
  WindExposed,                            !- Wind Exposure
  ,                                       !- View Factor to Ground
  ,                                       !- Number of Vertices
  0, 6.81553519541936, 2.4384,            !- X,Y,Z Vertex 1 {m}
  0, 6.81553519541936, 0,                 !- X,Y,Z Vertex 2 {m}
  0, 0, 0,                                !- X,Y,Z Vertex 3 {m}
  0, 0, 2.4384;                           !- X,Y,Z Vertex 4 {m}

OS:Surface,
<<<<<<< HEAD
  {6440f89a-6488-4c53-8fdd-b45502ede167}, !- Handle
  Surface 9,                              !- Name
  Wall,                                   !- Surface Type
  ,                                       !- Construction Name
  {d95ff6d1-d7cd-49d6-aada-2b4e9ca34c0a}, !- Space Name
=======
  {a7958b2b-244f-432b-ad3f-3f5231cb8b4a}, !- Handle
  Surface 9,                              !- Name
  Wall,                                   !- Surface Type
  ,                                       !- Construction Name
  {7a6c9bd3-abfc-47e7-b3ae-fa3a6735aa11}, !- Space Name
>>>>>>> 055af606
  Outdoors,                               !- Outside Boundary Condition
  ,                                       !- Outside Boundary Condition Object
  SunExposed,                             !- Sun Exposure
  WindExposed,                            !- Wind Exposure
  ,                                       !- View Factor to Ground
  ,                                       !- Number of Vertices
  13.6310703908387, 6.81553519541936, 2.4384, !- X,Y,Z Vertex 1 {m}
  13.6310703908387, 6.81553519541936, 0,  !- X,Y,Z Vertex 2 {m}
  0, 6.81553519541936, 0,                 !- X,Y,Z Vertex 3 {m}
  0, 6.81553519541936, 2.4384;            !- X,Y,Z Vertex 4 {m}

OS:Surface,
<<<<<<< HEAD
  {c846bcca-f6af-4634-b207-352d1e70ef92}, !- Handle
  Surface 10,                             !- Name
  Wall,                                   !- Surface Type
  ,                                       !- Construction Name
  {d95ff6d1-d7cd-49d6-aada-2b4e9ca34c0a}, !- Space Name
=======
  {92173508-dbf0-4ade-aff3-936fb3614686}, !- Handle
  Surface 10,                             !- Name
  Wall,                                   !- Surface Type
  ,                                       !- Construction Name
  {7a6c9bd3-abfc-47e7-b3ae-fa3a6735aa11}, !- Space Name
>>>>>>> 055af606
  Outdoors,                               !- Outside Boundary Condition
  ,                                       !- Outside Boundary Condition Object
  SunExposed,                             !- Sun Exposure
  WindExposed,                            !- Wind Exposure
  ,                                       !- View Factor to Ground
  ,                                       !- Number of Vertices
  13.6310703908387, 0, 2.4384,            !- X,Y,Z Vertex 1 {m}
  13.6310703908387, 0, 0,                 !- X,Y,Z Vertex 2 {m}
  13.6310703908387, 6.81553519541936, 0,  !- X,Y,Z Vertex 3 {m}
  13.6310703908387, 6.81553519541936, 2.4384; !- X,Y,Z Vertex 4 {m}

OS:Surface,
<<<<<<< HEAD
  {a4a32b13-983a-4e58-bc23-dbb70404a7f1}, !- Handle
  Surface 11,                             !- Name
  Wall,                                   !- Surface Type
  ,                                       !- Construction Name
  {d95ff6d1-d7cd-49d6-aada-2b4e9ca34c0a}, !- Space Name
=======
  {6839988f-47c8-4b87-a263-1e8e7aef58b7}, !- Handle
  Surface 11,                             !- Name
  Wall,                                   !- Surface Type
  ,                                       !- Construction Name
  {7a6c9bd3-abfc-47e7-b3ae-fa3a6735aa11}, !- Space Name
>>>>>>> 055af606
  Outdoors,                               !- Outside Boundary Condition
  ,                                       !- Outside Boundary Condition Object
  SunExposed,                             !- Sun Exposure
  WindExposed,                            !- Wind Exposure
  ,                                       !- View Factor to Ground
  ,                                       !- Number of Vertices
  0, 0, 2.4384,                           !- X,Y,Z Vertex 1 {m}
  0, 0, 0,                                !- X,Y,Z Vertex 2 {m}
  13.6310703908387, 0, 0,                 !- X,Y,Z Vertex 3 {m}
  13.6310703908387, 0, 2.4384;            !- X,Y,Z Vertex 4 {m}

OS:Surface,
<<<<<<< HEAD
  {2a15daf4-00f2-4294-ae0a-e4f9d4f2e55d}, !- Handle
  Surface 12,                             !- Name
  RoofCeiling,                            !- Surface Type
  ,                                       !- Construction Name
  {d95ff6d1-d7cd-49d6-aada-2b4e9ca34c0a}, !- Space Name
  Surface,                                !- Outside Boundary Condition
  {534b7977-9a43-4ccd-9e75-6b6070d8386c}, !- Outside Boundary Condition Object
=======
  {3073bad4-0b0b-4ac0-99ec-a13044d8e4e4}, !- Handle
  Surface 12,                             !- Name
  RoofCeiling,                            !- Surface Type
  ,                                       !- Construction Name
  {7a6c9bd3-abfc-47e7-b3ae-fa3a6735aa11}, !- Space Name
  Surface,                                !- Outside Boundary Condition
  {c8f5daa0-2d7e-483e-9bef-fe20b09d13ef}, !- Outside Boundary Condition Object
>>>>>>> 055af606
  NoSun,                                  !- Sun Exposure
  NoWind,                                 !- Wind Exposure
  ,                                       !- View Factor to Ground
  ,                                       !- Number of Vertices
  13.6310703908387, 0, 2.4384,            !- X,Y,Z Vertex 1 {m}
  13.6310703908387, 6.81553519541936, 2.4384, !- X,Y,Z Vertex 2 {m}
  0, 6.81553519541936, 2.4384,            !- X,Y,Z Vertex 3 {m}
  0, 0, 2.4384;                           !- X,Y,Z Vertex 4 {m}

OS:Surface,
<<<<<<< HEAD
  {534b7977-9a43-4ccd-9e75-6b6070d8386c}, !- Handle
  Surface 13,                             !- Name
  Floor,                                  !- Surface Type
  ,                                       !- Construction Name
  {3cd4631e-9c8d-462f-b706-c06465f3025a}, !- Space Name
  Surface,                                !- Outside Boundary Condition
  {2a15daf4-00f2-4294-ae0a-e4f9d4f2e55d}, !- Outside Boundary Condition Object
=======
  {c8f5daa0-2d7e-483e-9bef-fe20b09d13ef}, !- Handle
  Surface 13,                             !- Name
  Floor,                                  !- Surface Type
  ,                                       !- Construction Name
  {871732bc-0495-4bc2-809f-6ef7dfd662ce}, !- Space Name
  Surface,                                !- Outside Boundary Condition
  {3073bad4-0b0b-4ac0-99ec-a13044d8e4e4}, !- Outside Boundary Condition Object
>>>>>>> 055af606
  NoSun,                                  !- Sun Exposure
  NoWind,                                 !- Wind Exposure
  ,                                       !- View Factor to Ground
  ,                                       !- Number of Vertices
  0, 6.81553519541936, 0,                 !- X,Y,Z Vertex 1 {m}
  13.6310703908387, 6.81553519541936, 0,  !- X,Y,Z Vertex 2 {m}
  13.6310703908387, 0, 0,                 !- X,Y,Z Vertex 3 {m}
  0, 0, 0;                                !- X,Y,Z Vertex 4 {m}

OS:Surface,
<<<<<<< HEAD
  {06444023-acf2-4076-9381-a19c02a22d9e}, !- Handle
  Surface 14,                             !- Name
  RoofCeiling,                            !- Surface Type
  ,                                       !- Construction Name
  {3cd4631e-9c8d-462f-b706-c06465f3025a}, !- Space Name
=======
  {dd0806fc-f975-4f13-9c58-2954bc3f9e65}, !- Handle
  Surface 14,                             !- Name
  RoofCeiling,                            !- Surface Type
  ,                                       !- Construction Name
  {871732bc-0495-4bc2-809f-6ef7dfd662ce}, !- Space Name
>>>>>>> 055af606
  Outdoors,                               !- Outside Boundary Condition
  ,                                       !- Outside Boundary Condition Object
  SunExposed,                             !- Sun Exposure
  WindExposed,                            !- Wind Exposure
  ,                                       !- View Factor to Ground
  ,                                       !- Number of Vertices
  13.6310703908387, 3.40776759770968, 1.70388379885484, !- X,Y,Z Vertex 1 {m}
  0, 3.40776759770968, 1.70388379885484,  !- X,Y,Z Vertex 2 {m}
  0, 0, 0,                                !- X,Y,Z Vertex 3 {m}
  13.6310703908387, 0, 0;                 !- X,Y,Z Vertex 4 {m}

OS:Surface,
<<<<<<< HEAD
  {3b8ab16c-2d1d-482b-86e8-0c3f52feb883}, !- Handle
  Surface 15,                             !- Name
  RoofCeiling,                            !- Surface Type
  ,                                       !- Construction Name
  {3cd4631e-9c8d-462f-b706-c06465f3025a}, !- Space Name
=======
  {facdff06-0a3f-4963-bb6f-47a6962a4da9}, !- Handle
  Surface 15,                             !- Name
  RoofCeiling,                            !- Surface Type
  ,                                       !- Construction Name
  {871732bc-0495-4bc2-809f-6ef7dfd662ce}, !- Space Name
>>>>>>> 055af606
  Outdoors,                               !- Outside Boundary Condition
  ,                                       !- Outside Boundary Condition Object
  SunExposed,                             !- Sun Exposure
  WindExposed,                            !- Wind Exposure
  ,                                       !- View Factor to Ground
  ,                                       !- Number of Vertices
  0, 3.40776759770968, 1.70388379885484,  !- X,Y,Z Vertex 1 {m}
  13.6310703908387, 3.40776759770968, 1.70388379885484, !- X,Y,Z Vertex 2 {m}
  13.6310703908387, 6.81553519541936, 0,  !- X,Y,Z Vertex 3 {m}
  0, 6.81553519541936, 0;                 !- X,Y,Z Vertex 4 {m}

OS:Surface,
<<<<<<< HEAD
  {67ef2c8e-22b8-4fad-85b4-9574eee0bcd1}, !- Handle
  Surface 16,                             !- Name
  Wall,                                   !- Surface Type
  ,                                       !- Construction Name
  {3cd4631e-9c8d-462f-b706-c06465f3025a}, !- Space Name
=======
  {b503d296-088e-450e-a4c1-669fc6a12766}, !- Handle
  Surface 16,                             !- Name
  Wall,                                   !- Surface Type
  ,                                       !- Construction Name
  {871732bc-0495-4bc2-809f-6ef7dfd662ce}, !- Space Name
>>>>>>> 055af606
  Outdoors,                               !- Outside Boundary Condition
  ,                                       !- Outside Boundary Condition Object
  SunExposed,                             !- Sun Exposure
  WindExposed,                            !- Wind Exposure
  ,                                       !- View Factor to Ground
  ,                                       !- Number of Vertices
  0, 3.40776759770968, 1.70388379885484,  !- X,Y,Z Vertex 1 {m}
  0, 6.81553519541936, 0,                 !- X,Y,Z Vertex 2 {m}
  0, 0, 0;                                !- X,Y,Z Vertex 3 {m}

OS:Surface,
<<<<<<< HEAD
  {c4274259-ce1a-4f0f-a22d-8dbf6b997f89}, !- Handle
  Surface 17,                             !- Name
  Wall,                                   !- Surface Type
  ,                                       !- Construction Name
  {3cd4631e-9c8d-462f-b706-c06465f3025a}, !- Space Name
=======
  {dadac203-13f6-4324-91d7-18d357fbee3f}, !- Handle
  Surface 17,                             !- Name
  Wall,                                   !- Surface Type
  ,                                       !- Construction Name
  {871732bc-0495-4bc2-809f-6ef7dfd662ce}, !- Space Name
>>>>>>> 055af606
  Outdoors,                               !- Outside Boundary Condition
  ,                                       !- Outside Boundary Condition Object
  SunExposed,                             !- Sun Exposure
  WindExposed,                            !- Wind Exposure
  ,                                       !- View Factor to Ground
  ,                                       !- Number of Vertices
  13.6310703908387, 3.40776759770968, 1.70388379885484, !- X,Y,Z Vertex 1 {m}
  13.6310703908387, 0, 0,                 !- X,Y,Z Vertex 2 {m}
  13.6310703908387, 6.81553519541936, 0;  !- X,Y,Z Vertex 3 {m}

OS:Space,
<<<<<<< HEAD
  {3cd4631e-9c8d-462f-b706-c06465f3025a}, !- Handle
  unfinished attic space,                 !- Name
  {864a0d20-e2aa-4156-9399-b1a34be14983}, !- Space Type Name
=======
  {871732bc-0495-4bc2-809f-6ef7dfd662ce}, !- Handle
  unfinished attic space,                 !- Name
  {8fc52f9e-f7ad-496d-bf3e-c19ad28b7792}, !- Space Type Name
>>>>>>> 055af606
  ,                                       !- Default Construction Set Name
  ,                                       !- Default Schedule Set Name
  -0,                                     !- Direction of Relative North {deg}
  0,                                      !- X Origin {m}
  0,                                      !- Y Origin {m}
  4.8768,                                 !- Z Origin {m}
  ,                                       !- Building Story Name
<<<<<<< HEAD
  {6d0e2bb6-5c9e-4734-ba53-097b337283e3}; !- Thermal Zone Name

OS:ThermalZone,
  {6d0e2bb6-5c9e-4734-ba53-097b337283e3}, !- Handle
=======
  {974801f5-7667-44f3-a49c-29f781496592}; !- Thermal Zone Name

OS:ThermalZone,
  {974801f5-7667-44f3-a49c-29f781496592}, !- Handle
>>>>>>> 055af606
  unfinished attic zone,                  !- Name
  ,                                       !- Multiplier
  ,                                       !- Ceiling Height {m}
  ,                                       !- Volume {m3}
  ,                                       !- Floor Area {m2}
  ,                                       !- Zone Inside Convection Algorithm
  ,                                       !- Zone Outside Convection Algorithm
  ,                                       !- Zone Conditioning Equipment List Name
<<<<<<< HEAD
  {ae40ced9-af39-4b95-9dc1-53cddb1170b0}, !- Zone Air Inlet Port List
  {b966a617-d19e-4371-8406-ba6a05c7f381}, !- Zone Air Exhaust Port List
  {06d4a2c8-8520-4977-97fb-a0918cf7d3be}, !- Zone Air Node Name
  {b43b9f6e-a175-4597-97e5-58dac049f9a2}, !- Zone Return Air Port List
=======
  {c6f0d90f-e2d0-4884-b188-d355be1bcba2}, !- Zone Air Inlet Port List
  {1fd9d89a-4440-41a7-86f5-239fdea2e68a}, !- Zone Air Exhaust Port List
  {37543de9-b950-4aeb-8898-fb574bcf1cb3}, !- Zone Air Node Name
  {a1820293-ced7-49bd-b38b-dcee7d21f11e}, !- Zone Return Air Port List
>>>>>>> 055af606
  ,                                       !- Primary Daylighting Control Name
  ,                                       !- Fraction of Zone Controlled by Primary Daylighting Control
  ,                                       !- Secondary Daylighting Control Name
  ,                                       !- Fraction of Zone Controlled by Secondary Daylighting Control
  ,                                       !- Illuminance Map Name
  ,                                       !- Group Rendering Name
  ,                                       !- Thermostat Name
  No;                                     !- Use Ideal Air Loads

OS:Node,
<<<<<<< HEAD
  {bfb89d7b-9034-4229-bf30-b4ce3c416b34}, !- Handle
  Node 2,                                 !- Name
  {06d4a2c8-8520-4977-97fb-a0918cf7d3be}, !- Inlet Port
  ;                                       !- Outlet Port

OS:Connection,
  {06d4a2c8-8520-4977-97fb-a0918cf7d3be}, !- Handle
  {6d0e2bb6-5c9e-4734-ba53-097b337283e3}, !- Source Object
  11,                                     !- Outlet Port
  {bfb89d7b-9034-4229-bf30-b4ce3c416b34}, !- Target Object
  2;                                      !- Inlet Port

OS:PortList,
  {ae40ced9-af39-4b95-9dc1-53cddb1170b0}, !- Handle
  {6d0e2bb6-5c9e-4734-ba53-097b337283e3}; !- HVAC Component

OS:PortList,
  {b966a617-d19e-4371-8406-ba6a05c7f381}, !- Handle
  {6d0e2bb6-5c9e-4734-ba53-097b337283e3}; !- HVAC Component

OS:PortList,
  {b43b9f6e-a175-4597-97e5-58dac049f9a2}, !- Handle
  {6d0e2bb6-5c9e-4734-ba53-097b337283e3}; !- HVAC Component

OS:Sizing:Zone,
  {9319f94a-2eb7-4abd-8ba7-4fdff42a6ba8}, !- Handle
  {6d0e2bb6-5c9e-4734-ba53-097b337283e3}, !- Zone or ZoneList Name
=======
  {6dbb08cd-5c73-4edc-bb1d-d64e0bce624c}, !- Handle
  Node 2,                                 !- Name
  {37543de9-b950-4aeb-8898-fb574bcf1cb3}, !- Inlet Port
  ;                                       !- Outlet Port

OS:Connection,
  {37543de9-b950-4aeb-8898-fb574bcf1cb3}, !- Handle
  {974801f5-7667-44f3-a49c-29f781496592}, !- Source Object
  11,                                     !- Outlet Port
  {6dbb08cd-5c73-4edc-bb1d-d64e0bce624c}, !- Target Object
  2;                                      !- Inlet Port

OS:PortList,
  {c6f0d90f-e2d0-4884-b188-d355be1bcba2}, !- Handle
  {974801f5-7667-44f3-a49c-29f781496592}; !- HVAC Component

OS:PortList,
  {1fd9d89a-4440-41a7-86f5-239fdea2e68a}, !- Handle
  {974801f5-7667-44f3-a49c-29f781496592}; !- HVAC Component

OS:PortList,
  {a1820293-ced7-49bd-b38b-dcee7d21f11e}, !- Handle
  {974801f5-7667-44f3-a49c-29f781496592}; !- HVAC Component

OS:Sizing:Zone,
  {7b6f53c4-1526-4d5b-834a-cee7d4414f55}, !- Handle
  {974801f5-7667-44f3-a49c-29f781496592}, !- Zone or ZoneList Name
>>>>>>> 055af606
  SupplyAirTemperature,                   !- Zone Cooling Design Supply Air Temperature Input Method
  14,                                     !- Zone Cooling Design Supply Air Temperature {C}
  11.11,                                  !- Zone Cooling Design Supply Air Temperature Difference {deltaC}
  SupplyAirTemperature,                   !- Zone Heating Design Supply Air Temperature Input Method
  40,                                     !- Zone Heating Design Supply Air Temperature {C}
  11.11,                                  !- Zone Heating Design Supply Air Temperature Difference {deltaC}
  0.0085,                                 !- Zone Cooling Design Supply Air Humidity Ratio {kg-H2O/kg-air}
  0.008,                                  !- Zone Heating Design Supply Air Humidity Ratio {kg-H2O/kg-air}
  ,                                       !- Zone Heating Sizing Factor
  ,                                       !- Zone Cooling Sizing Factor
  DesignDay,                              !- Cooling Design Air Flow Method
  ,                                       !- Cooling Design Air Flow Rate {m3/s}
  ,                                       !- Cooling Minimum Air Flow per Zone Floor Area {m3/s-m2}
  ,                                       !- Cooling Minimum Air Flow {m3/s}
  ,                                       !- Cooling Minimum Air Flow Fraction
  DesignDay,                              !- Heating Design Air Flow Method
  ,                                       !- Heating Design Air Flow Rate {m3/s}
  ,                                       !- Heating Maximum Air Flow per Zone Floor Area {m3/s-m2}
  ,                                       !- Heating Maximum Air Flow {m3/s}
  ,                                       !- Heating Maximum Air Flow Fraction
  No,                                     !- Account for Dedicated Outdoor Air System
  NeutralSupplyAir,                       !- Dedicated Outdoor Air System Control Strategy
  autosize,                               !- Dedicated Outdoor Air Low Setpoint Temperature for Design {C}
  autosize;                               !- Dedicated Outdoor Air High Setpoint Temperature for Design {C}

OS:ZoneHVAC:EquipmentList,
<<<<<<< HEAD
  {7e47a66c-b1f3-4d96-ae3d-5cbe9f890cd8}, !- Handle
  Zone HVAC Equipment List 2,             !- Name
  {6d0e2bb6-5c9e-4734-ba53-097b337283e3}; !- Thermal Zone

OS:SpaceType,
  {864a0d20-e2aa-4156-9399-b1a34be14983}, !- Handle
=======
  {9628e423-6b17-467b-b828-0d50e3bb140d}, !- Handle
  Zone HVAC Equipment List 2,             !- Name
  {974801f5-7667-44f3-a49c-29f781496592}; !- Thermal Zone

OS:SpaceType,
  {8fc52f9e-f7ad-496d-bf3e-c19ad28b7792}, !- Handle
>>>>>>> 055af606
  Space Type 2,                           !- Name
  ,                                       !- Default Construction Set Name
  ,                                       !- Default Schedule Set Name
  ,                                       !- Group Rendering Name
  ,                                       !- Design Specification Outdoor Air Object Name
  ,                                       !- Standards Template
  ,                                       !- Standards Building Type
  unfinished attic;                       !- Standards Space Type

OS:BuildingUnit,
<<<<<<< HEAD
  {20cc5e09-2e77-4575-8cce-47dbb0ba87e6}, !- Handle
=======
  {47471f85-a5e0-45a2-b7dd-374f36a872e2}, !- Handle
>>>>>>> 055af606
  unit 1,                                 !- Name
  ,                                       !- Rendering Color
  Residential;                            !- Building Unit Type

OS:AdditionalProperties,
<<<<<<< HEAD
  {ff5f4419-bbaf-4f64-9bd9-84029c19dbe4}, !- Handle
  {20cc5e09-2e77-4575-8cce-47dbb0ba87e6}, !- Object Name
=======
  {2b566399-407f-4ccc-af7b-b5c395d79416}, !- Handle
  {47471f85-a5e0-45a2-b7dd-374f36a872e2}, !- Object Name
>>>>>>> 055af606
  NumberOfBedrooms,                       !- Feature Name 1
  Integer,                                !- Feature Data Type 1
  3,                                      !- Feature Value 1
  NumberOfBathrooms,                      !- Feature Name 2
  Double,                                 !- Feature Data Type 2
  2,                                      !- Feature Value 2
  NumberOfOccupants,                      !- Feature Name 3
  Double,                                 !- Feature Data Type 3
  2.6400000000000001;                     !- Feature Value 3

OS:External:File,
<<<<<<< HEAD
  {c6cac8fa-ea0d-4380-b0e0-1534e5766e89}, !- Handle
=======
  {f5b9c40a-4fb0-4fdd-b4fe-db5278cd7da3}, !- Handle
>>>>>>> 055af606
  8760.csv,                               !- Name
  8760.csv;                               !- File Name

OS:Schedule:Day,
<<<<<<< HEAD
  {ed4c0269-b1c1-4b5f-86db-a4739ae03f74}, !- Handle
=======
  {1fb545db-d4b5-4858-9b0f-3db2bb4997c4}, !- Handle
>>>>>>> 055af606
  Schedule Day 1,                         !- Name
  ,                                       !- Schedule Type Limits Name
  ,                                       !- Interpolate to Timestep
  24,                                     !- Hour 1
  0,                                      !- Minute 1
  0;                                      !- Value Until Time 1

OS:Schedule:Day,
<<<<<<< HEAD
  {c3fd6c54-6758-4bc1-a221-7cddf835cc91}, !- Handle
=======
  {2de14833-cf3a-4604-bf7c-8918949c92f0}, !- Handle
>>>>>>> 055af606
  Schedule Day 2,                         !- Name
  ,                                       !- Schedule Type Limits Name
  ,                                       !- Interpolate to Timestep
  24,                                     !- Hour 1
  0,                                      !- Minute 1
  1;                                      !- Value Until Time 1

OS:Schedule:File,
<<<<<<< HEAD
  {54a5f8c1-5bde-4e95-b5df-a0271ed07db9}, !- Handle
  occupants,                              !- Name
  {cb438035-176f-4320-b51a-309ee68999fc}, !- Schedule Type Limits Name
  {c6cac8fa-ea0d-4380-b0e0-1534e5766e89}, !- External File Name
=======
  {49d0eab4-d05f-4e1a-b314-09e04bed6469}, !- Handle
  occupants,                              !- Name
  {b3eaf7e2-c782-49c7-8f21-33d2e86b325e}, !- Schedule Type Limits Name
  {f5b9c40a-4fb0-4fdd-b4fe-db5278cd7da3}, !- External File Name
>>>>>>> 055af606
  1,                                      !- Column Number
  1,                                      !- Rows to Skip at Top
  8760,                                   !- Number of Hours of Data
  ,                                       !- Column Separator
  ,                                       !- Interpolate to Timestep
  60;                                     !- Minutes per Item

OS:Schedule:Constant,
<<<<<<< HEAD
  {8714cc27-f3ef-4a2b-935b-1322ee2f6a06}, !- Handle
  res occupants activity schedule,        !- Name
  {ad847184-fb08-4115-9c78-bf7573fecb2a}, !- Schedule Type Limits Name
  112.539290946133;                       !- Value

OS:People:Definition,
  {497ac25d-e364-4529-ab8e-af91e91d06f0}, !- Handle
  res occupants|living space|story 2,     !- Name
=======
  {51ee77f1-bada-41e9-8b52-c5c2688863cb}, !- Handle
  res occupants activity schedule,        !- Name
  {09cefb59-4272-4504-9b91-8070ebc9e23c}, !- Schedule Type Limits Name
  112.539290946133;                       !- Value

OS:People:Definition,
  {0647930b-da55-4f80-b49e-e5aac81e66b3}, !- Handle
  res occupants|living space,             !- Name
>>>>>>> 055af606
  People,                                 !- Number of People Calculation Method
  1.32,                                   !- Number of People {people}
  ,                                       !- People per Space Floor Area {person/m2}
  ,                                       !- Space Floor Area per Person {m2/person}
  0.319734,                               !- Fraction Radiant
  0.573,                                  !- Sensible Heat Fraction
  0,                                      !- Carbon Dioxide Generation Rate {m3/s-W}
  No,                                     !- Enable ASHRAE 55 Comfort Warnings
  ZoneAveraged;                           !- Mean Radiant Temperature Calculation Type

OS:People,
<<<<<<< HEAD
  {0e5abadd-f9e2-4a12-b56b-0bb4c1d022ec}, !- Handle
  res occupants|living space|story 2,     !- Name
  {497ac25d-e364-4529-ab8e-af91e91d06f0}, !- People Definition Name
  {d95ff6d1-d7cd-49d6-aada-2b4e9ca34c0a}, !- Space or SpaceType Name
  {54a5f8c1-5bde-4e95-b5df-a0271ed07db9}, !- Number of People Schedule Name
  {8714cc27-f3ef-4a2b-935b-1322ee2f6a06}, !- Activity Level Schedule Name
=======
  {e15510fc-30dd-4243-9bf0-998ce962f4b8}, !- Handle
  res occupants|living space,             !- Name
  {0647930b-da55-4f80-b49e-e5aac81e66b3}, !- People Definition Name
  {b790f0d1-8fbb-4e3b-b418-e52ff98b28b7}, !- Space or SpaceType Name
  {49d0eab4-d05f-4e1a-b314-09e04bed6469}, !- Number of People Schedule Name
  {51ee77f1-bada-41e9-8b52-c5c2688863cb}, !- Activity Level Schedule Name
>>>>>>> 055af606
  ,                                       !- Surface Name/Angle Factor List Name
  ,                                       !- Work Efficiency Schedule Name
  ,                                       !- Clothing Insulation Schedule Name
  ,                                       !- Air Velocity Schedule Name
  1;                                      !- Multiplier

OS:ScheduleTypeLimits,
<<<<<<< HEAD
  {ad847184-fb08-4115-9c78-bf7573fecb2a}, !- Handle
=======
  {09cefb59-4272-4504-9b91-8070ebc9e23c}, !- Handle
>>>>>>> 055af606
  ActivityLevel,                          !- Name
  0,                                      !- Lower Limit Value
  ,                                       !- Upper Limit Value
  Continuous,                             !- Numeric Type
  ActivityLevel;                          !- Unit Type

OS:ScheduleTypeLimits,
<<<<<<< HEAD
  {cb438035-176f-4320-b51a-309ee68999fc}, !- Handle
=======
  {b3eaf7e2-c782-49c7-8f21-33d2e86b325e}, !- Handle
>>>>>>> 055af606
  Fractional,                             !- Name
  0,                                      !- Lower Limit Value
  1,                                      !- Upper Limit Value
  Continuous;                             !- Numeric Type

OS:People:Definition,
<<<<<<< HEAD
  {d3d5e307-cc43-45b2-b4a3-81a4efefb638}, !- Handle
  res occupants|living space,             !- Name
=======
  {e0659911-3c8a-4473-83d4-caca576a2a48}, !- Handle
  res occupants|living space|story 2,     !- Name
>>>>>>> 055af606
  People,                                 !- Number of People Calculation Method
  1.32,                                   !- Number of People {people}
  ,                                       !- People per Space Floor Area {person/m2}
  ,                                       !- Space Floor Area per Person {m2/person}
  0.319734,                               !- Fraction Radiant
  0.573,                                  !- Sensible Heat Fraction
  0,                                      !- Carbon Dioxide Generation Rate {m3/s-W}
  No,                                     !- Enable ASHRAE 55 Comfort Warnings
  ZoneAveraged;                           !- Mean Radiant Temperature Calculation Type

OS:People,
<<<<<<< HEAD
  {7236ccfd-4c7b-423c-94c9-f546f3e87560}, !- Handle
  res occupants|living space,             !- Name
  {d3d5e307-cc43-45b2-b4a3-81a4efefb638}, !- People Definition Name
  {1e7c0a5a-54a3-45a7-9c34-97b5b9352bcc}, !- Space or SpaceType Name
  {54a5f8c1-5bde-4e95-b5df-a0271ed07db9}, !- Number of People Schedule Name
  {8714cc27-f3ef-4a2b-935b-1322ee2f6a06}, !- Activity Level Schedule Name
=======
  {e55b9906-ab84-4a48-903d-d9e5a31c6997}, !- Handle
  res occupants|living space|story 2,     !- Name
  {e0659911-3c8a-4473-83d4-caca576a2a48}, !- People Definition Name
  {7a6c9bd3-abfc-47e7-b3ae-fa3a6735aa11}, !- Space or SpaceType Name
  {49d0eab4-d05f-4e1a-b314-09e04bed6469}, !- Number of People Schedule Name
  {51ee77f1-bada-41e9-8b52-c5c2688863cb}, !- Activity Level Schedule Name
>>>>>>> 055af606
  ,                                       !- Surface Name/Angle Factor List Name
  ,                                       !- Work Efficiency Schedule Name
  ,                                       !- Clothing Insulation Schedule Name
  ,                                       !- Air Velocity Schedule Name
  1;                                      !- Multiplier
<|MERGE_RESOLUTION|>--- conflicted
+++ resolved
@@ -1,38 +1,22 @@
 !- NOTE: Auto-generated from /test/osw_files/SFD_2000sqft_2story_SL_UA_Denver_North.osw
 
 OS:Version,
-<<<<<<< HEAD
-  {7ff9c3fa-a273-4c2b-a870-16debb864d5e}, !- Handle
+  {e366202f-00a1-4eb1-98fe-ff076fff4ea7}, !- Handle
   3.2.1;                                  !- Version Identifier
 
 OS:SimulationControl,
-  {90e3c920-1cff-432e-9eda-bc969fc73465}, !- Handle
-=======
-  {6eea4180-f46b-4861-80e8-1a9b9fb69460}, !- Handle
-  3.2.1;                                  !- Version Identifier
-
-OS:SimulationControl,
-  {7f3b9d9f-113d-4dc2-b47e-04f843454997}, !- Handle
->>>>>>> 055af606
+  {12ae3940-8724-4d49-969a-70f9326e85ba}, !- Handle
   ,                                       !- Do Zone Sizing Calculation
   ,                                       !- Do System Sizing Calculation
   ,                                       !- Do Plant Sizing Calculation
   No;                                     !- Run Simulation for Sizing Periods
 
 OS:Timestep,
-<<<<<<< HEAD
-  {f8a413ff-b0ce-41cc-a619-dedd57d9978b}, !- Handle
+  {8951403b-cafe-4866-a559-6bc595cb18a7}, !- Handle
   6;                                      !- Number of Timesteps per Hour
 
 OS:ShadowCalculation,
-  {cf090d90-f3db-4639-b45d-02860dfc1923}, !- Handle
-=======
-  {dd44e9a1-f135-402b-bbff-c47e10e21d72}, !- Handle
-  6;                                      !- Number of Timesteps per Hour
-
-OS:ShadowCalculation,
-  {2ea80872-94ab-4ed2-a342-91219abf0fe9}, !- Handle
->>>>>>> 055af606
+  {bf235529-a0d7-48ba-b2d1-c6db062ce5fa}, !- Handle
   PolygonClipping,                        !- Shading Calculation Method
   ,                                       !- Shading Calculation Update Frequency Method
   20,                                     !- Shading Calculation Update Frequency
@@ -45,37 +29,21 @@
   No;                                     !- Disable Self-Shading From Shading Zone Groups to Other Zones
 
 OS:SurfaceConvectionAlgorithm:Outside,
-<<<<<<< HEAD
-  {874d2825-a566-4c9d-919c-7c56482f1394}, !- Handle
+  {9cb9556b-d3ab-4dc0-a873-2bf14a869675}, !- Handle
   DOE-2;                                  !- Algorithm
 
 OS:SurfaceConvectionAlgorithm:Inside,
-  {ab5a056b-f8ed-4422-bd2f-0846e7b49ac4}, !- Handle
+  {db4d7215-bdd5-481a-abbb-4d6e3fb8a77a}, !- Handle
   TARP;                                   !- Algorithm
 
 OS:ZoneCapacitanceMultiplier:ResearchSpecial,
-  {dea818a8-2a20-4009-bb86-10e51200feca}, !- Handle
-=======
-  {cdadcb3a-a573-4a11-a47d-ce1832fefdaf}, !- Handle
-  DOE-2;                                  !- Algorithm
-
-OS:SurfaceConvectionAlgorithm:Inside,
-  {6ac75dff-e667-4c37-9a18-77046b01e57c}, !- Handle
-  TARP;                                   !- Algorithm
-
-OS:ZoneCapacitanceMultiplier:ResearchSpecial,
-  {50fbaf65-91a5-494d-b11a-d63fb25e1181}, !- Handle
->>>>>>> 055af606
+  {3103f70f-a72e-4c86-b9d1-332c1b121374}, !- Handle
   ,                                       !- Temperature Capacity Multiplier
   15,                                     !- Humidity Capacity Multiplier
   ;                                       !- Carbon Dioxide Capacity Multiplier
 
 OS:RunPeriod,
-<<<<<<< HEAD
-  {fde1a7f1-17b3-467a-85e1-b4accbf8a46c}, !- Handle
-=======
-  {adb8925b-8e31-4b73-9abd-23300d372a29}, !- Handle
->>>>>>> 055af606
+  {765e7c61-fcc4-4954-8529-d2e2df9d4cf9}, !- Handle
   Run Period 1,                           !- Name
   1,                                      !- Begin Month
   1,                                      !- Begin Day of Month
@@ -89,21 +57,13 @@
   ;                                       !- Number of Times Runperiod to be Repeated
 
 OS:YearDescription,
-<<<<<<< HEAD
-  {9e0091c2-347e-43d9-90d5-83e2b82b0353}, !- Handle
-=======
-  {3c3fb269-e97a-4423-8d6e-5ace4bdc501d}, !- Handle
->>>>>>> 055af606
+  {12fb5fbd-a9c1-4232-998d-4e7a13e673ea}, !- Handle
   2007,                                   !- Calendar Year
   ,                                       !- Day of Week for Start Day
   ;                                       !- Is Leap Year
 
 OS:WeatherFile,
-<<<<<<< HEAD
-  {65794274-5a33-4dd1-b623-9de932fc8a51}, !- Handle
-=======
-  {f53b7dd8-a64e-4a81-b081-23a57241366f}, !- Handle
->>>>>>> 055af606
+  {cb430240-ba39-4ef7-8515-4fe88219acf3}, !- Handle
   Denver Intl Ap,                         !- City
   CO,                                     !- State Province Region
   USA,                                    !- Country
@@ -117,13 +77,8 @@
   E23378AA;                               !- Checksum
 
 OS:AdditionalProperties,
-<<<<<<< HEAD
-  {a67a533a-666e-4b50-8563-6880c431768f}, !- Handle
-  {65794274-5a33-4dd1-b623-9de932fc8a51}, !- Object Name
-=======
-  {41458478-b290-4a0d-b847-4680770e1837}, !- Handle
-  {f53b7dd8-a64e-4a81-b081-23a57241366f}, !- Object Name
->>>>>>> 055af606
+  {f49c6f94-1f05-449b-8d6b-c9e2455a52ce}, !- Handle
+  {cb430240-ba39-4ef7-8515-4fe88219acf3}, !- Object Name
   EPWHeaderCity,                          !- Feature Name 1
   String,                                 !- Feature Data Type 1
   Denver Intl Ap,                         !- Feature Value 1
@@ -231,11 +186,7 @@
   84;                                     !- Feature Value 35
 
 OS:Site,
-<<<<<<< HEAD
-  {e5fbfcb8-8648-4c9e-a327-e1897f38cf3d}, !- Handle
-=======
-  {e094bc85-9694-435d-af0a-2f41423b729d}, !- Handle
->>>>>>> 055af606
+  {985702b8-0a98-4776-b4e2-0b4482667b1d}, !- Handle
   Denver Intl Ap_CO_USA,                  !- Name
   39.83,                                  !- Latitude {deg}
   -104.65,                                !- Longitude {deg}
@@ -244,42 +195,26 @@
   ;                                       !- Terrain
 
 OS:ClimateZones,
-<<<<<<< HEAD
-  {87be0605-7794-4a7b-a881-949677155a57}, !- Handle
-=======
-  {c5de6bb5-3581-48ac-a8d9-c381fa8603e9}, !- Handle
->>>>>>> 055af606
+  {1e79531d-92b5-4893-a391-649528908a8b}, !- Handle
   Building America,                       !- Climate Zone Institution Name 1
   ,                                       !- Climate Zone Document Name 1
   0,                                      !- Climate Zone Document Year 1
   Cold;                                   !- Climate Zone Value 1
 
 OS:Site:WaterMainsTemperature,
-<<<<<<< HEAD
-  {20932b59-f36e-4a17-afa3-fcafe4bec13d}, !- Handle
-=======
-  {e00db964-e194-4bd3-98cd-245dc1707f69}, !- Handle
->>>>>>> 055af606
+  {9be8777a-518a-4ebb-8ec6-2450a229467f}, !- Handle
   Correlation,                            !- Calculation Method
   ,                                       !- Temperature Schedule Name
   10.8753424657535,                       !- Annual Average Outdoor Air Temperature {C}
   23.1524007936508;                       !- Maximum Difference In Monthly Average Outdoor Air Temperatures {deltaC}
 
 OS:RunPeriodControl:DaylightSavingTime,
-<<<<<<< HEAD
-  {384c4a77-d9be-4d68-8405-ccada7813c6c}, !- Handle
-=======
-  {239d6095-2a1c-4b8f-aed6-6dd715054d49}, !- Handle
->>>>>>> 055af606
+  {7e0acf4b-2ee7-4f88-8e2c-54e6c15202ad}, !- Handle
   3/12,                                   !- Start Date
   11/5;                                   !- End Date
 
 OS:Site:GroundTemperature:Deep,
-<<<<<<< HEAD
-  {b8e46956-914d-43cb-99e2-ad537e69aaa2}, !- Handle
-=======
-  {c6f7e1af-f00c-47ea-bc07-3b3758897917}, !- Handle
->>>>>>> 055af606
+  {12d6fb47-333e-4147-964c-9e2439a9201d}, !- Handle
   10.8753424657535,                       !- January Deep Ground Temperature {C}
   10.8753424657535,                       !- February Deep Ground Temperature {C}
   10.8753424657535,                       !- March Deep Ground Temperature {C}
@@ -294,11 +229,7 @@
   10.8753424657535;                       !- December Deep Ground Temperature {C}
 
 OS:Building,
-<<<<<<< HEAD
-  {93c3d60b-9d5b-42f6-a1fa-e43e247cb40c}, !- Handle
-=======
-  {de5111fa-35ad-4738-b8f9-4d77c17749fb}, !- Handle
->>>>>>> 055af606
+  {e31e80c5-da12-46a8-969e-434740c1a247}, !- Handle
   Building 1,                             !- Name
   ,                                       !- Building Sector Type
   180,                                    !- North Axis {deg}
@@ -313,23 +244,14 @@
   1;                                      !- Standards Number of Living Units
 
 OS:AdditionalProperties,
-<<<<<<< HEAD
-  {3dbd578a-0d83-46b4-a1b9-08c593f776ee}, !- Handle
-  {93c3d60b-9d5b-42f6-a1fa-e43e247cb40c}, !- Object Name
-=======
-  {a785e7c3-4a05-4571-bbbd-6045dd41d048}, !- Handle
-  {de5111fa-35ad-4738-b8f9-4d77c17749fb}, !- Object Name
->>>>>>> 055af606
+  {17a62613-c9da-4051-8854-bef8a8a3c0fd}, !- Handle
+  {e31e80c5-da12-46a8-969e-434740c1a247}, !- Object Name
   Total Units Modeled,                    !- Feature Name 1
   Integer,                                !- Feature Data Type 1
   1;                                      !- Feature Value 1
 
 OS:ThermalZone,
-<<<<<<< HEAD
-  {9957aaa5-2ab4-4552-945a-72aa8d25f76c}, !- Handle
-=======
-  {27feafd2-b180-499e-907a-11daec78320f}, !- Handle
->>>>>>> 055af606
+  {b4dae2a5-3911-4b43-b634-65714f477927}, !- Handle
   living zone,                            !- Name
   ,                                       !- Multiplier
   ,                                       !- Ceiling Height {m}
@@ -338,17 +260,10 @@
   ,                                       !- Zone Inside Convection Algorithm
   ,                                       !- Zone Outside Convection Algorithm
   ,                                       !- Zone Conditioning Equipment List Name
-<<<<<<< HEAD
-  {ece68134-b0a0-4a1e-8a20-07358d23207b}, !- Zone Air Inlet Port List
-  {ffa9c3cb-a790-4070-89d2-275adbfb13c7}, !- Zone Air Exhaust Port List
-  {0976f83b-b77f-415a-8488-dfa985f499d8}, !- Zone Air Node Name
-  {dff63c94-06bc-4435-90ac-c875df3414bf}, !- Zone Return Air Port List
-=======
-  {b97f4618-f97b-4b50-9443-dfdb5b43e8a5}, !- Zone Air Inlet Port List
-  {5380efd7-c247-4bfb-8c19-a4da4f3cf472}, !- Zone Air Exhaust Port List
-  {cdfb4cb9-e347-444a-9b52-45c12fc0daa4}, !- Zone Air Node Name
-  {574437d0-5d74-468b-af19-e21b4bc86237}, !- Zone Return Air Port List
->>>>>>> 055af606
+  {022626fe-0d04-43f0-a83d-79551bcdb907}, !- Zone Air Inlet Port List
+  {59c6ae56-ff1f-4c6b-b6ed-c2e45771513d}, !- Zone Air Exhaust Port List
+  {0c549632-8c58-4d49-ab33-07ca63fae3fc}, !- Zone Air Node Name
+  {34557d1c-a028-4126-8d65-9196407050ca}, !- Zone Return Air Port List
   ,                                       !- Primary Daylighting Control Name
   ,                                       !- Fraction of Zone Controlled by Primary Daylighting Control
   ,                                       !- Secondary Daylighting Control Name
@@ -359,63 +274,33 @@
   No;                                     !- Use Ideal Air Loads
 
 OS:Node,
-<<<<<<< HEAD
-  {ce1d7db4-7704-4b07-ac26-86bed73c9573}, !- Handle
+  {ac019566-fbcd-41ce-a6aa-52b6a68dce4b}, !- Handle
   Node 1,                                 !- Name
-  {0976f83b-b77f-415a-8488-dfa985f499d8}, !- Inlet Port
+  {0c549632-8c58-4d49-ab33-07ca63fae3fc}, !- Inlet Port
   ;                                       !- Outlet Port
 
 OS:Connection,
-  {0976f83b-b77f-415a-8488-dfa985f499d8}, !- Handle
-  {9957aaa5-2ab4-4552-945a-72aa8d25f76c}, !- Source Object
+  {0c549632-8c58-4d49-ab33-07ca63fae3fc}, !- Handle
+  {b4dae2a5-3911-4b43-b634-65714f477927}, !- Source Object
   11,                                     !- Outlet Port
-  {ce1d7db4-7704-4b07-ac26-86bed73c9573}, !- Target Object
+  {ac019566-fbcd-41ce-a6aa-52b6a68dce4b}, !- Target Object
   2;                                      !- Inlet Port
 
 OS:PortList,
-  {ece68134-b0a0-4a1e-8a20-07358d23207b}, !- Handle
-  {9957aaa5-2ab4-4552-945a-72aa8d25f76c}; !- HVAC Component
+  {022626fe-0d04-43f0-a83d-79551bcdb907}, !- Handle
+  {b4dae2a5-3911-4b43-b634-65714f477927}; !- HVAC Component
 
 OS:PortList,
-  {ffa9c3cb-a790-4070-89d2-275adbfb13c7}, !- Handle
-  {9957aaa5-2ab4-4552-945a-72aa8d25f76c}; !- HVAC Component
+  {59c6ae56-ff1f-4c6b-b6ed-c2e45771513d}, !- Handle
+  {b4dae2a5-3911-4b43-b634-65714f477927}; !- HVAC Component
 
 OS:PortList,
-  {dff63c94-06bc-4435-90ac-c875df3414bf}, !- Handle
-  {9957aaa5-2ab4-4552-945a-72aa8d25f76c}; !- HVAC Component
+  {34557d1c-a028-4126-8d65-9196407050ca}, !- Handle
+  {b4dae2a5-3911-4b43-b634-65714f477927}; !- HVAC Component
 
 OS:Sizing:Zone,
-  {d38a862a-dc3e-4806-8560-911f86536d68}, !- Handle
-  {9957aaa5-2ab4-4552-945a-72aa8d25f76c}, !- Zone or ZoneList Name
-=======
-  {562b4a4a-572a-4b76-9838-7e7992b1325d}, !- Handle
-  Node 1,                                 !- Name
-  {cdfb4cb9-e347-444a-9b52-45c12fc0daa4}, !- Inlet Port
-  ;                                       !- Outlet Port
-
-OS:Connection,
-  {cdfb4cb9-e347-444a-9b52-45c12fc0daa4}, !- Handle
-  {27feafd2-b180-499e-907a-11daec78320f}, !- Source Object
-  11,                                     !- Outlet Port
-  {562b4a4a-572a-4b76-9838-7e7992b1325d}, !- Target Object
-  2;                                      !- Inlet Port
-
-OS:PortList,
-  {b97f4618-f97b-4b50-9443-dfdb5b43e8a5}, !- Handle
-  {27feafd2-b180-499e-907a-11daec78320f}; !- HVAC Component
-
-OS:PortList,
-  {5380efd7-c247-4bfb-8c19-a4da4f3cf472}, !- Handle
-  {27feafd2-b180-499e-907a-11daec78320f}; !- HVAC Component
-
-OS:PortList,
-  {574437d0-5d74-468b-af19-e21b4bc86237}, !- Handle
-  {27feafd2-b180-499e-907a-11daec78320f}; !- HVAC Component
-
-OS:Sizing:Zone,
-  {4e65ad5c-fe00-4aca-af88-2fe3b3f73038}, !- Handle
-  {27feafd2-b180-499e-907a-11daec78320f}, !- Zone or ZoneList Name
->>>>>>> 055af606
+  {36565fc7-965f-433f-ae12-f25b5abe571b}, !- Handle
+  {b4dae2a5-3911-4b43-b634-65714f477927}, !- Zone or ZoneList Name
   SupplyAirTemperature,                   !- Zone Cooling Design Supply Air Temperature Input Method
   14,                                     !- Zone Cooling Design Supply Air Temperature {C}
   11.11,                                  !- Zone Cooling Design Supply Air Temperature Difference {deltaC}
@@ -442,25 +327,14 @@
   autosize;                               !- Dedicated Outdoor Air High Setpoint Temperature for Design {C}
 
 OS:ZoneHVAC:EquipmentList,
-<<<<<<< HEAD
-  {84610ffe-303e-418e-b4a5-3b22d1a1fd66}, !- Handle
+  {c4cda41e-d050-40a3-ba6b-c2a516d04dbe}, !- Handle
   Zone HVAC Equipment List 1,             !- Name
-  {9957aaa5-2ab4-4552-945a-72aa8d25f76c}; !- Thermal Zone
+  {b4dae2a5-3911-4b43-b634-65714f477927}; !- Thermal Zone
 
 OS:Space,
-  {1e7c0a5a-54a3-45a7-9c34-97b5b9352bcc}, !- Handle
+  {350bd42f-9d3a-4848-b2bb-b54a295564fa}, !- Handle
   living space,                           !- Name
-  {7598dbfb-f4b5-4e9c-bcbb-df0915746b65}, !- Space Type Name
-=======
-  {a1ab17ab-414a-4622-8e9e-c78e353e7be7}, !- Handle
-  Zone HVAC Equipment List 1,             !- Name
-  {27feafd2-b180-499e-907a-11daec78320f}; !- Thermal Zone
-
-OS:Space,
-  {b790f0d1-8fbb-4e3b-b418-e52ff98b28b7}, !- Handle
-  living space,                           !- Name
-  {31b54c12-0def-415d-99f7-6d7a77485e3a}, !- Space Type Name
->>>>>>> 055af606
+  {dcbbb34a-9908-464e-88a7-b6a4d1ac0140}, !- Space Type Name
   ,                                       !- Default Construction Set Name
   ,                                       !- Default Schedule Set Name
   -0,                                     !- Direction of Relative North {deg}
@@ -468,31 +342,17 @@
   0,                                      !- Y Origin {m}
   0,                                      !- Z Origin {m}
   ,                                       !- Building Story Name
-<<<<<<< HEAD
-  {9957aaa5-2ab4-4552-945a-72aa8d25f76c}, !- Thermal Zone Name
+  {b4dae2a5-3911-4b43-b634-65714f477927}, !- Thermal Zone Name
   ,                                       !- Part of Total Floor Area
   ,                                       !- Design Specification Outdoor Air Object Name
-  {20cc5e09-2e77-4575-8cce-47dbb0ba87e6}; !- Building Unit Name
-
-OS:Surface,
-  {f65d0c55-0753-464f-aad7-68f97cb22fbd}, !- Handle
+  {8d68bc93-ac36-4408-a561-149e3edf0e57}; !- Building Unit Name
+
+OS:Surface,
+  {fa445285-3093-44c3-a103-be2b00b88d50}, !- Handle
   Surface 1,                              !- Name
   Floor,                                  !- Surface Type
   ,                                       !- Construction Name
-  {1e7c0a5a-54a3-45a7-9c34-97b5b9352bcc}, !- Space Name
-=======
-  {27feafd2-b180-499e-907a-11daec78320f}, !- Thermal Zone Name
-  ,                                       !- Part of Total Floor Area
-  ,                                       !- Design Specification Outdoor Air Object Name
-  {47471f85-a5e0-45a2-b7dd-374f36a872e2}; !- Building Unit Name
-
-OS:Surface,
-  {cd0aa840-0f4a-4bb9-a180-975251774555}, !- Handle
-  Surface 1,                              !- Name
-  Floor,                                  !- Surface Type
-  ,                                       !- Construction Name
-  {b790f0d1-8fbb-4e3b-b418-e52ff98b28b7}, !- Space Name
->>>>>>> 055af606
+  {350bd42f-9d3a-4848-b2bb-b54a295564fa}, !- Space Name
   Foundation,                             !- Outside Boundary Condition
   ,                                       !- Outside Boundary Condition Object
   NoSun,                                  !- Sun Exposure
@@ -505,19 +365,11 @@
   13.6310703908387, 0, 0;                 !- X,Y,Z Vertex 4 {m}
 
 OS:Surface,
-<<<<<<< HEAD
-  {5682f266-1186-40ba-a216-a38ba37c8098}, !- Handle
+  {b0eaaeb9-3ba3-483c-8307-6db529bf69d3}, !- Handle
   Surface 2,                              !- Name
   Wall,                                   !- Surface Type
   ,                                       !- Construction Name
-  {1e7c0a5a-54a3-45a7-9c34-97b5b9352bcc}, !- Space Name
-=======
-  {e96db776-6821-42b3-a4b9-639302601ccc}, !- Handle
-  Surface 2,                              !- Name
-  Wall,                                   !- Surface Type
-  ,                                       !- Construction Name
-  {b790f0d1-8fbb-4e3b-b418-e52ff98b28b7}, !- Space Name
->>>>>>> 055af606
+  {350bd42f-9d3a-4848-b2bb-b54a295564fa}, !- Space Name
   Outdoors,                               !- Outside Boundary Condition
   ,                                       !- Outside Boundary Condition Object
   SunExposed,                             !- Sun Exposure
@@ -530,19 +382,11 @@
   0, 0, 2.4384;                           !- X,Y,Z Vertex 4 {m}
 
 OS:Surface,
-<<<<<<< HEAD
-  {4c60d64e-1508-4ed5-b9d9-d885afa7f2e0}, !- Handle
+  {6e9ffd21-6fd9-45e4-9619-8d6cd323e2e5}, !- Handle
   Surface 3,                              !- Name
   Wall,                                   !- Surface Type
   ,                                       !- Construction Name
-  {1e7c0a5a-54a3-45a7-9c34-97b5b9352bcc}, !- Space Name
-=======
-  {c85d0692-3bd3-478d-9be1-e5d284d46583}, !- Handle
-  Surface 3,                              !- Name
-  Wall,                                   !- Surface Type
-  ,                                       !- Construction Name
-  {b790f0d1-8fbb-4e3b-b418-e52ff98b28b7}, !- Space Name
->>>>>>> 055af606
+  {350bd42f-9d3a-4848-b2bb-b54a295564fa}, !- Space Name
   Outdoors,                               !- Outside Boundary Condition
   ,                                       !- Outside Boundary Condition Object
   SunExposed,                             !- Sun Exposure
@@ -555,19 +399,11 @@
   0, 6.81553519541936, 2.4384;            !- X,Y,Z Vertex 4 {m}
 
 OS:Surface,
-<<<<<<< HEAD
-  {98fefd4b-6e7a-4c0d-9bc4-4b3e50f0a33f}, !- Handle
+  {21a34409-3d9b-4a0d-b5c6-224f23615b4c}, !- Handle
   Surface 4,                              !- Name
   Wall,                                   !- Surface Type
   ,                                       !- Construction Name
-  {1e7c0a5a-54a3-45a7-9c34-97b5b9352bcc}, !- Space Name
-=======
-  {d64c8efe-5fb8-48a1-8708-9d1824f22f67}, !- Handle
-  Surface 4,                              !- Name
-  Wall,                                   !- Surface Type
-  ,                                       !- Construction Name
-  {b790f0d1-8fbb-4e3b-b418-e52ff98b28b7}, !- Space Name
->>>>>>> 055af606
+  {350bd42f-9d3a-4848-b2bb-b54a295564fa}, !- Space Name
   Outdoors,                               !- Outside Boundary Condition
   ,                                       !- Outside Boundary Condition Object
   SunExposed,                             !- Sun Exposure
@@ -580,19 +416,11 @@
   13.6310703908387, 6.81553519541936, 2.4384; !- X,Y,Z Vertex 4 {m}
 
 OS:Surface,
-<<<<<<< HEAD
-  {7ac92878-ae20-469e-81da-2f412dc6ed20}, !- Handle
+  {f76e36f0-981c-421d-91dd-339829950a82}, !- Handle
   Surface 5,                              !- Name
   Wall,                                   !- Surface Type
   ,                                       !- Construction Name
-  {1e7c0a5a-54a3-45a7-9c34-97b5b9352bcc}, !- Space Name
-=======
-  {38db9f8d-1cb3-4b71-8c29-13f56bbc070a}, !- Handle
-  Surface 5,                              !- Name
-  Wall,                                   !- Surface Type
-  ,                                       !- Construction Name
-  {b790f0d1-8fbb-4e3b-b418-e52ff98b28b7}, !- Space Name
->>>>>>> 055af606
+  {350bd42f-9d3a-4848-b2bb-b54a295564fa}, !- Space Name
   Outdoors,                               !- Outside Boundary Condition
   ,                                       !- Outside Boundary Condition Object
   SunExposed,                             !- Sun Exposure
@@ -605,23 +433,13 @@
   13.6310703908387, 0, 2.4384;            !- X,Y,Z Vertex 4 {m}
 
 OS:Surface,
-<<<<<<< HEAD
-  {00e91b14-d86a-4f00-87fe-e3801dae616a}, !- Handle
+  {02a71ee1-2571-4070-b667-ed4b6b7f0e2d}, !- Handle
   Surface 6,                              !- Name
   RoofCeiling,                            !- Surface Type
   ,                                       !- Construction Name
-  {1e7c0a5a-54a3-45a7-9c34-97b5b9352bcc}, !- Space Name
+  {350bd42f-9d3a-4848-b2bb-b54a295564fa}, !- Space Name
   Surface,                                !- Outside Boundary Condition
-  {1cebd4d7-c6c6-45c9-8995-1db5f8635717}, !- Outside Boundary Condition Object
-=======
-  {0382f0bf-6d44-466a-b09f-5e1b8eb232d6}, !- Handle
-  Surface 6,                              !- Name
-  RoofCeiling,                            !- Surface Type
-  ,                                       !- Construction Name
-  {b790f0d1-8fbb-4e3b-b418-e52ff98b28b7}, !- Space Name
-  Surface,                                !- Outside Boundary Condition
-  {297fdcaf-b52f-4114-a1d4-dd20758a426f}, !- Outside Boundary Condition Object
->>>>>>> 055af606
+  {6b0e7b44-5bb9-4c6f-afac-4288032ac9b3}, !- Outside Boundary Condition Object
   NoSun,                                  !- Sun Exposure
   NoWind,                                 !- Wind Exposure
   ,                                       !- View Factor to Ground
@@ -632,11 +450,7 @@
   0, 0, 2.4384;                           !- X,Y,Z Vertex 4 {m}
 
 OS:SpaceType,
-<<<<<<< HEAD
-  {7598dbfb-f4b5-4e9c-bcbb-df0915746b65}, !- Handle
-=======
-  {31b54c12-0def-415d-99f7-6d7a77485e3a}, !- Handle
->>>>>>> 055af606
+  {dcbbb34a-9908-464e-88a7-b6a4d1ac0140}, !- Handle
   Space Type 1,                           !- Name
   ,                                       !- Default Construction Set Name
   ,                                       !- Default Schedule Set Name
@@ -647,15 +461,9 @@
   living;                                 !- Standards Space Type
 
 OS:Space,
-<<<<<<< HEAD
-  {d95ff6d1-d7cd-49d6-aada-2b4e9ca34c0a}, !- Handle
+  {03a43748-9be3-491f-9138-0b5c2edfaffa}, !- Handle
   living space|story 2,                   !- Name
-  {7598dbfb-f4b5-4e9c-bcbb-df0915746b65}, !- Space Type Name
-=======
-  {7a6c9bd3-abfc-47e7-b3ae-fa3a6735aa11}, !- Handle
-  living space|story 2,                   !- Name
-  {31b54c12-0def-415d-99f7-6d7a77485e3a}, !- Space Type Name
->>>>>>> 055af606
+  {dcbbb34a-9908-464e-88a7-b6a4d1ac0140}, !- Space Type Name
   ,                                       !- Default Construction Set Name
   ,                                       !- Default Schedule Set Name
   -0,                                     !- Direction of Relative North {deg}
@@ -663,35 +471,19 @@
   0,                                      !- Y Origin {m}
   2.4384,                                 !- Z Origin {m}
   ,                                       !- Building Story Name
-<<<<<<< HEAD
-  {9957aaa5-2ab4-4552-945a-72aa8d25f76c}, !- Thermal Zone Name
+  {b4dae2a5-3911-4b43-b634-65714f477927}, !- Thermal Zone Name
   ,                                       !- Part of Total Floor Area
   ,                                       !- Design Specification Outdoor Air Object Name
-  {20cc5e09-2e77-4575-8cce-47dbb0ba87e6}; !- Building Unit Name
-
-OS:Surface,
-  {1cebd4d7-c6c6-45c9-8995-1db5f8635717}, !- Handle
+  {8d68bc93-ac36-4408-a561-149e3edf0e57}; !- Building Unit Name
+
+OS:Surface,
+  {6b0e7b44-5bb9-4c6f-afac-4288032ac9b3}, !- Handle
   Surface 7,                              !- Name
   Floor,                                  !- Surface Type
   ,                                       !- Construction Name
-  {d95ff6d1-d7cd-49d6-aada-2b4e9ca34c0a}, !- Space Name
+  {03a43748-9be3-491f-9138-0b5c2edfaffa}, !- Space Name
   Surface,                                !- Outside Boundary Condition
-  {00e91b14-d86a-4f00-87fe-e3801dae616a}, !- Outside Boundary Condition Object
-=======
-  {27feafd2-b180-499e-907a-11daec78320f}, !- Thermal Zone Name
-  ,                                       !- Part of Total Floor Area
-  ,                                       !- Design Specification Outdoor Air Object Name
-  {47471f85-a5e0-45a2-b7dd-374f36a872e2}; !- Building Unit Name
-
-OS:Surface,
-  {297fdcaf-b52f-4114-a1d4-dd20758a426f}, !- Handle
-  Surface 7,                              !- Name
-  Floor,                                  !- Surface Type
-  ,                                       !- Construction Name
-  {7a6c9bd3-abfc-47e7-b3ae-fa3a6735aa11}, !- Space Name
-  Surface,                                !- Outside Boundary Condition
-  {0382f0bf-6d44-466a-b09f-5e1b8eb232d6}, !- Outside Boundary Condition Object
->>>>>>> 055af606
+  {02a71ee1-2571-4070-b667-ed4b6b7f0e2d}, !- Outside Boundary Condition Object
   NoSun,                                  !- Sun Exposure
   NoWind,                                 !- Wind Exposure
   ,                                       !- View Factor to Ground
@@ -702,19 +494,11 @@
   13.6310703908387, 0, 0;                 !- X,Y,Z Vertex 4 {m}
 
 OS:Surface,
-<<<<<<< HEAD
-  {058025be-25b9-41c1-89ef-2fb4f9ed973b}, !- Handle
+  {7a097516-1a3b-4208-ba76-baf00981bb45}, !- Handle
   Surface 8,                              !- Name
   Wall,                                   !- Surface Type
   ,                                       !- Construction Name
-  {d95ff6d1-d7cd-49d6-aada-2b4e9ca34c0a}, !- Space Name
-=======
-  {9061e846-8a24-4e0b-8c9f-08c0d63a5b58}, !- Handle
-  Surface 8,                              !- Name
-  Wall,                                   !- Surface Type
-  ,                                       !- Construction Name
-  {7a6c9bd3-abfc-47e7-b3ae-fa3a6735aa11}, !- Space Name
->>>>>>> 055af606
+  {03a43748-9be3-491f-9138-0b5c2edfaffa}, !- Space Name
   Outdoors,                               !- Outside Boundary Condition
   ,                                       !- Outside Boundary Condition Object
   SunExposed,                             !- Sun Exposure
@@ -727,19 +511,11 @@
   0, 0, 2.4384;                           !- X,Y,Z Vertex 4 {m}
 
 OS:Surface,
-<<<<<<< HEAD
-  {6440f89a-6488-4c53-8fdd-b45502ede167}, !- Handle
+  {54e5c6e6-3e75-4e28-92bf-0ce65937c5a7}, !- Handle
   Surface 9,                              !- Name
   Wall,                                   !- Surface Type
   ,                                       !- Construction Name
-  {d95ff6d1-d7cd-49d6-aada-2b4e9ca34c0a}, !- Space Name
-=======
-  {a7958b2b-244f-432b-ad3f-3f5231cb8b4a}, !- Handle
-  Surface 9,                              !- Name
-  Wall,                                   !- Surface Type
-  ,                                       !- Construction Name
-  {7a6c9bd3-abfc-47e7-b3ae-fa3a6735aa11}, !- Space Name
->>>>>>> 055af606
+  {03a43748-9be3-491f-9138-0b5c2edfaffa}, !- Space Name
   Outdoors,                               !- Outside Boundary Condition
   ,                                       !- Outside Boundary Condition Object
   SunExposed,                             !- Sun Exposure
@@ -752,19 +528,11 @@
   0, 6.81553519541936, 2.4384;            !- X,Y,Z Vertex 4 {m}
 
 OS:Surface,
-<<<<<<< HEAD
-  {c846bcca-f6af-4634-b207-352d1e70ef92}, !- Handle
+  {9ea29d9b-daae-4516-88ed-91891083348e}, !- Handle
   Surface 10,                             !- Name
   Wall,                                   !- Surface Type
   ,                                       !- Construction Name
-  {d95ff6d1-d7cd-49d6-aada-2b4e9ca34c0a}, !- Space Name
-=======
-  {92173508-dbf0-4ade-aff3-936fb3614686}, !- Handle
-  Surface 10,                             !- Name
-  Wall,                                   !- Surface Type
-  ,                                       !- Construction Name
-  {7a6c9bd3-abfc-47e7-b3ae-fa3a6735aa11}, !- Space Name
->>>>>>> 055af606
+  {03a43748-9be3-491f-9138-0b5c2edfaffa}, !- Space Name
   Outdoors,                               !- Outside Boundary Condition
   ,                                       !- Outside Boundary Condition Object
   SunExposed,                             !- Sun Exposure
@@ -777,19 +545,11 @@
   13.6310703908387, 6.81553519541936, 2.4384; !- X,Y,Z Vertex 4 {m}
 
 OS:Surface,
-<<<<<<< HEAD
-  {a4a32b13-983a-4e58-bc23-dbb70404a7f1}, !- Handle
+  {6c186053-e785-4149-83a3-5825bc82805a}, !- Handle
   Surface 11,                             !- Name
   Wall,                                   !- Surface Type
   ,                                       !- Construction Name
-  {d95ff6d1-d7cd-49d6-aada-2b4e9ca34c0a}, !- Space Name
-=======
-  {6839988f-47c8-4b87-a263-1e8e7aef58b7}, !- Handle
-  Surface 11,                             !- Name
-  Wall,                                   !- Surface Type
-  ,                                       !- Construction Name
-  {7a6c9bd3-abfc-47e7-b3ae-fa3a6735aa11}, !- Space Name
->>>>>>> 055af606
+  {03a43748-9be3-491f-9138-0b5c2edfaffa}, !- Space Name
   Outdoors,                               !- Outside Boundary Condition
   ,                                       !- Outside Boundary Condition Object
   SunExposed,                             !- Sun Exposure
@@ -802,23 +562,13 @@
   13.6310703908387, 0, 2.4384;            !- X,Y,Z Vertex 4 {m}
 
 OS:Surface,
-<<<<<<< HEAD
-  {2a15daf4-00f2-4294-ae0a-e4f9d4f2e55d}, !- Handle
+  {d34214ba-12d6-4a13-a1a9-d8522c3da91c}, !- Handle
   Surface 12,                             !- Name
   RoofCeiling,                            !- Surface Type
   ,                                       !- Construction Name
-  {d95ff6d1-d7cd-49d6-aada-2b4e9ca34c0a}, !- Space Name
+  {03a43748-9be3-491f-9138-0b5c2edfaffa}, !- Space Name
   Surface,                                !- Outside Boundary Condition
-  {534b7977-9a43-4ccd-9e75-6b6070d8386c}, !- Outside Boundary Condition Object
-=======
-  {3073bad4-0b0b-4ac0-99ec-a13044d8e4e4}, !- Handle
-  Surface 12,                             !- Name
-  RoofCeiling,                            !- Surface Type
-  ,                                       !- Construction Name
-  {7a6c9bd3-abfc-47e7-b3ae-fa3a6735aa11}, !- Space Name
-  Surface,                                !- Outside Boundary Condition
-  {c8f5daa0-2d7e-483e-9bef-fe20b09d13ef}, !- Outside Boundary Condition Object
->>>>>>> 055af606
+  {952507da-25cc-4cd3-bc8d-c6556a96ebf6}, !- Outside Boundary Condition Object
   NoSun,                                  !- Sun Exposure
   NoWind,                                 !- Wind Exposure
   ,                                       !- View Factor to Ground
@@ -829,23 +579,13 @@
   0, 0, 2.4384;                           !- X,Y,Z Vertex 4 {m}
 
 OS:Surface,
-<<<<<<< HEAD
-  {534b7977-9a43-4ccd-9e75-6b6070d8386c}, !- Handle
+  {952507da-25cc-4cd3-bc8d-c6556a96ebf6}, !- Handle
   Surface 13,                             !- Name
   Floor,                                  !- Surface Type
   ,                                       !- Construction Name
-  {3cd4631e-9c8d-462f-b706-c06465f3025a}, !- Space Name
+  {b8be6bd6-94c5-4c81-90ef-04f859f343ae}, !- Space Name
   Surface,                                !- Outside Boundary Condition
-  {2a15daf4-00f2-4294-ae0a-e4f9d4f2e55d}, !- Outside Boundary Condition Object
-=======
-  {c8f5daa0-2d7e-483e-9bef-fe20b09d13ef}, !- Handle
-  Surface 13,                             !- Name
-  Floor,                                  !- Surface Type
-  ,                                       !- Construction Name
-  {871732bc-0495-4bc2-809f-6ef7dfd662ce}, !- Space Name
-  Surface,                                !- Outside Boundary Condition
-  {3073bad4-0b0b-4ac0-99ec-a13044d8e4e4}, !- Outside Boundary Condition Object
->>>>>>> 055af606
+  {d34214ba-12d6-4a13-a1a9-d8522c3da91c}, !- Outside Boundary Condition Object
   NoSun,                                  !- Sun Exposure
   NoWind,                                 !- Wind Exposure
   ,                                       !- View Factor to Ground
@@ -856,19 +596,11 @@
   0, 0, 0;                                !- X,Y,Z Vertex 4 {m}
 
 OS:Surface,
-<<<<<<< HEAD
-  {06444023-acf2-4076-9381-a19c02a22d9e}, !- Handle
+  {c36a10c1-02e1-4903-afe3-eaacbbecd267}, !- Handle
   Surface 14,                             !- Name
   RoofCeiling,                            !- Surface Type
   ,                                       !- Construction Name
-  {3cd4631e-9c8d-462f-b706-c06465f3025a}, !- Space Name
-=======
-  {dd0806fc-f975-4f13-9c58-2954bc3f9e65}, !- Handle
-  Surface 14,                             !- Name
-  RoofCeiling,                            !- Surface Type
-  ,                                       !- Construction Name
-  {871732bc-0495-4bc2-809f-6ef7dfd662ce}, !- Space Name
->>>>>>> 055af606
+  {b8be6bd6-94c5-4c81-90ef-04f859f343ae}, !- Space Name
   Outdoors,                               !- Outside Boundary Condition
   ,                                       !- Outside Boundary Condition Object
   SunExposed,                             !- Sun Exposure
@@ -881,19 +613,11 @@
   13.6310703908387, 0, 0;                 !- X,Y,Z Vertex 4 {m}
 
 OS:Surface,
-<<<<<<< HEAD
-  {3b8ab16c-2d1d-482b-86e8-0c3f52feb883}, !- Handle
+  {bff4c23d-3c60-40a4-9006-0550e5a2e90f}, !- Handle
   Surface 15,                             !- Name
   RoofCeiling,                            !- Surface Type
   ,                                       !- Construction Name
-  {3cd4631e-9c8d-462f-b706-c06465f3025a}, !- Space Name
-=======
-  {facdff06-0a3f-4963-bb6f-47a6962a4da9}, !- Handle
-  Surface 15,                             !- Name
-  RoofCeiling,                            !- Surface Type
-  ,                                       !- Construction Name
-  {871732bc-0495-4bc2-809f-6ef7dfd662ce}, !- Space Name
->>>>>>> 055af606
+  {b8be6bd6-94c5-4c81-90ef-04f859f343ae}, !- Space Name
   Outdoors,                               !- Outside Boundary Condition
   ,                                       !- Outside Boundary Condition Object
   SunExposed,                             !- Sun Exposure
@@ -906,19 +630,11 @@
   0, 6.81553519541936, 0;                 !- X,Y,Z Vertex 4 {m}
 
 OS:Surface,
-<<<<<<< HEAD
-  {67ef2c8e-22b8-4fad-85b4-9574eee0bcd1}, !- Handle
+  {aa09acbe-87b3-40cf-8478-bdd595ae9dfc}, !- Handle
   Surface 16,                             !- Name
   Wall,                                   !- Surface Type
   ,                                       !- Construction Name
-  {3cd4631e-9c8d-462f-b706-c06465f3025a}, !- Space Name
-=======
-  {b503d296-088e-450e-a4c1-669fc6a12766}, !- Handle
-  Surface 16,                             !- Name
-  Wall,                                   !- Surface Type
-  ,                                       !- Construction Name
-  {871732bc-0495-4bc2-809f-6ef7dfd662ce}, !- Space Name
->>>>>>> 055af606
+  {b8be6bd6-94c5-4c81-90ef-04f859f343ae}, !- Space Name
   Outdoors,                               !- Outside Boundary Condition
   ,                                       !- Outside Boundary Condition Object
   SunExposed,                             !- Sun Exposure
@@ -930,19 +646,11 @@
   0, 0, 0;                                !- X,Y,Z Vertex 3 {m}
 
 OS:Surface,
-<<<<<<< HEAD
-  {c4274259-ce1a-4f0f-a22d-8dbf6b997f89}, !- Handle
+  {f38600ed-d02c-47f9-a29d-be79f323789d}, !- Handle
   Surface 17,                             !- Name
   Wall,                                   !- Surface Type
   ,                                       !- Construction Name
-  {3cd4631e-9c8d-462f-b706-c06465f3025a}, !- Space Name
-=======
-  {dadac203-13f6-4324-91d7-18d357fbee3f}, !- Handle
-  Surface 17,                             !- Name
-  Wall,                                   !- Surface Type
-  ,                                       !- Construction Name
-  {871732bc-0495-4bc2-809f-6ef7dfd662ce}, !- Space Name
->>>>>>> 055af606
+  {b8be6bd6-94c5-4c81-90ef-04f859f343ae}, !- Space Name
   Outdoors,                               !- Outside Boundary Condition
   ,                                       !- Outside Boundary Condition Object
   SunExposed,                             !- Sun Exposure
@@ -954,15 +662,9 @@
   13.6310703908387, 6.81553519541936, 0;  !- X,Y,Z Vertex 3 {m}
 
 OS:Space,
-<<<<<<< HEAD
-  {3cd4631e-9c8d-462f-b706-c06465f3025a}, !- Handle
+  {b8be6bd6-94c5-4c81-90ef-04f859f343ae}, !- Handle
   unfinished attic space,                 !- Name
-  {864a0d20-e2aa-4156-9399-b1a34be14983}, !- Space Type Name
-=======
-  {871732bc-0495-4bc2-809f-6ef7dfd662ce}, !- Handle
-  unfinished attic space,                 !- Name
-  {8fc52f9e-f7ad-496d-bf3e-c19ad28b7792}, !- Space Type Name
->>>>>>> 055af606
+  {b3e75b2d-335e-4268-85b6-fb3e5f3406a1}, !- Space Type Name
   ,                                       !- Default Construction Set Name
   ,                                       !- Default Schedule Set Name
   -0,                                     !- Direction of Relative North {deg}
@@ -970,17 +672,10 @@
   0,                                      !- Y Origin {m}
   4.8768,                                 !- Z Origin {m}
   ,                                       !- Building Story Name
-<<<<<<< HEAD
-  {6d0e2bb6-5c9e-4734-ba53-097b337283e3}; !- Thermal Zone Name
+  {5806e11e-f93f-412a-bb89-0c993e60c08d}; !- Thermal Zone Name
 
 OS:ThermalZone,
-  {6d0e2bb6-5c9e-4734-ba53-097b337283e3}, !- Handle
-=======
-  {974801f5-7667-44f3-a49c-29f781496592}; !- Thermal Zone Name
-
-OS:ThermalZone,
-  {974801f5-7667-44f3-a49c-29f781496592}, !- Handle
->>>>>>> 055af606
+  {5806e11e-f93f-412a-bb89-0c993e60c08d}, !- Handle
   unfinished attic zone,                  !- Name
   ,                                       !- Multiplier
   ,                                       !- Ceiling Height {m}
@@ -989,17 +684,10 @@
   ,                                       !- Zone Inside Convection Algorithm
   ,                                       !- Zone Outside Convection Algorithm
   ,                                       !- Zone Conditioning Equipment List Name
-<<<<<<< HEAD
-  {ae40ced9-af39-4b95-9dc1-53cddb1170b0}, !- Zone Air Inlet Port List
-  {b966a617-d19e-4371-8406-ba6a05c7f381}, !- Zone Air Exhaust Port List
-  {06d4a2c8-8520-4977-97fb-a0918cf7d3be}, !- Zone Air Node Name
-  {b43b9f6e-a175-4597-97e5-58dac049f9a2}, !- Zone Return Air Port List
-=======
-  {c6f0d90f-e2d0-4884-b188-d355be1bcba2}, !- Zone Air Inlet Port List
-  {1fd9d89a-4440-41a7-86f5-239fdea2e68a}, !- Zone Air Exhaust Port List
-  {37543de9-b950-4aeb-8898-fb574bcf1cb3}, !- Zone Air Node Name
-  {a1820293-ced7-49bd-b38b-dcee7d21f11e}, !- Zone Return Air Port List
->>>>>>> 055af606
+  {21fbc724-8f9e-4fe7-ac2c-29aea941f5aa}, !- Zone Air Inlet Port List
+  {79f839a4-5d7f-40da-b9c9-845b3dce218f}, !- Zone Air Exhaust Port List
+  {dddbebdd-20e6-41eb-84cf-ce0083e0e7ea}, !- Zone Air Node Name
+  {54255387-304d-45dd-8382-3d837ef37c4e}, !- Zone Return Air Port List
   ,                                       !- Primary Daylighting Control Name
   ,                                       !- Fraction of Zone Controlled by Primary Daylighting Control
   ,                                       !- Secondary Daylighting Control Name
@@ -1010,63 +698,33 @@
   No;                                     !- Use Ideal Air Loads
 
 OS:Node,
-<<<<<<< HEAD
-  {bfb89d7b-9034-4229-bf30-b4ce3c416b34}, !- Handle
+  {2e16ed8b-7571-4243-8937-66b333adef68}, !- Handle
   Node 2,                                 !- Name
-  {06d4a2c8-8520-4977-97fb-a0918cf7d3be}, !- Inlet Port
+  {dddbebdd-20e6-41eb-84cf-ce0083e0e7ea}, !- Inlet Port
   ;                                       !- Outlet Port
 
 OS:Connection,
-  {06d4a2c8-8520-4977-97fb-a0918cf7d3be}, !- Handle
-  {6d0e2bb6-5c9e-4734-ba53-097b337283e3}, !- Source Object
+  {dddbebdd-20e6-41eb-84cf-ce0083e0e7ea}, !- Handle
+  {5806e11e-f93f-412a-bb89-0c993e60c08d}, !- Source Object
   11,                                     !- Outlet Port
-  {bfb89d7b-9034-4229-bf30-b4ce3c416b34}, !- Target Object
+  {2e16ed8b-7571-4243-8937-66b333adef68}, !- Target Object
   2;                                      !- Inlet Port
 
 OS:PortList,
-  {ae40ced9-af39-4b95-9dc1-53cddb1170b0}, !- Handle
-  {6d0e2bb6-5c9e-4734-ba53-097b337283e3}; !- HVAC Component
+  {21fbc724-8f9e-4fe7-ac2c-29aea941f5aa}, !- Handle
+  {5806e11e-f93f-412a-bb89-0c993e60c08d}; !- HVAC Component
 
 OS:PortList,
-  {b966a617-d19e-4371-8406-ba6a05c7f381}, !- Handle
-  {6d0e2bb6-5c9e-4734-ba53-097b337283e3}; !- HVAC Component
+  {79f839a4-5d7f-40da-b9c9-845b3dce218f}, !- Handle
+  {5806e11e-f93f-412a-bb89-0c993e60c08d}; !- HVAC Component
 
 OS:PortList,
-  {b43b9f6e-a175-4597-97e5-58dac049f9a2}, !- Handle
-  {6d0e2bb6-5c9e-4734-ba53-097b337283e3}; !- HVAC Component
+  {54255387-304d-45dd-8382-3d837ef37c4e}, !- Handle
+  {5806e11e-f93f-412a-bb89-0c993e60c08d}; !- HVAC Component
 
 OS:Sizing:Zone,
-  {9319f94a-2eb7-4abd-8ba7-4fdff42a6ba8}, !- Handle
-  {6d0e2bb6-5c9e-4734-ba53-097b337283e3}, !- Zone or ZoneList Name
-=======
-  {6dbb08cd-5c73-4edc-bb1d-d64e0bce624c}, !- Handle
-  Node 2,                                 !- Name
-  {37543de9-b950-4aeb-8898-fb574bcf1cb3}, !- Inlet Port
-  ;                                       !- Outlet Port
-
-OS:Connection,
-  {37543de9-b950-4aeb-8898-fb574bcf1cb3}, !- Handle
-  {974801f5-7667-44f3-a49c-29f781496592}, !- Source Object
-  11,                                     !- Outlet Port
-  {6dbb08cd-5c73-4edc-bb1d-d64e0bce624c}, !- Target Object
-  2;                                      !- Inlet Port
-
-OS:PortList,
-  {c6f0d90f-e2d0-4884-b188-d355be1bcba2}, !- Handle
-  {974801f5-7667-44f3-a49c-29f781496592}; !- HVAC Component
-
-OS:PortList,
-  {1fd9d89a-4440-41a7-86f5-239fdea2e68a}, !- Handle
-  {974801f5-7667-44f3-a49c-29f781496592}; !- HVAC Component
-
-OS:PortList,
-  {a1820293-ced7-49bd-b38b-dcee7d21f11e}, !- Handle
-  {974801f5-7667-44f3-a49c-29f781496592}; !- HVAC Component
-
-OS:Sizing:Zone,
-  {7b6f53c4-1526-4d5b-834a-cee7d4414f55}, !- Handle
-  {974801f5-7667-44f3-a49c-29f781496592}, !- Zone or ZoneList Name
->>>>>>> 055af606
+  {a04e4697-05a7-4a46-bf99-1042605ed00c}, !- Handle
+  {5806e11e-f93f-412a-bb89-0c993e60c08d}, !- Zone or ZoneList Name
   SupplyAirTemperature,                   !- Zone Cooling Design Supply Air Temperature Input Method
   14,                                     !- Zone Cooling Design Supply Air Temperature {C}
   11.11,                                  !- Zone Cooling Design Supply Air Temperature Difference {deltaC}
@@ -1093,21 +751,12 @@
   autosize;                               !- Dedicated Outdoor Air High Setpoint Temperature for Design {C}
 
 OS:ZoneHVAC:EquipmentList,
-<<<<<<< HEAD
-  {7e47a66c-b1f3-4d96-ae3d-5cbe9f890cd8}, !- Handle
+  {1925f2b1-a5d3-4fea-ac2a-87b197ea00cc}, !- Handle
   Zone HVAC Equipment List 2,             !- Name
-  {6d0e2bb6-5c9e-4734-ba53-097b337283e3}; !- Thermal Zone
+  {5806e11e-f93f-412a-bb89-0c993e60c08d}; !- Thermal Zone
 
 OS:SpaceType,
-  {864a0d20-e2aa-4156-9399-b1a34be14983}, !- Handle
-=======
-  {9628e423-6b17-467b-b828-0d50e3bb140d}, !- Handle
-  Zone HVAC Equipment List 2,             !- Name
-  {974801f5-7667-44f3-a49c-29f781496592}; !- Thermal Zone
-
-OS:SpaceType,
-  {8fc52f9e-f7ad-496d-bf3e-c19ad28b7792}, !- Handle
->>>>>>> 055af606
+  {b3e75b2d-335e-4268-85b6-fb3e5f3406a1}, !- Handle
   Space Type 2,                           !- Name
   ,                                       !- Default Construction Set Name
   ,                                       !- Default Schedule Set Name
@@ -1118,23 +767,14 @@
   unfinished attic;                       !- Standards Space Type
 
 OS:BuildingUnit,
-<<<<<<< HEAD
-  {20cc5e09-2e77-4575-8cce-47dbb0ba87e6}, !- Handle
-=======
-  {47471f85-a5e0-45a2-b7dd-374f36a872e2}, !- Handle
->>>>>>> 055af606
+  {8d68bc93-ac36-4408-a561-149e3edf0e57}, !- Handle
   unit 1,                                 !- Name
   ,                                       !- Rendering Color
   Residential;                            !- Building Unit Type
 
 OS:AdditionalProperties,
-<<<<<<< HEAD
-  {ff5f4419-bbaf-4f64-9bd9-84029c19dbe4}, !- Handle
-  {20cc5e09-2e77-4575-8cce-47dbb0ba87e6}, !- Object Name
-=======
-  {2b566399-407f-4ccc-af7b-b5c395d79416}, !- Handle
-  {47471f85-a5e0-45a2-b7dd-374f36a872e2}, !- Object Name
->>>>>>> 055af606
+  {c311dcab-4815-4b3f-83fc-1caf706f8e4e}, !- Handle
+  {8d68bc93-ac36-4408-a561-149e3edf0e57}, !- Object Name
   NumberOfBedrooms,                       !- Feature Name 1
   Integer,                                !- Feature Data Type 1
   3,                                      !- Feature Value 1
@@ -1146,20 +786,12 @@
   2.6400000000000001;                     !- Feature Value 3
 
 OS:External:File,
-<<<<<<< HEAD
-  {c6cac8fa-ea0d-4380-b0e0-1534e5766e89}, !- Handle
-=======
-  {f5b9c40a-4fb0-4fdd-b4fe-db5278cd7da3}, !- Handle
->>>>>>> 055af606
+  {d3716daa-6524-4e8b-99a9-a869110d281e}, !- Handle
   8760.csv,                               !- Name
   8760.csv;                               !- File Name
 
 OS:Schedule:Day,
-<<<<<<< HEAD
-  {ed4c0269-b1c1-4b5f-86db-a4739ae03f74}, !- Handle
-=======
-  {1fb545db-d4b5-4858-9b0f-3db2bb4997c4}, !- Handle
->>>>>>> 055af606
+  {4b543713-7e40-4253-9387-28ca4ffd878f}, !- Handle
   Schedule Day 1,                         !- Name
   ,                                       !- Schedule Type Limits Name
   ,                                       !- Interpolate to Timestep
@@ -1168,11 +800,7 @@
   0;                                      !- Value Until Time 1
 
 OS:Schedule:Day,
-<<<<<<< HEAD
-  {c3fd6c54-6758-4bc1-a221-7cddf835cc91}, !- Handle
-=======
-  {2de14833-cf3a-4604-bf7c-8918949c92f0}, !- Handle
->>>>>>> 055af606
+  {36a3d8d5-746f-4af8-a9c9-4dca7f652e56}, !- Handle
   Schedule Day 2,                         !- Name
   ,                                       !- Schedule Type Limits Name
   ,                                       !- Interpolate to Timestep
@@ -1181,17 +809,10 @@
   1;                                      !- Value Until Time 1
 
 OS:Schedule:File,
-<<<<<<< HEAD
-  {54a5f8c1-5bde-4e95-b5df-a0271ed07db9}, !- Handle
+  {b9762256-f8f7-4068-b178-d370c0fb661c}, !- Handle
   occupants,                              !- Name
-  {cb438035-176f-4320-b51a-309ee68999fc}, !- Schedule Type Limits Name
-  {c6cac8fa-ea0d-4380-b0e0-1534e5766e89}, !- External File Name
-=======
-  {49d0eab4-d05f-4e1a-b314-09e04bed6469}, !- Handle
-  occupants,                              !- Name
-  {b3eaf7e2-c782-49c7-8f21-33d2e86b325e}, !- Schedule Type Limits Name
-  {f5b9c40a-4fb0-4fdd-b4fe-db5278cd7da3}, !- External File Name
->>>>>>> 055af606
+  {8679399d-c2f8-40c8-a9a8-79591ef37e52}, !- Schedule Type Limits Name
+  {d3716daa-6524-4e8b-99a9-a869110d281e}, !- External File Name
   1,                                      !- Column Number
   1,                                      !- Rows to Skip at Top
   8760,                                   !- Number of Hours of Data
@@ -1200,25 +821,14 @@
   60;                                     !- Minutes per Item
 
 OS:Schedule:Constant,
-<<<<<<< HEAD
-  {8714cc27-f3ef-4a2b-935b-1322ee2f6a06}, !- Handle
+  {e1bdf14c-067f-4940-a4ea-69913d7f9186}, !- Handle
   res occupants activity schedule,        !- Name
-  {ad847184-fb08-4115-9c78-bf7573fecb2a}, !- Schedule Type Limits Name
+  {201fd319-8895-4574-829b-946fce55e925}, !- Schedule Type Limits Name
   112.539290946133;                       !- Value
 
 OS:People:Definition,
-  {497ac25d-e364-4529-ab8e-af91e91d06f0}, !- Handle
-  res occupants|living space|story 2,     !- Name
-=======
-  {51ee77f1-bada-41e9-8b52-c5c2688863cb}, !- Handle
-  res occupants activity schedule,        !- Name
-  {09cefb59-4272-4504-9b91-8070ebc9e23c}, !- Schedule Type Limits Name
-  112.539290946133;                       !- Value
-
-OS:People:Definition,
-  {0647930b-da55-4f80-b49e-e5aac81e66b3}, !- Handle
+  {57167636-b5a5-4f3e-b685-47859acf7473}, !- Handle
   res occupants|living space,             !- Name
->>>>>>> 055af606
   People,                                 !- Number of People Calculation Method
   1.32,                                   !- Number of People {people}
   ,                                       !- People per Space Floor Area {person/m2}
@@ -1230,21 +840,12 @@
   ZoneAveraged;                           !- Mean Radiant Temperature Calculation Type
 
 OS:People,
-<<<<<<< HEAD
-  {0e5abadd-f9e2-4a12-b56b-0bb4c1d022ec}, !- Handle
-  res occupants|living space|story 2,     !- Name
-  {497ac25d-e364-4529-ab8e-af91e91d06f0}, !- People Definition Name
-  {d95ff6d1-d7cd-49d6-aada-2b4e9ca34c0a}, !- Space or SpaceType Name
-  {54a5f8c1-5bde-4e95-b5df-a0271ed07db9}, !- Number of People Schedule Name
-  {8714cc27-f3ef-4a2b-935b-1322ee2f6a06}, !- Activity Level Schedule Name
-=======
-  {e15510fc-30dd-4243-9bf0-998ce962f4b8}, !- Handle
+  {cb1d90d2-3def-4af1-8c5b-a7edf5a27cd9}, !- Handle
   res occupants|living space,             !- Name
-  {0647930b-da55-4f80-b49e-e5aac81e66b3}, !- People Definition Name
-  {b790f0d1-8fbb-4e3b-b418-e52ff98b28b7}, !- Space or SpaceType Name
-  {49d0eab4-d05f-4e1a-b314-09e04bed6469}, !- Number of People Schedule Name
-  {51ee77f1-bada-41e9-8b52-c5c2688863cb}, !- Activity Level Schedule Name
->>>>>>> 055af606
+  {57167636-b5a5-4f3e-b685-47859acf7473}, !- People Definition Name
+  {350bd42f-9d3a-4848-b2bb-b54a295564fa}, !- Space or SpaceType Name
+  {b9762256-f8f7-4068-b178-d370c0fb661c}, !- Number of People Schedule Name
+  {e1bdf14c-067f-4940-a4ea-69913d7f9186}, !- Activity Level Schedule Name
   ,                                       !- Surface Name/Angle Factor List Name
   ,                                       !- Work Efficiency Schedule Name
   ,                                       !- Clothing Insulation Schedule Name
@@ -1252,11 +853,7 @@
   1;                                      !- Multiplier
 
 OS:ScheduleTypeLimits,
-<<<<<<< HEAD
-  {ad847184-fb08-4115-9c78-bf7573fecb2a}, !- Handle
-=======
-  {09cefb59-4272-4504-9b91-8070ebc9e23c}, !- Handle
->>>>>>> 055af606
+  {201fd319-8895-4574-829b-946fce55e925}, !- Handle
   ActivityLevel,                          !- Name
   0,                                      !- Lower Limit Value
   ,                                       !- Upper Limit Value
@@ -1264,24 +861,15 @@
   ActivityLevel;                          !- Unit Type
 
 OS:ScheduleTypeLimits,
-<<<<<<< HEAD
-  {cb438035-176f-4320-b51a-309ee68999fc}, !- Handle
-=======
-  {b3eaf7e2-c782-49c7-8f21-33d2e86b325e}, !- Handle
->>>>>>> 055af606
+  {8679399d-c2f8-40c8-a9a8-79591ef37e52}, !- Handle
   Fractional,                             !- Name
   0,                                      !- Lower Limit Value
   1,                                      !- Upper Limit Value
   Continuous;                             !- Numeric Type
 
 OS:People:Definition,
-<<<<<<< HEAD
-  {d3d5e307-cc43-45b2-b4a3-81a4efefb638}, !- Handle
-  res occupants|living space,             !- Name
-=======
-  {e0659911-3c8a-4473-83d4-caca576a2a48}, !- Handle
+  {b69680fc-6a2f-4de1-b481-0a7d0d6d6ad8}, !- Handle
   res occupants|living space|story 2,     !- Name
->>>>>>> 055af606
   People,                                 !- Number of People Calculation Method
   1.32,                                   !- Number of People {people}
   ,                                       !- People per Space Floor Area {person/m2}
@@ -1293,21 +881,12 @@
   ZoneAveraged;                           !- Mean Radiant Temperature Calculation Type
 
 OS:People,
-<<<<<<< HEAD
-  {7236ccfd-4c7b-423c-94c9-f546f3e87560}, !- Handle
-  res occupants|living space,             !- Name
-  {d3d5e307-cc43-45b2-b4a3-81a4efefb638}, !- People Definition Name
-  {1e7c0a5a-54a3-45a7-9c34-97b5b9352bcc}, !- Space or SpaceType Name
-  {54a5f8c1-5bde-4e95-b5df-a0271ed07db9}, !- Number of People Schedule Name
-  {8714cc27-f3ef-4a2b-935b-1322ee2f6a06}, !- Activity Level Schedule Name
-=======
-  {e55b9906-ab84-4a48-903d-d9e5a31c6997}, !- Handle
+  {34c02ee6-2a99-4b4c-8f80-c9a650b3d2ab}, !- Handle
   res occupants|living space|story 2,     !- Name
-  {e0659911-3c8a-4473-83d4-caca576a2a48}, !- People Definition Name
-  {7a6c9bd3-abfc-47e7-b3ae-fa3a6735aa11}, !- Space or SpaceType Name
-  {49d0eab4-d05f-4e1a-b314-09e04bed6469}, !- Number of People Schedule Name
-  {51ee77f1-bada-41e9-8b52-c5c2688863cb}, !- Activity Level Schedule Name
->>>>>>> 055af606
+  {b69680fc-6a2f-4de1-b481-0a7d0d6d6ad8}, !- People Definition Name
+  {03a43748-9be3-491f-9138-0b5c2edfaffa}, !- Space or SpaceType Name
+  {b9762256-f8f7-4068-b178-d370c0fb661c}, !- Number of People Schedule Name
+  {e1bdf14c-067f-4940-a4ea-69913d7f9186}, !- Activity Level Schedule Name
   ,                                       !- Surface Name/Angle Factor List Name
   ,                                       !- Work Efficiency Schedule Name
   ,                                       !- Clothing Insulation Schedule Name
