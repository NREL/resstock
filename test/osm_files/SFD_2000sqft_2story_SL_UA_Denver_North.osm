--- conflicted
+++ resolved
@@ -1,73 +1,41 @@
 !- NOTE: Auto-generated from /test/osw_files/SFD_2000sqft_2story_SL_UA_Denver_North.osw
 
 OS:Version,
-<<<<<<< HEAD
-  {53b26831-b93c-43b2-bafb-601429319c1c}, !- Handle
+  {09ad158f-2246-4e43-ac20-08aca2d52173}, !- Handle
   2.9.1;                                  !- Version Identifier
 
 OS:SimulationControl,
-  {b3f1ca94-483a-49c4-9dcf-e1279bd56f34}, !- Handle
-=======
-  {50a1bcf2-7381-429e-8371-feaf2bf00156}, !- Handle
-  2.9.1;                                  !- Version Identifier
-
-OS:SimulationControl,
-  {a0453a0a-b6e7-48b0-baca-58081cf1c52f}, !- Handle
->>>>>>> 425d8131
+  {50fbf944-b989-4bfd-aebd-669392333cc9}, !- Handle
   ,                                       !- Do Zone Sizing Calculation
   ,                                       !- Do System Sizing Calculation
   ,                                       !- Do Plant Sizing Calculation
   No;                                     !- Run Simulation for Sizing Periods
 
 OS:Timestep,
-<<<<<<< HEAD
-  {d8fd32b1-083f-49bf-9adf-a6ffaae051b6}, !- Handle
+  {eec3d0c2-bd95-45c0-b664-603f1ecc20a2}, !- Handle
   6;                                      !- Number of Timesteps per Hour
 
 OS:ShadowCalculation,
-  {cb22e9b4-0e03-44c5-bcb6-cbbaede04da0}, !- Handle
-=======
-  {3e4a35b2-0565-4691-99a7-7d157342c1b0}, !- Handle
-  6;                                      !- Number of Timesteps per Hour
-
-OS:ShadowCalculation,
-  {bb7d6b09-764c-49e3-a2cd-b632dac8c6e2}, !- Handle
->>>>>>> 425d8131
+  {0dc0fa22-00be-40df-9f84-71d86beb2b5a}, !- Handle
   20,                                     !- Calculation Frequency
   200;                                    !- Maximum Figures in Shadow Overlap Calculations
 
 OS:SurfaceConvectionAlgorithm:Outside,
-<<<<<<< HEAD
-  {95b8c719-4bdc-4062-90bf-a1963c0cde4c}, !- Handle
+  {f7a59c0f-c3be-4888-b737-887e055c8891}, !- Handle
   DOE-2;                                  !- Algorithm
 
 OS:SurfaceConvectionAlgorithm:Inside,
-  {4bc935c6-fcb2-425b-9096-523dd941daa7}, !- Handle
+  {8b2bcfad-916c-4911-85a5-18f6e74dd2ba}, !- Handle
   TARP;                                   !- Algorithm
 
 OS:ZoneCapacitanceMultiplier:ResearchSpecial,
-  {08083103-e781-4a8a-80e9-dc237b4289c2}, !- Handle
-=======
-  {f5822899-adf4-40cd-bfd7-f149c7785afe}, !- Handle
-  DOE-2;                                  !- Algorithm
-
-OS:SurfaceConvectionAlgorithm:Inside,
-  {05f6f6e8-b004-4133-a9af-f4b8c8b8dcae}, !- Handle
-  TARP;                                   !- Algorithm
-
-OS:ZoneCapacitanceMultiplier:ResearchSpecial,
-  {e9d125e6-0144-4da0-b41b-c61782149a72}, !- Handle
->>>>>>> 425d8131
+  {f18a5413-a970-4369-a329-baf1665546ed}, !- Handle
   ,                                       !- Temperature Capacity Multiplier
   15,                                     !- Humidity Capacity Multiplier
   ;                                       !- Carbon Dioxide Capacity Multiplier
 
 OS:RunPeriod,
-<<<<<<< HEAD
-  {b4e9abfa-99ef-4f7a-b093-4da7ca393f6e}, !- Handle
-=======
-  {def47cf6-ee86-4875-8ad3-5b91f7290e9b}, !- Handle
->>>>>>> 425d8131
+  {731be560-d183-403c-b558-b3f27ba8dce2}, !- Handle
   Run Period 1,                           !- Name
   1,                                      !- Begin Month
   1,                                      !- Begin Day of Month
@@ -81,21 +49,13 @@
   ;                                       !- Number of Times Runperiod to be Repeated
 
 OS:YearDescription,
-<<<<<<< HEAD
-  {fb81c4f7-7e40-4c5c-8045-28ca496a59b6}, !- Handle
-=======
-  {f9819025-11af-4bb7-bce2-977a72151ca8}, !- Handle
->>>>>>> 425d8131
+  {a794ac74-59dd-4fc2-968a-39703c386e24}, !- Handle
   2007,                                   !- Calendar Year
   ,                                       !- Day of Week for Start Day
   ;                                       !- Is Leap Year
 
 OS:ThermalZone,
-<<<<<<< HEAD
-  {f5bb9744-3093-478b-9dd5-38845570fd21}, !- Handle
-=======
-  {4fb3719f-45f3-4417-95e8-abc0ccf02a72}, !- Handle
->>>>>>> 425d8131
+  {3eba50f8-eb89-45cd-8283-27cad2196b1c}, !- Handle
   living zone,                            !- Name
   ,                                       !- Multiplier
   ,                                       !- Ceiling Height {m}
@@ -104,17 +64,10 @@
   ,                                       !- Zone Inside Convection Algorithm
   ,                                       !- Zone Outside Convection Algorithm
   ,                                       !- Zone Conditioning Equipment List Name
-<<<<<<< HEAD
-  {2a6814b4-e1c7-4ab4-8047-d3b85bc02ac0}, !- Zone Air Inlet Port List
-  {6e487aa1-14d5-4afc-baf3-74ecc8afeca2}, !- Zone Air Exhaust Port List
-  {7694a922-c38f-4c89-aaff-d44d735d93eb}, !- Zone Air Node Name
-  {d8c78a57-9bd0-4e34-b651-2a1b0436fa3e}, !- Zone Return Air Port List
-=======
-  {aabdfce7-d79d-4c74-9ed7-2b4370950821}, !- Zone Air Inlet Port List
-  {bb37c4e8-1abe-439e-a74f-0719073a42b3}, !- Zone Air Exhaust Port List
-  {73ba6414-0b75-4789-a662-64289c9dcced}, !- Zone Air Node Name
-  {dcadefca-2502-45dc-a927-dc39d12e4dda}, !- Zone Return Air Port List
->>>>>>> 425d8131
+  {4e3d301b-dbee-4589-8919-689fb3aebdc0}, !- Zone Air Inlet Port List
+  {f1ffb740-5453-420b-a940-30fbae1ec100}, !- Zone Air Exhaust Port List
+  {2263594b-589e-4caa-94fb-7fc23e29d0b3}, !- Zone Air Node Name
+  {2e8b0ef8-1314-4a8a-8e98-ee35b7cf6f98}, !- Zone Return Air Port List
   ,                                       !- Primary Daylighting Control Name
   ,                                       !- Fraction of Zone Controlled by Primary Daylighting Control
   ,                                       !- Secondary Daylighting Control Name
@@ -125,71 +78,37 @@
   No;                                     !- Use Ideal Air Loads
 
 OS:Node,
-<<<<<<< HEAD
-  {5086b3bc-b40e-4a54-9c96-2798dcbe0272}, !- Handle
+  {218423d5-9651-48de-8300-9d790ead7597}, !- Handle
   Node 1,                                 !- Name
-  {7694a922-c38f-4c89-aaff-d44d735d93eb}, !- Inlet Port
+  {2263594b-589e-4caa-94fb-7fc23e29d0b3}, !- Inlet Port
   ;                                       !- Outlet Port
 
 OS:Connection,
-  {7694a922-c38f-4c89-aaff-d44d735d93eb}, !- Handle
-  {5845f89f-94f7-420a-8533-da5a747019ff}, !- Name
-  {f5bb9744-3093-478b-9dd5-38845570fd21}, !- Source Object
+  {2263594b-589e-4caa-94fb-7fc23e29d0b3}, !- Handle
+  {b1ff9d24-1ce9-48d3-9f08-ef78f48e574c}, !- Name
+  {3eba50f8-eb89-45cd-8283-27cad2196b1c}, !- Source Object
   11,                                     !- Outlet Port
-  {5086b3bc-b40e-4a54-9c96-2798dcbe0272}, !- Target Object
+  {218423d5-9651-48de-8300-9d790ead7597}, !- Target Object
   2;                                      !- Inlet Port
 
 OS:PortList,
-  {2a6814b4-e1c7-4ab4-8047-d3b85bc02ac0}, !- Handle
-  {f395360e-e279-4be3-8026-a51e26cbbe2f}, !- Name
-  {f5bb9744-3093-478b-9dd5-38845570fd21}; !- HVAC Component
+  {4e3d301b-dbee-4589-8919-689fb3aebdc0}, !- Handle
+  {c435e441-a710-43a1-9790-622def9bb5bd}, !- Name
+  {3eba50f8-eb89-45cd-8283-27cad2196b1c}; !- HVAC Component
 
 OS:PortList,
-  {6e487aa1-14d5-4afc-baf3-74ecc8afeca2}, !- Handle
-  {a4fa3445-ddea-4882-be02-fac75b8fb824}, !- Name
-  {f5bb9744-3093-478b-9dd5-38845570fd21}; !- HVAC Component
+  {f1ffb740-5453-420b-a940-30fbae1ec100}, !- Handle
+  {0055d72a-166c-4a45-adc9-21ce832defeb}, !- Name
+  {3eba50f8-eb89-45cd-8283-27cad2196b1c}; !- HVAC Component
 
 OS:PortList,
-  {d8c78a57-9bd0-4e34-b651-2a1b0436fa3e}, !- Handle
-  {de667833-79c1-4807-88b4-e51aec9a6518}, !- Name
-  {f5bb9744-3093-478b-9dd5-38845570fd21}; !- HVAC Component
+  {2e8b0ef8-1314-4a8a-8e98-ee35b7cf6f98}, !- Handle
+  {e24d0d2a-aeb7-4782-b7f2-466593d1dcfe}, !- Name
+  {3eba50f8-eb89-45cd-8283-27cad2196b1c}; !- HVAC Component
 
 OS:Sizing:Zone,
-  {3064f3a6-78c8-4cf9-a4bd-3892c2a6afac}, !- Handle
-  {f5bb9744-3093-478b-9dd5-38845570fd21}, !- Zone or ZoneList Name
-=======
-  {89834615-13c9-454d-ba3d-d7ea606b2a3b}, !- Handle
-  Node 1,                                 !- Name
-  {73ba6414-0b75-4789-a662-64289c9dcced}, !- Inlet Port
-  ;                                       !- Outlet Port
-
-OS:Connection,
-  {73ba6414-0b75-4789-a662-64289c9dcced}, !- Handle
-  {f3e0e6ba-8ef3-487b-b731-d333b885b69a}, !- Name
-  {4fb3719f-45f3-4417-95e8-abc0ccf02a72}, !- Source Object
-  11,                                     !- Outlet Port
-  {89834615-13c9-454d-ba3d-d7ea606b2a3b}, !- Target Object
-  2;                                      !- Inlet Port
-
-OS:PortList,
-  {aabdfce7-d79d-4c74-9ed7-2b4370950821}, !- Handle
-  {7738dae3-777d-403c-b2df-ca821f8d2b7c}, !- Name
-  {4fb3719f-45f3-4417-95e8-abc0ccf02a72}; !- HVAC Component
-
-OS:PortList,
-  {bb37c4e8-1abe-439e-a74f-0719073a42b3}, !- Handle
-  {e01317dd-4096-4821-ad1d-431d9d4fb402}, !- Name
-  {4fb3719f-45f3-4417-95e8-abc0ccf02a72}; !- HVAC Component
-
-OS:PortList,
-  {dcadefca-2502-45dc-a927-dc39d12e4dda}, !- Handle
-  {6b716b2a-ea80-458d-8547-ec99c535cbbf}, !- Name
-  {4fb3719f-45f3-4417-95e8-abc0ccf02a72}; !- HVAC Component
-
-OS:Sizing:Zone,
-  {7998e0e3-eff9-4bf1-96ce-3907093c4c9c}, !- Handle
-  {4fb3719f-45f3-4417-95e8-abc0ccf02a72}, !- Zone or ZoneList Name
->>>>>>> 425d8131
+  {58a0ea1f-b2a2-4568-81ca-ff447f74fc5b}, !- Handle
+  {3eba50f8-eb89-45cd-8283-27cad2196b1c}, !- Zone or ZoneList Name
   SupplyAirTemperature,                   !- Zone Cooling Design Supply Air Temperature Input Method
   14,                                     !- Zone Cooling Design Supply Air Temperature {C}
   11.11,                                  !- Zone Cooling Design Supply Air Temperature Difference {deltaC}
@@ -218,25 +137,14 @@
   autosize;                               !- Dedicated Outdoor Air High Setpoint Temperature for Design {C}
 
 OS:ZoneHVAC:EquipmentList,
-<<<<<<< HEAD
-  {02ac6d46-2cd6-4d6a-a4ae-8cede163f71a}, !- Handle
+  {25b2e62c-1874-42bc-9313-4c1cfa925dbb}, !- Handle
   Zone HVAC Equipment List 1,             !- Name
-  {f5bb9744-3093-478b-9dd5-38845570fd21}; !- Thermal Zone
+  {3eba50f8-eb89-45cd-8283-27cad2196b1c}; !- Thermal Zone
 
 OS:Space,
-  {bf7da3f5-9121-4db9-bdfe-d57e046b7079}, !- Handle
+  {87439b62-b0cf-4629-813e-5894841048e0}, !- Handle
   living space,                           !- Name
-  {6e46f550-78de-4e5e-9e03-b51af92207ed}, !- Space Type Name
-=======
-  {bf7e67c3-3af3-44f1-bff9-4ff3aadc5fe5}, !- Handle
-  Zone HVAC Equipment List 1,             !- Name
-  {4fb3719f-45f3-4417-95e8-abc0ccf02a72}; !- Thermal Zone
-
-OS:Space,
-  {b1909bbc-af24-4820-bd70-d90d579577dd}, !- Handle
-  living space,                           !- Name
-  {c74a3156-517b-4eda-9168-fccd07ca6c1f}, !- Space Type Name
->>>>>>> 425d8131
+  {9995856f-7c32-4d49-9bbe-324c28faf175}, !- Space Type Name
   ,                                       !- Default Construction Set Name
   ,                                       !- Default Schedule Set Name
   -0,                                     !- Direction of Relative North {deg}
@@ -244,31 +152,17 @@
   0,                                      !- Y Origin {m}
   0,                                      !- Z Origin {m}
   ,                                       !- Building Story Name
-<<<<<<< HEAD
-  {f5bb9744-3093-478b-9dd5-38845570fd21}, !- Thermal Zone Name
+  {3eba50f8-eb89-45cd-8283-27cad2196b1c}, !- Thermal Zone Name
   ,                                       !- Part of Total Floor Area
   ,                                       !- Design Specification Outdoor Air Object Name
-  {fe187b7a-4c58-4b75-b7ab-7eea5cd52235}; !- Building Unit Name
-
-OS:Surface,
-  {ab62f5ce-6302-412e-b0df-38fc067d1aeb}, !- Handle
+  {4f9826df-5645-4f9b-8201-9c950adc6e59}; !- Building Unit Name
+
+OS:Surface,
+  {0103bc2d-c3f3-4c0d-a703-36953039746a}, !- Handle
   Surface 1,                              !- Name
   Floor,                                  !- Surface Type
   ,                                       !- Construction Name
-  {bf7da3f5-9121-4db9-bdfe-d57e046b7079}, !- Space Name
-=======
-  {4fb3719f-45f3-4417-95e8-abc0ccf02a72}, !- Thermal Zone Name
-  ,                                       !- Part of Total Floor Area
-  ,                                       !- Design Specification Outdoor Air Object Name
-  {6e0c040e-813f-4af6-a0e2-bed29d203a12}; !- Building Unit Name
-
-OS:Surface,
-  {593f69c3-7ca3-49d0-86e0-c82b31c6877b}, !- Handle
-  Surface 1,                              !- Name
-  Floor,                                  !- Surface Type
-  ,                                       !- Construction Name
-  {b1909bbc-af24-4820-bd70-d90d579577dd}, !- Space Name
->>>>>>> 425d8131
+  {87439b62-b0cf-4629-813e-5894841048e0}, !- Space Name
   Foundation,                             !- Outside Boundary Condition
   ,                                       !- Outside Boundary Condition Object
   NoSun,                                  !- Sun Exposure
@@ -281,19 +175,11 @@
   13.6310703908387, 0, 0;                 !- X,Y,Z Vertex 4 {m}
 
 OS:Surface,
-<<<<<<< HEAD
-  {a5cea868-ffb3-4bb6-8911-065dc4af7d9e}, !- Handle
+  {ab1b0b8c-0244-467b-b7b1-77c92089684f}, !- Handle
   Surface 2,                              !- Name
   Wall,                                   !- Surface Type
   ,                                       !- Construction Name
-  {bf7da3f5-9121-4db9-bdfe-d57e046b7079}, !- Space Name
-=======
-  {d687a935-3a6c-4260-92ba-b3a1dc81be11}, !- Handle
-  Surface 2,                              !- Name
-  Wall,                                   !- Surface Type
-  ,                                       !- Construction Name
-  {b1909bbc-af24-4820-bd70-d90d579577dd}, !- Space Name
->>>>>>> 425d8131
+  {87439b62-b0cf-4629-813e-5894841048e0}, !- Space Name
   Outdoors,                               !- Outside Boundary Condition
   ,                                       !- Outside Boundary Condition Object
   SunExposed,                             !- Sun Exposure
@@ -306,19 +192,11 @@
   0, 0, 2.4384;                           !- X,Y,Z Vertex 4 {m}
 
 OS:Surface,
-<<<<<<< HEAD
-  {075c6465-ccc5-4e43-8616-c362a6ff2244}, !- Handle
+  {6ca7f4e1-6655-440e-ad67-95ff2f04b5d6}, !- Handle
   Surface 3,                              !- Name
   Wall,                                   !- Surface Type
   ,                                       !- Construction Name
-  {bf7da3f5-9121-4db9-bdfe-d57e046b7079}, !- Space Name
-=======
-  {63d09bdc-4f82-413b-a81d-5b44152fd429}, !- Handle
-  Surface 3,                              !- Name
-  Wall,                                   !- Surface Type
-  ,                                       !- Construction Name
-  {b1909bbc-af24-4820-bd70-d90d579577dd}, !- Space Name
->>>>>>> 425d8131
+  {87439b62-b0cf-4629-813e-5894841048e0}, !- Space Name
   Outdoors,                               !- Outside Boundary Condition
   ,                                       !- Outside Boundary Condition Object
   SunExposed,                             !- Sun Exposure
@@ -331,19 +209,11 @@
   0, 6.81553519541936, 2.4384;            !- X,Y,Z Vertex 4 {m}
 
 OS:Surface,
-<<<<<<< HEAD
-  {9199e39a-ce4e-4c22-8beb-337f7efdfe10}, !- Handle
+  {d5703266-a7c6-404b-8e22-97713b1c099f}, !- Handle
   Surface 4,                              !- Name
   Wall,                                   !- Surface Type
   ,                                       !- Construction Name
-  {bf7da3f5-9121-4db9-bdfe-d57e046b7079}, !- Space Name
-=======
-  {e3782d51-831c-45c2-8b57-86f4a5377646}, !- Handle
-  Surface 4,                              !- Name
-  Wall,                                   !- Surface Type
-  ,                                       !- Construction Name
-  {b1909bbc-af24-4820-bd70-d90d579577dd}, !- Space Name
->>>>>>> 425d8131
+  {87439b62-b0cf-4629-813e-5894841048e0}, !- Space Name
   Outdoors,                               !- Outside Boundary Condition
   ,                                       !- Outside Boundary Condition Object
   SunExposed,                             !- Sun Exposure
@@ -356,19 +226,11 @@
   13.6310703908387, 6.81553519541936, 2.4384; !- X,Y,Z Vertex 4 {m}
 
 OS:Surface,
-<<<<<<< HEAD
-  {2074a4aa-055f-44bd-b26e-fa7b8711db1c}, !- Handle
+  {64770410-a519-406b-845f-1ea12065dc3a}, !- Handle
   Surface 5,                              !- Name
   Wall,                                   !- Surface Type
   ,                                       !- Construction Name
-  {bf7da3f5-9121-4db9-bdfe-d57e046b7079}, !- Space Name
-=======
-  {f2687cd2-ee32-4e57-b00d-7701118a0204}, !- Handle
-  Surface 5,                              !- Name
-  Wall,                                   !- Surface Type
-  ,                                       !- Construction Name
-  {b1909bbc-af24-4820-bd70-d90d579577dd}, !- Space Name
->>>>>>> 425d8131
+  {87439b62-b0cf-4629-813e-5894841048e0}, !- Space Name
   Outdoors,                               !- Outside Boundary Condition
   ,                                       !- Outside Boundary Condition Object
   SunExposed,                             !- Sun Exposure
@@ -381,23 +243,13 @@
   13.6310703908387, 0, 2.4384;            !- X,Y,Z Vertex 4 {m}
 
 OS:Surface,
-<<<<<<< HEAD
-  {74686798-18b2-4b71-915b-2122cbbd9f21}, !- Handle
+  {0b367b2e-0f94-4680-b983-e947a6aa9fdd}, !- Handle
   Surface 6,                              !- Name
   RoofCeiling,                            !- Surface Type
   ,                                       !- Construction Name
-  {bf7da3f5-9121-4db9-bdfe-d57e046b7079}, !- Space Name
+  {87439b62-b0cf-4629-813e-5894841048e0}, !- Space Name
   Surface,                                !- Outside Boundary Condition
-  {a0fbf167-750a-4651-ba30-569d210cb410}, !- Outside Boundary Condition Object
-=======
-  {9602fd0e-f78a-446e-809d-72ec35ec7f28}, !- Handle
-  Surface 6,                              !- Name
-  RoofCeiling,                            !- Surface Type
-  ,                                       !- Construction Name
-  {b1909bbc-af24-4820-bd70-d90d579577dd}, !- Space Name
-  Surface,                                !- Outside Boundary Condition
-  {1739ab64-830a-4caa-9b78-ecfc692e332d}, !- Outside Boundary Condition Object
->>>>>>> 425d8131
+  {166553fd-2ad6-4a29-8876-147561acd5b6}, !- Outside Boundary Condition Object
   NoSun,                                  !- Sun Exposure
   NoWind,                                 !- Wind Exposure
   ,                                       !- View Factor to Ground
@@ -408,11 +260,7 @@
   0, 0, 2.4384;                           !- X,Y,Z Vertex 4 {m}
 
 OS:SpaceType,
-<<<<<<< HEAD
-  {6e46f550-78de-4e5e-9e03-b51af92207ed}, !- Handle
-=======
-  {c74a3156-517b-4eda-9168-fccd07ca6c1f}, !- Handle
->>>>>>> 425d8131
+  {9995856f-7c32-4d49-9bbe-324c28faf175}, !- Handle
   Space Type 1,                           !- Name
   ,                                       !- Default Construction Set Name
   ,                                       !- Default Schedule Set Name
@@ -423,15 +271,9 @@
   living;                                 !- Standards Space Type
 
 OS:Space,
-<<<<<<< HEAD
-  {af9e2132-3b51-45af-9e18-f7750b20dd57}, !- Handle
+  {0446d005-3df2-4e10-8431-dbefd1027faf}, !- Handle
   living space|story 2,                   !- Name
-  {6e46f550-78de-4e5e-9e03-b51af92207ed}, !- Space Type Name
-=======
-  {2496344d-520a-4255-b928-5e5e0d0ca89c}, !- Handle
-  living space|story 2,                   !- Name
-  {c74a3156-517b-4eda-9168-fccd07ca6c1f}, !- Space Type Name
->>>>>>> 425d8131
+  {9995856f-7c32-4d49-9bbe-324c28faf175}, !- Space Type Name
   ,                                       !- Default Construction Set Name
   ,                                       !- Default Schedule Set Name
   -0,                                     !- Direction of Relative North {deg}
@@ -439,35 +281,19 @@
   0,                                      !- Y Origin {m}
   2.4384,                                 !- Z Origin {m}
   ,                                       !- Building Story Name
-<<<<<<< HEAD
-  {f5bb9744-3093-478b-9dd5-38845570fd21}, !- Thermal Zone Name
+  {3eba50f8-eb89-45cd-8283-27cad2196b1c}, !- Thermal Zone Name
   ,                                       !- Part of Total Floor Area
   ,                                       !- Design Specification Outdoor Air Object Name
-  {fe187b7a-4c58-4b75-b7ab-7eea5cd52235}; !- Building Unit Name
-
-OS:Surface,
-  {a0fbf167-750a-4651-ba30-569d210cb410}, !- Handle
+  {4f9826df-5645-4f9b-8201-9c950adc6e59}; !- Building Unit Name
+
+OS:Surface,
+  {166553fd-2ad6-4a29-8876-147561acd5b6}, !- Handle
   Surface 7,                              !- Name
   Floor,                                  !- Surface Type
   ,                                       !- Construction Name
-  {af9e2132-3b51-45af-9e18-f7750b20dd57}, !- Space Name
+  {0446d005-3df2-4e10-8431-dbefd1027faf}, !- Space Name
   Surface,                                !- Outside Boundary Condition
-  {74686798-18b2-4b71-915b-2122cbbd9f21}, !- Outside Boundary Condition Object
-=======
-  {4fb3719f-45f3-4417-95e8-abc0ccf02a72}, !- Thermal Zone Name
-  ,                                       !- Part of Total Floor Area
-  ,                                       !- Design Specification Outdoor Air Object Name
-  {6e0c040e-813f-4af6-a0e2-bed29d203a12}; !- Building Unit Name
-
-OS:Surface,
-  {1739ab64-830a-4caa-9b78-ecfc692e332d}, !- Handle
-  Surface 7,                              !- Name
-  Floor,                                  !- Surface Type
-  ,                                       !- Construction Name
-  {2496344d-520a-4255-b928-5e5e0d0ca89c}, !- Space Name
-  Surface,                                !- Outside Boundary Condition
-  {9602fd0e-f78a-446e-809d-72ec35ec7f28}, !- Outside Boundary Condition Object
->>>>>>> 425d8131
+  {0b367b2e-0f94-4680-b983-e947a6aa9fdd}, !- Outside Boundary Condition Object
   NoSun,                                  !- Sun Exposure
   NoWind,                                 !- Wind Exposure
   ,                                       !- View Factor to Ground
@@ -478,19 +304,11 @@
   13.6310703908387, 0, 0;                 !- X,Y,Z Vertex 4 {m}
 
 OS:Surface,
-<<<<<<< HEAD
-  {3c6f11f0-6582-4f1b-beaf-db41e51f618f}, !- Handle
+  {271737d9-ef9d-4d3e-8f23-4aa3317ab54a}, !- Handle
   Surface 8,                              !- Name
   Wall,                                   !- Surface Type
   ,                                       !- Construction Name
-  {af9e2132-3b51-45af-9e18-f7750b20dd57}, !- Space Name
-=======
-  {1de131eb-52d5-4fac-84d1-509a8336acc1}, !- Handle
-  Surface 8,                              !- Name
-  Wall,                                   !- Surface Type
-  ,                                       !- Construction Name
-  {2496344d-520a-4255-b928-5e5e0d0ca89c}, !- Space Name
->>>>>>> 425d8131
+  {0446d005-3df2-4e10-8431-dbefd1027faf}, !- Space Name
   Outdoors,                               !- Outside Boundary Condition
   ,                                       !- Outside Boundary Condition Object
   SunExposed,                             !- Sun Exposure
@@ -503,19 +321,11 @@
   0, 0, 2.4384;                           !- X,Y,Z Vertex 4 {m}
 
 OS:Surface,
-<<<<<<< HEAD
-  {fe67f98e-06db-488f-9518-6010d7e549dd}, !- Handle
+  {378bbf2e-9d6d-454b-8f1a-d6b45588846d}, !- Handle
   Surface 9,                              !- Name
   Wall,                                   !- Surface Type
   ,                                       !- Construction Name
-  {af9e2132-3b51-45af-9e18-f7750b20dd57}, !- Space Name
-=======
-  {7e6053a6-f4ae-46ca-84dc-4ec664eb2924}, !- Handle
-  Surface 9,                              !- Name
-  Wall,                                   !- Surface Type
-  ,                                       !- Construction Name
-  {2496344d-520a-4255-b928-5e5e0d0ca89c}, !- Space Name
->>>>>>> 425d8131
+  {0446d005-3df2-4e10-8431-dbefd1027faf}, !- Space Name
   Outdoors,                               !- Outside Boundary Condition
   ,                                       !- Outside Boundary Condition Object
   SunExposed,                             !- Sun Exposure
@@ -528,19 +338,11 @@
   0, 6.81553519541936, 2.4384;            !- X,Y,Z Vertex 4 {m}
 
 OS:Surface,
-<<<<<<< HEAD
-  {1270cc76-0413-43aa-8d7b-c41a7bbfbbaf}, !- Handle
+  {94f140bd-5949-494d-a362-8bab8a514230}, !- Handle
   Surface 10,                             !- Name
   Wall,                                   !- Surface Type
   ,                                       !- Construction Name
-  {af9e2132-3b51-45af-9e18-f7750b20dd57}, !- Space Name
-=======
-  {b8a44202-e40a-4201-91fb-f63d1e785c0a}, !- Handle
-  Surface 10,                             !- Name
-  Wall,                                   !- Surface Type
-  ,                                       !- Construction Name
-  {2496344d-520a-4255-b928-5e5e0d0ca89c}, !- Space Name
->>>>>>> 425d8131
+  {0446d005-3df2-4e10-8431-dbefd1027faf}, !- Space Name
   Outdoors,                               !- Outside Boundary Condition
   ,                                       !- Outside Boundary Condition Object
   SunExposed,                             !- Sun Exposure
@@ -553,19 +355,11 @@
   13.6310703908387, 6.81553519541936, 2.4384; !- X,Y,Z Vertex 4 {m}
 
 OS:Surface,
-<<<<<<< HEAD
-  {dc533ed2-7565-4c14-a2c3-74904094e431}, !- Handle
+  {8794d2b9-b2f1-48b3-b6ab-7c09e0209e97}, !- Handle
   Surface 11,                             !- Name
   Wall,                                   !- Surface Type
   ,                                       !- Construction Name
-  {af9e2132-3b51-45af-9e18-f7750b20dd57}, !- Space Name
-=======
-  {1e67d2c0-41a8-41e1-b854-6d3c79364c26}, !- Handle
-  Surface 11,                             !- Name
-  Wall,                                   !- Surface Type
-  ,                                       !- Construction Name
-  {2496344d-520a-4255-b928-5e5e0d0ca89c}, !- Space Name
->>>>>>> 425d8131
+  {0446d005-3df2-4e10-8431-dbefd1027faf}, !- Space Name
   Outdoors,                               !- Outside Boundary Condition
   ,                                       !- Outside Boundary Condition Object
   SunExposed,                             !- Sun Exposure
@@ -578,23 +372,13 @@
   13.6310703908387, 0, 2.4384;            !- X,Y,Z Vertex 4 {m}
 
 OS:Surface,
-<<<<<<< HEAD
-  {730ff09e-fbe0-4fb6-9cca-cba824cad73a}, !- Handle
+  {f98e50ef-a38a-490a-8586-b4061022f3ee}, !- Handle
   Surface 12,                             !- Name
   RoofCeiling,                            !- Surface Type
   ,                                       !- Construction Name
-  {af9e2132-3b51-45af-9e18-f7750b20dd57}, !- Space Name
+  {0446d005-3df2-4e10-8431-dbefd1027faf}, !- Space Name
   Surface,                                !- Outside Boundary Condition
-  {f707ba1f-a6d5-4501-ac64-97546cf4231f}, !- Outside Boundary Condition Object
-=======
-  {e97d0777-4e2a-48bf-9b00-c76ca160f911}, !- Handle
-  Surface 12,                             !- Name
-  RoofCeiling,                            !- Surface Type
-  ,                                       !- Construction Name
-  {2496344d-520a-4255-b928-5e5e0d0ca89c}, !- Space Name
-  Surface,                                !- Outside Boundary Condition
-  {f74dd461-1eae-450f-94ba-ec1ef0c8e52b}, !- Outside Boundary Condition Object
->>>>>>> 425d8131
+  {b11279eb-03b8-4b7c-b1c3-3272d57591e8}, !- Outside Boundary Condition Object
   NoSun,                                  !- Sun Exposure
   NoWind,                                 !- Wind Exposure
   ,                                       !- View Factor to Ground
@@ -605,23 +389,13 @@
   0, 0, 2.4384;                           !- X,Y,Z Vertex 4 {m}
 
 OS:Surface,
-<<<<<<< HEAD
-  {f707ba1f-a6d5-4501-ac64-97546cf4231f}, !- Handle
+  {b11279eb-03b8-4b7c-b1c3-3272d57591e8}, !- Handle
   Surface 13,                             !- Name
   Floor,                                  !- Surface Type
   ,                                       !- Construction Name
-  {d75f32df-6228-4213-8597-5c55e0456280}, !- Space Name
+  {cc55fe96-6796-4634-9b28-124f1ec750f2}, !- Space Name
   Surface,                                !- Outside Boundary Condition
-  {730ff09e-fbe0-4fb6-9cca-cba824cad73a}, !- Outside Boundary Condition Object
-=======
-  {f74dd461-1eae-450f-94ba-ec1ef0c8e52b}, !- Handle
-  Surface 13,                             !- Name
-  Floor,                                  !- Surface Type
-  ,                                       !- Construction Name
-  {e438702b-5a25-4b9c-a70c-09c02273bdc1}, !- Space Name
-  Surface,                                !- Outside Boundary Condition
-  {e97d0777-4e2a-48bf-9b00-c76ca160f911}, !- Outside Boundary Condition Object
->>>>>>> 425d8131
+  {f98e50ef-a38a-490a-8586-b4061022f3ee}, !- Outside Boundary Condition Object
   NoSun,                                  !- Sun Exposure
   NoWind,                                 !- Wind Exposure
   ,                                       !- View Factor to Ground
@@ -632,19 +406,11 @@
   0, 0, 0;                                !- X,Y,Z Vertex 4 {m}
 
 OS:Surface,
-<<<<<<< HEAD
-  {d3bd68ad-ca1b-47d3-a9ba-c6946e8d9efc}, !- Handle
+  {3c5ec069-b767-49c4-aacb-61f800c72a16}, !- Handle
   Surface 14,                             !- Name
   RoofCeiling,                            !- Surface Type
   ,                                       !- Construction Name
-  {d75f32df-6228-4213-8597-5c55e0456280}, !- Space Name
-=======
-  {45fe7356-7eeb-4b0f-9825-6ace45031f34}, !- Handle
-  Surface 14,                             !- Name
-  RoofCeiling,                            !- Surface Type
-  ,                                       !- Construction Name
-  {e438702b-5a25-4b9c-a70c-09c02273bdc1}, !- Space Name
->>>>>>> 425d8131
+  {cc55fe96-6796-4634-9b28-124f1ec750f2}, !- Space Name
   Outdoors,                               !- Outside Boundary Condition
   ,                                       !- Outside Boundary Condition Object
   SunExposed,                             !- Sun Exposure
@@ -657,19 +423,11 @@
   13.6310703908387, 0, 0;                 !- X,Y,Z Vertex 4 {m}
 
 OS:Surface,
-<<<<<<< HEAD
-  {b8f22020-34d1-4347-b947-e0d63c2e5b89}, !- Handle
+  {44b2d5da-d24e-4ce8-b8a3-26384a0ef454}, !- Handle
   Surface 15,                             !- Name
   RoofCeiling,                            !- Surface Type
   ,                                       !- Construction Name
-  {d75f32df-6228-4213-8597-5c55e0456280}, !- Space Name
-=======
-  {67aa22a7-0b30-4f35-b29a-a2a5ceb65d95}, !- Handle
-  Surface 15,                             !- Name
-  RoofCeiling,                            !- Surface Type
-  ,                                       !- Construction Name
-  {e438702b-5a25-4b9c-a70c-09c02273bdc1}, !- Space Name
->>>>>>> 425d8131
+  {cc55fe96-6796-4634-9b28-124f1ec750f2}, !- Space Name
   Outdoors,                               !- Outside Boundary Condition
   ,                                       !- Outside Boundary Condition Object
   SunExposed,                             !- Sun Exposure
@@ -682,19 +440,11 @@
   0, 6.81553519541936, 0;                 !- X,Y,Z Vertex 4 {m}
 
 OS:Surface,
-<<<<<<< HEAD
-  {ed844528-a5b3-4da0-9bc1-79807c6b69bc}, !- Handle
+  {ddefdd79-4d57-437c-ad2a-92246c6f0eda}, !- Handle
   Surface 16,                             !- Name
   Wall,                                   !- Surface Type
   ,                                       !- Construction Name
-  {d75f32df-6228-4213-8597-5c55e0456280}, !- Space Name
-=======
-  {be3dd51e-c73a-44ff-9edc-56c9a9306c63}, !- Handle
-  Surface 16,                             !- Name
-  Wall,                                   !- Surface Type
-  ,                                       !- Construction Name
-  {e438702b-5a25-4b9c-a70c-09c02273bdc1}, !- Space Name
->>>>>>> 425d8131
+  {cc55fe96-6796-4634-9b28-124f1ec750f2}, !- Space Name
   Outdoors,                               !- Outside Boundary Condition
   ,                                       !- Outside Boundary Condition Object
   SunExposed,                             !- Sun Exposure
@@ -706,19 +456,11 @@
   0, 0, 0;                                !- X,Y,Z Vertex 3 {m}
 
 OS:Surface,
-<<<<<<< HEAD
-  {d270b28a-1353-46b5-86fa-dde805c2c2ca}, !- Handle
+  {837c3254-ca80-4d65-91d2-753828d5690e}, !- Handle
   Surface 17,                             !- Name
   Wall,                                   !- Surface Type
   ,                                       !- Construction Name
-  {d75f32df-6228-4213-8597-5c55e0456280}, !- Space Name
-=======
-  {c4cb2347-e942-4edd-8a8d-f3016ebad7da}, !- Handle
-  Surface 17,                             !- Name
-  Wall,                                   !- Surface Type
-  ,                                       !- Construction Name
-  {e438702b-5a25-4b9c-a70c-09c02273bdc1}, !- Space Name
->>>>>>> 425d8131
+  {cc55fe96-6796-4634-9b28-124f1ec750f2}, !- Space Name
   Outdoors,                               !- Outside Boundary Condition
   ,                                       !- Outside Boundary Condition Object
   SunExposed,                             !- Sun Exposure
@@ -730,15 +472,9 @@
   13.6310703908387, 6.81553519541936, 0;  !- X,Y,Z Vertex 3 {m}
 
 OS:Space,
-<<<<<<< HEAD
-  {d75f32df-6228-4213-8597-5c55e0456280}, !- Handle
+  {cc55fe96-6796-4634-9b28-124f1ec750f2}, !- Handle
   unfinished attic space,                 !- Name
-  {382f8d7b-0853-4a97-8e43-f5549eef518a}, !- Space Type Name
-=======
-  {e438702b-5a25-4b9c-a70c-09c02273bdc1}, !- Handle
-  unfinished attic space,                 !- Name
-  {db339136-0cf0-4a2c-a2eb-cce9ba93015d}, !- Space Type Name
->>>>>>> 425d8131
+  {fbbc50b2-704b-4032-9daa-77f6577f9f3b}, !- Space Type Name
   ,                                       !- Default Construction Set Name
   ,                                       !- Default Schedule Set Name
   -0,                                     !- Direction of Relative North {deg}
@@ -746,17 +482,10 @@
   0,                                      !- Y Origin {m}
   4.8768,                                 !- Z Origin {m}
   ,                                       !- Building Story Name
-<<<<<<< HEAD
-  {9d179e45-29e7-495d-a832-e2f1af9865b0}; !- Thermal Zone Name
+  {7fc0331e-9b05-4c82-9e7e-0980c59c299d}; !- Thermal Zone Name
 
 OS:ThermalZone,
-  {9d179e45-29e7-495d-a832-e2f1af9865b0}, !- Handle
-=======
-  {060d2e82-7026-4d87-b84b-31ca94cc0187}; !- Thermal Zone Name
-
-OS:ThermalZone,
-  {060d2e82-7026-4d87-b84b-31ca94cc0187}, !- Handle
->>>>>>> 425d8131
+  {7fc0331e-9b05-4c82-9e7e-0980c59c299d}, !- Handle
   unfinished attic zone,                  !- Name
   ,                                       !- Multiplier
   ,                                       !- Ceiling Height {m}
@@ -765,17 +494,10 @@
   ,                                       !- Zone Inside Convection Algorithm
   ,                                       !- Zone Outside Convection Algorithm
   ,                                       !- Zone Conditioning Equipment List Name
-<<<<<<< HEAD
-  {7be13921-8bb1-4f29-8e6d-c84fa29008bd}, !- Zone Air Inlet Port List
-  {f172f39b-5e4c-4392-a1c7-b5ca38e226bb}, !- Zone Air Exhaust Port List
-  {520c65d3-57dc-4e2d-a605-9e197c20dade}, !- Zone Air Node Name
-  {0db8b2a7-3c2c-445d-a732-56213d925392}, !- Zone Return Air Port List
-=======
-  {e880b6d2-a38b-4e68-afa0-ed520c57d5da}, !- Zone Air Inlet Port List
-  {0f7ab8ed-90fb-48e8-bb00-575fb1ef880f}, !- Zone Air Exhaust Port List
-  {468b0ab5-7163-4772-a6cb-0b47b1b8effd}, !- Zone Air Node Name
-  {460a55c0-704d-483d-a221-3527329f0f08}, !- Zone Return Air Port List
->>>>>>> 425d8131
+  {c164ff9f-b17d-4577-a09e-b2a39f569498}, !- Zone Air Inlet Port List
+  {7d26295d-1f23-47df-b02a-527874809644}, !- Zone Air Exhaust Port List
+  {2619351e-46ac-4593-ae3a-bb6d4a56f5be}, !- Zone Air Node Name
+  {36b6bc9f-7e5d-4cdc-bf35-db3e045e131f}, !- Zone Return Air Port List
   ,                                       !- Primary Daylighting Control Name
   ,                                       !- Fraction of Zone Controlled by Primary Daylighting Control
   ,                                       !- Secondary Daylighting Control Name
@@ -786,71 +508,37 @@
   No;                                     !- Use Ideal Air Loads
 
 OS:Node,
-<<<<<<< HEAD
-  {e5c4eb8b-54bd-4a83-a662-91d2472ee2b2}, !- Handle
+  {961f2544-37b2-4d18-8c33-bda9a2587a4b}, !- Handle
   Node 2,                                 !- Name
-  {520c65d3-57dc-4e2d-a605-9e197c20dade}, !- Inlet Port
+  {2619351e-46ac-4593-ae3a-bb6d4a56f5be}, !- Inlet Port
   ;                                       !- Outlet Port
 
 OS:Connection,
-  {520c65d3-57dc-4e2d-a605-9e197c20dade}, !- Handle
-  {bb952943-1c89-4448-bc14-e8d115b51d0f}, !- Name
-  {9d179e45-29e7-495d-a832-e2f1af9865b0}, !- Source Object
+  {2619351e-46ac-4593-ae3a-bb6d4a56f5be}, !- Handle
+  {6bb0d07e-c625-4a0f-ad93-d7068d41e21e}, !- Name
+  {7fc0331e-9b05-4c82-9e7e-0980c59c299d}, !- Source Object
   11,                                     !- Outlet Port
-  {e5c4eb8b-54bd-4a83-a662-91d2472ee2b2}, !- Target Object
+  {961f2544-37b2-4d18-8c33-bda9a2587a4b}, !- Target Object
   2;                                      !- Inlet Port
 
 OS:PortList,
-  {7be13921-8bb1-4f29-8e6d-c84fa29008bd}, !- Handle
-  {69cd44da-d1b1-4b04-a6c1-ae176e3f6b42}, !- Name
-  {9d179e45-29e7-495d-a832-e2f1af9865b0}; !- HVAC Component
+  {c164ff9f-b17d-4577-a09e-b2a39f569498}, !- Handle
+  {6ff0f44a-0227-48b1-b5c6-ea00c2f4cf30}, !- Name
+  {7fc0331e-9b05-4c82-9e7e-0980c59c299d}; !- HVAC Component
 
 OS:PortList,
-  {f172f39b-5e4c-4392-a1c7-b5ca38e226bb}, !- Handle
-  {997f4111-fb19-414d-bec9-007818fbb68a}, !- Name
-  {9d179e45-29e7-495d-a832-e2f1af9865b0}; !- HVAC Component
+  {7d26295d-1f23-47df-b02a-527874809644}, !- Handle
+  {2351ad26-2ce0-4630-b33a-22cbeda48f46}, !- Name
+  {7fc0331e-9b05-4c82-9e7e-0980c59c299d}; !- HVAC Component
 
 OS:PortList,
-  {0db8b2a7-3c2c-445d-a732-56213d925392}, !- Handle
-  {c2086796-55bd-4d6e-bd57-c5ca6c945f5a}, !- Name
-  {9d179e45-29e7-495d-a832-e2f1af9865b0}; !- HVAC Component
+  {36b6bc9f-7e5d-4cdc-bf35-db3e045e131f}, !- Handle
+  {d6bb9371-6b86-4fbc-9832-45989502e824}, !- Name
+  {7fc0331e-9b05-4c82-9e7e-0980c59c299d}; !- HVAC Component
 
 OS:Sizing:Zone,
-  {123dce04-357a-4248-a7f5-3270e9ecbd40}, !- Handle
-  {9d179e45-29e7-495d-a832-e2f1af9865b0}, !- Zone or ZoneList Name
-=======
-  {f03d94ae-3b85-4f23-b867-4cb493230145}, !- Handle
-  Node 2,                                 !- Name
-  {468b0ab5-7163-4772-a6cb-0b47b1b8effd}, !- Inlet Port
-  ;                                       !- Outlet Port
-
-OS:Connection,
-  {468b0ab5-7163-4772-a6cb-0b47b1b8effd}, !- Handle
-  {f29c41de-9c1f-4fea-8ab8-39bc809b79c6}, !- Name
-  {060d2e82-7026-4d87-b84b-31ca94cc0187}, !- Source Object
-  11,                                     !- Outlet Port
-  {f03d94ae-3b85-4f23-b867-4cb493230145}, !- Target Object
-  2;                                      !- Inlet Port
-
-OS:PortList,
-  {e880b6d2-a38b-4e68-afa0-ed520c57d5da}, !- Handle
-  {1289cd04-4e8c-4b64-94ee-d261db054896}, !- Name
-  {060d2e82-7026-4d87-b84b-31ca94cc0187}; !- HVAC Component
-
-OS:PortList,
-  {0f7ab8ed-90fb-48e8-bb00-575fb1ef880f}, !- Handle
-  {380e663f-7f22-4d68-b3e9-468d98c18ba5}, !- Name
-  {060d2e82-7026-4d87-b84b-31ca94cc0187}; !- HVAC Component
-
-OS:PortList,
-  {460a55c0-704d-483d-a221-3527329f0f08}, !- Handle
-  {262ddd7d-8e8a-4612-bb47-07c062001c47}, !- Name
-  {060d2e82-7026-4d87-b84b-31ca94cc0187}; !- HVAC Component
-
-OS:Sizing:Zone,
-  {7ed91ee9-32c0-4e73-90a5-207fd761003c}, !- Handle
-  {060d2e82-7026-4d87-b84b-31ca94cc0187}, !- Zone or ZoneList Name
->>>>>>> 425d8131
+  {f9923fe4-90e7-4b8c-b0ad-be53e7db2c1b}, !- Handle
+  {7fc0331e-9b05-4c82-9e7e-0980c59c299d}, !- Zone or ZoneList Name
   SupplyAirTemperature,                   !- Zone Cooling Design Supply Air Temperature Input Method
   14,                                     !- Zone Cooling Design Supply Air Temperature {C}
   11.11,                                  !- Zone Cooling Design Supply Air Temperature Difference {deltaC}
@@ -879,21 +567,12 @@
   autosize;                               !- Dedicated Outdoor Air High Setpoint Temperature for Design {C}
 
 OS:ZoneHVAC:EquipmentList,
-<<<<<<< HEAD
-  {002ad814-7e4d-4fb0-a729-d0296003453f}, !- Handle
+  {fc579fc3-587a-4a3e-b831-093ab80c6f5c}, !- Handle
   Zone HVAC Equipment List 2,             !- Name
-  {9d179e45-29e7-495d-a832-e2f1af9865b0}; !- Thermal Zone
+  {7fc0331e-9b05-4c82-9e7e-0980c59c299d}; !- Thermal Zone
 
 OS:SpaceType,
-  {382f8d7b-0853-4a97-8e43-f5549eef518a}, !- Handle
-=======
-  {ae0ca2f6-e72a-4820-abef-800d23aeedc7}, !- Handle
-  Zone HVAC Equipment List 2,             !- Name
-  {060d2e82-7026-4d87-b84b-31ca94cc0187}; !- Thermal Zone
-
-OS:SpaceType,
-  {db339136-0cf0-4a2c-a2eb-cce9ba93015d}, !- Handle
->>>>>>> 425d8131
+  {fbbc50b2-704b-4032-9daa-77f6577f9f3b}, !- Handle
   Space Type 2,                           !- Name
   ,                                       !- Default Construction Set Name
   ,                                       !- Default Schedule Set Name
@@ -904,21 +583,13 @@
   unfinished attic;                       !- Standards Space Type
 
 OS:BuildingUnit,
-<<<<<<< HEAD
-  {fe187b7a-4c58-4b75-b7ab-7eea5cd52235}, !- Handle
-=======
-  {6e0c040e-813f-4af6-a0e2-bed29d203a12}, !- Handle
->>>>>>> 425d8131
+  {4f9826df-5645-4f9b-8201-9c950adc6e59}, !- Handle
   unit 1,                                 !- Name
   ,                                       !- Rendering Color
   Residential;                            !- Building Unit Type
 
 OS:Building,
-<<<<<<< HEAD
-  {7a6dc4e7-bbd7-4b67-a977-e78b7815a5f0}, !- Handle
-=======
-  {c63b8f2b-2531-45f6-8a0d-b230bf59030e}, !- Handle
->>>>>>> 425d8131
+  {3f2980ce-f12b-46d1-88c9-6c99bbceb44f}, !- Handle
   Building 1,                             !- Name
   ,                                       !- Building Sector Type
   180,                                    !- North Axis {deg}
@@ -933,13 +604,8 @@
   1;                                      !- Standards Number of Living Units
 
 OS:AdditionalProperties,
-<<<<<<< HEAD
-  {05936ac7-9772-4710-805d-107ab8ccdb13}, !- Handle
-  {7a6dc4e7-bbd7-4b67-a977-e78b7815a5f0}, !- Object Name
-=======
-  {5b0668bb-28ed-439f-b206-971a67dd5d91}, !- Handle
-  {c63b8f2b-2531-45f6-8a0d-b230bf59030e}, !- Object Name
->>>>>>> 425d8131
+  {6336a998-1d22-40a7-b1b7-6da0e6ee50ce}, !- Handle
+  {3f2980ce-f12b-46d1-88c9-6c99bbceb44f}, !- Object Name
   Total Units Represented,                !- Feature Name 1
   Integer,                                !- Feature Data Type 1
   1,                                      !- Feature Value 1
@@ -948,13 +614,8 @@
   1;                                      !- Feature Value 2
 
 OS:AdditionalProperties,
-<<<<<<< HEAD
-  {061920d5-c6fb-4303-be4c-106040d9c104}, !- Handle
-  {fe187b7a-4c58-4b75-b7ab-7eea5cd52235}, !- Object Name
-=======
-  {6756c25c-f954-45f5-af49-a008bb91c690}, !- Handle
-  {6e0c040e-813f-4af6-a0e2-bed29d203a12}, !- Object Name
->>>>>>> 425d8131
+  {61822af5-a2e4-4549-9438-9c1e2699c770}, !- Handle
+  {4f9826df-5645-4f9b-8201-9c950adc6e59}, !- Object Name
   NumberOfBedrooms,                       !- Feature Name 1
   Integer,                                !- Feature Data Type 1
   3,                                      !- Feature Value 1
@@ -963,11 +624,7 @@
   2;                                      !- Feature Value 2
 
 OS:Schedule:Day,
-<<<<<<< HEAD
-  {ec0fefbe-fe9b-4948-9d10-73858d108873}, !- Handle
-=======
-  {2dbca370-42cf-4b8f-ab24-4d398b718e0d}, !- Handle
->>>>>>> 425d8131
+  {276c8ba7-c29f-4557-8edb-36ffa4d07263}, !- Handle
   Schedule Day 1,                         !- Name
   ,                                       !- Schedule Type Limits Name
   ,                                       !- Interpolate to Timestep
@@ -976,11 +633,7 @@
   0;                                      !- Value Until Time 1
 
 OS:Schedule:Day,
-<<<<<<< HEAD
-  {f2e223c5-5a06-4ab9-9aa8-21745f3e5c10}, !- Handle
-=======
-  {32d1eab8-c630-48df-bdf4-f08052ee5404}, !- Handle
->>>>>>> 425d8131
+  {eefba234-c86c-4bf1-86d4-b237ed507f7c}, !- Handle
   Schedule Day 2,                         !- Name
   ,                                       !- Schedule Type Limits Name
   ,                                       !- Interpolate to Timestep
@@ -989,11 +642,7 @@
   1;                                      !- Value Until Time 1
 
 OS:WeatherFile,
-<<<<<<< HEAD
-  {74480518-e54c-4031-8da7-f8cd2238fdb7}, !- Handle
-=======
-  {a9f66a79-cfd1-4a4d-90da-983814cb1a6c}, !- Handle
->>>>>>> 425d8131
+  {14ec3829-8e2c-46da-8eaf-122ec8d69757}, !- Handle
   Denver Intl Ap,                         !- City
   CO,                                     !- State Province Region
   USA,                                    !- Country
@@ -1007,13 +656,8 @@
   E23378AA;                               !- Checksum
 
 OS:AdditionalProperties,
-<<<<<<< HEAD
-  {0bf7121c-5fd0-4680-9541-49929a622960}, !- Handle
-  {74480518-e54c-4031-8da7-f8cd2238fdb7}, !- Object Name
-=======
-  {3671c8f6-fb67-47ec-98fb-409fa92cbcbb}, !- Handle
-  {a9f66a79-cfd1-4a4d-90da-983814cb1a6c}, !- Object Name
->>>>>>> 425d8131
+  {66c2aa3f-9b0f-4541-8086-7e1e3fe02ca9}, !- Handle
+  {14ec3829-8e2c-46da-8eaf-122ec8d69757}, !- Object Name
   EPWHeaderCity,                          !- Feature Name 1
   String,                                 !- Feature Data Type 1
   Denver Intl Ap,                         !- Feature Value 1
@@ -1121,11 +765,7 @@
   84;                                     !- Feature Value 35
 
 OS:Site,
-<<<<<<< HEAD
-  {dcb62cdd-deb7-4774-aa22-e5025883abf2}, !- Handle
-=======
-  {6c4e9400-a996-4245-a289-416a19de7469}, !- Handle
->>>>>>> 425d8131
+  {be944039-2fa6-4e3d-956a-9264f516723f}, !- Handle
   Denver Intl Ap_CO_USA,                  !- Name
   39.83,                                  !- Latitude {deg}
   -104.65,                                !- Longitude {deg}
@@ -1134,11 +774,7 @@
   ;                                       !- Terrain
 
 OS:ClimateZones,
-<<<<<<< HEAD
-  {b841c717-44b6-483d-94c1-a08608a816b7}, !- Handle
-=======
-  {b626ee40-5bef-4d94-99ef-44676408e595}, !- Handle
->>>>>>> 425d8131
+  {d0b5899a-e155-4be2-9ea6-4aaecc1e9313}, !- Handle
   ,                                       !- Active Institution
   ,                                       !- Active Year
   ,                                       !- Climate Zone Institution Name 1
@@ -1151,31 +787,19 @@
   Cold;                                   !- Climate Zone Value 2
 
 OS:Site:WaterMainsTemperature,
-<<<<<<< HEAD
-  {b66eb264-a018-4649-bb9d-8915e480ac23}, !- Handle
-=======
-  {0f9f8659-d121-4828-8780-faf45afdc4c2}, !- Handle
->>>>>>> 425d8131
+  {5faa3d95-7c1d-4d14-8745-53dc24beab3d}, !- Handle
   Correlation,                            !- Calculation Method
   ,                                       !- Temperature Schedule Name
   10.8753424657535,                       !- Annual Average Outdoor Air Temperature {C}
   23.1524007936508;                       !- Maximum Difference In Monthly Average Outdoor Air Temperatures {deltaC}
 
 OS:RunPeriodControl:DaylightSavingTime,
-<<<<<<< HEAD
-  {127548b9-252e-4135-bd2f-a882abaf25bd}, !- Handle
-=======
-  {568e4264-b5b6-4000-a9dc-e7119ad65579}, !- Handle
->>>>>>> 425d8131
+  {96650d96-054a-4904-86fd-501a050df528}, !- Handle
   4/7,                                    !- Start Date
   10/26;                                  !- End Date
 
 OS:Site:GroundTemperature:Deep,
-<<<<<<< HEAD
-  {24b0a380-3079-4103-b51e-05d43e07b151}, !- Handle
-=======
-  {a8b8e543-99f9-40b6-b6f9-8957afd02011}, !- Handle
->>>>>>> 425d8131
+  {7a731d4d-c82e-4706-809c-a9195d33e4e6}, !- Handle
   10.8753424657535,                       !- January Deep Ground Temperature {C}
   10.8753424657535,                       !- February Deep Ground Temperature {C}
   10.8753424657535,                       !- March Deep Ground Temperature {C}
