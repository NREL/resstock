--- conflicted
+++ resolved
@@ -1,73 +1,41 @@
 !- NOTE: Auto-generated from /test/osw_files/SFD_2000sqft_2story_SL_UA_Denver_North.osw
 
 OS:Version,
-<<<<<<< HEAD
-  {a6350067-e566-45dd-a98a-0c5a5deaa1fc}, !- Handle
+  {dd29d6b0-b8e8-40ae-9e49-5d4742831d1a}, !- Handle
   2.9.1;                                  !- Version Identifier
 
 OS:SimulationControl,
-  {6c87fb9a-6b30-49fc-a25e-5912ca04cce9}, !- Handle
-=======
-  {8e015cdd-80db-4d9f-b043-136ad4719f4c}, !- Handle
-  2.9.0;                                  !- Version Identifier
-
-OS:SimulationControl,
-  {4ef9c4ef-d1f0-442b-bb66-39a1d9b77d24}, !- Handle
->>>>>>> 78927444
+  {325ef032-f464-407c-9ffb-7442428eb23f}, !- Handle
   ,                                       !- Do Zone Sizing Calculation
   ,                                       !- Do System Sizing Calculation
   ,                                       !- Do Plant Sizing Calculation
   No;                                     !- Run Simulation for Sizing Periods
 
 OS:Timestep,
-<<<<<<< HEAD
-  {25c948c9-0786-4e37-85f4-01777fe51641}, !- Handle
+  {0af716ae-84ef-4303-a06b-a4a1556194f3}, !- Handle
   6;                                      !- Number of Timesteps per Hour
 
 OS:ShadowCalculation,
-  {e663704e-6f2e-4183-a90b-25e6f8ba31b8}, !- Handle
-=======
-  {4d645018-e3c9-4f66-8bb8-eb3f9d7ce6be}, !- Handle
-  6;                                      !- Number of Timesteps per Hour
-
-OS:ShadowCalculation,
-  {7eba20d9-318f-46f8-88fb-fe02b9266838}, !- Handle
->>>>>>> 78927444
+  {a68cbd83-4f6f-498a-bcca-23239bd43162}, !- Handle
   20,                                     !- Calculation Frequency
   200;                                    !- Maximum Figures in Shadow Overlap Calculations
 
 OS:SurfaceConvectionAlgorithm:Outside,
-<<<<<<< HEAD
-  {c8d4ddf3-6d81-44cc-84f3-ba2310f67ba7}, !- Handle
+  {26332024-b086-4fb3-97be-b915b5a02c53}, !- Handle
   DOE-2;                                  !- Algorithm
 
 OS:SurfaceConvectionAlgorithm:Inside,
-  {7e413e8c-761e-41f3-9cdc-556260638379}, !- Handle
+  {120a7ba6-17fe-4b4c-b6db-6c9d67a9f4bf}, !- Handle
   TARP;                                   !- Algorithm
 
 OS:ZoneCapacitanceMultiplier:ResearchSpecial,
-  {2a51d17c-c552-4d09-a1f8-6222b31fe659}, !- Handle
-=======
-  {5d7f05b6-1721-4e8c-8fd8-b281c1464dfe}, !- Handle
-  DOE-2;                                  !- Algorithm
-
-OS:SurfaceConvectionAlgorithm:Inside,
-  {378fad9a-83f9-4701-88b7-6eb6cd549970}, !- Handle
-  TARP;                                   !- Algorithm
-
-OS:ZoneCapacitanceMultiplier:ResearchSpecial,
-  {926f5228-a1b8-4df3-b165-453a55e20ace}, !- Handle
->>>>>>> 78927444
+  {16b0c2b6-6f0a-4cfb-8d76-1406f29a2814}, !- Handle
   ,                                       !- Temperature Capacity Multiplier
   15,                                     !- Humidity Capacity Multiplier
   ;                                       !- Carbon Dioxide Capacity Multiplier
 
 OS:RunPeriod,
-<<<<<<< HEAD
-  {e99ceb2a-b963-4a12-94f1-f23a0cc10c70}, !- Handle
-=======
-  {ade9b601-d578-4496-a94d-8d6c050bb795}, !- Handle
->>>>>>> 78927444
+  {f537b903-89c3-440a-bdbb-3ed4da9ca8ee}, !- Handle
   Run Period 1,                           !- Name
   1,                                      !- Begin Month
   1,                                      !- Begin Day of Month
@@ -81,21 +49,13 @@
   ;                                       !- Number of Times Runperiod to be Repeated
 
 OS:YearDescription,
-<<<<<<< HEAD
-  {56adae02-3625-4a54-8fa1-7e25f18f3651}, !- Handle
-=======
-  {68923f1f-485d-49da-ba88-769085246179}, !- Handle
->>>>>>> 78927444
+  {4c3febfb-d652-4619-adc2-e23003350ed9}, !- Handle
   2007,                                   !- Calendar Year
   ,                                       !- Day of Week for Start Day
   ;                                       !- Is Leap Year
 
 OS:WeatherFile,
-<<<<<<< HEAD
-  {ed3cb308-f218-499f-b8eb-db6a2b102112}, !- Handle
-=======
-  {9974041d-75d2-44e4-af6d-4c7d8e48d39c}, !- Handle
->>>>>>> 78927444
+  {540bab25-24f0-46d5-9d71-a2cfbfb12607}, !- Handle
   Denver Intl Ap,                         !- City
   CO,                                     !- State Province Region
   USA,                                    !- Country
@@ -109,13 +69,8 @@
   E23378AA;                               !- Checksum
 
 OS:AdditionalProperties,
-<<<<<<< HEAD
-  {d1a76ac2-c882-4cac-968b-a5ab28220a2c}, !- Handle
-  {ed3cb308-f218-499f-b8eb-db6a2b102112}, !- Object Name
-=======
-  {abb8361d-0388-452b-ae43-b48b0d45c14c}, !- Handle
-  {9974041d-75d2-44e4-af6d-4c7d8e48d39c}, !- Object Name
->>>>>>> 78927444
+  {6026dac8-1788-4487-a0a1-8396eb49343c}, !- Handle
+  {540bab25-24f0-46d5-9d71-a2cfbfb12607}, !- Object Name
   EPWHeaderCity,                          !- Feature Name 1
   String,                                 !- Feature Data Type 1
   Denver Intl Ap,                         !- Feature Value 1
@@ -223,11 +178,7 @@
   84;                                     !- Feature Value 35
 
 OS:Site,
-<<<<<<< HEAD
-  {0f729177-4051-4d76-b881-f7992fac1752}, !- Handle
-=======
-  {17c66458-bf42-441a-bd75-87ff802b287e}, !- Handle
->>>>>>> 78927444
+  {72afac8b-4abc-44ec-9ac9-7bdecc2e09e9}, !- Handle
   Denver Intl Ap_CO_USA,                  !- Name
   39.83,                                  !- Latitude {deg}
   -104.65,                                !- Longitude {deg}
@@ -236,11 +187,7 @@
   ;                                       !- Terrain
 
 OS:ClimateZones,
-<<<<<<< HEAD
-  {6a80e94d-155a-404f-aef0-184c877c3dbb}, !- Handle
-=======
-  {d8689e91-ff73-4bf3-9444-73598da4aee4}, !- Handle
->>>>>>> 78927444
+  {e86415dd-e48f-4e31-8573-1b8ad835261d}, !- Handle
   ,                                       !- Active Institution
   ,                                       !- Active Year
   ,                                       !- Climate Zone Institution Name 1
@@ -253,31 +200,19 @@
   Cold;                                   !- Climate Zone Value 2
 
 OS:Site:WaterMainsTemperature,
-<<<<<<< HEAD
-  {bc94b97d-91a5-43ab-a42e-126be5a5efec}, !- Handle
-=======
-  {b4280aa6-f6db-454c-887c-2929ddf65337}, !- Handle
->>>>>>> 78927444
+  {d60e93b3-d0c4-49f4-8687-e6974e9ec6cc}, !- Handle
   Correlation,                            !- Calculation Method
   ,                                       !- Temperature Schedule Name
   10.8753424657535,                       !- Annual Average Outdoor Air Temperature {C}
   23.1524007936508;                       !- Maximum Difference In Monthly Average Outdoor Air Temperatures {deltaC}
 
 OS:RunPeriodControl:DaylightSavingTime,
-<<<<<<< HEAD
-  {ae5c8c7e-7e2a-41f1-9455-2f306d44de4a}, !- Handle
-=======
-  {f7b68940-f0bb-4048-a537-f5ef1fbc4638}, !- Handle
->>>>>>> 78927444
+  {fec1e9c8-9175-4975-ab3d-41a0180c83a0}, !- Handle
   3/12,                                   !- Start Date
   11/5;                                   !- End Date
 
 OS:Site:GroundTemperature:Deep,
-<<<<<<< HEAD
-  {dd5c4f16-eb9f-4442-982b-b411a808b8f2}, !- Handle
-=======
-  {cb42bbbe-a19e-4e40-9970-7afa8091c81d}, !- Handle
->>>>>>> 78927444
+  {a94b5699-2f5d-4507-a824-3b7bad65d094}, !- Handle
   10.8753424657535,                       !- January Deep Ground Temperature {C}
   10.8753424657535,                       !- February Deep Ground Temperature {C}
   10.8753424657535,                       !- March Deep Ground Temperature {C}
@@ -292,11 +227,7 @@
   10.8753424657535;                       !- December Deep Ground Temperature {C}
 
 OS:Building,
-<<<<<<< HEAD
-  {c460d4fd-9a22-4d0b-86cf-6d8e79722824}, !- Handle
-=======
-  {ded6aa78-0543-4033-a20e-e0010a2abad1}, !- Handle
->>>>>>> 78927444
+  {ee63aaba-9a40-4d1d-b715-acb2b217ca5a}, !- Handle
   Building 1,                             !- Name
   ,                                       !- Building Sector Type
   180,                                    !- North Axis {deg}
@@ -311,23 +242,14 @@
   1;                                      !- Standards Number of Living Units
 
 OS:AdditionalProperties,
-<<<<<<< HEAD
-  {ff80ee2e-1f95-4487-98c0-fb10771e4e01}, !- Handle
-  {c460d4fd-9a22-4d0b-86cf-6d8e79722824}, !- Object Name
-=======
-  {2d768737-713a-42b2-a6c5-e8d53ead355e}, !- Handle
-  {ded6aa78-0543-4033-a20e-e0010a2abad1}, !- Object Name
->>>>>>> 78927444
+  {d8d93732-4b10-483e-b51e-47be904ec7c8}, !- Handle
+  {ee63aaba-9a40-4d1d-b715-acb2b217ca5a}, !- Object Name
   Total Units Modeled,                    !- Feature Name 1
   Integer,                                !- Feature Data Type 1
   1;                                      !- Feature Value 1
 
 OS:ThermalZone,
-<<<<<<< HEAD
-  {fb35782c-f613-459b-853a-2b2ddee76ec8}, !- Handle
-=======
-  {b005de85-2e34-4feb-899a-f871f69f6029}, !- Handle
->>>>>>> 78927444
+  {0cdcdf9c-f77e-4d35-bad6-eb879f5e35d0}, !- Handle
   living zone,                            !- Name
   ,                                       !- Multiplier
   ,                                       !- Ceiling Height {m}
@@ -336,17 +258,10 @@
   ,                                       !- Zone Inside Convection Algorithm
   ,                                       !- Zone Outside Convection Algorithm
   ,                                       !- Zone Conditioning Equipment List Name
-<<<<<<< HEAD
-  {4fd4b0f0-19fe-4bb2-89ad-c456039ba30f}, !- Zone Air Inlet Port List
-  {5164bfed-bad4-4c0d-811d-82b9fb233b13}, !- Zone Air Exhaust Port List
-  {4b5ee6ce-10dc-4f63-a9e1-4a0d27701b16}, !- Zone Air Node Name
-  {6b205b74-18f0-472e-94c6-1fb5ce36d450}, !- Zone Return Air Port List
-=======
-  {9c88cfaa-a328-499f-999c-4ee35945e311}, !- Zone Air Inlet Port List
-  {ce9fd2a0-35d7-4b37-9d36-c8f6933f7a12}, !- Zone Air Exhaust Port List
-  {daf7268f-4df1-4ccf-8c3b-45ea0e4dac49}, !- Zone Air Node Name
-  {45dc9e54-2364-46c3-bd35-d620d679d238}, !- Zone Return Air Port List
->>>>>>> 78927444
+  {53f150cb-a4ed-47de-8c31-b4cf02f0d810}, !- Zone Air Inlet Port List
+  {9bb95bac-b326-440d-b15e-22fbfe62f75b}, !- Zone Air Exhaust Port List
+  {51585208-dfce-4bc1-828f-deb0a0cd05a2}, !- Zone Air Node Name
+  {7435dcf5-9746-4112-aa9c-a848abcc0cbf}, !- Zone Return Air Port List
   ,                                       !- Primary Daylighting Control Name
   ,                                       !- Fraction of Zone Controlled by Primary Daylighting Control
   ,                                       !- Secondary Daylighting Control Name
@@ -357,71 +272,37 @@
   No;                                     !- Use Ideal Air Loads
 
 OS:Node,
-<<<<<<< HEAD
-  {85dde746-e9fb-4e67-b16d-d57315583351}, !- Handle
+  {5ae3b4aa-a21f-444c-af89-351802a667e9}, !- Handle
   Node 1,                                 !- Name
-  {4b5ee6ce-10dc-4f63-a9e1-4a0d27701b16}, !- Inlet Port
+  {51585208-dfce-4bc1-828f-deb0a0cd05a2}, !- Inlet Port
   ;                                       !- Outlet Port
 
 OS:Connection,
-  {4b5ee6ce-10dc-4f63-a9e1-4a0d27701b16}, !- Handle
-  {2c24b5d7-8e30-4cb1-a568-e25190ffe18f}, !- Name
-  {fb35782c-f613-459b-853a-2b2ddee76ec8}, !- Source Object
+  {51585208-dfce-4bc1-828f-deb0a0cd05a2}, !- Handle
+  {5c9312a0-df6c-4398-9a4d-a30ca935e187}, !- Name
+  {0cdcdf9c-f77e-4d35-bad6-eb879f5e35d0}, !- Source Object
   11,                                     !- Outlet Port
-  {85dde746-e9fb-4e67-b16d-d57315583351}, !- Target Object
+  {5ae3b4aa-a21f-444c-af89-351802a667e9}, !- Target Object
   2;                                      !- Inlet Port
 
 OS:PortList,
-  {4fd4b0f0-19fe-4bb2-89ad-c456039ba30f}, !- Handle
-  {3bb6d930-e6a1-4403-a3bf-98006b7f216d}, !- Name
-  {fb35782c-f613-459b-853a-2b2ddee76ec8}; !- HVAC Component
+  {53f150cb-a4ed-47de-8c31-b4cf02f0d810}, !- Handle
+  {f33112dc-a3c9-4aae-bb2f-6dcfdc436c84}, !- Name
+  {0cdcdf9c-f77e-4d35-bad6-eb879f5e35d0}; !- HVAC Component
 
 OS:PortList,
-  {5164bfed-bad4-4c0d-811d-82b9fb233b13}, !- Handle
-  {a0a03931-2b7a-474f-a43d-d40093d2901e}, !- Name
-  {fb35782c-f613-459b-853a-2b2ddee76ec8}; !- HVAC Component
+  {9bb95bac-b326-440d-b15e-22fbfe62f75b}, !- Handle
+  {13f4a307-e0fb-4b12-8b3a-d570c1d965dd}, !- Name
+  {0cdcdf9c-f77e-4d35-bad6-eb879f5e35d0}; !- HVAC Component
 
 OS:PortList,
-  {6b205b74-18f0-472e-94c6-1fb5ce36d450}, !- Handle
-  {a9f17ea9-d380-4fc1-83d9-6272c2189da4}, !- Name
-  {fb35782c-f613-459b-853a-2b2ddee76ec8}; !- HVAC Component
+  {7435dcf5-9746-4112-aa9c-a848abcc0cbf}, !- Handle
+  {628fd7d2-a129-4ded-a316-a0ec0ad9a645}, !- Name
+  {0cdcdf9c-f77e-4d35-bad6-eb879f5e35d0}; !- HVAC Component
 
 OS:Sizing:Zone,
-  {e6f931e0-8dd7-4335-b8dc-937cb4db16c5}, !- Handle
-  {fb35782c-f613-459b-853a-2b2ddee76ec8}, !- Zone or ZoneList Name
-=======
-  {1c37d477-757a-481b-ab81-174ada3c215e}, !- Handle
-  Node 1,                                 !- Name
-  {daf7268f-4df1-4ccf-8c3b-45ea0e4dac49}, !- Inlet Port
-  ;                                       !- Outlet Port
-
-OS:Connection,
-  {daf7268f-4df1-4ccf-8c3b-45ea0e4dac49}, !- Handle
-  {36c72cde-a256-4a58-9000-567e4deddaa4}, !- Name
-  {b005de85-2e34-4feb-899a-f871f69f6029}, !- Source Object
-  11,                                     !- Outlet Port
-  {1c37d477-757a-481b-ab81-174ada3c215e}, !- Target Object
-  2;                                      !- Inlet Port
-
-OS:PortList,
-  {9c88cfaa-a328-499f-999c-4ee35945e311}, !- Handle
-  {3c85c528-f403-47e8-898d-5da83a5c7e84}, !- Name
-  {b005de85-2e34-4feb-899a-f871f69f6029}; !- HVAC Component
-
-OS:PortList,
-  {ce9fd2a0-35d7-4b37-9d36-c8f6933f7a12}, !- Handle
-  {9d0556c0-d0fa-4fc7-899d-17cd1d447a8d}, !- Name
-  {b005de85-2e34-4feb-899a-f871f69f6029}; !- HVAC Component
-
-OS:PortList,
-  {45dc9e54-2364-46c3-bd35-d620d679d238}, !- Handle
-  {bdaa18d9-60a1-42b2-823a-1a1dd3c68c7e}, !- Name
-  {b005de85-2e34-4feb-899a-f871f69f6029}; !- HVAC Component
-
-OS:Sizing:Zone,
-  {0b56d611-a0f9-4d79-97a7-3b3a00d10853}, !- Handle
-  {b005de85-2e34-4feb-899a-f871f69f6029}, !- Zone or ZoneList Name
->>>>>>> 78927444
+  {73402c81-8a3f-4279-af22-616aa802323e}, !- Handle
+  {0cdcdf9c-f77e-4d35-bad6-eb879f5e35d0}, !- Zone or ZoneList Name
   SupplyAirTemperature,                   !- Zone Cooling Design Supply Air Temperature Input Method
   14,                                     !- Zone Cooling Design Supply Air Temperature {C}
   11.11,                                  !- Zone Cooling Design Supply Air Temperature Difference {deltaC}
@@ -450,25 +331,14 @@
   autosize;                               !- Dedicated Outdoor Air High Setpoint Temperature for Design {C}
 
 OS:ZoneHVAC:EquipmentList,
-<<<<<<< HEAD
-  {0d5d021c-91bb-40f2-8196-046e8fc9d407}, !- Handle
+  {6a8e05cb-06ce-4f43-a638-9dd97dddcc9b}, !- Handle
   Zone HVAC Equipment List 1,             !- Name
-  {fb35782c-f613-459b-853a-2b2ddee76ec8}; !- Thermal Zone
+  {0cdcdf9c-f77e-4d35-bad6-eb879f5e35d0}; !- Thermal Zone
 
 OS:Space,
-  {18c62720-99e2-4b7c-8cb4-3ab6ee1aba60}, !- Handle
+  {5d9a881d-36b9-459f-8e07-499de322da80}, !- Handle
   living space,                           !- Name
-  {f7b8c628-2554-470b-9d26-74622538899f}, !- Space Type Name
-=======
-  {1f922f89-f331-4fc5-9c89-d903d5ca2b04}, !- Handle
-  Zone HVAC Equipment List 1,             !- Name
-  {b005de85-2e34-4feb-899a-f871f69f6029}; !- Thermal Zone
-
-OS:Space,
-  {d69298b4-a533-42de-958c-29b03b45c6f1}, !- Handle
-  living space,                           !- Name
-  {3993e116-3a1b-4b33-b646-3fa0d4bef7a9}, !- Space Type Name
->>>>>>> 78927444
+  {8e7cb9ad-fdb8-4141-b4f5-8f0c60c575c3}, !- Space Type Name
   ,                                       !- Default Construction Set Name
   ,                                       !- Default Schedule Set Name
   -0,                                     !- Direction of Relative North {deg}
@@ -476,31 +346,17 @@
   0,                                      !- Y Origin {m}
   0,                                      !- Z Origin {m}
   ,                                       !- Building Story Name
-<<<<<<< HEAD
-  {fb35782c-f613-459b-853a-2b2ddee76ec8}, !- Thermal Zone Name
+  {0cdcdf9c-f77e-4d35-bad6-eb879f5e35d0}, !- Thermal Zone Name
   ,                                       !- Part of Total Floor Area
   ,                                       !- Design Specification Outdoor Air Object Name
-  {9935a845-f82a-4bac-9ae2-17cb87cac7e1}; !- Building Unit Name
-
-OS:Surface,
-  {c7f9a7cd-3283-4c9e-bc66-a46b53be7cd9}, !- Handle
+  {ab36e185-e6c0-4ec5-87b5-c3a208b80bfe}; !- Building Unit Name
+
+OS:Surface,
+  {194090f6-f116-4f0c-9e6f-fdea391506f3}, !- Handle
   Surface 1,                              !- Name
   Floor,                                  !- Surface Type
   ,                                       !- Construction Name
-  {18c62720-99e2-4b7c-8cb4-3ab6ee1aba60}, !- Space Name
-=======
-  {b005de85-2e34-4feb-899a-f871f69f6029}, !- Thermal Zone Name
-  ,                                       !- Part of Total Floor Area
-  ,                                       !- Design Specification Outdoor Air Object Name
-  {8ea2ef6a-036e-4dc0-a16a-912b22b6335b}; !- Building Unit Name
-
-OS:Surface,
-  {96ce1af9-3b34-4a86-a85e-d9ff3f22aabe}, !- Handle
-  Surface 1,                              !- Name
-  Floor,                                  !- Surface Type
-  ,                                       !- Construction Name
-  {d69298b4-a533-42de-958c-29b03b45c6f1}, !- Space Name
->>>>>>> 78927444
+  {5d9a881d-36b9-459f-8e07-499de322da80}, !- Space Name
   Foundation,                             !- Outside Boundary Condition
   ,                                       !- Outside Boundary Condition Object
   NoSun,                                  !- Sun Exposure
@@ -513,19 +369,11 @@
   13.6310703908387, 0, 0;                 !- X,Y,Z Vertex 4 {m}
 
 OS:Surface,
-<<<<<<< HEAD
-  {e1fa3805-e6ed-465e-ad61-71d6db967f51}, !- Handle
+  {ee86e40b-05b4-481a-ab91-eacd2cd062ae}, !- Handle
   Surface 2,                              !- Name
   Wall,                                   !- Surface Type
   ,                                       !- Construction Name
-  {18c62720-99e2-4b7c-8cb4-3ab6ee1aba60}, !- Space Name
-=======
-  {c59cc9fe-d2e0-4be6-be24-b7b1d5b505fc}, !- Handle
-  Surface 2,                              !- Name
-  Wall,                                   !- Surface Type
-  ,                                       !- Construction Name
-  {d69298b4-a533-42de-958c-29b03b45c6f1}, !- Space Name
->>>>>>> 78927444
+  {5d9a881d-36b9-459f-8e07-499de322da80}, !- Space Name
   Outdoors,                               !- Outside Boundary Condition
   ,                                       !- Outside Boundary Condition Object
   SunExposed,                             !- Sun Exposure
@@ -538,19 +386,11 @@
   0, 0, 2.4384;                           !- X,Y,Z Vertex 4 {m}
 
 OS:Surface,
-<<<<<<< HEAD
-  {27cad7df-5673-4b65-bea3-0ae16c62660d}, !- Handle
+  {3e7e6612-7058-4e48-86f6-df015534efc3}, !- Handle
   Surface 3,                              !- Name
   Wall,                                   !- Surface Type
   ,                                       !- Construction Name
-  {18c62720-99e2-4b7c-8cb4-3ab6ee1aba60}, !- Space Name
-=======
-  {f4e8e669-7248-4dde-9d9a-649facb1c2fd}, !- Handle
-  Surface 3,                              !- Name
-  Wall,                                   !- Surface Type
-  ,                                       !- Construction Name
-  {d69298b4-a533-42de-958c-29b03b45c6f1}, !- Space Name
->>>>>>> 78927444
+  {5d9a881d-36b9-459f-8e07-499de322da80}, !- Space Name
   Outdoors,                               !- Outside Boundary Condition
   ,                                       !- Outside Boundary Condition Object
   SunExposed,                             !- Sun Exposure
@@ -563,19 +403,11 @@
   0, 6.81553519541936, 2.4384;            !- X,Y,Z Vertex 4 {m}
 
 OS:Surface,
-<<<<<<< HEAD
-  {dcaf452a-b2fd-4492-b26b-2b5f096551f0}, !- Handle
+  {9a130868-e45a-4b1a-977d-1601b21303d9}, !- Handle
   Surface 4,                              !- Name
   Wall,                                   !- Surface Type
   ,                                       !- Construction Name
-  {18c62720-99e2-4b7c-8cb4-3ab6ee1aba60}, !- Space Name
-=======
-  {4610a733-5cca-4690-a044-fba5ef5fc2e5}, !- Handle
-  Surface 4,                              !- Name
-  Wall,                                   !- Surface Type
-  ,                                       !- Construction Name
-  {d69298b4-a533-42de-958c-29b03b45c6f1}, !- Space Name
->>>>>>> 78927444
+  {5d9a881d-36b9-459f-8e07-499de322da80}, !- Space Name
   Outdoors,                               !- Outside Boundary Condition
   ,                                       !- Outside Boundary Condition Object
   SunExposed,                             !- Sun Exposure
@@ -588,19 +420,11 @@
   13.6310703908387, 6.81553519541936, 2.4384; !- X,Y,Z Vertex 4 {m}
 
 OS:Surface,
-<<<<<<< HEAD
-  {152de04c-3840-41d1-a393-44ebcd426af9}, !- Handle
+  {07a7b9af-687f-4420-a34a-e5ab2a339093}, !- Handle
   Surface 5,                              !- Name
   Wall,                                   !- Surface Type
   ,                                       !- Construction Name
-  {18c62720-99e2-4b7c-8cb4-3ab6ee1aba60}, !- Space Name
-=======
-  {bc209b57-1307-4f69-8966-1079585ada65}, !- Handle
-  Surface 5,                              !- Name
-  Wall,                                   !- Surface Type
-  ,                                       !- Construction Name
-  {d69298b4-a533-42de-958c-29b03b45c6f1}, !- Space Name
->>>>>>> 78927444
+  {5d9a881d-36b9-459f-8e07-499de322da80}, !- Space Name
   Outdoors,                               !- Outside Boundary Condition
   ,                                       !- Outside Boundary Condition Object
   SunExposed,                             !- Sun Exposure
@@ -613,23 +437,13 @@
   13.6310703908387, 0, 2.4384;            !- X,Y,Z Vertex 4 {m}
 
 OS:Surface,
-<<<<<<< HEAD
-  {bd5e75e8-e4bc-455a-a2f2-2e32ea9cfc30}, !- Handle
+  {38c587b9-cfc9-4771-a227-24cdca38eb9a}, !- Handle
   Surface 6,                              !- Name
   RoofCeiling,                            !- Surface Type
   ,                                       !- Construction Name
-  {18c62720-99e2-4b7c-8cb4-3ab6ee1aba60}, !- Space Name
+  {5d9a881d-36b9-459f-8e07-499de322da80}, !- Space Name
   Surface,                                !- Outside Boundary Condition
-  {9d2bff38-666d-4099-9b84-c49f25620b46}, !- Outside Boundary Condition Object
-=======
-  {3ca22539-01ce-4fc6-a005-db784e426ada}, !- Handle
-  Surface 6,                              !- Name
-  RoofCeiling,                            !- Surface Type
-  ,                                       !- Construction Name
-  {d69298b4-a533-42de-958c-29b03b45c6f1}, !- Space Name
-  Surface,                                !- Outside Boundary Condition
-  {026b1df5-d7a8-4a27-b892-ec88f8e227ae}, !- Outside Boundary Condition Object
->>>>>>> 78927444
+  {3bbb35e8-42d0-4f91-9a04-d2c2b686db17}, !- Outside Boundary Condition Object
   NoSun,                                  !- Sun Exposure
   NoWind,                                 !- Wind Exposure
   ,                                       !- View Factor to Ground
@@ -640,11 +454,7 @@
   0, 0, 2.4384;                           !- X,Y,Z Vertex 4 {m}
 
 OS:SpaceType,
-<<<<<<< HEAD
-  {f7b8c628-2554-470b-9d26-74622538899f}, !- Handle
-=======
-  {3993e116-3a1b-4b33-b646-3fa0d4bef7a9}, !- Handle
->>>>>>> 78927444
+  {8e7cb9ad-fdb8-4141-b4f5-8f0c60c575c3}, !- Handle
   Space Type 1,                           !- Name
   ,                                       !- Default Construction Set Name
   ,                                       !- Default Schedule Set Name
@@ -655,15 +465,9 @@
   living;                                 !- Standards Space Type
 
 OS:Space,
-<<<<<<< HEAD
-  {6a5d5cbb-aa7a-4c2d-876c-285153237e67}, !- Handle
+  {d25adba1-30d0-4818-950e-dee428fec3d4}, !- Handle
   living space|story 2,                   !- Name
-  {f7b8c628-2554-470b-9d26-74622538899f}, !- Space Type Name
-=======
-  {0c25e066-5ff7-4896-b999-6b0baf4e28ae}, !- Handle
-  living space|story 2,                   !- Name
-  {3993e116-3a1b-4b33-b646-3fa0d4bef7a9}, !- Space Type Name
->>>>>>> 78927444
+  {8e7cb9ad-fdb8-4141-b4f5-8f0c60c575c3}, !- Space Type Name
   ,                                       !- Default Construction Set Name
   ,                                       !- Default Schedule Set Name
   -0,                                     !- Direction of Relative North {deg}
@@ -671,35 +475,19 @@
   0,                                      !- Y Origin {m}
   2.4384,                                 !- Z Origin {m}
   ,                                       !- Building Story Name
-<<<<<<< HEAD
-  {fb35782c-f613-459b-853a-2b2ddee76ec8}, !- Thermal Zone Name
+  {0cdcdf9c-f77e-4d35-bad6-eb879f5e35d0}, !- Thermal Zone Name
   ,                                       !- Part of Total Floor Area
   ,                                       !- Design Specification Outdoor Air Object Name
-  {9935a845-f82a-4bac-9ae2-17cb87cac7e1}; !- Building Unit Name
-
-OS:Surface,
-  {9d2bff38-666d-4099-9b84-c49f25620b46}, !- Handle
+  {ab36e185-e6c0-4ec5-87b5-c3a208b80bfe}; !- Building Unit Name
+
+OS:Surface,
+  {3bbb35e8-42d0-4f91-9a04-d2c2b686db17}, !- Handle
   Surface 7,                              !- Name
   Floor,                                  !- Surface Type
   ,                                       !- Construction Name
-  {6a5d5cbb-aa7a-4c2d-876c-285153237e67}, !- Space Name
+  {d25adba1-30d0-4818-950e-dee428fec3d4}, !- Space Name
   Surface,                                !- Outside Boundary Condition
-  {bd5e75e8-e4bc-455a-a2f2-2e32ea9cfc30}, !- Outside Boundary Condition Object
-=======
-  {b005de85-2e34-4feb-899a-f871f69f6029}, !- Thermal Zone Name
-  ,                                       !- Part of Total Floor Area
-  ,                                       !- Design Specification Outdoor Air Object Name
-  {8ea2ef6a-036e-4dc0-a16a-912b22b6335b}; !- Building Unit Name
-
-OS:Surface,
-  {026b1df5-d7a8-4a27-b892-ec88f8e227ae}, !- Handle
-  Surface 7,                              !- Name
-  Floor,                                  !- Surface Type
-  ,                                       !- Construction Name
-  {0c25e066-5ff7-4896-b999-6b0baf4e28ae}, !- Space Name
-  Surface,                                !- Outside Boundary Condition
-  {3ca22539-01ce-4fc6-a005-db784e426ada}, !- Outside Boundary Condition Object
->>>>>>> 78927444
+  {38c587b9-cfc9-4771-a227-24cdca38eb9a}, !- Outside Boundary Condition Object
   NoSun,                                  !- Sun Exposure
   NoWind,                                 !- Wind Exposure
   ,                                       !- View Factor to Ground
@@ -710,19 +498,11 @@
   13.6310703908387, 0, 0;                 !- X,Y,Z Vertex 4 {m}
 
 OS:Surface,
-<<<<<<< HEAD
-  {ff5ed629-0f27-4cfa-ac76-61fbafef99d0}, !- Handle
+  {a077b8fc-1549-4b9a-907f-28af1aa88300}, !- Handle
   Surface 8,                              !- Name
   Wall,                                   !- Surface Type
   ,                                       !- Construction Name
-  {6a5d5cbb-aa7a-4c2d-876c-285153237e67}, !- Space Name
-=======
-  {666404f9-c6f4-4d6e-9862-12a75d982e49}, !- Handle
-  Surface 8,                              !- Name
-  Wall,                                   !- Surface Type
-  ,                                       !- Construction Name
-  {0c25e066-5ff7-4896-b999-6b0baf4e28ae}, !- Space Name
->>>>>>> 78927444
+  {d25adba1-30d0-4818-950e-dee428fec3d4}, !- Space Name
   Outdoors,                               !- Outside Boundary Condition
   ,                                       !- Outside Boundary Condition Object
   SunExposed,                             !- Sun Exposure
@@ -735,19 +515,11 @@
   0, 0, 2.4384;                           !- X,Y,Z Vertex 4 {m}
 
 OS:Surface,
-<<<<<<< HEAD
-  {c3097eed-d9d9-4e0a-97d3-65bad4462fd6}, !- Handle
+  {6830e0a9-7dd9-4018-a8ec-6b8c7933f617}, !- Handle
   Surface 9,                              !- Name
   Wall,                                   !- Surface Type
   ,                                       !- Construction Name
-  {6a5d5cbb-aa7a-4c2d-876c-285153237e67}, !- Space Name
-=======
-  {61a4a33c-deb2-4403-acee-bda0332afa57}, !- Handle
-  Surface 9,                              !- Name
-  Wall,                                   !- Surface Type
-  ,                                       !- Construction Name
-  {0c25e066-5ff7-4896-b999-6b0baf4e28ae}, !- Space Name
->>>>>>> 78927444
+  {d25adba1-30d0-4818-950e-dee428fec3d4}, !- Space Name
   Outdoors,                               !- Outside Boundary Condition
   ,                                       !- Outside Boundary Condition Object
   SunExposed,                             !- Sun Exposure
@@ -760,19 +532,11 @@
   0, 6.81553519541936, 2.4384;            !- X,Y,Z Vertex 4 {m}
 
 OS:Surface,
-<<<<<<< HEAD
-  {145d1e67-ad42-4da3-91a4-717fb4bc8051}, !- Handle
+  {2902ee98-7459-40aa-8f80-fa3e218bb065}, !- Handle
   Surface 10,                             !- Name
   Wall,                                   !- Surface Type
   ,                                       !- Construction Name
-  {6a5d5cbb-aa7a-4c2d-876c-285153237e67}, !- Space Name
-=======
-  {d54767b3-07e6-421c-80b0-f599dd13e794}, !- Handle
-  Surface 10,                             !- Name
-  Wall,                                   !- Surface Type
-  ,                                       !- Construction Name
-  {0c25e066-5ff7-4896-b999-6b0baf4e28ae}, !- Space Name
->>>>>>> 78927444
+  {d25adba1-30d0-4818-950e-dee428fec3d4}, !- Space Name
   Outdoors,                               !- Outside Boundary Condition
   ,                                       !- Outside Boundary Condition Object
   SunExposed,                             !- Sun Exposure
@@ -785,19 +549,11 @@
   13.6310703908387, 6.81553519541936, 2.4384; !- X,Y,Z Vertex 4 {m}
 
 OS:Surface,
-<<<<<<< HEAD
-  {9ad5fd11-c589-4b43-83db-623cd41412d7}, !- Handle
+  {dacd00a9-6929-488a-a797-11142410b2da}, !- Handle
   Surface 11,                             !- Name
   Wall,                                   !- Surface Type
   ,                                       !- Construction Name
-  {6a5d5cbb-aa7a-4c2d-876c-285153237e67}, !- Space Name
-=======
-  {99dfc8e7-4ec3-4a71-a613-544edc67d94e}, !- Handle
-  Surface 11,                             !- Name
-  Wall,                                   !- Surface Type
-  ,                                       !- Construction Name
-  {0c25e066-5ff7-4896-b999-6b0baf4e28ae}, !- Space Name
->>>>>>> 78927444
+  {d25adba1-30d0-4818-950e-dee428fec3d4}, !- Space Name
   Outdoors,                               !- Outside Boundary Condition
   ,                                       !- Outside Boundary Condition Object
   SunExposed,                             !- Sun Exposure
@@ -810,23 +566,13 @@
   13.6310703908387, 0, 2.4384;            !- X,Y,Z Vertex 4 {m}
 
 OS:Surface,
-<<<<<<< HEAD
-  {0fc3547c-1694-4553-a792-0cd8c7bd6256}, !- Handle
+  {3a0cece8-f701-4bac-a87e-114fa10c5594}, !- Handle
   Surface 12,                             !- Name
   RoofCeiling,                            !- Surface Type
   ,                                       !- Construction Name
-  {6a5d5cbb-aa7a-4c2d-876c-285153237e67}, !- Space Name
+  {d25adba1-30d0-4818-950e-dee428fec3d4}, !- Space Name
   Surface,                                !- Outside Boundary Condition
-  {d82fcce2-df81-49ea-8d27-6c3b26cc9268}, !- Outside Boundary Condition Object
-=======
-  {86136fc0-3c22-44c6-994d-d7c054bcbad2}, !- Handle
-  Surface 12,                             !- Name
-  RoofCeiling,                            !- Surface Type
-  ,                                       !- Construction Name
-  {0c25e066-5ff7-4896-b999-6b0baf4e28ae}, !- Space Name
-  Surface,                                !- Outside Boundary Condition
-  {fd0d9f49-cf6b-4ef3-8a17-b6b7a191d62f}, !- Outside Boundary Condition Object
->>>>>>> 78927444
+  {43428ed7-d1f0-46e8-b892-c521a8c2857f}, !- Outside Boundary Condition Object
   NoSun,                                  !- Sun Exposure
   NoWind,                                 !- Wind Exposure
   ,                                       !- View Factor to Ground
@@ -837,23 +583,13 @@
   0, 0, 2.4384;                           !- X,Y,Z Vertex 4 {m}
 
 OS:Surface,
-<<<<<<< HEAD
-  {d82fcce2-df81-49ea-8d27-6c3b26cc9268}, !- Handle
+  {43428ed7-d1f0-46e8-b892-c521a8c2857f}, !- Handle
   Surface 13,                             !- Name
   Floor,                                  !- Surface Type
   ,                                       !- Construction Name
-  {92c3d21c-13f3-49f8-be9c-8ae64fcd6c04}, !- Space Name
+  {3f974854-4161-4694-9fcd-ab0fa08d4d2e}, !- Space Name
   Surface,                                !- Outside Boundary Condition
-  {0fc3547c-1694-4553-a792-0cd8c7bd6256}, !- Outside Boundary Condition Object
-=======
-  {fd0d9f49-cf6b-4ef3-8a17-b6b7a191d62f}, !- Handle
-  Surface 13,                             !- Name
-  Floor,                                  !- Surface Type
-  ,                                       !- Construction Name
-  {8c6047fb-6071-4fec-b25a-67f84c676ded}, !- Space Name
-  Surface,                                !- Outside Boundary Condition
-  {86136fc0-3c22-44c6-994d-d7c054bcbad2}, !- Outside Boundary Condition Object
->>>>>>> 78927444
+  {3a0cece8-f701-4bac-a87e-114fa10c5594}, !- Outside Boundary Condition Object
   NoSun,                                  !- Sun Exposure
   NoWind,                                 !- Wind Exposure
   ,                                       !- View Factor to Ground
@@ -864,19 +600,11 @@
   0, 0, 0;                                !- X,Y,Z Vertex 4 {m}
 
 OS:Surface,
-<<<<<<< HEAD
-  {eb5592da-d926-4aa1-a460-f790c6bc220c}, !- Handle
+  {6b33463f-2bb0-49d0-a55a-658bfa5d93dc}, !- Handle
   Surface 14,                             !- Name
   RoofCeiling,                            !- Surface Type
   ,                                       !- Construction Name
-  {92c3d21c-13f3-49f8-be9c-8ae64fcd6c04}, !- Space Name
-=======
-  {dde55ae7-5b78-4409-871e-d265f92523db}, !- Handle
-  Surface 14,                             !- Name
-  RoofCeiling,                            !- Surface Type
-  ,                                       !- Construction Name
-  {8c6047fb-6071-4fec-b25a-67f84c676ded}, !- Space Name
->>>>>>> 78927444
+  {3f974854-4161-4694-9fcd-ab0fa08d4d2e}, !- Space Name
   Outdoors,                               !- Outside Boundary Condition
   ,                                       !- Outside Boundary Condition Object
   SunExposed,                             !- Sun Exposure
@@ -889,19 +617,11 @@
   13.6310703908387, 0, 0;                 !- X,Y,Z Vertex 4 {m}
 
 OS:Surface,
-<<<<<<< HEAD
-  {7328f527-f37a-4c78-82b4-8683bb7b2d4c}, !- Handle
+  {e01f16f8-0fd3-4673-8d04-4984c2e5fb55}, !- Handle
   Surface 15,                             !- Name
   RoofCeiling,                            !- Surface Type
   ,                                       !- Construction Name
-  {92c3d21c-13f3-49f8-be9c-8ae64fcd6c04}, !- Space Name
-=======
-  {d0f286cc-7406-4b3d-afe9-6b31b4d44737}, !- Handle
-  Surface 15,                             !- Name
-  RoofCeiling,                            !- Surface Type
-  ,                                       !- Construction Name
-  {8c6047fb-6071-4fec-b25a-67f84c676ded}, !- Space Name
->>>>>>> 78927444
+  {3f974854-4161-4694-9fcd-ab0fa08d4d2e}, !- Space Name
   Outdoors,                               !- Outside Boundary Condition
   ,                                       !- Outside Boundary Condition Object
   SunExposed,                             !- Sun Exposure
@@ -914,19 +634,11 @@
   0, 6.81553519541936, 0;                 !- X,Y,Z Vertex 4 {m}
 
 OS:Surface,
-<<<<<<< HEAD
-  {95ea4983-c242-4b7c-936f-6ef4c3119895}, !- Handle
+  {6553045c-2d3c-43bd-99e5-ea48404ccd67}, !- Handle
   Surface 16,                             !- Name
   Wall,                                   !- Surface Type
   ,                                       !- Construction Name
-  {92c3d21c-13f3-49f8-be9c-8ae64fcd6c04}, !- Space Name
-=======
-  {fa21e042-b410-4775-bab7-c175204f3fac}, !- Handle
-  Surface 16,                             !- Name
-  Wall,                                   !- Surface Type
-  ,                                       !- Construction Name
-  {8c6047fb-6071-4fec-b25a-67f84c676ded}, !- Space Name
->>>>>>> 78927444
+  {3f974854-4161-4694-9fcd-ab0fa08d4d2e}, !- Space Name
   Outdoors,                               !- Outside Boundary Condition
   ,                                       !- Outside Boundary Condition Object
   SunExposed,                             !- Sun Exposure
@@ -938,19 +650,11 @@
   0, 0, 0;                                !- X,Y,Z Vertex 3 {m}
 
 OS:Surface,
-<<<<<<< HEAD
-  {54cf1ec8-3bd2-4c89-a9e1-f4649079cf07}, !- Handle
+  {377b3c6f-9967-478b-92ee-00a2d039c4ab}, !- Handle
   Surface 17,                             !- Name
   Wall,                                   !- Surface Type
   ,                                       !- Construction Name
-  {92c3d21c-13f3-49f8-be9c-8ae64fcd6c04}, !- Space Name
-=======
-  {82a9cbfa-27da-4fc2-8fe1-d0977f48823e}, !- Handle
-  Surface 17,                             !- Name
-  Wall,                                   !- Surface Type
-  ,                                       !- Construction Name
-  {8c6047fb-6071-4fec-b25a-67f84c676ded}, !- Space Name
->>>>>>> 78927444
+  {3f974854-4161-4694-9fcd-ab0fa08d4d2e}, !- Space Name
   Outdoors,                               !- Outside Boundary Condition
   ,                                       !- Outside Boundary Condition Object
   SunExposed,                             !- Sun Exposure
@@ -962,15 +666,9 @@
   13.6310703908387, 6.81553519541936, 0;  !- X,Y,Z Vertex 3 {m}
 
 OS:Space,
-<<<<<<< HEAD
-  {92c3d21c-13f3-49f8-be9c-8ae64fcd6c04}, !- Handle
+  {3f974854-4161-4694-9fcd-ab0fa08d4d2e}, !- Handle
   unfinished attic space,                 !- Name
-  {812ba85f-3fd9-4ba7-a7e3-fad2347ab717}, !- Space Type Name
-=======
-  {8c6047fb-6071-4fec-b25a-67f84c676ded}, !- Handle
-  unfinished attic space,                 !- Name
-  {e5c1c6eb-eb64-4b99-ac71-cc93c1d8c9d8}, !- Space Type Name
->>>>>>> 78927444
+  {1abaf43c-3368-43f2-9c5a-4de5338f31da}, !- Space Type Name
   ,                                       !- Default Construction Set Name
   ,                                       !- Default Schedule Set Name
   -0,                                     !- Direction of Relative North {deg}
@@ -978,17 +676,10 @@
   0,                                      !- Y Origin {m}
   4.8768,                                 !- Z Origin {m}
   ,                                       !- Building Story Name
-<<<<<<< HEAD
-  {bc42ad1a-3995-4c3b-961c-4426fbad8438}; !- Thermal Zone Name
+  {6bcc9e3a-2b4c-4aa8-8498-5500e074aa14}; !- Thermal Zone Name
 
 OS:ThermalZone,
-  {bc42ad1a-3995-4c3b-961c-4426fbad8438}, !- Handle
-=======
-  {f74f3c5a-9174-41a5-b5c0-308da2f5bc54}; !- Thermal Zone Name
-
-OS:ThermalZone,
-  {f74f3c5a-9174-41a5-b5c0-308da2f5bc54}, !- Handle
->>>>>>> 78927444
+  {6bcc9e3a-2b4c-4aa8-8498-5500e074aa14}, !- Handle
   unfinished attic zone,                  !- Name
   ,                                       !- Multiplier
   ,                                       !- Ceiling Height {m}
@@ -997,17 +688,10 @@
   ,                                       !- Zone Inside Convection Algorithm
   ,                                       !- Zone Outside Convection Algorithm
   ,                                       !- Zone Conditioning Equipment List Name
-<<<<<<< HEAD
-  {f41101f4-9045-426f-9f20-e8cf2bc1963d}, !- Zone Air Inlet Port List
-  {5b2f5fe2-6a8b-496f-8590-843ab4118dc0}, !- Zone Air Exhaust Port List
-  {fad3de08-0ec9-4310-a958-50178e0ea752}, !- Zone Air Node Name
-  {6a6d7b59-5edb-43e9-9ba6-665470046fc1}, !- Zone Return Air Port List
-=======
-  {6b9d9df3-96e1-4423-a4f5-c37d01d0de06}, !- Zone Air Inlet Port List
-  {feee9296-8393-4763-9947-dfb84f963bcb}, !- Zone Air Exhaust Port List
-  {7a3afe0b-85c5-48aa-8d49-2f96728eb49a}, !- Zone Air Node Name
-  {9c8bbc90-0a1d-4f62-bece-edfc4b9430ff}, !- Zone Return Air Port List
->>>>>>> 78927444
+  {45b68482-d8d3-4b64-b286-bcfd229e570d}, !- Zone Air Inlet Port List
+  {96216ac0-e7a1-4f43-b6a0-51236bafe34a}, !- Zone Air Exhaust Port List
+  {91e90a34-005d-45d3-b2c8-2d04d69ca7ed}, !- Zone Air Node Name
+  {73cbcefe-f9ad-453e-9427-5df3468727fb}, !- Zone Return Air Port List
   ,                                       !- Primary Daylighting Control Name
   ,                                       !- Fraction of Zone Controlled by Primary Daylighting Control
   ,                                       !- Secondary Daylighting Control Name
@@ -1018,71 +702,37 @@
   No;                                     !- Use Ideal Air Loads
 
 OS:Node,
-<<<<<<< HEAD
-  {098422fe-2605-40f0-8c0b-519effc7545a}, !- Handle
+  {5da2855e-269c-4d17-a4d4-73a8a91201aa}, !- Handle
   Node 2,                                 !- Name
-  {fad3de08-0ec9-4310-a958-50178e0ea752}, !- Inlet Port
+  {91e90a34-005d-45d3-b2c8-2d04d69ca7ed}, !- Inlet Port
   ;                                       !- Outlet Port
 
 OS:Connection,
-  {fad3de08-0ec9-4310-a958-50178e0ea752}, !- Handle
-  {3b327104-bdc6-4874-9d1d-2a9c4e37b2c9}, !- Name
-  {bc42ad1a-3995-4c3b-961c-4426fbad8438}, !- Source Object
+  {91e90a34-005d-45d3-b2c8-2d04d69ca7ed}, !- Handle
+  {f7332e8d-241a-456d-ae69-e40bb639a160}, !- Name
+  {6bcc9e3a-2b4c-4aa8-8498-5500e074aa14}, !- Source Object
   11,                                     !- Outlet Port
-  {098422fe-2605-40f0-8c0b-519effc7545a}, !- Target Object
+  {5da2855e-269c-4d17-a4d4-73a8a91201aa}, !- Target Object
   2;                                      !- Inlet Port
 
 OS:PortList,
-  {f41101f4-9045-426f-9f20-e8cf2bc1963d}, !- Handle
-  {b0a201dd-6bfe-497c-b36f-db37e8ba4355}, !- Name
-  {bc42ad1a-3995-4c3b-961c-4426fbad8438}; !- HVAC Component
+  {45b68482-d8d3-4b64-b286-bcfd229e570d}, !- Handle
+  {7b381c98-9984-4f1c-8fab-e628ec301783}, !- Name
+  {6bcc9e3a-2b4c-4aa8-8498-5500e074aa14}; !- HVAC Component
 
 OS:PortList,
-  {5b2f5fe2-6a8b-496f-8590-843ab4118dc0}, !- Handle
-  {6b5b061c-f617-4a2e-bbc5-4bc46026174a}, !- Name
-  {bc42ad1a-3995-4c3b-961c-4426fbad8438}; !- HVAC Component
+  {96216ac0-e7a1-4f43-b6a0-51236bafe34a}, !- Handle
+  {9cde8365-4e98-454f-a2ae-4fd61d6ef55b}, !- Name
+  {6bcc9e3a-2b4c-4aa8-8498-5500e074aa14}; !- HVAC Component
 
 OS:PortList,
-  {6a6d7b59-5edb-43e9-9ba6-665470046fc1}, !- Handle
-  {14eeae4c-fe3d-40a1-93e2-e028f632d655}, !- Name
-  {bc42ad1a-3995-4c3b-961c-4426fbad8438}; !- HVAC Component
+  {73cbcefe-f9ad-453e-9427-5df3468727fb}, !- Handle
+  {69a2c951-2cc4-4cb6-8887-5a69016cd5ee}, !- Name
+  {6bcc9e3a-2b4c-4aa8-8498-5500e074aa14}; !- HVAC Component
 
 OS:Sizing:Zone,
-  {cac6363b-c20d-406a-ab48-9bfc82410a2e}, !- Handle
-  {bc42ad1a-3995-4c3b-961c-4426fbad8438}, !- Zone or ZoneList Name
-=======
-  {0bb64891-058b-4f27-a4fd-8a443f36ccff}, !- Handle
-  Node 2,                                 !- Name
-  {7a3afe0b-85c5-48aa-8d49-2f96728eb49a}, !- Inlet Port
-  ;                                       !- Outlet Port
-
-OS:Connection,
-  {7a3afe0b-85c5-48aa-8d49-2f96728eb49a}, !- Handle
-  {93d408a6-bf16-4147-a6f6-29512012195a}, !- Name
-  {f74f3c5a-9174-41a5-b5c0-308da2f5bc54}, !- Source Object
-  11,                                     !- Outlet Port
-  {0bb64891-058b-4f27-a4fd-8a443f36ccff}, !- Target Object
-  2;                                      !- Inlet Port
-
-OS:PortList,
-  {6b9d9df3-96e1-4423-a4f5-c37d01d0de06}, !- Handle
-  {fa130f31-7e9d-44de-b9ce-52cc32954341}, !- Name
-  {f74f3c5a-9174-41a5-b5c0-308da2f5bc54}; !- HVAC Component
-
-OS:PortList,
-  {feee9296-8393-4763-9947-dfb84f963bcb}, !- Handle
-  {7eed47c1-644c-4cd3-87f6-c72f3c6e8ee9}, !- Name
-  {f74f3c5a-9174-41a5-b5c0-308da2f5bc54}; !- HVAC Component
-
-OS:PortList,
-  {9c8bbc90-0a1d-4f62-bece-edfc4b9430ff}, !- Handle
-  {f2a4a402-6f2f-4084-a979-058d64cbcd86}, !- Name
-  {f74f3c5a-9174-41a5-b5c0-308da2f5bc54}; !- HVAC Component
-
-OS:Sizing:Zone,
-  {5e0dba1c-dbdc-4cae-b0b4-971d63eebbbc}, !- Handle
-  {f74f3c5a-9174-41a5-b5c0-308da2f5bc54}, !- Zone or ZoneList Name
->>>>>>> 78927444
+  {821cf3da-c128-4d7a-806f-767568b183a7}, !- Handle
+  {6bcc9e3a-2b4c-4aa8-8498-5500e074aa14}, !- Zone or ZoneList Name
   SupplyAirTemperature,                   !- Zone Cooling Design Supply Air Temperature Input Method
   14,                                     !- Zone Cooling Design Supply Air Temperature {C}
   11.11,                                  !- Zone Cooling Design Supply Air Temperature Difference {deltaC}
@@ -1111,21 +761,12 @@
   autosize;                               !- Dedicated Outdoor Air High Setpoint Temperature for Design {C}
 
 OS:ZoneHVAC:EquipmentList,
-<<<<<<< HEAD
-  {e53d6e4d-0212-47dc-b68a-b5393016df3f}, !- Handle
+  {81f8a437-7f8a-4080-a9be-9aa92babf907}, !- Handle
   Zone HVAC Equipment List 2,             !- Name
-  {bc42ad1a-3995-4c3b-961c-4426fbad8438}; !- Thermal Zone
+  {6bcc9e3a-2b4c-4aa8-8498-5500e074aa14}; !- Thermal Zone
 
 OS:SpaceType,
-  {812ba85f-3fd9-4ba7-a7e3-fad2347ab717}, !- Handle
-=======
-  {6f8f62a9-adc9-405b-b08e-a89980ee22f1}, !- Handle
-  Zone HVAC Equipment List 2,             !- Name
-  {f74f3c5a-9174-41a5-b5c0-308da2f5bc54}; !- Thermal Zone
-
-OS:SpaceType,
-  {e5c1c6eb-eb64-4b99-ac71-cc93c1d8c9d8}, !- Handle
->>>>>>> 78927444
+  {1abaf43c-3368-43f2-9c5a-4de5338f31da}, !- Handle
   Space Type 2,                           !- Name
   ,                                       !- Default Construction Set Name
   ,                                       !- Default Schedule Set Name
@@ -1136,23 +777,14 @@
   unfinished attic;                       !- Standards Space Type
 
 OS:BuildingUnit,
-<<<<<<< HEAD
-  {9935a845-f82a-4bac-9ae2-17cb87cac7e1}, !- Handle
-=======
-  {8ea2ef6a-036e-4dc0-a16a-912b22b6335b}, !- Handle
->>>>>>> 78927444
+  {ab36e185-e6c0-4ec5-87b5-c3a208b80bfe}, !- Handle
   unit 1,                                 !- Name
   ,                                       !- Rendering Color
   Residential;                            !- Building Unit Type
 
 OS:AdditionalProperties,
-<<<<<<< HEAD
-  {1ae92589-d89a-40b6-bace-635f23ad7c90}, !- Handle
-  {9935a845-f82a-4bac-9ae2-17cb87cac7e1}, !- Object Name
-=======
-  {41e920d4-271d-4f31-97f0-9afed0261d1d}, !- Handle
-  {8ea2ef6a-036e-4dc0-a16a-912b22b6335b}, !- Object Name
->>>>>>> 78927444
+  {09da8970-4f29-4d12-bad0-d37a79c147c4}, !- Handle
+  {ab36e185-e6c0-4ec5-87b5-c3a208b80bfe}, !- Object Name
   NumberOfBedrooms,                       !- Feature Name 1
   Integer,                                !- Feature Data Type 1
   3,                                      !- Feature Value 1
@@ -1164,20 +796,12 @@
   2.6400000000000001;                     !- Feature Value 3
 
 OS:External:File,
-<<<<<<< HEAD
-  {72d65d34-bb40-4261-b0bb-a0fde1f6453e}, !- Handle
-=======
-  {afd2b8d0-f527-43c5-9cf2-d79c7ac22a9c}, !- Handle
->>>>>>> 78927444
+  {f45e2f28-1bf0-4376-b3e1-1becc41288e0}, !- Handle
   8760.csv,                               !- Name
   8760.csv;                               !- File Name
 
 OS:Schedule:Day,
-<<<<<<< HEAD
-  {1b776df0-d11f-4f88-8940-db8bc0956593}, !- Handle
-=======
-  {99bfc21c-6d8a-47b3-a66d-2f2f07aa2a5a}, !- Handle
->>>>>>> 78927444
+  {33e36df8-bdbf-4d37-82fa-6cbd1a27a516}, !- Handle
   Schedule Day 1,                         !- Name
   ,                                       !- Schedule Type Limits Name
   ,                                       !- Interpolate to Timestep
@@ -1186,11 +810,7 @@
   0;                                      !- Value Until Time 1
 
 OS:Schedule:Day,
-<<<<<<< HEAD
-  {03e5e5b5-9c2e-4134-9a3e-a63cb59c39b2}, !- Handle
-=======
-  {2df9b360-6d09-4943-a692-d617f9f0c733}, !- Handle
->>>>>>> 78927444
+  {c55498fb-ae42-4ca6-b558-385f12be5e54}, !- Handle
   Schedule Day 2,                         !- Name
   ,                                       !- Schedule Type Limits Name
   ,                                       !- Interpolate to Timestep
@@ -1199,17 +819,10 @@
   1;                                      !- Value Until Time 1
 
 OS:Schedule:File,
-<<<<<<< HEAD
-  {7a5d5e77-395f-460a-ae15-92dc36d7140b}, !- Handle
+  {66b65956-70c5-436f-b978-000c44128bcb}, !- Handle
   occupants,                              !- Name
-  {5f41a224-85a4-4217-a1a3-f03368ad2312}, !- Schedule Type Limits Name
-  {72d65d34-bb40-4261-b0bb-a0fde1f6453e}, !- External File Name
-=======
-  {f8a4be20-9bc3-4d79-8e20-642f3ff07030}, !- Handle
-  occupants,                              !- Name
-  {3994ce74-ad6b-4c65-b87c-7c741a7334ef}, !- Schedule Type Limits Name
-  {afd2b8d0-f527-43c5-9cf2-d79c7ac22a9c}, !- External File Name
->>>>>>> 78927444
+  {27123b3e-09d3-4ed1-a3f1-345507891c30}, !- Schedule Type Limits Name
+  {f45e2f28-1bf0-4376-b3e1-1becc41288e0}, !- External File Name
   1,                                      !- Column Number
   1,                                      !- Rows to Skip at Top
   8760,                                   !- Number of Hours of Data
@@ -1218,38 +831,63 @@
   60;                                     !- Minutes per Item
 
 OS:Schedule:Ruleset,
-<<<<<<< HEAD
-  {5baee6f3-cc26-480e-bec9-ccc0e7bf87f8}, !- Handle
+  {449c5ad6-75f8-4cdb-bd84-99bcc5e2fa05}, !- Handle
   Schedule Ruleset 1,                     !- Name
-  {129ccebb-227d-49f2-9c0f-da6e61eca6b8}, !- Schedule Type Limits Name
-  {a6c4b16e-7153-4103-b728-063dff94ebeb}; !- Default Day Schedule Name
+  {5638fbb8-8fd3-441b-8105-17b5c79bf33e}, !- Schedule Type Limits Name
+  {ab0ae1c1-f1bf-47e0-981a-10ad1bdbec1f}; !- Default Day Schedule Name
 
 OS:Schedule:Day,
-  {a6c4b16e-7153-4103-b728-063dff94ebeb}, !- Handle
+  {ab0ae1c1-f1bf-47e0-981a-10ad1bdbec1f}, !- Handle
   Schedule Day 3,                         !- Name
-  {129ccebb-227d-49f2-9c0f-da6e61eca6b8}, !- Schedule Type Limits Name
-=======
-  {72b0fd0e-8d6c-4501-be94-9adf10208a07}, !- Handle
-  Schedule Ruleset 1,                     !- Name
-  {eacafb20-86ef-4839-ae1d-e2f9b315ed86}, !- Schedule Type Limits Name
-  {1b158c7a-d045-47e5-b625-58d68ff0e5da}; !- Default Day Schedule Name
-
-OS:Schedule:Day,
-  {1b158c7a-d045-47e5-b625-58d68ff0e5da}, !- Handle
-  Schedule Day 3,                         !- Name
-  {eacafb20-86ef-4839-ae1d-e2f9b315ed86}, !- Schedule Type Limits Name
->>>>>>> 78927444
+  {5638fbb8-8fd3-441b-8105-17b5c79bf33e}, !- Schedule Type Limits Name
   ,                                       !- Interpolate to Timestep
   24,                                     !- Hour 1
   0,                                      !- Minute 1
   112.539290946133;                       !- Value Until Time 1
 
 OS:People:Definition,
-<<<<<<< HEAD
-  {0b777c74-a781-437b-858d-36e2f336df14}, !- Handle
-=======
-  {d88fbf7d-b719-455a-b100-377fa8f16f13}, !- Handle
->>>>>>> 78927444
+  {0f40d0fc-e9bb-473f-9e33-f77c9a79170c}, !- Handle
+  res occupants|living space|story 2,     !- Name
+  People,                                 !- Number of People Calculation Method
+  1.32,                                   !- Number of People {people}
+  ,                                       !- People per Space Floor Area {person/m2}
+  ,                                       !- Space Floor Area per Person {m2/person}
+  0.319734,                               !- Fraction Radiant
+  0.573,                                  !- Sensible Heat Fraction
+  0,                                      !- Carbon Dioxide Generation Rate {m3/s-W}
+  No,                                     !- Enable ASHRAE 55 Comfort Warnings
+  ZoneAveraged;                           !- Mean Radiant Temperature Calculation Type
+
+OS:People,
+  {c59f5e29-2260-4f9e-8ff2-d472f7724df0}, !- Handle
+  res occupants|living space|story 2,     !- Name
+  {0f40d0fc-e9bb-473f-9e33-f77c9a79170c}, !- People Definition Name
+  {d25adba1-30d0-4818-950e-dee428fec3d4}, !- Space or SpaceType Name
+  {66b65956-70c5-436f-b978-000c44128bcb}, !- Number of People Schedule Name
+  {449c5ad6-75f8-4cdb-bd84-99bcc5e2fa05}, !- Activity Level Schedule Name
+  ,                                       !- Surface Name/Angle Factor List Name
+  ,                                       !- Work Efficiency Schedule Name
+  ,                                       !- Clothing Insulation Schedule Name
+  ,                                       !- Air Velocity Schedule Name
+  1;                                      !- Multiplier
+
+OS:ScheduleTypeLimits,
+  {5638fbb8-8fd3-441b-8105-17b5c79bf33e}, !- Handle
+  ActivityLevel,                          !- Name
+  0,                                      !- Lower Limit Value
+  ,                                       !- Upper Limit Value
+  Continuous,                             !- Numeric Type
+  ActivityLevel;                          !- Unit Type
+
+OS:ScheduleTypeLimits,
+  {27123b3e-09d3-4ed1-a3f1-345507891c30}, !- Handle
+  Fractional,                             !- Name
+  0,                                      !- Lower Limit Value
+  1,                                      !- Upper Limit Value
+  Continuous;                             !- Numeric Type
+
+OS:People:Definition,
+  {b0539b38-3ec5-4e4a-a654-4a911436dfc4}, !- Handle
   res occupants|living space,             !- Name
   People,                                 !- Number of People Calculation Method
   1.32,                                   !- Number of People {people}
@@ -1262,85 +900,14 @@
   ZoneAveraged;                           !- Mean Radiant Temperature Calculation Type
 
 OS:People,
-<<<<<<< HEAD
-  {03f058db-371f-4fae-ba7f-7df13456a9e4}, !- Handle
+  {bcd03462-fd12-4cad-a03d-3eec12116e86}, !- Handle
   res occupants|living space,             !- Name
-  {0b777c74-a781-437b-858d-36e2f336df14}, !- People Definition Name
-  {18c62720-99e2-4b7c-8cb4-3ab6ee1aba60}, !- Space or SpaceType Name
-  {7a5d5e77-395f-460a-ae15-92dc36d7140b}, !- Number of People Schedule Name
-  {5baee6f3-cc26-480e-bec9-ccc0e7bf87f8}, !- Activity Level Schedule Name
-=======
-  {f551ab3d-f982-498d-b66c-8f51d765229f}, !- Handle
-  res occupants|living space,             !- Name
-  {d88fbf7d-b719-455a-b100-377fa8f16f13}, !- People Definition Name
-  {d69298b4-a533-42de-958c-29b03b45c6f1}, !- Space or SpaceType Name
-  {f8a4be20-9bc3-4d79-8e20-642f3ff07030}, !- Number of People Schedule Name
-  {72b0fd0e-8d6c-4501-be94-9adf10208a07}, !- Activity Level Schedule Name
->>>>>>> 78927444
+  {b0539b38-3ec5-4e4a-a654-4a911436dfc4}, !- People Definition Name
+  {5d9a881d-36b9-459f-8e07-499de322da80}, !- Space or SpaceType Name
+  {66b65956-70c5-436f-b978-000c44128bcb}, !- Number of People Schedule Name
+  {449c5ad6-75f8-4cdb-bd84-99bcc5e2fa05}, !- Activity Level Schedule Name
   ,                                       !- Surface Name/Angle Factor List Name
   ,                                       !- Work Efficiency Schedule Name
   ,                                       !- Clothing Insulation Schedule Name
   ,                                       !- Air Velocity Schedule Name
   1;                                      !- Multiplier
-
-OS:ScheduleTypeLimits,
-<<<<<<< HEAD
-  {129ccebb-227d-49f2-9c0f-da6e61eca6b8}, !- Handle
-=======
-  {eacafb20-86ef-4839-ae1d-e2f9b315ed86}, !- Handle
->>>>>>> 78927444
-  ActivityLevel,                          !- Name
-  0,                                      !- Lower Limit Value
-  ,                                       !- Upper Limit Value
-  Continuous,                             !- Numeric Type
-  ActivityLevel;                          !- Unit Type
-
-OS:ScheduleTypeLimits,
-<<<<<<< HEAD
-  {5f41a224-85a4-4217-a1a3-f03368ad2312}, !- Handle
-=======
-  {3994ce74-ad6b-4c65-b87c-7c741a7334ef}, !- Handle
->>>>>>> 78927444
-  Fractional,                             !- Name
-  0,                                      !- Lower Limit Value
-  1,                                      !- Upper Limit Value
-  Continuous;                             !- Numeric Type
-
-OS:People:Definition,
-<<<<<<< HEAD
-  {875ea591-9cc9-427b-95cc-dd177925e900}, !- Handle
-=======
-  {b7235e2b-d0b7-4dc8-bb3a-61afa3505ee5}, !- Handle
->>>>>>> 78927444
-  res occupants|living space|story 2,     !- Name
-  People,                                 !- Number of People Calculation Method
-  1.32,                                   !- Number of People {people}
-  ,                                       !- People per Space Floor Area {person/m2}
-  ,                                       !- Space Floor Area per Person {m2/person}
-  0.319734,                               !- Fraction Radiant
-  0.573,                                  !- Sensible Heat Fraction
-  0,                                      !- Carbon Dioxide Generation Rate {m3/s-W}
-  No,                                     !- Enable ASHRAE 55 Comfort Warnings
-  ZoneAveraged;                           !- Mean Radiant Temperature Calculation Type
-
-OS:People,
-<<<<<<< HEAD
-  {f98557b9-db93-401c-993e-d8d3e3933919}, !- Handle
-  res occupants|living space|story 2,     !- Name
-  {875ea591-9cc9-427b-95cc-dd177925e900}, !- People Definition Name
-  {6a5d5cbb-aa7a-4c2d-876c-285153237e67}, !- Space or SpaceType Name
-  {7a5d5e77-395f-460a-ae15-92dc36d7140b}, !- Number of People Schedule Name
-  {5baee6f3-cc26-480e-bec9-ccc0e7bf87f8}, !- Activity Level Schedule Name
-=======
-  {317623b2-93f7-40ce-9368-64c5e76026c6}, !- Handle
-  res occupants|living space|story 2,     !- Name
-  {b7235e2b-d0b7-4dc8-bb3a-61afa3505ee5}, !- People Definition Name
-  {0c25e066-5ff7-4896-b999-6b0baf4e28ae}, !- Space or SpaceType Name
-  {f8a4be20-9bc3-4d79-8e20-642f3ff07030}, !- Number of People Schedule Name
-  {72b0fd0e-8d6c-4501-be94-9adf10208a07}, !- Activity Level Schedule Name
->>>>>>> 78927444
-  ,                                       !- Surface Name/Angle Factor List Name
-  ,                                       !- Work Efficiency Schedule Name
-  ,                                       !- Clothing Insulation Schedule Name
-  ,                                       !- Air Velocity Schedule Name
-  1;                                      !- Multiplier
