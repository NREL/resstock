--- conflicted
+++ resolved
@@ -1,73 +1,41 @@
 !- NOTE: Auto-generated from /test/osw_files/SFD_2000sqft_2story_SL_UA_Denver_North.osw
 
 OS:Version,
-<<<<<<< HEAD
-  {74d93ff5-8e9d-49ca-bb47-711f17f7242b}, !- Handle
+  {04ec0022-cb2a-46aa-81a3-8097cfff5494}, !- Handle
   2.9.0;                                  !- Version Identifier
 
 OS:SimulationControl,
-  {9154c72b-312c-4b9c-8e85-cc6b0ba16a19}, !- Handle
-=======
-  {a568bbe7-3a9e-4088-8ba1-e2f2c0dec5fa}, !- Handle
-  2.9.0;                                  !- Version Identifier
-
-OS:SimulationControl,
-  {d8daa5fb-4629-4727-94cd-71c213c5347c}, !- Handle
->>>>>>> 61ca453a
+  {6f178071-22e4-472d-bb3b-38c8b795cf8b}, !- Handle
   ,                                       !- Do Zone Sizing Calculation
   ,                                       !- Do System Sizing Calculation
   ,                                       !- Do Plant Sizing Calculation
   No;                                     !- Run Simulation for Sizing Periods
 
 OS:Timestep,
-<<<<<<< HEAD
-  {a3298675-94a9-4491-a2fa-10be1024106f}, !- Handle
+  {fe2586ac-00ad-420b-82db-e601c10a7b8c}, !- Handle
   6;                                      !- Number of Timesteps per Hour
 
 OS:ShadowCalculation,
-  {87bf886f-e381-4ab6-b298-791e8f8c676c}, !- Handle
-=======
-  {55a94508-709f-4d38-8014-f9c09ca35f03}, !- Handle
-  6;                                      !- Number of Timesteps per Hour
-
-OS:ShadowCalculation,
-  {bc010922-ca99-465e-921d-1b15d4f4eca3}, !- Handle
->>>>>>> 61ca453a
+  {aae8a148-f022-4110-8bb3-5233ae39e28d}, !- Handle
   20,                                     !- Calculation Frequency
   200;                                    !- Maximum Figures in Shadow Overlap Calculations
 
 OS:SurfaceConvectionAlgorithm:Outside,
-<<<<<<< HEAD
-  {caf73ca9-f310-41c4-be6d-52eb29fcce3b}, !- Handle
+  {ecc1bc37-5865-4710-9f33-57147fedba15}, !- Handle
   DOE-2;                                  !- Algorithm
 
 OS:SurfaceConvectionAlgorithm:Inside,
-  {7a2662fc-e319-46ed-b929-2ac5bbfb34c2}, !- Handle
+  {93bce2b7-c49b-4a53-a473-280b716b008a}, !- Handle
   TARP;                                   !- Algorithm
 
 OS:ZoneCapacitanceMultiplier:ResearchSpecial,
-  {95d767c1-5d27-4343-9e2c-259396c9bc6e}, !- Handle
-=======
-  {0451e253-430f-4224-b82c-28d25a7a2698}, !- Handle
-  DOE-2;                                  !- Algorithm
-
-OS:SurfaceConvectionAlgorithm:Inside,
-  {a4d778fa-de85-4b16-9dbc-c4beccf9b0cd}, !- Handle
-  TARP;                                   !- Algorithm
-
-OS:ZoneCapacitanceMultiplier:ResearchSpecial,
-  {eafddd5a-ef28-4b0a-8611-f8581fb4e0df}, !- Handle
->>>>>>> 61ca453a
+  {f1308b54-0f0c-4b67-adc1-ef63ef8fb021}, !- Handle
   ,                                       !- Temperature Capacity Multiplier
   15,                                     !- Humidity Capacity Multiplier
   ;                                       !- Carbon Dioxide Capacity Multiplier
 
 OS:RunPeriod,
-<<<<<<< HEAD
-  {1c0270fd-c071-4f9b-9b56-a6471949850c}, !- Handle
-=======
-  {fc265a32-f169-4389-8112-d188894ac380}, !- Handle
->>>>>>> 61ca453a
+  {4a31ef79-61c8-4ab4-8ab0-77f3f1936a9a}, !- Handle
   Run Period 1,                           !- Name
   1,                                      !- Begin Month
   1,                                      !- Begin Day of Month
@@ -81,21 +49,13 @@
   ;                                       !- Number of Times Runperiod to be Repeated
 
 OS:YearDescription,
-<<<<<<< HEAD
-  {b7d2f968-6927-4607-95c1-0b4fa544b601}, !- Handle
-=======
-  {d0b09825-7675-46f9-90d1-e9b5ac69ff82}, !- Handle
->>>>>>> 61ca453a
+  {eeb09b32-60bf-4904-ba17-92c086c0e1d8}, !- Handle
   2007,                                   !- Calendar Year
   ,                                       !- Day of Week for Start Day
   ;                                       !- Is Leap Year
 
 OS:WeatherFile,
-<<<<<<< HEAD
-  {48f2e0bc-c8f9-41a3-9400-555211734a67}, !- Handle
-=======
-  {b330b279-cc4f-4570-af3e-8c2ac3e37f6b}, !- Handle
->>>>>>> 61ca453a
+  {8544384c-698a-4bed-8375-855a90718719}, !- Handle
   Denver Intl Ap,                         !- City
   CO,                                     !- State Province Region
   USA,                                    !- Country
@@ -109,13 +69,8 @@
   E23378AA;                               !- Checksum
 
 OS:AdditionalProperties,
-<<<<<<< HEAD
-  {03bc6b3b-c646-4d60-95a6-b7bb9ccf67db}, !- Handle
-  {48f2e0bc-c8f9-41a3-9400-555211734a67}, !- Object Name
-=======
-  {46c3636e-2637-4e91-b0d9-c4074284d5cf}, !- Handle
-  {b330b279-cc4f-4570-af3e-8c2ac3e37f6b}, !- Object Name
->>>>>>> 61ca453a
+  {edabd0b3-8b18-401a-99fc-18c15e376885}, !- Handle
+  {8544384c-698a-4bed-8375-855a90718719}, !- Object Name
   EPWHeaderCity,                          !- Feature Name 1
   String,                                 !- Feature Data Type 1
   Denver Intl Ap,                         !- Feature Value 1
@@ -223,11 +178,7 @@
   84;                                     !- Feature Value 35
 
 OS:Site,
-<<<<<<< HEAD
-  {7f113f32-a398-476c-8b7b-b06902a8d0d5}, !- Handle
-=======
-  {40c44fd4-e5ab-46ea-8241-480ae524264b}, !- Handle
->>>>>>> 61ca453a
+  {eec4d606-e84e-4f27-9e7d-b9747c741560}, !- Handle
   Denver Intl Ap_CO_USA,                  !- Name
   39.83,                                  !- Latitude {deg}
   -104.65,                                !- Longitude {deg}
@@ -236,11 +187,7 @@
   ;                                       !- Terrain
 
 OS:ClimateZones,
-<<<<<<< HEAD
-  {e6b70885-4647-423a-ad43-54da5afb531b}, !- Handle
-=======
-  {3f2e8d5b-2b83-4460-8575-d8f4bbe07ba4}, !- Handle
->>>>>>> 61ca453a
+  {99e8bfc1-a8f0-4cc8-9034-82f8e44dac68}, !- Handle
   ,                                       !- Active Institution
   ,                                       !- Active Year
   ,                                       !- Climate Zone Institution Name 1
@@ -253,31 +200,19 @@
   Cold;                                   !- Climate Zone Value 2
 
 OS:Site:WaterMainsTemperature,
-<<<<<<< HEAD
-  {b574ce98-e0df-4632-93b1-1956b57d06e2}, !- Handle
-=======
-  {b97dd379-4004-48ca-a912-485674bf275a}, !- Handle
->>>>>>> 61ca453a
+  {0d6bd004-4fac-4bd2-b935-f2c7af7d5b19}, !- Handle
   Correlation,                            !- Calculation Method
   ,                                       !- Temperature Schedule Name
   10.8753424657535,                       !- Annual Average Outdoor Air Temperature {C}
   23.1524007936508;                       !- Maximum Difference In Monthly Average Outdoor Air Temperatures {deltaC}
 
 OS:RunPeriodControl:DaylightSavingTime,
-<<<<<<< HEAD
-  {13851b3a-8ea1-459b-b93e-dca1ee79a9cc}, !- Handle
-=======
-  {d972168c-0aa5-4894-836e-216dcd2ee0ef}, !- Handle
->>>>>>> 61ca453a
+  {04b8b639-ad10-411c-a47e-688ed002104b}, !- Handle
   4/7,                                    !- Start Date
   10/26;                                  !- End Date
 
 OS:Site:GroundTemperature:Deep,
-<<<<<<< HEAD
-  {1f06b213-b94e-4d07-9f7a-287eff3ddaa4}, !- Handle
-=======
-  {adc69d96-43e8-4407-ad6b-a5a695cd78fa}, !- Handle
->>>>>>> 61ca453a
+  {25ca014e-67e6-4cf3-a5c6-514884965abe}, !- Handle
   10.8753424657535,                       !- January Deep Ground Temperature {C}
   10.8753424657535,                       !- February Deep Ground Temperature {C}
   10.8753424657535,                       !- March Deep Ground Temperature {C}
@@ -292,11 +227,7 @@
   10.8753424657535;                       !- December Deep Ground Temperature {C}
 
 OS:Building,
-<<<<<<< HEAD
-  {28190908-8ea6-4e75-b3f9-687a0e846545}, !- Handle
-=======
-  {6329a665-c84a-4341-a59c-d90022326ddd}, !- Handle
->>>>>>> 61ca453a
+  {9ec3a1d6-64e3-401a-8778-f9681d2ca522}, !- Handle
   Building 1,                             !- Name
   ,                                       !- Building Sector Type
   180,                                    !- North Axis {deg}
@@ -311,13 +242,8 @@
   1;                                      !- Standards Number of Living Units
 
 OS:AdditionalProperties,
-<<<<<<< HEAD
-  {31e14f11-5b77-47ac-9a6c-5456b8ba6435}, !- Handle
-  {28190908-8ea6-4e75-b3f9-687a0e846545}, !- Object Name
-=======
-  {55a49264-c764-46d2-aaee-a4d75b735292}, !- Handle
-  {6329a665-c84a-4341-a59c-d90022326ddd}, !- Object Name
->>>>>>> 61ca453a
+  {1e0118c6-f076-4dfe-920b-82d58e29e632}, !- Handle
+  {9ec3a1d6-64e3-401a-8778-f9681d2ca522}, !- Object Name
   Total Units Represented,                !- Feature Name 1
   Integer,                                !- Feature Data Type 1
   1,                                      !- Feature Value 1
@@ -326,11 +252,7 @@
   1;                                      !- Feature Value 2
 
 OS:ThermalZone,
-<<<<<<< HEAD
-  {4ffe64ae-355d-4628-a944-9ff465d91af8}, !- Handle
-=======
-  {f8d71add-068f-4474-b0d6-86fb6ed79423}, !- Handle
->>>>>>> 61ca453a
+  {0ca2df40-ede2-4a96-bb5e-acb6fac3a67b}, !- Handle
   living zone,                            !- Name
   ,                                       !- Multiplier
   ,                                       !- Ceiling Height {m}
@@ -339,17 +261,10 @@
   ,                                       !- Zone Inside Convection Algorithm
   ,                                       !- Zone Outside Convection Algorithm
   ,                                       !- Zone Conditioning Equipment List Name
-<<<<<<< HEAD
-  {7b276be5-2f3c-427a-af8e-610ddb1221a8}, !- Zone Air Inlet Port List
-  {3ba909d9-1792-42f0-8319-672504498bd5}, !- Zone Air Exhaust Port List
-  {7e2f5351-4eb1-4c84-b229-52b200ea2140}, !- Zone Air Node Name
-  {2e7b6a26-22a5-448c-a808-7554a5c8e624}, !- Zone Return Air Port List
-=======
-  {0d110ff7-5bb7-4bd7-8e9b-4b2c0ec8fc8b}, !- Zone Air Inlet Port List
-  {5d238bed-72d4-43b0-9f5f-66563c84dafb}, !- Zone Air Exhaust Port List
-  {ddb792a7-a150-4982-8a95-69c738f2cdff}, !- Zone Air Node Name
-  {97d26810-dea0-4aa9-bc74-b4b0667d5c3d}, !- Zone Return Air Port List
->>>>>>> 61ca453a
+  {41ca6219-4d7d-458d-bf71-fdb5bc50f256}, !- Zone Air Inlet Port List
+  {de038925-803a-4aaf-8de0-01e81c54bb60}, !- Zone Air Exhaust Port List
+  {28b656fe-5179-4da4-b4f4-a041ec46a6d4}, !- Zone Air Node Name
+  {05710b8d-e1f3-4217-af97-91bb299beb72}, !- Zone Return Air Port List
   ,                                       !- Primary Daylighting Control Name
   ,                                       !- Fraction of Zone Controlled by Primary Daylighting Control
   ,                                       !- Secondary Daylighting Control Name
@@ -360,71 +275,37 @@
   No;                                     !- Use Ideal Air Loads
 
 OS:Node,
-<<<<<<< HEAD
-  {13cb5cb7-0819-4424-9e10-e59e36e51127}, !- Handle
+  {37c8c704-8803-483d-850e-02d0d5da8fa9}, !- Handle
   Node 1,                                 !- Name
-  {7e2f5351-4eb1-4c84-b229-52b200ea2140}, !- Inlet Port
+  {28b656fe-5179-4da4-b4f4-a041ec46a6d4}, !- Inlet Port
   ;                                       !- Outlet Port
 
 OS:Connection,
-  {7e2f5351-4eb1-4c84-b229-52b200ea2140}, !- Handle
-  {fc850e15-8345-422f-9a2e-3bae724e10c3}, !- Name
-  {4ffe64ae-355d-4628-a944-9ff465d91af8}, !- Source Object
+  {28b656fe-5179-4da4-b4f4-a041ec46a6d4}, !- Handle
+  {b0a2f97e-01b2-4b8d-aa07-b70e6b5ea8d7}, !- Name
+  {0ca2df40-ede2-4a96-bb5e-acb6fac3a67b}, !- Source Object
   11,                                     !- Outlet Port
-  {13cb5cb7-0819-4424-9e10-e59e36e51127}, !- Target Object
+  {37c8c704-8803-483d-850e-02d0d5da8fa9}, !- Target Object
   2;                                      !- Inlet Port
 
 OS:PortList,
-  {7b276be5-2f3c-427a-af8e-610ddb1221a8}, !- Handle
-  {e221c26b-1abd-4c0c-b97f-ff0d3f36bef3}, !- Name
-  {4ffe64ae-355d-4628-a944-9ff465d91af8}; !- HVAC Component
+  {41ca6219-4d7d-458d-bf71-fdb5bc50f256}, !- Handle
+  {7398d7ed-6d6d-4e05-a5d3-32dfb614f65c}, !- Name
+  {0ca2df40-ede2-4a96-bb5e-acb6fac3a67b}; !- HVAC Component
 
 OS:PortList,
-  {3ba909d9-1792-42f0-8319-672504498bd5}, !- Handle
-  {0e691be6-6dde-4572-9dde-26a154c0bfcf}, !- Name
-  {4ffe64ae-355d-4628-a944-9ff465d91af8}; !- HVAC Component
+  {de038925-803a-4aaf-8de0-01e81c54bb60}, !- Handle
+  {b0953a9a-fc92-4c96-ae4f-d90a19a0d21f}, !- Name
+  {0ca2df40-ede2-4a96-bb5e-acb6fac3a67b}; !- HVAC Component
 
 OS:PortList,
-  {2e7b6a26-22a5-448c-a808-7554a5c8e624}, !- Handle
-  {e1ab23ad-6eda-48e4-a0d1-decf79658bc8}, !- Name
-  {4ffe64ae-355d-4628-a944-9ff465d91af8}; !- HVAC Component
+  {05710b8d-e1f3-4217-af97-91bb299beb72}, !- Handle
+  {2bd6d661-c35f-4cf7-ac58-b05dec9bb873}, !- Name
+  {0ca2df40-ede2-4a96-bb5e-acb6fac3a67b}; !- HVAC Component
 
 OS:Sizing:Zone,
-  {77574b10-2d8f-47e4-84e4-eb06ae1b8dd1}, !- Handle
-  {4ffe64ae-355d-4628-a944-9ff465d91af8}, !- Zone or ZoneList Name
-=======
-  {4fa53ca0-25dc-4722-8cfd-b940e73e2168}, !- Handle
-  Node 1,                                 !- Name
-  {ddb792a7-a150-4982-8a95-69c738f2cdff}, !- Inlet Port
-  ;                                       !- Outlet Port
-
-OS:Connection,
-  {ddb792a7-a150-4982-8a95-69c738f2cdff}, !- Handle
-  {7195a624-2387-4e7b-a8f9-ad051e5af44d}, !- Name
-  {f8d71add-068f-4474-b0d6-86fb6ed79423}, !- Source Object
-  11,                                     !- Outlet Port
-  {4fa53ca0-25dc-4722-8cfd-b940e73e2168}, !- Target Object
-  2;                                      !- Inlet Port
-
-OS:PortList,
-  {0d110ff7-5bb7-4bd7-8e9b-4b2c0ec8fc8b}, !- Handle
-  {7f17e236-67d8-4d98-a5a6-73a768ed8d18}, !- Name
-  {f8d71add-068f-4474-b0d6-86fb6ed79423}; !- HVAC Component
-
-OS:PortList,
-  {5d238bed-72d4-43b0-9f5f-66563c84dafb}, !- Handle
-  {2b663cfe-be57-4e21-922d-a646804989a6}, !- Name
-  {f8d71add-068f-4474-b0d6-86fb6ed79423}; !- HVAC Component
-
-OS:PortList,
-  {97d26810-dea0-4aa9-bc74-b4b0667d5c3d}, !- Handle
-  {1ab477a4-b138-460e-bef7-2c20b0500f27}, !- Name
-  {f8d71add-068f-4474-b0d6-86fb6ed79423}; !- HVAC Component
-
-OS:Sizing:Zone,
-  {04092a67-5b4c-46d5-90b2-6d35ead3c099}, !- Handle
-  {f8d71add-068f-4474-b0d6-86fb6ed79423}, !- Zone or ZoneList Name
->>>>>>> 61ca453a
+  {c0414058-6235-4e87-8bfd-543e584a54be}, !- Handle
+  {0ca2df40-ede2-4a96-bb5e-acb6fac3a67b}, !- Zone or ZoneList Name
   SupplyAirTemperature,                   !- Zone Cooling Design Supply Air Temperature Input Method
   14,                                     !- Zone Cooling Design Supply Air Temperature {C}
   11.11,                                  !- Zone Cooling Design Supply Air Temperature Difference {deltaC}
@@ -453,25 +334,14 @@
   autosize;                               !- Dedicated Outdoor Air High Setpoint Temperature for Design {C}
 
 OS:ZoneHVAC:EquipmentList,
-<<<<<<< HEAD
-  {213325e5-92f2-4179-8dc9-8ad126bde0a0}, !- Handle
+  {3a768658-fac1-43ac-8bad-10ce8bb6e35f}, !- Handle
   Zone HVAC Equipment List 1,             !- Name
-  {4ffe64ae-355d-4628-a944-9ff465d91af8}; !- Thermal Zone
+  {0ca2df40-ede2-4a96-bb5e-acb6fac3a67b}; !- Thermal Zone
 
 OS:Space,
-  {028f93ec-7095-427b-94cf-3c2b60f5758e}, !- Handle
+  {d94c9b18-39c1-46ae-8c01-2a25c08e0556}, !- Handle
   living space,                           !- Name
-  {ac8c0aa2-b270-4af2-8128-4616fcfb3ab8}, !- Space Type Name
-=======
-  {aebd4637-be94-4df7-aad3-17bb31a6c8e9}, !- Handle
-  Zone HVAC Equipment List 1,             !- Name
-  {f8d71add-068f-4474-b0d6-86fb6ed79423}; !- Thermal Zone
-
-OS:Space,
-  {371cadca-0827-49d2-9130-a1477d789d44}, !- Handle
-  living space,                           !- Name
-  {f4aa8ea3-960b-42ab-aa9a-57fda7867a45}, !- Space Type Name
->>>>>>> 61ca453a
+  {92f4655c-0cb9-488b-9a3b-4596443deabc}, !- Space Type Name
   ,                                       !- Default Construction Set Name
   ,                                       !- Default Schedule Set Name
   -0,                                     !- Direction of Relative North {deg}
@@ -479,31 +349,17 @@
   0,                                      !- Y Origin {m}
   0,                                      !- Z Origin {m}
   ,                                       !- Building Story Name
-<<<<<<< HEAD
-  {4ffe64ae-355d-4628-a944-9ff465d91af8}, !- Thermal Zone Name
+  {0ca2df40-ede2-4a96-bb5e-acb6fac3a67b}, !- Thermal Zone Name
   ,                                       !- Part of Total Floor Area
   ,                                       !- Design Specification Outdoor Air Object Name
-  {7460e7c6-ab3c-4dcf-8f6c-1c56e5f51f74}; !- Building Unit Name
-
-OS:Surface,
-  {1648d03d-6699-412a-832c-efd8387f0750}, !- Handle
+  {4bea8b02-ae2b-4965-aca2-138b4edac8f1}; !- Building Unit Name
+
+OS:Surface,
+  {72a8330b-4cd1-4b1b-8885-61ee205207ca}, !- Handle
   Surface 1,                              !- Name
   Floor,                                  !- Surface Type
   ,                                       !- Construction Name
-  {028f93ec-7095-427b-94cf-3c2b60f5758e}, !- Space Name
-=======
-  {f8d71add-068f-4474-b0d6-86fb6ed79423}, !- Thermal Zone Name
-  ,                                       !- Part of Total Floor Area
-  ,                                       !- Design Specification Outdoor Air Object Name
-  {8f9c6ff2-310d-49ac-bd39-f2eb506b8cfe}; !- Building Unit Name
-
-OS:Surface,
-  {ae160146-0198-4c3b-8779-0358d79b572b}, !- Handle
-  Surface 1,                              !- Name
-  Floor,                                  !- Surface Type
-  ,                                       !- Construction Name
-  {371cadca-0827-49d2-9130-a1477d789d44}, !- Space Name
->>>>>>> 61ca453a
+  {d94c9b18-39c1-46ae-8c01-2a25c08e0556}, !- Space Name
   Foundation,                             !- Outside Boundary Condition
   ,                                       !- Outside Boundary Condition Object
   NoSun,                                  !- Sun Exposure
@@ -516,19 +372,11 @@
   13.6310703908387, 0, 0;                 !- X,Y,Z Vertex 4 {m}
 
 OS:Surface,
-<<<<<<< HEAD
-  {5075a5fe-9d02-4dcd-905c-89c2f0ef3322}, !- Handle
+  {62820fe7-d8a9-40f6-8708-5c2002db30f1}, !- Handle
   Surface 2,                              !- Name
   Wall,                                   !- Surface Type
   ,                                       !- Construction Name
-  {028f93ec-7095-427b-94cf-3c2b60f5758e}, !- Space Name
-=======
-  {e9fdf7ab-0756-47a8-92f0-5f9bd483e4ff}, !- Handle
-  Surface 2,                              !- Name
-  Wall,                                   !- Surface Type
-  ,                                       !- Construction Name
-  {371cadca-0827-49d2-9130-a1477d789d44}, !- Space Name
->>>>>>> 61ca453a
+  {d94c9b18-39c1-46ae-8c01-2a25c08e0556}, !- Space Name
   Outdoors,                               !- Outside Boundary Condition
   ,                                       !- Outside Boundary Condition Object
   SunExposed,                             !- Sun Exposure
@@ -541,19 +389,11 @@
   0, 0, 2.4384;                           !- X,Y,Z Vertex 4 {m}
 
 OS:Surface,
-<<<<<<< HEAD
-  {e582abda-8928-4f3b-a3ea-79f52f55c2d9}, !- Handle
+  {9056dffa-f707-4ab7-a878-0f199dee35d9}, !- Handle
   Surface 3,                              !- Name
   Wall,                                   !- Surface Type
   ,                                       !- Construction Name
-  {028f93ec-7095-427b-94cf-3c2b60f5758e}, !- Space Name
-=======
-  {fbe233c1-3d05-499f-ab6e-26282b4f251e}, !- Handle
-  Surface 3,                              !- Name
-  Wall,                                   !- Surface Type
-  ,                                       !- Construction Name
-  {371cadca-0827-49d2-9130-a1477d789d44}, !- Space Name
->>>>>>> 61ca453a
+  {d94c9b18-39c1-46ae-8c01-2a25c08e0556}, !- Space Name
   Outdoors,                               !- Outside Boundary Condition
   ,                                       !- Outside Boundary Condition Object
   SunExposed,                             !- Sun Exposure
@@ -566,19 +406,11 @@
   0, 6.81553519541936, 2.4384;            !- X,Y,Z Vertex 4 {m}
 
 OS:Surface,
-<<<<<<< HEAD
-  {1d9dc147-bb6b-40d8-8752-c1d1b11d9076}, !- Handle
+  {e22bd1d4-9095-4d00-9a25-b3e7102dc3ef}, !- Handle
   Surface 4,                              !- Name
   Wall,                                   !- Surface Type
   ,                                       !- Construction Name
-  {028f93ec-7095-427b-94cf-3c2b60f5758e}, !- Space Name
-=======
-  {ae04d304-a490-463c-93b8-fe0295b546c3}, !- Handle
-  Surface 4,                              !- Name
-  Wall,                                   !- Surface Type
-  ,                                       !- Construction Name
-  {371cadca-0827-49d2-9130-a1477d789d44}, !- Space Name
->>>>>>> 61ca453a
+  {d94c9b18-39c1-46ae-8c01-2a25c08e0556}, !- Space Name
   Outdoors,                               !- Outside Boundary Condition
   ,                                       !- Outside Boundary Condition Object
   SunExposed,                             !- Sun Exposure
@@ -591,19 +423,11 @@
   13.6310703908387, 6.81553519541936, 2.4384; !- X,Y,Z Vertex 4 {m}
 
 OS:Surface,
-<<<<<<< HEAD
-  {f7cf5430-92aa-48c1-a37f-64f9f1de08a4}, !- Handle
+  {d4ad69b2-999c-4b69-9f87-069b5c2dbb00}, !- Handle
   Surface 5,                              !- Name
   Wall,                                   !- Surface Type
   ,                                       !- Construction Name
-  {028f93ec-7095-427b-94cf-3c2b60f5758e}, !- Space Name
-=======
-  {0395e47c-a6c5-4147-8852-8e183cfedb89}, !- Handle
-  Surface 5,                              !- Name
-  Wall,                                   !- Surface Type
-  ,                                       !- Construction Name
-  {371cadca-0827-49d2-9130-a1477d789d44}, !- Space Name
->>>>>>> 61ca453a
+  {d94c9b18-39c1-46ae-8c01-2a25c08e0556}, !- Space Name
   Outdoors,                               !- Outside Boundary Condition
   ,                                       !- Outside Boundary Condition Object
   SunExposed,                             !- Sun Exposure
@@ -616,23 +440,13 @@
   13.6310703908387, 0, 2.4384;            !- X,Y,Z Vertex 4 {m}
 
 OS:Surface,
-<<<<<<< HEAD
-  {657e4154-690b-42bb-8b89-2cd52caaea8f}, !- Handle
+  {eea131f4-e52f-4e83-b288-a3408284eee9}, !- Handle
   Surface 6,                              !- Name
   RoofCeiling,                            !- Surface Type
   ,                                       !- Construction Name
-  {028f93ec-7095-427b-94cf-3c2b60f5758e}, !- Space Name
+  {d94c9b18-39c1-46ae-8c01-2a25c08e0556}, !- Space Name
   Surface,                                !- Outside Boundary Condition
-  {6af1f1a6-2381-4bd6-84b8-d1430a99b74f}, !- Outside Boundary Condition Object
-=======
-  {8db3d8d2-694d-41f0-b4af-59c2c390afb6}, !- Handle
-  Surface 6,                              !- Name
-  RoofCeiling,                            !- Surface Type
-  ,                                       !- Construction Name
-  {371cadca-0827-49d2-9130-a1477d789d44}, !- Space Name
-  Surface,                                !- Outside Boundary Condition
-  {3d111b2b-dae5-4407-8f39-751789f7afdd}, !- Outside Boundary Condition Object
->>>>>>> 61ca453a
+  {a010feed-a0ff-4ee0-85e7-a3c671131acb}, !- Outside Boundary Condition Object
   NoSun,                                  !- Sun Exposure
   NoWind,                                 !- Wind Exposure
   ,                                       !- View Factor to Ground
@@ -643,11 +457,7 @@
   0, 0, 2.4384;                           !- X,Y,Z Vertex 4 {m}
 
 OS:SpaceType,
-<<<<<<< HEAD
-  {ac8c0aa2-b270-4af2-8128-4616fcfb3ab8}, !- Handle
-=======
-  {f4aa8ea3-960b-42ab-aa9a-57fda7867a45}, !- Handle
->>>>>>> 61ca453a
+  {92f4655c-0cb9-488b-9a3b-4596443deabc}, !- Handle
   Space Type 1,                           !- Name
   ,                                       !- Default Construction Set Name
   ,                                       !- Default Schedule Set Name
@@ -658,15 +468,9 @@
   living;                                 !- Standards Space Type
 
 OS:Space,
-<<<<<<< HEAD
-  {fcbad2d4-46f2-4be6-9502-19b676cfc3a8}, !- Handle
+  {ce2275f5-e534-42ca-a345-2659ad65a932}, !- Handle
   living space|story 2,                   !- Name
-  {ac8c0aa2-b270-4af2-8128-4616fcfb3ab8}, !- Space Type Name
-=======
-  {b409ef6b-620b-4549-a8ff-a4b1e11038af}, !- Handle
-  living space|story 2,                   !- Name
-  {f4aa8ea3-960b-42ab-aa9a-57fda7867a45}, !- Space Type Name
->>>>>>> 61ca453a
+  {92f4655c-0cb9-488b-9a3b-4596443deabc}, !- Space Type Name
   ,                                       !- Default Construction Set Name
   ,                                       !- Default Schedule Set Name
   -0,                                     !- Direction of Relative North {deg}
@@ -674,35 +478,19 @@
   0,                                      !- Y Origin {m}
   2.4384,                                 !- Z Origin {m}
   ,                                       !- Building Story Name
-<<<<<<< HEAD
-  {4ffe64ae-355d-4628-a944-9ff465d91af8}, !- Thermal Zone Name
+  {0ca2df40-ede2-4a96-bb5e-acb6fac3a67b}, !- Thermal Zone Name
   ,                                       !- Part of Total Floor Area
   ,                                       !- Design Specification Outdoor Air Object Name
-  {7460e7c6-ab3c-4dcf-8f6c-1c56e5f51f74}; !- Building Unit Name
-
-OS:Surface,
-  {6af1f1a6-2381-4bd6-84b8-d1430a99b74f}, !- Handle
+  {4bea8b02-ae2b-4965-aca2-138b4edac8f1}; !- Building Unit Name
+
+OS:Surface,
+  {a010feed-a0ff-4ee0-85e7-a3c671131acb}, !- Handle
   Surface 7,                              !- Name
   Floor,                                  !- Surface Type
   ,                                       !- Construction Name
-  {fcbad2d4-46f2-4be6-9502-19b676cfc3a8}, !- Space Name
+  {ce2275f5-e534-42ca-a345-2659ad65a932}, !- Space Name
   Surface,                                !- Outside Boundary Condition
-  {657e4154-690b-42bb-8b89-2cd52caaea8f}, !- Outside Boundary Condition Object
-=======
-  {f8d71add-068f-4474-b0d6-86fb6ed79423}, !- Thermal Zone Name
-  ,                                       !- Part of Total Floor Area
-  ,                                       !- Design Specification Outdoor Air Object Name
-  {8f9c6ff2-310d-49ac-bd39-f2eb506b8cfe}; !- Building Unit Name
-
-OS:Surface,
-  {3d111b2b-dae5-4407-8f39-751789f7afdd}, !- Handle
-  Surface 7,                              !- Name
-  Floor,                                  !- Surface Type
-  ,                                       !- Construction Name
-  {b409ef6b-620b-4549-a8ff-a4b1e11038af}, !- Space Name
-  Surface,                                !- Outside Boundary Condition
-  {8db3d8d2-694d-41f0-b4af-59c2c390afb6}, !- Outside Boundary Condition Object
->>>>>>> 61ca453a
+  {eea131f4-e52f-4e83-b288-a3408284eee9}, !- Outside Boundary Condition Object
   NoSun,                                  !- Sun Exposure
   NoWind,                                 !- Wind Exposure
   ,                                       !- View Factor to Ground
@@ -713,19 +501,11 @@
   13.6310703908387, 0, 0;                 !- X,Y,Z Vertex 4 {m}
 
 OS:Surface,
-<<<<<<< HEAD
-  {9f7f56e3-b689-4268-b7e4-47be7abf4674}, !- Handle
+  {6c0e92c2-9620-4091-be92-39273597e5e6}, !- Handle
   Surface 8,                              !- Name
   Wall,                                   !- Surface Type
   ,                                       !- Construction Name
-  {fcbad2d4-46f2-4be6-9502-19b676cfc3a8}, !- Space Name
-=======
-  {e7e2b32a-2a03-47e3-8b82-8668df28a4d5}, !- Handle
-  Surface 8,                              !- Name
-  Wall,                                   !- Surface Type
-  ,                                       !- Construction Name
-  {b409ef6b-620b-4549-a8ff-a4b1e11038af}, !- Space Name
->>>>>>> 61ca453a
+  {ce2275f5-e534-42ca-a345-2659ad65a932}, !- Space Name
   Outdoors,                               !- Outside Boundary Condition
   ,                                       !- Outside Boundary Condition Object
   SunExposed,                             !- Sun Exposure
@@ -738,19 +518,11 @@
   0, 0, 2.4384;                           !- X,Y,Z Vertex 4 {m}
 
 OS:Surface,
-<<<<<<< HEAD
-  {09230b55-85b6-43e9-8a40-9ad95d8b3c32}, !- Handle
+  {1a762d1e-4ee1-4aba-a5f8-0ccd86ade10e}, !- Handle
   Surface 9,                              !- Name
   Wall,                                   !- Surface Type
   ,                                       !- Construction Name
-  {fcbad2d4-46f2-4be6-9502-19b676cfc3a8}, !- Space Name
-=======
-  {75777ef1-5372-4df6-9130-1ae989d88a18}, !- Handle
-  Surface 9,                              !- Name
-  Wall,                                   !- Surface Type
-  ,                                       !- Construction Name
-  {b409ef6b-620b-4549-a8ff-a4b1e11038af}, !- Space Name
->>>>>>> 61ca453a
+  {ce2275f5-e534-42ca-a345-2659ad65a932}, !- Space Name
   Outdoors,                               !- Outside Boundary Condition
   ,                                       !- Outside Boundary Condition Object
   SunExposed,                             !- Sun Exposure
@@ -763,19 +535,11 @@
   0, 6.81553519541936, 2.4384;            !- X,Y,Z Vertex 4 {m}
 
 OS:Surface,
-<<<<<<< HEAD
-  {45b89a5b-f61f-43fe-a47b-87402ee25a96}, !- Handle
+  {cad6464f-a8f8-43c7-a370-b8f8d6869a84}, !- Handle
   Surface 10,                             !- Name
   Wall,                                   !- Surface Type
   ,                                       !- Construction Name
-  {fcbad2d4-46f2-4be6-9502-19b676cfc3a8}, !- Space Name
-=======
-  {7320f3fd-0cb8-4716-b080-866408d83f39}, !- Handle
-  Surface 10,                             !- Name
-  Wall,                                   !- Surface Type
-  ,                                       !- Construction Name
-  {b409ef6b-620b-4549-a8ff-a4b1e11038af}, !- Space Name
->>>>>>> 61ca453a
+  {ce2275f5-e534-42ca-a345-2659ad65a932}, !- Space Name
   Outdoors,                               !- Outside Boundary Condition
   ,                                       !- Outside Boundary Condition Object
   SunExposed,                             !- Sun Exposure
@@ -788,19 +552,11 @@
   13.6310703908387, 6.81553519541936, 2.4384; !- X,Y,Z Vertex 4 {m}
 
 OS:Surface,
-<<<<<<< HEAD
-  {0c0edc8c-7eaf-4249-9a0d-45407c67121b}, !- Handle
+  {74046a38-9466-490d-bc5d-225b28560446}, !- Handle
   Surface 11,                             !- Name
   Wall,                                   !- Surface Type
   ,                                       !- Construction Name
-  {fcbad2d4-46f2-4be6-9502-19b676cfc3a8}, !- Space Name
-=======
-  {789c1c80-62b7-41e7-af80-583a3a930b73}, !- Handle
-  Surface 11,                             !- Name
-  Wall,                                   !- Surface Type
-  ,                                       !- Construction Name
-  {b409ef6b-620b-4549-a8ff-a4b1e11038af}, !- Space Name
->>>>>>> 61ca453a
+  {ce2275f5-e534-42ca-a345-2659ad65a932}, !- Space Name
   Outdoors,                               !- Outside Boundary Condition
   ,                                       !- Outside Boundary Condition Object
   SunExposed,                             !- Sun Exposure
@@ -813,23 +569,13 @@
   13.6310703908387, 0, 2.4384;            !- X,Y,Z Vertex 4 {m}
 
 OS:Surface,
-<<<<<<< HEAD
-  {fb2a59b5-272d-4372-89bd-9a6511ef9363}, !- Handle
+  {6d28a9ba-e334-4948-9263-2a263f908fec}, !- Handle
   Surface 12,                             !- Name
   RoofCeiling,                            !- Surface Type
   ,                                       !- Construction Name
-  {fcbad2d4-46f2-4be6-9502-19b676cfc3a8}, !- Space Name
+  {ce2275f5-e534-42ca-a345-2659ad65a932}, !- Space Name
   Surface,                                !- Outside Boundary Condition
-  {dba4abd2-233f-4144-a003-ae0411afa8fb}, !- Outside Boundary Condition Object
-=======
-  {869fa23d-43da-40a5-8757-047e054cebbb}, !- Handle
-  Surface 12,                             !- Name
-  RoofCeiling,                            !- Surface Type
-  ,                                       !- Construction Name
-  {b409ef6b-620b-4549-a8ff-a4b1e11038af}, !- Space Name
-  Surface,                                !- Outside Boundary Condition
-  {d41cd820-7600-4a05-bc3e-8822d449452c}, !- Outside Boundary Condition Object
->>>>>>> 61ca453a
+  {6ee9a0a1-8c20-4b9b-bd56-054b8911dae9}, !- Outside Boundary Condition Object
   NoSun,                                  !- Sun Exposure
   NoWind,                                 !- Wind Exposure
   ,                                       !- View Factor to Ground
@@ -840,23 +586,13 @@
   0, 0, 2.4384;                           !- X,Y,Z Vertex 4 {m}
 
 OS:Surface,
-<<<<<<< HEAD
-  {dba4abd2-233f-4144-a003-ae0411afa8fb}, !- Handle
+  {6ee9a0a1-8c20-4b9b-bd56-054b8911dae9}, !- Handle
   Surface 13,                             !- Name
   Floor,                                  !- Surface Type
   ,                                       !- Construction Name
-  {b3f788b1-6856-47f5-82cc-f0c3b2bbf9f7}, !- Space Name
+  {2c4f61c3-b9b6-4291-9005-437b456aea13}, !- Space Name
   Surface,                                !- Outside Boundary Condition
-  {fb2a59b5-272d-4372-89bd-9a6511ef9363}, !- Outside Boundary Condition Object
-=======
-  {d41cd820-7600-4a05-bc3e-8822d449452c}, !- Handle
-  Surface 13,                             !- Name
-  Floor,                                  !- Surface Type
-  ,                                       !- Construction Name
-  {0ee5eaaf-a991-4706-bff1-f36b8f28e77e}, !- Space Name
-  Surface,                                !- Outside Boundary Condition
-  {869fa23d-43da-40a5-8757-047e054cebbb}, !- Outside Boundary Condition Object
->>>>>>> 61ca453a
+  {6d28a9ba-e334-4948-9263-2a263f908fec}, !- Outside Boundary Condition Object
   NoSun,                                  !- Sun Exposure
   NoWind,                                 !- Wind Exposure
   ,                                       !- View Factor to Ground
@@ -867,19 +603,11 @@
   0, 0, 0;                                !- X,Y,Z Vertex 4 {m}
 
 OS:Surface,
-<<<<<<< HEAD
-  {c3aa232f-6168-44fa-8519-0254a5880f47}, !- Handle
+  {7b668821-cfba-42f1-9739-e68543011fd4}, !- Handle
   Surface 14,                             !- Name
   RoofCeiling,                            !- Surface Type
   ,                                       !- Construction Name
-  {b3f788b1-6856-47f5-82cc-f0c3b2bbf9f7}, !- Space Name
-=======
-  {d38186c8-3864-4ac0-b9a7-6040732da3d9}, !- Handle
-  Surface 14,                             !- Name
-  RoofCeiling,                            !- Surface Type
-  ,                                       !- Construction Name
-  {0ee5eaaf-a991-4706-bff1-f36b8f28e77e}, !- Space Name
->>>>>>> 61ca453a
+  {2c4f61c3-b9b6-4291-9005-437b456aea13}, !- Space Name
   Outdoors,                               !- Outside Boundary Condition
   ,                                       !- Outside Boundary Condition Object
   SunExposed,                             !- Sun Exposure
@@ -892,19 +620,11 @@
   13.6310703908387, 0, 0;                 !- X,Y,Z Vertex 4 {m}
 
 OS:Surface,
-<<<<<<< HEAD
-  {3097cfc0-ae7c-467f-929e-ae595607172f}, !- Handle
+  {8d9e6cc3-1997-4adf-9fab-88b6d4cf7007}, !- Handle
   Surface 15,                             !- Name
   RoofCeiling,                            !- Surface Type
   ,                                       !- Construction Name
-  {b3f788b1-6856-47f5-82cc-f0c3b2bbf9f7}, !- Space Name
-=======
-  {f1b51839-4c64-410a-82f2-6382641ff772}, !- Handle
-  Surface 15,                             !- Name
-  RoofCeiling,                            !- Surface Type
-  ,                                       !- Construction Name
-  {0ee5eaaf-a991-4706-bff1-f36b8f28e77e}, !- Space Name
->>>>>>> 61ca453a
+  {2c4f61c3-b9b6-4291-9005-437b456aea13}, !- Space Name
   Outdoors,                               !- Outside Boundary Condition
   ,                                       !- Outside Boundary Condition Object
   SunExposed,                             !- Sun Exposure
@@ -917,19 +637,11 @@
   0, 6.81553519541936, 0;                 !- X,Y,Z Vertex 4 {m}
 
 OS:Surface,
-<<<<<<< HEAD
-  {4cec96d9-5425-4caf-bc16-e3798c3c8fda}, !- Handle
+  {93be1996-9b8d-48e4-a52c-3e888ce71404}, !- Handle
   Surface 16,                             !- Name
   Wall,                                   !- Surface Type
   ,                                       !- Construction Name
-  {b3f788b1-6856-47f5-82cc-f0c3b2bbf9f7}, !- Space Name
-=======
-  {16ee351c-7c95-49fc-9b93-195db47329ff}, !- Handle
-  Surface 16,                             !- Name
-  Wall,                                   !- Surface Type
-  ,                                       !- Construction Name
-  {0ee5eaaf-a991-4706-bff1-f36b8f28e77e}, !- Space Name
->>>>>>> 61ca453a
+  {2c4f61c3-b9b6-4291-9005-437b456aea13}, !- Space Name
   Outdoors,                               !- Outside Boundary Condition
   ,                                       !- Outside Boundary Condition Object
   SunExposed,                             !- Sun Exposure
@@ -941,19 +653,11 @@
   0, 0, 0;                                !- X,Y,Z Vertex 3 {m}
 
 OS:Surface,
-<<<<<<< HEAD
-  {8d1ca3ba-5071-407f-a32c-2e20c15487aa}, !- Handle
+  {c3bdc715-92a2-4f66-b1d7-8be770264717}, !- Handle
   Surface 17,                             !- Name
   Wall,                                   !- Surface Type
   ,                                       !- Construction Name
-  {b3f788b1-6856-47f5-82cc-f0c3b2bbf9f7}, !- Space Name
-=======
-  {fc87e43a-2cef-4284-a536-73440d42a793}, !- Handle
-  Surface 17,                             !- Name
-  Wall,                                   !- Surface Type
-  ,                                       !- Construction Name
-  {0ee5eaaf-a991-4706-bff1-f36b8f28e77e}, !- Space Name
->>>>>>> 61ca453a
+  {2c4f61c3-b9b6-4291-9005-437b456aea13}, !- Space Name
   Outdoors,                               !- Outside Boundary Condition
   ,                                       !- Outside Boundary Condition Object
   SunExposed,                             !- Sun Exposure
@@ -965,15 +669,9 @@
   13.6310703908387, 6.81553519541936, 0;  !- X,Y,Z Vertex 3 {m}
 
 OS:Space,
-<<<<<<< HEAD
-  {b3f788b1-6856-47f5-82cc-f0c3b2bbf9f7}, !- Handle
+  {2c4f61c3-b9b6-4291-9005-437b456aea13}, !- Handle
   unfinished attic space,                 !- Name
-  {874f7870-3754-4c60-9552-a89a538e98cd}, !- Space Type Name
-=======
-  {0ee5eaaf-a991-4706-bff1-f36b8f28e77e}, !- Handle
-  unfinished attic space,                 !- Name
-  {400da548-9cd3-407d-88f4-4ca222d74173}, !- Space Type Name
->>>>>>> 61ca453a
+  {76af21a0-974b-49b5-ad35-1004eb02a0b0}, !- Space Type Name
   ,                                       !- Default Construction Set Name
   ,                                       !- Default Schedule Set Name
   -0,                                     !- Direction of Relative North {deg}
@@ -981,17 +679,10 @@
   0,                                      !- Y Origin {m}
   4.8768,                                 !- Z Origin {m}
   ,                                       !- Building Story Name
-<<<<<<< HEAD
-  {f45999da-8ecc-4299-b03f-035914a1007c}; !- Thermal Zone Name
+  {71d775c6-3c58-45ef-96a8-2b6d6f00a609}; !- Thermal Zone Name
 
 OS:ThermalZone,
-  {f45999da-8ecc-4299-b03f-035914a1007c}, !- Handle
-=======
-  {07875748-efeb-4eb4-b996-e938d57fa956}; !- Thermal Zone Name
-
-OS:ThermalZone,
-  {07875748-efeb-4eb4-b996-e938d57fa956}, !- Handle
->>>>>>> 61ca453a
+  {71d775c6-3c58-45ef-96a8-2b6d6f00a609}, !- Handle
   unfinished attic zone,                  !- Name
   ,                                       !- Multiplier
   ,                                       !- Ceiling Height {m}
@@ -1000,17 +691,10 @@
   ,                                       !- Zone Inside Convection Algorithm
   ,                                       !- Zone Outside Convection Algorithm
   ,                                       !- Zone Conditioning Equipment List Name
-<<<<<<< HEAD
-  {d4d21dfe-e75d-4aff-b4b3-a3e147a259f4}, !- Zone Air Inlet Port List
-  {7393025e-e968-4271-b939-2035031918aa}, !- Zone Air Exhaust Port List
-  {7f0943e8-5687-451b-a72a-17dc66637741}, !- Zone Air Node Name
-  {850c4c41-08de-47c4-80f6-05b8a4d52065}, !- Zone Return Air Port List
-=======
-  {a7c9bb7d-4fcf-4083-bcd4-e9c24b5df4ae}, !- Zone Air Inlet Port List
-  {012cb949-0e53-45b9-a1cc-7f5fef248035}, !- Zone Air Exhaust Port List
-  {9d4ef2ff-66ee-4a4f-9e25-5504743bf116}, !- Zone Air Node Name
-  {a45e2787-8c26-46c0-b3ac-fcbd46567a9b}, !- Zone Return Air Port List
->>>>>>> 61ca453a
+  {4a58de6a-c12b-440d-b669-fdd844608928}, !- Zone Air Inlet Port List
+  {a9590f87-4587-4ae9-8b99-f3798a16acde}, !- Zone Air Exhaust Port List
+  {34dc6807-4634-42c9-8ef1-9d9b2c4c6816}, !- Zone Air Node Name
+  {ebc47654-5c76-49fd-9636-7edcbd21a447}, !- Zone Return Air Port List
   ,                                       !- Primary Daylighting Control Name
   ,                                       !- Fraction of Zone Controlled by Primary Daylighting Control
   ,                                       !- Secondary Daylighting Control Name
@@ -1021,71 +705,37 @@
   No;                                     !- Use Ideal Air Loads
 
 OS:Node,
-<<<<<<< HEAD
-  {59f33df5-0aac-4290-9a1e-34e31888f1a2}, !- Handle
+  {306dc8ae-9185-43d0-b53b-b36977c9d5da}, !- Handle
   Node 2,                                 !- Name
-  {7f0943e8-5687-451b-a72a-17dc66637741}, !- Inlet Port
+  {34dc6807-4634-42c9-8ef1-9d9b2c4c6816}, !- Inlet Port
   ;                                       !- Outlet Port
 
 OS:Connection,
-  {7f0943e8-5687-451b-a72a-17dc66637741}, !- Handle
-  {f0779169-b97f-4d94-b3c8-23ba1f972ce2}, !- Name
-  {f45999da-8ecc-4299-b03f-035914a1007c}, !- Source Object
+  {34dc6807-4634-42c9-8ef1-9d9b2c4c6816}, !- Handle
+  {c282fbfc-bf2c-4777-9f41-44c9ab185875}, !- Name
+  {71d775c6-3c58-45ef-96a8-2b6d6f00a609}, !- Source Object
   11,                                     !- Outlet Port
-  {59f33df5-0aac-4290-9a1e-34e31888f1a2}, !- Target Object
+  {306dc8ae-9185-43d0-b53b-b36977c9d5da}, !- Target Object
   2;                                      !- Inlet Port
 
 OS:PortList,
-  {d4d21dfe-e75d-4aff-b4b3-a3e147a259f4}, !- Handle
-  {fe45ce57-5e06-46a2-93fb-1ed98e1ebeaa}, !- Name
-  {f45999da-8ecc-4299-b03f-035914a1007c}; !- HVAC Component
+  {4a58de6a-c12b-440d-b669-fdd844608928}, !- Handle
+  {43949a42-6136-4e2d-9311-40a9567aaaf8}, !- Name
+  {71d775c6-3c58-45ef-96a8-2b6d6f00a609}; !- HVAC Component
 
 OS:PortList,
-  {7393025e-e968-4271-b939-2035031918aa}, !- Handle
-  {959ca750-f94c-4d3f-ac51-ef6ce4877e3a}, !- Name
-  {f45999da-8ecc-4299-b03f-035914a1007c}; !- HVAC Component
+  {a9590f87-4587-4ae9-8b99-f3798a16acde}, !- Handle
+  {6544ac44-ebad-4958-ba10-6efb1bb39f7e}, !- Name
+  {71d775c6-3c58-45ef-96a8-2b6d6f00a609}; !- HVAC Component
 
 OS:PortList,
-  {850c4c41-08de-47c4-80f6-05b8a4d52065}, !- Handle
-  {395676f4-420a-4cd1-8bf2-c1af000d6205}, !- Name
-  {f45999da-8ecc-4299-b03f-035914a1007c}; !- HVAC Component
+  {ebc47654-5c76-49fd-9636-7edcbd21a447}, !- Handle
+  {0124979b-e136-4229-9efd-68b13ad5a3a3}, !- Name
+  {71d775c6-3c58-45ef-96a8-2b6d6f00a609}; !- HVAC Component
 
 OS:Sizing:Zone,
-  {2c8a4a49-e517-487c-a463-6f585675d895}, !- Handle
-  {f45999da-8ecc-4299-b03f-035914a1007c}, !- Zone or ZoneList Name
-=======
-  {9723226c-eb48-4584-8336-7fecae6cc620}, !- Handle
-  Node 2,                                 !- Name
-  {9d4ef2ff-66ee-4a4f-9e25-5504743bf116}, !- Inlet Port
-  ;                                       !- Outlet Port
-
-OS:Connection,
-  {9d4ef2ff-66ee-4a4f-9e25-5504743bf116}, !- Handle
-  {f82fa391-f3d7-4ec3-98b0-de0644eeee4b}, !- Name
-  {07875748-efeb-4eb4-b996-e938d57fa956}, !- Source Object
-  11,                                     !- Outlet Port
-  {9723226c-eb48-4584-8336-7fecae6cc620}, !- Target Object
-  2;                                      !- Inlet Port
-
-OS:PortList,
-  {a7c9bb7d-4fcf-4083-bcd4-e9c24b5df4ae}, !- Handle
-  {8fd36373-0714-4952-b533-b4ca0b961432}, !- Name
-  {07875748-efeb-4eb4-b996-e938d57fa956}; !- HVAC Component
-
-OS:PortList,
-  {012cb949-0e53-45b9-a1cc-7f5fef248035}, !- Handle
-  {14a280ac-19c1-4231-b3fc-bc48da9c1d88}, !- Name
-  {07875748-efeb-4eb4-b996-e938d57fa956}; !- HVAC Component
-
-OS:PortList,
-  {a45e2787-8c26-46c0-b3ac-fcbd46567a9b}, !- Handle
-  {f76abd70-1b60-4499-9d1c-a47d81dd14d0}, !- Name
-  {07875748-efeb-4eb4-b996-e938d57fa956}; !- HVAC Component
-
-OS:Sizing:Zone,
-  {41a209d1-40b4-4bdc-ade9-37c5d8e61c7f}, !- Handle
-  {07875748-efeb-4eb4-b996-e938d57fa956}, !- Zone or ZoneList Name
->>>>>>> 61ca453a
+  {9107197f-baf6-43b2-9a48-902baa5e2db2}, !- Handle
+  {71d775c6-3c58-45ef-96a8-2b6d6f00a609}, !- Zone or ZoneList Name
   SupplyAirTemperature,                   !- Zone Cooling Design Supply Air Temperature Input Method
   14,                                     !- Zone Cooling Design Supply Air Temperature {C}
   11.11,                                  !- Zone Cooling Design Supply Air Temperature Difference {deltaC}
@@ -1114,21 +764,12 @@
   autosize;                               !- Dedicated Outdoor Air High Setpoint Temperature for Design {C}
 
 OS:ZoneHVAC:EquipmentList,
-<<<<<<< HEAD
-  {97cdf1a6-2c38-4e5a-89ee-8d262f98bbef}, !- Handle
+  {03f92d45-4881-4324-bf46-b93af8d0f3e8}, !- Handle
   Zone HVAC Equipment List 2,             !- Name
-  {f45999da-8ecc-4299-b03f-035914a1007c}; !- Thermal Zone
+  {71d775c6-3c58-45ef-96a8-2b6d6f00a609}; !- Thermal Zone
 
 OS:SpaceType,
-  {874f7870-3754-4c60-9552-a89a538e98cd}, !- Handle
-=======
-  {82637ef2-9ecb-406e-b358-32a764f67bff}, !- Handle
-  Zone HVAC Equipment List 2,             !- Name
-  {07875748-efeb-4eb4-b996-e938d57fa956}; !- Thermal Zone
-
-OS:SpaceType,
-  {400da548-9cd3-407d-88f4-4ca222d74173}, !- Handle
->>>>>>> 61ca453a
+  {76af21a0-974b-49b5-ad35-1004eb02a0b0}, !- Handle
   Space Type 2,                           !- Name
   ,                                       !- Default Construction Set Name
   ,                                       !- Default Schedule Set Name
@@ -1139,23 +780,14 @@
   unfinished attic;                       !- Standards Space Type
 
 OS:BuildingUnit,
-<<<<<<< HEAD
-  {7460e7c6-ab3c-4dcf-8f6c-1c56e5f51f74}, !- Handle
-=======
-  {8f9c6ff2-310d-49ac-bd39-f2eb506b8cfe}, !- Handle
->>>>>>> 61ca453a
+  {4bea8b02-ae2b-4965-aca2-138b4edac8f1}, !- Handle
   unit 1,                                 !- Name
   ,                                       !- Rendering Color
   Residential;                            !- Building Unit Type
 
 OS:AdditionalProperties,
-<<<<<<< HEAD
-  {4eb0531b-3e0d-4378-8dea-552c1bd2ccb2}, !- Handle
-  {7460e7c6-ab3c-4dcf-8f6c-1c56e5f51f74}, !- Object Name
-=======
-  {0beec002-2f2f-4250-8b40-f0d885e12057}, !- Handle
-  {8f9c6ff2-310d-49ac-bd39-f2eb506b8cfe}, !- Object Name
->>>>>>> 61ca453a
+  {476dd9ff-2306-4d28-ae89-9a12b42ed884}, !- Handle
+  {4bea8b02-ae2b-4965-aca2-138b4edac8f1}, !- Object Name
   NumberOfBedrooms,                       !- Feature Name 1
   Integer,                                !- Feature Data Type 1
   3,                                      !- Feature Value 1
@@ -1167,20 +799,12 @@
   2.6400000000000001;                     !- Feature Value 3
 
 OS:External:File,
-<<<<<<< HEAD
-  {9fda4b0e-3fda-451d-9af4-5f8255516408}, !- Handle
-=======
-  {7b37e2a6-be08-46c0-bb7e-56d788627df7}, !- Handle
->>>>>>> 61ca453a
+  {041f2a8e-558a-4731-b882-32975fdfc854}, !- Handle
   8760.csv,                               !- Name
   8760.csv;                               !- File Name
 
 OS:Schedule:Day,
-<<<<<<< HEAD
-  {27c02961-7170-4e06-a49b-e6939690e4d8}, !- Handle
-=======
-  {2b0720a7-7f1f-4ee0-96a0-3d3903c701a3}, !- Handle
->>>>>>> 61ca453a
+  {2032a15a-55de-4c37-9681-d5cd1b7964f4}, !- Handle
   Schedule Day 1,                         !- Name
   ,                                       !- Schedule Type Limits Name
   ,                                       !- Interpolate to Timestep
@@ -1189,11 +813,7 @@
   0;                                      !- Value Until Time 1
 
 OS:Schedule:Day,
-<<<<<<< HEAD
-  {23a6a232-da01-4e30-8b68-5c31b646ea5f}, !- Handle
-=======
-  {d0eb125b-2464-46f9-a1b8-a62c51b585be}, !- Handle
->>>>>>> 61ca453a
+  {92bd5e6a-ff4e-4ad4-a80c-a718e8dfe815}, !- Handle
   Schedule Day 2,                         !- Name
   ,                                       !- Schedule Type Limits Name
   ,                                       !- Interpolate to Timestep
@@ -1202,17 +822,10 @@
   1;                                      !- Value Until Time 1
 
 OS:Schedule:File,
-<<<<<<< HEAD
-  {53c190e4-4057-4ccf-9c2a-c9a86a40ddbb}, !- Handle
+  {d436f694-8243-43ed-9ff7-a2c75075797f}, !- Handle
   occupants,                              !- Name
-  {732bc8df-1598-42bd-9c17-7fb174dccaba}, !- Schedule Type Limits Name
-  {9fda4b0e-3fda-451d-9af4-5f8255516408}, !- External File Name
-=======
-  {691e5acb-1522-4cf4-9ff0-5d2b10b304be}, !- Handle
-  occupants,                              !- Name
-  {7ac7b8f6-389e-456d-94b6-02fc115fa860}, !- Schedule Type Limits Name
-  {7b37e2a6-be08-46c0-bb7e-56d788627df7}, !- External File Name
->>>>>>> 61ca453a
+  {faeb9970-cca1-430c-a496-5775a6755e8c}, !- Schedule Type Limits Name
+  {041f2a8e-558a-4731-b882-32975fdfc854}, !- External File Name
   1,                                      !- Column Number
   1,                                      !- Rows to Skip at Top
   8760,                                   !- Number of Hours of Data
@@ -1221,38 +834,63 @@
   60;                                     !- Minutes per Item
 
 OS:Schedule:Ruleset,
-<<<<<<< HEAD
-  {dd397ca8-160a-4b40-a9ad-7d2e0b79caa1}, !- Handle
+  {e2888606-397d-4028-930c-4c17b6fde89a}, !- Handle
   Schedule Ruleset 1,                     !- Name
-  {b1161c8c-a906-4689-ae68-ad00dc48b65a}, !- Schedule Type Limits Name
-  {57f59740-e2e1-4f05-a0b3-0041dd9264a2}; !- Default Day Schedule Name
+  {98535236-0c6c-4b1d-90d9-9da1cfcdac2a}, !- Schedule Type Limits Name
+  {15caca0e-ec8c-45dd-864c-f12d992dd8b9}; !- Default Day Schedule Name
 
 OS:Schedule:Day,
-  {57f59740-e2e1-4f05-a0b3-0041dd9264a2}, !- Handle
+  {15caca0e-ec8c-45dd-864c-f12d992dd8b9}, !- Handle
   Schedule Day 3,                         !- Name
-  {b1161c8c-a906-4689-ae68-ad00dc48b65a}, !- Schedule Type Limits Name
-=======
-  {bff65a43-c6a5-45aa-9470-7a274756e3b1}, !- Handle
-  Schedule Ruleset 1,                     !- Name
-  {029fc29f-2149-4ced-a985-ebc98a31ac82}, !- Schedule Type Limits Name
-  {8f387ca5-e0e8-4d31-aa32-54f374b01ffe}; !- Default Day Schedule Name
-
-OS:Schedule:Day,
-  {8f387ca5-e0e8-4d31-aa32-54f374b01ffe}, !- Handle
-  Schedule Day 3,                         !- Name
-  {029fc29f-2149-4ced-a985-ebc98a31ac82}, !- Schedule Type Limits Name
->>>>>>> 61ca453a
+  {98535236-0c6c-4b1d-90d9-9da1cfcdac2a}, !- Schedule Type Limits Name
   ,                                       !- Interpolate to Timestep
   24,                                     !- Hour 1
   0,                                      !- Minute 1
   112.539290946133;                       !- Value Until Time 1
 
 OS:People:Definition,
-<<<<<<< HEAD
-  {73840202-6438-41e0-a5ef-454a53f7d45c}, !- Handle
-=======
-  {541da256-da84-451f-a187-16bd36d81848}, !- Handle
->>>>>>> 61ca453a
+  {6a88e7c3-bbd9-4ff8-b075-d21d0c6b571f}, !- Handle
+  res occupants|living space|story 2,     !- Name
+  People,                                 !- Number of People Calculation Method
+  1.32,                                   !- Number of People {people}
+  ,                                       !- People per Space Floor Area {person/m2}
+  ,                                       !- Space Floor Area per Person {m2/person}
+  0.319734,                               !- Fraction Radiant
+  0.573,                                  !- Sensible Heat Fraction
+  0,                                      !- Carbon Dioxide Generation Rate {m3/s-W}
+  No,                                     !- Enable ASHRAE 55 Comfort Warnings
+  ZoneAveraged;                           !- Mean Radiant Temperature Calculation Type
+
+OS:People,
+  {f531433b-1e32-474d-9598-9ce6d8173ecb}, !- Handle
+  res occupants|living space|story 2,     !- Name
+  {6a88e7c3-bbd9-4ff8-b075-d21d0c6b571f}, !- People Definition Name
+  {ce2275f5-e534-42ca-a345-2659ad65a932}, !- Space or SpaceType Name
+  {d436f694-8243-43ed-9ff7-a2c75075797f}, !- Number of People Schedule Name
+  {e2888606-397d-4028-930c-4c17b6fde89a}, !- Activity Level Schedule Name
+  ,                                       !- Surface Name/Angle Factor List Name
+  ,                                       !- Work Efficiency Schedule Name
+  ,                                       !- Clothing Insulation Schedule Name
+  ,                                       !- Air Velocity Schedule Name
+  1;                                      !- Multiplier
+
+OS:ScheduleTypeLimits,
+  {98535236-0c6c-4b1d-90d9-9da1cfcdac2a}, !- Handle
+  ActivityLevel,                          !- Name
+  0,                                      !- Lower Limit Value
+  ,                                       !- Upper Limit Value
+  Continuous,                             !- Numeric Type
+  ActivityLevel;                          !- Unit Type
+
+OS:ScheduleTypeLimits,
+  {faeb9970-cca1-430c-a496-5775a6755e8c}, !- Handle
+  Fractional,                             !- Name
+  0,                                      !- Lower Limit Value
+  1,                                      !- Upper Limit Value
+  Continuous;                             !- Numeric Type
+
+OS:People:Definition,
+  {a120ea97-942e-4b0e-85c8-6114506261c8}, !- Handle
   res occupants|living space,             !- Name
   People,                                 !- Number of People Calculation Method
   1.32,                                   !- Number of People {people}
@@ -1265,85 +903,14 @@
   ZoneAveraged;                           !- Mean Radiant Temperature Calculation Type
 
 OS:People,
-<<<<<<< HEAD
-  {5a78b351-921e-4ad0-9ce0-1c6f140485d9}, !- Handle
+  {9f41a468-a2aa-4fd7-926f-4f605b31deb4}, !- Handle
   res occupants|living space,             !- Name
-  {73840202-6438-41e0-a5ef-454a53f7d45c}, !- People Definition Name
-  {028f93ec-7095-427b-94cf-3c2b60f5758e}, !- Space or SpaceType Name
-  {53c190e4-4057-4ccf-9c2a-c9a86a40ddbb}, !- Number of People Schedule Name
-  {dd397ca8-160a-4b40-a9ad-7d2e0b79caa1}, !- Activity Level Schedule Name
-=======
-  {b89d80ee-8c6c-4388-bce0-748c9c3fc78a}, !- Handle
-  res occupants|living space,             !- Name
-  {541da256-da84-451f-a187-16bd36d81848}, !- People Definition Name
-  {371cadca-0827-49d2-9130-a1477d789d44}, !- Space or SpaceType Name
-  {691e5acb-1522-4cf4-9ff0-5d2b10b304be}, !- Number of People Schedule Name
-  {bff65a43-c6a5-45aa-9470-7a274756e3b1}, !- Activity Level Schedule Name
->>>>>>> 61ca453a
+  {a120ea97-942e-4b0e-85c8-6114506261c8}, !- People Definition Name
+  {d94c9b18-39c1-46ae-8c01-2a25c08e0556}, !- Space or SpaceType Name
+  {d436f694-8243-43ed-9ff7-a2c75075797f}, !- Number of People Schedule Name
+  {e2888606-397d-4028-930c-4c17b6fde89a}, !- Activity Level Schedule Name
   ,                                       !- Surface Name/Angle Factor List Name
   ,                                       !- Work Efficiency Schedule Name
   ,                                       !- Clothing Insulation Schedule Name
   ,                                       !- Air Velocity Schedule Name
   1;                                      !- Multiplier
-
-OS:ScheduleTypeLimits,
-<<<<<<< HEAD
-  {b1161c8c-a906-4689-ae68-ad00dc48b65a}, !- Handle
-=======
-  {029fc29f-2149-4ced-a985-ebc98a31ac82}, !- Handle
->>>>>>> 61ca453a
-  ActivityLevel,                          !- Name
-  0,                                      !- Lower Limit Value
-  ,                                       !- Upper Limit Value
-  Continuous,                             !- Numeric Type
-  ActivityLevel;                          !- Unit Type
-
-OS:ScheduleTypeLimits,
-<<<<<<< HEAD
-  {732bc8df-1598-42bd-9c17-7fb174dccaba}, !- Handle
-=======
-  {7ac7b8f6-389e-456d-94b6-02fc115fa860}, !- Handle
->>>>>>> 61ca453a
-  Fractional,                             !- Name
-  0,                                      !- Lower Limit Value
-  1,                                      !- Upper Limit Value
-  Continuous;                             !- Numeric Type
-
-OS:People:Definition,
-<<<<<<< HEAD
-  {043a5014-2c71-422b-977a-9e78dbc0a65b}, !- Handle
-=======
-  {1095648b-972f-47b2-8410-5736a7a558e6}, !- Handle
->>>>>>> 61ca453a
-  res occupants|living space|story 2,     !- Name
-  People,                                 !- Number of People Calculation Method
-  1.32,                                   !- Number of People {people}
-  ,                                       !- People per Space Floor Area {person/m2}
-  ,                                       !- Space Floor Area per Person {m2/person}
-  0.319734,                               !- Fraction Radiant
-  0.573,                                  !- Sensible Heat Fraction
-  0,                                      !- Carbon Dioxide Generation Rate {m3/s-W}
-  No,                                     !- Enable ASHRAE 55 Comfort Warnings
-  ZoneAveraged;                           !- Mean Radiant Temperature Calculation Type
-
-OS:People,
-<<<<<<< HEAD
-  {072cdf5c-1fbd-4435-8c34-aa3b93bdf43a}, !- Handle
-  res occupants|living space|story 2,     !- Name
-  {043a5014-2c71-422b-977a-9e78dbc0a65b}, !- People Definition Name
-  {fcbad2d4-46f2-4be6-9502-19b676cfc3a8}, !- Space or SpaceType Name
-  {53c190e4-4057-4ccf-9c2a-c9a86a40ddbb}, !- Number of People Schedule Name
-  {dd397ca8-160a-4b40-a9ad-7d2e0b79caa1}, !- Activity Level Schedule Name
-=======
-  {bf4273db-c156-4f19-908c-2202e120e290}, !- Handle
-  res occupants|living space|story 2,     !- Name
-  {1095648b-972f-47b2-8410-5736a7a558e6}, !- People Definition Name
-  {b409ef6b-620b-4549-a8ff-a4b1e11038af}, !- Space or SpaceType Name
-  {691e5acb-1522-4cf4-9ff0-5d2b10b304be}, !- Number of People Schedule Name
-  {bff65a43-c6a5-45aa-9470-7a274756e3b1}, !- Activity Level Schedule Name
->>>>>>> 61ca453a
-  ,                                       !- Surface Name/Angle Factor List Name
-  ,                                       !- Work Efficiency Schedule Name
-  ,                                       !- Clothing Insulation Schedule Name
-  ,                                       !- Air Velocity Schedule Name
-  1;                                      !- Multiplier
