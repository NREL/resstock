!- NOTE: Auto-generated from /test/osw_files/SFD_2000sqft_2story_SL_UA_Denver_North.osw

OS:Version,
<<<<<<< HEAD
  {12896246-31ef-41a4-aa33-fa09422e1421}, !- Handle
  2.9.0;                                  !- Version Identifier

OS:SimulationControl,
  {c008873e-7a5d-448d-ac3f-c24674645e60}, !- Handle
=======
  {1ebed25d-3b99-44a2-8f24-1c47cc5f6028}, !- Handle
  2.9.0;                                  !- Version Identifier

OS:SimulationControl,
  {e0a4a71e-8deb-4da6-9183-e3f2f1e8bc4e}, !- Handle
>>>>>>> 49f5e9b9
  ,                                       !- Do Zone Sizing Calculation
  ,                                       !- Do System Sizing Calculation
  ,                                       !- Do Plant Sizing Calculation
  No;                                     !- Run Simulation for Sizing Periods

OS:Timestep,
<<<<<<< HEAD
  {2486902b-b83c-4e57-81a7-358ee648f68b}, !- Handle
  6;                                      !- Number of Timesteps per Hour

OS:ShadowCalculation,
  {17e8362d-40b6-4a2d-9af3-bdb7a21f7d26}, !- Handle
=======
  {672e925f-91dc-457a-9362-26dc26688a46}, !- Handle
  6;                                      !- Number of Timesteps per Hour

OS:ShadowCalculation,
  {9c1d8b90-e1cd-4bd1-acb0-25a6a85ad98c}, !- Handle
>>>>>>> 49f5e9b9
  20,                                     !- Calculation Frequency
  200;                                    !- Maximum Figures in Shadow Overlap Calculations

OS:SurfaceConvectionAlgorithm:Outside,
<<<<<<< HEAD
  {b3506c2c-7def-4aed-bf57-b8e8c33c2ab8}, !- Handle
  DOE-2;                                  !- Algorithm

OS:SurfaceConvectionAlgorithm:Inside,
  {59059c7b-57cf-454c-95ba-84e44a68ef4d}, !- Handle
  TARP;                                   !- Algorithm

OS:ZoneCapacitanceMultiplier:ResearchSpecial,
  {e5c1837c-b70c-4469-99d0-2b3c528e8623}, !- Handle
=======
  {7740453d-8584-4c61-a5fd-e40cc38febe2}, !- Handle
  DOE-2;                                  !- Algorithm

OS:SurfaceConvectionAlgorithm:Inside,
  {bd2cce35-80e3-4bba-bdfa-d8a35da969a4}, !- Handle
  TARP;                                   !- Algorithm

OS:ZoneCapacitanceMultiplier:ResearchSpecial,
  {122ca57e-3e46-456d-ae74-a2d011bea412}, !- Handle
>>>>>>> 49f5e9b9
  ,                                       !- Temperature Capacity Multiplier
  15,                                     !- Humidity Capacity Multiplier
  ;                                       !- Carbon Dioxide Capacity Multiplier

OS:RunPeriod,
<<<<<<< HEAD
  {0fcc75b3-aff6-4827-a2c3-6cb2b61e49e4}, !- Handle
=======
  {fe27ab27-c46d-48a8-8e3d-60ca0651e53b}, !- Handle
>>>>>>> 49f5e9b9
  Run Period 1,                           !- Name
  1,                                      !- Begin Month
  1,                                      !- Begin Day of Month
  12,                                     !- End Month
  31,                                     !- End Day of Month
  ,                                       !- Use Weather File Holidays and Special Days
  ,                                       !- Use Weather File Daylight Saving Period
  ,                                       !- Apply Weekend Holiday Rule
  ,                                       !- Use Weather File Rain Indicators
  ,                                       !- Use Weather File Snow Indicators
  ;                                       !- Number of Times Runperiod to be Repeated

OS:YearDescription,
<<<<<<< HEAD
  {57734987-e4a7-460d-a977-d4c3ceb44085}, !- Handle
=======
  {dd0914cf-11fc-4f5e-9432-e06e2d89d2ca}, !- Handle
>>>>>>> 49f5e9b9
  2007,                                   !- Calendar Year
  ,                                       !- Day of Week for Start Day
  ;                                       !- Is Leap Year

OS:WeatherFile,
  {7330b560-61c8-4ab8-bfc0-a855062c1fea}, !- Handle
  Denver Intl Ap,                         !- City
  CO,                                     !- State Province Region
  USA,                                    !- Country
  TMY3,                                   !- Data Source
  725650,                                 !- WMO Number
  39.83,                                  !- Latitude {deg}
  -104.65,                                !- Longitude {deg}
  -7,                                     !- Time Zone {hr}
  1650,                                   !- Elevation {m}
  file:../weather/USA_CO_Denver.Intl.AP.725650_TMY3.epw, !- Url
  E23378AA;                               !- Checksum

OS:AdditionalProperties,
  {8c0ec638-7297-4e90-a4e1-1991b708c8de}, !- Handle
  {7330b560-61c8-4ab8-bfc0-a855062c1fea}, !- Object Name
  EPWHeaderCity,                          !- Feature Name 1
  String,                                 !- Feature Data Type 1
  Denver Intl Ap,                         !- Feature Value 1
  EPWHeaderState,                         !- Feature Name 2
  String,                                 !- Feature Data Type 2
  CO,                                     !- Feature Value 2
  EPWHeaderCountry,                       !- Feature Name 3
  String,                                 !- Feature Data Type 3
  USA,                                    !- Feature Value 3
  EPWHeaderDataSource,                    !- Feature Name 4
  String,                                 !- Feature Data Type 4
  TMY3,                                   !- Feature Value 4
  EPWHeaderStation,                       !- Feature Name 5
  String,                                 !- Feature Data Type 5
  725650,                                 !- Feature Value 5
  EPWHeaderLatitude,                      !- Feature Name 6
  Double,                                 !- Feature Data Type 6
  39.829999999999998,                     !- Feature Value 6
  EPWHeaderLongitude,                     !- Feature Name 7
  Double,                                 !- Feature Data Type 7
  -104.65000000000001,                    !- Feature Value 7
  EPWHeaderTimezone,                      !- Feature Name 8
  Double,                                 !- Feature Data Type 8
  -7,                                     !- Feature Value 8
  EPWHeaderAltitude,                      !- Feature Name 9
  Double,                                 !- Feature Data Type 9
  5413.3858267716532,                     !- Feature Value 9
  EPWHeaderLocalPressure,                 !- Feature Name 10
  Double,                                 !- Feature Data Type 10
  0.81937567683596546,                    !- Feature Value 10
  EPWHeaderRecordsPerHour,                !- Feature Name 11
  Double,                                 !- Feature Data Type 11
  0,                                      !- Feature Value 11
  EPWDataAnnualAvgDrybulb,                !- Feature Name 12
  Double,                                 !- Feature Data Type 12
  51.575616438356228,                     !- Feature Value 12
  EPWDataAnnualMinDrybulb,                !- Feature Name 13
  Double,                                 !- Feature Data Type 13
  -2.9200000000000017,                    !- Feature Value 13
  EPWDataAnnualMaxDrybulb,                !- Feature Name 14
  Double,                                 !- Feature Data Type 14
  104,                                    !- Feature Value 14
  EPWDataCDD50F,                          !- Feature Name 15
  Double,                                 !- Feature Data Type 15
  3072.2925000000005,                     !- Feature Value 15
  EPWDataCDD65F,                          !- Feature Name 16
  Double,                                 !- Feature Data Type 16
  883.62000000000035,                     !- Feature Value 16
  EPWDataHDD50F,                          !- Feature Name 17
  Double,                                 !- Feature Data Type 17
  2497.1925000000001,                     !- Feature Value 17
  EPWDataHDD65F,                          !- Feature Name 18
  Double,                                 !- Feature Data Type 18
  5783.5200000000013,                     !- Feature Value 18
  EPWDataAnnualAvgWindspeed,              !- Feature Name 19
  Double,                                 !- Feature Data Type 19
  3.9165296803649667,                     !- Feature Value 19
  EPWDataMonthlyAvgDrybulbs,              !- Feature Name 20
  String,                                 !- Feature Data Type 20
  33.4191935483871&#4431.90142857142857&#4443.02620967741937&#4442.48624999999999&#4459.877741935483854&#4473.57574999999997&#4472.07975806451608&#4472.70008064516134&#4466.49200000000006&#4450.079112903225806&#4437.218250000000005&#4434.582177419354835, !- Feature Value 20
  EPWDataGroundMonthlyTemps,              !- Feature Name 21
  String,                                 !- Feature Data Type 21
  44.08306285945173&#4440.89570904991865&#4440.64045432632048&#4442.153016571250646&#4448.225111118704206&#4454.268919273837525&#4459.508577937551024&#4462.82777283423508&#4463.10975667174995&#4460.41014950381947&#4455.304105212311526&#4449.445696474514364, !- Feature Value 21
  EPWDataWSF,                             !- Feature Name 22
  Double,                                 !- Feature Data Type 22
  0.58999999999999997,                    !- Feature Value 22
  EPWDataMonthlyAvgDailyHighDrybulbs,     !- Feature Name 23
  String,                                 !- Feature Data Type 23
  47.41032258064516&#4446.58642857142857&#4455.15032258064517&#4453.708&#4472.80193548387098&#4488.67600000000002&#4486.1858064516129&#4485.87225806451613&#4482.082&#4463.18064516129033&#4448.73400000000001&#4448.87935483870968, !- Feature Value 23
  EPWDataMonthlyAvgDailyLowDrybulbs,      !- Feature Name 24
  String,                                 !- Feature Data Type 24
  19.347741935483874&#4419.856428571428573&#4430.316129032258065&#4431.112&#4447.41612903225806&#4457.901999999999994&#4459.063870967741934&#4460.956774193548384&#4452.352000000000004&#4438.41612903225806&#4427.002000000000002&#4423.02903225806451, !- Feature Value 24
  EPWDesignHeatingDrybulb,                !- Feature Name 25
  Double,                                 !- Feature Data Type 25
  12.02,                                  !- Feature Value 25
  EPWDesignHeatingWindspeed,              !- Feature Name 26
  Double,                                 !- Feature Data Type 26
  2.8062500000000004,                     !- Feature Value 26
  EPWDesignCoolingDrybulb,                !- Feature Name 27
  Double,                                 !- Feature Data Type 27
  91.939999999999998,                     !- Feature Value 27
  EPWDesignCoolingWetbulb,                !- Feature Name 28
  Double,                                 !- Feature Data Type 28
  59.95131430195849,                      !- Feature Value 28
  EPWDesignCoolingHumidityRatio,          !- Feature Name 29
  Double,                                 !- Feature Data Type 29
  0.0059161086834698092,                  !- Feature Value 29
  EPWDesignCoolingWindspeed,              !- Feature Name 30
  Double,                                 !- Feature Data Type 30
  3.7999999999999989,                     !- Feature Value 30
  EPWDesignDailyTemperatureRange,         !- Feature Name 31
  Double,                                 !- Feature Data Type 31
  24.915483870967748,                     !- Feature Value 31
  EPWDesignDehumidDrybulb,                !- Feature Name 32
  Double,                                 !- Feature Data Type 32
  67.996785714285721,                     !- Feature Value 32
  EPWDesignDehumidHumidityRatio,          !- Feature Name 33
  Double,                                 !- Feature Data Type 33
  0.012133744170488724,                   !- Feature Value 33
  EPWDesignCoolingDirectNormal,           !- Feature Name 34
  Double,                                 !- Feature Data Type 34
  985,                                    !- Feature Value 34
  EPWDesignCoolingDiffuseHorizontal,      !- Feature Name 35
  Double,                                 !- Feature Data Type 35
  84;                                     !- Feature Value 35

OS:Site,
  {29133868-7d8d-454e-b273-ef77a8a6ac10}, !- Handle
  Denver Intl Ap_CO_USA,                  !- Name
  39.83,                                  !- Latitude {deg}
  -104.65,                                !- Longitude {deg}
  -7,                                     !- Time Zone {hr}
  1650,                                   !- Elevation {m}
  ;                                       !- Terrain

OS:ClimateZones,
  {25f3362e-b4ab-4443-bee7-783802dbe56f}, !- Handle
  ,                                       !- Active Institution
  ,                                       !- Active Year
  ,                                       !- Climate Zone Institution Name 1
  ,                                       !- Climate Zone Document Name 1
  ,                                       !- Climate Zone Document Year 1
  ,                                       !- Climate Zone Value 1
  Building America,                       !- Climate Zone Institution Name 2
  ,                                       !- Climate Zone Document Name 2
  0,                                      !- Climate Zone Document Year 2
  Cold;                                   !- Climate Zone Value 2

OS:Site:WaterMainsTemperature,
  {b1f611f6-f501-4788-aed5-f0184085b006}, !- Handle
  Correlation,                            !- Calculation Method
  ,                                       !- Temperature Schedule Name
  10.8753424657535,                       !- Annual Average Outdoor Air Temperature {C}
  23.1524007936508;                       !- Maximum Difference In Monthly Average Outdoor Air Temperatures {deltaC}

OS:RunPeriodControl:DaylightSavingTime,
  {71e6012a-8a25-4032-87ef-04a0ee5ab1b4}, !- Handle
  4/7,                                    !- Start Date
  10/26;                                  !- End Date

OS:Site:GroundTemperature:Deep,
  {5996553c-47d4-47ba-8ae1-fb2fe847301c}, !- Handle
  10.8753424657535,                       !- January Deep Ground Temperature {C}
  10.8753424657535,                       !- February Deep Ground Temperature {C}
  10.8753424657535,                       !- March Deep Ground Temperature {C}
  10.8753424657535,                       !- April Deep Ground Temperature {C}
  10.8753424657535,                       !- May Deep Ground Temperature {C}
  10.8753424657535,                       !- June Deep Ground Temperature {C}
  10.8753424657535,                       !- July Deep Ground Temperature {C}
  10.8753424657535,                       !- August Deep Ground Temperature {C}
  10.8753424657535,                       !- September Deep Ground Temperature {C}
  10.8753424657535,                       !- October Deep Ground Temperature {C}
  10.8753424657535,                       !- November Deep Ground Temperature {C}
  10.8753424657535;                       !- December Deep Ground Temperature {C}

OS:Building,
  {f6e19e98-b00c-456d-833c-2925fa4e84bc}, !- Handle
  Building 1,                             !- Name
  ,                                       !- Building Sector Type
  180,                                    !- North Axis {deg}
  ,                                       !- Nominal Floor to Floor Height {m}
  ,                                       !- Space Type Name
  ,                                       !- Default Construction Set Name
  ,                                       !- Default Schedule Set Name
  2,                                      !- Standards Number of Stories
  2,                                      !- Standards Number of Above Ground Stories
  ,                                       !- Standards Template
  singlefamilydetached,                   !- Standards Building Type
  1;                                      !- Standards Number of Living Units

OS:AdditionalProperties,
  {7f91609f-6014-415f-8fca-2dcac7fcd700}, !- Handle
  {f6e19e98-b00c-456d-833c-2925fa4e84bc}, !- Object Name
  Total Units Modeled,                    !- Feature Name 1
  Integer,                                !- Feature Data Type 1
  1;                                      !- Feature Value 1

OS:ThermalZone,
<<<<<<< HEAD
  {8796809b-62ba-4e85-a8e4-22aa2145fcaa}, !- Handle
=======
  {57036c14-bfc9-48cb-9f1d-5160f50a6754}, !- Handle
>>>>>>> 49f5e9b9
  living zone,                            !- Name
  ,                                       !- Multiplier
  ,                                       !- Ceiling Height {m}
  ,                                       !- Volume {m3}
  ,                                       !- Floor Area {m2}
  ,                                       !- Zone Inside Convection Algorithm
  ,                                       !- Zone Outside Convection Algorithm
  ,                                       !- Zone Conditioning Equipment List Name
<<<<<<< HEAD
  {0710216e-c16c-4882-8218-bb1e23f83734}, !- Zone Air Inlet Port List
  {9434ce82-fa75-4906-b88d-daee9e119306}, !- Zone Air Exhaust Port List
  {95c9c3f1-958f-47fe-9d4e-47f496148655}, !- Zone Air Node Name
  {13dffa62-e9ab-427e-a0ff-c7c308b8955f}, !- Zone Return Air Port List
=======
  {5251539f-5676-4778-8159-987ade514c5b}, !- Zone Air Inlet Port List
  {ac60746c-604a-4407-adfb-e840096ebad5}, !- Zone Air Exhaust Port List
  {a770231b-454c-4abf-a519-9664ca061bc6}, !- Zone Air Node Name
  {a25b7384-15b1-4fa8-9980-a16381d30955}, !- Zone Return Air Port List
>>>>>>> 49f5e9b9
  ,                                       !- Primary Daylighting Control Name
  ,                                       !- Fraction of Zone Controlled by Primary Daylighting Control
  ,                                       !- Secondary Daylighting Control Name
  ,                                       !- Fraction of Zone Controlled by Secondary Daylighting Control
  ,                                       !- Illuminance Map Name
  ,                                       !- Group Rendering Name
  ,                                       !- Thermostat Name
  No;                                     !- Use Ideal Air Loads

OS:Node,
<<<<<<< HEAD
  {899b69b8-823d-49da-9f03-9bfe415b13ce}, !- Handle
  Node 1,                                 !- Name
  {95c9c3f1-958f-47fe-9d4e-47f496148655}, !- Inlet Port
  ;                                       !- Outlet Port

OS:Connection,
  {95c9c3f1-958f-47fe-9d4e-47f496148655}, !- Handle
  {c8835932-41b5-4162-bac6-29d1933e054f}, !- Name
  {8796809b-62ba-4e85-a8e4-22aa2145fcaa}, !- Source Object
  11,                                     !- Outlet Port
  {899b69b8-823d-49da-9f03-9bfe415b13ce}, !- Target Object
  2;                                      !- Inlet Port

OS:PortList,
  {0710216e-c16c-4882-8218-bb1e23f83734}, !- Handle
  {e590795d-ea66-4366-b762-5a501a8cd6fd}, !- Name
  {8796809b-62ba-4e85-a8e4-22aa2145fcaa}; !- HVAC Component

OS:PortList,
  {9434ce82-fa75-4906-b88d-daee9e119306}, !- Handle
  {82db1c46-790f-40b7-b831-d012d100e234}, !- Name
  {8796809b-62ba-4e85-a8e4-22aa2145fcaa}; !- HVAC Component

OS:PortList,
  {13dffa62-e9ab-427e-a0ff-c7c308b8955f}, !- Handle
  {87db6f11-2e84-407a-9cf0-ffa528f1eb39}, !- Name
  {8796809b-62ba-4e85-a8e4-22aa2145fcaa}; !- HVAC Component

OS:Sizing:Zone,
  {4d513170-0a2d-44f2-9934-ac23d7ec35eb}, !- Handle
  {8796809b-62ba-4e85-a8e4-22aa2145fcaa}, !- Zone or ZoneList Name
=======
  {081b50de-4f57-4afe-9f15-d9415d9c12a3}, !- Handle
  Node 1,                                 !- Name
  {a770231b-454c-4abf-a519-9664ca061bc6}, !- Inlet Port
  ;                                       !- Outlet Port

OS:Connection,
  {a770231b-454c-4abf-a519-9664ca061bc6}, !- Handle
  {65df8797-6f1d-4bc5-be4e-ff4c4d8d8521}, !- Name
  {57036c14-bfc9-48cb-9f1d-5160f50a6754}, !- Source Object
  11,                                     !- Outlet Port
  {081b50de-4f57-4afe-9f15-d9415d9c12a3}, !- Target Object
  2;                                      !- Inlet Port

OS:PortList,
  {5251539f-5676-4778-8159-987ade514c5b}, !- Handle
  {e4d43fbf-86a9-4f2b-a0c2-4582a2a8a11a}, !- Name
  {57036c14-bfc9-48cb-9f1d-5160f50a6754}; !- HVAC Component

OS:PortList,
  {ac60746c-604a-4407-adfb-e840096ebad5}, !- Handle
  {3e888eff-ef24-4e92-8784-65b1c4961b51}, !- Name
  {57036c14-bfc9-48cb-9f1d-5160f50a6754}; !- HVAC Component

OS:PortList,
  {a25b7384-15b1-4fa8-9980-a16381d30955}, !- Handle
  {23a3068a-306e-4974-bf86-afc61013b72b}, !- Name
  {57036c14-bfc9-48cb-9f1d-5160f50a6754}; !- HVAC Component

OS:Sizing:Zone,
  {ef614a1a-06c8-4c79-b825-84f3ac098504}, !- Handle
  {57036c14-bfc9-48cb-9f1d-5160f50a6754}, !- Zone or ZoneList Name
>>>>>>> 49f5e9b9
  SupplyAirTemperature,                   !- Zone Cooling Design Supply Air Temperature Input Method
  14,                                     !- Zone Cooling Design Supply Air Temperature {C}
  11.11,                                  !- Zone Cooling Design Supply Air Temperature Difference {deltaC}
  SupplyAirTemperature,                   !- Zone Heating Design Supply Air Temperature Input Method
  40,                                     !- Zone Heating Design Supply Air Temperature {C}
  11.11,                                  !- Zone Heating Design Supply Air Temperature Difference {deltaC}
  0.0085,                                 !- Zone Cooling Design Supply Air Humidity Ratio {kg-H2O/kg-air}
  0.008,                                  !- Zone Heating Design Supply Air Humidity Ratio {kg-H2O/kg-air}
  ,                                       !- Zone Heating Sizing Factor
  ,                                       !- Zone Cooling Sizing Factor
  DesignDay,                              !- Cooling Design Air Flow Method
  ,                                       !- Cooling Design Air Flow Rate {m3/s}
  ,                                       !- Cooling Minimum Air Flow per Zone Floor Area {m3/s-m2}
  ,                                       !- Cooling Minimum Air Flow {m3/s}
  ,                                       !- Cooling Minimum Air Flow Fraction
  DesignDay,                              !- Heating Design Air Flow Method
  ,                                       !- Heating Design Air Flow Rate {m3/s}
  ,                                       !- Heating Maximum Air Flow per Zone Floor Area {m3/s-m2}
  ,                                       !- Heating Maximum Air Flow {m3/s}
  ,                                       !- Heating Maximum Air Flow Fraction
  ,                                       !- Design Zone Air Distribution Effectiveness in Cooling Mode
  ,                                       !- Design Zone Air Distribution Effectiveness in Heating Mode
  No,                                     !- Account for Dedicated Outdoor Air System
  NeutralSupplyAir,                       !- Dedicated Outdoor Air System Control Strategy
  autosize,                               !- Dedicated Outdoor Air Low Setpoint Temperature for Design {C}
  autosize;                               !- Dedicated Outdoor Air High Setpoint Temperature for Design {C}

OS:ZoneHVAC:EquipmentList,
<<<<<<< HEAD
  {2a0c0f1e-6b2b-4113-a9ce-01f5bb8fe3d7}, !- Handle
  Zone HVAC Equipment List 1,             !- Name
  {8796809b-62ba-4e85-a8e4-22aa2145fcaa}; !- Thermal Zone

OS:Space,
  {0b3a7da5-6676-4b47-877b-86b3e49b27e6}, !- Handle
  living space,                           !- Name
  {876b3e94-31e8-4657-8fd4-76f52c351b43}, !- Space Type Name
=======
  {4ea8716f-c483-4e29-8d18-790e51d61b2e}, !- Handle
  Zone HVAC Equipment List 1,             !- Name
  {57036c14-bfc9-48cb-9f1d-5160f50a6754}; !- Thermal Zone

OS:Space,
  {ca68cbb8-71d6-40a1-903a-d3cdcd72e9a3}, !- Handle
  living space,                           !- Name
  {0c97932a-08c9-403e-abec-33df853265aa}, !- Space Type Name
>>>>>>> 49f5e9b9
  ,                                       !- Default Construction Set Name
  ,                                       !- Default Schedule Set Name
  -0,                                     !- Direction of Relative North {deg}
  0,                                      !- X Origin {m}
  0,                                      !- Y Origin {m}
  0,                                      !- Z Origin {m}
  ,                                       !- Building Story Name
<<<<<<< HEAD
  {8796809b-62ba-4e85-a8e4-22aa2145fcaa}, !- Thermal Zone Name
  ,                                       !- Part of Total Floor Area
  ,                                       !- Design Specification Outdoor Air Object Name
  {c7bf4126-863c-4e5e-8875-10b98d45c189}; !- Building Unit Name

OS:Surface,
  {86d8f4f3-da09-498a-9dc9-64a3233a572a}, !- Handle
  Surface 1,                              !- Name
  Floor,                                  !- Surface Type
  ,                                       !- Construction Name
  {0b3a7da5-6676-4b47-877b-86b3e49b27e6}, !- Space Name
=======
  {57036c14-bfc9-48cb-9f1d-5160f50a6754}, !- Thermal Zone Name
  ,                                       !- Part of Total Floor Area
  ,                                       !- Design Specification Outdoor Air Object Name
  {fa7f65dd-c7d9-448b-8a27-61e91e110193}; !- Building Unit Name

OS:Surface,
  {bba8b570-75aa-4c0d-a139-804560f5dc62}, !- Handle
  Surface 1,                              !- Name
  Floor,                                  !- Surface Type
  ,                                       !- Construction Name
  {ca68cbb8-71d6-40a1-903a-d3cdcd72e9a3}, !- Space Name
>>>>>>> 49f5e9b9
  Foundation,                             !- Outside Boundary Condition
  ,                                       !- Outside Boundary Condition Object
  NoSun,                                  !- Sun Exposure
  NoWind,                                 !- Wind Exposure
  ,                                       !- View Factor to Ground
  ,                                       !- Number of Vertices
  0, 0, 0,                                !- X,Y,Z Vertex 1 {m}
  0, 6.81553519541936, 0,                 !- X,Y,Z Vertex 2 {m}
  13.6310703908387, 6.81553519541936, 0,  !- X,Y,Z Vertex 3 {m}
  13.6310703908387, 0, 0;                 !- X,Y,Z Vertex 4 {m}

OS:Surface,
<<<<<<< HEAD
  {7f9abd7b-9e1c-49ee-b36a-5deb1d4efea7}, !- Handle
  Surface 2,                              !- Name
  Wall,                                   !- Surface Type
  ,                                       !- Construction Name
  {0b3a7da5-6676-4b47-877b-86b3e49b27e6}, !- Space Name
=======
  {7883772e-ee2f-4d10-b3b9-9a77e53a3a0b}, !- Handle
  Surface 2,                              !- Name
  Wall,                                   !- Surface Type
  ,                                       !- Construction Name
  {ca68cbb8-71d6-40a1-903a-d3cdcd72e9a3}, !- Space Name
>>>>>>> 49f5e9b9
  Outdoors,                               !- Outside Boundary Condition
  ,                                       !- Outside Boundary Condition Object
  SunExposed,                             !- Sun Exposure
  WindExposed,                            !- Wind Exposure
  ,                                       !- View Factor to Ground
  ,                                       !- Number of Vertices
  0, 6.81553519541936, 2.4384,            !- X,Y,Z Vertex 1 {m}
  0, 6.81553519541936, 0,                 !- X,Y,Z Vertex 2 {m}
  0, 0, 0,                                !- X,Y,Z Vertex 3 {m}
  0, 0, 2.4384;                           !- X,Y,Z Vertex 4 {m}

OS:Surface,
<<<<<<< HEAD
  {b0a58824-db35-47b8-b379-b085624be2b2}, !- Handle
  Surface 3,                              !- Name
  Wall,                                   !- Surface Type
  ,                                       !- Construction Name
  {0b3a7da5-6676-4b47-877b-86b3e49b27e6}, !- Space Name
=======
  {a633071c-e94d-43d9-bfb1-c60ffbbeaed4}, !- Handle
  Surface 3,                              !- Name
  Wall,                                   !- Surface Type
  ,                                       !- Construction Name
  {ca68cbb8-71d6-40a1-903a-d3cdcd72e9a3}, !- Space Name
>>>>>>> 49f5e9b9
  Outdoors,                               !- Outside Boundary Condition
  ,                                       !- Outside Boundary Condition Object
  SunExposed,                             !- Sun Exposure
  WindExposed,                            !- Wind Exposure
  ,                                       !- View Factor to Ground
  ,                                       !- Number of Vertices
  13.6310703908387, 6.81553519541936, 2.4384, !- X,Y,Z Vertex 1 {m}
  13.6310703908387, 6.81553519541936, 0,  !- X,Y,Z Vertex 2 {m}
  0, 6.81553519541936, 0,                 !- X,Y,Z Vertex 3 {m}
  0, 6.81553519541936, 2.4384;            !- X,Y,Z Vertex 4 {m}

OS:Surface,
<<<<<<< HEAD
  {aee33a44-8e1e-4051-b926-94f76aec6586}, !- Handle
  Surface 4,                              !- Name
  Wall,                                   !- Surface Type
  ,                                       !- Construction Name
  {0b3a7da5-6676-4b47-877b-86b3e49b27e6}, !- Space Name
=======
  {ba6c750f-e9fb-4f12-909a-699bda6fa74f}, !- Handle
  Surface 4,                              !- Name
  Wall,                                   !- Surface Type
  ,                                       !- Construction Name
  {ca68cbb8-71d6-40a1-903a-d3cdcd72e9a3}, !- Space Name
>>>>>>> 49f5e9b9
  Outdoors,                               !- Outside Boundary Condition
  ,                                       !- Outside Boundary Condition Object
  SunExposed,                             !- Sun Exposure
  WindExposed,                            !- Wind Exposure
  ,                                       !- View Factor to Ground
  ,                                       !- Number of Vertices
  13.6310703908387, 0, 2.4384,            !- X,Y,Z Vertex 1 {m}
  13.6310703908387, 0, 0,                 !- X,Y,Z Vertex 2 {m}
  13.6310703908387, 6.81553519541936, 0,  !- X,Y,Z Vertex 3 {m}
  13.6310703908387, 6.81553519541936, 2.4384; !- X,Y,Z Vertex 4 {m}

OS:Surface,
<<<<<<< HEAD
  {2bb73ec7-edb0-453b-8a01-d5c19650e2aa}, !- Handle
  Surface 5,                              !- Name
  Wall,                                   !- Surface Type
  ,                                       !- Construction Name
  {0b3a7da5-6676-4b47-877b-86b3e49b27e6}, !- Space Name
=======
  {6cd6decc-ca84-44e0-9a47-807b2eb8a051}, !- Handle
  Surface 5,                              !- Name
  Wall,                                   !- Surface Type
  ,                                       !- Construction Name
  {ca68cbb8-71d6-40a1-903a-d3cdcd72e9a3}, !- Space Name
>>>>>>> 49f5e9b9
  Outdoors,                               !- Outside Boundary Condition
  ,                                       !- Outside Boundary Condition Object
  SunExposed,                             !- Sun Exposure
  WindExposed,                            !- Wind Exposure
  ,                                       !- View Factor to Ground
  ,                                       !- Number of Vertices
  0, 0, 2.4384,                           !- X,Y,Z Vertex 1 {m}
  0, 0, 0,                                !- X,Y,Z Vertex 2 {m}
  13.6310703908387, 0, 0,                 !- X,Y,Z Vertex 3 {m}
  13.6310703908387, 0, 2.4384;            !- X,Y,Z Vertex 4 {m}

OS:Surface,
<<<<<<< HEAD
  {1deaaef4-a88a-47bc-a9fc-fd2b4980ab88}, !- Handle
  Surface 6,                              !- Name
  RoofCeiling,                            !- Surface Type
  ,                                       !- Construction Name
  {0b3a7da5-6676-4b47-877b-86b3e49b27e6}, !- Space Name
  Surface,                                !- Outside Boundary Condition
  {e550187c-921d-4439-a301-2b77645992da}, !- Outside Boundary Condition Object
=======
  {2905684d-6fbe-4b11-812e-356cd69d0d4d}, !- Handle
  Surface 6,                              !- Name
  RoofCeiling,                            !- Surface Type
  ,                                       !- Construction Name
  {ca68cbb8-71d6-40a1-903a-d3cdcd72e9a3}, !- Space Name
  Surface,                                !- Outside Boundary Condition
  {6e1347aa-7a00-40ec-8eb7-8f3b8e69b784}, !- Outside Boundary Condition Object
>>>>>>> 49f5e9b9
  NoSun,                                  !- Sun Exposure
  NoWind,                                 !- Wind Exposure
  ,                                       !- View Factor to Ground
  ,                                       !- Number of Vertices
  13.6310703908387, 0, 2.4384,            !- X,Y,Z Vertex 1 {m}
  13.6310703908387, 6.81553519541936, 2.4384, !- X,Y,Z Vertex 2 {m}
  0, 6.81553519541936, 2.4384,            !- X,Y,Z Vertex 3 {m}
  0, 0, 2.4384;                           !- X,Y,Z Vertex 4 {m}

OS:SpaceType,
<<<<<<< HEAD
  {876b3e94-31e8-4657-8fd4-76f52c351b43}, !- Handle
=======
  {0c97932a-08c9-403e-abec-33df853265aa}, !- Handle
>>>>>>> 49f5e9b9
  Space Type 1,                           !- Name
  ,                                       !- Default Construction Set Name
  ,                                       !- Default Schedule Set Name
  ,                                       !- Group Rendering Name
  ,                                       !- Design Specification Outdoor Air Object Name
  ,                                       !- Standards Template
  ,                                       !- Standards Building Type
  living;                                 !- Standards Space Type

OS:Space,
<<<<<<< HEAD
  {a5dfe904-48a2-4ba2-8b33-1d6a7e9d2a92}, !- Handle
  living space|story 2,                   !- Name
  {876b3e94-31e8-4657-8fd4-76f52c351b43}, !- Space Type Name
=======
  {8628af02-89f4-42fd-a01e-8c6bd95df597}, !- Handle
  living space|story 2,                   !- Name
  {0c97932a-08c9-403e-abec-33df853265aa}, !- Space Type Name
>>>>>>> 49f5e9b9
  ,                                       !- Default Construction Set Name
  ,                                       !- Default Schedule Set Name
  -0,                                     !- Direction of Relative North {deg}
  0,                                      !- X Origin {m}
  0,                                      !- Y Origin {m}
  2.4384,                                 !- Z Origin {m}
  ,                                       !- Building Story Name
<<<<<<< HEAD
  {8796809b-62ba-4e85-a8e4-22aa2145fcaa}, !- Thermal Zone Name
  ,                                       !- Part of Total Floor Area
  ,                                       !- Design Specification Outdoor Air Object Name
  {c7bf4126-863c-4e5e-8875-10b98d45c189}; !- Building Unit Name

OS:Surface,
  {e550187c-921d-4439-a301-2b77645992da}, !- Handle
  Surface 7,                              !- Name
  Floor,                                  !- Surface Type
  ,                                       !- Construction Name
  {a5dfe904-48a2-4ba2-8b33-1d6a7e9d2a92}, !- Space Name
  Surface,                                !- Outside Boundary Condition
  {1deaaef4-a88a-47bc-a9fc-fd2b4980ab88}, !- Outside Boundary Condition Object
=======
  {57036c14-bfc9-48cb-9f1d-5160f50a6754}, !- Thermal Zone Name
  ,                                       !- Part of Total Floor Area
  ,                                       !- Design Specification Outdoor Air Object Name
  {fa7f65dd-c7d9-448b-8a27-61e91e110193}; !- Building Unit Name

OS:Surface,
  {6e1347aa-7a00-40ec-8eb7-8f3b8e69b784}, !- Handle
  Surface 7,                              !- Name
  Floor,                                  !- Surface Type
  ,                                       !- Construction Name
  {8628af02-89f4-42fd-a01e-8c6bd95df597}, !- Space Name
  Surface,                                !- Outside Boundary Condition
  {2905684d-6fbe-4b11-812e-356cd69d0d4d}, !- Outside Boundary Condition Object
>>>>>>> 49f5e9b9
  NoSun,                                  !- Sun Exposure
  NoWind,                                 !- Wind Exposure
  ,                                       !- View Factor to Ground
  ,                                       !- Number of Vertices
  0, 0, 0,                                !- X,Y,Z Vertex 1 {m}
  0, 6.81553519541936, 0,                 !- X,Y,Z Vertex 2 {m}
  13.6310703908387, 6.81553519541936, 0,  !- X,Y,Z Vertex 3 {m}
  13.6310703908387, 0, 0;                 !- X,Y,Z Vertex 4 {m}

OS:Surface,
<<<<<<< HEAD
  {664fae0b-a1f8-4467-80bb-777ae61dd820}, !- Handle
  Surface 8,                              !- Name
  Wall,                                   !- Surface Type
  ,                                       !- Construction Name
  {a5dfe904-48a2-4ba2-8b33-1d6a7e9d2a92}, !- Space Name
=======
  {e3d6c109-e3e1-4489-a6b7-ee6f6586e389}, !- Handle
  Surface 8,                              !- Name
  Wall,                                   !- Surface Type
  ,                                       !- Construction Name
  {8628af02-89f4-42fd-a01e-8c6bd95df597}, !- Space Name
>>>>>>> 49f5e9b9
  Outdoors,                               !- Outside Boundary Condition
  ,                                       !- Outside Boundary Condition Object
  SunExposed,                             !- Sun Exposure
  WindExposed,                            !- Wind Exposure
  ,                                       !- View Factor to Ground
  ,                                       !- Number of Vertices
  0, 6.81553519541936, 2.4384,            !- X,Y,Z Vertex 1 {m}
  0, 6.81553519541936, 0,                 !- X,Y,Z Vertex 2 {m}
  0, 0, 0,                                !- X,Y,Z Vertex 3 {m}
  0, 0, 2.4384;                           !- X,Y,Z Vertex 4 {m}

OS:Surface,
<<<<<<< HEAD
  {d08d494f-b0fb-4ee7-9aee-3504a6982295}, !- Handle
  Surface 9,                              !- Name
  Wall,                                   !- Surface Type
  ,                                       !- Construction Name
  {a5dfe904-48a2-4ba2-8b33-1d6a7e9d2a92}, !- Space Name
=======
  {c3f7b5ce-30fe-4d56-a101-3b990761f754}, !- Handle
  Surface 9,                              !- Name
  Wall,                                   !- Surface Type
  ,                                       !- Construction Name
  {8628af02-89f4-42fd-a01e-8c6bd95df597}, !- Space Name
>>>>>>> 49f5e9b9
  Outdoors,                               !- Outside Boundary Condition
  ,                                       !- Outside Boundary Condition Object
  SunExposed,                             !- Sun Exposure
  WindExposed,                            !- Wind Exposure
  ,                                       !- View Factor to Ground
  ,                                       !- Number of Vertices
  13.6310703908387, 6.81553519541936, 2.4384, !- X,Y,Z Vertex 1 {m}
  13.6310703908387, 6.81553519541936, 0,  !- X,Y,Z Vertex 2 {m}
  0, 6.81553519541936, 0,                 !- X,Y,Z Vertex 3 {m}
  0, 6.81553519541936, 2.4384;            !- X,Y,Z Vertex 4 {m}

OS:Surface,
<<<<<<< HEAD
  {e7344bb1-63a5-438a-a529-5889674f5e97}, !- Handle
  Surface 10,                             !- Name
  Wall,                                   !- Surface Type
  ,                                       !- Construction Name
  {a5dfe904-48a2-4ba2-8b33-1d6a7e9d2a92}, !- Space Name
=======
  {94831f0d-2d6f-480f-a607-fa957ac93bb5}, !- Handle
  Surface 10,                             !- Name
  Wall,                                   !- Surface Type
  ,                                       !- Construction Name
  {8628af02-89f4-42fd-a01e-8c6bd95df597}, !- Space Name
>>>>>>> 49f5e9b9
  Outdoors,                               !- Outside Boundary Condition
  ,                                       !- Outside Boundary Condition Object
  SunExposed,                             !- Sun Exposure
  WindExposed,                            !- Wind Exposure
  ,                                       !- View Factor to Ground
  ,                                       !- Number of Vertices
  13.6310703908387, 0, 2.4384,            !- X,Y,Z Vertex 1 {m}
  13.6310703908387, 0, 0,                 !- X,Y,Z Vertex 2 {m}
  13.6310703908387, 6.81553519541936, 0,  !- X,Y,Z Vertex 3 {m}
  13.6310703908387, 6.81553519541936, 2.4384; !- X,Y,Z Vertex 4 {m}

OS:Surface,
<<<<<<< HEAD
  {ff93b449-9521-434a-894d-31f3d6e7c724}, !- Handle
  Surface 11,                             !- Name
  Wall,                                   !- Surface Type
  ,                                       !- Construction Name
  {a5dfe904-48a2-4ba2-8b33-1d6a7e9d2a92}, !- Space Name
=======
  {0b5765a5-736b-4204-b006-29dc195cd31a}, !- Handle
  Surface 11,                             !- Name
  Wall,                                   !- Surface Type
  ,                                       !- Construction Name
  {8628af02-89f4-42fd-a01e-8c6bd95df597}, !- Space Name
>>>>>>> 49f5e9b9
  Outdoors,                               !- Outside Boundary Condition
  ,                                       !- Outside Boundary Condition Object
  SunExposed,                             !- Sun Exposure
  WindExposed,                            !- Wind Exposure
  ,                                       !- View Factor to Ground
  ,                                       !- Number of Vertices
  0, 0, 2.4384,                           !- X,Y,Z Vertex 1 {m}
  0, 0, 0,                                !- X,Y,Z Vertex 2 {m}
  13.6310703908387, 0, 0,                 !- X,Y,Z Vertex 3 {m}
  13.6310703908387, 0, 2.4384;            !- X,Y,Z Vertex 4 {m}

OS:Surface,
<<<<<<< HEAD
  {7c8eb4b8-1b16-4e67-816c-48d40c5df8dc}, !- Handle
  Surface 12,                             !- Name
  RoofCeiling,                            !- Surface Type
  ,                                       !- Construction Name
  {a5dfe904-48a2-4ba2-8b33-1d6a7e9d2a92}, !- Space Name
  Surface,                                !- Outside Boundary Condition
  {42780d6e-4154-43ee-8f20-3d5322ea7892}, !- Outside Boundary Condition Object
=======
  {11a3a680-905c-46ff-90f5-1bb71439bb46}, !- Handle
  Surface 12,                             !- Name
  RoofCeiling,                            !- Surface Type
  ,                                       !- Construction Name
  {8628af02-89f4-42fd-a01e-8c6bd95df597}, !- Space Name
  Surface,                                !- Outside Boundary Condition
  {4296b213-ec48-4b57-a94b-b2ffe919a57a}, !- Outside Boundary Condition Object
>>>>>>> 49f5e9b9
  NoSun,                                  !- Sun Exposure
  NoWind,                                 !- Wind Exposure
  ,                                       !- View Factor to Ground
  ,                                       !- Number of Vertices
  13.6310703908387, 0, 2.4384,            !- X,Y,Z Vertex 1 {m}
  13.6310703908387, 6.81553519541936, 2.4384, !- X,Y,Z Vertex 2 {m}
  0, 6.81553519541936, 2.4384,            !- X,Y,Z Vertex 3 {m}
  0, 0, 2.4384;                           !- X,Y,Z Vertex 4 {m}

OS:Surface,
<<<<<<< HEAD
  {42780d6e-4154-43ee-8f20-3d5322ea7892}, !- Handle
  Surface 13,                             !- Name
  Floor,                                  !- Surface Type
  ,                                       !- Construction Name
  {b9fecec9-8d53-43a0-b099-5155288c2d4b}, !- Space Name
  Surface,                                !- Outside Boundary Condition
  {7c8eb4b8-1b16-4e67-816c-48d40c5df8dc}, !- Outside Boundary Condition Object
=======
  {4296b213-ec48-4b57-a94b-b2ffe919a57a}, !- Handle
  Surface 13,                             !- Name
  Floor,                                  !- Surface Type
  ,                                       !- Construction Name
  {3d0a252a-880b-4632-9c56-a524060bbbe8}, !- Space Name
  Surface,                                !- Outside Boundary Condition
  {11a3a680-905c-46ff-90f5-1bb71439bb46}, !- Outside Boundary Condition Object
>>>>>>> 49f5e9b9
  NoSun,                                  !- Sun Exposure
  NoWind,                                 !- Wind Exposure
  ,                                       !- View Factor to Ground
  ,                                       !- Number of Vertices
  0, 6.81553519541936, 0,                 !- X,Y,Z Vertex 1 {m}
  13.6310703908387, 6.81553519541936, 0,  !- X,Y,Z Vertex 2 {m}
  13.6310703908387, 0, 0,                 !- X,Y,Z Vertex 3 {m}
  0, 0, 0;                                !- X,Y,Z Vertex 4 {m}

OS:Surface,
<<<<<<< HEAD
  {b5a7b595-b8c0-47c0-ac80-0835100ed9d8}, !- Handle
  Surface 14,                             !- Name
  RoofCeiling,                            !- Surface Type
  ,                                       !- Construction Name
  {b9fecec9-8d53-43a0-b099-5155288c2d4b}, !- Space Name
=======
  {33cf8b02-b8fb-4646-a2d3-f8cace98c9bd}, !- Handle
  Surface 14,                             !- Name
  RoofCeiling,                            !- Surface Type
  ,                                       !- Construction Name
  {3d0a252a-880b-4632-9c56-a524060bbbe8}, !- Space Name
>>>>>>> 49f5e9b9
  Outdoors,                               !- Outside Boundary Condition
  ,                                       !- Outside Boundary Condition Object
  SunExposed,                             !- Sun Exposure
  WindExposed,                            !- Wind Exposure
  ,                                       !- View Factor to Ground
  ,                                       !- Number of Vertices
  13.6310703908387, 3.40776759770968, 1.70388379885484, !- X,Y,Z Vertex 1 {m}
  0, 3.40776759770968, 1.70388379885484,  !- X,Y,Z Vertex 2 {m}
  0, 0, 0,                                !- X,Y,Z Vertex 3 {m}
  13.6310703908387, 0, 0;                 !- X,Y,Z Vertex 4 {m}

OS:Surface,
<<<<<<< HEAD
  {58af0505-48a7-46bc-844e-f10dc6a56f6a}, !- Handle
  Surface 15,                             !- Name
  RoofCeiling,                            !- Surface Type
  ,                                       !- Construction Name
  {b9fecec9-8d53-43a0-b099-5155288c2d4b}, !- Space Name
=======
  {94c6f3f5-9986-45a2-bca0-58b9984a0107}, !- Handle
  Surface 15,                             !- Name
  RoofCeiling,                            !- Surface Type
  ,                                       !- Construction Name
  {3d0a252a-880b-4632-9c56-a524060bbbe8}, !- Space Name
>>>>>>> 49f5e9b9
  Outdoors,                               !- Outside Boundary Condition
  ,                                       !- Outside Boundary Condition Object
  SunExposed,                             !- Sun Exposure
  WindExposed,                            !- Wind Exposure
  ,                                       !- View Factor to Ground
  ,                                       !- Number of Vertices
  0, 3.40776759770968, 1.70388379885484,  !- X,Y,Z Vertex 1 {m}
  13.6310703908387, 3.40776759770968, 1.70388379885484, !- X,Y,Z Vertex 2 {m}
  13.6310703908387, 6.81553519541936, 0,  !- X,Y,Z Vertex 3 {m}
  0, 6.81553519541936, 0;                 !- X,Y,Z Vertex 4 {m}

OS:Surface,
<<<<<<< HEAD
  {440021a1-5279-4ca7-83ae-5c76876608cf}, !- Handle
  Surface 16,                             !- Name
  Wall,                                   !- Surface Type
  ,                                       !- Construction Name
  {b9fecec9-8d53-43a0-b099-5155288c2d4b}, !- Space Name
=======
  {f1cf3bcf-a2c1-4535-b841-2b31ea9abf91}, !- Handle
  Surface 16,                             !- Name
  Wall,                                   !- Surface Type
  ,                                       !- Construction Name
  {3d0a252a-880b-4632-9c56-a524060bbbe8}, !- Space Name
>>>>>>> 49f5e9b9
  Outdoors,                               !- Outside Boundary Condition
  ,                                       !- Outside Boundary Condition Object
  SunExposed,                             !- Sun Exposure
  WindExposed,                            !- Wind Exposure
  ,                                       !- View Factor to Ground
  ,                                       !- Number of Vertices
  0, 3.40776759770968, 1.70388379885484,  !- X,Y,Z Vertex 1 {m}
  0, 6.81553519541936, 0,                 !- X,Y,Z Vertex 2 {m}
  0, 0, 0;                                !- X,Y,Z Vertex 3 {m}

OS:Surface,
<<<<<<< HEAD
  {a25e32a2-3e84-464a-9107-943f3429e6c4}, !- Handle
  Surface 17,                             !- Name
  Wall,                                   !- Surface Type
  ,                                       !- Construction Name
  {b9fecec9-8d53-43a0-b099-5155288c2d4b}, !- Space Name
=======
  {0dc9b572-e082-4f84-bf09-9c90945469d1}, !- Handle
  Surface 17,                             !- Name
  Wall,                                   !- Surface Type
  ,                                       !- Construction Name
  {3d0a252a-880b-4632-9c56-a524060bbbe8}, !- Space Name
>>>>>>> 49f5e9b9
  Outdoors,                               !- Outside Boundary Condition
  ,                                       !- Outside Boundary Condition Object
  SunExposed,                             !- Sun Exposure
  WindExposed,                            !- Wind Exposure
  ,                                       !- View Factor to Ground
  ,                                       !- Number of Vertices
  13.6310703908387, 3.40776759770968, 1.70388379885484, !- X,Y,Z Vertex 1 {m}
  13.6310703908387, 0, 0,                 !- X,Y,Z Vertex 2 {m}
  13.6310703908387, 6.81553519541936, 0;  !- X,Y,Z Vertex 3 {m}

OS:Space,
<<<<<<< HEAD
  {b9fecec9-8d53-43a0-b099-5155288c2d4b}, !- Handle
  unfinished attic space,                 !- Name
  {fce313f9-d990-4bc2-97b1-c8b15c4f663b}, !- Space Type Name
=======
  {3d0a252a-880b-4632-9c56-a524060bbbe8}, !- Handle
  unfinished attic space,                 !- Name
  {1acad8be-eeaf-4495-bfa8-98304c800c52}, !- Space Type Name
>>>>>>> 49f5e9b9
  ,                                       !- Default Construction Set Name
  ,                                       !- Default Schedule Set Name
  -0,                                     !- Direction of Relative North {deg}
  0,                                      !- X Origin {m}
  0,                                      !- Y Origin {m}
  4.8768,                                 !- Z Origin {m}
  ,                                       !- Building Story Name
<<<<<<< HEAD
  {384c700a-31ff-4ba4-b30a-2dbdd6c78e02}; !- Thermal Zone Name

OS:ThermalZone,
  {384c700a-31ff-4ba4-b30a-2dbdd6c78e02}, !- Handle
=======
  {86a9504c-5cf9-4e3a-b98e-766e61f0cbfc}; !- Thermal Zone Name

OS:ThermalZone,
  {86a9504c-5cf9-4e3a-b98e-766e61f0cbfc}, !- Handle
>>>>>>> 49f5e9b9
  unfinished attic zone,                  !- Name
  ,                                       !- Multiplier
  ,                                       !- Ceiling Height {m}
  ,                                       !- Volume {m3}
  ,                                       !- Floor Area {m2}
  ,                                       !- Zone Inside Convection Algorithm
  ,                                       !- Zone Outside Convection Algorithm
  ,                                       !- Zone Conditioning Equipment List Name
<<<<<<< HEAD
  {3fbdbc22-9baf-43d5-84e3-260500598dc2}, !- Zone Air Inlet Port List
  {977f9064-f0c8-469f-8fea-81a2a1966b27}, !- Zone Air Exhaust Port List
  {99247438-7e26-4853-a538-d048d8880663}, !- Zone Air Node Name
  {ba584091-b26c-48bf-a770-d20add6f9bdb}, !- Zone Return Air Port List
=======
  {b84ac05d-23b9-417d-8def-dc7ff8e495be}, !- Zone Air Inlet Port List
  {80fce6ce-4216-44a9-981b-5163b00c02df}, !- Zone Air Exhaust Port List
  {cbf7b065-9be4-4f25-b680-fc1b4876b3c6}, !- Zone Air Node Name
  {7619834f-6aa0-49fa-9af4-25b92a5e39db}, !- Zone Return Air Port List
>>>>>>> 49f5e9b9
  ,                                       !- Primary Daylighting Control Name
  ,                                       !- Fraction of Zone Controlled by Primary Daylighting Control
  ,                                       !- Secondary Daylighting Control Name
  ,                                       !- Fraction of Zone Controlled by Secondary Daylighting Control
  ,                                       !- Illuminance Map Name
  ,                                       !- Group Rendering Name
  ,                                       !- Thermostat Name
  No;                                     !- Use Ideal Air Loads

OS:Node,
<<<<<<< HEAD
  {cb160011-0ad8-4fe6-948a-522213069e13}, !- Handle
  Node 2,                                 !- Name
  {99247438-7e26-4853-a538-d048d8880663}, !- Inlet Port
  ;                                       !- Outlet Port

OS:Connection,
  {99247438-7e26-4853-a538-d048d8880663}, !- Handle
  {b406e253-1ca0-4b59-b4fe-de0836c06112}, !- Name
  {384c700a-31ff-4ba4-b30a-2dbdd6c78e02}, !- Source Object
  11,                                     !- Outlet Port
  {cb160011-0ad8-4fe6-948a-522213069e13}, !- Target Object
  2;                                      !- Inlet Port

OS:PortList,
  {3fbdbc22-9baf-43d5-84e3-260500598dc2}, !- Handle
  {5b07199d-13be-4a0e-bd4d-3d2674c9a4f1}, !- Name
  {384c700a-31ff-4ba4-b30a-2dbdd6c78e02}; !- HVAC Component

OS:PortList,
  {977f9064-f0c8-469f-8fea-81a2a1966b27}, !- Handle
  {e2e9646b-8ad8-4968-ab5a-4ab6712b0d2b}, !- Name
  {384c700a-31ff-4ba4-b30a-2dbdd6c78e02}; !- HVAC Component

OS:PortList,
  {ba584091-b26c-48bf-a770-d20add6f9bdb}, !- Handle
  {587b7437-9156-4061-a8ad-b67c528e5e65}, !- Name
  {384c700a-31ff-4ba4-b30a-2dbdd6c78e02}; !- HVAC Component

OS:Sizing:Zone,
  {347bb900-9780-47f8-b6c4-8e8ab381be3a}, !- Handle
  {384c700a-31ff-4ba4-b30a-2dbdd6c78e02}, !- Zone or ZoneList Name
=======
  {5348dccc-70aa-4333-9b96-e78cd62b4244}, !- Handle
  Node 2,                                 !- Name
  {cbf7b065-9be4-4f25-b680-fc1b4876b3c6}, !- Inlet Port
  ;                                       !- Outlet Port

OS:Connection,
  {cbf7b065-9be4-4f25-b680-fc1b4876b3c6}, !- Handle
  {834acdf2-ac81-425b-ac61-043828f72372}, !- Name
  {86a9504c-5cf9-4e3a-b98e-766e61f0cbfc}, !- Source Object
  11,                                     !- Outlet Port
  {5348dccc-70aa-4333-9b96-e78cd62b4244}, !- Target Object
  2;                                      !- Inlet Port

OS:PortList,
  {b84ac05d-23b9-417d-8def-dc7ff8e495be}, !- Handle
  {cb9aa391-9fe3-477f-8f3b-a7a450427000}, !- Name
  {86a9504c-5cf9-4e3a-b98e-766e61f0cbfc}; !- HVAC Component

OS:PortList,
  {80fce6ce-4216-44a9-981b-5163b00c02df}, !- Handle
  {52844fd7-65dd-43c2-b3ce-a00d626ef43b}, !- Name
  {86a9504c-5cf9-4e3a-b98e-766e61f0cbfc}; !- HVAC Component

OS:PortList,
  {7619834f-6aa0-49fa-9af4-25b92a5e39db}, !- Handle
  {eb88e776-a9ae-4986-aafc-0829ff3dad40}, !- Name
  {86a9504c-5cf9-4e3a-b98e-766e61f0cbfc}; !- HVAC Component

OS:Sizing:Zone,
  {35b49d66-b612-4e04-ae59-a65e488a525a}, !- Handle
  {86a9504c-5cf9-4e3a-b98e-766e61f0cbfc}, !- Zone or ZoneList Name
>>>>>>> 49f5e9b9
  SupplyAirTemperature,                   !- Zone Cooling Design Supply Air Temperature Input Method
  14,                                     !- Zone Cooling Design Supply Air Temperature {C}
  11.11,                                  !- Zone Cooling Design Supply Air Temperature Difference {deltaC}
  SupplyAirTemperature,                   !- Zone Heating Design Supply Air Temperature Input Method
  40,                                     !- Zone Heating Design Supply Air Temperature {C}
  11.11,                                  !- Zone Heating Design Supply Air Temperature Difference {deltaC}
  0.0085,                                 !- Zone Cooling Design Supply Air Humidity Ratio {kg-H2O/kg-air}
  0.008,                                  !- Zone Heating Design Supply Air Humidity Ratio {kg-H2O/kg-air}
  ,                                       !- Zone Heating Sizing Factor
  ,                                       !- Zone Cooling Sizing Factor
  DesignDay,                              !- Cooling Design Air Flow Method
  ,                                       !- Cooling Design Air Flow Rate {m3/s}
  ,                                       !- Cooling Minimum Air Flow per Zone Floor Area {m3/s-m2}
  ,                                       !- Cooling Minimum Air Flow {m3/s}
  ,                                       !- Cooling Minimum Air Flow Fraction
  DesignDay,                              !- Heating Design Air Flow Method
  ,                                       !- Heating Design Air Flow Rate {m3/s}
  ,                                       !- Heating Maximum Air Flow per Zone Floor Area {m3/s-m2}
  ,                                       !- Heating Maximum Air Flow {m3/s}
  ,                                       !- Heating Maximum Air Flow Fraction
  ,                                       !- Design Zone Air Distribution Effectiveness in Cooling Mode
  ,                                       !- Design Zone Air Distribution Effectiveness in Heating Mode
  No,                                     !- Account for Dedicated Outdoor Air System
  NeutralSupplyAir,                       !- Dedicated Outdoor Air System Control Strategy
  autosize,                               !- Dedicated Outdoor Air Low Setpoint Temperature for Design {C}
  autosize;                               !- Dedicated Outdoor Air High Setpoint Temperature for Design {C}

OS:ZoneHVAC:EquipmentList,
<<<<<<< HEAD
  {e3d977c1-3e4a-4962-90ec-29e39ec6509e}, !- Handle
  Zone HVAC Equipment List 2,             !- Name
  {384c700a-31ff-4ba4-b30a-2dbdd6c78e02}; !- Thermal Zone

OS:SpaceType,
  {fce313f9-d990-4bc2-97b1-c8b15c4f663b}, !- Handle
=======
  {1d6d0ac8-d199-4917-adb1-92a7dda5b2dd}, !- Handle
  Zone HVAC Equipment List 2,             !- Name
  {86a9504c-5cf9-4e3a-b98e-766e61f0cbfc}; !- Thermal Zone

OS:SpaceType,
  {1acad8be-eeaf-4495-bfa8-98304c800c52}, !- Handle
>>>>>>> 49f5e9b9
  Space Type 2,                           !- Name
  ,                                       !- Default Construction Set Name
  ,                                       !- Default Schedule Set Name
  ,                                       !- Group Rendering Name
  ,                                       !- Design Specification Outdoor Air Object Name
  ,                                       !- Standards Template
  ,                                       !- Standards Building Type
  unfinished attic;                       !- Standards Space Type

OS:BuildingUnit,
<<<<<<< HEAD
  {c7bf4126-863c-4e5e-8875-10b98d45c189}, !- Handle
=======
  {fa7f65dd-c7d9-448b-8a27-61e91e110193}, !- Handle
>>>>>>> 49f5e9b9
  unit 1,                                 !- Name
  ,                                       !- Rendering Color
  Residential;                            !- Building Unit Type

<<<<<<< HEAD
OS:Building,
  {b47bacf1-0142-4f86-aea4-712e5b9e3fbb}, !- Handle
  Building 1,                             !- Name
  ,                                       !- Building Sector Type
  180,                                    !- North Axis {deg}
  ,                                       !- Nominal Floor to Floor Height {m}
  ,                                       !- Space Type Name
  ,                                       !- Default Construction Set Name
  ,                                       !- Default Schedule Set Name
  2,                                      !- Standards Number of Stories
  2,                                      !- Standards Number of Above Ground Stories
  ,                                       !- Standards Template
  singlefamilydetached,                   !- Standards Building Type
  1;                                      !- Standards Number of Living Units

OS:AdditionalProperties,
  {0d4a136f-47d3-429c-88ab-90b6097f1c49}, !- Handle
  {b47bacf1-0142-4f86-aea4-712e5b9e3fbb}, !- Object Name
  Total Units Represented,                !- Feature Name 1
  Integer,                                !- Feature Data Type 1
  1,                                      !- Feature Value 1
  Total Units Modeled,                    !- Feature Name 2
  Integer,                                !- Feature Data Type 2
  1;                                      !- Feature Value 2

OS:AdditionalProperties,
  {9216f416-1abe-437f-9c3c-493ea6143f51}, !- Handle
  {c7bf4126-863c-4e5e-8875-10b98d45c189}, !- Object Name
=======
OS:AdditionalProperties,
  {9ff73804-997d-4338-83bb-ca80f25597dc}, !- Handle
  {fa7f65dd-c7d9-448b-8a27-61e91e110193}, !- Object Name
>>>>>>> 49f5e9b9
  NumberOfBedrooms,                       !- Feature Name 1
  Integer,                                !- Feature Data Type 1
  3,                                      !- Feature Value 1
  NumberOfBathrooms,                      !- Feature Name 2
  Double,                                 !- Feature Data Type 2
  2,                                      !- Feature Value 2
  NumberOfOccupants,                      !- Feature Name 3
  Double,                                 !- Feature Data Type 3
  2.6400000000000001;                     !- Feature Value 3

OS:External:File,
  {9b0627fb-6303-46d9-8921-7e76cef56a22}, !- Handle
  8760.csv,                               !- Name
  8760.csv;                               !- File Name

OS:Schedule:Day,
<<<<<<< HEAD
  {0a60b67d-9641-432e-bcd7-2b0759f275ca}, !- Handle
=======
  {fc8f8f03-6125-4cfb-80be-2ff51e3a6453}, !- Handle
>>>>>>> 49f5e9b9
  Schedule Day 1,                         !- Name
  ,                                       !- Schedule Type Limits Name
  ,                                       !- Interpolate to Timestep
  24,                                     !- Hour 1
  0,                                      !- Minute 1
  0;                                      !- Value Until Time 1

OS:Schedule:Day,
<<<<<<< HEAD
  {932218b7-4fe7-4551-864d-b28c8c871d1f}, !- Handle
=======
  {cf3c5ecc-0f23-4c23-a180-f0bcd12c7bf4}, !- Handle
>>>>>>> 49f5e9b9
  Schedule Day 2,                         !- Name
  ,                                       !- Schedule Type Limits Name
  ,                                       !- Interpolate to Timestep
  24,                                     !- Hour 1
  0,                                      !- Minute 1
  1;                                      !- Value Until Time 1

<<<<<<< HEAD
OS:WeatherFile,
  {d05ac200-c2e9-4aca-8983-c87ac2349be6}, !- Handle
  Denver Intl Ap,                         !- City
  CO,                                     !- State Province Region
  USA,                                    !- Country
  TMY3,                                   !- Data Source
  725650,                                 !- WMO Number
  39.83,                                  !- Latitude {deg}
  -104.65,                                !- Longitude {deg}
  -7,                                     !- Time Zone {hr}
  1650,                                   !- Elevation {m}
  file:../weather/USA_CO_Denver.Intl.AP.725650_TMY3.epw, !- Url
  E23378AA;                               !- Checksum

OS:AdditionalProperties,
  {6ca960a3-d763-4819-bd25-6324e7ebe465}, !- Handle
  {d05ac200-c2e9-4aca-8983-c87ac2349be6}, !- Object Name
  EPWHeaderCity,                          !- Feature Name 1
  String,                                 !- Feature Data Type 1
  Denver Intl Ap,                         !- Feature Value 1
  EPWHeaderState,                         !- Feature Name 2
  String,                                 !- Feature Data Type 2
  CO,                                     !- Feature Value 2
  EPWHeaderCountry,                       !- Feature Name 3
  String,                                 !- Feature Data Type 3
  USA,                                    !- Feature Value 3
  EPWHeaderDataSource,                    !- Feature Name 4
  String,                                 !- Feature Data Type 4
  TMY3,                                   !- Feature Value 4
  EPWHeaderStation,                       !- Feature Name 5
  String,                                 !- Feature Data Type 5
  725650,                                 !- Feature Value 5
  EPWHeaderLatitude,                      !- Feature Name 6
  Double,                                 !- Feature Data Type 6
  39.829999999999998,                     !- Feature Value 6
  EPWHeaderLongitude,                     !- Feature Name 7
  Double,                                 !- Feature Data Type 7
  -104.65000000000001,                    !- Feature Value 7
  EPWHeaderTimezone,                      !- Feature Name 8
  Double,                                 !- Feature Data Type 8
  -7,                                     !- Feature Value 8
  EPWHeaderAltitude,                      !- Feature Name 9
  Double,                                 !- Feature Data Type 9
  5413.3858267716532,                     !- Feature Value 9
  EPWHeaderLocalPressure,                 !- Feature Name 10
  Double,                                 !- Feature Data Type 10
  0.81937567683596546,                    !- Feature Value 10
  EPWHeaderRecordsPerHour,                !- Feature Name 11
  Double,                                 !- Feature Data Type 11
  0,                                      !- Feature Value 11
  EPWDataAnnualAvgDrybulb,                !- Feature Name 12
  Double,                                 !- Feature Data Type 12
  51.575616438356228,                     !- Feature Value 12
  EPWDataAnnualMinDrybulb,                !- Feature Name 13
  Double,                                 !- Feature Data Type 13
  -2.9200000000000017,                    !- Feature Value 13
  EPWDataAnnualMaxDrybulb,                !- Feature Name 14
  Double,                                 !- Feature Data Type 14
  104,                                    !- Feature Value 14
  EPWDataCDD50F,                          !- Feature Name 15
  Double,                                 !- Feature Data Type 15
  3072.2925000000005,                     !- Feature Value 15
  EPWDataCDD65F,                          !- Feature Name 16
  Double,                                 !- Feature Data Type 16
  883.62000000000035,                     !- Feature Value 16
  EPWDataHDD50F,                          !- Feature Name 17
  Double,                                 !- Feature Data Type 17
  2497.1925000000001,                     !- Feature Value 17
  EPWDataHDD65F,                          !- Feature Name 18
  Double,                                 !- Feature Data Type 18
  5783.5200000000013,                     !- Feature Value 18
  EPWDataAnnualAvgWindspeed,              !- Feature Name 19
  Double,                                 !- Feature Data Type 19
  3.9165296803649667,                     !- Feature Value 19
  EPWDataMonthlyAvgDrybulbs,              !- Feature Name 20
  String,                                 !- Feature Data Type 20
  33.4191935483871&#4431.90142857142857&#4443.02620967741937&#4442.48624999999999&#4459.877741935483854&#4473.57574999999997&#4472.07975806451608&#4472.70008064516134&#4466.49200000000006&#4450.079112903225806&#4437.218250000000005&#4434.582177419354835, !- Feature Value 20
  EPWDataGroundMonthlyTemps,              !- Feature Name 21
  String,                                 !- Feature Data Type 21
  44.08306285945173&#4440.89570904991865&#4440.64045432632048&#4442.153016571250646&#4448.225111118704206&#4454.268919273837525&#4459.508577937551024&#4462.82777283423508&#4463.10975667174995&#4460.41014950381947&#4455.304105212311526&#4449.445696474514364, !- Feature Value 21
  EPWDataWSF,                             !- Feature Name 22
  Double,                                 !- Feature Data Type 22
  0.58999999999999997,                    !- Feature Value 22
  EPWDataMonthlyAvgDailyHighDrybulbs,     !- Feature Name 23
  String,                                 !- Feature Data Type 23
  47.41032258064516&#4446.58642857142857&#4455.15032258064517&#4453.708&#4472.80193548387098&#4488.67600000000002&#4486.1858064516129&#4485.87225806451613&#4482.082&#4463.18064516129033&#4448.73400000000001&#4448.87935483870968, !- Feature Value 23
  EPWDataMonthlyAvgDailyLowDrybulbs,      !- Feature Name 24
  String,                                 !- Feature Data Type 24
  19.347741935483874&#4419.856428571428573&#4430.316129032258065&#4431.112&#4447.41612903225806&#4457.901999999999994&#4459.063870967741934&#4460.956774193548384&#4452.352000000000004&#4438.41612903225806&#4427.002000000000002&#4423.02903225806451, !- Feature Value 24
  EPWDesignHeatingDrybulb,                !- Feature Name 25
  Double,                                 !- Feature Data Type 25
  12.02,                                  !- Feature Value 25
  EPWDesignHeatingWindspeed,              !- Feature Name 26
  Double,                                 !- Feature Data Type 26
  2.8062500000000004,                     !- Feature Value 26
  EPWDesignCoolingDrybulb,                !- Feature Name 27
  Double,                                 !- Feature Data Type 27
  91.939999999999998,                     !- Feature Value 27
  EPWDesignCoolingWetbulb,                !- Feature Name 28
  Double,                                 !- Feature Data Type 28
  59.95131430195849,                      !- Feature Value 28
  EPWDesignCoolingHumidityRatio,          !- Feature Name 29
  Double,                                 !- Feature Data Type 29
  0.0059161086834698092,                  !- Feature Value 29
  EPWDesignCoolingWindspeed,              !- Feature Name 30
  Double,                                 !- Feature Data Type 30
  3.7999999999999989,                     !- Feature Value 30
  EPWDesignDailyTemperatureRange,         !- Feature Name 31
  Double,                                 !- Feature Data Type 31
  24.915483870967748,                     !- Feature Value 31
  EPWDesignDehumidDrybulb,                !- Feature Name 32
  Double,                                 !- Feature Data Type 32
  67.996785714285721,                     !- Feature Value 32
  EPWDesignDehumidHumidityRatio,          !- Feature Name 33
  Double,                                 !- Feature Data Type 33
  0.012133744170488724,                   !- Feature Value 33
  EPWDesignCoolingDirectNormal,           !- Feature Name 34
  Double,                                 !- Feature Data Type 34
  985,                                    !- Feature Value 34
  EPWDesignCoolingDiffuseHorizontal,      !- Feature Name 35
  Double,                                 !- Feature Data Type 35
  84;                                     !- Feature Value 35

OS:Site,
  {f0429ce4-ea96-428f-a07b-0283b2d4e24d}, !- Handle
  Denver Intl Ap_CO_USA,                  !- Name
  39.83,                                  !- Latitude {deg}
  -104.65,                                !- Longitude {deg}
  -7,                                     !- Time Zone {hr}
  1650,                                   !- Elevation {m}
  ;                                       !- Terrain

OS:ClimateZones,
  {9b6990cc-5e37-4a06-af52-30ffa03cd44f}, !- Handle
  ,                                       !- Active Institution
  ,                                       !- Active Year
  ,                                       !- Climate Zone Institution Name 1
  ,                                       !- Climate Zone Document Name 1
  ,                                       !- Climate Zone Document Year 1
  ,                                       !- Climate Zone Value 1
  Building America,                       !- Climate Zone Institution Name 2
  ,                                       !- Climate Zone Document Name 2
  0,                                      !- Climate Zone Document Year 2
  Cold;                                   !- Climate Zone Value 2

OS:Site:WaterMainsTemperature,
  {5e9226d6-c52b-4ee0-949b-94cb84ee0901}, !- Handle
  Correlation,                            !- Calculation Method
  ,                                       !- Temperature Schedule Name
  10.8753424657535,                       !- Annual Average Outdoor Air Temperature {C}
  23.1524007936508;                       !- Maximum Difference In Monthly Average Outdoor Air Temperatures {deltaC}

OS:RunPeriodControl:DaylightSavingTime,
  {a268c197-131a-4280-9e4c-09a2564bb46d}, !- Handle
  4/7,                                    !- Start Date
  10/26;                                  !- End Date

OS:Site:GroundTemperature:Deep,
  {83273384-e7b9-4cac-b64f-00289b2101c6}, !- Handle
  10.8753424657535,                       !- January Deep Ground Temperature {C}
  10.8753424657535,                       !- February Deep Ground Temperature {C}
  10.8753424657535,                       !- March Deep Ground Temperature {C}
  10.8753424657535,                       !- April Deep Ground Temperature {C}
  10.8753424657535,                       !- May Deep Ground Temperature {C}
  10.8753424657535,                       !- June Deep Ground Temperature {C}
  10.8753424657535,                       !- July Deep Ground Temperature {C}
  10.8753424657535,                       !- August Deep Ground Temperature {C}
  10.8753424657535,                       !- September Deep Ground Temperature {C}
  10.8753424657535,                       !- October Deep Ground Temperature {C}
  10.8753424657535,                       !- November Deep Ground Temperature {C}
  10.8753424657535;                       !- December Deep Ground Temperature {C}
=======
OS:Schedule:File,
  {fa05ef48-ca7a-4ec5-83ca-eb9693778186}, !- Handle
  occupants,                              !- Name
  {2ca228d5-b924-49ca-abe9-d0f16b148521}, !- Schedule Type Limits Name
  {9b0627fb-6303-46d9-8921-7e76cef56a22}, !- External File Name
  1,                                      !- Column Number
  1,                                      !- Rows to Skip at Top
  8760,                                   !- Number of Hours of Data
  ,                                       !- Column Separator
  ,                                       !- Interpolate to Timestep
  60;                                     !- Minutes per Item

OS:Schedule:Ruleset,
  {7018dde4-3472-4fa5-838e-6c12637e3b73}, !- Handle
  Schedule Ruleset 1,                     !- Name
  {4cb70a20-02ac-4a01-8ffb-0056f9145553}, !- Schedule Type Limits Name
  {a70aefd9-9526-4849-852a-9732072cd2c1}; !- Default Day Schedule Name

OS:Schedule:Day,
  {a70aefd9-9526-4849-852a-9732072cd2c1}, !- Handle
  Schedule Day 3,                         !- Name
  {4cb70a20-02ac-4a01-8ffb-0056f9145553}, !- Schedule Type Limits Name
  ,                                       !- Interpolate to Timestep
  24,                                     !- Hour 1
  0,                                      !- Minute 1
  112.539290946133;                       !- Value Until Time 1

OS:People:Definition,
  {4762ecbd-70bb-45fe-beaa-a4de5f21214b}, !- Handle
  res occupants|living space|story 2,     !- Name
  People,                                 !- Number of People Calculation Method
  1.32,                                   !- Number of People {people}
  ,                                       !- People per Space Floor Area {person/m2}
  ,                                       !- Space Floor Area per Person {m2/person}
  0.319734,                               !- Fraction Radiant
  0.573,                                  !- Sensible Heat Fraction
  0,                                      !- Carbon Dioxide Generation Rate {m3/s-W}
  No,                                     !- Enable ASHRAE 55 Comfort Warnings
  ZoneAveraged;                           !- Mean Radiant Temperature Calculation Type

OS:People,
  {baad4c1a-bdfc-4bc1-97c1-3d4f55a0b8b6}, !- Handle
  res occupants|living space|story 2,     !- Name
  {4762ecbd-70bb-45fe-beaa-a4de5f21214b}, !- People Definition Name
  {8628af02-89f4-42fd-a01e-8c6bd95df597}, !- Space or SpaceType Name
  {fa05ef48-ca7a-4ec5-83ca-eb9693778186}, !- Number of People Schedule Name
  {7018dde4-3472-4fa5-838e-6c12637e3b73}, !- Activity Level Schedule Name
  ,                                       !- Surface Name/Angle Factor List Name
  ,                                       !- Work Efficiency Schedule Name
  ,                                       !- Clothing Insulation Schedule Name
  ,                                       !- Air Velocity Schedule Name
  1;                                      !- Multiplier

OS:ScheduleTypeLimits,
  {4cb70a20-02ac-4a01-8ffb-0056f9145553}, !- Handle
  ActivityLevel,                          !- Name
  0,                                      !- Lower Limit Value
  ,                                       !- Upper Limit Value
  Continuous,                             !- Numeric Type
  ActivityLevel;                          !- Unit Type

OS:ScheduleTypeLimits,
  {2ca228d5-b924-49ca-abe9-d0f16b148521}, !- Handle
  Fractional,                             !- Name
  0,                                      !- Lower Limit Value
  1,                                      !- Upper Limit Value
  Continuous;                             !- Numeric Type

OS:People:Definition,
  {14c8ee17-1f44-4b8d-8594-db42791619da}, !- Handle
  res occupants|living space,             !- Name
  People,                                 !- Number of People Calculation Method
  1.32,                                   !- Number of People {people}
  ,                                       !- People per Space Floor Area {person/m2}
  ,                                       !- Space Floor Area per Person {m2/person}
  0.319734,                               !- Fraction Radiant
  0.573,                                  !- Sensible Heat Fraction
  0,                                      !- Carbon Dioxide Generation Rate {m3/s-W}
  No,                                     !- Enable ASHRAE 55 Comfort Warnings
  ZoneAveraged;                           !- Mean Radiant Temperature Calculation Type

OS:People,
  {214103f9-0f09-42b3-a306-1a215afd7d7e}, !- Handle
  res occupants|living space,             !- Name
  {14c8ee17-1f44-4b8d-8594-db42791619da}, !- People Definition Name
  {ca68cbb8-71d6-40a1-903a-d3cdcd72e9a3}, !- Space or SpaceType Name
  {fa05ef48-ca7a-4ec5-83ca-eb9693778186}, !- Number of People Schedule Name
  {7018dde4-3472-4fa5-838e-6c12637e3b73}, !- Activity Level Schedule Name
  ,                                       !- Surface Name/Angle Factor List Name
  ,                                       !- Work Efficiency Schedule Name
  ,                                       !- Clothing Insulation Schedule Name
  ,                                       !- Air Velocity Schedule Name
  1;                                      !- Multiplier
>>>>>>> 49f5e9b9
<|MERGE_RESOLUTION|>--- conflicted
+++ resolved
@@ -1,53 +1,26 @@
 !- NOTE: Auto-generated from /test/osw_files/SFD_2000sqft_2story_SL_UA_Denver_North.osw
 
 OS:Version,
-<<<<<<< HEAD
-  {12896246-31ef-41a4-aa33-fa09422e1421}, !- Handle
-  2.9.0;                                  !- Version Identifier
-
-OS:SimulationControl,
-  {c008873e-7a5d-448d-ac3f-c24674645e60}, !- Handle
-=======
   {1ebed25d-3b99-44a2-8f24-1c47cc5f6028}, !- Handle
   2.9.0;                                  !- Version Identifier
 
 OS:SimulationControl,
   {e0a4a71e-8deb-4da6-9183-e3f2f1e8bc4e}, !- Handle
->>>>>>> 49f5e9b9
   ,                                       !- Do Zone Sizing Calculation
   ,                                       !- Do System Sizing Calculation
   ,                                       !- Do Plant Sizing Calculation
   No;                                     !- Run Simulation for Sizing Periods
 
 OS:Timestep,
-<<<<<<< HEAD
-  {2486902b-b83c-4e57-81a7-358ee648f68b}, !- Handle
-  6;                                      !- Number of Timesteps per Hour
-
-OS:ShadowCalculation,
-  {17e8362d-40b6-4a2d-9af3-bdb7a21f7d26}, !- Handle
-=======
   {672e925f-91dc-457a-9362-26dc26688a46}, !- Handle
   6;                                      !- Number of Timesteps per Hour
 
 OS:ShadowCalculation,
   {9c1d8b90-e1cd-4bd1-acb0-25a6a85ad98c}, !- Handle
->>>>>>> 49f5e9b9
   20,                                     !- Calculation Frequency
   200;                                    !- Maximum Figures in Shadow Overlap Calculations
 
 OS:SurfaceConvectionAlgorithm:Outside,
-<<<<<<< HEAD
-  {b3506c2c-7def-4aed-bf57-b8e8c33c2ab8}, !- Handle
-  DOE-2;                                  !- Algorithm
-
-OS:SurfaceConvectionAlgorithm:Inside,
-  {59059c7b-57cf-454c-95ba-84e44a68ef4d}, !- Handle
-  TARP;                                   !- Algorithm
-
-OS:ZoneCapacitanceMultiplier:ResearchSpecial,
-  {e5c1837c-b70c-4469-99d0-2b3c528e8623}, !- Handle
-=======
   {7740453d-8584-4c61-a5fd-e40cc38febe2}, !- Handle
   DOE-2;                                  !- Algorithm
 
@@ -57,17 +30,12 @@
 
 OS:ZoneCapacitanceMultiplier:ResearchSpecial,
   {122ca57e-3e46-456d-ae74-a2d011bea412}, !- Handle
->>>>>>> 49f5e9b9
   ,                                       !- Temperature Capacity Multiplier
   15,                                     !- Humidity Capacity Multiplier
   ;                                       !- Carbon Dioxide Capacity Multiplier
 
 OS:RunPeriod,
-<<<<<<< HEAD
-  {0fcc75b3-aff6-4827-a2c3-6cb2b61e49e4}, !- Handle
-=======
   {fe27ab27-c46d-48a8-8e3d-60ca0651e53b}, !- Handle
->>>>>>> 49f5e9b9
   Run Period 1,                           !- Name
   1,                                      !- Begin Month
   1,                                      !- Begin Day of Month
@@ -81,11 +49,7 @@
   ;                                       !- Number of Times Runperiod to be Repeated
 
 OS:YearDescription,
-<<<<<<< HEAD
-  {57734987-e4a7-460d-a977-d4c3ceb44085}, !- Handle
-=======
   {dd0914cf-11fc-4f5e-9432-e06e2d89d2ca}, !- Handle
->>>>>>> 49f5e9b9
   2007,                                   !- Calendar Year
   ,                                       !- Day of Week for Start Day
   ;                                       !- Is Leap Year
@@ -285,11 +249,7 @@
   1;                                      !- Feature Value 1
 
 OS:ThermalZone,
-<<<<<<< HEAD
-  {8796809b-62ba-4e85-a8e4-22aa2145fcaa}, !- Handle
-=======
   {57036c14-bfc9-48cb-9f1d-5160f50a6754}, !- Handle
->>>>>>> 49f5e9b9
   living zone,                            !- Name
   ,                                       !- Multiplier
   ,                                       !- Ceiling Height {m}
@@ -298,17 +258,10 @@
   ,                                       !- Zone Inside Convection Algorithm
   ,                                       !- Zone Outside Convection Algorithm
   ,                                       !- Zone Conditioning Equipment List Name
-<<<<<<< HEAD
-  {0710216e-c16c-4882-8218-bb1e23f83734}, !- Zone Air Inlet Port List
-  {9434ce82-fa75-4906-b88d-daee9e119306}, !- Zone Air Exhaust Port List
-  {95c9c3f1-958f-47fe-9d4e-47f496148655}, !- Zone Air Node Name
-  {13dffa62-e9ab-427e-a0ff-c7c308b8955f}, !- Zone Return Air Port List
-=======
   {5251539f-5676-4778-8159-987ade514c5b}, !- Zone Air Inlet Port List
   {ac60746c-604a-4407-adfb-e840096ebad5}, !- Zone Air Exhaust Port List
   {a770231b-454c-4abf-a519-9664ca061bc6}, !- Zone Air Node Name
   {a25b7384-15b1-4fa8-9980-a16381d30955}, !- Zone Return Air Port List
->>>>>>> 49f5e9b9
   ,                                       !- Primary Daylighting Control Name
   ,                                       !- Fraction of Zone Controlled by Primary Daylighting Control
   ,                                       !- Secondary Daylighting Control Name
@@ -319,39 +272,6 @@
   No;                                     !- Use Ideal Air Loads
 
 OS:Node,
-<<<<<<< HEAD
-  {899b69b8-823d-49da-9f03-9bfe415b13ce}, !- Handle
-  Node 1,                                 !- Name
-  {95c9c3f1-958f-47fe-9d4e-47f496148655}, !- Inlet Port
-  ;                                       !- Outlet Port
-
-OS:Connection,
-  {95c9c3f1-958f-47fe-9d4e-47f496148655}, !- Handle
-  {c8835932-41b5-4162-bac6-29d1933e054f}, !- Name
-  {8796809b-62ba-4e85-a8e4-22aa2145fcaa}, !- Source Object
-  11,                                     !- Outlet Port
-  {899b69b8-823d-49da-9f03-9bfe415b13ce}, !- Target Object
-  2;                                      !- Inlet Port
-
-OS:PortList,
-  {0710216e-c16c-4882-8218-bb1e23f83734}, !- Handle
-  {e590795d-ea66-4366-b762-5a501a8cd6fd}, !- Name
-  {8796809b-62ba-4e85-a8e4-22aa2145fcaa}; !- HVAC Component
-
-OS:PortList,
-  {9434ce82-fa75-4906-b88d-daee9e119306}, !- Handle
-  {82db1c46-790f-40b7-b831-d012d100e234}, !- Name
-  {8796809b-62ba-4e85-a8e4-22aa2145fcaa}; !- HVAC Component
-
-OS:PortList,
-  {13dffa62-e9ab-427e-a0ff-c7c308b8955f}, !- Handle
-  {87db6f11-2e84-407a-9cf0-ffa528f1eb39}, !- Name
-  {8796809b-62ba-4e85-a8e4-22aa2145fcaa}; !- HVAC Component
-
-OS:Sizing:Zone,
-  {4d513170-0a2d-44f2-9934-ac23d7ec35eb}, !- Handle
-  {8796809b-62ba-4e85-a8e4-22aa2145fcaa}, !- Zone or ZoneList Name
-=======
   {081b50de-4f57-4afe-9f15-d9415d9c12a3}, !- Handle
   Node 1,                                 !- Name
   {a770231b-454c-4abf-a519-9664ca061bc6}, !- Inlet Port
@@ -383,7 +303,6 @@
 OS:Sizing:Zone,
   {ef614a1a-06c8-4c79-b825-84f3ac098504}, !- Handle
   {57036c14-bfc9-48cb-9f1d-5160f50a6754}, !- Zone or ZoneList Name
->>>>>>> 49f5e9b9
   SupplyAirTemperature,                   !- Zone Cooling Design Supply Air Temperature Input Method
   14,                                     !- Zone Cooling Design Supply Air Temperature {C}
   11.11,                                  !- Zone Cooling Design Supply Air Temperature Difference {deltaC}
@@ -412,16 +331,6 @@
   autosize;                               !- Dedicated Outdoor Air High Setpoint Temperature for Design {C}
 
 OS:ZoneHVAC:EquipmentList,
-<<<<<<< HEAD
-  {2a0c0f1e-6b2b-4113-a9ce-01f5bb8fe3d7}, !- Handle
-  Zone HVAC Equipment List 1,             !- Name
-  {8796809b-62ba-4e85-a8e4-22aa2145fcaa}; !- Thermal Zone
-
-OS:Space,
-  {0b3a7da5-6676-4b47-877b-86b3e49b27e6}, !- Handle
-  living space,                           !- Name
-  {876b3e94-31e8-4657-8fd4-76f52c351b43}, !- Space Type Name
-=======
   {4ea8716f-c483-4e29-8d18-790e51d61b2e}, !- Handle
   Zone HVAC Equipment List 1,             !- Name
   {57036c14-bfc9-48cb-9f1d-5160f50a6754}; !- Thermal Zone
@@ -430,7 +339,6 @@
   {ca68cbb8-71d6-40a1-903a-d3cdcd72e9a3}, !- Handle
   living space,                           !- Name
   {0c97932a-08c9-403e-abec-33df853265aa}, !- Space Type Name
->>>>>>> 49f5e9b9
   ,                                       !- Default Construction Set Name
   ,                                       !- Default Schedule Set Name
   -0,                                     !- Direction of Relative North {deg}
@@ -438,19 +346,6 @@
   0,                                      !- Y Origin {m}
   0,                                      !- Z Origin {m}
   ,                                       !- Building Story Name
-<<<<<<< HEAD
-  {8796809b-62ba-4e85-a8e4-22aa2145fcaa}, !- Thermal Zone Name
-  ,                                       !- Part of Total Floor Area
-  ,                                       !- Design Specification Outdoor Air Object Name
-  {c7bf4126-863c-4e5e-8875-10b98d45c189}; !- Building Unit Name
-
-OS:Surface,
-  {86d8f4f3-da09-498a-9dc9-64a3233a572a}, !- Handle
-  Surface 1,                              !- Name
-  Floor,                                  !- Surface Type
-  ,                                       !- Construction Name
-  {0b3a7da5-6676-4b47-877b-86b3e49b27e6}, !- Space Name
-=======
   {57036c14-bfc9-48cb-9f1d-5160f50a6754}, !- Thermal Zone Name
   ,                                       !- Part of Total Floor Area
   ,                                       !- Design Specification Outdoor Air Object Name
@@ -462,7 +357,6 @@
   Floor,                                  !- Surface Type
   ,                                       !- Construction Name
   {ca68cbb8-71d6-40a1-903a-d3cdcd72e9a3}, !- Space Name
->>>>>>> 49f5e9b9
   Foundation,                             !- Outside Boundary Condition
   ,                                       !- Outside Boundary Condition Object
   NoSun,                                  !- Sun Exposure
@@ -475,19 +369,11 @@
   13.6310703908387, 0, 0;                 !- X,Y,Z Vertex 4 {m}
 
 OS:Surface,
-<<<<<<< HEAD
-  {7f9abd7b-9e1c-49ee-b36a-5deb1d4efea7}, !- Handle
-  Surface 2,                              !- Name
-  Wall,                                   !- Surface Type
-  ,                                       !- Construction Name
-  {0b3a7da5-6676-4b47-877b-86b3e49b27e6}, !- Space Name
-=======
   {7883772e-ee2f-4d10-b3b9-9a77e53a3a0b}, !- Handle
   Surface 2,                              !- Name
   Wall,                                   !- Surface Type
   ,                                       !- Construction Name
   {ca68cbb8-71d6-40a1-903a-d3cdcd72e9a3}, !- Space Name
->>>>>>> 49f5e9b9
   Outdoors,                               !- Outside Boundary Condition
   ,                                       !- Outside Boundary Condition Object
   SunExposed,                             !- Sun Exposure
@@ -500,19 +386,11 @@
   0, 0, 2.4384;                           !- X,Y,Z Vertex 4 {m}
 
 OS:Surface,
-<<<<<<< HEAD
-  {b0a58824-db35-47b8-b379-b085624be2b2}, !- Handle
-  Surface 3,                              !- Name
-  Wall,                                   !- Surface Type
-  ,                                       !- Construction Name
-  {0b3a7da5-6676-4b47-877b-86b3e49b27e6}, !- Space Name
-=======
   {a633071c-e94d-43d9-bfb1-c60ffbbeaed4}, !- Handle
   Surface 3,                              !- Name
   Wall,                                   !- Surface Type
   ,                                       !- Construction Name
   {ca68cbb8-71d6-40a1-903a-d3cdcd72e9a3}, !- Space Name
->>>>>>> 49f5e9b9
   Outdoors,                               !- Outside Boundary Condition
   ,                                       !- Outside Boundary Condition Object
   SunExposed,                             !- Sun Exposure
@@ -525,19 +403,11 @@
   0, 6.81553519541936, 2.4384;            !- X,Y,Z Vertex 4 {m}
 
 OS:Surface,
-<<<<<<< HEAD
-  {aee33a44-8e1e-4051-b926-94f76aec6586}, !- Handle
-  Surface 4,                              !- Name
-  Wall,                                   !- Surface Type
-  ,                                       !- Construction Name
-  {0b3a7da5-6676-4b47-877b-86b3e49b27e6}, !- Space Name
-=======
   {ba6c750f-e9fb-4f12-909a-699bda6fa74f}, !- Handle
   Surface 4,                              !- Name
   Wall,                                   !- Surface Type
   ,                                       !- Construction Name
   {ca68cbb8-71d6-40a1-903a-d3cdcd72e9a3}, !- Space Name
->>>>>>> 49f5e9b9
   Outdoors,                               !- Outside Boundary Condition
   ,                                       !- Outside Boundary Condition Object
   SunExposed,                             !- Sun Exposure
@@ -550,19 +420,11 @@
   13.6310703908387, 6.81553519541936, 2.4384; !- X,Y,Z Vertex 4 {m}
 
 OS:Surface,
-<<<<<<< HEAD
-  {2bb73ec7-edb0-453b-8a01-d5c19650e2aa}, !- Handle
-  Surface 5,                              !- Name
-  Wall,                                   !- Surface Type
-  ,                                       !- Construction Name
-  {0b3a7da5-6676-4b47-877b-86b3e49b27e6}, !- Space Name
-=======
   {6cd6decc-ca84-44e0-9a47-807b2eb8a051}, !- Handle
   Surface 5,                              !- Name
   Wall,                                   !- Surface Type
   ,                                       !- Construction Name
   {ca68cbb8-71d6-40a1-903a-d3cdcd72e9a3}, !- Space Name
->>>>>>> 49f5e9b9
   Outdoors,                               !- Outside Boundary Condition
   ,                                       !- Outside Boundary Condition Object
   SunExposed,                             !- Sun Exposure
@@ -575,15 +437,6 @@
   13.6310703908387, 0, 2.4384;            !- X,Y,Z Vertex 4 {m}
 
 OS:Surface,
-<<<<<<< HEAD
-  {1deaaef4-a88a-47bc-a9fc-fd2b4980ab88}, !- Handle
-  Surface 6,                              !- Name
-  RoofCeiling,                            !- Surface Type
-  ,                                       !- Construction Name
-  {0b3a7da5-6676-4b47-877b-86b3e49b27e6}, !- Space Name
-  Surface,                                !- Outside Boundary Condition
-  {e550187c-921d-4439-a301-2b77645992da}, !- Outside Boundary Condition Object
-=======
   {2905684d-6fbe-4b11-812e-356cd69d0d4d}, !- Handle
   Surface 6,                              !- Name
   RoofCeiling,                            !- Surface Type
@@ -591,7 +444,6 @@
   {ca68cbb8-71d6-40a1-903a-d3cdcd72e9a3}, !- Space Name
   Surface,                                !- Outside Boundary Condition
   {6e1347aa-7a00-40ec-8eb7-8f3b8e69b784}, !- Outside Boundary Condition Object
->>>>>>> 49f5e9b9
   NoSun,                                  !- Sun Exposure
   NoWind,                                 !- Wind Exposure
   ,                                       !- View Factor to Ground
@@ -602,11 +454,7 @@
   0, 0, 2.4384;                           !- X,Y,Z Vertex 4 {m}
 
 OS:SpaceType,
-<<<<<<< HEAD
-  {876b3e94-31e8-4657-8fd4-76f52c351b43}, !- Handle
-=======
   {0c97932a-08c9-403e-abec-33df853265aa}, !- Handle
->>>>>>> 49f5e9b9
   Space Type 1,                           !- Name
   ,                                       !- Default Construction Set Name
   ,                                       !- Default Schedule Set Name
@@ -617,15 +465,9 @@
   living;                                 !- Standards Space Type
 
 OS:Space,
-<<<<<<< HEAD
-  {a5dfe904-48a2-4ba2-8b33-1d6a7e9d2a92}, !- Handle
-  living space|story 2,                   !- Name
-  {876b3e94-31e8-4657-8fd4-76f52c351b43}, !- Space Type Name
-=======
   {8628af02-89f4-42fd-a01e-8c6bd95df597}, !- Handle
   living space|story 2,                   !- Name
   {0c97932a-08c9-403e-abec-33df853265aa}, !- Space Type Name
->>>>>>> 49f5e9b9
   ,                                       !- Default Construction Set Name
   ,                                       !- Default Schedule Set Name
   -0,                                     !- Direction of Relative North {deg}
@@ -633,21 +475,6 @@
   0,                                      !- Y Origin {m}
   2.4384,                                 !- Z Origin {m}
   ,                                       !- Building Story Name
-<<<<<<< HEAD
-  {8796809b-62ba-4e85-a8e4-22aa2145fcaa}, !- Thermal Zone Name
-  ,                                       !- Part of Total Floor Area
-  ,                                       !- Design Specification Outdoor Air Object Name
-  {c7bf4126-863c-4e5e-8875-10b98d45c189}; !- Building Unit Name
-
-OS:Surface,
-  {e550187c-921d-4439-a301-2b77645992da}, !- Handle
-  Surface 7,                              !- Name
-  Floor,                                  !- Surface Type
-  ,                                       !- Construction Name
-  {a5dfe904-48a2-4ba2-8b33-1d6a7e9d2a92}, !- Space Name
-  Surface,                                !- Outside Boundary Condition
-  {1deaaef4-a88a-47bc-a9fc-fd2b4980ab88}, !- Outside Boundary Condition Object
-=======
   {57036c14-bfc9-48cb-9f1d-5160f50a6754}, !- Thermal Zone Name
   ,                                       !- Part of Total Floor Area
   ,                                       !- Design Specification Outdoor Air Object Name
@@ -661,7 +488,6 @@
   {8628af02-89f4-42fd-a01e-8c6bd95df597}, !- Space Name
   Surface,                                !- Outside Boundary Condition
   {2905684d-6fbe-4b11-812e-356cd69d0d4d}, !- Outside Boundary Condition Object
->>>>>>> 49f5e9b9
   NoSun,                                  !- Sun Exposure
   NoWind,                                 !- Wind Exposure
   ,                                       !- View Factor to Ground
@@ -672,19 +498,11 @@
   13.6310703908387, 0, 0;                 !- X,Y,Z Vertex 4 {m}
 
 OS:Surface,
-<<<<<<< HEAD
-  {664fae0b-a1f8-4467-80bb-777ae61dd820}, !- Handle
-  Surface 8,                              !- Name
-  Wall,                                   !- Surface Type
-  ,                                       !- Construction Name
-  {a5dfe904-48a2-4ba2-8b33-1d6a7e9d2a92}, !- Space Name
-=======
   {e3d6c109-e3e1-4489-a6b7-ee6f6586e389}, !- Handle
   Surface 8,                              !- Name
   Wall,                                   !- Surface Type
   ,                                       !- Construction Name
   {8628af02-89f4-42fd-a01e-8c6bd95df597}, !- Space Name
->>>>>>> 49f5e9b9
   Outdoors,                               !- Outside Boundary Condition
   ,                                       !- Outside Boundary Condition Object
   SunExposed,                             !- Sun Exposure
@@ -697,19 +515,11 @@
   0, 0, 2.4384;                           !- X,Y,Z Vertex 4 {m}
 
 OS:Surface,
-<<<<<<< HEAD
-  {d08d494f-b0fb-4ee7-9aee-3504a6982295}, !- Handle
-  Surface 9,                              !- Name
-  Wall,                                   !- Surface Type
-  ,                                       !- Construction Name
-  {a5dfe904-48a2-4ba2-8b33-1d6a7e9d2a92}, !- Space Name
-=======
   {c3f7b5ce-30fe-4d56-a101-3b990761f754}, !- Handle
   Surface 9,                              !- Name
   Wall,                                   !- Surface Type
   ,                                       !- Construction Name
   {8628af02-89f4-42fd-a01e-8c6bd95df597}, !- Space Name
->>>>>>> 49f5e9b9
   Outdoors,                               !- Outside Boundary Condition
   ,                                       !- Outside Boundary Condition Object
   SunExposed,                             !- Sun Exposure
@@ -722,19 +532,11 @@
   0, 6.81553519541936, 2.4384;            !- X,Y,Z Vertex 4 {m}
 
 OS:Surface,
-<<<<<<< HEAD
-  {e7344bb1-63a5-438a-a529-5889674f5e97}, !- Handle
-  Surface 10,                             !- Name
-  Wall,                                   !- Surface Type
-  ,                                       !- Construction Name
-  {a5dfe904-48a2-4ba2-8b33-1d6a7e9d2a92}, !- Space Name
-=======
   {94831f0d-2d6f-480f-a607-fa957ac93bb5}, !- Handle
   Surface 10,                             !- Name
   Wall,                                   !- Surface Type
   ,                                       !- Construction Name
   {8628af02-89f4-42fd-a01e-8c6bd95df597}, !- Space Name
->>>>>>> 49f5e9b9
   Outdoors,                               !- Outside Boundary Condition
   ,                                       !- Outside Boundary Condition Object
   SunExposed,                             !- Sun Exposure
@@ -747,19 +549,11 @@
   13.6310703908387, 6.81553519541936, 2.4384; !- X,Y,Z Vertex 4 {m}
 
 OS:Surface,
-<<<<<<< HEAD
-  {ff93b449-9521-434a-894d-31f3d6e7c724}, !- Handle
-  Surface 11,                             !- Name
-  Wall,                                   !- Surface Type
-  ,                                       !- Construction Name
-  {a5dfe904-48a2-4ba2-8b33-1d6a7e9d2a92}, !- Space Name
-=======
   {0b5765a5-736b-4204-b006-29dc195cd31a}, !- Handle
   Surface 11,                             !- Name
   Wall,                                   !- Surface Type
   ,                                       !- Construction Name
   {8628af02-89f4-42fd-a01e-8c6bd95df597}, !- Space Name
->>>>>>> 49f5e9b9
   Outdoors,                               !- Outside Boundary Condition
   ,                                       !- Outside Boundary Condition Object
   SunExposed,                             !- Sun Exposure
@@ -772,15 +566,6 @@
   13.6310703908387, 0, 2.4384;            !- X,Y,Z Vertex 4 {m}
 
 OS:Surface,
-<<<<<<< HEAD
-  {7c8eb4b8-1b16-4e67-816c-48d40c5df8dc}, !- Handle
-  Surface 12,                             !- Name
-  RoofCeiling,                            !- Surface Type
-  ,                                       !- Construction Name
-  {a5dfe904-48a2-4ba2-8b33-1d6a7e9d2a92}, !- Space Name
-  Surface,                                !- Outside Boundary Condition
-  {42780d6e-4154-43ee-8f20-3d5322ea7892}, !- Outside Boundary Condition Object
-=======
   {11a3a680-905c-46ff-90f5-1bb71439bb46}, !- Handle
   Surface 12,                             !- Name
   RoofCeiling,                            !- Surface Type
@@ -788,7 +573,6 @@
   {8628af02-89f4-42fd-a01e-8c6bd95df597}, !- Space Name
   Surface,                                !- Outside Boundary Condition
   {4296b213-ec48-4b57-a94b-b2ffe919a57a}, !- Outside Boundary Condition Object
->>>>>>> 49f5e9b9
   NoSun,                                  !- Sun Exposure
   NoWind,                                 !- Wind Exposure
   ,                                       !- View Factor to Ground
@@ -799,15 +583,6 @@
   0, 0, 2.4384;                           !- X,Y,Z Vertex 4 {m}
 
 OS:Surface,
-<<<<<<< HEAD
-  {42780d6e-4154-43ee-8f20-3d5322ea7892}, !- Handle
-  Surface 13,                             !- Name
-  Floor,                                  !- Surface Type
-  ,                                       !- Construction Name
-  {b9fecec9-8d53-43a0-b099-5155288c2d4b}, !- Space Name
-  Surface,                                !- Outside Boundary Condition
-  {7c8eb4b8-1b16-4e67-816c-48d40c5df8dc}, !- Outside Boundary Condition Object
-=======
   {4296b213-ec48-4b57-a94b-b2ffe919a57a}, !- Handle
   Surface 13,                             !- Name
   Floor,                                  !- Surface Type
@@ -815,7 +590,6 @@
   {3d0a252a-880b-4632-9c56-a524060bbbe8}, !- Space Name
   Surface,                                !- Outside Boundary Condition
   {11a3a680-905c-46ff-90f5-1bb71439bb46}, !- Outside Boundary Condition Object
->>>>>>> 49f5e9b9
   NoSun,                                  !- Sun Exposure
   NoWind,                                 !- Wind Exposure
   ,                                       !- View Factor to Ground
@@ -826,19 +600,11 @@
   0, 0, 0;                                !- X,Y,Z Vertex 4 {m}
 
 OS:Surface,
-<<<<<<< HEAD
-  {b5a7b595-b8c0-47c0-ac80-0835100ed9d8}, !- Handle
-  Surface 14,                             !- Name
-  RoofCeiling,                            !- Surface Type
-  ,                                       !- Construction Name
-  {b9fecec9-8d53-43a0-b099-5155288c2d4b}, !- Space Name
-=======
   {33cf8b02-b8fb-4646-a2d3-f8cace98c9bd}, !- Handle
   Surface 14,                             !- Name
   RoofCeiling,                            !- Surface Type
   ,                                       !- Construction Name
   {3d0a252a-880b-4632-9c56-a524060bbbe8}, !- Space Name
->>>>>>> 49f5e9b9
   Outdoors,                               !- Outside Boundary Condition
   ,                                       !- Outside Boundary Condition Object
   SunExposed,                             !- Sun Exposure
@@ -851,19 +617,11 @@
   13.6310703908387, 0, 0;                 !- X,Y,Z Vertex 4 {m}
 
 OS:Surface,
-<<<<<<< HEAD
-  {58af0505-48a7-46bc-844e-f10dc6a56f6a}, !- Handle
-  Surface 15,                             !- Name
-  RoofCeiling,                            !- Surface Type
-  ,                                       !- Construction Name
-  {b9fecec9-8d53-43a0-b099-5155288c2d4b}, !- Space Name
-=======
   {94c6f3f5-9986-45a2-bca0-58b9984a0107}, !- Handle
   Surface 15,                             !- Name
   RoofCeiling,                            !- Surface Type
   ,                                       !- Construction Name
   {3d0a252a-880b-4632-9c56-a524060bbbe8}, !- Space Name
->>>>>>> 49f5e9b9
   Outdoors,                               !- Outside Boundary Condition
   ,                                       !- Outside Boundary Condition Object
   SunExposed,                             !- Sun Exposure
@@ -876,19 +634,11 @@
   0, 6.81553519541936, 0;                 !- X,Y,Z Vertex 4 {m}
 
 OS:Surface,
-<<<<<<< HEAD
-  {440021a1-5279-4ca7-83ae-5c76876608cf}, !- Handle
-  Surface 16,                             !- Name
-  Wall,                                   !- Surface Type
-  ,                                       !- Construction Name
-  {b9fecec9-8d53-43a0-b099-5155288c2d4b}, !- Space Name
-=======
   {f1cf3bcf-a2c1-4535-b841-2b31ea9abf91}, !- Handle
   Surface 16,                             !- Name
   Wall,                                   !- Surface Type
   ,                                       !- Construction Name
   {3d0a252a-880b-4632-9c56-a524060bbbe8}, !- Space Name
->>>>>>> 49f5e9b9
   Outdoors,                               !- Outside Boundary Condition
   ,                                       !- Outside Boundary Condition Object
   SunExposed,                             !- Sun Exposure
@@ -900,19 +650,11 @@
   0, 0, 0;                                !- X,Y,Z Vertex 3 {m}
 
 OS:Surface,
-<<<<<<< HEAD
-  {a25e32a2-3e84-464a-9107-943f3429e6c4}, !- Handle
-  Surface 17,                             !- Name
-  Wall,                                   !- Surface Type
-  ,                                       !- Construction Name
-  {b9fecec9-8d53-43a0-b099-5155288c2d4b}, !- Space Name
-=======
   {0dc9b572-e082-4f84-bf09-9c90945469d1}, !- Handle
   Surface 17,                             !- Name
   Wall,                                   !- Surface Type
   ,                                       !- Construction Name
   {3d0a252a-880b-4632-9c56-a524060bbbe8}, !- Space Name
->>>>>>> 49f5e9b9
   Outdoors,                               !- Outside Boundary Condition
   ,                                       !- Outside Boundary Condition Object
   SunExposed,                             !- Sun Exposure
@@ -924,15 +666,9 @@
   13.6310703908387, 6.81553519541936, 0;  !- X,Y,Z Vertex 3 {m}
 
 OS:Space,
-<<<<<<< HEAD
-  {b9fecec9-8d53-43a0-b099-5155288c2d4b}, !- Handle
-  unfinished attic space,                 !- Name
-  {fce313f9-d990-4bc2-97b1-c8b15c4f663b}, !- Space Type Name
-=======
   {3d0a252a-880b-4632-9c56-a524060bbbe8}, !- Handle
   unfinished attic space,                 !- Name
   {1acad8be-eeaf-4495-bfa8-98304c800c52}, !- Space Type Name
->>>>>>> 49f5e9b9
   ,                                       !- Default Construction Set Name
   ,                                       !- Default Schedule Set Name
   -0,                                     !- Direction of Relative North {deg}
@@ -940,17 +676,10 @@
   0,                                      !- Y Origin {m}
   4.8768,                                 !- Z Origin {m}
   ,                                       !- Building Story Name
-<<<<<<< HEAD
-  {384c700a-31ff-4ba4-b30a-2dbdd6c78e02}; !- Thermal Zone Name
-
-OS:ThermalZone,
-  {384c700a-31ff-4ba4-b30a-2dbdd6c78e02}, !- Handle
-=======
   {86a9504c-5cf9-4e3a-b98e-766e61f0cbfc}; !- Thermal Zone Name
 
 OS:ThermalZone,
   {86a9504c-5cf9-4e3a-b98e-766e61f0cbfc}, !- Handle
->>>>>>> 49f5e9b9
   unfinished attic zone,                  !- Name
   ,                                       !- Multiplier
   ,                                       !- Ceiling Height {m}
@@ -959,17 +688,10 @@
   ,                                       !- Zone Inside Convection Algorithm
   ,                                       !- Zone Outside Convection Algorithm
   ,                                       !- Zone Conditioning Equipment List Name
-<<<<<<< HEAD
-  {3fbdbc22-9baf-43d5-84e3-260500598dc2}, !- Zone Air Inlet Port List
-  {977f9064-f0c8-469f-8fea-81a2a1966b27}, !- Zone Air Exhaust Port List
-  {99247438-7e26-4853-a538-d048d8880663}, !- Zone Air Node Name
-  {ba584091-b26c-48bf-a770-d20add6f9bdb}, !- Zone Return Air Port List
-=======
   {b84ac05d-23b9-417d-8def-dc7ff8e495be}, !- Zone Air Inlet Port List
   {80fce6ce-4216-44a9-981b-5163b00c02df}, !- Zone Air Exhaust Port List
   {cbf7b065-9be4-4f25-b680-fc1b4876b3c6}, !- Zone Air Node Name
   {7619834f-6aa0-49fa-9af4-25b92a5e39db}, !- Zone Return Air Port List
->>>>>>> 49f5e9b9
   ,                                       !- Primary Daylighting Control Name
   ,                                       !- Fraction of Zone Controlled by Primary Daylighting Control
   ,                                       !- Secondary Daylighting Control Name
@@ -980,39 +702,6 @@
   No;                                     !- Use Ideal Air Loads
 
 OS:Node,
-<<<<<<< HEAD
-  {cb160011-0ad8-4fe6-948a-522213069e13}, !- Handle
-  Node 2,                                 !- Name
-  {99247438-7e26-4853-a538-d048d8880663}, !- Inlet Port
-  ;                                       !- Outlet Port
-
-OS:Connection,
-  {99247438-7e26-4853-a538-d048d8880663}, !- Handle
-  {b406e253-1ca0-4b59-b4fe-de0836c06112}, !- Name
-  {384c700a-31ff-4ba4-b30a-2dbdd6c78e02}, !- Source Object
-  11,                                     !- Outlet Port
-  {cb160011-0ad8-4fe6-948a-522213069e13}, !- Target Object
-  2;                                      !- Inlet Port
-
-OS:PortList,
-  {3fbdbc22-9baf-43d5-84e3-260500598dc2}, !- Handle
-  {5b07199d-13be-4a0e-bd4d-3d2674c9a4f1}, !- Name
-  {384c700a-31ff-4ba4-b30a-2dbdd6c78e02}; !- HVAC Component
-
-OS:PortList,
-  {977f9064-f0c8-469f-8fea-81a2a1966b27}, !- Handle
-  {e2e9646b-8ad8-4968-ab5a-4ab6712b0d2b}, !- Name
-  {384c700a-31ff-4ba4-b30a-2dbdd6c78e02}; !- HVAC Component
-
-OS:PortList,
-  {ba584091-b26c-48bf-a770-d20add6f9bdb}, !- Handle
-  {587b7437-9156-4061-a8ad-b67c528e5e65}, !- Name
-  {384c700a-31ff-4ba4-b30a-2dbdd6c78e02}; !- HVAC Component
-
-OS:Sizing:Zone,
-  {347bb900-9780-47f8-b6c4-8e8ab381be3a}, !- Handle
-  {384c700a-31ff-4ba4-b30a-2dbdd6c78e02}, !- Zone or ZoneList Name
-=======
   {5348dccc-70aa-4333-9b96-e78cd62b4244}, !- Handle
   Node 2,                                 !- Name
   {cbf7b065-9be4-4f25-b680-fc1b4876b3c6}, !- Inlet Port
@@ -1044,7 +733,6 @@
 OS:Sizing:Zone,
   {35b49d66-b612-4e04-ae59-a65e488a525a}, !- Handle
   {86a9504c-5cf9-4e3a-b98e-766e61f0cbfc}, !- Zone or ZoneList Name
->>>>>>> 49f5e9b9
   SupplyAirTemperature,                   !- Zone Cooling Design Supply Air Temperature Input Method
   14,                                     !- Zone Cooling Design Supply Air Temperature {C}
   11.11,                                  !- Zone Cooling Design Supply Air Temperature Difference {deltaC}
@@ -1073,21 +761,12 @@
   autosize;                               !- Dedicated Outdoor Air High Setpoint Temperature for Design {C}
 
 OS:ZoneHVAC:EquipmentList,
-<<<<<<< HEAD
-  {e3d977c1-3e4a-4962-90ec-29e39ec6509e}, !- Handle
-  Zone HVAC Equipment List 2,             !- Name
-  {384c700a-31ff-4ba4-b30a-2dbdd6c78e02}; !- Thermal Zone
-
-OS:SpaceType,
-  {fce313f9-d990-4bc2-97b1-c8b15c4f663b}, !- Handle
-=======
   {1d6d0ac8-d199-4917-adb1-92a7dda5b2dd}, !- Handle
   Zone HVAC Equipment List 2,             !- Name
   {86a9504c-5cf9-4e3a-b98e-766e61f0cbfc}; !- Thermal Zone
 
 OS:SpaceType,
   {1acad8be-eeaf-4495-bfa8-98304c800c52}, !- Handle
->>>>>>> 49f5e9b9
   Space Type 2,                           !- Name
   ,                                       !- Default Construction Set Name
   ,                                       !- Default Schedule Set Name
@@ -1098,49 +777,14 @@
   unfinished attic;                       !- Standards Space Type
 
 OS:BuildingUnit,
-<<<<<<< HEAD
-  {c7bf4126-863c-4e5e-8875-10b98d45c189}, !- Handle
-=======
   {fa7f65dd-c7d9-448b-8a27-61e91e110193}, !- Handle
->>>>>>> 49f5e9b9
   unit 1,                                 !- Name
   ,                                       !- Rendering Color
   Residential;                            !- Building Unit Type
 
-<<<<<<< HEAD
-OS:Building,
-  {b47bacf1-0142-4f86-aea4-712e5b9e3fbb}, !- Handle
-  Building 1,                             !- Name
-  ,                                       !- Building Sector Type
-  180,                                    !- North Axis {deg}
-  ,                                       !- Nominal Floor to Floor Height {m}
-  ,                                       !- Space Type Name
-  ,                                       !- Default Construction Set Name
-  ,                                       !- Default Schedule Set Name
-  2,                                      !- Standards Number of Stories
-  2,                                      !- Standards Number of Above Ground Stories
-  ,                                       !- Standards Template
-  singlefamilydetached,                   !- Standards Building Type
-  1;                                      !- Standards Number of Living Units
-
-OS:AdditionalProperties,
-  {0d4a136f-47d3-429c-88ab-90b6097f1c49}, !- Handle
-  {b47bacf1-0142-4f86-aea4-712e5b9e3fbb}, !- Object Name
-  Total Units Represented,                !- Feature Name 1
-  Integer,                                !- Feature Data Type 1
-  1,                                      !- Feature Value 1
-  Total Units Modeled,                    !- Feature Name 2
-  Integer,                                !- Feature Data Type 2
-  1;                                      !- Feature Value 2
-
-OS:AdditionalProperties,
-  {9216f416-1abe-437f-9c3c-493ea6143f51}, !- Handle
-  {c7bf4126-863c-4e5e-8875-10b98d45c189}, !- Object Name
-=======
 OS:AdditionalProperties,
   {9ff73804-997d-4338-83bb-ca80f25597dc}, !- Handle
   {fa7f65dd-c7d9-448b-8a27-61e91e110193}, !- Object Name
->>>>>>> 49f5e9b9
   NumberOfBedrooms,                       !- Feature Name 1
   Integer,                                !- Feature Data Type 1
   3,                                      !- Feature Value 1
@@ -1157,11 +801,7 @@
   8760.csv;                               !- File Name
 
 OS:Schedule:Day,
-<<<<<<< HEAD
-  {0a60b67d-9641-432e-bcd7-2b0759f275ca}, !- Handle
-=======
   {fc8f8f03-6125-4cfb-80be-2ff51e3a6453}, !- Handle
->>>>>>> 49f5e9b9
   Schedule Day 1,                         !- Name
   ,                                       !- Schedule Type Limits Name
   ,                                       !- Interpolate to Timestep
@@ -1170,11 +810,7 @@
   0;                                      !- Value Until Time 1
 
 OS:Schedule:Day,
-<<<<<<< HEAD
-  {932218b7-4fe7-4551-864d-b28c8c871d1f}, !- Handle
-=======
   {cf3c5ecc-0f23-4c23-a180-f0bcd12c7bf4}, !- Handle
->>>>>>> 49f5e9b9
   Schedule Day 2,                         !- Name
   ,                                       !- Schedule Type Limits Name
   ,                                       !- Interpolate to Timestep
@@ -1182,179 +818,6 @@
   0,                                      !- Minute 1
   1;                                      !- Value Until Time 1
 
-<<<<<<< HEAD
-OS:WeatherFile,
-  {d05ac200-c2e9-4aca-8983-c87ac2349be6}, !- Handle
-  Denver Intl Ap,                         !- City
-  CO,                                     !- State Province Region
-  USA,                                    !- Country
-  TMY3,                                   !- Data Source
-  725650,                                 !- WMO Number
-  39.83,                                  !- Latitude {deg}
-  -104.65,                                !- Longitude {deg}
-  -7,                                     !- Time Zone {hr}
-  1650,                                   !- Elevation {m}
-  file:../weather/USA_CO_Denver.Intl.AP.725650_TMY3.epw, !- Url
-  E23378AA;                               !- Checksum
-
-OS:AdditionalProperties,
-  {6ca960a3-d763-4819-bd25-6324e7ebe465}, !- Handle
-  {d05ac200-c2e9-4aca-8983-c87ac2349be6}, !- Object Name
-  EPWHeaderCity,                          !- Feature Name 1
-  String,                                 !- Feature Data Type 1
-  Denver Intl Ap,                         !- Feature Value 1
-  EPWHeaderState,                         !- Feature Name 2
-  String,                                 !- Feature Data Type 2
-  CO,                                     !- Feature Value 2
-  EPWHeaderCountry,                       !- Feature Name 3
-  String,                                 !- Feature Data Type 3
-  USA,                                    !- Feature Value 3
-  EPWHeaderDataSource,                    !- Feature Name 4
-  String,                                 !- Feature Data Type 4
-  TMY3,                                   !- Feature Value 4
-  EPWHeaderStation,                       !- Feature Name 5
-  String,                                 !- Feature Data Type 5
-  725650,                                 !- Feature Value 5
-  EPWHeaderLatitude,                      !- Feature Name 6
-  Double,                                 !- Feature Data Type 6
-  39.829999999999998,                     !- Feature Value 6
-  EPWHeaderLongitude,                     !- Feature Name 7
-  Double,                                 !- Feature Data Type 7
-  -104.65000000000001,                    !- Feature Value 7
-  EPWHeaderTimezone,                      !- Feature Name 8
-  Double,                                 !- Feature Data Type 8
-  -7,                                     !- Feature Value 8
-  EPWHeaderAltitude,                      !- Feature Name 9
-  Double,                                 !- Feature Data Type 9
-  5413.3858267716532,                     !- Feature Value 9
-  EPWHeaderLocalPressure,                 !- Feature Name 10
-  Double,                                 !- Feature Data Type 10
-  0.81937567683596546,                    !- Feature Value 10
-  EPWHeaderRecordsPerHour,                !- Feature Name 11
-  Double,                                 !- Feature Data Type 11
-  0,                                      !- Feature Value 11
-  EPWDataAnnualAvgDrybulb,                !- Feature Name 12
-  Double,                                 !- Feature Data Type 12
-  51.575616438356228,                     !- Feature Value 12
-  EPWDataAnnualMinDrybulb,                !- Feature Name 13
-  Double,                                 !- Feature Data Type 13
-  -2.9200000000000017,                    !- Feature Value 13
-  EPWDataAnnualMaxDrybulb,                !- Feature Name 14
-  Double,                                 !- Feature Data Type 14
-  104,                                    !- Feature Value 14
-  EPWDataCDD50F,                          !- Feature Name 15
-  Double,                                 !- Feature Data Type 15
-  3072.2925000000005,                     !- Feature Value 15
-  EPWDataCDD65F,                          !- Feature Name 16
-  Double,                                 !- Feature Data Type 16
-  883.62000000000035,                     !- Feature Value 16
-  EPWDataHDD50F,                          !- Feature Name 17
-  Double,                                 !- Feature Data Type 17
-  2497.1925000000001,                     !- Feature Value 17
-  EPWDataHDD65F,                          !- Feature Name 18
-  Double,                                 !- Feature Data Type 18
-  5783.5200000000013,                     !- Feature Value 18
-  EPWDataAnnualAvgWindspeed,              !- Feature Name 19
-  Double,                                 !- Feature Data Type 19
-  3.9165296803649667,                     !- Feature Value 19
-  EPWDataMonthlyAvgDrybulbs,              !- Feature Name 20
-  String,                                 !- Feature Data Type 20
-  33.4191935483871&#4431.90142857142857&#4443.02620967741937&#4442.48624999999999&#4459.877741935483854&#4473.57574999999997&#4472.07975806451608&#4472.70008064516134&#4466.49200000000006&#4450.079112903225806&#4437.218250000000005&#4434.582177419354835, !- Feature Value 20
-  EPWDataGroundMonthlyTemps,              !- Feature Name 21
-  String,                                 !- Feature Data Type 21
-  44.08306285945173&#4440.89570904991865&#4440.64045432632048&#4442.153016571250646&#4448.225111118704206&#4454.268919273837525&#4459.508577937551024&#4462.82777283423508&#4463.10975667174995&#4460.41014950381947&#4455.304105212311526&#4449.445696474514364, !- Feature Value 21
-  EPWDataWSF,                             !- Feature Name 22
-  Double,                                 !- Feature Data Type 22
-  0.58999999999999997,                    !- Feature Value 22
-  EPWDataMonthlyAvgDailyHighDrybulbs,     !- Feature Name 23
-  String,                                 !- Feature Data Type 23
-  47.41032258064516&#4446.58642857142857&#4455.15032258064517&#4453.708&#4472.80193548387098&#4488.67600000000002&#4486.1858064516129&#4485.87225806451613&#4482.082&#4463.18064516129033&#4448.73400000000001&#4448.87935483870968, !- Feature Value 23
-  EPWDataMonthlyAvgDailyLowDrybulbs,      !- Feature Name 24
-  String,                                 !- Feature Data Type 24
-  19.347741935483874&#4419.856428571428573&#4430.316129032258065&#4431.112&#4447.41612903225806&#4457.901999999999994&#4459.063870967741934&#4460.956774193548384&#4452.352000000000004&#4438.41612903225806&#4427.002000000000002&#4423.02903225806451, !- Feature Value 24
-  EPWDesignHeatingDrybulb,                !- Feature Name 25
-  Double,                                 !- Feature Data Type 25
-  12.02,                                  !- Feature Value 25
-  EPWDesignHeatingWindspeed,              !- Feature Name 26
-  Double,                                 !- Feature Data Type 26
-  2.8062500000000004,                     !- Feature Value 26
-  EPWDesignCoolingDrybulb,                !- Feature Name 27
-  Double,                                 !- Feature Data Type 27
-  91.939999999999998,                     !- Feature Value 27
-  EPWDesignCoolingWetbulb,                !- Feature Name 28
-  Double,                                 !- Feature Data Type 28
-  59.95131430195849,                      !- Feature Value 28
-  EPWDesignCoolingHumidityRatio,          !- Feature Name 29
-  Double,                                 !- Feature Data Type 29
-  0.0059161086834698092,                  !- Feature Value 29
-  EPWDesignCoolingWindspeed,              !- Feature Name 30
-  Double,                                 !- Feature Data Type 30
-  3.7999999999999989,                     !- Feature Value 30
-  EPWDesignDailyTemperatureRange,         !- Feature Name 31
-  Double,                                 !- Feature Data Type 31
-  24.915483870967748,                     !- Feature Value 31
-  EPWDesignDehumidDrybulb,                !- Feature Name 32
-  Double,                                 !- Feature Data Type 32
-  67.996785714285721,                     !- Feature Value 32
-  EPWDesignDehumidHumidityRatio,          !- Feature Name 33
-  Double,                                 !- Feature Data Type 33
-  0.012133744170488724,                   !- Feature Value 33
-  EPWDesignCoolingDirectNormal,           !- Feature Name 34
-  Double,                                 !- Feature Data Type 34
-  985,                                    !- Feature Value 34
-  EPWDesignCoolingDiffuseHorizontal,      !- Feature Name 35
-  Double,                                 !- Feature Data Type 35
-  84;                                     !- Feature Value 35
-
-OS:Site,
-  {f0429ce4-ea96-428f-a07b-0283b2d4e24d}, !- Handle
-  Denver Intl Ap_CO_USA,                  !- Name
-  39.83,                                  !- Latitude {deg}
-  -104.65,                                !- Longitude {deg}
-  -7,                                     !- Time Zone {hr}
-  1650,                                   !- Elevation {m}
-  ;                                       !- Terrain
-
-OS:ClimateZones,
-  {9b6990cc-5e37-4a06-af52-30ffa03cd44f}, !- Handle
-  ,                                       !- Active Institution
-  ,                                       !- Active Year
-  ,                                       !- Climate Zone Institution Name 1
-  ,                                       !- Climate Zone Document Name 1
-  ,                                       !- Climate Zone Document Year 1
-  ,                                       !- Climate Zone Value 1
-  Building America,                       !- Climate Zone Institution Name 2
-  ,                                       !- Climate Zone Document Name 2
-  0,                                      !- Climate Zone Document Year 2
-  Cold;                                   !- Climate Zone Value 2
-
-OS:Site:WaterMainsTemperature,
-  {5e9226d6-c52b-4ee0-949b-94cb84ee0901}, !- Handle
-  Correlation,                            !- Calculation Method
-  ,                                       !- Temperature Schedule Name
-  10.8753424657535,                       !- Annual Average Outdoor Air Temperature {C}
-  23.1524007936508;                       !- Maximum Difference In Monthly Average Outdoor Air Temperatures {deltaC}
-
-OS:RunPeriodControl:DaylightSavingTime,
-  {a268c197-131a-4280-9e4c-09a2564bb46d}, !- Handle
-  4/7,                                    !- Start Date
-  10/26;                                  !- End Date
-
-OS:Site:GroundTemperature:Deep,
-  {83273384-e7b9-4cac-b64f-00289b2101c6}, !- Handle
-  10.8753424657535,                       !- January Deep Ground Temperature {C}
-  10.8753424657535,                       !- February Deep Ground Temperature {C}
-  10.8753424657535,                       !- March Deep Ground Temperature {C}
-  10.8753424657535,                       !- April Deep Ground Temperature {C}
-  10.8753424657535,                       !- May Deep Ground Temperature {C}
-  10.8753424657535,                       !- June Deep Ground Temperature {C}
-  10.8753424657535,                       !- July Deep Ground Temperature {C}
-  10.8753424657535,                       !- August Deep Ground Temperature {C}
-  10.8753424657535,                       !- September Deep Ground Temperature {C}
-  10.8753424657535,                       !- October Deep Ground Temperature {C}
-  10.8753424657535,                       !- November Deep Ground Temperature {C}
-  10.8753424657535;                       !- December Deep Ground Temperature {C}
-=======
 OS:Schedule:File,
   {fa05ef48-ca7a-4ec5-83ca-eb9693778186}, !- Handle
   occupants,                              !- Name
@@ -1448,4 +911,3 @@
   ,                                       !- Clothing Insulation Schedule Name
   ,                                       !- Air Velocity Schedule Name
   1;                                      !- Multiplier
->>>>>>> 49f5e9b9
