--- conflicted
+++ resolved
@@ -1,31 +1,22 @@
 !- NOTE: Auto-generated from /test/osw_files/SFD_2000sqft_2story_SL_UA_Denver_North.osw
 
 OS:Version,
-<<<<<<< HEAD
-  {50d7eae1-5f7d-4b0a-8a56-12217fd92561}, !- Handle
+  {79228565-9dda-47a6-a715-725d1a082e3f}, !- Handle
   3.2.1;                                  !- Version Identifier
 
 OS:SimulationControl,
-  {7cd140a3-939a-48e3-a5a5-166f72d0aea6}, !- Handle
-=======
-  {32342798-062d-461e-a511-9f8eb9904865}, !- Handle
-  2.9.1;                                  !- Version Identifier
-
-OS:SimulationControl,
-  {e1be7fd8-e883-468e-aa72-2a433670657f}, !- Handle
->>>>>>> 4ec27a5f
+  {1affb79e-8d14-468f-8c31-f8614fd0b9a2}, !- Handle
   ,                                       !- Do Zone Sizing Calculation
   ,                                       !- Do System Sizing Calculation
   ,                                       !- Do Plant Sizing Calculation
   No;                                     !- Run Simulation for Sizing Periods
 
 OS:Timestep,
-<<<<<<< HEAD
-  {622b2280-4159-47d9-9a44-dd20fbb13363}, !- Handle
+  {1cd46289-7f82-4207-8bb5-a799f87584ca}, !- Handle
   6;                                      !- Number of Timesteps per Hour
 
 OS:ShadowCalculation,
-  {5575e6fa-2c58-4565-ab7c-828f5dcb5847}, !- Handle
+  {61cbdb50-60a3-43d3-9d6c-76ac766b239d}, !- Handle
   PolygonClipping,                        !- Shading Calculation Method
   ,                                       !- Shading Calculation Update Frequency Method
   20,                                     !- Shading Calculation Update Frequency
@@ -38,45 +29,21 @@
   No;                                     !- Disable Self-Shading From Shading Zone Groups to Other Zones
 
 OS:SurfaceConvectionAlgorithm:Outside,
-  {c25030b2-b11c-4813-a230-8c2ba46c0d69}, !- Handle
+  {750ca16d-8298-4358-921c-16f4870a3a12}, !- Handle
   DOE-2;                                  !- Algorithm
 
 OS:SurfaceConvectionAlgorithm:Inside,
-  {e267991f-f4a8-46cd-9786-deab83795cc4}, !- Handle
+  {7691d48e-cd20-4ff8-81db-936a6723c136}, !- Handle
   TARP;                                   !- Algorithm
 
 OS:ZoneCapacitanceMultiplier:ResearchSpecial,
-  {13f3286e-4004-4107-905c-3ed56437f63c}, !- Handle
-=======
-  {78a46434-a05f-4acc-9100-128abf327636}, !- Handle
-  6;                                      !- Number of Timesteps per Hour
-
-OS:ShadowCalculation,
-  {886a0a87-437c-4805-90d7-3cea810f4d3d}, !- Handle
-  20,                                     !- Calculation Frequency
-  200;                                    !- Maximum Figures in Shadow Overlap Calculations
-
-OS:SurfaceConvectionAlgorithm:Outside,
-  {d2a793bf-5167-4955-a3a5-7f8737fd4734}, !- Handle
-  DOE-2;                                  !- Algorithm
-
-OS:SurfaceConvectionAlgorithm:Inside,
-  {2d62bb49-bf46-4a1e-aca5-e89436afe8bb}, !- Handle
-  TARP;                                   !- Algorithm
-
-OS:ZoneCapacitanceMultiplier:ResearchSpecial,
-  {9312a45a-f776-4883-a28d-1c6ba782fa25}, !- Handle
->>>>>>> 4ec27a5f
+  {1bc5a026-d5d8-4970-81aa-96244eaa552a}, !- Handle
   ,                                       !- Temperature Capacity Multiplier
   15,                                     !- Humidity Capacity Multiplier
   ;                                       !- Carbon Dioxide Capacity Multiplier
 
 OS:RunPeriod,
-<<<<<<< HEAD
-  {59e119d8-f46c-46e2-b0a6-217e49f0d3b0}, !- Handle
-=======
-  {9dd0b7f8-09ad-4a19-a519-13e4bab20235}, !- Handle
->>>>>>> 4ec27a5f
+  {9c5c408a-50d9-49aa-8873-5616e2e376f7}, !- Handle
   Run Period 1,                           !- Name
   1,                                      !- Begin Month
   1,                                      !- Begin Day of Month
@@ -90,21 +57,13 @@
   ;                                       !- Number of Times Runperiod to be Repeated
 
 OS:YearDescription,
-<<<<<<< HEAD
-  {17399c18-5e30-4916-9305-862e4afb9ca3}, !- Handle
-=======
-  {0cd85ad6-64bf-4b1c-8a92-467273223778}, !- Handle
->>>>>>> 4ec27a5f
+  {6f980379-541a-4c9f-a2ab-60e9e4e7e729}, !- Handle
   2007,                                   !- Calendar Year
   ,                                       !- Day of Week for Start Day
   ;                                       !- Is Leap Year
 
 OS:WeatherFile,
-<<<<<<< HEAD
-  {77c0e772-01e1-436b-8b41-bb87122c89e2}, !- Handle
-=======
-  {dbfce4f7-1c71-4e67-8738-a0717ea6c534}, !- Handle
->>>>>>> 4ec27a5f
+  {49efb49e-757a-40b5-8dbf-2397b4c03af1}, !- Handle
   Denver Intl Ap,                         !- City
   CO,                                     !- State Province Region
   USA,                                    !- Country
@@ -118,13 +77,8 @@
   E23378AA;                               !- Checksum
 
 OS:AdditionalProperties,
-<<<<<<< HEAD
-  {30438cdb-0e27-4be7-aa35-1e59a4a6798e}, !- Handle
-  {77c0e772-01e1-436b-8b41-bb87122c89e2}, !- Object Name
-=======
-  {d168cc91-b0fe-4fcb-87b0-118dadd18097}, !- Handle
-  {dbfce4f7-1c71-4e67-8738-a0717ea6c534}, !- Object Name
->>>>>>> 4ec27a5f
+  {58c25f5e-1d6c-4837-8003-880d3da76158}, !- Handle
+  {49efb49e-757a-40b5-8dbf-2397b4c03af1}, !- Object Name
   EPWHeaderCity,                          !- Feature Name 1
   String,                                 !- Feature Data Type 1
   Denver Intl Ap,                         !- Feature Value 1
@@ -232,11 +186,7 @@
   84;                                     !- Feature Value 35
 
 OS:Site,
-<<<<<<< HEAD
-  {7eae17fa-e186-49a0-b064-317593dfc0d6}, !- Handle
-=======
-  {9d64fb54-7361-4368-8af5-12134b4d95f0}, !- Handle
->>>>>>> 4ec27a5f
+  {dfcb15cd-0595-4ea8-b3e7-13d32fdaa8d9}, !- Handle
   Denver Intl Ap_CO_USA,                  !- Name
   39.83,                                  !- Latitude {deg}
   -104.65,                                !- Longitude {deg}
@@ -245,45 +195,26 @@
   ;                                       !- Terrain
 
 OS:ClimateZones,
-<<<<<<< HEAD
-  {2848fe83-4885-48dc-8a80-bcca0eb051ad}, !- Handle
+  {eb0c76c9-0b74-4546-b8e6-57a2d47fc42c}, !- Handle
   Building America,                       !- Climate Zone Institution Name 1
-=======
-  {06ab5a55-0641-47da-8005-166ca57fa747}, !- Handle
-  ,                                       !- Active Institution
-  ,                                       !- Active Year
-  ,                                       !- Climate Zone Institution Name 1
->>>>>>> 4ec27a5f
   ,                                       !- Climate Zone Document Name 1
   0,                                      !- Climate Zone Document Year 1
   Cold;                                   !- Climate Zone Value 1
 
 OS:Site:WaterMainsTemperature,
-<<<<<<< HEAD
-  {0a98b9ac-4f17-4a73-98e1-56c761ca7908}, !- Handle
-=======
-  {6de550ed-d56b-48a3-b315-65602e39ee3a}, !- Handle
->>>>>>> 4ec27a5f
+  {8df5602f-1f7a-48ba-9a57-73d0e0e0bb8c}, !- Handle
   Correlation,                            !- Calculation Method
   ,                                       !- Temperature Schedule Name
   10.8753424657535,                       !- Annual Average Outdoor Air Temperature {C}
   23.1524007936508;                       !- Maximum Difference In Monthly Average Outdoor Air Temperatures {deltaC}
 
 OS:RunPeriodControl:DaylightSavingTime,
-<<<<<<< HEAD
-  {be5ac4b0-7787-46e7-9150-3df4c2a152a3}, !- Handle
-=======
-  {8d581569-d851-4b4c-a4ce-0394914cc5ac}, !- Handle
->>>>>>> 4ec27a5f
+  {286ea88c-053c-43c9-b2c2-72cb26315926}, !- Handle
   3/12,                                   !- Start Date
   11/5;                                   !- End Date
 
 OS:Site:GroundTemperature:Deep,
-<<<<<<< HEAD
-  {c7418634-1a09-4fe1-a2f2-77a304971cea}, !- Handle
-=======
-  {b5ba5105-74c4-42c0-806b-8aa7559d62cd}, !- Handle
->>>>>>> 4ec27a5f
+  {b0e275b8-e1a7-4d3d-b06d-7e55ef9b0e7e}, !- Handle
   10.8753424657535,                       !- January Deep Ground Temperature {C}
   10.8753424657535,                       !- February Deep Ground Temperature {C}
   10.8753424657535,                       !- March Deep Ground Temperature {C}
@@ -298,11 +229,7 @@
   10.8753424657535;                       !- December Deep Ground Temperature {C}
 
 OS:Building,
-<<<<<<< HEAD
-  {6fbb263e-cd29-41e8-b7ac-5aebae15ee7c}, !- Handle
-=======
-  {9cc36492-5af3-4f82-bf94-cbee31f5bcc5}, !- Handle
->>>>>>> 4ec27a5f
+  {8e2c42e3-1adc-499d-89bd-558b34d2bfce}, !- Handle
   Building 1,                             !- Name
   ,                                       !- Building Sector Type
   180,                                    !- North Axis {deg}
@@ -317,23 +244,14 @@
   1;                                      !- Standards Number of Living Units
 
 OS:AdditionalProperties,
-<<<<<<< HEAD
-  {ef716844-aa6a-4bec-99e4-2317d57d5d16}, !- Handle
-  {6fbb263e-cd29-41e8-b7ac-5aebae15ee7c}, !- Object Name
-=======
-  {d1c5b07f-547d-4d20-8585-5e6751ab772a}, !- Handle
-  {9cc36492-5af3-4f82-bf94-cbee31f5bcc5}, !- Object Name
->>>>>>> 4ec27a5f
+  {6a0f4737-1b04-4c52-9120-dc3d9a9ef327}, !- Handle
+  {8e2c42e3-1adc-499d-89bd-558b34d2bfce}, !- Object Name
   Total Units Modeled,                    !- Feature Name 1
   Integer,                                !- Feature Data Type 1
   1;                                      !- Feature Value 1
 
 OS:ThermalZone,
-<<<<<<< HEAD
-  {539daaf9-737e-4728-a0b6-1a5432c6ff50}, !- Handle
-=======
-  {43693cf6-0cd6-470c-99dd-85bfe1362e0e}, !- Handle
->>>>>>> 4ec27a5f
+  {af1d30de-f013-40bf-b1f7-1ce435c37428}, !- Handle
   living zone,                            !- Name
   ,                                       !- Multiplier
   ,                                       !- Ceiling Height {m}
@@ -342,17 +260,10 @@
   ,                                       !- Zone Inside Convection Algorithm
   ,                                       !- Zone Outside Convection Algorithm
   ,                                       !- Zone Conditioning Equipment List Name
-<<<<<<< HEAD
-  {64f2ef94-2598-4c8e-887e-32467361d8a3}, !- Zone Air Inlet Port List
-  {bd06605e-058d-47e3-94b0-cadcc77d3033}, !- Zone Air Exhaust Port List
-  {6e55c960-8b1e-4f9e-97e6-f5eb628f5555}, !- Zone Air Node Name
-  {a3371799-3227-4d5a-8174-05cafa888c3e}, !- Zone Return Air Port List
-=======
-  {a20cd49a-680a-4013-9f86-821dc5273633}, !- Zone Air Inlet Port List
-  {1ac99017-8db5-4531-bfd3-4306ee5fba78}, !- Zone Air Exhaust Port List
-  {618a370e-7ea5-42cd-a0c7-633596adb754}, !- Zone Air Node Name
-  {bc3c3544-cbc1-4391-a341-ec0d8d4b43be}, !- Zone Return Air Port List
->>>>>>> 4ec27a5f
+  {a8bba174-5e0e-4c58-947c-7a1645f4208d}, !- Zone Air Inlet Port List
+  {cd94f435-2a0d-4d87-bacd-2a03377a7e6b}, !- Zone Air Exhaust Port List
+  {2903d46d-fcd8-42f9-a28b-2ad831dcc463}, !- Zone Air Node Name
+  {830e8789-e5fc-4e36-b7a2-fb54deb042ba}, !- Zone Return Air Port List
   ,                                       !- Primary Daylighting Control Name
   ,                                       !- Fraction of Zone Controlled by Primary Daylighting Control
   ,                                       !- Secondary Daylighting Control Name
@@ -363,67 +274,33 @@
   No;                                     !- Use Ideal Air Loads
 
 OS:Node,
-<<<<<<< HEAD
-  {771d9f81-e62a-4846-bc5c-2e9828bcd961}, !- Handle
+  {1509cc94-938f-40b8-8b6b-88b65e7b23c8}, !- Handle
   Node 1,                                 !- Name
-  {6e55c960-8b1e-4f9e-97e6-f5eb628f5555}, !- Inlet Port
+  {2903d46d-fcd8-42f9-a28b-2ad831dcc463}, !- Inlet Port
   ;                                       !- Outlet Port
 
 OS:Connection,
-  {6e55c960-8b1e-4f9e-97e6-f5eb628f5555}, !- Handle
-  {539daaf9-737e-4728-a0b6-1a5432c6ff50}, !- Source Object
+  {2903d46d-fcd8-42f9-a28b-2ad831dcc463}, !- Handle
+  {af1d30de-f013-40bf-b1f7-1ce435c37428}, !- Source Object
   11,                                     !- Outlet Port
-  {771d9f81-e62a-4846-bc5c-2e9828bcd961}, !- Target Object
+  {1509cc94-938f-40b8-8b6b-88b65e7b23c8}, !- Target Object
   2;                                      !- Inlet Port
 
 OS:PortList,
-  {64f2ef94-2598-4c8e-887e-32467361d8a3}, !- Handle
-  {539daaf9-737e-4728-a0b6-1a5432c6ff50}; !- HVAC Component
+  {a8bba174-5e0e-4c58-947c-7a1645f4208d}, !- Handle
+  {af1d30de-f013-40bf-b1f7-1ce435c37428}; !- HVAC Component
 
 OS:PortList,
-  {bd06605e-058d-47e3-94b0-cadcc77d3033}, !- Handle
-  {539daaf9-737e-4728-a0b6-1a5432c6ff50}; !- HVAC Component
+  {cd94f435-2a0d-4d87-bacd-2a03377a7e6b}, !- Handle
+  {af1d30de-f013-40bf-b1f7-1ce435c37428}; !- HVAC Component
 
 OS:PortList,
-  {a3371799-3227-4d5a-8174-05cafa888c3e}, !- Handle
-  {539daaf9-737e-4728-a0b6-1a5432c6ff50}; !- HVAC Component
+  {830e8789-e5fc-4e36-b7a2-fb54deb042ba}, !- Handle
+  {af1d30de-f013-40bf-b1f7-1ce435c37428}; !- HVAC Component
 
 OS:Sizing:Zone,
-  {26ef8fe8-4908-4771-b465-7091433178ea}, !- Handle
-  {539daaf9-737e-4728-a0b6-1a5432c6ff50}, !- Zone or ZoneList Name
-=======
-  {b92a0e71-eb66-451c-885c-9f9faae42a82}, !- Handle
-  Node 1,                                 !- Name
-  {618a370e-7ea5-42cd-a0c7-633596adb754}, !- Inlet Port
-  ;                                       !- Outlet Port
-
-OS:Connection,
-  {618a370e-7ea5-42cd-a0c7-633596adb754}, !- Handle
-  {cca79514-22e2-4fee-80bd-548ca02ab52b}, !- Name
-  {43693cf6-0cd6-470c-99dd-85bfe1362e0e}, !- Source Object
-  11,                                     !- Outlet Port
-  {b92a0e71-eb66-451c-885c-9f9faae42a82}, !- Target Object
-  2;                                      !- Inlet Port
-
-OS:PortList,
-  {a20cd49a-680a-4013-9f86-821dc5273633}, !- Handle
-  {6d615d7c-e1bf-48e5-bc1c-e744643d81f0}, !- Name
-  {43693cf6-0cd6-470c-99dd-85bfe1362e0e}; !- HVAC Component
-
-OS:PortList,
-  {1ac99017-8db5-4531-bfd3-4306ee5fba78}, !- Handle
-  {27a26ed8-2ee5-4028-9da5-ebf6bd42f7fe}, !- Name
-  {43693cf6-0cd6-470c-99dd-85bfe1362e0e}; !- HVAC Component
-
-OS:PortList,
-  {bc3c3544-cbc1-4391-a341-ec0d8d4b43be}, !- Handle
-  {268309c0-d2e9-41ca-81e5-424eca79e911}, !- Name
-  {43693cf6-0cd6-470c-99dd-85bfe1362e0e}; !- HVAC Component
-
-OS:Sizing:Zone,
-  {eddca739-61ae-421f-977e-f375c4c98841}, !- Handle
-  {43693cf6-0cd6-470c-99dd-85bfe1362e0e}, !- Zone or ZoneList Name
->>>>>>> 4ec27a5f
+  {676866c4-3838-4ed1-b7cf-e04383a8f426}, !- Handle
+  {af1d30de-f013-40bf-b1f7-1ce435c37428}, !- Zone or ZoneList Name
   SupplyAirTemperature,                   !- Zone Cooling Design Supply Air Temperature Input Method
   14,                                     !- Zone Cooling Design Supply Air Temperature {C}
   11.11,                                  !- Zone Cooling Design Supply Air Temperature Difference {deltaC}
@@ -450,25 +327,14 @@
   autosize;                               !- Dedicated Outdoor Air High Setpoint Temperature for Design {C}
 
 OS:ZoneHVAC:EquipmentList,
-<<<<<<< HEAD
-  {be5dbc62-e725-4e2c-9d2d-ac379431d96e}, !- Handle
+  {5a3994b2-88b1-488a-9acc-de6a81f94622}, !- Handle
   Zone HVAC Equipment List 1,             !- Name
-  {539daaf9-737e-4728-a0b6-1a5432c6ff50}; !- Thermal Zone
+  {af1d30de-f013-40bf-b1f7-1ce435c37428}; !- Thermal Zone
 
 OS:Space,
-  {87a85247-c970-49c5-aa2b-bed6b960beac}, !- Handle
+  {8c8f3f8c-015d-4c96-9182-1407d35c372b}, !- Handle
   living space,                           !- Name
-  {2b48ea57-26f1-4d50-9684-4ef8c93bdb8f}, !- Space Type Name
-=======
-  {6d87aa4d-91f7-4df9-8e6c-115fa3d7147a}, !- Handle
-  Zone HVAC Equipment List 1,             !- Name
-  {43693cf6-0cd6-470c-99dd-85bfe1362e0e}; !- Thermal Zone
-
-OS:Space,
-  {153aadfd-13a1-4793-8d3b-71e319a3af22}, !- Handle
-  living space,                           !- Name
-  {63e2ae77-e95e-4ed7-a9e1-132a91680083}, !- Space Type Name
->>>>>>> 4ec27a5f
+  {9e281b23-7c30-436d-899b-e759bdbc9bfe}, !- Space Type Name
   ,                                       !- Default Construction Set Name
   ,                                       !- Default Schedule Set Name
   -0,                                     !- Direction of Relative North {deg}
@@ -476,31 +342,17 @@
   0,                                      !- Y Origin {m}
   0,                                      !- Z Origin {m}
   ,                                       !- Building Story Name
-<<<<<<< HEAD
-  {539daaf9-737e-4728-a0b6-1a5432c6ff50}, !- Thermal Zone Name
+  {af1d30de-f013-40bf-b1f7-1ce435c37428}, !- Thermal Zone Name
   ,                                       !- Part of Total Floor Area
   ,                                       !- Design Specification Outdoor Air Object Name
-  {ef2856f0-561e-445b-8fe5-eb520b3adfb8}; !- Building Unit Name
-
-OS:Surface,
-  {8e8f7c40-5756-4d5d-ac88-887efe75fd82}, !- Handle
+  {d76dc643-5545-477a-b185-8848b0fbb1be}; !- Building Unit Name
+
+OS:Surface,
+  {4f8cbf7e-9bcb-4b25-8a06-4045767e8830}, !- Handle
   Surface 1,                              !- Name
   Floor,                                  !- Surface Type
   ,                                       !- Construction Name
-  {87a85247-c970-49c5-aa2b-bed6b960beac}, !- Space Name
-=======
-  {43693cf6-0cd6-470c-99dd-85bfe1362e0e}, !- Thermal Zone Name
-  ,                                       !- Part of Total Floor Area
-  ,                                       !- Design Specification Outdoor Air Object Name
-  {50d41741-7f9f-4e78-9cd5-16b9fa47fd00}; !- Building Unit Name
-
-OS:Surface,
-  {d61b81c8-2fa2-4d8d-b2c0-45e183488354}, !- Handle
-  Surface 1,                              !- Name
-  Floor,                                  !- Surface Type
-  ,                                       !- Construction Name
-  {153aadfd-13a1-4793-8d3b-71e319a3af22}, !- Space Name
->>>>>>> 4ec27a5f
+  {8c8f3f8c-015d-4c96-9182-1407d35c372b}, !- Space Name
   Foundation,                             !- Outside Boundary Condition
   ,                                       !- Outside Boundary Condition Object
   NoSun,                                  !- Sun Exposure
@@ -513,19 +365,11 @@
   13.6310703908387, 0, 0;                 !- X,Y,Z Vertex 4 {m}
 
 OS:Surface,
-<<<<<<< HEAD
-  {1c43a3f5-9ba3-4da3-b4ab-d03b38fe4783}, !- Handle
+  {68a472bf-4012-4072-978e-7e906d3ff68e}, !- Handle
   Surface 2,                              !- Name
   Wall,                                   !- Surface Type
   ,                                       !- Construction Name
-  {87a85247-c970-49c5-aa2b-bed6b960beac}, !- Space Name
-=======
-  {2a3270ca-80a9-4e63-949f-dcca15472e7a}, !- Handle
-  Surface 2,                              !- Name
-  Wall,                                   !- Surface Type
-  ,                                       !- Construction Name
-  {153aadfd-13a1-4793-8d3b-71e319a3af22}, !- Space Name
->>>>>>> 4ec27a5f
+  {8c8f3f8c-015d-4c96-9182-1407d35c372b}, !- Space Name
   Outdoors,                               !- Outside Boundary Condition
   ,                                       !- Outside Boundary Condition Object
   SunExposed,                             !- Sun Exposure
@@ -538,19 +382,11 @@
   0, 0, 2.4384;                           !- X,Y,Z Vertex 4 {m}
 
 OS:Surface,
-<<<<<<< HEAD
-  {b4ade01a-2135-4527-84bd-081fe72d12aa}, !- Handle
+  {7b027ab6-d9f4-408c-9268-230f80ea6620}, !- Handle
   Surface 3,                              !- Name
   Wall,                                   !- Surface Type
   ,                                       !- Construction Name
-  {87a85247-c970-49c5-aa2b-bed6b960beac}, !- Space Name
-=======
-  {c7816370-da17-4f01-a3c7-a053892c491d}, !- Handle
-  Surface 3,                              !- Name
-  Wall,                                   !- Surface Type
-  ,                                       !- Construction Name
-  {153aadfd-13a1-4793-8d3b-71e319a3af22}, !- Space Name
->>>>>>> 4ec27a5f
+  {8c8f3f8c-015d-4c96-9182-1407d35c372b}, !- Space Name
   Outdoors,                               !- Outside Boundary Condition
   ,                                       !- Outside Boundary Condition Object
   SunExposed,                             !- Sun Exposure
@@ -563,19 +399,11 @@
   0, 6.81553519541936, 2.4384;            !- X,Y,Z Vertex 4 {m}
 
 OS:Surface,
-<<<<<<< HEAD
-  {ebf2ae38-1b99-430c-81ff-25ffc1ca3eec}, !- Handle
+  {19c7888a-e1a5-46fa-863e-135329263f7b}, !- Handle
   Surface 4,                              !- Name
   Wall,                                   !- Surface Type
   ,                                       !- Construction Name
-  {87a85247-c970-49c5-aa2b-bed6b960beac}, !- Space Name
-=======
-  {6dbcdc8c-3d28-4f8e-b517-8ccd894cf84f}, !- Handle
-  Surface 4,                              !- Name
-  Wall,                                   !- Surface Type
-  ,                                       !- Construction Name
-  {153aadfd-13a1-4793-8d3b-71e319a3af22}, !- Space Name
->>>>>>> 4ec27a5f
+  {8c8f3f8c-015d-4c96-9182-1407d35c372b}, !- Space Name
   Outdoors,                               !- Outside Boundary Condition
   ,                                       !- Outside Boundary Condition Object
   SunExposed,                             !- Sun Exposure
@@ -588,19 +416,11 @@
   13.6310703908387, 6.81553519541936, 2.4384; !- X,Y,Z Vertex 4 {m}
 
 OS:Surface,
-<<<<<<< HEAD
-  {90b6873f-a812-4042-8e6a-6f3870b12846}, !- Handle
+  {e8161909-5b13-4ad0-a8fa-b172e748496a}, !- Handle
   Surface 5,                              !- Name
   Wall,                                   !- Surface Type
   ,                                       !- Construction Name
-  {87a85247-c970-49c5-aa2b-bed6b960beac}, !- Space Name
-=======
-  {c01403d8-13ba-4036-b77b-4d684cf3d3ec}, !- Handle
-  Surface 5,                              !- Name
-  Wall,                                   !- Surface Type
-  ,                                       !- Construction Name
-  {153aadfd-13a1-4793-8d3b-71e319a3af22}, !- Space Name
->>>>>>> 4ec27a5f
+  {8c8f3f8c-015d-4c96-9182-1407d35c372b}, !- Space Name
   Outdoors,                               !- Outside Boundary Condition
   ,                                       !- Outside Boundary Condition Object
   SunExposed,                             !- Sun Exposure
@@ -613,23 +433,13 @@
   13.6310703908387, 0, 2.4384;            !- X,Y,Z Vertex 4 {m}
 
 OS:Surface,
-<<<<<<< HEAD
-  {1b759138-da64-4b47-b8f1-f2b78c14a608}, !- Handle
+  {2f643e09-9411-4db8-89ac-acee23c768ac}, !- Handle
   Surface 6,                              !- Name
   RoofCeiling,                            !- Surface Type
   ,                                       !- Construction Name
-  {87a85247-c970-49c5-aa2b-bed6b960beac}, !- Space Name
+  {8c8f3f8c-015d-4c96-9182-1407d35c372b}, !- Space Name
   Surface,                                !- Outside Boundary Condition
-  {26c78935-f2a7-4391-84bf-d9647ae21918}, !- Outside Boundary Condition Object
-=======
-  {cf90a6fc-9b45-4584-a41b-4df58f550910}, !- Handle
-  Surface 6,                              !- Name
-  RoofCeiling,                            !- Surface Type
-  ,                                       !- Construction Name
-  {153aadfd-13a1-4793-8d3b-71e319a3af22}, !- Space Name
-  Surface,                                !- Outside Boundary Condition
-  {c0069ec7-55e7-410e-898c-689600f78455}, !- Outside Boundary Condition Object
->>>>>>> 4ec27a5f
+  {c0649a73-010d-40e9-9356-0591a339c845}, !- Outside Boundary Condition Object
   NoSun,                                  !- Sun Exposure
   NoWind,                                 !- Wind Exposure
   ,                                       !- View Factor to Ground
@@ -640,11 +450,7 @@
   0, 0, 2.4384;                           !- X,Y,Z Vertex 4 {m}
 
 OS:SpaceType,
-<<<<<<< HEAD
-  {2b48ea57-26f1-4d50-9684-4ef8c93bdb8f}, !- Handle
-=======
-  {63e2ae77-e95e-4ed7-a9e1-132a91680083}, !- Handle
->>>>>>> 4ec27a5f
+  {9e281b23-7c30-436d-899b-e759bdbc9bfe}, !- Handle
   Space Type 1,                           !- Name
   ,                                       !- Default Construction Set Name
   ,                                       !- Default Schedule Set Name
@@ -655,15 +461,9 @@
   living;                                 !- Standards Space Type
 
 OS:Space,
-<<<<<<< HEAD
-  {a4ac9ea7-bbe8-4cf2-a883-98307056a394}, !- Handle
+  {453cb182-aed6-4638-80e0-f105d3312dd9}, !- Handle
   living space|story 2,                   !- Name
-  {2b48ea57-26f1-4d50-9684-4ef8c93bdb8f}, !- Space Type Name
-=======
-  {175c6a96-885f-41ea-aa16-1dd81cb7dd12}, !- Handle
-  living space|story 2,                   !- Name
-  {63e2ae77-e95e-4ed7-a9e1-132a91680083}, !- Space Type Name
->>>>>>> 4ec27a5f
+  {9e281b23-7c30-436d-899b-e759bdbc9bfe}, !- Space Type Name
   ,                                       !- Default Construction Set Name
   ,                                       !- Default Schedule Set Name
   -0,                                     !- Direction of Relative North {deg}
@@ -671,35 +471,19 @@
   0,                                      !- Y Origin {m}
   2.4384,                                 !- Z Origin {m}
   ,                                       !- Building Story Name
-<<<<<<< HEAD
-  {539daaf9-737e-4728-a0b6-1a5432c6ff50}, !- Thermal Zone Name
+  {af1d30de-f013-40bf-b1f7-1ce435c37428}, !- Thermal Zone Name
   ,                                       !- Part of Total Floor Area
   ,                                       !- Design Specification Outdoor Air Object Name
-  {ef2856f0-561e-445b-8fe5-eb520b3adfb8}; !- Building Unit Name
-
-OS:Surface,
-  {26c78935-f2a7-4391-84bf-d9647ae21918}, !- Handle
+  {d76dc643-5545-477a-b185-8848b0fbb1be}; !- Building Unit Name
+
+OS:Surface,
+  {c0649a73-010d-40e9-9356-0591a339c845}, !- Handle
   Surface 7,                              !- Name
   Floor,                                  !- Surface Type
   ,                                       !- Construction Name
-  {a4ac9ea7-bbe8-4cf2-a883-98307056a394}, !- Space Name
+  {453cb182-aed6-4638-80e0-f105d3312dd9}, !- Space Name
   Surface,                                !- Outside Boundary Condition
-  {1b759138-da64-4b47-b8f1-f2b78c14a608}, !- Outside Boundary Condition Object
-=======
-  {43693cf6-0cd6-470c-99dd-85bfe1362e0e}, !- Thermal Zone Name
-  ,                                       !- Part of Total Floor Area
-  ,                                       !- Design Specification Outdoor Air Object Name
-  {50d41741-7f9f-4e78-9cd5-16b9fa47fd00}; !- Building Unit Name
-
-OS:Surface,
-  {c0069ec7-55e7-410e-898c-689600f78455}, !- Handle
-  Surface 7,                              !- Name
-  Floor,                                  !- Surface Type
-  ,                                       !- Construction Name
-  {175c6a96-885f-41ea-aa16-1dd81cb7dd12}, !- Space Name
-  Surface,                                !- Outside Boundary Condition
-  {cf90a6fc-9b45-4584-a41b-4df58f550910}, !- Outside Boundary Condition Object
->>>>>>> 4ec27a5f
+  {2f643e09-9411-4db8-89ac-acee23c768ac}, !- Outside Boundary Condition Object
   NoSun,                                  !- Sun Exposure
   NoWind,                                 !- Wind Exposure
   ,                                       !- View Factor to Ground
@@ -710,19 +494,11 @@
   13.6310703908387, 0, 0;                 !- X,Y,Z Vertex 4 {m}
 
 OS:Surface,
-<<<<<<< HEAD
-  {e8be8b16-f8cc-4ef0-bd97-ca75f125e834}, !- Handle
+  {334b9e5a-af04-46f8-a72d-c221a393d70a}, !- Handle
   Surface 8,                              !- Name
   Wall,                                   !- Surface Type
   ,                                       !- Construction Name
-  {a4ac9ea7-bbe8-4cf2-a883-98307056a394}, !- Space Name
-=======
-  {3c3cdcf7-c9f7-4ce5-bd95-378ec4decb71}, !- Handle
-  Surface 8,                              !- Name
-  Wall,                                   !- Surface Type
-  ,                                       !- Construction Name
-  {175c6a96-885f-41ea-aa16-1dd81cb7dd12}, !- Space Name
->>>>>>> 4ec27a5f
+  {453cb182-aed6-4638-80e0-f105d3312dd9}, !- Space Name
   Outdoors,                               !- Outside Boundary Condition
   ,                                       !- Outside Boundary Condition Object
   SunExposed,                             !- Sun Exposure
@@ -735,19 +511,11 @@
   0, 0, 2.4384;                           !- X,Y,Z Vertex 4 {m}
 
 OS:Surface,
-<<<<<<< HEAD
-  {136780b3-166d-4549-9234-0bbca829cb4d}, !- Handle
+  {90461b5c-90b4-4eeb-a88c-aaf13a43d6ed}, !- Handle
   Surface 9,                              !- Name
   Wall,                                   !- Surface Type
   ,                                       !- Construction Name
-  {a4ac9ea7-bbe8-4cf2-a883-98307056a394}, !- Space Name
-=======
-  {7b986c7a-fd9b-4fb9-ba3f-6b7adf03a8db}, !- Handle
-  Surface 9,                              !- Name
-  Wall,                                   !- Surface Type
-  ,                                       !- Construction Name
-  {175c6a96-885f-41ea-aa16-1dd81cb7dd12}, !- Space Name
->>>>>>> 4ec27a5f
+  {453cb182-aed6-4638-80e0-f105d3312dd9}, !- Space Name
   Outdoors,                               !- Outside Boundary Condition
   ,                                       !- Outside Boundary Condition Object
   SunExposed,                             !- Sun Exposure
@@ -760,19 +528,11 @@
   0, 6.81553519541936, 2.4384;            !- X,Y,Z Vertex 4 {m}
 
 OS:Surface,
-<<<<<<< HEAD
-  {2e5f3d1d-c6ae-40a0-a216-720040bf123e}, !- Handle
+  {3b2b4782-f12a-4a75-8bad-dbc3509273ad}, !- Handle
   Surface 10,                             !- Name
   Wall,                                   !- Surface Type
   ,                                       !- Construction Name
-  {a4ac9ea7-bbe8-4cf2-a883-98307056a394}, !- Space Name
-=======
-  {950fef0f-2703-4739-bb1c-7fde2052b3f8}, !- Handle
-  Surface 10,                             !- Name
-  Wall,                                   !- Surface Type
-  ,                                       !- Construction Name
-  {175c6a96-885f-41ea-aa16-1dd81cb7dd12}, !- Space Name
->>>>>>> 4ec27a5f
+  {453cb182-aed6-4638-80e0-f105d3312dd9}, !- Space Name
   Outdoors,                               !- Outside Boundary Condition
   ,                                       !- Outside Boundary Condition Object
   SunExposed,                             !- Sun Exposure
@@ -785,19 +545,11 @@
   13.6310703908387, 6.81553519541936, 2.4384; !- X,Y,Z Vertex 4 {m}
 
 OS:Surface,
-<<<<<<< HEAD
-  {eb24c6b9-67c7-4f46-9e2e-3998affe4d8d}, !- Handle
+  {0c4418b2-2bc3-401b-8bda-74092ee81240}, !- Handle
   Surface 11,                             !- Name
   Wall,                                   !- Surface Type
   ,                                       !- Construction Name
-  {a4ac9ea7-bbe8-4cf2-a883-98307056a394}, !- Space Name
-=======
-  {4c076964-d5bc-4ab6-910b-af1901c44d6d}, !- Handle
-  Surface 11,                             !- Name
-  Wall,                                   !- Surface Type
-  ,                                       !- Construction Name
-  {175c6a96-885f-41ea-aa16-1dd81cb7dd12}, !- Space Name
->>>>>>> 4ec27a5f
+  {453cb182-aed6-4638-80e0-f105d3312dd9}, !- Space Name
   Outdoors,                               !- Outside Boundary Condition
   ,                                       !- Outside Boundary Condition Object
   SunExposed,                             !- Sun Exposure
@@ -810,23 +562,13 @@
   13.6310703908387, 0, 2.4384;            !- X,Y,Z Vertex 4 {m}
 
 OS:Surface,
-<<<<<<< HEAD
-  {8e8fc3f2-b4e1-4ae5-9e86-bc465ca3869f}, !- Handle
+  {a3042e6b-62bd-4f16-b2ec-d21ae8e81303}, !- Handle
   Surface 12,                             !- Name
   RoofCeiling,                            !- Surface Type
   ,                                       !- Construction Name
-  {a4ac9ea7-bbe8-4cf2-a883-98307056a394}, !- Space Name
+  {453cb182-aed6-4638-80e0-f105d3312dd9}, !- Space Name
   Surface,                                !- Outside Boundary Condition
-  {9c250800-2571-499c-9216-1a41436432a8}, !- Outside Boundary Condition Object
-=======
-  {4182106e-3b89-4720-9718-b60d4d837b98}, !- Handle
-  Surface 12,                             !- Name
-  RoofCeiling,                            !- Surface Type
-  ,                                       !- Construction Name
-  {175c6a96-885f-41ea-aa16-1dd81cb7dd12}, !- Space Name
-  Surface,                                !- Outside Boundary Condition
-  {83cddd56-20aa-4674-86e7-df82f4f22203}, !- Outside Boundary Condition Object
->>>>>>> 4ec27a5f
+  {6bce738f-c60e-4f57-9711-b3d0750776a8}, !- Outside Boundary Condition Object
   NoSun,                                  !- Sun Exposure
   NoWind,                                 !- Wind Exposure
   ,                                       !- View Factor to Ground
@@ -837,23 +579,13 @@
   0, 0, 2.4384;                           !- X,Y,Z Vertex 4 {m}
 
 OS:Surface,
-<<<<<<< HEAD
-  {9c250800-2571-499c-9216-1a41436432a8}, !- Handle
+  {6bce738f-c60e-4f57-9711-b3d0750776a8}, !- Handle
   Surface 13,                             !- Name
   Floor,                                  !- Surface Type
   ,                                       !- Construction Name
-  {1a39aa5a-9943-4f04-b209-9747a0c1b25e}, !- Space Name
+  {93231e94-c4b6-4b21-be89-a547ba2661d5}, !- Space Name
   Surface,                                !- Outside Boundary Condition
-  {8e8fc3f2-b4e1-4ae5-9e86-bc465ca3869f}, !- Outside Boundary Condition Object
-=======
-  {83cddd56-20aa-4674-86e7-df82f4f22203}, !- Handle
-  Surface 13,                             !- Name
-  Floor,                                  !- Surface Type
-  ,                                       !- Construction Name
-  {18e88a02-cdaa-4355-b7d3-18e94c4a3736}, !- Space Name
-  Surface,                                !- Outside Boundary Condition
-  {4182106e-3b89-4720-9718-b60d4d837b98}, !- Outside Boundary Condition Object
->>>>>>> 4ec27a5f
+  {a3042e6b-62bd-4f16-b2ec-d21ae8e81303}, !- Outside Boundary Condition Object
   NoSun,                                  !- Sun Exposure
   NoWind,                                 !- Wind Exposure
   ,                                       !- View Factor to Ground
@@ -864,19 +596,11 @@
   0, 0, 0;                                !- X,Y,Z Vertex 4 {m}
 
 OS:Surface,
-<<<<<<< HEAD
-  {446003bb-6b5d-49f8-8ee1-f7c8408c99ec}, !- Handle
+  {67b2826d-9b96-4107-a363-279457fc7257}, !- Handle
   Surface 14,                             !- Name
   RoofCeiling,                            !- Surface Type
   ,                                       !- Construction Name
-  {1a39aa5a-9943-4f04-b209-9747a0c1b25e}, !- Space Name
-=======
-  {58b1b299-60d9-4ba6-b6e5-9951b314561d}, !- Handle
-  Surface 14,                             !- Name
-  RoofCeiling,                            !- Surface Type
-  ,                                       !- Construction Name
-  {18e88a02-cdaa-4355-b7d3-18e94c4a3736}, !- Space Name
->>>>>>> 4ec27a5f
+  {93231e94-c4b6-4b21-be89-a547ba2661d5}, !- Space Name
   Outdoors,                               !- Outside Boundary Condition
   ,                                       !- Outside Boundary Condition Object
   SunExposed,                             !- Sun Exposure
@@ -889,19 +613,11 @@
   13.6310703908387, 0, 0;                 !- X,Y,Z Vertex 4 {m}
 
 OS:Surface,
-<<<<<<< HEAD
-  {307d71c6-0a2f-42be-89c0-c10d99df5d5c}, !- Handle
+  {8f263ec6-58f5-405e-9db2-26d515bad3dd}, !- Handle
   Surface 15,                             !- Name
   RoofCeiling,                            !- Surface Type
   ,                                       !- Construction Name
-  {1a39aa5a-9943-4f04-b209-9747a0c1b25e}, !- Space Name
-=======
-  {544c2d03-d370-4c6b-8dbe-7e98a1429e8b}, !- Handle
-  Surface 15,                             !- Name
-  RoofCeiling,                            !- Surface Type
-  ,                                       !- Construction Name
-  {18e88a02-cdaa-4355-b7d3-18e94c4a3736}, !- Space Name
->>>>>>> 4ec27a5f
+  {93231e94-c4b6-4b21-be89-a547ba2661d5}, !- Space Name
   Outdoors,                               !- Outside Boundary Condition
   ,                                       !- Outside Boundary Condition Object
   SunExposed,                             !- Sun Exposure
@@ -914,19 +630,11 @@
   0, 6.81553519541936, 0;                 !- X,Y,Z Vertex 4 {m}
 
 OS:Surface,
-<<<<<<< HEAD
-  {dd8c6d90-407e-4d8b-8d89-7b8204b6bf0d}, !- Handle
+  {aa5fd08d-7f14-40db-a15d-282de5456000}, !- Handle
   Surface 16,                             !- Name
   Wall,                                   !- Surface Type
   ,                                       !- Construction Name
-  {1a39aa5a-9943-4f04-b209-9747a0c1b25e}, !- Space Name
-=======
-  {abff5350-b034-43de-b1f4-da53ceb0b9c6}, !- Handle
-  Surface 16,                             !- Name
-  Wall,                                   !- Surface Type
-  ,                                       !- Construction Name
-  {18e88a02-cdaa-4355-b7d3-18e94c4a3736}, !- Space Name
->>>>>>> 4ec27a5f
+  {93231e94-c4b6-4b21-be89-a547ba2661d5}, !- Space Name
   Outdoors,                               !- Outside Boundary Condition
   ,                                       !- Outside Boundary Condition Object
   SunExposed,                             !- Sun Exposure
@@ -938,19 +646,11 @@
   0, 0, 0;                                !- X,Y,Z Vertex 3 {m}
 
 OS:Surface,
-<<<<<<< HEAD
-  {5c33f89a-44a8-4bba-90b5-abde884bf3dc}, !- Handle
+  {253be965-a7ad-4e43-a0b9-966a2c126b6f}, !- Handle
   Surface 17,                             !- Name
   Wall,                                   !- Surface Type
   ,                                       !- Construction Name
-  {1a39aa5a-9943-4f04-b209-9747a0c1b25e}, !- Space Name
-=======
-  {cff6a003-083f-4c5a-bc26-18381986691e}, !- Handle
-  Surface 17,                             !- Name
-  Wall,                                   !- Surface Type
-  ,                                       !- Construction Name
-  {18e88a02-cdaa-4355-b7d3-18e94c4a3736}, !- Space Name
->>>>>>> 4ec27a5f
+  {93231e94-c4b6-4b21-be89-a547ba2661d5}, !- Space Name
   Outdoors,                               !- Outside Boundary Condition
   ,                                       !- Outside Boundary Condition Object
   SunExposed,                             !- Sun Exposure
@@ -962,15 +662,9 @@
   13.6310703908387, 6.81553519541936, 0;  !- X,Y,Z Vertex 3 {m}
 
 OS:Space,
-<<<<<<< HEAD
-  {1a39aa5a-9943-4f04-b209-9747a0c1b25e}, !- Handle
+  {93231e94-c4b6-4b21-be89-a547ba2661d5}, !- Handle
   unfinished attic space,                 !- Name
-  {97873000-ad84-49b3-ae7a-0f2b6a8694de}, !- Space Type Name
-=======
-  {18e88a02-cdaa-4355-b7d3-18e94c4a3736}, !- Handle
-  unfinished attic space,                 !- Name
-  {3dcf52ed-e6fb-446a-bd9c-5641013d618c}, !- Space Type Name
->>>>>>> 4ec27a5f
+  {ae0917d4-9b5c-4e78-a119-781d63daf73f}, !- Space Type Name
   ,                                       !- Default Construction Set Name
   ,                                       !- Default Schedule Set Name
   -0,                                     !- Direction of Relative North {deg}
@@ -978,17 +672,10 @@
   0,                                      !- Y Origin {m}
   4.8768,                                 !- Z Origin {m}
   ,                                       !- Building Story Name
-<<<<<<< HEAD
-  {b52e18c9-a02b-4781-8925-2df9b735f900}; !- Thermal Zone Name
+  {a6a52fb1-343a-4390-b07d-ee2fef7acfab}; !- Thermal Zone Name
 
 OS:ThermalZone,
-  {b52e18c9-a02b-4781-8925-2df9b735f900}, !- Handle
-=======
-  {f9743352-7d16-4f42-a040-1cf54a7bb384}; !- Thermal Zone Name
-
-OS:ThermalZone,
-  {f9743352-7d16-4f42-a040-1cf54a7bb384}, !- Handle
->>>>>>> 4ec27a5f
+  {a6a52fb1-343a-4390-b07d-ee2fef7acfab}, !- Handle
   unfinished attic zone,                  !- Name
   ,                                       !- Multiplier
   ,                                       !- Ceiling Height {m}
@@ -997,17 +684,10 @@
   ,                                       !- Zone Inside Convection Algorithm
   ,                                       !- Zone Outside Convection Algorithm
   ,                                       !- Zone Conditioning Equipment List Name
-<<<<<<< HEAD
-  {13130fa1-2474-4394-9e5e-664f89d481b2}, !- Zone Air Inlet Port List
-  {48f3c876-4a5b-4a5b-b6d4-eec31266f4db}, !- Zone Air Exhaust Port List
-  {c65aa2ce-d9a4-40e1-95da-44363d8c4231}, !- Zone Air Node Name
-  {29f1b659-ed71-4074-a9a9-31949c71da2b}, !- Zone Return Air Port List
-=======
-  {a63e88a1-7ddf-4259-ba85-2b4874796c0c}, !- Zone Air Inlet Port List
-  {c70289b6-de10-47c9-80bd-8bd1e87e5d36}, !- Zone Air Exhaust Port List
-  {b59d6383-0c32-446a-9978-63653f3ceadb}, !- Zone Air Node Name
-  {87294969-4671-433e-87e1-92c0cdebcc97}, !- Zone Return Air Port List
->>>>>>> 4ec27a5f
+  {37b1cbc0-da18-4a97-ac73-42c4455227f1}, !- Zone Air Inlet Port List
+  {f7da8494-e549-4d1a-bed2-13915e5b803c}, !- Zone Air Exhaust Port List
+  {09217ef2-aad9-48ce-ab7a-7da2bff00d4d}, !- Zone Air Node Name
+  {3619f073-4bb7-46c7-a72f-8c14c3f2a479}, !- Zone Return Air Port List
   ,                                       !- Primary Daylighting Control Name
   ,                                       !- Fraction of Zone Controlled by Primary Daylighting Control
   ,                                       !- Secondary Daylighting Control Name
@@ -1018,67 +698,33 @@
   No;                                     !- Use Ideal Air Loads
 
 OS:Node,
-<<<<<<< HEAD
-  {5a73be9d-5154-40a4-abcb-2b7fee611fca}, !- Handle
+  {0b3ab1ac-6ea7-41bb-8fcb-223a8d3d71c2}, !- Handle
   Node 2,                                 !- Name
-  {c65aa2ce-d9a4-40e1-95da-44363d8c4231}, !- Inlet Port
+  {09217ef2-aad9-48ce-ab7a-7da2bff00d4d}, !- Inlet Port
   ;                                       !- Outlet Port
 
 OS:Connection,
-  {c65aa2ce-d9a4-40e1-95da-44363d8c4231}, !- Handle
-  {b52e18c9-a02b-4781-8925-2df9b735f900}, !- Source Object
+  {09217ef2-aad9-48ce-ab7a-7da2bff00d4d}, !- Handle
+  {a6a52fb1-343a-4390-b07d-ee2fef7acfab}, !- Source Object
   11,                                     !- Outlet Port
-  {5a73be9d-5154-40a4-abcb-2b7fee611fca}, !- Target Object
+  {0b3ab1ac-6ea7-41bb-8fcb-223a8d3d71c2}, !- Target Object
   2;                                      !- Inlet Port
 
 OS:PortList,
-  {13130fa1-2474-4394-9e5e-664f89d481b2}, !- Handle
-  {b52e18c9-a02b-4781-8925-2df9b735f900}; !- HVAC Component
+  {37b1cbc0-da18-4a97-ac73-42c4455227f1}, !- Handle
+  {a6a52fb1-343a-4390-b07d-ee2fef7acfab}; !- HVAC Component
 
 OS:PortList,
-  {48f3c876-4a5b-4a5b-b6d4-eec31266f4db}, !- Handle
-  {b52e18c9-a02b-4781-8925-2df9b735f900}; !- HVAC Component
+  {f7da8494-e549-4d1a-bed2-13915e5b803c}, !- Handle
+  {a6a52fb1-343a-4390-b07d-ee2fef7acfab}; !- HVAC Component
 
 OS:PortList,
-  {29f1b659-ed71-4074-a9a9-31949c71da2b}, !- Handle
-  {b52e18c9-a02b-4781-8925-2df9b735f900}; !- HVAC Component
+  {3619f073-4bb7-46c7-a72f-8c14c3f2a479}, !- Handle
+  {a6a52fb1-343a-4390-b07d-ee2fef7acfab}; !- HVAC Component
 
 OS:Sizing:Zone,
-  {b8f23ee8-9ba5-4338-a879-b177ac6f747f}, !- Handle
-  {b52e18c9-a02b-4781-8925-2df9b735f900}, !- Zone or ZoneList Name
-=======
-  {ca060e24-ff0c-403c-9336-7f3cf7470ef0}, !- Handle
-  Node 2,                                 !- Name
-  {b59d6383-0c32-446a-9978-63653f3ceadb}, !- Inlet Port
-  ;                                       !- Outlet Port
-
-OS:Connection,
-  {b59d6383-0c32-446a-9978-63653f3ceadb}, !- Handle
-  {8a8bafa6-5c6f-4de4-b9b1-57355f54db25}, !- Name
-  {f9743352-7d16-4f42-a040-1cf54a7bb384}, !- Source Object
-  11,                                     !- Outlet Port
-  {ca060e24-ff0c-403c-9336-7f3cf7470ef0}, !- Target Object
-  2;                                      !- Inlet Port
-
-OS:PortList,
-  {a63e88a1-7ddf-4259-ba85-2b4874796c0c}, !- Handle
-  {b1f11d7d-df2c-4d6f-8623-984092c86dae}, !- Name
-  {f9743352-7d16-4f42-a040-1cf54a7bb384}; !- HVAC Component
-
-OS:PortList,
-  {c70289b6-de10-47c9-80bd-8bd1e87e5d36}, !- Handle
-  {9ae5fa04-0079-4b3c-abd0-930efe25431e}, !- Name
-  {f9743352-7d16-4f42-a040-1cf54a7bb384}; !- HVAC Component
-
-OS:PortList,
-  {87294969-4671-433e-87e1-92c0cdebcc97}, !- Handle
-  {e104ad4b-55a6-4a46-bf95-ed4730b87100}, !- Name
-  {f9743352-7d16-4f42-a040-1cf54a7bb384}; !- HVAC Component
-
-OS:Sizing:Zone,
-  {7cdd9e3f-1fb7-40cd-aaee-1c27428ae1d5}, !- Handle
-  {f9743352-7d16-4f42-a040-1cf54a7bb384}, !- Zone or ZoneList Name
->>>>>>> 4ec27a5f
+  {46ae65ad-d8d4-4d73-a869-4c96e7f98592}, !- Handle
+  {a6a52fb1-343a-4390-b07d-ee2fef7acfab}, !- Zone or ZoneList Name
   SupplyAirTemperature,                   !- Zone Cooling Design Supply Air Temperature Input Method
   14,                                     !- Zone Cooling Design Supply Air Temperature {C}
   11.11,                                  !- Zone Cooling Design Supply Air Temperature Difference {deltaC}
@@ -1105,21 +751,12 @@
   autosize;                               !- Dedicated Outdoor Air High Setpoint Temperature for Design {C}
 
 OS:ZoneHVAC:EquipmentList,
-<<<<<<< HEAD
-  {845e48bd-1ff9-42de-b1bb-99d9e6b1ba7c}, !- Handle
+  {c54777cc-39a5-4b09-a9c0-e614f1b00529}, !- Handle
   Zone HVAC Equipment List 2,             !- Name
-  {b52e18c9-a02b-4781-8925-2df9b735f900}; !- Thermal Zone
+  {a6a52fb1-343a-4390-b07d-ee2fef7acfab}; !- Thermal Zone
 
 OS:SpaceType,
-  {97873000-ad84-49b3-ae7a-0f2b6a8694de}, !- Handle
-=======
-  {deec3b7f-47ae-4a20-b86a-5ae2aae6efc2}, !- Handle
-  Zone HVAC Equipment List 2,             !- Name
-  {f9743352-7d16-4f42-a040-1cf54a7bb384}; !- Thermal Zone
-
-OS:SpaceType,
-  {3dcf52ed-e6fb-446a-bd9c-5641013d618c}, !- Handle
->>>>>>> 4ec27a5f
+  {ae0917d4-9b5c-4e78-a119-781d63daf73f}, !- Handle
   Space Type 2,                           !- Name
   ,                                       !- Default Construction Set Name
   ,                                       !- Default Schedule Set Name
@@ -1130,23 +767,14 @@
   unfinished attic;                       !- Standards Space Type
 
 OS:BuildingUnit,
-<<<<<<< HEAD
-  {ef2856f0-561e-445b-8fe5-eb520b3adfb8}, !- Handle
-=======
-  {50d41741-7f9f-4e78-9cd5-16b9fa47fd00}, !- Handle
->>>>>>> 4ec27a5f
+  {d76dc643-5545-477a-b185-8848b0fbb1be}, !- Handle
   unit 1,                                 !- Name
   ,                                       !- Rendering Color
   Residential;                            !- Building Unit Type
 
 OS:AdditionalProperties,
-<<<<<<< HEAD
-  {e2c99b7d-6439-456a-b4e0-7af3cb221cc6}, !- Handle
-  {ef2856f0-561e-445b-8fe5-eb520b3adfb8}, !- Object Name
-=======
-  {967c2737-a2e6-4cdd-8aed-0d573753a738}, !- Handle
-  {50d41741-7f9f-4e78-9cd5-16b9fa47fd00}, !- Object Name
->>>>>>> 4ec27a5f
+  {368a2622-574a-4237-8a2f-da614da8b4b1}, !- Handle
+  {d76dc643-5545-477a-b185-8848b0fbb1be}, !- Object Name
   NumberOfBedrooms,                       !- Feature Name 1
   Integer,                                !- Feature Data Type 1
   3,                                      !- Feature Value 1
@@ -1158,20 +786,12 @@
   2.6400000000000001;                     !- Feature Value 3
 
 OS:External:File,
-<<<<<<< HEAD
-  {e6d8ec46-9ebb-4cdc-8a84-3ee60be0439b}, !- Handle
-=======
-  {d58e71da-2791-42b4-be47-7eab6082d4b0}, !- Handle
->>>>>>> 4ec27a5f
+  {278e4f72-2ba2-4888-b2b1-ecf83558d0dc}, !- Handle
   8760.csv,                               !- Name
   8760.csv;                               !- File Name
 
 OS:Schedule:Day,
-<<<<<<< HEAD
-  {57f08d71-cc9e-4d6c-ac9c-6196dd240233}, !- Handle
-=======
-  {eea40169-97cc-4550-a223-7f989d00c602}, !- Handle
->>>>>>> 4ec27a5f
+  {b53575be-dcb0-45a7-843e-8d38033587a7}, !- Handle
   Schedule Day 1,                         !- Name
   ,                                       !- Schedule Type Limits Name
   ,                                       !- Interpolate to Timestep
@@ -1180,11 +800,7 @@
   0;                                      !- Value Until Time 1
 
 OS:Schedule:Day,
-<<<<<<< HEAD
-  {d2f64518-f1f6-4cb3-85de-d247eefad2ed}, !- Handle
-=======
-  {7b90ea0d-bcec-48fb-a266-7fa6c84bb2d8}, !- Handle
->>>>>>> 4ec27a5f
+  {99418248-678c-4cc6-8f2b-3faf98ddedb0}, !- Handle
   Schedule Day 2,                         !- Name
   ,                                       !- Schedule Type Limits Name
   ,                                       !- Interpolate to Timestep
@@ -1193,17 +809,10 @@
   1;                                      !- Value Until Time 1
 
 OS:Schedule:File,
-<<<<<<< HEAD
-  {422f0887-2575-4b0c-9322-5c42b35929f9}, !- Handle
+  {329bb2ed-9f5f-4726-b933-af010750b697}, !- Handle
   occupants,                              !- Name
-  {e320beef-7f69-4d78-88d1-5d7456a21aba}, !- Schedule Type Limits Name
-  {e6d8ec46-9ebb-4cdc-8a84-3ee60be0439b}, !- External File Name
-=======
-  {42e1f8f4-2ded-40d1-b7a7-41d31c6022fe}, !- Handle
-  occupants,                              !- Name
-  {22d8fd29-678b-4ff3-ac2a-1df4aada8149}, !- Schedule Type Limits Name
-  {d58e71da-2791-42b4-be47-7eab6082d4b0}, !- External File Name
->>>>>>> 4ec27a5f
+  {83088c7c-dfb1-43b2-aeea-059dd4b7e79d}, !- Schedule Type Limits Name
+  {278e4f72-2ba2-4888-b2b1-ecf83558d0dc}, !- External File Name
   1,                                      !- Column Number
   1,                                      !- Rows to Skip at Top
   8760,                                   !- Number of Hours of Data
@@ -1211,36 +820,15 @@
   ,                                       !- Interpolate to Timestep
   60;                                     !- Minutes per Item
 
-<<<<<<< HEAD
 OS:Schedule:Constant,
-  {2b3fdce5-4b63-4b32-bbdb-ed6b98d6e04a}, !- Handle
+  {c01bcaa2-d2df-4702-86b1-ef571522c36c}, !- Handle
   res occupants activity schedule,        !- Name
-  {2482b02c-cf70-47b8-b275-0c4fe86c6688}, !- Schedule Type Limits Name
+  {23b68fe2-f1e7-4346-b3d4-2325d73d3b31}, !- Schedule Type Limits Name
   112.539290946133;                       !- Value
 
 OS:People:Definition,
-  {fa1e550a-8cc4-449e-b16a-73426c223c8b}, !- Handle
-  res occupants|living space|story 2,     !- Name
-=======
-OS:Schedule:Ruleset,
-  {c66a4124-a283-4aa3-b14c-3c40f429bc35}, !- Handle
-  Schedule Ruleset 1,                     !- Name
-  {d751bcb1-9190-4043-a6ff-20dfffc44ca1}, !- Schedule Type Limits Name
-  {18bede0b-a155-4583-bb0b-71bf1338421c}; !- Default Day Schedule Name
-
-OS:Schedule:Day,
-  {18bede0b-a155-4583-bb0b-71bf1338421c}, !- Handle
-  Schedule Day 3,                         !- Name
-  {d751bcb1-9190-4043-a6ff-20dfffc44ca1}, !- Schedule Type Limits Name
-  ,                                       !- Interpolate to Timestep
-  24,                                     !- Hour 1
-  0,                                      !- Minute 1
-  112.539290946133;                       !- Value Until Time 1
-
-OS:People:Definition,
-  {08e12ba7-b0d1-431b-99dd-5fef433ec2f8}, !- Handle
+  {bef4f416-4a17-40fc-9e71-11ba7cd929e1}, !- Handle
   res occupants|living space,             !- Name
->>>>>>> 4ec27a5f
   People,                                 !- Number of People Calculation Method
   1.32,                                   !- Number of People {people}
   ,                                       !- People per Space Floor Area {person/m2}
@@ -1252,21 +840,12 @@
   ZoneAveraged;                           !- Mean Radiant Temperature Calculation Type
 
 OS:People,
-<<<<<<< HEAD
-  {a8a71f09-2207-467f-ac43-64c899cfd3ea}, !- Handle
-  res occupants|living space|story 2,     !- Name
-  {fa1e550a-8cc4-449e-b16a-73426c223c8b}, !- People Definition Name
-  {a4ac9ea7-bbe8-4cf2-a883-98307056a394}, !- Space or SpaceType Name
-  {422f0887-2575-4b0c-9322-5c42b35929f9}, !- Number of People Schedule Name
-  {2b3fdce5-4b63-4b32-bbdb-ed6b98d6e04a}, !- Activity Level Schedule Name
-=======
-  {b17d4daa-e4c4-4e9d-aebb-e610b633d09a}, !- Handle
+  {5ed9e259-845f-4082-a15d-ccf9b0b68e8d}, !- Handle
   res occupants|living space,             !- Name
-  {08e12ba7-b0d1-431b-99dd-5fef433ec2f8}, !- People Definition Name
-  {153aadfd-13a1-4793-8d3b-71e319a3af22}, !- Space or SpaceType Name
-  {42e1f8f4-2ded-40d1-b7a7-41d31c6022fe}, !- Number of People Schedule Name
-  {c66a4124-a283-4aa3-b14c-3c40f429bc35}, !- Activity Level Schedule Name
->>>>>>> 4ec27a5f
+  {bef4f416-4a17-40fc-9e71-11ba7cd929e1}, !- People Definition Name
+  {8c8f3f8c-015d-4c96-9182-1407d35c372b}, !- Space or SpaceType Name
+  {329bb2ed-9f5f-4726-b933-af010750b697}, !- Number of People Schedule Name
+  {c01bcaa2-d2df-4702-86b1-ef571522c36c}, !- Activity Level Schedule Name
   ,                                       !- Surface Name/Angle Factor List Name
   ,                                       !- Work Efficiency Schedule Name
   ,                                       !- Clothing Insulation Schedule Name
@@ -1274,11 +853,7 @@
   1;                                      !- Multiplier
 
 OS:ScheduleTypeLimits,
-<<<<<<< HEAD
-  {2482b02c-cf70-47b8-b275-0c4fe86c6688}, !- Handle
-=======
-  {d751bcb1-9190-4043-a6ff-20dfffc44ca1}, !- Handle
->>>>>>> 4ec27a5f
+  {23b68fe2-f1e7-4346-b3d4-2325d73d3b31}, !- Handle
   ActivityLevel,                          !- Name
   0,                                      !- Lower Limit Value
   ,                                       !- Upper Limit Value
@@ -1286,24 +861,15 @@
   ActivityLevel;                          !- Unit Type
 
 OS:ScheduleTypeLimits,
-<<<<<<< HEAD
-  {e320beef-7f69-4d78-88d1-5d7456a21aba}, !- Handle
-=======
-  {22d8fd29-678b-4ff3-ac2a-1df4aada8149}, !- Handle
->>>>>>> 4ec27a5f
+  {83088c7c-dfb1-43b2-aeea-059dd4b7e79d}, !- Handle
   Fractional,                             !- Name
   0,                                      !- Lower Limit Value
   1,                                      !- Upper Limit Value
   Continuous;                             !- Numeric Type
 
 OS:People:Definition,
-<<<<<<< HEAD
-  {35be6e2e-e49c-4648-b399-41d2d5303708}, !- Handle
-  res occupants|living space,             !- Name
-=======
-  {bbf62293-9488-40d2-8840-ecbcb0417ad4}, !- Handle
+  {a7d9e22a-9cd8-417a-a1c0-890ed7bf6d66}, !- Handle
   res occupants|living space|story 2,     !- Name
->>>>>>> 4ec27a5f
   People,                                 !- Number of People Calculation Method
   1.32,                                   !- Number of People {people}
   ,                                       !- People per Space Floor Area {person/m2}
@@ -1315,21 +881,12 @@
   ZoneAveraged;                           !- Mean Radiant Temperature Calculation Type
 
 OS:People,
-<<<<<<< HEAD
-  {ea7d6905-d59d-4338-9e87-e554e79b99c8}, !- Handle
-  res occupants|living space,             !- Name
-  {35be6e2e-e49c-4648-b399-41d2d5303708}, !- People Definition Name
-  {87a85247-c970-49c5-aa2b-bed6b960beac}, !- Space or SpaceType Name
-  {422f0887-2575-4b0c-9322-5c42b35929f9}, !- Number of People Schedule Name
-  {2b3fdce5-4b63-4b32-bbdb-ed6b98d6e04a}, !- Activity Level Schedule Name
-=======
-  {c838d15e-6be6-4acd-8431-fb4bd2d41f5b}, !- Handle
+  {5d53e6ad-37b8-4483-85f9-5174c0344a7a}, !- Handle
   res occupants|living space|story 2,     !- Name
-  {bbf62293-9488-40d2-8840-ecbcb0417ad4}, !- People Definition Name
-  {175c6a96-885f-41ea-aa16-1dd81cb7dd12}, !- Space or SpaceType Name
-  {42e1f8f4-2ded-40d1-b7a7-41d31c6022fe}, !- Number of People Schedule Name
-  {c66a4124-a283-4aa3-b14c-3c40f429bc35}, !- Activity Level Schedule Name
->>>>>>> 4ec27a5f
+  {a7d9e22a-9cd8-417a-a1c0-890ed7bf6d66}, !- People Definition Name
+  {453cb182-aed6-4638-80e0-f105d3312dd9}, !- Space or SpaceType Name
+  {329bb2ed-9f5f-4726-b933-af010750b697}, !- Number of People Schedule Name
+  {c01bcaa2-d2df-4702-86b1-ef571522c36c}, !- Activity Level Schedule Name
   ,                                       !- Surface Name/Angle Factor List Name
   ,                                       !- Work Efficiency Schedule Name
   ,                                       !- Clothing Insulation Schedule Name
