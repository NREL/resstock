!- NOTE: Auto-generated from /test/osw_files/SFD_2000sqft_2story_SL_UA_Denver_North.osw

OS:Version,
<<<<<<< HEAD
  {70898310-6ab6-4429-8c67-e9568211788a}, !- Handle
  2.9.0;                                  !- Version Identifier

OS:SimulationControl,
  {f61ad740-8cd8-477a-87bc-025c920449b9}, !- Handle
=======
  {2608c95d-05d7-4a41-9f3e-b57c03dcfc03}, !- Handle
  2.9.0;                                  !- Version Identifier

OS:SimulationControl,
  {7493b2e6-0267-4b11-b86a-4b25e133a274}, !- Handle
>>>>>>> 3c1d7324
  ,                                       !- Do Zone Sizing Calculation
  ,                                       !- Do System Sizing Calculation
  ,                                       !- Do Plant Sizing Calculation
  No;                                     !- Run Simulation for Sizing Periods

OS:Timestep,
<<<<<<< HEAD
  {adbfad48-33f7-4373-9683-54fef49c6d3c}, !- Handle
  6;                                      !- Number of Timesteps per Hour

OS:ShadowCalculation,
  {8302a88d-8cb6-4242-9c8e-ce84478ee8bc}, !- Handle
=======
  {e03b348d-d5f4-4501-8b73-d56ec0fd0ec5}, !- Handle
  6;                                      !- Number of Timesteps per Hour

OS:ShadowCalculation,
  {5cac919c-bced-4bd7-9996-be32aebebf91}, !- Handle
>>>>>>> 3c1d7324
  20,                                     !- Calculation Frequency
  200;                                    !- Maximum Figures in Shadow Overlap Calculations

OS:SurfaceConvectionAlgorithm:Outside,
<<<<<<< HEAD
  {78f78317-a988-47ad-80bf-e62a95896281}, !- Handle
  DOE-2;                                  !- Algorithm

OS:SurfaceConvectionAlgorithm:Inside,
  {21b082c7-e921-47a1-9408-83941fe56848}, !- Handle
  TARP;                                   !- Algorithm

OS:ZoneCapacitanceMultiplier:ResearchSpecial,
  {e7df844d-f005-4b9d-ac56-35a446ca2863}, !- Handle
=======
  {0ac58425-4993-43c0-82c7-cb738dd4ae1a}, !- Handle
  DOE-2;                                  !- Algorithm

OS:SurfaceConvectionAlgorithm:Inside,
  {1b197581-9e99-4aa0-8147-a6b9c7444f82}, !- Handle
  TARP;                                   !- Algorithm

OS:ZoneCapacitanceMultiplier:ResearchSpecial,
  {e338cca2-f518-4dab-98d1-649bb21c3ea0}, !- Handle
>>>>>>> 3c1d7324
  ,                                       !- Temperature Capacity Multiplier
  15,                                     !- Humidity Capacity Multiplier
  ;                                       !- Carbon Dioxide Capacity Multiplier

OS:RunPeriod,
<<<<<<< HEAD
  {c540ae4e-89d8-4a2c-8252-eca135d51906}, !- Handle
=======
  {f00a7284-ce16-49e1-a647-bfaa90fae4c5}, !- Handle
>>>>>>> 3c1d7324
  Run Period 1,                           !- Name
  1,                                      !- Begin Month
  1,                                      !- Begin Day of Month
  12,                                     !- End Month
  31,                                     !- End Day of Month
  ,                                       !- Use Weather File Holidays and Special Days
  ,                                       !- Use Weather File Daylight Saving Period
  ,                                       !- Apply Weekend Holiday Rule
  ,                                       !- Use Weather File Rain Indicators
  ,                                       !- Use Weather File Snow Indicators
  ;                                       !- Number of Times Runperiod to be Repeated

OS:YearDescription,
<<<<<<< HEAD
  {0ddd3b40-6579-4156-a5a7-12f5ce1156e4}, !- Handle
=======
  {53fd73e4-4518-4ed6-9a19-4a6dbc0a25ff}, !- Handle
>>>>>>> 3c1d7324
  2007,                                   !- Calendar Year
  ,                                       !- Day of Week for Start Day
  ;                                       !- Is Leap Year

OS:WeatherFile,
<<<<<<< HEAD
  {c5bcd64d-7a86-4c0d-8638-55b894bf9f7f}, !- Handle
=======
  {1923c624-ed65-4e04-bd86-02e642dfd28e}, !- Handle
>>>>>>> 3c1d7324
  Denver Intl Ap,                         !- City
  CO,                                     !- State Province Region
  USA,                                    !- Country
  TMY3,                                   !- Data Source
  725650,                                 !- WMO Number
  39.83,                                  !- Latitude {deg}
  -104.65,                                !- Longitude {deg}
  -7,                                     !- Time Zone {hr}
  1650,                                   !- Elevation {m}
  file:../weather/USA_CO_Denver.Intl.AP.725650_TMY3.epw, !- Url
  E23378AA;                               !- Checksum

OS:AdditionalProperties,
<<<<<<< HEAD
  {091a672f-9973-4045-a2d2-5c9be3b3869e}, !- Handle
  {c5bcd64d-7a86-4c0d-8638-55b894bf9f7f}, !- Object Name
=======
  {3ef63c98-5007-443b-9fab-52883ce8121c}, !- Handle
  {1923c624-ed65-4e04-bd86-02e642dfd28e}, !- Object Name
>>>>>>> 3c1d7324
  EPWHeaderCity,                          !- Feature Name 1
  String,                                 !- Feature Data Type 1
  Denver Intl Ap,                         !- Feature Value 1
  EPWHeaderState,                         !- Feature Name 2
  String,                                 !- Feature Data Type 2
  CO,                                     !- Feature Value 2
  EPWHeaderCountry,                       !- Feature Name 3
  String,                                 !- Feature Data Type 3
  USA,                                    !- Feature Value 3
  EPWHeaderDataSource,                    !- Feature Name 4
  String,                                 !- Feature Data Type 4
  TMY3,                                   !- Feature Value 4
  EPWHeaderStation,                       !- Feature Name 5
  String,                                 !- Feature Data Type 5
  725650,                                 !- Feature Value 5
  EPWHeaderLatitude,                      !- Feature Name 6
  Double,                                 !- Feature Data Type 6
  39.829999999999998,                     !- Feature Value 6
  EPWHeaderLongitude,                     !- Feature Name 7
  Double,                                 !- Feature Data Type 7
  -104.65000000000001,                    !- Feature Value 7
  EPWHeaderTimezone,                      !- Feature Name 8
  Double,                                 !- Feature Data Type 8
  -7,                                     !- Feature Value 8
  EPWHeaderAltitude,                      !- Feature Name 9
  Double,                                 !- Feature Data Type 9
  5413.3858267716532,                     !- Feature Value 9
  EPWHeaderLocalPressure,                 !- Feature Name 10
  Double,                                 !- Feature Data Type 10
  0.81937567683596546,                    !- Feature Value 10
  EPWHeaderRecordsPerHour,                !- Feature Name 11
  Double,                                 !- Feature Data Type 11
  0,                                      !- Feature Value 11
  EPWDataAnnualAvgDrybulb,                !- Feature Name 12
  Double,                                 !- Feature Data Type 12
  51.575616438356228,                     !- Feature Value 12
  EPWDataAnnualMinDrybulb,                !- Feature Name 13
  Double,                                 !- Feature Data Type 13
  -2.9200000000000017,                    !- Feature Value 13
  EPWDataAnnualMaxDrybulb,                !- Feature Name 14
  Double,                                 !- Feature Data Type 14
  104,                                    !- Feature Value 14
  EPWDataCDD50F,                          !- Feature Name 15
  Double,                                 !- Feature Data Type 15
  3072.2925000000005,                     !- Feature Value 15
  EPWDataCDD65F,                          !- Feature Name 16
  Double,                                 !- Feature Data Type 16
  883.62000000000035,                     !- Feature Value 16
  EPWDataHDD50F,                          !- Feature Name 17
  Double,                                 !- Feature Data Type 17
  2497.1925000000001,                     !- Feature Value 17
  EPWDataHDD65F,                          !- Feature Name 18
  Double,                                 !- Feature Data Type 18
  5783.5200000000013,                     !- Feature Value 18
  EPWDataAnnualAvgWindspeed,              !- Feature Name 19
  Double,                                 !- Feature Data Type 19
  3.9165296803649667,                     !- Feature Value 19
  EPWDataMonthlyAvgDrybulbs,              !- Feature Name 20
  String,                                 !- Feature Data Type 20
  33.4191935483871&#4431.90142857142857&#4443.02620967741937&#4442.48624999999999&#4459.877741935483854&#4473.57574999999997&#4472.07975806451608&#4472.70008064516134&#4466.49200000000006&#4450.079112903225806&#4437.218250000000005&#4434.582177419354835, !- Feature Value 20
  EPWDataGroundMonthlyTemps,              !- Feature Name 21
  String,                                 !- Feature Data Type 21
  44.08306285945173&#4440.89570904991865&#4440.64045432632048&#4442.153016571250646&#4448.225111118704206&#4454.268919273837525&#4459.508577937551024&#4462.82777283423508&#4463.10975667174995&#4460.41014950381947&#4455.304105212311526&#4449.445696474514364, !- Feature Value 21
  EPWDataWSF,                             !- Feature Name 22
  Double,                                 !- Feature Data Type 22
  0.58999999999999997,                    !- Feature Value 22
  EPWDataMonthlyAvgDailyHighDrybulbs,     !- Feature Name 23
  String,                                 !- Feature Data Type 23
  47.41032258064516&#4446.58642857142857&#4455.15032258064517&#4453.708&#4472.80193548387098&#4488.67600000000002&#4486.1858064516129&#4485.87225806451613&#4482.082&#4463.18064516129033&#4448.73400000000001&#4448.87935483870968, !- Feature Value 23
  EPWDataMonthlyAvgDailyLowDrybulbs,      !- Feature Name 24
  String,                                 !- Feature Data Type 24
  19.347741935483874&#4419.856428571428573&#4430.316129032258065&#4431.112&#4447.41612903225806&#4457.901999999999994&#4459.063870967741934&#4460.956774193548384&#4452.352000000000004&#4438.41612903225806&#4427.002000000000002&#4423.02903225806451, !- Feature Value 24
  EPWDesignHeatingDrybulb,                !- Feature Name 25
  Double,                                 !- Feature Data Type 25
  12.02,                                  !- Feature Value 25
  EPWDesignHeatingWindspeed,              !- Feature Name 26
  Double,                                 !- Feature Data Type 26
  2.8062500000000004,                     !- Feature Value 26
  EPWDesignCoolingDrybulb,                !- Feature Name 27
  Double,                                 !- Feature Data Type 27
  91.939999999999998,                     !- Feature Value 27
  EPWDesignCoolingWetbulb,                !- Feature Name 28
  Double,                                 !- Feature Data Type 28
  59.95131430195849,                      !- Feature Value 28
  EPWDesignCoolingHumidityRatio,          !- Feature Name 29
  Double,                                 !- Feature Data Type 29
  0.0059161086834698092,                  !- Feature Value 29
  EPWDesignCoolingWindspeed,              !- Feature Name 30
  Double,                                 !- Feature Data Type 30
  3.7999999999999989,                     !- Feature Value 30
  EPWDesignDailyTemperatureRange,         !- Feature Name 31
  Double,                                 !- Feature Data Type 31
  24.915483870967748,                     !- Feature Value 31
  EPWDesignDehumidDrybulb,                !- Feature Name 32
  Double,                                 !- Feature Data Type 32
  67.996785714285721,                     !- Feature Value 32
  EPWDesignDehumidHumidityRatio,          !- Feature Name 33
  Double,                                 !- Feature Data Type 33
  0.012133744170488724,                   !- Feature Value 33
  EPWDesignCoolingDirectNormal,           !- Feature Name 34
  Double,                                 !- Feature Data Type 34
  985,                                    !- Feature Value 34
  EPWDesignCoolingDiffuseHorizontal,      !- Feature Name 35
  Double,                                 !- Feature Data Type 35
  84;                                     !- Feature Value 35

OS:Site,
<<<<<<< HEAD
  {1b953b38-1df0-4bf5-926a-d43510a56bfc}, !- Handle
=======
  {7cef07c0-b20c-43f1-982c-c36f93dcdc0d}, !- Handle
>>>>>>> 3c1d7324
  Denver Intl Ap_CO_USA,                  !- Name
  39.83,                                  !- Latitude {deg}
  -104.65,                                !- Longitude {deg}
  -7,                                     !- Time Zone {hr}
  1650,                                   !- Elevation {m}
  ;                                       !- Terrain

OS:ClimateZones,
<<<<<<< HEAD
  {51983b67-cc90-4ad8-9e55-507353ec3b0f}, !- Handle
=======
  {5a32b0b9-ab0c-48b5-a43a-0c800ecd7119}, !- Handle
>>>>>>> 3c1d7324
  ,                                       !- Active Institution
  ,                                       !- Active Year
  ,                                       !- Climate Zone Institution Name 1
  ,                                       !- Climate Zone Document Name 1
  ,                                       !- Climate Zone Document Year 1
  ,                                       !- Climate Zone Value 1
  Building America,                       !- Climate Zone Institution Name 2
  ,                                       !- Climate Zone Document Name 2
  0,                                      !- Climate Zone Document Year 2
  Cold;                                   !- Climate Zone Value 2

OS:Site:WaterMainsTemperature,
<<<<<<< HEAD
  {cb69d1db-9d5f-4bfe-b5d4-fadc42bf7a0a}, !- Handle
=======
  {e35023a9-eb06-430a-8b05-20473c42ee5e}, !- Handle
>>>>>>> 3c1d7324
  Correlation,                            !- Calculation Method
  ,                                       !- Temperature Schedule Name
  10.8753424657535,                       !- Annual Average Outdoor Air Temperature {C}
  23.1524007936508;                       !- Maximum Difference In Monthly Average Outdoor Air Temperatures {deltaC}

OS:RunPeriodControl:DaylightSavingTime,
<<<<<<< HEAD
  {7590a2b0-b816-4f2f-895a-2e0371ff5de5}, !- Handle
=======
  {46e8254d-904e-414e-bf2f-f032121652c9}, !- Handle
>>>>>>> 3c1d7324
  3/12,                                   !- Start Date
  11/5;                                   !- End Date

OS:Site:GroundTemperature:Deep,
<<<<<<< HEAD
  {bda2d5e6-e74c-4c1b-9655-c9c21bcffea9}, !- Handle
=======
  {6ffdca17-2db3-4085-aed2-515cdaeeb3cd}, !- Handle
>>>>>>> 3c1d7324
  10.8753424657535,                       !- January Deep Ground Temperature {C}
  10.8753424657535,                       !- February Deep Ground Temperature {C}
  10.8753424657535,                       !- March Deep Ground Temperature {C}
  10.8753424657535,                       !- April Deep Ground Temperature {C}
  10.8753424657535,                       !- May Deep Ground Temperature {C}
  10.8753424657535,                       !- June Deep Ground Temperature {C}
  10.8753424657535,                       !- July Deep Ground Temperature {C}
  10.8753424657535,                       !- August Deep Ground Temperature {C}
  10.8753424657535,                       !- September Deep Ground Temperature {C}
  10.8753424657535,                       !- October Deep Ground Temperature {C}
  10.8753424657535,                       !- November Deep Ground Temperature {C}
  10.8753424657535;                       !- December Deep Ground Temperature {C}

OS:Building,
<<<<<<< HEAD
  {2b5eff2c-128d-475d-a37c-0666bcb0c334}, !- Handle
=======
  {590f8edd-c425-4cb1-aa21-23cfec28fe57}, !- Handle
>>>>>>> 3c1d7324
  Building 1,                             !- Name
  ,                                       !- Building Sector Type
  180,                                    !- North Axis {deg}
  ,                                       !- Nominal Floor to Floor Height {m}
  ,                                       !- Space Type Name
  ,                                       !- Default Construction Set Name
  ,                                       !- Default Schedule Set Name
  2,                                      !- Standards Number of Stories
  2,                                      !- Standards Number of Above Ground Stories
  ,                                       !- Standards Template
  singlefamilydetached,                   !- Standards Building Type
  1;                                      !- Standards Number of Living Units

OS:AdditionalProperties,
<<<<<<< HEAD
  {1721ad4e-cd2e-44a8-8150-f1e748718d5e}, !- Handle
  {2b5eff2c-128d-475d-a37c-0666bcb0c334}, !- Object Name
=======
  {4a64a973-70dc-44b7-936a-eef7e2f5c76e}, !- Handle
  {590f8edd-c425-4cb1-aa21-23cfec28fe57}, !- Object Name
>>>>>>> 3c1d7324
  Total Units Modeled,                    !- Feature Name 1
  Integer,                                !- Feature Data Type 1
  1;                                      !- Feature Value 1

OS:ThermalZone,
<<<<<<< HEAD
  {84ee1c11-7c0b-47af-b027-9cda4a0c487e}, !- Handle
=======
  {d2b83608-22a8-423a-8083-c770984be46f}, !- Handle
>>>>>>> 3c1d7324
  living zone,                            !- Name
  ,                                       !- Multiplier
  ,                                       !- Ceiling Height {m}
  ,                                       !- Volume {m3}
  ,                                       !- Floor Area {m2}
  ,                                       !- Zone Inside Convection Algorithm
  ,                                       !- Zone Outside Convection Algorithm
  ,                                       !- Zone Conditioning Equipment List Name
<<<<<<< HEAD
  {490398c4-a727-40cb-a5f5-dee52ce3ec50}, !- Zone Air Inlet Port List
  {5e1eb9b2-c63a-4ab6-9d86-f97da1baee72}, !- Zone Air Exhaust Port List
  {a17e0cc0-f82d-4260-8f97-1080e611a387}, !- Zone Air Node Name
  {a6508d66-d6fe-4333-85e3-60918eeaf978}, !- Zone Return Air Port List
=======
  {fd1f7a67-d3b5-437c-b552-4d23b7df036c}, !- Zone Air Inlet Port List
  {85e0a9dd-c1cc-4dee-8306-f42a9ac64f9d}, !- Zone Air Exhaust Port List
  {3e5e4962-1e31-4143-8c50-c30a485c407e}, !- Zone Air Node Name
  {ff3ed2e1-0b04-471f-8d98-f25eb07bc01c}, !- Zone Return Air Port List
>>>>>>> 3c1d7324
  ,                                       !- Primary Daylighting Control Name
  ,                                       !- Fraction of Zone Controlled by Primary Daylighting Control
  ,                                       !- Secondary Daylighting Control Name
  ,                                       !- Fraction of Zone Controlled by Secondary Daylighting Control
  ,                                       !- Illuminance Map Name
  ,                                       !- Group Rendering Name
  ,                                       !- Thermostat Name
  No;                                     !- Use Ideal Air Loads

OS:Node,
<<<<<<< HEAD
  {7c94bfc9-569c-47ba-9c3d-66995f057e29}, !- Handle
  Node 1,                                 !- Name
  {a17e0cc0-f82d-4260-8f97-1080e611a387}, !- Inlet Port
  ;                                       !- Outlet Port

OS:Connection,
  {a17e0cc0-f82d-4260-8f97-1080e611a387}, !- Handle
  {ffdffb92-b46c-4151-9293-478590605500}, !- Name
  {84ee1c11-7c0b-47af-b027-9cda4a0c487e}, !- Source Object
  11,                                     !- Outlet Port
  {7c94bfc9-569c-47ba-9c3d-66995f057e29}, !- Target Object
  2;                                      !- Inlet Port

OS:PortList,
  {490398c4-a727-40cb-a5f5-dee52ce3ec50}, !- Handle
  {c7c84aa1-5036-4f17-8e04-911c372285e3}, !- Name
  {84ee1c11-7c0b-47af-b027-9cda4a0c487e}; !- HVAC Component

OS:PortList,
  {5e1eb9b2-c63a-4ab6-9d86-f97da1baee72}, !- Handle
  {ed757398-c792-420a-95c3-2a8a4b48269d}, !- Name
  {84ee1c11-7c0b-47af-b027-9cda4a0c487e}; !- HVAC Component

OS:PortList,
  {a6508d66-d6fe-4333-85e3-60918eeaf978}, !- Handle
  {4bbc0b03-6dbd-4bae-ba1a-11aae20e31c7}, !- Name
  {84ee1c11-7c0b-47af-b027-9cda4a0c487e}; !- HVAC Component

OS:Sizing:Zone,
  {8c514d90-1ff0-4c98-a0ed-e86ea312bc0c}, !- Handle
  {84ee1c11-7c0b-47af-b027-9cda4a0c487e}, !- Zone or ZoneList Name
=======
  {41cebf7e-d406-4fe3-ab98-44ea1c81cae3}, !- Handle
  Node 1,                                 !- Name
  {3e5e4962-1e31-4143-8c50-c30a485c407e}, !- Inlet Port
  ;                                       !- Outlet Port

OS:Connection,
  {3e5e4962-1e31-4143-8c50-c30a485c407e}, !- Handle
  {c50dcaf8-95b9-40d0-b545-087dfb34e440}, !- Name
  {d2b83608-22a8-423a-8083-c770984be46f}, !- Source Object
  11,                                     !- Outlet Port
  {41cebf7e-d406-4fe3-ab98-44ea1c81cae3}, !- Target Object
  2;                                      !- Inlet Port

OS:PortList,
  {fd1f7a67-d3b5-437c-b552-4d23b7df036c}, !- Handle
  {d0d56d5c-6492-45e5-9114-499d5b429149}, !- Name
  {d2b83608-22a8-423a-8083-c770984be46f}; !- HVAC Component

OS:PortList,
  {85e0a9dd-c1cc-4dee-8306-f42a9ac64f9d}, !- Handle
  {18a20e9c-b4e7-4f7a-8c54-d312a919f98f}, !- Name
  {d2b83608-22a8-423a-8083-c770984be46f}; !- HVAC Component

OS:PortList,
  {ff3ed2e1-0b04-471f-8d98-f25eb07bc01c}, !- Handle
  {ab2eb81e-4c06-470e-bfc1-ad7ce57595bb}, !- Name
  {d2b83608-22a8-423a-8083-c770984be46f}; !- HVAC Component

OS:Sizing:Zone,
  {f3d4c089-46b8-422e-acc0-8781a7feb170}, !- Handle
  {d2b83608-22a8-423a-8083-c770984be46f}, !- Zone or ZoneList Name
>>>>>>> 3c1d7324
  SupplyAirTemperature,                   !- Zone Cooling Design Supply Air Temperature Input Method
  14,                                     !- Zone Cooling Design Supply Air Temperature {C}
  11.11,                                  !- Zone Cooling Design Supply Air Temperature Difference {deltaC}
  SupplyAirTemperature,                   !- Zone Heating Design Supply Air Temperature Input Method
  40,                                     !- Zone Heating Design Supply Air Temperature {C}
  11.11,                                  !- Zone Heating Design Supply Air Temperature Difference {deltaC}
  0.0085,                                 !- Zone Cooling Design Supply Air Humidity Ratio {kg-H2O/kg-air}
  0.008,                                  !- Zone Heating Design Supply Air Humidity Ratio {kg-H2O/kg-air}
  ,                                       !- Zone Heating Sizing Factor
  ,                                       !- Zone Cooling Sizing Factor
  DesignDay,                              !- Cooling Design Air Flow Method
  ,                                       !- Cooling Design Air Flow Rate {m3/s}
  ,                                       !- Cooling Minimum Air Flow per Zone Floor Area {m3/s-m2}
  ,                                       !- Cooling Minimum Air Flow {m3/s}
  ,                                       !- Cooling Minimum Air Flow Fraction
  DesignDay,                              !- Heating Design Air Flow Method
  ,                                       !- Heating Design Air Flow Rate {m3/s}
  ,                                       !- Heating Maximum Air Flow per Zone Floor Area {m3/s-m2}
  ,                                       !- Heating Maximum Air Flow {m3/s}
  ,                                       !- Heating Maximum Air Flow Fraction
  ,                                       !- Design Zone Air Distribution Effectiveness in Cooling Mode
  ,                                       !- Design Zone Air Distribution Effectiveness in Heating Mode
  No,                                     !- Account for Dedicated Outdoor Air System
  NeutralSupplyAir,                       !- Dedicated Outdoor Air System Control Strategy
  autosize,                               !- Dedicated Outdoor Air Low Setpoint Temperature for Design {C}
  autosize;                               !- Dedicated Outdoor Air High Setpoint Temperature for Design {C}

OS:ZoneHVAC:EquipmentList,
<<<<<<< HEAD
  {0c01c8f3-f8d6-4a04-bcf0-16defff95482}, !- Handle
  Zone HVAC Equipment List 1,             !- Name
  {84ee1c11-7c0b-47af-b027-9cda4a0c487e}; !- Thermal Zone

OS:Space,
  {898e68e6-f9e6-437d-9402-4f700582e10c}, !- Handle
  living space,                           !- Name
  {188f3653-598a-4f16-88ce-46438f08ee2f}, !- Space Type Name
=======
  {08461e63-4f85-49e4-9363-039ddf94d42c}, !- Handle
  Zone HVAC Equipment List 1,             !- Name
  {d2b83608-22a8-423a-8083-c770984be46f}; !- Thermal Zone

OS:Space,
  {bd4ac43e-0bf8-4c8d-8885-49aa5188f6cc}, !- Handle
  living space,                           !- Name
  {c180f970-6e7c-47ba-a70d-7232c66da6c9}, !- Space Type Name
>>>>>>> 3c1d7324
  ,                                       !- Default Construction Set Name
  ,                                       !- Default Schedule Set Name
  -0,                                     !- Direction of Relative North {deg}
  0,                                      !- X Origin {m}
  0,                                      !- Y Origin {m}
  0,                                      !- Z Origin {m}
  ,                                       !- Building Story Name
<<<<<<< HEAD
  {84ee1c11-7c0b-47af-b027-9cda4a0c487e}, !- Thermal Zone Name
  ,                                       !- Part of Total Floor Area
  ,                                       !- Design Specification Outdoor Air Object Name
  {2a79cf97-4e4a-45f9-bcb0-299bccbb0265}; !- Building Unit Name

OS:Surface,
  {e1411a94-c7cd-4c81-b9b9-4f00f07d704a}, !- Handle
  Surface 1,                              !- Name
  Floor,                                  !- Surface Type
  ,                                       !- Construction Name
  {898e68e6-f9e6-437d-9402-4f700582e10c}, !- Space Name
=======
  {d2b83608-22a8-423a-8083-c770984be46f}, !- Thermal Zone Name
  ,                                       !- Part of Total Floor Area
  ,                                       !- Design Specification Outdoor Air Object Name
  {35e1d0d0-c82e-4bc8-9ba6-2de8ab3afda8}; !- Building Unit Name

OS:Surface,
  {4ddb5d1c-50b2-4220-aef4-2131ffe5c441}, !- Handle
  Surface 1,                              !- Name
  Floor,                                  !- Surface Type
  ,                                       !- Construction Name
  {bd4ac43e-0bf8-4c8d-8885-49aa5188f6cc}, !- Space Name
>>>>>>> 3c1d7324
  Foundation,                             !- Outside Boundary Condition
  ,                                       !- Outside Boundary Condition Object
  NoSun,                                  !- Sun Exposure
  NoWind,                                 !- Wind Exposure
  ,                                       !- View Factor to Ground
  ,                                       !- Number of Vertices
  0, 0, 0,                                !- X,Y,Z Vertex 1 {m}
  0, 6.81553519541936, 0,                 !- X,Y,Z Vertex 2 {m}
  13.6310703908387, 6.81553519541936, 0,  !- X,Y,Z Vertex 3 {m}
  13.6310703908387, 0, 0;                 !- X,Y,Z Vertex 4 {m}

OS:Surface,
<<<<<<< HEAD
  {966aaf7b-7a3e-4f8d-b9e0-6ab025f4d6ab}, !- Handle
  Surface 2,                              !- Name
  Wall,                                   !- Surface Type
  ,                                       !- Construction Name
  {898e68e6-f9e6-437d-9402-4f700582e10c}, !- Space Name
=======
  {5ca06844-5e42-4cdf-a52d-0a622ab363ac}, !- Handle
  Surface 2,                              !- Name
  Wall,                                   !- Surface Type
  ,                                       !- Construction Name
  {bd4ac43e-0bf8-4c8d-8885-49aa5188f6cc}, !- Space Name
>>>>>>> 3c1d7324
  Outdoors,                               !- Outside Boundary Condition
  ,                                       !- Outside Boundary Condition Object
  SunExposed,                             !- Sun Exposure
  WindExposed,                            !- Wind Exposure
  ,                                       !- View Factor to Ground
  ,                                       !- Number of Vertices
  0, 6.81553519541936, 2.4384,            !- X,Y,Z Vertex 1 {m}
  0, 6.81553519541936, 0,                 !- X,Y,Z Vertex 2 {m}
  0, 0, 0,                                !- X,Y,Z Vertex 3 {m}
  0, 0, 2.4384;                           !- X,Y,Z Vertex 4 {m}

OS:Surface,
<<<<<<< HEAD
  {ea641b4e-b5cb-4aed-8c46-3d2350735466}, !- Handle
  Surface 3,                              !- Name
  Wall,                                   !- Surface Type
  ,                                       !- Construction Name
  {898e68e6-f9e6-437d-9402-4f700582e10c}, !- Space Name
=======
  {5e0fba4e-3d2d-4d7a-84e8-6a436819f0eb}, !- Handle
  Surface 3,                              !- Name
  Wall,                                   !- Surface Type
  ,                                       !- Construction Name
  {bd4ac43e-0bf8-4c8d-8885-49aa5188f6cc}, !- Space Name
>>>>>>> 3c1d7324
  Outdoors,                               !- Outside Boundary Condition
  ,                                       !- Outside Boundary Condition Object
  SunExposed,                             !- Sun Exposure
  WindExposed,                            !- Wind Exposure
  ,                                       !- View Factor to Ground
  ,                                       !- Number of Vertices
  13.6310703908387, 6.81553519541936, 2.4384, !- X,Y,Z Vertex 1 {m}
  13.6310703908387, 6.81553519541936, 0,  !- X,Y,Z Vertex 2 {m}
  0, 6.81553519541936, 0,                 !- X,Y,Z Vertex 3 {m}
  0, 6.81553519541936, 2.4384;            !- X,Y,Z Vertex 4 {m}

OS:Surface,
<<<<<<< HEAD
  {620d6e67-7cb4-4db9-8cba-2e28ad792eb4}, !- Handle
  Surface 4,                              !- Name
  Wall,                                   !- Surface Type
  ,                                       !- Construction Name
  {898e68e6-f9e6-437d-9402-4f700582e10c}, !- Space Name
=======
  {31863ecb-bc42-44b3-841f-2e839056e917}, !- Handle
  Surface 4,                              !- Name
  Wall,                                   !- Surface Type
  ,                                       !- Construction Name
  {bd4ac43e-0bf8-4c8d-8885-49aa5188f6cc}, !- Space Name
>>>>>>> 3c1d7324
  Outdoors,                               !- Outside Boundary Condition
  ,                                       !- Outside Boundary Condition Object
  SunExposed,                             !- Sun Exposure
  WindExposed,                            !- Wind Exposure
  ,                                       !- View Factor to Ground
  ,                                       !- Number of Vertices
  13.6310703908387, 0, 2.4384,            !- X,Y,Z Vertex 1 {m}
  13.6310703908387, 0, 0,                 !- X,Y,Z Vertex 2 {m}
  13.6310703908387, 6.81553519541936, 0,  !- X,Y,Z Vertex 3 {m}
  13.6310703908387, 6.81553519541936, 2.4384; !- X,Y,Z Vertex 4 {m}

OS:Surface,
<<<<<<< HEAD
  {f30f2ee1-3b1f-458c-8b6d-70da05da9bfc}, !- Handle
  Surface 5,                              !- Name
  Wall,                                   !- Surface Type
  ,                                       !- Construction Name
  {898e68e6-f9e6-437d-9402-4f700582e10c}, !- Space Name
=======
  {288b6423-177a-42da-a1ea-a8fda2c62a56}, !- Handle
  Surface 5,                              !- Name
  Wall,                                   !- Surface Type
  ,                                       !- Construction Name
  {bd4ac43e-0bf8-4c8d-8885-49aa5188f6cc}, !- Space Name
>>>>>>> 3c1d7324
  Outdoors,                               !- Outside Boundary Condition
  ,                                       !- Outside Boundary Condition Object
  SunExposed,                             !- Sun Exposure
  WindExposed,                            !- Wind Exposure
  ,                                       !- View Factor to Ground
  ,                                       !- Number of Vertices
  0, 0, 2.4384,                           !- X,Y,Z Vertex 1 {m}
  0, 0, 0,                                !- X,Y,Z Vertex 2 {m}
  13.6310703908387, 0, 0,                 !- X,Y,Z Vertex 3 {m}
  13.6310703908387, 0, 2.4384;            !- X,Y,Z Vertex 4 {m}

OS:Surface,
<<<<<<< HEAD
  {60fa1279-c8a1-4403-9eba-b1eae4e13d52}, !- Handle
  Surface 6,                              !- Name
  RoofCeiling,                            !- Surface Type
  ,                                       !- Construction Name
  {898e68e6-f9e6-437d-9402-4f700582e10c}, !- Space Name
  Surface,                                !- Outside Boundary Condition
  {0db28dd1-bbee-4abf-9a3f-45b5999098c7}, !- Outside Boundary Condition Object
=======
  {2ff63d42-4036-42b6-86b1-ab2e71d64a95}, !- Handle
  Surface 6,                              !- Name
  RoofCeiling,                            !- Surface Type
  ,                                       !- Construction Name
  {bd4ac43e-0bf8-4c8d-8885-49aa5188f6cc}, !- Space Name
  Surface,                                !- Outside Boundary Condition
  {e8863e25-efa5-47d5-9fdd-6bff919c14df}, !- Outside Boundary Condition Object
>>>>>>> 3c1d7324
  NoSun,                                  !- Sun Exposure
  NoWind,                                 !- Wind Exposure
  ,                                       !- View Factor to Ground
  ,                                       !- Number of Vertices
  13.6310703908387, 0, 2.4384,            !- X,Y,Z Vertex 1 {m}
  13.6310703908387, 6.81553519541936, 2.4384, !- X,Y,Z Vertex 2 {m}
  0, 6.81553519541936, 2.4384,            !- X,Y,Z Vertex 3 {m}
  0, 0, 2.4384;                           !- X,Y,Z Vertex 4 {m}

OS:SpaceType,
<<<<<<< HEAD
  {188f3653-598a-4f16-88ce-46438f08ee2f}, !- Handle
=======
  {c180f970-6e7c-47ba-a70d-7232c66da6c9}, !- Handle
>>>>>>> 3c1d7324
  Space Type 1,                           !- Name
  ,                                       !- Default Construction Set Name
  ,                                       !- Default Schedule Set Name
  ,                                       !- Group Rendering Name
  ,                                       !- Design Specification Outdoor Air Object Name
  ,                                       !- Standards Template
  ,                                       !- Standards Building Type
  living;                                 !- Standards Space Type

OS:Space,
<<<<<<< HEAD
  {a0096b2b-3714-4df8-939c-30e36122fe59}, !- Handle
  living space|story 2,                   !- Name
  {188f3653-598a-4f16-88ce-46438f08ee2f}, !- Space Type Name
=======
  {6ab74179-e2c0-49d8-b3b3-ef6babf62fcb}, !- Handle
  living space|story 2,                   !- Name
  {c180f970-6e7c-47ba-a70d-7232c66da6c9}, !- Space Type Name
>>>>>>> 3c1d7324
  ,                                       !- Default Construction Set Name
  ,                                       !- Default Schedule Set Name
  -0,                                     !- Direction of Relative North {deg}
  0,                                      !- X Origin {m}
  0,                                      !- Y Origin {m}
  2.4384,                                 !- Z Origin {m}
  ,                                       !- Building Story Name
<<<<<<< HEAD
  {84ee1c11-7c0b-47af-b027-9cda4a0c487e}, !- Thermal Zone Name
  ,                                       !- Part of Total Floor Area
  ,                                       !- Design Specification Outdoor Air Object Name
  {2a79cf97-4e4a-45f9-bcb0-299bccbb0265}; !- Building Unit Name

OS:Surface,
  {0db28dd1-bbee-4abf-9a3f-45b5999098c7}, !- Handle
  Surface 7,                              !- Name
  Floor,                                  !- Surface Type
  ,                                       !- Construction Name
  {a0096b2b-3714-4df8-939c-30e36122fe59}, !- Space Name
  Surface,                                !- Outside Boundary Condition
  {60fa1279-c8a1-4403-9eba-b1eae4e13d52}, !- Outside Boundary Condition Object
=======
  {d2b83608-22a8-423a-8083-c770984be46f}, !- Thermal Zone Name
  ,                                       !- Part of Total Floor Area
  ,                                       !- Design Specification Outdoor Air Object Name
  {35e1d0d0-c82e-4bc8-9ba6-2de8ab3afda8}; !- Building Unit Name

OS:Surface,
  {e8863e25-efa5-47d5-9fdd-6bff919c14df}, !- Handle
  Surface 7,                              !- Name
  Floor,                                  !- Surface Type
  ,                                       !- Construction Name
  {6ab74179-e2c0-49d8-b3b3-ef6babf62fcb}, !- Space Name
  Surface,                                !- Outside Boundary Condition
  {2ff63d42-4036-42b6-86b1-ab2e71d64a95}, !- Outside Boundary Condition Object
>>>>>>> 3c1d7324
  NoSun,                                  !- Sun Exposure
  NoWind,                                 !- Wind Exposure
  ,                                       !- View Factor to Ground
  ,                                       !- Number of Vertices
  0, 0, 0,                                !- X,Y,Z Vertex 1 {m}
  0, 6.81553519541936, 0,                 !- X,Y,Z Vertex 2 {m}
  13.6310703908387, 6.81553519541936, 0,  !- X,Y,Z Vertex 3 {m}
  13.6310703908387, 0, 0;                 !- X,Y,Z Vertex 4 {m}

OS:Surface,
<<<<<<< HEAD
  {11d7e166-09a8-41a0-9d46-38889a0278e9}, !- Handle
  Surface 8,                              !- Name
  Wall,                                   !- Surface Type
  ,                                       !- Construction Name
  {a0096b2b-3714-4df8-939c-30e36122fe59}, !- Space Name
=======
  {46ef2be8-8a06-4c38-80d2-5f3db4de14de}, !- Handle
  Surface 8,                              !- Name
  Wall,                                   !- Surface Type
  ,                                       !- Construction Name
  {6ab74179-e2c0-49d8-b3b3-ef6babf62fcb}, !- Space Name
>>>>>>> 3c1d7324
  Outdoors,                               !- Outside Boundary Condition
  ,                                       !- Outside Boundary Condition Object
  SunExposed,                             !- Sun Exposure
  WindExposed,                            !- Wind Exposure
  ,                                       !- View Factor to Ground
  ,                                       !- Number of Vertices
  0, 6.81553519541936, 2.4384,            !- X,Y,Z Vertex 1 {m}
  0, 6.81553519541936, 0,                 !- X,Y,Z Vertex 2 {m}
  0, 0, 0,                                !- X,Y,Z Vertex 3 {m}
  0, 0, 2.4384;                           !- X,Y,Z Vertex 4 {m}

OS:Surface,
<<<<<<< HEAD
  {d64a9974-211e-442c-862d-ea2a6b2143b7}, !- Handle
  Surface 9,                              !- Name
  Wall,                                   !- Surface Type
  ,                                       !- Construction Name
  {a0096b2b-3714-4df8-939c-30e36122fe59}, !- Space Name
=======
  {ab07241f-06ae-4c2a-a39d-a8d24c04ca35}, !- Handle
  Surface 9,                              !- Name
  Wall,                                   !- Surface Type
  ,                                       !- Construction Name
  {6ab74179-e2c0-49d8-b3b3-ef6babf62fcb}, !- Space Name
>>>>>>> 3c1d7324
  Outdoors,                               !- Outside Boundary Condition
  ,                                       !- Outside Boundary Condition Object
  SunExposed,                             !- Sun Exposure
  WindExposed,                            !- Wind Exposure
  ,                                       !- View Factor to Ground
  ,                                       !- Number of Vertices
  13.6310703908387, 6.81553519541936, 2.4384, !- X,Y,Z Vertex 1 {m}
  13.6310703908387, 6.81553519541936, 0,  !- X,Y,Z Vertex 2 {m}
  0, 6.81553519541936, 0,                 !- X,Y,Z Vertex 3 {m}
  0, 6.81553519541936, 2.4384;            !- X,Y,Z Vertex 4 {m}

OS:Surface,
<<<<<<< HEAD
  {7b9513e8-a4ce-40fa-a9d0-0e0274e134e0}, !- Handle
  Surface 10,                             !- Name
  Wall,                                   !- Surface Type
  ,                                       !- Construction Name
  {a0096b2b-3714-4df8-939c-30e36122fe59}, !- Space Name
=======
  {3526b419-3aa5-40c6-a93d-e8c49149891a}, !- Handle
  Surface 10,                             !- Name
  Wall,                                   !- Surface Type
  ,                                       !- Construction Name
  {6ab74179-e2c0-49d8-b3b3-ef6babf62fcb}, !- Space Name
>>>>>>> 3c1d7324
  Outdoors,                               !- Outside Boundary Condition
  ,                                       !- Outside Boundary Condition Object
  SunExposed,                             !- Sun Exposure
  WindExposed,                            !- Wind Exposure
  ,                                       !- View Factor to Ground
  ,                                       !- Number of Vertices
  13.6310703908387, 0, 2.4384,            !- X,Y,Z Vertex 1 {m}
  13.6310703908387, 0, 0,                 !- X,Y,Z Vertex 2 {m}
  13.6310703908387, 6.81553519541936, 0,  !- X,Y,Z Vertex 3 {m}
  13.6310703908387, 6.81553519541936, 2.4384; !- X,Y,Z Vertex 4 {m}

OS:Surface,
<<<<<<< HEAD
  {7a568960-759b-4d3b-9151-39e6a6400974}, !- Handle
  Surface 11,                             !- Name
  Wall,                                   !- Surface Type
  ,                                       !- Construction Name
  {a0096b2b-3714-4df8-939c-30e36122fe59}, !- Space Name
=======
  {7d2d48d7-735f-46d0-994e-16b9c7c73669}, !- Handle
  Surface 11,                             !- Name
  Wall,                                   !- Surface Type
  ,                                       !- Construction Name
  {6ab74179-e2c0-49d8-b3b3-ef6babf62fcb}, !- Space Name
>>>>>>> 3c1d7324
  Outdoors,                               !- Outside Boundary Condition
  ,                                       !- Outside Boundary Condition Object
  SunExposed,                             !- Sun Exposure
  WindExposed,                            !- Wind Exposure
  ,                                       !- View Factor to Ground
  ,                                       !- Number of Vertices
  0, 0, 2.4384,                           !- X,Y,Z Vertex 1 {m}
  0, 0, 0,                                !- X,Y,Z Vertex 2 {m}
  13.6310703908387, 0, 0,                 !- X,Y,Z Vertex 3 {m}
  13.6310703908387, 0, 2.4384;            !- X,Y,Z Vertex 4 {m}

OS:Surface,
<<<<<<< HEAD
  {0284036b-bc70-4e8c-ae4c-32508c35b0d7}, !- Handle
  Surface 12,                             !- Name
  RoofCeiling,                            !- Surface Type
  ,                                       !- Construction Name
  {a0096b2b-3714-4df8-939c-30e36122fe59}, !- Space Name
  Surface,                                !- Outside Boundary Condition
  {8973421e-7e18-41aa-ab61-0a64c35bac36}, !- Outside Boundary Condition Object
=======
  {25fa37da-21cc-457e-a024-78154fe4f0a3}, !- Handle
  Surface 12,                             !- Name
  RoofCeiling,                            !- Surface Type
  ,                                       !- Construction Name
  {6ab74179-e2c0-49d8-b3b3-ef6babf62fcb}, !- Space Name
  Surface,                                !- Outside Boundary Condition
  {d5668779-ca48-42f5-acfe-5fbe4f3e396a}, !- Outside Boundary Condition Object
>>>>>>> 3c1d7324
  NoSun,                                  !- Sun Exposure
  NoWind,                                 !- Wind Exposure
  ,                                       !- View Factor to Ground
  ,                                       !- Number of Vertices
  13.6310703908387, 0, 2.4384,            !- X,Y,Z Vertex 1 {m}
  13.6310703908387, 6.81553519541936, 2.4384, !- X,Y,Z Vertex 2 {m}
  0, 6.81553519541936, 2.4384,            !- X,Y,Z Vertex 3 {m}
  0, 0, 2.4384;                           !- X,Y,Z Vertex 4 {m}

OS:Surface,
<<<<<<< HEAD
  {8973421e-7e18-41aa-ab61-0a64c35bac36}, !- Handle
  Surface 13,                             !- Name
  Floor,                                  !- Surface Type
  ,                                       !- Construction Name
  {8a6c763c-7a3d-4603-85b3-2c55a3e9850f}, !- Space Name
  Surface,                                !- Outside Boundary Condition
  {0284036b-bc70-4e8c-ae4c-32508c35b0d7}, !- Outside Boundary Condition Object
=======
  {d5668779-ca48-42f5-acfe-5fbe4f3e396a}, !- Handle
  Surface 13,                             !- Name
  Floor,                                  !- Surface Type
  ,                                       !- Construction Name
  {e2df5fff-aec2-4f4c-81f8-1d97c18eda92}, !- Space Name
  Surface,                                !- Outside Boundary Condition
  {25fa37da-21cc-457e-a024-78154fe4f0a3}, !- Outside Boundary Condition Object
>>>>>>> 3c1d7324
  NoSun,                                  !- Sun Exposure
  NoWind,                                 !- Wind Exposure
  ,                                       !- View Factor to Ground
  ,                                       !- Number of Vertices
  0, 6.81553519541936, 0,                 !- X,Y,Z Vertex 1 {m}
  13.6310703908387, 6.81553519541936, 0,  !- X,Y,Z Vertex 2 {m}
  13.6310703908387, 0, 0,                 !- X,Y,Z Vertex 3 {m}
  0, 0, 0;                                !- X,Y,Z Vertex 4 {m}

OS:Surface,
<<<<<<< HEAD
  {8f21bbc3-890b-4458-b12d-88bfd8a7ed30}, !- Handle
  Surface 14,                             !- Name
  RoofCeiling,                            !- Surface Type
  ,                                       !- Construction Name
  {8a6c763c-7a3d-4603-85b3-2c55a3e9850f}, !- Space Name
=======
  {68ad1100-fd3e-4d79-a1a7-eba474002ce7}, !- Handle
  Surface 14,                             !- Name
  RoofCeiling,                            !- Surface Type
  ,                                       !- Construction Name
  {e2df5fff-aec2-4f4c-81f8-1d97c18eda92}, !- Space Name
>>>>>>> 3c1d7324
  Outdoors,                               !- Outside Boundary Condition
  ,                                       !- Outside Boundary Condition Object
  SunExposed,                             !- Sun Exposure
  WindExposed,                            !- Wind Exposure
  ,                                       !- View Factor to Ground
  ,                                       !- Number of Vertices
  13.6310703908387, 3.40776759770968, 1.70388379885484, !- X,Y,Z Vertex 1 {m}
  0, 3.40776759770968, 1.70388379885484,  !- X,Y,Z Vertex 2 {m}
  0, 0, 0,                                !- X,Y,Z Vertex 3 {m}
  13.6310703908387, 0, 0;                 !- X,Y,Z Vertex 4 {m}

OS:Surface,
<<<<<<< HEAD
  {2c76ffc4-430f-405a-a20f-3dc5f35a7113}, !- Handle
  Surface 15,                             !- Name
  RoofCeiling,                            !- Surface Type
  ,                                       !- Construction Name
  {8a6c763c-7a3d-4603-85b3-2c55a3e9850f}, !- Space Name
=======
  {a10f6344-783c-4e10-b523-d0cfac431361}, !- Handle
  Surface 15,                             !- Name
  RoofCeiling,                            !- Surface Type
  ,                                       !- Construction Name
  {e2df5fff-aec2-4f4c-81f8-1d97c18eda92}, !- Space Name
>>>>>>> 3c1d7324
  Outdoors,                               !- Outside Boundary Condition
  ,                                       !- Outside Boundary Condition Object
  SunExposed,                             !- Sun Exposure
  WindExposed,                            !- Wind Exposure
  ,                                       !- View Factor to Ground
  ,                                       !- Number of Vertices
  0, 3.40776759770968, 1.70388379885484,  !- X,Y,Z Vertex 1 {m}
  13.6310703908387, 3.40776759770968, 1.70388379885484, !- X,Y,Z Vertex 2 {m}
  13.6310703908387, 6.81553519541936, 0,  !- X,Y,Z Vertex 3 {m}
  0, 6.81553519541936, 0;                 !- X,Y,Z Vertex 4 {m}

OS:Surface,
<<<<<<< HEAD
  {73cece65-7b0f-4e65-8b22-8e7ca63e97f2}, !- Handle
  Surface 16,                             !- Name
  Wall,                                   !- Surface Type
  ,                                       !- Construction Name
  {8a6c763c-7a3d-4603-85b3-2c55a3e9850f}, !- Space Name
=======
  {b7397069-809e-402d-9bc5-a047005a10bd}, !- Handle
  Surface 16,                             !- Name
  Wall,                                   !- Surface Type
  ,                                       !- Construction Name
  {e2df5fff-aec2-4f4c-81f8-1d97c18eda92}, !- Space Name
>>>>>>> 3c1d7324
  Outdoors,                               !- Outside Boundary Condition
  ,                                       !- Outside Boundary Condition Object
  SunExposed,                             !- Sun Exposure
  WindExposed,                            !- Wind Exposure
  ,                                       !- View Factor to Ground
  ,                                       !- Number of Vertices
  0, 3.40776759770968, 1.70388379885484,  !- X,Y,Z Vertex 1 {m}
  0, 6.81553519541936, 0,                 !- X,Y,Z Vertex 2 {m}
  0, 0, 0;                                !- X,Y,Z Vertex 3 {m}

OS:Surface,
<<<<<<< HEAD
  {1e49224e-65a1-4252-8f4e-87aeb66a8061}, !- Handle
  Surface 17,                             !- Name
  Wall,                                   !- Surface Type
  ,                                       !- Construction Name
  {8a6c763c-7a3d-4603-85b3-2c55a3e9850f}, !- Space Name
=======
  {94d770bb-9bcf-4cee-bdd5-d65bc9ed8298}, !- Handle
  Surface 17,                             !- Name
  Wall,                                   !- Surface Type
  ,                                       !- Construction Name
  {e2df5fff-aec2-4f4c-81f8-1d97c18eda92}, !- Space Name
>>>>>>> 3c1d7324
  Outdoors,                               !- Outside Boundary Condition
  ,                                       !- Outside Boundary Condition Object
  SunExposed,                             !- Sun Exposure
  WindExposed,                            !- Wind Exposure
  ,                                       !- View Factor to Ground
  ,                                       !- Number of Vertices
  13.6310703908387, 3.40776759770968, 1.70388379885484, !- X,Y,Z Vertex 1 {m}
  13.6310703908387, 0, 0,                 !- X,Y,Z Vertex 2 {m}
  13.6310703908387, 6.81553519541936, 0;  !- X,Y,Z Vertex 3 {m}

OS:Space,
<<<<<<< HEAD
  {8a6c763c-7a3d-4603-85b3-2c55a3e9850f}, !- Handle
  unfinished attic space,                 !- Name
  {a9c520ef-d541-454c-afb3-842edb6957a9}, !- Space Type Name
=======
  {e2df5fff-aec2-4f4c-81f8-1d97c18eda92}, !- Handle
  unfinished attic space,                 !- Name
  {15eb0b15-c86a-4edf-8d16-57c8819f3968}, !- Space Type Name
>>>>>>> 3c1d7324
  ,                                       !- Default Construction Set Name
  ,                                       !- Default Schedule Set Name
  -0,                                     !- Direction of Relative North {deg}
  0,                                      !- X Origin {m}
  0,                                      !- Y Origin {m}
  4.8768,                                 !- Z Origin {m}
  ,                                       !- Building Story Name
<<<<<<< HEAD
  {9fe6eb80-7545-48c9-abde-abdebc47ab45}; !- Thermal Zone Name

OS:ThermalZone,
  {9fe6eb80-7545-48c9-abde-abdebc47ab45}, !- Handle
=======
  {307fc226-409f-46df-809b-84c6cabfadbe}; !- Thermal Zone Name

OS:ThermalZone,
  {307fc226-409f-46df-809b-84c6cabfadbe}, !- Handle
>>>>>>> 3c1d7324
  unfinished attic zone,                  !- Name
  ,                                       !- Multiplier
  ,                                       !- Ceiling Height {m}
  ,                                       !- Volume {m3}
  ,                                       !- Floor Area {m2}
  ,                                       !- Zone Inside Convection Algorithm
  ,                                       !- Zone Outside Convection Algorithm
  ,                                       !- Zone Conditioning Equipment List Name
<<<<<<< HEAD
  {c2552f62-effd-48da-b114-ba64712e35b5}, !- Zone Air Inlet Port List
  {80aa0454-30d1-41aa-8895-a5cd7801a4af}, !- Zone Air Exhaust Port List
  {fb915fb8-0126-49c8-97be-5c36bd6b2f1d}, !- Zone Air Node Name
  {8548b69e-d737-48d7-9c0a-585d5922066c}, !- Zone Return Air Port List
=======
  {ce898e9d-487d-4af5-aeef-f68ba61850e0}, !- Zone Air Inlet Port List
  {e00eb6a2-cff4-4e5b-ac14-5085efebc1e5}, !- Zone Air Exhaust Port List
  {4329f5ed-2bb2-42d9-a090-540d032f3fd2}, !- Zone Air Node Name
  {87055b55-0ebb-4c28-834e-03204da6e2a4}, !- Zone Return Air Port List
>>>>>>> 3c1d7324
  ,                                       !- Primary Daylighting Control Name
  ,                                       !- Fraction of Zone Controlled by Primary Daylighting Control
  ,                                       !- Secondary Daylighting Control Name
  ,                                       !- Fraction of Zone Controlled by Secondary Daylighting Control
  ,                                       !- Illuminance Map Name
  ,                                       !- Group Rendering Name
  ,                                       !- Thermostat Name
  No;                                     !- Use Ideal Air Loads

OS:Node,
<<<<<<< HEAD
  {e6732a95-e9f3-42a0-9224-72e2033fe563}, !- Handle
  Node 2,                                 !- Name
  {fb915fb8-0126-49c8-97be-5c36bd6b2f1d}, !- Inlet Port
  ;                                       !- Outlet Port

OS:Connection,
  {fb915fb8-0126-49c8-97be-5c36bd6b2f1d}, !- Handle
  {b2614538-c077-423a-89ed-c992ca243bf6}, !- Name
  {9fe6eb80-7545-48c9-abde-abdebc47ab45}, !- Source Object
  11,                                     !- Outlet Port
  {e6732a95-e9f3-42a0-9224-72e2033fe563}, !- Target Object
  2;                                      !- Inlet Port

OS:PortList,
  {c2552f62-effd-48da-b114-ba64712e35b5}, !- Handle
  {1aa0b515-2090-4b7f-8352-07acef69eddb}, !- Name
  {9fe6eb80-7545-48c9-abde-abdebc47ab45}; !- HVAC Component

OS:PortList,
  {80aa0454-30d1-41aa-8895-a5cd7801a4af}, !- Handle
  {044e9bc7-a1df-4813-a33e-c3ff56b928bc}, !- Name
  {9fe6eb80-7545-48c9-abde-abdebc47ab45}; !- HVAC Component

OS:PortList,
  {8548b69e-d737-48d7-9c0a-585d5922066c}, !- Handle
  {4067ad34-ac36-470d-9d5c-6369fc90b4f4}, !- Name
  {9fe6eb80-7545-48c9-abde-abdebc47ab45}; !- HVAC Component

OS:Sizing:Zone,
  {91fa9e22-fce2-4111-a674-dba3f9b1b064}, !- Handle
  {9fe6eb80-7545-48c9-abde-abdebc47ab45}, !- Zone or ZoneList Name
=======
  {a981ff06-ba3c-4c19-a31a-28ffa0080e61}, !- Handle
  Node 2,                                 !- Name
  {4329f5ed-2bb2-42d9-a090-540d032f3fd2}, !- Inlet Port
  ;                                       !- Outlet Port

OS:Connection,
  {4329f5ed-2bb2-42d9-a090-540d032f3fd2}, !- Handle
  {bb1f243e-be12-4e5f-bba1-7baa4cb88160}, !- Name
  {307fc226-409f-46df-809b-84c6cabfadbe}, !- Source Object
  11,                                     !- Outlet Port
  {a981ff06-ba3c-4c19-a31a-28ffa0080e61}, !- Target Object
  2;                                      !- Inlet Port

OS:PortList,
  {ce898e9d-487d-4af5-aeef-f68ba61850e0}, !- Handle
  {fc3e7e59-15f1-4292-b8a4-093a05be2e5d}, !- Name
  {307fc226-409f-46df-809b-84c6cabfadbe}; !- HVAC Component

OS:PortList,
  {e00eb6a2-cff4-4e5b-ac14-5085efebc1e5}, !- Handle
  {588cd610-955a-4706-b998-523f8c8e7ba4}, !- Name
  {307fc226-409f-46df-809b-84c6cabfadbe}; !- HVAC Component

OS:PortList,
  {87055b55-0ebb-4c28-834e-03204da6e2a4}, !- Handle
  {1a5b3618-2c2d-4f75-bf29-60b1bae061cd}, !- Name
  {307fc226-409f-46df-809b-84c6cabfadbe}; !- HVAC Component

OS:Sizing:Zone,
  {226afbee-491a-4ce1-95e8-a0e1c92a4722}, !- Handle
  {307fc226-409f-46df-809b-84c6cabfadbe}, !- Zone or ZoneList Name
>>>>>>> 3c1d7324
  SupplyAirTemperature,                   !- Zone Cooling Design Supply Air Temperature Input Method
  14,                                     !- Zone Cooling Design Supply Air Temperature {C}
  11.11,                                  !- Zone Cooling Design Supply Air Temperature Difference {deltaC}
  SupplyAirTemperature,                   !- Zone Heating Design Supply Air Temperature Input Method
  40,                                     !- Zone Heating Design Supply Air Temperature {C}
  11.11,                                  !- Zone Heating Design Supply Air Temperature Difference {deltaC}
  0.0085,                                 !- Zone Cooling Design Supply Air Humidity Ratio {kg-H2O/kg-air}
  0.008,                                  !- Zone Heating Design Supply Air Humidity Ratio {kg-H2O/kg-air}
  ,                                       !- Zone Heating Sizing Factor
  ,                                       !- Zone Cooling Sizing Factor
  DesignDay,                              !- Cooling Design Air Flow Method
  ,                                       !- Cooling Design Air Flow Rate {m3/s}
  ,                                       !- Cooling Minimum Air Flow per Zone Floor Area {m3/s-m2}
  ,                                       !- Cooling Minimum Air Flow {m3/s}
  ,                                       !- Cooling Minimum Air Flow Fraction
  DesignDay,                              !- Heating Design Air Flow Method
  ,                                       !- Heating Design Air Flow Rate {m3/s}
  ,                                       !- Heating Maximum Air Flow per Zone Floor Area {m3/s-m2}
  ,                                       !- Heating Maximum Air Flow {m3/s}
  ,                                       !- Heating Maximum Air Flow Fraction
  ,                                       !- Design Zone Air Distribution Effectiveness in Cooling Mode
  ,                                       !- Design Zone Air Distribution Effectiveness in Heating Mode
  No,                                     !- Account for Dedicated Outdoor Air System
  NeutralSupplyAir,                       !- Dedicated Outdoor Air System Control Strategy
  autosize,                               !- Dedicated Outdoor Air Low Setpoint Temperature for Design {C}
  autosize;                               !- Dedicated Outdoor Air High Setpoint Temperature for Design {C}

OS:ZoneHVAC:EquipmentList,
<<<<<<< HEAD
  {8fca6f47-089f-4887-9f05-b2d8745671d4}, !- Handle
  Zone HVAC Equipment List 2,             !- Name
  {9fe6eb80-7545-48c9-abde-abdebc47ab45}; !- Thermal Zone

OS:SpaceType,
  {a9c520ef-d541-454c-afb3-842edb6957a9}, !- Handle
=======
  {eb4a35a0-d518-4e16-8f67-50c0cee78d32}, !- Handle
  Zone HVAC Equipment List 2,             !- Name
  {307fc226-409f-46df-809b-84c6cabfadbe}; !- Thermal Zone

OS:SpaceType,
  {15eb0b15-c86a-4edf-8d16-57c8819f3968}, !- Handle
>>>>>>> 3c1d7324
  Space Type 2,                           !- Name
  ,                                       !- Default Construction Set Name
  ,                                       !- Default Schedule Set Name
  ,                                       !- Group Rendering Name
  ,                                       !- Design Specification Outdoor Air Object Name
  ,                                       !- Standards Template
  ,                                       !- Standards Building Type
  unfinished attic;                       !- Standards Space Type

OS:BuildingUnit,
<<<<<<< HEAD
  {2a79cf97-4e4a-45f9-bcb0-299bccbb0265}, !- Handle
=======
  {35e1d0d0-c82e-4bc8-9ba6-2de8ab3afda8}, !- Handle
>>>>>>> 3c1d7324
  unit 1,                                 !- Name
  ,                                       !- Rendering Color
  Residential;                            !- Building Unit Type

OS:AdditionalProperties,
<<<<<<< HEAD
  {31cde435-6741-401d-9b17-602e30d53e92}, !- Handle
  {2a79cf97-4e4a-45f9-bcb0-299bccbb0265}, !- Object Name
=======
  {bbef10cb-7033-4b65-a66d-fc0c0d7ee777}, !- Handle
  {35e1d0d0-c82e-4bc8-9ba6-2de8ab3afda8}, !- Object Name
>>>>>>> 3c1d7324
  NumberOfBedrooms,                       !- Feature Name 1
  Integer,                                !- Feature Data Type 1
  3,                                      !- Feature Value 1
  NumberOfBathrooms,                      !- Feature Name 2
  Double,                                 !- Feature Data Type 2
  2,                                      !- Feature Value 2
  NumberOfOccupants,                      !- Feature Name 3
  Double,                                 !- Feature Data Type 3
  2.6400000000000001;                     !- Feature Value 3

OS:External:File,
<<<<<<< HEAD
  {2f27d30b-1a21-4d42-be62-86d9d978427b}, !- Handle
=======
  {8e6fdaa5-601e-4222-8b9d-fb2d0b996a79}, !- Handle
>>>>>>> 3c1d7324
  8760.csv,                               !- Name
  8760.csv;                               !- File Name

OS:Schedule:Day,
<<<<<<< HEAD
  {f00813ff-5696-42ea-b85e-6ee2a4abb55d}, !- Handle
=======
  {08abbd9e-cebb-4065-8421-be15e0e40097}, !- Handle
>>>>>>> 3c1d7324
  Schedule Day 1,                         !- Name
  ,                                       !- Schedule Type Limits Name
  ,                                       !- Interpolate to Timestep
  24,                                     !- Hour 1
  0,                                      !- Minute 1
  0;                                      !- Value Until Time 1

OS:Schedule:Day,
<<<<<<< HEAD
  {b4af7f31-92ff-4afb-93a8-a6136ebeff14}, !- Handle
=======
  {0be455b8-c846-4da0-91b5-f92885230371}, !- Handle
>>>>>>> 3c1d7324
  Schedule Day 2,                         !- Name
  ,                                       !- Schedule Type Limits Name
  ,                                       !- Interpolate to Timestep
  24,                                     !- Hour 1
  0,                                      !- Minute 1
  1;                                      !- Value Until Time 1

OS:Schedule:File,
<<<<<<< HEAD
  {0f2415df-7a12-42e8-9cc9-58c0707befdc}, !- Handle
  occupants,                              !- Name
  {057c28e3-879b-45c9-a8c8-7bc0c6097ae9}, !- Schedule Type Limits Name
  {2f27d30b-1a21-4d42-be62-86d9d978427b}, !- External File Name
=======
  {bb7d0b69-5c45-4273-9961-cc23d7e9f5c0}, !- Handle
  occupants,                              !- Name
  {fe441860-fa82-4ca2-993c-b760eed7dba8}, !- Schedule Type Limits Name
  {8e6fdaa5-601e-4222-8b9d-fb2d0b996a79}, !- External File Name
>>>>>>> 3c1d7324
  1,                                      !- Column Number
  1,                                      !- Rows to Skip at Top
  8760,                                   !- Number of Hours of Data
  ,                                       !- Column Separator
  ,                                       !- Interpolate to Timestep
  60;                                     !- Minutes per Item

OS:Schedule:Ruleset,
<<<<<<< HEAD
  {10f87af4-392d-4fde-b72e-87f6f8acdac0}, !- Handle
  Schedule Ruleset 1,                     !- Name
  {2e987072-b8d1-4dd7-afd3-ecd813acda81}, !- Schedule Type Limits Name
  {1efda512-111a-4c37-bd4c-8756034a4dfa}; !- Default Day Schedule Name

OS:Schedule:Day,
  {1efda512-111a-4c37-bd4c-8756034a4dfa}, !- Handle
  Schedule Day 3,                         !- Name
  {2e987072-b8d1-4dd7-afd3-ecd813acda81}, !- Schedule Type Limits Name
=======
  {77e52d04-1459-4f75-95ef-128fb0997c64}, !- Handle
  Schedule Ruleset 1,                     !- Name
  {3cd48fc2-c2f8-4bf3-878b-92a1c94877e3}, !- Schedule Type Limits Name
  {8c09e64a-900d-40d4-a8a5-82fa160a31e7}; !- Default Day Schedule Name

OS:Schedule:Day,
  {8c09e64a-900d-40d4-a8a5-82fa160a31e7}, !- Handle
  Schedule Day 3,                         !- Name
  {3cd48fc2-c2f8-4bf3-878b-92a1c94877e3}, !- Schedule Type Limits Name
>>>>>>> 3c1d7324
  ,                                       !- Interpolate to Timestep
  24,                                     !- Hour 1
  0,                                      !- Minute 1
  112.539290946133;                       !- Value Until Time 1

OS:People:Definition,
<<<<<<< HEAD
  {451478dd-411f-45cb-88aa-daa87601b216}, !- Handle
=======
  {19d3be4a-15c0-4222-a6cb-7f1b9638b170}, !- Handle
>>>>>>> 3c1d7324
  res occupants|living space,             !- Name
  People,                                 !- Number of People Calculation Method
  1.32,                                   !- Number of People {people}
  ,                                       !- People per Space Floor Area {person/m2}
  ,                                       !- Space Floor Area per Person {m2/person}
  0.319734,                               !- Fraction Radiant
  0.573,                                  !- Sensible Heat Fraction
  0,                                      !- Carbon Dioxide Generation Rate {m3/s-W}
  No,                                     !- Enable ASHRAE 55 Comfort Warnings
  ZoneAveraged;                           !- Mean Radiant Temperature Calculation Type

OS:People,
<<<<<<< HEAD
  {bb7bb358-3d87-4251-89b4-b2ea2e13da91}, !- Handle
  res occupants|living space,             !- Name
  {451478dd-411f-45cb-88aa-daa87601b216}, !- People Definition Name
  {898e68e6-f9e6-437d-9402-4f700582e10c}, !- Space or SpaceType Name
  {0f2415df-7a12-42e8-9cc9-58c0707befdc}, !- Number of People Schedule Name
  {10f87af4-392d-4fde-b72e-87f6f8acdac0}, !- Activity Level Schedule Name
=======
  {cb665c4d-4fd8-4928-9c06-b14d7ef45e36}, !- Handle
  res occupants|living space,             !- Name
  {19d3be4a-15c0-4222-a6cb-7f1b9638b170}, !- People Definition Name
  {bd4ac43e-0bf8-4c8d-8885-49aa5188f6cc}, !- Space or SpaceType Name
  {bb7d0b69-5c45-4273-9961-cc23d7e9f5c0}, !- Number of People Schedule Name
  {77e52d04-1459-4f75-95ef-128fb0997c64}, !- Activity Level Schedule Name
>>>>>>> 3c1d7324
  ,                                       !- Surface Name/Angle Factor List Name
  ,                                       !- Work Efficiency Schedule Name
  ,                                       !- Clothing Insulation Schedule Name
  ,                                       !- Air Velocity Schedule Name
  1;                                      !- Multiplier

OS:ScheduleTypeLimits,
<<<<<<< HEAD
  {2e987072-b8d1-4dd7-afd3-ecd813acda81}, !- Handle
=======
  {3cd48fc2-c2f8-4bf3-878b-92a1c94877e3}, !- Handle
>>>>>>> 3c1d7324
  ActivityLevel,                          !- Name
  0,                                      !- Lower Limit Value
  ,                                       !- Upper Limit Value
  Continuous,                             !- Numeric Type
  ActivityLevel;                          !- Unit Type

OS:ScheduleTypeLimits,
<<<<<<< HEAD
  {057c28e3-879b-45c9-a8c8-7bc0c6097ae9}, !- Handle
=======
  {fe441860-fa82-4ca2-993c-b760eed7dba8}, !- Handle
>>>>>>> 3c1d7324
  Fractional,                             !- Name
  0,                                      !- Lower Limit Value
  1,                                      !- Upper Limit Value
  Continuous;                             !- Numeric Type

OS:People:Definition,
<<<<<<< HEAD
  {c32a87fc-a8d2-45d4-ad75-9a80aa46fed8}, !- Handle
=======
  {89362a06-037c-4e4c-bf52-52731d3e45e6}, !- Handle
>>>>>>> 3c1d7324
  res occupants|living space|story 2,     !- Name
  People,                                 !- Number of People Calculation Method
  1.32,                                   !- Number of People {people}
  ,                                       !- People per Space Floor Area {person/m2}
  ,                                       !- Space Floor Area per Person {m2/person}
  0.319734,                               !- Fraction Radiant
  0.573,                                  !- Sensible Heat Fraction
  0,                                      !- Carbon Dioxide Generation Rate {m3/s-W}
  No,                                     !- Enable ASHRAE 55 Comfort Warnings
  ZoneAveraged;                           !- Mean Radiant Temperature Calculation Type

OS:People,
<<<<<<< HEAD
  {639eaf39-21d1-473e-9f46-e71074c24680}, !- Handle
  res occupants|living space|story 2,     !- Name
  {c32a87fc-a8d2-45d4-ad75-9a80aa46fed8}, !- People Definition Name
  {a0096b2b-3714-4df8-939c-30e36122fe59}, !- Space or SpaceType Name
  {0f2415df-7a12-42e8-9cc9-58c0707befdc}, !- Number of People Schedule Name
  {10f87af4-392d-4fde-b72e-87f6f8acdac0}, !- Activity Level Schedule Name
=======
  {6eda06ba-1f53-4995-90f7-a625f0298a74}, !- Handle
  res occupants|living space|story 2,     !- Name
  {89362a06-037c-4e4c-bf52-52731d3e45e6}, !- People Definition Name
  {6ab74179-e2c0-49d8-b3b3-ef6babf62fcb}, !- Space or SpaceType Name
  {bb7d0b69-5c45-4273-9961-cc23d7e9f5c0}, !- Number of People Schedule Name
  {77e52d04-1459-4f75-95ef-128fb0997c64}, !- Activity Level Schedule Name
>>>>>>> 3c1d7324
  ,                                       !- Surface Name/Angle Factor List Name
  ,                                       !- Work Efficiency Schedule Name
  ,                                       !- Clothing Insulation Schedule Name
  ,                                       !- Air Velocity Schedule Name
  1;                                      !- Multiplier
<|MERGE_RESOLUTION|>--- conflicted
+++ resolved
@@ -1,73 +1,41 @@
 !- NOTE: Auto-generated from /test/osw_files/SFD_2000sqft_2story_SL_UA_Denver_North.osw
 
 OS:Version,
-<<<<<<< HEAD
-  {70898310-6ab6-4429-8c67-e9568211788a}, !- Handle
+  {0d325e20-bb94-4f1c-a83d-c461715144eb}, !- Handle
   2.9.0;                                  !- Version Identifier
 
 OS:SimulationControl,
-  {f61ad740-8cd8-477a-87bc-025c920449b9}, !- Handle
-=======
-  {2608c95d-05d7-4a41-9f3e-b57c03dcfc03}, !- Handle
-  2.9.0;                                  !- Version Identifier
-
-OS:SimulationControl,
-  {7493b2e6-0267-4b11-b86a-4b25e133a274}, !- Handle
->>>>>>> 3c1d7324
+  {893162d3-cefc-446d-b7d4-412f13186a08}, !- Handle
   ,                                       !- Do Zone Sizing Calculation
   ,                                       !- Do System Sizing Calculation
   ,                                       !- Do Plant Sizing Calculation
   No;                                     !- Run Simulation for Sizing Periods
 
 OS:Timestep,
-<<<<<<< HEAD
-  {adbfad48-33f7-4373-9683-54fef49c6d3c}, !- Handle
+  {ab2f67ba-b549-4496-840f-d6dab9f5acf6}, !- Handle
   6;                                      !- Number of Timesteps per Hour
 
 OS:ShadowCalculation,
-  {8302a88d-8cb6-4242-9c8e-ce84478ee8bc}, !- Handle
-=======
-  {e03b348d-d5f4-4501-8b73-d56ec0fd0ec5}, !- Handle
-  6;                                      !- Number of Timesteps per Hour
-
-OS:ShadowCalculation,
-  {5cac919c-bced-4bd7-9996-be32aebebf91}, !- Handle
->>>>>>> 3c1d7324
+  {a9d4db6f-d750-4551-a9dd-e18362d8040e}, !- Handle
   20,                                     !- Calculation Frequency
   200;                                    !- Maximum Figures in Shadow Overlap Calculations
 
 OS:SurfaceConvectionAlgorithm:Outside,
-<<<<<<< HEAD
-  {78f78317-a988-47ad-80bf-e62a95896281}, !- Handle
+  {f33515c1-6709-408e-931b-25c1378f1482}, !- Handle
   DOE-2;                                  !- Algorithm
 
 OS:SurfaceConvectionAlgorithm:Inside,
-  {21b082c7-e921-47a1-9408-83941fe56848}, !- Handle
+  {e85d1137-2a43-4c38-964c-73a9cfd50f5f}, !- Handle
   TARP;                                   !- Algorithm
 
 OS:ZoneCapacitanceMultiplier:ResearchSpecial,
-  {e7df844d-f005-4b9d-ac56-35a446ca2863}, !- Handle
-=======
-  {0ac58425-4993-43c0-82c7-cb738dd4ae1a}, !- Handle
-  DOE-2;                                  !- Algorithm
-
-OS:SurfaceConvectionAlgorithm:Inside,
-  {1b197581-9e99-4aa0-8147-a6b9c7444f82}, !- Handle
-  TARP;                                   !- Algorithm
-
-OS:ZoneCapacitanceMultiplier:ResearchSpecial,
-  {e338cca2-f518-4dab-98d1-649bb21c3ea0}, !- Handle
->>>>>>> 3c1d7324
+  {b2a5138d-c3e1-46c3-baaa-de259e7c0583}, !- Handle
   ,                                       !- Temperature Capacity Multiplier
   15,                                     !- Humidity Capacity Multiplier
   ;                                       !- Carbon Dioxide Capacity Multiplier
 
 OS:RunPeriod,
-<<<<<<< HEAD
-  {c540ae4e-89d8-4a2c-8252-eca135d51906}, !- Handle
-=======
-  {f00a7284-ce16-49e1-a647-bfaa90fae4c5}, !- Handle
->>>>>>> 3c1d7324
+  {df249eba-07d4-4ba3-9b9b-a13cbe8955d2}, !- Handle
   Run Period 1,                           !- Name
   1,                                      !- Begin Month
   1,                                      !- Begin Day of Month
@@ -81,21 +49,13 @@
   ;                                       !- Number of Times Runperiod to be Repeated
 
 OS:YearDescription,
-<<<<<<< HEAD
-  {0ddd3b40-6579-4156-a5a7-12f5ce1156e4}, !- Handle
-=======
-  {53fd73e4-4518-4ed6-9a19-4a6dbc0a25ff}, !- Handle
->>>>>>> 3c1d7324
+  {4e82fcef-bfc4-43a7-824f-550a24fb06e3}, !- Handle
   2007,                                   !- Calendar Year
   ,                                       !- Day of Week for Start Day
   ;                                       !- Is Leap Year
 
 OS:WeatherFile,
-<<<<<<< HEAD
-  {c5bcd64d-7a86-4c0d-8638-55b894bf9f7f}, !- Handle
-=======
-  {1923c624-ed65-4e04-bd86-02e642dfd28e}, !- Handle
->>>>>>> 3c1d7324
+  {0e87b65a-1a20-4a80-9055-f065c2420efb}, !- Handle
   Denver Intl Ap,                         !- City
   CO,                                     !- State Province Region
   USA,                                    !- Country
@@ -109,13 +69,8 @@
   E23378AA;                               !- Checksum
 
 OS:AdditionalProperties,
-<<<<<<< HEAD
-  {091a672f-9973-4045-a2d2-5c9be3b3869e}, !- Handle
-  {c5bcd64d-7a86-4c0d-8638-55b894bf9f7f}, !- Object Name
-=======
-  {3ef63c98-5007-443b-9fab-52883ce8121c}, !- Handle
-  {1923c624-ed65-4e04-bd86-02e642dfd28e}, !- Object Name
->>>>>>> 3c1d7324
+  {79882616-bde2-4640-999e-fa2e67607609}, !- Handle
+  {0e87b65a-1a20-4a80-9055-f065c2420efb}, !- Object Name
   EPWHeaderCity,                          !- Feature Name 1
   String,                                 !- Feature Data Type 1
   Denver Intl Ap,                         !- Feature Value 1
@@ -223,11 +178,7 @@
   84;                                     !- Feature Value 35
 
 OS:Site,
-<<<<<<< HEAD
-  {1b953b38-1df0-4bf5-926a-d43510a56bfc}, !- Handle
-=======
-  {7cef07c0-b20c-43f1-982c-c36f93dcdc0d}, !- Handle
->>>>>>> 3c1d7324
+  {26a4fbd1-f5d8-480f-b2df-13a4e6cf8b72}, !- Handle
   Denver Intl Ap_CO_USA,                  !- Name
   39.83,                                  !- Latitude {deg}
   -104.65,                                !- Longitude {deg}
@@ -236,11 +187,7 @@
   ;                                       !- Terrain
 
 OS:ClimateZones,
-<<<<<<< HEAD
-  {51983b67-cc90-4ad8-9e55-507353ec3b0f}, !- Handle
-=======
-  {5a32b0b9-ab0c-48b5-a43a-0c800ecd7119}, !- Handle
->>>>>>> 3c1d7324
+  {b9b2cb4c-5bbf-47e3-972a-630d532b3355}, !- Handle
   ,                                       !- Active Institution
   ,                                       !- Active Year
   ,                                       !- Climate Zone Institution Name 1
@@ -253,31 +200,19 @@
   Cold;                                   !- Climate Zone Value 2
 
 OS:Site:WaterMainsTemperature,
-<<<<<<< HEAD
-  {cb69d1db-9d5f-4bfe-b5d4-fadc42bf7a0a}, !- Handle
-=======
-  {e35023a9-eb06-430a-8b05-20473c42ee5e}, !- Handle
->>>>>>> 3c1d7324
+  {db0ad129-c1d9-4bc8-8c3e-eaece66553fb}, !- Handle
   Correlation,                            !- Calculation Method
   ,                                       !- Temperature Schedule Name
   10.8753424657535,                       !- Annual Average Outdoor Air Temperature {C}
   23.1524007936508;                       !- Maximum Difference In Monthly Average Outdoor Air Temperatures {deltaC}
 
 OS:RunPeriodControl:DaylightSavingTime,
-<<<<<<< HEAD
-  {7590a2b0-b816-4f2f-895a-2e0371ff5de5}, !- Handle
-=======
-  {46e8254d-904e-414e-bf2f-f032121652c9}, !- Handle
->>>>>>> 3c1d7324
+  {47070420-33bb-4e21-9464-f1e8cb455651}, !- Handle
   3/12,                                   !- Start Date
   11/5;                                   !- End Date
 
 OS:Site:GroundTemperature:Deep,
-<<<<<<< HEAD
-  {bda2d5e6-e74c-4c1b-9655-c9c21bcffea9}, !- Handle
-=======
-  {6ffdca17-2db3-4085-aed2-515cdaeeb3cd}, !- Handle
->>>>>>> 3c1d7324
+  {fb8b2ce9-3e58-43ba-ac59-e52b24f0c2d8}, !- Handle
   10.8753424657535,                       !- January Deep Ground Temperature {C}
   10.8753424657535,                       !- February Deep Ground Temperature {C}
   10.8753424657535,                       !- March Deep Ground Temperature {C}
@@ -292,11 +227,7 @@
   10.8753424657535;                       !- December Deep Ground Temperature {C}
 
 OS:Building,
-<<<<<<< HEAD
-  {2b5eff2c-128d-475d-a37c-0666bcb0c334}, !- Handle
-=======
-  {590f8edd-c425-4cb1-aa21-23cfec28fe57}, !- Handle
->>>>>>> 3c1d7324
+  {5b62e22c-2bd8-41ed-be3c-a0b6502c215e}, !- Handle
   Building 1,                             !- Name
   ,                                       !- Building Sector Type
   180,                                    !- North Axis {deg}
@@ -311,23 +242,14 @@
   1;                                      !- Standards Number of Living Units
 
 OS:AdditionalProperties,
-<<<<<<< HEAD
-  {1721ad4e-cd2e-44a8-8150-f1e748718d5e}, !- Handle
-  {2b5eff2c-128d-475d-a37c-0666bcb0c334}, !- Object Name
-=======
-  {4a64a973-70dc-44b7-936a-eef7e2f5c76e}, !- Handle
-  {590f8edd-c425-4cb1-aa21-23cfec28fe57}, !- Object Name
->>>>>>> 3c1d7324
+  {19bed625-2999-49fc-8736-638753ff56ba}, !- Handle
+  {5b62e22c-2bd8-41ed-be3c-a0b6502c215e}, !- Object Name
   Total Units Modeled,                    !- Feature Name 1
   Integer,                                !- Feature Data Type 1
   1;                                      !- Feature Value 1
 
 OS:ThermalZone,
-<<<<<<< HEAD
-  {84ee1c11-7c0b-47af-b027-9cda4a0c487e}, !- Handle
-=======
-  {d2b83608-22a8-423a-8083-c770984be46f}, !- Handle
->>>>>>> 3c1d7324
+  {ab747463-bae2-49ad-97f2-14b63fc8399b}, !- Handle
   living zone,                            !- Name
   ,                                       !- Multiplier
   ,                                       !- Ceiling Height {m}
@@ -336,17 +258,10 @@
   ,                                       !- Zone Inside Convection Algorithm
   ,                                       !- Zone Outside Convection Algorithm
   ,                                       !- Zone Conditioning Equipment List Name
-<<<<<<< HEAD
-  {490398c4-a727-40cb-a5f5-dee52ce3ec50}, !- Zone Air Inlet Port List
-  {5e1eb9b2-c63a-4ab6-9d86-f97da1baee72}, !- Zone Air Exhaust Port List
-  {a17e0cc0-f82d-4260-8f97-1080e611a387}, !- Zone Air Node Name
-  {a6508d66-d6fe-4333-85e3-60918eeaf978}, !- Zone Return Air Port List
-=======
-  {fd1f7a67-d3b5-437c-b552-4d23b7df036c}, !- Zone Air Inlet Port List
-  {85e0a9dd-c1cc-4dee-8306-f42a9ac64f9d}, !- Zone Air Exhaust Port List
-  {3e5e4962-1e31-4143-8c50-c30a485c407e}, !- Zone Air Node Name
-  {ff3ed2e1-0b04-471f-8d98-f25eb07bc01c}, !- Zone Return Air Port List
->>>>>>> 3c1d7324
+  {33861ac8-ea48-40d6-adaa-061b4f689719}, !- Zone Air Inlet Port List
+  {e6bcb5dc-2df9-4be0-9edd-af1c057697d0}, !- Zone Air Exhaust Port List
+  {424a0354-6faf-4173-8f81-60bf2a3e9c4b}, !- Zone Air Node Name
+  {2c31f4a9-2814-4b52-bda5-c2b85f15f38e}, !- Zone Return Air Port List
   ,                                       !- Primary Daylighting Control Name
   ,                                       !- Fraction of Zone Controlled by Primary Daylighting Control
   ,                                       !- Secondary Daylighting Control Name
@@ -357,71 +272,37 @@
   No;                                     !- Use Ideal Air Loads
 
 OS:Node,
-<<<<<<< HEAD
-  {7c94bfc9-569c-47ba-9c3d-66995f057e29}, !- Handle
+  {a3c3b9d4-6c71-4d76-b768-f69c6eb14801}, !- Handle
   Node 1,                                 !- Name
-  {a17e0cc0-f82d-4260-8f97-1080e611a387}, !- Inlet Port
+  {424a0354-6faf-4173-8f81-60bf2a3e9c4b}, !- Inlet Port
   ;                                       !- Outlet Port
 
 OS:Connection,
-  {a17e0cc0-f82d-4260-8f97-1080e611a387}, !- Handle
-  {ffdffb92-b46c-4151-9293-478590605500}, !- Name
-  {84ee1c11-7c0b-47af-b027-9cda4a0c487e}, !- Source Object
+  {424a0354-6faf-4173-8f81-60bf2a3e9c4b}, !- Handle
+  {ce0adeab-be79-4e63-a8f9-a51b99ced8b8}, !- Name
+  {ab747463-bae2-49ad-97f2-14b63fc8399b}, !- Source Object
   11,                                     !- Outlet Port
-  {7c94bfc9-569c-47ba-9c3d-66995f057e29}, !- Target Object
+  {a3c3b9d4-6c71-4d76-b768-f69c6eb14801}, !- Target Object
   2;                                      !- Inlet Port
 
 OS:PortList,
-  {490398c4-a727-40cb-a5f5-dee52ce3ec50}, !- Handle
-  {c7c84aa1-5036-4f17-8e04-911c372285e3}, !- Name
-  {84ee1c11-7c0b-47af-b027-9cda4a0c487e}; !- HVAC Component
+  {33861ac8-ea48-40d6-adaa-061b4f689719}, !- Handle
+  {21b83c73-ad70-44cc-9773-e853ca4aa1c9}, !- Name
+  {ab747463-bae2-49ad-97f2-14b63fc8399b}; !- HVAC Component
 
 OS:PortList,
-  {5e1eb9b2-c63a-4ab6-9d86-f97da1baee72}, !- Handle
-  {ed757398-c792-420a-95c3-2a8a4b48269d}, !- Name
-  {84ee1c11-7c0b-47af-b027-9cda4a0c487e}; !- HVAC Component
+  {e6bcb5dc-2df9-4be0-9edd-af1c057697d0}, !- Handle
+  {e62232df-7e86-4f79-b1e8-501e7c91a4cd}, !- Name
+  {ab747463-bae2-49ad-97f2-14b63fc8399b}; !- HVAC Component
 
 OS:PortList,
-  {a6508d66-d6fe-4333-85e3-60918eeaf978}, !- Handle
-  {4bbc0b03-6dbd-4bae-ba1a-11aae20e31c7}, !- Name
-  {84ee1c11-7c0b-47af-b027-9cda4a0c487e}; !- HVAC Component
+  {2c31f4a9-2814-4b52-bda5-c2b85f15f38e}, !- Handle
+  {86886981-2662-486f-9dd2-ee20a62406bc}, !- Name
+  {ab747463-bae2-49ad-97f2-14b63fc8399b}; !- HVAC Component
 
 OS:Sizing:Zone,
-  {8c514d90-1ff0-4c98-a0ed-e86ea312bc0c}, !- Handle
-  {84ee1c11-7c0b-47af-b027-9cda4a0c487e}, !- Zone or ZoneList Name
-=======
-  {41cebf7e-d406-4fe3-ab98-44ea1c81cae3}, !- Handle
-  Node 1,                                 !- Name
-  {3e5e4962-1e31-4143-8c50-c30a485c407e}, !- Inlet Port
-  ;                                       !- Outlet Port
-
-OS:Connection,
-  {3e5e4962-1e31-4143-8c50-c30a485c407e}, !- Handle
-  {c50dcaf8-95b9-40d0-b545-087dfb34e440}, !- Name
-  {d2b83608-22a8-423a-8083-c770984be46f}, !- Source Object
-  11,                                     !- Outlet Port
-  {41cebf7e-d406-4fe3-ab98-44ea1c81cae3}, !- Target Object
-  2;                                      !- Inlet Port
-
-OS:PortList,
-  {fd1f7a67-d3b5-437c-b552-4d23b7df036c}, !- Handle
-  {d0d56d5c-6492-45e5-9114-499d5b429149}, !- Name
-  {d2b83608-22a8-423a-8083-c770984be46f}; !- HVAC Component
-
-OS:PortList,
-  {85e0a9dd-c1cc-4dee-8306-f42a9ac64f9d}, !- Handle
-  {18a20e9c-b4e7-4f7a-8c54-d312a919f98f}, !- Name
-  {d2b83608-22a8-423a-8083-c770984be46f}; !- HVAC Component
-
-OS:PortList,
-  {ff3ed2e1-0b04-471f-8d98-f25eb07bc01c}, !- Handle
-  {ab2eb81e-4c06-470e-bfc1-ad7ce57595bb}, !- Name
-  {d2b83608-22a8-423a-8083-c770984be46f}; !- HVAC Component
-
-OS:Sizing:Zone,
-  {f3d4c089-46b8-422e-acc0-8781a7feb170}, !- Handle
-  {d2b83608-22a8-423a-8083-c770984be46f}, !- Zone or ZoneList Name
->>>>>>> 3c1d7324
+  {83fc51c5-949c-4902-8c63-bb0997a97a58}, !- Handle
+  {ab747463-bae2-49ad-97f2-14b63fc8399b}, !- Zone or ZoneList Name
   SupplyAirTemperature,                   !- Zone Cooling Design Supply Air Temperature Input Method
   14,                                     !- Zone Cooling Design Supply Air Temperature {C}
   11.11,                                  !- Zone Cooling Design Supply Air Temperature Difference {deltaC}
@@ -450,25 +331,14 @@
   autosize;                               !- Dedicated Outdoor Air High Setpoint Temperature for Design {C}
 
 OS:ZoneHVAC:EquipmentList,
-<<<<<<< HEAD
-  {0c01c8f3-f8d6-4a04-bcf0-16defff95482}, !- Handle
+  {d9b7f57a-3bbd-49a4-a6b4-af712b40a983}, !- Handle
   Zone HVAC Equipment List 1,             !- Name
-  {84ee1c11-7c0b-47af-b027-9cda4a0c487e}; !- Thermal Zone
+  {ab747463-bae2-49ad-97f2-14b63fc8399b}; !- Thermal Zone
 
 OS:Space,
-  {898e68e6-f9e6-437d-9402-4f700582e10c}, !- Handle
+  {fe86744d-6cba-48e8-9314-030750034da8}, !- Handle
   living space,                           !- Name
-  {188f3653-598a-4f16-88ce-46438f08ee2f}, !- Space Type Name
-=======
-  {08461e63-4f85-49e4-9363-039ddf94d42c}, !- Handle
-  Zone HVAC Equipment List 1,             !- Name
-  {d2b83608-22a8-423a-8083-c770984be46f}; !- Thermal Zone
-
-OS:Space,
-  {bd4ac43e-0bf8-4c8d-8885-49aa5188f6cc}, !- Handle
-  living space,                           !- Name
-  {c180f970-6e7c-47ba-a70d-7232c66da6c9}, !- Space Type Name
->>>>>>> 3c1d7324
+  {1b71b9fc-5d78-4255-b03f-9a28a22d1d5c}, !- Space Type Name
   ,                                       !- Default Construction Set Name
   ,                                       !- Default Schedule Set Name
   -0,                                     !- Direction of Relative North {deg}
@@ -476,31 +346,17 @@
   0,                                      !- Y Origin {m}
   0,                                      !- Z Origin {m}
   ,                                       !- Building Story Name
-<<<<<<< HEAD
-  {84ee1c11-7c0b-47af-b027-9cda4a0c487e}, !- Thermal Zone Name
+  {ab747463-bae2-49ad-97f2-14b63fc8399b}, !- Thermal Zone Name
   ,                                       !- Part of Total Floor Area
   ,                                       !- Design Specification Outdoor Air Object Name
-  {2a79cf97-4e4a-45f9-bcb0-299bccbb0265}; !- Building Unit Name
-
-OS:Surface,
-  {e1411a94-c7cd-4c81-b9b9-4f00f07d704a}, !- Handle
+  {db661b4d-1f98-419b-884a-6b3c5d797670}; !- Building Unit Name
+
+OS:Surface,
+  {17ea811b-5ca9-4ea7-b453-c9bcaf7bd6e6}, !- Handle
   Surface 1,                              !- Name
   Floor,                                  !- Surface Type
   ,                                       !- Construction Name
-  {898e68e6-f9e6-437d-9402-4f700582e10c}, !- Space Name
-=======
-  {d2b83608-22a8-423a-8083-c770984be46f}, !- Thermal Zone Name
-  ,                                       !- Part of Total Floor Area
-  ,                                       !- Design Specification Outdoor Air Object Name
-  {35e1d0d0-c82e-4bc8-9ba6-2de8ab3afda8}; !- Building Unit Name
-
-OS:Surface,
-  {4ddb5d1c-50b2-4220-aef4-2131ffe5c441}, !- Handle
-  Surface 1,                              !- Name
-  Floor,                                  !- Surface Type
-  ,                                       !- Construction Name
-  {bd4ac43e-0bf8-4c8d-8885-49aa5188f6cc}, !- Space Name
->>>>>>> 3c1d7324
+  {fe86744d-6cba-48e8-9314-030750034da8}, !- Space Name
   Foundation,                             !- Outside Boundary Condition
   ,                                       !- Outside Boundary Condition Object
   NoSun,                                  !- Sun Exposure
@@ -513,19 +369,11 @@
   13.6310703908387, 0, 0;                 !- X,Y,Z Vertex 4 {m}
 
 OS:Surface,
-<<<<<<< HEAD
-  {966aaf7b-7a3e-4f8d-b9e0-6ab025f4d6ab}, !- Handle
+  {eabbffb8-9a23-4118-9b57-38c6fbb3056e}, !- Handle
   Surface 2,                              !- Name
   Wall,                                   !- Surface Type
   ,                                       !- Construction Name
-  {898e68e6-f9e6-437d-9402-4f700582e10c}, !- Space Name
-=======
-  {5ca06844-5e42-4cdf-a52d-0a622ab363ac}, !- Handle
-  Surface 2,                              !- Name
-  Wall,                                   !- Surface Type
-  ,                                       !- Construction Name
-  {bd4ac43e-0bf8-4c8d-8885-49aa5188f6cc}, !- Space Name
->>>>>>> 3c1d7324
+  {fe86744d-6cba-48e8-9314-030750034da8}, !- Space Name
   Outdoors,                               !- Outside Boundary Condition
   ,                                       !- Outside Boundary Condition Object
   SunExposed,                             !- Sun Exposure
@@ -538,19 +386,11 @@
   0, 0, 2.4384;                           !- X,Y,Z Vertex 4 {m}
 
 OS:Surface,
-<<<<<<< HEAD
-  {ea641b4e-b5cb-4aed-8c46-3d2350735466}, !- Handle
+  {56140c8d-cffd-4cdc-87e9-44a8750aa45b}, !- Handle
   Surface 3,                              !- Name
   Wall,                                   !- Surface Type
   ,                                       !- Construction Name
-  {898e68e6-f9e6-437d-9402-4f700582e10c}, !- Space Name
-=======
-  {5e0fba4e-3d2d-4d7a-84e8-6a436819f0eb}, !- Handle
-  Surface 3,                              !- Name
-  Wall,                                   !- Surface Type
-  ,                                       !- Construction Name
-  {bd4ac43e-0bf8-4c8d-8885-49aa5188f6cc}, !- Space Name
->>>>>>> 3c1d7324
+  {fe86744d-6cba-48e8-9314-030750034da8}, !- Space Name
   Outdoors,                               !- Outside Boundary Condition
   ,                                       !- Outside Boundary Condition Object
   SunExposed,                             !- Sun Exposure
@@ -563,19 +403,11 @@
   0, 6.81553519541936, 2.4384;            !- X,Y,Z Vertex 4 {m}
 
 OS:Surface,
-<<<<<<< HEAD
-  {620d6e67-7cb4-4db9-8cba-2e28ad792eb4}, !- Handle
+  {3ad17427-51a2-406b-8ea5-961aa1e423fb}, !- Handle
   Surface 4,                              !- Name
   Wall,                                   !- Surface Type
   ,                                       !- Construction Name
-  {898e68e6-f9e6-437d-9402-4f700582e10c}, !- Space Name
-=======
-  {31863ecb-bc42-44b3-841f-2e839056e917}, !- Handle
-  Surface 4,                              !- Name
-  Wall,                                   !- Surface Type
-  ,                                       !- Construction Name
-  {bd4ac43e-0bf8-4c8d-8885-49aa5188f6cc}, !- Space Name
->>>>>>> 3c1d7324
+  {fe86744d-6cba-48e8-9314-030750034da8}, !- Space Name
   Outdoors,                               !- Outside Boundary Condition
   ,                                       !- Outside Boundary Condition Object
   SunExposed,                             !- Sun Exposure
@@ -588,19 +420,11 @@
   13.6310703908387, 6.81553519541936, 2.4384; !- X,Y,Z Vertex 4 {m}
 
 OS:Surface,
-<<<<<<< HEAD
-  {f30f2ee1-3b1f-458c-8b6d-70da05da9bfc}, !- Handle
+  {405e8810-4997-4734-969c-365c3d8fc731}, !- Handle
   Surface 5,                              !- Name
   Wall,                                   !- Surface Type
   ,                                       !- Construction Name
-  {898e68e6-f9e6-437d-9402-4f700582e10c}, !- Space Name
-=======
-  {288b6423-177a-42da-a1ea-a8fda2c62a56}, !- Handle
-  Surface 5,                              !- Name
-  Wall,                                   !- Surface Type
-  ,                                       !- Construction Name
-  {bd4ac43e-0bf8-4c8d-8885-49aa5188f6cc}, !- Space Name
->>>>>>> 3c1d7324
+  {fe86744d-6cba-48e8-9314-030750034da8}, !- Space Name
   Outdoors,                               !- Outside Boundary Condition
   ,                                       !- Outside Boundary Condition Object
   SunExposed,                             !- Sun Exposure
@@ -613,23 +437,13 @@
   13.6310703908387, 0, 2.4384;            !- X,Y,Z Vertex 4 {m}
 
 OS:Surface,
-<<<<<<< HEAD
-  {60fa1279-c8a1-4403-9eba-b1eae4e13d52}, !- Handle
+  {623444e2-b011-43dc-8326-6ab1752297bd}, !- Handle
   Surface 6,                              !- Name
   RoofCeiling,                            !- Surface Type
   ,                                       !- Construction Name
-  {898e68e6-f9e6-437d-9402-4f700582e10c}, !- Space Name
+  {fe86744d-6cba-48e8-9314-030750034da8}, !- Space Name
   Surface,                                !- Outside Boundary Condition
-  {0db28dd1-bbee-4abf-9a3f-45b5999098c7}, !- Outside Boundary Condition Object
-=======
-  {2ff63d42-4036-42b6-86b1-ab2e71d64a95}, !- Handle
-  Surface 6,                              !- Name
-  RoofCeiling,                            !- Surface Type
-  ,                                       !- Construction Name
-  {bd4ac43e-0bf8-4c8d-8885-49aa5188f6cc}, !- Space Name
-  Surface,                                !- Outside Boundary Condition
-  {e8863e25-efa5-47d5-9fdd-6bff919c14df}, !- Outside Boundary Condition Object
->>>>>>> 3c1d7324
+  {793ae4ec-202d-45e2-9da3-a60711e43701}, !- Outside Boundary Condition Object
   NoSun,                                  !- Sun Exposure
   NoWind,                                 !- Wind Exposure
   ,                                       !- View Factor to Ground
@@ -640,11 +454,7 @@
   0, 0, 2.4384;                           !- X,Y,Z Vertex 4 {m}
 
 OS:SpaceType,
-<<<<<<< HEAD
-  {188f3653-598a-4f16-88ce-46438f08ee2f}, !- Handle
-=======
-  {c180f970-6e7c-47ba-a70d-7232c66da6c9}, !- Handle
->>>>>>> 3c1d7324
+  {1b71b9fc-5d78-4255-b03f-9a28a22d1d5c}, !- Handle
   Space Type 1,                           !- Name
   ,                                       !- Default Construction Set Name
   ,                                       !- Default Schedule Set Name
@@ -655,15 +465,9 @@
   living;                                 !- Standards Space Type
 
 OS:Space,
-<<<<<<< HEAD
-  {a0096b2b-3714-4df8-939c-30e36122fe59}, !- Handle
+  {531d9f72-798d-4adf-b7ee-0c7110440ec2}, !- Handle
   living space|story 2,                   !- Name
-  {188f3653-598a-4f16-88ce-46438f08ee2f}, !- Space Type Name
-=======
-  {6ab74179-e2c0-49d8-b3b3-ef6babf62fcb}, !- Handle
-  living space|story 2,                   !- Name
-  {c180f970-6e7c-47ba-a70d-7232c66da6c9}, !- Space Type Name
->>>>>>> 3c1d7324
+  {1b71b9fc-5d78-4255-b03f-9a28a22d1d5c}, !- Space Type Name
   ,                                       !- Default Construction Set Name
   ,                                       !- Default Schedule Set Name
   -0,                                     !- Direction of Relative North {deg}
@@ -671,35 +475,19 @@
   0,                                      !- Y Origin {m}
   2.4384,                                 !- Z Origin {m}
   ,                                       !- Building Story Name
-<<<<<<< HEAD
-  {84ee1c11-7c0b-47af-b027-9cda4a0c487e}, !- Thermal Zone Name
+  {ab747463-bae2-49ad-97f2-14b63fc8399b}, !- Thermal Zone Name
   ,                                       !- Part of Total Floor Area
   ,                                       !- Design Specification Outdoor Air Object Name
-  {2a79cf97-4e4a-45f9-bcb0-299bccbb0265}; !- Building Unit Name
-
-OS:Surface,
-  {0db28dd1-bbee-4abf-9a3f-45b5999098c7}, !- Handle
+  {db661b4d-1f98-419b-884a-6b3c5d797670}; !- Building Unit Name
+
+OS:Surface,
+  {793ae4ec-202d-45e2-9da3-a60711e43701}, !- Handle
   Surface 7,                              !- Name
   Floor,                                  !- Surface Type
   ,                                       !- Construction Name
-  {a0096b2b-3714-4df8-939c-30e36122fe59}, !- Space Name
+  {531d9f72-798d-4adf-b7ee-0c7110440ec2}, !- Space Name
   Surface,                                !- Outside Boundary Condition
-  {60fa1279-c8a1-4403-9eba-b1eae4e13d52}, !- Outside Boundary Condition Object
-=======
-  {d2b83608-22a8-423a-8083-c770984be46f}, !- Thermal Zone Name
-  ,                                       !- Part of Total Floor Area
-  ,                                       !- Design Specification Outdoor Air Object Name
-  {35e1d0d0-c82e-4bc8-9ba6-2de8ab3afda8}; !- Building Unit Name
-
-OS:Surface,
-  {e8863e25-efa5-47d5-9fdd-6bff919c14df}, !- Handle
-  Surface 7,                              !- Name
-  Floor,                                  !- Surface Type
-  ,                                       !- Construction Name
-  {6ab74179-e2c0-49d8-b3b3-ef6babf62fcb}, !- Space Name
-  Surface,                                !- Outside Boundary Condition
-  {2ff63d42-4036-42b6-86b1-ab2e71d64a95}, !- Outside Boundary Condition Object
->>>>>>> 3c1d7324
+  {623444e2-b011-43dc-8326-6ab1752297bd}, !- Outside Boundary Condition Object
   NoSun,                                  !- Sun Exposure
   NoWind,                                 !- Wind Exposure
   ,                                       !- View Factor to Ground
@@ -710,19 +498,11 @@
   13.6310703908387, 0, 0;                 !- X,Y,Z Vertex 4 {m}
 
 OS:Surface,
-<<<<<<< HEAD
-  {11d7e166-09a8-41a0-9d46-38889a0278e9}, !- Handle
+  {f17b242a-a624-43c2-ab56-518cdb6b2327}, !- Handle
   Surface 8,                              !- Name
   Wall,                                   !- Surface Type
   ,                                       !- Construction Name
-  {a0096b2b-3714-4df8-939c-30e36122fe59}, !- Space Name
-=======
-  {46ef2be8-8a06-4c38-80d2-5f3db4de14de}, !- Handle
-  Surface 8,                              !- Name
-  Wall,                                   !- Surface Type
-  ,                                       !- Construction Name
-  {6ab74179-e2c0-49d8-b3b3-ef6babf62fcb}, !- Space Name
->>>>>>> 3c1d7324
+  {531d9f72-798d-4adf-b7ee-0c7110440ec2}, !- Space Name
   Outdoors,                               !- Outside Boundary Condition
   ,                                       !- Outside Boundary Condition Object
   SunExposed,                             !- Sun Exposure
@@ -735,19 +515,11 @@
   0, 0, 2.4384;                           !- X,Y,Z Vertex 4 {m}
 
 OS:Surface,
-<<<<<<< HEAD
-  {d64a9974-211e-442c-862d-ea2a6b2143b7}, !- Handle
+  {457354b3-9a52-4fb2-8c44-7ba514b427b1}, !- Handle
   Surface 9,                              !- Name
   Wall,                                   !- Surface Type
   ,                                       !- Construction Name
-  {a0096b2b-3714-4df8-939c-30e36122fe59}, !- Space Name
-=======
-  {ab07241f-06ae-4c2a-a39d-a8d24c04ca35}, !- Handle
-  Surface 9,                              !- Name
-  Wall,                                   !- Surface Type
-  ,                                       !- Construction Name
-  {6ab74179-e2c0-49d8-b3b3-ef6babf62fcb}, !- Space Name
->>>>>>> 3c1d7324
+  {531d9f72-798d-4adf-b7ee-0c7110440ec2}, !- Space Name
   Outdoors,                               !- Outside Boundary Condition
   ,                                       !- Outside Boundary Condition Object
   SunExposed,                             !- Sun Exposure
@@ -760,19 +532,11 @@
   0, 6.81553519541936, 2.4384;            !- X,Y,Z Vertex 4 {m}
 
 OS:Surface,
-<<<<<<< HEAD
-  {7b9513e8-a4ce-40fa-a9d0-0e0274e134e0}, !- Handle
+  {3419dafe-c2df-46fd-b018-40452c7e7273}, !- Handle
   Surface 10,                             !- Name
   Wall,                                   !- Surface Type
   ,                                       !- Construction Name
-  {a0096b2b-3714-4df8-939c-30e36122fe59}, !- Space Name
-=======
-  {3526b419-3aa5-40c6-a93d-e8c49149891a}, !- Handle
-  Surface 10,                             !- Name
-  Wall,                                   !- Surface Type
-  ,                                       !- Construction Name
-  {6ab74179-e2c0-49d8-b3b3-ef6babf62fcb}, !- Space Name
->>>>>>> 3c1d7324
+  {531d9f72-798d-4adf-b7ee-0c7110440ec2}, !- Space Name
   Outdoors,                               !- Outside Boundary Condition
   ,                                       !- Outside Boundary Condition Object
   SunExposed,                             !- Sun Exposure
@@ -785,19 +549,11 @@
   13.6310703908387, 6.81553519541936, 2.4384; !- X,Y,Z Vertex 4 {m}
 
 OS:Surface,
-<<<<<<< HEAD
-  {7a568960-759b-4d3b-9151-39e6a6400974}, !- Handle
+  {9d0ba23c-9be4-4434-8341-5a6319a62d20}, !- Handle
   Surface 11,                             !- Name
   Wall,                                   !- Surface Type
   ,                                       !- Construction Name
-  {a0096b2b-3714-4df8-939c-30e36122fe59}, !- Space Name
-=======
-  {7d2d48d7-735f-46d0-994e-16b9c7c73669}, !- Handle
-  Surface 11,                             !- Name
-  Wall,                                   !- Surface Type
-  ,                                       !- Construction Name
-  {6ab74179-e2c0-49d8-b3b3-ef6babf62fcb}, !- Space Name
->>>>>>> 3c1d7324
+  {531d9f72-798d-4adf-b7ee-0c7110440ec2}, !- Space Name
   Outdoors,                               !- Outside Boundary Condition
   ,                                       !- Outside Boundary Condition Object
   SunExposed,                             !- Sun Exposure
@@ -810,23 +566,13 @@
   13.6310703908387, 0, 2.4384;            !- X,Y,Z Vertex 4 {m}
 
 OS:Surface,
-<<<<<<< HEAD
-  {0284036b-bc70-4e8c-ae4c-32508c35b0d7}, !- Handle
+  {d45d4327-aba2-438a-8810-e290b14c7fd1}, !- Handle
   Surface 12,                             !- Name
   RoofCeiling,                            !- Surface Type
   ,                                       !- Construction Name
-  {a0096b2b-3714-4df8-939c-30e36122fe59}, !- Space Name
+  {531d9f72-798d-4adf-b7ee-0c7110440ec2}, !- Space Name
   Surface,                                !- Outside Boundary Condition
-  {8973421e-7e18-41aa-ab61-0a64c35bac36}, !- Outside Boundary Condition Object
-=======
-  {25fa37da-21cc-457e-a024-78154fe4f0a3}, !- Handle
-  Surface 12,                             !- Name
-  RoofCeiling,                            !- Surface Type
-  ,                                       !- Construction Name
-  {6ab74179-e2c0-49d8-b3b3-ef6babf62fcb}, !- Space Name
-  Surface,                                !- Outside Boundary Condition
-  {d5668779-ca48-42f5-acfe-5fbe4f3e396a}, !- Outside Boundary Condition Object
->>>>>>> 3c1d7324
+  {496f3995-e18f-4ad8-b934-93017e73c40e}, !- Outside Boundary Condition Object
   NoSun,                                  !- Sun Exposure
   NoWind,                                 !- Wind Exposure
   ,                                       !- View Factor to Ground
@@ -837,23 +583,13 @@
   0, 0, 2.4384;                           !- X,Y,Z Vertex 4 {m}
 
 OS:Surface,
-<<<<<<< HEAD
-  {8973421e-7e18-41aa-ab61-0a64c35bac36}, !- Handle
+  {496f3995-e18f-4ad8-b934-93017e73c40e}, !- Handle
   Surface 13,                             !- Name
   Floor,                                  !- Surface Type
   ,                                       !- Construction Name
-  {8a6c763c-7a3d-4603-85b3-2c55a3e9850f}, !- Space Name
+  {c162ce6b-a9ea-4e8f-ba51-c457e8e6df6b}, !- Space Name
   Surface,                                !- Outside Boundary Condition
-  {0284036b-bc70-4e8c-ae4c-32508c35b0d7}, !- Outside Boundary Condition Object
-=======
-  {d5668779-ca48-42f5-acfe-5fbe4f3e396a}, !- Handle
-  Surface 13,                             !- Name
-  Floor,                                  !- Surface Type
-  ,                                       !- Construction Name
-  {e2df5fff-aec2-4f4c-81f8-1d97c18eda92}, !- Space Name
-  Surface,                                !- Outside Boundary Condition
-  {25fa37da-21cc-457e-a024-78154fe4f0a3}, !- Outside Boundary Condition Object
->>>>>>> 3c1d7324
+  {d45d4327-aba2-438a-8810-e290b14c7fd1}, !- Outside Boundary Condition Object
   NoSun,                                  !- Sun Exposure
   NoWind,                                 !- Wind Exposure
   ,                                       !- View Factor to Ground
@@ -864,19 +600,11 @@
   0, 0, 0;                                !- X,Y,Z Vertex 4 {m}
 
 OS:Surface,
-<<<<<<< HEAD
-  {8f21bbc3-890b-4458-b12d-88bfd8a7ed30}, !- Handle
+  {f79339f3-70c8-4e7e-989a-70a782296af8}, !- Handle
   Surface 14,                             !- Name
   RoofCeiling,                            !- Surface Type
   ,                                       !- Construction Name
-  {8a6c763c-7a3d-4603-85b3-2c55a3e9850f}, !- Space Name
-=======
-  {68ad1100-fd3e-4d79-a1a7-eba474002ce7}, !- Handle
-  Surface 14,                             !- Name
-  RoofCeiling,                            !- Surface Type
-  ,                                       !- Construction Name
-  {e2df5fff-aec2-4f4c-81f8-1d97c18eda92}, !- Space Name
->>>>>>> 3c1d7324
+  {c162ce6b-a9ea-4e8f-ba51-c457e8e6df6b}, !- Space Name
   Outdoors,                               !- Outside Boundary Condition
   ,                                       !- Outside Boundary Condition Object
   SunExposed,                             !- Sun Exposure
@@ -889,19 +617,11 @@
   13.6310703908387, 0, 0;                 !- X,Y,Z Vertex 4 {m}
 
 OS:Surface,
-<<<<<<< HEAD
-  {2c76ffc4-430f-405a-a20f-3dc5f35a7113}, !- Handle
+  {522da511-51ad-430c-8f12-b8b4ac9c743e}, !- Handle
   Surface 15,                             !- Name
   RoofCeiling,                            !- Surface Type
   ,                                       !- Construction Name
-  {8a6c763c-7a3d-4603-85b3-2c55a3e9850f}, !- Space Name
-=======
-  {a10f6344-783c-4e10-b523-d0cfac431361}, !- Handle
-  Surface 15,                             !- Name
-  RoofCeiling,                            !- Surface Type
-  ,                                       !- Construction Name
-  {e2df5fff-aec2-4f4c-81f8-1d97c18eda92}, !- Space Name
->>>>>>> 3c1d7324
+  {c162ce6b-a9ea-4e8f-ba51-c457e8e6df6b}, !- Space Name
   Outdoors,                               !- Outside Boundary Condition
   ,                                       !- Outside Boundary Condition Object
   SunExposed,                             !- Sun Exposure
@@ -914,19 +634,11 @@
   0, 6.81553519541936, 0;                 !- X,Y,Z Vertex 4 {m}
 
 OS:Surface,
-<<<<<<< HEAD
-  {73cece65-7b0f-4e65-8b22-8e7ca63e97f2}, !- Handle
+  {a3125941-2881-436a-b4d7-0ce8cfe3f9da}, !- Handle
   Surface 16,                             !- Name
   Wall,                                   !- Surface Type
   ,                                       !- Construction Name
-  {8a6c763c-7a3d-4603-85b3-2c55a3e9850f}, !- Space Name
-=======
-  {b7397069-809e-402d-9bc5-a047005a10bd}, !- Handle
-  Surface 16,                             !- Name
-  Wall,                                   !- Surface Type
-  ,                                       !- Construction Name
-  {e2df5fff-aec2-4f4c-81f8-1d97c18eda92}, !- Space Name
->>>>>>> 3c1d7324
+  {c162ce6b-a9ea-4e8f-ba51-c457e8e6df6b}, !- Space Name
   Outdoors,                               !- Outside Boundary Condition
   ,                                       !- Outside Boundary Condition Object
   SunExposed,                             !- Sun Exposure
@@ -938,19 +650,11 @@
   0, 0, 0;                                !- X,Y,Z Vertex 3 {m}
 
 OS:Surface,
-<<<<<<< HEAD
-  {1e49224e-65a1-4252-8f4e-87aeb66a8061}, !- Handle
+  {982b639d-3497-4ce2-a114-f7ba4865f25d}, !- Handle
   Surface 17,                             !- Name
   Wall,                                   !- Surface Type
   ,                                       !- Construction Name
-  {8a6c763c-7a3d-4603-85b3-2c55a3e9850f}, !- Space Name
-=======
-  {94d770bb-9bcf-4cee-bdd5-d65bc9ed8298}, !- Handle
-  Surface 17,                             !- Name
-  Wall,                                   !- Surface Type
-  ,                                       !- Construction Name
-  {e2df5fff-aec2-4f4c-81f8-1d97c18eda92}, !- Space Name
->>>>>>> 3c1d7324
+  {c162ce6b-a9ea-4e8f-ba51-c457e8e6df6b}, !- Space Name
   Outdoors,                               !- Outside Boundary Condition
   ,                                       !- Outside Boundary Condition Object
   SunExposed,                             !- Sun Exposure
@@ -962,15 +666,9 @@
   13.6310703908387, 6.81553519541936, 0;  !- X,Y,Z Vertex 3 {m}
 
 OS:Space,
-<<<<<<< HEAD
-  {8a6c763c-7a3d-4603-85b3-2c55a3e9850f}, !- Handle
+  {c162ce6b-a9ea-4e8f-ba51-c457e8e6df6b}, !- Handle
   unfinished attic space,                 !- Name
-  {a9c520ef-d541-454c-afb3-842edb6957a9}, !- Space Type Name
-=======
-  {e2df5fff-aec2-4f4c-81f8-1d97c18eda92}, !- Handle
-  unfinished attic space,                 !- Name
-  {15eb0b15-c86a-4edf-8d16-57c8819f3968}, !- Space Type Name
->>>>>>> 3c1d7324
+  {6670b6a2-69a9-4029-8074-528dd96601db}, !- Space Type Name
   ,                                       !- Default Construction Set Name
   ,                                       !- Default Schedule Set Name
   -0,                                     !- Direction of Relative North {deg}
@@ -978,17 +676,10 @@
   0,                                      !- Y Origin {m}
   4.8768,                                 !- Z Origin {m}
   ,                                       !- Building Story Name
-<<<<<<< HEAD
-  {9fe6eb80-7545-48c9-abde-abdebc47ab45}; !- Thermal Zone Name
+  {befb19ea-b2b0-4155-8fcc-7b7f51271a25}; !- Thermal Zone Name
 
 OS:ThermalZone,
-  {9fe6eb80-7545-48c9-abde-abdebc47ab45}, !- Handle
-=======
-  {307fc226-409f-46df-809b-84c6cabfadbe}; !- Thermal Zone Name
-
-OS:ThermalZone,
-  {307fc226-409f-46df-809b-84c6cabfadbe}, !- Handle
->>>>>>> 3c1d7324
+  {befb19ea-b2b0-4155-8fcc-7b7f51271a25}, !- Handle
   unfinished attic zone,                  !- Name
   ,                                       !- Multiplier
   ,                                       !- Ceiling Height {m}
@@ -997,17 +688,10 @@
   ,                                       !- Zone Inside Convection Algorithm
   ,                                       !- Zone Outside Convection Algorithm
   ,                                       !- Zone Conditioning Equipment List Name
-<<<<<<< HEAD
-  {c2552f62-effd-48da-b114-ba64712e35b5}, !- Zone Air Inlet Port List
-  {80aa0454-30d1-41aa-8895-a5cd7801a4af}, !- Zone Air Exhaust Port List
-  {fb915fb8-0126-49c8-97be-5c36bd6b2f1d}, !- Zone Air Node Name
-  {8548b69e-d737-48d7-9c0a-585d5922066c}, !- Zone Return Air Port List
-=======
-  {ce898e9d-487d-4af5-aeef-f68ba61850e0}, !- Zone Air Inlet Port List
-  {e00eb6a2-cff4-4e5b-ac14-5085efebc1e5}, !- Zone Air Exhaust Port List
-  {4329f5ed-2bb2-42d9-a090-540d032f3fd2}, !- Zone Air Node Name
-  {87055b55-0ebb-4c28-834e-03204da6e2a4}, !- Zone Return Air Port List
->>>>>>> 3c1d7324
+  {6af8febf-2490-442f-8047-e9ffc489b4ff}, !- Zone Air Inlet Port List
+  {6ffa5ffa-8932-47da-a722-cee3a147b299}, !- Zone Air Exhaust Port List
+  {8ef61c7e-817f-401b-9a86-043dd918bd9a}, !- Zone Air Node Name
+  {fd0d5adb-1c38-482e-a6e1-17eb6157510d}, !- Zone Return Air Port List
   ,                                       !- Primary Daylighting Control Name
   ,                                       !- Fraction of Zone Controlled by Primary Daylighting Control
   ,                                       !- Secondary Daylighting Control Name
@@ -1018,71 +702,37 @@
   No;                                     !- Use Ideal Air Loads
 
 OS:Node,
-<<<<<<< HEAD
-  {e6732a95-e9f3-42a0-9224-72e2033fe563}, !- Handle
+  {c3e98c60-3bc7-4c13-92d9-6e0f37465307}, !- Handle
   Node 2,                                 !- Name
-  {fb915fb8-0126-49c8-97be-5c36bd6b2f1d}, !- Inlet Port
+  {8ef61c7e-817f-401b-9a86-043dd918bd9a}, !- Inlet Port
   ;                                       !- Outlet Port
 
 OS:Connection,
-  {fb915fb8-0126-49c8-97be-5c36bd6b2f1d}, !- Handle
-  {b2614538-c077-423a-89ed-c992ca243bf6}, !- Name
-  {9fe6eb80-7545-48c9-abde-abdebc47ab45}, !- Source Object
+  {8ef61c7e-817f-401b-9a86-043dd918bd9a}, !- Handle
+  {01b62592-b9f0-4d00-9c86-195980297db5}, !- Name
+  {befb19ea-b2b0-4155-8fcc-7b7f51271a25}, !- Source Object
   11,                                     !- Outlet Port
-  {e6732a95-e9f3-42a0-9224-72e2033fe563}, !- Target Object
+  {c3e98c60-3bc7-4c13-92d9-6e0f37465307}, !- Target Object
   2;                                      !- Inlet Port
 
 OS:PortList,
-  {c2552f62-effd-48da-b114-ba64712e35b5}, !- Handle
-  {1aa0b515-2090-4b7f-8352-07acef69eddb}, !- Name
-  {9fe6eb80-7545-48c9-abde-abdebc47ab45}; !- HVAC Component
+  {6af8febf-2490-442f-8047-e9ffc489b4ff}, !- Handle
+  {d030174e-06d9-4c02-bf73-b5240c24ea61}, !- Name
+  {befb19ea-b2b0-4155-8fcc-7b7f51271a25}; !- HVAC Component
 
 OS:PortList,
-  {80aa0454-30d1-41aa-8895-a5cd7801a4af}, !- Handle
-  {044e9bc7-a1df-4813-a33e-c3ff56b928bc}, !- Name
-  {9fe6eb80-7545-48c9-abde-abdebc47ab45}; !- HVAC Component
+  {6ffa5ffa-8932-47da-a722-cee3a147b299}, !- Handle
+  {8da57649-a552-4b67-8ee7-bb935f8239e7}, !- Name
+  {befb19ea-b2b0-4155-8fcc-7b7f51271a25}; !- HVAC Component
 
 OS:PortList,
-  {8548b69e-d737-48d7-9c0a-585d5922066c}, !- Handle
-  {4067ad34-ac36-470d-9d5c-6369fc90b4f4}, !- Name
-  {9fe6eb80-7545-48c9-abde-abdebc47ab45}; !- HVAC Component
+  {fd0d5adb-1c38-482e-a6e1-17eb6157510d}, !- Handle
+  {b42151c7-da72-41a7-bc33-66b6d1676f68}, !- Name
+  {befb19ea-b2b0-4155-8fcc-7b7f51271a25}; !- HVAC Component
 
 OS:Sizing:Zone,
-  {91fa9e22-fce2-4111-a674-dba3f9b1b064}, !- Handle
-  {9fe6eb80-7545-48c9-abde-abdebc47ab45}, !- Zone or ZoneList Name
-=======
-  {a981ff06-ba3c-4c19-a31a-28ffa0080e61}, !- Handle
-  Node 2,                                 !- Name
-  {4329f5ed-2bb2-42d9-a090-540d032f3fd2}, !- Inlet Port
-  ;                                       !- Outlet Port
-
-OS:Connection,
-  {4329f5ed-2bb2-42d9-a090-540d032f3fd2}, !- Handle
-  {bb1f243e-be12-4e5f-bba1-7baa4cb88160}, !- Name
-  {307fc226-409f-46df-809b-84c6cabfadbe}, !- Source Object
-  11,                                     !- Outlet Port
-  {a981ff06-ba3c-4c19-a31a-28ffa0080e61}, !- Target Object
-  2;                                      !- Inlet Port
-
-OS:PortList,
-  {ce898e9d-487d-4af5-aeef-f68ba61850e0}, !- Handle
-  {fc3e7e59-15f1-4292-b8a4-093a05be2e5d}, !- Name
-  {307fc226-409f-46df-809b-84c6cabfadbe}; !- HVAC Component
-
-OS:PortList,
-  {e00eb6a2-cff4-4e5b-ac14-5085efebc1e5}, !- Handle
-  {588cd610-955a-4706-b998-523f8c8e7ba4}, !- Name
-  {307fc226-409f-46df-809b-84c6cabfadbe}; !- HVAC Component
-
-OS:PortList,
-  {87055b55-0ebb-4c28-834e-03204da6e2a4}, !- Handle
-  {1a5b3618-2c2d-4f75-bf29-60b1bae061cd}, !- Name
-  {307fc226-409f-46df-809b-84c6cabfadbe}; !- HVAC Component
-
-OS:Sizing:Zone,
-  {226afbee-491a-4ce1-95e8-a0e1c92a4722}, !- Handle
-  {307fc226-409f-46df-809b-84c6cabfadbe}, !- Zone or ZoneList Name
->>>>>>> 3c1d7324
+  {f9bedaa5-68ee-4946-b73c-938ed1c378b8}, !- Handle
+  {befb19ea-b2b0-4155-8fcc-7b7f51271a25}, !- Zone or ZoneList Name
   SupplyAirTemperature,                   !- Zone Cooling Design Supply Air Temperature Input Method
   14,                                     !- Zone Cooling Design Supply Air Temperature {C}
   11.11,                                  !- Zone Cooling Design Supply Air Temperature Difference {deltaC}
@@ -1111,21 +761,12 @@
   autosize;                               !- Dedicated Outdoor Air High Setpoint Temperature for Design {C}
 
 OS:ZoneHVAC:EquipmentList,
-<<<<<<< HEAD
-  {8fca6f47-089f-4887-9f05-b2d8745671d4}, !- Handle
+  {d7db0c6b-d269-4bce-a035-c99a180a407a}, !- Handle
   Zone HVAC Equipment List 2,             !- Name
-  {9fe6eb80-7545-48c9-abde-abdebc47ab45}; !- Thermal Zone
+  {befb19ea-b2b0-4155-8fcc-7b7f51271a25}; !- Thermal Zone
 
 OS:SpaceType,
-  {a9c520ef-d541-454c-afb3-842edb6957a9}, !- Handle
-=======
-  {eb4a35a0-d518-4e16-8f67-50c0cee78d32}, !- Handle
-  Zone HVAC Equipment List 2,             !- Name
-  {307fc226-409f-46df-809b-84c6cabfadbe}; !- Thermal Zone
-
-OS:SpaceType,
-  {15eb0b15-c86a-4edf-8d16-57c8819f3968}, !- Handle
->>>>>>> 3c1d7324
+  {6670b6a2-69a9-4029-8074-528dd96601db}, !- Handle
   Space Type 2,                           !- Name
   ,                                       !- Default Construction Set Name
   ,                                       !- Default Schedule Set Name
@@ -1136,23 +777,14 @@
   unfinished attic;                       !- Standards Space Type
 
 OS:BuildingUnit,
-<<<<<<< HEAD
-  {2a79cf97-4e4a-45f9-bcb0-299bccbb0265}, !- Handle
-=======
-  {35e1d0d0-c82e-4bc8-9ba6-2de8ab3afda8}, !- Handle
->>>>>>> 3c1d7324
+  {db661b4d-1f98-419b-884a-6b3c5d797670}, !- Handle
   unit 1,                                 !- Name
   ,                                       !- Rendering Color
   Residential;                            !- Building Unit Type
 
 OS:AdditionalProperties,
-<<<<<<< HEAD
-  {31cde435-6741-401d-9b17-602e30d53e92}, !- Handle
-  {2a79cf97-4e4a-45f9-bcb0-299bccbb0265}, !- Object Name
-=======
-  {bbef10cb-7033-4b65-a66d-fc0c0d7ee777}, !- Handle
-  {35e1d0d0-c82e-4bc8-9ba6-2de8ab3afda8}, !- Object Name
->>>>>>> 3c1d7324
+  {5f8bf6a2-aeed-43c5-9b8f-c0b6ce28eab7}, !- Handle
+  {db661b4d-1f98-419b-884a-6b3c5d797670}, !- Object Name
   NumberOfBedrooms,                       !- Feature Name 1
   Integer,                                !- Feature Data Type 1
   3,                                      !- Feature Value 1
@@ -1164,20 +796,12 @@
   2.6400000000000001;                     !- Feature Value 3
 
 OS:External:File,
-<<<<<<< HEAD
-  {2f27d30b-1a21-4d42-be62-86d9d978427b}, !- Handle
-=======
-  {8e6fdaa5-601e-4222-8b9d-fb2d0b996a79}, !- Handle
->>>>>>> 3c1d7324
+  {05a3b9f6-5341-42a9-a467-0e4bf8fa2c18}, !- Handle
   8760.csv,                               !- Name
   8760.csv;                               !- File Name
 
 OS:Schedule:Day,
-<<<<<<< HEAD
-  {f00813ff-5696-42ea-b85e-6ee2a4abb55d}, !- Handle
-=======
-  {08abbd9e-cebb-4065-8421-be15e0e40097}, !- Handle
->>>>>>> 3c1d7324
+  {7d1f4f98-1363-41c2-8739-5f009acbd739}, !- Handle
   Schedule Day 1,                         !- Name
   ,                                       !- Schedule Type Limits Name
   ,                                       !- Interpolate to Timestep
@@ -1186,11 +810,7 @@
   0;                                      !- Value Until Time 1
 
 OS:Schedule:Day,
-<<<<<<< HEAD
-  {b4af7f31-92ff-4afb-93a8-a6136ebeff14}, !- Handle
-=======
-  {0be455b8-c846-4da0-91b5-f92885230371}, !- Handle
->>>>>>> 3c1d7324
+  {61bbb94c-656d-4d2e-a336-4acaf3df55f2}, !- Handle
   Schedule Day 2,                         !- Name
   ,                                       !- Schedule Type Limits Name
   ,                                       !- Interpolate to Timestep
@@ -1199,17 +819,10 @@
   1;                                      !- Value Until Time 1
 
 OS:Schedule:File,
-<<<<<<< HEAD
-  {0f2415df-7a12-42e8-9cc9-58c0707befdc}, !- Handle
+  {f1fd7064-67ef-43f9-9f37-15af7d7949f9}, !- Handle
   occupants,                              !- Name
-  {057c28e3-879b-45c9-a8c8-7bc0c6097ae9}, !- Schedule Type Limits Name
-  {2f27d30b-1a21-4d42-be62-86d9d978427b}, !- External File Name
-=======
-  {bb7d0b69-5c45-4273-9961-cc23d7e9f5c0}, !- Handle
-  occupants,                              !- Name
-  {fe441860-fa82-4ca2-993c-b760eed7dba8}, !- Schedule Type Limits Name
-  {8e6fdaa5-601e-4222-8b9d-fb2d0b996a79}, !- External File Name
->>>>>>> 3c1d7324
+  {4a0097f7-8e49-4efc-ba3a-ca8b3c3d30d8}, !- Schedule Type Limits Name
+  {05a3b9f6-5341-42a9-a467-0e4bf8fa2c18}, !- External File Name
   1,                                      !- Column Number
   1,                                      !- Rows to Skip at Top
   8760,                                   !- Number of Hours of Data
@@ -1218,38 +831,63 @@
   60;                                     !- Minutes per Item
 
 OS:Schedule:Ruleset,
-<<<<<<< HEAD
-  {10f87af4-392d-4fde-b72e-87f6f8acdac0}, !- Handle
+  {cad8e125-1d7d-48c6-80ff-dd66ab1c306a}, !- Handle
   Schedule Ruleset 1,                     !- Name
-  {2e987072-b8d1-4dd7-afd3-ecd813acda81}, !- Schedule Type Limits Name
-  {1efda512-111a-4c37-bd4c-8756034a4dfa}; !- Default Day Schedule Name
+  {98845b7a-dbb1-4976-a32e-d78529648e3f}, !- Schedule Type Limits Name
+  {df65fbf5-8f29-4fcb-b522-e91b0ade1d01}; !- Default Day Schedule Name
 
 OS:Schedule:Day,
-  {1efda512-111a-4c37-bd4c-8756034a4dfa}, !- Handle
+  {df65fbf5-8f29-4fcb-b522-e91b0ade1d01}, !- Handle
   Schedule Day 3,                         !- Name
-  {2e987072-b8d1-4dd7-afd3-ecd813acda81}, !- Schedule Type Limits Name
-=======
-  {77e52d04-1459-4f75-95ef-128fb0997c64}, !- Handle
-  Schedule Ruleset 1,                     !- Name
-  {3cd48fc2-c2f8-4bf3-878b-92a1c94877e3}, !- Schedule Type Limits Name
-  {8c09e64a-900d-40d4-a8a5-82fa160a31e7}; !- Default Day Schedule Name
-
-OS:Schedule:Day,
-  {8c09e64a-900d-40d4-a8a5-82fa160a31e7}, !- Handle
-  Schedule Day 3,                         !- Name
-  {3cd48fc2-c2f8-4bf3-878b-92a1c94877e3}, !- Schedule Type Limits Name
->>>>>>> 3c1d7324
+  {98845b7a-dbb1-4976-a32e-d78529648e3f}, !- Schedule Type Limits Name
   ,                                       !- Interpolate to Timestep
   24,                                     !- Hour 1
   0,                                      !- Minute 1
   112.539290946133;                       !- Value Until Time 1
 
 OS:People:Definition,
-<<<<<<< HEAD
-  {451478dd-411f-45cb-88aa-daa87601b216}, !- Handle
-=======
-  {19d3be4a-15c0-4222-a6cb-7f1b9638b170}, !- Handle
->>>>>>> 3c1d7324
+  {32ec10c7-2a6a-46ad-998d-65066eabcb51}, !- Handle
+  res occupants|living space|story 2,     !- Name
+  People,                                 !- Number of People Calculation Method
+  1.32,                                   !- Number of People {people}
+  ,                                       !- People per Space Floor Area {person/m2}
+  ,                                       !- Space Floor Area per Person {m2/person}
+  0.319734,                               !- Fraction Radiant
+  0.573,                                  !- Sensible Heat Fraction
+  0,                                      !- Carbon Dioxide Generation Rate {m3/s-W}
+  No,                                     !- Enable ASHRAE 55 Comfort Warnings
+  ZoneAveraged;                           !- Mean Radiant Temperature Calculation Type
+
+OS:People,
+  {7e5d9e8b-fa8f-4e17-95d8-4ab69159a832}, !- Handle
+  res occupants|living space|story 2,     !- Name
+  {32ec10c7-2a6a-46ad-998d-65066eabcb51}, !- People Definition Name
+  {531d9f72-798d-4adf-b7ee-0c7110440ec2}, !- Space or SpaceType Name
+  {f1fd7064-67ef-43f9-9f37-15af7d7949f9}, !- Number of People Schedule Name
+  {cad8e125-1d7d-48c6-80ff-dd66ab1c306a}, !- Activity Level Schedule Name
+  ,                                       !- Surface Name/Angle Factor List Name
+  ,                                       !- Work Efficiency Schedule Name
+  ,                                       !- Clothing Insulation Schedule Name
+  ,                                       !- Air Velocity Schedule Name
+  1;                                      !- Multiplier
+
+OS:ScheduleTypeLimits,
+  {98845b7a-dbb1-4976-a32e-d78529648e3f}, !- Handle
+  ActivityLevel,                          !- Name
+  0,                                      !- Lower Limit Value
+  ,                                       !- Upper Limit Value
+  Continuous,                             !- Numeric Type
+  ActivityLevel;                          !- Unit Type
+
+OS:ScheduleTypeLimits,
+  {4a0097f7-8e49-4efc-ba3a-ca8b3c3d30d8}, !- Handle
+  Fractional,                             !- Name
+  0,                                      !- Lower Limit Value
+  1,                                      !- Upper Limit Value
+  Continuous;                             !- Numeric Type
+
+OS:People:Definition,
+  {1c4d88db-6fa5-40d2-841c-80f8f63a1062}, !- Handle
   res occupants|living space,             !- Name
   People,                                 !- Number of People Calculation Method
   1.32,                                   !- Number of People {people}
@@ -1262,85 +900,14 @@
   ZoneAveraged;                           !- Mean Radiant Temperature Calculation Type
 
 OS:People,
-<<<<<<< HEAD
-  {bb7bb358-3d87-4251-89b4-b2ea2e13da91}, !- Handle
+  {6ee5b332-3e31-497a-a50a-f648430030b0}, !- Handle
   res occupants|living space,             !- Name
-  {451478dd-411f-45cb-88aa-daa87601b216}, !- People Definition Name
-  {898e68e6-f9e6-437d-9402-4f700582e10c}, !- Space or SpaceType Name
-  {0f2415df-7a12-42e8-9cc9-58c0707befdc}, !- Number of People Schedule Name
-  {10f87af4-392d-4fde-b72e-87f6f8acdac0}, !- Activity Level Schedule Name
-=======
-  {cb665c4d-4fd8-4928-9c06-b14d7ef45e36}, !- Handle
-  res occupants|living space,             !- Name
-  {19d3be4a-15c0-4222-a6cb-7f1b9638b170}, !- People Definition Name
-  {bd4ac43e-0bf8-4c8d-8885-49aa5188f6cc}, !- Space or SpaceType Name
-  {bb7d0b69-5c45-4273-9961-cc23d7e9f5c0}, !- Number of People Schedule Name
-  {77e52d04-1459-4f75-95ef-128fb0997c64}, !- Activity Level Schedule Name
->>>>>>> 3c1d7324
+  {1c4d88db-6fa5-40d2-841c-80f8f63a1062}, !- People Definition Name
+  {fe86744d-6cba-48e8-9314-030750034da8}, !- Space or SpaceType Name
+  {f1fd7064-67ef-43f9-9f37-15af7d7949f9}, !- Number of People Schedule Name
+  {cad8e125-1d7d-48c6-80ff-dd66ab1c306a}, !- Activity Level Schedule Name
   ,                                       !- Surface Name/Angle Factor List Name
   ,                                       !- Work Efficiency Schedule Name
   ,                                       !- Clothing Insulation Schedule Name
   ,                                       !- Air Velocity Schedule Name
   1;                                      !- Multiplier
-
-OS:ScheduleTypeLimits,
-<<<<<<< HEAD
-  {2e987072-b8d1-4dd7-afd3-ecd813acda81}, !- Handle
-=======
-  {3cd48fc2-c2f8-4bf3-878b-92a1c94877e3}, !- Handle
->>>>>>> 3c1d7324
-  ActivityLevel,                          !- Name
-  0,                                      !- Lower Limit Value
-  ,                                       !- Upper Limit Value
-  Continuous,                             !- Numeric Type
-  ActivityLevel;                          !- Unit Type
-
-OS:ScheduleTypeLimits,
-<<<<<<< HEAD
-  {057c28e3-879b-45c9-a8c8-7bc0c6097ae9}, !- Handle
-=======
-  {fe441860-fa82-4ca2-993c-b760eed7dba8}, !- Handle
->>>>>>> 3c1d7324
-  Fractional,                             !- Name
-  0,                                      !- Lower Limit Value
-  1,                                      !- Upper Limit Value
-  Continuous;                             !- Numeric Type
-
-OS:People:Definition,
-<<<<<<< HEAD
-  {c32a87fc-a8d2-45d4-ad75-9a80aa46fed8}, !- Handle
-=======
-  {89362a06-037c-4e4c-bf52-52731d3e45e6}, !- Handle
->>>>>>> 3c1d7324
-  res occupants|living space|story 2,     !- Name
-  People,                                 !- Number of People Calculation Method
-  1.32,                                   !- Number of People {people}
-  ,                                       !- People per Space Floor Area {person/m2}
-  ,                                       !- Space Floor Area per Person {m2/person}
-  0.319734,                               !- Fraction Radiant
-  0.573,                                  !- Sensible Heat Fraction
-  0,                                      !- Carbon Dioxide Generation Rate {m3/s-W}
-  No,                                     !- Enable ASHRAE 55 Comfort Warnings
-  ZoneAveraged;                           !- Mean Radiant Temperature Calculation Type
-
-OS:People,
-<<<<<<< HEAD
-  {639eaf39-21d1-473e-9f46-e71074c24680}, !- Handle
-  res occupants|living space|story 2,     !- Name
-  {c32a87fc-a8d2-45d4-ad75-9a80aa46fed8}, !- People Definition Name
-  {a0096b2b-3714-4df8-939c-30e36122fe59}, !- Space or SpaceType Name
-  {0f2415df-7a12-42e8-9cc9-58c0707befdc}, !- Number of People Schedule Name
-  {10f87af4-392d-4fde-b72e-87f6f8acdac0}, !- Activity Level Schedule Name
-=======
-  {6eda06ba-1f53-4995-90f7-a625f0298a74}, !- Handle
-  res occupants|living space|story 2,     !- Name
-  {89362a06-037c-4e4c-bf52-52731d3e45e6}, !- People Definition Name
-  {6ab74179-e2c0-49d8-b3b3-ef6babf62fcb}, !- Space or SpaceType Name
-  {bb7d0b69-5c45-4273-9961-cc23d7e9f5c0}, !- Number of People Schedule Name
-  {77e52d04-1459-4f75-95ef-128fb0997c64}, !- Activity Level Schedule Name
->>>>>>> 3c1d7324
-  ,                                       !- Surface Name/Angle Factor List Name
-  ,                                       !- Work Efficiency Schedule Name
-  ,                                       !- Clothing Insulation Schedule Name
-  ,                                       !- Air Velocity Schedule Name
-  1;                                      !- Multiplier
