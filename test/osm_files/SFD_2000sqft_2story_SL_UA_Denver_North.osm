--- conflicted
+++ resolved
@@ -1,73 +1,41 @@
 !- NOTE: Auto-generated from /test/osw_files/SFD_2000sqft_2story_SL_UA_Denver_North.osw
 
 OS:Version,
-<<<<<<< HEAD
-  {61f611ac-a573-4bdf-a1b0-ecb2845e3453}, !- Handle
-  2.9.0;                                  !- Version Identifier
+  {92b599bd-da1c-4078-960e-2d717df63de8}, !- Handle
+  2.9.1;                                  !- Version Identifier
 
 OS:SimulationControl,
-  {44f73fec-052a-4f7d-8a8e-a6addf9346a9}, !- Handle
-=======
-  {f7e49fbf-4ead-46ee-a9f7-afc7b3296c29}, !- Handle
-  2.9.0;                                  !- Version Identifier
-
-OS:SimulationControl,
-  {744f4d45-69d9-4b0b-a994-c86a7d5fdd32}, !- Handle
->>>>>>> edda4442
+  {3292061c-c645-4e86-aa2b-f7d8b3e239c3}, !- Handle
   ,                                       !- Do Zone Sizing Calculation
   ,                                       !- Do System Sizing Calculation
   ,                                       !- Do Plant Sizing Calculation
   No;                                     !- Run Simulation for Sizing Periods
 
 OS:Timestep,
-<<<<<<< HEAD
-  {7bc55c49-56aa-45c8-be83-c6755ac26d4f}, !- Handle
+  {a546a785-9e1c-4cce-af09-f471cbe74bff}, !- Handle
   6;                                      !- Number of Timesteps per Hour
 
 OS:ShadowCalculation,
-  {b3964662-7783-4248-996f-4c099c0f2cd1}, !- Handle
-=======
-  {422438cb-d41f-4923-a9d3-5b908f0db828}, !- Handle
-  6;                                      !- Number of Timesteps per Hour
-
-OS:ShadowCalculation,
-  {d6c8ee51-448f-4692-a5f4-197ebc73fd86}, !- Handle
->>>>>>> edda4442
+  {b4051b53-16e0-4eb8-966c-8e653d1d5cd8}, !- Handle
   20,                                     !- Calculation Frequency
   200;                                    !- Maximum Figures in Shadow Overlap Calculations
 
 OS:SurfaceConvectionAlgorithm:Outside,
-<<<<<<< HEAD
-  {d16f86da-ec1c-420c-87dd-d52150b1a5aa}, !- Handle
+  {f0bd459b-7985-4786-a169-5091726e2d16}, !- Handle
   DOE-2;                                  !- Algorithm
 
 OS:SurfaceConvectionAlgorithm:Inside,
-  {b6073a3c-98fb-4960-8495-aeebdc8bea55}, !- Handle
+  {e6b1bdf5-a96e-4bdd-99d1-de88b312b481}, !- Handle
   TARP;                                   !- Algorithm
 
 OS:ZoneCapacitanceMultiplier:ResearchSpecial,
-  {df7d2be5-39c0-47e9-8af2-b53c69585c01}, !- Handle
-=======
-  {4ad1994e-8989-4ff5-8195-874ff6b23236}, !- Handle
-  DOE-2;                                  !- Algorithm
-
-OS:SurfaceConvectionAlgorithm:Inside,
-  {9838fe4a-414d-41a9-a52e-46b9e46d3aeb}, !- Handle
-  TARP;                                   !- Algorithm
-
-OS:ZoneCapacitanceMultiplier:ResearchSpecial,
-  {f08d30a3-d0cc-45b6-8115-7a03310b6a79}, !- Handle
->>>>>>> edda4442
+  {c61fb709-1674-487f-be4c-76d6f3645888}, !- Handle
   ,                                       !- Temperature Capacity Multiplier
   15,                                     !- Humidity Capacity Multiplier
   ;                                       !- Carbon Dioxide Capacity Multiplier
 
 OS:RunPeriod,
-<<<<<<< HEAD
-  {2ef24058-5084-491c-8569-e6f8862b7ab2}, !- Handle
-=======
-  {b68b36a2-b376-45a1-9c11-ea0c5cdfc8c6}, !- Handle
->>>>>>> edda4442
+  {ecc87fe2-c616-4a65-97a5-0ce4b0366b73}, !- Handle
   Run Period 1,                           !- Name
   1,                                      !- Begin Month
   1,                                      !- Begin Day of Month
@@ -81,21 +49,13 @@
   ;                                       !- Number of Times Runperiod to be Repeated
 
 OS:YearDescription,
-<<<<<<< HEAD
-  {a38fb21c-188b-454e-bedf-2a07c4adf70b}, !- Handle
-=======
-  {a701d02a-6397-486e-89dc-db4ecaaad2af}, !- Handle
->>>>>>> edda4442
+  {5bdb0a81-1118-46e9-9a8c-d9743b00d126}, !- Handle
   2007,                                   !- Calendar Year
   ,                                       !- Day of Week for Start Day
   ;                                       !- Is Leap Year
 
 OS:WeatherFile,
-<<<<<<< HEAD
-  {ffb4648c-68b5-4007-bb04-336b4ecdf498}, !- Handle
-=======
-  {585c75ff-799a-4aa2-942d-97f6dd05eae6}, !- Handle
->>>>>>> edda4442
+  {50970cc3-c3cc-4de3-9513-130a19a1d54f}, !- Handle
   Denver Intl Ap,                         !- City
   CO,                                     !- State Province Region
   USA,                                    !- Country
@@ -109,13 +69,8 @@
   E23378AA;                               !- Checksum
 
 OS:AdditionalProperties,
-<<<<<<< HEAD
-  {45ddda68-50af-4d02-a7f4-dae641d642e9}, !- Handle
-  {ffb4648c-68b5-4007-bb04-336b4ecdf498}, !- Object Name
-=======
-  {00204e9a-4a11-4966-8b72-6ce93a417912}, !- Handle
-  {585c75ff-799a-4aa2-942d-97f6dd05eae6}, !- Object Name
->>>>>>> edda4442
+  {87763f02-41f2-40de-a469-a76220ead05f}, !- Handle
+  {50970cc3-c3cc-4de3-9513-130a19a1d54f}, !- Object Name
   EPWHeaderCity,                          !- Feature Name 1
   String,                                 !- Feature Data Type 1
   Denver Intl Ap,                         !- Feature Value 1
@@ -223,11 +178,7 @@
   84;                                     !- Feature Value 35
 
 OS:Site,
-<<<<<<< HEAD
-  {323cdca4-8c23-4d12-a6ca-92150fd89261}, !- Handle
-=======
-  {f1f018c5-d8e7-46a6-ba31-6d2918de89ae}, !- Handle
->>>>>>> edda4442
+  {7d63c0d7-1815-4afd-8d66-b928b3c051c0}, !- Handle
   Denver Intl Ap_CO_USA,                  !- Name
   39.83,                                  !- Latitude {deg}
   -104.65,                                !- Longitude {deg}
@@ -236,11 +187,7 @@
   ;                                       !- Terrain
 
 OS:ClimateZones,
-<<<<<<< HEAD
-  {4cfde1f8-d6f6-4aa5-9d64-55ff836a6b0e}, !- Handle
-=======
-  {a5ed128c-9a15-4d44-9803-b32cbd7a9914}, !- Handle
->>>>>>> edda4442
+  {d0ba0e35-15bf-4631-98eb-7cf611ed7a1f}, !- Handle
   ,                                       !- Active Institution
   ,                                       !- Active Year
   ,                                       !- Climate Zone Institution Name 1
@@ -253,32 +200,19 @@
   Cold;                                   !- Climate Zone Value 2
 
 OS:Site:WaterMainsTemperature,
-<<<<<<< HEAD
-  {c2c23453-84f1-40f6-a706-0f581aa5f693}, !- Handle
-=======
-  {a3cf8d09-088f-4c99-a847-5523a68e664d}, !- Handle
->>>>>>> edda4442
+  {87606996-3d25-493f-a497-0e274db606aa}, !- Handle
   Correlation,                            !- Calculation Method
   ,                                       !- Temperature Schedule Name
   10.8753424657535,                       !- Annual Average Outdoor Air Temperature {C}
   23.1524007936508;                       !- Maximum Difference In Monthly Average Outdoor Air Temperatures {deltaC}
 
 OS:RunPeriodControl:DaylightSavingTime,
-<<<<<<< HEAD
-  {c89ce67a-0963-4c09-b3a5-03583a35f455}, !- Handle
-  4/7,                                    !- Start Date
-  10/26;                                  !- End Date
-
-OS:Site:GroundTemperature:Deep,
-  {d9763b4e-55a5-4e33-bda2-beadb2a68947}, !- Handle
-=======
-  {839a2d13-ff81-4897-a19b-e637b26d7827}, !- Handle
+  {6f174e4f-b5a5-430b-b48b-5914b199928d}, !- Handle
   3/12,                                   !- Start Date
   11/5;                                   !- End Date
 
 OS:Site:GroundTemperature:Deep,
-  {575023b5-459b-4b6d-8758-74a521428681}, !- Handle
->>>>>>> edda4442
+  {99e0fc50-2bd9-43f1-a62a-a90ba1ae306a}, !- Handle
   10.8753424657535,                       !- January Deep Ground Temperature {C}
   10.8753424657535,                       !- February Deep Ground Temperature {C}
   10.8753424657535,                       !- March Deep Ground Temperature {C}
@@ -293,11 +227,7 @@
   10.8753424657535;                       !- December Deep Ground Temperature {C}
 
 OS:Building,
-<<<<<<< HEAD
-  {33a29d13-91fe-4253-99f5-73a350cf37b2}, !- Handle
-=======
-  {e4bd54ed-2d19-4f60-8ada-8edc5a3256e3}, !- Handle
->>>>>>> edda4442
+  {46b047a3-bce1-41ba-a1c3-4fe1e525e859}, !- Handle
   Building 1,                             !- Name
   ,                                       !- Building Sector Type
   180,                                    !- North Axis {deg}
@@ -312,23 +242,14 @@
   1;                                      !- Standards Number of Living Units
 
 OS:AdditionalProperties,
-<<<<<<< HEAD
-  {c50e501a-38ee-4d43-be7c-a4469d966716}, !- Handle
-  {33a29d13-91fe-4253-99f5-73a350cf37b2}, !- Object Name
-=======
-  {87826dfa-c1c5-4976-8c2b-19b742882e5b}, !- Handle
-  {e4bd54ed-2d19-4f60-8ada-8edc5a3256e3}, !- Object Name
->>>>>>> edda4442
+  {839fda0d-3742-4808-8fc8-6d14aa9779a7}, !- Handle
+  {46b047a3-bce1-41ba-a1c3-4fe1e525e859}, !- Object Name
   Total Units Modeled,                    !- Feature Name 1
   Integer,                                !- Feature Data Type 1
   1;                                      !- Feature Value 1
 
 OS:ThermalZone,
-<<<<<<< HEAD
-  {922c2df5-cdbf-4294-8f72-5f2f27f0d544}, !- Handle
-=======
-  {874f226f-055d-4628-a3bc-9ebead4f5654}, !- Handle
->>>>>>> edda4442
+  {0803233c-33be-4f31-a7d4-5fee2bbd6e7c}, !- Handle
   living zone,                            !- Name
   ,                                       !- Multiplier
   ,                                       !- Ceiling Height {m}
@@ -337,17 +258,10 @@
   ,                                       !- Zone Inside Convection Algorithm
   ,                                       !- Zone Outside Convection Algorithm
   ,                                       !- Zone Conditioning Equipment List Name
-<<<<<<< HEAD
-  {e8eed9e4-33d1-42f5-a153-7989edc91a29}, !- Zone Air Inlet Port List
-  {a725d724-7261-48d1-a09b-374a005e8ae9}, !- Zone Air Exhaust Port List
-  {f091ded0-9905-402a-8f32-f40294f341cd}, !- Zone Air Node Name
-  {7d63ebd9-b896-43ee-94b8-692d85ed85e2}, !- Zone Return Air Port List
-=======
-  {0304c0b2-ff57-4ecc-af53-2844e9af3c5e}, !- Zone Air Inlet Port List
-  {aff1a626-cebe-44aa-a98f-d80c8bac895b}, !- Zone Air Exhaust Port List
-  {5e3b3518-0675-4ca9-b4af-22f583d5dfe3}, !- Zone Air Node Name
-  {67bee5a7-9601-4e98-a434-c413d9950daf}, !- Zone Return Air Port List
->>>>>>> edda4442
+  {2c15882c-cc7d-479c-be00-b4ea1bb6f9b0}, !- Zone Air Inlet Port List
+  {7b42af3a-f97e-4016-8b39-cc885071c927}, !- Zone Air Exhaust Port List
+  {b8a15937-0f72-494b-9dfc-f8dd27c340aa}, !- Zone Air Node Name
+  {653687e3-1c51-4fdf-9a39-33a2aeed9aa7}, !- Zone Return Air Port List
   ,                                       !- Primary Daylighting Control Name
   ,                                       !- Fraction of Zone Controlled by Primary Daylighting Control
   ,                                       !- Secondary Daylighting Control Name
@@ -358,71 +272,37 @@
   No;                                     !- Use Ideal Air Loads
 
 OS:Node,
-<<<<<<< HEAD
-  {e7020f32-b7f5-494e-82d6-3e6af7d1231e}, !- Handle
+  {6cf5c493-422c-47ae-bea6-f5306589c50a}, !- Handle
   Node 1,                                 !- Name
-  {f091ded0-9905-402a-8f32-f40294f341cd}, !- Inlet Port
+  {b8a15937-0f72-494b-9dfc-f8dd27c340aa}, !- Inlet Port
   ;                                       !- Outlet Port
 
 OS:Connection,
-  {f091ded0-9905-402a-8f32-f40294f341cd}, !- Handle
-  {51a99a39-1038-4712-be8f-0449fe7e5de0}, !- Name
-  {922c2df5-cdbf-4294-8f72-5f2f27f0d544}, !- Source Object
+  {b8a15937-0f72-494b-9dfc-f8dd27c340aa}, !- Handle
+  {f0383be6-eaa5-4c5e-8d86-202e28269bf7}, !- Name
+  {0803233c-33be-4f31-a7d4-5fee2bbd6e7c}, !- Source Object
   11,                                     !- Outlet Port
-  {e7020f32-b7f5-494e-82d6-3e6af7d1231e}, !- Target Object
+  {6cf5c493-422c-47ae-bea6-f5306589c50a}, !- Target Object
   2;                                      !- Inlet Port
 
 OS:PortList,
-  {e8eed9e4-33d1-42f5-a153-7989edc91a29}, !- Handle
-  {274a5576-f55a-4f14-8f20-15a9d478e0c0}, !- Name
-  {922c2df5-cdbf-4294-8f72-5f2f27f0d544}; !- HVAC Component
+  {2c15882c-cc7d-479c-be00-b4ea1bb6f9b0}, !- Handle
+  {69ed26d4-cf09-4ba8-a268-5592fd707c01}, !- Name
+  {0803233c-33be-4f31-a7d4-5fee2bbd6e7c}; !- HVAC Component
 
 OS:PortList,
-  {a725d724-7261-48d1-a09b-374a005e8ae9}, !- Handle
-  {f823cd82-6de8-4044-8eb6-3f6f825cb7a6}, !- Name
-  {922c2df5-cdbf-4294-8f72-5f2f27f0d544}; !- HVAC Component
+  {7b42af3a-f97e-4016-8b39-cc885071c927}, !- Handle
+  {1f7a79cd-a6f0-422a-b658-e6ab2658e889}, !- Name
+  {0803233c-33be-4f31-a7d4-5fee2bbd6e7c}; !- HVAC Component
 
 OS:PortList,
-  {7d63ebd9-b896-43ee-94b8-692d85ed85e2}, !- Handle
-  {1f508da3-7d1a-4362-92cf-51dd55f4cc9f}, !- Name
-  {922c2df5-cdbf-4294-8f72-5f2f27f0d544}; !- HVAC Component
+  {653687e3-1c51-4fdf-9a39-33a2aeed9aa7}, !- Handle
+  {0b527d48-9529-4374-8c52-3215530ae7e1}, !- Name
+  {0803233c-33be-4f31-a7d4-5fee2bbd6e7c}; !- HVAC Component
 
 OS:Sizing:Zone,
-  {a35f1df0-bb12-4884-afae-249f1254bab3}, !- Handle
-  {922c2df5-cdbf-4294-8f72-5f2f27f0d544}, !- Zone or ZoneList Name
-=======
-  {3efee779-b4db-4c07-99ac-bef17b26945c}, !- Handle
-  Node 1,                                 !- Name
-  {5e3b3518-0675-4ca9-b4af-22f583d5dfe3}, !- Inlet Port
-  ;                                       !- Outlet Port
-
-OS:Connection,
-  {5e3b3518-0675-4ca9-b4af-22f583d5dfe3}, !- Handle
-  {b18f8ac0-87a0-4b19-b968-416685074e8c}, !- Name
-  {874f226f-055d-4628-a3bc-9ebead4f5654}, !- Source Object
-  11,                                     !- Outlet Port
-  {3efee779-b4db-4c07-99ac-bef17b26945c}, !- Target Object
-  2;                                      !- Inlet Port
-
-OS:PortList,
-  {0304c0b2-ff57-4ecc-af53-2844e9af3c5e}, !- Handle
-  {e4dd0019-1970-4fbe-a92f-f28a4310cc18}, !- Name
-  {874f226f-055d-4628-a3bc-9ebead4f5654}; !- HVAC Component
-
-OS:PortList,
-  {aff1a626-cebe-44aa-a98f-d80c8bac895b}, !- Handle
-  {77d3796c-b470-40b0-9dbc-845cc2e86abc}, !- Name
-  {874f226f-055d-4628-a3bc-9ebead4f5654}; !- HVAC Component
-
-OS:PortList,
-  {67bee5a7-9601-4e98-a434-c413d9950daf}, !- Handle
-  {e1e8e511-34ca-465e-8c57-b15e79437e84}, !- Name
-  {874f226f-055d-4628-a3bc-9ebead4f5654}; !- HVAC Component
-
-OS:Sizing:Zone,
-  {fd1e2a2c-ad02-4d33-961c-2e879b0c25df}, !- Handle
-  {874f226f-055d-4628-a3bc-9ebead4f5654}, !- Zone or ZoneList Name
->>>>>>> edda4442
+  {ac9e1462-2c59-43ce-9e13-6ecf212da9bb}, !- Handle
+  {0803233c-33be-4f31-a7d4-5fee2bbd6e7c}, !- Zone or ZoneList Name
   SupplyAirTemperature,                   !- Zone Cooling Design Supply Air Temperature Input Method
   14,                                     !- Zone Cooling Design Supply Air Temperature {C}
   11.11,                                  !- Zone Cooling Design Supply Air Temperature Difference {deltaC}
@@ -451,25 +331,14 @@
   autosize;                               !- Dedicated Outdoor Air High Setpoint Temperature for Design {C}
 
 OS:ZoneHVAC:EquipmentList,
-<<<<<<< HEAD
-  {b248c52e-286f-4fe1-8186-b1f00d9d9d06}, !- Handle
+  {addb7151-d683-4601-aabe-2c0b8423b117}, !- Handle
   Zone HVAC Equipment List 1,             !- Name
-  {922c2df5-cdbf-4294-8f72-5f2f27f0d544}; !- Thermal Zone
+  {0803233c-33be-4f31-a7d4-5fee2bbd6e7c}; !- Thermal Zone
 
 OS:Space,
-  {e208457c-81bd-4c04-8b1f-080ab5a51372}, !- Handle
+  {28753ffa-b223-4c23-924b-3d6553e11e76}, !- Handle
   living space,                           !- Name
-  {79f49e22-f718-4875-a1bf-6d02af6b57a8}, !- Space Type Name
-=======
-  {f58d695e-fe7d-42bf-86d8-cb23dcb68eee}, !- Handle
-  Zone HVAC Equipment List 1,             !- Name
-  {874f226f-055d-4628-a3bc-9ebead4f5654}; !- Thermal Zone
-
-OS:Space,
-  {8afe575d-1c9a-4a22-987a-1497853be34e}, !- Handle
-  living space,                           !- Name
-  {ff396d25-a301-4bc6-afb3-38f00621a014}, !- Space Type Name
->>>>>>> edda4442
+  {ffc8d2a9-5a85-434c-8505-dc58782020f4}, !- Space Type Name
   ,                                       !- Default Construction Set Name
   ,                                       !- Default Schedule Set Name
   -0,                                     !- Direction of Relative North {deg}
@@ -477,31 +346,17 @@
   0,                                      !- Y Origin {m}
   0,                                      !- Z Origin {m}
   ,                                       !- Building Story Name
-<<<<<<< HEAD
-  {922c2df5-cdbf-4294-8f72-5f2f27f0d544}, !- Thermal Zone Name
+  {0803233c-33be-4f31-a7d4-5fee2bbd6e7c}, !- Thermal Zone Name
   ,                                       !- Part of Total Floor Area
   ,                                       !- Design Specification Outdoor Air Object Name
-  {05d44868-bafb-44d9-8e54-71977eeee44e}; !- Building Unit Name
-
-OS:Surface,
-  {e28acd63-42fc-4555-b547-e41a9e563bc1}, !- Handle
+  {6936082b-641f-4b2b-af25-1176e2ef2300}; !- Building Unit Name
+
+OS:Surface,
+  {d53071aa-a7fd-41fa-83e7-ac586382cc4a}, !- Handle
   Surface 1,                              !- Name
   Floor,                                  !- Surface Type
   ,                                       !- Construction Name
-  {e208457c-81bd-4c04-8b1f-080ab5a51372}, !- Space Name
-=======
-  {874f226f-055d-4628-a3bc-9ebead4f5654}, !- Thermal Zone Name
-  ,                                       !- Part of Total Floor Area
-  ,                                       !- Design Specification Outdoor Air Object Name
-  {0f495d6a-06ed-468e-adf0-b2147a71ac4e}; !- Building Unit Name
-
-OS:Surface,
-  {a7ecade9-82f1-4d20-b9fb-5f05e10082be}, !- Handle
-  Surface 1,                              !- Name
-  Floor,                                  !- Surface Type
-  ,                                       !- Construction Name
-  {8afe575d-1c9a-4a22-987a-1497853be34e}, !- Space Name
->>>>>>> edda4442
+  {28753ffa-b223-4c23-924b-3d6553e11e76}, !- Space Name
   Foundation,                             !- Outside Boundary Condition
   ,                                       !- Outside Boundary Condition Object
   NoSun,                                  !- Sun Exposure
@@ -514,19 +369,11 @@
   13.6310703908387, 0, 0;                 !- X,Y,Z Vertex 4 {m}
 
 OS:Surface,
-<<<<<<< HEAD
-  {2835db37-b01c-421e-b455-3b845076027a}, !- Handle
+  {69ca814e-421e-4aa9-8d3e-b84a43c6f437}, !- Handle
   Surface 2,                              !- Name
   Wall,                                   !- Surface Type
   ,                                       !- Construction Name
-  {e208457c-81bd-4c04-8b1f-080ab5a51372}, !- Space Name
-=======
-  {362433d5-50ed-4580-8f68-f11e53818f63}, !- Handle
-  Surface 2,                              !- Name
-  Wall,                                   !- Surface Type
-  ,                                       !- Construction Name
-  {8afe575d-1c9a-4a22-987a-1497853be34e}, !- Space Name
->>>>>>> edda4442
+  {28753ffa-b223-4c23-924b-3d6553e11e76}, !- Space Name
   Outdoors,                               !- Outside Boundary Condition
   ,                                       !- Outside Boundary Condition Object
   SunExposed,                             !- Sun Exposure
@@ -539,19 +386,11 @@
   0, 0, 2.4384;                           !- X,Y,Z Vertex 4 {m}
 
 OS:Surface,
-<<<<<<< HEAD
-  {0f4d5994-5b7c-4fd6-b076-a3ae3509505a}, !- Handle
+  {e6f4f3aa-58ca-4440-b93c-d2e5824e5b01}, !- Handle
   Surface 3,                              !- Name
   Wall,                                   !- Surface Type
   ,                                       !- Construction Name
-  {e208457c-81bd-4c04-8b1f-080ab5a51372}, !- Space Name
-=======
-  {d456b5af-9269-48ab-a37c-6452fa81fbc8}, !- Handle
-  Surface 3,                              !- Name
-  Wall,                                   !- Surface Type
-  ,                                       !- Construction Name
-  {8afe575d-1c9a-4a22-987a-1497853be34e}, !- Space Name
->>>>>>> edda4442
+  {28753ffa-b223-4c23-924b-3d6553e11e76}, !- Space Name
   Outdoors,                               !- Outside Boundary Condition
   ,                                       !- Outside Boundary Condition Object
   SunExposed,                             !- Sun Exposure
@@ -564,19 +403,11 @@
   0, 6.81553519541936, 2.4384;            !- X,Y,Z Vertex 4 {m}
 
 OS:Surface,
-<<<<<<< HEAD
-  {bd0a29bf-1b26-4f79-b523-b7a9e62dde2f}, !- Handle
+  {10e63080-7ace-4804-a21e-c8735ecf911c}, !- Handle
   Surface 4,                              !- Name
   Wall,                                   !- Surface Type
   ,                                       !- Construction Name
-  {e208457c-81bd-4c04-8b1f-080ab5a51372}, !- Space Name
-=======
-  {6d9204f4-d188-4126-918b-48163c25140f}, !- Handle
-  Surface 4,                              !- Name
-  Wall,                                   !- Surface Type
-  ,                                       !- Construction Name
-  {8afe575d-1c9a-4a22-987a-1497853be34e}, !- Space Name
->>>>>>> edda4442
+  {28753ffa-b223-4c23-924b-3d6553e11e76}, !- Space Name
   Outdoors,                               !- Outside Boundary Condition
   ,                                       !- Outside Boundary Condition Object
   SunExposed,                             !- Sun Exposure
@@ -589,19 +420,11 @@
   13.6310703908387, 6.81553519541936, 2.4384; !- X,Y,Z Vertex 4 {m}
 
 OS:Surface,
-<<<<<<< HEAD
-  {a9196b49-0373-45ac-a9be-6dac78921677}, !- Handle
+  {db88afe0-39c9-4cf3-a658-4ffb7903c1b7}, !- Handle
   Surface 5,                              !- Name
   Wall,                                   !- Surface Type
   ,                                       !- Construction Name
-  {e208457c-81bd-4c04-8b1f-080ab5a51372}, !- Space Name
-=======
-  {e263c2e1-7fd8-4f9a-b04e-6c465e373130}, !- Handle
-  Surface 5,                              !- Name
-  Wall,                                   !- Surface Type
-  ,                                       !- Construction Name
-  {8afe575d-1c9a-4a22-987a-1497853be34e}, !- Space Name
->>>>>>> edda4442
+  {28753ffa-b223-4c23-924b-3d6553e11e76}, !- Space Name
   Outdoors,                               !- Outside Boundary Condition
   ,                                       !- Outside Boundary Condition Object
   SunExposed,                             !- Sun Exposure
@@ -614,23 +437,13 @@
   13.6310703908387, 0, 2.4384;            !- X,Y,Z Vertex 4 {m}
 
 OS:Surface,
-<<<<<<< HEAD
-  {1cc27eba-d6d1-415e-8c98-a63f62be67eb}, !- Handle
+  {337325ad-4fd7-45e6-9e55-8cf29da21871}, !- Handle
   Surface 6,                              !- Name
   RoofCeiling,                            !- Surface Type
   ,                                       !- Construction Name
-  {e208457c-81bd-4c04-8b1f-080ab5a51372}, !- Space Name
+  {28753ffa-b223-4c23-924b-3d6553e11e76}, !- Space Name
   Surface,                                !- Outside Boundary Condition
-  {e6d4106d-d544-4b1c-8be5-e12f9513464b}, !- Outside Boundary Condition Object
-=======
-  {7e93daa6-e10c-4b3a-8877-787f813721ca}, !- Handle
-  Surface 6,                              !- Name
-  RoofCeiling,                            !- Surface Type
-  ,                                       !- Construction Name
-  {8afe575d-1c9a-4a22-987a-1497853be34e}, !- Space Name
-  Surface,                                !- Outside Boundary Condition
-  {e8d68e89-6b95-4863-829f-a998599370a4}, !- Outside Boundary Condition Object
->>>>>>> edda4442
+  {b44189a4-92a9-4d43-8486-d8b40831a365}, !- Outside Boundary Condition Object
   NoSun,                                  !- Sun Exposure
   NoWind,                                 !- Wind Exposure
   ,                                       !- View Factor to Ground
@@ -641,11 +454,7 @@
   0, 0, 2.4384;                           !- X,Y,Z Vertex 4 {m}
 
 OS:SpaceType,
-<<<<<<< HEAD
-  {79f49e22-f718-4875-a1bf-6d02af6b57a8}, !- Handle
-=======
-  {ff396d25-a301-4bc6-afb3-38f00621a014}, !- Handle
->>>>>>> edda4442
+  {ffc8d2a9-5a85-434c-8505-dc58782020f4}, !- Handle
   Space Type 1,                           !- Name
   ,                                       !- Default Construction Set Name
   ,                                       !- Default Schedule Set Name
@@ -656,15 +465,9 @@
   living;                                 !- Standards Space Type
 
 OS:Space,
-<<<<<<< HEAD
-  {9cdc206b-7e65-4d33-ad16-374b92532850}, !- Handle
+  {a52997b2-f363-47ee-a126-f2f6ef5d1b9f}, !- Handle
   living space|story 2,                   !- Name
-  {79f49e22-f718-4875-a1bf-6d02af6b57a8}, !- Space Type Name
-=======
-  {def7b484-1739-4c48-8a0d-c84c21e8bb7e}, !- Handle
-  living space|story 2,                   !- Name
-  {ff396d25-a301-4bc6-afb3-38f00621a014}, !- Space Type Name
->>>>>>> edda4442
+  {ffc8d2a9-5a85-434c-8505-dc58782020f4}, !- Space Type Name
   ,                                       !- Default Construction Set Name
   ,                                       !- Default Schedule Set Name
   -0,                                     !- Direction of Relative North {deg}
@@ -672,35 +475,19 @@
   0,                                      !- Y Origin {m}
   2.4384,                                 !- Z Origin {m}
   ,                                       !- Building Story Name
-<<<<<<< HEAD
-  {922c2df5-cdbf-4294-8f72-5f2f27f0d544}, !- Thermal Zone Name
+  {0803233c-33be-4f31-a7d4-5fee2bbd6e7c}, !- Thermal Zone Name
   ,                                       !- Part of Total Floor Area
   ,                                       !- Design Specification Outdoor Air Object Name
-  {05d44868-bafb-44d9-8e54-71977eeee44e}; !- Building Unit Name
-
-OS:Surface,
-  {e6d4106d-d544-4b1c-8be5-e12f9513464b}, !- Handle
+  {6936082b-641f-4b2b-af25-1176e2ef2300}; !- Building Unit Name
+
+OS:Surface,
+  {b44189a4-92a9-4d43-8486-d8b40831a365}, !- Handle
   Surface 7,                              !- Name
   Floor,                                  !- Surface Type
   ,                                       !- Construction Name
-  {9cdc206b-7e65-4d33-ad16-374b92532850}, !- Space Name
+  {a52997b2-f363-47ee-a126-f2f6ef5d1b9f}, !- Space Name
   Surface,                                !- Outside Boundary Condition
-  {1cc27eba-d6d1-415e-8c98-a63f62be67eb}, !- Outside Boundary Condition Object
-=======
-  {874f226f-055d-4628-a3bc-9ebead4f5654}, !- Thermal Zone Name
-  ,                                       !- Part of Total Floor Area
-  ,                                       !- Design Specification Outdoor Air Object Name
-  {0f495d6a-06ed-468e-adf0-b2147a71ac4e}; !- Building Unit Name
-
-OS:Surface,
-  {e8d68e89-6b95-4863-829f-a998599370a4}, !- Handle
-  Surface 7,                              !- Name
-  Floor,                                  !- Surface Type
-  ,                                       !- Construction Name
-  {def7b484-1739-4c48-8a0d-c84c21e8bb7e}, !- Space Name
-  Surface,                                !- Outside Boundary Condition
-  {7e93daa6-e10c-4b3a-8877-787f813721ca}, !- Outside Boundary Condition Object
->>>>>>> edda4442
+  {337325ad-4fd7-45e6-9e55-8cf29da21871}, !- Outside Boundary Condition Object
   NoSun,                                  !- Sun Exposure
   NoWind,                                 !- Wind Exposure
   ,                                       !- View Factor to Ground
@@ -711,19 +498,11 @@
   13.6310703908387, 0, 0;                 !- X,Y,Z Vertex 4 {m}
 
 OS:Surface,
-<<<<<<< HEAD
-  {b412a24b-cc52-4edd-a8c7-1a61bc303a36}, !- Handle
+  {09df534b-6af8-4895-89a2-0acf0ef82790}, !- Handle
   Surface 8,                              !- Name
   Wall,                                   !- Surface Type
   ,                                       !- Construction Name
-  {9cdc206b-7e65-4d33-ad16-374b92532850}, !- Space Name
-=======
-  {6347fa2c-230d-4830-85c3-72b19e6656ac}, !- Handle
-  Surface 8,                              !- Name
-  Wall,                                   !- Surface Type
-  ,                                       !- Construction Name
-  {def7b484-1739-4c48-8a0d-c84c21e8bb7e}, !- Space Name
->>>>>>> edda4442
+  {a52997b2-f363-47ee-a126-f2f6ef5d1b9f}, !- Space Name
   Outdoors,                               !- Outside Boundary Condition
   ,                                       !- Outside Boundary Condition Object
   SunExposed,                             !- Sun Exposure
@@ -736,19 +515,11 @@
   0, 0, 2.4384;                           !- X,Y,Z Vertex 4 {m}
 
 OS:Surface,
-<<<<<<< HEAD
-  {fa210b7b-3831-4fa5-81cc-cacdc2c9bed8}, !- Handle
+  {cff93123-fcd7-4375-832b-39f173f81406}, !- Handle
   Surface 9,                              !- Name
   Wall,                                   !- Surface Type
   ,                                       !- Construction Name
-  {9cdc206b-7e65-4d33-ad16-374b92532850}, !- Space Name
-=======
-  {7a1f82a8-0d00-4600-b87f-e59dbfc4e4fc}, !- Handle
-  Surface 9,                              !- Name
-  Wall,                                   !- Surface Type
-  ,                                       !- Construction Name
-  {def7b484-1739-4c48-8a0d-c84c21e8bb7e}, !- Space Name
->>>>>>> edda4442
+  {a52997b2-f363-47ee-a126-f2f6ef5d1b9f}, !- Space Name
   Outdoors,                               !- Outside Boundary Condition
   ,                                       !- Outside Boundary Condition Object
   SunExposed,                             !- Sun Exposure
@@ -761,19 +532,11 @@
   0, 6.81553519541936, 2.4384;            !- X,Y,Z Vertex 4 {m}
 
 OS:Surface,
-<<<<<<< HEAD
-  {582db6cd-c7c1-4807-9adc-810471e6879d}, !- Handle
+  {676e530f-e642-4780-b4e7-683439644cfc}, !- Handle
   Surface 10,                             !- Name
   Wall,                                   !- Surface Type
   ,                                       !- Construction Name
-  {9cdc206b-7e65-4d33-ad16-374b92532850}, !- Space Name
-=======
-  {4075620e-177d-4571-a394-e2a67e5cb658}, !- Handle
-  Surface 10,                             !- Name
-  Wall,                                   !- Surface Type
-  ,                                       !- Construction Name
-  {def7b484-1739-4c48-8a0d-c84c21e8bb7e}, !- Space Name
->>>>>>> edda4442
+  {a52997b2-f363-47ee-a126-f2f6ef5d1b9f}, !- Space Name
   Outdoors,                               !- Outside Boundary Condition
   ,                                       !- Outside Boundary Condition Object
   SunExposed,                             !- Sun Exposure
@@ -786,19 +549,11 @@
   13.6310703908387, 6.81553519541936, 2.4384; !- X,Y,Z Vertex 4 {m}
 
 OS:Surface,
-<<<<<<< HEAD
-  {b736b2e7-74a8-4b07-91aa-479d76b8505c}, !- Handle
+  {6ca304b7-85de-47ba-b7ac-d374bfadd237}, !- Handle
   Surface 11,                             !- Name
   Wall,                                   !- Surface Type
   ,                                       !- Construction Name
-  {9cdc206b-7e65-4d33-ad16-374b92532850}, !- Space Name
-=======
-  {6be21890-3a68-4b8b-a342-aa74f93d018e}, !- Handle
-  Surface 11,                             !- Name
-  Wall,                                   !- Surface Type
-  ,                                       !- Construction Name
-  {def7b484-1739-4c48-8a0d-c84c21e8bb7e}, !- Space Name
->>>>>>> edda4442
+  {a52997b2-f363-47ee-a126-f2f6ef5d1b9f}, !- Space Name
   Outdoors,                               !- Outside Boundary Condition
   ,                                       !- Outside Boundary Condition Object
   SunExposed,                             !- Sun Exposure
@@ -811,23 +566,13 @@
   13.6310703908387, 0, 2.4384;            !- X,Y,Z Vertex 4 {m}
 
 OS:Surface,
-<<<<<<< HEAD
-  {4b4987b8-0859-484f-931b-95cfec2f4776}, !- Handle
+  {c2d114d2-9798-4ed5-975b-6c31c45bc2fb}, !- Handle
   Surface 12,                             !- Name
   RoofCeiling,                            !- Surface Type
   ,                                       !- Construction Name
-  {9cdc206b-7e65-4d33-ad16-374b92532850}, !- Space Name
+  {a52997b2-f363-47ee-a126-f2f6ef5d1b9f}, !- Space Name
   Surface,                                !- Outside Boundary Condition
-  {2572783e-b637-4caa-8a5c-e6b2dd8d2497}, !- Outside Boundary Condition Object
-=======
-  {5a913c27-f055-4a56-a9fb-a9baa9fbb6c7}, !- Handle
-  Surface 12,                             !- Name
-  RoofCeiling,                            !- Surface Type
-  ,                                       !- Construction Name
-  {def7b484-1739-4c48-8a0d-c84c21e8bb7e}, !- Space Name
-  Surface,                                !- Outside Boundary Condition
-  {5253ce0a-bcb5-4aba-8c02-a824866ac66b}, !- Outside Boundary Condition Object
->>>>>>> edda4442
+  {c2667c2b-0494-4683-b381-3a67cc3ddb9e}, !- Outside Boundary Condition Object
   NoSun,                                  !- Sun Exposure
   NoWind,                                 !- Wind Exposure
   ,                                       !- View Factor to Ground
@@ -838,23 +583,13 @@
   0, 0, 2.4384;                           !- X,Y,Z Vertex 4 {m}
 
 OS:Surface,
-<<<<<<< HEAD
-  {2572783e-b637-4caa-8a5c-e6b2dd8d2497}, !- Handle
+  {c2667c2b-0494-4683-b381-3a67cc3ddb9e}, !- Handle
   Surface 13,                             !- Name
   Floor,                                  !- Surface Type
   ,                                       !- Construction Name
-  {e905c6f8-5497-4cf4-a826-bcdfcf462958}, !- Space Name
+  {dd73af68-bf5a-4c06-8f0d-6b8bb65dd00d}, !- Space Name
   Surface,                                !- Outside Boundary Condition
-  {4b4987b8-0859-484f-931b-95cfec2f4776}, !- Outside Boundary Condition Object
-=======
-  {5253ce0a-bcb5-4aba-8c02-a824866ac66b}, !- Handle
-  Surface 13,                             !- Name
-  Floor,                                  !- Surface Type
-  ,                                       !- Construction Name
-  {98baec78-9713-4362-8552-1d026734ed35}, !- Space Name
-  Surface,                                !- Outside Boundary Condition
-  {5a913c27-f055-4a56-a9fb-a9baa9fbb6c7}, !- Outside Boundary Condition Object
->>>>>>> edda4442
+  {c2d114d2-9798-4ed5-975b-6c31c45bc2fb}, !- Outside Boundary Condition Object
   NoSun,                                  !- Sun Exposure
   NoWind,                                 !- Wind Exposure
   ,                                       !- View Factor to Ground
@@ -865,19 +600,11 @@
   0, 0, 0;                                !- X,Y,Z Vertex 4 {m}
 
 OS:Surface,
-<<<<<<< HEAD
-  {5b17362b-1894-4811-89ed-ce0e3607dea1}, !- Handle
+  {8a202ebd-0875-432f-8e38-1ffb1bc9434e}, !- Handle
   Surface 14,                             !- Name
   RoofCeiling,                            !- Surface Type
   ,                                       !- Construction Name
-  {e905c6f8-5497-4cf4-a826-bcdfcf462958}, !- Space Name
-=======
-  {404d3db1-ce63-4030-b42f-23e2ae8f252d}, !- Handle
-  Surface 14,                             !- Name
-  RoofCeiling,                            !- Surface Type
-  ,                                       !- Construction Name
-  {98baec78-9713-4362-8552-1d026734ed35}, !- Space Name
->>>>>>> edda4442
+  {dd73af68-bf5a-4c06-8f0d-6b8bb65dd00d}, !- Space Name
   Outdoors,                               !- Outside Boundary Condition
   ,                                       !- Outside Boundary Condition Object
   SunExposed,                             !- Sun Exposure
@@ -890,19 +617,11 @@
   13.6310703908387, 0, 0;                 !- X,Y,Z Vertex 4 {m}
 
 OS:Surface,
-<<<<<<< HEAD
-  {23b4db10-f364-4a31-b1c8-e9f98fc5ffa7}, !- Handle
+  {e205882f-8f84-4740-9677-eea3778e1268}, !- Handle
   Surface 15,                             !- Name
   RoofCeiling,                            !- Surface Type
   ,                                       !- Construction Name
-  {e905c6f8-5497-4cf4-a826-bcdfcf462958}, !- Space Name
-=======
-  {eebd642e-b95b-4704-9a76-c0e0952c86ec}, !- Handle
-  Surface 15,                             !- Name
-  RoofCeiling,                            !- Surface Type
-  ,                                       !- Construction Name
-  {98baec78-9713-4362-8552-1d026734ed35}, !- Space Name
->>>>>>> edda4442
+  {dd73af68-bf5a-4c06-8f0d-6b8bb65dd00d}, !- Space Name
   Outdoors,                               !- Outside Boundary Condition
   ,                                       !- Outside Boundary Condition Object
   SunExposed,                             !- Sun Exposure
@@ -915,19 +634,11 @@
   0, 6.81553519541936, 0;                 !- X,Y,Z Vertex 4 {m}
 
 OS:Surface,
-<<<<<<< HEAD
-  {df9ddeb7-3af6-4043-8f68-2a35797527ab}, !- Handle
+  {2ee7b358-8ea4-4181-a740-f1693eafb14d}, !- Handle
   Surface 16,                             !- Name
   Wall,                                   !- Surface Type
   ,                                       !- Construction Name
-  {e905c6f8-5497-4cf4-a826-bcdfcf462958}, !- Space Name
-=======
-  {cc17edae-4e74-46e8-923a-90f6e45eb17f}, !- Handle
-  Surface 16,                             !- Name
-  Wall,                                   !- Surface Type
-  ,                                       !- Construction Name
-  {98baec78-9713-4362-8552-1d026734ed35}, !- Space Name
->>>>>>> edda4442
+  {dd73af68-bf5a-4c06-8f0d-6b8bb65dd00d}, !- Space Name
   Outdoors,                               !- Outside Boundary Condition
   ,                                       !- Outside Boundary Condition Object
   SunExposed,                             !- Sun Exposure
@@ -939,19 +650,11 @@
   0, 0, 0;                                !- X,Y,Z Vertex 3 {m}
 
 OS:Surface,
-<<<<<<< HEAD
-  {0ab333eb-a668-4a6d-8450-0a3d8ca17d29}, !- Handle
+  {a1bdd7b4-a362-4b5e-a78c-0916b1cf0ce6}, !- Handle
   Surface 17,                             !- Name
   Wall,                                   !- Surface Type
   ,                                       !- Construction Name
-  {e905c6f8-5497-4cf4-a826-bcdfcf462958}, !- Space Name
-=======
-  {fc56a1b4-4388-470d-8e99-43d1f0e98dca}, !- Handle
-  Surface 17,                             !- Name
-  Wall,                                   !- Surface Type
-  ,                                       !- Construction Name
-  {98baec78-9713-4362-8552-1d026734ed35}, !- Space Name
->>>>>>> edda4442
+  {dd73af68-bf5a-4c06-8f0d-6b8bb65dd00d}, !- Space Name
   Outdoors,                               !- Outside Boundary Condition
   ,                                       !- Outside Boundary Condition Object
   SunExposed,                             !- Sun Exposure
@@ -963,15 +666,9 @@
   13.6310703908387, 6.81553519541936, 0;  !- X,Y,Z Vertex 3 {m}
 
 OS:Space,
-<<<<<<< HEAD
-  {e905c6f8-5497-4cf4-a826-bcdfcf462958}, !- Handle
+  {dd73af68-bf5a-4c06-8f0d-6b8bb65dd00d}, !- Handle
   unfinished attic space,                 !- Name
-  {53963ae2-6de0-4fa4-80a7-45f1095f3c63}, !- Space Type Name
-=======
-  {98baec78-9713-4362-8552-1d026734ed35}, !- Handle
-  unfinished attic space,                 !- Name
-  {15bd61d7-9a86-436e-b23b-196d6a799c4f}, !- Space Type Name
->>>>>>> edda4442
+  {7a87bca9-5148-4b61-ad40-f1d8ce5fe9a3}, !- Space Type Name
   ,                                       !- Default Construction Set Name
   ,                                       !- Default Schedule Set Name
   -0,                                     !- Direction of Relative North {deg}
@@ -979,17 +676,10 @@
   0,                                      !- Y Origin {m}
   4.8768,                                 !- Z Origin {m}
   ,                                       !- Building Story Name
-<<<<<<< HEAD
-  {5a85793b-8b47-4d35-ac42-13f1185de937}; !- Thermal Zone Name
+  {4c9f9bba-7d85-4c63-a6cc-5817848dfbf9}; !- Thermal Zone Name
 
 OS:ThermalZone,
-  {5a85793b-8b47-4d35-ac42-13f1185de937}, !- Handle
-=======
-  {bc5be6a9-7f84-4cad-9cb1-4ba8449a11a0}; !- Thermal Zone Name
-
-OS:ThermalZone,
-  {bc5be6a9-7f84-4cad-9cb1-4ba8449a11a0}, !- Handle
->>>>>>> edda4442
+  {4c9f9bba-7d85-4c63-a6cc-5817848dfbf9}, !- Handle
   unfinished attic zone,                  !- Name
   ,                                       !- Multiplier
   ,                                       !- Ceiling Height {m}
@@ -998,17 +688,10 @@
   ,                                       !- Zone Inside Convection Algorithm
   ,                                       !- Zone Outside Convection Algorithm
   ,                                       !- Zone Conditioning Equipment List Name
-<<<<<<< HEAD
-  {0c8ba396-71a0-4e18-88c3-cd1cfec0cfa5}, !- Zone Air Inlet Port List
-  {401b2548-5ceb-4e83-8bed-da11a413201f}, !- Zone Air Exhaust Port List
-  {b271d69c-f0c6-43ff-a436-7863058e4b13}, !- Zone Air Node Name
-  {e6421d95-df91-4be7-92c0-645ac8a67079}, !- Zone Return Air Port List
-=======
-  {2d96cde3-4ba3-4c92-a52f-dcd1aedc776b}, !- Zone Air Inlet Port List
-  {b165c554-29d2-4f3c-8725-c7faee70e2e2}, !- Zone Air Exhaust Port List
-  {4f8908ad-975c-41ed-8f12-10a0038b5618}, !- Zone Air Node Name
-  {1ad2ad94-2ce7-456b-9272-59c99b1da2a3}, !- Zone Return Air Port List
->>>>>>> edda4442
+  {739fa5b5-d8de-49ee-b425-51e1879e22c1}, !- Zone Air Inlet Port List
+  {5df25485-3c11-47c9-9685-e40476610824}, !- Zone Air Exhaust Port List
+  {61caf70d-404b-4d1c-a566-4cf9df524c57}, !- Zone Air Node Name
+  {a8338b97-470e-421c-bacc-bd892c76dc0d}, !- Zone Return Air Port List
   ,                                       !- Primary Daylighting Control Name
   ,                                       !- Fraction of Zone Controlled by Primary Daylighting Control
   ,                                       !- Secondary Daylighting Control Name
@@ -1019,71 +702,37 @@
   No;                                     !- Use Ideal Air Loads
 
 OS:Node,
-<<<<<<< HEAD
-  {86c299b6-c449-46fd-8c22-23489a9f67b1}, !- Handle
+  {c8d3836b-dad0-4cfe-9fff-1043dcda07e3}, !- Handle
   Node 2,                                 !- Name
-  {b271d69c-f0c6-43ff-a436-7863058e4b13}, !- Inlet Port
+  {61caf70d-404b-4d1c-a566-4cf9df524c57}, !- Inlet Port
   ;                                       !- Outlet Port
 
 OS:Connection,
-  {b271d69c-f0c6-43ff-a436-7863058e4b13}, !- Handle
-  {acbc9eae-aea1-480c-a11f-e6d603c8b80c}, !- Name
-  {5a85793b-8b47-4d35-ac42-13f1185de937}, !- Source Object
+  {61caf70d-404b-4d1c-a566-4cf9df524c57}, !- Handle
+  {9c8dd733-9c49-4ba4-a42c-992027127a65}, !- Name
+  {4c9f9bba-7d85-4c63-a6cc-5817848dfbf9}, !- Source Object
   11,                                     !- Outlet Port
-  {86c299b6-c449-46fd-8c22-23489a9f67b1}, !- Target Object
+  {c8d3836b-dad0-4cfe-9fff-1043dcda07e3}, !- Target Object
   2;                                      !- Inlet Port
 
 OS:PortList,
-  {0c8ba396-71a0-4e18-88c3-cd1cfec0cfa5}, !- Handle
-  {32f08784-ba22-4802-bb2e-f9ecf6d1d5a2}, !- Name
-  {5a85793b-8b47-4d35-ac42-13f1185de937}; !- HVAC Component
+  {739fa5b5-d8de-49ee-b425-51e1879e22c1}, !- Handle
+  {03827c98-27f1-4823-8bc5-c4877d1859b6}, !- Name
+  {4c9f9bba-7d85-4c63-a6cc-5817848dfbf9}; !- HVAC Component
 
 OS:PortList,
-  {401b2548-5ceb-4e83-8bed-da11a413201f}, !- Handle
-  {5b0b5dd6-c86f-4264-8202-d2b1031e3dbb}, !- Name
-  {5a85793b-8b47-4d35-ac42-13f1185de937}; !- HVAC Component
+  {5df25485-3c11-47c9-9685-e40476610824}, !- Handle
+  {0182c17a-9eec-4f04-8634-4f0a13d03817}, !- Name
+  {4c9f9bba-7d85-4c63-a6cc-5817848dfbf9}; !- HVAC Component
 
 OS:PortList,
-  {e6421d95-df91-4be7-92c0-645ac8a67079}, !- Handle
-  {af9c0a3a-571b-4981-b3d7-4068143b3809}, !- Name
-  {5a85793b-8b47-4d35-ac42-13f1185de937}; !- HVAC Component
+  {a8338b97-470e-421c-bacc-bd892c76dc0d}, !- Handle
+  {07b95587-2690-444b-94c4-6878cc20a1b3}, !- Name
+  {4c9f9bba-7d85-4c63-a6cc-5817848dfbf9}; !- HVAC Component
 
 OS:Sizing:Zone,
-  {76b3301d-4f66-4213-a662-3c6676fce886}, !- Handle
-  {5a85793b-8b47-4d35-ac42-13f1185de937}, !- Zone or ZoneList Name
-=======
-  {8b87dee4-c96b-41fd-83b6-2c23e8161402}, !- Handle
-  Node 2,                                 !- Name
-  {4f8908ad-975c-41ed-8f12-10a0038b5618}, !- Inlet Port
-  ;                                       !- Outlet Port
-
-OS:Connection,
-  {4f8908ad-975c-41ed-8f12-10a0038b5618}, !- Handle
-  {7d04e869-b083-4a72-a7ac-a6bd7620e13f}, !- Name
-  {bc5be6a9-7f84-4cad-9cb1-4ba8449a11a0}, !- Source Object
-  11,                                     !- Outlet Port
-  {8b87dee4-c96b-41fd-83b6-2c23e8161402}, !- Target Object
-  2;                                      !- Inlet Port
-
-OS:PortList,
-  {2d96cde3-4ba3-4c92-a52f-dcd1aedc776b}, !- Handle
-  {0f92ef9b-6c11-49bd-83f9-7f5cecc7e20d}, !- Name
-  {bc5be6a9-7f84-4cad-9cb1-4ba8449a11a0}; !- HVAC Component
-
-OS:PortList,
-  {b165c554-29d2-4f3c-8725-c7faee70e2e2}, !- Handle
-  {2ab13fbb-1480-44dd-81de-f50056de7f15}, !- Name
-  {bc5be6a9-7f84-4cad-9cb1-4ba8449a11a0}; !- HVAC Component
-
-OS:PortList,
-  {1ad2ad94-2ce7-456b-9272-59c99b1da2a3}, !- Handle
-  {e9035aeb-6ddb-4057-bf01-53c95876c314}, !- Name
-  {bc5be6a9-7f84-4cad-9cb1-4ba8449a11a0}; !- HVAC Component
-
-OS:Sizing:Zone,
-  {1967f9a7-0f48-4988-b933-cba5438c0bb3}, !- Handle
-  {bc5be6a9-7f84-4cad-9cb1-4ba8449a11a0}, !- Zone or ZoneList Name
->>>>>>> edda4442
+  {1630b521-0a2e-4009-8c30-61ef76f8b107}, !- Handle
+  {4c9f9bba-7d85-4c63-a6cc-5817848dfbf9}, !- Zone or ZoneList Name
   SupplyAirTemperature,                   !- Zone Cooling Design Supply Air Temperature Input Method
   14,                                     !- Zone Cooling Design Supply Air Temperature {C}
   11.11,                                  !- Zone Cooling Design Supply Air Temperature Difference {deltaC}
@@ -1112,21 +761,12 @@
   autosize;                               !- Dedicated Outdoor Air High Setpoint Temperature for Design {C}
 
 OS:ZoneHVAC:EquipmentList,
-<<<<<<< HEAD
-  {2413fb93-a2d7-444f-9682-755775c19b75}, !- Handle
+  {2160c4c7-1916-44cb-a994-c5f98bcb0735}, !- Handle
   Zone HVAC Equipment List 2,             !- Name
-  {5a85793b-8b47-4d35-ac42-13f1185de937}; !- Thermal Zone
+  {4c9f9bba-7d85-4c63-a6cc-5817848dfbf9}; !- Thermal Zone
 
 OS:SpaceType,
-  {53963ae2-6de0-4fa4-80a7-45f1095f3c63}, !- Handle
-=======
-  {8b67e01f-8673-4a0e-a3ea-8ec2b2c47429}, !- Handle
-  Zone HVAC Equipment List 2,             !- Name
-  {bc5be6a9-7f84-4cad-9cb1-4ba8449a11a0}; !- Thermal Zone
-
-OS:SpaceType,
-  {15bd61d7-9a86-436e-b23b-196d6a799c4f}, !- Handle
->>>>>>> edda4442
+  {7a87bca9-5148-4b61-ad40-f1d8ce5fe9a3}, !- Handle
   Space Type 2,                           !- Name
   ,                                       !- Default Construction Set Name
   ,                                       !- Default Schedule Set Name
@@ -1137,23 +777,14 @@
   unfinished attic;                       !- Standards Space Type
 
 OS:BuildingUnit,
-<<<<<<< HEAD
-  {05d44868-bafb-44d9-8e54-71977eeee44e}, !- Handle
-=======
-  {0f495d6a-06ed-468e-adf0-b2147a71ac4e}, !- Handle
->>>>>>> edda4442
+  {6936082b-641f-4b2b-af25-1176e2ef2300}, !- Handle
   unit 1,                                 !- Name
   ,                                       !- Rendering Color
   Residential;                            !- Building Unit Type
 
 OS:AdditionalProperties,
-<<<<<<< HEAD
-  {c26a061e-8363-45dc-a2d2-8112b2d775be}, !- Handle
-  {05d44868-bafb-44d9-8e54-71977eeee44e}, !- Object Name
-=======
-  {8d505072-d218-4220-9860-d8c33302ba20}, !- Handle
-  {0f495d6a-06ed-468e-adf0-b2147a71ac4e}, !- Object Name
->>>>>>> edda4442
+  {2df2ba82-22ab-4a70-b2c5-12bf2b6ebb21}, !- Handle
+  {6936082b-641f-4b2b-af25-1176e2ef2300}, !- Object Name
   NumberOfBedrooms,                       !- Feature Name 1
   Integer,                                !- Feature Data Type 1
   3,                                      !- Feature Value 1
@@ -1165,20 +796,12 @@
   2.6400000000000001;                     !- Feature Value 3
 
 OS:External:File,
-<<<<<<< HEAD
-  {2ba81bfa-8d73-4a7a-8c34-57a8b019eb13}, !- Handle
-=======
-  {378f31b5-d6d1-488b-9ba3-5b7aacfea516}, !- Handle
->>>>>>> edda4442
+  {79ccc051-a434-4fb8-b43f-5a833d90b68c}, !- Handle
   8760.csv,                               !- Name
   8760.csv;                               !- File Name
 
 OS:Schedule:Day,
-<<<<<<< HEAD
-  {7ad56ca0-4930-4e56-b43e-338ad326095c}, !- Handle
-=======
-  {6a39a59b-8ef1-4068-a0c1-c1612f1c082b}, !- Handle
->>>>>>> edda4442
+  {fa1265dc-cb9e-4a96-ab40-84102711744c}, !- Handle
   Schedule Day 1,                         !- Name
   ,                                       !- Schedule Type Limits Name
   ,                                       !- Interpolate to Timestep
@@ -1187,11 +810,7 @@
   0;                                      !- Value Until Time 1
 
 OS:Schedule:Day,
-<<<<<<< HEAD
-  {7ea2fa91-d734-409a-bef2-a789b0499641}, !- Handle
-=======
-  {1519880e-a2cc-4f60-bc3e-c907a3b88cbe}, !- Handle
->>>>>>> edda4442
+  {4e27a6ee-5743-4f04-9fb3-99bff5db0b0a}, !- Handle
   Schedule Day 2,                         !- Name
   ,                                       !- Schedule Type Limits Name
   ,                                       !- Interpolate to Timestep
@@ -1200,17 +819,10 @@
   1;                                      !- Value Until Time 1
 
 OS:Schedule:File,
-<<<<<<< HEAD
-  {c104a00e-2271-46e3-9f6a-671e65ad6da0}, !- Handle
+  {9c14f0b5-c19b-4281-9cad-aede31c8a769}, !- Handle
   occupants,                              !- Name
-  {87ea5aeb-a210-4404-bafb-df02a7e5955b}, !- Schedule Type Limits Name
-  {2ba81bfa-8d73-4a7a-8c34-57a8b019eb13}, !- External File Name
-=======
-  {19866071-d6e0-40ee-89e2-4d280e2f010d}, !- Handle
-  occupants,                              !- Name
-  {4fdaf7b8-db29-49dc-8103-adf14eb95bfb}, !- Schedule Type Limits Name
-  {378f31b5-d6d1-488b-9ba3-5b7aacfea516}, !- External File Name
->>>>>>> edda4442
+  {a9f35f93-b8bb-4b98-b2cd-7ff17a8992cb}, !- Schedule Type Limits Name
+  {79ccc051-a434-4fb8-b43f-5a833d90b68c}, !- External File Name
   1,                                      !- Column Number
   1,                                      !- Rows to Skip at Top
   8760,                                   !- Number of Hours of Data
@@ -1219,38 +831,22 @@
   60;                                     !- Minutes per Item
 
 OS:Schedule:Ruleset,
-<<<<<<< HEAD
-  {269a0a95-1446-47a4-8f0d-953f16a30bdd}, !- Handle
+  {fb1eac1f-5382-474e-9c7f-a12645c6149c}, !- Handle
   Schedule Ruleset 1,                     !- Name
-  {f86866a4-ec6e-4b24-9873-96a36e4c2690}, !- Schedule Type Limits Name
-  {0aa9503f-e333-43fe-a331-41d5ee735120}; !- Default Day Schedule Name
+  {4b94fef4-767c-4484-9420-4194a2a15bbc}, !- Schedule Type Limits Name
+  {65b73fd5-2acd-470c-89b4-5a177183b9f4}; !- Default Day Schedule Name
 
 OS:Schedule:Day,
-  {0aa9503f-e333-43fe-a331-41d5ee735120}, !- Handle
+  {65b73fd5-2acd-470c-89b4-5a177183b9f4}, !- Handle
   Schedule Day 3,                         !- Name
-  {f86866a4-ec6e-4b24-9873-96a36e4c2690}, !- Schedule Type Limits Name
-=======
-  {0dcb7ded-a58b-4de4-a0ee-410c0a7468ed}, !- Handle
-  Schedule Ruleset 1,                     !- Name
-  {d7fae0f4-d27d-4e18-956f-a736ee9f5761}, !- Schedule Type Limits Name
-  {4420bf66-3373-456d-b0e2-56a4ce8ded46}; !- Default Day Schedule Name
-
-OS:Schedule:Day,
-  {4420bf66-3373-456d-b0e2-56a4ce8ded46}, !- Handle
-  Schedule Day 3,                         !- Name
-  {d7fae0f4-d27d-4e18-956f-a736ee9f5761}, !- Schedule Type Limits Name
->>>>>>> edda4442
+  {4b94fef4-767c-4484-9420-4194a2a15bbc}, !- Schedule Type Limits Name
   ,                                       !- Interpolate to Timestep
   24,                                     !- Hour 1
   0,                                      !- Minute 1
   112.539290946133;                       !- Value Until Time 1
 
 OS:People:Definition,
-<<<<<<< HEAD
-  {06fe66c5-8b95-4873-b0cb-e7b3b04f7ecc}, !- Handle
-=======
-  {95bd8a6b-85d6-4d65-9098-d528715943db}, !- Handle
->>>>>>> edda4442
+  {2fb0a7e5-63a9-4901-8790-5575e2bf6dda}, !- Handle
   res occupants|living space|story 2,     !- Name
   People,                                 !- Number of People Calculation Method
   1.32,                                   !- Number of People {people}
@@ -1263,21 +859,12 @@
   ZoneAveraged;                           !- Mean Radiant Temperature Calculation Type
 
 OS:People,
-<<<<<<< HEAD
-  {ed734fa1-9014-4a2d-a8cc-178b152c7cb9}, !- Handle
+  {a065a46f-cca3-438d-8c77-b5508788bd54}, !- Handle
   res occupants|living space|story 2,     !- Name
-  {06fe66c5-8b95-4873-b0cb-e7b3b04f7ecc}, !- People Definition Name
-  {9cdc206b-7e65-4d33-ad16-374b92532850}, !- Space or SpaceType Name
-  {c104a00e-2271-46e3-9f6a-671e65ad6da0}, !- Number of People Schedule Name
-  {269a0a95-1446-47a4-8f0d-953f16a30bdd}, !- Activity Level Schedule Name
-=======
-  {ac755d5e-d1e4-44ee-8ea5-b7750fe19378}, !- Handle
-  res occupants|living space|story 2,     !- Name
-  {95bd8a6b-85d6-4d65-9098-d528715943db}, !- People Definition Name
-  {def7b484-1739-4c48-8a0d-c84c21e8bb7e}, !- Space or SpaceType Name
-  {19866071-d6e0-40ee-89e2-4d280e2f010d}, !- Number of People Schedule Name
-  {0dcb7ded-a58b-4de4-a0ee-410c0a7468ed}, !- Activity Level Schedule Name
->>>>>>> edda4442
+  {2fb0a7e5-63a9-4901-8790-5575e2bf6dda}, !- People Definition Name
+  {a52997b2-f363-47ee-a126-f2f6ef5d1b9f}, !- Space or SpaceType Name
+  {9c14f0b5-c19b-4281-9cad-aede31c8a769}, !- Number of People Schedule Name
+  {fb1eac1f-5382-474e-9c7f-a12645c6149c}, !- Activity Level Schedule Name
   ,                                       !- Surface Name/Angle Factor List Name
   ,                                       !- Work Efficiency Schedule Name
   ,                                       !- Clothing Insulation Schedule Name
@@ -1285,11 +872,7 @@
   1;                                      !- Multiplier
 
 OS:ScheduleTypeLimits,
-<<<<<<< HEAD
-  {f86866a4-ec6e-4b24-9873-96a36e4c2690}, !- Handle
-=======
-  {d7fae0f4-d27d-4e18-956f-a736ee9f5761}, !- Handle
->>>>>>> edda4442
+  {4b94fef4-767c-4484-9420-4194a2a15bbc}, !- Handle
   ActivityLevel,                          !- Name
   0,                                      !- Lower Limit Value
   ,                                       !- Upper Limit Value
@@ -1297,22 +880,14 @@
   ActivityLevel;                          !- Unit Type
 
 OS:ScheduleTypeLimits,
-<<<<<<< HEAD
-  {87ea5aeb-a210-4404-bafb-df02a7e5955b}, !- Handle
-=======
-  {4fdaf7b8-db29-49dc-8103-adf14eb95bfb}, !- Handle
->>>>>>> edda4442
+  {a9f35f93-b8bb-4b98-b2cd-7ff17a8992cb}, !- Handle
   Fractional,                             !- Name
   0,                                      !- Lower Limit Value
   1,                                      !- Upper Limit Value
   Continuous;                             !- Numeric Type
 
 OS:People:Definition,
-<<<<<<< HEAD
-  {c9a00dd8-f2ba-4fe1-80ce-263a51e2750a}, !- Handle
-=======
-  {118360cc-85d4-4b68-bd2c-9dbf538a12a5}, !- Handle
->>>>>>> edda4442
+  {a9775948-992c-4d5f-8cca-bc8607cf01d8}, !- Handle
   res occupants|living space,             !- Name
   People,                                 !- Number of People Calculation Method
   1.32,                                   !- Number of People {people}
@@ -1325,21 +900,12 @@
   ZoneAveraged;                           !- Mean Radiant Temperature Calculation Type
 
 OS:People,
-<<<<<<< HEAD
-  {5d8b802c-be3a-4b8e-8258-a1f6165511ac}, !- Handle
+  {d484c2ce-93be-4424-8abb-84daed32247d}, !- Handle
   res occupants|living space,             !- Name
-  {c9a00dd8-f2ba-4fe1-80ce-263a51e2750a}, !- People Definition Name
-  {e208457c-81bd-4c04-8b1f-080ab5a51372}, !- Space or SpaceType Name
-  {c104a00e-2271-46e3-9f6a-671e65ad6da0}, !- Number of People Schedule Name
-  {269a0a95-1446-47a4-8f0d-953f16a30bdd}, !- Activity Level Schedule Name
-=======
-  {bd81648e-87f3-42af-b425-5360b89f1572}, !- Handle
-  res occupants|living space,             !- Name
-  {118360cc-85d4-4b68-bd2c-9dbf538a12a5}, !- People Definition Name
-  {8afe575d-1c9a-4a22-987a-1497853be34e}, !- Space or SpaceType Name
-  {19866071-d6e0-40ee-89e2-4d280e2f010d}, !- Number of People Schedule Name
-  {0dcb7ded-a58b-4de4-a0ee-410c0a7468ed}, !- Activity Level Schedule Name
->>>>>>> edda4442
+  {a9775948-992c-4d5f-8cca-bc8607cf01d8}, !- People Definition Name
+  {28753ffa-b223-4c23-924b-3d6553e11e76}, !- Space or SpaceType Name
+  {9c14f0b5-c19b-4281-9cad-aede31c8a769}, !- Number of People Schedule Name
+  {fb1eac1f-5382-474e-9c7f-a12645c6149c}, !- Activity Level Schedule Name
   ,                                       !- Surface Name/Angle Factor List Name
   ,                                       !- Work Efficiency Schedule Name
   ,                                       !- Clothing Insulation Schedule Name
