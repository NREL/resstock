--- conflicted
+++ resolved
@@ -1,53 +1,26 @@
 !- NOTE: Auto-generated from /test/osw_files/SFD_2000sqft_2story_SL_UA_Denver_North.osw
 
 OS:Version,
-<<<<<<< HEAD
-  {f5506872-7dfa-4fc7-bc00-e6597b36f49c}, !- Handle
-  2.8.1;                                  !- Version Identifier
-
-OS:SimulationControl,
-  {34eec4cd-8992-4082-982a-de4374a3566f}, !- Handle
-=======
   {fff2709e-663a-476d-b3b8-f26aa674cbaa}, !- Handle
   2.9.0;                                  !- Version Identifier
 
 OS:SimulationControl,
   {a8d33695-f194-4b19-8f1e-83c26bca81af}, !- Handle
->>>>>>> 3f8e9d39
   ,                                       !- Do Zone Sizing Calculation
   ,                                       !- Do System Sizing Calculation
   ,                                       !- Do Plant Sizing Calculation
   No;                                     !- Run Simulation for Sizing Periods
 
 OS:Timestep,
-<<<<<<< HEAD
-  {f79cc4e4-96bd-42ff-97d4-28511ede64bf}, !- Handle
-  6;                                      !- Number of Timesteps per Hour
-
-OS:ShadowCalculation,
-  {a1548e72-2d75-4b8c-9aef-410a921966d2}, !- Handle
-=======
   {bc698020-450a-4ff3-97b3-04c036a95a59}, !- Handle
   6;                                      !- Number of Timesteps per Hour
 
 OS:ShadowCalculation,
   {b284d321-4418-43f0-bbd6-e0c39138376e}, !- Handle
->>>>>>> 3f8e9d39
   20,                                     !- Calculation Frequency
   200;                                    !- Maximum Figures in Shadow Overlap Calculations
 
 OS:SurfaceConvectionAlgorithm:Outside,
-<<<<<<< HEAD
-  {7dbdc8ec-ea83-4211-8c07-0cc73331a311}, !- Handle
-  DOE-2;                                  !- Algorithm
-
-OS:SurfaceConvectionAlgorithm:Inside,
-  {dd5d1800-c70c-484a-85e1-2f8730aad532}, !- Handle
-  TARP;                                   !- Algorithm
-
-OS:ZoneCapacitanceMultiplier:ResearchSpecial,
-  {b66e7b8b-85cf-4811-9c69-b525bce143b2}, !- Handle
-=======
   {b92c1496-c1a7-45e0-8734-70afc463e0bc}, !- Handle
   DOE-2;                                  !- Algorithm
 
@@ -57,17 +30,12 @@
 
 OS:ZoneCapacitanceMultiplier:ResearchSpecial,
   {7858ebe2-cb09-4009-a355-fd6679750882}, !- Handle
->>>>>>> 3f8e9d39
   ,                                       !- Temperature Capacity Multiplier
   15,                                     !- Humidity Capacity Multiplier
   ;                                       !- Carbon Dioxide Capacity Multiplier
 
 OS:RunPeriod,
-<<<<<<< HEAD
-  {40324ad0-cdc4-4fef-a9ac-9aa4f661a24f}, !- Handle
-=======
   {7892bf3d-57c1-4b89-ba75-8007fe26b9db}, !- Handle
->>>>>>> 3f8e9d39
   Run Period 1,                           !- Name
   1,                                      !- Begin Month
   1,                                      !- Begin Day of Month
@@ -81,21 +49,13 @@
   ;                                       !- Number of Times Runperiod to be Repeated
 
 OS:YearDescription,
-<<<<<<< HEAD
-  {dd69cde5-8e9b-4f06-bd5e-1c07403b1b0f}, !- Handle
-=======
   {f52b90bb-bf11-4a1d-85fc-68580fd9a1d3}, !- Handle
->>>>>>> 3f8e9d39
   2007,                                   !- Calendar Year
   ,                                       !- Day of Week for Start Day
   ;                                       !- Is Leap Year
 
 OS:ThermalZone,
-<<<<<<< HEAD
-  {72dd57c5-16f5-4ce2-ae4f-b6bc9d19467c}, !- Handle
-=======
   {4626df07-4e83-48a3-a092-e9ac05ee9205}, !- Handle
->>>>>>> 3f8e9d39
   living zone,                            !- Name
   ,                                       !- Multiplier
   ,                                       !- Ceiling Height {m}
@@ -104,17 +64,10 @@
   ,                                       !- Zone Inside Convection Algorithm
   ,                                       !- Zone Outside Convection Algorithm
   ,                                       !- Zone Conditioning Equipment List Name
-<<<<<<< HEAD
-  {507481b4-3282-4386-ad47-f7b66ca45ff3}, !- Zone Air Inlet Port List
-  {f6a9d49e-8925-4981-b986-ef45598ec95c}, !- Zone Air Exhaust Port List
-  {9c7c0500-fc67-4ef2-abd0-1c568111dc05}, !- Zone Air Node Name
-  {50b2a2c3-fdf1-4bab-aaad-2fd4e4bca50c}, !- Zone Return Air Port List
-=======
   {8ce2da94-913f-4f7c-9f0c-f897bef1967f}, !- Zone Air Inlet Port List
   {d390f9ba-a7f0-41b0-9a08-35feb67b162f}, !- Zone Air Exhaust Port List
   {457f474c-e2c1-4b2e-adb6-37d2db719b38}, !- Zone Air Node Name
   {0adcfa56-03d5-480f-b37e-5c612409e534}, !- Zone Return Air Port List
->>>>>>> 3f8e9d39
   ,                                       !- Primary Daylighting Control Name
   ,                                       !- Fraction of Zone Controlled by Primary Daylighting Control
   ,                                       !- Secondary Daylighting Control Name
@@ -125,39 +78,6 @@
   No;                                     !- Use Ideal Air Loads
 
 OS:Node,
-<<<<<<< HEAD
-  {492717c7-57d6-4917-9554-bdd18c930e55}, !- Handle
-  Node 1,                                 !- Name
-  {9c7c0500-fc67-4ef2-abd0-1c568111dc05}, !- Inlet Port
-  ;                                       !- Outlet Port
-
-OS:Connection,
-  {9c7c0500-fc67-4ef2-abd0-1c568111dc05}, !- Handle
-  {652839b1-609c-4e99-9ca3-a66aba751b4f}, !- Name
-  {72dd57c5-16f5-4ce2-ae4f-b6bc9d19467c}, !- Source Object
-  11,                                     !- Outlet Port
-  {492717c7-57d6-4917-9554-bdd18c930e55}, !- Target Object
-  2;                                      !- Inlet Port
-
-OS:PortList,
-  {507481b4-3282-4386-ad47-f7b66ca45ff3}, !- Handle
-  {30c58f2d-d41b-4346-a91b-582c9f56791a}, !- Name
-  {72dd57c5-16f5-4ce2-ae4f-b6bc9d19467c}; !- HVAC Component
-
-OS:PortList,
-  {f6a9d49e-8925-4981-b986-ef45598ec95c}, !- Handle
-  {21a9fb0e-44e9-41c0-aea1-87628826e3ae}, !- Name
-  {72dd57c5-16f5-4ce2-ae4f-b6bc9d19467c}; !- HVAC Component
-
-OS:PortList,
-  {50b2a2c3-fdf1-4bab-aaad-2fd4e4bca50c}, !- Handle
-  {20470d0b-b084-45d6-934c-907fb2c87f14}, !- Name
-  {72dd57c5-16f5-4ce2-ae4f-b6bc9d19467c}; !- HVAC Component
-
-OS:Sizing:Zone,
-  {5dcab776-2437-4e43-9b51-9f428b534820}, !- Handle
-  {72dd57c5-16f5-4ce2-ae4f-b6bc9d19467c}, !- Zone or ZoneList Name
-=======
   {8fee6687-d740-4127-8af0-f6cd2f6531ce}, !- Handle
   Node 1,                                 !- Name
   {457f474c-e2c1-4b2e-adb6-37d2db719b38}, !- Inlet Port
@@ -189,7 +109,6 @@
 OS:Sizing:Zone,
   {e1198253-65f3-47c5-9214-7d0b85675934}, !- Handle
   {4626df07-4e83-48a3-a092-e9ac05ee9205}, !- Zone or ZoneList Name
->>>>>>> 3f8e9d39
   SupplyAirTemperature,                   !- Zone Cooling Design Supply Air Temperature Input Method
   14,                                     !- Zone Cooling Design Supply Air Temperature {C}
   11.11,                                  !- Zone Cooling Design Supply Air Temperature Difference {deltaC}
@@ -218,16 +137,6 @@
   autosize;                               !- Dedicated Outdoor Air High Setpoint Temperature for Design {C}
 
 OS:ZoneHVAC:EquipmentList,
-<<<<<<< HEAD
-  {ac88f714-a50f-4717-ab7f-a5670c3a97e2}, !- Handle
-  Zone HVAC Equipment List 1,             !- Name
-  {72dd57c5-16f5-4ce2-ae4f-b6bc9d19467c}; !- Thermal Zone
-
-OS:Space,
-  {79c152a9-33cd-4d8c-8dcb-fe5b7eebc9ba}, !- Handle
-  living space,                           !- Name
-  {a2464f60-d52e-4ce9-b81e-65871fe150f4}, !- Space Type Name
-=======
   {54b4e31d-238e-4c92-be6e-f2c10792b5e8}, !- Handle
   Zone HVAC Equipment List 1,             !- Name
   {4626df07-4e83-48a3-a092-e9ac05ee9205}; !- Thermal Zone
@@ -236,7 +145,6 @@
   {2ae28e21-4a17-4acb-a0c1-258bdecbda5c}, !- Handle
   living space,                           !- Name
   {58fca520-0367-4012-ad18-b21ceb985528}, !- Space Type Name
->>>>>>> 3f8e9d39
   ,                                       !- Default Construction Set Name
   ,                                       !- Default Schedule Set Name
   -0,                                     !- Direction of Relative North {deg}
@@ -244,19 +152,6 @@
   0,                                      !- Y Origin {m}
   0,                                      !- Z Origin {m}
   ,                                       !- Building Story Name
-<<<<<<< HEAD
-  {72dd57c5-16f5-4ce2-ae4f-b6bc9d19467c}, !- Thermal Zone Name
-  ,                                       !- Part of Total Floor Area
-  ,                                       !- Design Specification Outdoor Air Object Name
-  {e1f8a186-42fd-48c4-bcff-ddd80d5a63b5}; !- Building Unit Name
-
-OS:Surface,
-  {213194a4-0e37-4460-bf0e-4900c91a2df3}, !- Handle
-  Surface 1,                              !- Name
-  Floor,                                  !- Surface Type
-  ,                                       !- Construction Name
-  {79c152a9-33cd-4d8c-8dcb-fe5b7eebc9ba}, !- Space Name
-=======
   {4626df07-4e83-48a3-a092-e9ac05ee9205}, !- Thermal Zone Name
   ,                                       !- Part of Total Floor Area
   ,                                       !- Design Specification Outdoor Air Object Name
@@ -268,7 +163,6 @@
   Floor,                                  !- Surface Type
   ,                                       !- Construction Name
   {2ae28e21-4a17-4acb-a0c1-258bdecbda5c}, !- Space Name
->>>>>>> 3f8e9d39
   Foundation,                             !- Outside Boundary Condition
   ,                                       !- Outside Boundary Condition Object
   NoSun,                                  !- Sun Exposure
@@ -281,19 +175,11 @@
   13.6310703908387, 0, 0;                 !- X,Y,Z Vertex 4 {m}
 
 OS:Surface,
-<<<<<<< HEAD
-  {e00eea7d-37cd-4d8c-ac2f-71bb60bc10f1}, !- Handle
-  Surface 2,                              !- Name
-  Wall,                                   !- Surface Type
-  ,                                       !- Construction Name
-  {79c152a9-33cd-4d8c-8dcb-fe5b7eebc9ba}, !- Space Name
-=======
   {f147ef03-5da3-4f4e-9e29-ff1cfd9e5ff2}, !- Handle
   Surface 2,                              !- Name
   Wall,                                   !- Surface Type
   ,                                       !- Construction Name
   {2ae28e21-4a17-4acb-a0c1-258bdecbda5c}, !- Space Name
->>>>>>> 3f8e9d39
   Outdoors,                               !- Outside Boundary Condition
   ,                                       !- Outside Boundary Condition Object
   SunExposed,                             !- Sun Exposure
@@ -306,19 +192,11 @@
   0, 0, 2.4384;                           !- X,Y,Z Vertex 4 {m}
 
 OS:Surface,
-<<<<<<< HEAD
-  {6119f174-bdcd-4036-b8eb-ca93f696900b}, !- Handle
-  Surface 3,                              !- Name
-  Wall,                                   !- Surface Type
-  ,                                       !- Construction Name
-  {79c152a9-33cd-4d8c-8dcb-fe5b7eebc9ba}, !- Space Name
-=======
   {ccb0545d-0287-40cd-b402-d8addb29f15e}, !- Handle
   Surface 3,                              !- Name
   Wall,                                   !- Surface Type
   ,                                       !- Construction Name
   {2ae28e21-4a17-4acb-a0c1-258bdecbda5c}, !- Space Name
->>>>>>> 3f8e9d39
   Outdoors,                               !- Outside Boundary Condition
   ,                                       !- Outside Boundary Condition Object
   SunExposed,                             !- Sun Exposure
@@ -331,19 +209,11 @@
   0, 6.81553519541936, 2.4384;            !- X,Y,Z Vertex 4 {m}
 
 OS:Surface,
-<<<<<<< HEAD
-  {4488d29d-4e1d-4340-a124-052fedbab372}, !- Handle
-  Surface 4,                              !- Name
-  Wall,                                   !- Surface Type
-  ,                                       !- Construction Name
-  {79c152a9-33cd-4d8c-8dcb-fe5b7eebc9ba}, !- Space Name
-=======
   {19f5bc4c-5de9-43a6-855e-83e9040a1f2c}, !- Handle
   Surface 4,                              !- Name
   Wall,                                   !- Surface Type
   ,                                       !- Construction Name
   {2ae28e21-4a17-4acb-a0c1-258bdecbda5c}, !- Space Name
->>>>>>> 3f8e9d39
   Outdoors,                               !- Outside Boundary Condition
   ,                                       !- Outside Boundary Condition Object
   SunExposed,                             !- Sun Exposure
@@ -356,19 +226,11 @@
   13.6310703908387, 6.81553519541936, 2.4384; !- X,Y,Z Vertex 4 {m}
 
 OS:Surface,
-<<<<<<< HEAD
-  {2f4374c5-73f2-4aab-a593-a796e0aac94f}, !- Handle
-  Surface 5,                              !- Name
-  Wall,                                   !- Surface Type
-  ,                                       !- Construction Name
-  {79c152a9-33cd-4d8c-8dcb-fe5b7eebc9ba}, !- Space Name
-=======
   {f9618016-6940-40b7-a62e-988de4fb82dc}, !- Handle
   Surface 5,                              !- Name
   Wall,                                   !- Surface Type
   ,                                       !- Construction Name
   {2ae28e21-4a17-4acb-a0c1-258bdecbda5c}, !- Space Name
->>>>>>> 3f8e9d39
   Outdoors,                               !- Outside Boundary Condition
   ,                                       !- Outside Boundary Condition Object
   SunExposed,                             !- Sun Exposure
@@ -381,15 +243,6 @@
   13.6310703908387, 0, 2.4384;            !- X,Y,Z Vertex 4 {m}
 
 OS:Surface,
-<<<<<<< HEAD
-  {c288cf6a-2899-4f5a-871f-5a923b5e6979}, !- Handle
-  Surface 6,                              !- Name
-  RoofCeiling,                            !- Surface Type
-  ,                                       !- Construction Name
-  {79c152a9-33cd-4d8c-8dcb-fe5b7eebc9ba}, !- Space Name
-  Surface,                                !- Outside Boundary Condition
-  {71b4b2e1-6446-47b0-9de5-75d185a4a51e}, !- Outside Boundary Condition Object
-=======
   {374515e2-af08-4160-8f2b-5969b0f649c8}, !- Handle
   Surface 6,                              !- Name
   RoofCeiling,                            !- Surface Type
@@ -397,7 +250,6 @@
   {2ae28e21-4a17-4acb-a0c1-258bdecbda5c}, !- Space Name
   Surface,                                !- Outside Boundary Condition
   {c62d461f-d4df-4e2d-a5e4-2d6b1a58dd37}, !- Outside Boundary Condition Object
->>>>>>> 3f8e9d39
   NoSun,                                  !- Sun Exposure
   NoWind,                                 !- Wind Exposure
   ,                                       !- View Factor to Ground
@@ -408,11 +260,7 @@
   0, 0, 2.4384;                           !- X,Y,Z Vertex 4 {m}
 
 OS:SpaceType,
-<<<<<<< HEAD
-  {a2464f60-d52e-4ce9-b81e-65871fe150f4}, !- Handle
-=======
   {58fca520-0367-4012-ad18-b21ceb985528}, !- Handle
->>>>>>> 3f8e9d39
   Space Type 1,                           !- Name
   ,                                       !- Default Construction Set Name
   ,                                       !- Default Schedule Set Name
@@ -423,15 +271,9 @@
   living;                                 !- Standards Space Type
 
 OS:Space,
-<<<<<<< HEAD
-  {5d1bac11-e85f-41e8-8782-8208bb10cc1a}, !- Handle
-  living space|story 2,                   !- Name
-  {a2464f60-d52e-4ce9-b81e-65871fe150f4}, !- Space Type Name
-=======
   {7471d4b7-2fae-443a-af5d-dadeb32f2b47}, !- Handle
   living space|story 2,                   !- Name
   {58fca520-0367-4012-ad18-b21ceb985528}, !- Space Type Name
->>>>>>> 3f8e9d39
   ,                                       !- Default Construction Set Name
   ,                                       !- Default Schedule Set Name
   -0,                                     !- Direction of Relative North {deg}
@@ -439,21 +281,6 @@
   0,                                      !- Y Origin {m}
   2.4384,                                 !- Z Origin {m}
   ,                                       !- Building Story Name
-<<<<<<< HEAD
-  {72dd57c5-16f5-4ce2-ae4f-b6bc9d19467c}, !- Thermal Zone Name
-  ,                                       !- Part of Total Floor Area
-  ,                                       !- Design Specification Outdoor Air Object Name
-  {e1f8a186-42fd-48c4-bcff-ddd80d5a63b5}; !- Building Unit Name
-
-OS:Surface,
-  {71b4b2e1-6446-47b0-9de5-75d185a4a51e}, !- Handle
-  Surface 7,                              !- Name
-  Floor,                                  !- Surface Type
-  ,                                       !- Construction Name
-  {5d1bac11-e85f-41e8-8782-8208bb10cc1a}, !- Space Name
-  Surface,                                !- Outside Boundary Condition
-  {c288cf6a-2899-4f5a-871f-5a923b5e6979}, !- Outside Boundary Condition Object
-=======
   {4626df07-4e83-48a3-a092-e9ac05ee9205}, !- Thermal Zone Name
   ,                                       !- Part of Total Floor Area
   ,                                       !- Design Specification Outdoor Air Object Name
@@ -467,7 +294,6 @@
   {7471d4b7-2fae-443a-af5d-dadeb32f2b47}, !- Space Name
   Surface,                                !- Outside Boundary Condition
   {374515e2-af08-4160-8f2b-5969b0f649c8}, !- Outside Boundary Condition Object
->>>>>>> 3f8e9d39
   NoSun,                                  !- Sun Exposure
   NoWind,                                 !- Wind Exposure
   ,                                       !- View Factor to Ground
@@ -478,19 +304,11 @@
   13.6310703908387, 0, 0;                 !- X,Y,Z Vertex 4 {m}
 
 OS:Surface,
-<<<<<<< HEAD
-  {b1f3de73-cbac-49c0-9033-ae9ef2c81e00}, !- Handle
-  Surface 8,                              !- Name
-  Wall,                                   !- Surface Type
-  ,                                       !- Construction Name
-  {5d1bac11-e85f-41e8-8782-8208bb10cc1a}, !- Space Name
-=======
   {6cbe4224-dbd6-4d1a-a1e3-295201ee2960}, !- Handle
   Surface 8,                              !- Name
   Wall,                                   !- Surface Type
   ,                                       !- Construction Name
   {7471d4b7-2fae-443a-af5d-dadeb32f2b47}, !- Space Name
->>>>>>> 3f8e9d39
   Outdoors,                               !- Outside Boundary Condition
   ,                                       !- Outside Boundary Condition Object
   SunExposed,                             !- Sun Exposure
@@ -503,19 +321,11 @@
   0, 0, 2.4384;                           !- X,Y,Z Vertex 4 {m}
 
 OS:Surface,
-<<<<<<< HEAD
-  {b77c94cb-04a6-44aa-82fb-0ea10940ea40}, !- Handle
-  Surface 9,                              !- Name
-  Wall,                                   !- Surface Type
-  ,                                       !- Construction Name
-  {5d1bac11-e85f-41e8-8782-8208bb10cc1a}, !- Space Name
-=======
   {c5ed4886-89a2-47d4-ba95-0547b0d31b25}, !- Handle
   Surface 9,                              !- Name
   Wall,                                   !- Surface Type
   ,                                       !- Construction Name
   {7471d4b7-2fae-443a-af5d-dadeb32f2b47}, !- Space Name
->>>>>>> 3f8e9d39
   Outdoors,                               !- Outside Boundary Condition
   ,                                       !- Outside Boundary Condition Object
   SunExposed,                             !- Sun Exposure
@@ -528,19 +338,11 @@
   0, 6.81553519541936, 2.4384;            !- X,Y,Z Vertex 4 {m}
 
 OS:Surface,
-<<<<<<< HEAD
-  {5337ea20-f80e-4614-8f64-316cea7163ec}, !- Handle
-  Surface 10,                             !- Name
-  Wall,                                   !- Surface Type
-  ,                                       !- Construction Name
-  {5d1bac11-e85f-41e8-8782-8208bb10cc1a}, !- Space Name
-=======
   {53d6b75f-90d8-4425-b326-60f256e52980}, !- Handle
   Surface 10,                             !- Name
   Wall,                                   !- Surface Type
   ,                                       !- Construction Name
   {7471d4b7-2fae-443a-af5d-dadeb32f2b47}, !- Space Name
->>>>>>> 3f8e9d39
   Outdoors,                               !- Outside Boundary Condition
   ,                                       !- Outside Boundary Condition Object
   SunExposed,                             !- Sun Exposure
@@ -553,19 +355,11 @@
   13.6310703908387, 6.81553519541936, 2.4384; !- X,Y,Z Vertex 4 {m}
 
 OS:Surface,
-<<<<<<< HEAD
-  {0dcb979e-b351-4d67-87c7-aa14e1f8ae94}, !- Handle
-  Surface 11,                             !- Name
-  Wall,                                   !- Surface Type
-  ,                                       !- Construction Name
-  {5d1bac11-e85f-41e8-8782-8208bb10cc1a}, !- Space Name
-=======
   {1d21f7d7-0c65-49a8-9a67-fbbca6c56e2d}, !- Handle
   Surface 11,                             !- Name
   Wall,                                   !- Surface Type
   ,                                       !- Construction Name
   {7471d4b7-2fae-443a-af5d-dadeb32f2b47}, !- Space Name
->>>>>>> 3f8e9d39
   Outdoors,                               !- Outside Boundary Condition
   ,                                       !- Outside Boundary Condition Object
   SunExposed,                             !- Sun Exposure
@@ -578,15 +372,6 @@
   13.6310703908387, 0, 2.4384;            !- X,Y,Z Vertex 4 {m}
 
 OS:Surface,
-<<<<<<< HEAD
-  {12bea3f7-88c0-4b01-88b3-16d23308e1cf}, !- Handle
-  Surface 12,                             !- Name
-  RoofCeiling,                            !- Surface Type
-  ,                                       !- Construction Name
-  {5d1bac11-e85f-41e8-8782-8208bb10cc1a}, !- Space Name
-  Surface,                                !- Outside Boundary Condition
-  {84a341fa-977e-4306-b361-5c4c29cdde92}, !- Outside Boundary Condition Object
-=======
   {a3e1ee62-eeb0-46a1-8444-990f01dc5968}, !- Handle
   Surface 12,                             !- Name
   RoofCeiling,                            !- Surface Type
@@ -594,7 +379,6 @@
   {7471d4b7-2fae-443a-af5d-dadeb32f2b47}, !- Space Name
   Surface,                                !- Outside Boundary Condition
   {82c768ff-81db-4fb8-a98a-abce65491708}, !- Outside Boundary Condition Object
->>>>>>> 3f8e9d39
   NoSun,                                  !- Sun Exposure
   NoWind,                                 !- Wind Exposure
   ,                                       !- View Factor to Ground
@@ -605,15 +389,6 @@
   0, 0, 2.4384;                           !- X,Y,Z Vertex 4 {m}
 
 OS:Surface,
-<<<<<<< HEAD
-  {84a341fa-977e-4306-b361-5c4c29cdde92}, !- Handle
-  Surface 13,                             !- Name
-  Floor,                                  !- Surface Type
-  ,                                       !- Construction Name
-  {f8576402-92fc-4480-aff2-2239156f82f1}, !- Space Name
-  Surface,                                !- Outside Boundary Condition
-  {12bea3f7-88c0-4b01-88b3-16d23308e1cf}, !- Outside Boundary Condition Object
-=======
   {82c768ff-81db-4fb8-a98a-abce65491708}, !- Handle
   Surface 13,                             !- Name
   Floor,                                  !- Surface Type
@@ -621,7 +396,6 @@
   {d7874419-91f6-4f6c-b4b3-37d1a921b47c}, !- Space Name
   Surface,                                !- Outside Boundary Condition
   {a3e1ee62-eeb0-46a1-8444-990f01dc5968}, !- Outside Boundary Condition Object
->>>>>>> 3f8e9d39
   NoSun,                                  !- Sun Exposure
   NoWind,                                 !- Wind Exposure
   ,                                       !- View Factor to Ground
@@ -632,19 +406,11 @@
   0, 0, 0;                                !- X,Y,Z Vertex 4 {m}
 
 OS:Surface,
-<<<<<<< HEAD
-  {3be61018-55b7-4bdf-a93f-fa18d92b2226}, !- Handle
-  Surface 14,                             !- Name
-  RoofCeiling,                            !- Surface Type
-  ,                                       !- Construction Name
-  {f8576402-92fc-4480-aff2-2239156f82f1}, !- Space Name
-=======
   {e312b747-bbce-4dee-9655-94f7d9304b68}, !- Handle
   Surface 14,                             !- Name
   RoofCeiling,                            !- Surface Type
   ,                                       !- Construction Name
   {d7874419-91f6-4f6c-b4b3-37d1a921b47c}, !- Space Name
->>>>>>> 3f8e9d39
   Outdoors,                               !- Outside Boundary Condition
   ,                                       !- Outside Boundary Condition Object
   SunExposed,                             !- Sun Exposure
@@ -657,19 +423,11 @@
   13.6310703908387, 0, 0;                 !- X,Y,Z Vertex 4 {m}
 
 OS:Surface,
-<<<<<<< HEAD
-  {6640807c-a308-40a4-9fe3-b08d242936b5}, !- Handle
-  Surface 15,                             !- Name
-  RoofCeiling,                            !- Surface Type
-  ,                                       !- Construction Name
-  {f8576402-92fc-4480-aff2-2239156f82f1}, !- Space Name
-=======
   {93f5234b-5bd8-431c-9e46-acf695bbd751}, !- Handle
   Surface 15,                             !- Name
   RoofCeiling,                            !- Surface Type
   ,                                       !- Construction Name
   {d7874419-91f6-4f6c-b4b3-37d1a921b47c}, !- Space Name
->>>>>>> 3f8e9d39
   Outdoors,                               !- Outside Boundary Condition
   ,                                       !- Outside Boundary Condition Object
   SunExposed,                             !- Sun Exposure
@@ -682,19 +440,11 @@
   0, 6.81553519541936, 0;                 !- X,Y,Z Vertex 4 {m}
 
 OS:Surface,
-<<<<<<< HEAD
-  {f1a93373-bef8-4a25-85ab-cef14a16ef86}, !- Handle
-  Surface 16,                             !- Name
-  Wall,                                   !- Surface Type
-  ,                                       !- Construction Name
-  {f8576402-92fc-4480-aff2-2239156f82f1}, !- Space Name
-=======
   {5f3059f6-11c6-48f0-b4e5-2dca6f505bb8}, !- Handle
   Surface 16,                             !- Name
   Wall,                                   !- Surface Type
   ,                                       !- Construction Name
   {d7874419-91f6-4f6c-b4b3-37d1a921b47c}, !- Space Name
->>>>>>> 3f8e9d39
   Outdoors,                               !- Outside Boundary Condition
   ,                                       !- Outside Boundary Condition Object
   SunExposed,                             !- Sun Exposure
@@ -706,19 +456,11 @@
   0, 0, 0;                                !- X,Y,Z Vertex 3 {m}
 
 OS:Surface,
-<<<<<<< HEAD
-  {8e5fc3f5-9f8e-4f89-a915-59b3925ba7f9}, !- Handle
-  Surface 17,                             !- Name
-  Wall,                                   !- Surface Type
-  ,                                       !- Construction Name
-  {f8576402-92fc-4480-aff2-2239156f82f1}, !- Space Name
-=======
   {a9c95801-893d-4d28-af08-caafeac8ed3f}, !- Handle
   Surface 17,                             !- Name
   Wall,                                   !- Surface Type
   ,                                       !- Construction Name
   {d7874419-91f6-4f6c-b4b3-37d1a921b47c}, !- Space Name
->>>>>>> 3f8e9d39
   Outdoors,                               !- Outside Boundary Condition
   ,                                       !- Outside Boundary Condition Object
   SunExposed,                             !- Sun Exposure
@@ -730,15 +472,9 @@
   13.6310703908387, 6.81553519541936, 0;  !- X,Y,Z Vertex 3 {m}
 
 OS:Space,
-<<<<<<< HEAD
-  {f8576402-92fc-4480-aff2-2239156f82f1}, !- Handle
-  unfinished attic space,                 !- Name
-  {a88d311d-7da0-4e56-8fda-f42f7a86c097}, !- Space Type Name
-=======
   {d7874419-91f6-4f6c-b4b3-37d1a921b47c}, !- Handle
   unfinished attic space,                 !- Name
   {e6307ef8-1b4a-4c89-828f-3fd97f934a72}, !- Space Type Name
->>>>>>> 3f8e9d39
   ,                                       !- Default Construction Set Name
   ,                                       !- Default Schedule Set Name
   -0,                                     !- Direction of Relative North {deg}
@@ -746,17 +482,10 @@
   0,                                      !- Y Origin {m}
   4.8768,                                 !- Z Origin {m}
   ,                                       !- Building Story Name
-<<<<<<< HEAD
-  {0115438e-03eb-4f49-8e04-8fbcf9c74612}; !- Thermal Zone Name
-
-OS:ThermalZone,
-  {0115438e-03eb-4f49-8e04-8fbcf9c74612}, !- Handle
-=======
   {4d456436-d80e-4faf-bd38-39ee45cc2421}; !- Thermal Zone Name
 
 OS:ThermalZone,
   {4d456436-d80e-4faf-bd38-39ee45cc2421}, !- Handle
->>>>>>> 3f8e9d39
   unfinished attic zone,                  !- Name
   ,                                       !- Multiplier
   ,                                       !- Ceiling Height {m}
@@ -765,17 +494,10 @@
   ,                                       !- Zone Inside Convection Algorithm
   ,                                       !- Zone Outside Convection Algorithm
   ,                                       !- Zone Conditioning Equipment List Name
-<<<<<<< HEAD
-  {90378086-c61a-485a-a0cd-be925de9a1eb}, !- Zone Air Inlet Port List
-  {12577fe8-9824-481d-a58e-67a5d0a7fdc1}, !- Zone Air Exhaust Port List
-  {7d736bbd-0c44-4024-a8cf-83f5560936ee}, !- Zone Air Node Name
-  {df9d6a6a-d315-4d0d-a28c-675365d49132}, !- Zone Return Air Port List
-=======
   {52635c76-40fd-41a7-9b5c-2df20242d722}, !- Zone Air Inlet Port List
   {2cc5a065-02c6-4672-a228-f9187f53ede1}, !- Zone Air Exhaust Port List
   {5d5066ec-d2fc-4acf-9301-cab2c9208fa7}, !- Zone Air Node Name
   {2207db27-1b75-4f52-8540-d00758a7ce09}, !- Zone Return Air Port List
->>>>>>> 3f8e9d39
   ,                                       !- Primary Daylighting Control Name
   ,                                       !- Fraction of Zone Controlled by Primary Daylighting Control
   ,                                       !- Secondary Daylighting Control Name
@@ -786,39 +508,6 @@
   No;                                     !- Use Ideal Air Loads
 
 OS:Node,
-<<<<<<< HEAD
-  {fb2b25a2-9e0f-400e-9868-c4d87e2f560c}, !- Handle
-  Node 2,                                 !- Name
-  {7d736bbd-0c44-4024-a8cf-83f5560936ee}, !- Inlet Port
-  ;                                       !- Outlet Port
-
-OS:Connection,
-  {7d736bbd-0c44-4024-a8cf-83f5560936ee}, !- Handle
-  {39d3c512-24bb-4f97-b7d5-61472e3e0e78}, !- Name
-  {0115438e-03eb-4f49-8e04-8fbcf9c74612}, !- Source Object
-  11,                                     !- Outlet Port
-  {fb2b25a2-9e0f-400e-9868-c4d87e2f560c}, !- Target Object
-  2;                                      !- Inlet Port
-
-OS:PortList,
-  {90378086-c61a-485a-a0cd-be925de9a1eb}, !- Handle
-  {ad203c2a-03c7-4383-94d0-d9d05363b035}, !- Name
-  {0115438e-03eb-4f49-8e04-8fbcf9c74612}; !- HVAC Component
-
-OS:PortList,
-  {12577fe8-9824-481d-a58e-67a5d0a7fdc1}, !- Handle
-  {4c1a2d39-5437-435e-823d-2805faf69b31}, !- Name
-  {0115438e-03eb-4f49-8e04-8fbcf9c74612}; !- HVAC Component
-
-OS:PortList,
-  {df9d6a6a-d315-4d0d-a28c-675365d49132}, !- Handle
-  {e47c245b-032b-443d-814e-0337a5f8210d}, !- Name
-  {0115438e-03eb-4f49-8e04-8fbcf9c74612}; !- HVAC Component
-
-OS:Sizing:Zone,
-  {6145203a-cb3a-4a65-b978-c9611e9d2c54}, !- Handle
-  {0115438e-03eb-4f49-8e04-8fbcf9c74612}, !- Zone or ZoneList Name
-=======
   {ce19b6ab-cc9a-4753-90e2-62bf5e012b50}, !- Handle
   Node 2,                                 !- Name
   {5d5066ec-d2fc-4acf-9301-cab2c9208fa7}, !- Inlet Port
@@ -850,7 +539,6 @@
 OS:Sizing:Zone,
   {0b39e462-bcd2-4908-a72f-f0d8361ae30c}, !- Handle
   {4d456436-d80e-4faf-bd38-39ee45cc2421}, !- Zone or ZoneList Name
->>>>>>> 3f8e9d39
   SupplyAirTemperature,                   !- Zone Cooling Design Supply Air Temperature Input Method
   14,                                     !- Zone Cooling Design Supply Air Temperature {C}
   11.11,                                  !- Zone Cooling Design Supply Air Temperature Difference {deltaC}
@@ -879,21 +567,12 @@
   autosize;                               !- Dedicated Outdoor Air High Setpoint Temperature for Design {C}
 
 OS:ZoneHVAC:EquipmentList,
-<<<<<<< HEAD
-  {145df748-e0a2-4af0-8577-4a5f67f7be1b}, !- Handle
-  Zone HVAC Equipment List 2,             !- Name
-  {0115438e-03eb-4f49-8e04-8fbcf9c74612}; !- Thermal Zone
-
-OS:SpaceType,
-  {a88d311d-7da0-4e56-8fda-f42f7a86c097}, !- Handle
-=======
   {cc6e11f4-adfa-4104-b6ba-d953a1a54099}, !- Handle
   Zone HVAC Equipment List 2,             !- Name
   {4d456436-d80e-4faf-bd38-39ee45cc2421}; !- Thermal Zone
 
 OS:SpaceType,
   {e6307ef8-1b4a-4c89-828f-3fd97f934a72}, !- Handle
->>>>>>> 3f8e9d39
   Space Type 2,                           !- Name
   ,                                       !- Default Construction Set Name
   ,                                       !- Default Schedule Set Name
@@ -904,21 +583,13 @@
   unfinished attic;                       !- Standards Space Type
 
 OS:BuildingUnit,
-<<<<<<< HEAD
-  {e1f8a186-42fd-48c4-bcff-ddd80d5a63b5}, !- Handle
-=======
   {82fb6d1c-2880-46e7-87e8-49475add1e60}, !- Handle
->>>>>>> 3f8e9d39
   unit 1,                                 !- Name
   ,                                       !- Rendering Color
   Residential;                            !- Building Unit Type
 
 OS:Building,
-<<<<<<< HEAD
-  {bc3cf67e-8105-42bf-86ae-acf630409856}, !- Handle
-=======
   {a5e27dd1-4592-4561-87e2-3260db91813a}, !- Handle
->>>>>>> 3f8e9d39
   Building 1,                             !- Name
   ,                                       !- Building Sector Type
   180,                                    !- North Axis {deg}
@@ -933,13 +604,8 @@
   1;                                      !- Standards Number of Living Units
 
 OS:AdditionalProperties,
-<<<<<<< HEAD
-  {766083d7-3b25-42b8-8f50-fd2d82bb1ee5}, !- Handle
-  {bc3cf67e-8105-42bf-86ae-acf630409856}, !- Object Name
-=======
   {a84df1e5-ed6c-4b4e-9d2d-a9c1c33f3555}, !- Handle
   {a5e27dd1-4592-4561-87e2-3260db91813a}, !- Object Name
->>>>>>> 3f8e9d39
   Total Units Represented,                !- Feature Name 1
   Integer,                                !- Feature Data Type 1
   1,                                      !- Feature Value 1
@@ -948,13 +614,8 @@
   1;                                      !- Feature Value 2
 
 OS:AdditionalProperties,
-<<<<<<< HEAD
-  {906707ff-9043-4c86-841c-e16147114521}, !- Handle
-  {e1f8a186-42fd-48c4-bcff-ddd80d5a63b5}, !- Object Name
-=======
   {6b1e4f62-ca3c-4f42-b9be-a552004f4099}, !- Handle
   {82fb6d1c-2880-46e7-87e8-49475add1e60}, !- Object Name
->>>>>>> 3f8e9d39
   NumberOfBedrooms,                       !- Feature Name 1
   Integer,                                !- Feature Data Type 1
   3,                                      !- Feature Value 1
@@ -963,11 +624,7 @@
   2;                                      !- Feature Value 2
 
 OS:Schedule:Day,
-<<<<<<< HEAD
-  {d657d052-d15b-4598-9cae-c3c735ada082}, !- Handle
-=======
   {0be41674-1ed9-45ff-ab63-ac1002aafa60}, !- Handle
->>>>>>> 3f8e9d39
   Schedule Day 1,                         !- Name
   ,                                       !- Schedule Type Limits Name
   ,                                       !- Interpolate to Timestep
@@ -976,11 +633,7 @@
   0;                                      !- Value Until Time 1
 
 OS:Schedule:Day,
-<<<<<<< HEAD
-  {1e8c45a1-d8bb-4c0b-8567-c22029e8de39}, !- Handle
-=======
   {3f6e6ed2-2934-4944-97dd-1df420bcdd24}, !- Handle
->>>>>>> 3f8e9d39
   Schedule Day 2,                         !- Name
   ,                                       !- Schedule Type Limits Name
   ,                                       !- Interpolate to Timestep
@@ -988,729 +641,8 @@
   0,                                      !- Minute 1
   1;                                      !- Value Until Time 1
 
-OS:Schedule:Ruleset,
-  {578394f5-c25f-49be-a62b-8d849a34f29f}, !- Handle
-  res occupants schedule,                 !- Name
-  {93646586-c74b-4584-b335-e800e91bed1c}, !- Schedule Type Limits Name
-  {f1aa7d57-7ecd-41aa-ad5b-d4dcef3dd2e6}, !- Default Day Schedule Name
-  {f72eba73-d636-4671-af9a-9d722c8d178b}, !- Summer Design Day Schedule Name
-  {6fee3b23-e159-4727-93ab-8ea27bfd9488}; !- Winter Design Day Schedule Name
-
-OS:Schedule:Day,
-  {f1aa7d57-7ecd-41aa-ad5b-d4dcef3dd2e6}, !- Handle
-  Schedule Day 3,                         !- Name
-  {93646586-c74b-4584-b335-e800e91bed1c}, !- Schedule Type Limits Name
-  ,                                       !- Interpolate to Timestep
-  24,                                     !- Hour 1
-  0,                                      !- Minute 1
-  0;                                      !- Value Until Time 1
-
-OS:Schedule:Rule,
-  {a46b0d08-98b9-4f18-a291-4e89469b1e25}, !- Handle
-  res occupants schedule allday rule1,    !- Name
-  {578394f5-c25f-49be-a62b-8d849a34f29f}, !- Schedule Ruleset Name
-  11,                                     !- Rule Order
-  {34781777-0ecf-449f-99c9-dd26f8c544ee}, !- Day Schedule Name
-  Yes,                                    !- Apply Sunday
-  Yes,                                    !- Apply Monday
-  Yes,                                    !- Apply Tuesday
-  Yes,                                    !- Apply Wednesday
-  Yes,                                    !- Apply Thursday
-  Yes,                                    !- Apply Friday
-  Yes,                                    !- Apply Saturday
-  ,                                       !- Apply Holiday
-  DateRange,                              !- Date Specification Type
-  1,                                      !- Start Month
-  1,                                      !- Start Day
-  1,                                      !- End Month
-  31;                                     !- End Day
-
-OS:Schedule:Day,
-  {34781777-0ecf-449f-99c9-dd26f8c544ee}, !- Handle
-  res occupants schedule allday1,         !- Name
-  {93646586-c74b-4584-b335-e800e91bed1c}, !- Schedule Type Limits Name
-  ,                                       !- Interpolate to Timestep
-  7,                                      !- Hour 1
-  0,                                      !- Minute 1
-  1,                                      !- Value Until Time 1
-  8,                                      !- Hour 2
-  0,                                      !- Minute 2
-  0.88,                                   !- Value Until Time 2
-  9,                                      !- Hour 3
-  0,                                      !- Minute 3
-  0.41,                                   !- Value Until Time 3
-  16,                                     !- Hour 4
-  0,                                      !- Minute 4
-  0.24,                                   !- Value Until Time 4
-  17,                                     !- Hour 5
-  0,                                      !- Minute 5
-  0.29,                                   !- Value Until Time 5
-  18,                                     !- Hour 6
-  0,                                      !- Minute 6
-  0.55,                                   !- Value Until Time 6
-  21,                                     !- Hour 7
-  0,                                      !- Minute 7
-  0.9,                                    !- Value Until Time 7
-  24,                                     !- Hour 8
-  0,                                      !- Minute 8
-  1;                                      !- Value Until Time 8
-
-OS:Schedule:Rule,
-  {58e22572-004b-4134-bca5-42edb8a1da98}, !- Handle
-  res occupants schedule allday rule2,    !- Name
-  {578394f5-c25f-49be-a62b-8d849a34f29f}, !- Schedule Ruleset Name
-  10,                                     !- Rule Order
-  {e37a70e2-1764-4084-8b51-6f8597350c80}, !- Day Schedule Name
-  Yes,                                    !- Apply Sunday
-  Yes,                                    !- Apply Monday
-  Yes,                                    !- Apply Tuesday
-  Yes,                                    !- Apply Wednesday
-  Yes,                                    !- Apply Thursday
-  Yes,                                    !- Apply Friday
-  Yes,                                    !- Apply Saturday
-  ,                                       !- Apply Holiday
-  DateRange,                              !- Date Specification Type
-  2,                                      !- Start Month
-  1,                                      !- Start Day
-  2,                                      !- End Month
-  28;                                     !- End Day
-
-OS:Schedule:Day,
-  {e37a70e2-1764-4084-8b51-6f8597350c80}, !- Handle
-  res occupants schedule allday2,         !- Name
-  {93646586-c74b-4584-b335-e800e91bed1c}, !- Schedule Type Limits Name
-  ,                                       !- Interpolate to Timestep
-  7,                                      !- Hour 1
-  0,                                      !- Minute 1
-  1,                                      !- Value Until Time 1
-  8,                                      !- Hour 2
-  0,                                      !- Minute 2
-  0.88,                                   !- Value Until Time 2
-  9,                                      !- Hour 3
-  0,                                      !- Minute 3
-  0.41,                                   !- Value Until Time 3
-  16,                                     !- Hour 4
-  0,                                      !- Minute 4
-  0.24,                                   !- Value Until Time 4
-  17,                                     !- Hour 5
-  0,                                      !- Minute 5
-  0.29,                                   !- Value Until Time 5
-  18,                                     !- Hour 6
-  0,                                      !- Minute 6
-  0.55,                                   !- Value Until Time 6
-  21,                                     !- Hour 7
-  0,                                      !- Minute 7
-  0.9,                                    !- Value Until Time 7
-  24,                                     !- Hour 8
-  0,                                      !- Minute 8
-  1;                                      !- Value Until Time 8
-
-OS:Schedule:Rule,
-  {ba567a8a-4177-4ebd-bd12-de9587a4c13b}, !- Handle
-  res occupants schedule allday rule3,    !- Name
-  {578394f5-c25f-49be-a62b-8d849a34f29f}, !- Schedule Ruleset Name
-  9,                                      !- Rule Order
-  {9b3ac74f-c81f-4e79-944d-0460031ae2bd}, !- Day Schedule Name
-  Yes,                                    !- Apply Sunday
-  Yes,                                    !- Apply Monday
-  Yes,                                    !- Apply Tuesday
-  Yes,                                    !- Apply Wednesday
-  Yes,                                    !- Apply Thursday
-  Yes,                                    !- Apply Friday
-  Yes,                                    !- Apply Saturday
-  ,                                       !- Apply Holiday
-  DateRange,                              !- Date Specification Type
-  3,                                      !- Start Month
-  1,                                      !- Start Day
-  3,                                      !- End Month
-  31;                                     !- End Day
-
-OS:Schedule:Day,
-  {9b3ac74f-c81f-4e79-944d-0460031ae2bd}, !- Handle
-  res occupants schedule allday3,         !- Name
-  {93646586-c74b-4584-b335-e800e91bed1c}, !- Schedule Type Limits Name
-  ,                                       !- Interpolate to Timestep
-  7,                                      !- Hour 1
-  0,                                      !- Minute 1
-  1,                                      !- Value Until Time 1
-  8,                                      !- Hour 2
-  0,                                      !- Minute 2
-  0.88,                                   !- Value Until Time 2
-  9,                                      !- Hour 3
-  0,                                      !- Minute 3
-  0.41,                                   !- Value Until Time 3
-  16,                                     !- Hour 4
-  0,                                      !- Minute 4
-  0.24,                                   !- Value Until Time 4
-  17,                                     !- Hour 5
-  0,                                      !- Minute 5
-  0.29,                                   !- Value Until Time 5
-  18,                                     !- Hour 6
-  0,                                      !- Minute 6
-  0.55,                                   !- Value Until Time 6
-  21,                                     !- Hour 7
-  0,                                      !- Minute 7
-  0.9,                                    !- Value Until Time 7
-  24,                                     !- Hour 8
-  0,                                      !- Minute 8
-  1;                                      !- Value Until Time 8
-
-OS:Schedule:Rule,
-  {6eada7b5-d996-43fc-9d6a-34c4b9c87a28}, !- Handle
-  res occupants schedule allday rule4,    !- Name
-  {578394f5-c25f-49be-a62b-8d849a34f29f}, !- Schedule Ruleset Name
-  8,                                      !- Rule Order
-  {065daf76-69ba-4696-afdc-9e6324bbba8d}, !- Day Schedule Name
-  Yes,                                    !- Apply Sunday
-  Yes,                                    !- Apply Monday
-  Yes,                                    !- Apply Tuesday
-  Yes,                                    !- Apply Wednesday
-  Yes,                                    !- Apply Thursday
-  Yes,                                    !- Apply Friday
-  Yes,                                    !- Apply Saturday
-  ,                                       !- Apply Holiday
-  DateRange,                              !- Date Specification Type
-  4,                                      !- Start Month
-  1,                                      !- Start Day
-  4,                                      !- End Month
-  30;                                     !- End Day
-
-OS:Schedule:Day,
-  {065daf76-69ba-4696-afdc-9e6324bbba8d}, !- Handle
-  res occupants schedule allday4,         !- Name
-  {93646586-c74b-4584-b335-e800e91bed1c}, !- Schedule Type Limits Name
-  ,                                       !- Interpolate to Timestep
-  7,                                      !- Hour 1
-  0,                                      !- Minute 1
-  1,                                      !- Value Until Time 1
-  8,                                      !- Hour 2
-  0,                                      !- Minute 2
-  0.88,                                   !- Value Until Time 2
-  9,                                      !- Hour 3
-  0,                                      !- Minute 3
-  0.41,                                   !- Value Until Time 3
-  16,                                     !- Hour 4
-  0,                                      !- Minute 4
-  0.24,                                   !- Value Until Time 4
-  17,                                     !- Hour 5
-  0,                                      !- Minute 5
-  0.29,                                   !- Value Until Time 5
-  18,                                     !- Hour 6
-  0,                                      !- Minute 6
-  0.55,                                   !- Value Until Time 6
-  21,                                     !- Hour 7
-  0,                                      !- Minute 7
-  0.9,                                    !- Value Until Time 7
-  24,                                     !- Hour 8
-  0,                                      !- Minute 8
-  1;                                      !- Value Until Time 8
-
-OS:Schedule:Rule,
-  {77c44a99-979e-4b46-aef8-eb254db33c68}, !- Handle
-  res occupants schedule allday rule5,    !- Name
-  {578394f5-c25f-49be-a62b-8d849a34f29f}, !- Schedule Ruleset Name
-  7,                                      !- Rule Order
-  {90c4b3bd-d8fa-49ab-9841-59b2afd73dce}, !- Day Schedule Name
-  Yes,                                    !- Apply Sunday
-  Yes,                                    !- Apply Monday
-  Yes,                                    !- Apply Tuesday
-  Yes,                                    !- Apply Wednesday
-  Yes,                                    !- Apply Thursday
-  Yes,                                    !- Apply Friday
-  Yes,                                    !- Apply Saturday
-  ,                                       !- Apply Holiday
-  DateRange,                              !- Date Specification Type
-  5,                                      !- Start Month
-  1,                                      !- Start Day
-  5,                                      !- End Month
-  31;                                     !- End Day
-
-OS:Schedule:Day,
-  {90c4b3bd-d8fa-49ab-9841-59b2afd73dce}, !- Handle
-  res occupants schedule allday5,         !- Name
-  {93646586-c74b-4584-b335-e800e91bed1c}, !- Schedule Type Limits Name
-  ,                                       !- Interpolate to Timestep
-  7,                                      !- Hour 1
-  0,                                      !- Minute 1
-  1,                                      !- Value Until Time 1
-  8,                                      !- Hour 2
-  0,                                      !- Minute 2
-  0.88,                                   !- Value Until Time 2
-  9,                                      !- Hour 3
-  0,                                      !- Minute 3
-  0.41,                                   !- Value Until Time 3
-  16,                                     !- Hour 4
-  0,                                      !- Minute 4
-  0.24,                                   !- Value Until Time 4
-  17,                                     !- Hour 5
-  0,                                      !- Minute 5
-  0.29,                                   !- Value Until Time 5
-  18,                                     !- Hour 6
-  0,                                      !- Minute 6
-  0.55,                                   !- Value Until Time 6
-  21,                                     !- Hour 7
-  0,                                      !- Minute 7
-  0.9,                                    !- Value Until Time 7
-  24,                                     !- Hour 8
-  0,                                      !- Minute 8
-  1;                                      !- Value Until Time 8
-
-OS:Schedule:Rule,
-  {577e57d7-83e9-4003-be6e-51cd1f8cb801}, !- Handle
-  res occupants schedule allday rule6,    !- Name
-  {578394f5-c25f-49be-a62b-8d849a34f29f}, !- Schedule Ruleset Name
-  6,                                      !- Rule Order
-  {2fd4fbd7-49e2-4858-ae35-eb0c4fc4fd49}, !- Day Schedule Name
-  Yes,                                    !- Apply Sunday
-  Yes,                                    !- Apply Monday
-  Yes,                                    !- Apply Tuesday
-  Yes,                                    !- Apply Wednesday
-  Yes,                                    !- Apply Thursday
-  Yes,                                    !- Apply Friday
-  Yes,                                    !- Apply Saturday
-  ,                                       !- Apply Holiday
-  DateRange,                              !- Date Specification Type
-  6,                                      !- Start Month
-  1,                                      !- Start Day
-  6,                                      !- End Month
-  30;                                     !- End Day
-
-OS:Schedule:Day,
-  {2fd4fbd7-49e2-4858-ae35-eb0c4fc4fd49}, !- Handle
-  res occupants schedule allday6,         !- Name
-  {93646586-c74b-4584-b335-e800e91bed1c}, !- Schedule Type Limits Name
-  ,                                       !- Interpolate to Timestep
-  7,                                      !- Hour 1
-  0,                                      !- Minute 1
-  1,                                      !- Value Until Time 1
-  8,                                      !- Hour 2
-  0,                                      !- Minute 2
-  0.88,                                   !- Value Until Time 2
-  9,                                      !- Hour 3
-  0,                                      !- Minute 3
-  0.41,                                   !- Value Until Time 3
-  16,                                     !- Hour 4
-  0,                                      !- Minute 4
-  0.24,                                   !- Value Until Time 4
-  17,                                     !- Hour 5
-  0,                                      !- Minute 5
-  0.29,                                   !- Value Until Time 5
-  18,                                     !- Hour 6
-  0,                                      !- Minute 6
-  0.55,                                   !- Value Until Time 6
-  21,                                     !- Hour 7
-  0,                                      !- Minute 7
-  0.9,                                    !- Value Until Time 7
-  24,                                     !- Hour 8
-  0,                                      !- Minute 8
-  1;                                      !- Value Until Time 8
-
-OS:Schedule:Rule,
-  {046b504a-c955-4326-817f-6d05a94d8ffb}, !- Handle
-  res occupants schedule allday rule7,    !- Name
-  {578394f5-c25f-49be-a62b-8d849a34f29f}, !- Schedule Ruleset Name
-  5,                                      !- Rule Order
-  {224f18e4-16f0-42d1-bd1d-8a998a31dfcd}, !- Day Schedule Name
-  Yes,                                    !- Apply Sunday
-  Yes,                                    !- Apply Monday
-  Yes,                                    !- Apply Tuesday
-  Yes,                                    !- Apply Wednesday
-  Yes,                                    !- Apply Thursday
-  Yes,                                    !- Apply Friday
-  Yes,                                    !- Apply Saturday
-  ,                                       !- Apply Holiday
-  DateRange,                              !- Date Specification Type
-  7,                                      !- Start Month
-  1,                                      !- Start Day
-  7,                                      !- End Month
-  31;                                     !- End Day
-
-OS:Schedule:Day,
-  {224f18e4-16f0-42d1-bd1d-8a998a31dfcd}, !- Handle
-  res occupants schedule allday7,         !- Name
-  {93646586-c74b-4584-b335-e800e91bed1c}, !- Schedule Type Limits Name
-  ,                                       !- Interpolate to Timestep
-  7,                                      !- Hour 1
-  0,                                      !- Minute 1
-  1,                                      !- Value Until Time 1
-  8,                                      !- Hour 2
-  0,                                      !- Minute 2
-  0.88,                                   !- Value Until Time 2
-  9,                                      !- Hour 3
-  0,                                      !- Minute 3
-  0.41,                                   !- Value Until Time 3
-  16,                                     !- Hour 4
-  0,                                      !- Minute 4
-  0.24,                                   !- Value Until Time 4
-  17,                                     !- Hour 5
-  0,                                      !- Minute 5
-  0.29,                                   !- Value Until Time 5
-  18,                                     !- Hour 6
-  0,                                      !- Minute 6
-  0.55,                                   !- Value Until Time 6
-  21,                                     !- Hour 7
-  0,                                      !- Minute 7
-  0.9,                                    !- Value Until Time 7
-  24,                                     !- Hour 8
-  0,                                      !- Minute 8
-  1;                                      !- Value Until Time 8
-
-OS:Schedule:Rule,
-  {dbab3e05-a326-4a4c-8e76-48f284e6bf1f}, !- Handle
-  res occupants schedule allday rule8,    !- Name
-  {578394f5-c25f-49be-a62b-8d849a34f29f}, !- Schedule Ruleset Name
-  4,                                      !- Rule Order
-  {41756f31-f61f-4090-9e89-f55ff88e0bf3}, !- Day Schedule Name
-  Yes,                                    !- Apply Sunday
-  Yes,                                    !- Apply Monday
-  Yes,                                    !- Apply Tuesday
-  Yes,                                    !- Apply Wednesday
-  Yes,                                    !- Apply Thursday
-  Yes,                                    !- Apply Friday
-  Yes,                                    !- Apply Saturday
-  ,                                       !- Apply Holiday
-  DateRange,                              !- Date Specification Type
-  8,                                      !- Start Month
-  1,                                      !- Start Day
-  8,                                      !- End Month
-  31;                                     !- End Day
-
-OS:Schedule:Day,
-  {41756f31-f61f-4090-9e89-f55ff88e0bf3}, !- Handle
-  res occupants schedule allday8,         !- Name
-  {93646586-c74b-4584-b335-e800e91bed1c}, !- Schedule Type Limits Name
-  ,                                       !- Interpolate to Timestep
-  7,                                      !- Hour 1
-  0,                                      !- Minute 1
-  1,                                      !- Value Until Time 1
-  8,                                      !- Hour 2
-  0,                                      !- Minute 2
-  0.88,                                   !- Value Until Time 2
-  9,                                      !- Hour 3
-  0,                                      !- Minute 3
-  0.41,                                   !- Value Until Time 3
-  16,                                     !- Hour 4
-  0,                                      !- Minute 4
-  0.24,                                   !- Value Until Time 4
-  17,                                     !- Hour 5
-  0,                                      !- Minute 5
-  0.29,                                   !- Value Until Time 5
-  18,                                     !- Hour 6
-  0,                                      !- Minute 6
-  0.55,                                   !- Value Until Time 6
-  21,                                     !- Hour 7
-  0,                                      !- Minute 7
-  0.9,                                    !- Value Until Time 7
-  24,                                     !- Hour 8
-  0,                                      !- Minute 8
-  1;                                      !- Value Until Time 8
-
-OS:Schedule:Rule,
-  {41730bb1-b90a-4df4-9ef5-5a72cb3fc309}, !- Handle
-  res occupants schedule allday rule9,    !- Name
-  {578394f5-c25f-49be-a62b-8d849a34f29f}, !- Schedule Ruleset Name
-  3,                                      !- Rule Order
-  {51ef808f-ba17-48c9-be14-227bb995e6a7}, !- Day Schedule Name
-  Yes,                                    !- Apply Sunday
-  Yes,                                    !- Apply Monday
-  Yes,                                    !- Apply Tuesday
-  Yes,                                    !- Apply Wednesday
-  Yes,                                    !- Apply Thursday
-  Yes,                                    !- Apply Friday
-  Yes,                                    !- Apply Saturday
-  ,                                       !- Apply Holiday
-  DateRange,                              !- Date Specification Type
-  9,                                      !- Start Month
-  1,                                      !- Start Day
-  9,                                      !- End Month
-  30;                                     !- End Day
-
-OS:Schedule:Day,
-  {51ef808f-ba17-48c9-be14-227bb995e6a7}, !- Handle
-  res occupants schedule allday9,         !- Name
-  {93646586-c74b-4584-b335-e800e91bed1c}, !- Schedule Type Limits Name
-  ,                                       !- Interpolate to Timestep
-  7,                                      !- Hour 1
-  0,                                      !- Minute 1
-  1,                                      !- Value Until Time 1
-  8,                                      !- Hour 2
-  0,                                      !- Minute 2
-  0.88,                                   !- Value Until Time 2
-  9,                                      !- Hour 3
-  0,                                      !- Minute 3
-  0.41,                                   !- Value Until Time 3
-  16,                                     !- Hour 4
-  0,                                      !- Minute 4
-  0.24,                                   !- Value Until Time 4
-  17,                                     !- Hour 5
-  0,                                      !- Minute 5
-  0.29,                                   !- Value Until Time 5
-  18,                                     !- Hour 6
-  0,                                      !- Minute 6
-  0.55,                                   !- Value Until Time 6
-  21,                                     !- Hour 7
-  0,                                      !- Minute 7
-  0.9,                                    !- Value Until Time 7
-  24,                                     !- Hour 8
-  0,                                      !- Minute 8
-  1;                                      !- Value Until Time 8
-
-OS:Schedule:Rule,
-  {ade54c94-c8c0-4edd-8696-3fa4fa796f38}, !- Handle
-  res occupants schedule allday rule10,   !- Name
-  {578394f5-c25f-49be-a62b-8d849a34f29f}, !- Schedule Ruleset Name
-  2,                                      !- Rule Order
-  {cec2c2ee-5a71-4ad7-be0a-f7656e82d9eb}, !- Day Schedule Name
-  Yes,                                    !- Apply Sunday
-  Yes,                                    !- Apply Monday
-  Yes,                                    !- Apply Tuesday
-  Yes,                                    !- Apply Wednesday
-  Yes,                                    !- Apply Thursday
-  Yes,                                    !- Apply Friday
-  Yes,                                    !- Apply Saturday
-  ,                                       !- Apply Holiday
-  DateRange,                              !- Date Specification Type
-  10,                                     !- Start Month
-  1,                                      !- Start Day
-  10,                                     !- End Month
-  31;                                     !- End Day
-
-OS:Schedule:Day,
-  {cec2c2ee-5a71-4ad7-be0a-f7656e82d9eb}, !- Handle
-  res occupants schedule allday10,        !- Name
-  {93646586-c74b-4584-b335-e800e91bed1c}, !- Schedule Type Limits Name
-  ,                                       !- Interpolate to Timestep
-  7,                                      !- Hour 1
-  0,                                      !- Minute 1
-  1,                                      !- Value Until Time 1
-  8,                                      !- Hour 2
-  0,                                      !- Minute 2
-  0.88,                                   !- Value Until Time 2
-  9,                                      !- Hour 3
-  0,                                      !- Minute 3
-  0.41,                                   !- Value Until Time 3
-  16,                                     !- Hour 4
-  0,                                      !- Minute 4
-  0.24,                                   !- Value Until Time 4
-  17,                                     !- Hour 5
-  0,                                      !- Minute 5
-  0.29,                                   !- Value Until Time 5
-  18,                                     !- Hour 6
-  0,                                      !- Minute 6
-  0.55,                                   !- Value Until Time 6
-  21,                                     !- Hour 7
-  0,                                      !- Minute 7
-  0.9,                                    !- Value Until Time 7
-  24,                                     !- Hour 8
-  0,                                      !- Minute 8
-  1;                                      !- Value Until Time 8
-
-OS:Schedule:Rule,
-  {acb357d3-cf36-4b03-a150-2d600fefcdeb}, !- Handle
-  res occupants schedule allday rule11,   !- Name
-  {578394f5-c25f-49be-a62b-8d849a34f29f}, !- Schedule Ruleset Name
-  1,                                      !- Rule Order
-  {66d016f8-7e56-437d-bb2f-18fd81cc1d37}, !- Day Schedule Name
-  Yes,                                    !- Apply Sunday
-  Yes,                                    !- Apply Monday
-  Yes,                                    !- Apply Tuesday
-  Yes,                                    !- Apply Wednesday
-  Yes,                                    !- Apply Thursday
-  Yes,                                    !- Apply Friday
-  Yes,                                    !- Apply Saturday
-  ,                                       !- Apply Holiday
-  DateRange,                              !- Date Specification Type
-  11,                                     !- Start Month
-  1,                                      !- Start Day
-  11,                                     !- End Month
-  30;                                     !- End Day
-
-OS:Schedule:Day,
-  {66d016f8-7e56-437d-bb2f-18fd81cc1d37}, !- Handle
-  res occupants schedule allday11,        !- Name
-  {93646586-c74b-4584-b335-e800e91bed1c}, !- Schedule Type Limits Name
-  ,                                       !- Interpolate to Timestep
-  7,                                      !- Hour 1
-  0,                                      !- Minute 1
-  1,                                      !- Value Until Time 1
-  8,                                      !- Hour 2
-  0,                                      !- Minute 2
-  0.88,                                   !- Value Until Time 2
-  9,                                      !- Hour 3
-  0,                                      !- Minute 3
-  0.41,                                   !- Value Until Time 3
-  16,                                     !- Hour 4
-  0,                                      !- Minute 4
-  0.24,                                   !- Value Until Time 4
-  17,                                     !- Hour 5
-  0,                                      !- Minute 5
-  0.29,                                   !- Value Until Time 5
-  18,                                     !- Hour 6
-  0,                                      !- Minute 6
-  0.55,                                   !- Value Until Time 6
-  21,                                     !- Hour 7
-  0,                                      !- Minute 7
-  0.9,                                    !- Value Until Time 7
-  24,                                     !- Hour 8
-  0,                                      !- Minute 8
-  1;                                      !- Value Until Time 8
-
-OS:Schedule:Rule,
-  {47b1447c-44e7-4392-9ad1-f743669df4f7}, !- Handle
-  res occupants schedule allday rule12,   !- Name
-  {578394f5-c25f-49be-a62b-8d849a34f29f}, !- Schedule Ruleset Name
-  0,                                      !- Rule Order
-  {08b0551f-364c-4923-91fc-8d11beccdddb}, !- Day Schedule Name
-  Yes,                                    !- Apply Sunday
-  Yes,                                    !- Apply Monday
-  Yes,                                    !- Apply Tuesday
-  Yes,                                    !- Apply Wednesday
-  Yes,                                    !- Apply Thursday
-  Yes,                                    !- Apply Friday
-  Yes,                                    !- Apply Saturday
-  ,                                       !- Apply Holiday
-  DateRange,                              !- Date Specification Type
-  12,                                     !- Start Month
-  1,                                      !- Start Day
-  12,                                     !- End Month
-  31;                                     !- End Day
-
-OS:Schedule:Day,
-  {08b0551f-364c-4923-91fc-8d11beccdddb}, !- Handle
-  res occupants schedule allday12,        !- Name
-  {93646586-c74b-4584-b335-e800e91bed1c}, !- Schedule Type Limits Name
-  ,                                       !- Interpolate to Timestep
-  7,                                      !- Hour 1
-  0,                                      !- Minute 1
-  1,                                      !- Value Until Time 1
-  8,                                      !- Hour 2
-  0,                                      !- Minute 2
-  0.88,                                   !- Value Until Time 2
-  9,                                      !- Hour 3
-  0,                                      !- Minute 3
-  0.41,                                   !- Value Until Time 3
-  16,                                     !- Hour 4
-  0,                                      !- Minute 4
-  0.24,                                   !- Value Until Time 4
-  17,                                     !- Hour 5
-  0,                                      !- Minute 5
-  0.29,                                   !- Value Until Time 5
-  18,                                     !- Hour 6
-  0,                                      !- Minute 6
-  0.55,                                   !- Value Until Time 6
-  21,                                     !- Hour 7
-  0,                                      !- Minute 7
-  0.9,                                    !- Value Until Time 7
-  24,                                     !- Hour 8
-  0,                                      !- Minute 8
-  1;                                      !- Value Until Time 8
-
-OS:Schedule:Day,
-  {6fee3b23-e159-4727-93ab-8ea27bfd9488}, !- Handle
-  res occupants schedule winter design,   !- Name
-  {93646586-c74b-4584-b335-e800e91bed1c}, !- Schedule Type Limits Name
-  ,                                       !- Interpolate to Timestep
-  24,                                     !- Hour 1
-  0,                                      !- Minute 1
-  0;                                      !- Value Until Time 1
-
-OS:Schedule:Day,
-  {f72eba73-d636-4671-af9a-9d722c8d178b}, !- Handle
-  res occupants schedule summer design,   !- Name
-  {93646586-c74b-4584-b335-e800e91bed1c}, !- Schedule Type Limits Name
-  ,                                       !- Interpolate to Timestep
-  24,                                     !- Hour 1
-  0,                                      !- Minute 1
-  1;                                      !- Value Until Time 1
-
-OS:ScheduleTypeLimits,
-  {93646586-c74b-4584-b335-e800e91bed1c}, !- Handle
-  Fractional,                             !- Name
-  0,                                      !- Lower Limit Value
-  1,                                      !- Upper Limit Value
-  Continuous;                             !- Numeric Type
-
-OS:Schedule:Ruleset,
-  {f13896c6-f676-452f-ab5f-acbcee7ac45a}, !- Handle
-  Schedule Ruleset 1,                     !- Name
-  {f247ecc7-f487-4b6a-b8a2-b17830b6af5d}, !- Schedule Type Limits Name
-  {89735f9f-3bdf-4894-97f0-079644872f81}; !- Default Day Schedule Name
-
-OS:Schedule:Day,
-  {89735f9f-3bdf-4894-97f0-079644872f81}, !- Handle
-  Schedule Day 4,                         !- Name
-  {f247ecc7-f487-4b6a-b8a2-b17830b6af5d}, !- Schedule Type Limits Name
-  ,                                       !- Interpolate to Timestep
-  24,                                     !- Hour 1
-  0,                                      !- Minute 1
-  112.539290946133;                       !- Value Until Time 1
-
-OS:People:Definition,
-  {6f726395-8b55-4b6a-b5b6-9a6ff7b08781}, !- Handle
-  res occupants|living space,             !- Name
-  People,                                 !- Number of People Calculation Method
-  1.325,                                  !- Number of People {people}
-  ,                                       !- People per Space Floor Area {person/m2}
-  ,                                       !- Space Floor Area per Person {m2/person}
-  0.319734,                               !- Fraction Radiant
-  0.573,                                  !- Sensible Heat Fraction
-  0,                                      !- Carbon Dioxide Generation Rate {m3/s-W}
-  No,                                     !- Enable ASHRAE 55 Comfort Warnings
-  ZoneAveraged;                           !- Mean Radiant Temperature Calculation Type
-
-OS:People,
-  {6198f5ae-799d-47e2-95d2-05a380ab59e8}, !- Handle
-  res occupants|living space,             !- Name
-  {6f726395-8b55-4b6a-b5b6-9a6ff7b08781}, !- People Definition Name
-  {79c152a9-33cd-4d8c-8dcb-fe5b7eebc9ba}, !- Space or SpaceType Name
-  {578394f5-c25f-49be-a62b-8d849a34f29f}, !- Number of People Schedule Name
-  {f13896c6-f676-452f-ab5f-acbcee7ac45a}, !- Activity Level Schedule Name
-  ,                                       !- Surface Name/Angle Factor List Name
-  ,                                       !- Work Efficiency Schedule Name
-  ,                                       !- Clothing Insulation Schedule Name
-  ,                                       !- Air Velocity Schedule Name
-  1;                                      !- Multiplier
-
-OS:ScheduleTypeLimits,
-  {f247ecc7-f487-4b6a-b8a2-b17830b6af5d}, !- Handle
-  ActivityLevel,                          !- Name
-  0,                                      !- Lower Limit Value
-  ,                                       !- Upper Limit Value
-  Continuous,                             !- Numeric Type
-  ActivityLevel;                          !- Unit Type
-
-OS:People:Definition,
-  {4254149a-1c88-4121-921c-351852b340e2}, !- Handle
-  res occupants|living space|story 2,     !- Name
-  People,                                 !- Number of People Calculation Method
-  1.325,                                  !- Number of People {people}
-  ,                                       !- People per Space Floor Area {person/m2}
-  ,                                       !- Space Floor Area per Person {m2/person}
-  0.319734,                               !- Fraction Radiant
-  0.573,                                  !- Sensible Heat Fraction
-  0,                                      !- Carbon Dioxide Generation Rate {m3/s-W}
-  No,                                     !- Enable ASHRAE 55 Comfort Warnings
-  ZoneAveraged;                           !- Mean Radiant Temperature Calculation Type
-
-OS:People,
-  {278ef96e-b453-4fa1-882e-e61c605c5999}, !- Handle
-  res occupants|living space|story 2,     !- Name
-  {4254149a-1c88-4121-921c-351852b340e2}, !- People Definition Name
-  {5d1bac11-e85f-41e8-8782-8208bb10cc1a}, !- Space or SpaceType Name
-  {578394f5-c25f-49be-a62b-8d849a34f29f}, !- Number of People Schedule Name
-  {f13896c6-f676-452f-ab5f-acbcee7ac45a}, !- Activity Level Schedule Name
-  ,                                       !- Surface Name/Angle Factor List Name
-  ,                                       !- Work Efficiency Schedule Name
-  ,                                       !- Clothing Insulation Schedule Name
-  ,                                       !- Air Velocity Schedule Name
-  1;                                      !- Multiplier
-
 OS:WeatherFile,
-<<<<<<< HEAD
-  {f1c02c9c-8e69-442e-85ab-0260f2382254}, !- Handle
-=======
   {b6ce256e-1d6b-4f08-9ac7-b5b95eaec7a0}, !- Handle
->>>>>>> 3f8e9d39
   Denver Intl Ap,                         !- City
   CO,                                     !- State Province Region
   USA,                                    !- Country
@@ -1724,13 +656,8 @@
   E23378AA;                               !- Checksum
 
 OS:AdditionalProperties,
-<<<<<<< HEAD
-  {41902c93-f72f-4748-82e9-878d90e45994}, !- Handle
-  {f1c02c9c-8e69-442e-85ab-0260f2382254}, !- Object Name
-=======
   {2c098411-8dfc-4aae-91d6-2c9d32acfdb0}, !- Handle
   {b6ce256e-1d6b-4f08-9ac7-b5b95eaec7a0}, !- Object Name
->>>>>>> 3f8e9d39
   EPWHeaderCity,                          !- Feature Name 1
   String,                                 !- Feature Data Type 1
   Denver Intl Ap,                         !- Feature Value 1
@@ -1838,11 +765,7 @@
   84;                                     !- Feature Value 35
 
 OS:Site,
-<<<<<<< HEAD
-  {ab6a05be-73f8-4357-ab93-735526ed0007}, !- Handle
-=======
   {302d9351-ae1d-46fc-82be-46f0059ddde8}, !- Handle
->>>>>>> 3f8e9d39
   Denver Intl Ap_CO_USA,                  !- Name
   39.83,                                  !- Latitude {deg}
   -104.65,                                !- Longitude {deg}
@@ -1851,11 +774,7 @@
   ;                                       !- Terrain
 
 OS:ClimateZones,
-<<<<<<< HEAD
-  {ed59b545-aa06-42e8-bf55-ba7ea1c2b67c}, !- Handle
-=======
   {b83367ec-1188-43b8-9062-76fff43e4c0b}, !- Handle
->>>>>>> 3f8e9d39
   ,                                       !- Active Institution
   ,                                       !- Active Year
   ,                                       !- Climate Zone Institution Name 1
@@ -1868,31 +787,19 @@
   Cold;                                   !- Climate Zone Value 2
 
 OS:Site:WaterMainsTemperature,
-<<<<<<< HEAD
-  {487ecf9e-5607-4ae0-8424-7db46f40df7f}, !- Handle
-=======
   {7f253a97-42ef-4be1-97b1-8cc18bf447fa}, !- Handle
->>>>>>> 3f8e9d39
   Correlation,                            !- Calculation Method
   ,                                       !- Temperature Schedule Name
   10.8753424657535,                       !- Annual Average Outdoor Air Temperature {C}
   23.1524007936508;                       !- Maximum Difference In Monthly Average Outdoor Air Temperatures {deltaC}
 
 OS:RunPeriodControl:DaylightSavingTime,
-<<<<<<< HEAD
-  {c1de1530-eb05-42ab-b470-5770cf23f9a2}, !- Handle
-=======
   {1deb4fda-b9ce-4a4a-abb2-189f84459ff4}, !- Handle
->>>>>>> 3f8e9d39
   4/7,                                    !- Start Date
   10/26;                                  !- End Date
 
 OS:Site:GroundTemperature:Deep,
-<<<<<<< HEAD
-  {73ec92a4-ff10-441f-9fc3-2429a3647b48}, !- Handle
-=======
   {646ba7e8-7e27-4c8a-9137-3e36bb25a8f3}, !- Handle
->>>>>>> 3f8e9d39
   10.8753424657535,                       !- January Deep Ground Temperature {C}
   10.8753424657535,                       !- February Deep Ground Temperature {C}
   10.8753424657535,                       !- March Deep Ground Temperature {C}
