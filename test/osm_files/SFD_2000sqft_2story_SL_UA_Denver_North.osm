!- NOTE: Auto-generated from /test/osw_files/SFD_2000sqft_2story_SL_UA_Denver_North.osw

OS:Version,
<<<<<<< HEAD
  {c31898d5-cf8f-4520-b07d-52854c510b46}, !- Handle
  2.8.1;                                  !- Version Identifier

OS:SimulationControl,
  {b1ae82a7-c65b-43e9-92b0-176bb7efaa2b}, !- Handle
=======
  {ef210f47-f4ab-4290-8ac7-2de5450aa425}, !- Handle
  2.8.1;                                  !- Version Identifier

OS:SimulationControl,
  {87f32133-58d9-463b-89b2-75494e39e6cd}, !- Handle
>>>>>>> f26890e6
  ,                                       !- Do Zone Sizing Calculation
  ,                                       !- Do System Sizing Calculation
  ,                                       !- Do Plant Sizing Calculation
  No;                                     !- Run Simulation for Sizing Periods

OS:Timestep,
<<<<<<< HEAD
  {63218f38-c9c5-45ce-ad25-19a072ffa5cb}, !- Handle
  6;                                      !- Number of Timesteps per Hour

OS:ShadowCalculation,
  {b82452cb-51f2-4cbc-9348-4b4c5e13920d}, !- Handle
=======
  {7cf54161-ba90-4bd0-b94a-894cb9560fbd}, !- Handle
  6;                                      !- Number of Timesteps per Hour

OS:ShadowCalculation,
  {1292d176-8470-40ab-a05b-9bb36319bb64}, !- Handle
>>>>>>> f26890e6
  20,                                     !- Calculation Frequency
  200;                                    !- Maximum Figures in Shadow Overlap Calculations

OS:SurfaceConvectionAlgorithm:Outside,
<<<<<<< HEAD
  {24315f97-a7e0-4b89-92ee-a09478ce3c5a}, !- Handle
  DOE-2;                                  !- Algorithm

OS:SurfaceConvectionAlgorithm:Inside,
  {d667171d-8544-418c-8757-8d70a62f8916}, !- Handle
  TARP;                                   !- Algorithm

OS:ZoneCapacitanceMultiplier:ResearchSpecial,
  {98fb070a-a101-4a69-9814-84ffd0b3a52d}, !- Handle
=======
  {ed5cfb4c-5deb-4e8a-8fe0-afd1d777dba2}, !- Handle
  DOE-2;                                  !- Algorithm

OS:SurfaceConvectionAlgorithm:Inside,
  {b1da2964-b2fc-497e-9066-75801c614d92}, !- Handle
  TARP;                                   !- Algorithm

OS:ZoneCapacitanceMultiplier:ResearchSpecial,
  {abf62e87-3d08-4e92-a84a-c6b8923833e4}, !- Handle
>>>>>>> f26890e6
  ,                                       !- Temperature Capacity Multiplier
  15,                                     !- Humidity Capacity Multiplier
  ;                                       !- Carbon Dioxide Capacity Multiplier

OS:RunPeriod,
<<<<<<< HEAD
  {3e897e1a-2121-403d-9653-6f1ab8543c87}, !- Handle
=======
  {ac4793a9-5ddd-4731-ad4f-0c171ffbde99}, !- Handle
>>>>>>> f26890e6
  Run Period 1,                           !- Name
  1,                                      !- Begin Month
  1,                                      !- Begin Day of Month
  12,                                     !- End Month
  31,                                     !- End Day of Month
  ,                                       !- Use Weather File Holidays and Special Days
  ,                                       !- Use Weather File Daylight Saving Period
  ,                                       !- Apply Weekend Holiday Rule
  ,                                       !- Use Weather File Rain Indicators
  ,                                       !- Use Weather File Snow Indicators
  ;                                       !- Number of Times Runperiod to be Repeated

OS:YearDescription,
<<<<<<< HEAD
  {055ae82a-729c-402a-837a-386a8b7ec160}, !- Handle
=======
  {a6a99179-cd61-44ec-be1c-042a9519c846}, !- Handle
>>>>>>> f26890e6
  2007,                                   !- Calendar Year
  ,                                       !- Day of Week for Start Day
  ;                                       !- Is Leap Year

OS:ThermalZone,
<<<<<<< HEAD
  {6e4af9f1-4310-47f1-9363-80531e280cf5}, !- Handle
=======
  {75e7b01d-7d72-42b8-bfab-19e9b8fe00b4}, !- Handle
>>>>>>> f26890e6
  living zone,                            !- Name
  ,                                       !- Multiplier
  ,                                       !- Ceiling Height {m}
  ,                                       !- Volume {m3}
  ,                                       !- Floor Area {m2}
  ,                                       !- Zone Inside Convection Algorithm
  ,                                       !- Zone Outside Convection Algorithm
  ,                                       !- Zone Conditioning Equipment List Name
<<<<<<< HEAD
  {fb0ab058-f793-456c-a13e-10786d5535ce}, !- Zone Air Inlet Port List
  {532b2b48-b553-43f6-93df-a9ca00f46b44}, !- Zone Air Exhaust Port List
  {6c573bea-c591-4eeb-ab4e-b10dec1bf3d3}, !- Zone Air Node Name
  {34026e22-788b-4748-98e6-a4d08a4a8d46}, !- Zone Return Air Port List
=======
  {ed6563da-337d-4cfe-9e51-aa86659b6500}, !- Zone Air Inlet Port List
  {f8a42245-6dbe-4708-805a-770ba8aaabed}, !- Zone Air Exhaust Port List
  {8b234a38-c4d8-4a7a-b30b-a3cc95237634}, !- Zone Air Node Name
  {3e49e180-bfd0-485c-bf67-3b7803fb58cd}, !- Zone Return Air Port List
>>>>>>> f26890e6
  ,                                       !- Primary Daylighting Control Name
  ,                                       !- Fraction of Zone Controlled by Primary Daylighting Control
  ,                                       !- Secondary Daylighting Control Name
  ,                                       !- Fraction of Zone Controlled by Secondary Daylighting Control
  ,                                       !- Illuminance Map Name
  ,                                       !- Group Rendering Name
  ,                                       !- Thermostat Name
  No;                                     !- Use Ideal Air Loads

OS:Node,
<<<<<<< HEAD
  {d2e5d002-19f5-45f4-8118-4deec020a634}, !- Handle
  Node 1,                                 !- Name
  {6c573bea-c591-4eeb-ab4e-b10dec1bf3d3}, !- Inlet Port
  ;                                       !- Outlet Port

OS:Connection,
  {6c573bea-c591-4eeb-ab4e-b10dec1bf3d3}, !- Handle
  {740e9b9d-e151-43ed-a265-cf0a16241f26}, !- Name
  {6e4af9f1-4310-47f1-9363-80531e280cf5}, !- Source Object
  11,                                     !- Outlet Port
  {d2e5d002-19f5-45f4-8118-4deec020a634}, !- Target Object
  2;                                      !- Inlet Port

OS:PortList,
  {fb0ab058-f793-456c-a13e-10786d5535ce}, !- Handle
  {b124b65b-5fd2-4f54-a4fa-eb00e2997795}, !- Name
  {6e4af9f1-4310-47f1-9363-80531e280cf5}; !- HVAC Component

OS:PortList,
  {532b2b48-b553-43f6-93df-a9ca00f46b44}, !- Handle
  {83652b21-ea36-41e3-94ed-1a3ed089480a}, !- Name
  {6e4af9f1-4310-47f1-9363-80531e280cf5}; !- HVAC Component

OS:PortList,
  {34026e22-788b-4748-98e6-a4d08a4a8d46}, !- Handle
  {5210bb59-1c6b-4fc0-8a15-b9ab756ec35d}, !- Name
  {6e4af9f1-4310-47f1-9363-80531e280cf5}; !- HVAC Component

OS:Sizing:Zone,
  {52dcc097-3bd9-4a90-8116-0450a64ff1da}, !- Handle
  {6e4af9f1-4310-47f1-9363-80531e280cf5}, !- Zone or ZoneList Name
=======
  {183dc6c5-7e2a-4e77-99f1-060e5a5e6cf9}, !- Handle
  Node 1,                                 !- Name
  {8b234a38-c4d8-4a7a-b30b-a3cc95237634}, !- Inlet Port
  ;                                       !- Outlet Port

OS:Connection,
  {8b234a38-c4d8-4a7a-b30b-a3cc95237634}, !- Handle
  {aa758097-e5a3-40f3-ac05-4cd6d0c4bce5}, !- Name
  {75e7b01d-7d72-42b8-bfab-19e9b8fe00b4}, !- Source Object
  11,                                     !- Outlet Port
  {183dc6c5-7e2a-4e77-99f1-060e5a5e6cf9}, !- Target Object
  2;                                      !- Inlet Port

OS:PortList,
  {ed6563da-337d-4cfe-9e51-aa86659b6500}, !- Handle
  {7f4e9509-226f-4f94-b50e-731a9cf0dc0b}, !- Name
  {75e7b01d-7d72-42b8-bfab-19e9b8fe00b4}; !- HVAC Component

OS:PortList,
  {f8a42245-6dbe-4708-805a-770ba8aaabed}, !- Handle
  {ef39ac25-a382-4493-88fe-e268488de9a3}, !- Name
  {75e7b01d-7d72-42b8-bfab-19e9b8fe00b4}; !- HVAC Component

OS:PortList,
  {3e49e180-bfd0-485c-bf67-3b7803fb58cd}, !- Handle
  {b183380b-e91b-4788-9dde-9babc50177ea}, !- Name
  {75e7b01d-7d72-42b8-bfab-19e9b8fe00b4}; !- HVAC Component

OS:Sizing:Zone,
  {74218e01-44f2-475e-9e4f-9aa192c7474c}, !- Handle
  {75e7b01d-7d72-42b8-bfab-19e9b8fe00b4}, !- Zone or ZoneList Name
>>>>>>> f26890e6
  SupplyAirTemperature,                   !- Zone Cooling Design Supply Air Temperature Input Method
  14,                                     !- Zone Cooling Design Supply Air Temperature {C}
  11.11,                                  !- Zone Cooling Design Supply Air Temperature Difference {deltaC}
  SupplyAirTemperature,                   !- Zone Heating Design Supply Air Temperature Input Method
  40,                                     !- Zone Heating Design Supply Air Temperature {C}
  11.11,                                  !- Zone Heating Design Supply Air Temperature Difference {deltaC}
  0.0085,                                 !- Zone Cooling Design Supply Air Humidity Ratio {kg-H2O/kg-air}
  0.008,                                  !- Zone Heating Design Supply Air Humidity Ratio {kg-H2O/kg-air}
  ,                                       !- Zone Heating Sizing Factor
  ,                                       !- Zone Cooling Sizing Factor
  DesignDay,                              !- Cooling Design Air Flow Method
  ,                                       !- Cooling Design Air Flow Rate {m3/s}
  ,                                       !- Cooling Minimum Air Flow per Zone Floor Area {m3/s-m2}
  ,                                       !- Cooling Minimum Air Flow {m3/s}
  ,                                       !- Cooling Minimum Air Flow Fraction
  DesignDay,                              !- Heating Design Air Flow Method
  ,                                       !- Heating Design Air Flow Rate {m3/s}
  ,                                       !- Heating Maximum Air Flow per Zone Floor Area {m3/s-m2}
  ,                                       !- Heating Maximum Air Flow {m3/s}
  ,                                       !- Heating Maximum Air Flow Fraction
  ,                                       !- Design Zone Air Distribution Effectiveness in Cooling Mode
  ,                                       !- Design Zone Air Distribution Effectiveness in Heating Mode
  No,                                     !- Account for Dedicated Outdoor Air System
  NeutralSupplyAir,                       !- Dedicated Outdoor Air System Control Strategy
  autosize,                               !- Dedicated Outdoor Air Low Setpoint Temperature for Design {C}
  autosize;                               !- Dedicated Outdoor Air High Setpoint Temperature for Design {C}

OS:ZoneHVAC:EquipmentList,
<<<<<<< HEAD
  {8b3be00b-58d5-43ec-8da8-5c66d9e01a69}, !- Handle
  Zone HVAC Equipment List 1,             !- Name
  {6e4af9f1-4310-47f1-9363-80531e280cf5}; !- Thermal Zone

OS:Space,
  {ad807b16-222a-4525-9ddb-5e29a53c185a}, !- Handle
  living space,                           !- Name
  {39ed7dd2-2df6-4734-a497-1b067a02424f}, !- Space Type Name
=======
  {b126a8c8-b0c0-455e-8f9d-6e33d5a46705}, !- Handle
  Zone HVAC Equipment List 1,             !- Name
  {75e7b01d-7d72-42b8-bfab-19e9b8fe00b4}; !- Thermal Zone

OS:Space,
  {49464490-0fb3-45d0-8de9-68a42a6854ad}, !- Handle
  living space,                           !- Name
  {d6015e39-b5f5-4000-8c7e-ff3cb42aeea3}, !- Space Type Name
>>>>>>> f26890e6
  ,                                       !- Default Construction Set Name
  ,                                       !- Default Schedule Set Name
  -0,                                     !- Direction of Relative North {deg}
  0,                                      !- X Origin {m}
  0,                                      !- Y Origin {m}
  0,                                      !- Z Origin {m}
  ,                                       !- Building Story Name
<<<<<<< HEAD
  {6e4af9f1-4310-47f1-9363-80531e280cf5}, !- Thermal Zone Name
  ,                                       !- Part of Total Floor Area
  ,                                       !- Design Specification Outdoor Air Object Name
  {d54eff7b-a363-45c2-954f-f375d8f49999}; !- Building Unit Name

OS:Surface,
  {f54f9b20-a6f2-4790-aea5-ae13138c609c}, !- Handle
  Surface 1,                              !- Name
  Floor,                                  !- Surface Type
  ,                                       !- Construction Name
  {ad807b16-222a-4525-9ddb-5e29a53c185a}, !- Space Name
=======
  {75e7b01d-7d72-42b8-bfab-19e9b8fe00b4}, !- Thermal Zone Name
  ,                                       !- Part of Total Floor Area
  ,                                       !- Design Specification Outdoor Air Object Name
  {c2888958-b414-4f7c-81eb-3a13746f8005}; !- Building Unit Name

OS:Surface,
  {d2320a40-6d83-46dc-b18f-8fd448c06282}, !- Handle
  Surface 1,                              !- Name
  Floor,                                  !- Surface Type
  ,                                       !- Construction Name
  {49464490-0fb3-45d0-8de9-68a42a6854ad}, !- Space Name
>>>>>>> f26890e6
  Foundation,                             !- Outside Boundary Condition
  ,                                       !- Outside Boundary Condition Object
  NoSun,                                  !- Sun Exposure
  NoWind,                                 !- Wind Exposure
  ,                                       !- View Factor to Ground
  ,                                       !- Number of Vertices
  0, 0, 0,                                !- X,Y,Z Vertex 1 {m}
  0, 6.81553519541936, 0,                 !- X,Y,Z Vertex 2 {m}
  13.6310703908387, 6.81553519541936, 0,  !- X,Y,Z Vertex 3 {m}
  13.6310703908387, 0, 0;                 !- X,Y,Z Vertex 4 {m}

OS:Surface,
<<<<<<< HEAD
  {8885d38a-25ef-4b18-9392-f4d9d74f1566}, !- Handle
  Surface 2,                              !- Name
  Wall,                                   !- Surface Type
  ,                                       !- Construction Name
  {ad807b16-222a-4525-9ddb-5e29a53c185a}, !- Space Name
=======
  {310d9191-0866-4350-a52f-c20552d06e3b}, !- Handle
  Surface 2,                              !- Name
  Wall,                                   !- Surface Type
  ,                                       !- Construction Name
  {49464490-0fb3-45d0-8de9-68a42a6854ad}, !- Space Name
>>>>>>> f26890e6
  Outdoors,                               !- Outside Boundary Condition
  ,                                       !- Outside Boundary Condition Object
  SunExposed,                             !- Sun Exposure
  WindExposed,                            !- Wind Exposure
  ,                                       !- View Factor to Ground
  ,                                       !- Number of Vertices
  0, 6.81553519541936, 2.4384,            !- X,Y,Z Vertex 1 {m}
  0, 6.81553519541936, 0,                 !- X,Y,Z Vertex 2 {m}
  0, 0, 0,                                !- X,Y,Z Vertex 3 {m}
  0, 0, 2.4384;                           !- X,Y,Z Vertex 4 {m}

OS:Surface,
<<<<<<< HEAD
  {58c7cbe9-b26e-4102-8153-b0020007d9c2}, !- Handle
  Surface 3,                              !- Name
  Wall,                                   !- Surface Type
  ,                                       !- Construction Name
  {ad807b16-222a-4525-9ddb-5e29a53c185a}, !- Space Name
=======
  {1da229a4-0eef-47ad-983c-d8e335628082}, !- Handle
  Surface 3,                              !- Name
  Wall,                                   !- Surface Type
  ,                                       !- Construction Name
  {49464490-0fb3-45d0-8de9-68a42a6854ad}, !- Space Name
>>>>>>> f26890e6
  Outdoors,                               !- Outside Boundary Condition
  ,                                       !- Outside Boundary Condition Object
  SunExposed,                             !- Sun Exposure
  WindExposed,                            !- Wind Exposure
  ,                                       !- View Factor to Ground
  ,                                       !- Number of Vertices
  13.6310703908387, 6.81553519541936, 2.4384, !- X,Y,Z Vertex 1 {m}
  13.6310703908387, 6.81553519541936, 0,  !- X,Y,Z Vertex 2 {m}
  0, 6.81553519541936, 0,                 !- X,Y,Z Vertex 3 {m}
  0, 6.81553519541936, 2.4384;            !- X,Y,Z Vertex 4 {m}

OS:Surface,
<<<<<<< HEAD
  {ede74eba-20e3-4519-b4e0-5dfba2b12430}, !- Handle
  Surface 4,                              !- Name
  Wall,                                   !- Surface Type
  ,                                       !- Construction Name
  {ad807b16-222a-4525-9ddb-5e29a53c185a}, !- Space Name
=======
  {874bc66b-0258-4443-904d-e65e863570ac}, !- Handle
  Surface 4,                              !- Name
  Wall,                                   !- Surface Type
  ,                                       !- Construction Name
  {49464490-0fb3-45d0-8de9-68a42a6854ad}, !- Space Name
>>>>>>> f26890e6
  Outdoors,                               !- Outside Boundary Condition
  ,                                       !- Outside Boundary Condition Object
  SunExposed,                             !- Sun Exposure
  WindExposed,                            !- Wind Exposure
  ,                                       !- View Factor to Ground
  ,                                       !- Number of Vertices
  13.6310703908387, 0, 2.4384,            !- X,Y,Z Vertex 1 {m}
  13.6310703908387, 0, 0,                 !- X,Y,Z Vertex 2 {m}
  13.6310703908387, 6.81553519541936, 0,  !- X,Y,Z Vertex 3 {m}
  13.6310703908387, 6.81553519541936, 2.4384; !- X,Y,Z Vertex 4 {m}

OS:Surface,
<<<<<<< HEAD
  {26357c96-44a9-46a2-9ab8-10e02c98a371}, !- Handle
  Surface 5,                              !- Name
  Wall,                                   !- Surface Type
  ,                                       !- Construction Name
  {ad807b16-222a-4525-9ddb-5e29a53c185a}, !- Space Name
=======
  {6aefccbc-79f8-4f37-a048-7ee0112cb9b7}, !- Handle
  Surface 5,                              !- Name
  Wall,                                   !- Surface Type
  ,                                       !- Construction Name
  {49464490-0fb3-45d0-8de9-68a42a6854ad}, !- Space Name
>>>>>>> f26890e6
  Outdoors,                               !- Outside Boundary Condition
  ,                                       !- Outside Boundary Condition Object
  SunExposed,                             !- Sun Exposure
  WindExposed,                            !- Wind Exposure
  ,                                       !- View Factor to Ground
  ,                                       !- Number of Vertices
  0, 0, 2.4384,                           !- X,Y,Z Vertex 1 {m}
  0, 0, 0,                                !- X,Y,Z Vertex 2 {m}
  13.6310703908387, 0, 0,                 !- X,Y,Z Vertex 3 {m}
  13.6310703908387, 0, 2.4384;            !- X,Y,Z Vertex 4 {m}

OS:Surface,
<<<<<<< HEAD
  {51b2a5e7-5b72-4030-bc74-4388d52b9269}, !- Handle
  Surface 6,                              !- Name
  RoofCeiling,                            !- Surface Type
  ,                                       !- Construction Name
  {ad807b16-222a-4525-9ddb-5e29a53c185a}, !- Space Name
  Surface,                                !- Outside Boundary Condition
  {64fb0bb7-377a-4474-bccd-fabf3f3ad1e2}, !- Outside Boundary Condition Object
=======
  {75a12532-4892-4627-94f6-dcfa3c6a4e4c}, !- Handle
  Surface 6,                              !- Name
  RoofCeiling,                            !- Surface Type
  ,                                       !- Construction Name
  {49464490-0fb3-45d0-8de9-68a42a6854ad}, !- Space Name
  Surface,                                !- Outside Boundary Condition
  {6b29a997-1fa7-4fba-af91-90c86fcf87af}, !- Outside Boundary Condition Object
>>>>>>> f26890e6
  NoSun,                                  !- Sun Exposure
  NoWind,                                 !- Wind Exposure
  ,                                       !- View Factor to Ground
  ,                                       !- Number of Vertices
  13.6310703908387, 0, 2.4384,            !- X,Y,Z Vertex 1 {m}
  13.6310703908387, 6.81553519541936, 2.4384, !- X,Y,Z Vertex 2 {m}
  0, 6.81553519541936, 2.4384,            !- X,Y,Z Vertex 3 {m}
  0, 0, 2.4384;                           !- X,Y,Z Vertex 4 {m}

OS:SpaceType,
<<<<<<< HEAD
  {39ed7dd2-2df6-4734-a497-1b067a02424f}, !- Handle
=======
  {d6015e39-b5f5-4000-8c7e-ff3cb42aeea3}, !- Handle
>>>>>>> f26890e6
  Space Type 1,                           !- Name
  ,                                       !- Default Construction Set Name
  ,                                       !- Default Schedule Set Name
  ,                                       !- Group Rendering Name
  ,                                       !- Design Specification Outdoor Air Object Name
  ,                                       !- Standards Template
  ,                                       !- Standards Building Type
  living;                                 !- Standards Space Type

OS:Space,
<<<<<<< HEAD
  {cea86634-494f-48f4-be2c-d5c164155c9b}, !- Handle
  living space|story 2,                   !- Name
  {39ed7dd2-2df6-4734-a497-1b067a02424f}, !- Space Type Name
=======
  {6acdc7c2-7747-4ec8-bea7-5ac7a463d24b}, !- Handle
  living space|story 2,                   !- Name
  {d6015e39-b5f5-4000-8c7e-ff3cb42aeea3}, !- Space Type Name
>>>>>>> f26890e6
  ,                                       !- Default Construction Set Name
  ,                                       !- Default Schedule Set Name
  -0,                                     !- Direction of Relative North {deg}
  0,                                      !- X Origin {m}
  0,                                      !- Y Origin {m}
  2.4384,                                 !- Z Origin {m}
  ,                                       !- Building Story Name
<<<<<<< HEAD
  {6e4af9f1-4310-47f1-9363-80531e280cf5}, !- Thermal Zone Name
  ,                                       !- Part of Total Floor Area
  ,                                       !- Design Specification Outdoor Air Object Name
  {d54eff7b-a363-45c2-954f-f375d8f49999}; !- Building Unit Name

OS:Surface,
  {64fb0bb7-377a-4474-bccd-fabf3f3ad1e2}, !- Handle
  Surface 7,                              !- Name
  Floor,                                  !- Surface Type
  ,                                       !- Construction Name
  {cea86634-494f-48f4-be2c-d5c164155c9b}, !- Space Name
  Surface,                                !- Outside Boundary Condition
  {51b2a5e7-5b72-4030-bc74-4388d52b9269}, !- Outside Boundary Condition Object
=======
  {75e7b01d-7d72-42b8-bfab-19e9b8fe00b4}, !- Thermal Zone Name
  ,                                       !- Part of Total Floor Area
  ,                                       !- Design Specification Outdoor Air Object Name
  {c2888958-b414-4f7c-81eb-3a13746f8005}; !- Building Unit Name

OS:Surface,
  {6b29a997-1fa7-4fba-af91-90c86fcf87af}, !- Handle
  Surface 7,                              !- Name
  Floor,                                  !- Surface Type
  ,                                       !- Construction Name
  {6acdc7c2-7747-4ec8-bea7-5ac7a463d24b}, !- Space Name
  Surface,                                !- Outside Boundary Condition
  {75a12532-4892-4627-94f6-dcfa3c6a4e4c}, !- Outside Boundary Condition Object
>>>>>>> f26890e6
  NoSun,                                  !- Sun Exposure
  NoWind,                                 !- Wind Exposure
  ,                                       !- View Factor to Ground
  ,                                       !- Number of Vertices
  0, 0, 0,                                !- X,Y,Z Vertex 1 {m}
  0, 6.81553519541936, 0,                 !- X,Y,Z Vertex 2 {m}
  13.6310703908387, 6.81553519541936, 0,  !- X,Y,Z Vertex 3 {m}
  13.6310703908387, 0, 0;                 !- X,Y,Z Vertex 4 {m}

OS:Surface,
<<<<<<< HEAD
  {93e90d1c-8374-4fff-ba39-cd811394d747}, !- Handle
  Surface 8,                              !- Name
  Wall,                                   !- Surface Type
  ,                                       !- Construction Name
  {cea86634-494f-48f4-be2c-d5c164155c9b}, !- Space Name
=======
  {9b93f7a2-57db-46e5-acba-0096aab82a0e}, !- Handle
  Surface 8,                              !- Name
  Wall,                                   !- Surface Type
  ,                                       !- Construction Name
  {6acdc7c2-7747-4ec8-bea7-5ac7a463d24b}, !- Space Name
>>>>>>> f26890e6
  Outdoors,                               !- Outside Boundary Condition
  ,                                       !- Outside Boundary Condition Object
  SunExposed,                             !- Sun Exposure
  WindExposed,                            !- Wind Exposure
  ,                                       !- View Factor to Ground
  ,                                       !- Number of Vertices
  0, 6.81553519541936, 2.4384,            !- X,Y,Z Vertex 1 {m}
  0, 6.81553519541936, 0,                 !- X,Y,Z Vertex 2 {m}
  0, 0, 0,                                !- X,Y,Z Vertex 3 {m}
  0, 0, 2.4384;                           !- X,Y,Z Vertex 4 {m}

OS:Surface,
<<<<<<< HEAD
  {84f578cd-cf96-424e-a286-b505d1f16837}, !- Handle
  Surface 9,                              !- Name
  Wall,                                   !- Surface Type
  ,                                       !- Construction Name
  {cea86634-494f-48f4-be2c-d5c164155c9b}, !- Space Name
=======
  {10399c1e-c4c0-4481-b163-1d32fa048d16}, !- Handle
  Surface 9,                              !- Name
  Wall,                                   !- Surface Type
  ,                                       !- Construction Name
  {6acdc7c2-7747-4ec8-bea7-5ac7a463d24b}, !- Space Name
>>>>>>> f26890e6
  Outdoors,                               !- Outside Boundary Condition
  ,                                       !- Outside Boundary Condition Object
  SunExposed,                             !- Sun Exposure
  WindExposed,                            !- Wind Exposure
  ,                                       !- View Factor to Ground
  ,                                       !- Number of Vertices
  13.6310703908387, 6.81553519541936, 2.4384, !- X,Y,Z Vertex 1 {m}
  13.6310703908387, 6.81553519541936, 0,  !- X,Y,Z Vertex 2 {m}
  0, 6.81553519541936, 0,                 !- X,Y,Z Vertex 3 {m}
  0, 6.81553519541936, 2.4384;            !- X,Y,Z Vertex 4 {m}

OS:Surface,
<<<<<<< HEAD
  {31b9c930-0c1c-4ff2-9d10-7f4c376e1206}, !- Handle
  Surface 10,                             !- Name
  Wall,                                   !- Surface Type
  ,                                       !- Construction Name
  {cea86634-494f-48f4-be2c-d5c164155c9b}, !- Space Name
=======
  {bae5ffaf-a74e-413a-a2f7-22cfa5fe9021}, !- Handle
  Surface 10,                             !- Name
  Wall,                                   !- Surface Type
  ,                                       !- Construction Name
  {6acdc7c2-7747-4ec8-bea7-5ac7a463d24b}, !- Space Name
>>>>>>> f26890e6
  Outdoors,                               !- Outside Boundary Condition
  ,                                       !- Outside Boundary Condition Object
  SunExposed,                             !- Sun Exposure
  WindExposed,                            !- Wind Exposure
  ,                                       !- View Factor to Ground
  ,                                       !- Number of Vertices
  13.6310703908387, 0, 2.4384,            !- X,Y,Z Vertex 1 {m}
  13.6310703908387, 0, 0,                 !- X,Y,Z Vertex 2 {m}
  13.6310703908387, 6.81553519541936, 0,  !- X,Y,Z Vertex 3 {m}
  13.6310703908387, 6.81553519541936, 2.4384; !- X,Y,Z Vertex 4 {m}

OS:Surface,
<<<<<<< HEAD
  {d6a86b94-c041-4b48-9a7e-27bc721d8d9b}, !- Handle
  Surface 11,                             !- Name
  Wall,                                   !- Surface Type
  ,                                       !- Construction Name
  {cea86634-494f-48f4-be2c-d5c164155c9b}, !- Space Name
=======
  {87133d32-ce17-4b3f-b1bb-71ec84c39ca6}, !- Handle
  Surface 11,                             !- Name
  Wall,                                   !- Surface Type
  ,                                       !- Construction Name
  {6acdc7c2-7747-4ec8-bea7-5ac7a463d24b}, !- Space Name
>>>>>>> f26890e6
  Outdoors,                               !- Outside Boundary Condition
  ,                                       !- Outside Boundary Condition Object
  SunExposed,                             !- Sun Exposure
  WindExposed,                            !- Wind Exposure
  ,                                       !- View Factor to Ground
  ,                                       !- Number of Vertices
  0, 0, 2.4384,                           !- X,Y,Z Vertex 1 {m}
  0, 0, 0,                                !- X,Y,Z Vertex 2 {m}
  13.6310703908387, 0, 0,                 !- X,Y,Z Vertex 3 {m}
  13.6310703908387, 0, 2.4384;            !- X,Y,Z Vertex 4 {m}

OS:Surface,
<<<<<<< HEAD
  {eb1b621b-5a27-48e8-9ac1-23a41e38afb5}, !- Handle
  Surface 12,                             !- Name
  RoofCeiling,                            !- Surface Type
  ,                                       !- Construction Name
  {cea86634-494f-48f4-be2c-d5c164155c9b}, !- Space Name
  Surface,                                !- Outside Boundary Condition
  {361afa44-3206-4c08-aab0-ec31bb6ef8fe}, !- Outside Boundary Condition Object
=======
  {13d255af-384e-4b68-840a-b85200991e4a}, !- Handle
  Surface 12,                             !- Name
  RoofCeiling,                            !- Surface Type
  ,                                       !- Construction Name
  {6acdc7c2-7747-4ec8-bea7-5ac7a463d24b}, !- Space Name
  Surface,                                !- Outside Boundary Condition
  {eb7367dc-5ef6-468d-a2e1-abc686ef9abb}, !- Outside Boundary Condition Object
>>>>>>> f26890e6
  NoSun,                                  !- Sun Exposure
  NoWind,                                 !- Wind Exposure
  ,                                       !- View Factor to Ground
  ,                                       !- Number of Vertices
  13.6310703908387, 0, 2.4384,            !- X,Y,Z Vertex 1 {m}
  13.6310703908387, 6.81553519541936, 2.4384, !- X,Y,Z Vertex 2 {m}
  0, 6.81553519541936, 2.4384,            !- X,Y,Z Vertex 3 {m}
  0, 0, 2.4384;                           !- X,Y,Z Vertex 4 {m}

OS:Surface,
<<<<<<< HEAD
  {361afa44-3206-4c08-aab0-ec31bb6ef8fe}, !- Handle
  Surface 13,                             !- Name
  Floor,                                  !- Surface Type
  ,                                       !- Construction Name
  {3d3074f3-dc99-4d6f-a8c7-e1f96b19bc07}, !- Space Name
  Surface,                                !- Outside Boundary Condition
  {eb1b621b-5a27-48e8-9ac1-23a41e38afb5}, !- Outside Boundary Condition Object
=======
  {eb7367dc-5ef6-468d-a2e1-abc686ef9abb}, !- Handle
  Surface 13,                             !- Name
  Floor,                                  !- Surface Type
  ,                                       !- Construction Name
  {5bb5e53d-37b3-4a1a-8fdb-e9fc05c19690}, !- Space Name
  Surface,                                !- Outside Boundary Condition
  {13d255af-384e-4b68-840a-b85200991e4a}, !- Outside Boundary Condition Object
>>>>>>> f26890e6
  NoSun,                                  !- Sun Exposure
  NoWind,                                 !- Wind Exposure
  ,                                       !- View Factor to Ground
  ,                                       !- Number of Vertices
  0, 6.81553519541936, 0,                 !- X,Y,Z Vertex 1 {m}
  13.6310703908387, 6.81553519541936, 0,  !- X,Y,Z Vertex 2 {m}
  13.6310703908387, 0, 0,                 !- X,Y,Z Vertex 3 {m}
  0, 0, 0;                                !- X,Y,Z Vertex 4 {m}

OS:Surface,
<<<<<<< HEAD
  {9fe35bd1-a583-4fb4-937d-9715c86c064d}, !- Handle
  Surface 14,                             !- Name
  RoofCeiling,                            !- Surface Type
  ,                                       !- Construction Name
  {3d3074f3-dc99-4d6f-a8c7-e1f96b19bc07}, !- Space Name
=======
  {b8f1c22d-49f0-4480-8521-14366e8febcb}, !- Handle
  Surface 14,                             !- Name
  RoofCeiling,                            !- Surface Type
  ,                                       !- Construction Name
  {5bb5e53d-37b3-4a1a-8fdb-e9fc05c19690}, !- Space Name
>>>>>>> f26890e6
  Outdoors,                               !- Outside Boundary Condition
  ,                                       !- Outside Boundary Condition Object
  SunExposed,                             !- Sun Exposure
  WindExposed,                            !- Wind Exposure
  ,                                       !- View Factor to Ground
  ,                                       !- Number of Vertices
  13.6310703908387, 3.40776759770968, 1.70388379885484, !- X,Y,Z Vertex 1 {m}
  0, 3.40776759770968, 1.70388379885484,  !- X,Y,Z Vertex 2 {m}
  0, 0, 0,                                !- X,Y,Z Vertex 3 {m}
  13.6310703908387, 0, 0;                 !- X,Y,Z Vertex 4 {m}

OS:Surface,
<<<<<<< HEAD
  {46f1e2f6-aadc-4c8e-a830-8a824ef96d29}, !- Handle
  Surface 15,                             !- Name
  RoofCeiling,                            !- Surface Type
  ,                                       !- Construction Name
  {3d3074f3-dc99-4d6f-a8c7-e1f96b19bc07}, !- Space Name
=======
  {0719e9f6-8d8b-4e90-95c4-92e5512a25c2}, !- Handle
  Surface 15,                             !- Name
  RoofCeiling,                            !- Surface Type
  ,                                       !- Construction Name
  {5bb5e53d-37b3-4a1a-8fdb-e9fc05c19690}, !- Space Name
>>>>>>> f26890e6
  Outdoors,                               !- Outside Boundary Condition
  ,                                       !- Outside Boundary Condition Object
  SunExposed,                             !- Sun Exposure
  WindExposed,                            !- Wind Exposure
  ,                                       !- View Factor to Ground
  ,                                       !- Number of Vertices
  0, 3.40776759770968, 1.70388379885484,  !- X,Y,Z Vertex 1 {m}
  13.6310703908387, 3.40776759770968, 1.70388379885484, !- X,Y,Z Vertex 2 {m}
  13.6310703908387, 6.81553519541936, 0,  !- X,Y,Z Vertex 3 {m}
  0, 6.81553519541936, 0;                 !- X,Y,Z Vertex 4 {m}

OS:Surface,
<<<<<<< HEAD
  {728b78d8-7ae3-4a76-99a6-146ef2019501}, !- Handle
  Surface 16,                             !- Name
  Wall,                                   !- Surface Type
  ,                                       !- Construction Name
  {3d3074f3-dc99-4d6f-a8c7-e1f96b19bc07}, !- Space Name
=======
  {8840079c-b728-4126-afb6-efbe4080c549}, !- Handle
  Surface 16,                             !- Name
  Wall,                                   !- Surface Type
  ,                                       !- Construction Name
  {5bb5e53d-37b3-4a1a-8fdb-e9fc05c19690}, !- Space Name
>>>>>>> f26890e6
  Outdoors,                               !- Outside Boundary Condition
  ,                                       !- Outside Boundary Condition Object
  SunExposed,                             !- Sun Exposure
  WindExposed,                            !- Wind Exposure
  ,                                       !- View Factor to Ground
  ,                                       !- Number of Vertices
  0, 3.40776759770968, 1.70388379885484,  !- X,Y,Z Vertex 1 {m}
  0, 6.81553519541936, 0,                 !- X,Y,Z Vertex 2 {m}
  0, 0, 0;                                !- X,Y,Z Vertex 3 {m}

OS:Surface,
<<<<<<< HEAD
  {0aa04e92-2110-4296-ad13-ae82dc3605da}, !- Handle
  Surface 17,                             !- Name
  Wall,                                   !- Surface Type
  ,                                       !- Construction Name
  {3d3074f3-dc99-4d6f-a8c7-e1f96b19bc07}, !- Space Name
=======
  {b1cdc7d8-6277-4a2e-bbd7-4f15cfb570ed}, !- Handle
  Surface 17,                             !- Name
  Wall,                                   !- Surface Type
  ,                                       !- Construction Name
  {5bb5e53d-37b3-4a1a-8fdb-e9fc05c19690}, !- Space Name
>>>>>>> f26890e6
  Outdoors,                               !- Outside Boundary Condition
  ,                                       !- Outside Boundary Condition Object
  SunExposed,                             !- Sun Exposure
  WindExposed,                            !- Wind Exposure
  ,                                       !- View Factor to Ground
  ,                                       !- Number of Vertices
  13.6310703908387, 3.40776759770968, 1.70388379885484, !- X,Y,Z Vertex 1 {m}
  13.6310703908387, 0, 0,                 !- X,Y,Z Vertex 2 {m}
  13.6310703908387, 6.81553519541936, 0;  !- X,Y,Z Vertex 3 {m}

OS:Space,
<<<<<<< HEAD
  {3d3074f3-dc99-4d6f-a8c7-e1f96b19bc07}, !- Handle
  unfinished attic space,                 !- Name
  {05e9bac0-8064-4a30-8f67-dfa9de8ca930}, !- Space Type Name
=======
  {5bb5e53d-37b3-4a1a-8fdb-e9fc05c19690}, !- Handle
  unfinished attic space,                 !- Name
  {4173761b-674a-4776-a2e0-82578e12ec35}, !- Space Type Name
>>>>>>> f26890e6
  ,                                       !- Default Construction Set Name
  ,                                       !- Default Schedule Set Name
  -0,                                     !- Direction of Relative North {deg}
  0,                                      !- X Origin {m}
  0,                                      !- Y Origin {m}
  4.8768,                                 !- Z Origin {m}
  ,                                       !- Building Story Name
<<<<<<< HEAD
  {4680a2aa-7396-40a6-bca8-d7675ca22acb}; !- Thermal Zone Name

OS:ThermalZone,
  {4680a2aa-7396-40a6-bca8-d7675ca22acb}, !- Handle
=======
  {69d2e572-dbe9-45bd-b44d-0f39260da25d}; !- Thermal Zone Name

OS:ThermalZone,
  {69d2e572-dbe9-45bd-b44d-0f39260da25d}, !- Handle
>>>>>>> f26890e6
  unfinished attic zone,                  !- Name
  ,                                       !- Multiplier
  ,                                       !- Ceiling Height {m}
  ,                                       !- Volume {m3}
  ,                                       !- Floor Area {m2}
  ,                                       !- Zone Inside Convection Algorithm
  ,                                       !- Zone Outside Convection Algorithm
  ,                                       !- Zone Conditioning Equipment List Name
<<<<<<< HEAD
  {0b17b024-e081-47a6-8d3e-5220f05372eb}, !- Zone Air Inlet Port List
  {7ddb6383-4a31-43ff-ad8b-53cb8e6585f2}, !- Zone Air Exhaust Port List
  {40bfba9e-2711-4416-933f-0925d59e3376}, !- Zone Air Node Name
  {65aeb72d-622b-4fbd-b1b4-ffdc64a83e6b}, !- Zone Return Air Port List
=======
  {5569afcb-89a1-4fad-b7d9-4c7136c34713}, !- Zone Air Inlet Port List
  {51ea0e45-08ab-4177-bc91-b31f2aed3643}, !- Zone Air Exhaust Port List
  {b321d102-68f2-41f8-8b59-f3d7918f885c}, !- Zone Air Node Name
  {3b36bf9e-0bc4-4a28-ac8b-edce3680d58a}, !- Zone Return Air Port List
>>>>>>> f26890e6
  ,                                       !- Primary Daylighting Control Name
  ,                                       !- Fraction of Zone Controlled by Primary Daylighting Control
  ,                                       !- Secondary Daylighting Control Name
  ,                                       !- Fraction of Zone Controlled by Secondary Daylighting Control
  ,                                       !- Illuminance Map Name
  ,                                       !- Group Rendering Name
  ,                                       !- Thermostat Name
  No;                                     !- Use Ideal Air Loads

OS:Node,
<<<<<<< HEAD
  {d5bbbc92-a8f8-48b6-a3ae-7f45f14949d1}, !- Handle
  Node 2,                                 !- Name
  {40bfba9e-2711-4416-933f-0925d59e3376}, !- Inlet Port
  ;                                       !- Outlet Port

OS:Connection,
  {40bfba9e-2711-4416-933f-0925d59e3376}, !- Handle
  {b898f644-06a4-4461-82b8-94f881fe9c21}, !- Name
  {4680a2aa-7396-40a6-bca8-d7675ca22acb}, !- Source Object
  11,                                     !- Outlet Port
  {d5bbbc92-a8f8-48b6-a3ae-7f45f14949d1}, !- Target Object
  2;                                      !- Inlet Port

OS:PortList,
  {0b17b024-e081-47a6-8d3e-5220f05372eb}, !- Handle
  {314741c8-d890-482e-afff-8ad3a2d3e871}, !- Name
  {4680a2aa-7396-40a6-bca8-d7675ca22acb}; !- HVAC Component

OS:PortList,
  {7ddb6383-4a31-43ff-ad8b-53cb8e6585f2}, !- Handle
  {005d20fb-67f0-4b83-9624-37282d6ed725}, !- Name
  {4680a2aa-7396-40a6-bca8-d7675ca22acb}; !- HVAC Component

OS:PortList,
  {65aeb72d-622b-4fbd-b1b4-ffdc64a83e6b}, !- Handle
  {77656447-0316-48f1-a8f1-c259ebe7472f}, !- Name
  {4680a2aa-7396-40a6-bca8-d7675ca22acb}; !- HVAC Component

OS:Sizing:Zone,
  {f5fbc7cb-d28c-4581-9e53-987067287f56}, !- Handle
  {4680a2aa-7396-40a6-bca8-d7675ca22acb}, !- Zone or ZoneList Name
=======
  {aefdea51-dda9-4a4f-b53b-0422329f64b3}, !- Handle
  Node 2,                                 !- Name
  {b321d102-68f2-41f8-8b59-f3d7918f885c}, !- Inlet Port
  ;                                       !- Outlet Port

OS:Connection,
  {b321d102-68f2-41f8-8b59-f3d7918f885c}, !- Handle
  {aa69a0a5-290c-4e85-86f6-239e5bc94efb}, !- Name
  {69d2e572-dbe9-45bd-b44d-0f39260da25d}, !- Source Object
  11,                                     !- Outlet Port
  {aefdea51-dda9-4a4f-b53b-0422329f64b3}, !- Target Object
  2;                                      !- Inlet Port

OS:PortList,
  {5569afcb-89a1-4fad-b7d9-4c7136c34713}, !- Handle
  {ee224776-6557-4b3d-8bba-6487892e2700}, !- Name
  {69d2e572-dbe9-45bd-b44d-0f39260da25d}; !- HVAC Component

OS:PortList,
  {51ea0e45-08ab-4177-bc91-b31f2aed3643}, !- Handle
  {d36a0786-cb46-442b-a1c9-e731389514d9}, !- Name
  {69d2e572-dbe9-45bd-b44d-0f39260da25d}; !- HVAC Component

OS:PortList,
  {3b36bf9e-0bc4-4a28-ac8b-edce3680d58a}, !- Handle
  {c30e0015-9a68-49f7-a7e1-097d17c377c3}, !- Name
  {69d2e572-dbe9-45bd-b44d-0f39260da25d}; !- HVAC Component

OS:Sizing:Zone,
  {e3f4bc5a-b70f-4539-88fb-634a263aadb2}, !- Handle
  {69d2e572-dbe9-45bd-b44d-0f39260da25d}, !- Zone or ZoneList Name
>>>>>>> f26890e6
  SupplyAirTemperature,                   !- Zone Cooling Design Supply Air Temperature Input Method
  14,                                     !- Zone Cooling Design Supply Air Temperature {C}
  11.11,                                  !- Zone Cooling Design Supply Air Temperature Difference {deltaC}
  SupplyAirTemperature,                   !- Zone Heating Design Supply Air Temperature Input Method
  40,                                     !- Zone Heating Design Supply Air Temperature {C}
  11.11,                                  !- Zone Heating Design Supply Air Temperature Difference {deltaC}
  0.0085,                                 !- Zone Cooling Design Supply Air Humidity Ratio {kg-H2O/kg-air}
  0.008,                                  !- Zone Heating Design Supply Air Humidity Ratio {kg-H2O/kg-air}
  ,                                       !- Zone Heating Sizing Factor
  ,                                       !- Zone Cooling Sizing Factor
  DesignDay,                              !- Cooling Design Air Flow Method
  ,                                       !- Cooling Design Air Flow Rate {m3/s}
  ,                                       !- Cooling Minimum Air Flow per Zone Floor Area {m3/s-m2}
  ,                                       !- Cooling Minimum Air Flow {m3/s}
  ,                                       !- Cooling Minimum Air Flow Fraction
  DesignDay,                              !- Heating Design Air Flow Method
  ,                                       !- Heating Design Air Flow Rate {m3/s}
  ,                                       !- Heating Maximum Air Flow per Zone Floor Area {m3/s-m2}
  ,                                       !- Heating Maximum Air Flow {m3/s}
  ,                                       !- Heating Maximum Air Flow Fraction
  ,                                       !- Design Zone Air Distribution Effectiveness in Cooling Mode
  ,                                       !- Design Zone Air Distribution Effectiveness in Heating Mode
  No,                                     !- Account for Dedicated Outdoor Air System
  NeutralSupplyAir,                       !- Dedicated Outdoor Air System Control Strategy
  autosize,                               !- Dedicated Outdoor Air Low Setpoint Temperature for Design {C}
  autosize;                               !- Dedicated Outdoor Air High Setpoint Temperature for Design {C}

OS:ZoneHVAC:EquipmentList,
<<<<<<< HEAD
  {c60e9113-cb11-4191-adb1-d72c030a5e24}, !- Handle
  Zone HVAC Equipment List 2,             !- Name
  {4680a2aa-7396-40a6-bca8-d7675ca22acb}; !- Thermal Zone

OS:SpaceType,
  {05e9bac0-8064-4a30-8f67-dfa9de8ca930}, !- Handle
=======
  {59ac35b6-528d-4abb-9d7f-6a2f9e4cb09d}, !- Handle
  Zone HVAC Equipment List 2,             !- Name
  {69d2e572-dbe9-45bd-b44d-0f39260da25d}; !- Thermal Zone

OS:SpaceType,
  {4173761b-674a-4776-a2e0-82578e12ec35}, !- Handle
>>>>>>> f26890e6
  Space Type 2,                           !- Name
  ,                                       !- Default Construction Set Name
  ,                                       !- Default Schedule Set Name
  ,                                       !- Group Rendering Name
  ,                                       !- Design Specification Outdoor Air Object Name
  ,                                       !- Standards Template
  ,                                       !- Standards Building Type
  unfinished attic;                       !- Standards Space Type

OS:BuildingUnit,
<<<<<<< HEAD
  {d54eff7b-a363-45c2-954f-f375d8f49999}, !- Handle
=======
  {c2888958-b414-4f7c-81eb-3a13746f8005}, !- Handle
>>>>>>> f26890e6
  unit 1,                                 !- Name
  ,                                       !- Rendering Color
  Residential;                            !- Building Unit Type

OS:Building,
<<<<<<< HEAD
  {36a9de50-9d6f-4643-8caf-79522485497b}, !- Handle
=======
  {3ffb6913-0891-46bd-ad2f-e82715bf474c}, !- Handle
>>>>>>> f26890e6
  Building 1,                             !- Name
  ,                                       !- Building Sector Type
  180,                                    !- North Axis {deg}
  ,                                       !- Nominal Floor to Floor Height {m}
  ,                                       !- Space Type Name
  ,                                       !- Default Construction Set Name
  ,                                       !- Default Schedule Set Name
  2,                                      !- Standards Number of Stories
  2,                                      !- Standards Number of Above Ground Stories
  ,                                       !- Standards Template
  singlefamilydetached,                   !- Standards Building Type
  1;                                      !- Standards Number of Living Units

OS:AdditionalProperties,
<<<<<<< HEAD
  {7ffb6356-aaff-47bf-b020-fa136291d678}, !- Handle
  {36a9de50-9d6f-4643-8caf-79522485497b}, !- Object Name
=======
  {baa81956-00aa-42df-981b-b7d6616d7ef6}, !- Handle
  {3ffb6913-0891-46bd-ad2f-e82715bf474c}, !- Object Name
>>>>>>> f26890e6
  Total Units Represented,                !- Feature Name 1
  Integer,                                !- Feature Data Type 1
  1,                                      !- Feature Value 1
  Total Units Modeled,                    !- Feature Name 2
  Integer,                                !- Feature Data Type 2
  1;                                      !- Feature Value 2

OS:AdditionalProperties,
<<<<<<< HEAD
  {9c0c0540-5138-48bc-83c0-205d0cdb826e}, !- Handle
  {d54eff7b-a363-45c2-954f-f375d8f49999}, !- Object Name
=======
  {669800b2-e046-487c-9253-6da83664f0b6}, !- Handle
  {c2888958-b414-4f7c-81eb-3a13746f8005}, !- Object Name
>>>>>>> f26890e6
  NumberOfBedrooms,                       !- Feature Name 1
  Integer,                                !- Feature Data Type 1
  3,                                      !- Feature Value 1
  NumberOfBathrooms,                      !- Feature Name 2
  Double,                                 !- Feature Data Type 2
  2;                                      !- Feature Value 2

OS:Schedule:Day,
<<<<<<< HEAD
  {dbed9a80-aec5-43aa-a90f-6845f5df3161}, !- Handle
=======
  {8ff42d82-48ec-442d-a031-13b4b5ec5d6c}, !- Handle
>>>>>>> f26890e6
  Schedule Day 1,                         !- Name
  ,                                       !- Schedule Type Limits Name
  ,                                       !- Interpolate to Timestep
  24,                                     !- Hour 1
  0,                                      !- Minute 1
  0;                                      !- Value Until Time 1

OS:Schedule:Day,
<<<<<<< HEAD
  {e975b6d5-ae21-4cdf-9935-03eca3364302}, !- Handle
=======
  {61cea788-e0e8-41a2-bea9-8110fd452e51}, !- Handle
>>>>>>> f26890e6
  Schedule Day 2,                         !- Name
  ,                                       !- Schedule Type Limits Name
  ,                                       !- Interpolate to Timestep
  24,                                     !- Hour 1
  0,                                      !- Minute 1
  1;                                      !- Value Until Time 1

OS:WeatherFile,
<<<<<<< HEAD
  {b3bc00db-f020-4fb4-a704-89bdffa6da6d}, !- Handle
=======
  {3871cc49-edd0-4973-b69a-d0e9bf949655}, !- Handle
>>>>>>> f26890e6
  Denver Intl Ap,                         !- City
  CO,                                     !- State Province Region
  USA,                                    !- Country
  TMY3,                                   !- Data Source
  725650,                                 !- WMO Number
  39.83,                                  !- Latitude {deg}
  -104.65,                                !- Longitude {deg}
  -7,                                     !- Time Zone {hr}
  1650,                                   !- Elevation {m}
  file:../weather/USA_CO_Denver.Intl.AP.725650_TMY3.epw, !- Url
  E23378AA;                               !- Checksum

OS:AdditionalProperties,
<<<<<<< HEAD
  {1b357ac0-e09e-4380-9b01-df26d140fdc2}, !- Handle
  {b3bc00db-f020-4fb4-a704-89bdffa6da6d}, !- Object Name
=======
  {683d367c-e3b7-4871-bf6e-c3f0d17d1fc0}, !- Handle
  {3871cc49-edd0-4973-b69a-d0e9bf949655}, !- Object Name
>>>>>>> f26890e6
  EPWHeaderCity,                          !- Feature Name 1
  String,                                 !- Feature Data Type 1
  Denver Intl Ap,                         !- Feature Value 1
  EPWHeaderState,                         !- Feature Name 2
  String,                                 !- Feature Data Type 2
  CO,                                     !- Feature Value 2
  EPWHeaderCountry,                       !- Feature Name 3
  String,                                 !- Feature Data Type 3
  USA,                                    !- Feature Value 3
  EPWHeaderDataSource,                    !- Feature Name 4
  String,                                 !- Feature Data Type 4
  TMY3,                                   !- Feature Value 4
  EPWHeaderStation,                       !- Feature Name 5
  String,                                 !- Feature Data Type 5
  725650,                                 !- Feature Value 5
  EPWHeaderLatitude,                      !- Feature Name 6
  Double,                                 !- Feature Data Type 6
  39.829999999999998,                     !- Feature Value 6
  EPWHeaderLongitude,                     !- Feature Name 7
  Double,                                 !- Feature Data Type 7
  -104.65000000000001,                    !- Feature Value 7
  EPWHeaderTimezone,                      !- Feature Name 8
  Double,                                 !- Feature Data Type 8
  -7,                                     !- Feature Value 8
  EPWHeaderAltitude,                      !- Feature Name 9
  Double,                                 !- Feature Data Type 9
  5413.3858267716532,                     !- Feature Value 9
  EPWHeaderLocalPressure,                 !- Feature Name 10
  Double,                                 !- Feature Data Type 10
  0.81937567683596546,                    !- Feature Value 10
  EPWHeaderRecordsPerHour,                !- Feature Name 11
  Double,                                 !- Feature Data Type 11
  0,                                      !- Feature Value 11
  EPWDataAnnualAvgDrybulb,                !- Feature Name 12
  Double,                                 !- Feature Data Type 12
  51.575616438356228,                     !- Feature Value 12
  EPWDataAnnualMinDrybulb,                !- Feature Name 13
  Double,                                 !- Feature Data Type 13
  -2.9200000000000017,                    !- Feature Value 13
  EPWDataAnnualMaxDrybulb,                !- Feature Name 14
  Double,                                 !- Feature Data Type 14
  104,                                    !- Feature Value 14
  EPWDataCDD50F,                          !- Feature Name 15
  Double,                                 !- Feature Data Type 15
  3072.2925000000005,                     !- Feature Value 15
  EPWDataCDD65F,                          !- Feature Name 16
  Double,                                 !- Feature Data Type 16
  883.62000000000035,                     !- Feature Value 16
  EPWDataHDD50F,                          !- Feature Name 17
  Double,                                 !- Feature Data Type 17
  2497.1925000000001,                     !- Feature Value 17
  EPWDataHDD65F,                          !- Feature Name 18
  Double,                                 !- Feature Data Type 18
  5783.5200000000013,                     !- Feature Value 18
  EPWDataAnnualAvgWindspeed,              !- Feature Name 19
  Double,                                 !- Feature Data Type 19
  3.9165296803649667,                     !- Feature Value 19
  EPWDataMonthlyAvgDrybulbs,              !- Feature Name 20
  String,                                 !- Feature Data Type 20
  33.4191935483871&#4431.90142857142857&#4443.02620967741937&#4442.48624999999999&#4459.877741935483854&#4473.57574999999997&#4472.07975806451608&#4472.70008064516134&#4466.49200000000006&#4450.079112903225806&#4437.218250000000005&#4434.582177419354835, !- Feature Value 20
  EPWDataGroundMonthlyTemps,              !- Feature Name 21
  String,                                 !- Feature Data Type 21
  44.08306285945173&#4440.89570904991865&#4440.64045432632048&#4442.153016571250646&#4448.225111118704206&#4454.268919273837525&#4459.508577937551024&#4462.82777283423508&#4463.10975667174995&#4460.41014950381947&#4455.304105212311526&#4449.445696474514364, !- Feature Value 21
  EPWDataWSF,                             !- Feature Name 22
  Double,                                 !- Feature Data Type 22
  0.58999999999999997,                    !- Feature Value 22
  EPWDataMonthlyAvgDailyHighDrybulbs,     !- Feature Name 23
  String,                                 !- Feature Data Type 23
  47.41032258064516&#4446.58642857142857&#4455.15032258064517&#4453.708&#4472.80193548387098&#4488.67600000000002&#4486.1858064516129&#4485.87225806451613&#4482.082&#4463.18064516129033&#4448.73400000000001&#4448.87935483870968, !- Feature Value 23
  EPWDataMonthlyAvgDailyLowDrybulbs,      !- Feature Name 24
  String,                                 !- Feature Data Type 24
  19.347741935483874&#4419.856428571428573&#4430.316129032258065&#4431.112&#4447.41612903225806&#4457.901999999999994&#4459.063870967741934&#4460.956774193548384&#4452.352000000000004&#4438.41612903225806&#4427.002000000000002&#4423.02903225806451, !- Feature Value 24
  EPWDesignHeatingDrybulb,                !- Feature Name 25
  Double,                                 !- Feature Data Type 25
  12.02,                                  !- Feature Value 25
  EPWDesignHeatingWindspeed,              !- Feature Name 26
  Double,                                 !- Feature Data Type 26
  2.8062500000000004,                     !- Feature Value 26
  EPWDesignCoolingDrybulb,                !- Feature Name 27
  Double,                                 !- Feature Data Type 27
  91.939999999999998,                     !- Feature Value 27
  EPWDesignCoolingWetbulb,                !- Feature Name 28
  Double,                                 !- Feature Data Type 28
  59.95131430195849,                      !- Feature Value 28
  EPWDesignCoolingHumidityRatio,          !- Feature Name 29
  Double,                                 !- Feature Data Type 29
  0.0059161086834698092,                  !- Feature Value 29
  EPWDesignCoolingWindspeed,              !- Feature Name 30
  Double,                                 !- Feature Data Type 30
  3.7999999999999989,                     !- Feature Value 30
  EPWDesignDailyTemperatureRange,         !- Feature Name 31
  Double,                                 !- Feature Data Type 31
  24.915483870967748,                     !- Feature Value 31
  EPWDesignDehumidDrybulb,                !- Feature Name 32
  Double,                                 !- Feature Data Type 32
  67.996785714285721,                     !- Feature Value 32
  EPWDesignDehumidHumidityRatio,          !- Feature Name 33
  Double,                                 !- Feature Data Type 33
  0.012133744170488724,                   !- Feature Value 33
  EPWDesignCoolingDirectNormal,           !- Feature Name 34
  Double,                                 !- Feature Data Type 34
  985,                                    !- Feature Value 34
  EPWDesignCoolingDiffuseHorizontal,      !- Feature Name 35
  Double,                                 !- Feature Data Type 35
  84;                                     !- Feature Value 35

OS:Site,
<<<<<<< HEAD
  {22a88fc4-14e0-47a0-ab27-510ec3fd3a9f}, !- Handle
=======
  {faf5dd75-5677-4a64-b752-e7c8c7d53560}, !- Handle
>>>>>>> f26890e6
  Denver Intl Ap_CO_USA,                  !- Name
  39.83,                                  !- Latitude {deg}
  -104.65,                                !- Longitude {deg}
  -7,                                     !- Time Zone {hr}
  1650,                                   !- Elevation {m}
  ;                                       !- Terrain

OS:ClimateZones,
<<<<<<< HEAD
  {baa96513-9ac1-4178-a1b1-ad03752bd11f}, !- Handle
=======
  {786c719f-4a74-4a6b-9aa5-705395ba9b33}, !- Handle
>>>>>>> f26890e6
  ,                                       !- Active Institution
  ,                                       !- Active Year
  ,                                       !- Climate Zone Institution Name 1
  ,                                       !- Climate Zone Document Name 1
  ,                                       !- Climate Zone Document Year 1
  ,                                       !- Climate Zone Value 1
  Building America,                       !- Climate Zone Institution Name 2
  ,                                       !- Climate Zone Document Name 2
  0,                                      !- Climate Zone Document Year 2
  Cold;                                   !- Climate Zone Value 2

OS:Site:WaterMainsTemperature,
<<<<<<< HEAD
  {ed96570c-a771-4644-93cb-8b8840da85b3}, !- Handle
=======
  {b2d223b6-dd6e-4ea7-9f2c-39af1d410755}, !- Handle
>>>>>>> f26890e6
  Correlation,                            !- Calculation Method
  ,                                       !- Temperature Schedule Name
  10.8753424657535,                       !- Annual Average Outdoor Air Temperature {C}
  23.1524007936508;                       !- Maximum Difference In Monthly Average Outdoor Air Temperatures {deltaC}

OS:RunPeriodControl:DaylightSavingTime,
<<<<<<< HEAD
  {08c2d8ac-04bd-461e-8908-93166d0849a7}, !- Handle
=======
  {5245faa9-d7af-44d6-94ae-e7c9b0257a20}, !- Handle
>>>>>>> f26890e6
  4/7,                                    !- Start Date
  10/26;                                  !- End Date

OS:Site:GroundTemperature:Deep,
<<<<<<< HEAD
  {c0d7fa12-e619-4f7f-a565-f091905ad9e9}, !- Handle
=======
  {28bac63c-4029-4e89-9db1-2b4b6df5f413}, !- Handle
>>>>>>> f26890e6
  10.8753424657535,                       !- January Deep Ground Temperature {C}
  10.8753424657535,                       !- February Deep Ground Temperature {C}
  10.8753424657535,                       !- March Deep Ground Temperature {C}
  10.8753424657535,                       !- April Deep Ground Temperature {C}
  10.8753424657535,                       !- May Deep Ground Temperature {C}
  10.8753424657535,                       !- June Deep Ground Temperature {C}
  10.8753424657535,                       !- July Deep Ground Temperature {C}
  10.8753424657535,                       !- August Deep Ground Temperature {C}
  10.8753424657535,                       !- September Deep Ground Temperature {C}
  10.8753424657535,                       !- October Deep Ground Temperature {C}
  10.8753424657535,                       !- November Deep Ground Temperature {C}
  10.8753424657535;                       !- December Deep Ground Temperature {C}
<|MERGE_RESOLUTION|>--- conflicted
+++ resolved
@@ -1,53 +1,26 @@
 !- NOTE: Auto-generated from /test/osw_files/SFD_2000sqft_2story_SL_UA_Denver_North.osw
 
 OS:Version,
-<<<<<<< HEAD
-  {c31898d5-cf8f-4520-b07d-52854c510b46}, !- Handle
-  2.8.1;                                  !- Version Identifier
-
-OS:SimulationControl,
-  {b1ae82a7-c65b-43e9-92b0-176bb7efaa2b}, !- Handle
-=======
   {ef210f47-f4ab-4290-8ac7-2de5450aa425}, !- Handle
   2.8.1;                                  !- Version Identifier
 
 OS:SimulationControl,
   {87f32133-58d9-463b-89b2-75494e39e6cd}, !- Handle
->>>>>>> f26890e6
   ,                                       !- Do Zone Sizing Calculation
   ,                                       !- Do System Sizing Calculation
   ,                                       !- Do Plant Sizing Calculation
   No;                                     !- Run Simulation for Sizing Periods
 
 OS:Timestep,
-<<<<<<< HEAD
-  {63218f38-c9c5-45ce-ad25-19a072ffa5cb}, !- Handle
-  6;                                      !- Number of Timesteps per Hour
-
-OS:ShadowCalculation,
-  {b82452cb-51f2-4cbc-9348-4b4c5e13920d}, !- Handle
-=======
   {7cf54161-ba90-4bd0-b94a-894cb9560fbd}, !- Handle
   6;                                      !- Number of Timesteps per Hour
 
 OS:ShadowCalculation,
   {1292d176-8470-40ab-a05b-9bb36319bb64}, !- Handle
->>>>>>> f26890e6
   20,                                     !- Calculation Frequency
   200;                                    !- Maximum Figures in Shadow Overlap Calculations
 
 OS:SurfaceConvectionAlgorithm:Outside,
-<<<<<<< HEAD
-  {24315f97-a7e0-4b89-92ee-a09478ce3c5a}, !- Handle
-  DOE-2;                                  !- Algorithm
-
-OS:SurfaceConvectionAlgorithm:Inside,
-  {d667171d-8544-418c-8757-8d70a62f8916}, !- Handle
-  TARP;                                   !- Algorithm
-
-OS:ZoneCapacitanceMultiplier:ResearchSpecial,
-  {98fb070a-a101-4a69-9814-84ffd0b3a52d}, !- Handle
-=======
   {ed5cfb4c-5deb-4e8a-8fe0-afd1d777dba2}, !- Handle
   DOE-2;                                  !- Algorithm
 
@@ -57,17 +30,12 @@
 
 OS:ZoneCapacitanceMultiplier:ResearchSpecial,
   {abf62e87-3d08-4e92-a84a-c6b8923833e4}, !- Handle
->>>>>>> f26890e6
   ,                                       !- Temperature Capacity Multiplier
   15,                                     !- Humidity Capacity Multiplier
   ;                                       !- Carbon Dioxide Capacity Multiplier
 
 OS:RunPeriod,
-<<<<<<< HEAD
-  {3e897e1a-2121-403d-9653-6f1ab8543c87}, !- Handle
-=======
   {ac4793a9-5ddd-4731-ad4f-0c171ffbde99}, !- Handle
->>>>>>> f26890e6
   Run Period 1,                           !- Name
   1,                                      !- Begin Month
   1,                                      !- Begin Day of Month
@@ -81,21 +49,13 @@
   ;                                       !- Number of Times Runperiod to be Repeated
 
 OS:YearDescription,
-<<<<<<< HEAD
-  {055ae82a-729c-402a-837a-386a8b7ec160}, !- Handle
-=======
   {a6a99179-cd61-44ec-be1c-042a9519c846}, !- Handle
->>>>>>> f26890e6
   2007,                                   !- Calendar Year
   ,                                       !- Day of Week for Start Day
   ;                                       !- Is Leap Year
 
 OS:ThermalZone,
-<<<<<<< HEAD
-  {6e4af9f1-4310-47f1-9363-80531e280cf5}, !- Handle
-=======
   {75e7b01d-7d72-42b8-bfab-19e9b8fe00b4}, !- Handle
->>>>>>> f26890e6
   living zone,                            !- Name
   ,                                       !- Multiplier
   ,                                       !- Ceiling Height {m}
@@ -104,17 +64,10 @@
   ,                                       !- Zone Inside Convection Algorithm
   ,                                       !- Zone Outside Convection Algorithm
   ,                                       !- Zone Conditioning Equipment List Name
-<<<<<<< HEAD
-  {fb0ab058-f793-456c-a13e-10786d5535ce}, !- Zone Air Inlet Port List
-  {532b2b48-b553-43f6-93df-a9ca00f46b44}, !- Zone Air Exhaust Port List
-  {6c573bea-c591-4eeb-ab4e-b10dec1bf3d3}, !- Zone Air Node Name
-  {34026e22-788b-4748-98e6-a4d08a4a8d46}, !- Zone Return Air Port List
-=======
   {ed6563da-337d-4cfe-9e51-aa86659b6500}, !- Zone Air Inlet Port List
   {f8a42245-6dbe-4708-805a-770ba8aaabed}, !- Zone Air Exhaust Port List
   {8b234a38-c4d8-4a7a-b30b-a3cc95237634}, !- Zone Air Node Name
   {3e49e180-bfd0-485c-bf67-3b7803fb58cd}, !- Zone Return Air Port List
->>>>>>> f26890e6
   ,                                       !- Primary Daylighting Control Name
   ,                                       !- Fraction of Zone Controlled by Primary Daylighting Control
   ,                                       !- Secondary Daylighting Control Name
@@ -125,39 +78,6 @@
   No;                                     !- Use Ideal Air Loads
 
 OS:Node,
-<<<<<<< HEAD
-  {d2e5d002-19f5-45f4-8118-4deec020a634}, !- Handle
-  Node 1,                                 !- Name
-  {6c573bea-c591-4eeb-ab4e-b10dec1bf3d3}, !- Inlet Port
-  ;                                       !- Outlet Port
-
-OS:Connection,
-  {6c573bea-c591-4eeb-ab4e-b10dec1bf3d3}, !- Handle
-  {740e9b9d-e151-43ed-a265-cf0a16241f26}, !- Name
-  {6e4af9f1-4310-47f1-9363-80531e280cf5}, !- Source Object
-  11,                                     !- Outlet Port
-  {d2e5d002-19f5-45f4-8118-4deec020a634}, !- Target Object
-  2;                                      !- Inlet Port
-
-OS:PortList,
-  {fb0ab058-f793-456c-a13e-10786d5535ce}, !- Handle
-  {b124b65b-5fd2-4f54-a4fa-eb00e2997795}, !- Name
-  {6e4af9f1-4310-47f1-9363-80531e280cf5}; !- HVAC Component
-
-OS:PortList,
-  {532b2b48-b553-43f6-93df-a9ca00f46b44}, !- Handle
-  {83652b21-ea36-41e3-94ed-1a3ed089480a}, !- Name
-  {6e4af9f1-4310-47f1-9363-80531e280cf5}; !- HVAC Component
-
-OS:PortList,
-  {34026e22-788b-4748-98e6-a4d08a4a8d46}, !- Handle
-  {5210bb59-1c6b-4fc0-8a15-b9ab756ec35d}, !- Name
-  {6e4af9f1-4310-47f1-9363-80531e280cf5}; !- HVAC Component
-
-OS:Sizing:Zone,
-  {52dcc097-3bd9-4a90-8116-0450a64ff1da}, !- Handle
-  {6e4af9f1-4310-47f1-9363-80531e280cf5}, !- Zone or ZoneList Name
-=======
   {183dc6c5-7e2a-4e77-99f1-060e5a5e6cf9}, !- Handle
   Node 1,                                 !- Name
   {8b234a38-c4d8-4a7a-b30b-a3cc95237634}, !- Inlet Port
@@ -189,7 +109,6 @@
 OS:Sizing:Zone,
   {74218e01-44f2-475e-9e4f-9aa192c7474c}, !- Handle
   {75e7b01d-7d72-42b8-bfab-19e9b8fe00b4}, !- Zone or ZoneList Name
->>>>>>> f26890e6
   SupplyAirTemperature,                   !- Zone Cooling Design Supply Air Temperature Input Method
   14,                                     !- Zone Cooling Design Supply Air Temperature {C}
   11.11,                                  !- Zone Cooling Design Supply Air Temperature Difference {deltaC}
@@ -218,16 +137,6 @@
   autosize;                               !- Dedicated Outdoor Air High Setpoint Temperature for Design {C}
 
 OS:ZoneHVAC:EquipmentList,
-<<<<<<< HEAD
-  {8b3be00b-58d5-43ec-8da8-5c66d9e01a69}, !- Handle
-  Zone HVAC Equipment List 1,             !- Name
-  {6e4af9f1-4310-47f1-9363-80531e280cf5}; !- Thermal Zone
-
-OS:Space,
-  {ad807b16-222a-4525-9ddb-5e29a53c185a}, !- Handle
-  living space,                           !- Name
-  {39ed7dd2-2df6-4734-a497-1b067a02424f}, !- Space Type Name
-=======
   {b126a8c8-b0c0-455e-8f9d-6e33d5a46705}, !- Handle
   Zone HVAC Equipment List 1,             !- Name
   {75e7b01d-7d72-42b8-bfab-19e9b8fe00b4}; !- Thermal Zone
@@ -236,7 +145,6 @@
   {49464490-0fb3-45d0-8de9-68a42a6854ad}, !- Handle
   living space,                           !- Name
   {d6015e39-b5f5-4000-8c7e-ff3cb42aeea3}, !- Space Type Name
->>>>>>> f26890e6
   ,                                       !- Default Construction Set Name
   ,                                       !- Default Schedule Set Name
   -0,                                     !- Direction of Relative North {deg}
@@ -244,19 +152,6 @@
   0,                                      !- Y Origin {m}
   0,                                      !- Z Origin {m}
   ,                                       !- Building Story Name
-<<<<<<< HEAD
-  {6e4af9f1-4310-47f1-9363-80531e280cf5}, !- Thermal Zone Name
-  ,                                       !- Part of Total Floor Area
-  ,                                       !- Design Specification Outdoor Air Object Name
-  {d54eff7b-a363-45c2-954f-f375d8f49999}; !- Building Unit Name
-
-OS:Surface,
-  {f54f9b20-a6f2-4790-aea5-ae13138c609c}, !- Handle
-  Surface 1,                              !- Name
-  Floor,                                  !- Surface Type
-  ,                                       !- Construction Name
-  {ad807b16-222a-4525-9ddb-5e29a53c185a}, !- Space Name
-=======
   {75e7b01d-7d72-42b8-bfab-19e9b8fe00b4}, !- Thermal Zone Name
   ,                                       !- Part of Total Floor Area
   ,                                       !- Design Specification Outdoor Air Object Name
@@ -268,7 +163,6 @@
   Floor,                                  !- Surface Type
   ,                                       !- Construction Name
   {49464490-0fb3-45d0-8de9-68a42a6854ad}, !- Space Name
->>>>>>> f26890e6
   Foundation,                             !- Outside Boundary Condition
   ,                                       !- Outside Boundary Condition Object
   NoSun,                                  !- Sun Exposure
@@ -281,19 +175,11 @@
   13.6310703908387, 0, 0;                 !- X,Y,Z Vertex 4 {m}
 
 OS:Surface,
-<<<<<<< HEAD
-  {8885d38a-25ef-4b18-9392-f4d9d74f1566}, !- Handle
-  Surface 2,                              !- Name
-  Wall,                                   !- Surface Type
-  ,                                       !- Construction Name
-  {ad807b16-222a-4525-9ddb-5e29a53c185a}, !- Space Name
-=======
   {310d9191-0866-4350-a52f-c20552d06e3b}, !- Handle
   Surface 2,                              !- Name
   Wall,                                   !- Surface Type
   ,                                       !- Construction Name
   {49464490-0fb3-45d0-8de9-68a42a6854ad}, !- Space Name
->>>>>>> f26890e6
   Outdoors,                               !- Outside Boundary Condition
   ,                                       !- Outside Boundary Condition Object
   SunExposed,                             !- Sun Exposure
@@ -306,19 +192,11 @@
   0, 0, 2.4384;                           !- X,Y,Z Vertex 4 {m}
 
 OS:Surface,
-<<<<<<< HEAD
-  {58c7cbe9-b26e-4102-8153-b0020007d9c2}, !- Handle
-  Surface 3,                              !- Name
-  Wall,                                   !- Surface Type
-  ,                                       !- Construction Name
-  {ad807b16-222a-4525-9ddb-5e29a53c185a}, !- Space Name
-=======
   {1da229a4-0eef-47ad-983c-d8e335628082}, !- Handle
   Surface 3,                              !- Name
   Wall,                                   !- Surface Type
   ,                                       !- Construction Name
   {49464490-0fb3-45d0-8de9-68a42a6854ad}, !- Space Name
->>>>>>> f26890e6
   Outdoors,                               !- Outside Boundary Condition
   ,                                       !- Outside Boundary Condition Object
   SunExposed,                             !- Sun Exposure
@@ -331,19 +209,11 @@
   0, 6.81553519541936, 2.4384;            !- X,Y,Z Vertex 4 {m}
 
 OS:Surface,
-<<<<<<< HEAD
-  {ede74eba-20e3-4519-b4e0-5dfba2b12430}, !- Handle
-  Surface 4,                              !- Name
-  Wall,                                   !- Surface Type
-  ,                                       !- Construction Name
-  {ad807b16-222a-4525-9ddb-5e29a53c185a}, !- Space Name
-=======
   {874bc66b-0258-4443-904d-e65e863570ac}, !- Handle
   Surface 4,                              !- Name
   Wall,                                   !- Surface Type
   ,                                       !- Construction Name
   {49464490-0fb3-45d0-8de9-68a42a6854ad}, !- Space Name
->>>>>>> f26890e6
   Outdoors,                               !- Outside Boundary Condition
   ,                                       !- Outside Boundary Condition Object
   SunExposed,                             !- Sun Exposure
@@ -356,19 +226,11 @@
   13.6310703908387, 6.81553519541936, 2.4384; !- X,Y,Z Vertex 4 {m}
 
 OS:Surface,
-<<<<<<< HEAD
-  {26357c96-44a9-46a2-9ab8-10e02c98a371}, !- Handle
-  Surface 5,                              !- Name
-  Wall,                                   !- Surface Type
-  ,                                       !- Construction Name
-  {ad807b16-222a-4525-9ddb-5e29a53c185a}, !- Space Name
-=======
   {6aefccbc-79f8-4f37-a048-7ee0112cb9b7}, !- Handle
   Surface 5,                              !- Name
   Wall,                                   !- Surface Type
   ,                                       !- Construction Name
   {49464490-0fb3-45d0-8de9-68a42a6854ad}, !- Space Name
->>>>>>> f26890e6
   Outdoors,                               !- Outside Boundary Condition
   ,                                       !- Outside Boundary Condition Object
   SunExposed,                             !- Sun Exposure
@@ -381,15 +243,6 @@
   13.6310703908387, 0, 2.4384;            !- X,Y,Z Vertex 4 {m}
 
 OS:Surface,
-<<<<<<< HEAD
-  {51b2a5e7-5b72-4030-bc74-4388d52b9269}, !- Handle
-  Surface 6,                              !- Name
-  RoofCeiling,                            !- Surface Type
-  ,                                       !- Construction Name
-  {ad807b16-222a-4525-9ddb-5e29a53c185a}, !- Space Name
-  Surface,                                !- Outside Boundary Condition
-  {64fb0bb7-377a-4474-bccd-fabf3f3ad1e2}, !- Outside Boundary Condition Object
-=======
   {75a12532-4892-4627-94f6-dcfa3c6a4e4c}, !- Handle
   Surface 6,                              !- Name
   RoofCeiling,                            !- Surface Type
@@ -397,7 +250,6 @@
   {49464490-0fb3-45d0-8de9-68a42a6854ad}, !- Space Name
   Surface,                                !- Outside Boundary Condition
   {6b29a997-1fa7-4fba-af91-90c86fcf87af}, !- Outside Boundary Condition Object
->>>>>>> f26890e6
   NoSun,                                  !- Sun Exposure
   NoWind,                                 !- Wind Exposure
   ,                                       !- View Factor to Ground
@@ -408,11 +260,7 @@
   0, 0, 2.4384;                           !- X,Y,Z Vertex 4 {m}
 
 OS:SpaceType,
-<<<<<<< HEAD
-  {39ed7dd2-2df6-4734-a497-1b067a02424f}, !- Handle
-=======
   {d6015e39-b5f5-4000-8c7e-ff3cb42aeea3}, !- Handle
->>>>>>> f26890e6
   Space Type 1,                           !- Name
   ,                                       !- Default Construction Set Name
   ,                                       !- Default Schedule Set Name
@@ -423,15 +271,9 @@
   living;                                 !- Standards Space Type
 
 OS:Space,
-<<<<<<< HEAD
-  {cea86634-494f-48f4-be2c-d5c164155c9b}, !- Handle
-  living space|story 2,                   !- Name
-  {39ed7dd2-2df6-4734-a497-1b067a02424f}, !- Space Type Name
-=======
   {6acdc7c2-7747-4ec8-bea7-5ac7a463d24b}, !- Handle
   living space|story 2,                   !- Name
   {d6015e39-b5f5-4000-8c7e-ff3cb42aeea3}, !- Space Type Name
->>>>>>> f26890e6
   ,                                       !- Default Construction Set Name
   ,                                       !- Default Schedule Set Name
   -0,                                     !- Direction of Relative North {deg}
@@ -439,21 +281,6 @@
   0,                                      !- Y Origin {m}
   2.4384,                                 !- Z Origin {m}
   ,                                       !- Building Story Name
-<<<<<<< HEAD
-  {6e4af9f1-4310-47f1-9363-80531e280cf5}, !- Thermal Zone Name
-  ,                                       !- Part of Total Floor Area
-  ,                                       !- Design Specification Outdoor Air Object Name
-  {d54eff7b-a363-45c2-954f-f375d8f49999}; !- Building Unit Name
-
-OS:Surface,
-  {64fb0bb7-377a-4474-bccd-fabf3f3ad1e2}, !- Handle
-  Surface 7,                              !- Name
-  Floor,                                  !- Surface Type
-  ,                                       !- Construction Name
-  {cea86634-494f-48f4-be2c-d5c164155c9b}, !- Space Name
-  Surface,                                !- Outside Boundary Condition
-  {51b2a5e7-5b72-4030-bc74-4388d52b9269}, !- Outside Boundary Condition Object
-=======
   {75e7b01d-7d72-42b8-bfab-19e9b8fe00b4}, !- Thermal Zone Name
   ,                                       !- Part of Total Floor Area
   ,                                       !- Design Specification Outdoor Air Object Name
@@ -467,7 +294,6 @@
   {6acdc7c2-7747-4ec8-bea7-5ac7a463d24b}, !- Space Name
   Surface,                                !- Outside Boundary Condition
   {75a12532-4892-4627-94f6-dcfa3c6a4e4c}, !- Outside Boundary Condition Object
->>>>>>> f26890e6
   NoSun,                                  !- Sun Exposure
   NoWind,                                 !- Wind Exposure
   ,                                       !- View Factor to Ground
@@ -478,19 +304,11 @@
   13.6310703908387, 0, 0;                 !- X,Y,Z Vertex 4 {m}
 
 OS:Surface,
-<<<<<<< HEAD
-  {93e90d1c-8374-4fff-ba39-cd811394d747}, !- Handle
-  Surface 8,                              !- Name
-  Wall,                                   !- Surface Type
-  ,                                       !- Construction Name
-  {cea86634-494f-48f4-be2c-d5c164155c9b}, !- Space Name
-=======
   {9b93f7a2-57db-46e5-acba-0096aab82a0e}, !- Handle
   Surface 8,                              !- Name
   Wall,                                   !- Surface Type
   ,                                       !- Construction Name
   {6acdc7c2-7747-4ec8-bea7-5ac7a463d24b}, !- Space Name
->>>>>>> f26890e6
   Outdoors,                               !- Outside Boundary Condition
   ,                                       !- Outside Boundary Condition Object
   SunExposed,                             !- Sun Exposure
@@ -503,19 +321,11 @@
   0, 0, 2.4384;                           !- X,Y,Z Vertex 4 {m}
 
 OS:Surface,
-<<<<<<< HEAD
-  {84f578cd-cf96-424e-a286-b505d1f16837}, !- Handle
-  Surface 9,                              !- Name
-  Wall,                                   !- Surface Type
-  ,                                       !- Construction Name
-  {cea86634-494f-48f4-be2c-d5c164155c9b}, !- Space Name
-=======
   {10399c1e-c4c0-4481-b163-1d32fa048d16}, !- Handle
   Surface 9,                              !- Name
   Wall,                                   !- Surface Type
   ,                                       !- Construction Name
   {6acdc7c2-7747-4ec8-bea7-5ac7a463d24b}, !- Space Name
->>>>>>> f26890e6
   Outdoors,                               !- Outside Boundary Condition
   ,                                       !- Outside Boundary Condition Object
   SunExposed,                             !- Sun Exposure
@@ -528,19 +338,11 @@
   0, 6.81553519541936, 2.4384;            !- X,Y,Z Vertex 4 {m}
 
 OS:Surface,
-<<<<<<< HEAD
-  {31b9c930-0c1c-4ff2-9d10-7f4c376e1206}, !- Handle
-  Surface 10,                             !- Name
-  Wall,                                   !- Surface Type
-  ,                                       !- Construction Name
-  {cea86634-494f-48f4-be2c-d5c164155c9b}, !- Space Name
-=======
   {bae5ffaf-a74e-413a-a2f7-22cfa5fe9021}, !- Handle
   Surface 10,                             !- Name
   Wall,                                   !- Surface Type
   ,                                       !- Construction Name
   {6acdc7c2-7747-4ec8-bea7-5ac7a463d24b}, !- Space Name
->>>>>>> f26890e6
   Outdoors,                               !- Outside Boundary Condition
   ,                                       !- Outside Boundary Condition Object
   SunExposed,                             !- Sun Exposure
@@ -553,19 +355,11 @@
   13.6310703908387, 6.81553519541936, 2.4384; !- X,Y,Z Vertex 4 {m}
 
 OS:Surface,
-<<<<<<< HEAD
-  {d6a86b94-c041-4b48-9a7e-27bc721d8d9b}, !- Handle
-  Surface 11,                             !- Name
-  Wall,                                   !- Surface Type
-  ,                                       !- Construction Name
-  {cea86634-494f-48f4-be2c-d5c164155c9b}, !- Space Name
-=======
   {87133d32-ce17-4b3f-b1bb-71ec84c39ca6}, !- Handle
   Surface 11,                             !- Name
   Wall,                                   !- Surface Type
   ,                                       !- Construction Name
   {6acdc7c2-7747-4ec8-bea7-5ac7a463d24b}, !- Space Name
->>>>>>> f26890e6
   Outdoors,                               !- Outside Boundary Condition
   ,                                       !- Outside Boundary Condition Object
   SunExposed,                             !- Sun Exposure
@@ -578,15 +372,6 @@
   13.6310703908387, 0, 2.4384;            !- X,Y,Z Vertex 4 {m}
 
 OS:Surface,
-<<<<<<< HEAD
-  {eb1b621b-5a27-48e8-9ac1-23a41e38afb5}, !- Handle
-  Surface 12,                             !- Name
-  RoofCeiling,                            !- Surface Type
-  ,                                       !- Construction Name
-  {cea86634-494f-48f4-be2c-d5c164155c9b}, !- Space Name
-  Surface,                                !- Outside Boundary Condition
-  {361afa44-3206-4c08-aab0-ec31bb6ef8fe}, !- Outside Boundary Condition Object
-=======
   {13d255af-384e-4b68-840a-b85200991e4a}, !- Handle
   Surface 12,                             !- Name
   RoofCeiling,                            !- Surface Type
@@ -594,7 +379,6 @@
   {6acdc7c2-7747-4ec8-bea7-5ac7a463d24b}, !- Space Name
   Surface,                                !- Outside Boundary Condition
   {eb7367dc-5ef6-468d-a2e1-abc686ef9abb}, !- Outside Boundary Condition Object
->>>>>>> f26890e6
   NoSun,                                  !- Sun Exposure
   NoWind,                                 !- Wind Exposure
   ,                                       !- View Factor to Ground
@@ -605,15 +389,6 @@
   0, 0, 2.4384;                           !- X,Y,Z Vertex 4 {m}
 
 OS:Surface,
-<<<<<<< HEAD
-  {361afa44-3206-4c08-aab0-ec31bb6ef8fe}, !- Handle
-  Surface 13,                             !- Name
-  Floor,                                  !- Surface Type
-  ,                                       !- Construction Name
-  {3d3074f3-dc99-4d6f-a8c7-e1f96b19bc07}, !- Space Name
-  Surface,                                !- Outside Boundary Condition
-  {eb1b621b-5a27-48e8-9ac1-23a41e38afb5}, !- Outside Boundary Condition Object
-=======
   {eb7367dc-5ef6-468d-a2e1-abc686ef9abb}, !- Handle
   Surface 13,                             !- Name
   Floor,                                  !- Surface Type
@@ -621,7 +396,6 @@
   {5bb5e53d-37b3-4a1a-8fdb-e9fc05c19690}, !- Space Name
   Surface,                                !- Outside Boundary Condition
   {13d255af-384e-4b68-840a-b85200991e4a}, !- Outside Boundary Condition Object
->>>>>>> f26890e6
   NoSun,                                  !- Sun Exposure
   NoWind,                                 !- Wind Exposure
   ,                                       !- View Factor to Ground
@@ -632,19 +406,11 @@
   0, 0, 0;                                !- X,Y,Z Vertex 4 {m}
 
 OS:Surface,
-<<<<<<< HEAD
-  {9fe35bd1-a583-4fb4-937d-9715c86c064d}, !- Handle
-  Surface 14,                             !- Name
-  RoofCeiling,                            !- Surface Type
-  ,                                       !- Construction Name
-  {3d3074f3-dc99-4d6f-a8c7-e1f96b19bc07}, !- Space Name
-=======
   {b8f1c22d-49f0-4480-8521-14366e8febcb}, !- Handle
   Surface 14,                             !- Name
   RoofCeiling,                            !- Surface Type
   ,                                       !- Construction Name
   {5bb5e53d-37b3-4a1a-8fdb-e9fc05c19690}, !- Space Name
->>>>>>> f26890e6
   Outdoors,                               !- Outside Boundary Condition
   ,                                       !- Outside Boundary Condition Object
   SunExposed,                             !- Sun Exposure
@@ -657,19 +423,11 @@
   13.6310703908387, 0, 0;                 !- X,Y,Z Vertex 4 {m}
 
 OS:Surface,
-<<<<<<< HEAD
-  {46f1e2f6-aadc-4c8e-a830-8a824ef96d29}, !- Handle
-  Surface 15,                             !- Name
-  RoofCeiling,                            !- Surface Type
-  ,                                       !- Construction Name
-  {3d3074f3-dc99-4d6f-a8c7-e1f96b19bc07}, !- Space Name
-=======
   {0719e9f6-8d8b-4e90-95c4-92e5512a25c2}, !- Handle
   Surface 15,                             !- Name
   RoofCeiling,                            !- Surface Type
   ,                                       !- Construction Name
   {5bb5e53d-37b3-4a1a-8fdb-e9fc05c19690}, !- Space Name
->>>>>>> f26890e6
   Outdoors,                               !- Outside Boundary Condition
   ,                                       !- Outside Boundary Condition Object
   SunExposed,                             !- Sun Exposure
@@ -682,19 +440,11 @@
   0, 6.81553519541936, 0;                 !- X,Y,Z Vertex 4 {m}
 
 OS:Surface,
-<<<<<<< HEAD
-  {728b78d8-7ae3-4a76-99a6-146ef2019501}, !- Handle
-  Surface 16,                             !- Name
-  Wall,                                   !- Surface Type
-  ,                                       !- Construction Name
-  {3d3074f3-dc99-4d6f-a8c7-e1f96b19bc07}, !- Space Name
-=======
   {8840079c-b728-4126-afb6-efbe4080c549}, !- Handle
   Surface 16,                             !- Name
   Wall,                                   !- Surface Type
   ,                                       !- Construction Name
   {5bb5e53d-37b3-4a1a-8fdb-e9fc05c19690}, !- Space Name
->>>>>>> f26890e6
   Outdoors,                               !- Outside Boundary Condition
   ,                                       !- Outside Boundary Condition Object
   SunExposed,                             !- Sun Exposure
@@ -706,19 +456,11 @@
   0, 0, 0;                                !- X,Y,Z Vertex 3 {m}
 
 OS:Surface,
-<<<<<<< HEAD
-  {0aa04e92-2110-4296-ad13-ae82dc3605da}, !- Handle
-  Surface 17,                             !- Name
-  Wall,                                   !- Surface Type
-  ,                                       !- Construction Name
-  {3d3074f3-dc99-4d6f-a8c7-e1f96b19bc07}, !- Space Name
-=======
   {b1cdc7d8-6277-4a2e-bbd7-4f15cfb570ed}, !- Handle
   Surface 17,                             !- Name
   Wall,                                   !- Surface Type
   ,                                       !- Construction Name
   {5bb5e53d-37b3-4a1a-8fdb-e9fc05c19690}, !- Space Name
->>>>>>> f26890e6
   Outdoors,                               !- Outside Boundary Condition
   ,                                       !- Outside Boundary Condition Object
   SunExposed,                             !- Sun Exposure
@@ -730,15 +472,9 @@
   13.6310703908387, 6.81553519541936, 0;  !- X,Y,Z Vertex 3 {m}
 
 OS:Space,
-<<<<<<< HEAD
-  {3d3074f3-dc99-4d6f-a8c7-e1f96b19bc07}, !- Handle
-  unfinished attic space,                 !- Name
-  {05e9bac0-8064-4a30-8f67-dfa9de8ca930}, !- Space Type Name
-=======
   {5bb5e53d-37b3-4a1a-8fdb-e9fc05c19690}, !- Handle
   unfinished attic space,                 !- Name
   {4173761b-674a-4776-a2e0-82578e12ec35}, !- Space Type Name
->>>>>>> f26890e6
   ,                                       !- Default Construction Set Name
   ,                                       !- Default Schedule Set Name
   -0,                                     !- Direction of Relative North {deg}
@@ -746,17 +482,10 @@
   0,                                      !- Y Origin {m}
   4.8768,                                 !- Z Origin {m}
   ,                                       !- Building Story Name
-<<<<<<< HEAD
-  {4680a2aa-7396-40a6-bca8-d7675ca22acb}; !- Thermal Zone Name
-
-OS:ThermalZone,
-  {4680a2aa-7396-40a6-bca8-d7675ca22acb}, !- Handle
-=======
   {69d2e572-dbe9-45bd-b44d-0f39260da25d}; !- Thermal Zone Name
 
 OS:ThermalZone,
   {69d2e572-dbe9-45bd-b44d-0f39260da25d}, !- Handle
->>>>>>> f26890e6
   unfinished attic zone,                  !- Name
   ,                                       !- Multiplier
   ,                                       !- Ceiling Height {m}
@@ -765,17 +494,10 @@
   ,                                       !- Zone Inside Convection Algorithm
   ,                                       !- Zone Outside Convection Algorithm
   ,                                       !- Zone Conditioning Equipment List Name
-<<<<<<< HEAD
-  {0b17b024-e081-47a6-8d3e-5220f05372eb}, !- Zone Air Inlet Port List
-  {7ddb6383-4a31-43ff-ad8b-53cb8e6585f2}, !- Zone Air Exhaust Port List
-  {40bfba9e-2711-4416-933f-0925d59e3376}, !- Zone Air Node Name
-  {65aeb72d-622b-4fbd-b1b4-ffdc64a83e6b}, !- Zone Return Air Port List
-=======
   {5569afcb-89a1-4fad-b7d9-4c7136c34713}, !- Zone Air Inlet Port List
   {51ea0e45-08ab-4177-bc91-b31f2aed3643}, !- Zone Air Exhaust Port List
   {b321d102-68f2-41f8-8b59-f3d7918f885c}, !- Zone Air Node Name
   {3b36bf9e-0bc4-4a28-ac8b-edce3680d58a}, !- Zone Return Air Port List
->>>>>>> f26890e6
   ,                                       !- Primary Daylighting Control Name
   ,                                       !- Fraction of Zone Controlled by Primary Daylighting Control
   ,                                       !- Secondary Daylighting Control Name
@@ -786,39 +508,6 @@
   No;                                     !- Use Ideal Air Loads
 
 OS:Node,
-<<<<<<< HEAD
-  {d5bbbc92-a8f8-48b6-a3ae-7f45f14949d1}, !- Handle
-  Node 2,                                 !- Name
-  {40bfba9e-2711-4416-933f-0925d59e3376}, !- Inlet Port
-  ;                                       !- Outlet Port
-
-OS:Connection,
-  {40bfba9e-2711-4416-933f-0925d59e3376}, !- Handle
-  {b898f644-06a4-4461-82b8-94f881fe9c21}, !- Name
-  {4680a2aa-7396-40a6-bca8-d7675ca22acb}, !- Source Object
-  11,                                     !- Outlet Port
-  {d5bbbc92-a8f8-48b6-a3ae-7f45f14949d1}, !- Target Object
-  2;                                      !- Inlet Port
-
-OS:PortList,
-  {0b17b024-e081-47a6-8d3e-5220f05372eb}, !- Handle
-  {314741c8-d890-482e-afff-8ad3a2d3e871}, !- Name
-  {4680a2aa-7396-40a6-bca8-d7675ca22acb}; !- HVAC Component
-
-OS:PortList,
-  {7ddb6383-4a31-43ff-ad8b-53cb8e6585f2}, !- Handle
-  {005d20fb-67f0-4b83-9624-37282d6ed725}, !- Name
-  {4680a2aa-7396-40a6-bca8-d7675ca22acb}; !- HVAC Component
-
-OS:PortList,
-  {65aeb72d-622b-4fbd-b1b4-ffdc64a83e6b}, !- Handle
-  {77656447-0316-48f1-a8f1-c259ebe7472f}, !- Name
-  {4680a2aa-7396-40a6-bca8-d7675ca22acb}; !- HVAC Component
-
-OS:Sizing:Zone,
-  {f5fbc7cb-d28c-4581-9e53-987067287f56}, !- Handle
-  {4680a2aa-7396-40a6-bca8-d7675ca22acb}, !- Zone or ZoneList Name
-=======
   {aefdea51-dda9-4a4f-b53b-0422329f64b3}, !- Handle
   Node 2,                                 !- Name
   {b321d102-68f2-41f8-8b59-f3d7918f885c}, !- Inlet Port
@@ -850,7 +539,6 @@
 OS:Sizing:Zone,
   {e3f4bc5a-b70f-4539-88fb-634a263aadb2}, !- Handle
   {69d2e572-dbe9-45bd-b44d-0f39260da25d}, !- Zone or ZoneList Name
->>>>>>> f26890e6
   SupplyAirTemperature,                   !- Zone Cooling Design Supply Air Temperature Input Method
   14,                                     !- Zone Cooling Design Supply Air Temperature {C}
   11.11,                                  !- Zone Cooling Design Supply Air Temperature Difference {deltaC}
@@ -879,21 +567,12 @@
   autosize;                               !- Dedicated Outdoor Air High Setpoint Temperature for Design {C}
 
 OS:ZoneHVAC:EquipmentList,
-<<<<<<< HEAD
-  {c60e9113-cb11-4191-adb1-d72c030a5e24}, !- Handle
-  Zone HVAC Equipment List 2,             !- Name
-  {4680a2aa-7396-40a6-bca8-d7675ca22acb}; !- Thermal Zone
-
-OS:SpaceType,
-  {05e9bac0-8064-4a30-8f67-dfa9de8ca930}, !- Handle
-=======
   {59ac35b6-528d-4abb-9d7f-6a2f9e4cb09d}, !- Handle
   Zone HVAC Equipment List 2,             !- Name
   {69d2e572-dbe9-45bd-b44d-0f39260da25d}; !- Thermal Zone
 
 OS:SpaceType,
   {4173761b-674a-4776-a2e0-82578e12ec35}, !- Handle
->>>>>>> f26890e6
   Space Type 2,                           !- Name
   ,                                       !- Default Construction Set Name
   ,                                       !- Default Schedule Set Name
@@ -904,21 +583,13 @@
   unfinished attic;                       !- Standards Space Type
 
 OS:BuildingUnit,
-<<<<<<< HEAD
-  {d54eff7b-a363-45c2-954f-f375d8f49999}, !- Handle
-=======
   {c2888958-b414-4f7c-81eb-3a13746f8005}, !- Handle
->>>>>>> f26890e6
   unit 1,                                 !- Name
   ,                                       !- Rendering Color
   Residential;                            !- Building Unit Type
 
 OS:Building,
-<<<<<<< HEAD
-  {36a9de50-9d6f-4643-8caf-79522485497b}, !- Handle
-=======
   {3ffb6913-0891-46bd-ad2f-e82715bf474c}, !- Handle
->>>>>>> f26890e6
   Building 1,                             !- Name
   ,                                       !- Building Sector Type
   180,                                    !- North Axis {deg}
@@ -933,13 +604,8 @@
   1;                                      !- Standards Number of Living Units
 
 OS:AdditionalProperties,
-<<<<<<< HEAD
-  {7ffb6356-aaff-47bf-b020-fa136291d678}, !- Handle
-  {36a9de50-9d6f-4643-8caf-79522485497b}, !- Object Name
-=======
   {baa81956-00aa-42df-981b-b7d6616d7ef6}, !- Handle
   {3ffb6913-0891-46bd-ad2f-e82715bf474c}, !- Object Name
->>>>>>> f26890e6
   Total Units Represented,                !- Feature Name 1
   Integer,                                !- Feature Data Type 1
   1,                                      !- Feature Value 1
@@ -948,13 +614,8 @@
   1;                                      !- Feature Value 2
 
 OS:AdditionalProperties,
-<<<<<<< HEAD
-  {9c0c0540-5138-48bc-83c0-205d0cdb826e}, !- Handle
-  {d54eff7b-a363-45c2-954f-f375d8f49999}, !- Object Name
-=======
   {669800b2-e046-487c-9253-6da83664f0b6}, !- Handle
   {c2888958-b414-4f7c-81eb-3a13746f8005}, !- Object Name
->>>>>>> f26890e6
   NumberOfBedrooms,                       !- Feature Name 1
   Integer,                                !- Feature Data Type 1
   3,                                      !- Feature Value 1
@@ -963,11 +624,7 @@
   2;                                      !- Feature Value 2
 
 OS:Schedule:Day,
-<<<<<<< HEAD
-  {dbed9a80-aec5-43aa-a90f-6845f5df3161}, !- Handle
-=======
   {8ff42d82-48ec-442d-a031-13b4b5ec5d6c}, !- Handle
->>>>>>> f26890e6
   Schedule Day 1,                         !- Name
   ,                                       !- Schedule Type Limits Name
   ,                                       !- Interpolate to Timestep
@@ -976,11 +633,7 @@
   0;                                      !- Value Until Time 1
 
 OS:Schedule:Day,
-<<<<<<< HEAD
-  {e975b6d5-ae21-4cdf-9935-03eca3364302}, !- Handle
-=======
   {61cea788-e0e8-41a2-bea9-8110fd452e51}, !- Handle
->>>>>>> f26890e6
   Schedule Day 2,                         !- Name
   ,                                       !- Schedule Type Limits Name
   ,                                       !- Interpolate to Timestep
@@ -989,11 +642,7 @@
   1;                                      !- Value Until Time 1
 
 OS:WeatherFile,
-<<<<<<< HEAD
-  {b3bc00db-f020-4fb4-a704-89bdffa6da6d}, !- Handle
-=======
   {3871cc49-edd0-4973-b69a-d0e9bf949655}, !- Handle
->>>>>>> f26890e6
   Denver Intl Ap,                         !- City
   CO,                                     !- State Province Region
   USA,                                    !- Country
@@ -1007,13 +656,8 @@
   E23378AA;                               !- Checksum
 
 OS:AdditionalProperties,
-<<<<<<< HEAD
-  {1b357ac0-e09e-4380-9b01-df26d140fdc2}, !- Handle
-  {b3bc00db-f020-4fb4-a704-89bdffa6da6d}, !- Object Name
-=======
   {683d367c-e3b7-4871-bf6e-c3f0d17d1fc0}, !- Handle
   {3871cc49-edd0-4973-b69a-d0e9bf949655}, !- Object Name
->>>>>>> f26890e6
   EPWHeaderCity,                          !- Feature Name 1
   String,                                 !- Feature Data Type 1
   Denver Intl Ap,                         !- Feature Value 1
@@ -1121,11 +765,7 @@
   84;                                     !- Feature Value 35
 
 OS:Site,
-<<<<<<< HEAD
-  {22a88fc4-14e0-47a0-ab27-510ec3fd3a9f}, !- Handle
-=======
   {faf5dd75-5677-4a64-b752-e7c8c7d53560}, !- Handle
->>>>>>> f26890e6
   Denver Intl Ap_CO_USA,                  !- Name
   39.83,                                  !- Latitude {deg}
   -104.65,                                !- Longitude {deg}
@@ -1134,11 +774,7 @@
   ;                                       !- Terrain
 
 OS:ClimateZones,
-<<<<<<< HEAD
-  {baa96513-9ac1-4178-a1b1-ad03752bd11f}, !- Handle
-=======
   {786c719f-4a74-4a6b-9aa5-705395ba9b33}, !- Handle
->>>>>>> f26890e6
   ,                                       !- Active Institution
   ,                                       !- Active Year
   ,                                       !- Climate Zone Institution Name 1
@@ -1151,31 +787,19 @@
   Cold;                                   !- Climate Zone Value 2
 
 OS:Site:WaterMainsTemperature,
-<<<<<<< HEAD
-  {ed96570c-a771-4644-93cb-8b8840da85b3}, !- Handle
-=======
   {b2d223b6-dd6e-4ea7-9f2c-39af1d410755}, !- Handle
->>>>>>> f26890e6
   Correlation,                            !- Calculation Method
   ,                                       !- Temperature Schedule Name
   10.8753424657535,                       !- Annual Average Outdoor Air Temperature {C}
   23.1524007936508;                       !- Maximum Difference In Monthly Average Outdoor Air Temperatures {deltaC}
 
 OS:RunPeriodControl:DaylightSavingTime,
-<<<<<<< HEAD
-  {08c2d8ac-04bd-461e-8908-93166d0849a7}, !- Handle
-=======
   {5245faa9-d7af-44d6-94ae-e7c9b0257a20}, !- Handle
->>>>>>> f26890e6
   4/7,                                    !- Start Date
   10/26;                                  !- End Date
 
 OS:Site:GroundTemperature:Deep,
-<<<<<<< HEAD
-  {c0d7fa12-e619-4f7f-a565-f091905ad9e9}, !- Handle
-=======
   {28bac63c-4029-4e89-9db1-2b4b6df5f413}, !- Handle
->>>>>>> f26890e6
   10.8753424657535,                       !- January Deep Ground Temperature {C}
   10.8753424657535,                       !- February Deep Ground Temperature {C}
   10.8753424657535,                       !- March Deep Ground Temperature {C}
