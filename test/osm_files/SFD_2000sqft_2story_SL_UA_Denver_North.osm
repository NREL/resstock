!- NOTE: Auto-generated from /test/osw_files/SFD_2000sqft_2story_SL_UA_Denver_North.osw

OS:Version,
<<<<<<< HEAD
  {70809aa3-d068-45f8-ae01-3da6f15cc2c8}, !- Handle
  3.2.1;                                  !- Version Identifier

OS:SimulationControl,
  {334496dc-7422-428c-890f-0822e8a6ffe1}, !- Handle
=======
  {2bcb1612-7818-4264-87ec-d74b2508d879}, !- Handle
  3.2.1;                                  !- Version Identifier

OS:SimulationControl,
  {73f62e01-1484-4745-8c14-c026fccd5f3b}, !- Handle
>>>>>>> a49bb51b
  ,                                       !- Do Zone Sizing Calculation
  ,                                       !- Do System Sizing Calculation
  ,                                       !- Do Plant Sizing Calculation
  No;                                     !- Run Simulation for Sizing Periods

OS:Timestep,
<<<<<<< HEAD
  {ac049b4c-bb13-4851-9d90-69e9cf8a8414}, !- Handle
  6;                                      !- Number of Timesteps per Hour

OS:ShadowCalculation,
  {80d6ea53-1ddb-42d4-8a0a-9823fa50d93c}, !- Handle
=======
  {dd8f64ec-2f4b-483c-87b2-65461159d619}, !- Handle
  6;                                      !- Number of Timesteps per Hour

OS:ShadowCalculation,
  {3bed59cc-06cf-4f31-a8d8-b093aeda26bc}, !- Handle
>>>>>>> a49bb51b
  PolygonClipping,                        !- Shading Calculation Method
  ,                                       !- Shading Calculation Update Frequency Method
  20,                                     !- Shading Calculation Update Frequency
  200,                                    !- Maximum Figures in Shadow Overlap Calculations
  ,                                       !- Polygon Clipping Algorithm
  512,                                    !- Pixel Counting Resolution
  DetailedSkyDiffuseModeling,             !- Sky Diffuse Modeling Algorithm
  No,                                     !- Output External Shading Calculation Results
  No,                                     !- Disable Self-Shading Within Shading Zone Groups
  No;                                     !- Disable Self-Shading From Shading Zone Groups to Other Zones

OS:SurfaceConvectionAlgorithm:Outside,
<<<<<<< HEAD
  {23c67fe7-b87c-4925-b342-3f5125b75c3c}, !- Handle
  DOE-2;                                  !- Algorithm

OS:SurfaceConvectionAlgorithm:Inside,
  {748f9099-c6bb-4709-91bf-a61de336c328}, !- Handle
  TARP;                                   !- Algorithm

OS:ZoneCapacitanceMultiplier:ResearchSpecial,
  {7df28baf-3606-48bc-b0be-e2914cc9e606}, !- Handle
=======
  {60f62fd0-1b95-435c-89c8-e0416d885688}, !- Handle
  DOE-2;                                  !- Algorithm

OS:SurfaceConvectionAlgorithm:Inside,
  {cbed56c9-1268-4d92-8a80-7d777b507499}, !- Handle
  TARP;                                   !- Algorithm

OS:ZoneCapacitanceMultiplier:ResearchSpecial,
  {fcac307a-4b5b-49f6-b017-ea53b2e4650d}, !- Handle
>>>>>>> a49bb51b
  ,                                       !- Temperature Capacity Multiplier
  15,                                     !- Humidity Capacity Multiplier
  ;                                       !- Carbon Dioxide Capacity Multiplier

OS:RunPeriod,
<<<<<<< HEAD
  {9aa3d32d-d24a-4a24-b06c-f19d7486873f}, !- Handle
=======
  {d90b58ce-2075-4e8f-8e1a-2eaeff3c8733}, !- Handle
>>>>>>> a49bb51b
  Run Period 1,                           !- Name
  1,                                      !- Begin Month
  1,                                      !- Begin Day of Month
  12,                                     !- End Month
  31,                                     !- End Day of Month
  ,                                       !- Use Weather File Holidays and Special Days
  ,                                       !- Use Weather File Daylight Saving Period
  ,                                       !- Apply Weekend Holiday Rule
  ,                                       !- Use Weather File Rain Indicators
  ,                                       !- Use Weather File Snow Indicators
  ;                                       !- Number of Times Runperiod to be Repeated

OS:YearDescription,
<<<<<<< HEAD
  {ed8c10c2-51fc-46ab-a6fa-4fa928fcf8c5}, !- Handle
=======
  {9f8e461c-e0f2-4904-b3c0-482c0fe407a0}, !- Handle
>>>>>>> a49bb51b
  2007,                                   !- Calendar Year
  ,                                       !- Day of Week for Start Day
  ;                                       !- Is Leap Year

OS:WeatherFile,
<<<<<<< HEAD
  {77a34efd-d176-45f5-8899-6f6c5beca074}, !- Handle
=======
  {dff9e362-251c-4683-9a91-076f4323bfa7}, !- Handle
>>>>>>> a49bb51b
  Denver Intl Ap,                         !- City
  CO,                                     !- State Province Region
  USA,                                    !- Country
  TMY3,                                   !- Data Source
  725650,                                 !- WMO Number
  39.83,                                  !- Latitude {deg}
  -104.65,                                !- Longitude {deg}
  -7,                                     !- Time Zone {hr}
  1650,                                   !- Elevation {m}
  C:/OpenStudio/resstock/resources/measures/HPXMLtoOpenStudio/weather/USA_CO_Denver.Intl.AP.725650_TMY3.epw, !- Url
  E23378AA;                               !- Checksum

OS:AdditionalProperties,
<<<<<<< HEAD
  {e8c5329a-415b-4631-8719-99986fd30f2b}, !- Handle
  {77a34efd-d176-45f5-8899-6f6c5beca074}, !- Object Name
=======
  {046b472d-0ad0-4035-a7dd-98259e19a120}, !- Handle
  {dff9e362-251c-4683-9a91-076f4323bfa7}, !- Object Name
>>>>>>> a49bb51b
  EPWHeaderCity,                          !- Feature Name 1
  String,                                 !- Feature Data Type 1
  Denver Intl Ap,                         !- Feature Value 1
  EPWHeaderState,                         !- Feature Name 2
  String,                                 !- Feature Data Type 2
  CO,                                     !- Feature Value 2
  EPWHeaderCountry,                       !- Feature Name 3
  String,                                 !- Feature Data Type 3
  USA,                                    !- Feature Value 3
  EPWHeaderDataSource,                    !- Feature Name 4
  String,                                 !- Feature Data Type 4
  TMY3,                                   !- Feature Value 4
  EPWHeaderStation,                       !- Feature Name 5
  String,                                 !- Feature Data Type 5
  725650,                                 !- Feature Value 5
  EPWHeaderLatitude,                      !- Feature Name 6
  Double,                                 !- Feature Data Type 6
  39.829999999999998,                     !- Feature Value 6
  EPWHeaderLongitude,                     !- Feature Name 7
  Double,                                 !- Feature Data Type 7
  -104.65000000000001,                    !- Feature Value 7
  EPWHeaderTimezone,                      !- Feature Name 8
  Double,                                 !- Feature Data Type 8
  -7,                                     !- Feature Value 8
  EPWHeaderAltitude,                      !- Feature Name 9
  Double,                                 !- Feature Data Type 9
  5413.3858267716532,                     !- Feature Value 9
  EPWHeaderLocalPressure,                 !- Feature Name 10
  Double,                                 !- Feature Data Type 10
  0.81937567683596546,                    !- Feature Value 10
  EPWHeaderRecordsPerHour,                !- Feature Name 11
  Double,                                 !- Feature Data Type 11
  0,                                      !- Feature Value 11
  EPWDataAnnualAvgDrybulb,                !- Feature Name 12
  Double,                                 !- Feature Data Type 12
  51.575616438356228,                     !- Feature Value 12
  EPWDataAnnualMinDrybulb,                !- Feature Name 13
  Double,                                 !- Feature Data Type 13
  -2.9200000000000017,                    !- Feature Value 13
  EPWDataAnnualMaxDrybulb,                !- Feature Name 14
  Double,                                 !- Feature Data Type 14
  104,                                    !- Feature Value 14
  EPWDataCDD50F,                          !- Feature Name 15
  Double,                                 !- Feature Data Type 15
  3072.2925000000005,                     !- Feature Value 15
  EPWDataCDD65F,                          !- Feature Name 16
  Double,                                 !- Feature Data Type 16
  883.62000000000035,                     !- Feature Value 16
  EPWDataHDD50F,                          !- Feature Name 17
  Double,                                 !- Feature Data Type 17
  2497.1925000000001,                     !- Feature Value 17
  EPWDataHDD65F,                          !- Feature Name 18
  Double,                                 !- Feature Data Type 18
  5783.5200000000013,                     !- Feature Value 18
  EPWDataAnnualAvgWindspeed,              !- Feature Name 19
  Double,                                 !- Feature Data Type 19
  3.9165296803649667,                     !- Feature Value 19
  EPWDataMonthlyAvgDrybulbs,              !- Feature Name 20
  String,                                 !- Feature Data Type 20
  33.4191935483871&#4431.90142857142857&#4443.02620967741937&#4442.48624999999999&#4459.877741935483854&#4473.57574999999997&#4472.07975806451608&#4472.70008064516134&#4466.49200000000006&#4450.079112903225806&#4437.218250000000005&#4434.582177419354835, !- Feature Value 20
  EPWDataGroundMonthlyTemps,              !- Feature Name 21
  String,                                 !- Feature Data Type 21
  44.08306285945173&#4440.89570904991865&#4440.64045432632048&#4442.153016571250646&#4448.225111118704206&#4454.268919273837525&#4459.508577937551024&#4462.82777283423508&#4463.10975667174995&#4460.41014950381947&#4455.304105212311526&#4449.445696474514364, !- Feature Value 21
  EPWDataWSF,                             !- Feature Name 22
  Double,                                 !- Feature Data Type 22
  0.58999999999999997,                    !- Feature Value 22
  EPWDataMonthlyAvgDailyHighDrybulbs,     !- Feature Name 23
  String,                                 !- Feature Data Type 23
  47.41032258064516&#4446.58642857142857&#4455.15032258064517&#4453.708&#4472.80193548387098&#4488.67600000000002&#4486.1858064516129&#4485.87225806451613&#4482.082&#4463.18064516129033&#4448.73400000000001&#4448.87935483870968, !- Feature Value 23
  EPWDataMonthlyAvgDailyLowDrybulbs,      !- Feature Name 24
  String,                                 !- Feature Data Type 24
  19.347741935483874&#4419.856428571428573&#4430.316129032258065&#4431.112&#4447.41612903225806&#4457.901999999999994&#4459.063870967741934&#4460.956774193548384&#4452.352000000000004&#4438.41612903225806&#4427.002000000000002&#4423.02903225806451, !- Feature Value 24
  EPWDesignHeatingDrybulb,                !- Feature Name 25
  Double,                                 !- Feature Data Type 25
  12.02,                                  !- Feature Value 25
  EPWDesignHeatingWindspeed,              !- Feature Name 26
  Double,                                 !- Feature Data Type 26
  2.8062500000000004,                     !- Feature Value 26
  EPWDesignCoolingDrybulb,                !- Feature Name 27
  Double,                                 !- Feature Data Type 27
  91.939999999999998,                     !- Feature Value 27
  EPWDesignCoolingWetbulb,                !- Feature Name 28
  Double,                                 !- Feature Data Type 28
  59.95131430195849,                      !- Feature Value 28
  EPWDesignCoolingHumidityRatio,          !- Feature Name 29
  Double,                                 !- Feature Data Type 29
  0.0059161086834698092,                  !- Feature Value 29
  EPWDesignCoolingWindspeed,              !- Feature Name 30
  Double,                                 !- Feature Data Type 30
  3.7999999999999989,                     !- Feature Value 30
  EPWDesignDailyTemperatureRange,         !- Feature Name 31
  Double,                                 !- Feature Data Type 31
  24.915483870967748,                     !- Feature Value 31
  EPWDesignDehumidDrybulb,                !- Feature Name 32
  Double,                                 !- Feature Data Type 32
  67.996785714285721,                     !- Feature Value 32
  EPWDesignDehumidHumidityRatio,          !- Feature Name 33
  Double,                                 !- Feature Data Type 33
  0.012133744170488724,                   !- Feature Value 33
  EPWDesignCoolingDirectNormal,           !- Feature Name 34
  Double,                                 !- Feature Data Type 34
  985,                                    !- Feature Value 34
  EPWDesignCoolingDiffuseHorizontal,      !- Feature Name 35
  Double,                                 !- Feature Data Type 35
  84;                                     !- Feature Value 35

OS:Site,
<<<<<<< HEAD
  {79e2417c-39eb-4ad6-93d7-c47341c49546}, !- Handle
=======
  {d805ed2a-1469-4d85-8cd2-00613934b95a}, !- Handle
>>>>>>> a49bb51b
  Denver Intl Ap_CO_USA,                  !- Name
  39.83,                                  !- Latitude {deg}
  -104.65,                                !- Longitude {deg}
  -7,                                     !- Time Zone {hr}
  1650,                                   !- Elevation {m}
  ;                                       !- Terrain

OS:ClimateZones,
<<<<<<< HEAD
  {1c8b99a0-5c4a-4256-a89d-64d40794ff1b}, !- Handle
=======
  {78e4a97c-bf0b-4a1b-aa4c-a0aab51229e4}, !- Handle
>>>>>>> a49bb51b
  Building America,                       !- Climate Zone Institution Name 1
  ,                                       !- Climate Zone Document Name 1
  0,                                      !- Climate Zone Document Year 1
  Cold;                                   !- Climate Zone Value 1

OS:Site:WaterMainsTemperature,
<<<<<<< HEAD
  {668333fe-6e06-4e56-8d61-8d5e9ebbb54a}, !- Handle
=======
  {805155ef-c0d3-4014-8954-d4bffc2c1163}, !- Handle
>>>>>>> a49bb51b
  Correlation,                            !- Calculation Method
  ,                                       !- Temperature Schedule Name
  10.8753424657535,                       !- Annual Average Outdoor Air Temperature {C}
  23.1524007936508;                       !- Maximum Difference In Monthly Average Outdoor Air Temperatures {deltaC}

OS:RunPeriodControl:DaylightSavingTime,
<<<<<<< HEAD
  {33b710dc-83a0-4429-aacf-b72ca63fdedd}, !- Handle
=======
  {af0951ef-7065-4265-b3e9-66c2f477cd70}, !- Handle
>>>>>>> a49bb51b
  3/12,                                   !- Start Date
  11/5;                                   !- End Date

OS:Site:GroundTemperature:Deep,
<<<<<<< HEAD
  {47065c74-f11a-4d3e-9620-9ca195801723}, !- Handle
=======
  {3c7a6c46-4142-449f-baf9-52debfda9258}, !- Handle
>>>>>>> a49bb51b
  10.8753424657535,                       !- January Deep Ground Temperature {C}
  10.8753424657535,                       !- February Deep Ground Temperature {C}
  10.8753424657535,                       !- March Deep Ground Temperature {C}
  10.8753424657535,                       !- April Deep Ground Temperature {C}
  10.8753424657535,                       !- May Deep Ground Temperature {C}
  10.8753424657535,                       !- June Deep Ground Temperature {C}
  10.8753424657535,                       !- July Deep Ground Temperature {C}
  10.8753424657535,                       !- August Deep Ground Temperature {C}
  10.8753424657535,                       !- September Deep Ground Temperature {C}
  10.8753424657535,                       !- October Deep Ground Temperature {C}
  10.8753424657535,                       !- November Deep Ground Temperature {C}
  10.8753424657535;                       !- December Deep Ground Temperature {C}

OS:Building,
<<<<<<< HEAD
  {959e9434-7ab9-45aa-bfe3-be0ef2eb8268}, !- Handle
=======
  {7da64424-d430-440e-8a3b-163133f80aee}, !- Handle
>>>>>>> a49bb51b
  Building 1,                             !- Name
  ,                                       !- Building Sector Type
  180,                                    !- North Axis {deg}
  ,                                       !- Nominal Floor to Floor Height {m}
  ,                                       !- Space Type Name
  ,                                       !- Default Construction Set Name
  ,                                       !- Default Schedule Set Name
  2,                                      !- Standards Number of Stories
  2,                                      !- Standards Number of Above Ground Stories
  ,                                       !- Standards Template
  singlefamilydetached,                   !- Standards Building Type
  1;                                      !- Standards Number of Living Units

OS:AdditionalProperties,
<<<<<<< HEAD
  {ef752c81-8dc6-49ad-882a-e72abbf22de3}, !- Handle
  {959e9434-7ab9-45aa-bfe3-be0ef2eb8268}, !- Object Name
=======
  {a951acf7-253a-4a28-b110-4a937bda226d}, !- Handle
  {7da64424-d430-440e-8a3b-163133f80aee}, !- Object Name
>>>>>>> a49bb51b
  Total Units Modeled,                    !- Feature Name 1
  Integer,                                !- Feature Data Type 1
  1;                                      !- Feature Value 1

OS:ThermalZone,
<<<<<<< HEAD
  {3a888e9a-9436-4af6-89c6-82b0fdb5ace7}, !- Handle
=======
  {70b0833b-c512-4541-8aec-a81631202592}, !- Handle
>>>>>>> a49bb51b
  living zone,                            !- Name
  ,                                       !- Multiplier
  ,                                       !- Ceiling Height {m}
  ,                                       !- Volume {m3}
  ,                                       !- Floor Area {m2}
  ,                                       !- Zone Inside Convection Algorithm
  ,                                       !- Zone Outside Convection Algorithm
  ,                                       !- Zone Conditioning Equipment List Name
<<<<<<< HEAD
  {46627b72-3ddf-4677-8699-dfb9239ca5f9}, !- Zone Air Inlet Port List
  {f0c236bc-33de-4747-b9d8-ed05aa5089ca}, !- Zone Air Exhaust Port List
  {49a8fbf7-099a-4c15-8d28-1b86eafadf3c}, !- Zone Air Node Name
  {53a082ce-a8f7-4244-900a-a3d4b7fff73a}, !- Zone Return Air Port List
=======
  {e4f6e27c-91d2-44cc-a9e9-a7c3f6b3a052}, !- Zone Air Inlet Port List
  {3293f22e-ffa6-42ab-837a-a934fd75f66f}, !- Zone Air Exhaust Port List
  {f8dff182-e822-4b71-88b6-271bd48d4d3a}, !- Zone Air Node Name
  {493d62e2-a991-45ad-9cae-c539b02b29ba}, !- Zone Return Air Port List
>>>>>>> a49bb51b
  ,                                       !- Primary Daylighting Control Name
  ,                                       !- Fraction of Zone Controlled by Primary Daylighting Control
  ,                                       !- Secondary Daylighting Control Name
  ,                                       !- Fraction of Zone Controlled by Secondary Daylighting Control
  ,                                       !- Illuminance Map Name
  ,                                       !- Group Rendering Name
  ,                                       !- Thermostat Name
  No;                                     !- Use Ideal Air Loads

OS:Node,
<<<<<<< HEAD
  {e0314825-c76d-46dc-8341-0249ed6687f6}, !- Handle
  Node 1,                                 !- Name
  {49a8fbf7-099a-4c15-8d28-1b86eafadf3c}, !- Inlet Port
  ;                                       !- Outlet Port

OS:Connection,
  {49a8fbf7-099a-4c15-8d28-1b86eafadf3c}, !- Handle
  {3a888e9a-9436-4af6-89c6-82b0fdb5ace7}, !- Source Object
  11,                                     !- Outlet Port
  {e0314825-c76d-46dc-8341-0249ed6687f6}, !- Target Object
  2;                                      !- Inlet Port

OS:PortList,
  {46627b72-3ddf-4677-8699-dfb9239ca5f9}, !- Handle
  {3a888e9a-9436-4af6-89c6-82b0fdb5ace7}; !- HVAC Component

OS:PortList,
  {f0c236bc-33de-4747-b9d8-ed05aa5089ca}, !- Handle
  {3a888e9a-9436-4af6-89c6-82b0fdb5ace7}; !- HVAC Component

OS:PortList,
  {53a082ce-a8f7-4244-900a-a3d4b7fff73a}, !- Handle
  {3a888e9a-9436-4af6-89c6-82b0fdb5ace7}; !- HVAC Component

OS:Sizing:Zone,
  {c735fb4f-f571-4c23-b0ff-904cae591271}, !- Handle
  {3a888e9a-9436-4af6-89c6-82b0fdb5ace7}, !- Zone or ZoneList Name
=======
  {d1b328cd-2f58-410b-95a0-2e844b76010f}, !- Handle
  Node 1,                                 !- Name
  {f8dff182-e822-4b71-88b6-271bd48d4d3a}, !- Inlet Port
  ;                                       !- Outlet Port

OS:Connection,
  {f8dff182-e822-4b71-88b6-271bd48d4d3a}, !- Handle
  {70b0833b-c512-4541-8aec-a81631202592}, !- Source Object
  11,                                     !- Outlet Port
  {d1b328cd-2f58-410b-95a0-2e844b76010f}, !- Target Object
  2;                                      !- Inlet Port

OS:PortList,
  {e4f6e27c-91d2-44cc-a9e9-a7c3f6b3a052}, !- Handle
  {70b0833b-c512-4541-8aec-a81631202592}; !- HVAC Component

OS:PortList,
  {3293f22e-ffa6-42ab-837a-a934fd75f66f}, !- Handle
  {70b0833b-c512-4541-8aec-a81631202592}; !- HVAC Component

OS:PortList,
  {493d62e2-a991-45ad-9cae-c539b02b29ba}, !- Handle
  {70b0833b-c512-4541-8aec-a81631202592}; !- HVAC Component

OS:Sizing:Zone,
  {26969e0c-3634-425c-98c2-1a6f43f252b5}, !- Handle
  {70b0833b-c512-4541-8aec-a81631202592}, !- Zone or ZoneList Name
>>>>>>> a49bb51b
  SupplyAirTemperature,                   !- Zone Cooling Design Supply Air Temperature Input Method
  14,                                     !- Zone Cooling Design Supply Air Temperature {C}
  11.11,                                  !- Zone Cooling Design Supply Air Temperature Difference {deltaC}
  SupplyAirTemperature,                   !- Zone Heating Design Supply Air Temperature Input Method
  40,                                     !- Zone Heating Design Supply Air Temperature {C}
  11.11,                                  !- Zone Heating Design Supply Air Temperature Difference {deltaC}
  0.0085,                                 !- Zone Cooling Design Supply Air Humidity Ratio {kg-H2O/kg-air}
  0.008,                                  !- Zone Heating Design Supply Air Humidity Ratio {kg-H2O/kg-air}
  ,                                       !- Zone Heating Sizing Factor
  ,                                       !- Zone Cooling Sizing Factor
  DesignDay,                              !- Cooling Design Air Flow Method
  ,                                       !- Cooling Design Air Flow Rate {m3/s}
  ,                                       !- Cooling Minimum Air Flow per Zone Floor Area {m3/s-m2}
  ,                                       !- Cooling Minimum Air Flow {m3/s}
  ,                                       !- Cooling Minimum Air Flow Fraction
  DesignDay,                              !- Heating Design Air Flow Method
  ,                                       !- Heating Design Air Flow Rate {m3/s}
  ,                                       !- Heating Maximum Air Flow per Zone Floor Area {m3/s-m2}
  ,                                       !- Heating Maximum Air Flow {m3/s}
  ,                                       !- Heating Maximum Air Flow Fraction
  No,                                     !- Account for Dedicated Outdoor Air System
  NeutralSupplyAir,                       !- Dedicated Outdoor Air System Control Strategy
  autosize,                               !- Dedicated Outdoor Air Low Setpoint Temperature for Design {C}
  autosize;                               !- Dedicated Outdoor Air High Setpoint Temperature for Design {C}

OS:ZoneHVAC:EquipmentList,
<<<<<<< HEAD
  {ca741a0a-5011-4aad-b05c-15326672c505}, !- Handle
  Zone HVAC Equipment List 1,             !- Name
  {3a888e9a-9436-4af6-89c6-82b0fdb5ace7}; !- Thermal Zone

OS:Space,
  {7c1a530b-eed4-4c2e-bc5d-d13dd94444e9}, !- Handle
  living space,                           !- Name
  {55d598ae-de09-4756-91a8-d15794e81d57}, !- Space Type Name
=======
  {29cdf73c-70f7-476b-9660-56205c5cafa9}, !- Handle
  Zone HVAC Equipment List 1,             !- Name
  {70b0833b-c512-4541-8aec-a81631202592}; !- Thermal Zone

OS:Space,
  {f0b58bc5-8d21-4c9d-93ee-b239c4ea73dd}, !- Handle
  living space,                           !- Name
  {b0e62c44-dd73-43c7-b100-4784eb10d28c}, !- Space Type Name
>>>>>>> a49bb51b
  ,                                       !- Default Construction Set Name
  ,                                       !- Default Schedule Set Name
  -0,                                     !- Direction of Relative North {deg}
  0,                                      !- X Origin {m}
  0,                                      !- Y Origin {m}
  0,                                      !- Z Origin {m}
  ,                                       !- Building Story Name
<<<<<<< HEAD
  {3a888e9a-9436-4af6-89c6-82b0fdb5ace7}, !- Thermal Zone Name
  ,                                       !- Part of Total Floor Area
  ,                                       !- Design Specification Outdoor Air Object Name
  {9380e4ea-5f4e-4b76-bb43-b704bf76e6db}; !- Building Unit Name

OS:Surface,
  {d5bd25bf-6d96-4b20-a253-27b6e0a81ee0}, !- Handle
  Surface 1,                              !- Name
  Floor,                                  !- Surface Type
  ,                                       !- Construction Name
  {7c1a530b-eed4-4c2e-bc5d-d13dd94444e9}, !- Space Name
=======
  {70b0833b-c512-4541-8aec-a81631202592}, !- Thermal Zone Name
  ,                                       !- Part of Total Floor Area
  ,                                       !- Design Specification Outdoor Air Object Name
  {3861fb45-f03d-4a8a-b1f7-144fb66fa9c2}; !- Building Unit Name

OS:Surface,
  {89295005-78ef-45fe-9f52-4e89cead5683}, !- Handle
  Surface 1,                              !- Name
  Floor,                                  !- Surface Type
  ,                                       !- Construction Name
  {f0b58bc5-8d21-4c9d-93ee-b239c4ea73dd}, !- Space Name
>>>>>>> a49bb51b
  Foundation,                             !- Outside Boundary Condition
  ,                                       !- Outside Boundary Condition Object
  NoSun,                                  !- Sun Exposure
  NoWind,                                 !- Wind Exposure
  ,                                       !- View Factor to Ground
  ,                                       !- Number of Vertices
  0, 0, 0,                                !- X,Y,Z Vertex 1 {m}
  0, 6.81553519541936, 0,                 !- X,Y,Z Vertex 2 {m}
  13.6310703908387, 6.81553519541936, 0,  !- X,Y,Z Vertex 3 {m}
  13.6310703908387, 0, 0;                 !- X,Y,Z Vertex 4 {m}

OS:Surface,
<<<<<<< HEAD
  {7d4be580-390d-405b-b331-21cbbe4c6f9f}, !- Handle
  Surface 2,                              !- Name
  Wall,                                   !- Surface Type
  ,                                       !- Construction Name
  {7c1a530b-eed4-4c2e-bc5d-d13dd94444e9}, !- Space Name
=======
  {3104bb53-ea39-4c42-af1a-38a448eaa475}, !- Handle
  Surface 2,                              !- Name
  Wall,                                   !- Surface Type
  ,                                       !- Construction Name
  {f0b58bc5-8d21-4c9d-93ee-b239c4ea73dd}, !- Space Name
>>>>>>> a49bb51b
  Outdoors,                               !- Outside Boundary Condition
  ,                                       !- Outside Boundary Condition Object
  SunExposed,                             !- Sun Exposure
  WindExposed,                            !- Wind Exposure
  ,                                       !- View Factor to Ground
  ,                                       !- Number of Vertices
  0, 6.81553519541936, 2.4384,            !- X,Y,Z Vertex 1 {m}
  0, 6.81553519541936, 0,                 !- X,Y,Z Vertex 2 {m}
  0, 0, 0,                                !- X,Y,Z Vertex 3 {m}
  0, 0, 2.4384;                           !- X,Y,Z Vertex 4 {m}

OS:Surface,
<<<<<<< HEAD
  {f8286e27-d89c-4b24-9f25-1c404ab506a5}, !- Handle
  Surface 3,                              !- Name
  Wall,                                   !- Surface Type
  ,                                       !- Construction Name
  {7c1a530b-eed4-4c2e-bc5d-d13dd94444e9}, !- Space Name
=======
  {d133483a-05ab-4bd0-a5cc-5266e18f9455}, !- Handle
  Surface 3,                              !- Name
  Wall,                                   !- Surface Type
  ,                                       !- Construction Name
  {f0b58bc5-8d21-4c9d-93ee-b239c4ea73dd}, !- Space Name
>>>>>>> a49bb51b
  Outdoors,                               !- Outside Boundary Condition
  ,                                       !- Outside Boundary Condition Object
  SunExposed,                             !- Sun Exposure
  WindExposed,                            !- Wind Exposure
  ,                                       !- View Factor to Ground
  ,                                       !- Number of Vertices
  13.6310703908387, 6.81553519541936, 2.4384, !- X,Y,Z Vertex 1 {m}
  13.6310703908387, 6.81553519541936, 0,  !- X,Y,Z Vertex 2 {m}
  0, 6.81553519541936, 0,                 !- X,Y,Z Vertex 3 {m}
  0, 6.81553519541936, 2.4384;            !- X,Y,Z Vertex 4 {m}

OS:Surface,
<<<<<<< HEAD
  {358de6dc-6ff1-4426-a91b-b9527b8e7c02}, !- Handle
  Surface 4,                              !- Name
  Wall,                                   !- Surface Type
  ,                                       !- Construction Name
  {7c1a530b-eed4-4c2e-bc5d-d13dd94444e9}, !- Space Name
=======
  {29b2dca8-b239-4058-8c99-eacf0a67b7ae}, !- Handle
  Surface 4,                              !- Name
  Wall,                                   !- Surface Type
  ,                                       !- Construction Name
  {f0b58bc5-8d21-4c9d-93ee-b239c4ea73dd}, !- Space Name
>>>>>>> a49bb51b
  Outdoors,                               !- Outside Boundary Condition
  ,                                       !- Outside Boundary Condition Object
  SunExposed,                             !- Sun Exposure
  WindExposed,                            !- Wind Exposure
  ,                                       !- View Factor to Ground
  ,                                       !- Number of Vertices
  13.6310703908387, 0, 2.4384,            !- X,Y,Z Vertex 1 {m}
  13.6310703908387, 0, 0,                 !- X,Y,Z Vertex 2 {m}
  13.6310703908387, 6.81553519541936, 0,  !- X,Y,Z Vertex 3 {m}
  13.6310703908387, 6.81553519541936, 2.4384; !- X,Y,Z Vertex 4 {m}

OS:Surface,
<<<<<<< HEAD
  {522fd527-ae49-4f17-bfd5-8a9a684db5f8}, !- Handle
  Surface 5,                              !- Name
  Wall,                                   !- Surface Type
  ,                                       !- Construction Name
  {7c1a530b-eed4-4c2e-bc5d-d13dd94444e9}, !- Space Name
=======
  {b9c73f70-d866-44bb-ac6e-a90b8cd91126}, !- Handle
  Surface 5,                              !- Name
  Wall,                                   !- Surface Type
  ,                                       !- Construction Name
  {f0b58bc5-8d21-4c9d-93ee-b239c4ea73dd}, !- Space Name
>>>>>>> a49bb51b
  Outdoors,                               !- Outside Boundary Condition
  ,                                       !- Outside Boundary Condition Object
  SunExposed,                             !- Sun Exposure
  WindExposed,                            !- Wind Exposure
  ,                                       !- View Factor to Ground
  ,                                       !- Number of Vertices
  0, 0, 2.4384,                           !- X,Y,Z Vertex 1 {m}
  0, 0, 0,                                !- X,Y,Z Vertex 2 {m}
  13.6310703908387, 0, 0,                 !- X,Y,Z Vertex 3 {m}
  13.6310703908387, 0, 2.4384;            !- X,Y,Z Vertex 4 {m}

OS:Surface,
<<<<<<< HEAD
  {2387fb0a-c0bf-43d3-9b91-8d411e2b610a}, !- Handle
  Surface 6,                              !- Name
  RoofCeiling,                            !- Surface Type
  ,                                       !- Construction Name
  {7c1a530b-eed4-4c2e-bc5d-d13dd94444e9}, !- Space Name
  Surface,                                !- Outside Boundary Condition
  {34729c83-a6e8-4792-ac7b-98012d1246b7}, !- Outside Boundary Condition Object
=======
  {6292c2cc-a2ad-4d03-b2f6-2ae4857980a7}, !- Handle
  Surface 6,                              !- Name
  RoofCeiling,                            !- Surface Type
  ,                                       !- Construction Name
  {f0b58bc5-8d21-4c9d-93ee-b239c4ea73dd}, !- Space Name
  Surface,                                !- Outside Boundary Condition
  {5e7e2c03-0df9-4eed-aed7-8faee168ece0}, !- Outside Boundary Condition Object
>>>>>>> a49bb51b
  NoSun,                                  !- Sun Exposure
  NoWind,                                 !- Wind Exposure
  ,                                       !- View Factor to Ground
  ,                                       !- Number of Vertices
  13.6310703908387, 0, 2.4384,            !- X,Y,Z Vertex 1 {m}
  13.6310703908387, 6.81553519541936, 2.4384, !- X,Y,Z Vertex 2 {m}
  0, 6.81553519541936, 2.4384,            !- X,Y,Z Vertex 3 {m}
  0, 0, 2.4384;                           !- X,Y,Z Vertex 4 {m}

OS:SpaceType,
<<<<<<< HEAD
  {55d598ae-de09-4756-91a8-d15794e81d57}, !- Handle
=======
  {b0e62c44-dd73-43c7-b100-4784eb10d28c}, !- Handle
>>>>>>> a49bb51b
  Space Type 1,                           !- Name
  ,                                       !- Default Construction Set Name
  ,                                       !- Default Schedule Set Name
  ,                                       !- Group Rendering Name
  ,                                       !- Design Specification Outdoor Air Object Name
  ,                                       !- Standards Template
  ,                                       !- Standards Building Type
  living;                                 !- Standards Space Type

OS:Space,
<<<<<<< HEAD
  {ec3d3b21-34f0-4fa8-ab23-f1166220d407}, !- Handle
  living space|story 2,                   !- Name
  {55d598ae-de09-4756-91a8-d15794e81d57}, !- Space Type Name
=======
  {15895c3e-0078-4567-96ba-4d8d07771d83}, !- Handle
  living space|story 2,                   !- Name
  {b0e62c44-dd73-43c7-b100-4784eb10d28c}, !- Space Type Name
>>>>>>> a49bb51b
  ,                                       !- Default Construction Set Name
  ,                                       !- Default Schedule Set Name
  -0,                                     !- Direction of Relative North {deg}
  0,                                      !- X Origin {m}
  0,                                      !- Y Origin {m}
  2.4384,                                 !- Z Origin {m}
  ,                                       !- Building Story Name
<<<<<<< HEAD
  {3a888e9a-9436-4af6-89c6-82b0fdb5ace7}, !- Thermal Zone Name
  ,                                       !- Part of Total Floor Area
  ,                                       !- Design Specification Outdoor Air Object Name
  {9380e4ea-5f4e-4b76-bb43-b704bf76e6db}; !- Building Unit Name

OS:Surface,
  {34729c83-a6e8-4792-ac7b-98012d1246b7}, !- Handle
  Surface 7,                              !- Name
  Floor,                                  !- Surface Type
  ,                                       !- Construction Name
  {ec3d3b21-34f0-4fa8-ab23-f1166220d407}, !- Space Name
  Surface,                                !- Outside Boundary Condition
  {2387fb0a-c0bf-43d3-9b91-8d411e2b610a}, !- Outside Boundary Condition Object
=======
  {70b0833b-c512-4541-8aec-a81631202592}, !- Thermal Zone Name
  ,                                       !- Part of Total Floor Area
  ,                                       !- Design Specification Outdoor Air Object Name
  {3861fb45-f03d-4a8a-b1f7-144fb66fa9c2}; !- Building Unit Name

OS:Surface,
  {5e7e2c03-0df9-4eed-aed7-8faee168ece0}, !- Handle
  Surface 7,                              !- Name
  Floor,                                  !- Surface Type
  ,                                       !- Construction Name
  {15895c3e-0078-4567-96ba-4d8d07771d83}, !- Space Name
  Surface,                                !- Outside Boundary Condition
  {6292c2cc-a2ad-4d03-b2f6-2ae4857980a7}, !- Outside Boundary Condition Object
>>>>>>> a49bb51b
  NoSun,                                  !- Sun Exposure
  NoWind,                                 !- Wind Exposure
  ,                                       !- View Factor to Ground
  ,                                       !- Number of Vertices
  0, 0, 0,                                !- X,Y,Z Vertex 1 {m}
  0, 6.81553519541936, 0,                 !- X,Y,Z Vertex 2 {m}
  13.6310703908387, 6.81553519541936, 0,  !- X,Y,Z Vertex 3 {m}
  13.6310703908387, 0, 0;                 !- X,Y,Z Vertex 4 {m}

OS:Surface,
<<<<<<< HEAD
  {37d42cbc-893c-4374-8fd6-fb76c2a84d50}, !- Handle
  Surface 8,                              !- Name
  Wall,                                   !- Surface Type
  ,                                       !- Construction Name
  {ec3d3b21-34f0-4fa8-ab23-f1166220d407}, !- Space Name
=======
  {cdb0fd9f-b761-429d-b8d1-dcc72cad2932}, !- Handle
  Surface 8,                              !- Name
  Wall,                                   !- Surface Type
  ,                                       !- Construction Name
  {15895c3e-0078-4567-96ba-4d8d07771d83}, !- Space Name
>>>>>>> a49bb51b
  Outdoors,                               !- Outside Boundary Condition
  ,                                       !- Outside Boundary Condition Object
  SunExposed,                             !- Sun Exposure
  WindExposed,                            !- Wind Exposure
  ,                                       !- View Factor to Ground
  ,                                       !- Number of Vertices
  0, 6.81553519541936, 2.4384,            !- X,Y,Z Vertex 1 {m}
  0, 6.81553519541936, 0,                 !- X,Y,Z Vertex 2 {m}
  0, 0, 0,                                !- X,Y,Z Vertex 3 {m}
  0, 0, 2.4384;                           !- X,Y,Z Vertex 4 {m}

OS:Surface,
<<<<<<< HEAD
  {867b2870-3eb6-4ec1-9012-1529f8433f0b}, !- Handle
  Surface 9,                              !- Name
  Wall,                                   !- Surface Type
  ,                                       !- Construction Name
  {ec3d3b21-34f0-4fa8-ab23-f1166220d407}, !- Space Name
=======
  {ac6575bc-60d0-4a5e-b174-ffa93d4eaf00}, !- Handle
  Surface 9,                              !- Name
  Wall,                                   !- Surface Type
  ,                                       !- Construction Name
  {15895c3e-0078-4567-96ba-4d8d07771d83}, !- Space Name
>>>>>>> a49bb51b
  Outdoors,                               !- Outside Boundary Condition
  ,                                       !- Outside Boundary Condition Object
  SunExposed,                             !- Sun Exposure
  WindExposed,                            !- Wind Exposure
  ,                                       !- View Factor to Ground
  ,                                       !- Number of Vertices
  13.6310703908387, 6.81553519541936, 2.4384, !- X,Y,Z Vertex 1 {m}
  13.6310703908387, 6.81553519541936, 0,  !- X,Y,Z Vertex 2 {m}
  0, 6.81553519541936, 0,                 !- X,Y,Z Vertex 3 {m}
  0, 6.81553519541936, 2.4384;            !- X,Y,Z Vertex 4 {m}

OS:Surface,
<<<<<<< HEAD
  {6133c420-2394-48c6-87ec-e138fcd79313}, !- Handle
  Surface 10,                             !- Name
  Wall,                                   !- Surface Type
  ,                                       !- Construction Name
  {ec3d3b21-34f0-4fa8-ab23-f1166220d407}, !- Space Name
=======
  {55830617-7602-4ecb-8ca0-ee07e4858c8b}, !- Handle
  Surface 10,                             !- Name
  Wall,                                   !- Surface Type
  ,                                       !- Construction Name
  {15895c3e-0078-4567-96ba-4d8d07771d83}, !- Space Name
>>>>>>> a49bb51b
  Outdoors,                               !- Outside Boundary Condition
  ,                                       !- Outside Boundary Condition Object
  SunExposed,                             !- Sun Exposure
  WindExposed,                            !- Wind Exposure
  ,                                       !- View Factor to Ground
  ,                                       !- Number of Vertices
  13.6310703908387, 0, 2.4384,            !- X,Y,Z Vertex 1 {m}
  13.6310703908387, 0, 0,                 !- X,Y,Z Vertex 2 {m}
  13.6310703908387, 6.81553519541936, 0,  !- X,Y,Z Vertex 3 {m}
  13.6310703908387, 6.81553519541936, 2.4384; !- X,Y,Z Vertex 4 {m}

OS:Surface,
<<<<<<< HEAD
  {bab6e6a9-b004-4885-9f90-022d6861e5df}, !- Handle
  Surface 11,                             !- Name
  Wall,                                   !- Surface Type
  ,                                       !- Construction Name
  {ec3d3b21-34f0-4fa8-ab23-f1166220d407}, !- Space Name
=======
  {c3c39d2d-b24a-4b75-828d-f16adfaa6778}, !- Handle
  Surface 11,                             !- Name
  Wall,                                   !- Surface Type
  ,                                       !- Construction Name
  {15895c3e-0078-4567-96ba-4d8d07771d83}, !- Space Name
>>>>>>> a49bb51b
  Outdoors,                               !- Outside Boundary Condition
  ,                                       !- Outside Boundary Condition Object
  SunExposed,                             !- Sun Exposure
  WindExposed,                            !- Wind Exposure
  ,                                       !- View Factor to Ground
  ,                                       !- Number of Vertices
  0, 0, 2.4384,                           !- X,Y,Z Vertex 1 {m}
  0, 0, 0,                                !- X,Y,Z Vertex 2 {m}
  13.6310703908387, 0, 0,                 !- X,Y,Z Vertex 3 {m}
  13.6310703908387, 0, 2.4384;            !- X,Y,Z Vertex 4 {m}

OS:Surface,
<<<<<<< HEAD
  {2e40246b-d852-4c19-8614-5fb6c99b1203}, !- Handle
  Surface 12,                             !- Name
  RoofCeiling,                            !- Surface Type
  ,                                       !- Construction Name
  {ec3d3b21-34f0-4fa8-ab23-f1166220d407}, !- Space Name
  Surface,                                !- Outside Boundary Condition
  {435b6660-4e5c-4a0c-8860-fc0d916bc299}, !- Outside Boundary Condition Object
=======
  {3d711abc-05ee-4882-a8c1-fb0f0e70a7eb}, !- Handle
  Surface 12,                             !- Name
  RoofCeiling,                            !- Surface Type
  ,                                       !- Construction Name
  {15895c3e-0078-4567-96ba-4d8d07771d83}, !- Space Name
  Surface,                                !- Outside Boundary Condition
  {999f4f5d-61da-46d6-acbf-9614df3eba3e}, !- Outside Boundary Condition Object
>>>>>>> a49bb51b
  NoSun,                                  !- Sun Exposure
  NoWind,                                 !- Wind Exposure
  ,                                       !- View Factor to Ground
  ,                                       !- Number of Vertices
  13.6310703908387, 0, 2.4384,            !- X,Y,Z Vertex 1 {m}
  13.6310703908387, 6.81553519541936, 2.4384, !- X,Y,Z Vertex 2 {m}
  0, 6.81553519541936, 2.4384,            !- X,Y,Z Vertex 3 {m}
  0, 0, 2.4384;                           !- X,Y,Z Vertex 4 {m}

OS:Surface,
<<<<<<< HEAD
  {435b6660-4e5c-4a0c-8860-fc0d916bc299}, !- Handle
  Surface 13,                             !- Name
  Floor,                                  !- Surface Type
  ,                                       !- Construction Name
  {9cb80c34-ba34-4562-bd4c-0cba3f74f662}, !- Space Name
  Surface,                                !- Outside Boundary Condition
  {2e40246b-d852-4c19-8614-5fb6c99b1203}, !- Outside Boundary Condition Object
=======
  {999f4f5d-61da-46d6-acbf-9614df3eba3e}, !- Handle
  Surface 13,                             !- Name
  Floor,                                  !- Surface Type
  ,                                       !- Construction Name
  {fafeb46d-ab82-47a0-8f7b-adb5adfc9faa}, !- Space Name
  Surface,                                !- Outside Boundary Condition
  {3d711abc-05ee-4882-a8c1-fb0f0e70a7eb}, !- Outside Boundary Condition Object
>>>>>>> a49bb51b
  NoSun,                                  !- Sun Exposure
  NoWind,                                 !- Wind Exposure
  ,                                       !- View Factor to Ground
  ,                                       !- Number of Vertices
  0, 6.81553519541936, 0,                 !- X,Y,Z Vertex 1 {m}
  13.6310703908387, 6.81553519541936, 0,  !- X,Y,Z Vertex 2 {m}
  13.6310703908387, 0, 0,                 !- X,Y,Z Vertex 3 {m}
  0, 0, 0;                                !- X,Y,Z Vertex 4 {m}

OS:Surface,
<<<<<<< HEAD
  {e5140a8d-ab2d-4216-8be9-bcd544fff8e3}, !- Handle
  Surface 14,                             !- Name
  RoofCeiling,                            !- Surface Type
  ,                                       !- Construction Name
  {9cb80c34-ba34-4562-bd4c-0cba3f74f662}, !- Space Name
=======
  {3658fc3b-c3f0-4a96-8086-5a069a5218cd}, !- Handle
  Surface 14,                             !- Name
  RoofCeiling,                            !- Surface Type
  ,                                       !- Construction Name
  {fafeb46d-ab82-47a0-8f7b-adb5adfc9faa}, !- Space Name
>>>>>>> a49bb51b
  Outdoors,                               !- Outside Boundary Condition
  ,                                       !- Outside Boundary Condition Object
  SunExposed,                             !- Sun Exposure
  WindExposed,                            !- Wind Exposure
  ,                                       !- View Factor to Ground
  ,                                       !- Number of Vertices
  13.6310703908387, 3.40776759770968, 1.70388379885484, !- X,Y,Z Vertex 1 {m}
  0, 3.40776759770968, 1.70388379885484,  !- X,Y,Z Vertex 2 {m}
  0, 0, 0,                                !- X,Y,Z Vertex 3 {m}
  13.6310703908387, 0, 0;                 !- X,Y,Z Vertex 4 {m}

OS:Surface,
<<<<<<< HEAD
  {5cd1c675-30aa-46c9-9d19-cd8a62c5d048}, !- Handle
  Surface 15,                             !- Name
  RoofCeiling,                            !- Surface Type
  ,                                       !- Construction Name
  {9cb80c34-ba34-4562-bd4c-0cba3f74f662}, !- Space Name
=======
  {957e201a-2793-4101-a819-c4688c96d288}, !- Handle
  Surface 15,                             !- Name
  RoofCeiling,                            !- Surface Type
  ,                                       !- Construction Name
  {fafeb46d-ab82-47a0-8f7b-adb5adfc9faa}, !- Space Name
>>>>>>> a49bb51b
  Outdoors,                               !- Outside Boundary Condition
  ,                                       !- Outside Boundary Condition Object
  SunExposed,                             !- Sun Exposure
  WindExposed,                            !- Wind Exposure
  ,                                       !- View Factor to Ground
  ,                                       !- Number of Vertices
  0, 3.40776759770968, 1.70388379885484,  !- X,Y,Z Vertex 1 {m}
  13.6310703908387, 3.40776759770968, 1.70388379885484, !- X,Y,Z Vertex 2 {m}
  13.6310703908387, 6.81553519541936, 0,  !- X,Y,Z Vertex 3 {m}
  0, 6.81553519541936, 0;                 !- X,Y,Z Vertex 4 {m}

OS:Surface,
<<<<<<< HEAD
  {7819c43b-aa75-4ab6-bc0e-c9f0f3b3c0ae}, !- Handle
  Surface 16,                             !- Name
  Wall,                                   !- Surface Type
  ,                                       !- Construction Name
  {9cb80c34-ba34-4562-bd4c-0cba3f74f662}, !- Space Name
=======
  {d76470d1-e4a5-4ed9-a6d3-8fd175cbd1de}, !- Handle
  Surface 16,                             !- Name
  Wall,                                   !- Surface Type
  ,                                       !- Construction Name
  {fafeb46d-ab82-47a0-8f7b-adb5adfc9faa}, !- Space Name
>>>>>>> a49bb51b
  Outdoors,                               !- Outside Boundary Condition
  ,                                       !- Outside Boundary Condition Object
  SunExposed,                             !- Sun Exposure
  WindExposed,                            !- Wind Exposure
  ,                                       !- View Factor to Ground
  ,                                       !- Number of Vertices
  0, 3.40776759770968, 1.70388379885484,  !- X,Y,Z Vertex 1 {m}
  0, 6.81553519541936, 0,                 !- X,Y,Z Vertex 2 {m}
  0, 0, 0;                                !- X,Y,Z Vertex 3 {m}

OS:Surface,
<<<<<<< HEAD
  {176c9ec2-a18f-4a22-aab7-6edf25924b8f}, !- Handle
  Surface 17,                             !- Name
  Wall,                                   !- Surface Type
  ,                                       !- Construction Name
  {9cb80c34-ba34-4562-bd4c-0cba3f74f662}, !- Space Name
=======
  {19801e0a-ff70-4370-9746-17772d9def38}, !- Handle
  Surface 17,                             !- Name
  Wall,                                   !- Surface Type
  ,                                       !- Construction Name
  {fafeb46d-ab82-47a0-8f7b-adb5adfc9faa}, !- Space Name
>>>>>>> a49bb51b
  Outdoors,                               !- Outside Boundary Condition
  ,                                       !- Outside Boundary Condition Object
  SunExposed,                             !- Sun Exposure
  WindExposed,                            !- Wind Exposure
  ,                                       !- View Factor to Ground
  ,                                       !- Number of Vertices
  13.6310703908387, 3.40776759770968, 1.70388379885484, !- X,Y,Z Vertex 1 {m}
  13.6310703908387, 0, 0,                 !- X,Y,Z Vertex 2 {m}
  13.6310703908387, 6.81553519541936, 0;  !- X,Y,Z Vertex 3 {m}

OS:Space,
<<<<<<< HEAD
  {9cb80c34-ba34-4562-bd4c-0cba3f74f662}, !- Handle
  unfinished attic space,                 !- Name
  {381597f4-a262-4a82-9870-a286664f69ae}, !- Space Type Name
=======
  {fafeb46d-ab82-47a0-8f7b-adb5adfc9faa}, !- Handle
  unfinished attic space,                 !- Name
  {8154c456-8a8c-4ba7-b7ed-8a7875a1181f}, !- Space Type Name
>>>>>>> a49bb51b
  ,                                       !- Default Construction Set Name
  ,                                       !- Default Schedule Set Name
  -0,                                     !- Direction of Relative North {deg}
  0,                                      !- X Origin {m}
  0,                                      !- Y Origin {m}
  4.8768,                                 !- Z Origin {m}
  ,                                       !- Building Story Name
<<<<<<< HEAD
  {ae95c1d8-9562-4317-96aa-4a9d9b0db10d}; !- Thermal Zone Name

OS:ThermalZone,
  {ae95c1d8-9562-4317-96aa-4a9d9b0db10d}, !- Handle
=======
  {6ee48385-7eb8-4287-ac91-12a7131d6d75}; !- Thermal Zone Name

OS:ThermalZone,
  {6ee48385-7eb8-4287-ac91-12a7131d6d75}, !- Handle
>>>>>>> a49bb51b
  unfinished attic zone,                  !- Name
  ,                                       !- Multiplier
  ,                                       !- Ceiling Height {m}
  ,                                       !- Volume {m3}
  ,                                       !- Floor Area {m2}
  ,                                       !- Zone Inside Convection Algorithm
  ,                                       !- Zone Outside Convection Algorithm
  ,                                       !- Zone Conditioning Equipment List Name
<<<<<<< HEAD
  {5f969f48-1dae-4f4c-bf86-80219b546949}, !- Zone Air Inlet Port List
  {1423f68d-1365-4c7d-9447-412d0b104869}, !- Zone Air Exhaust Port List
  {a2cd5fff-6ded-4074-8f3c-bca2485ebcc5}, !- Zone Air Node Name
  {cc16add8-4191-4d4f-a947-113364c2be4f}, !- Zone Return Air Port List
=======
  {1437028e-46e8-4cb0-ab26-923f0a15940d}, !- Zone Air Inlet Port List
  {322b8890-e8f2-40b1-b1b9-742a20483389}, !- Zone Air Exhaust Port List
  {de5d51e9-b646-4d96-97f0-636a37caefe0}, !- Zone Air Node Name
  {fe696a32-e8ff-4a95-a99f-00e294d58e83}, !- Zone Return Air Port List
>>>>>>> a49bb51b
  ,                                       !- Primary Daylighting Control Name
  ,                                       !- Fraction of Zone Controlled by Primary Daylighting Control
  ,                                       !- Secondary Daylighting Control Name
  ,                                       !- Fraction of Zone Controlled by Secondary Daylighting Control
  ,                                       !- Illuminance Map Name
  ,                                       !- Group Rendering Name
  ,                                       !- Thermostat Name
  No;                                     !- Use Ideal Air Loads

OS:Node,
<<<<<<< HEAD
  {0ff5ce4d-b377-44ce-8aa1-e788d4820a69}, !- Handle
  Node 2,                                 !- Name
  {a2cd5fff-6ded-4074-8f3c-bca2485ebcc5}, !- Inlet Port
  ;                                       !- Outlet Port

OS:Connection,
  {a2cd5fff-6ded-4074-8f3c-bca2485ebcc5}, !- Handle
  {ae95c1d8-9562-4317-96aa-4a9d9b0db10d}, !- Source Object
  11,                                     !- Outlet Port
  {0ff5ce4d-b377-44ce-8aa1-e788d4820a69}, !- Target Object
  2;                                      !- Inlet Port

OS:PortList,
  {5f969f48-1dae-4f4c-bf86-80219b546949}, !- Handle
  {ae95c1d8-9562-4317-96aa-4a9d9b0db10d}; !- HVAC Component

OS:PortList,
  {1423f68d-1365-4c7d-9447-412d0b104869}, !- Handle
  {ae95c1d8-9562-4317-96aa-4a9d9b0db10d}; !- HVAC Component

OS:PortList,
  {cc16add8-4191-4d4f-a947-113364c2be4f}, !- Handle
  {ae95c1d8-9562-4317-96aa-4a9d9b0db10d}; !- HVAC Component

OS:Sizing:Zone,
  {4b764a37-ea37-44be-b8ad-453e9dcd20c6}, !- Handle
  {ae95c1d8-9562-4317-96aa-4a9d9b0db10d}, !- Zone or ZoneList Name
=======
  {3dde89bb-1dfe-4647-b9fa-2d227ffa393c}, !- Handle
  Node 2,                                 !- Name
  {de5d51e9-b646-4d96-97f0-636a37caefe0}, !- Inlet Port
  ;                                       !- Outlet Port

OS:Connection,
  {de5d51e9-b646-4d96-97f0-636a37caefe0}, !- Handle
  {6ee48385-7eb8-4287-ac91-12a7131d6d75}, !- Source Object
  11,                                     !- Outlet Port
  {3dde89bb-1dfe-4647-b9fa-2d227ffa393c}, !- Target Object
  2;                                      !- Inlet Port

OS:PortList,
  {1437028e-46e8-4cb0-ab26-923f0a15940d}, !- Handle
  {6ee48385-7eb8-4287-ac91-12a7131d6d75}; !- HVAC Component

OS:PortList,
  {322b8890-e8f2-40b1-b1b9-742a20483389}, !- Handle
  {6ee48385-7eb8-4287-ac91-12a7131d6d75}; !- HVAC Component

OS:PortList,
  {fe696a32-e8ff-4a95-a99f-00e294d58e83}, !- Handle
  {6ee48385-7eb8-4287-ac91-12a7131d6d75}; !- HVAC Component

OS:Sizing:Zone,
  {8a44b1c6-5e11-48bb-b6f1-cc5b1e14f30d}, !- Handle
  {6ee48385-7eb8-4287-ac91-12a7131d6d75}, !- Zone or ZoneList Name
>>>>>>> a49bb51b
  SupplyAirTemperature,                   !- Zone Cooling Design Supply Air Temperature Input Method
  14,                                     !- Zone Cooling Design Supply Air Temperature {C}
  11.11,                                  !- Zone Cooling Design Supply Air Temperature Difference {deltaC}
  SupplyAirTemperature,                   !- Zone Heating Design Supply Air Temperature Input Method
  40,                                     !- Zone Heating Design Supply Air Temperature {C}
  11.11,                                  !- Zone Heating Design Supply Air Temperature Difference {deltaC}
  0.0085,                                 !- Zone Cooling Design Supply Air Humidity Ratio {kg-H2O/kg-air}
  0.008,                                  !- Zone Heating Design Supply Air Humidity Ratio {kg-H2O/kg-air}
  ,                                       !- Zone Heating Sizing Factor
  ,                                       !- Zone Cooling Sizing Factor
  DesignDay,                              !- Cooling Design Air Flow Method
  ,                                       !- Cooling Design Air Flow Rate {m3/s}
  ,                                       !- Cooling Minimum Air Flow per Zone Floor Area {m3/s-m2}
  ,                                       !- Cooling Minimum Air Flow {m3/s}
  ,                                       !- Cooling Minimum Air Flow Fraction
  DesignDay,                              !- Heating Design Air Flow Method
  ,                                       !- Heating Design Air Flow Rate {m3/s}
  ,                                       !- Heating Maximum Air Flow per Zone Floor Area {m3/s-m2}
  ,                                       !- Heating Maximum Air Flow {m3/s}
  ,                                       !- Heating Maximum Air Flow Fraction
  No,                                     !- Account for Dedicated Outdoor Air System
  NeutralSupplyAir,                       !- Dedicated Outdoor Air System Control Strategy
  autosize,                               !- Dedicated Outdoor Air Low Setpoint Temperature for Design {C}
  autosize;                               !- Dedicated Outdoor Air High Setpoint Temperature for Design {C}

OS:ZoneHVAC:EquipmentList,
<<<<<<< HEAD
  {7b4862ab-ada7-4725-ac81-cd515a4ec6d0}, !- Handle
  Zone HVAC Equipment List 2,             !- Name
  {ae95c1d8-9562-4317-96aa-4a9d9b0db10d}; !- Thermal Zone

OS:SpaceType,
  {381597f4-a262-4a82-9870-a286664f69ae}, !- Handle
=======
  {3f27d85c-6ab2-4ae1-b05f-400e1a2f9ca7}, !- Handle
  Zone HVAC Equipment List 2,             !- Name
  {6ee48385-7eb8-4287-ac91-12a7131d6d75}; !- Thermal Zone

OS:SpaceType,
  {8154c456-8a8c-4ba7-b7ed-8a7875a1181f}, !- Handle
>>>>>>> a49bb51b
  Space Type 2,                           !- Name
  ,                                       !- Default Construction Set Name
  ,                                       !- Default Schedule Set Name
  ,                                       !- Group Rendering Name
  ,                                       !- Design Specification Outdoor Air Object Name
  ,                                       !- Standards Template
  ,                                       !- Standards Building Type
  unfinished attic;                       !- Standards Space Type

OS:BuildingUnit,
<<<<<<< HEAD
  {9380e4ea-5f4e-4b76-bb43-b704bf76e6db}, !- Handle
=======
  {3861fb45-f03d-4a8a-b1f7-144fb66fa9c2}, !- Handle
>>>>>>> a49bb51b
  unit 1,                                 !- Name
  ,                                       !- Rendering Color
  Residential;                            !- Building Unit Type

OS:AdditionalProperties,
<<<<<<< HEAD
  {3d998650-9c55-45fb-8459-57bed1a0ff77}, !- Handle
  {9380e4ea-5f4e-4b76-bb43-b704bf76e6db}, !- Object Name
=======
  {6b641a51-518f-4a69-ae7e-147405321ae2}, !- Handle
  {3861fb45-f03d-4a8a-b1f7-144fb66fa9c2}, !- Object Name
>>>>>>> a49bb51b
  NumberOfBedrooms,                       !- Feature Name 1
  Integer,                                !- Feature Data Type 1
  3,                                      !- Feature Value 1
  NumberOfBathrooms,                      !- Feature Name 2
  Double,                                 !- Feature Data Type 2
  2,                                      !- Feature Value 2
  NumberOfOccupants,                      !- Feature Name 3
  Double,                                 !- Feature Data Type 3
  2.6400000000000001;                     !- Feature Value 3

OS:External:File,
<<<<<<< HEAD
  {9ad4997a-1d13-431c-acca-f903f325df5d}, !- Handle
=======
  {c1e722fd-b1d2-47ea-b426-846b37d4fbe8}, !- Handle
>>>>>>> a49bb51b
  8760.csv,                               !- Name
  8760.csv;                               !- File Name

OS:Schedule:Day,
<<<<<<< HEAD
  {4e2130af-2d31-4d3b-a846-762fa5a1112b}, !- Handle
=======
  {607b224b-db00-4344-9b2d-f4bf58c65355}, !- Handle
>>>>>>> a49bb51b
  Schedule Day 1,                         !- Name
  ,                                       !- Schedule Type Limits Name
  ,                                       !- Interpolate to Timestep
  24,                                     !- Hour 1
  0,                                      !- Minute 1
  0;                                      !- Value Until Time 1

OS:Schedule:Day,
<<<<<<< HEAD
  {5c37a32d-db5b-4935-8793-6b9ae0db4530}, !- Handle
=======
  {ef03496f-195a-43eb-bbfb-337185d376c8}, !- Handle
>>>>>>> a49bb51b
  Schedule Day 2,                         !- Name
  ,                                       !- Schedule Type Limits Name
  ,                                       !- Interpolate to Timestep
  24,                                     !- Hour 1
  0,                                      !- Minute 1
  1;                                      !- Value Until Time 1

OS:Schedule:File,
<<<<<<< HEAD
  {86522b9d-aa42-4672-b1a9-41daf2b15ff6}, !- Handle
  occupants,                              !- Name
  {c4d43591-356d-4525-9cdd-0244a7a33a92}, !- Schedule Type Limits Name
  {9ad4997a-1d13-431c-acca-f903f325df5d}, !- External File Name
=======
  {540a4fec-7295-424a-ad61-c57fcdcd9f10}, !- Handle
  occupants,                              !- Name
  {3cf619d2-bfda-4b10-8024-230a337000f2}, !- Schedule Type Limits Name
  {c1e722fd-b1d2-47ea-b426-846b37d4fbe8}, !- External File Name
>>>>>>> a49bb51b
  1,                                      !- Column Number
  1,                                      !- Rows to Skip at Top
  8760,                                   !- Number of Hours of Data
  ,                                       !- Column Separator
  ,                                       !- Interpolate to Timestep
  60;                                     !- Minutes per Item

OS:Schedule:Constant,
<<<<<<< HEAD
  {caae2b9a-851f-4f8d-9c50-fc6b5cc90540}, !- Handle
  res occupants activity schedule,        !- Name
  {48c325e5-d2f9-491c-9cef-be3186e7e534}, !- Schedule Type Limits Name
  112.539290946133;                       !- Value

OS:People:Definition,
  {559da6fd-1ff9-40c9-bd5c-7f5f9c112bd7}, !- Handle
  res occupants|living space,             !- Name
=======
  {191df293-bd76-400b-bd8d-eb54abc1d6ca}, !- Handle
  res occupants activity schedule,        !- Name
  {5f48cfd7-92ff-46a8-9634-5e252b3d6df8}, !- Schedule Type Limits Name
  112.539290946133;                       !- Value

OS:People:Definition,
  {eb6752d9-370a-4813-b98f-4edc8c0f1bf0}, !- Handle
  res occupants|living space|story 2,     !- Name
>>>>>>> a49bb51b
  People,                                 !- Number of People Calculation Method
  1.32,                                   !- Number of People {people}
  ,                                       !- People per Space Floor Area {person/m2}
  ,                                       !- Space Floor Area per Person {m2/person}
  0.319734,                               !- Fraction Radiant
  0.573,                                  !- Sensible Heat Fraction
  0,                                      !- Carbon Dioxide Generation Rate {m3/s-W}
  No,                                     !- Enable ASHRAE 55 Comfort Warnings
  ZoneAveraged;                           !- Mean Radiant Temperature Calculation Type

OS:People,
<<<<<<< HEAD
  {4910996d-4f3a-4348-af19-98aea4e00900}, !- Handle
  res occupants|living space,             !- Name
  {559da6fd-1ff9-40c9-bd5c-7f5f9c112bd7}, !- People Definition Name
  {7c1a530b-eed4-4c2e-bc5d-d13dd94444e9}, !- Space or SpaceType Name
  {86522b9d-aa42-4672-b1a9-41daf2b15ff6}, !- Number of People Schedule Name
  {caae2b9a-851f-4f8d-9c50-fc6b5cc90540}, !- Activity Level Schedule Name
=======
  {17a130c9-e4fd-438a-a1c1-2a5c8dff03bb}, !- Handle
  res occupants|living space|story 2,     !- Name
  {eb6752d9-370a-4813-b98f-4edc8c0f1bf0}, !- People Definition Name
  {15895c3e-0078-4567-96ba-4d8d07771d83}, !- Space or SpaceType Name
  {540a4fec-7295-424a-ad61-c57fcdcd9f10}, !- Number of People Schedule Name
  {191df293-bd76-400b-bd8d-eb54abc1d6ca}, !- Activity Level Schedule Name
>>>>>>> a49bb51b
  ,                                       !- Surface Name/Angle Factor List Name
  ,                                       !- Work Efficiency Schedule Name
  ,                                       !- Clothing Insulation Schedule Name
  ,                                       !- Air Velocity Schedule Name
  1;                                      !- Multiplier

OS:ScheduleTypeLimits,
<<<<<<< HEAD
  {48c325e5-d2f9-491c-9cef-be3186e7e534}, !- Handle
=======
  {5f48cfd7-92ff-46a8-9634-5e252b3d6df8}, !- Handle
>>>>>>> a49bb51b
  ActivityLevel,                          !- Name
  0,                                      !- Lower Limit Value
  ,                                       !- Upper Limit Value
  Continuous,                             !- Numeric Type
  ActivityLevel;                          !- Unit Type

OS:ScheduleTypeLimits,
<<<<<<< HEAD
  {c4d43591-356d-4525-9cdd-0244a7a33a92}, !- Handle
=======
  {3cf619d2-bfda-4b10-8024-230a337000f2}, !- Handle
>>>>>>> a49bb51b
  Fractional,                             !- Name
  0,                                      !- Lower Limit Value
  1,                                      !- Upper Limit Value
  Continuous;                             !- Numeric Type

OS:People:Definition,
<<<<<<< HEAD
  {6b85ba03-592a-4245-9b14-72b95bb5104f}, !- Handle
  res occupants|living space|story 2,     !- Name
=======
  {895240c6-0599-45ed-8ba6-68b00f82308b}, !- Handle
  res occupants|living space,             !- Name
>>>>>>> a49bb51b
  People,                                 !- Number of People Calculation Method
  1.32,                                   !- Number of People {people}
  ,                                       !- People per Space Floor Area {person/m2}
  ,                                       !- Space Floor Area per Person {m2/person}
  0.319734,                               !- Fraction Radiant
  0.573,                                  !- Sensible Heat Fraction
  0,                                      !- Carbon Dioxide Generation Rate {m3/s-W}
  No,                                     !- Enable ASHRAE 55 Comfort Warnings
  ZoneAveraged;                           !- Mean Radiant Temperature Calculation Type

OS:People,
<<<<<<< HEAD
  {f313dc34-71eb-4789-85d0-04fe1f21ca44}, !- Handle
  res occupants|living space|story 2,     !- Name
  {6b85ba03-592a-4245-9b14-72b95bb5104f}, !- People Definition Name
  {ec3d3b21-34f0-4fa8-ab23-f1166220d407}, !- Space or SpaceType Name
  {86522b9d-aa42-4672-b1a9-41daf2b15ff6}, !- Number of People Schedule Name
  {caae2b9a-851f-4f8d-9c50-fc6b5cc90540}, !- Activity Level Schedule Name
=======
  {e8eeab03-618e-493c-a440-4b98ebfed060}, !- Handle
  res occupants|living space,             !- Name
  {895240c6-0599-45ed-8ba6-68b00f82308b}, !- People Definition Name
  {f0b58bc5-8d21-4c9d-93ee-b239c4ea73dd}, !- Space or SpaceType Name
  {540a4fec-7295-424a-ad61-c57fcdcd9f10}, !- Number of People Schedule Name
  {191df293-bd76-400b-bd8d-eb54abc1d6ca}, !- Activity Level Schedule Name
>>>>>>> a49bb51b
  ,                                       !- Surface Name/Angle Factor List Name
  ,                                       !- Work Efficiency Schedule Name
  ,                                       !- Clothing Insulation Schedule Name
  ,                                       !- Air Velocity Schedule Name
  1;                                      !- Multiplier
<|MERGE_RESOLUTION|>--- conflicted
+++ resolved
@@ -1,38 +1,22 @@
 !- NOTE: Auto-generated from /test/osw_files/SFD_2000sqft_2story_SL_UA_Denver_North.osw
 
 OS:Version,
-<<<<<<< HEAD
-  {70809aa3-d068-45f8-ae01-3da6f15cc2c8}, !- Handle
+  {7ff9c3fa-a273-4c2b-a870-16debb864d5e}, !- Handle
   3.2.1;                                  !- Version Identifier
 
 OS:SimulationControl,
-  {334496dc-7422-428c-890f-0822e8a6ffe1}, !- Handle
-=======
-  {2bcb1612-7818-4264-87ec-d74b2508d879}, !- Handle
-  3.2.1;                                  !- Version Identifier
-
-OS:SimulationControl,
-  {73f62e01-1484-4745-8c14-c026fccd5f3b}, !- Handle
->>>>>>> a49bb51b
+  {90e3c920-1cff-432e-9eda-bc969fc73465}, !- Handle
   ,                                       !- Do Zone Sizing Calculation
   ,                                       !- Do System Sizing Calculation
   ,                                       !- Do Plant Sizing Calculation
   No;                                     !- Run Simulation for Sizing Periods
 
 OS:Timestep,
-<<<<<<< HEAD
-  {ac049b4c-bb13-4851-9d90-69e9cf8a8414}, !- Handle
+  {f8a413ff-b0ce-41cc-a619-dedd57d9978b}, !- Handle
   6;                                      !- Number of Timesteps per Hour
 
 OS:ShadowCalculation,
-  {80d6ea53-1ddb-42d4-8a0a-9823fa50d93c}, !- Handle
-=======
-  {dd8f64ec-2f4b-483c-87b2-65461159d619}, !- Handle
-  6;                                      !- Number of Timesteps per Hour
-
-OS:ShadowCalculation,
-  {3bed59cc-06cf-4f31-a8d8-b093aeda26bc}, !- Handle
->>>>>>> a49bb51b
+  {cf090d90-f3db-4639-b45d-02860dfc1923}, !- Handle
   PolygonClipping,                        !- Shading Calculation Method
   ,                                       !- Shading Calculation Update Frequency Method
   20,                                     !- Shading Calculation Update Frequency
@@ -45,37 +29,21 @@
   No;                                     !- Disable Self-Shading From Shading Zone Groups to Other Zones
 
 OS:SurfaceConvectionAlgorithm:Outside,
-<<<<<<< HEAD
-  {23c67fe7-b87c-4925-b342-3f5125b75c3c}, !- Handle
+  {874d2825-a566-4c9d-919c-7c56482f1394}, !- Handle
   DOE-2;                                  !- Algorithm
 
 OS:SurfaceConvectionAlgorithm:Inside,
-  {748f9099-c6bb-4709-91bf-a61de336c328}, !- Handle
+  {ab5a056b-f8ed-4422-bd2f-0846e7b49ac4}, !- Handle
   TARP;                                   !- Algorithm
 
 OS:ZoneCapacitanceMultiplier:ResearchSpecial,
-  {7df28baf-3606-48bc-b0be-e2914cc9e606}, !- Handle
-=======
-  {60f62fd0-1b95-435c-89c8-e0416d885688}, !- Handle
-  DOE-2;                                  !- Algorithm
-
-OS:SurfaceConvectionAlgorithm:Inside,
-  {cbed56c9-1268-4d92-8a80-7d777b507499}, !- Handle
-  TARP;                                   !- Algorithm
-
-OS:ZoneCapacitanceMultiplier:ResearchSpecial,
-  {fcac307a-4b5b-49f6-b017-ea53b2e4650d}, !- Handle
->>>>>>> a49bb51b
+  {dea818a8-2a20-4009-bb86-10e51200feca}, !- Handle
   ,                                       !- Temperature Capacity Multiplier
   15,                                     !- Humidity Capacity Multiplier
   ;                                       !- Carbon Dioxide Capacity Multiplier
 
 OS:RunPeriod,
-<<<<<<< HEAD
-  {9aa3d32d-d24a-4a24-b06c-f19d7486873f}, !- Handle
-=======
-  {d90b58ce-2075-4e8f-8e1a-2eaeff3c8733}, !- Handle
->>>>>>> a49bb51b
+  {fde1a7f1-17b3-467a-85e1-b4accbf8a46c}, !- Handle
   Run Period 1,                           !- Name
   1,                                      !- Begin Month
   1,                                      !- Begin Day of Month
@@ -89,21 +57,13 @@
   ;                                       !- Number of Times Runperiod to be Repeated
 
 OS:YearDescription,
-<<<<<<< HEAD
-  {ed8c10c2-51fc-46ab-a6fa-4fa928fcf8c5}, !- Handle
-=======
-  {9f8e461c-e0f2-4904-b3c0-482c0fe407a0}, !- Handle
->>>>>>> a49bb51b
+  {9e0091c2-347e-43d9-90d5-83e2b82b0353}, !- Handle
   2007,                                   !- Calendar Year
   ,                                       !- Day of Week for Start Day
   ;                                       !- Is Leap Year
 
 OS:WeatherFile,
-<<<<<<< HEAD
-  {77a34efd-d176-45f5-8899-6f6c5beca074}, !- Handle
-=======
-  {dff9e362-251c-4683-9a91-076f4323bfa7}, !- Handle
->>>>>>> a49bb51b
+  {65794274-5a33-4dd1-b623-9de932fc8a51}, !- Handle
   Denver Intl Ap,                         !- City
   CO,                                     !- State Province Region
   USA,                                    !- Country
@@ -113,17 +73,12 @@
   -104.65,                                !- Longitude {deg}
   -7,                                     !- Time Zone {hr}
   1650,                                   !- Elevation {m}
-  C:/OpenStudio/resstock/resources/measures/HPXMLtoOpenStudio/weather/USA_CO_Denver.Intl.AP.725650_TMY3.epw, !- Url
+  /mnt/c/git/resstock/resources/measures/HPXMLtoOpenStudio/weather/USA_CO_Denver.Intl.AP.725650_TMY3.epw, !- Url
   E23378AA;                               !- Checksum
 
 OS:AdditionalProperties,
-<<<<<<< HEAD
-  {e8c5329a-415b-4631-8719-99986fd30f2b}, !- Handle
-  {77a34efd-d176-45f5-8899-6f6c5beca074}, !- Object Name
-=======
-  {046b472d-0ad0-4035-a7dd-98259e19a120}, !- Handle
-  {dff9e362-251c-4683-9a91-076f4323bfa7}, !- Object Name
->>>>>>> a49bb51b
+  {a67a533a-666e-4b50-8563-6880c431768f}, !- Handle
+  {65794274-5a33-4dd1-b623-9de932fc8a51}, !- Object Name
   EPWHeaderCity,                          !- Feature Name 1
   String,                                 !- Feature Data Type 1
   Denver Intl Ap,                         !- Feature Value 1
@@ -231,11 +186,7 @@
   84;                                     !- Feature Value 35
 
 OS:Site,
-<<<<<<< HEAD
-  {79e2417c-39eb-4ad6-93d7-c47341c49546}, !- Handle
-=======
-  {d805ed2a-1469-4d85-8cd2-00613934b95a}, !- Handle
->>>>>>> a49bb51b
+  {e5fbfcb8-8648-4c9e-a327-e1897f38cf3d}, !- Handle
   Denver Intl Ap_CO_USA,                  !- Name
   39.83,                                  !- Latitude {deg}
   -104.65,                                !- Longitude {deg}
@@ -244,42 +195,26 @@
   ;                                       !- Terrain
 
 OS:ClimateZones,
-<<<<<<< HEAD
-  {1c8b99a0-5c4a-4256-a89d-64d40794ff1b}, !- Handle
-=======
-  {78e4a97c-bf0b-4a1b-aa4c-a0aab51229e4}, !- Handle
->>>>>>> a49bb51b
+  {87be0605-7794-4a7b-a881-949677155a57}, !- Handle
   Building America,                       !- Climate Zone Institution Name 1
   ,                                       !- Climate Zone Document Name 1
   0,                                      !- Climate Zone Document Year 1
   Cold;                                   !- Climate Zone Value 1
 
 OS:Site:WaterMainsTemperature,
-<<<<<<< HEAD
-  {668333fe-6e06-4e56-8d61-8d5e9ebbb54a}, !- Handle
-=======
-  {805155ef-c0d3-4014-8954-d4bffc2c1163}, !- Handle
->>>>>>> a49bb51b
+  {20932b59-f36e-4a17-afa3-fcafe4bec13d}, !- Handle
   Correlation,                            !- Calculation Method
   ,                                       !- Temperature Schedule Name
   10.8753424657535,                       !- Annual Average Outdoor Air Temperature {C}
   23.1524007936508;                       !- Maximum Difference In Monthly Average Outdoor Air Temperatures {deltaC}
 
 OS:RunPeriodControl:DaylightSavingTime,
-<<<<<<< HEAD
-  {33b710dc-83a0-4429-aacf-b72ca63fdedd}, !- Handle
-=======
-  {af0951ef-7065-4265-b3e9-66c2f477cd70}, !- Handle
->>>>>>> a49bb51b
+  {384c4a77-d9be-4d68-8405-ccada7813c6c}, !- Handle
   3/12,                                   !- Start Date
   11/5;                                   !- End Date
 
 OS:Site:GroundTemperature:Deep,
-<<<<<<< HEAD
-  {47065c74-f11a-4d3e-9620-9ca195801723}, !- Handle
-=======
-  {3c7a6c46-4142-449f-baf9-52debfda9258}, !- Handle
->>>>>>> a49bb51b
+  {b8e46956-914d-43cb-99e2-ad537e69aaa2}, !- Handle
   10.8753424657535,                       !- January Deep Ground Temperature {C}
   10.8753424657535,                       !- February Deep Ground Temperature {C}
   10.8753424657535,                       !- March Deep Ground Temperature {C}
@@ -294,11 +229,7 @@
   10.8753424657535;                       !- December Deep Ground Temperature {C}
 
 OS:Building,
-<<<<<<< HEAD
-  {959e9434-7ab9-45aa-bfe3-be0ef2eb8268}, !- Handle
-=======
-  {7da64424-d430-440e-8a3b-163133f80aee}, !- Handle
->>>>>>> a49bb51b
+  {93c3d60b-9d5b-42f6-a1fa-e43e247cb40c}, !- Handle
   Building 1,                             !- Name
   ,                                       !- Building Sector Type
   180,                                    !- North Axis {deg}
@@ -313,23 +244,14 @@
   1;                                      !- Standards Number of Living Units
 
 OS:AdditionalProperties,
-<<<<<<< HEAD
-  {ef752c81-8dc6-49ad-882a-e72abbf22de3}, !- Handle
-  {959e9434-7ab9-45aa-bfe3-be0ef2eb8268}, !- Object Name
-=======
-  {a951acf7-253a-4a28-b110-4a937bda226d}, !- Handle
-  {7da64424-d430-440e-8a3b-163133f80aee}, !- Object Name
->>>>>>> a49bb51b
+  {3dbd578a-0d83-46b4-a1b9-08c593f776ee}, !- Handle
+  {93c3d60b-9d5b-42f6-a1fa-e43e247cb40c}, !- Object Name
   Total Units Modeled,                    !- Feature Name 1
   Integer,                                !- Feature Data Type 1
   1;                                      !- Feature Value 1
 
 OS:ThermalZone,
-<<<<<<< HEAD
-  {3a888e9a-9436-4af6-89c6-82b0fdb5ace7}, !- Handle
-=======
-  {70b0833b-c512-4541-8aec-a81631202592}, !- Handle
->>>>>>> a49bb51b
+  {9957aaa5-2ab4-4552-945a-72aa8d25f76c}, !- Handle
   living zone,                            !- Name
   ,                                       !- Multiplier
   ,                                       !- Ceiling Height {m}
@@ -338,17 +260,10 @@
   ,                                       !- Zone Inside Convection Algorithm
   ,                                       !- Zone Outside Convection Algorithm
   ,                                       !- Zone Conditioning Equipment List Name
-<<<<<<< HEAD
-  {46627b72-3ddf-4677-8699-dfb9239ca5f9}, !- Zone Air Inlet Port List
-  {f0c236bc-33de-4747-b9d8-ed05aa5089ca}, !- Zone Air Exhaust Port List
-  {49a8fbf7-099a-4c15-8d28-1b86eafadf3c}, !- Zone Air Node Name
-  {53a082ce-a8f7-4244-900a-a3d4b7fff73a}, !- Zone Return Air Port List
-=======
-  {e4f6e27c-91d2-44cc-a9e9-a7c3f6b3a052}, !- Zone Air Inlet Port List
-  {3293f22e-ffa6-42ab-837a-a934fd75f66f}, !- Zone Air Exhaust Port List
-  {f8dff182-e822-4b71-88b6-271bd48d4d3a}, !- Zone Air Node Name
-  {493d62e2-a991-45ad-9cae-c539b02b29ba}, !- Zone Return Air Port List
->>>>>>> a49bb51b
+  {ece68134-b0a0-4a1e-8a20-07358d23207b}, !- Zone Air Inlet Port List
+  {ffa9c3cb-a790-4070-89d2-275adbfb13c7}, !- Zone Air Exhaust Port List
+  {0976f83b-b77f-415a-8488-dfa985f499d8}, !- Zone Air Node Name
+  {dff63c94-06bc-4435-90ac-c875df3414bf}, !- Zone Return Air Port List
   ,                                       !- Primary Daylighting Control Name
   ,                                       !- Fraction of Zone Controlled by Primary Daylighting Control
   ,                                       !- Secondary Daylighting Control Name
@@ -359,63 +274,33 @@
   No;                                     !- Use Ideal Air Loads
 
 OS:Node,
-<<<<<<< HEAD
-  {e0314825-c76d-46dc-8341-0249ed6687f6}, !- Handle
+  {ce1d7db4-7704-4b07-ac26-86bed73c9573}, !- Handle
   Node 1,                                 !- Name
-  {49a8fbf7-099a-4c15-8d28-1b86eafadf3c}, !- Inlet Port
+  {0976f83b-b77f-415a-8488-dfa985f499d8}, !- Inlet Port
   ;                                       !- Outlet Port
 
 OS:Connection,
-  {49a8fbf7-099a-4c15-8d28-1b86eafadf3c}, !- Handle
-  {3a888e9a-9436-4af6-89c6-82b0fdb5ace7}, !- Source Object
+  {0976f83b-b77f-415a-8488-dfa985f499d8}, !- Handle
+  {9957aaa5-2ab4-4552-945a-72aa8d25f76c}, !- Source Object
   11,                                     !- Outlet Port
-  {e0314825-c76d-46dc-8341-0249ed6687f6}, !- Target Object
+  {ce1d7db4-7704-4b07-ac26-86bed73c9573}, !- Target Object
   2;                                      !- Inlet Port
 
 OS:PortList,
-  {46627b72-3ddf-4677-8699-dfb9239ca5f9}, !- Handle
-  {3a888e9a-9436-4af6-89c6-82b0fdb5ace7}; !- HVAC Component
+  {ece68134-b0a0-4a1e-8a20-07358d23207b}, !- Handle
+  {9957aaa5-2ab4-4552-945a-72aa8d25f76c}; !- HVAC Component
 
 OS:PortList,
-  {f0c236bc-33de-4747-b9d8-ed05aa5089ca}, !- Handle
-  {3a888e9a-9436-4af6-89c6-82b0fdb5ace7}; !- HVAC Component
+  {ffa9c3cb-a790-4070-89d2-275adbfb13c7}, !- Handle
+  {9957aaa5-2ab4-4552-945a-72aa8d25f76c}; !- HVAC Component
 
 OS:PortList,
-  {53a082ce-a8f7-4244-900a-a3d4b7fff73a}, !- Handle
-  {3a888e9a-9436-4af6-89c6-82b0fdb5ace7}; !- HVAC Component
+  {dff63c94-06bc-4435-90ac-c875df3414bf}, !- Handle
+  {9957aaa5-2ab4-4552-945a-72aa8d25f76c}; !- HVAC Component
 
 OS:Sizing:Zone,
-  {c735fb4f-f571-4c23-b0ff-904cae591271}, !- Handle
-  {3a888e9a-9436-4af6-89c6-82b0fdb5ace7}, !- Zone or ZoneList Name
-=======
-  {d1b328cd-2f58-410b-95a0-2e844b76010f}, !- Handle
-  Node 1,                                 !- Name
-  {f8dff182-e822-4b71-88b6-271bd48d4d3a}, !- Inlet Port
-  ;                                       !- Outlet Port
-
-OS:Connection,
-  {f8dff182-e822-4b71-88b6-271bd48d4d3a}, !- Handle
-  {70b0833b-c512-4541-8aec-a81631202592}, !- Source Object
-  11,                                     !- Outlet Port
-  {d1b328cd-2f58-410b-95a0-2e844b76010f}, !- Target Object
-  2;                                      !- Inlet Port
-
-OS:PortList,
-  {e4f6e27c-91d2-44cc-a9e9-a7c3f6b3a052}, !- Handle
-  {70b0833b-c512-4541-8aec-a81631202592}; !- HVAC Component
-
-OS:PortList,
-  {3293f22e-ffa6-42ab-837a-a934fd75f66f}, !- Handle
-  {70b0833b-c512-4541-8aec-a81631202592}; !- HVAC Component
-
-OS:PortList,
-  {493d62e2-a991-45ad-9cae-c539b02b29ba}, !- Handle
-  {70b0833b-c512-4541-8aec-a81631202592}; !- HVAC Component
-
-OS:Sizing:Zone,
-  {26969e0c-3634-425c-98c2-1a6f43f252b5}, !- Handle
-  {70b0833b-c512-4541-8aec-a81631202592}, !- Zone or ZoneList Name
->>>>>>> a49bb51b
+  {d38a862a-dc3e-4806-8560-911f86536d68}, !- Handle
+  {9957aaa5-2ab4-4552-945a-72aa8d25f76c}, !- Zone or ZoneList Name
   SupplyAirTemperature,                   !- Zone Cooling Design Supply Air Temperature Input Method
   14,                                     !- Zone Cooling Design Supply Air Temperature {C}
   11.11,                                  !- Zone Cooling Design Supply Air Temperature Difference {deltaC}
@@ -442,25 +327,14 @@
   autosize;                               !- Dedicated Outdoor Air High Setpoint Temperature for Design {C}
 
 OS:ZoneHVAC:EquipmentList,
-<<<<<<< HEAD
-  {ca741a0a-5011-4aad-b05c-15326672c505}, !- Handle
+  {84610ffe-303e-418e-b4a5-3b22d1a1fd66}, !- Handle
   Zone HVAC Equipment List 1,             !- Name
-  {3a888e9a-9436-4af6-89c6-82b0fdb5ace7}; !- Thermal Zone
+  {9957aaa5-2ab4-4552-945a-72aa8d25f76c}; !- Thermal Zone
 
 OS:Space,
-  {7c1a530b-eed4-4c2e-bc5d-d13dd94444e9}, !- Handle
+  {1e7c0a5a-54a3-45a7-9c34-97b5b9352bcc}, !- Handle
   living space,                           !- Name
-  {55d598ae-de09-4756-91a8-d15794e81d57}, !- Space Type Name
-=======
-  {29cdf73c-70f7-476b-9660-56205c5cafa9}, !- Handle
-  Zone HVAC Equipment List 1,             !- Name
-  {70b0833b-c512-4541-8aec-a81631202592}; !- Thermal Zone
-
-OS:Space,
-  {f0b58bc5-8d21-4c9d-93ee-b239c4ea73dd}, !- Handle
-  living space,                           !- Name
-  {b0e62c44-dd73-43c7-b100-4784eb10d28c}, !- Space Type Name
->>>>>>> a49bb51b
+  {7598dbfb-f4b5-4e9c-bcbb-df0915746b65}, !- Space Type Name
   ,                                       !- Default Construction Set Name
   ,                                       !- Default Schedule Set Name
   -0,                                     !- Direction of Relative North {deg}
@@ -468,31 +342,17 @@
   0,                                      !- Y Origin {m}
   0,                                      !- Z Origin {m}
   ,                                       !- Building Story Name
-<<<<<<< HEAD
-  {3a888e9a-9436-4af6-89c6-82b0fdb5ace7}, !- Thermal Zone Name
+  {9957aaa5-2ab4-4552-945a-72aa8d25f76c}, !- Thermal Zone Name
   ,                                       !- Part of Total Floor Area
   ,                                       !- Design Specification Outdoor Air Object Name
-  {9380e4ea-5f4e-4b76-bb43-b704bf76e6db}; !- Building Unit Name
-
-OS:Surface,
-  {d5bd25bf-6d96-4b20-a253-27b6e0a81ee0}, !- Handle
+  {20cc5e09-2e77-4575-8cce-47dbb0ba87e6}; !- Building Unit Name
+
+OS:Surface,
+  {f65d0c55-0753-464f-aad7-68f97cb22fbd}, !- Handle
   Surface 1,                              !- Name
   Floor,                                  !- Surface Type
   ,                                       !- Construction Name
-  {7c1a530b-eed4-4c2e-bc5d-d13dd94444e9}, !- Space Name
-=======
-  {70b0833b-c512-4541-8aec-a81631202592}, !- Thermal Zone Name
-  ,                                       !- Part of Total Floor Area
-  ,                                       !- Design Specification Outdoor Air Object Name
-  {3861fb45-f03d-4a8a-b1f7-144fb66fa9c2}; !- Building Unit Name
-
-OS:Surface,
-  {89295005-78ef-45fe-9f52-4e89cead5683}, !- Handle
-  Surface 1,                              !- Name
-  Floor,                                  !- Surface Type
-  ,                                       !- Construction Name
-  {f0b58bc5-8d21-4c9d-93ee-b239c4ea73dd}, !- Space Name
->>>>>>> a49bb51b
+  {1e7c0a5a-54a3-45a7-9c34-97b5b9352bcc}, !- Space Name
   Foundation,                             !- Outside Boundary Condition
   ,                                       !- Outside Boundary Condition Object
   NoSun,                                  !- Sun Exposure
@@ -505,19 +365,11 @@
   13.6310703908387, 0, 0;                 !- X,Y,Z Vertex 4 {m}
 
 OS:Surface,
-<<<<<<< HEAD
-  {7d4be580-390d-405b-b331-21cbbe4c6f9f}, !- Handle
+  {5682f266-1186-40ba-a216-a38ba37c8098}, !- Handle
   Surface 2,                              !- Name
   Wall,                                   !- Surface Type
   ,                                       !- Construction Name
-  {7c1a530b-eed4-4c2e-bc5d-d13dd94444e9}, !- Space Name
-=======
-  {3104bb53-ea39-4c42-af1a-38a448eaa475}, !- Handle
-  Surface 2,                              !- Name
-  Wall,                                   !- Surface Type
-  ,                                       !- Construction Name
-  {f0b58bc5-8d21-4c9d-93ee-b239c4ea73dd}, !- Space Name
->>>>>>> a49bb51b
+  {1e7c0a5a-54a3-45a7-9c34-97b5b9352bcc}, !- Space Name
   Outdoors,                               !- Outside Boundary Condition
   ,                                       !- Outside Boundary Condition Object
   SunExposed,                             !- Sun Exposure
@@ -530,19 +382,11 @@
   0, 0, 2.4384;                           !- X,Y,Z Vertex 4 {m}
 
 OS:Surface,
-<<<<<<< HEAD
-  {f8286e27-d89c-4b24-9f25-1c404ab506a5}, !- Handle
+  {4c60d64e-1508-4ed5-b9d9-d885afa7f2e0}, !- Handle
   Surface 3,                              !- Name
   Wall,                                   !- Surface Type
   ,                                       !- Construction Name
-  {7c1a530b-eed4-4c2e-bc5d-d13dd94444e9}, !- Space Name
-=======
-  {d133483a-05ab-4bd0-a5cc-5266e18f9455}, !- Handle
-  Surface 3,                              !- Name
-  Wall,                                   !- Surface Type
-  ,                                       !- Construction Name
-  {f0b58bc5-8d21-4c9d-93ee-b239c4ea73dd}, !- Space Name
->>>>>>> a49bb51b
+  {1e7c0a5a-54a3-45a7-9c34-97b5b9352bcc}, !- Space Name
   Outdoors,                               !- Outside Boundary Condition
   ,                                       !- Outside Boundary Condition Object
   SunExposed,                             !- Sun Exposure
@@ -555,19 +399,11 @@
   0, 6.81553519541936, 2.4384;            !- X,Y,Z Vertex 4 {m}
 
 OS:Surface,
-<<<<<<< HEAD
-  {358de6dc-6ff1-4426-a91b-b9527b8e7c02}, !- Handle
+  {98fefd4b-6e7a-4c0d-9bc4-4b3e50f0a33f}, !- Handle
   Surface 4,                              !- Name
   Wall,                                   !- Surface Type
   ,                                       !- Construction Name
-  {7c1a530b-eed4-4c2e-bc5d-d13dd94444e9}, !- Space Name
-=======
-  {29b2dca8-b239-4058-8c99-eacf0a67b7ae}, !- Handle
-  Surface 4,                              !- Name
-  Wall,                                   !- Surface Type
-  ,                                       !- Construction Name
-  {f0b58bc5-8d21-4c9d-93ee-b239c4ea73dd}, !- Space Name
->>>>>>> a49bb51b
+  {1e7c0a5a-54a3-45a7-9c34-97b5b9352bcc}, !- Space Name
   Outdoors,                               !- Outside Boundary Condition
   ,                                       !- Outside Boundary Condition Object
   SunExposed,                             !- Sun Exposure
@@ -580,19 +416,11 @@
   13.6310703908387, 6.81553519541936, 2.4384; !- X,Y,Z Vertex 4 {m}
 
 OS:Surface,
-<<<<<<< HEAD
-  {522fd527-ae49-4f17-bfd5-8a9a684db5f8}, !- Handle
+  {7ac92878-ae20-469e-81da-2f412dc6ed20}, !- Handle
   Surface 5,                              !- Name
   Wall,                                   !- Surface Type
   ,                                       !- Construction Name
-  {7c1a530b-eed4-4c2e-bc5d-d13dd94444e9}, !- Space Name
-=======
-  {b9c73f70-d866-44bb-ac6e-a90b8cd91126}, !- Handle
-  Surface 5,                              !- Name
-  Wall,                                   !- Surface Type
-  ,                                       !- Construction Name
-  {f0b58bc5-8d21-4c9d-93ee-b239c4ea73dd}, !- Space Name
->>>>>>> a49bb51b
+  {1e7c0a5a-54a3-45a7-9c34-97b5b9352bcc}, !- Space Name
   Outdoors,                               !- Outside Boundary Condition
   ,                                       !- Outside Boundary Condition Object
   SunExposed,                             !- Sun Exposure
@@ -605,23 +433,13 @@
   13.6310703908387, 0, 2.4384;            !- X,Y,Z Vertex 4 {m}
 
 OS:Surface,
-<<<<<<< HEAD
-  {2387fb0a-c0bf-43d3-9b91-8d411e2b610a}, !- Handle
+  {00e91b14-d86a-4f00-87fe-e3801dae616a}, !- Handle
   Surface 6,                              !- Name
   RoofCeiling,                            !- Surface Type
   ,                                       !- Construction Name
-  {7c1a530b-eed4-4c2e-bc5d-d13dd94444e9}, !- Space Name
+  {1e7c0a5a-54a3-45a7-9c34-97b5b9352bcc}, !- Space Name
   Surface,                                !- Outside Boundary Condition
-  {34729c83-a6e8-4792-ac7b-98012d1246b7}, !- Outside Boundary Condition Object
-=======
-  {6292c2cc-a2ad-4d03-b2f6-2ae4857980a7}, !- Handle
-  Surface 6,                              !- Name
-  RoofCeiling,                            !- Surface Type
-  ,                                       !- Construction Name
-  {f0b58bc5-8d21-4c9d-93ee-b239c4ea73dd}, !- Space Name
-  Surface,                                !- Outside Boundary Condition
-  {5e7e2c03-0df9-4eed-aed7-8faee168ece0}, !- Outside Boundary Condition Object
->>>>>>> a49bb51b
+  {1cebd4d7-c6c6-45c9-8995-1db5f8635717}, !- Outside Boundary Condition Object
   NoSun,                                  !- Sun Exposure
   NoWind,                                 !- Wind Exposure
   ,                                       !- View Factor to Ground
@@ -632,11 +450,7 @@
   0, 0, 2.4384;                           !- X,Y,Z Vertex 4 {m}
 
 OS:SpaceType,
-<<<<<<< HEAD
-  {55d598ae-de09-4756-91a8-d15794e81d57}, !- Handle
-=======
-  {b0e62c44-dd73-43c7-b100-4784eb10d28c}, !- Handle
->>>>>>> a49bb51b
+  {7598dbfb-f4b5-4e9c-bcbb-df0915746b65}, !- Handle
   Space Type 1,                           !- Name
   ,                                       !- Default Construction Set Name
   ,                                       !- Default Schedule Set Name
@@ -647,15 +461,9 @@
   living;                                 !- Standards Space Type
 
 OS:Space,
-<<<<<<< HEAD
-  {ec3d3b21-34f0-4fa8-ab23-f1166220d407}, !- Handle
+  {d95ff6d1-d7cd-49d6-aada-2b4e9ca34c0a}, !- Handle
   living space|story 2,                   !- Name
-  {55d598ae-de09-4756-91a8-d15794e81d57}, !- Space Type Name
-=======
-  {15895c3e-0078-4567-96ba-4d8d07771d83}, !- Handle
-  living space|story 2,                   !- Name
-  {b0e62c44-dd73-43c7-b100-4784eb10d28c}, !- Space Type Name
->>>>>>> a49bb51b
+  {7598dbfb-f4b5-4e9c-bcbb-df0915746b65}, !- Space Type Name
   ,                                       !- Default Construction Set Name
   ,                                       !- Default Schedule Set Name
   -0,                                     !- Direction of Relative North {deg}
@@ -663,35 +471,19 @@
   0,                                      !- Y Origin {m}
   2.4384,                                 !- Z Origin {m}
   ,                                       !- Building Story Name
-<<<<<<< HEAD
-  {3a888e9a-9436-4af6-89c6-82b0fdb5ace7}, !- Thermal Zone Name
+  {9957aaa5-2ab4-4552-945a-72aa8d25f76c}, !- Thermal Zone Name
   ,                                       !- Part of Total Floor Area
   ,                                       !- Design Specification Outdoor Air Object Name
-  {9380e4ea-5f4e-4b76-bb43-b704bf76e6db}; !- Building Unit Name
-
-OS:Surface,
-  {34729c83-a6e8-4792-ac7b-98012d1246b7}, !- Handle
+  {20cc5e09-2e77-4575-8cce-47dbb0ba87e6}; !- Building Unit Name
+
+OS:Surface,
+  {1cebd4d7-c6c6-45c9-8995-1db5f8635717}, !- Handle
   Surface 7,                              !- Name
   Floor,                                  !- Surface Type
   ,                                       !- Construction Name
-  {ec3d3b21-34f0-4fa8-ab23-f1166220d407}, !- Space Name
+  {d95ff6d1-d7cd-49d6-aada-2b4e9ca34c0a}, !- Space Name
   Surface,                                !- Outside Boundary Condition
-  {2387fb0a-c0bf-43d3-9b91-8d411e2b610a}, !- Outside Boundary Condition Object
-=======
-  {70b0833b-c512-4541-8aec-a81631202592}, !- Thermal Zone Name
-  ,                                       !- Part of Total Floor Area
-  ,                                       !- Design Specification Outdoor Air Object Name
-  {3861fb45-f03d-4a8a-b1f7-144fb66fa9c2}; !- Building Unit Name
-
-OS:Surface,
-  {5e7e2c03-0df9-4eed-aed7-8faee168ece0}, !- Handle
-  Surface 7,                              !- Name
-  Floor,                                  !- Surface Type
-  ,                                       !- Construction Name
-  {15895c3e-0078-4567-96ba-4d8d07771d83}, !- Space Name
-  Surface,                                !- Outside Boundary Condition
-  {6292c2cc-a2ad-4d03-b2f6-2ae4857980a7}, !- Outside Boundary Condition Object
->>>>>>> a49bb51b
+  {00e91b14-d86a-4f00-87fe-e3801dae616a}, !- Outside Boundary Condition Object
   NoSun,                                  !- Sun Exposure
   NoWind,                                 !- Wind Exposure
   ,                                       !- View Factor to Ground
@@ -702,19 +494,11 @@
   13.6310703908387, 0, 0;                 !- X,Y,Z Vertex 4 {m}
 
 OS:Surface,
-<<<<<<< HEAD
-  {37d42cbc-893c-4374-8fd6-fb76c2a84d50}, !- Handle
+  {058025be-25b9-41c1-89ef-2fb4f9ed973b}, !- Handle
   Surface 8,                              !- Name
   Wall,                                   !- Surface Type
   ,                                       !- Construction Name
-  {ec3d3b21-34f0-4fa8-ab23-f1166220d407}, !- Space Name
-=======
-  {cdb0fd9f-b761-429d-b8d1-dcc72cad2932}, !- Handle
-  Surface 8,                              !- Name
-  Wall,                                   !- Surface Type
-  ,                                       !- Construction Name
-  {15895c3e-0078-4567-96ba-4d8d07771d83}, !- Space Name
->>>>>>> a49bb51b
+  {d95ff6d1-d7cd-49d6-aada-2b4e9ca34c0a}, !- Space Name
   Outdoors,                               !- Outside Boundary Condition
   ,                                       !- Outside Boundary Condition Object
   SunExposed,                             !- Sun Exposure
@@ -727,19 +511,11 @@
   0, 0, 2.4384;                           !- X,Y,Z Vertex 4 {m}
 
 OS:Surface,
-<<<<<<< HEAD
-  {867b2870-3eb6-4ec1-9012-1529f8433f0b}, !- Handle
+  {6440f89a-6488-4c53-8fdd-b45502ede167}, !- Handle
   Surface 9,                              !- Name
   Wall,                                   !- Surface Type
   ,                                       !- Construction Name
-  {ec3d3b21-34f0-4fa8-ab23-f1166220d407}, !- Space Name
-=======
-  {ac6575bc-60d0-4a5e-b174-ffa93d4eaf00}, !- Handle
-  Surface 9,                              !- Name
-  Wall,                                   !- Surface Type
-  ,                                       !- Construction Name
-  {15895c3e-0078-4567-96ba-4d8d07771d83}, !- Space Name
->>>>>>> a49bb51b
+  {d95ff6d1-d7cd-49d6-aada-2b4e9ca34c0a}, !- Space Name
   Outdoors,                               !- Outside Boundary Condition
   ,                                       !- Outside Boundary Condition Object
   SunExposed,                             !- Sun Exposure
@@ -752,19 +528,11 @@
   0, 6.81553519541936, 2.4384;            !- X,Y,Z Vertex 4 {m}
 
 OS:Surface,
-<<<<<<< HEAD
-  {6133c420-2394-48c6-87ec-e138fcd79313}, !- Handle
+  {c846bcca-f6af-4634-b207-352d1e70ef92}, !- Handle
   Surface 10,                             !- Name
   Wall,                                   !- Surface Type
   ,                                       !- Construction Name
-  {ec3d3b21-34f0-4fa8-ab23-f1166220d407}, !- Space Name
-=======
-  {55830617-7602-4ecb-8ca0-ee07e4858c8b}, !- Handle
-  Surface 10,                             !- Name
-  Wall,                                   !- Surface Type
-  ,                                       !- Construction Name
-  {15895c3e-0078-4567-96ba-4d8d07771d83}, !- Space Name
->>>>>>> a49bb51b
+  {d95ff6d1-d7cd-49d6-aada-2b4e9ca34c0a}, !- Space Name
   Outdoors,                               !- Outside Boundary Condition
   ,                                       !- Outside Boundary Condition Object
   SunExposed,                             !- Sun Exposure
@@ -777,19 +545,11 @@
   13.6310703908387, 6.81553519541936, 2.4384; !- X,Y,Z Vertex 4 {m}
 
 OS:Surface,
-<<<<<<< HEAD
-  {bab6e6a9-b004-4885-9f90-022d6861e5df}, !- Handle
+  {a4a32b13-983a-4e58-bc23-dbb70404a7f1}, !- Handle
   Surface 11,                             !- Name
   Wall,                                   !- Surface Type
   ,                                       !- Construction Name
-  {ec3d3b21-34f0-4fa8-ab23-f1166220d407}, !- Space Name
-=======
-  {c3c39d2d-b24a-4b75-828d-f16adfaa6778}, !- Handle
-  Surface 11,                             !- Name
-  Wall,                                   !- Surface Type
-  ,                                       !- Construction Name
-  {15895c3e-0078-4567-96ba-4d8d07771d83}, !- Space Name
->>>>>>> a49bb51b
+  {d95ff6d1-d7cd-49d6-aada-2b4e9ca34c0a}, !- Space Name
   Outdoors,                               !- Outside Boundary Condition
   ,                                       !- Outside Boundary Condition Object
   SunExposed,                             !- Sun Exposure
@@ -802,23 +562,13 @@
   13.6310703908387, 0, 2.4384;            !- X,Y,Z Vertex 4 {m}
 
 OS:Surface,
-<<<<<<< HEAD
-  {2e40246b-d852-4c19-8614-5fb6c99b1203}, !- Handle
+  {2a15daf4-00f2-4294-ae0a-e4f9d4f2e55d}, !- Handle
   Surface 12,                             !- Name
   RoofCeiling,                            !- Surface Type
   ,                                       !- Construction Name
-  {ec3d3b21-34f0-4fa8-ab23-f1166220d407}, !- Space Name
+  {d95ff6d1-d7cd-49d6-aada-2b4e9ca34c0a}, !- Space Name
   Surface,                                !- Outside Boundary Condition
-  {435b6660-4e5c-4a0c-8860-fc0d916bc299}, !- Outside Boundary Condition Object
-=======
-  {3d711abc-05ee-4882-a8c1-fb0f0e70a7eb}, !- Handle
-  Surface 12,                             !- Name
-  RoofCeiling,                            !- Surface Type
-  ,                                       !- Construction Name
-  {15895c3e-0078-4567-96ba-4d8d07771d83}, !- Space Name
-  Surface,                                !- Outside Boundary Condition
-  {999f4f5d-61da-46d6-acbf-9614df3eba3e}, !- Outside Boundary Condition Object
->>>>>>> a49bb51b
+  {534b7977-9a43-4ccd-9e75-6b6070d8386c}, !- Outside Boundary Condition Object
   NoSun,                                  !- Sun Exposure
   NoWind,                                 !- Wind Exposure
   ,                                       !- View Factor to Ground
@@ -829,23 +579,13 @@
   0, 0, 2.4384;                           !- X,Y,Z Vertex 4 {m}
 
 OS:Surface,
-<<<<<<< HEAD
-  {435b6660-4e5c-4a0c-8860-fc0d916bc299}, !- Handle
+  {534b7977-9a43-4ccd-9e75-6b6070d8386c}, !- Handle
   Surface 13,                             !- Name
   Floor,                                  !- Surface Type
   ,                                       !- Construction Name
-  {9cb80c34-ba34-4562-bd4c-0cba3f74f662}, !- Space Name
+  {3cd4631e-9c8d-462f-b706-c06465f3025a}, !- Space Name
   Surface,                                !- Outside Boundary Condition
-  {2e40246b-d852-4c19-8614-5fb6c99b1203}, !- Outside Boundary Condition Object
-=======
-  {999f4f5d-61da-46d6-acbf-9614df3eba3e}, !- Handle
-  Surface 13,                             !- Name
-  Floor,                                  !- Surface Type
-  ,                                       !- Construction Name
-  {fafeb46d-ab82-47a0-8f7b-adb5adfc9faa}, !- Space Name
-  Surface,                                !- Outside Boundary Condition
-  {3d711abc-05ee-4882-a8c1-fb0f0e70a7eb}, !- Outside Boundary Condition Object
->>>>>>> a49bb51b
+  {2a15daf4-00f2-4294-ae0a-e4f9d4f2e55d}, !- Outside Boundary Condition Object
   NoSun,                                  !- Sun Exposure
   NoWind,                                 !- Wind Exposure
   ,                                       !- View Factor to Ground
@@ -856,19 +596,11 @@
   0, 0, 0;                                !- X,Y,Z Vertex 4 {m}
 
 OS:Surface,
-<<<<<<< HEAD
-  {e5140a8d-ab2d-4216-8be9-bcd544fff8e3}, !- Handle
+  {06444023-acf2-4076-9381-a19c02a22d9e}, !- Handle
   Surface 14,                             !- Name
   RoofCeiling,                            !- Surface Type
   ,                                       !- Construction Name
-  {9cb80c34-ba34-4562-bd4c-0cba3f74f662}, !- Space Name
-=======
-  {3658fc3b-c3f0-4a96-8086-5a069a5218cd}, !- Handle
-  Surface 14,                             !- Name
-  RoofCeiling,                            !- Surface Type
-  ,                                       !- Construction Name
-  {fafeb46d-ab82-47a0-8f7b-adb5adfc9faa}, !- Space Name
->>>>>>> a49bb51b
+  {3cd4631e-9c8d-462f-b706-c06465f3025a}, !- Space Name
   Outdoors,                               !- Outside Boundary Condition
   ,                                       !- Outside Boundary Condition Object
   SunExposed,                             !- Sun Exposure
@@ -881,19 +613,11 @@
   13.6310703908387, 0, 0;                 !- X,Y,Z Vertex 4 {m}
 
 OS:Surface,
-<<<<<<< HEAD
-  {5cd1c675-30aa-46c9-9d19-cd8a62c5d048}, !- Handle
+  {3b8ab16c-2d1d-482b-86e8-0c3f52feb883}, !- Handle
   Surface 15,                             !- Name
   RoofCeiling,                            !- Surface Type
   ,                                       !- Construction Name
-  {9cb80c34-ba34-4562-bd4c-0cba3f74f662}, !- Space Name
-=======
-  {957e201a-2793-4101-a819-c4688c96d288}, !- Handle
-  Surface 15,                             !- Name
-  RoofCeiling,                            !- Surface Type
-  ,                                       !- Construction Name
-  {fafeb46d-ab82-47a0-8f7b-adb5adfc9faa}, !- Space Name
->>>>>>> a49bb51b
+  {3cd4631e-9c8d-462f-b706-c06465f3025a}, !- Space Name
   Outdoors,                               !- Outside Boundary Condition
   ,                                       !- Outside Boundary Condition Object
   SunExposed,                             !- Sun Exposure
@@ -906,19 +630,11 @@
   0, 6.81553519541936, 0;                 !- X,Y,Z Vertex 4 {m}
 
 OS:Surface,
-<<<<<<< HEAD
-  {7819c43b-aa75-4ab6-bc0e-c9f0f3b3c0ae}, !- Handle
+  {67ef2c8e-22b8-4fad-85b4-9574eee0bcd1}, !- Handle
   Surface 16,                             !- Name
   Wall,                                   !- Surface Type
   ,                                       !- Construction Name
-  {9cb80c34-ba34-4562-bd4c-0cba3f74f662}, !- Space Name
-=======
-  {d76470d1-e4a5-4ed9-a6d3-8fd175cbd1de}, !- Handle
-  Surface 16,                             !- Name
-  Wall,                                   !- Surface Type
-  ,                                       !- Construction Name
-  {fafeb46d-ab82-47a0-8f7b-adb5adfc9faa}, !- Space Name
->>>>>>> a49bb51b
+  {3cd4631e-9c8d-462f-b706-c06465f3025a}, !- Space Name
   Outdoors,                               !- Outside Boundary Condition
   ,                                       !- Outside Boundary Condition Object
   SunExposed,                             !- Sun Exposure
@@ -930,19 +646,11 @@
   0, 0, 0;                                !- X,Y,Z Vertex 3 {m}
 
 OS:Surface,
-<<<<<<< HEAD
-  {176c9ec2-a18f-4a22-aab7-6edf25924b8f}, !- Handle
+  {c4274259-ce1a-4f0f-a22d-8dbf6b997f89}, !- Handle
   Surface 17,                             !- Name
   Wall,                                   !- Surface Type
   ,                                       !- Construction Name
-  {9cb80c34-ba34-4562-bd4c-0cba3f74f662}, !- Space Name
-=======
-  {19801e0a-ff70-4370-9746-17772d9def38}, !- Handle
-  Surface 17,                             !- Name
-  Wall,                                   !- Surface Type
-  ,                                       !- Construction Name
-  {fafeb46d-ab82-47a0-8f7b-adb5adfc9faa}, !- Space Name
->>>>>>> a49bb51b
+  {3cd4631e-9c8d-462f-b706-c06465f3025a}, !- Space Name
   Outdoors,                               !- Outside Boundary Condition
   ,                                       !- Outside Boundary Condition Object
   SunExposed,                             !- Sun Exposure
@@ -954,15 +662,9 @@
   13.6310703908387, 6.81553519541936, 0;  !- X,Y,Z Vertex 3 {m}
 
 OS:Space,
-<<<<<<< HEAD
-  {9cb80c34-ba34-4562-bd4c-0cba3f74f662}, !- Handle
+  {3cd4631e-9c8d-462f-b706-c06465f3025a}, !- Handle
   unfinished attic space,                 !- Name
-  {381597f4-a262-4a82-9870-a286664f69ae}, !- Space Type Name
-=======
-  {fafeb46d-ab82-47a0-8f7b-adb5adfc9faa}, !- Handle
-  unfinished attic space,                 !- Name
-  {8154c456-8a8c-4ba7-b7ed-8a7875a1181f}, !- Space Type Name
->>>>>>> a49bb51b
+  {864a0d20-e2aa-4156-9399-b1a34be14983}, !- Space Type Name
   ,                                       !- Default Construction Set Name
   ,                                       !- Default Schedule Set Name
   -0,                                     !- Direction of Relative North {deg}
@@ -970,17 +672,10 @@
   0,                                      !- Y Origin {m}
   4.8768,                                 !- Z Origin {m}
   ,                                       !- Building Story Name
-<<<<<<< HEAD
-  {ae95c1d8-9562-4317-96aa-4a9d9b0db10d}; !- Thermal Zone Name
+  {6d0e2bb6-5c9e-4734-ba53-097b337283e3}; !- Thermal Zone Name
 
 OS:ThermalZone,
-  {ae95c1d8-9562-4317-96aa-4a9d9b0db10d}, !- Handle
-=======
-  {6ee48385-7eb8-4287-ac91-12a7131d6d75}; !- Thermal Zone Name
-
-OS:ThermalZone,
-  {6ee48385-7eb8-4287-ac91-12a7131d6d75}, !- Handle
->>>>>>> a49bb51b
+  {6d0e2bb6-5c9e-4734-ba53-097b337283e3}, !- Handle
   unfinished attic zone,                  !- Name
   ,                                       !- Multiplier
   ,                                       !- Ceiling Height {m}
@@ -989,17 +684,10 @@
   ,                                       !- Zone Inside Convection Algorithm
   ,                                       !- Zone Outside Convection Algorithm
   ,                                       !- Zone Conditioning Equipment List Name
-<<<<<<< HEAD
-  {5f969f48-1dae-4f4c-bf86-80219b546949}, !- Zone Air Inlet Port List
-  {1423f68d-1365-4c7d-9447-412d0b104869}, !- Zone Air Exhaust Port List
-  {a2cd5fff-6ded-4074-8f3c-bca2485ebcc5}, !- Zone Air Node Name
-  {cc16add8-4191-4d4f-a947-113364c2be4f}, !- Zone Return Air Port List
-=======
-  {1437028e-46e8-4cb0-ab26-923f0a15940d}, !- Zone Air Inlet Port List
-  {322b8890-e8f2-40b1-b1b9-742a20483389}, !- Zone Air Exhaust Port List
-  {de5d51e9-b646-4d96-97f0-636a37caefe0}, !- Zone Air Node Name
-  {fe696a32-e8ff-4a95-a99f-00e294d58e83}, !- Zone Return Air Port List
->>>>>>> a49bb51b
+  {ae40ced9-af39-4b95-9dc1-53cddb1170b0}, !- Zone Air Inlet Port List
+  {b966a617-d19e-4371-8406-ba6a05c7f381}, !- Zone Air Exhaust Port List
+  {06d4a2c8-8520-4977-97fb-a0918cf7d3be}, !- Zone Air Node Name
+  {b43b9f6e-a175-4597-97e5-58dac049f9a2}, !- Zone Return Air Port List
   ,                                       !- Primary Daylighting Control Name
   ,                                       !- Fraction of Zone Controlled by Primary Daylighting Control
   ,                                       !- Secondary Daylighting Control Name
@@ -1010,63 +698,33 @@
   No;                                     !- Use Ideal Air Loads
 
 OS:Node,
-<<<<<<< HEAD
-  {0ff5ce4d-b377-44ce-8aa1-e788d4820a69}, !- Handle
+  {bfb89d7b-9034-4229-bf30-b4ce3c416b34}, !- Handle
   Node 2,                                 !- Name
-  {a2cd5fff-6ded-4074-8f3c-bca2485ebcc5}, !- Inlet Port
+  {06d4a2c8-8520-4977-97fb-a0918cf7d3be}, !- Inlet Port
   ;                                       !- Outlet Port
 
 OS:Connection,
-  {a2cd5fff-6ded-4074-8f3c-bca2485ebcc5}, !- Handle
-  {ae95c1d8-9562-4317-96aa-4a9d9b0db10d}, !- Source Object
+  {06d4a2c8-8520-4977-97fb-a0918cf7d3be}, !- Handle
+  {6d0e2bb6-5c9e-4734-ba53-097b337283e3}, !- Source Object
   11,                                     !- Outlet Port
-  {0ff5ce4d-b377-44ce-8aa1-e788d4820a69}, !- Target Object
+  {bfb89d7b-9034-4229-bf30-b4ce3c416b34}, !- Target Object
   2;                                      !- Inlet Port
 
 OS:PortList,
-  {5f969f48-1dae-4f4c-bf86-80219b546949}, !- Handle
-  {ae95c1d8-9562-4317-96aa-4a9d9b0db10d}; !- HVAC Component
+  {ae40ced9-af39-4b95-9dc1-53cddb1170b0}, !- Handle
+  {6d0e2bb6-5c9e-4734-ba53-097b337283e3}; !- HVAC Component
 
 OS:PortList,
-  {1423f68d-1365-4c7d-9447-412d0b104869}, !- Handle
-  {ae95c1d8-9562-4317-96aa-4a9d9b0db10d}; !- HVAC Component
+  {b966a617-d19e-4371-8406-ba6a05c7f381}, !- Handle
+  {6d0e2bb6-5c9e-4734-ba53-097b337283e3}; !- HVAC Component
 
 OS:PortList,
-  {cc16add8-4191-4d4f-a947-113364c2be4f}, !- Handle
-  {ae95c1d8-9562-4317-96aa-4a9d9b0db10d}; !- HVAC Component
+  {b43b9f6e-a175-4597-97e5-58dac049f9a2}, !- Handle
+  {6d0e2bb6-5c9e-4734-ba53-097b337283e3}; !- HVAC Component
 
 OS:Sizing:Zone,
-  {4b764a37-ea37-44be-b8ad-453e9dcd20c6}, !- Handle
-  {ae95c1d8-9562-4317-96aa-4a9d9b0db10d}, !- Zone or ZoneList Name
-=======
-  {3dde89bb-1dfe-4647-b9fa-2d227ffa393c}, !- Handle
-  Node 2,                                 !- Name
-  {de5d51e9-b646-4d96-97f0-636a37caefe0}, !- Inlet Port
-  ;                                       !- Outlet Port
-
-OS:Connection,
-  {de5d51e9-b646-4d96-97f0-636a37caefe0}, !- Handle
-  {6ee48385-7eb8-4287-ac91-12a7131d6d75}, !- Source Object
-  11,                                     !- Outlet Port
-  {3dde89bb-1dfe-4647-b9fa-2d227ffa393c}, !- Target Object
-  2;                                      !- Inlet Port
-
-OS:PortList,
-  {1437028e-46e8-4cb0-ab26-923f0a15940d}, !- Handle
-  {6ee48385-7eb8-4287-ac91-12a7131d6d75}; !- HVAC Component
-
-OS:PortList,
-  {322b8890-e8f2-40b1-b1b9-742a20483389}, !- Handle
-  {6ee48385-7eb8-4287-ac91-12a7131d6d75}; !- HVAC Component
-
-OS:PortList,
-  {fe696a32-e8ff-4a95-a99f-00e294d58e83}, !- Handle
-  {6ee48385-7eb8-4287-ac91-12a7131d6d75}; !- HVAC Component
-
-OS:Sizing:Zone,
-  {8a44b1c6-5e11-48bb-b6f1-cc5b1e14f30d}, !- Handle
-  {6ee48385-7eb8-4287-ac91-12a7131d6d75}, !- Zone or ZoneList Name
->>>>>>> a49bb51b
+  {9319f94a-2eb7-4abd-8ba7-4fdff42a6ba8}, !- Handle
+  {6d0e2bb6-5c9e-4734-ba53-097b337283e3}, !- Zone or ZoneList Name
   SupplyAirTemperature,                   !- Zone Cooling Design Supply Air Temperature Input Method
   14,                                     !- Zone Cooling Design Supply Air Temperature {C}
   11.11,                                  !- Zone Cooling Design Supply Air Temperature Difference {deltaC}
@@ -1093,21 +751,12 @@
   autosize;                               !- Dedicated Outdoor Air High Setpoint Temperature for Design {C}
 
 OS:ZoneHVAC:EquipmentList,
-<<<<<<< HEAD
-  {7b4862ab-ada7-4725-ac81-cd515a4ec6d0}, !- Handle
+  {7e47a66c-b1f3-4d96-ae3d-5cbe9f890cd8}, !- Handle
   Zone HVAC Equipment List 2,             !- Name
-  {ae95c1d8-9562-4317-96aa-4a9d9b0db10d}; !- Thermal Zone
+  {6d0e2bb6-5c9e-4734-ba53-097b337283e3}; !- Thermal Zone
 
 OS:SpaceType,
-  {381597f4-a262-4a82-9870-a286664f69ae}, !- Handle
-=======
-  {3f27d85c-6ab2-4ae1-b05f-400e1a2f9ca7}, !- Handle
-  Zone HVAC Equipment List 2,             !- Name
-  {6ee48385-7eb8-4287-ac91-12a7131d6d75}; !- Thermal Zone
-
-OS:SpaceType,
-  {8154c456-8a8c-4ba7-b7ed-8a7875a1181f}, !- Handle
->>>>>>> a49bb51b
+  {864a0d20-e2aa-4156-9399-b1a34be14983}, !- Handle
   Space Type 2,                           !- Name
   ,                                       !- Default Construction Set Name
   ,                                       !- Default Schedule Set Name
@@ -1118,23 +767,14 @@
   unfinished attic;                       !- Standards Space Type
 
 OS:BuildingUnit,
-<<<<<<< HEAD
-  {9380e4ea-5f4e-4b76-bb43-b704bf76e6db}, !- Handle
-=======
-  {3861fb45-f03d-4a8a-b1f7-144fb66fa9c2}, !- Handle
->>>>>>> a49bb51b
+  {20cc5e09-2e77-4575-8cce-47dbb0ba87e6}, !- Handle
   unit 1,                                 !- Name
   ,                                       !- Rendering Color
   Residential;                            !- Building Unit Type
 
 OS:AdditionalProperties,
-<<<<<<< HEAD
-  {3d998650-9c55-45fb-8459-57bed1a0ff77}, !- Handle
-  {9380e4ea-5f4e-4b76-bb43-b704bf76e6db}, !- Object Name
-=======
-  {6b641a51-518f-4a69-ae7e-147405321ae2}, !- Handle
-  {3861fb45-f03d-4a8a-b1f7-144fb66fa9c2}, !- Object Name
->>>>>>> a49bb51b
+  {ff5f4419-bbaf-4f64-9bd9-84029c19dbe4}, !- Handle
+  {20cc5e09-2e77-4575-8cce-47dbb0ba87e6}, !- Object Name
   NumberOfBedrooms,                       !- Feature Name 1
   Integer,                                !- Feature Data Type 1
   3,                                      !- Feature Value 1
@@ -1146,20 +786,12 @@
   2.6400000000000001;                     !- Feature Value 3
 
 OS:External:File,
-<<<<<<< HEAD
-  {9ad4997a-1d13-431c-acca-f903f325df5d}, !- Handle
-=======
-  {c1e722fd-b1d2-47ea-b426-846b37d4fbe8}, !- Handle
->>>>>>> a49bb51b
+  {c6cac8fa-ea0d-4380-b0e0-1534e5766e89}, !- Handle
   8760.csv,                               !- Name
   8760.csv;                               !- File Name
 
 OS:Schedule:Day,
-<<<<<<< HEAD
-  {4e2130af-2d31-4d3b-a846-762fa5a1112b}, !- Handle
-=======
-  {607b224b-db00-4344-9b2d-f4bf58c65355}, !- Handle
->>>>>>> a49bb51b
+  {ed4c0269-b1c1-4b5f-86db-a4739ae03f74}, !- Handle
   Schedule Day 1,                         !- Name
   ,                                       !- Schedule Type Limits Name
   ,                                       !- Interpolate to Timestep
@@ -1168,11 +800,7 @@
   0;                                      !- Value Until Time 1
 
 OS:Schedule:Day,
-<<<<<<< HEAD
-  {5c37a32d-db5b-4935-8793-6b9ae0db4530}, !- Handle
-=======
-  {ef03496f-195a-43eb-bbfb-337185d376c8}, !- Handle
->>>>>>> a49bb51b
+  {c3fd6c54-6758-4bc1-a221-7cddf835cc91}, !- Handle
   Schedule Day 2,                         !- Name
   ,                                       !- Schedule Type Limits Name
   ,                                       !- Interpolate to Timestep
@@ -1181,17 +809,10 @@
   1;                                      !- Value Until Time 1
 
 OS:Schedule:File,
-<<<<<<< HEAD
-  {86522b9d-aa42-4672-b1a9-41daf2b15ff6}, !- Handle
+  {54a5f8c1-5bde-4e95-b5df-a0271ed07db9}, !- Handle
   occupants,                              !- Name
-  {c4d43591-356d-4525-9cdd-0244a7a33a92}, !- Schedule Type Limits Name
-  {9ad4997a-1d13-431c-acca-f903f325df5d}, !- External File Name
-=======
-  {540a4fec-7295-424a-ad61-c57fcdcd9f10}, !- Handle
-  occupants,                              !- Name
-  {3cf619d2-bfda-4b10-8024-230a337000f2}, !- Schedule Type Limits Name
-  {c1e722fd-b1d2-47ea-b426-846b37d4fbe8}, !- External File Name
->>>>>>> a49bb51b
+  {cb438035-176f-4320-b51a-309ee68999fc}, !- Schedule Type Limits Name
+  {c6cac8fa-ea0d-4380-b0e0-1534e5766e89}, !- External File Name
   1,                                      !- Column Number
   1,                                      !- Rows to Skip at Top
   8760,                                   !- Number of Hours of Data
@@ -1200,25 +821,14 @@
   60;                                     !- Minutes per Item
 
 OS:Schedule:Constant,
-<<<<<<< HEAD
-  {caae2b9a-851f-4f8d-9c50-fc6b5cc90540}, !- Handle
+  {8714cc27-f3ef-4a2b-935b-1322ee2f6a06}, !- Handle
   res occupants activity schedule,        !- Name
-  {48c325e5-d2f9-491c-9cef-be3186e7e534}, !- Schedule Type Limits Name
+  {ad847184-fb08-4115-9c78-bf7573fecb2a}, !- Schedule Type Limits Name
   112.539290946133;                       !- Value
 
 OS:People:Definition,
-  {559da6fd-1ff9-40c9-bd5c-7f5f9c112bd7}, !- Handle
-  res occupants|living space,             !- Name
-=======
-  {191df293-bd76-400b-bd8d-eb54abc1d6ca}, !- Handle
-  res occupants activity schedule,        !- Name
-  {5f48cfd7-92ff-46a8-9634-5e252b3d6df8}, !- Schedule Type Limits Name
-  112.539290946133;                       !- Value
-
-OS:People:Definition,
-  {eb6752d9-370a-4813-b98f-4edc8c0f1bf0}, !- Handle
+  {497ac25d-e364-4529-ab8e-af91e91d06f0}, !- Handle
   res occupants|living space|story 2,     !- Name
->>>>>>> a49bb51b
   People,                                 !- Number of People Calculation Method
   1.32,                                   !- Number of People {people}
   ,                                       !- People per Space Floor Area {person/m2}
@@ -1230,21 +840,12 @@
   ZoneAveraged;                           !- Mean Radiant Temperature Calculation Type
 
 OS:People,
-<<<<<<< HEAD
-  {4910996d-4f3a-4348-af19-98aea4e00900}, !- Handle
-  res occupants|living space,             !- Name
-  {559da6fd-1ff9-40c9-bd5c-7f5f9c112bd7}, !- People Definition Name
-  {7c1a530b-eed4-4c2e-bc5d-d13dd94444e9}, !- Space or SpaceType Name
-  {86522b9d-aa42-4672-b1a9-41daf2b15ff6}, !- Number of People Schedule Name
-  {caae2b9a-851f-4f8d-9c50-fc6b5cc90540}, !- Activity Level Schedule Name
-=======
-  {17a130c9-e4fd-438a-a1c1-2a5c8dff03bb}, !- Handle
+  {0e5abadd-f9e2-4a12-b56b-0bb4c1d022ec}, !- Handle
   res occupants|living space|story 2,     !- Name
-  {eb6752d9-370a-4813-b98f-4edc8c0f1bf0}, !- People Definition Name
-  {15895c3e-0078-4567-96ba-4d8d07771d83}, !- Space or SpaceType Name
-  {540a4fec-7295-424a-ad61-c57fcdcd9f10}, !- Number of People Schedule Name
-  {191df293-bd76-400b-bd8d-eb54abc1d6ca}, !- Activity Level Schedule Name
->>>>>>> a49bb51b
+  {497ac25d-e364-4529-ab8e-af91e91d06f0}, !- People Definition Name
+  {d95ff6d1-d7cd-49d6-aada-2b4e9ca34c0a}, !- Space or SpaceType Name
+  {54a5f8c1-5bde-4e95-b5df-a0271ed07db9}, !- Number of People Schedule Name
+  {8714cc27-f3ef-4a2b-935b-1322ee2f6a06}, !- Activity Level Schedule Name
   ,                                       !- Surface Name/Angle Factor List Name
   ,                                       !- Work Efficiency Schedule Name
   ,                                       !- Clothing Insulation Schedule Name
@@ -1252,11 +853,7 @@
   1;                                      !- Multiplier
 
 OS:ScheduleTypeLimits,
-<<<<<<< HEAD
-  {48c325e5-d2f9-491c-9cef-be3186e7e534}, !- Handle
-=======
-  {5f48cfd7-92ff-46a8-9634-5e252b3d6df8}, !- Handle
->>>>>>> a49bb51b
+  {ad847184-fb08-4115-9c78-bf7573fecb2a}, !- Handle
   ActivityLevel,                          !- Name
   0,                                      !- Lower Limit Value
   ,                                       !- Upper Limit Value
@@ -1264,24 +861,15 @@
   ActivityLevel;                          !- Unit Type
 
 OS:ScheduleTypeLimits,
-<<<<<<< HEAD
-  {c4d43591-356d-4525-9cdd-0244a7a33a92}, !- Handle
-=======
-  {3cf619d2-bfda-4b10-8024-230a337000f2}, !- Handle
->>>>>>> a49bb51b
+  {cb438035-176f-4320-b51a-309ee68999fc}, !- Handle
   Fractional,                             !- Name
   0,                                      !- Lower Limit Value
   1,                                      !- Upper Limit Value
   Continuous;                             !- Numeric Type
 
 OS:People:Definition,
-<<<<<<< HEAD
-  {6b85ba03-592a-4245-9b14-72b95bb5104f}, !- Handle
-  res occupants|living space|story 2,     !- Name
-=======
-  {895240c6-0599-45ed-8ba6-68b00f82308b}, !- Handle
+  {d3d5e307-cc43-45b2-b4a3-81a4efefb638}, !- Handle
   res occupants|living space,             !- Name
->>>>>>> a49bb51b
   People,                                 !- Number of People Calculation Method
   1.32,                                   !- Number of People {people}
   ,                                       !- People per Space Floor Area {person/m2}
@@ -1293,21 +881,12 @@
   ZoneAveraged;                           !- Mean Radiant Temperature Calculation Type
 
 OS:People,
-<<<<<<< HEAD
-  {f313dc34-71eb-4789-85d0-04fe1f21ca44}, !- Handle
-  res occupants|living space|story 2,     !- Name
-  {6b85ba03-592a-4245-9b14-72b95bb5104f}, !- People Definition Name
-  {ec3d3b21-34f0-4fa8-ab23-f1166220d407}, !- Space or SpaceType Name
-  {86522b9d-aa42-4672-b1a9-41daf2b15ff6}, !- Number of People Schedule Name
-  {caae2b9a-851f-4f8d-9c50-fc6b5cc90540}, !- Activity Level Schedule Name
-=======
-  {e8eeab03-618e-493c-a440-4b98ebfed060}, !- Handle
+  {7236ccfd-4c7b-423c-94c9-f546f3e87560}, !- Handle
   res occupants|living space,             !- Name
-  {895240c6-0599-45ed-8ba6-68b00f82308b}, !- People Definition Name
-  {f0b58bc5-8d21-4c9d-93ee-b239c4ea73dd}, !- Space or SpaceType Name
-  {540a4fec-7295-424a-ad61-c57fcdcd9f10}, !- Number of People Schedule Name
-  {191df293-bd76-400b-bd8d-eb54abc1d6ca}, !- Activity Level Schedule Name
->>>>>>> a49bb51b
+  {d3d5e307-cc43-45b2-b4a3-81a4efefb638}, !- People Definition Name
+  {1e7c0a5a-54a3-45a7-9c34-97b5b9352bcc}, !- Space or SpaceType Name
+  {54a5f8c1-5bde-4e95-b5df-a0271ed07db9}, !- Number of People Schedule Name
+  {8714cc27-f3ef-4a2b-935b-1322ee2f6a06}, !- Activity Level Schedule Name
   ,                                       !- Surface Name/Angle Factor List Name
   ,                                       !- Work Efficiency Schedule Name
   ,                                       !- Clothing Insulation Schedule Name
