--- conflicted
+++ resolved
@@ -1,73 +1,41 @@
 !- NOTE: Auto-generated from /test/osw_files/SFD_2000sqft_2story_SL_UA_Denver_North.osw
 
 OS:Version,
-<<<<<<< HEAD
-  {47938343-76c7-49e3-a65e-274dd7a2251e}, !- Handle
+  {9674fafc-de60-43fa-b9f5-d50f49c5109e}, !- Handle
   2.9.0;                                  !- Version Identifier
 
 OS:SimulationControl,
-  {d95214bf-ed82-4eb6-a967-dad700eb360a}, !- Handle
-=======
-  {f54ff121-49ea-424c-8fb6-746de67eaaa0}, !- Handle
-  2.9.0;                                  !- Version Identifier
-
-OS:SimulationControl,
-  {d077590e-d85c-4293-8203-3e824da29d83}, !- Handle
->>>>>>> aeaf96d4
+  {e42c2631-82f6-45d0-8de6-d6b3eacf226b}, !- Handle
   ,                                       !- Do Zone Sizing Calculation
   ,                                       !- Do System Sizing Calculation
   ,                                       !- Do Plant Sizing Calculation
   No;                                     !- Run Simulation for Sizing Periods
 
 OS:Timestep,
-<<<<<<< HEAD
-  {b2329aa3-19bb-43d8-8886-d2b76b5ac1c0}, !- Handle
+  {4f5c488d-f91b-470c-92b1-e22d6ee70e08}, !- Handle
   6;                                      !- Number of Timesteps per Hour
 
 OS:ShadowCalculation,
-  {a716f2fd-5f04-430f-b397-27714857cf8b}, !- Handle
-=======
-  {3015760c-3605-4deb-b94d-04a656884dba}, !- Handle
-  6;                                      !- Number of Timesteps per Hour
-
-OS:ShadowCalculation,
-  {ccc5aad0-82b5-4004-b630-b0a9bd7eeb03}, !- Handle
->>>>>>> aeaf96d4
+  {54b06ab3-7dd1-4157-8145-d3b85c9c697f}, !- Handle
   20,                                     !- Calculation Frequency
   200;                                    !- Maximum Figures in Shadow Overlap Calculations
 
 OS:SurfaceConvectionAlgorithm:Outside,
-<<<<<<< HEAD
-  {5980f9ee-dee2-40c7-bc76-c46fe242d248}, !- Handle
+  {66411a7c-c505-4c54-abc8-9aed0baf1409}, !- Handle
   DOE-2;                                  !- Algorithm
 
 OS:SurfaceConvectionAlgorithm:Inside,
-  {7483d85f-3a7b-4140-b454-a6c881230e41}, !- Handle
+  {bfc33d70-2244-4988-be30-dc794f7307b7}, !- Handle
   TARP;                                   !- Algorithm
 
 OS:ZoneCapacitanceMultiplier:ResearchSpecial,
-  {e28f905b-467b-49df-a9a3-8c3a02ef99bc}, !- Handle
-=======
-  {49a6ffaa-1b36-4bfc-aee5-c73eb4b42cc7}, !- Handle
-  DOE-2;                                  !- Algorithm
-
-OS:SurfaceConvectionAlgorithm:Inside,
-  {8f0beb91-110d-4b99-bfdd-7794da6ca761}, !- Handle
-  TARP;                                   !- Algorithm
-
-OS:ZoneCapacitanceMultiplier:ResearchSpecial,
-  {df4fd9d4-14c6-4274-9f81-50027c4bc61a}, !- Handle
->>>>>>> aeaf96d4
+  {5512f312-abdc-4745-a449-da56612e0f15}, !- Handle
   ,                                       !- Temperature Capacity Multiplier
   15,                                     !- Humidity Capacity Multiplier
   ;                                       !- Carbon Dioxide Capacity Multiplier
 
 OS:RunPeriod,
-<<<<<<< HEAD
-  {a62a3732-ab33-479d-a764-47b1e5c92d86}, !- Handle
-=======
-  {81647885-8dd4-403e-8fbe-be6d58879b0e}, !- Handle
->>>>>>> aeaf96d4
+  {5c6cd002-116c-4a61-a452-44d80d88c8af}, !- Handle
   Run Period 1,                           !- Name
   1,                                      !- Begin Month
   1,                                      !- Begin Day of Month
@@ -81,21 +49,13 @@
   ;                                       !- Number of Times Runperiod to be Repeated
 
 OS:YearDescription,
-<<<<<<< HEAD
-  {1084cda8-1da9-41a1-bb43-7a6ccea0bd56}, !- Handle
-=======
-  {0a775e3d-9c0e-4eef-8cd0-2754ce6cd035}, !- Handle
->>>>>>> aeaf96d4
+  {b4cf1161-f969-4331-a8ae-20f63a20217b}, !- Handle
   2007,                                   !- Calendar Year
   ,                                       !- Day of Week for Start Day
   ;                                       !- Is Leap Year
 
 OS:WeatherFile,
-<<<<<<< HEAD
-  {7b42dd7d-c17f-4d4c-a590-69bc3f6d730f}, !- Handle
-=======
-  {e8f109fb-3a3f-4bc6-bf49-8ca823e37441}, !- Handle
->>>>>>> aeaf96d4
+  {34d70bf8-95f6-4eeb-ba24-505635362d63}, !- Handle
   Denver Intl Ap,                         !- City
   CO,                                     !- State Province Region
   USA,                                    !- Country
@@ -109,13 +69,8 @@
   E23378AA;                               !- Checksum
 
 OS:AdditionalProperties,
-<<<<<<< HEAD
-  {0217fe4d-aff6-4c17-86be-d6126504bebb}, !- Handle
-  {7b42dd7d-c17f-4d4c-a590-69bc3f6d730f}, !- Object Name
-=======
-  {6878093c-d8d5-44f6-8c62-8da8d8dd34ee}, !- Handle
-  {e8f109fb-3a3f-4bc6-bf49-8ca823e37441}, !- Object Name
->>>>>>> aeaf96d4
+  {637777ec-42f3-4649-a844-0fde755029c7}, !- Handle
+  {34d70bf8-95f6-4eeb-ba24-505635362d63}, !- Object Name
   EPWHeaderCity,                          !- Feature Name 1
   String,                                 !- Feature Data Type 1
   Denver Intl Ap,                         !- Feature Value 1
@@ -223,11 +178,7 @@
   84;                                     !- Feature Value 35
 
 OS:Site,
-<<<<<<< HEAD
-  {379bfb7f-c5eb-4665-b474-6c59fca1c03a}, !- Handle
-=======
-  {a7cde9b3-8cd0-4cd0-91a6-b839ca3f2f9e}, !- Handle
->>>>>>> aeaf96d4
+  {e9b3a631-7f32-465d-91a4-9297ac00ec39}, !- Handle
   Denver Intl Ap_CO_USA,                  !- Name
   39.83,                                  !- Latitude {deg}
   -104.65,                                !- Longitude {deg}
@@ -236,11 +187,7 @@
   ;                                       !- Terrain
 
 OS:ClimateZones,
-<<<<<<< HEAD
-  {737543f8-e1e0-44e0-8b5c-89a13802c19d}, !- Handle
-=======
-  {8a9da066-153f-462f-baa5-a282bc1594fd}, !- Handle
->>>>>>> aeaf96d4
+  {e91a03bf-d8cf-4811-9038-531b6b08accc}, !- Handle
   ,                                       !- Active Institution
   ,                                       !- Active Year
   ,                                       !- Climate Zone Institution Name 1
@@ -253,31 +200,19 @@
   Cold;                                   !- Climate Zone Value 2
 
 OS:Site:WaterMainsTemperature,
-<<<<<<< HEAD
-  {ae489683-679e-4d4c-ac23-85e5d85b6da6}, !- Handle
-=======
-  {1e0a2586-c1ac-47ea-96d8-8a3d81bd9fd0}, !- Handle
->>>>>>> aeaf96d4
+  {0fde4b50-266f-4067-ad86-3def51a54873}, !- Handle
   Correlation,                            !- Calculation Method
   ,                                       !- Temperature Schedule Name
   10.8753424657535,                       !- Annual Average Outdoor Air Temperature {C}
   23.1524007936508;                       !- Maximum Difference In Monthly Average Outdoor Air Temperatures {deltaC}
 
 OS:RunPeriodControl:DaylightSavingTime,
-<<<<<<< HEAD
-  {a71b7c3d-0be2-4df1-96f7-ecfab4e7c1cf}, !- Handle
-=======
-  {af876b3e-35bf-463f-85af-3309f5f57e28}, !- Handle
->>>>>>> aeaf96d4
+  {3eda377c-9be2-4208-84ac-602147e8c74f}, !- Handle
   4/7,                                    !- Start Date
   10/26;                                  !- End Date
 
 OS:Site:GroundTemperature:Deep,
-<<<<<<< HEAD
-  {fb63a73f-e8af-4bd5-a218-276dd396c0ed}, !- Handle
-=======
-  {62bd5ecd-753e-45cb-a958-017574849e2f}, !- Handle
->>>>>>> aeaf96d4
+  {dbfaf6a0-85cc-4c93-a4ed-3ab2dada7046}, !- Handle
   10.8753424657535,                       !- January Deep Ground Temperature {C}
   10.8753424657535,                       !- February Deep Ground Temperature {C}
   10.8753424657535,                       !- March Deep Ground Temperature {C}
@@ -292,11 +227,7 @@
   10.8753424657535;                       !- December Deep Ground Temperature {C}
 
 OS:Building,
-<<<<<<< HEAD
-  {0c568423-6800-44ab-a8e1-629ce2821c50}, !- Handle
-=======
-  {9e04257d-adc0-4267-9623-bb8ebc830819}, !- Handle
->>>>>>> aeaf96d4
+  {45010070-79b5-4390-b56f-0185538b92c6}, !- Handle
   Building 1,                             !- Name
   ,                                       !- Building Sector Type
   180,                                    !- North Axis {deg}
@@ -311,13 +242,8 @@
   1;                                      !- Standards Number of Living Units
 
 OS:AdditionalProperties,
-<<<<<<< HEAD
-  {4ac6b164-3289-49b9-95c3-22e13a62dc75}, !- Handle
-  {0c568423-6800-44ab-a8e1-629ce2821c50}, !- Object Name
-=======
-  {dedc1d09-cb83-4f63-b026-6523ec4a5096}, !- Handle
-  {9e04257d-adc0-4267-9623-bb8ebc830819}, !- Object Name
->>>>>>> aeaf96d4
+  {b5057f19-2efc-4f47-9d36-b84d0b9b9594}, !- Handle
+  {45010070-79b5-4390-b56f-0185538b92c6}, !- Object Name
   Total Units Represented,                !- Feature Name 1
   Integer,                                !- Feature Data Type 1
   1,                                      !- Feature Value 1
@@ -326,11 +252,7 @@
   1;                                      !- Feature Value 2
 
 OS:ThermalZone,
-<<<<<<< HEAD
-  {65506699-4ad7-42e8-8c56-e3756eb175fa}, !- Handle
-=======
-  {712842d2-22f9-4d65-a472-18564f917d21}, !- Handle
->>>>>>> aeaf96d4
+  {9225c070-1607-4f26-a7dc-a19aea894659}, !- Handle
   living zone,                            !- Name
   ,                                       !- Multiplier
   ,                                       !- Ceiling Height {m}
@@ -339,17 +261,10 @@
   ,                                       !- Zone Inside Convection Algorithm
   ,                                       !- Zone Outside Convection Algorithm
   ,                                       !- Zone Conditioning Equipment List Name
-<<<<<<< HEAD
-  {8a5f8da5-b801-44be-b1d9-705c304dd78f}, !- Zone Air Inlet Port List
-  {c6759138-7259-4411-81b1-cdbc6d0d2020}, !- Zone Air Exhaust Port List
-  {b9d6ecd9-3764-45c0-b54e-c1d25e2a37c8}, !- Zone Air Node Name
-  {df4a8bb9-eecd-47b4-b8f9-c44eb11a1639}, !- Zone Return Air Port List
-=======
-  {3d04f161-d17c-41b1-b5ad-b02a1adcabb9}, !- Zone Air Inlet Port List
-  {46e2b0a7-15cf-4e28-a128-aa3b1031b182}, !- Zone Air Exhaust Port List
-  {cdbffbbc-0e8a-4ccb-a677-c84776cf457c}, !- Zone Air Node Name
-  {fdda58e4-4ff4-4533-a0c8-6b8e036c26f9}, !- Zone Return Air Port List
->>>>>>> aeaf96d4
+  {10959201-13e1-4db1-813b-db43cb435128}, !- Zone Air Inlet Port List
+  {3258fad2-e451-41f9-b1a6-0b3eabc4e981}, !- Zone Air Exhaust Port List
+  {8928d46f-843a-4aca-803a-8efd9c5a5899}, !- Zone Air Node Name
+  {76683bc3-a7f0-4a50-8ba6-4d7b045512ff}, !- Zone Return Air Port List
   ,                                       !- Primary Daylighting Control Name
   ,                                       !- Fraction of Zone Controlled by Primary Daylighting Control
   ,                                       !- Secondary Daylighting Control Name
@@ -360,71 +275,37 @@
   No;                                     !- Use Ideal Air Loads
 
 OS:Node,
-<<<<<<< HEAD
-  {da38be73-11e1-4714-8c96-e7fd412d50e1}, !- Handle
+  {48444196-c4c8-4ccb-8513-5db637314b27}, !- Handle
   Node 1,                                 !- Name
-  {b9d6ecd9-3764-45c0-b54e-c1d25e2a37c8}, !- Inlet Port
+  {8928d46f-843a-4aca-803a-8efd9c5a5899}, !- Inlet Port
   ;                                       !- Outlet Port
 
 OS:Connection,
-  {b9d6ecd9-3764-45c0-b54e-c1d25e2a37c8}, !- Handle
-  {e3fbfe40-3f03-4457-9e38-1a24f53d6ea4}, !- Name
-  {65506699-4ad7-42e8-8c56-e3756eb175fa}, !- Source Object
+  {8928d46f-843a-4aca-803a-8efd9c5a5899}, !- Handle
+  {4bc2251a-7846-473a-ac26-280231e64ea1}, !- Name
+  {9225c070-1607-4f26-a7dc-a19aea894659}, !- Source Object
   11,                                     !- Outlet Port
-  {da38be73-11e1-4714-8c96-e7fd412d50e1}, !- Target Object
+  {48444196-c4c8-4ccb-8513-5db637314b27}, !- Target Object
   2;                                      !- Inlet Port
 
 OS:PortList,
-  {8a5f8da5-b801-44be-b1d9-705c304dd78f}, !- Handle
-  {0cd80e03-619d-4521-b73b-265ac7159ab8}, !- Name
-  {65506699-4ad7-42e8-8c56-e3756eb175fa}; !- HVAC Component
+  {10959201-13e1-4db1-813b-db43cb435128}, !- Handle
+  {a633dd38-1a70-4ed6-9eb3-6f18ad54923c}, !- Name
+  {9225c070-1607-4f26-a7dc-a19aea894659}; !- HVAC Component
 
 OS:PortList,
-  {c6759138-7259-4411-81b1-cdbc6d0d2020}, !- Handle
-  {a185b881-a196-423d-b7c9-d4044a8990f9}, !- Name
-  {65506699-4ad7-42e8-8c56-e3756eb175fa}; !- HVAC Component
+  {3258fad2-e451-41f9-b1a6-0b3eabc4e981}, !- Handle
+  {48674b7f-360d-49f8-93ef-b1fd21cbe0fa}, !- Name
+  {9225c070-1607-4f26-a7dc-a19aea894659}; !- HVAC Component
 
 OS:PortList,
-  {df4a8bb9-eecd-47b4-b8f9-c44eb11a1639}, !- Handle
-  {6b7c179e-29ba-4fef-b106-6e36c953d674}, !- Name
-  {65506699-4ad7-42e8-8c56-e3756eb175fa}; !- HVAC Component
+  {76683bc3-a7f0-4a50-8ba6-4d7b045512ff}, !- Handle
+  {8cde7490-3c15-4248-baa6-d362fe0b3143}, !- Name
+  {9225c070-1607-4f26-a7dc-a19aea894659}; !- HVAC Component
 
 OS:Sizing:Zone,
-  {c9e7e86c-6788-40a2-9ae9-fe4afe77fea8}, !- Handle
-  {65506699-4ad7-42e8-8c56-e3756eb175fa}, !- Zone or ZoneList Name
-=======
-  {1fa7ad59-cd93-4015-ad78-9e5cf2b5ee22}, !- Handle
-  Node 1,                                 !- Name
-  {cdbffbbc-0e8a-4ccb-a677-c84776cf457c}, !- Inlet Port
-  ;                                       !- Outlet Port
-
-OS:Connection,
-  {cdbffbbc-0e8a-4ccb-a677-c84776cf457c}, !- Handle
-  {4bc90a51-78f6-4244-8605-b1cf7eba6bf4}, !- Name
-  {712842d2-22f9-4d65-a472-18564f917d21}, !- Source Object
-  11,                                     !- Outlet Port
-  {1fa7ad59-cd93-4015-ad78-9e5cf2b5ee22}, !- Target Object
-  2;                                      !- Inlet Port
-
-OS:PortList,
-  {3d04f161-d17c-41b1-b5ad-b02a1adcabb9}, !- Handle
-  {c9a8364d-e329-436e-98b0-a98f73dac5c3}, !- Name
-  {712842d2-22f9-4d65-a472-18564f917d21}; !- HVAC Component
-
-OS:PortList,
-  {46e2b0a7-15cf-4e28-a128-aa3b1031b182}, !- Handle
-  {a350a380-eb5a-4492-b06e-a3d5c5e35f4a}, !- Name
-  {712842d2-22f9-4d65-a472-18564f917d21}; !- HVAC Component
-
-OS:PortList,
-  {fdda58e4-4ff4-4533-a0c8-6b8e036c26f9}, !- Handle
-  {15558538-c7cd-45ce-aeb2-c11ba4e58310}, !- Name
-  {712842d2-22f9-4d65-a472-18564f917d21}; !- HVAC Component
-
-OS:Sizing:Zone,
-  {b3572dbd-9933-4470-8fb2-08a16434a9a6}, !- Handle
-  {712842d2-22f9-4d65-a472-18564f917d21}, !- Zone or ZoneList Name
->>>>>>> aeaf96d4
+  {c3b82728-b303-499c-bf30-8c7abd261b05}, !- Handle
+  {9225c070-1607-4f26-a7dc-a19aea894659}, !- Zone or ZoneList Name
   SupplyAirTemperature,                   !- Zone Cooling Design Supply Air Temperature Input Method
   14,                                     !- Zone Cooling Design Supply Air Temperature {C}
   11.11,                                  !- Zone Cooling Design Supply Air Temperature Difference {deltaC}
@@ -453,25 +334,14 @@
   autosize;                               !- Dedicated Outdoor Air High Setpoint Temperature for Design {C}
 
 OS:ZoneHVAC:EquipmentList,
-<<<<<<< HEAD
-  {108f6515-deac-41d5-b78c-d946d0ab5f9c}, !- Handle
+  {273aac82-2c17-4d5e-9061-dede953846c9}, !- Handle
   Zone HVAC Equipment List 1,             !- Name
-  {65506699-4ad7-42e8-8c56-e3756eb175fa}; !- Thermal Zone
+  {9225c070-1607-4f26-a7dc-a19aea894659}; !- Thermal Zone
 
 OS:Space,
-  {071c673e-9463-44f6-8a0b-6c5ddfd55a8a}, !- Handle
+  {772543b4-f59d-4c6f-a5f5-1eafd8050e9d}, !- Handle
   living space,                           !- Name
-  {a0ac3f3b-026b-4ed4-a6c7-59507814e641}, !- Space Type Name
-=======
-  {832fd169-aae2-4905-bdf9-7c861705f84f}, !- Handle
-  Zone HVAC Equipment List 1,             !- Name
-  {712842d2-22f9-4d65-a472-18564f917d21}; !- Thermal Zone
-
-OS:Space,
-  {afa1db32-9e2e-41d6-9ca2-ee1c7a7ea0d9}, !- Handle
-  living space,                           !- Name
-  {74ae1294-53b9-4de4-bd28-7de06d98d854}, !- Space Type Name
->>>>>>> aeaf96d4
+  {270ede1a-3894-461c-aeb2-3ffd9e3cee9e}, !- Space Type Name
   ,                                       !- Default Construction Set Name
   ,                                       !- Default Schedule Set Name
   -0,                                     !- Direction of Relative North {deg}
@@ -479,31 +349,17 @@
   0,                                      !- Y Origin {m}
   0,                                      !- Z Origin {m}
   ,                                       !- Building Story Name
-<<<<<<< HEAD
-  {65506699-4ad7-42e8-8c56-e3756eb175fa}, !- Thermal Zone Name
+  {9225c070-1607-4f26-a7dc-a19aea894659}, !- Thermal Zone Name
   ,                                       !- Part of Total Floor Area
   ,                                       !- Design Specification Outdoor Air Object Name
-  {856749ea-2423-47a1-b7cc-fe9845b86e4e}; !- Building Unit Name
-
-OS:Surface,
-  {a206ea3c-09f6-4bc0-9e3a-289d6b2e8b36}, !- Handle
+  {1c3bb847-88a1-4750-a5c1-5bbb0b127bdd}; !- Building Unit Name
+
+OS:Surface,
+  {d3246e73-5ad7-4b48-a400-05fdf611d882}, !- Handle
   Surface 1,                              !- Name
   Floor,                                  !- Surface Type
   ,                                       !- Construction Name
-  {071c673e-9463-44f6-8a0b-6c5ddfd55a8a}, !- Space Name
-=======
-  {712842d2-22f9-4d65-a472-18564f917d21}, !- Thermal Zone Name
-  ,                                       !- Part of Total Floor Area
-  ,                                       !- Design Specification Outdoor Air Object Name
-  {006042f9-6f11-4309-9692-f0683d451138}; !- Building Unit Name
-
-OS:Surface,
-  {d44c416e-7261-4f3e-b39f-4a2ecc527932}, !- Handle
-  Surface 1,                              !- Name
-  Floor,                                  !- Surface Type
-  ,                                       !- Construction Name
-  {afa1db32-9e2e-41d6-9ca2-ee1c7a7ea0d9}, !- Space Name
->>>>>>> aeaf96d4
+  {772543b4-f59d-4c6f-a5f5-1eafd8050e9d}, !- Space Name
   Foundation,                             !- Outside Boundary Condition
   ,                                       !- Outside Boundary Condition Object
   NoSun,                                  !- Sun Exposure
@@ -516,19 +372,11 @@
   13.6310703908387, 0, 0;                 !- X,Y,Z Vertex 4 {m}
 
 OS:Surface,
-<<<<<<< HEAD
-  {99bafc8f-f6c9-4728-b820-ab4ccb046e98}, !- Handle
+  {974fd4d7-f021-4bfe-bf69-2c702a4c61fa}, !- Handle
   Surface 2,                              !- Name
   Wall,                                   !- Surface Type
   ,                                       !- Construction Name
-  {071c673e-9463-44f6-8a0b-6c5ddfd55a8a}, !- Space Name
-=======
-  {552cab51-921b-43b6-8232-27ee035a520a}, !- Handle
-  Surface 2,                              !- Name
-  Wall,                                   !- Surface Type
-  ,                                       !- Construction Name
-  {afa1db32-9e2e-41d6-9ca2-ee1c7a7ea0d9}, !- Space Name
->>>>>>> aeaf96d4
+  {772543b4-f59d-4c6f-a5f5-1eafd8050e9d}, !- Space Name
   Outdoors,                               !- Outside Boundary Condition
   ,                                       !- Outside Boundary Condition Object
   SunExposed,                             !- Sun Exposure
@@ -541,19 +389,11 @@
   0, 0, 2.4384;                           !- X,Y,Z Vertex 4 {m}
 
 OS:Surface,
-<<<<<<< HEAD
-  {c043e5cb-2164-4d33-8010-e2ffc6d44a9e}, !- Handle
+  {61cc8aee-9a09-49df-bb24-a8ccedefe177}, !- Handle
   Surface 3,                              !- Name
   Wall,                                   !- Surface Type
   ,                                       !- Construction Name
-  {071c673e-9463-44f6-8a0b-6c5ddfd55a8a}, !- Space Name
-=======
-  {4418605b-ef1a-4d4f-8035-3f3ab1e3e16a}, !- Handle
-  Surface 3,                              !- Name
-  Wall,                                   !- Surface Type
-  ,                                       !- Construction Name
-  {afa1db32-9e2e-41d6-9ca2-ee1c7a7ea0d9}, !- Space Name
->>>>>>> aeaf96d4
+  {772543b4-f59d-4c6f-a5f5-1eafd8050e9d}, !- Space Name
   Outdoors,                               !- Outside Boundary Condition
   ,                                       !- Outside Boundary Condition Object
   SunExposed,                             !- Sun Exposure
@@ -566,19 +406,11 @@
   0, 6.81553519541936, 2.4384;            !- X,Y,Z Vertex 4 {m}
 
 OS:Surface,
-<<<<<<< HEAD
-  {c676020c-75c6-4fc2-b843-6e5281f3c193}, !- Handle
+  {29b19d79-8afa-427f-8da2-953162363822}, !- Handle
   Surface 4,                              !- Name
   Wall,                                   !- Surface Type
   ,                                       !- Construction Name
-  {071c673e-9463-44f6-8a0b-6c5ddfd55a8a}, !- Space Name
-=======
-  {a32955ca-0997-400d-99f6-5fd80eb43469}, !- Handle
-  Surface 4,                              !- Name
-  Wall,                                   !- Surface Type
-  ,                                       !- Construction Name
-  {afa1db32-9e2e-41d6-9ca2-ee1c7a7ea0d9}, !- Space Name
->>>>>>> aeaf96d4
+  {772543b4-f59d-4c6f-a5f5-1eafd8050e9d}, !- Space Name
   Outdoors,                               !- Outside Boundary Condition
   ,                                       !- Outside Boundary Condition Object
   SunExposed,                             !- Sun Exposure
@@ -591,19 +423,11 @@
   13.6310703908387, 6.81553519541936, 2.4384; !- X,Y,Z Vertex 4 {m}
 
 OS:Surface,
-<<<<<<< HEAD
-  {69921bcb-7152-430f-a6c3-0baa8a5fd843}, !- Handle
+  {3e8fc447-80c0-48ac-ae97-5508f5dc891d}, !- Handle
   Surface 5,                              !- Name
   Wall,                                   !- Surface Type
   ,                                       !- Construction Name
-  {071c673e-9463-44f6-8a0b-6c5ddfd55a8a}, !- Space Name
-=======
-  {5985dbdb-646e-44b3-8e4b-730ca001b14c}, !- Handle
-  Surface 5,                              !- Name
-  Wall,                                   !- Surface Type
-  ,                                       !- Construction Name
-  {afa1db32-9e2e-41d6-9ca2-ee1c7a7ea0d9}, !- Space Name
->>>>>>> aeaf96d4
+  {772543b4-f59d-4c6f-a5f5-1eafd8050e9d}, !- Space Name
   Outdoors,                               !- Outside Boundary Condition
   ,                                       !- Outside Boundary Condition Object
   SunExposed,                             !- Sun Exposure
@@ -616,23 +440,13 @@
   13.6310703908387, 0, 2.4384;            !- X,Y,Z Vertex 4 {m}
 
 OS:Surface,
-<<<<<<< HEAD
-  {26a7d0f6-8ff4-49b5-aa72-827e7286e182}, !- Handle
+  {a3263233-bd77-4b39-b1d5-aa84047948d3}, !- Handle
   Surface 6,                              !- Name
   RoofCeiling,                            !- Surface Type
   ,                                       !- Construction Name
-  {071c673e-9463-44f6-8a0b-6c5ddfd55a8a}, !- Space Name
+  {772543b4-f59d-4c6f-a5f5-1eafd8050e9d}, !- Space Name
   Surface,                                !- Outside Boundary Condition
-  {1429c704-0500-4be5-9770-a5e5bec5eb5f}, !- Outside Boundary Condition Object
-=======
-  {87ce8b66-a752-43ce-b9b5-b22e7004407b}, !- Handle
-  Surface 6,                              !- Name
-  RoofCeiling,                            !- Surface Type
-  ,                                       !- Construction Name
-  {afa1db32-9e2e-41d6-9ca2-ee1c7a7ea0d9}, !- Space Name
-  Surface,                                !- Outside Boundary Condition
-  {85835902-ccf5-460a-aa8c-fea7756704a9}, !- Outside Boundary Condition Object
->>>>>>> aeaf96d4
+  {bcec9734-48a7-4652-9800-ad719eecb5fe}, !- Outside Boundary Condition Object
   NoSun,                                  !- Sun Exposure
   NoWind,                                 !- Wind Exposure
   ,                                       !- View Factor to Ground
@@ -643,11 +457,7 @@
   0, 0, 2.4384;                           !- X,Y,Z Vertex 4 {m}
 
 OS:SpaceType,
-<<<<<<< HEAD
-  {a0ac3f3b-026b-4ed4-a6c7-59507814e641}, !- Handle
-=======
-  {74ae1294-53b9-4de4-bd28-7de06d98d854}, !- Handle
->>>>>>> aeaf96d4
+  {270ede1a-3894-461c-aeb2-3ffd9e3cee9e}, !- Handle
   Space Type 1,                           !- Name
   ,                                       !- Default Construction Set Name
   ,                                       !- Default Schedule Set Name
@@ -658,15 +468,9 @@
   living;                                 !- Standards Space Type
 
 OS:Space,
-<<<<<<< HEAD
-  {cc5e14c6-a24a-4e36-acac-a6fc3e944ee0}, !- Handle
+  {bd1a7164-5a96-4560-b597-cf85be651b60}, !- Handle
   living space|story 2,                   !- Name
-  {a0ac3f3b-026b-4ed4-a6c7-59507814e641}, !- Space Type Name
-=======
-  {8d79e1ee-f7f0-4bc2-884a-1d72715f83ab}, !- Handle
-  living space|story 2,                   !- Name
-  {74ae1294-53b9-4de4-bd28-7de06d98d854}, !- Space Type Name
->>>>>>> aeaf96d4
+  {270ede1a-3894-461c-aeb2-3ffd9e3cee9e}, !- Space Type Name
   ,                                       !- Default Construction Set Name
   ,                                       !- Default Schedule Set Name
   -0,                                     !- Direction of Relative North {deg}
@@ -674,35 +478,19 @@
   0,                                      !- Y Origin {m}
   2.4384,                                 !- Z Origin {m}
   ,                                       !- Building Story Name
-<<<<<<< HEAD
-  {65506699-4ad7-42e8-8c56-e3756eb175fa}, !- Thermal Zone Name
+  {9225c070-1607-4f26-a7dc-a19aea894659}, !- Thermal Zone Name
   ,                                       !- Part of Total Floor Area
   ,                                       !- Design Specification Outdoor Air Object Name
-  {856749ea-2423-47a1-b7cc-fe9845b86e4e}; !- Building Unit Name
-
-OS:Surface,
-  {1429c704-0500-4be5-9770-a5e5bec5eb5f}, !- Handle
+  {1c3bb847-88a1-4750-a5c1-5bbb0b127bdd}; !- Building Unit Name
+
+OS:Surface,
+  {bcec9734-48a7-4652-9800-ad719eecb5fe}, !- Handle
   Surface 7,                              !- Name
   Floor,                                  !- Surface Type
   ,                                       !- Construction Name
-  {cc5e14c6-a24a-4e36-acac-a6fc3e944ee0}, !- Space Name
+  {bd1a7164-5a96-4560-b597-cf85be651b60}, !- Space Name
   Surface,                                !- Outside Boundary Condition
-  {26a7d0f6-8ff4-49b5-aa72-827e7286e182}, !- Outside Boundary Condition Object
-=======
-  {712842d2-22f9-4d65-a472-18564f917d21}, !- Thermal Zone Name
-  ,                                       !- Part of Total Floor Area
-  ,                                       !- Design Specification Outdoor Air Object Name
-  {006042f9-6f11-4309-9692-f0683d451138}; !- Building Unit Name
-
-OS:Surface,
-  {85835902-ccf5-460a-aa8c-fea7756704a9}, !- Handle
-  Surface 7,                              !- Name
-  Floor,                                  !- Surface Type
-  ,                                       !- Construction Name
-  {8d79e1ee-f7f0-4bc2-884a-1d72715f83ab}, !- Space Name
-  Surface,                                !- Outside Boundary Condition
-  {87ce8b66-a752-43ce-b9b5-b22e7004407b}, !- Outside Boundary Condition Object
->>>>>>> aeaf96d4
+  {a3263233-bd77-4b39-b1d5-aa84047948d3}, !- Outside Boundary Condition Object
   NoSun,                                  !- Sun Exposure
   NoWind,                                 !- Wind Exposure
   ,                                       !- View Factor to Ground
@@ -713,19 +501,11 @@
   13.6310703908387, 0, 0;                 !- X,Y,Z Vertex 4 {m}
 
 OS:Surface,
-<<<<<<< HEAD
-  {316c9262-9cfe-4424-88d9-b154cc03f0dd}, !- Handle
+  {fff0d8cb-4c31-48bf-b719-1c5eceee28d6}, !- Handle
   Surface 8,                              !- Name
   Wall,                                   !- Surface Type
   ,                                       !- Construction Name
-  {cc5e14c6-a24a-4e36-acac-a6fc3e944ee0}, !- Space Name
-=======
-  {f8d6e5f2-1d24-4b51-bced-cfc9bc2e1c4b}, !- Handle
-  Surface 8,                              !- Name
-  Wall,                                   !- Surface Type
-  ,                                       !- Construction Name
-  {8d79e1ee-f7f0-4bc2-884a-1d72715f83ab}, !- Space Name
->>>>>>> aeaf96d4
+  {bd1a7164-5a96-4560-b597-cf85be651b60}, !- Space Name
   Outdoors,                               !- Outside Boundary Condition
   ,                                       !- Outside Boundary Condition Object
   SunExposed,                             !- Sun Exposure
@@ -738,19 +518,11 @@
   0, 0, 2.4384;                           !- X,Y,Z Vertex 4 {m}
 
 OS:Surface,
-<<<<<<< HEAD
-  {4f788b36-ba3d-4d98-af27-b3e68ec978e0}, !- Handle
+  {229f818a-df8a-421d-b92b-dd4078d8c117}, !- Handle
   Surface 9,                              !- Name
   Wall,                                   !- Surface Type
   ,                                       !- Construction Name
-  {cc5e14c6-a24a-4e36-acac-a6fc3e944ee0}, !- Space Name
-=======
-  {0bcd6eab-dec0-44cb-b247-51b4a5cc9213}, !- Handle
-  Surface 9,                              !- Name
-  Wall,                                   !- Surface Type
-  ,                                       !- Construction Name
-  {8d79e1ee-f7f0-4bc2-884a-1d72715f83ab}, !- Space Name
->>>>>>> aeaf96d4
+  {bd1a7164-5a96-4560-b597-cf85be651b60}, !- Space Name
   Outdoors,                               !- Outside Boundary Condition
   ,                                       !- Outside Boundary Condition Object
   SunExposed,                             !- Sun Exposure
@@ -763,19 +535,11 @@
   0, 6.81553519541936, 2.4384;            !- X,Y,Z Vertex 4 {m}
 
 OS:Surface,
-<<<<<<< HEAD
-  {0fc6a1f2-1cf0-4cf1-bc5a-0dfcf0f3e408}, !- Handle
+  {cb6018df-8c54-4bfb-a7b7-a90eaae1240e}, !- Handle
   Surface 10,                             !- Name
   Wall,                                   !- Surface Type
   ,                                       !- Construction Name
-  {cc5e14c6-a24a-4e36-acac-a6fc3e944ee0}, !- Space Name
-=======
-  {0ff70431-125a-439e-a1f4-939b36a57377}, !- Handle
-  Surface 10,                             !- Name
-  Wall,                                   !- Surface Type
-  ,                                       !- Construction Name
-  {8d79e1ee-f7f0-4bc2-884a-1d72715f83ab}, !- Space Name
->>>>>>> aeaf96d4
+  {bd1a7164-5a96-4560-b597-cf85be651b60}, !- Space Name
   Outdoors,                               !- Outside Boundary Condition
   ,                                       !- Outside Boundary Condition Object
   SunExposed,                             !- Sun Exposure
@@ -788,19 +552,11 @@
   13.6310703908387, 6.81553519541936, 2.4384; !- X,Y,Z Vertex 4 {m}
 
 OS:Surface,
-<<<<<<< HEAD
-  {4ae9bed4-11bd-48db-82c9-a0bd6df384d1}, !- Handle
+  {99ab8cb0-c3da-44ba-9f1f-4d265f55ad62}, !- Handle
   Surface 11,                             !- Name
   Wall,                                   !- Surface Type
   ,                                       !- Construction Name
-  {cc5e14c6-a24a-4e36-acac-a6fc3e944ee0}, !- Space Name
-=======
-  {426095dd-fa4b-4894-bac8-5d6b8a97b9f4}, !- Handle
-  Surface 11,                             !- Name
-  Wall,                                   !- Surface Type
-  ,                                       !- Construction Name
-  {8d79e1ee-f7f0-4bc2-884a-1d72715f83ab}, !- Space Name
->>>>>>> aeaf96d4
+  {bd1a7164-5a96-4560-b597-cf85be651b60}, !- Space Name
   Outdoors,                               !- Outside Boundary Condition
   ,                                       !- Outside Boundary Condition Object
   SunExposed,                             !- Sun Exposure
@@ -813,23 +569,13 @@
   13.6310703908387, 0, 2.4384;            !- X,Y,Z Vertex 4 {m}
 
 OS:Surface,
-<<<<<<< HEAD
-  {f6a01c43-9e27-425f-8b83-6e63ef35806f}, !- Handle
+  {82876a1a-744f-4ded-b45f-ef9083ad4ab3}, !- Handle
   Surface 12,                             !- Name
   RoofCeiling,                            !- Surface Type
   ,                                       !- Construction Name
-  {cc5e14c6-a24a-4e36-acac-a6fc3e944ee0}, !- Space Name
+  {bd1a7164-5a96-4560-b597-cf85be651b60}, !- Space Name
   Surface,                                !- Outside Boundary Condition
-  {ae934a07-1120-4902-b009-b3c0f94fb3e2}, !- Outside Boundary Condition Object
-=======
-  {9a88dd56-5a34-4b44-97ce-23b85c44c810}, !- Handle
-  Surface 12,                             !- Name
-  RoofCeiling,                            !- Surface Type
-  ,                                       !- Construction Name
-  {8d79e1ee-f7f0-4bc2-884a-1d72715f83ab}, !- Space Name
-  Surface,                                !- Outside Boundary Condition
-  {01aab760-16c7-471a-9d3b-cd477cefd807}, !- Outside Boundary Condition Object
->>>>>>> aeaf96d4
+  {f43b3946-494b-4ab1-b622-adc9eacea129}, !- Outside Boundary Condition Object
   NoSun,                                  !- Sun Exposure
   NoWind,                                 !- Wind Exposure
   ,                                       !- View Factor to Ground
@@ -840,23 +586,13 @@
   0, 0, 2.4384;                           !- X,Y,Z Vertex 4 {m}
 
 OS:Surface,
-<<<<<<< HEAD
-  {ae934a07-1120-4902-b009-b3c0f94fb3e2}, !- Handle
+  {f43b3946-494b-4ab1-b622-adc9eacea129}, !- Handle
   Surface 13,                             !- Name
   Floor,                                  !- Surface Type
   ,                                       !- Construction Name
-  {be4d9fcb-9977-4a7d-9c94-a03e7fd67aca}, !- Space Name
+  {85d2691e-747a-49de-8a7c-6c246d068d5b}, !- Space Name
   Surface,                                !- Outside Boundary Condition
-  {f6a01c43-9e27-425f-8b83-6e63ef35806f}, !- Outside Boundary Condition Object
-=======
-  {01aab760-16c7-471a-9d3b-cd477cefd807}, !- Handle
-  Surface 13,                             !- Name
-  Floor,                                  !- Surface Type
-  ,                                       !- Construction Name
-  {07cff149-c00d-47f4-9869-1cbf47403cdd}, !- Space Name
-  Surface,                                !- Outside Boundary Condition
-  {9a88dd56-5a34-4b44-97ce-23b85c44c810}, !- Outside Boundary Condition Object
->>>>>>> aeaf96d4
+  {82876a1a-744f-4ded-b45f-ef9083ad4ab3}, !- Outside Boundary Condition Object
   NoSun,                                  !- Sun Exposure
   NoWind,                                 !- Wind Exposure
   ,                                       !- View Factor to Ground
@@ -867,19 +603,11 @@
   0, 0, 0;                                !- X,Y,Z Vertex 4 {m}
 
 OS:Surface,
-<<<<<<< HEAD
-  {f9d3b6c1-a741-40ce-a7f4-cf2280fa087f}, !- Handle
+  {c9b43e9d-2833-4cc6-b8af-55cbcbeb320b}, !- Handle
   Surface 14,                             !- Name
   RoofCeiling,                            !- Surface Type
   ,                                       !- Construction Name
-  {be4d9fcb-9977-4a7d-9c94-a03e7fd67aca}, !- Space Name
-=======
-  {4789689f-97d1-495a-a2e2-0416674908a2}, !- Handle
-  Surface 14,                             !- Name
-  RoofCeiling,                            !- Surface Type
-  ,                                       !- Construction Name
-  {07cff149-c00d-47f4-9869-1cbf47403cdd}, !- Space Name
->>>>>>> aeaf96d4
+  {85d2691e-747a-49de-8a7c-6c246d068d5b}, !- Space Name
   Outdoors,                               !- Outside Boundary Condition
   ,                                       !- Outside Boundary Condition Object
   SunExposed,                             !- Sun Exposure
@@ -892,19 +620,11 @@
   13.6310703908387, 0, 0;                 !- X,Y,Z Vertex 4 {m}
 
 OS:Surface,
-<<<<<<< HEAD
-  {b6ca0ef5-8099-4e7d-9113-af9301cbc9e4}, !- Handle
+  {93962216-e1d1-40e9-9f38-acf259666531}, !- Handle
   Surface 15,                             !- Name
   RoofCeiling,                            !- Surface Type
   ,                                       !- Construction Name
-  {be4d9fcb-9977-4a7d-9c94-a03e7fd67aca}, !- Space Name
-=======
-  {3317c100-3c44-42cd-8d1d-951a977ccf4d}, !- Handle
-  Surface 15,                             !- Name
-  RoofCeiling,                            !- Surface Type
-  ,                                       !- Construction Name
-  {07cff149-c00d-47f4-9869-1cbf47403cdd}, !- Space Name
->>>>>>> aeaf96d4
+  {85d2691e-747a-49de-8a7c-6c246d068d5b}, !- Space Name
   Outdoors,                               !- Outside Boundary Condition
   ,                                       !- Outside Boundary Condition Object
   SunExposed,                             !- Sun Exposure
@@ -917,19 +637,11 @@
   0, 6.81553519541936, 0;                 !- X,Y,Z Vertex 4 {m}
 
 OS:Surface,
-<<<<<<< HEAD
-  {2fee31db-4e1b-418c-9969-c9297aff750b}, !- Handle
+  {33ad1558-7117-4460-a0fb-c50112bbe88c}, !- Handle
   Surface 16,                             !- Name
   Wall,                                   !- Surface Type
   ,                                       !- Construction Name
-  {be4d9fcb-9977-4a7d-9c94-a03e7fd67aca}, !- Space Name
-=======
-  {179db59e-481b-4dbe-b140-020501c37cb0}, !- Handle
-  Surface 16,                             !- Name
-  Wall,                                   !- Surface Type
-  ,                                       !- Construction Name
-  {07cff149-c00d-47f4-9869-1cbf47403cdd}, !- Space Name
->>>>>>> aeaf96d4
+  {85d2691e-747a-49de-8a7c-6c246d068d5b}, !- Space Name
   Outdoors,                               !- Outside Boundary Condition
   ,                                       !- Outside Boundary Condition Object
   SunExposed,                             !- Sun Exposure
@@ -941,19 +653,11 @@
   0, 0, 0;                                !- X,Y,Z Vertex 3 {m}
 
 OS:Surface,
-<<<<<<< HEAD
-  {c1ee6a07-824a-4fab-a248-aafd84511d94}, !- Handle
+  {4c863cd1-84c8-4860-a641-5a3d87383891}, !- Handle
   Surface 17,                             !- Name
   Wall,                                   !- Surface Type
   ,                                       !- Construction Name
-  {be4d9fcb-9977-4a7d-9c94-a03e7fd67aca}, !- Space Name
-=======
-  {7a7b8e9b-a434-4f08-adc3-362aeb7a9c09}, !- Handle
-  Surface 17,                             !- Name
-  Wall,                                   !- Surface Type
-  ,                                       !- Construction Name
-  {07cff149-c00d-47f4-9869-1cbf47403cdd}, !- Space Name
->>>>>>> aeaf96d4
+  {85d2691e-747a-49de-8a7c-6c246d068d5b}, !- Space Name
   Outdoors,                               !- Outside Boundary Condition
   ,                                       !- Outside Boundary Condition Object
   SunExposed,                             !- Sun Exposure
@@ -965,15 +669,9 @@
   13.6310703908387, 6.81553519541936, 0;  !- X,Y,Z Vertex 3 {m}
 
 OS:Space,
-<<<<<<< HEAD
-  {be4d9fcb-9977-4a7d-9c94-a03e7fd67aca}, !- Handle
+  {85d2691e-747a-49de-8a7c-6c246d068d5b}, !- Handle
   unfinished attic space,                 !- Name
-  {105c1549-46c2-4895-a77f-31a00e53fc17}, !- Space Type Name
-=======
-  {07cff149-c00d-47f4-9869-1cbf47403cdd}, !- Handle
-  unfinished attic space,                 !- Name
-  {b2e850a8-2bd1-4264-a8e1-220cc1834cd5}, !- Space Type Name
->>>>>>> aeaf96d4
+  {3a2deca7-b39b-4183-9fe8-6ca088c95230}, !- Space Type Name
   ,                                       !- Default Construction Set Name
   ,                                       !- Default Schedule Set Name
   -0,                                     !- Direction of Relative North {deg}
@@ -981,17 +679,10 @@
   0,                                      !- Y Origin {m}
   4.8768,                                 !- Z Origin {m}
   ,                                       !- Building Story Name
-<<<<<<< HEAD
-  {c28bdeb8-c5e5-4a02-a4c2-74bd4176676e}; !- Thermal Zone Name
+  {1ab85f50-f736-4c88-86a6-348c2fa87136}; !- Thermal Zone Name
 
 OS:ThermalZone,
-  {c28bdeb8-c5e5-4a02-a4c2-74bd4176676e}, !- Handle
-=======
-  {b6cf2ae9-9648-4591-a32f-a48602151b64}; !- Thermal Zone Name
-
-OS:ThermalZone,
-  {b6cf2ae9-9648-4591-a32f-a48602151b64}, !- Handle
->>>>>>> aeaf96d4
+  {1ab85f50-f736-4c88-86a6-348c2fa87136}, !- Handle
   unfinished attic zone,                  !- Name
   ,                                       !- Multiplier
   ,                                       !- Ceiling Height {m}
@@ -1000,17 +691,10 @@
   ,                                       !- Zone Inside Convection Algorithm
   ,                                       !- Zone Outside Convection Algorithm
   ,                                       !- Zone Conditioning Equipment List Name
-<<<<<<< HEAD
-  {0fc3e270-2663-4776-aaba-c225103e40e9}, !- Zone Air Inlet Port List
-  {20971893-5d99-4293-900c-18ea33328d4d}, !- Zone Air Exhaust Port List
-  {299078c0-e9da-48a1-a1a7-de295348b7b9}, !- Zone Air Node Name
-  {635cbf54-6fa2-40cc-9994-f5f08fa3bf7f}, !- Zone Return Air Port List
-=======
-  {708279cb-50d5-4253-9ed7-f06e81aeb9e8}, !- Zone Air Inlet Port List
-  {34607d24-9e40-43e2-bb52-f40ffac454db}, !- Zone Air Exhaust Port List
-  {6f1f22e4-a79f-41a7-9c64-f6a202cc60bd}, !- Zone Air Node Name
-  {b92814e4-ed7e-49d7-8b0f-ab7d61991122}, !- Zone Return Air Port List
->>>>>>> aeaf96d4
+  {776c664f-746a-451a-a88b-792582e62164}, !- Zone Air Inlet Port List
+  {8477f2ca-e909-47b4-b1dd-4801e697be7c}, !- Zone Air Exhaust Port List
+  {3ab80cae-5642-459a-9d64-843c080c7d5d}, !- Zone Air Node Name
+  {79240744-e1de-46fe-af8c-458cff274cd8}, !- Zone Return Air Port List
   ,                                       !- Primary Daylighting Control Name
   ,                                       !- Fraction of Zone Controlled by Primary Daylighting Control
   ,                                       !- Secondary Daylighting Control Name
@@ -1021,71 +705,37 @@
   No;                                     !- Use Ideal Air Loads
 
 OS:Node,
-<<<<<<< HEAD
-  {e211cce8-40d0-4b44-b0ce-b4bbdc9a6118}, !- Handle
+  {99a91fd3-1528-46f3-ad94-5634f5cd41f0}, !- Handle
   Node 2,                                 !- Name
-  {299078c0-e9da-48a1-a1a7-de295348b7b9}, !- Inlet Port
+  {3ab80cae-5642-459a-9d64-843c080c7d5d}, !- Inlet Port
   ;                                       !- Outlet Port
 
 OS:Connection,
-  {299078c0-e9da-48a1-a1a7-de295348b7b9}, !- Handle
-  {335cd969-f21d-4fd7-ba8c-b7d8cb804e5e}, !- Name
-  {c28bdeb8-c5e5-4a02-a4c2-74bd4176676e}, !- Source Object
+  {3ab80cae-5642-459a-9d64-843c080c7d5d}, !- Handle
+  {d35590b6-0365-44e0-8f60-153cedb9c662}, !- Name
+  {1ab85f50-f736-4c88-86a6-348c2fa87136}, !- Source Object
   11,                                     !- Outlet Port
-  {e211cce8-40d0-4b44-b0ce-b4bbdc9a6118}, !- Target Object
+  {99a91fd3-1528-46f3-ad94-5634f5cd41f0}, !- Target Object
   2;                                      !- Inlet Port
 
 OS:PortList,
-  {0fc3e270-2663-4776-aaba-c225103e40e9}, !- Handle
-  {f9635a5b-5eac-4cac-9820-8ae9fa591881}, !- Name
-  {c28bdeb8-c5e5-4a02-a4c2-74bd4176676e}; !- HVAC Component
+  {776c664f-746a-451a-a88b-792582e62164}, !- Handle
+  {12c3fa5d-1db8-4848-bddd-2ea2ab450397}, !- Name
+  {1ab85f50-f736-4c88-86a6-348c2fa87136}; !- HVAC Component
 
 OS:PortList,
-  {20971893-5d99-4293-900c-18ea33328d4d}, !- Handle
-  {ec638379-2ebf-4e19-9553-feac50d8bcf8}, !- Name
-  {c28bdeb8-c5e5-4a02-a4c2-74bd4176676e}; !- HVAC Component
+  {8477f2ca-e909-47b4-b1dd-4801e697be7c}, !- Handle
+  {c636e4e0-751e-4339-9867-92ce10be49af}, !- Name
+  {1ab85f50-f736-4c88-86a6-348c2fa87136}; !- HVAC Component
 
 OS:PortList,
-  {635cbf54-6fa2-40cc-9994-f5f08fa3bf7f}, !- Handle
-  {699fe021-a37c-44c8-abec-e13be7008d10}, !- Name
-  {c28bdeb8-c5e5-4a02-a4c2-74bd4176676e}; !- HVAC Component
+  {79240744-e1de-46fe-af8c-458cff274cd8}, !- Handle
+  {da7679e1-69e7-4b0c-958e-cb0e186a69f3}, !- Name
+  {1ab85f50-f736-4c88-86a6-348c2fa87136}; !- HVAC Component
 
 OS:Sizing:Zone,
-  {93e63fca-aeff-4bdc-9e77-8a72e47d1e63}, !- Handle
-  {c28bdeb8-c5e5-4a02-a4c2-74bd4176676e}, !- Zone or ZoneList Name
-=======
-  {0c955a1d-1557-497c-ba48-62cd4beb5f40}, !- Handle
-  Node 2,                                 !- Name
-  {6f1f22e4-a79f-41a7-9c64-f6a202cc60bd}, !- Inlet Port
-  ;                                       !- Outlet Port
-
-OS:Connection,
-  {6f1f22e4-a79f-41a7-9c64-f6a202cc60bd}, !- Handle
-  {c53972fb-761d-47f4-a68e-1782586d96f6}, !- Name
-  {b6cf2ae9-9648-4591-a32f-a48602151b64}, !- Source Object
-  11,                                     !- Outlet Port
-  {0c955a1d-1557-497c-ba48-62cd4beb5f40}, !- Target Object
-  2;                                      !- Inlet Port
-
-OS:PortList,
-  {708279cb-50d5-4253-9ed7-f06e81aeb9e8}, !- Handle
-  {d3f3da5b-d462-48ad-904a-fc01c682cf5e}, !- Name
-  {b6cf2ae9-9648-4591-a32f-a48602151b64}; !- HVAC Component
-
-OS:PortList,
-  {34607d24-9e40-43e2-bb52-f40ffac454db}, !- Handle
-  {772261ba-4bd1-4145-9690-d539ebc856a3}, !- Name
-  {b6cf2ae9-9648-4591-a32f-a48602151b64}; !- HVAC Component
-
-OS:PortList,
-  {b92814e4-ed7e-49d7-8b0f-ab7d61991122}, !- Handle
-  {bb358917-8815-4c7e-9c88-16c05f24d1f4}, !- Name
-  {b6cf2ae9-9648-4591-a32f-a48602151b64}; !- HVAC Component
-
-OS:Sizing:Zone,
-  {768df01c-33df-4b9b-b51d-d6e1a078de7b}, !- Handle
-  {b6cf2ae9-9648-4591-a32f-a48602151b64}, !- Zone or ZoneList Name
->>>>>>> aeaf96d4
+  {36d7346f-9b62-4dc8-8ec2-f3e51a8f7c63}, !- Handle
+  {1ab85f50-f736-4c88-86a6-348c2fa87136}, !- Zone or ZoneList Name
   SupplyAirTemperature,                   !- Zone Cooling Design Supply Air Temperature Input Method
   14,                                     !- Zone Cooling Design Supply Air Temperature {C}
   11.11,                                  !- Zone Cooling Design Supply Air Temperature Difference {deltaC}
@@ -1114,21 +764,12 @@
   autosize;                               !- Dedicated Outdoor Air High Setpoint Temperature for Design {C}
 
 OS:ZoneHVAC:EquipmentList,
-<<<<<<< HEAD
-  {84f35973-7ca3-4b29-a720-5cb6b8898855}, !- Handle
+  {30a47702-059b-4720-9644-cd69bac45541}, !- Handle
   Zone HVAC Equipment List 2,             !- Name
-  {c28bdeb8-c5e5-4a02-a4c2-74bd4176676e}; !- Thermal Zone
+  {1ab85f50-f736-4c88-86a6-348c2fa87136}; !- Thermal Zone
 
 OS:SpaceType,
-  {105c1549-46c2-4895-a77f-31a00e53fc17}, !- Handle
-=======
-  {8a68ffdf-649b-4c4b-a964-8c7e88ccf0aa}, !- Handle
-  Zone HVAC Equipment List 2,             !- Name
-  {b6cf2ae9-9648-4591-a32f-a48602151b64}; !- Thermal Zone
-
-OS:SpaceType,
-  {b2e850a8-2bd1-4264-a8e1-220cc1834cd5}, !- Handle
->>>>>>> aeaf96d4
+  {3a2deca7-b39b-4183-9fe8-6ca088c95230}, !- Handle
   Space Type 2,                           !- Name
   ,                                       !- Default Construction Set Name
   ,                                       !- Default Schedule Set Name
@@ -1139,23 +780,14 @@
   unfinished attic;                       !- Standards Space Type
 
 OS:BuildingUnit,
-<<<<<<< HEAD
-  {856749ea-2423-47a1-b7cc-fe9845b86e4e}, !- Handle
-=======
-  {006042f9-6f11-4309-9692-f0683d451138}, !- Handle
->>>>>>> aeaf96d4
+  {1c3bb847-88a1-4750-a5c1-5bbb0b127bdd}, !- Handle
   unit 1,                                 !- Name
   ,                                       !- Rendering Color
   Residential;                            !- Building Unit Type
 
 OS:AdditionalProperties,
-<<<<<<< HEAD
-  {3703d262-d74a-4b19-83bc-8b2a52b6f873}, !- Handle
-  {856749ea-2423-47a1-b7cc-fe9845b86e4e}, !- Object Name
-=======
-  {1bd5274b-4bde-45ce-b484-ee57a3552207}, !- Handle
-  {006042f9-6f11-4309-9692-f0683d451138}, !- Object Name
->>>>>>> aeaf96d4
+  {ce516da4-f5af-4d86-b665-77408ede569a}, !- Handle
+  {1c3bb847-88a1-4750-a5c1-5bbb0b127bdd}, !- Object Name
   NumberOfBedrooms,                       !- Feature Name 1
   Integer,                                !- Feature Data Type 1
   3,                                      !- Feature Value 1
@@ -1167,20 +799,12 @@
   2.6400000000000001;                     !- Feature Value 3
 
 OS:External:File,
-<<<<<<< HEAD
-  {a0e3f836-7272-4ca9-a86b-eb275775444d}, !- Handle
-=======
-  {a1d74e99-3076-47ca-b247-449b3951db47}, !- Handle
->>>>>>> aeaf96d4
+  {de5315b6-968a-40c9-a027-dafad7de41bb}, !- Handle
   8760.csv,                               !- Name
   8760.csv;                               !- File Name
 
 OS:Schedule:Day,
-<<<<<<< HEAD
-  {27cb3788-4b34-44a3-a119-f4cda782aac9}, !- Handle
-=======
-  {98f2535e-d0b2-439c-8f07-36e4f7fc03ee}, !- Handle
->>>>>>> aeaf96d4
+  {e53df147-adc8-4e3a-8b7f-f1686a52ee94}, !- Handle
   Schedule Day 1,                         !- Name
   ,                                       !- Schedule Type Limits Name
   ,                                       !- Interpolate to Timestep
@@ -1189,11 +813,7 @@
   0;                                      !- Value Until Time 1
 
 OS:Schedule:Day,
-<<<<<<< HEAD
-  {d71ee74f-45de-415a-8ef6-0693f4cb2c9e}, !- Handle
-=======
-  {9bc82848-afb3-4da3-88a5-7ea6c0887ce3}, !- Handle
->>>>>>> aeaf96d4
+  {2be151a8-4075-4e61-9336-e6fedd580195}, !- Handle
   Schedule Day 2,                         !- Name
   ,                                       !- Schedule Type Limits Name
   ,                                       !- Interpolate to Timestep
@@ -1202,17 +822,10 @@
   1;                                      !- Value Until Time 1
 
 OS:Schedule:File,
-<<<<<<< HEAD
-  {4b99e887-caea-45d6-a4be-ad1ebb7d7cd2}, !- Handle
+  {35977ce2-0149-43ea-99df-070a016d3fb2}, !- Handle
   occupants,                              !- Name
-  {516d54dd-b3d0-45a1-ae60-0ba1dd8f083a}, !- Schedule Type Limits Name
-  {a0e3f836-7272-4ca9-a86b-eb275775444d}, !- External File Name
-=======
-  {93076d8d-fb60-40b1-8d8b-713f3eeb3672}, !- Handle
-  occupants,                              !- Name
-  {35a6796a-f249-4241-ac50-2954c3d88d24}, !- Schedule Type Limits Name
-  {a1d74e99-3076-47ca-b247-449b3951db47}, !- External File Name
->>>>>>> aeaf96d4
+  {552fd6b7-31bb-4944-bf81-103f64d5e243}, !- Schedule Type Limits Name
+  {de5315b6-968a-40c9-a027-dafad7de41bb}, !- External File Name
   1,                                      !- Column Number
   1,                                      !- Rows to Skip at Top
   8760,                                   !- Number of Hours of Data
@@ -1221,40 +834,23 @@
   60;                                     !- Minutes per Item
 
 OS:Schedule:Ruleset,
-<<<<<<< HEAD
-  {c74c0e7a-310b-4dd7-bc69-8e9ec957335b}, !- Handle
+  {582e1b83-8dac-413d-abbd-cb8e671b9501}, !- Handle
   Schedule Ruleset 1,                     !- Name
-  {d59b30b3-fab8-4436-bf03-8b7f91cab637}, !- Schedule Type Limits Name
-  {74e2c98f-3487-47db-bcb1-601f6ef35485}; !- Default Day Schedule Name
+  {c857fd7a-5a7a-45a5-8b26-31e7894122ec}, !- Schedule Type Limits Name
+  {269d23d4-db70-415d-bd62-a99da8713e09}; !- Default Day Schedule Name
 
 OS:Schedule:Day,
-  {74e2c98f-3487-47db-bcb1-601f6ef35485}, !- Handle
+  {269d23d4-db70-415d-bd62-a99da8713e09}, !- Handle
   Schedule Day 3,                         !- Name
-  {d59b30b3-fab8-4436-bf03-8b7f91cab637}, !- Schedule Type Limits Name
-=======
-  {2dba2416-7a51-4d1f-a85e-1653607332e6}, !- Handle
-  Schedule Ruleset 1,                     !- Name
-  {59992787-bfe5-461d-8601-3beefdc17781}, !- Schedule Type Limits Name
-  {29f88f84-fb89-4509-b987-1ea9af47dc31}; !- Default Day Schedule Name
-
-OS:Schedule:Day,
-  {29f88f84-fb89-4509-b987-1ea9af47dc31}, !- Handle
-  Schedule Day 3,                         !- Name
-  {59992787-bfe5-461d-8601-3beefdc17781}, !- Schedule Type Limits Name
->>>>>>> aeaf96d4
+  {c857fd7a-5a7a-45a5-8b26-31e7894122ec}, !- Schedule Type Limits Name
   ,                                       !- Interpolate to Timestep
   24,                                     !- Hour 1
   0,                                      !- Minute 1
   112.539290946133;                       !- Value Until Time 1
 
 OS:People:Definition,
-<<<<<<< HEAD
-  {428f4cc8-1911-4d02-b6d2-8eb0cc731644}, !- Handle
+  {9c3a2ddc-8ebc-4328-93c3-138d562ed631}, !- Handle
   res occupants|living space,             !- Name
-=======
-  {d9f03c2b-fb19-4b81-9259-a4677cb3fd41}, !- Handle
-  res occupants|living space|story 2,     !- Name
->>>>>>> aeaf96d4
   People,                                 !- Number of People Calculation Method
   1.32,                                   !- Number of People {people}
   ,                                       !- People per Space Floor Area {person/m2}
@@ -1266,21 +862,12 @@
   ZoneAveraged;                           !- Mean Radiant Temperature Calculation Type
 
 OS:People,
-<<<<<<< HEAD
-  {c2b00578-b751-4293-9f52-0466109bf45e}, !- Handle
+  {578fc68f-44c0-4745-9bf2-58a5d166f95a}, !- Handle
   res occupants|living space,             !- Name
-  {428f4cc8-1911-4d02-b6d2-8eb0cc731644}, !- People Definition Name
-  {071c673e-9463-44f6-8a0b-6c5ddfd55a8a}, !- Space or SpaceType Name
-  {4b99e887-caea-45d6-a4be-ad1ebb7d7cd2}, !- Number of People Schedule Name
-  {c74c0e7a-310b-4dd7-bc69-8e9ec957335b}, !- Activity Level Schedule Name
-=======
-  {89b14a1b-15e5-4fe1-b2c1-7086fc74c3bf}, !- Handle
-  res occupants|living space|story 2,     !- Name
-  {d9f03c2b-fb19-4b81-9259-a4677cb3fd41}, !- People Definition Name
-  {8d79e1ee-f7f0-4bc2-884a-1d72715f83ab}, !- Space or SpaceType Name
-  {93076d8d-fb60-40b1-8d8b-713f3eeb3672}, !- Number of People Schedule Name
-  {2dba2416-7a51-4d1f-a85e-1653607332e6}, !- Activity Level Schedule Name
->>>>>>> aeaf96d4
+  {9c3a2ddc-8ebc-4328-93c3-138d562ed631}, !- People Definition Name
+  {772543b4-f59d-4c6f-a5f5-1eafd8050e9d}, !- Space or SpaceType Name
+  {35977ce2-0149-43ea-99df-070a016d3fb2}, !- Number of People Schedule Name
+  {582e1b83-8dac-413d-abbd-cb8e671b9501}, !- Activity Level Schedule Name
   ,                                       !- Surface Name/Angle Factor List Name
   ,                                       !- Work Efficiency Schedule Name
   ,                                       !- Clothing Insulation Schedule Name
@@ -1288,11 +875,7 @@
   1;                                      !- Multiplier
 
 OS:ScheduleTypeLimits,
-<<<<<<< HEAD
-  {d59b30b3-fab8-4436-bf03-8b7f91cab637}, !- Handle
-=======
-  {59992787-bfe5-461d-8601-3beefdc17781}, !- Handle
->>>>>>> aeaf96d4
+  {c857fd7a-5a7a-45a5-8b26-31e7894122ec}, !- Handle
   ActivityLevel,                          !- Name
   0,                                      !- Lower Limit Value
   ,                                       !- Upper Limit Value
@@ -1300,24 +883,15 @@
   ActivityLevel;                          !- Unit Type
 
 OS:ScheduleTypeLimits,
-<<<<<<< HEAD
-  {516d54dd-b3d0-45a1-ae60-0ba1dd8f083a}, !- Handle
-=======
-  {35a6796a-f249-4241-ac50-2954c3d88d24}, !- Handle
->>>>>>> aeaf96d4
+  {552fd6b7-31bb-4944-bf81-103f64d5e243}, !- Handle
   Fractional,                             !- Name
   0,                                      !- Lower Limit Value
   1,                                      !- Upper Limit Value
   Continuous;                             !- Numeric Type
 
 OS:People:Definition,
-<<<<<<< HEAD
-  {c85398cf-4740-4d19-b345-3f7f7db06900}, !- Handle
+  {7e0109e3-2cba-4498-ab47-9deeb5697ee1}, !- Handle
   res occupants|living space|story 2,     !- Name
-=======
-  {f6862b7c-2d96-4af0-81bf-377a08fc0e60}, !- Handle
-  res occupants|living space,             !- Name
->>>>>>> aeaf96d4
   People,                                 !- Number of People Calculation Method
   1.32,                                   !- Number of People {people}
   ,                                       !- People per Space Floor Area {person/m2}
@@ -1329,21 +903,12 @@
   ZoneAveraged;                           !- Mean Radiant Temperature Calculation Type
 
 OS:People,
-<<<<<<< HEAD
-  {b58fcc09-2df7-4aca-afb1-f50451da52a1}, !- Handle
+  {6c97d444-a5b4-42d2-9149-f4db3559a981}, !- Handle
   res occupants|living space|story 2,     !- Name
-  {c85398cf-4740-4d19-b345-3f7f7db06900}, !- People Definition Name
-  {cc5e14c6-a24a-4e36-acac-a6fc3e944ee0}, !- Space or SpaceType Name
-  {4b99e887-caea-45d6-a4be-ad1ebb7d7cd2}, !- Number of People Schedule Name
-  {c74c0e7a-310b-4dd7-bc69-8e9ec957335b}, !- Activity Level Schedule Name
-=======
-  {fd74a44b-08fa-4242-91e1-c85fd6ab2019}, !- Handle
-  res occupants|living space,             !- Name
-  {f6862b7c-2d96-4af0-81bf-377a08fc0e60}, !- People Definition Name
-  {afa1db32-9e2e-41d6-9ca2-ee1c7a7ea0d9}, !- Space or SpaceType Name
-  {93076d8d-fb60-40b1-8d8b-713f3eeb3672}, !- Number of People Schedule Name
-  {2dba2416-7a51-4d1f-a85e-1653607332e6}, !- Activity Level Schedule Name
->>>>>>> aeaf96d4
+  {7e0109e3-2cba-4498-ab47-9deeb5697ee1}, !- People Definition Name
+  {bd1a7164-5a96-4560-b597-cf85be651b60}, !- Space or SpaceType Name
+  {35977ce2-0149-43ea-99df-070a016d3fb2}, !- Number of People Schedule Name
+  {582e1b83-8dac-413d-abbd-cb8e671b9501}, !- Activity Level Schedule Name
   ,                                       !- Surface Name/Angle Factor List Name
   ,                                       !- Work Efficiency Schedule Name
   ,                                       !- Clothing Insulation Schedule Name
