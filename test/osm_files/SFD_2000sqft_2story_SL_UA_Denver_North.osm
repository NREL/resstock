--- conflicted
+++ resolved
@@ -1,73 +1,41 @@
 !- NOTE: Auto-generated from /test/osw_files/SFD_2000sqft_2story_SL_UA_Denver_North.osw
 
 OS:Version,
-<<<<<<< HEAD
-  {d9871b8e-c689-4205-a18d-3ea199820612}, !- Handle
+  {595fc8ab-06bf-4f8a-9b6b-d1a4845259ce}, !- Handle
   2.9.0;                                  !- Version Identifier
 
 OS:SimulationControl,
-  {c9608eb9-503e-4532-a620-3b4859a37e53}, !- Handle
-=======
-  {2608c95d-05d7-4a41-9f3e-b57c03dcfc03}, !- Handle
-  2.9.0;                                  !- Version Identifier
-
-OS:SimulationControl,
-  {7493b2e6-0267-4b11-b86a-4b25e133a274}, !- Handle
->>>>>>> 3c1d7324
+  {ad6a9e60-86fd-41ee-bf34-0189c0988025}, !- Handle
   ,                                       !- Do Zone Sizing Calculation
   ,                                       !- Do System Sizing Calculation
   ,                                       !- Do Plant Sizing Calculation
   No;                                     !- Run Simulation for Sizing Periods
 
 OS:Timestep,
-<<<<<<< HEAD
-  {db260efa-be9a-4984-9716-fd67ca4a84d4}, !- Handle
+  {34b5881d-c957-43d9-9cfa-cfef152a88cd}, !- Handle
   6;                                      !- Number of Timesteps per Hour
 
 OS:ShadowCalculation,
-  {342525a5-adc1-4833-b379-52dda97d04e5}, !- Handle
-=======
-  {e03b348d-d5f4-4501-8b73-d56ec0fd0ec5}, !- Handle
-  6;                                      !- Number of Timesteps per Hour
-
-OS:ShadowCalculation,
-  {5cac919c-bced-4bd7-9996-be32aebebf91}, !- Handle
->>>>>>> 3c1d7324
+  {29e30b73-1bf4-4585-843e-8c632d68eb4d}, !- Handle
   20,                                     !- Calculation Frequency
   200;                                    !- Maximum Figures in Shadow Overlap Calculations
 
 OS:SurfaceConvectionAlgorithm:Outside,
-<<<<<<< HEAD
-  {c7e0a210-8f80-4a51-ac04-eb1851186b7a}, !- Handle
+  {8c28c1e2-bddf-4574-8600-8eb282d579f0}, !- Handle
   DOE-2;                                  !- Algorithm
 
 OS:SurfaceConvectionAlgorithm:Inside,
-  {0febf1e0-bf49-4f54-b14e-d908fefcdd34}, !- Handle
+  {e22e8d18-dd6a-4f62-a3b1-9c23d4c1d13d}, !- Handle
   TARP;                                   !- Algorithm
 
 OS:ZoneCapacitanceMultiplier:ResearchSpecial,
-  {5f52c21e-8a2a-4662-9540-736c3b132ca5}, !- Handle
-=======
-  {0ac58425-4993-43c0-82c7-cb738dd4ae1a}, !- Handle
-  DOE-2;                                  !- Algorithm
-
-OS:SurfaceConvectionAlgorithm:Inside,
-  {1b197581-9e99-4aa0-8147-a6b9c7444f82}, !- Handle
-  TARP;                                   !- Algorithm
-
-OS:ZoneCapacitanceMultiplier:ResearchSpecial,
-  {e338cca2-f518-4dab-98d1-649bb21c3ea0}, !- Handle
->>>>>>> 3c1d7324
+  {42f2e389-32b3-4bbc-a2cc-663b3e17b0f9}, !- Handle
   ,                                       !- Temperature Capacity Multiplier
   15,                                     !- Humidity Capacity Multiplier
   ;                                       !- Carbon Dioxide Capacity Multiplier
 
 OS:RunPeriod,
-<<<<<<< HEAD
-  {79ec7d34-6fd5-474d-8b7e-8d160199c6b8}, !- Handle
-=======
-  {f00a7284-ce16-49e1-a647-bfaa90fae4c5}, !- Handle
->>>>>>> 3c1d7324
+  {f1b013df-961c-41ab-941a-863ec6416db6}, !- Handle
   Run Period 1,                           !- Name
   1,                                      !- Begin Month
   1,                                      !- Begin Day of Month
@@ -81,21 +49,13 @@
   ;                                       !- Number of Times Runperiod to be Repeated
 
 OS:YearDescription,
-<<<<<<< HEAD
-  {bb4a00c7-6891-401e-8832-bebeeea25207}, !- Handle
-=======
-  {53fd73e4-4518-4ed6-9a19-4a6dbc0a25ff}, !- Handle
->>>>>>> 3c1d7324
+  {735250cd-8166-4d48-9145-23651d077639}, !- Handle
   2007,                                   !- Calendar Year
   ,                                       !- Day of Week for Start Day
   ;                                       !- Is Leap Year
 
 OS:WeatherFile,
-<<<<<<< HEAD
-  {fa803b2a-b07c-4a18-838c-c9ae9dd1e3f0}, !- Handle
-=======
-  {1923c624-ed65-4e04-bd86-02e642dfd28e}, !- Handle
->>>>>>> 3c1d7324
+  {4dd71d82-181b-4db1-8ccf-318d14cf8c0d}, !- Handle
   Denver Intl Ap,                         !- City
   CO,                                     !- State Province Region
   USA,                                    !- Country
@@ -109,13 +69,8 @@
   E23378AA;                               !- Checksum
 
 OS:AdditionalProperties,
-<<<<<<< HEAD
-  {a35c8c0e-7036-4084-a9d0-744a8810621a}, !- Handle
-  {fa803b2a-b07c-4a18-838c-c9ae9dd1e3f0}, !- Object Name
-=======
-  {3ef63c98-5007-443b-9fab-52883ce8121c}, !- Handle
-  {1923c624-ed65-4e04-bd86-02e642dfd28e}, !- Object Name
->>>>>>> 3c1d7324
+  {58240017-4fa1-4c2b-834c-7ec6ad75d8ef}, !- Handle
+  {4dd71d82-181b-4db1-8ccf-318d14cf8c0d}, !- Object Name
   EPWHeaderCity,                          !- Feature Name 1
   String,                                 !- Feature Data Type 1
   Denver Intl Ap,                         !- Feature Value 1
@@ -223,11 +178,7 @@
   84;                                     !- Feature Value 35
 
 OS:Site,
-<<<<<<< HEAD
-  {7a2e295f-8d50-4249-b0bf-b060d17700fa}, !- Handle
-=======
-  {7cef07c0-b20c-43f1-982c-c36f93dcdc0d}, !- Handle
->>>>>>> 3c1d7324
+  {68fa861f-04a3-492a-acf4-0ce6ae7e773e}, !- Handle
   Denver Intl Ap_CO_USA,                  !- Name
   39.83,                                  !- Latitude {deg}
   -104.65,                                !- Longitude {deg}
@@ -236,11 +187,7 @@
   ;                                       !- Terrain
 
 OS:ClimateZones,
-<<<<<<< HEAD
-  {ee468215-71bf-46ea-9271-42c8798f3b8f}, !- Handle
-=======
-  {5a32b0b9-ab0c-48b5-a43a-0c800ecd7119}, !- Handle
->>>>>>> 3c1d7324
+  {d8d5dab6-2b2b-4419-b252-68d1820b15c1}, !- Handle
   ,                                       !- Active Institution
   ,                                       !- Active Year
   ,                                       !- Climate Zone Institution Name 1
@@ -253,31 +200,19 @@
   Cold;                                   !- Climate Zone Value 2
 
 OS:Site:WaterMainsTemperature,
-<<<<<<< HEAD
-  {be150bcb-1ce6-49dc-bd32-c3100c3e9b33}, !- Handle
-=======
-  {e35023a9-eb06-430a-8b05-20473c42ee5e}, !- Handle
->>>>>>> 3c1d7324
+  {889908fd-6809-4d8d-8295-be1f558a5041}, !- Handle
   Correlation,                            !- Calculation Method
   ,                                       !- Temperature Schedule Name
   10.8753424657535,                       !- Annual Average Outdoor Air Temperature {C}
   23.1524007936508;                       !- Maximum Difference In Monthly Average Outdoor Air Temperatures {deltaC}
 
 OS:RunPeriodControl:DaylightSavingTime,
-<<<<<<< HEAD
-  {d4b9804f-04b7-405d-83c3-702503e0cec3}, !- Handle
-=======
-  {46e8254d-904e-414e-bf2f-f032121652c9}, !- Handle
->>>>>>> 3c1d7324
+  {718247c3-cfae-40d3-86b4-08d2bc88f7d0}, !- Handle
   3/12,                                   !- Start Date
   11/5;                                   !- End Date
 
 OS:Site:GroundTemperature:Deep,
-<<<<<<< HEAD
-  {dbea97a0-0b21-48c9-a222-c916fb400eb1}, !- Handle
-=======
-  {6ffdca17-2db3-4085-aed2-515cdaeeb3cd}, !- Handle
->>>>>>> 3c1d7324
+  {fca2c223-4cef-41b3-b7d2-0be6d67aecfb}, !- Handle
   10.8753424657535,                       !- January Deep Ground Temperature {C}
   10.8753424657535,                       !- February Deep Ground Temperature {C}
   10.8753424657535,                       !- March Deep Ground Temperature {C}
@@ -292,11 +227,7 @@
   10.8753424657535;                       !- December Deep Ground Temperature {C}
 
 OS:Building,
-<<<<<<< HEAD
-  {3a7da26a-9400-4fc7-915a-c2d080bae89e}, !- Handle
-=======
-  {590f8edd-c425-4cb1-aa21-23cfec28fe57}, !- Handle
->>>>>>> 3c1d7324
+  {11891c88-e5bc-400f-8b63-55701d7e7d50}, !- Handle
   Building 1,                             !- Name
   ,                                       !- Building Sector Type
   180,                                    !- North Axis {deg}
@@ -311,23 +242,14 @@
   1;                                      !- Standards Number of Living Units
 
 OS:AdditionalProperties,
-<<<<<<< HEAD
-  {05b392f7-03c5-413c-a83c-9babff3f33a3}, !- Handle
-  {3a7da26a-9400-4fc7-915a-c2d080bae89e}, !- Object Name
-=======
-  {4a64a973-70dc-44b7-936a-eef7e2f5c76e}, !- Handle
-  {590f8edd-c425-4cb1-aa21-23cfec28fe57}, !- Object Name
->>>>>>> 3c1d7324
+  {87af297a-b6a2-4517-850e-afcb322df739}, !- Handle
+  {11891c88-e5bc-400f-8b63-55701d7e7d50}, !- Object Name
   Total Units Modeled,                    !- Feature Name 1
   Integer,                                !- Feature Data Type 1
   1;                                      !- Feature Value 1
 
 OS:ThermalZone,
-<<<<<<< HEAD
-  {7a6a3b95-9aae-4d18-b034-ee03959a5c4a}, !- Handle
-=======
-  {d2b83608-22a8-423a-8083-c770984be46f}, !- Handle
->>>>>>> 3c1d7324
+  {6f5e8d1c-290d-4976-a4af-5b299b73ebf8}, !- Handle
   living zone,                            !- Name
   ,                                       !- Multiplier
   ,                                       !- Ceiling Height {m}
@@ -336,17 +258,10 @@
   ,                                       !- Zone Inside Convection Algorithm
   ,                                       !- Zone Outside Convection Algorithm
   ,                                       !- Zone Conditioning Equipment List Name
-<<<<<<< HEAD
-  {d58dfa80-5b60-4b71-ad27-2000fe2b6e92}, !- Zone Air Inlet Port List
-  {81482945-b729-414b-a6a3-671609289837}, !- Zone Air Exhaust Port List
-  {9a05ab1f-0d21-4ac7-a1e1-a791b3c1c275}, !- Zone Air Node Name
-  {6b8271e9-3b89-4eb4-8a26-26c345acd7a0}, !- Zone Return Air Port List
-=======
-  {fd1f7a67-d3b5-437c-b552-4d23b7df036c}, !- Zone Air Inlet Port List
-  {85e0a9dd-c1cc-4dee-8306-f42a9ac64f9d}, !- Zone Air Exhaust Port List
-  {3e5e4962-1e31-4143-8c50-c30a485c407e}, !- Zone Air Node Name
-  {ff3ed2e1-0b04-471f-8d98-f25eb07bc01c}, !- Zone Return Air Port List
->>>>>>> 3c1d7324
+  {d270cd9c-170a-4e40-8b3e-bbe5555468da}, !- Zone Air Inlet Port List
+  {917a5a43-36b3-4656-9f83-ee6d4c02e5d5}, !- Zone Air Exhaust Port List
+  {4c88263c-29f3-429a-b840-70cfaa8e972b}, !- Zone Air Node Name
+  {f5a8a0d8-58a1-404e-85cb-8bda43a5aeee}, !- Zone Return Air Port List
   ,                                       !- Primary Daylighting Control Name
   ,                                       !- Fraction of Zone Controlled by Primary Daylighting Control
   ,                                       !- Secondary Daylighting Control Name
@@ -357,71 +272,37 @@
   No;                                     !- Use Ideal Air Loads
 
 OS:Node,
-<<<<<<< HEAD
-  {b7a613a3-5d59-4ae8-90ce-2c9f116be888}, !- Handle
+  {499a5fda-70e8-427c-8e9b-088987d6080b}, !- Handle
   Node 1,                                 !- Name
-  {9a05ab1f-0d21-4ac7-a1e1-a791b3c1c275}, !- Inlet Port
+  {4c88263c-29f3-429a-b840-70cfaa8e972b}, !- Inlet Port
   ;                                       !- Outlet Port
 
 OS:Connection,
-  {9a05ab1f-0d21-4ac7-a1e1-a791b3c1c275}, !- Handle
-  {7ce8bcef-2f63-4ccf-9ca7-7d1fb6e38931}, !- Name
-  {7a6a3b95-9aae-4d18-b034-ee03959a5c4a}, !- Source Object
+  {4c88263c-29f3-429a-b840-70cfaa8e972b}, !- Handle
+  {47e16f25-cc15-4524-81b6-c5293c47ae09}, !- Name
+  {6f5e8d1c-290d-4976-a4af-5b299b73ebf8}, !- Source Object
   11,                                     !- Outlet Port
-  {b7a613a3-5d59-4ae8-90ce-2c9f116be888}, !- Target Object
+  {499a5fda-70e8-427c-8e9b-088987d6080b}, !- Target Object
   2;                                      !- Inlet Port
 
 OS:PortList,
-  {d58dfa80-5b60-4b71-ad27-2000fe2b6e92}, !- Handle
-  {2c18f4eb-a383-4bee-a386-eb5b155bb726}, !- Name
-  {7a6a3b95-9aae-4d18-b034-ee03959a5c4a}; !- HVAC Component
+  {d270cd9c-170a-4e40-8b3e-bbe5555468da}, !- Handle
+  {f661757e-620d-4ec3-98b3-10d5d809bbf1}, !- Name
+  {6f5e8d1c-290d-4976-a4af-5b299b73ebf8}; !- HVAC Component
 
 OS:PortList,
-  {81482945-b729-414b-a6a3-671609289837}, !- Handle
-  {9f2db48a-2908-4569-8e3b-e765b46759a1}, !- Name
-  {7a6a3b95-9aae-4d18-b034-ee03959a5c4a}; !- HVAC Component
+  {917a5a43-36b3-4656-9f83-ee6d4c02e5d5}, !- Handle
+  {8d9968e5-8a96-4b88-aec7-89e0843fe99a}, !- Name
+  {6f5e8d1c-290d-4976-a4af-5b299b73ebf8}; !- HVAC Component
 
 OS:PortList,
-  {6b8271e9-3b89-4eb4-8a26-26c345acd7a0}, !- Handle
-  {3a55cf13-2a5b-4254-b909-230849f2f236}, !- Name
-  {7a6a3b95-9aae-4d18-b034-ee03959a5c4a}; !- HVAC Component
+  {f5a8a0d8-58a1-404e-85cb-8bda43a5aeee}, !- Handle
+  {30c4f415-f8d3-40d4-a963-d3dc05a9ea53}, !- Name
+  {6f5e8d1c-290d-4976-a4af-5b299b73ebf8}; !- HVAC Component
 
 OS:Sizing:Zone,
-  {764f82e7-91c6-420a-9eb1-7c7c6f0f1278}, !- Handle
-  {7a6a3b95-9aae-4d18-b034-ee03959a5c4a}, !- Zone or ZoneList Name
-=======
-  {41cebf7e-d406-4fe3-ab98-44ea1c81cae3}, !- Handle
-  Node 1,                                 !- Name
-  {3e5e4962-1e31-4143-8c50-c30a485c407e}, !- Inlet Port
-  ;                                       !- Outlet Port
-
-OS:Connection,
-  {3e5e4962-1e31-4143-8c50-c30a485c407e}, !- Handle
-  {c50dcaf8-95b9-40d0-b545-087dfb34e440}, !- Name
-  {d2b83608-22a8-423a-8083-c770984be46f}, !- Source Object
-  11,                                     !- Outlet Port
-  {41cebf7e-d406-4fe3-ab98-44ea1c81cae3}, !- Target Object
-  2;                                      !- Inlet Port
-
-OS:PortList,
-  {fd1f7a67-d3b5-437c-b552-4d23b7df036c}, !- Handle
-  {d0d56d5c-6492-45e5-9114-499d5b429149}, !- Name
-  {d2b83608-22a8-423a-8083-c770984be46f}; !- HVAC Component
-
-OS:PortList,
-  {85e0a9dd-c1cc-4dee-8306-f42a9ac64f9d}, !- Handle
-  {18a20e9c-b4e7-4f7a-8c54-d312a919f98f}, !- Name
-  {d2b83608-22a8-423a-8083-c770984be46f}; !- HVAC Component
-
-OS:PortList,
-  {ff3ed2e1-0b04-471f-8d98-f25eb07bc01c}, !- Handle
-  {ab2eb81e-4c06-470e-bfc1-ad7ce57595bb}, !- Name
-  {d2b83608-22a8-423a-8083-c770984be46f}; !- HVAC Component
-
-OS:Sizing:Zone,
-  {f3d4c089-46b8-422e-acc0-8781a7feb170}, !- Handle
-  {d2b83608-22a8-423a-8083-c770984be46f}, !- Zone or ZoneList Name
->>>>>>> 3c1d7324
+  {9ac0173f-2bb7-4c3a-950b-06bdd288cf79}, !- Handle
+  {6f5e8d1c-290d-4976-a4af-5b299b73ebf8}, !- Zone or ZoneList Name
   SupplyAirTemperature,                   !- Zone Cooling Design Supply Air Temperature Input Method
   14,                                     !- Zone Cooling Design Supply Air Temperature {C}
   11.11,                                  !- Zone Cooling Design Supply Air Temperature Difference {deltaC}
@@ -450,25 +331,14 @@
   autosize;                               !- Dedicated Outdoor Air High Setpoint Temperature for Design {C}
 
 OS:ZoneHVAC:EquipmentList,
-<<<<<<< HEAD
-  {c108039a-d15d-4373-82cb-b660ea04b56e}, !- Handle
+  {7dcb95fb-cd02-4334-9e71-da92f1187633}, !- Handle
   Zone HVAC Equipment List 1,             !- Name
-  {7a6a3b95-9aae-4d18-b034-ee03959a5c4a}; !- Thermal Zone
+  {6f5e8d1c-290d-4976-a4af-5b299b73ebf8}; !- Thermal Zone
 
 OS:Space,
-  {fa431b3d-83e9-4006-be15-f843bb287833}, !- Handle
+  {c5c74754-b745-439f-a595-a2673ded9c84}, !- Handle
   living space,                           !- Name
-  {c5844680-df53-4811-bc9c-1563191c1503}, !- Space Type Name
-=======
-  {08461e63-4f85-49e4-9363-039ddf94d42c}, !- Handle
-  Zone HVAC Equipment List 1,             !- Name
-  {d2b83608-22a8-423a-8083-c770984be46f}; !- Thermal Zone
-
-OS:Space,
-  {bd4ac43e-0bf8-4c8d-8885-49aa5188f6cc}, !- Handle
-  living space,                           !- Name
-  {c180f970-6e7c-47ba-a70d-7232c66da6c9}, !- Space Type Name
->>>>>>> 3c1d7324
+  {63b4e32d-ec5f-4ae3-be10-585005a66c86}, !- Space Type Name
   ,                                       !- Default Construction Set Name
   ,                                       !- Default Schedule Set Name
   -0,                                     !- Direction of Relative North {deg}
@@ -476,31 +346,17 @@
   0,                                      !- Y Origin {m}
   0,                                      !- Z Origin {m}
   ,                                       !- Building Story Name
-<<<<<<< HEAD
-  {7a6a3b95-9aae-4d18-b034-ee03959a5c4a}, !- Thermal Zone Name
+  {6f5e8d1c-290d-4976-a4af-5b299b73ebf8}, !- Thermal Zone Name
   ,                                       !- Part of Total Floor Area
   ,                                       !- Design Specification Outdoor Air Object Name
-  {3242896d-b4ef-4fed-a29f-a2680870e498}; !- Building Unit Name
-
-OS:Surface,
-  {88f2f3dd-12db-4097-a1ba-cfb67891fd7b}, !- Handle
+  {e6cac3f4-e40a-4683-a563-7b8fc2c57baf}; !- Building Unit Name
+
+OS:Surface,
+  {f23ec34b-a957-4f42-8e58-c74782d57c46}, !- Handle
   Surface 1,                              !- Name
   Floor,                                  !- Surface Type
   ,                                       !- Construction Name
-  {fa431b3d-83e9-4006-be15-f843bb287833}, !- Space Name
-=======
-  {d2b83608-22a8-423a-8083-c770984be46f}, !- Thermal Zone Name
-  ,                                       !- Part of Total Floor Area
-  ,                                       !- Design Specification Outdoor Air Object Name
-  {35e1d0d0-c82e-4bc8-9ba6-2de8ab3afda8}; !- Building Unit Name
-
-OS:Surface,
-  {4ddb5d1c-50b2-4220-aef4-2131ffe5c441}, !- Handle
-  Surface 1,                              !- Name
-  Floor,                                  !- Surface Type
-  ,                                       !- Construction Name
-  {bd4ac43e-0bf8-4c8d-8885-49aa5188f6cc}, !- Space Name
->>>>>>> 3c1d7324
+  {c5c74754-b745-439f-a595-a2673ded9c84}, !- Space Name
   Foundation,                             !- Outside Boundary Condition
   ,                                       !- Outside Boundary Condition Object
   NoSun,                                  !- Sun Exposure
@@ -513,19 +369,11 @@
   13.6310703908387, 0, 0;                 !- X,Y,Z Vertex 4 {m}
 
 OS:Surface,
-<<<<<<< HEAD
-  {92ce6c6c-01c3-49df-be1d-b85b8648436a}, !- Handle
+  {22c90718-ab82-41d7-b3e3-f37caf699f1c}, !- Handle
   Surface 2,                              !- Name
   Wall,                                   !- Surface Type
   ,                                       !- Construction Name
-  {fa431b3d-83e9-4006-be15-f843bb287833}, !- Space Name
-=======
-  {5ca06844-5e42-4cdf-a52d-0a622ab363ac}, !- Handle
-  Surface 2,                              !- Name
-  Wall,                                   !- Surface Type
-  ,                                       !- Construction Name
-  {bd4ac43e-0bf8-4c8d-8885-49aa5188f6cc}, !- Space Name
->>>>>>> 3c1d7324
+  {c5c74754-b745-439f-a595-a2673ded9c84}, !- Space Name
   Outdoors,                               !- Outside Boundary Condition
   ,                                       !- Outside Boundary Condition Object
   SunExposed,                             !- Sun Exposure
@@ -538,19 +386,11 @@
   0, 0, 2.4384;                           !- X,Y,Z Vertex 4 {m}
 
 OS:Surface,
-<<<<<<< HEAD
-  {7438e810-2a06-4d2a-8cfa-e69e3d6b18bf}, !- Handle
+  {77945985-6c2e-49ac-bcf4-170fbe2aeced}, !- Handle
   Surface 3,                              !- Name
   Wall,                                   !- Surface Type
   ,                                       !- Construction Name
-  {fa431b3d-83e9-4006-be15-f843bb287833}, !- Space Name
-=======
-  {5e0fba4e-3d2d-4d7a-84e8-6a436819f0eb}, !- Handle
-  Surface 3,                              !- Name
-  Wall,                                   !- Surface Type
-  ,                                       !- Construction Name
-  {bd4ac43e-0bf8-4c8d-8885-49aa5188f6cc}, !- Space Name
->>>>>>> 3c1d7324
+  {c5c74754-b745-439f-a595-a2673ded9c84}, !- Space Name
   Outdoors,                               !- Outside Boundary Condition
   ,                                       !- Outside Boundary Condition Object
   SunExposed,                             !- Sun Exposure
@@ -563,19 +403,11 @@
   0, 6.81553519541936, 2.4384;            !- X,Y,Z Vertex 4 {m}
 
 OS:Surface,
-<<<<<<< HEAD
-  {a264a244-3ec2-476c-a05c-9bd74e02f328}, !- Handle
+  {e79f7df7-ae33-4dce-ae2d-107e6b477967}, !- Handle
   Surface 4,                              !- Name
   Wall,                                   !- Surface Type
   ,                                       !- Construction Name
-  {fa431b3d-83e9-4006-be15-f843bb287833}, !- Space Name
-=======
-  {31863ecb-bc42-44b3-841f-2e839056e917}, !- Handle
-  Surface 4,                              !- Name
-  Wall,                                   !- Surface Type
-  ,                                       !- Construction Name
-  {bd4ac43e-0bf8-4c8d-8885-49aa5188f6cc}, !- Space Name
->>>>>>> 3c1d7324
+  {c5c74754-b745-439f-a595-a2673ded9c84}, !- Space Name
   Outdoors,                               !- Outside Boundary Condition
   ,                                       !- Outside Boundary Condition Object
   SunExposed,                             !- Sun Exposure
@@ -588,19 +420,11 @@
   13.6310703908387, 6.81553519541936, 2.4384; !- X,Y,Z Vertex 4 {m}
 
 OS:Surface,
-<<<<<<< HEAD
-  {6fb96f07-3d84-403a-9727-2e07ca4f441d}, !- Handle
+  {70f04495-9dae-4633-b10a-db447d29c15a}, !- Handle
   Surface 5,                              !- Name
   Wall,                                   !- Surface Type
   ,                                       !- Construction Name
-  {fa431b3d-83e9-4006-be15-f843bb287833}, !- Space Name
-=======
-  {288b6423-177a-42da-a1ea-a8fda2c62a56}, !- Handle
-  Surface 5,                              !- Name
-  Wall,                                   !- Surface Type
-  ,                                       !- Construction Name
-  {bd4ac43e-0bf8-4c8d-8885-49aa5188f6cc}, !- Space Name
->>>>>>> 3c1d7324
+  {c5c74754-b745-439f-a595-a2673ded9c84}, !- Space Name
   Outdoors,                               !- Outside Boundary Condition
   ,                                       !- Outside Boundary Condition Object
   SunExposed,                             !- Sun Exposure
@@ -613,23 +437,13 @@
   13.6310703908387, 0, 2.4384;            !- X,Y,Z Vertex 4 {m}
 
 OS:Surface,
-<<<<<<< HEAD
-  {fe110c7f-e3bd-4773-a706-486800c03ac5}, !- Handle
+  {fb5a8bc3-aade-479b-99a7-296c86ed99dd}, !- Handle
   Surface 6,                              !- Name
   RoofCeiling,                            !- Surface Type
   ,                                       !- Construction Name
-  {fa431b3d-83e9-4006-be15-f843bb287833}, !- Space Name
+  {c5c74754-b745-439f-a595-a2673ded9c84}, !- Space Name
   Surface,                                !- Outside Boundary Condition
-  {efec4e66-8dc9-454b-9c51-ff096fa94e29}, !- Outside Boundary Condition Object
-=======
-  {2ff63d42-4036-42b6-86b1-ab2e71d64a95}, !- Handle
-  Surface 6,                              !- Name
-  RoofCeiling,                            !- Surface Type
-  ,                                       !- Construction Name
-  {bd4ac43e-0bf8-4c8d-8885-49aa5188f6cc}, !- Space Name
-  Surface,                                !- Outside Boundary Condition
-  {e8863e25-efa5-47d5-9fdd-6bff919c14df}, !- Outside Boundary Condition Object
->>>>>>> 3c1d7324
+  {4b226a5e-6fb7-471e-8dc6-b5510d9bc3bd}, !- Outside Boundary Condition Object
   NoSun,                                  !- Sun Exposure
   NoWind,                                 !- Wind Exposure
   ,                                       !- View Factor to Ground
@@ -640,11 +454,7 @@
   0, 0, 2.4384;                           !- X,Y,Z Vertex 4 {m}
 
 OS:SpaceType,
-<<<<<<< HEAD
-  {c5844680-df53-4811-bc9c-1563191c1503}, !- Handle
-=======
-  {c180f970-6e7c-47ba-a70d-7232c66da6c9}, !- Handle
->>>>>>> 3c1d7324
+  {63b4e32d-ec5f-4ae3-be10-585005a66c86}, !- Handle
   Space Type 1,                           !- Name
   ,                                       !- Default Construction Set Name
   ,                                       !- Default Schedule Set Name
@@ -655,15 +465,9 @@
   living;                                 !- Standards Space Type
 
 OS:Space,
-<<<<<<< HEAD
-  {df99d940-7308-4337-be21-9a6efe6b619d}, !- Handle
+  {0e45a3fc-7746-45fe-a748-1456c410798b}, !- Handle
   living space|story 2,                   !- Name
-  {c5844680-df53-4811-bc9c-1563191c1503}, !- Space Type Name
-=======
-  {6ab74179-e2c0-49d8-b3b3-ef6babf62fcb}, !- Handle
-  living space|story 2,                   !- Name
-  {c180f970-6e7c-47ba-a70d-7232c66da6c9}, !- Space Type Name
->>>>>>> 3c1d7324
+  {63b4e32d-ec5f-4ae3-be10-585005a66c86}, !- Space Type Name
   ,                                       !- Default Construction Set Name
   ,                                       !- Default Schedule Set Name
   -0,                                     !- Direction of Relative North {deg}
@@ -671,35 +475,19 @@
   0,                                      !- Y Origin {m}
   2.4384,                                 !- Z Origin {m}
   ,                                       !- Building Story Name
-<<<<<<< HEAD
-  {7a6a3b95-9aae-4d18-b034-ee03959a5c4a}, !- Thermal Zone Name
+  {6f5e8d1c-290d-4976-a4af-5b299b73ebf8}, !- Thermal Zone Name
   ,                                       !- Part of Total Floor Area
   ,                                       !- Design Specification Outdoor Air Object Name
-  {3242896d-b4ef-4fed-a29f-a2680870e498}; !- Building Unit Name
-
-OS:Surface,
-  {efec4e66-8dc9-454b-9c51-ff096fa94e29}, !- Handle
+  {e6cac3f4-e40a-4683-a563-7b8fc2c57baf}; !- Building Unit Name
+
+OS:Surface,
+  {4b226a5e-6fb7-471e-8dc6-b5510d9bc3bd}, !- Handle
   Surface 7,                              !- Name
   Floor,                                  !- Surface Type
   ,                                       !- Construction Name
-  {df99d940-7308-4337-be21-9a6efe6b619d}, !- Space Name
+  {0e45a3fc-7746-45fe-a748-1456c410798b}, !- Space Name
   Surface,                                !- Outside Boundary Condition
-  {fe110c7f-e3bd-4773-a706-486800c03ac5}, !- Outside Boundary Condition Object
-=======
-  {d2b83608-22a8-423a-8083-c770984be46f}, !- Thermal Zone Name
-  ,                                       !- Part of Total Floor Area
-  ,                                       !- Design Specification Outdoor Air Object Name
-  {35e1d0d0-c82e-4bc8-9ba6-2de8ab3afda8}; !- Building Unit Name
-
-OS:Surface,
-  {e8863e25-efa5-47d5-9fdd-6bff919c14df}, !- Handle
-  Surface 7,                              !- Name
-  Floor,                                  !- Surface Type
-  ,                                       !- Construction Name
-  {6ab74179-e2c0-49d8-b3b3-ef6babf62fcb}, !- Space Name
-  Surface,                                !- Outside Boundary Condition
-  {2ff63d42-4036-42b6-86b1-ab2e71d64a95}, !- Outside Boundary Condition Object
->>>>>>> 3c1d7324
+  {fb5a8bc3-aade-479b-99a7-296c86ed99dd}, !- Outside Boundary Condition Object
   NoSun,                                  !- Sun Exposure
   NoWind,                                 !- Wind Exposure
   ,                                       !- View Factor to Ground
@@ -710,19 +498,11 @@
   13.6310703908387, 0, 0;                 !- X,Y,Z Vertex 4 {m}
 
 OS:Surface,
-<<<<<<< HEAD
-  {4a91cff4-fa14-4139-bec5-006622431c30}, !- Handle
+  {544a8223-798e-44d9-8f04-796bd7bf96f1}, !- Handle
   Surface 8,                              !- Name
   Wall,                                   !- Surface Type
   ,                                       !- Construction Name
-  {df99d940-7308-4337-be21-9a6efe6b619d}, !- Space Name
-=======
-  {46ef2be8-8a06-4c38-80d2-5f3db4de14de}, !- Handle
-  Surface 8,                              !- Name
-  Wall,                                   !- Surface Type
-  ,                                       !- Construction Name
-  {6ab74179-e2c0-49d8-b3b3-ef6babf62fcb}, !- Space Name
->>>>>>> 3c1d7324
+  {0e45a3fc-7746-45fe-a748-1456c410798b}, !- Space Name
   Outdoors,                               !- Outside Boundary Condition
   ,                                       !- Outside Boundary Condition Object
   SunExposed,                             !- Sun Exposure
@@ -735,19 +515,11 @@
   0, 0, 2.4384;                           !- X,Y,Z Vertex 4 {m}
 
 OS:Surface,
-<<<<<<< HEAD
-  {0c09c507-1024-4b87-8a1d-63e32675e528}, !- Handle
+  {399c171d-0000-4146-a018-38cbe22ae242}, !- Handle
   Surface 9,                              !- Name
   Wall,                                   !- Surface Type
   ,                                       !- Construction Name
-  {df99d940-7308-4337-be21-9a6efe6b619d}, !- Space Name
-=======
-  {ab07241f-06ae-4c2a-a39d-a8d24c04ca35}, !- Handle
-  Surface 9,                              !- Name
-  Wall,                                   !- Surface Type
-  ,                                       !- Construction Name
-  {6ab74179-e2c0-49d8-b3b3-ef6babf62fcb}, !- Space Name
->>>>>>> 3c1d7324
+  {0e45a3fc-7746-45fe-a748-1456c410798b}, !- Space Name
   Outdoors,                               !- Outside Boundary Condition
   ,                                       !- Outside Boundary Condition Object
   SunExposed,                             !- Sun Exposure
@@ -760,19 +532,11 @@
   0, 6.81553519541936, 2.4384;            !- X,Y,Z Vertex 4 {m}
 
 OS:Surface,
-<<<<<<< HEAD
-  {340591a4-e861-463f-a1e3-a6381a10e5f0}, !- Handle
+  {db74670b-4e72-4e58-bbc2-71922d0cc03b}, !- Handle
   Surface 10,                             !- Name
   Wall,                                   !- Surface Type
   ,                                       !- Construction Name
-  {df99d940-7308-4337-be21-9a6efe6b619d}, !- Space Name
-=======
-  {3526b419-3aa5-40c6-a93d-e8c49149891a}, !- Handle
-  Surface 10,                             !- Name
-  Wall,                                   !- Surface Type
-  ,                                       !- Construction Name
-  {6ab74179-e2c0-49d8-b3b3-ef6babf62fcb}, !- Space Name
->>>>>>> 3c1d7324
+  {0e45a3fc-7746-45fe-a748-1456c410798b}, !- Space Name
   Outdoors,                               !- Outside Boundary Condition
   ,                                       !- Outside Boundary Condition Object
   SunExposed,                             !- Sun Exposure
@@ -785,19 +549,11 @@
   13.6310703908387, 6.81553519541936, 2.4384; !- X,Y,Z Vertex 4 {m}
 
 OS:Surface,
-<<<<<<< HEAD
-  {d9b95055-34b6-459a-adb6-ed5ee3b22013}, !- Handle
+  {bc4baf9f-bcb9-4b29-80d2-63fca918de3f}, !- Handle
   Surface 11,                             !- Name
   Wall,                                   !- Surface Type
   ,                                       !- Construction Name
-  {df99d940-7308-4337-be21-9a6efe6b619d}, !- Space Name
-=======
-  {7d2d48d7-735f-46d0-994e-16b9c7c73669}, !- Handle
-  Surface 11,                             !- Name
-  Wall,                                   !- Surface Type
-  ,                                       !- Construction Name
-  {6ab74179-e2c0-49d8-b3b3-ef6babf62fcb}, !- Space Name
->>>>>>> 3c1d7324
+  {0e45a3fc-7746-45fe-a748-1456c410798b}, !- Space Name
   Outdoors,                               !- Outside Boundary Condition
   ,                                       !- Outside Boundary Condition Object
   SunExposed,                             !- Sun Exposure
@@ -810,23 +566,13 @@
   13.6310703908387, 0, 2.4384;            !- X,Y,Z Vertex 4 {m}
 
 OS:Surface,
-<<<<<<< HEAD
-  {3bd074f6-8538-4911-a969-9f86215e27de}, !- Handle
+  {2fee2dfd-87a8-483b-af86-18d776bdec9e}, !- Handle
   Surface 12,                             !- Name
   RoofCeiling,                            !- Surface Type
   ,                                       !- Construction Name
-  {df99d940-7308-4337-be21-9a6efe6b619d}, !- Space Name
+  {0e45a3fc-7746-45fe-a748-1456c410798b}, !- Space Name
   Surface,                                !- Outside Boundary Condition
-  {893c64e6-cee4-47f1-8856-cd7ad266a00a}, !- Outside Boundary Condition Object
-=======
-  {25fa37da-21cc-457e-a024-78154fe4f0a3}, !- Handle
-  Surface 12,                             !- Name
-  RoofCeiling,                            !- Surface Type
-  ,                                       !- Construction Name
-  {6ab74179-e2c0-49d8-b3b3-ef6babf62fcb}, !- Space Name
-  Surface,                                !- Outside Boundary Condition
-  {d5668779-ca48-42f5-acfe-5fbe4f3e396a}, !- Outside Boundary Condition Object
->>>>>>> 3c1d7324
+  {ee5bd96f-4c00-4a88-b499-8d2e03f5304c}, !- Outside Boundary Condition Object
   NoSun,                                  !- Sun Exposure
   NoWind,                                 !- Wind Exposure
   ,                                       !- View Factor to Ground
@@ -837,23 +583,13 @@
   0, 0, 2.4384;                           !- X,Y,Z Vertex 4 {m}
 
 OS:Surface,
-<<<<<<< HEAD
-  {893c64e6-cee4-47f1-8856-cd7ad266a00a}, !- Handle
+  {ee5bd96f-4c00-4a88-b499-8d2e03f5304c}, !- Handle
   Surface 13,                             !- Name
   Floor,                                  !- Surface Type
   ,                                       !- Construction Name
-  {e09861eb-4085-41f8-b8a2-979662c03b46}, !- Space Name
+  {15901f50-4b0b-446e-9032-63808469b24a}, !- Space Name
   Surface,                                !- Outside Boundary Condition
-  {3bd074f6-8538-4911-a969-9f86215e27de}, !- Outside Boundary Condition Object
-=======
-  {d5668779-ca48-42f5-acfe-5fbe4f3e396a}, !- Handle
-  Surface 13,                             !- Name
-  Floor,                                  !- Surface Type
-  ,                                       !- Construction Name
-  {e2df5fff-aec2-4f4c-81f8-1d97c18eda92}, !- Space Name
-  Surface,                                !- Outside Boundary Condition
-  {25fa37da-21cc-457e-a024-78154fe4f0a3}, !- Outside Boundary Condition Object
->>>>>>> 3c1d7324
+  {2fee2dfd-87a8-483b-af86-18d776bdec9e}, !- Outside Boundary Condition Object
   NoSun,                                  !- Sun Exposure
   NoWind,                                 !- Wind Exposure
   ,                                       !- View Factor to Ground
@@ -864,19 +600,11 @@
   0, 0, 0;                                !- X,Y,Z Vertex 4 {m}
 
 OS:Surface,
-<<<<<<< HEAD
-  {dec51059-ff01-4171-b16b-5e40918ee8ea}, !- Handle
+  {d327c40d-ddcc-4971-8ae4-4a86fdacc482}, !- Handle
   Surface 14,                             !- Name
   RoofCeiling,                            !- Surface Type
   ,                                       !- Construction Name
-  {e09861eb-4085-41f8-b8a2-979662c03b46}, !- Space Name
-=======
-  {68ad1100-fd3e-4d79-a1a7-eba474002ce7}, !- Handle
-  Surface 14,                             !- Name
-  RoofCeiling,                            !- Surface Type
-  ,                                       !- Construction Name
-  {e2df5fff-aec2-4f4c-81f8-1d97c18eda92}, !- Space Name
->>>>>>> 3c1d7324
+  {15901f50-4b0b-446e-9032-63808469b24a}, !- Space Name
   Outdoors,                               !- Outside Boundary Condition
   ,                                       !- Outside Boundary Condition Object
   SunExposed,                             !- Sun Exposure
@@ -889,19 +617,11 @@
   13.6310703908387, 0, 0;                 !- X,Y,Z Vertex 4 {m}
 
 OS:Surface,
-<<<<<<< HEAD
-  {165ec852-46df-47a3-9609-729994fecb0c}, !- Handle
+  {5ec25369-0182-4f01-a676-10abaeb942f7}, !- Handle
   Surface 15,                             !- Name
   RoofCeiling,                            !- Surface Type
   ,                                       !- Construction Name
-  {e09861eb-4085-41f8-b8a2-979662c03b46}, !- Space Name
-=======
-  {a10f6344-783c-4e10-b523-d0cfac431361}, !- Handle
-  Surface 15,                             !- Name
-  RoofCeiling,                            !- Surface Type
-  ,                                       !- Construction Name
-  {e2df5fff-aec2-4f4c-81f8-1d97c18eda92}, !- Space Name
->>>>>>> 3c1d7324
+  {15901f50-4b0b-446e-9032-63808469b24a}, !- Space Name
   Outdoors,                               !- Outside Boundary Condition
   ,                                       !- Outside Boundary Condition Object
   SunExposed,                             !- Sun Exposure
@@ -914,19 +634,11 @@
   0, 6.81553519541936, 0;                 !- X,Y,Z Vertex 4 {m}
 
 OS:Surface,
-<<<<<<< HEAD
-  {d3bf978f-a1ef-4d4b-b41f-b6ed3e5d1fea}, !- Handle
+  {691bf59f-9047-434b-a3e3-a1dd803654cf}, !- Handle
   Surface 16,                             !- Name
   Wall,                                   !- Surface Type
   ,                                       !- Construction Name
-  {e09861eb-4085-41f8-b8a2-979662c03b46}, !- Space Name
-=======
-  {b7397069-809e-402d-9bc5-a047005a10bd}, !- Handle
-  Surface 16,                             !- Name
-  Wall,                                   !- Surface Type
-  ,                                       !- Construction Name
-  {e2df5fff-aec2-4f4c-81f8-1d97c18eda92}, !- Space Name
->>>>>>> 3c1d7324
+  {15901f50-4b0b-446e-9032-63808469b24a}, !- Space Name
   Outdoors,                               !- Outside Boundary Condition
   ,                                       !- Outside Boundary Condition Object
   SunExposed,                             !- Sun Exposure
@@ -938,19 +650,11 @@
   0, 0, 0;                                !- X,Y,Z Vertex 3 {m}
 
 OS:Surface,
-<<<<<<< HEAD
-  {16f0ca07-1835-4f63-ac0d-ba9ead0e53e2}, !- Handle
+  {d2ff8aa7-41d5-4851-8b33-51bf61ec1d89}, !- Handle
   Surface 17,                             !- Name
   Wall,                                   !- Surface Type
   ,                                       !- Construction Name
-  {e09861eb-4085-41f8-b8a2-979662c03b46}, !- Space Name
-=======
-  {94d770bb-9bcf-4cee-bdd5-d65bc9ed8298}, !- Handle
-  Surface 17,                             !- Name
-  Wall,                                   !- Surface Type
-  ,                                       !- Construction Name
-  {e2df5fff-aec2-4f4c-81f8-1d97c18eda92}, !- Space Name
->>>>>>> 3c1d7324
+  {15901f50-4b0b-446e-9032-63808469b24a}, !- Space Name
   Outdoors,                               !- Outside Boundary Condition
   ,                                       !- Outside Boundary Condition Object
   SunExposed,                             !- Sun Exposure
@@ -962,15 +666,9 @@
   13.6310703908387, 6.81553519541936, 0;  !- X,Y,Z Vertex 3 {m}
 
 OS:Space,
-<<<<<<< HEAD
-  {e09861eb-4085-41f8-b8a2-979662c03b46}, !- Handle
+  {15901f50-4b0b-446e-9032-63808469b24a}, !- Handle
   unfinished attic space,                 !- Name
-  {a31989be-30f7-4d59-af4c-f41281bdeec8}, !- Space Type Name
-=======
-  {e2df5fff-aec2-4f4c-81f8-1d97c18eda92}, !- Handle
-  unfinished attic space,                 !- Name
-  {15eb0b15-c86a-4edf-8d16-57c8819f3968}, !- Space Type Name
->>>>>>> 3c1d7324
+  {9513faba-c6f8-414d-9beb-9dc1a2477f71}, !- Space Type Name
   ,                                       !- Default Construction Set Name
   ,                                       !- Default Schedule Set Name
   -0,                                     !- Direction of Relative North {deg}
@@ -978,17 +676,10 @@
   0,                                      !- Y Origin {m}
   4.8768,                                 !- Z Origin {m}
   ,                                       !- Building Story Name
-<<<<<<< HEAD
-  {964bc5b8-ff8b-473a-b93a-12cae9cfd60e}; !- Thermal Zone Name
+  {1c461931-7f51-40bd-806a-d1d643f2d3fe}; !- Thermal Zone Name
 
 OS:ThermalZone,
-  {964bc5b8-ff8b-473a-b93a-12cae9cfd60e}, !- Handle
-=======
-  {307fc226-409f-46df-809b-84c6cabfadbe}; !- Thermal Zone Name
-
-OS:ThermalZone,
-  {307fc226-409f-46df-809b-84c6cabfadbe}, !- Handle
->>>>>>> 3c1d7324
+  {1c461931-7f51-40bd-806a-d1d643f2d3fe}, !- Handle
   unfinished attic zone,                  !- Name
   ,                                       !- Multiplier
   ,                                       !- Ceiling Height {m}
@@ -997,17 +688,10 @@
   ,                                       !- Zone Inside Convection Algorithm
   ,                                       !- Zone Outside Convection Algorithm
   ,                                       !- Zone Conditioning Equipment List Name
-<<<<<<< HEAD
-  {c6c8d919-cebf-4854-99d0-d6a77a6087f7}, !- Zone Air Inlet Port List
-  {1eb83996-995f-4292-b3ef-ae9d27eb5c3c}, !- Zone Air Exhaust Port List
-  {b925c3da-6ba1-459f-bd83-b9b9b8c570d1}, !- Zone Air Node Name
-  {19ac4f3a-5d3b-4c64-85e1-57bc706241eb}, !- Zone Return Air Port List
-=======
-  {ce898e9d-487d-4af5-aeef-f68ba61850e0}, !- Zone Air Inlet Port List
-  {e00eb6a2-cff4-4e5b-ac14-5085efebc1e5}, !- Zone Air Exhaust Port List
-  {4329f5ed-2bb2-42d9-a090-540d032f3fd2}, !- Zone Air Node Name
-  {87055b55-0ebb-4c28-834e-03204da6e2a4}, !- Zone Return Air Port List
->>>>>>> 3c1d7324
+  {3d69b53f-f917-4e04-a522-a386255d2bb3}, !- Zone Air Inlet Port List
+  {ded5f6bf-858c-41d9-a72c-80a8e6b30e29}, !- Zone Air Exhaust Port List
+  {2f5b4377-c763-43a8-bc82-a8d5a69d7b2b}, !- Zone Air Node Name
+  {e95a38a2-ad87-4e97-a568-6dba5c6b87f5}, !- Zone Return Air Port List
   ,                                       !- Primary Daylighting Control Name
   ,                                       !- Fraction of Zone Controlled by Primary Daylighting Control
   ,                                       !- Secondary Daylighting Control Name
@@ -1018,71 +702,37 @@
   No;                                     !- Use Ideal Air Loads
 
 OS:Node,
-<<<<<<< HEAD
-  {50c2ea99-8964-4da2-860f-7157466df769}, !- Handle
+  {4bed5ed2-de35-465c-b3ed-4af7b9d05c3b}, !- Handle
   Node 2,                                 !- Name
-  {b925c3da-6ba1-459f-bd83-b9b9b8c570d1}, !- Inlet Port
+  {2f5b4377-c763-43a8-bc82-a8d5a69d7b2b}, !- Inlet Port
   ;                                       !- Outlet Port
 
 OS:Connection,
-  {b925c3da-6ba1-459f-bd83-b9b9b8c570d1}, !- Handle
-  {48ee3d83-871d-4b08-b798-0d81de532578}, !- Name
-  {964bc5b8-ff8b-473a-b93a-12cae9cfd60e}, !- Source Object
+  {2f5b4377-c763-43a8-bc82-a8d5a69d7b2b}, !- Handle
+  {d3829173-17a0-4be1-bb92-56b5e5a0f764}, !- Name
+  {1c461931-7f51-40bd-806a-d1d643f2d3fe}, !- Source Object
   11,                                     !- Outlet Port
-  {50c2ea99-8964-4da2-860f-7157466df769}, !- Target Object
+  {4bed5ed2-de35-465c-b3ed-4af7b9d05c3b}, !- Target Object
   2;                                      !- Inlet Port
 
 OS:PortList,
-  {c6c8d919-cebf-4854-99d0-d6a77a6087f7}, !- Handle
-  {287a4f23-36d7-4a28-adea-67f216b7844a}, !- Name
-  {964bc5b8-ff8b-473a-b93a-12cae9cfd60e}; !- HVAC Component
+  {3d69b53f-f917-4e04-a522-a386255d2bb3}, !- Handle
+  {9940cca4-b291-4734-ba4e-42cd7214b824}, !- Name
+  {1c461931-7f51-40bd-806a-d1d643f2d3fe}; !- HVAC Component
 
 OS:PortList,
-  {1eb83996-995f-4292-b3ef-ae9d27eb5c3c}, !- Handle
-  {88b60794-6e56-497b-bdd4-46e9d755da0b}, !- Name
-  {964bc5b8-ff8b-473a-b93a-12cae9cfd60e}; !- HVAC Component
+  {ded5f6bf-858c-41d9-a72c-80a8e6b30e29}, !- Handle
+  {61e23573-d34a-497b-811f-3b62316006c6}, !- Name
+  {1c461931-7f51-40bd-806a-d1d643f2d3fe}; !- HVAC Component
 
 OS:PortList,
-  {19ac4f3a-5d3b-4c64-85e1-57bc706241eb}, !- Handle
-  {9c7ffd6c-0007-4140-8c70-b2f08e1e550e}, !- Name
-  {964bc5b8-ff8b-473a-b93a-12cae9cfd60e}; !- HVAC Component
+  {e95a38a2-ad87-4e97-a568-6dba5c6b87f5}, !- Handle
+  {ad638368-f8eb-42df-acf7-bcf277ea8872}, !- Name
+  {1c461931-7f51-40bd-806a-d1d643f2d3fe}; !- HVAC Component
 
 OS:Sizing:Zone,
-  {efa187cf-a5b6-45b9-a395-aefcb3c2ba1b}, !- Handle
-  {964bc5b8-ff8b-473a-b93a-12cae9cfd60e}, !- Zone or ZoneList Name
-=======
-  {a981ff06-ba3c-4c19-a31a-28ffa0080e61}, !- Handle
-  Node 2,                                 !- Name
-  {4329f5ed-2bb2-42d9-a090-540d032f3fd2}, !- Inlet Port
-  ;                                       !- Outlet Port
-
-OS:Connection,
-  {4329f5ed-2bb2-42d9-a090-540d032f3fd2}, !- Handle
-  {bb1f243e-be12-4e5f-bba1-7baa4cb88160}, !- Name
-  {307fc226-409f-46df-809b-84c6cabfadbe}, !- Source Object
-  11,                                     !- Outlet Port
-  {a981ff06-ba3c-4c19-a31a-28ffa0080e61}, !- Target Object
-  2;                                      !- Inlet Port
-
-OS:PortList,
-  {ce898e9d-487d-4af5-aeef-f68ba61850e0}, !- Handle
-  {fc3e7e59-15f1-4292-b8a4-093a05be2e5d}, !- Name
-  {307fc226-409f-46df-809b-84c6cabfadbe}; !- HVAC Component
-
-OS:PortList,
-  {e00eb6a2-cff4-4e5b-ac14-5085efebc1e5}, !- Handle
-  {588cd610-955a-4706-b998-523f8c8e7ba4}, !- Name
-  {307fc226-409f-46df-809b-84c6cabfadbe}; !- HVAC Component
-
-OS:PortList,
-  {87055b55-0ebb-4c28-834e-03204da6e2a4}, !- Handle
-  {1a5b3618-2c2d-4f75-bf29-60b1bae061cd}, !- Name
-  {307fc226-409f-46df-809b-84c6cabfadbe}; !- HVAC Component
-
-OS:Sizing:Zone,
-  {226afbee-491a-4ce1-95e8-a0e1c92a4722}, !- Handle
-  {307fc226-409f-46df-809b-84c6cabfadbe}, !- Zone or ZoneList Name
->>>>>>> 3c1d7324
+  {8c76b9ee-8806-410c-a529-3c289ae9fcbf}, !- Handle
+  {1c461931-7f51-40bd-806a-d1d643f2d3fe}, !- Zone or ZoneList Name
   SupplyAirTemperature,                   !- Zone Cooling Design Supply Air Temperature Input Method
   14,                                     !- Zone Cooling Design Supply Air Temperature {C}
   11.11,                                  !- Zone Cooling Design Supply Air Temperature Difference {deltaC}
@@ -1111,21 +761,12 @@
   autosize;                               !- Dedicated Outdoor Air High Setpoint Temperature for Design {C}
 
 OS:ZoneHVAC:EquipmentList,
-<<<<<<< HEAD
-  {2ded499d-d175-43b6-a72a-f4abbebdab44}, !- Handle
+  {cea76d6b-0ace-439c-9c9b-2444d9955c0a}, !- Handle
   Zone HVAC Equipment List 2,             !- Name
-  {964bc5b8-ff8b-473a-b93a-12cae9cfd60e}; !- Thermal Zone
+  {1c461931-7f51-40bd-806a-d1d643f2d3fe}; !- Thermal Zone
 
 OS:SpaceType,
-  {a31989be-30f7-4d59-af4c-f41281bdeec8}, !- Handle
-=======
-  {eb4a35a0-d518-4e16-8f67-50c0cee78d32}, !- Handle
-  Zone HVAC Equipment List 2,             !- Name
-  {307fc226-409f-46df-809b-84c6cabfadbe}; !- Thermal Zone
-
-OS:SpaceType,
-  {15eb0b15-c86a-4edf-8d16-57c8819f3968}, !- Handle
->>>>>>> 3c1d7324
+  {9513faba-c6f8-414d-9beb-9dc1a2477f71}, !- Handle
   Space Type 2,                           !- Name
   ,                                       !- Default Construction Set Name
   ,                                       !- Default Schedule Set Name
@@ -1136,23 +777,14 @@
   unfinished attic;                       !- Standards Space Type
 
 OS:BuildingUnit,
-<<<<<<< HEAD
-  {3242896d-b4ef-4fed-a29f-a2680870e498}, !- Handle
-=======
-  {35e1d0d0-c82e-4bc8-9ba6-2de8ab3afda8}, !- Handle
->>>>>>> 3c1d7324
+  {e6cac3f4-e40a-4683-a563-7b8fc2c57baf}, !- Handle
   unit 1,                                 !- Name
   ,                                       !- Rendering Color
   Residential;                            !- Building Unit Type
 
 OS:AdditionalProperties,
-<<<<<<< HEAD
-  {ed8191e1-ef2f-42dd-b567-77df5498a982}, !- Handle
-  {3242896d-b4ef-4fed-a29f-a2680870e498}, !- Object Name
-=======
-  {bbef10cb-7033-4b65-a66d-fc0c0d7ee777}, !- Handle
-  {35e1d0d0-c82e-4bc8-9ba6-2de8ab3afda8}, !- Object Name
->>>>>>> 3c1d7324
+  {f1b5729e-c886-4ffa-8705-862ccf856535}, !- Handle
+  {e6cac3f4-e40a-4683-a563-7b8fc2c57baf}, !- Object Name
   NumberOfBedrooms,                       !- Feature Name 1
   Integer,                                !- Feature Data Type 1
   3,                                      !- Feature Value 1
@@ -1164,20 +796,12 @@
   2.6400000000000001;                     !- Feature Value 3
 
 OS:External:File,
-<<<<<<< HEAD
-  {5ef18424-47af-46cb-9570-d2e845a86208}, !- Handle
-=======
-  {8e6fdaa5-601e-4222-8b9d-fb2d0b996a79}, !- Handle
->>>>>>> 3c1d7324
+  {16b7a3ad-7fbd-46d6-a285-46542c474440}, !- Handle
   8760.csv,                               !- Name
   8760.csv;                               !- File Name
 
 OS:Schedule:Day,
-<<<<<<< HEAD
-  {716bbfb5-3bed-4800-aa18-54c25fd69975}, !- Handle
-=======
-  {08abbd9e-cebb-4065-8421-be15e0e40097}, !- Handle
->>>>>>> 3c1d7324
+  {63c31e94-0ee1-4654-93cd-d3ac2f76b4fb}, !- Handle
   Schedule Day 1,                         !- Name
   ,                                       !- Schedule Type Limits Name
   ,                                       !- Interpolate to Timestep
@@ -1186,11 +810,7 @@
   0;                                      !- Value Until Time 1
 
 OS:Schedule:Day,
-<<<<<<< HEAD
-  {1d27631a-bf92-49a5-8c06-14af64385c1e}, !- Handle
-=======
-  {0be455b8-c846-4da0-91b5-f92885230371}, !- Handle
->>>>>>> 3c1d7324
+  {54dc4cf0-4566-49f6-affd-b748f02bc74c}, !- Handle
   Schedule Day 2,                         !- Name
   ,                                       !- Schedule Type Limits Name
   ,                                       !- Interpolate to Timestep
@@ -1199,17 +819,10 @@
   1;                                      !- Value Until Time 1
 
 OS:Schedule:File,
-<<<<<<< HEAD
-  {6648949e-5a54-4813-9dea-50a60e311951}, !- Handle
+  {d54e4da4-ec59-4b49-9f95-12dbae2ff641}, !- Handle
   occupants,                              !- Name
-  {64cd2cba-10df-4b40-8dc5-f37924db40fe}, !- Schedule Type Limits Name
-  {5ef18424-47af-46cb-9570-d2e845a86208}, !- External File Name
-=======
-  {bb7d0b69-5c45-4273-9961-cc23d7e9f5c0}, !- Handle
-  occupants,                              !- Name
-  {fe441860-fa82-4ca2-993c-b760eed7dba8}, !- Schedule Type Limits Name
-  {8e6fdaa5-601e-4222-8b9d-fb2d0b996a79}, !- External File Name
->>>>>>> 3c1d7324
+  {36bb65e2-4514-4931-9ccb-51bd9ac9d50d}, !- Schedule Type Limits Name
+  {16b7a3ad-7fbd-46d6-a285-46542c474440}, !- External File Name
   1,                                      !- Column Number
   1,                                      !- Rows to Skip at Top
   8760,                                   !- Number of Hours of Data
@@ -1218,38 +831,22 @@
   60;                                     !- Minutes per Item
 
 OS:Schedule:Ruleset,
-<<<<<<< HEAD
-  {87512b50-5dca-4c53-9917-cdfe5dc6c7ef}, !- Handle
+  {90706801-5c64-4a8f-aecd-e3330c4aac4a}, !- Handle
   Schedule Ruleset 1,                     !- Name
-  {975a942a-4b01-4368-95b5-cb88a9b41764}, !- Schedule Type Limits Name
-  {652f0667-66fe-4b76-a817-f8681deebf56}; !- Default Day Schedule Name
+  {6c75e67f-51c1-4fab-9794-f704bd5f8dc3}, !- Schedule Type Limits Name
+  {4d563f53-75fd-42dd-9be2-6fe871a5f425}; !- Default Day Schedule Name
 
 OS:Schedule:Day,
-  {652f0667-66fe-4b76-a817-f8681deebf56}, !- Handle
+  {4d563f53-75fd-42dd-9be2-6fe871a5f425}, !- Handle
   Schedule Day 3,                         !- Name
-  {975a942a-4b01-4368-95b5-cb88a9b41764}, !- Schedule Type Limits Name
-=======
-  {77e52d04-1459-4f75-95ef-128fb0997c64}, !- Handle
-  Schedule Ruleset 1,                     !- Name
-  {3cd48fc2-c2f8-4bf3-878b-92a1c94877e3}, !- Schedule Type Limits Name
-  {8c09e64a-900d-40d4-a8a5-82fa160a31e7}; !- Default Day Schedule Name
-
-OS:Schedule:Day,
-  {8c09e64a-900d-40d4-a8a5-82fa160a31e7}, !- Handle
-  Schedule Day 3,                         !- Name
-  {3cd48fc2-c2f8-4bf3-878b-92a1c94877e3}, !- Schedule Type Limits Name
->>>>>>> 3c1d7324
+  {6c75e67f-51c1-4fab-9794-f704bd5f8dc3}, !- Schedule Type Limits Name
   ,                                       !- Interpolate to Timestep
   24,                                     !- Hour 1
   0,                                      !- Minute 1
   112.539290946133;                       !- Value Until Time 1
 
 OS:People:Definition,
-<<<<<<< HEAD
-  {0c8768c0-71f2-41e6-84a6-bafe42211048}, !- Handle
-=======
-  {19d3be4a-15c0-4222-a6cb-7f1b9638b170}, !- Handle
->>>>>>> 3c1d7324
+  {40fb01ab-3be6-4f80-8f07-ed60dbce0a3d}, !- Handle
   res occupants|living space,             !- Name
   People,                                 !- Number of People Calculation Method
   1.32,                                   !- Number of People {people}
@@ -1262,21 +859,12 @@
   ZoneAveraged;                           !- Mean Radiant Temperature Calculation Type
 
 OS:People,
-<<<<<<< HEAD
-  {71d68321-341e-4d0f-ada1-69ca165c8a3f}, !- Handle
+  {a859bcf5-40c5-41ff-9eae-772c48db9ad9}, !- Handle
   res occupants|living space,             !- Name
-  {0c8768c0-71f2-41e6-84a6-bafe42211048}, !- People Definition Name
-  {fa431b3d-83e9-4006-be15-f843bb287833}, !- Space or SpaceType Name
-  {6648949e-5a54-4813-9dea-50a60e311951}, !- Number of People Schedule Name
-  {87512b50-5dca-4c53-9917-cdfe5dc6c7ef}, !- Activity Level Schedule Name
-=======
-  {cb665c4d-4fd8-4928-9c06-b14d7ef45e36}, !- Handle
-  res occupants|living space,             !- Name
-  {19d3be4a-15c0-4222-a6cb-7f1b9638b170}, !- People Definition Name
-  {bd4ac43e-0bf8-4c8d-8885-49aa5188f6cc}, !- Space or SpaceType Name
-  {bb7d0b69-5c45-4273-9961-cc23d7e9f5c0}, !- Number of People Schedule Name
-  {77e52d04-1459-4f75-95ef-128fb0997c64}, !- Activity Level Schedule Name
->>>>>>> 3c1d7324
+  {40fb01ab-3be6-4f80-8f07-ed60dbce0a3d}, !- People Definition Name
+  {c5c74754-b745-439f-a595-a2673ded9c84}, !- Space or SpaceType Name
+  {d54e4da4-ec59-4b49-9f95-12dbae2ff641}, !- Number of People Schedule Name
+  {90706801-5c64-4a8f-aecd-e3330c4aac4a}, !- Activity Level Schedule Name
   ,                                       !- Surface Name/Angle Factor List Name
   ,                                       !- Work Efficiency Schedule Name
   ,                                       !- Clothing Insulation Schedule Name
@@ -1284,11 +872,7 @@
   1;                                      !- Multiplier
 
 OS:ScheduleTypeLimits,
-<<<<<<< HEAD
-  {975a942a-4b01-4368-95b5-cb88a9b41764}, !- Handle
-=======
-  {3cd48fc2-c2f8-4bf3-878b-92a1c94877e3}, !- Handle
->>>>>>> 3c1d7324
+  {6c75e67f-51c1-4fab-9794-f704bd5f8dc3}, !- Handle
   ActivityLevel,                          !- Name
   0,                                      !- Lower Limit Value
   ,                                       !- Upper Limit Value
@@ -1296,22 +880,14 @@
   ActivityLevel;                          !- Unit Type
 
 OS:ScheduleTypeLimits,
-<<<<<<< HEAD
-  {64cd2cba-10df-4b40-8dc5-f37924db40fe}, !- Handle
-=======
-  {fe441860-fa82-4ca2-993c-b760eed7dba8}, !- Handle
->>>>>>> 3c1d7324
+  {36bb65e2-4514-4931-9ccb-51bd9ac9d50d}, !- Handle
   Fractional,                             !- Name
   0,                                      !- Lower Limit Value
   1,                                      !- Upper Limit Value
   Continuous;                             !- Numeric Type
 
 OS:People:Definition,
-<<<<<<< HEAD
-  {25d17a38-9178-41b6-89a6-ff0fb485ef44}, !- Handle
-=======
-  {89362a06-037c-4e4c-bf52-52731d3e45e6}, !- Handle
->>>>>>> 3c1d7324
+  {906a2745-be17-4844-83c8-3910a27daab4}, !- Handle
   res occupants|living space|story 2,     !- Name
   People,                                 !- Number of People Calculation Method
   1.32,                                   !- Number of People {people}
@@ -1324,21 +900,12 @@
   ZoneAveraged;                           !- Mean Radiant Temperature Calculation Type
 
 OS:People,
-<<<<<<< HEAD
-  {026abbc8-9013-4f9f-beb0-e718c99323ac}, !- Handle
+  {3c6556b5-a02a-417d-b796-77acee41ee7e}, !- Handle
   res occupants|living space|story 2,     !- Name
-  {25d17a38-9178-41b6-89a6-ff0fb485ef44}, !- People Definition Name
-  {df99d940-7308-4337-be21-9a6efe6b619d}, !- Space or SpaceType Name
-  {6648949e-5a54-4813-9dea-50a60e311951}, !- Number of People Schedule Name
-  {87512b50-5dca-4c53-9917-cdfe5dc6c7ef}, !- Activity Level Schedule Name
-=======
-  {6eda06ba-1f53-4995-90f7-a625f0298a74}, !- Handle
-  res occupants|living space|story 2,     !- Name
-  {89362a06-037c-4e4c-bf52-52731d3e45e6}, !- People Definition Name
-  {6ab74179-e2c0-49d8-b3b3-ef6babf62fcb}, !- Space or SpaceType Name
-  {bb7d0b69-5c45-4273-9961-cc23d7e9f5c0}, !- Number of People Schedule Name
-  {77e52d04-1459-4f75-95ef-128fb0997c64}, !- Activity Level Schedule Name
->>>>>>> 3c1d7324
+  {906a2745-be17-4844-83c8-3910a27daab4}, !- People Definition Name
+  {0e45a3fc-7746-45fe-a748-1456c410798b}, !- Space or SpaceType Name
+  {d54e4da4-ec59-4b49-9f95-12dbae2ff641}, !- Number of People Schedule Name
+  {90706801-5c64-4a8f-aecd-e3330c4aac4a}, !- Activity Level Schedule Name
   ,                                       !- Surface Name/Angle Factor List Name
   ,                                       !- Work Efficiency Schedule Name
   ,                                       !- Clothing Insulation Schedule Name
