!- NOTE: Auto-generated from /test/osw_files/SFD_2000sqft_2story_SL_UA_Denver_North.osw

OS:Version,
<<<<<<< HEAD
  {8214f57b-dc98-49d0-98a2-b0130851faa0}, !- Handle
  2.9.0;                                  !- Version Identifier

OS:SimulationControl,
  {8c45ab86-6232-442d-8cc1-294f11cb7d52}, !- Handle
=======
  {9fe6f687-4bda-4a7d-a7bb-e9a8272cc399}, !- Handle
  3.2.1;                                  !- Version Identifier

OS:SimulationControl,
  {b8bc1b08-3963-499d-96ce-8e3e4e7642c3}, !- Handle
>>>>>>> ecc00d0a
  ,                                       !- Do Zone Sizing Calculation
  ,                                       !- Do System Sizing Calculation
  ,                                       !- Do Plant Sizing Calculation
  No;                                     !- Run Simulation for Sizing Periods

OS:Timestep,
<<<<<<< HEAD
  {c01bc438-673c-4e82-b7c1-b496dcbb6334}, !- Handle
  6;                                      !- Number of Timesteps per Hour

OS:ShadowCalculation,
  {4f751dea-20e0-431e-ba55-2e43f9ce2e7b}, !- Handle
  20,                                     !- Calculation Frequency
  200;                                    !- Maximum Figures in Shadow Overlap Calculations

OS:SurfaceConvectionAlgorithm:Outside,
  {d051aff0-454c-4ff9-b090-bde27b2202bc}, !- Handle
  DOE-2;                                  !- Algorithm

OS:SurfaceConvectionAlgorithm:Inside,
  {17dd6aae-ad87-43d0-820c-18dc6863398f}, !- Handle
  TARP;                                   !- Algorithm

OS:ZoneCapacitanceMultiplier:ResearchSpecial,
  {13b5ed69-c9fc-4e1a-8926-c560071c5303}, !- Handle
=======
  {3e644f3d-8359-45da-89f7-3c090e9bc272}, !- Handle
  6;                                      !- Number of Timesteps per Hour

OS:ShadowCalculation,
  {e9bd27cd-04ce-424f-85e5-3d7677bd2e19}, !- Handle
  PolygonClipping,                        !- Shading Calculation Method
  ,                                       !- Shading Calculation Update Frequency Method
  20,                                     !- Shading Calculation Update Frequency
  200,                                    !- Maximum Figures in Shadow Overlap Calculations
  ,                                       !- Polygon Clipping Algorithm
  512,                                    !- Pixel Counting Resolution
  DetailedSkyDiffuseModeling,             !- Sky Diffuse Modeling Algorithm
  No,                                     !- Output External Shading Calculation Results
  No,                                     !- Disable Self-Shading Within Shading Zone Groups
  No;                                     !- Disable Self-Shading From Shading Zone Groups to Other Zones

OS:SurfaceConvectionAlgorithm:Outside,
  {7b954563-ad75-40ad-bf75-169d223b0215}, !- Handle
  DOE-2;                                  !- Algorithm

OS:SurfaceConvectionAlgorithm:Inside,
  {36f55834-06d0-4128-96b4-224659ebec37}, !- Handle
  TARP;                                   !- Algorithm

OS:ZoneCapacitanceMultiplier:ResearchSpecial,
  {70a5f3a4-7592-45d3-afea-179440ca3cd0}, !- Handle
>>>>>>> ecc00d0a
  ,                                       !- Temperature Capacity Multiplier
  15,                                     !- Humidity Capacity Multiplier
  ;                                       !- Carbon Dioxide Capacity Multiplier

OS:RunPeriod,
<<<<<<< HEAD
  {7b76c999-e11f-4b81-af1b-9880805aa3a0}, !- Handle
=======
  {cfebd897-a04e-4c02-82f0-70f432e0bba7}, !- Handle
>>>>>>> ecc00d0a
  Run Period 1,                           !- Name
  1,                                      !- Begin Month
  1,                                      !- Begin Day of Month
  12,                                     !- End Month
  31,                                     !- End Day of Month
  ,                                       !- Use Weather File Holidays and Special Days
  ,                                       !- Use Weather File Daylight Saving Period
  ,                                       !- Apply Weekend Holiday Rule
  ,                                       !- Use Weather File Rain Indicators
  ,                                       !- Use Weather File Snow Indicators
  ;                                       !- Number of Times Runperiod to be Repeated

OS:YearDescription,
<<<<<<< HEAD
  {4abed346-75a5-4ba9-82a3-9dc46831cfd1}, !- Handle
=======
  {8e48a3be-8a96-4e24-8679-e9c27838a528}, !- Handle
>>>>>>> ecc00d0a
  2007,                                   !- Calendar Year
  ,                                       !- Day of Week for Start Day
  ;                                       !- Is Leap Year

OS:WeatherFile,
<<<<<<< HEAD
  {b793144c-ad2d-4b04-8fdb-fdf327a73b6b}, !- Handle
=======
  {c550aedb-5a65-47b9-8f39-42e9f01c4c1a}, !- Handle
>>>>>>> ecc00d0a
  Denver Intl Ap,                         !- City
  CO,                                     !- State Province Region
  USA,                                    !- Country
  TMY3,                                   !- Data Source
  725650,                                 !- WMO Number
  39.83,                                  !- Latitude {deg}
  -104.65,                                !- Longitude {deg}
  -7,                                     !- Time Zone {hr}
  1650,                                   !- Elevation {m}
  /mnt/c/git/resstock/resources/measures/HPXMLtoOpenStudio/weather/USA_CO_Denver.Intl.AP.725650_TMY3.epw, !- Url
  E23378AA;                               !- Checksum

OS:AdditionalProperties,
<<<<<<< HEAD
  {3e4c9793-9a49-4086-b41e-a38372de8f91}, !- Handle
  {b793144c-ad2d-4b04-8fdb-fdf327a73b6b}, !- Object Name
=======
  {0cdbae65-db4b-47b4-bd31-2b7ae1a49147}, !- Handle
  {c550aedb-5a65-47b9-8f39-42e9f01c4c1a}, !- Object Name
>>>>>>> ecc00d0a
  EPWHeaderCity,                          !- Feature Name 1
  String,                                 !- Feature Data Type 1
  Denver Intl Ap,                         !- Feature Value 1
  EPWHeaderState,                         !- Feature Name 2
  String,                                 !- Feature Data Type 2
  CO,                                     !- Feature Value 2
  EPWHeaderCountry,                       !- Feature Name 3
  String,                                 !- Feature Data Type 3
  USA,                                    !- Feature Value 3
  EPWHeaderDataSource,                    !- Feature Name 4
  String,                                 !- Feature Data Type 4
  TMY3,                                   !- Feature Value 4
  EPWHeaderStation,                       !- Feature Name 5
  String,                                 !- Feature Data Type 5
  725650,                                 !- Feature Value 5
  EPWHeaderLatitude,                      !- Feature Name 6
  Double,                                 !- Feature Data Type 6
  39.829999999999998,                     !- Feature Value 6
  EPWHeaderLongitude,                     !- Feature Name 7
  Double,                                 !- Feature Data Type 7
  -104.65000000000001,                    !- Feature Value 7
  EPWHeaderTimezone,                      !- Feature Name 8
  Double,                                 !- Feature Data Type 8
  -7,                                     !- Feature Value 8
  EPWHeaderAltitude,                      !- Feature Name 9
  Double,                                 !- Feature Data Type 9
  5413.3858267716532,                     !- Feature Value 9
  EPWHeaderLocalPressure,                 !- Feature Name 10
  Double,                                 !- Feature Data Type 10
  0.81937567683596546,                    !- Feature Value 10
  EPWHeaderRecordsPerHour,                !- Feature Name 11
  Double,                                 !- Feature Data Type 11
  0,                                      !- Feature Value 11
  EPWDataAnnualAvgDrybulb,                !- Feature Name 12
  Double,                                 !- Feature Data Type 12
  51.575616438356228,                     !- Feature Value 12
  EPWDataAnnualMinDrybulb,                !- Feature Name 13
  Double,                                 !- Feature Data Type 13
  -2.9200000000000017,                    !- Feature Value 13
  EPWDataAnnualMaxDrybulb,                !- Feature Name 14
  Double,                                 !- Feature Data Type 14
  104,                                    !- Feature Value 14
  EPWDataCDD50F,                          !- Feature Name 15
  Double,                                 !- Feature Data Type 15
  3072.2925000000005,                     !- Feature Value 15
  EPWDataCDD65F,                          !- Feature Name 16
  Double,                                 !- Feature Data Type 16
  883.62000000000035,                     !- Feature Value 16
  EPWDataHDD50F,                          !- Feature Name 17
  Double,                                 !- Feature Data Type 17
  2497.1925000000001,                     !- Feature Value 17
  EPWDataHDD65F,                          !- Feature Name 18
  Double,                                 !- Feature Data Type 18
  5783.5200000000013,                     !- Feature Value 18
  EPWDataAnnualAvgWindspeed,              !- Feature Name 19
  Double,                                 !- Feature Data Type 19
  3.9165296803649667,                     !- Feature Value 19
  EPWDataMonthlyAvgDrybulbs,              !- Feature Name 20
  String,                                 !- Feature Data Type 20
  33.4191935483871&#4431.90142857142857&#4443.02620967741937&#4442.48624999999999&#4459.877741935483854&#4473.57574999999997&#4472.07975806451608&#4472.70008064516134&#4466.49200000000006&#4450.079112903225806&#4437.218250000000005&#4434.582177419354835, !- Feature Value 20
  EPWDataGroundMonthlyTemps,              !- Feature Name 21
  String,                                 !- Feature Data Type 21
  44.08306285945173&#4440.89570904991865&#4440.64045432632048&#4442.153016571250646&#4448.225111118704206&#4454.268919273837525&#4459.508577937551024&#4462.82777283423508&#4463.10975667174995&#4460.41014950381947&#4455.304105212311526&#4449.445696474514364, !- Feature Value 21
  EPWDataWSF,                             !- Feature Name 22
  Double,                                 !- Feature Data Type 22
  0.58999999999999997,                    !- Feature Value 22
  EPWDataMonthlyAvgDailyHighDrybulbs,     !- Feature Name 23
  String,                                 !- Feature Data Type 23
  47.41032258064516&#4446.58642857142857&#4455.15032258064517&#4453.708&#4472.80193548387098&#4488.67600000000002&#4486.1858064516129&#4485.87225806451613&#4482.082&#4463.18064516129033&#4448.73400000000001&#4448.87935483870968, !- Feature Value 23
  EPWDataMonthlyAvgDailyLowDrybulbs,      !- Feature Name 24
  String,                                 !- Feature Data Type 24
  19.347741935483874&#4419.856428571428573&#4430.316129032258065&#4431.112&#4447.41612903225806&#4457.901999999999994&#4459.063870967741934&#4460.956774193548384&#4452.352000000000004&#4438.41612903225806&#4427.002000000000002&#4423.02903225806451, !- Feature Value 24
  EPWDesignHeatingDrybulb,                !- Feature Name 25
  Double,                                 !- Feature Data Type 25
  12.02,                                  !- Feature Value 25
  EPWDesignHeatingWindspeed,              !- Feature Name 26
  Double,                                 !- Feature Data Type 26
  2.8062500000000004,                     !- Feature Value 26
  EPWDesignCoolingDrybulb,                !- Feature Name 27
  Double,                                 !- Feature Data Type 27
  91.939999999999998,                     !- Feature Value 27
  EPWDesignCoolingWetbulb,                !- Feature Name 28
  Double,                                 !- Feature Data Type 28
  59.95131430195849,                      !- Feature Value 28
  EPWDesignCoolingHumidityRatio,          !- Feature Name 29
  Double,                                 !- Feature Data Type 29
  0.0059161086834698092,                  !- Feature Value 29
  EPWDesignCoolingWindspeed,              !- Feature Name 30
  Double,                                 !- Feature Data Type 30
  3.7999999999999989,                     !- Feature Value 30
  EPWDesignDailyTemperatureRange,         !- Feature Name 31
  Double,                                 !- Feature Data Type 31
  24.915483870967748,                     !- Feature Value 31
  EPWDesignDehumidDrybulb,                !- Feature Name 32
  Double,                                 !- Feature Data Type 32
  67.996785714285721,                     !- Feature Value 32
  EPWDesignDehumidHumidityRatio,          !- Feature Name 33
  Double,                                 !- Feature Data Type 33
  0.012133744170488724,                   !- Feature Value 33
  EPWDesignCoolingDirectNormal,           !- Feature Name 34
  Double,                                 !- Feature Data Type 34
  985,                                    !- Feature Value 34
  EPWDesignCoolingDiffuseHorizontal,      !- Feature Name 35
  Double,                                 !- Feature Data Type 35
  84;                                     !- Feature Value 35

OS:Site,
<<<<<<< HEAD
  {600ebebb-9dfa-4224-bd40-165ec2ed518f}, !- Handle
=======
  {2be37f7f-d4c4-4d72-ae84-cfef75ae301b}, !- Handle
>>>>>>> ecc00d0a
  Denver Intl Ap_CO_USA,                  !- Name
  39.83,                                  !- Latitude {deg}
  -104.65,                                !- Longitude {deg}
  -7,                                     !- Time Zone {hr}
  1650,                                   !- Elevation {m}
  ;                                       !- Terrain

OS:ClimateZones,
<<<<<<< HEAD
  {db109fc2-bbd7-47d4-ad33-1d7bd123200a}, !- Handle
  ,                                       !- Active Institution
  ,                                       !- Active Year
  ,                                       !- Climate Zone Institution Name 1
=======
  {244b61cb-4e20-40f9-b5f1-9b693ecbdb90}, !- Handle
  Building America,                       !- Climate Zone Institution Name 1
>>>>>>> ecc00d0a
  ,                                       !- Climate Zone Document Name 1
  0,                                      !- Climate Zone Document Year 1
  Cold;                                   !- Climate Zone Value 1

OS:Site:WaterMainsTemperature,
<<<<<<< HEAD
  {0edda016-5e8d-47f3-b0c0-25a4a17c843c}, !- Handle
=======
  {c8c61c11-97ad-4a4d-bce5-ea3e8f76e845}, !- Handle
>>>>>>> ecc00d0a
  Correlation,                            !- Calculation Method
  ,                                       !- Temperature Schedule Name
  10.8753424657535,                       !- Annual Average Outdoor Air Temperature {C}
  23.1524007936508;                       !- Maximum Difference In Monthly Average Outdoor Air Temperatures {deltaC}

OS:RunPeriodControl:DaylightSavingTime,
<<<<<<< HEAD
  {c8719978-d7ad-457e-b889-ccb1ea8add03}, !- Handle
=======
  {09c1d0b2-e7a5-4bef-8fc5-d7c081b45d60}, !- Handle
>>>>>>> ecc00d0a
  3/12,                                   !- Start Date
  11/5;                                   !- End Date

OS:Site:GroundTemperature:Deep,
<<<<<<< HEAD
  {f931db41-a3a3-412b-bb6f-0a4ac1c5ad81}, !- Handle
=======
  {60ac0650-bc78-4ab5-89c5-9d8b19b53842}, !- Handle
>>>>>>> ecc00d0a
  10.8753424657535,                       !- January Deep Ground Temperature {C}
  10.8753424657535,                       !- February Deep Ground Temperature {C}
  10.8753424657535,                       !- March Deep Ground Temperature {C}
  10.8753424657535,                       !- April Deep Ground Temperature {C}
  10.8753424657535,                       !- May Deep Ground Temperature {C}
  10.8753424657535,                       !- June Deep Ground Temperature {C}
  10.8753424657535,                       !- July Deep Ground Temperature {C}
  10.8753424657535,                       !- August Deep Ground Temperature {C}
  10.8753424657535,                       !- September Deep Ground Temperature {C}
  10.8753424657535,                       !- October Deep Ground Temperature {C}
  10.8753424657535,                       !- November Deep Ground Temperature {C}
  10.8753424657535;                       !- December Deep Ground Temperature {C}

OS:Building,
<<<<<<< HEAD
  {13ee2aa5-c237-46db-a194-59affcd6f0b0}, !- Handle
=======
  {b16cfba6-a476-4a8d-bc0f-821644dfc5ae}, !- Handle
>>>>>>> ecc00d0a
  Building 1,                             !- Name
  ,                                       !- Building Sector Type
  180,                                    !- North Axis {deg}
  ,                                       !- Nominal Floor to Floor Height {m}
  ,                                       !- Space Type Name
  ,                                       !- Default Construction Set Name
  ,                                       !- Default Schedule Set Name
  2,                                      !- Standards Number of Stories
  2,                                      !- Standards Number of Above Ground Stories
  ,                                       !- Standards Template
  singlefamilydetached,                   !- Standards Building Type
  1;                                      !- Standards Number of Living Units

OS:AdditionalProperties,
<<<<<<< HEAD
  {821c8efa-67e0-4ab1-9f1f-a6995749ecfd}, !- Handle
  {13ee2aa5-c237-46db-a194-59affcd6f0b0}, !- Object Name
=======
  {21562a9c-6ddc-4d68-aac5-252c4d36cd02}, !- Handle
  {b16cfba6-a476-4a8d-bc0f-821644dfc5ae}, !- Object Name
>>>>>>> ecc00d0a
  Total Units Modeled,                    !- Feature Name 1
  Integer,                                !- Feature Data Type 1
  1;                                      !- Feature Value 1

OS:ThermalZone,
<<<<<<< HEAD
  {f60781d4-2f43-4c3f-a050-fcbc690d5f7b}, !- Handle
=======
  {d970c4da-b39a-4c92-9119-1a2b3cf11b6f}, !- Handle
>>>>>>> ecc00d0a
  living zone,                            !- Name
  ,                                       !- Multiplier
  ,                                       !- Ceiling Height {m}
  ,                                       !- Volume {m3}
  ,                                       !- Floor Area {m2}
  ,                                       !- Zone Inside Convection Algorithm
  ,                                       !- Zone Outside Convection Algorithm
  ,                                       !- Zone Conditioning Equipment List Name
<<<<<<< HEAD
  {fc930cf2-6667-4912-b4a1-34208615787d}, !- Zone Air Inlet Port List
  {8258e133-5a18-407c-8aef-a99c650c7067}, !- Zone Air Exhaust Port List
  {1ffe0443-8bc0-4598-88d1-27a861ec4f41}, !- Zone Air Node Name
  {50a69f40-89e4-4862-b746-023c696c9d9f}, !- Zone Return Air Port List
=======
  {356c0360-9ef4-47ba-a6a9-e19478a06a06}, !- Zone Air Inlet Port List
  {17036edf-625a-46c4-b10f-3a136eda1333}, !- Zone Air Exhaust Port List
  {f1a59f73-f1c0-4528-a82c-6604528151a7}, !- Zone Air Node Name
  {4f406d0c-21c2-4808-a0f7-3ce4d533b84e}, !- Zone Return Air Port List
>>>>>>> ecc00d0a
  ,                                       !- Primary Daylighting Control Name
  ,                                       !- Fraction of Zone Controlled by Primary Daylighting Control
  ,                                       !- Secondary Daylighting Control Name
  ,                                       !- Fraction of Zone Controlled by Secondary Daylighting Control
  ,                                       !- Illuminance Map Name
  ,                                       !- Group Rendering Name
  ,                                       !- Thermostat Name
  No;                                     !- Use Ideal Air Loads

OS:Node,
<<<<<<< HEAD
  {e2222be8-de1d-4f6f-9455-0eca24161829}, !- Handle
  Node 1,                                 !- Name
  {1ffe0443-8bc0-4598-88d1-27a861ec4f41}, !- Inlet Port
  ;                                       !- Outlet Port

OS:Connection,
  {1ffe0443-8bc0-4598-88d1-27a861ec4f41}, !- Handle
  {737ae010-a2c8-4947-986d-b483e39914b5}, !- Name
  {f60781d4-2f43-4c3f-a050-fcbc690d5f7b}, !- Source Object
  11,                                     !- Outlet Port
  {e2222be8-de1d-4f6f-9455-0eca24161829}, !- Target Object
  2;                                      !- Inlet Port

OS:PortList,
  {fc930cf2-6667-4912-b4a1-34208615787d}, !- Handle
  {8d6593b5-9d06-4077-8d2f-6bf7ea04fa21}, !- Name
  {f60781d4-2f43-4c3f-a050-fcbc690d5f7b}; !- HVAC Component

OS:PortList,
  {8258e133-5a18-407c-8aef-a99c650c7067}, !- Handle
  {3c463bee-db83-4a4e-83ed-e33c7d8c859b}, !- Name
  {f60781d4-2f43-4c3f-a050-fcbc690d5f7b}; !- HVAC Component

OS:PortList,
  {50a69f40-89e4-4862-b746-023c696c9d9f}, !- Handle
  {b8f66782-3d22-41fa-808f-a55dbf5bbaf0}, !- Name
  {f60781d4-2f43-4c3f-a050-fcbc690d5f7b}; !- HVAC Component

OS:Sizing:Zone,
  {59e5a662-2547-4518-9ae8-5706ac887b60}, !- Handle
  {f60781d4-2f43-4c3f-a050-fcbc690d5f7b}, !- Zone or ZoneList Name
=======
  {387cee35-9ab9-4084-825d-fd5fd011d28a}, !- Handle
  Node 1,                                 !- Name
  {f1a59f73-f1c0-4528-a82c-6604528151a7}, !- Inlet Port
  ;                                       !- Outlet Port

OS:Connection,
  {f1a59f73-f1c0-4528-a82c-6604528151a7}, !- Handle
  {d970c4da-b39a-4c92-9119-1a2b3cf11b6f}, !- Source Object
  11,                                     !- Outlet Port
  {387cee35-9ab9-4084-825d-fd5fd011d28a}, !- Target Object
  2;                                      !- Inlet Port

OS:PortList,
  {356c0360-9ef4-47ba-a6a9-e19478a06a06}, !- Handle
  {d970c4da-b39a-4c92-9119-1a2b3cf11b6f}; !- HVAC Component

OS:PortList,
  {17036edf-625a-46c4-b10f-3a136eda1333}, !- Handle
  {d970c4da-b39a-4c92-9119-1a2b3cf11b6f}; !- HVAC Component

OS:PortList,
  {4f406d0c-21c2-4808-a0f7-3ce4d533b84e}, !- Handle
  {d970c4da-b39a-4c92-9119-1a2b3cf11b6f}; !- HVAC Component

OS:Sizing:Zone,
  {e0c4db66-be05-4b22-b703-d076577d7bd3}, !- Handle
  {d970c4da-b39a-4c92-9119-1a2b3cf11b6f}, !- Zone or ZoneList Name
>>>>>>> ecc00d0a
  SupplyAirTemperature,                   !- Zone Cooling Design Supply Air Temperature Input Method
  14,                                     !- Zone Cooling Design Supply Air Temperature {C}
  11.11,                                  !- Zone Cooling Design Supply Air Temperature Difference {deltaC}
  SupplyAirTemperature,                   !- Zone Heating Design Supply Air Temperature Input Method
  40,                                     !- Zone Heating Design Supply Air Temperature {C}
  11.11,                                  !- Zone Heating Design Supply Air Temperature Difference {deltaC}
  0.0085,                                 !- Zone Cooling Design Supply Air Humidity Ratio {kg-H2O/kg-air}
  0.008,                                  !- Zone Heating Design Supply Air Humidity Ratio {kg-H2O/kg-air}
  ,                                       !- Zone Heating Sizing Factor
  ,                                       !- Zone Cooling Sizing Factor
  DesignDay,                              !- Cooling Design Air Flow Method
  ,                                       !- Cooling Design Air Flow Rate {m3/s}
  ,                                       !- Cooling Minimum Air Flow per Zone Floor Area {m3/s-m2}
  ,                                       !- Cooling Minimum Air Flow {m3/s}
  ,                                       !- Cooling Minimum Air Flow Fraction
  DesignDay,                              !- Heating Design Air Flow Method
  ,                                       !- Heating Design Air Flow Rate {m3/s}
  ,                                       !- Heating Maximum Air Flow per Zone Floor Area {m3/s-m2}
  ,                                       !- Heating Maximum Air Flow {m3/s}
  ,                                       !- Heating Maximum Air Flow Fraction
  No,                                     !- Account for Dedicated Outdoor Air System
  NeutralSupplyAir,                       !- Dedicated Outdoor Air System Control Strategy
  autosize,                               !- Dedicated Outdoor Air Low Setpoint Temperature for Design {C}
  autosize;                               !- Dedicated Outdoor Air High Setpoint Temperature for Design {C}

OS:ZoneHVAC:EquipmentList,
<<<<<<< HEAD
  {9c8d7d5e-e06b-457e-9672-aa71ad2ab3bd}, !- Handle
  Zone HVAC Equipment List 1,             !- Name
  {f60781d4-2f43-4c3f-a050-fcbc690d5f7b}; !- Thermal Zone

OS:Space,
  {24c3f9cc-ccbf-4a95-a481-cd88cc4a2f34}, !- Handle
  living space,                           !- Name
  {fcdf5285-668d-4de8-b35b-c0bf4f4a1b2f}, !- Space Type Name
=======
  {4c099480-9437-4e68-9993-dd1f611f7b9e}, !- Handle
  Zone HVAC Equipment List 1,             !- Name
  {d970c4da-b39a-4c92-9119-1a2b3cf11b6f}; !- Thermal Zone

OS:Space,
  {95a2afa5-6b91-4276-8f32-0263c1e90598}, !- Handle
  living space,                           !- Name
  {b9b6b9c9-2965-4cf0-a3fd-d314cde1db54}, !- Space Type Name
>>>>>>> ecc00d0a
  ,                                       !- Default Construction Set Name
  ,                                       !- Default Schedule Set Name
  -0,                                     !- Direction of Relative North {deg}
  0,                                      !- X Origin {m}
  0,                                      !- Y Origin {m}
  0,                                      !- Z Origin {m}
  ,                                       !- Building Story Name
<<<<<<< HEAD
  {f60781d4-2f43-4c3f-a050-fcbc690d5f7b}, !- Thermal Zone Name
  ,                                       !- Part of Total Floor Area
  ,                                       !- Design Specification Outdoor Air Object Name
  {9dce1f51-ee0c-4b34-8b7b-af08da36c3d4}; !- Building Unit Name

OS:Surface,
  {a0c91ac7-96be-4557-88e5-45b2a98ca92b}, !- Handle
  Surface 1,                              !- Name
  Floor,                                  !- Surface Type
  ,                                       !- Construction Name
  {24c3f9cc-ccbf-4a95-a481-cd88cc4a2f34}, !- Space Name
=======
  {d970c4da-b39a-4c92-9119-1a2b3cf11b6f}, !- Thermal Zone Name
  ,                                       !- Part of Total Floor Area
  ,                                       !- Design Specification Outdoor Air Object Name
  {a28b6de1-e496-4672-b5a4-2a9e5580b249}; !- Building Unit Name

OS:Surface,
  {83d87a96-0757-4f08-9fa3-fe8847fc99e1}, !- Handle
  Surface 1,                              !- Name
  Floor,                                  !- Surface Type
  ,                                       !- Construction Name
  {95a2afa5-6b91-4276-8f32-0263c1e90598}, !- Space Name
>>>>>>> ecc00d0a
  Foundation,                             !- Outside Boundary Condition
  ,                                       !- Outside Boundary Condition Object
  NoSun,                                  !- Sun Exposure
  NoWind,                                 !- Wind Exposure
  ,                                       !- View Factor to Ground
  ,                                       !- Number of Vertices
  0, 0, 0,                                !- X,Y,Z Vertex 1 {m}
  0, 6.81553519541936, 0,                 !- X,Y,Z Vertex 2 {m}
  13.6310703908387, 6.81553519541936, 0,  !- X,Y,Z Vertex 3 {m}
  13.6310703908387, 0, 0;                 !- X,Y,Z Vertex 4 {m}

OS:Surface,
<<<<<<< HEAD
  {1a116367-2ba8-4117-b466-b4329b3e5b22}, !- Handle
  Surface 2,                              !- Name
  Wall,                                   !- Surface Type
  ,                                       !- Construction Name
  {24c3f9cc-ccbf-4a95-a481-cd88cc4a2f34}, !- Space Name
=======
  {bd3d6655-20cd-4732-924f-27b88d58a750}, !- Handle
  Surface 2,                              !- Name
  Wall,                                   !- Surface Type
  ,                                       !- Construction Name
  {95a2afa5-6b91-4276-8f32-0263c1e90598}, !- Space Name
>>>>>>> ecc00d0a
  Outdoors,                               !- Outside Boundary Condition
  ,                                       !- Outside Boundary Condition Object
  SunExposed,                             !- Sun Exposure
  WindExposed,                            !- Wind Exposure
  ,                                       !- View Factor to Ground
  ,                                       !- Number of Vertices
  0, 6.81553519541936, 2.4384,            !- X,Y,Z Vertex 1 {m}
  0, 6.81553519541936, 0,                 !- X,Y,Z Vertex 2 {m}
  0, 0, 0,                                !- X,Y,Z Vertex 3 {m}
  0, 0, 2.4384;                           !- X,Y,Z Vertex 4 {m}

OS:Surface,
<<<<<<< HEAD
  {08be67a2-7081-488f-8532-5a1703be9a8b}, !- Handle
  Surface 3,                              !- Name
  Wall,                                   !- Surface Type
  ,                                       !- Construction Name
  {24c3f9cc-ccbf-4a95-a481-cd88cc4a2f34}, !- Space Name
=======
  {df8ef1ee-09a5-4370-82a8-9f8786eb7765}, !- Handle
  Surface 3,                              !- Name
  Wall,                                   !- Surface Type
  ,                                       !- Construction Name
  {95a2afa5-6b91-4276-8f32-0263c1e90598}, !- Space Name
>>>>>>> ecc00d0a
  Outdoors,                               !- Outside Boundary Condition
  ,                                       !- Outside Boundary Condition Object
  SunExposed,                             !- Sun Exposure
  WindExposed,                            !- Wind Exposure
  ,                                       !- View Factor to Ground
  ,                                       !- Number of Vertices
  13.6310703908387, 6.81553519541936, 2.4384, !- X,Y,Z Vertex 1 {m}
  13.6310703908387, 6.81553519541936, 0,  !- X,Y,Z Vertex 2 {m}
  0, 6.81553519541936, 0,                 !- X,Y,Z Vertex 3 {m}
  0, 6.81553519541936, 2.4384;            !- X,Y,Z Vertex 4 {m}

OS:Surface,
<<<<<<< HEAD
  {e3078b9c-2f7d-4920-8d94-777679abab40}, !- Handle
  Surface 4,                              !- Name
  Wall,                                   !- Surface Type
  ,                                       !- Construction Name
  {24c3f9cc-ccbf-4a95-a481-cd88cc4a2f34}, !- Space Name
=======
  {34d0eb28-1009-4dee-bcff-a182fc0acc71}, !- Handle
  Surface 4,                              !- Name
  Wall,                                   !- Surface Type
  ,                                       !- Construction Name
  {95a2afa5-6b91-4276-8f32-0263c1e90598}, !- Space Name
>>>>>>> ecc00d0a
  Outdoors,                               !- Outside Boundary Condition
  ,                                       !- Outside Boundary Condition Object
  SunExposed,                             !- Sun Exposure
  WindExposed,                            !- Wind Exposure
  ,                                       !- View Factor to Ground
  ,                                       !- Number of Vertices
  13.6310703908387, 0, 2.4384,            !- X,Y,Z Vertex 1 {m}
  13.6310703908387, 0, 0,                 !- X,Y,Z Vertex 2 {m}
  13.6310703908387, 6.81553519541936, 0,  !- X,Y,Z Vertex 3 {m}
  13.6310703908387, 6.81553519541936, 2.4384; !- X,Y,Z Vertex 4 {m}

OS:Surface,
<<<<<<< HEAD
  {8ed2d93d-2dda-41a5-99b1-1f56fa249904}, !- Handle
  Surface 5,                              !- Name
  Wall,                                   !- Surface Type
  ,                                       !- Construction Name
  {24c3f9cc-ccbf-4a95-a481-cd88cc4a2f34}, !- Space Name
=======
  {d62166b4-d358-485f-8747-2a677a42c2da}, !- Handle
  Surface 5,                              !- Name
  Wall,                                   !- Surface Type
  ,                                       !- Construction Name
  {95a2afa5-6b91-4276-8f32-0263c1e90598}, !- Space Name
>>>>>>> ecc00d0a
  Outdoors,                               !- Outside Boundary Condition
  ,                                       !- Outside Boundary Condition Object
  SunExposed,                             !- Sun Exposure
  WindExposed,                            !- Wind Exposure
  ,                                       !- View Factor to Ground
  ,                                       !- Number of Vertices
  0, 0, 2.4384,                           !- X,Y,Z Vertex 1 {m}
  0, 0, 0,                                !- X,Y,Z Vertex 2 {m}
  13.6310703908387, 0, 0,                 !- X,Y,Z Vertex 3 {m}
  13.6310703908387, 0, 2.4384;            !- X,Y,Z Vertex 4 {m}

OS:Surface,
<<<<<<< HEAD
  {d39f7e2c-3d82-451f-b222-829402dc40b0}, !- Handle
  Surface 6,                              !- Name
  RoofCeiling,                            !- Surface Type
  ,                                       !- Construction Name
  {24c3f9cc-ccbf-4a95-a481-cd88cc4a2f34}, !- Space Name
  Surface,                                !- Outside Boundary Condition
  {f5b6ac7e-b3b2-4710-8163-e66091c605fc}, !- Outside Boundary Condition Object
=======
  {5b501dec-2479-430b-8e62-c9823dfa3edd}, !- Handle
  Surface 6,                              !- Name
  RoofCeiling,                            !- Surface Type
  ,                                       !- Construction Name
  {95a2afa5-6b91-4276-8f32-0263c1e90598}, !- Space Name
  Surface,                                !- Outside Boundary Condition
  {b44497de-60da-419e-abae-73b82f4e7ee2}, !- Outside Boundary Condition Object
>>>>>>> ecc00d0a
  NoSun,                                  !- Sun Exposure
  NoWind,                                 !- Wind Exposure
  ,                                       !- View Factor to Ground
  ,                                       !- Number of Vertices
  13.6310703908387, 0, 2.4384,            !- X,Y,Z Vertex 1 {m}
  13.6310703908387, 6.81553519541936, 2.4384, !- X,Y,Z Vertex 2 {m}
  0, 6.81553519541936, 2.4384,            !- X,Y,Z Vertex 3 {m}
  0, 0, 2.4384;                           !- X,Y,Z Vertex 4 {m}

OS:SpaceType,
<<<<<<< HEAD
  {fcdf5285-668d-4de8-b35b-c0bf4f4a1b2f}, !- Handle
=======
  {b9b6b9c9-2965-4cf0-a3fd-d314cde1db54}, !- Handle
>>>>>>> ecc00d0a
  Space Type 1,                           !- Name
  ,                                       !- Default Construction Set Name
  ,                                       !- Default Schedule Set Name
  ,                                       !- Group Rendering Name
  ,                                       !- Design Specification Outdoor Air Object Name
  ,                                       !- Standards Template
  ,                                       !- Standards Building Type
  living;                                 !- Standards Space Type

OS:Space,
<<<<<<< HEAD
  {10caae56-50eb-487f-8265-f71a7757d1fe}, !- Handle
  living space|story 2,                   !- Name
  {fcdf5285-668d-4de8-b35b-c0bf4f4a1b2f}, !- Space Type Name
=======
  {1fa995ad-b51a-43ea-a602-b412856e2a0d}, !- Handle
  living space|story 2,                   !- Name
  {b9b6b9c9-2965-4cf0-a3fd-d314cde1db54}, !- Space Type Name
>>>>>>> ecc00d0a
  ,                                       !- Default Construction Set Name
  ,                                       !- Default Schedule Set Name
  -0,                                     !- Direction of Relative North {deg}
  0,                                      !- X Origin {m}
  0,                                      !- Y Origin {m}
  2.4384,                                 !- Z Origin {m}
  ,                                       !- Building Story Name
<<<<<<< HEAD
  {f60781d4-2f43-4c3f-a050-fcbc690d5f7b}, !- Thermal Zone Name
  ,                                       !- Part of Total Floor Area
  ,                                       !- Design Specification Outdoor Air Object Name
  {9dce1f51-ee0c-4b34-8b7b-af08da36c3d4}; !- Building Unit Name

OS:Surface,
  {f5b6ac7e-b3b2-4710-8163-e66091c605fc}, !- Handle
  Surface 7,                              !- Name
  Floor,                                  !- Surface Type
  ,                                       !- Construction Name
  {10caae56-50eb-487f-8265-f71a7757d1fe}, !- Space Name
  Surface,                                !- Outside Boundary Condition
  {d39f7e2c-3d82-451f-b222-829402dc40b0}, !- Outside Boundary Condition Object
=======
  {d970c4da-b39a-4c92-9119-1a2b3cf11b6f}, !- Thermal Zone Name
  ,                                       !- Part of Total Floor Area
  ,                                       !- Design Specification Outdoor Air Object Name
  {a28b6de1-e496-4672-b5a4-2a9e5580b249}; !- Building Unit Name

OS:Surface,
  {b44497de-60da-419e-abae-73b82f4e7ee2}, !- Handle
  Surface 7,                              !- Name
  Floor,                                  !- Surface Type
  ,                                       !- Construction Name
  {1fa995ad-b51a-43ea-a602-b412856e2a0d}, !- Space Name
  Surface,                                !- Outside Boundary Condition
  {5b501dec-2479-430b-8e62-c9823dfa3edd}, !- Outside Boundary Condition Object
>>>>>>> ecc00d0a
  NoSun,                                  !- Sun Exposure
  NoWind,                                 !- Wind Exposure
  ,                                       !- View Factor to Ground
  ,                                       !- Number of Vertices
  0, 0, 0,                                !- X,Y,Z Vertex 1 {m}
  0, 6.81553519541936, 0,                 !- X,Y,Z Vertex 2 {m}
  13.6310703908387, 6.81553519541936, 0,  !- X,Y,Z Vertex 3 {m}
  13.6310703908387, 0, 0;                 !- X,Y,Z Vertex 4 {m}

OS:Surface,
<<<<<<< HEAD
  {259766aa-bcbc-433b-8608-a7dc2b1505d7}, !- Handle
  Surface 8,                              !- Name
  Wall,                                   !- Surface Type
  ,                                       !- Construction Name
  {10caae56-50eb-487f-8265-f71a7757d1fe}, !- Space Name
=======
  {a6546bbe-b2da-44da-bc15-18271986d263}, !- Handle
  Surface 8,                              !- Name
  Wall,                                   !- Surface Type
  ,                                       !- Construction Name
  {1fa995ad-b51a-43ea-a602-b412856e2a0d}, !- Space Name
>>>>>>> ecc00d0a
  Outdoors,                               !- Outside Boundary Condition
  ,                                       !- Outside Boundary Condition Object
  SunExposed,                             !- Sun Exposure
  WindExposed,                            !- Wind Exposure
  ,                                       !- View Factor to Ground
  ,                                       !- Number of Vertices
  0, 6.81553519541936, 2.4384,            !- X,Y,Z Vertex 1 {m}
  0, 6.81553519541936, 0,                 !- X,Y,Z Vertex 2 {m}
  0, 0, 0,                                !- X,Y,Z Vertex 3 {m}
  0, 0, 2.4384;                           !- X,Y,Z Vertex 4 {m}

OS:Surface,
<<<<<<< HEAD
  {96ed09ba-b84e-4732-ad80-9cfaab717a2a}, !- Handle
  Surface 9,                              !- Name
  Wall,                                   !- Surface Type
  ,                                       !- Construction Name
  {10caae56-50eb-487f-8265-f71a7757d1fe}, !- Space Name
=======
  {a4707572-539f-4e96-b46d-c4ed3f337037}, !- Handle
  Surface 9,                              !- Name
  Wall,                                   !- Surface Type
  ,                                       !- Construction Name
  {1fa995ad-b51a-43ea-a602-b412856e2a0d}, !- Space Name
>>>>>>> ecc00d0a
  Outdoors,                               !- Outside Boundary Condition
  ,                                       !- Outside Boundary Condition Object
  SunExposed,                             !- Sun Exposure
  WindExposed,                            !- Wind Exposure
  ,                                       !- View Factor to Ground
  ,                                       !- Number of Vertices
  13.6310703908387, 6.81553519541936, 2.4384, !- X,Y,Z Vertex 1 {m}
  13.6310703908387, 6.81553519541936, 0,  !- X,Y,Z Vertex 2 {m}
  0, 6.81553519541936, 0,                 !- X,Y,Z Vertex 3 {m}
  0, 6.81553519541936, 2.4384;            !- X,Y,Z Vertex 4 {m}

OS:Surface,
<<<<<<< HEAD
  {2e4361cf-cd6b-4fed-983c-13bba14f666a}, !- Handle
  Surface 10,                             !- Name
  Wall,                                   !- Surface Type
  ,                                       !- Construction Name
  {10caae56-50eb-487f-8265-f71a7757d1fe}, !- Space Name
=======
  {c649df1a-7e33-4ff4-8998-d17062b0d474}, !- Handle
  Surface 10,                             !- Name
  Wall,                                   !- Surface Type
  ,                                       !- Construction Name
  {1fa995ad-b51a-43ea-a602-b412856e2a0d}, !- Space Name
>>>>>>> ecc00d0a
  Outdoors,                               !- Outside Boundary Condition
  ,                                       !- Outside Boundary Condition Object
  SunExposed,                             !- Sun Exposure
  WindExposed,                            !- Wind Exposure
  ,                                       !- View Factor to Ground
  ,                                       !- Number of Vertices
  13.6310703908387, 0, 2.4384,            !- X,Y,Z Vertex 1 {m}
  13.6310703908387, 0, 0,                 !- X,Y,Z Vertex 2 {m}
  13.6310703908387, 6.81553519541936, 0,  !- X,Y,Z Vertex 3 {m}
  13.6310703908387, 6.81553519541936, 2.4384; !- X,Y,Z Vertex 4 {m}

OS:Surface,
<<<<<<< HEAD
  {8b99e331-fd71-41c3-ad36-8bf8c9aa894b}, !- Handle
  Surface 11,                             !- Name
  Wall,                                   !- Surface Type
  ,                                       !- Construction Name
  {10caae56-50eb-487f-8265-f71a7757d1fe}, !- Space Name
=======
  {69b48dca-26f2-4bb4-a9cb-18076d005ac7}, !- Handle
  Surface 11,                             !- Name
  Wall,                                   !- Surface Type
  ,                                       !- Construction Name
  {1fa995ad-b51a-43ea-a602-b412856e2a0d}, !- Space Name
>>>>>>> ecc00d0a
  Outdoors,                               !- Outside Boundary Condition
  ,                                       !- Outside Boundary Condition Object
  SunExposed,                             !- Sun Exposure
  WindExposed,                            !- Wind Exposure
  ,                                       !- View Factor to Ground
  ,                                       !- Number of Vertices
  0, 0, 2.4384,                           !- X,Y,Z Vertex 1 {m}
  0, 0, 0,                                !- X,Y,Z Vertex 2 {m}
  13.6310703908387, 0, 0,                 !- X,Y,Z Vertex 3 {m}
  13.6310703908387, 0, 2.4384;            !- X,Y,Z Vertex 4 {m}

OS:Surface,
<<<<<<< HEAD
  {7d419c83-e915-4a8c-8a34-d3a9c9e3b059}, !- Handle
  Surface 12,                             !- Name
  RoofCeiling,                            !- Surface Type
  ,                                       !- Construction Name
  {10caae56-50eb-487f-8265-f71a7757d1fe}, !- Space Name
  Surface,                                !- Outside Boundary Condition
  {c2124285-fe3e-40cf-9242-b0c910152f4d}, !- Outside Boundary Condition Object
=======
  {5789b6e9-6705-4a21-bc6d-e87e143150d4}, !- Handle
  Surface 12,                             !- Name
  RoofCeiling,                            !- Surface Type
  ,                                       !- Construction Name
  {1fa995ad-b51a-43ea-a602-b412856e2a0d}, !- Space Name
  Surface,                                !- Outside Boundary Condition
  {c470b8b5-1799-4938-8c35-7698c9c91d83}, !- Outside Boundary Condition Object
>>>>>>> ecc00d0a
  NoSun,                                  !- Sun Exposure
  NoWind,                                 !- Wind Exposure
  ,                                       !- View Factor to Ground
  ,                                       !- Number of Vertices
  13.6310703908387, 0, 2.4384,            !- X,Y,Z Vertex 1 {m}
  13.6310703908387, 6.81553519541936, 2.4384, !- X,Y,Z Vertex 2 {m}
  0, 6.81553519541936, 2.4384,            !- X,Y,Z Vertex 3 {m}
  0, 0, 2.4384;                           !- X,Y,Z Vertex 4 {m}

OS:Surface,
<<<<<<< HEAD
  {c2124285-fe3e-40cf-9242-b0c910152f4d}, !- Handle
  Surface 13,                             !- Name
  Floor,                                  !- Surface Type
  ,                                       !- Construction Name
  {92b9b293-5e87-4990-90c5-5765ba1d38de}, !- Space Name
  Surface,                                !- Outside Boundary Condition
  {7d419c83-e915-4a8c-8a34-d3a9c9e3b059}, !- Outside Boundary Condition Object
=======
  {c470b8b5-1799-4938-8c35-7698c9c91d83}, !- Handle
  Surface 13,                             !- Name
  Floor,                                  !- Surface Type
  ,                                       !- Construction Name
  {e9fa0c78-7021-4b41-8f40-d45222e561c4}, !- Space Name
  Surface,                                !- Outside Boundary Condition
  {5789b6e9-6705-4a21-bc6d-e87e143150d4}, !- Outside Boundary Condition Object
>>>>>>> ecc00d0a
  NoSun,                                  !- Sun Exposure
  NoWind,                                 !- Wind Exposure
  ,                                       !- View Factor to Ground
  ,                                       !- Number of Vertices
  0, 6.81553519541936, 0,                 !- X,Y,Z Vertex 1 {m}
  13.6310703908387, 6.81553519541936, 0,  !- X,Y,Z Vertex 2 {m}
  13.6310703908387, 0, 0,                 !- X,Y,Z Vertex 3 {m}
  0, 0, 0;                                !- X,Y,Z Vertex 4 {m}

OS:Surface,
<<<<<<< HEAD
  {4fed4ce6-1590-4fe2-98ec-c0595df3a2b2}, !- Handle
  Surface 14,                             !- Name
  RoofCeiling,                            !- Surface Type
  ,                                       !- Construction Name
  {92b9b293-5e87-4990-90c5-5765ba1d38de}, !- Space Name
=======
  {9028d6f6-b9c5-4c4c-aee6-253753c8b7e0}, !- Handle
  Surface 14,                             !- Name
  RoofCeiling,                            !- Surface Type
  ,                                       !- Construction Name
  {e9fa0c78-7021-4b41-8f40-d45222e561c4}, !- Space Name
>>>>>>> ecc00d0a
  Outdoors,                               !- Outside Boundary Condition
  ,                                       !- Outside Boundary Condition Object
  SunExposed,                             !- Sun Exposure
  WindExposed,                            !- Wind Exposure
  ,                                       !- View Factor to Ground
  ,                                       !- Number of Vertices
  13.6310703908387, 3.40776759770968, 1.70388379885484, !- X,Y,Z Vertex 1 {m}
  0, 3.40776759770968, 1.70388379885484,  !- X,Y,Z Vertex 2 {m}
  0, 0, 0,                                !- X,Y,Z Vertex 3 {m}
  13.6310703908387, 0, 0;                 !- X,Y,Z Vertex 4 {m}

OS:Surface,
<<<<<<< HEAD
  {c346a856-cd0b-4cb5-8cbf-9504e308371c}, !- Handle
  Surface 15,                             !- Name
  RoofCeiling,                            !- Surface Type
  ,                                       !- Construction Name
  {92b9b293-5e87-4990-90c5-5765ba1d38de}, !- Space Name
=======
  {9f8e644d-b1c8-468b-b6c2-c5f8b1d6d942}, !- Handle
  Surface 15,                             !- Name
  RoofCeiling,                            !- Surface Type
  ,                                       !- Construction Name
  {e9fa0c78-7021-4b41-8f40-d45222e561c4}, !- Space Name
>>>>>>> ecc00d0a
  Outdoors,                               !- Outside Boundary Condition
  ,                                       !- Outside Boundary Condition Object
  SunExposed,                             !- Sun Exposure
  WindExposed,                            !- Wind Exposure
  ,                                       !- View Factor to Ground
  ,                                       !- Number of Vertices
  0, 3.40776759770968, 1.70388379885484,  !- X,Y,Z Vertex 1 {m}
  13.6310703908387, 3.40776759770968, 1.70388379885484, !- X,Y,Z Vertex 2 {m}
  13.6310703908387, 6.81553519541936, 0,  !- X,Y,Z Vertex 3 {m}
  0, 6.81553519541936, 0;                 !- X,Y,Z Vertex 4 {m}

OS:Surface,
<<<<<<< HEAD
  {0e044802-0be0-45f7-bf49-50898625b009}, !- Handle
  Surface 16,                             !- Name
  Wall,                                   !- Surface Type
  ,                                       !- Construction Name
  {92b9b293-5e87-4990-90c5-5765ba1d38de}, !- Space Name
=======
  {b615554f-3d58-4a4e-b2bb-4e1107ac1166}, !- Handle
  Surface 16,                             !- Name
  Wall,                                   !- Surface Type
  ,                                       !- Construction Name
  {e9fa0c78-7021-4b41-8f40-d45222e561c4}, !- Space Name
>>>>>>> ecc00d0a
  Outdoors,                               !- Outside Boundary Condition
  ,                                       !- Outside Boundary Condition Object
  SunExposed,                             !- Sun Exposure
  WindExposed,                            !- Wind Exposure
  ,                                       !- View Factor to Ground
  ,                                       !- Number of Vertices
  0, 3.40776759770968, 1.70388379885484,  !- X,Y,Z Vertex 1 {m}
  0, 6.81553519541936, 0,                 !- X,Y,Z Vertex 2 {m}
  0, 0, 0;                                !- X,Y,Z Vertex 3 {m}

OS:Surface,
<<<<<<< HEAD
  {cde392ea-9efe-43d7-ba1b-45891542d5c9}, !- Handle
  Surface 17,                             !- Name
  Wall,                                   !- Surface Type
  ,                                       !- Construction Name
  {92b9b293-5e87-4990-90c5-5765ba1d38de}, !- Space Name
=======
  {3c595537-b0b4-410b-af77-7b5c3854b2ef}, !- Handle
  Surface 17,                             !- Name
  Wall,                                   !- Surface Type
  ,                                       !- Construction Name
  {e9fa0c78-7021-4b41-8f40-d45222e561c4}, !- Space Name
>>>>>>> ecc00d0a
  Outdoors,                               !- Outside Boundary Condition
  ,                                       !- Outside Boundary Condition Object
  SunExposed,                             !- Sun Exposure
  WindExposed,                            !- Wind Exposure
  ,                                       !- View Factor to Ground
  ,                                       !- Number of Vertices
  13.6310703908387, 3.40776759770968, 1.70388379885484, !- X,Y,Z Vertex 1 {m}
  13.6310703908387, 0, 0,                 !- X,Y,Z Vertex 2 {m}
  13.6310703908387, 6.81553519541936, 0;  !- X,Y,Z Vertex 3 {m}

OS:Space,
<<<<<<< HEAD
  {92b9b293-5e87-4990-90c5-5765ba1d38de}, !- Handle
  unfinished attic space,                 !- Name
  {cac116e5-c511-446e-b6e9-7b6a43406a1d}, !- Space Type Name
=======
  {e9fa0c78-7021-4b41-8f40-d45222e561c4}, !- Handle
  unfinished attic space,                 !- Name
  {0bde50fa-2632-4dcc-af24-3487668a76d3}, !- Space Type Name
>>>>>>> ecc00d0a
  ,                                       !- Default Construction Set Name
  ,                                       !- Default Schedule Set Name
  -0,                                     !- Direction of Relative North {deg}
  0,                                      !- X Origin {m}
  0,                                      !- Y Origin {m}
  4.8768,                                 !- Z Origin {m}
  ,                                       !- Building Story Name
<<<<<<< HEAD
  {eb35687a-66ae-4a86-9117-35865d659a50}; !- Thermal Zone Name

OS:ThermalZone,
  {eb35687a-66ae-4a86-9117-35865d659a50}, !- Handle
=======
  {ab61981e-cac4-403c-ba27-5b853502a332}; !- Thermal Zone Name

OS:ThermalZone,
  {ab61981e-cac4-403c-ba27-5b853502a332}, !- Handle
>>>>>>> ecc00d0a
  unfinished attic zone,                  !- Name
  ,                                       !- Multiplier
  ,                                       !- Ceiling Height {m}
  ,                                       !- Volume {m3}
  ,                                       !- Floor Area {m2}
  ,                                       !- Zone Inside Convection Algorithm
  ,                                       !- Zone Outside Convection Algorithm
  ,                                       !- Zone Conditioning Equipment List Name
<<<<<<< HEAD
  {0daa6156-80bf-49ee-bb47-217d685b01f4}, !- Zone Air Inlet Port List
  {134da382-34a3-4fcb-b898-b5ab2b84a9eb}, !- Zone Air Exhaust Port List
  {3b11ec3f-a758-43ce-8953-c5bcd26d7f43}, !- Zone Air Node Name
  {8b4fb6a8-c4df-4b96-be3d-594a95cc9c0f}, !- Zone Return Air Port List
=======
  {2abb9374-4d24-4737-99f7-372f3920dc9d}, !- Zone Air Inlet Port List
  {f1e41941-86cc-4af3-a1c9-eb10bad24100}, !- Zone Air Exhaust Port List
  {5c947eb7-f534-4754-a966-958e52ee6794}, !- Zone Air Node Name
  {5a6ae902-99bd-4a7b-b998-dbde24da9d5d}, !- Zone Return Air Port List
>>>>>>> ecc00d0a
  ,                                       !- Primary Daylighting Control Name
  ,                                       !- Fraction of Zone Controlled by Primary Daylighting Control
  ,                                       !- Secondary Daylighting Control Name
  ,                                       !- Fraction of Zone Controlled by Secondary Daylighting Control
  ,                                       !- Illuminance Map Name
  ,                                       !- Group Rendering Name
  ,                                       !- Thermostat Name
  No;                                     !- Use Ideal Air Loads

OS:Node,
<<<<<<< HEAD
  {c7ee4d43-9c18-4a60-81e3-0726d5292736}, !- Handle
  Node 2,                                 !- Name
  {3b11ec3f-a758-43ce-8953-c5bcd26d7f43}, !- Inlet Port
  ;                                       !- Outlet Port

OS:Connection,
  {3b11ec3f-a758-43ce-8953-c5bcd26d7f43}, !- Handle
  {94153777-226d-4859-b95a-32fb97218aec}, !- Name
  {eb35687a-66ae-4a86-9117-35865d659a50}, !- Source Object
  11,                                     !- Outlet Port
  {c7ee4d43-9c18-4a60-81e3-0726d5292736}, !- Target Object
  2;                                      !- Inlet Port

OS:PortList,
  {0daa6156-80bf-49ee-bb47-217d685b01f4}, !- Handle
  {968e38d3-01d9-42cb-8b0d-9ee0ef515f84}, !- Name
  {eb35687a-66ae-4a86-9117-35865d659a50}; !- HVAC Component

OS:PortList,
  {134da382-34a3-4fcb-b898-b5ab2b84a9eb}, !- Handle
  {63a71452-4078-4d06-abfa-a30b7a3f5844}, !- Name
  {eb35687a-66ae-4a86-9117-35865d659a50}; !- HVAC Component

OS:PortList,
  {8b4fb6a8-c4df-4b96-be3d-594a95cc9c0f}, !- Handle
  {9052606b-1b55-489c-abce-45d47689dc60}, !- Name
  {eb35687a-66ae-4a86-9117-35865d659a50}; !- HVAC Component

OS:Sizing:Zone,
  {31a56aac-ca72-4ffe-99de-f07e28a6ce1a}, !- Handle
  {eb35687a-66ae-4a86-9117-35865d659a50}, !- Zone or ZoneList Name
=======
  {b025ac3c-43a0-4bfb-863c-e5284ede92cd}, !- Handle
  Node 2,                                 !- Name
  {5c947eb7-f534-4754-a966-958e52ee6794}, !- Inlet Port
  ;                                       !- Outlet Port

OS:Connection,
  {5c947eb7-f534-4754-a966-958e52ee6794}, !- Handle
  {ab61981e-cac4-403c-ba27-5b853502a332}, !- Source Object
  11,                                     !- Outlet Port
  {b025ac3c-43a0-4bfb-863c-e5284ede92cd}, !- Target Object
  2;                                      !- Inlet Port

OS:PortList,
  {2abb9374-4d24-4737-99f7-372f3920dc9d}, !- Handle
  {ab61981e-cac4-403c-ba27-5b853502a332}; !- HVAC Component

OS:PortList,
  {f1e41941-86cc-4af3-a1c9-eb10bad24100}, !- Handle
  {ab61981e-cac4-403c-ba27-5b853502a332}; !- HVAC Component

OS:PortList,
  {5a6ae902-99bd-4a7b-b998-dbde24da9d5d}, !- Handle
  {ab61981e-cac4-403c-ba27-5b853502a332}; !- HVAC Component

OS:Sizing:Zone,
  {61449777-06c9-4178-ac6a-3e75700bec2f}, !- Handle
  {ab61981e-cac4-403c-ba27-5b853502a332}, !- Zone or ZoneList Name
>>>>>>> ecc00d0a
  SupplyAirTemperature,                   !- Zone Cooling Design Supply Air Temperature Input Method
  14,                                     !- Zone Cooling Design Supply Air Temperature {C}
  11.11,                                  !- Zone Cooling Design Supply Air Temperature Difference {deltaC}
  SupplyAirTemperature,                   !- Zone Heating Design Supply Air Temperature Input Method
  40,                                     !- Zone Heating Design Supply Air Temperature {C}
  11.11,                                  !- Zone Heating Design Supply Air Temperature Difference {deltaC}
  0.0085,                                 !- Zone Cooling Design Supply Air Humidity Ratio {kg-H2O/kg-air}
  0.008,                                  !- Zone Heating Design Supply Air Humidity Ratio {kg-H2O/kg-air}
  ,                                       !- Zone Heating Sizing Factor
  ,                                       !- Zone Cooling Sizing Factor
  DesignDay,                              !- Cooling Design Air Flow Method
  ,                                       !- Cooling Design Air Flow Rate {m3/s}
  ,                                       !- Cooling Minimum Air Flow per Zone Floor Area {m3/s-m2}
  ,                                       !- Cooling Minimum Air Flow {m3/s}
  ,                                       !- Cooling Minimum Air Flow Fraction
  DesignDay,                              !- Heating Design Air Flow Method
  ,                                       !- Heating Design Air Flow Rate {m3/s}
  ,                                       !- Heating Maximum Air Flow per Zone Floor Area {m3/s-m2}
  ,                                       !- Heating Maximum Air Flow {m3/s}
  ,                                       !- Heating Maximum Air Flow Fraction
  No,                                     !- Account for Dedicated Outdoor Air System
  NeutralSupplyAir,                       !- Dedicated Outdoor Air System Control Strategy
  autosize,                               !- Dedicated Outdoor Air Low Setpoint Temperature for Design {C}
  autosize;                               !- Dedicated Outdoor Air High Setpoint Temperature for Design {C}

OS:ZoneHVAC:EquipmentList,
<<<<<<< HEAD
  {e9874330-ed39-4361-9609-ad0f70e57243}, !- Handle
  Zone HVAC Equipment List 2,             !- Name
  {eb35687a-66ae-4a86-9117-35865d659a50}; !- Thermal Zone

OS:SpaceType,
  {cac116e5-c511-446e-b6e9-7b6a43406a1d}, !- Handle
=======
  {a5fa17e1-8a28-4014-9a4f-0c943558a32d}, !- Handle
  Zone HVAC Equipment List 2,             !- Name
  {ab61981e-cac4-403c-ba27-5b853502a332}; !- Thermal Zone

OS:SpaceType,
  {0bde50fa-2632-4dcc-af24-3487668a76d3}, !- Handle
>>>>>>> ecc00d0a
  Space Type 2,                           !- Name
  ,                                       !- Default Construction Set Name
  ,                                       !- Default Schedule Set Name
  ,                                       !- Group Rendering Name
  ,                                       !- Design Specification Outdoor Air Object Name
  ,                                       !- Standards Template
  ,                                       !- Standards Building Type
  unfinished attic;                       !- Standards Space Type

OS:BuildingUnit,
<<<<<<< HEAD
  {9dce1f51-ee0c-4b34-8b7b-af08da36c3d4}, !- Handle
=======
  {a28b6de1-e496-4672-b5a4-2a9e5580b249}, !- Handle
>>>>>>> ecc00d0a
  unit 1,                                 !- Name
  ,                                       !- Rendering Color
  Residential;                            !- Building Unit Type

OS:AdditionalProperties,
<<<<<<< HEAD
  {88517ef1-168c-4841-b84b-d53a3617d352}, !- Handle
  {9dce1f51-ee0c-4b34-8b7b-af08da36c3d4}, !- Object Name
=======
  {c9a8ec71-ac24-46d4-a35f-faca1d6a36f4}, !- Handle
  {a28b6de1-e496-4672-b5a4-2a9e5580b249}, !- Object Name
>>>>>>> ecc00d0a
  NumberOfBedrooms,                       !- Feature Name 1
  Integer,                                !- Feature Data Type 1
  3,                                      !- Feature Value 1
  NumberOfBathrooms,                      !- Feature Name 2
  Double,                                 !- Feature Data Type 2
  2,                                      !- Feature Value 2
  NumberOfOccupants,                      !- Feature Name 3
  Double,                                 !- Feature Data Type 3
  2.6400000000000001;                     !- Feature Value 3

OS:External:File,
<<<<<<< HEAD
  {f25d6666-5190-44bf-8302-b040f616656d}, !- Handle
=======
  {046cd777-63bf-4b01-9481-9ba38ca30a1b}, !- Handle
>>>>>>> ecc00d0a
  8760.csv,                               !- Name
  8760.csv;                               !- File Name

OS:Schedule:Day,
<<<<<<< HEAD
  {71affe51-f437-4c07-8ad8-e5df1c71cb60}, !- Handle
=======
  {9715be19-fbda-4504-963b-b056fce81f8e}, !- Handle
>>>>>>> ecc00d0a
  Schedule Day 1,                         !- Name
  ,                                       !- Schedule Type Limits Name
  ,                                       !- Interpolate to Timestep
  24,                                     !- Hour 1
  0,                                      !- Minute 1
  0;                                      !- Value Until Time 1

OS:Schedule:Day,
<<<<<<< HEAD
  {837938f1-2591-48e6-98af-c7ce4d2228c5}, !- Handle
=======
  {e9cc941e-c191-43f6-a4a0-e4fb6f7dfa9e}, !- Handle
>>>>>>> ecc00d0a
  Schedule Day 2,                         !- Name
  ,                                       !- Schedule Type Limits Name
  ,                                       !- Interpolate to Timestep
  24,                                     !- Hour 1
  0,                                      !- Minute 1
  1;                                      !- Value Until Time 1

OS:Schedule:File,
<<<<<<< HEAD
  {3f70bda5-ccb6-40ea-81c6-901bad7093c9}, !- Handle
  occupants,                              !- Name
  {d74a09f8-19a1-491f-8c16-b3ad8ebd6084}, !- Schedule Type Limits Name
  {f25d6666-5190-44bf-8302-b040f616656d}, !- External File Name
=======
  {2a135e25-9f09-471b-8a02-2d6892312ebb}, !- Handle
  occupants,                              !- Name
  {68aabfa6-df98-4c20-9404-cdeb99333da2}, !- Schedule Type Limits Name
  {046cd777-63bf-4b01-9481-9ba38ca30a1b}, !- External File Name
>>>>>>> ecc00d0a
  1,                                      !- Column Number
  1,                                      !- Rows to Skip at Top
  8760,                                   !- Number of Hours of Data
  ,                                       !- Column Separator
  ,                                       !- Interpolate to Timestep
  60;                                     !- Minutes per Item

<<<<<<< HEAD
OS:Schedule:Ruleset,
  {eabb032c-7766-4077-8bef-f3f0039e33d7}, !- Handle
  Schedule Ruleset 1,                     !- Name
  {dfc61a12-5e86-4e6b-909e-3140eb3dda2e}, !- Schedule Type Limits Name
  {59ee6d18-d805-4525-8f81-5373b006eeca}; !- Default Day Schedule Name

OS:Schedule:Day,
  {59ee6d18-d805-4525-8f81-5373b006eeca}, !- Handle
  Schedule Day 3,                         !- Name
  {dfc61a12-5e86-4e6b-909e-3140eb3dda2e}, !- Schedule Type Limits Name
  ,                                       !- Interpolate to Timestep
  24,                                     !- Hour 1
  0,                                      !- Minute 1
  112.539290946133;                       !- Value Until Time 1

OS:People:Definition,
  {37f6abda-92f3-4fd2-bd0b-14600b68bc72}, !- Handle
  res occupants|living space,             !- Name
=======
OS:Schedule:Constant,
  {e5802adf-db5d-4440-892a-f25da9fd844b}, !- Handle
  res occupants activity schedule,        !- Name
  {ffa0137a-91eb-4244-9167-b2be5596f2cb}, !- Schedule Type Limits Name
  112.539290946133;                       !- Value

OS:People:Definition,
  {4d502ee1-45c5-46e3-8fe5-3609ac0a1775}, !- Handle
  res occupants|living space|story 2,     !- Name
>>>>>>> ecc00d0a
  People,                                 !- Number of People Calculation Method
  1.32,                                   !- Number of People {people}
  ,                                       !- People per Space Floor Area {person/m2}
  ,                                       !- Space Floor Area per Person {m2/person}
  0.319734,                               !- Fraction Radiant
  0.573,                                  !- Sensible Heat Fraction
  0,                                      !- Carbon Dioxide Generation Rate {m3/s-W}
  No,                                     !- Enable ASHRAE 55 Comfort Warnings
  ZoneAveraged;                           !- Mean Radiant Temperature Calculation Type

OS:People,
<<<<<<< HEAD
  {ec6eacf2-36d1-44ac-9b1b-a2f8bbdba083}, !- Handle
  res occupants|living space,             !- Name
  {37f6abda-92f3-4fd2-bd0b-14600b68bc72}, !- People Definition Name
  {24c3f9cc-ccbf-4a95-a481-cd88cc4a2f34}, !- Space or SpaceType Name
  {3f70bda5-ccb6-40ea-81c6-901bad7093c9}, !- Number of People Schedule Name
  {eabb032c-7766-4077-8bef-f3f0039e33d7}, !- Activity Level Schedule Name
=======
  {b01d0e7c-9195-4176-a7a1-159046eb7d32}, !- Handle
  res occupants|living space|story 2,     !- Name
  {4d502ee1-45c5-46e3-8fe5-3609ac0a1775}, !- People Definition Name
  {1fa995ad-b51a-43ea-a602-b412856e2a0d}, !- Space or SpaceType Name
  {2a135e25-9f09-471b-8a02-2d6892312ebb}, !- Number of People Schedule Name
  {e5802adf-db5d-4440-892a-f25da9fd844b}, !- Activity Level Schedule Name
>>>>>>> ecc00d0a
  ,                                       !- Surface Name/Angle Factor List Name
  ,                                       !- Work Efficiency Schedule Name
  ,                                       !- Clothing Insulation Schedule Name
  ,                                       !- Air Velocity Schedule Name
  1;                                      !- Multiplier

OS:ScheduleTypeLimits,
<<<<<<< HEAD
  {dfc61a12-5e86-4e6b-909e-3140eb3dda2e}, !- Handle
=======
  {ffa0137a-91eb-4244-9167-b2be5596f2cb}, !- Handle
>>>>>>> ecc00d0a
  ActivityLevel,                          !- Name
  0,                                      !- Lower Limit Value
  ,                                       !- Upper Limit Value
  Continuous,                             !- Numeric Type
  ActivityLevel;                          !- Unit Type

OS:ScheduleTypeLimits,
<<<<<<< HEAD
  {d74a09f8-19a1-491f-8c16-b3ad8ebd6084}, !- Handle
=======
  {68aabfa6-df98-4c20-9404-cdeb99333da2}, !- Handle
>>>>>>> ecc00d0a
  Fractional,                             !- Name
  0,                                      !- Lower Limit Value
  1,                                      !- Upper Limit Value
  Continuous;                             !- Numeric Type

OS:People:Definition,
<<<<<<< HEAD
  {30223134-70ee-4368-9fe6-c860c83b3303}, !- Handle
  res occupants|living space|story 2,     !- Name
=======
  {357f083e-a678-4dc5-a227-14e244210c1d}, !- Handle
  res occupants|living space,             !- Name
>>>>>>> ecc00d0a
  People,                                 !- Number of People Calculation Method
  1.32,                                   !- Number of People {people}
  ,                                       !- People per Space Floor Area {person/m2}
  ,                                       !- Space Floor Area per Person {m2/person}
  0.319734,                               !- Fraction Radiant
  0.573,                                  !- Sensible Heat Fraction
  0,                                      !- Carbon Dioxide Generation Rate {m3/s-W}
  No,                                     !- Enable ASHRAE 55 Comfort Warnings
  ZoneAveraged;                           !- Mean Radiant Temperature Calculation Type

OS:People,
<<<<<<< HEAD
  {f0184fc5-c5d4-4b0c-a847-c098b3daab0b}, !- Handle
  res occupants|living space|story 2,     !- Name
  {30223134-70ee-4368-9fe6-c860c83b3303}, !- People Definition Name
  {10caae56-50eb-487f-8265-f71a7757d1fe}, !- Space or SpaceType Name
  {3f70bda5-ccb6-40ea-81c6-901bad7093c9}, !- Number of People Schedule Name
  {eabb032c-7766-4077-8bef-f3f0039e33d7}, !- Activity Level Schedule Name
=======
  {91459465-96bd-49ee-be66-85ac7c05ac27}, !- Handle
  res occupants|living space,             !- Name
  {357f083e-a678-4dc5-a227-14e244210c1d}, !- People Definition Name
  {95a2afa5-6b91-4276-8f32-0263c1e90598}, !- Space or SpaceType Name
  {2a135e25-9f09-471b-8a02-2d6892312ebb}, !- Number of People Schedule Name
  {e5802adf-db5d-4440-892a-f25da9fd844b}, !- Activity Level Schedule Name
>>>>>>> ecc00d0a
  ,                                       !- Surface Name/Angle Factor List Name
  ,                                       !- Work Efficiency Schedule Name
  ,                                       !- Clothing Insulation Schedule Name
  ,                                       !- Air Velocity Schedule Name
  1;                                      !- Multiplier
<|MERGE_RESOLUTION|>--- conflicted
+++ resolved
@@ -1,50 +1,22 @@
 !- NOTE: Auto-generated from /test/osw_files/SFD_2000sqft_2story_SL_UA_Denver_North.osw
 
 OS:Version,
-<<<<<<< HEAD
-  {8214f57b-dc98-49d0-98a2-b0130851faa0}, !- Handle
-  2.9.0;                                  !- Version Identifier
+  {70809aa3-d068-45f8-ae01-3da6f15cc2c8}, !- Handle
+  3.2.1;                                  !- Version Identifier
 
 OS:SimulationControl,
-  {8c45ab86-6232-442d-8cc1-294f11cb7d52}, !- Handle
-=======
-  {9fe6f687-4bda-4a7d-a7bb-e9a8272cc399}, !- Handle
-  3.2.1;                                  !- Version Identifier
-
-OS:SimulationControl,
-  {b8bc1b08-3963-499d-96ce-8e3e4e7642c3}, !- Handle
->>>>>>> ecc00d0a
+  {334496dc-7422-428c-890f-0822e8a6ffe1}, !- Handle
   ,                                       !- Do Zone Sizing Calculation
   ,                                       !- Do System Sizing Calculation
   ,                                       !- Do Plant Sizing Calculation
   No;                                     !- Run Simulation for Sizing Periods
 
 OS:Timestep,
-<<<<<<< HEAD
-  {c01bc438-673c-4e82-b7c1-b496dcbb6334}, !- Handle
+  {ac049b4c-bb13-4851-9d90-69e9cf8a8414}, !- Handle
   6;                                      !- Number of Timesteps per Hour
 
 OS:ShadowCalculation,
-  {4f751dea-20e0-431e-ba55-2e43f9ce2e7b}, !- Handle
-  20,                                     !- Calculation Frequency
-  200;                                    !- Maximum Figures in Shadow Overlap Calculations
-
-OS:SurfaceConvectionAlgorithm:Outside,
-  {d051aff0-454c-4ff9-b090-bde27b2202bc}, !- Handle
-  DOE-2;                                  !- Algorithm
-
-OS:SurfaceConvectionAlgorithm:Inside,
-  {17dd6aae-ad87-43d0-820c-18dc6863398f}, !- Handle
-  TARP;                                   !- Algorithm
-
-OS:ZoneCapacitanceMultiplier:ResearchSpecial,
-  {13b5ed69-c9fc-4e1a-8926-c560071c5303}, !- Handle
-=======
-  {3e644f3d-8359-45da-89f7-3c090e9bc272}, !- Handle
-  6;                                      !- Number of Timesteps per Hour
-
-OS:ShadowCalculation,
-  {e9bd27cd-04ce-424f-85e5-3d7677bd2e19}, !- Handle
+  {80d6ea53-1ddb-42d4-8a0a-9823fa50d93c}, !- Handle
   PolygonClipping,                        !- Shading Calculation Method
   ,                                       !- Shading Calculation Update Frequency Method
   20,                                     !- Shading Calculation Update Frequency
@@ -57,26 +29,21 @@
   No;                                     !- Disable Self-Shading From Shading Zone Groups to Other Zones
 
 OS:SurfaceConvectionAlgorithm:Outside,
-  {7b954563-ad75-40ad-bf75-169d223b0215}, !- Handle
+  {23c67fe7-b87c-4925-b342-3f5125b75c3c}, !- Handle
   DOE-2;                                  !- Algorithm
 
 OS:SurfaceConvectionAlgorithm:Inside,
-  {36f55834-06d0-4128-96b4-224659ebec37}, !- Handle
+  {748f9099-c6bb-4709-91bf-a61de336c328}, !- Handle
   TARP;                                   !- Algorithm
 
 OS:ZoneCapacitanceMultiplier:ResearchSpecial,
-  {70a5f3a4-7592-45d3-afea-179440ca3cd0}, !- Handle
->>>>>>> ecc00d0a
+  {7df28baf-3606-48bc-b0be-e2914cc9e606}, !- Handle
   ,                                       !- Temperature Capacity Multiplier
   15,                                     !- Humidity Capacity Multiplier
   ;                                       !- Carbon Dioxide Capacity Multiplier
 
 OS:RunPeriod,
-<<<<<<< HEAD
-  {7b76c999-e11f-4b81-af1b-9880805aa3a0}, !- Handle
-=======
-  {cfebd897-a04e-4c02-82f0-70f432e0bba7}, !- Handle
->>>>>>> ecc00d0a
+  {9aa3d32d-d24a-4a24-b06c-f19d7486873f}, !- Handle
   Run Period 1,                           !- Name
   1,                                      !- Begin Month
   1,                                      !- Begin Day of Month
@@ -90,21 +57,13 @@
   ;                                       !- Number of Times Runperiod to be Repeated
 
 OS:YearDescription,
-<<<<<<< HEAD
-  {4abed346-75a5-4ba9-82a3-9dc46831cfd1}, !- Handle
-=======
-  {8e48a3be-8a96-4e24-8679-e9c27838a528}, !- Handle
->>>>>>> ecc00d0a
+  {ed8c10c2-51fc-46ab-a6fa-4fa928fcf8c5}, !- Handle
   2007,                                   !- Calendar Year
   ,                                       !- Day of Week for Start Day
   ;                                       !- Is Leap Year
 
 OS:WeatherFile,
-<<<<<<< HEAD
-  {b793144c-ad2d-4b04-8fdb-fdf327a73b6b}, !- Handle
-=======
-  {c550aedb-5a65-47b9-8f39-42e9f01c4c1a}, !- Handle
->>>>>>> ecc00d0a
+  {77a34efd-d176-45f5-8899-6f6c5beca074}, !- Handle
   Denver Intl Ap,                         !- City
   CO,                                     !- State Province Region
   USA,                                    !- Country
@@ -114,17 +73,12 @@
   -104.65,                                !- Longitude {deg}
   -7,                                     !- Time Zone {hr}
   1650,                                   !- Elevation {m}
-  /mnt/c/git/resstock/resources/measures/HPXMLtoOpenStudio/weather/USA_CO_Denver.Intl.AP.725650_TMY3.epw, !- Url
+  C:/OpenStudio/resstock/resources/measures/HPXMLtoOpenStudio/weather/USA_CO_Denver.Intl.AP.725650_TMY3.epw, !- Url
   E23378AA;                               !- Checksum
 
 OS:AdditionalProperties,
-<<<<<<< HEAD
-  {3e4c9793-9a49-4086-b41e-a38372de8f91}, !- Handle
-  {b793144c-ad2d-4b04-8fdb-fdf327a73b6b}, !- Object Name
-=======
-  {0cdbae65-db4b-47b4-bd31-2b7ae1a49147}, !- Handle
-  {c550aedb-5a65-47b9-8f39-42e9f01c4c1a}, !- Object Name
->>>>>>> ecc00d0a
+  {e8c5329a-415b-4631-8719-99986fd30f2b}, !- Handle
+  {77a34efd-d176-45f5-8899-6f6c5beca074}, !- Object Name
   EPWHeaderCity,                          !- Feature Name 1
   String,                                 !- Feature Data Type 1
   Denver Intl Ap,                         !- Feature Value 1
@@ -232,11 +186,7 @@
   84;                                     !- Feature Value 35
 
 OS:Site,
-<<<<<<< HEAD
-  {600ebebb-9dfa-4224-bd40-165ec2ed518f}, !- Handle
-=======
-  {2be37f7f-d4c4-4d72-ae84-cfef75ae301b}, !- Handle
->>>>>>> ecc00d0a
+  {79e2417c-39eb-4ad6-93d7-c47341c49546}, !- Handle
   Denver Intl Ap_CO_USA,                  !- Name
   39.83,                                  !- Latitude {deg}
   -104.65,                                !- Longitude {deg}
@@ -245,45 +195,26 @@
   ;                                       !- Terrain
 
 OS:ClimateZones,
-<<<<<<< HEAD
-  {db109fc2-bbd7-47d4-ad33-1d7bd123200a}, !- Handle
-  ,                                       !- Active Institution
-  ,                                       !- Active Year
-  ,                                       !- Climate Zone Institution Name 1
-=======
-  {244b61cb-4e20-40f9-b5f1-9b693ecbdb90}, !- Handle
+  {1c8b99a0-5c4a-4256-a89d-64d40794ff1b}, !- Handle
   Building America,                       !- Climate Zone Institution Name 1
->>>>>>> ecc00d0a
   ,                                       !- Climate Zone Document Name 1
   0,                                      !- Climate Zone Document Year 1
   Cold;                                   !- Climate Zone Value 1
 
 OS:Site:WaterMainsTemperature,
-<<<<<<< HEAD
-  {0edda016-5e8d-47f3-b0c0-25a4a17c843c}, !- Handle
-=======
-  {c8c61c11-97ad-4a4d-bce5-ea3e8f76e845}, !- Handle
->>>>>>> ecc00d0a
+  {668333fe-6e06-4e56-8d61-8d5e9ebbb54a}, !- Handle
   Correlation,                            !- Calculation Method
   ,                                       !- Temperature Schedule Name
   10.8753424657535,                       !- Annual Average Outdoor Air Temperature {C}
   23.1524007936508;                       !- Maximum Difference In Monthly Average Outdoor Air Temperatures {deltaC}
 
 OS:RunPeriodControl:DaylightSavingTime,
-<<<<<<< HEAD
-  {c8719978-d7ad-457e-b889-ccb1ea8add03}, !- Handle
-=======
-  {09c1d0b2-e7a5-4bef-8fc5-d7c081b45d60}, !- Handle
->>>>>>> ecc00d0a
+  {33b710dc-83a0-4429-aacf-b72ca63fdedd}, !- Handle
   3/12,                                   !- Start Date
   11/5;                                   !- End Date
 
 OS:Site:GroundTemperature:Deep,
-<<<<<<< HEAD
-  {f931db41-a3a3-412b-bb6f-0a4ac1c5ad81}, !- Handle
-=======
-  {60ac0650-bc78-4ab5-89c5-9d8b19b53842}, !- Handle
->>>>>>> ecc00d0a
+  {47065c74-f11a-4d3e-9620-9ca195801723}, !- Handle
   10.8753424657535,                       !- January Deep Ground Temperature {C}
   10.8753424657535,                       !- February Deep Ground Temperature {C}
   10.8753424657535,                       !- March Deep Ground Temperature {C}
@@ -298,11 +229,7 @@
   10.8753424657535;                       !- December Deep Ground Temperature {C}
 
 OS:Building,
-<<<<<<< HEAD
-  {13ee2aa5-c237-46db-a194-59affcd6f0b0}, !- Handle
-=======
-  {b16cfba6-a476-4a8d-bc0f-821644dfc5ae}, !- Handle
->>>>>>> ecc00d0a
+  {959e9434-7ab9-45aa-bfe3-be0ef2eb8268}, !- Handle
   Building 1,                             !- Name
   ,                                       !- Building Sector Type
   180,                                    !- North Axis {deg}
@@ -317,23 +244,14 @@
   1;                                      !- Standards Number of Living Units
 
 OS:AdditionalProperties,
-<<<<<<< HEAD
-  {821c8efa-67e0-4ab1-9f1f-a6995749ecfd}, !- Handle
-  {13ee2aa5-c237-46db-a194-59affcd6f0b0}, !- Object Name
-=======
-  {21562a9c-6ddc-4d68-aac5-252c4d36cd02}, !- Handle
-  {b16cfba6-a476-4a8d-bc0f-821644dfc5ae}, !- Object Name
->>>>>>> ecc00d0a
+  {ef752c81-8dc6-49ad-882a-e72abbf22de3}, !- Handle
+  {959e9434-7ab9-45aa-bfe3-be0ef2eb8268}, !- Object Name
   Total Units Modeled,                    !- Feature Name 1
   Integer,                                !- Feature Data Type 1
   1;                                      !- Feature Value 1
 
 OS:ThermalZone,
-<<<<<<< HEAD
-  {f60781d4-2f43-4c3f-a050-fcbc690d5f7b}, !- Handle
-=======
-  {d970c4da-b39a-4c92-9119-1a2b3cf11b6f}, !- Handle
->>>>>>> ecc00d0a
+  {3a888e9a-9436-4af6-89c6-82b0fdb5ace7}, !- Handle
   living zone,                            !- Name
   ,                                       !- Multiplier
   ,                                       !- Ceiling Height {m}
@@ -342,17 +260,10 @@
   ,                                       !- Zone Inside Convection Algorithm
   ,                                       !- Zone Outside Convection Algorithm
   ,                                       !- Zone Conditioning Equipment List Name
-<<<<<<< HEAD
-  {fc930cf2-6667-4912-b4a1-34208615787d}, !- Zone Air Inlet Port List
-  {8258e133-5a18-407c-8aef-a99c650c7067}, !- Zone Air Exhaust Port List
-  {1ffe0443-8bc0-4598-88d1-27a861ec4f41}, !- Zone Air Node Name
-  {50a69f40-89e4-4862-b746-023c696c9d9f}, !- Zone Return Air Port List
-=======
-  {356c0360-9ef4-47ba-a6a9-e19478a06a06}, !- Zone Air Inlet Port List
-  {17036edf-625a-46c4-b10f-3a136eda1333}, !- Zone Air Exhaust Port List
-  {f1a59f73-f1c0-4528-a82c-6604528151a7}, !- Zone Air Node Name
-  {4f406d0c-21c2-4808-a0f7-3ce4d533b84e}, !- Zone Return Air Port List
->>>>>>> ecc00d0a
+  {46627b72-3ddf-4677-8699-dfb9239ca5f9}, !- Zone Air Inlet Port List
+  {f0c236bc-33de-4747-b9d8-ed05aa5089ca}, !- Zone Air Exhaust Port List
+  {49a8fbf7-099a-4c15-8d28-1b86eafadf3c}, !- Zone Air Node Name
+  {53a082ce-a8f7-4244-900a-a3d4b7fff73a}, !- Zone Return Air Port List
   ,                                       !- Primary Daylighting Control Name
   ,                                       !- Fraction of Zone Controlled by Primary Daylighting Control
   ,                                       !- Secondary Daylighting Control Name
@@ -363,67 +274,33 @@
   No;                                     !- Use Ideal Air Loads
 
 OS:Node,
-<<<<<<< HEAD
-  {e2222be8-de1d-4f6f-9455-0eca24161829}, !- Handle
+  {e0314825-c76d-46dc-8341-0249ed6687f6}, !- Handle
   Node 1,                                 !- Name
-  {1ffe0443-8bc0-4598-88d1-27a861ec4f41}, !- Inlet Port
+  {49a8fbf7-099a-4c15-8d28-1b86eafadf3c}, !- Inlet Port
   ;                                       !- Outlet Port
 
 OS:Connection,
-  {1ffe0443-8bc0-4598-88d1-27a861ec4f41}, !- Handle
-  {737ae010-a2c8-4947-986d-b483e39914b5}, !- Name
-  {f60781d4-2f43-4c3f-a050-fcbc690d5f7b}, !- Source Object
+  {49a8fbf7-099a-4c15-8d28-1b86eafadf3c}, !- Handle
+  {3a888e9a-9436-4af6-89c6-82b0fdb5ace7}, !- Source Object
   11,                                     !- Outlet Port
-  {e2222be8-de1d-4f6f-9455-0eca24161829}, !- Target Object
+  {e0314825-c76d-46dc-8341-0249ed6687f6}, !- Target Object
   2;                                      !- Inlet Port
 
 OS:PortList,
-  {fc930cf2-6667-4912-b4a1-34208615787d}, !- Handle
-  {8d6593b5-9d06-4077-8d2f-6bf7ea04fa21}, !- Name
-  {f60781d4-2f43-4c3f-a050-fcbc690d5f7b}; !- HVAC Component
+  {46627b72-3ddf-4677-8699-dfb9239ca5f9}, !- Handle
+  {3a888e9a-9436-4af6-89c6-82b0fdb5ace7}; !- HVAC Component
 
 OS:PortList,
-  {8258e133-5a18-407c-8aef-a99c650c7067}, !- Handle
-  {3c463bee-db83-4a4e-83ed-e33c7d8c859b}, !- Name
-  {f60781d4-2f43-4c3f-a050-fcbc690d5f7b}; !- HVAC Component
+  {f0c236bc-33de-4747-b9d8-ed05aa5089ca}, !- Handle
+  {3a888e9a-9436-4af6-89c6-82b0fdb5ace7}; !- HVAC Component
 
 OS:PortList,
-  {50a69f40-89e4-4862-b746-023c696c9d9f}, !- Handle
-  {b8f66782-3d22-41fa-808f-a55dbf5bbaf0}, !- Name
-  {f60781d4-2f43-4c3f-a050-fcbc690d5f7b}; !- HVAC Component
+  {53a082ce-a8f7-4244-900a-a3d4b7fff73a}, !- Handle
+  {3a888e9a-9436-4af6-89c6-82b0fdb5ace7}; !- HVAC Component
 
 OS:Sizing:Zone,
-  {59e5a662-2547-4518-9ae8-5706ac887b60}, !- Handle
-  {f60781d4-2f43-4c3f-a050-fcbc690d5f7b}, !- Zone or ZoneList Name
-=======
-  {387cee35-9ab9-4084-825d-fd5fd011d28a}, !- Handle
-  Node 1,                                 !- Name
-  {f1a59f73-f1c0-4528-a82c-6604528151a7}, !- Inlet Port
-  ;                                       !- Outlet Port
-
-OS:Connection,
-  {f1a59f73-f1c0-4528-a82c-6604528151a7}, !- Handle
-  {d970c4da-b39a-4c92-9119-1a2b3cf11b6f}, !- Source Object
-  11,                                     !- Outlet Port
-  {387cee35-9ab9-4084-825d-fd5fd011d28a}, !- Target Object
-  2;                                      !- Inlet Port
-
-OS:PortList,
-  {356c0360-9ef4-47ba-a6a9-e19478a06a06}, !- Handle
-  {d970c4da-b39a-4c92-9119-1a2b3cf11b6f}; !- HVAC Component
-
-OS:PortList,
-  {17036edf-625a-46c4-b10f-3a136eda1333}, !- Handle
-  {d970c4da-b39a-4c92-9119-1a2b3cf11b6f}; !- HVAC Component
-
-OS:PortList,
-  {4f406d0c-21c2-4808-a0f7-3ce4d533b84e}, !- Handle
-  {d970c4da-b39a-4c92-9119-1a2b3cf11b6f}; !- HVAC Component
-
-OS:Sizing:Zone,
-  {e0c4db66-be05-4b22-b703-d076577d7bd3}, !- Handle
-  {d970c4da-b39a-4c92-9119-1a2b3cf11b6f}, !- Zone or ZoneList Name
->>>>>>> ecc00d0a
+  {c735fb4f-f571-4c23-b0ff-904cae591271}, !- Handle
+  {3a888e9a-9436-4af6-89c6-82b0fdb5ace7}, !- Zone or ZoneList Name
   SupplyAirTemperature,                   !- Zone Cooling Design Supply Air Temperature Input Method
   14,                                     !- Zone Cooling Design Supply Air Temperature {C}
   11.11,                                  !- Zone Cooling Design Supply Air Temperature Difference {deltaC}
@@ -450,25 +327,14 @@
   autosize;                               !- Dedicated Outdoor Air High Setpoint Temperature for Design {C}
 
 OS:ZoneHVAC:EquipmentList,
-<<<<<<< HEAD
-  {9c8d7d5e-e06b-457e-9672-aa71ad2ab3bd}, !- Handle
+  {ca741a0a-5011-4aad-b05c-15326672c505}, !- Handle
   Zone HVAC Equipment List 1,             !- Name
-  {f60781d4-2f43-4c3f-a050-fcbc690d5f7b}; !- Thermal Zone
+  {3a888e9a-9436-4af6-89c6-82b0fdb5ace7}; !- Thermal Zone
 
 OS:Space,
-  {24c3f9cc-ccbf-4a95-a481-cd88cc4a2f34}, !- Handle
+  {7c1a530b-eed4-4c2e-bc5d-d13dd94444e9}, !- Handle
   living space,                           !- Name
-  {fcdf5285-668d-4de8-b35b-c0bf4f4a1b2f}, !- Space Type Name
-=======
-  {4c099480-9437-4e68-9993-dd1f611f7b9e}, !- Handle
-  Zone HVAC Equipment List 1,             !- Name
-  {d970c4da-b39a-4c92-9119-1a2b3cf11b6f}; !- Thermal Zone
-
-OS:Space,
-  {95a2afa5-6b91-4276-8f32-0263c1e90598}, !- Handle
-  living space,                           !- Name
-  {b9b6b9c9-2965-4cf0-a3fd-d314cde1db54}, !- Space Type Name
->>>>>>> ecc00d0a
+  {55d598ae-de09-4756-91a8-d15794e81d57}, !- Space Type Name
   ,                                       !- Default Construction Set Name
   ,                                       !- Default Schedule Set Name
   -0,                                     !- Direction of Relative North {deg}
@@ -476,31 +342,17 @@
   0,                                      !- Y Origin {m}
   0,                                      !- Z Origin {m}
   ,                                       !- Building Story Name
-<<<<<<< HEAD
-  {f60781d4-2f43-4c3f-a050-fcbc690d5f7b}, !- Thermal Zone Name
+  {3a888e9a-9436-4af6-89c6-82b0fdb5ace7}, !- Thermal Zone Name
   ,                                       !- Part of Total Floor Area
   ,                                       !- Design Specification Outdoor Air Object Name
-  {9dce1f51-ee0c-4b34-8b7b-af08da36c3d4}; !- Building Unit Name
-
-OS:Surface,
-  {a0c91ac7-96be-4557-88e5-45b2a98ca92b}, !- Handle
+  {9380e4ea-5f4e-4b76-bb43-b704bf76e6db}; !- Building Unit Name
+
+OS:Surface,
+  {d5bd25bf-6d96-4b20-a253-27b6e0a81ee0}, !- Handle
   Surface 1,                              !- Name
   Floor,                                  !- Surface Type
   ,                                       !- Construction Name
-  {24c3f9cc-ccbf-4a95-a481-cd88cc4a2f34}, !- Space Name
-=======
-  {d970c4da-b39a-4c92-9119-1a2b3cf11b6f}, !- Thermal Zone Name
-  ,                                       !- Part of Total Floor Area
-  ,                                       !- Design Specification Outdoor Air Object Name
-  {a28b6de1-e496-4672-b5a4-2a9e5580b249}; !- Building Unit Name
-
-OS:Surface,
-  {83d87a96-0757-4f08-9fa3-fe8847fc99e1}, !- Handle
-  Surface 1,                              !- Name
-  Floor,                                  !- Surface Type
-  ,                                       !- Construction Name
-  {95a2afa5-6b91-4276-8f32-0263c1e90598}, !- Space Name
->>>>>>> ecc00d0a
+  {7c1a530b-eed4-4c2e-bc5d-d13dd94444e9}, !- Space Name
   Foundation,                             !- Outside Boundary Condition
   ,                                       !- Outside Boundary Condition Object
   NoSun,                                  !- Sun Exposure
@@ -513,19 +365,11 @@
   13.6310703908387, 0, 0;                 !- X,Y,Z Vertex 4 {m}
 
 OS:Surface,
-<<<<<<< HEAD
-  {1a116367-2ba8-4117-b466-b4329b3e5b22}, !- Handle
+  {7d4be580-390d-405b-b331-21cbbe4c6f9f}, !- Handle
   Surface 2,                              !- Name
   Wall,                                   !- Surface Type
   ,                                       !- Construction Name
-  {24c3f9cc-ccbf-4a95-a481-cd88cc4a2f34}, !- Space Name
-=======
-  {bd3d6655-20cd-4732-924f-27b88d58a750}, !- Handle
-  Surface 2,                              !- Name
-  Wall,                                   !- Surface Type
-  ,                                       !- Construction Name
-  {95a2afa5-6b91-4276-8f32-0263c1e90598}, !- Space Name
->>>>>>> ecc00d0a
+  {7c1a530b-eed4-4c2e-bc5d-d13dd94444e9}, !- Space Name
   Outdoors,                               !- Outside Boundary Condition
   ,                                       !- Outside Boundary Condition Object
   SunExposed,                             !- Sun Exposure
@@ -538,19 +382,11 @@
   0, 0, 2.4384;                           !- X,Y,Z Vertex 4 {m}
 
 OS:Surface,
-<<<<<<< HEAD
-  {08be67a2-7081-488f-8532-5a1703be9a8b}, !- Handle
+  {f8286e27-d89c-4b24-9f25-1c404ab506a5}, !- Handle
   Surface 3,                              !- Name
   Wall,                                   !- Surface Type
   ,                                       !- Construction Name
-  {24c3f9cc-ccbf-4a95-a481-cd88cc4a2f34}, !- Space Name
-=======
-  {df8ef1ee-09a5-4370-82a8-9f8786eb7765}, !- Handle
-  Surface 3,                              !- Name
-  Wall,                                   !- Surface Type
-  ,                                       !- Construction Name
-  {95a2afa5-6b91-4276-8f32-0263c1e90598}, !- Space Name
->>>>>>> ecc00d0a
+  {7c1a530b-eed4-4c2e-bc5d-d13dd94444e9}, !- Space Name
   Outdoors,                               !- Outside Boundary Condition
   ,                                       !- Outside Boundary Condition Object
   SunExposed,                             !- Sun Exposure
@@ -563,19 +399,11 @@
   0, 6.81553519541936, 2.4384;            !- X,Y,Z Vertex 4 {m}
 
 OS:Surface,
-<<<<<<< HEAD
-  {e3078b9c-2f7d-4920-8d94-777679abab40}, !- Handle
+  {358de6dc-6ff1-4426-a91b-b9527b8e7c02}, !- Handle
   Surface 4,                              !- Name
   Wall,                                   !- Surface Type
   ,                                       !- Construction Name
-  {24c3f9cc-ccbf-4a95-a481-cd88cc4a2f34}, !- Space Name
-=======
-  {34d0eb28-1009-4dee-bcff-a182fc0acc71}, !- Handle
-  Surface 4,                              !- Name
-  Wall,                                   !- Surface Type
-  ,                                       !- Construction Name
-  {95a2afa5-6b91-4276-8f32-0263c1e90598}, !- Space Name
->>>>>>> ecc00d0a
+  {7c1a530b-eed4-4c2e-bc5d-d13dd94444e9}, !- Space Name
   Outdoors,                               !- Outside Boundary Condition
   ,                                       !- Outside Boundary Condition Object
   SunExposed,                             !- Sun Exposure
@@ -588,19 +416,11 @@
   13.6310703908387, 6.81553519541936, 2.4384; !- X,Y,Z Vertex 4 {m}
 
 OS:Surface,
-<<<<<<< HEAD
-  {8ed2d93d-2dda-41a5-99b1-1f56fa249904}, !- Handle
+  {522fd527-ae49-4f17-bfd5-8a9a684db5f8}, !- Handle
   Surface 5,                              !- Name
   Wall,                                   !- Surface Type
   ,                                       !- Construction Name
-  {24c3f9cc-ccbf-4a95-a481-cd88cc4a2f34}, !- Space Name
-=======
-  {d62166b4-d358-485f-8747-2a677a42c2da}, !- Handle
-  Surface 5,                              !- Name
-  Wall,                                   !- Surface Type
-  ,                                       !- Construction Name
-  {95a2afa5-6b91-4276-8f32-0263c1e90598}, !- Space Name
->>>>>>> ecc00d0a
+  {7c1a530b-eed4-4c2e-bc5d-d13dd94444e9}, !- Space Name
   Outdoors,                               !- Outside Boundary Condition
   ,                                       !- Outside Boundary Condition Object
   SunExposed,                             !- Sun Exposure
@@ -613,23 +433,13 @@
   13.6310703908387, 0, 2.4384;            !- X,Y,Z Vertex 4 {m}
 
 OS:Surface,
-<<<<<<< HEAD
-  {d39f7e2c-3d82-451f-b222-829402dc40b0}, !- Handle
+  {2387fb0a-c0bf-43d3-9b91-8d411e2b610a}, !- Handle
   Surface 6,                              !- Name
   RoofCeiling,                            !- Surface Type
   ,                                       !- Construction Name
-  {24c3f9cc-ccbf-4a95-a481-cd88cc4a2f34}, !- Space Name
+  {7c1a530b-eed4-4c2e-bc5d-d13dd94444e9}, !- Space Name
   Surface,                                !- Outside Boundary Condition
-  {f5b6ac7e-b3b2-4710-8163-e66091c605fc}, !- Outside Boundary Condition Object
-=======
-  {5b501dec-2479-430b-8e62-c9823dfa3edd}, !- Handle
-  Surface 6,                              !- Name
-  RoofCeiling,                            !- Surface Type
-  ,                                       !- Construction Name
-  {95a2afa5-6b91-4276-8f32-0263c1e90598}, !- Space Name
-  Surface,                                !- Outside Boundary Condition
-  {b44497de-60da-419e-abae-73b82f4e7ee2}, !- Outside Boundary Condition Object
->>>>>>> ecc00d0a
+  {34729c83-a6e8-4792-ac7b-98012d1246b7}, !- Outside Boundary Condition Object
   NoSun,                                  !- Sun Exposure
   NoWind,                                 !- Wind Exposure
   ,                                       !- View Factor to Ground
@@ -640,11 +450,7 @@
   0, 0, 2.4384;                           !- X,Y,Z Vertex 4 {m}
 
 OS:SpaceType,
-<<<<<<< HEAD
-  {fcdf5285-668d-4de8-b35b-c0bf4f4a1b2f}, !- Handle
-=======
-  {b9b6b9c9-2965-4cf0-a3fd-d314cde1db54}, !- Handle
->>>>>>> ecc00d0a
+  {55d598ae-de09-4756-91a8-d15794e81d57}, !- Handle
   Space Type 1,                           !- Name
   ,                                       !- Default Construction Set Name
   ,                                       !- Default Schedule Set Name
@@ -655,15 +461,9 @@
   living;                                 !- Standards Space Type
 
 OS:Space,
-<<<<<<< HEAD
-  {10caae56-50eb-487f-8265-f71a7757d1fe}, !- Handle
+  {ec3d3b21-34f0-4fa8-ab23-f1166220d407}, !- Handle
   living space|story 2,                   !- Name
-  {fcdf5285-668d-4de8-b35b-c0bf4f4a1b2f}, !- Space Type Name
-=======
-  {1fa995ad-b51a-43ea-a602-b412856e2a0d}, !- Handle
-  living space|story 2,                   !- Name
-  {b9b6b9c9-2965-4cf0-a3fd-d314cde1db54}, !- Space Type Name
->>>>>>> ecc00d0a
+  {55d598ae-de09-4756-91a8-d15794e81d57}, !- Space Type Name
   ,                                       !- Default Construction Set Name
   ,                                       !- Default Schedule Set Name
   -0,                                     !- Direction of Relative North {deg}
@@ -671,35 +471,19 @@
   0,                                      !- Y Origin {m}
   2.4384,                                 !- Z Origin {m}
   ,                                       !- Building Story Name
-<<<<<<< HEAD
-  {f60781d4-2f43-4c3f-a050-fcbc690d5f7b}, !- Thermal Zone Name
+  {3a888e9a-9436-4af6-89c6-82b0fdb5ace7}, !- Thermal Zone Name
   ,                                       !- Part of Total Floor Area
   ,                                       !- Design Specification Outdoor Air Object Name
-  {9dce1f51-ee0c-4b34-8b7b-af08da36c3d4}; !- Building Unit Name
-
-OS:Surface,
-  {f5b6ac7e-b3b2-4710-8163-e66091c605fc}, !- Handle
+  {9380e4ea-5f4e-4b76-bb43-b704bf76e6db}; !- Building Unit Name
+
+OS:Surface,
+  {34729c83-a6e8-4792-ac7b-98012d1246b7}, !- Handle
   Surface 7,                              !- Name
   Floor,                                  !- Surface Type
   ,                                       !- Construction Name
-  {10caae56-50eb-487f-8265-f71a7757d1fe}, !- Space Name
+  {ec3d3b21-34f0-4fa8-ab23-f1166220d407}, !- Space Name
   Surface,                                !- Outside Boundary Condition
-  {d39f7e2c-3d82-451f-b222-829402dc40b0}, !- Outside Boundary Condition Object
-=======
-  {d970c4da-b39a-4c92-9119-1a2b3cf11b6f}, !- Thermal Zone Name
-  ,                                       !- Part of Total Floor Area
-  ,                                       !- Design Specification Outdoor Air Object Name
-  {a28b6de1-e496-4672-b5a4-2a9e5580b249}; !- Building Unit Name
-
-OS:Surface,
-  {b44497de-60da-419e-abae-73b82f4e7ee2}, !- Handle
-  Surface 7,                              !- Name
-  Floor,                                  !- Surface Type
-  ,                                       !- Construction Name
-  {1fa995ad-b51a-43ea-a602-b412856e2a0d}, !- Space Name
-  Surface,                                !- Outside Boundary Condition
-  {5b501dec-2479-430b-8e62-c9823dfa3edd}, !- Outside Boundary Condition Object
->>>>>>> ecc00d0a
+  {2387fb0a-c0bf-43d3-9b91-8d411e2b610a}, !- Outside Boundary Condition Object
   NoSun,                                  !- Sun Exposure
   NoWind,                                 !- Wind Exposure
   ,                                       !- View Factor to Ground
@@ -710,19 +494,11 @@
   13.6310703908387, 0, 0;                 !- X,Y,Z Vertex 4 {m}
 
 OS:Surface,
-<<<<<<< HEAD
-  {259766aa-bcbc-433b-8608-a7dc2b1505d7}, !- Handle
+  {37d42cbc-893c-4374-8fd6-fb76c2a84d50}, !- Handle
   Surface 8,                              !- Name
   Wall,                                   !- Surface Type
   ,                                       !- Construction Name
-  {10caae56-50eb-487f-8265-f71a7757d1fe}, !- Space Name
-=======
-  {a6546bbe-b2da-44da-bc15-18271986d263}, !- Handle
-  Surface 8,                              !- Name
-  Wall,                                   !- Surface Type
-  ,                                       !- Construction Name
-  {1fa995ad-b51a-43ea-a602-b412856e2a0d}, !- Space Name
->>>>>>> ecc00d0a
+  {ec3d3b21-34f0-4fa8-ab23-f1166220d407}, !- Space Name
   Outdoors,                               !- Outside Boundary Condition
   ,                                       !- Outside Boundary Condition Object
   SunExposed,                             !- Sun Exposure
@@ -735,19 +511,11 @@
   0, 0, 2.4384;                           !- X,Y,Z Vertex 4 {m}
 
 OS:Surface,
-<<<<<<< HEAD
-  {96ed09ba-b84e-4732-ad80-9cfaab717a2a}, !- Handle
+  {867b2870-3eb6-4ec1-9012-1529f8433f0b}, !- Handle
   Surface 9,                              !- Name
   Wall,                                   !- Surface Type
   ,                                       !- Construction Name
-  {10caae56-50eb-487f-8265-f71a7757d1fe}, !- Space Name
-=======
-  {a4707572-539f-4e96-b46d-c4ed3f337037}, !- Handle
-  Surface 9,                              !- Name
-  Wall,                                   !- Surface Type
-  ,                                       !- Construction Name
-  {1fa995ad-b51a-43ea-a602-b412856e2a0d}, !- Space Name
->>>>>>> ecc00d0a
+  {ec3d3b21-34f0-4fa8-ab23-f1166220d407}, !- Space Name
   Outdoors,                               !- Outside Boundary Condition
   ,                                       !- Outside Boundary Condition Object
   SunExposed,                             !- Sun Exposure
@@ -760,19 +528,11 @@
   0, 6.81553519541936, 2.4384;            !- X,Y,Z Vertex 4 {m}
 
 OS:Surface,
-<<<<<<< HEAD
-  {2e4361cf-cd6b-4fed-983c-13bba14f666a}, !- Handle
+  {6133c420-2394-48c6-87ec-e138fcd79313}, !- Handle
   Surface 10,                             !- Name
   Wall,                                   !- Surface Type
   ,                                       !- Construction Name
-  {10caae56-50eb-487f-8265-f71a7757d1fe}, !- Space Name
-=======
-  {c649df1a-7e33-4ff4-8998-d17062b0d474}, !- Handle
-  Surface 10,                             !- Name
-  Wall,                                   !- Surface Type
-  ,                                       !- Construction Name
-  {1fa995ad-b51a-43ea-a602-b412856e2a0d}, !- Space Name
->>>>>>> ecc00d0a
+  {ec3d3b21-34f0-4fa8-ab23-f1166220d407}, !- Space Name
   Outdoors,                               !- Outside Boundary Condition
   ,                                       !- Outside Boundary Condition Object
   SunExposed,                             !- Sun Exposure
@@ -785,19 +545,11 @@
   13.6310703908387, 6.81553519541936, 2.4384; !- X,Y,Z Vertex 4 {m}
 
 OS:Surface,
-<<<<<<< HEAD
-  {8b99e331-fd71-41c3-ad36-8bf8c9aa894b}, !- Handle
+  {bab6e6a9-b004-4885-9f90-022d6861e5df}, !- Handle
   Surface 11,                             !- Name
   Wall,                                   !- Surface Type
   ,                                       !- Construction Name
-  {10caae56-50eb-487f-8265-f71a7757d1fe}, !- Space Name
-=======
-  {69b48dca-26f2-4bb4-a9cb-18076d005ac7}, !- Handle
-  Surface 11,                             !- Name
-  Wall,                                   !- Surface Type
-  ,                                       !- Construction Name
-  {1fa995ad-b51a-43ea-a602-b412856e2a0d}, !- Space Name
->>>>>>> ecc00d0a
+  {ec3d3b21-34f0-4fa8-ab23-f1166220d407}, !- Space Name
   Outdoors,                               !- Outside Boundary Condition
   ,                                       !- Outside Boundary Condition Object
   SunExposed,                             !- Sun Exposure
@@ -810,23 +562,13 @@
   13.6310703908387, 0, 2.4384;            !- X,Y,Z Vertex 4 {m}
 
 OS:Surface,
-<<<<<<< HEAD
-  {7d419c83-e915-4a8c-8a34-d3a9c9e3b059}, !- Handle
+  {2e40246b-d852-4c19-8614-5fb6c99b1203}, !- Handle
   Surface 12,                             !- Name
   RoofCeiling,                            !- Surface Type
   ,                                       !- Construction Name
-  {10caae56-50eb-487f-8265-f71a7757d1fe}, !- Space Name
+  {ec3d3b21-34f0-4fa8-ab23-f1166220d407}, !- Space Name
   Surface,                                !- Outside Boundary Condition
-  {c2124285-fe3e-40cf-9242-b0c910152f4d}, !- Outside Boundary Condition Object
-=======
-  {5789b6e9-6705-4a21-bc6d-e87e143150d4}, !- Handle
-  Surface 12,                             !- Name
-  RoofCeiling,                            !- Surface Type
-  ,                                       !- Construction Name
-  {1fa995ad-b51a-43ea-a602-b412856e2a0d}, !- Space Name
-  Surface,                                !- Outside Boundary Condition
-  {c470b8b5-1799-4938-8c35-7698c9c91d83}, !- Outside Boundary Condition Object
->>>>>>> ecc00d0a
+  {435b6660-4e5c-4a0c-8860-fc0d916bc299}, !- Outside Boundary Condition Object
   NoSun,                                  !- Sun Exposure
   NoWind,                                 !- Wind Exposure
   ,                                       !- View Factor to Ground
@@ -837,23 +579,13 @@
   0, 0, 2.4384;                           !- X,Y,Z Vertex 4 {m}
 
 OS:Surface,
-<<<<<<< HEAD
-  {c2124285-fe3e-40cf-9242-b0c910152f4d}, !- Handle
+  {435b6660-4e5c-4a0c-8860-fc0d916bc299}, !- Handle
   Surface 13,                             !- Name
   Floor,                                  !- Surface Type
   ,                                       !- Construction Name
-  {92b9b293-5e87-4990-90c5-5765ba1d38de}, !- Space Name
+  {9cb80c34-ba34-4562-bd4c-0cba3f74f662}, !- Space Name
   Surface,                                !- Outside Boundary Condition
-  {7d419c83-e915-4a8c-8a34-d3a9c9e3b059}, !- Outside Boundary Condition Object
-=======
-  {c470b8b5-1799-4938-8c35-7698c9c91d83}, !- Handle
-  Surface 13,                             !- Name
-  Floor,                                  !- Surface Type
-  ,                                       !- Construction Name
-  {e9fa0c78-7021-4b41-8f40-d45222e561c4}, !- Space Name
-  Surface,                                !- Outside Boundary Condition
-  {5789b6e9-6705-4a21-bc6d-e87e143150d4}, !- Outside Boundary Condition Object
->>>>>>> ecc00d0a
+  {2e40246b-d852-4c19-8614-5fb6c99b1203}, !- Outside Boundary Condition Object
   NoSun,                                  !- Sun Exposure
   NoWind,                                 !- Wind Exposure
   ,                                       !- View Factor to Ground
@@ -864,19 +596,11 @@
   0, 0, 0;                                !- X,Y,Z Vertex 4 {m}
 
 OS:Surface,
-<<<<<<< HEAD
-  {4fed4ce6-1590-4fe2-98ec-c0595df3a2b2}, !- Handle
+  {e5140a8d-ab2d-4216-8be9-bcd544fff8e3}, !- Handle
   Surface 14,                             !- Name
   RoofCeiling,                            !- Surface Type
   ,                                       !- Construction Name
-  {92b9b293-5e87-4990-90c5-5765ba1d38de}, !- Space Name
-=======
-  {9028d6f6-b9c5-4c4c-aee6-253753c8b7e0}, !- Handle
-  Surface 14,                             !- Name
-  RoofCeiling,                            !- Surface Type
-  ,                                       !- Construction Name
-  {e9fa0c78-7021-4b41-8f40-d45222e561c4}, !- Space Name
->>>>>>> ecc00d0a
+  {9cb80c34-ba34-4562-bd4c-0cba3f74f662}, !- Space Name
   Outdoors,                               !- Outside Boundary Condition
   ,                                       !- Outside Boundary Condition Object
   SunExposed,                             !- Sun Exposure
@@ -889,19 +613,11 @@
   13.6310703908387, 0, 0;                 !- X,Y,Z Vertex 4 {m}
 
 OS:Surface,
-<<<<<<< HEAD
-  {c346a856-cd0b-4cb5-8cbf-9504e308371c}, !- Handle
+  {5cd1c675-30aa-46c9-9d19-cd8a62c5d048}, !- Handle
   Surface 15,                             !- Name
   RoofCeiling,                            !- Surface Type
   ,                                       !- Construction Name
-  {92b9b293-5e87-4990-90c5-5765ba1d38de}, !- Space Name
-=======
-  {9f8e644d-b1c8-468b-b6c2-c5f8b1d6d942}, !- Handle
-  Surface 15,                             !- Name
-  RoofCeiling,                            !- Surface Type
-  ,                                       !- Construction Name
-  {e9fa0c78-7021-4b41-8f40-d45222e561c4}, !- Space Name
->>>>>>> ecc00d0a
+  {9cb80c34-ba34-4562-bd4c-0cba3f74f662}, !- Space Name
   Outdoors,                               !- Outside Boundary Condition
   ,                                       !- Outside Boundary Condition Object
   SunExposed,                             !- Sun Exposure
@@ -914,19 +630,11 @@
   0, 6.81553519541936, 0;                 !- X,Y,Z Vertex 4 {m}
 
 OS:Surface,
-<<<<<<< HEAD
-  {0e044802-0be0-45f7-bf49-50898625b009}, !- Handle
+  {7819c43b-aa75-4ab6-bc0e-c9f0f3b3c0ae}, !- Handle
   Surface 16,                             !- Name
   Wall,                                   !- Surface Type
   ,                                       !- Construction Name
-  {92b9b293-5e87-4990-90c5-5765ba1d38de}, !- Space Name
-=======
-  {b615554f-3d58-4a4e-b2bb-4e1107ac1166}, !- Handle
-  Surface 16,                             !- Name
-  Wall,                                   !- Surface Type
-  ,                                       !- Construction Name
-  {e9fa0c78-7021-4b41-8f40-d45222e561c4}, !- Space Name
->>>>>>> ecc00d0a
+  {9cb80c34-ba34-4562-bd4c-0cba3f74f662}, !- Space Name
   Outdoors,                               !- Outside Boundary Condition
   ,                                       !- Outside Boundary Condition Object
   SunExposed,                             !- Sun Exposure
@@ -938,19 +646,11 @@
   0, 0, 0;                                !- X,Y,Z Vertex 3 {m}
 
 OS:Surface,
-<<<<<<< HEAD
-  {cde392ea-9efe-43d7-ba1b-45891542d5c9}, !- Handle
+  {176c9ec2-a18f-4a22-aab7-6edf25924b8f}, !- Handle
   Surface 17,                             !- Name
   Wall,                                   !- Surface Type
   ,                                       !- Construction Name
-  {92b9b293-5e87-4990-90c5-5765ba1d38de}, !- Space Name
-=======
-  {3c595537-b0b4-410b-af77-7b5c3854b2ef}, !- Handle
-  Surface 17,                             !- Name
-  Wall,                                   !- Surface Type
-  ,                                       !- Construction Name
-  {e9fa0c78-7021-4b41-8f40-d45222e561c4}, !- Space Name
->>>>>>> ecc00d0a
+  {9cb80c34-ba34-4562-bd4c-0cba3f74f662}, !- Space Name
   Outdoors,                               !- Outside Boundary Condition
   ,                                       !- Outside Boundary Condition Object
   SunExposed,                             !- Sun Exposure
@@ -962,15 +662,9 @@
   13.6310703908387, 6.81553519541936, 0;  !- X,Y,Z Vertex 3 {m}
 
 OS:Space,
-<<<<<<< HEAD
-  {92b9b293-5e87-4990-90c5-5765ba1d38de}, !- Handle
+  {9cb80c34-ba34-4562-bd4c-0cba3f74f662}, !- Handle
   unfinished attic space,                 !- Name
-  {cac116e5-c511-446e-b6e9-7b6a43406a1d}, !- Space Type Name
-=======
-  {e9fa0c78-7021-4b41-8f40-d45222e561c4}, !- Handle
-  unfinished attic space,                 !- Name
-  {0bde50fa-2632-4dcc-af24-3487668a76d3}, !- Space Type Name
->>>>>>> ecc00d0a
+  {381597f4-a262-4a82-9870-a286664f69ae}, !- Space Type Name
   ,                                       !- Default Construction Set Name
   ,                                       !- Default Schedule Set Name
   -0,                                     !- Direction of Relative North {deg}
@@ -978,17 +672,10 @@
   0,                                      !- Y Origin {m}
   4.8768,                                 !- Z Origin {m}
   ,                                       !- Building Story Name
-<<<<<<< HEAD
-  {eb35687a-66ae-4a86-9117-35865d659a50}; !- Thermal Zone Name
+  {ae95c1d8-9562-4317-96aa-4a9d9b0db10d}; !- Thermal Zone Name
 
 OS:ThermalZone,
-  {eb35687a-66ae-4a86-9117-35865d659a50}, !- Handle
-=======
-  {ab61981e-cac4-403c-ba27-5b853502a332}; !- Thermal Zone Name
-
-OS:ThermalZone,
-  {ab61981e-cac4-403c-ba27-5b853502a332}, !- Handle
->>>>>>> ecc00d0a
+  {ae95c1d8-9562-4317-96aa-4a9d9b0db10d}, !- Handle
   unfinished attic zone,                  !- Name
   ,                                       !- Multiplier
   ,                                       !- Ceiling Height {m}
@@ -997,17 +684,10 @@
   ,                                       !- Zone Inside Convection Algorithm
   ,                                       !- Zone Outside Convection Algorithm
   ,                                       !- Zone Conditioning Equipment List Name
-<<<<<<< HEAD
-  {0daa6156-80bf-49ee-bb47-217d685b01f4}, !- Zone Air Inlet Port List
-  {134da382-34a3-4fcb-b898-b5ab2b84a9eb}, !- Zone Air Exhaust Port List
-  {3b11ec3f-a758-43ce-8953-c5bcd26d7f43}, !- Zone Air Node Name
-  {8b4fb6a8-c4df-4b96-be3d-594a95cc9c0f}, !- Zone Return Air Port List
-=======
-  {2abb9374-4d24-4737-99f7-372f3920dc9d}, !- Zone Air Inlet Port List
-  {f1e41941-86cc-4af3-a1c9-eb10bad24100}, !- Zone Air Exhaust Port List
-  {5c947eb7-f534-4754-a966-958e52ee6794}, !- Zone Air Node Name
-  {5a6ae902-99bd-4a7b-b998-dbde24da9d5d}, !- Zone Return Air Port List
->>>>>>> ecc00d0a
+  {5f969f48-1dae-4f4c-bf86-80219b546949}, !- Zone Air Inlet Port List
+  {1423f68d-1365-4c7d-9447-412d0b104869}, !- Zone Air Exhaust Port List
+  {a2cd5fff-6ded-4074-8f3c-bca2485ebcc5}, !- Zone Air Node Name
+  {cc16add8-4191-4d4f-a947-113364c2be4f}, !- Zone Return Air Port List
   ,                                       !- Primary Daylighting Control Name
   ,                                       !- Fraction of Zone Controlled by Primary Daylighting Control
   ,                                       !- Secondary Daylighting Control Name
@@ -1018,67 +698,33 @@
   No;                                     !- Use Ideal Air Loads
 
 OS:Node,
-<<<<<<< HEAD
-  {c7ee4d43-9c18-4a60-81e3-0726d5292736}, !- Handle
+  {0ff5ce4d-b377-44ce-8aa1-e788d4820a69}, !- Handle
   Node 2,                                 !- Name
-  {3b11ec3f-a758-43ce-8953-c5bcd26d7f43}, !- Inlet Port
+  {a2cd5fff-6ded-4074-8f3c-bca2485ebcc5}, !- Inlet Port
   ;                                       !- Outlet Port
 
 OS:Connection,
-  {3b11ec3f-a758-43ce-8953-c5bcd26d7f43}, !- Handle
-  {94153777-226d-4859-b95a-32fb97218aec}, !- Name
-  {eb35687a-66ae-4a86-9117-35865d659a50}, !- Source Object
+  {a2cd5fff-6ded-4074-8f3c-bca2485ebcc5}, !- Handle
+  {ae95c1d8-9562-4317-96aa-4a9d9b0db10d}, !- Source Object
   11,                                     !- Outlet Port
-  {c7ee4d43-9c18-4a60-81e3-0726d5292736}, !- Target Object
+  {0ff5ce4d-b377-44ce-8aa1-e788d4820a69}, !- Target Object
   2;                                      !- Inlet Port
 
 OS:PortList,
-  {0daa6156-80bf-49ee-bb47-217d685b01f4}, !- Handle
-  {968e38d3-01d9-42cb-8b0d-9ee0ef515f84}, !- Name
-  {eb35687a-66ae-4a86-9117-35865d659a50}; !- HVAC Component
+  {5f969f48-1dae-4f4c-bf86-80219b546949}, !- Handle
+  {ae95c1d8-9562-4317-96aa-4a9d9b0db10d}; !- HVAC Component
 
 OS:PortList,
-  {134da382-34a3-4fcb-b898-b5ab2b84a9eb}, !- Handle
-  {63a71452-4078-4d06-abfa-a30b7a3f5844}, !- Name
-  {eb35687a-66ae-4a86-9117-35865d659a50}; !- HVAC Component
+  {1423f68d-1365-4c7d-9447-412d0b104869}, !- Handle
+  {ae95c1d8-9562-4317-96aa-4a9d9b0db10d}; !- HVAC Component
 
 OS:PortList,
-  {8b4fb6a8-c4df-4b96-be3d-594a95cc9c0f}, !- Handle
-  {9052606b-1b55-489c-abce-45d47689dc60}, !- Name
-  {eb35687a-66ae-4a86-9117-35865d659a50}; !- HVAC Component
+  {cc16add8-4191-4d4f-a947-113364c2be4f}, !- Handle
+  {ae95c1d8-9562-4317-96aa-4a9d9b0db10d}; !- HVAC Component
 
 OS:Sizing:Zone,
-  {31a56aac-ca72-4ffe-99de-f07e28a6ce1a}, !- Handle
-  {eb35687a-66ae-4a86-9117-35865d659a50}, !- Zone or ZoneList Name
-=======
-  {b025ac3c-43a0-4bfb-863c-e5284ede92cd}, !- Handle
-  Node 2,                                 !- Name
-  {5c947eb7-f534-4754-a966-958e52ee6794}, !- Inlet Port
-  ;                                       !- Outlet Port
-
-OS:Connection,
-  {5c947eb7-f534-4754-a966-958e52ee6794}, !- Handle
-  {ab61981e-cac4-403c-ba27-5b853502a332}, !- Source Object
-  11,                                     !- Outlet Port
-  {b025ac3c-43a0-4bfb-863c-e5284ede92cd}, !- Target Object
-  2;                                      !- Inlet Port
-
-OS:PortList,
-  {2abb9374-4d24-4737-99f7-372f3920dc9d}, !- Handle
-  {ab61981e-cac4-403c-ba27-5b853502a332}; !- HVAC Component
-
-OS:PortList,
-  {f1e41941-86cc-4af3-a1c9-eb10bad24100}, !- Handle
-  {ab61981e-cac4-403c-ba27-5b853502a332}; !- HVAC Component
-
-OS:PortList,
-  {5a6ae902-99bd-4a7b-b998-dbde24da9d5d}, !- Handle
-  {ab61981e-cac4-403c-ba27-5b853502a332}; !- HVAC Component
-
-OS:Sizing:Zone,
-  {61449777-06c9-4178-ac6a-3e75700bec2f}, !- Handle
-  {ab61981e-cac4-403c-ba27-5b853502a332}, !- Zone or ZoneList Name
->>>>>>> ecc00d0a
+  {4b764a37-ea37-44be-b8ad-453e9dcd20c6}, !- Handle
+  {ae95c1d8-9562-4317-96aa-4a9d9b0db10d}, !- Zone or ZoneList Name
   SupplyAirTemperature,                   !- Zone Cooling Design Supply Air Temperature Input Method
   14,                                     !- Zone Cooling Design Supply Air Temperature {C}
   11.11,                                  !- Zone Cooling Design Supply Air Temperature Difference {deltaC}
@@ -1105,21 +751,12 @@
   autosize;                               !- Dedicated Outdoor Air High Setpoint Temperature for Design {C}
 
 OS:ZoneHVAC:EquipmentList,
-<<<<<<< HEAD
-  {e9874330-ed39-4361-9609-ad0f70e57243}, !- Handle
+  {7b4862ab-ada7-4725-ac81-cd515a4ec6d0}, !- Handle
   Zone HVAC Equipment List 2,             !- Name
-  {eb35687a-66ae-4a86-9117-35865d659a50}; !- Thermal Zone
+  {ae95c1d8-9562-4317-96aa-4a9d9b0db10d}; !- Thermal Zone
 
 OS:SpaceType,
-  {cac116e5-c511-446e-b6e9-7b6a43406a1d}, !- Handle
-=======
-  {a5fa17e1-8a28-4014-9a4f-0c943558a32d}, !- Handle
-  Zone HVAC Equipment List 2,             !- Name
-  {ab61981e-cac4-403c-ba27-5b853502a332}; !- Thermal Zone
-
-OS:SpaceType,
-  {0bde50fa-2632-4dcc-af24-3487668a76d3}, !- Handle
->>>>>>> ecc00d0a
+  {381597f4-a262-4a82-9870-a286664f69ae}, !- Handle
   Space Type 2,                           !- Name
   ,                                       !- Default Construction Set Name
   ,                                       !- Default Schedule Set Name
@@ -1130,23 +767,14 @@
   unfinished attic;                       !- Standards Space Type
 
 OS:BuildingUnit,
-<<<<<<< HEAD
-  {9dce1f51-ee0c-4b34-8b7b-af08da36c3d4}, !- Handle
-=======
-  {a28b6de1-e496-4672-b5a4-2a9e5580b249}, !- Handle
->>>>>>> ecc00d0a
+  {9380e4ea-5f4e-4b76-bb43-b704bf76e6db}, !- Handle
   unit 1,                                 !- Name
   ,                                       !- Rendering Color
   Residential;                            !- Building Unit Type
 
 OS:AdditionalProperties,
-<<<<<<< HEAD
-  {88517ef1-168c-4841-b84b-d53a3617d352}, !- Handle
-  {9dce1f51-ee0c-4b34-8b7b-af08da36c3d4}, !- Object Name
-=======
-  {c9a8ec71-ac24-46d4-a35f-faca1d6a36f4}, !- Handle
-  {a28b6de1-e496-4672-b5a4-2a9e5580b249}, !- Object Name
->>>>>>> ecc00d0a
+  {3d998650-9c55-45fb-8459-57bed1a0ff77}, !- Handle
+  {9380e4ea-5f4e-4b76-bb43-b704bf76e6db}, !- Object Name
   NumberOfBedrooms,                       !- Feature Name 1
   Integer,                                !- Feature Data Type 1
   3,                                      !- Feature Value 1
@@ -1158,20 +786,12 @@
   2.6400000000000001;                     !- Feature Value 3
 
 OS:External:File,
-<<<<<<< HEAD
-  {f25d6666-5190-44bf-8302-b040f616656d}, !- Handle
-=======
-  {046cd777-63bf-4b01-9481-9ba38ca30a1b}, !- Handle
->>>>>>> ecc00d0a
+  {9ad4997a-1d13-431c-acca-f903f325df5d}, !- Handle
   8760.csv,                               !- Name
   8760.csv;                               !- File Name
 
 OS:Schedule:Day,
-<<<<<<< HEAD
-  {71affe51-f437-4c07-8ad8-e5df1c71cb60}, !- Handle
-=======
-  {9715be19-fbda-4504-963b-b056fce81f8e}, !- Handle
->>>>>>> ecc00d0a
+  {4e2130af-2d31-4d3b-a846-762fa5a1112b}, !- Handle
   Schedule Day 1,                         !- Name
   ,                                       !- Schedule Type Limits Name
   ,                                       !- Interpolate to Timestep
@@ -1180,11 +800,7 @@
   0;                                      !- Value Until Time 1
 
 OS:Schedule:Day,
-<<<<<<< HEAD
-  {837938f1-2591-48e6-98af-c7ce4d2228c5}, !- Handle
-=======
-  {e9cc941e-c191-43f6-a4a0-e4fb6f7dfa9e}, !- Handle
->>>>>>> ecc00d0a
+  {5c37a32d-db5b-4935-8793-6b9ae0db4530}, !- Handle
   Schedule Day 2,                         !- Name
   ,                                       !- Schedule Type Limits Name
   ,                                       !- Interpolate to Timestep
@@ -1193,17 +809,10 @@
   1;                                      !- Value Until Time 1
 
 OS:Schedule:File,
-<<<<<<< HEAD
-  {3f70bda5-ccb6-40ea-81c6-901bad7093c9}, !- Handle
+  {86522b9d-aa42-4672-b1a9-41daf2b15ff6}, !- Handle
   occupants,                              !- Name
-  {d74a09f8-19a1-491f-8c16-b3ad8ebd6084}, !- Schedule Type Limits Name
-  {f25d6666-5190-44bf-8302-b040f616656d}, !- External File Name
-=======
-  {2a135e25-9f09-471b-8a02-2d6892312ebb}, !- Handle
-  occupants,                              !- Name
-  {68aabfa6-df98-4c20-9404-cdeb99333da2}, !- Schedule Type Limits Name
-  {046cd777-63bf-4b01-9481-9ba38ca30a1b}, !- External File Name
->>>>>>> ecc00d0a
+  {c4d43591-356d-4525-9cdd-0244a7a33a92}, !- Schedule Type Limits Name
+  {9ad4997a-1d13-431c-acca-f903f325df5d}, !- External File Name
   1,                                      !- Column Number
   1,                                      !- Rows to Skip at Top
   8760,                                   !- Number of Hours of Data
@@ -1211,36 +820,15 @@
   ,                                       !- Interpolate to Timestep
   60;                                     !- Minutes per Item
 
-<<<<<<< HEAD
-OS:Schedule:Ruleset,
-  {eabb032c-7766-4077-8bef-f3f0039e33d7}, !- Handle
-  Schedule Ruleset 1,                     !- Name
-  {dfc61a12-5e86-4e6b-909e-3140eb3dda2e}, !- Schedule Type Limits Name
-  {59ee6d18-d805-4525-8f81-5373b006eeca}; !- Default Day Schedule Name
-
-OS:Schedule:Day,
-  {59ee6d18-d805-4525-8f81-5373b006eeca}, !- Handle
-  Schedule Day 3,                         !- Name
-  {dfc61a12-5e86-4e6b-909e-3140eb3dda2e}, !- Schedule Type Limits Name
-  ,                                       !- Interpolate to Timestep
-  24,                                     !- Hour 1
-  0,                                      !- Minute 1
-  112.539290946133;                       !- Value Until Time 1
+OS:Schedule:Constant,
+  {caae2b9a-851f-4f8d-9c50-fc6b5cc90540}, !- Handle
+  res occupants activity schedule,        !- Name
+  {48c325e5-d2f9-491c-9cef-be3186e7e534}, !- Schedule Type Limits Name
+  112.539290946133;                       !- Value
 
 OS:People:Definition,
-  {37f6abda-92f3-4fd2-bd0b-14600b68bc72}, !- Handle
+  {559da6fd-1ff9-40c9-bd5c-7f5f9c112bd7}, !- Handle
   res occupants|living space,             !- Name
-=======
-OS:Schedule:Constant,
-  {e5802adf-db5d-4440-892a-f25da9fd844b}, !- Handle
-  res occupants activity schedule,        !- Name
-  {ffa0137a-91eb-4244-9167-b2be5596f2cb}, !- Schedule Type Limits Name
-  112.539290946133;                       !- Value
-
-OS:People:Definition,
-  {4d502ee1-45c5-46e3-8fe5-3609ac0a1775}, !- Handle
-  res occupants|living space|story 2,     !- Name
->>>>>>> ecc00d0a
   People,                                 !- Number of People Calculation Method
   1.32,                                   !- Number of People {people}
   ,                                       !- People per Space Floor Area {person/m2}
@@ -1252,21 +840,12 @@
   ZoneAveraged;                           !- Mean Radiant Temperature Calculation Type
 
 OS:People,
-<<<<<<< HEAD
-  {ec6eacf2-36d1-44ac-9b1b-a2f8bbdba083}, !- Handle
+  {4910996d-4f3a-4348-af19-98aea4e00900}, !- Handle
   res occupants|living space,             !- Name
-  {37f6abda-92f3-4fd2-bd0b-14600b68bc72}, !- People Definition Name
-  {24c3f9cc-ccbf-4a95-a481-cd88cc4a2f34}, !- Space or SpaceType Name
-  {3f70bda5-ccb6-40ea-81c6-901bad7093c9}, !- Number of People Schedule Name
-  {eabb032c-7766-4077-8bef-f3f0039e33d7}, !- Activity Level Schedule Name
-=======
-  {b01d0e7c-9195-4176-a7a1-159046eb7d32}, !- Handle
-  res occupants|living space|story 2,     !- Name
-  {4d502ee1-45c5-46e3-8fe5-3609ac0a1775}, !- People Definition Name
-  {1fa995ad-b51a-43ea-a602-b412856e2a0d}, !- Space or SpaceType Name
-  {2a135e25-9f09-471b-8a02-2d6892312ebb}, !- Number of People Schedule Name
-  {e5802adf-db5d-4440-892a-f25da9fd844b}, !- Activity Level Schedule Name
->>>>>>> ecc00d0a
+  {559da6fd-1ff9-40c9-bd5c-7f5f9c112bd7}, !- People Definition Name
+  {7c1a530b-eed4-4c2e-bc5d-d13dd94444e9}, !- Space or SpaceType Name
+  {86522b9d-aa42-4672-b1a9-41daf2b15ff6}, !- Number of People Schedule Name
+  {caae2b9a-851f-4f8d-9c50-fc6b5cc90540}, !- Activity Level Schedule Name
   ,                                       !- Surface Name/Angle Factor List Name
   ,                                       !- Work Efficiency Schedule Name
   ,                                       !- Clothing Insulation Schedule Name
@@ -1274,11 +853,7 @@
   1;                                      !- Multiplier
 
 OS:ScheduleTypeLimits,
-<<<<<<< HEAD
-  {dfc61a12-5e86-4e6b-909e-3140eb3dda2e}, !- Handle
-=======
-  {ffa0137a-91eb-4244-9167-b2be5596f2cb}, !- Handle
->>>>>>> ecc00d0a
+  {48c325e5-d2f9-491c-9cef-be3186e7e534}, !- Handle
   ActivityLevel,                          !- Name
   0,                                      !- Lower Limit Value
   ,                                       !- Upper Limit Value
@@ -1286,24 +861,15 @@
   ActivityLevel;                          !- Unit Type
 
 OS:ScheduleTypeLimits,
-<<<<<<< HEAD
-  {d74a09f8-19a1-491f-8c16-b3ad8ebd6084}, !- Handle
-=======
-  {68aabfa6-df98-4c20-9404-cdeb99333da2}, !- Handle
->>>>>>> ecc00d0a
+  {c4d43591-356d-4525-9cdd-0244a7a33a92}, !- Handle
   Fractional,                             !- Name
   0,                                      !- Lower Limit Value
   1,                                      !- Upper Limit Value
   Continuous;                             !- Numeric Type
 
 OS:People:Definition,
-<<<<<<< HEAD
-  {30223134-70ee-4368-9fe6-c860c83b3303}, !- Handle
+  {6b85ba03-592a-4245-9b14-72b95bb5104f}, !- Handle
   res occupants|living space|story 2,     !- Name
-=======
-  {357f083e-a678-4dc5-a227-14e244210c1d}, !- Handle
-  res occupants|living space,             !- Name
->>>>>>> ecc00d0a
   People,                                 !- Number of People Calculation Method
   1.32,                                   !- Number of People {people}
   ,                                       !- People per Space Floor Area {person/m2}
@@ -1315,21 +881,12 @@
   ZoneAveraged;                           !- Mean Radiant Temperature Calculation Type
 
 OS:People,
-<<<<<<< HEAD
-  {f0184fc5-c5d4-4b0c-a847-c098b3daab0b}, !- Handle
+  {f313dc34-71eb-4789-85d0-04fe1f21ca44}, !- Handle
   res occupants|living space|story 2,     !- Name
-  {30223134-70ee-4368-9fe6-c860c83b3303}, !- People Definition Name
-  {10caae56-50eb-487f-8265-f71a7757d1fe}, !- Space or SpaceType Name
-  {3f70bda5-ccb6-40ea-81c6-901bad7093c9}, !- Number of People Schedule Name
-  {eabb032c-7766-4077-8bef-f3f0039e33d7}, !- Activity Level Schedule Name
-=======
-  {91459465-96bd-49ee-be66-85ac7c05ac27}, !- Handle
-  res occupants|living space,             !- Name
-  {357f083e-a678-4dc5-a227-14e244210c1d}, !- People Definition Name
-  {95a2afa5-6b91-4276-8f32-0263c1e90598}, !- Space or SpaceType Name
-  {2a135e25-9f09-471b-8a02-2d6892312ebb}, !- Number of People Schedule Name
-  {e5802adf-db5d-4440-892a-f25da9fd844b}, !- Activity Level Schedule Name
->>>>>>> ecc00d0a
+  {6b85ba03-592a-4245-9b14-72b95bb5104f}, !- People Definition Name
+  {ec3d3b21-34f0-4fa8-ab23-f1166220d407}, !- Space or SpaceType Name
+  {86522b9d-aa42-4672-b1a9-41daf2b15ff6}, !- Number of People Schedule Name
+  {caae2b9a-851f-4f8d-9c50-fc6b5cc90540}, !- Activity Level Schedule Name
   ,                                       !- Surface Name/Angle Factor List Name
   ,                                       !- Work Efficiency Schedule Name
   ,                                       !- Clothing Insulation Schedule Name
