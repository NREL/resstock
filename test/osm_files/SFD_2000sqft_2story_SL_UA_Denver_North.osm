--- conflicted
+++ resolved
@@ -1,53 +1,26 @@
 !- NOTE: Auto-generated from /test/osw_files/SFD_2000sqft_2story_SL_UA_Denver_North.osw
 
 OS:Version,
-<<<<<<< HEAD
-  {dff5c028-8874-4792-aecd-e2ccad41a3d8}, !- Handle
-  2.9.0;                                  !- Version Identifier
-
-OS:SimulationControl,
-  {175dc5dd-444f-4530-96e8-2931c678278e}, !- Handle
-=======
   {53b26831-b93c-43b2-bafb-601429319c1c}, !- Handle
   2.9.1;                                  !- Version Identifier
 
 OS:SimulationControl,
   {b3f1ca94-483a-49c4-9dcf-e1279bd56f34}, !- Handle
->>>>>>> 9886e9d2
   ,                                       !- Do Zone Sizing Calculation
   ,                                       !- Do System Sizing Calculation
   ,                                       !- Do Plant Sizing Calculation
   No;                                     !- Run Simulation for Sizing Periods
 
 OS:Timestep,
-<<<<<<< HEAD
-  {45fa60ca-0049-4f39-85c8-ef4c3905894d}, !- Handle
-  6;                                      !- Number of Timesteps per Hour
-
-OS:ShadowCalculation,
-  {dafbf960-75ed-4cde-8939-32c9cda1d733}, !- Handle
-=======
   {d8fd32b1-083f-49bf-9adf-a6ffaae051b6}, !- Handle
   6;                                      !- Number of Timesteps per Hour
 
 OS:ShadowCalculation,
   {cb22e9b4-0e03-44c5-bcb6-cbbaede04da0}, !- Handle
->>>>>>> 9886e9d2
   20,                                     !- Calculation Frequency
   200;                                    !- Maximum Figures in Shadow Overlap Calculations
 
 OS:SurfaceConvectionAlgorithm:Outside,
-<<<<<<< HEAD
-  {9bc8ed6f-2406-4af2-b2cd-b815cfbc7c44}, !- Handle
-  DOE-2;                                  !- Algorithm
-
-OS:SurfaceConvectionAlgorithm:Inside,
-  {2bef7f96-8157-498f-bbf1-7a3d8e5266d8}, !- Handle
-  TARP;                                   !- Algorithm
-
-OS:ZoneCapacitanceMultiplier:ResearchSpecial,
-  {095fb8f4-c0b4-490c-bc6e-a5edeea3cccb}, !- Handle
-=======
   {95b8c719-4bdc-4062-90bf-a1963c0cde4c}, !- Handle
   DOE-2;                                  !- Algorithm
 
@@ -57,17 +30,12 @@
 
 OS:ZoneCapacitanceMultiplier:ResearchSpecial,
   {08083103-e781-4a8a-80e9-dc237b4289c2}, !- Handle
->>>>>>> 9886e9d2
   ,                                       !- Temperature Capacity Multiplier
   15,                                     !- Humidity Capacity Multiplier
   ;                                       !- Carbon Dioxide Capacity Multiplier
 
 OS:RunPeriod,
-<<<<<<< HEAD
-  {33feba49-fe37-491b-8818-8383d87c653b}, !- Handle
-=======
   {b4e9abfa-99ef-4f7a-b093-4da7ca393f6e}, !- Handle
->>>>>>> 9886e9d2
   Run Period 1,                           !- Name
   1,                                      !- Begin Month
   1,                                      !- Begin Day of Month
@@ -81,21 +49,13 @@
   ;                                       !- Number of Times Runperiod to be Repeated
 
 OS:YearDescription,
-<<<<<<< HEAD
-  {04583481-974f-4b54-81a9-581b5a379fc4}, !- Handle
-=======
   {fb81c4f7-7e40-4c5c-8045-28ca496a59b6}, !- Handle
->>>>>>> 9886e9d2
   2007,                                   !- Calendar Year
   ,                                       !- Day of Week for Start Day
   ;                                       !- Is Leap Year
 
 OS:ThermalZone,
-<<<<<<< HEAD
-  {13222626-15d0-4a06-ac2b-035332d40b12}, !- Handle
-=======
   {f5bb9744-3093-478b-9dd5-38845570fd21}, !- Handle
->>>>>>> 9886e9d2
   living zone,                            !- Name
   ,                                       !- Multiplier
   ,                                       !- Ceiling Height {m}
@@ -104,17 +64,10 @@
   ,                                       !- Zone Inside Convection Algorithm
   ,                                       !- Zone Outside Convection Algorithm
   ,                                       !- Zone Conditioning Equipment List Name
-<<<<<<< HEAD
-  {504410db-b95b-40c9-bb21-b282e4c502f3}, !- Zone Air Inlet Port List
-  {577eab39-337e-4f8a-8a74-d8396a6c789a}, !- Zone Air Exhaust Port List
-  {d3adc05e-914b-420c-97e9-d5ada7918590}, !- Zone Air Node Name
-  {632361f4-ff2d-42f1-a2a7-80e1e2f6190a}, !- Zone Return Air Port List
-=======
   {2a6814b4-e1c7-4ab4-8047-d3b85bc02ac0}, !- Zone Air Inlet Port List
   {6e487aa1-14d5-4afc-baf3-74ecc8afeca2}, !- Zone Air Exhaust Port List
   {7694a922-c38f-4c89-aaff-d44d735d93eb}, !- Zone Air Node Name
   {d8c78a57-9bd0-4e34-b651-2a1b0436fa3e}, !- Zone Return Air Port List
->>>>>>> 9886e9d2
   ,                                       !- Primary Daylighting Control Name
   ,                                       !- Fraction of Zone Controlled by Primary Daylighting Control
   ,                                       !- Secondary Daylighting Control Name
@@ -125,39 +78,6 @@
   No;                                     !- Use Ideal Air Loads
 
 OS:Node,
-<<<<<<< HEAD
-  {ac94c6e7-52e1-42ad-8e03-cdb88b3c11c8}, !- Handle
-  Node 1,                                 !- Name
-  {d3adc05e-914b-420c-97e9-d5ada7918590}, !- Inlet Port
-  ;                                       !- Outlet Port
-
-OS:Connection,
-  {d3adc05e-914b-420c-97e9-d5ada7918590}, !- Handle
-  {15c3fdff-7df5-4168-8d5e-950fda1c923b}, !- Name
-  {13222626-15d0-4a06-ac2b-035332d40b12}, !- Source Object
-  11,                                     !- Outlet Port
-  {ac94c6e7-52e1-42ad-8e03-cdb88b3c11c8}, !- Target Object
-  2;                                      !- Inlet Port
-
-OS:PortList,
-  {504410db-b95b-40c9-bb21-b282e4c502f3}, !- Handle
-  {945b1bf6-80d5-4790-ad75-05530d4a1a00}, !- Name
-  {13222626-15d0-4a06-ac2b-035332d40b12}; !- HVAC Component
-
-OS:PortList,
-  {577eab39-337e-4f8a-8a74-d8396a6c789a}, !- Handle
-  {b4d29e07-09f5-4553-a140-84d3a48adff6}, !- Name
-  {13222626-15d0-4a06-ac2b-035332d40b12}; !- HVAC Component
-
-OS:PortList,
-  {632361f4-ff2d-42f1-a2a7-80e1e2f6190a}, !- Handle
-  {beaf65cb-c0e7-4712-a27a-a628a77e2cc1}, !- Name
-  {13222626-15d0-4a06-ac2b-035332d40b12}; !- HVAC Component
-
-OS:Sizing:Zone,
-  {3c0a6e48-d73e-43ac-b445-acc11b0adeea}, !- Handle
-  {13222626-15d0-4a06-ac2b-035332d40b12}, !- Zone or ZoneList Name
-=======
   {5086b3bc-b40e-4a54-9c96-2798dcbe0272}, !- Handle
   Node 1,                                 !- Name
   {7694a922-c38f-4c89-aaff-d44d735d93eb}, !- Inlet Port
@@ -189,7 +109,6 @@
 OS:Sizing:Zone,
   {3064f3a6-78c8-4cf9-a4bd-3892c2a6afac}, !- Handle
   {f5bb9744-3093-478b-9dd5-38845570fd21}, !- Zone or ZoneList Name
->>>>>>> 9886e9d2
   SupplyAirTemperature,                   !- Zone Cooling Design Supply Air Temperature Input Method
   14,                                     !- Zone Cooling Design Supply Air Temperature {C}
   11.11,                                  !- Zone Cooling Design Supply Air Temperature Difference {deltaC}
@@ -218,16 +137,6 @@
   autosize;                               !- Dedicated Outdoor Air High Setpoint Temperature for Design {C}
 
 OS:ZoneHVAC:EquipmentList,
-<<<<<<< HEAD
-  {490d29d3-5c6c-496f-b3c9-ac543ea2e69b}, !- Handle
-  Zone HVAC Equipment List 1,             !- Name
-  {13222626-15d0-4a06-ac2b-035332d40b12}; !- Thermal Zone
-
-OS:Space,
-  {b02dbe93-88b8-43ec-a997-89dcf11acd09}, !- Handle
-  living space,                           !- Name
-  {87ad46fa-f5a9-49bf-a9fa-70bace5b18e3}, !- Space Type Name
-=======
   {02ac6d46-2cd6-4d6a-a4ae-8cede163f71a}, !- Handle
   Zone HVAC Equipment List 1,             !- Name
   {f5bb9744-3093-478b-9dd5-38845570fd21}; !- Thermal Zone
@@ -236,7 +145,6 @@
   {bf7da3f5-9121-4db9-bdfe-d57e046b7079}, !- Handle
   living space,                           !- Name
   {6e46f550-78de-4e5e-9e03-b51af92207ed}, !- Space Type Name
->>>>>>> 9886e9d2
   ,                                       !- Default Construction Set Name
   ,                                       !- Default Schedule Set Name
   -0,                                     !- Direction of Relative North {deg}
@@ -244,19 +152,6 @@
   0,                                      !- Y Origin {m}
   0,                                      !- Z Origin {m}
   ,                                       !- Building Story Name
-<<<<<<< HEAD
-  {13222626-15d0-4a06-ac2b-035332d40b12}, !- Thermal Zone Name
-  ,                                       !- Part of Total Floor Area
-  ,                                       !- Design Specification Outdoor Air Object Name
-  {ab1764e2-aa14-41c7-9439-11ec96df0e75}; !- Building Unit Name
-
-OS:Surface,
-  {fb352b2f-f025-436f-94b7-37ff3f63a3c4}, !- Handle
-  Surface 1,                              !- Name
-  Floor,                                  !- Surface Type
-  ,                                       !- Construction Name
-  {b02dbe93-88b8-43ec-a997-89dcf11acd09}, !- Space Name
-=======
   {f5bb9744-3093-478b-9dd5-38845570fd21}, !- Thermal Zone Name
   ,                                       !- Part of Total Floor Area
   ,                                       !- Design Specification Outdoor Air Object Name
@@ -268,7 +163,6 @@
   Floor,                                  !- Surface Type
   ,                                       !- Construction Name
   {bf7da3f5-9121-4db9-bdfe-d57e046b7079}, !- Space Name
->>>>>>> 9886e9d2
   Foundation,                             !- Outside Boundary Condition
   ,                                       !- Outside Boundary Condition Object
   NoSun,                                  !- Sun Exposure
@@ -281,19 +175,11 @@
   13.6310703908387, 0, 0;                 !- X,Y,Z Vertex 4 {m}
 
 OS:Surface,
-<<<<<<< HEAD
-  {b6b5c906-de54-45c0-9504-29102f36216f}, !- Handle
-  Surface 2,                              !- Name
-  Wall,                                   !- Surface Type
-  ,                                       !- Construction Name
-  {b02dbe93-88b8-43ec-a997-89dcf11acd09}, !- Space Name
-=======
   {a5cea868-ffb3-4bb6-8911-065dc4af7d9e}, !- Handle
   Surface 2,                              !- Name
   Wall,                                   !- Surface Type
   ,                                       !- Construction Name
   {bf7da3f5-9121-4db9-bdfe-d57e046b7079}, !- Space Name
->>>>>>> 9886e9d2
   Outdoors,                               !- Outside Boundary Condition
   ,                                       !- Outside Boundary Condition Object
   SunExposed,                             !- Sun Exposure
@@ -306,19 +192,11 @@
   0, 0, 2.4384;                           !- X,Y,Z Vertex 4 {m}
 
 OS:Surface,
-<<<<<<< HEAD
-  {85a98c94-2a35-44b3-998a-530cebb9723a}, !- Handle
-  Surface 3,                              !- Name
-  Wall,                                   !- Surface Type
-  ,                                       !- Construction Name
-  {b02dbe93-88b8-43ec-a997-89dcf11acd09}, !- Space Name
-=======
   {075c6465-ccc5-4e43-8616-c362a6ff2244}, !- Handle
   Surface 3,                              !- Name
   Wall,                                   !- Surface Type
   ,                                       !- Construction Name
   {bf7da3f5-9121-4db9-bdfe-d57e046b7079}, !- Space Name
->>>>>>> 9886e9d2
   Outdoors,                               !- Outside Boundary Condition
   ,                                       !- Outside Boundary Condition Object
   SunExposed,                             !- Sun Exposure
@@ -331,19 +209,11 @@
   0, 6.81553519541936, 2.4384;            !- X,Y,Z Vertex 4 {m}
 
 OS:Surface,
-<<<<<<< HEAD
-  {19ae75da-7c7c-42fd-81da-bd6276835c1b}, !- Handle
-  Surface 4,                              !- Name
-  Wall,                                   !- Surface Type
-  ,                                       !- Construction Name
-  {b02dbe93-88b8-43ec-a997-89dcf11acd09}, !- Space Name
-=======
   {9199e39a-ce4e-4c22-8beb-337f7efdfe10}, !- Handle
   Surface 4,                              !- Name
   Wall,                                   !- Surface Type
   ,                                       !- Construction Name
   {bf7da3f5-9121-4db9-bdfe-d57e046b7079}, !- Space Name
->>>>>>> 9886e9d2
   Outdoors,                               !- Outside Boundary Condition
   ,                                       !- Outside Boundary Condition Object
   SunExposed,                             !- Sun Exposure
@@ -356,19 +226,11 @@
   13.6310703908387, 6.81553519541936, 2.4384; !- X,Y,Z Vertex 4 {m}
 
 OS:Surface,
-<<<<<<< HEAD
-  {f671af44-230c-464e-8abe-c0d9538f5746}, !- Handle
-  Surface 5,                              !- Name
-  Wall,                                   !- Surface Type
-  ,                                       !- Construction Name
-  {b02dbe93-88b8-43ec-a997-89dcf11acd09}, !- Space Name
-=======
   {2074a4aa-055f-44bd-b26e-fa7b8711db1c}, !- Handle
   Surface 5,                              !- Name
   Wall,                                   !- Surface Type
   ,                                       !- Construction Name
   {bf7da3f5-9121-4db9-bdfe-d57e046b7079}, !- Space Name
->>>>>>> 9886e9d2
   Outdoors,                               !- Outside Boundary Condition
   ,                                       !- Outside Boundary Condition Object
   SunExposed,                             !- Sun Exposure
@@ -381,15 +243,6 @@
   13.6310703908387, 0, 2.4384;            !- X,Y,Z Vertex 4 {m}
 
 OS:Surface,
-<<<<<<< HEAD
-  {7757afec-546b-42d0-ba3b-61cf5e1eef65}, !- Handle
-  Surface 6,                              !- Name
-  RoofCeiling,                            !- Surface Type
-  ,                                       !- Construction Name
-  {b02dbe93-88b8-43ec-a997-89dcf11acd09}, !- Space Name
-  Surface,                                !- Outside Boundary Condition
-  {83634432-dc51-4266-abf3-f69d87c647f2}, !- Outside Boundary Condition Object
-=======
   {74686798-18b2-4b71-915b-2122cbbd9f21}, !- Handle
   Surface 6,                              !- Name
   RoofCeiling,                            !- Surface Type
@@ -397,7 +250,6 @@
   {bf7da3f5-9121-4db9-bdfe-d57e046b7079}, !- Space Name
   Surface,                                !- Outside Boundary Condition
   {a0fbf167-750a-4651-ba30-569d210cb410}, !- Outside Boundary Condition Object
->>>>>>> 9886e9d2
   NoSun,                                  !- Sun Exposure
   NoWind,                                 !- Wind Exposure
   ,                                       !- View Factor to Ground
@@ -408,11 +260,7 @@
   0, 0, 2.4384;                           !- X,Y,Z Vertex 4 {m}
 
 OS:SpaceType,
-<<<<<<< HEAD
-  {87ad46fa-f5a9-49bf-a9fa-70bace5b18e3}, !- Handle
-=======
   {6e46f550-78de-4e5e-9e03-b51af92207ed}, !- Handle
->>>>>>> 9886e9d2
   Space Type 1,                           !- Name
   ,                                       !- Default Construction Set Name
   ,                                       !- Default Schedule Set Name
@@ -423,15 +271,9 @@
   living;                                 !- Standards Space Type
 
 OS:Space,
-<<<<<<< HEAD
-  {ed35f9a3-3611-44b5-82a8-f82e5b6ff64c}, !- Handle
-  living space|story 2,                   !- Name
-  {87ad46fa-f5a9-49bf-a9fa-70bace5b18e3}, !- Space Type Name
-=======
   {af9e2132-3b51-45af-9e18-f7750b20dd57}, !- Handle
   living space|story 2,                   !- Name
   {6e46f550-78de-4e5e-9e03-b51af92207ed}, !- Space Type Name
->>>>>>> 9886e9d2
   ,                                       !- Default Construction Set Name
   ,                                       !- Default Schedule Set Name
   -0,                                     !- Direction of Relative North {deg}
@@ -439,21 +281,6 @@
   0,                                      !- Y Origin {m}
   2.4384,                                 !- Z Origin {m}
   ,                                       !- Building Story Name
-<<<<<<< HEAD
-  {13222626-15d0-4a06-ac2b-035332d40b12}, !- Thermal Zone Name
-  ,                                       !- Part of Total Floor Area
-  ,                                       !- Design Specification Outdoor Air Object Name
-  {ab1764e2-aa14-41c7-9439-11ec96df0e75}; !- Building Unit Name
-
-OS:Surface,
-  {83634432-dc51-4266-abf3-f69d87c647f2}, !- Handle
-  Surface 7,                              !- Name
-  Floor,                                  !- Surface Type
-  ,                                       !- Construction Name
-  {ed35f9a3-3611-44b5-82a8-f82e5b6ff64c}, !- Space Name
-  Surface,                                !- Outside Boundary Condition
-  {7757afec-546b-42d0-ba3b-61cf5e1eef65}, !- Outside Boundary Condition Object
-=======
   {f5bb9744-3093-478b-9dd5-38845570fd21}, !- Thermal Zone Name
   ,                                       !- Part of Total Floor Area
   ,                                       !- Design Specification Outdoor Air Object Name
@@ -467,7 +294,6 @@
   {af9e2132-3b51-45af-9e18-f7750b20dd57}, !- Space Name
   Surface,                                !- Outside Boundary Condition
   {74686798-18b2-4b71-915b-2122cbbd9f21}, !- Outside Boundary Condition Object
->>>>>>> 9886e9d2
   NoSun,                                  !- Sun Exposure
   NoWind,                                 !- Wind Exposure
   ,                                       !- View Factor to Ground
@@ -478,19 +304,11 @@
   13.6310703908387, 0, 0;                 !- X,Y,Z Vertex 4 {m}
 
 OS:Surface,
-<<<<<<< HEAD
-  {de3e9c3c-e670-4d7c-b842-d1344677580c}, !- Handle
-  Surface 8,                              !- Name
-  Wall,                                   !- Surface Type
-  ,                                       !- Construction Name
-  {ed35f9a3-3611-44b5-82a8-f82e5b6ff64c}, !- Space Name
-=======
   {3c6f11f0-6582-4f1b-beaf-db41e51f618f}, !- Handle
   Surface 8,                              !- Name
   Wall,                                   !- Surface Type
   ,                                       !- Construction Name
   {af9e2132-3b51-45af-9e18-f7750b20dd57}, !- Space Name
->>>>>>> 9886e9d2
   Outdoors,                               !- Outside Boundary Condition
   ,                                       !- Outside Boundary Condition Object
   SunExposed,                             !- Sun Exposure
@@ -503,19 +321,11 @@
   0, 0, 2.4384;                           !- X,Y,Z Vertex 4 {m}
 
 OS:Surface,
-<<<<<<< HEAD
-  {c9755e28-56d3-4aa0-9552-aad6b73a1332}, !- Handle
-  Surface 9,                              !- Name
-  Wall,                                   !- Surface Type
-  ,                                       !- Construction Name
-  {ed35f9a3-3611-44b5-82a8-f82e5b6ff64c}, !- Space Name
-=======
   {fe67f98e-06db-488f-9518-6010d7e549dd}, !- Handle
   Surface 9,                              !- Name
   Wall,                                   !- Surface Type
   ,                                       !- Construction Name
   {af9e2132-3b51-45af-9e18-f7750b20dd57}, !- Space Name
->>>>>>> 9886e9d2
   Outdoors,                               !- Outside Boundary Condition
   ,                                       !- Outside Boundary Condition Object
   SunExposed,                             !- Sun Exposure
@@ -528,19 +338,11 @@
   0, 6.81553519541936, 2.4384;            !- X,Y,Z Vertex 4 {m}
 
 OS:Surface,
-<<<<<<< HEAD
-  {61a7c9fd-6618-46ca-82a9-2524c90e936a}, !- Handle
-  Surface 10,                             !- Name
-  Wall,                                   !- Surface Type
-  ,                                       !- Construction Name
-  {ed35f9a3-3611-44b5-82a8-f82e5b6ff64c}, !- Space Name
-=======
   {1270cc76-0413-43aa-8d7b-c41a7bbfbbaf}, !- Handle
   Surface 10,                             !- Name
   Wall,                                   !- Surface Type
   ,                                       !- Construction Name
   {af9e2132-3b51-45af-9e18-f7750b20dd57}, !- Space Name
->>>>>>> 9886e9d2
   Outdoors,                               !- Outside Boundary Condition
   ,                                       !- Outside Boundary Condition Object
   SunExposed,                             !- Sun Exposure
@@ -553,19 +355,11 @@
   13.6310703908387, 6.81553519541936, 2.4384; !- X,Y,Z Vertex 4 {m}
 
 OS:Surface,
-<<<<<<< HEAD
-  {7fe8ef22-f62d-4e4d-95c6-e25fc2a88ca4}, !- Handle
-  Surface 11,                             !- Name
-  Wall,                                   !- Surface Type
-  ,                                       !- Construction Name
-  {ed35f9a3-3611-44b5-82a8-f82e5b6ff64c}, !- Space Name
-=======
   {dc533ed2-7565-4c14-a2c3-74904094e431}, !- Handle
   Surface 11,                             !- Name
   Wall,                                   !- Surface Type
   ,                                       !- Construction Name
   {af9e2132-3b51-45af-9e18-f7750b20dd57}, !- Space Name
->>>>>>> 9886e9d2
   Outdoors,                               !- Outside Boundary Condition
   ,                                       !- Outside Boundary Condition Object
   SunExposed,                             !- Sun Exposure
@@ -578,15 +372,6 @@
   13.6310703908387, 0, 2.4384;            !- X,Y,Z Vertex 4 {m}
 
 OS:Surface,
-<<<<<<< HEAD
-  {151227f0-8dba-4b65-a66d-d261cf70ee52}, !- Handle
-  Surface 12,                             !- Name
-  RoofCeiling,                            !- Surface Type
-  ,                                       !- Construction Name
-  {ed35f9a3-3611-44b5-82a8-f82e5b6ff64c}, !- Space Name
-  Surface,                                !- Outside Boundary Condition
-  {9319ee6c-b0b8-4265-a78f-5bdda7275609}, !- Outside Boundary Condition Object
-=======
   {730ff09e-fbe0-4fb6-9cca-cba824cad73a}, !- Handle
   Surface 12,                             !- Name
   RoofCeiling,                            !- Surface Type
@@ -594,7 +379,6 @@
   {af9e2132-3b51-45af-9e18-f7750b20dd57}, !- Space Name
   Surface,                                !- Outside Boundary Condition
   {f707ba1f-a6d5-4501-ac64-97546cf4231f}, !- Outside Boundary Condition Object
->>>>>>> 9886e9d2
   NoSun,                                  !- Sun Exposure
   NoWind,                                 !- Wind Exposure
   ,                                       !- View Factor to Ground
@@ -605,15 +389,6 @@
   0, 0, 2.4384;                           !- X,Y,Z Vertex 4 {m}
 
 OS:Surface,
-<<<<<<< HEAD
-  {9319ee6c-b0b8-4265-a78f-5bdda7275609}, !- Handle
-  Surface 13,                             !- Name
-  Floor,                                  !- Surface Type
-  ,                                       !- Construction Name
-  {2a7901fa-01ba-42e3-923a-59937b633644}, !- Space Name
-  Surface,                                !- Outside Boundary Condition
-  {151227f0-8dba-4b65-a66d-d261cf70ee52}, !- Outside Boundary Condition Object
-=======
   {f707ba1f-a6d5-4501-ac64-97546cf4231f}, !- Handle
   Surface 13,                             !- Name
   Floor,                                  !- Surface Type
@@ -621,7 +396,6 @@
   {d75f32df-6228-4213-8597-5c55e0456280}, !- Space Name
   Surface,                                !- Outside Boundary Condition
   {730ff09e-fbe0-4fb6-9cca-cba824cad73a}, !- Outside Boundary Condition Object
->>>>>>> 9886e9d2
   NoSun,                                  !- Sun Exposure
   NoWind,                                 !- Wind Exposure
   ,                                       !- View Factor to Ground
@@ -632,19 +406,11 @@
   0, 0, 0;                                !- X,Y,Z Vertex 4 {m}
 
 OS:Surface,
-<<<<<<< HEAD
-  {a5c4eb51-f6ff-4487-b33a-d4504f369ab2}, !- Handle
-  Surface 14,                             !- Name
-  RoofCeiling,                            !- Surface Type
-  ,                                       !- Construction Name
-  {2a7901fa-01ba-42e3-923a-59937b633644}, !- Space Name
-=======
   {d3bd68ad-ca1b-47d3-a9ba-c6946e8d9efc}, !- Handle
   Surface 14,                             !- Name
   RoofCeiling,                            !- Surface Type
   ,                                       !- Construction Name
   {d75f32df-6228-4213-8597-5c55e0456280}, !- Space Name
->>>>>>> 9886e9d2
   Outdoors,                               !- Outside Boundary Condition
   ,                                       !- Outside Boundary Condition Object
   SunExposed,                             !- Sun Exposure
@@ -657,19 +423,11 @@
   13.6310703908387, 0, 0;                 !- X,Y,Z Vertex 4 {m}
 
 OS:Surface,
-<<<<<<< HEAD
-  {3657bb1e-98d6-4776-a813-2c041a325ab9}, !- Handle
-  Surface 15,                             !- Name
-  RoofCeiling,                            !- Surface Type
-  ,                                       !- Construction Name
-  {2a7901fa-01ba-42e3-923a-59937b633644}, !- Space Name
-=======
   {b8f22020-34d1-4347-b947-e0d63c2e5b89}, !- Handle
   Surface 15,                             !- Name
   RoofCeiling,                            !- Surface Type
   ,                                       !- Construction Name
   {d75f32df-6228-4213-8597-5c55e0456280}, !- Space Name
->>>>>>> 9886e9d2
   Outdoors,                               !- Outside Boundary Condition
   ,                                       !- Outside Boundary Condition Object
   SunExposed,                             !- Sun Exposure
@@ -682,19 +440,11 @@
   0, 6.81553519541936, 0;                 !- X,Y,Z Vertex 4 {m}
 
 OS:Surface,
-<<<<<<< HEAD
-  {cfa7cd1b-16f9-4689-b2fd-ae5f75b621ef}, !- Handle
-  Surface 16,                             !- Name
-  Wall,                                   !- Surface Type
-  ,                                       !- Construction Name
-  {2a7901fa-01ba-42e3-923a-59937b633644}, !- Space Name
-=======
   {ed844528-a5b3-4da0-9bc1-79807c6b69bc}, !- Handle
   Surface 16,                             !- Name
   Wall,                                   !- Surface Type
   ,                                       !- Construction Name
   {d75f32df-6228-4213-8597-5c55e0456280}, !- Space Name
->>>>>>> 9886e9d2
   Outdoors,                               !- Outside Boundary Condition
   ,                                       !- Outside Boundary Condition Object
   SunExposed,                             !- Sun Exposure
@@ -706,19 +456,11 @@
   0, 0, 0;                                !- X,Y,Z Vertex 3 {m}
 
 OS:Surface,
-<<<<<<< HEAD
-  {0edff83c-716c-41a6-9eb7-fd0f922889a9}, !- Handle
-  Surface 17,                             !- Name
-  Wall,                                   !- Surface Type
-  ,                                       !- Construction Name
-  {2a7901fa-01ba-42e3-923a-59937b633644}, !- Space Name
-=======
   {d270b28a-1353-46b5-86fa-dde805c2c2ca}, !- Handle
   Surface 17,                             !- Name
   Wall,                                   !- Surface Type
   ,                                       !- Construction Name
   {d75f32df-6228-4213-8597-5c55e0456280}, !- Space Name
->>>>>>> 9886e9d2
   Outdoors,                               !- Outside Boundary Condition
   ,                                       !- Outside Boundary Condition Object
   SunExposed,                             !- Sun Exposure
@@ -730,15 +472,9 @@
   13.6310703908387, 6.81553519541936, 0;  !- X,Y,Z Vertex 3 {m}
 
 OS:Space,
-<<<<<<< HEAD
-  {2a7901fa-01ba-42e3-923a-59937b633644}, !- Handle
-  unfinished attic space,                 !- Name
-  {2a75dad4-a159-49ef-bac8-876f629bba25}, !- Space Type Name
-=======
   {d75f32df-6228-4213-8597-5c55e0456280}, !- Handle
   unfinished attic space,                 !- Name
   {382f8d7b-0853-4a97-8e43-f5549eef518a}, !- Space Type Name
->>>>>>> 9886e9d2
   ,                                       !- Default Construction Set Name
   ,                                       !- Default Schedule Set Name
   -0,                                     !- Direction of Relative North {deg}
@@ -746,17 +482,10 @@
   0,                                      !- Y Origin {m}
   4.8768,                                 !- Z Origin {m}
   ,                                       !- Building Story Name
-<<<<<<< HEAD
-  {6c820f94-9962-45df-8ad4-0aa740fcf795}; !- Thermal Zone Name
-
-OS:ThermalZone,
-  {6c820f94-9962-45df-8ad4-0aa740fcf795}, !- Handle
-=======
   {9d179e45-29e7-495d-a832-e2f1af9865b0}; !- Thermal Zone Name
 
 OS:ThermalZone,
   {9d179e45-29e7-495d-a832-e2f1af9865b0}, !- Handle
->>>>>>> 9886e9d2
   unfinished attic zone,                  !- Name
   ,                                       !- Multiplier
   ,                                       !- Ceiling Height {m}
@@ -765,17 +494,10 @@
   ,                                       !- Zone Inside Convection Algorithm
   ,                                       !- Zone Outside Convection Algorithm
   ,                                       !- Zone Conditioning Equipment List Name
-<<<<<<< HEAD
-  {d1128274-7cbe-4609-b7b5-0780133d73a5}, !- Zone Air Inlet Port List
-  {f585caa0-36b9-42e6-9dd3-7953ad3b07aa}, !- Zone Air Exhaust Port List
-  {d88079fd-03ee-4e7c-a109-6c9f88b86d85}, !- Zone Air Node Name
-  {f239c4d8-ed12-4dc0-9bfb-a51bc134f791}, !- Zone Return Air Port List
-=======
   {7be13921-8bb1-4f29-8e6d-c84fa29008bd}, !- Zone Air Inlet Port List
   {f172f39b-5e4c-4392-a1c7-b5ca38e226bb}, !- Zone Air Exhaust Port List
   {520c65d3-57dc-4e2d-a605-9e197c20dade}, !- Zone Air Node Name
   {0db8b2a7-3c2c-445d-a732-56213d925392}, !- Zone Return Air Port List
->>>>>>> 9886e9d2
   ,                                       !- Primary Daylighting Control Name
   ,                                       !- Fraction of Zone Controlled by Primary Daylighting Control
   ,                                       !- Secondary Daylighting Control Name
@@ -786,39 +508,6 @@
   No;                                     !- Use Ideal Air Loads
 
 OS:Node,
-<<<<<<< HEAD
-  {b88bdec3-af88-454d-82db-8ac30b7a7d1f}, !- Handle
-  Node 2,                                 !- Name
-  {d88079fd-03ee-4e7c-a109-6c9f88b86d85}, !- Inlet Port
-  ;                                       !- Outlet Port
-
-OS:Connection,
-  {d88079fd-03ee-4e7c-a109-6c9f88b86d85}, !- Handle
-  {84aa150c-543b-4fe7-9d1e-ad9a33411b7c}, !- Name
-  {6c820f94-9962-45df-8ad4-0aa740fcf795}, !- Source Object
-  11,                                     !- Outlet Port
-  {b88bdec3-af88-454d-82db-8ac30b7a7d1f}, !- Target Object
-  2;                                      !- Inlet Port
-
-OS:PortList,
-  {d1128274-7cbe-4609-b7b5-0780133d73a5}, !- Handle
-  {4d89bea4-0be5-4193-abd1-de792cb9bbac}, !- Name
-  {6c820f94-9962-45df-8ad4-0aa740fcf795}; !- HVAC Component
-
-OS:PortList,
-  {f585caa0-36b9-42e6-9dd3-7953ad3b07aa}, !- Handle
-  {1ad7ffd9-a1e6-48c4-9b12-f3e89a7aab4f}, !- Name
-  {6c820f94-9962-45df-8ad4-0aa740fcf795}; !- HVAC Component
-
-OS:PortList,
-  {f239c4d8-ed12-4dc0-9bfb-a51bc134f791}, !- Handle
-  {797c62d7-f504-4179-8df5-d081303a2f91}, !- Name
-  {6c820f94-9962-45df-8ad4-0aa740fcf795}; !- HVAC Component
-
-OS:Sizing:Zone,
-  {e020f510-4da1-44cb-b8de-7a94b4323d63}, !- Handle
-  {6c820f94-9962-45df-8ad4-0aa740fcf795}, !- Zone or ZoneList Name
-=======
   {e5c4eb8b-54bd-4a83-a662-91d2472ee2b2}, !- Handle
   Node 2,                                 !- Name
   {520c65d3-57dc-4e2d-a605-9e197c20dade}, !- Inlet Port
@@ -850,7 +539,6 @@
 OS:Sizing:Zone,
   {123dce04-357a-4248-a7f5-3270e9ecbd40}, !- Handle
   {9d179e45-29e7-495d-a832-e2f1af9865b0}, !- Zone or ZoneList Name
->>>>>>> 9886e9d2
   SupplyAirTemperature,                   !- Zone Cooling Design Supply Air Temperature Input Method
   14,                                     !- Zone Cooling Design Supply Air Temperature {C}
   11.11,                                  !- Zone Cooling Design Supply Air Temperature Difference {deltaC}
@@ -879,21 +567,12 @@
   autosize;                               !- Dedicated Outdoor Air High Setpoint Temperature for Design {C}
 
 OS:ZoneHVAC:EquipmentList,
-<<<<<<< HEAD
-  {dc7da344-66dd-45d4-a54b-261581f247d9}, !- Handle
-  Zone HVAC Equipment List 2,             !- Name
-  {6c820f94-9962-45df-8ad4-0aa740fcf795}; !- Thermal Zone
-
-OS:SpaceType,
-  {2a75dad4-a159-49ef-bac8-876f629bba25}, !- Handle
-=======
   {002ad814-7e4d-4fb0-a729-d0296003453f}, !- Handle
   Zone HVAC Equipment List 2,             !- Name
   {9d179e45-29e7-495d-a832-e2f1af9865b0}; !- Thermal Zone
 
 OS:SpaceType,
   {382f8d7b-0853-4a97-8e43-f5549eef518a}, !- Handle
->>>>>>> 9886e9d2
   Space Type 2,                           !- Name
   ,                                       !- Default Construction Set Name
   ,                                       !- Default Schedule Set Name
@@ -904,21 +583,13 @@
   unfinished attic;                       !- Standards Space Type
 
 OS:BuildingUnit,
-<<<<<<< HEAD
-  {ab1764e2-aa14-41c7-9439-11ec96df0e75}, !- Handle
-=======
   {fe187b7a-4c58-4b75-b7ab-7eea5cd52235}, !- Handle
->>>>>>> 9886e9d2
   unit 1,                                 !- Name
   ,                                       !- Rendering Color
   Residential;                            !- Building Unit Type
 
 OS:Building,
-<<<<<<< HEAD
-  {8733c8cb-c112-4f3d-b4df-f1dd1fa64792}, !- Handle
-=======
   {7a6dc4e7-bbd7-4b67-a977-e78b7815a5f0}, !- Handle
->>>>>>> 9886e9d2
   Building 1,                             !- Name
   ,                                       !- Building Sector Type
   180,                                    !- North Axis {deg}
@@ -933,13 +604,8 @@
   1;                                      !- Standards Number of Living Units
 
 OS:AdditionalProperties,
-<<<<<<< HEAD
-  {7b4ada59-ec60-46b5-a3cc-676f68b87536}, !- Handle
-  {8733c8cb-c112-4f3d-b4df-f1dd1fa64792}, !- Object Name
-=======
   {05936ac7-9772-4710-805d-107ab8ccdb13}, !- Handle
   {7a6dc4e7-bbd7-4b67-a977-e78b7815a5f0}, !- Object Name
->>>>>>> 9886e9d2
   Total Units Represented,                !- Feature Name 1
   Integer,                                !- Feature Data Type 1
   1,                                      !- Feature Value 1
@@ -948,13 +614,8 @@
   1;                                      !- Feature Value 2
 
 OS:AdditionalProperties,
-<<<<<<< HEAD
-  {c3b0cb13-4e5d-42db-9459-3feb4bed2ce4}, !- Handle
-  {ab1764e2-aa14-41c7-9439-11ec96df0e75}, !- Object Name
-=======
   {061920d5-c6fb-4303-be4c-106040d9c104}, !- Handle
   {fe187b7a-4c58-4b75-b7ab-7eea5cd52235}, !- Object Name
->>>>>>> 9886e9d2
   NumberOfBedrooms,                       !- Feature Name 1
   Integer,                                !- Feature Data Type 1
   3,                                      !- Feature Value 1
@@ -963,11 +624,7 @@
   2;                                      !- Feature Value 2
 
 OS:Schedule:Day,
-<<<<<<< HEAD
-  {6caa243d-fc70-4d77-be39-f2340654afb4}, !- Handle
-=======
   {ec0fefbe-fe9b-4948-9d10-73858d108873}, !- Handle
->>>>>>> 9886e9d2
   Schedule Day 1,                         !- Name
   ,                                       !- Schedule Type Limits Name
   ,                                       !- Interpolate to Timestep
@@ -976,11 +633,7 @@
   0;                                      !- Value Until Time 1
 
 OS:Schedule:Day,
-<<<<<<< HEAD
-  {4d560e53-3797-40b5-9921-63616c0206cf}, !- Handle
-=======
   {f2e223c5-5a06-4ab9-9aa8-21745f3e5c10}, !- Handle
->>>>>>> 9886e9d2
   Schedule Day 2,                         !- Name
   ,                                       !- Schedule Type Limits Name
   ,                                       !- Interpolate to Timestep
@@ -989,11 +642,7 @@
   1;                                      !- Value Until Time 1
 
 OS:WeatherFile,
-<<<<<<< HEAD
-  {38c809d2-d852-4da3-8d1f-1cec1bff458e}, !- Handle
-=======
   {74480518-e54c-4031-8da7-f8cd2238fdb7}, !- Handle
->>>>>>> 9886e9d2
   Denver Intl Ap,                         !- City
   CO,                                     !- State Province Region
   USA,                                    !- Country
@@ -1007,13 +656,8 @@
   E23378AA;                               !- Checksum
 
 OS:AdditionalProperties,
-<<<<<<< HEAD
-  {5cb656de-3b97-4f6c-bdb6-85af93fd2716}, !- Handle
-  {38c809d2-d852-4da3-8d1f-1cec1bff458e}, !- Object Name
-=======
   {0bf7121c-5fd0-4680-9541-49929a622960}, !- Handle
   {74480518-e54c-4031-8da7-f8cd2238fdb7}, !- Object Name
->>>>>>> 9886e9d2
   EPWHeaderCity,                          !- Feature Name 1
   String,                                 !- Feature Data Type 1
   Denver Intl Ap,                         !- Feature Value 1
@@ -1121,11 +765,7 @@
   84;                                     !- Feature Value 35
 
 OS:Site,
-<<<<<<< HEAD
-  {9b3f2ce0-f4f8-4cc1-873b-d538feb3af7a}, !- Handle
-=======
   {dcb62cdd-deb7-4774-aa22-e5025883abf2}, !- Handle
->>>>>>> 9886e9d2
   Denver Intl Ap_CO_USA,                  !- Name
   39.83,                                  !- Latitude {deg}
   -104.65,                                !- Longitude {deg}
@@ -1134,11 +774,7 @@
   ;                                       !- Terrain
 
 OS:ClimateZones,
-<<<<<<< HEAD
-  {180bdf8e-8303-4125-a52d-0ceb8e16026a}, !- Handle
-=======
   {b841c717-44b6-483d-94c1-a08608a816b7}, !- Handle
->>>>>>> 9886e9d2
   ,                                       !- Active Institution
   ,                                       !- Active Year
   ,                                       !- Climate Zone Institution Name 1
@@ -1151,31 +787,19 @@
   Cold;                                   !- Climate Zone Value 2
 
 OS:Site:WaterMainsTemperature,
-<<<<<<< HEAD
-  {588396f8-0c65-40c5-a11d-303d82a0f279}, !- Handle
-=======
   {b66eb264-a018-4649-bb9d-8915e480ac23}, !- Handle
->>>>>>> 9886e9d2
   Correlation,                            !- Calculation Method
   ,                                       !- Temperature Schedule Name
   10.8753424657535,                       !- Annual Average Outdoor Air Temperature {C}
   23.1524007936508;                       !- Maximum Difference In Monthly Average Outdoor Air Temperatures {deltaC}
 
 OS:RunPeriodControl:DaylightSavingTime,
-<<<<<<< HEAD
-  {9f9db821-9d01-4cc7-8c40-e7ac3b030ddb}, !- Handle
-=======
   {127548b9-252e-4135-bd2f-a882abaf25bd}, !- Handle
->>>>>>> 9886e9d2
   4/7,                                    !- Start Date
   10/26;                                  !- End Date
 
 OS:Site:GroundTemperature:Deep,
-<<<<<<< HEAD
-  {299dd804-a089-4fa8-9f03-573e973a7338}, !- Handle
-=======
   {24b0a380-3079-4103-b51e-05d43e07b151}, !- Handle
->>>>>>> 9886e9d2
   10.8753424657535,                       !- January Deep Ground Temperature {C}
   10.8753424657535,                       !- February Deep Ground Temperature {C}
   10.8753424657535,                       !- March Deep Ground Temperature {C}
