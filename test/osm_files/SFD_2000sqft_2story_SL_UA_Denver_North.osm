!- NOTE: Auto-generated from /test/osw_files/SFD_2000sqft_2story_SL_UA_Denver_North.osw

OS:Version,
<<<<<<< HEAD
  {ee0da547-c7eb-4321-823d-27780653f6f2}, !- Handle
  3.2.1,                                  !- Version Identifier
  rc1;                                    !- Prerelease Identifier

OS:SimulationControl,
  {fe467d65-4c2a-4d33-bbc5-79cc802c07ab}, !- Handle
=======
  {2608c95d-05d7-4a41-9f3e-b57c03dcfc03}, !- Handle
  2.9.0;                                  !- Version Identifier

OS:SimulationControl,
  {7493b2e6-0267-4b11-b86a-4b25e133a274}, !- Handle
>>>>>>> 3c1d7324
  ,                                       !- Do Zone Sizing Calculation
  ,                                       !- Do System Sizing Calculation
  ,                                       !- Do Plant Sizing Calculation
  No;                                     !- Run Simulation for Sizing Periods

OS:Timestep,
<<<<<<< HEAD
  {565c02c3-ebff-4a11-a935-7c3e81821273}, !- Handle
  6;                                      !- Number of Timesteps per Hour

OS:ShadowCalculation,
  {e403e0e1-efa6-4fce-b8e9-170f2df26d3e}, !- Handle
  PolygonClipping,                        !- Shading Calculation Method
  ,                                       !- Shading Calculation Update Frequency Method
  20,                                     !- Shading Calculation Update Frequency
  200,                                    !- Maximum Figures in Shadow Overlap Calculations
  ,                                       !- Polygon Clipping Algorithm
  512,                                    !- Pixel Counting Resolution
  ,                                       !- Sky Diffuse Modeling Algorithm
  No,                                     !- Output External Shading Calculation Results
  No,                                     !- Disable Self-Shading Within Shading Zone Groups
  No;                                     !- Disable Self-Shading From Shading Zone Groups to Other Zones

OS:SurfaceConvectionAlgorithm:Outside,
  {d799e26b-cfac-4cb6-8cf3-4f4c1bc8a5c9}, !- Handle
  DOE-2;                                  !- Algorithm

OS:SurfaceConvectionAlgorithm:Inside,
  {126029c1-3ecb-498b-850e-0580a9e4b546}, !- Handle
  TARP;                                   !- Algorithm

OS:ZoneCapacitanceMultiplier:ResearchSpecial,
  {87fbfc7e-aca6-4376-82e8-dae65093544c}, !- Handle
=======
  {e03b348d-d5f4-4501-8b73-d56ec0fd0ec5}, !- Handle
  6;                                      !- Number of Timesteps per Hour

OS:ShadowCalculation,
  {5cac919c-bced-4bd7-9996-be32aebebf91}, !- Handle
  20,                                     !- Calculation Frequency
  200;                                    !- Maximum Figures in Shadow Overlap Calculations

OS:SurfaceConvectionAlgorithm:Outside,
  {0ac58425-4993-43c0-82c7-cb738dd4ae1a}, !- Handle
  DOE-2;                                  !- Algorithm

OS:SurfaceConvectionAlgorithm:Inside,
  {1b197581-9e99-4aa0-8147-a6b9c7444f82}, !- Handle
  TARP;                                   !- Algorithm

OS:ZoneCapacitanceMultiplier:ResearchSpecial,
  {e338cca2-f518-4dab-98d1-649bb21c3ea0}, !- Handle
>>>>>>> 3c1d7324
  ,                                       !- Temperature Capacity Multiplier
  15,                                     !- Humidity Capacity Multiplier
  ;                                       !- Carbon Dioxide Capacity Multiplier

OS:RunPeriod,
<<<<<<< HEAD
  {edbf529c-9022-422f-9073-3ca723c7d41a}, !- Handle
=======
  {f00a7284-ce16-49e1-a647-bfaa90fae4c5}, !- Handle
>>>>>>> 3c1d7324
  Run Period 1,                           !- Name
  1,                                      !- Begin Month
  1,                                      !- Begin Day of Month
  12,                                     !- End Month
  31,                                     !- End Day of Month
  ,                                       !- Use Weather File Holidays and Special Days
  ,                                       !- Use Weather File Daylight Saving Period
  ,                                       !- Apply Weekend Holiday Rule
  ,                                       !- Use Weather File Rain Indicators
  ,                                       !- Use Weather File Snow Indicators
  ;                                       !- Number of Times Runperiod to be Repeated

OS:YearDescription,
<<<<<<< HEAD
  {8648146b-a550-43b6-b002-9993a6085fc9}, !- Handle
=======
  {53fd73e4-4518-4ed6-9a19-4a6dbc0a25ff}, !- Handle
>>>>>>> 3c1d7324
  2007,                                   !- Calendar Year
  ,                                       !- Day of Week for Start Day
  ;                                       !- Is Leap Year

OS:WeatherFile,
<<<<<<< HEAD
  {5ef07302-70b8-4da2-ab1e-c3e6be816f24}, !- Handle
=======
  {1923c624-ed65-4e04-bd86-02e642dfd28e}, !- Handle
>>>>>>> 3c1d7324
  Denver Intl Ap,                         !- City
  CO,                                     !- State Province Region
  USA,                                    !- Country
  TMY3,                                   !- Data Source
  725650,                                 !- WMO Number
  39.83,                                  !- Latitude {deg}
  -104.65,                                !- Longitude {deg}
  -7,                                     !- Time Zone {hr}
  1650,                                   !- Elevation {m}
  /mnt/c/git/resstock-develop/resources/measures/HPXMLtoOpenStudio/weather/USA_CO_Denver.Intl.AP.725650_TMY3.epw, !- Url
  E23378AA;                               !- Checksum

OS:AdditionalProperties,
<<<<<<< HEAD
  {86e36324-c350-440d-a377-58b83ff71128}, !- Handle
  {5ef07302-70b8-4da2-ab1e-c3e6be816f24}, !- Object Name
=======
  {3ef63c98-5007-443b-9fab-52883ce8121c}, !- Handle
  {1923c624-ed65-4e04-bd86-02e642dfd28e}, !- Object Name
>>>>>>> 3c1d7324
  EPWHeaderCity,                          !- Feature Name 1
  String,                                 !- Feature Data Type 1
  Denver Intl Ap,                         !- Feature Value 1
  EPWHeaderState,                         !- Feature Name 2
  String,                                 !- Feature Data Type 2
  CO,                                     !- Feature Value 2
  EPWHeaderCountry,                       !- Feature Name 3
  String,                                 !- Feature Data Type 3
  USA,                                    !- Feature Value 3
  EPWHeaderDataSource,                    !- Feature Name 4
  String,                                 !- Feature Data Type 4
  TMY3,                                   !- Feature Value 4
  EPWHeaderStation,                       !- Feature Name 5
  String,                                 !- Feature Data Type 5
  725650,                                 !- Feature Value 5
  EPWHeaderLatitude,                      !- Feature Name 6
  Double,                                 !- Feature Data Type 6
  39.829999999999998,                     !- Feature Value 6
  EPWHeaderLongitude,                     !- Feature Name 7
  Double,                                 !- Feature Data Type 7
  -104.65000000000001,                    !- Feature Value 7
  EPWHeaderTimezone,                      !- Feature Name 8
  Double,                                 !- Feature Data Type 8
  -7,                                     !- Feature Value 8
  EPWHeaderAltitude,                      !- Feature Name 9
  Double,                                 !- Feature Data Type 9
  5413.3858267716532,                     !- Feature Value 9
  EPWHeaderLocalPressure,                 !- Feature Name 10
  Double,                                 !- Feature Data Type 10
  0.81937567683596546,                    !- Feature Value 10
  EPWHeaderRecordsPerHour,                !- Feature Name 11
  Double,                                 !- Feature Data Type 11
  0,                                      !- Feature Value 11
  EPWDataAnnualAvgDrybulb,                !- Feature Name 12
  Double,                                 !- Feature Data Type 12
  51.575616438356228,                     !- Feature Value 12
  EPWDataAnnualMinDrybulb,                !- Feature Name 13
  Double,                                 !- Feature Data Type 13
  -2.9200000000000017,                    !- Feature Value 13
  EPWDataAnnualMaxDrybulb,                !- Feature Name 14
  Double,                                 !- Feature Data Type 14
  104,                                    !- Feature Value 14
  EPWDataCDD50F,                          !- Feature Name 15
  Double,                                 !- Feature Data Type 15
  3072.2925000000005,                     !- Feature Value 15
  EPWDataCDD65F,                          !- Feature Name 16
  Double,                                 !- Feature Data Type 16
  883.62000000000035,                     !- Feature Value 16
  EPWDataHDD50F,                          !- Feature Name 17
  Double,                                 !- Feature Data Type 17
  2497.1925000000001,                     !- Feature Value 17
  EPWDataHDD65F,                          !- Feature Name 18
  Double,                                 !- Feature Data Type 18
  5783.5200000000013,                     !- Feature Value 18
  EPWDataAnnualAvgWindspeed,              !- Feature Name 19
  Double,                                 !- Feature Data Type 19
  3.9165296803649667,                     !- Feature Value 19
  EPWDataMonthlyAvgDrybulbs,              !- Feature Name 20
  String,                                 !- Feature Data Type 20
  33.4191935483871&#4431.90142857142857&#4443.02620967741937&#4442.48624999999999&#4459.877741935483854&#4473.57574999999997&#4472.07975806451608&#4472.70008064516134&#4466.49200000000006&#4450.079112903225806&#4437.218250000000005&#4434.582177419354835, !- Feature Value 20
  EPWDataGroundMonthlyTemps,              !- Feature Name 21
  String,                                 !- Feature Data Type 21
  44.08306285945173&#4440.89570904991865&#4440.64045432632048&#4442.153016571250646&#4448.225111118704206&#4454.268919273837525&#4459.508577937551024&#4462.82777283423508&#4463.10975667174995&#4460.41014950381947&#4455.304105212311526&#4449.445696474514364, !- Feature Value 21
  EPWDataWSF,                             !- Feature Name 22
  Double,                                 !- Feature Data Type 22
  0.58999999999999997,                    !- Feature Value 22
  EPWDataMonthlyAvgDailyHighDrybulbs,     !- Feature Name 23
  String,                                 !- Feature Data Type 23
  47.41032258064516&#4446.58642857142857&#4455.15032258064517&#4453.708&#4472.80193548387098&#4488.67600000000002&#4486.1858064516129&#4485.87225806451613&#4482.082&#4463.18064516129033&#4448.73400000000001&#4448.87935483870968, !- Feature Value 23
  EPWDataMonthlyAvgDailyLowDrybulbs,      !- Feature Name 24
  String,                                 !- Feature Data Type 24
  19.347741935483874&#4419.856428571428573&#4430.316129032258065&#4431.112&#4447.41612903225806&#4457.901999999999994&#4459.063870967741934&#4460.956774193548384&#4452.352000000000004&#4438.41612903225806&#4427.002000000000002&#4423.02903225806451, !- Feature Value 24
  EPWDesignHeatingDrybulb,                !- Feature Name 25
  Double,                                 !- Feature Data Type 25
  12.02,                                  !- Feature Value 25
  EPWDesignHeatingWindspeed,              !- Feature Name 26
  Double,                                 !- Feature Data Type 26
  2.8062500000000004,                     !- Feature Value 26
  EPWDesignCoolingDrybulb,                !- Feature Name 27
  Double,                                 !- Feature Data Type 27
  91.939999999999998,                     !- Feature Value 27
  EPWDesignCoolingWetbulb,                !- Feature Name 28
  Double,                                 !- Feature Data Type 28
  59.95131430195849,                      !- Feature Value 28
  EPWDesignCoolingHumidityRatio,          !- Feature Name 29
  Double,                                 !- Feature Data Type 29
  0.0059161086834698092,                  !- Feature Value 29
  EPWDesignCoolingWindspeed,              !- Feature Name 30
  Double,                                 !- Feature Data Type 30
  3.7999999999999989,                     !- Feature Value 30
  EPWDesignDailyTemperatureRange,         !- Feature Name 31
  Double,                                 !- Feature Data Type 31
  24.915483870967748,                     !- Feature Value 31
  EPWDesignDehumidDrybulb,                !- Feature Name 32
  Double,                                 !- Feature Data Type 32
  67.996785714285721,                     !- Feature Value 32
  EPWDesignDehumidHumidityRatio,          !- Feature Name 33
  Double,                                 !- Feature Data Type 33
  0.012133744170488724,                   !- Feature Value 33
  EPWDesignCoolingDirectNormal,           !- Feature Name 34
  Double,                                 !- Feature Data Type 34
  985,                                    !- Feature Value 34
  EPWDesignCoolingDiffuseHorizontal,      !- Feature Name 35
  Double,                                 !- Feature Data Type 35
  84;                                     !- Feature Value 35

OS:Site,
<<<<<<< HEAD
  {c51fb5f8-51a4-4a94-95fe-08dc8c53e583}, !- Handle
=======
  {7cef07c0-b20c-43f1-982c-c36f93dcdc0d}, !- Handle
>>>>>>> 3c1d7324
  Denver Intl Ap_CO_USA,                  !- Name
  39.83,                                  !- Latitude {deg}
  -104.65,                                !- Longitude {deg}
  -7,                                     !- Time Zone {hr}
  1650,                                   !- Elevation {m}
  ;                                       !- Terrain

OS:ClimateZones,
<<<<<<< HEAD
  {459fb20f-ecc9-4775-bf4e-0615ce9b06a5}, !- Handle
  Building America,                       !- Climate Zone Institution Name 1
=======
  {5a32b0b9-ab0c-48b5-a43a-0c800ecd7119}, !- Handle
  ,                                       !- Active Institution
  ,                                       !- Active Year
  ,                                       !- Climate Zone Institution Name 1
>>>>>>> 3c1d7324
  ,                                       !- Climate Zone Document Name 1
  0,                                      !- Climate Zone Document Year 1
  Cold;                                   !- Climate Zone Value 1

OS:Site:WaterMainsTemperature,
<<<<<<< HEAD
  {82ec28ba-2860-47e0-9492-40cdd740ee8f}, !- Handle
=======
  {e35023a9-eb06-430a-8b05-20473c42ee5e}, !- Handle
>>>>>>> 3c1d7324
  Correlation,                            !- Calculation Method
  ,                                       !- Temperature Schedule Name
  10.8753424657535,                       !- Annual Average Outdoor Air Temperature {C}
  23.1524007936508;                       !- Maximum Difference In Monthly Average Outdoor Air Temperatures {deltaC}

OS:RunPeriodControl:DaylightSavingTime,
<<<<<<< HEAD
  {7d78991c-8865-4b1b-b36b-257250ee4597}, !- Handle
=======
  {46e8254d-904e-414e-bf2f-f032121652c9}, !- Handle
>>>>>>> 3c1d7324
  3/12,                                   !- Start Date
  11/5;                                   !- End Date

OS:Site:GroundTemperature:Deep,
<<<<<<< HEAD
  {2593ee84-e4b0-4aa9-8a9e-e9e6b2eff60d}, !- Handle
=======
  {6ffdca17-2db3-4085-aed2-515cdaeeb3cd}, !- Handle
>>>>>>> 3c1d7324
  10.8753424657535,                       !- January Deep Ground Temperature {C}
  10.8753424657535,                       !- February Deep Ground Temperature {C}
  10.8753424657535,                       !- March Deep Ground Temperature {C}
  10.8753424657535,                       !- April Deep Ground Temperature {C}
  10.8753424657535,                       !- May Deep Ground Temperature {C}
  10.8753424657535,                       !- June Deep Ground Temperature {C}
  10.8753424657535,                       !- July Deep Ground Temperature {C}
  10.8753424657535,                       !- August Deep Ground Temperature {C}
  10.8753424657535,                       !- September Deep Ground Temperature {C}
  10.8753424657535,                       !- October Deep Ground Temperature {C}
  10.8753424657535,                       !- November Deep Ground Temperature {C}
  10.8753424657535;                       !- December Deep Ground Temperature {C}

OS:Building,
<<<<<<< HEAD
  {9771925a-bac5-44eb-9b10-bd0b836f9563}, !- Handle
=======
  {590f8edd-c425-4cb1-aa21-23cfec28fe57}, !- Handle
>>>>>>> 3c1d7324
  Building 1,                             !- Name
  ,                                       !- Building Sector Type
  180,                                    !- North Axis {deg}
  ,                                       !- Nominal Floor to Floor Height {m}
  ,                                       !- Space Type Name
  ,                                       !- Default Construction Set Name
  ,                                       !- Default Schedule Set Name
  2,                                      !- Standards Number of Stories
  2,                                      !- Standards Number of Above Ground Stories
  ,                                       !- Standards Template
  singlefamilydetached,                   !- Standards Building Type
  1;                                      !- Standards Number of Living Units

OS:AdditionalProperties,
<<<<<<< HEAD
  {c9c4f1b5-1056-42c7-964f-5154b1565d53}, !- Handle
  {9771925a-bac5-44eb-9b10-bd0b836f9563}, !- Object Name
=======
  {4a64a973-70dc-44b7-936a-eef7e2f5c76e}, !- Handle
  {590f8edd-c425-4cb1-aa21-23cfec28fe57}, !- Object Name
>>>>>>> 3c1d7324
  Total Units Modeled,                    !- Feature Name 1
  Integer,                                !- Feature Data Type 1
  1;                                      !- Feature Value 1

OS:ThermalZone,
<<<<<<< HEAD
  {af0fe74b-2de5-44e0-b760-c768ad4f7b95}, !- Handle
=======
  {d2b83608-22a8-423a-8083-c770984be46f}, !- Handle
>>>>>>> 3c1d7324
  living zone,                            !- Name
  ,                                       !- Multiplier
  ,                                       !- Ceiling Height {m}
  ,                                       !- Volume {m3}
  ,                                       !- Floor Area {m2}
  ,                                       !- Zone Inside Convection Algorithm
  ,                                       !- Zone Outside Convection Algorithm
  ,                                       !- Zone Conditioning Equipment List Name
<<<<<<< HEAD
  {ec8e4d1d-8334-4438-8ec9-7ee841f16e27}, !- Zone Air Inlet Port List
  {65050340-20df-499a-a0d9-d15857299648}, !- Zone Air Exhaust Port List
  {9ce7da07-1fa9-40fe-b470-9a26274a5e04}, !- Zone Air Node Name
  {084da133-dc49-437f-9669-231512fcedfe}, !- Zone Return Air Port List
=======
  {fd1f7a67-d3b5-437c-b552-4d23b7df036c}, !- Zone Air Inlet Port List
  {85e0a9dd-c1cc-4dee-8306-f42a9ac64f9d}, !- Zone Air Exhaust Port List
  {3e5e4962-1e31-4143-8c50-c30a485c407e}, !- Zone Air Node Name
  {ff3ed2e1-0b04-471f-8d98-f25eb07bc01c}, !- Zone Return Air Port List
>>>>>>> 3c1d7324
  ,                                       !- Primary Daylighting Control Name
  ,                                       !- Fraction of Zone Controlled by Primary Daylighting Control
  ,                                       !- Secondary Daylighting Control Name
  ,                                       !- Fraction of Zone Controlled by Secondary Daylighting Control
  ,                                       !- Illuminance Map Name
  ,                                       !- Group Rendering Name
  ,                                       !- Thermostat Name
  No;                                     !- Use Ideal Air Loads

OS:Node,
<<<<<<< HEAD
  {71f59ca6-6932-4198-8d5b-2114b7c4c7da}, !- Handle
  Node 1,                                 !- Name
  {9ce7da07-1fa9-40fe-b470-9a26274a5e04}, !- Inlet Port
  ;                                       !- Outlet Port

OS:Connection,
  {9ce7da07-1fa9-40fe-b470-9a26274a5e04}, !- Handle
  {af0fe74b-2de5-44e0-b760-c768ad4f7b95}, !- Source Object
  11,                                     !- Outlet Port
  {71f59ca6-6932-4198-8d5b-2114b7c4c7da}, !- Target Object
  2;                                      !- Inlet Port

OS:PortList,
  {ec8e4d1d-8334-4438-8ec9-7ee841f16e27}, !- Handle
  {af0fe74b-2de5-44e0-b760-c768ad4f7b95}; !- HVAC Component

OS:PortList,
  {65050340-20df-499a-a0d9-d15857299648}, !- Handle
  {af0fe74b-2de5-44e0-b760-c768ad4f7b95}; !- HVAC Component

OS:PortList,
  {084da133-dc49-437f-9669-231512fcedfe}, !- Handle
  {af0fe74b-2de5-44e0-b760-c768ad4f7b95}; !- HVAC Component

OS:Sizing:Zone,
  {e17246d8-bd4b-4665-8257-b20f00972639}, !- Handle
  {af0fe74b-2de5-44e0-b760-c768ad4f7b95}, !- Zone or ZoneList Name
=======
  {41cebf7e-d406-4fe3-ab98-44ea1c81cae3}, !- Handle
  Node 1,                                 !- Name
  {3e5e4962-1e31-4143-8c50-c30a485c407e}, !- Inlet Port
  ;                                       !- Outlet Port

OS:Connection,
  {3e5e4962-1e31-4143-8c50-c30a485c407e}, !- Handle
  {c50dcaf8-95b9-40d0-b545-087dfb34e440}, !- Name
  {d2b83608-22a8-423a-8083-c770984be46f}, !- Source Object
  11,                                     !- Outlet Port
  {41cebf7e-d406-4fe3-ab98-44ea1c81cae3}, !- Target Object
  2;                                      !- Inlet Port

OS:PortList,
  {fd1f7a67-d3b5-437c-b552-4d23b7df036c}, !- Handle
  {d0d56d5c-6492-45e5-9114-499d5b429149}, !- Name
  {d2b83608-22a8-423a-8083-c770984be46f}; !- HVAC Component

OS:PortList,
  {85e0a9dd-c1cc-4dee-8306-f42a9ac64f9d}, !- Handle
  {18a20e9c-b4e7-4f7a-8c54-d312a919f98f}, !- Name
  {d2b83608-22a8-423a-8083-c770984be46f}; !- HVAC Component

OS:PortList,
  {ff3ed2e1-0b04-471f-8d98-f25eb07bc01c}, !- Handle
  {ab2eb81e-4c06-470e-bfc1-ad7ce57595bb}, !- Name
  {d2b83608-22a8-423a-8083-c770984be46f}; !- HVAC Component

OS:Sizing:Zone,
  {f3d4c089-46b8-422e-acc0-8781a7feb170}, !- Handle
  {d2b83608-22a8-423a-8083-c770984be46f}, !- Zone or ZoneList Name
>>>>>>> 3c1d7324
  SupplyAirTemperature,                   !- Zone Cooling Design Supply Air Temperature Input Method
  14,                                     !- Zone Cooling Design Supply Air Temperature {C}
  11.11,                                  !- Zone Cooling Design Supply Air Temperature Difference {deltaC}
  SupplyAirTemperature,                   !- Zone Heating Design Supply Air Temperature Input Method
  40,                                     !- Zone Heating Design Supply Air Temperature {C}
  11.11,                                  !- Zone Heating Design Supply Air Temperature Difference {deltaC}
  0.0085,                                 !- Zone Cooling Design Supply Air Humidity Ratio {kg-H2O/kg-air}
  0.008,                                  !- Zone Heating Design Supply Air Humidity Ratio {kg-H2O/kg-air}
  ,                                       !- Zone Heating Sizing Factor
  ,                                       !- Zone Cooling Sizing Factor
  DesignDay,                              !- Cooling Design Air Flow Method
  ,                                       !- Cooling Design Air Flow Rate {m3/s}
  ,                                       !- Cooling Minimum Air Flow per Zone Floor Area {m3/s-m2}
  ,                                       !- Cooling Minimum Air Flow {m3/s}
  ,                                       !- Cooling Minimum Air Flow Fraction
  DesignDay,                              !- Heating Design Air Flow Method
  ,                                       !- Heating Design Air Flow Rate {m3/s}
  ,                                       !- Heating Maximum Air Flow per Zone Floor Area {m3/s-m2}
  ,                                       !- Heating Maximum Air Flow {m3/s}
  ,                                       !- Heating Maximum Air Flow Fraction
  No,                                     !- Account for Dedicated Outdoor Air System
  NeutralSupplyAir,                       !- Dedicated Outdoor Air System Control Strategy
  autosize,                               !- Dedicated Outdoor Air Low Setpoint Temperature for Design {C}
  autosize;                               !- Dedicated Outdoor Air High Setpoint Temperature for Design {C}

OS:ZoneHVAC:EquipmentList,
<<<<<<< HEAD
  {cc31cbae-4b1a-4137-80aa-e981a61f0683}, !- Handle
  Zone HVAC Equipment List 1,             !- Name
  {af0fe74b-2de5-44e0-b760-c768ad4f7b95}; !- Thermal Zone

OS:Space,
  {19012ac4-b403-4260-a11d-4b7379664c29}, !- Handle
  living space,                           !- Name
  {6e7eeb48-6597-4a90-96c8-9690ae90d084}, !- Space Type Name
=======
  {08461e63-4f85-49e4-9363-039ddf94d42c}, !- Handle
  Zone HVAC Equipment List 1,             !- Name
  {d2b83608-22a8-423a-8083-c770984be46f}; !- Thermal Zone

OS:Space,
  {bd4ac43e-0bf8-4c8d-8885-49aa5188f6cc}, !- Handle
  living space,                           !- Name
  {c180f970-6e7c-47ba-a70d-7232c66da6c9}, !- Space Type Name
>>>>>>> 3c1d7324
  ,                                       !- Default Construction Set Name
  ,                                       !- Default Schedule Set Name
  -0,                                     !- Direction of Relative North {deg}
  0,                                      !- X Origin {m}
  0,                                      !- Y Origin {m}
  0,                                      !- Z Origin {m}
  ,                                       !- Building Story Name
<<<<<<< HEAD
  {af0fe74b-2de5-44e0-b760-c768ad4f7b95}, !- Thermal Zone Name
  ,                                       !- Part of Total Floor Area
  ,                                       !- Design Specification Outdoor Air Object Name
  {2cc220f0-79d9-40ba-a965-3c7107222d52}; !- Building Unit Name

OS:Surface,
  {f756cff3-59aa-433f-b024-0544c68c7eef}, !- Handle
  Surface 1,                              !- Name
  Floor,                                  !- Surface Type
  ,                                       !- Construction Name
  {19012ac4-b403-4260-a11d-4b7379664c29}, !- Space Name
=======
  {d2b83608-22a8-423a-8083-c770984be46f}, !- Thermal Zone Name
  ,                                       !- Part of Total Floor Area
  ,                                       !- Design Specification Outdoor Air Object Name
  {35e1d0d0-c82e-4bc8-9ba6-2de8ab3afda8}; !- Building Unit Name

OS:Surface,
  {4ddb5d1c-50b2-4220-aef4-2131ffe5c441}, !- Handle
  Surface 1,                              !- Name
  Floor,                                  !- Surface Type
  ,                                       !- Construction Name
  {bd4ac43e-0bf8-4c8d-8885-49aa5188f6cc}, !- Space Name
>>>>>>> 3c1d7324
  Foundation,                             !- Outside Boundary Condition
  ,                                       !- Outside Boundary Condition Object
  NoSun,                                  !- Sun Exposure
  NoWind,                                 !- Wind Exposure
  ,                                       !- View Factor to Ground
  ,                                       !- Number of Vertices
  0, 0, 0,                                !- X,Y,Z Vertex 1 {m}
  0, 6.81553519541936, 0,                 !- X,Y,Z Vertex 2 {m}
  13.6310703908387, 6.81553519541936, 0,  !- X,Y,Z Vertex 3 {m}
  13.6310703908387, 0, 0;                 !- X,Y,Z Vertex 4 {m}

OS:Surface,
<<<<<<< HEAD
  {f781a84f-5975-48a6-abdc-d244a38b3e1b}, !- Handle
  Surface 2,                              !- Name
  Wall,                                   !- Surface Type
  ,                                       !- Construction Name
  {19012ac4-b403-4260-a11d-4b7379664c29}, !- Space Name
=======
  {5ca06844-5e42-4cdf-a52d-0a622ab363ac}, !- Handle
  Surface 2,                              !- Name
  Wall,                                   !- Surface Type
  ,                                       !- Construction Name
  {bd4ac43e-0bf8-4c8d-8885-49aa5188f6cc}, !- Space Name
>>>>>>> 3c1d7324
  Outdoors,                               !- Outside Boundary Condition
  ,                                       !- Outside Boundary Condition Object
  SunExposed,                             !- Sun Exposure
  WindExposed,                            !- Wind Exposure
  ,                                       !- View Factor to Ground
  ,                                       !- Number of Vertices
  0, 6.81553519541936, 2.4384,            !- X,Y,Z Vertex 1 {m}
  0, 6.81553519541936, 0,                 !- X,Y,Z Vertex 2 {m}
  0, 0, 0,                                !- X,Y,Z Vertex 3 {m}
  0, 0, 2.4384;                           !- X,Y,Z Vertex 4 {m}

OS:Surface,
<<<<<<< HEAD
  {283e17f0-9468-4bb5-86f6-d134a4dc4967}, !- Handle
  Surface 3,                              !- Name
  Wall,                                   !- Surface Type
  ,                                       !- Construction Name
  {19012ac4-b403-4260-a11d-4b7379664c29}, !- Space Name
=======
  {5e0fba4e-3d2d-4d7a-84e8-6a436819f0eb}, !- Handle
  Surface 3,                              !- Name
  Wall,                                   !- Surface Type
  ,                                       !- Construction Name
  {bd4ac43e-0bf8-4c8d-8885-49aa5188f6cc}, !- Space Name
>>>>>>> 3c1d7324
  Outdoors,                               !- Outside Boundary Condition
  ,                                       !- Outside Boundary Condition Object
  SunExposed,                             !- Sun Exposure
  WindExposed,                            !- Wind Exposure
  ,                                       !- View Factor to Ground
  ,                                       !- Number of Vertices
  13.6310703908387, 6.81553519541936, 2.4384, !- X,Y,Z Vertex 1 {m}
  13.6310703908387, 6.81553519541936, 0,  !- X,Y,Z Vertex 2 {m}
  0, 6.81553519541936, 0,                 !- X,Y,Z Vertex 3 {m}
  0, 6.81553519541936, 2.4384;            !- X,Y,Z Vertex 4 {m}

OS:Surface,
<<<<<<< HEAD
  {64f8f9d4-2fba-48a4-9f85-767e9913078c}, !- Handle
  Surface 4,                              !- Name
  Wall,                                   !- Surface Type
  ,                                       !- Construction Name
  {19012ac4-b403-4260-a11d-4b7379664c29}, !- Space Name
=======
  {31863ecb-bc42-44b3-841f-2e839056e917}, !- Handle
  Surface 4,                              !- Name
  Wall,                                   !- Surface Type
  ,                                       !- Construction Name
  {bd4ac43e-0bf8-4c8d-8885-49aa5188f6cc}, !- Space Name
>>>>>>> 3c1d7324
  Outdoors,                               !- Outside Boundary Condition
  ,                                       !- Outside Boundary Condition Object
  SunExposed,                             !- Sun Exposure
  WindExposed,                            !- Wind Exposure
  ,                                       !- View Factor to Ground
  ,                                       !- Number of Vertices
  13.6310703908387, 0, 2.4384,            !- X,Y,Z Vertex 1 {m}
  13.6310703908387, 0, 0,                 !- X,Y,Z Vertex 2 {m}
  13.6310703908387, 6.81553519541936, 0,  !- X,Y,Z Vertex 3 {m}
  13.6310703908387, 6.81553519541936, 2.4384; !- X,Y,Z Vertex 4 {m}

OS:Surface,
<<<<<<< HEAD
  {5e774c7a-0445-490e-8eba-63584269d480}, !- Handle
  Surface 5,                              !- Name
  Wall,                                   !- Surface Type
  ,                                       !- Construction Name
  {19012ac4-b403-4260-a11d-4b7379664c29}, !- Space Name
=======
  {288b6423-177a-42da-a1ea-a8fda2c62a56}, !- Handle
  Surface 5,                              !- Name
  Wall,                                   !- Surface Type
  ,                                       !- Construction Name
  {bd4ac43e-0bf8-4c8d-8885-49aa5188f6cc}, !- Space Name
>>>>>>> 3c1d7324
  Outdoors,                               !- Outside Boundary Condition
  ,                                       !- Outside Boundary Condition Object
  SunExposed,                             !- Sun Exposure
  WindExposed,                            !- Wind Exposure
  ,                                       !- View Factor to Ground
  ,                                       !- Number of Vertices
  0, 0, 2.4384,                           !- X,Y,Z Vertex 1 {m}
  0, 0, 0,                                !- X,Y,Z Vertex 2 {m}
  13.6310703908387, 0, 0,                 !- X,Y,Z Vertex 3 {m}
  13.6310703908387, 0, 2.4384;            !- X,Y,Z Vertex 4 {m}

OS:Surface,
<<<<<<< HEAD
  {8c27b13f-6edb-498f-8cff-b5f01d5c11e7}, !- Handle
  Surface 6,                              !- Name
  RoofCeiling,                            !- Surface Type
  ,                                       !- Construction Name
  {19012ac4-b403-4260-a11d-4b7379664c29}, !- Space Name
  Surface,                                !- Outside Boundary Condition
  {8a0c26c5-ea18-4e91-ba0b-a6facd18a220}, !- Outside Boundary Condition Object
=======
  {2ff63d42-4036-42b6-86b1-ab2e71d64a95}, !- Handle
  Surface 6,                              !- Name
  RoofCeiling,                            !- Surface Type
  ,                                       !- Construction Name
  {bd4ac43e-0bf8-4c8d-8885-49aa5188f6cc}, !- Space Name
  Surface,                                !- Outside Boundary Condition
  {e8863e25-efa5-47d5-9fdd-6bff919c14df}, !- Outside Boundary Condition Object
>>>>>>> 3c1d7324
  NoSun,                                  !- Sun Exposure
  NoWind,                                 !- Wind Exposure
  ,                                       !- View Factor to Ground
  ,                                       !- Number of Vertices
  13.6310703908387, 0, 2.4384,            !- X,Y,Z Vertex 1 {m}
  13.6310703908387, 6.81553519541936, 2.4384, !- X,Y,Z Vertex 2 {m}
  0, 6.81553519541936, 2.4384,            !- X,Y,Z Vertex 3 {m}
  0, 0, 2.4384;                           !- X,Y,Z Vertex 4 {m}

OS:SpaceType,
<<<<<<< HEAD
  {6e7eeb48-6597-4a90-96c8-9690ae90d084}, !- Handle
=======
  {c180f970-6e7c-47ba-a70d-7232c66da6c9}, !- Handle
>>>>>>> 3c1d7324
  Space Type 1,                           !- Name
  ,                                       !- Default Construction Set Name
  ,                                       !- Default Schedule Set Name
  ,                                       !- Group Rendering Name
  ,                                       !- Design Specification Outdoor Air Object Name
  ,                                       !- Standards Template
  ,                                       !- Standards Building Type
  living;                                 !- Standards Space Type

OS:Space,
<<<<<<< HEAD
  {2080bc4d-2973-4e9d-a623-6975d72fbc84}, !- Handle
  living space|story 2,                   !- Name
  {6e7eeb48-6597-4a90-96c8-9690ae90d084}, !- Space Type Name
=======
  {6ab74179-e2c0-49d8-b3b3-ef6babf62fcb}, !- Handle
  living space|story 2,                   !- Name
  {c180f970-6e7c-47ba-a70d-7232c66da6c9}, !- Space Type Name
>>>>>>> 3c1d7324
  ,                                       !- Default Construction Set Name
  ,                                       !- Default Schedule Set Name
  -0,                                     !- Direction of Relative North {deg}
  0,                                      !- X Origin {m}
  0,                                      !- Y Origin {m}
  2.4384,                                 !- Z Origin {m}
  ,                                       !- Building Story Name
<<<<<<< HEAD
  {af0fe74b-2de5-44e0-b760-c768ad4f7b95}, !- Thermal Zone Name
  ,                                       !- Part of Total Floor Area
  ,                                       !- Design Specification Outdoor Air Object Name
  {2cc220f0-79d9-40ba-a965-3c7107222d52}; !- Building Unit Name

OS:Surface,
  {8a0c26c5-ea18-4e91-ba0b-a6facd18a220}, !- Handle
  Surface 7,                              !- Name
  Floor,                                  !- Surface Type
  ,                                       !- Construction Name
  {2080bc4d-2973-4e9d-a623-6975d72fbc84}, !- Space Name
  Surface,                                !- Outside Boundary Condition
  {8c27b13f-6edb-498f-8cff-b5f01d5c11e7}, !- Outside Boundary Condition Object
=======
  {d2b83608-22a8-423a-8083-c770984be46f}, !- Thermal Zone Name
  ,                                       !- Part of Total Floor Area
  ,                                       !- Design Specification Outdoor Air Object Name
  {35e1d0d0-c82e-4bc8-9ba6-2de8ab3afda8}; !- Building Unit Name

OS:Surface,
  {e8863e25-efa5-47d5-9fdd-6bff919c14df}, !- Handle
  Surface 7,                              !- Name
  Floor,                                  !- Surface Type
  ,                                       !- Construction Name
  {6ab74179-e2c0-49d8-b3b3-ef6babf62fcb}, !- Space Name
  Surface,                                !- Outside Boundary Condition
  {2ff63d42-4036-42b6-86b1-ab2e71d64a95}, !- Outside Boundary Condition Object
>>>>>>> 3c1d7324
  NoSun,                                  !- Sun Exposure
  NoWind,                                 !- Wind Exposure
  ,                                       !- View Factor to Ground
  ,                                       !- Number of Vertices
  0, 0, 0,                                !- X,Y,Z Vertex 1 {m}
  0, 6.81553519541936, 0,                 !- X,Y,Z Vertex 2 {m}
  13.6310703908387, 6.81553519541936, 0,  !- X,Y,Z Vertex 3 {m}
  13.6310703908387, 0, 0;                 !- X,Y,Z Vertex 4 {m}

OS:Surface,
<<<<<<< HEAD
  {7d611b00-0043-4689-9a1c-92c2b2c59095}, !- Handle
  Surface 8,                              !- Name
  Wall,                                   !- Surface Type
  ,                                       !- Construction Name
  {2080bc4d-2973-4e9d-a623-6975d72fbc84}, !- Space Name
=======
  {46ef2be8-8a06-4c38-80d2-5f3db4de14de}, !- Handle
  Surface 8,                              !- Name
  Wall,                                   !- Surface Type
  ,                                       !- Construction Name
  {6ab74179-e2c0-49d8-b3b3-ef6babf62fcb}, !- Space Name
>>>>>>> 3c1d7324
  Outdoors,                               !- Outside Boundary Condition
  ,                                       !- Outside Boundary Condition Object
  SunExposed,                             !- Sun Exposure
  WindExposed,                            !- Wind Exposure
  ,                                       !- View Factor to Ground
  ,                                       !- Number of Vertices
  0, 6.81553519541936, 2.4384,            !- X,Y,Z Vertex 1 {m}
  0, 6.81553519541936, 0,                 !- X,Y,Z Vertex 2 {m}
  0, 0, 0,                                !- X,Y,Z Vertex 3 {m}
  0, 0, 2.4384;                           !- X,Y,Z Vertex 4 {m}

OS:Surface,
<<<<<<< HEAD
  {8e430bce-3303-4875-a5f7-eb263e22b11c}, !- Handle
  Surface 9,                              !- Name
  Wall,                                   !- Surface Type
  ,                                       !- Construction Name
  {2080bc4d-2973-4e9d-a623-6975d72fbc84}, !- Space Name
=======
  {ab07241f-06ae-4c2a-a39d-a8d24c04ca35}, !- Handle
  Surface 9,                              !- Name
  Wall,                                   !- Surface Type
  ,                                       !- Construction Name
  {6ab74179-e2c0-49d8-b3b3-ef6babf62fcb}, !- Space Name
>>>>>>> 3c1d7324
  Outdoors,                               !- Outside Boundary Condition
  ,                                       !- Outside Boundary Condition Object
  SunExposed,                             !- Sun Exposure
  WindExposed,                            !- Wind Exposure
  ,                                       !- View Factor to Ground
  ,                                       !- Number of Vertices
  13.6310703908387, 6.81553519541936, 2.4384, !- X,Y,Z Vertex 1 {m}
  13.6310703908387, 6.81553519541936, 0,  !- X,Y,Z Vertex 2 {m}
  0, 6.81553519541936, 0,                 !- X,Y,Z Vertex 3 {m}
  0, 6.81553519541936, 2.4384;            !- X,Y,Z Vertex 4 {m}

OS:Surface,
<<<<<<< HEAD
  {3ec4cf0c-8197-43bd-a9dd-b779dbb794af}, !- Handle
  Surface 10,                             !- Name
  Wall,                                   !- Surface Type
  ,                                       !- Construction Name
  {2080bc4d-2973-4e9d-a623-6975d72fbc84}, !- Space Name
=======
  {3526b419-3aa5-40c6-a93d-e8c49149891a}, !- Handle
  Surface 10,                             !- Name
  Wall,                                   !- Surface Type
  ,                                       !- Construction Name
  {6ab74179-e2c0-49d8-b3b3-ef6babf62fcb}, !- Space Name
>>>>>>> 3c1d7324
  Outdoors,                               !- Outside Boundary Condition
  ,                                       !- Outside Boundary Condition Object
  SunExposed,                             !- Sun Exposure
  WindExposed,                            !- Wind Exposure
  ,                                       !- View Factor to Ground
  ,                                       !- Number of Vertices
  13.6310703908387, 0, 2.4384,            !- X,Y,Z Vertex 1 {m}
  13.6310703908387, 0, 0,                 !- X,Y,Z Vertex 2 {m}
  13.6310703908387, 6.81553519541936, 0,  !- X,Y,Z Vertex 3 {m}
  13.6310703908387, 6.81553519541936, 2.4384; !- X,Y,Z Vertex 4 {m}

OS:Surface,
<<<<<<< HEAD
  {9b64db0b-e652-4c2f-ad24-b70e3527f786}, !- Handle
  Surface 11,                             !- Name
  Wall,                                   !- Surface Type
  ,                                       !- Construction Name
  {2080bc4d-2973-4e9d-a623-6975d72fbc84}, !- Space Name
=======
  {7d2d48d7-735f-46d0-994e-16b9c7c73669}, !- Handle
  Surface 11,                             !- Name
  Wall,                                   !- Surface Type
  ,                                       !- Construction Name
  {6ab74179-e2c0-49d8-b3b3-ef6babf62fcb}, !- Space Name
>>>>>>> 3c1d7324
  Outdoors,                               !- Outside Boundary Condition
  ,                                       !- Outside Boundary Condition Object
  SunExposed,                             !- Sun Exposure
  WindExposed,                            !- Wind Exposure
  ,                                       !- View Factor to Ground
  ,                                       !- Number of Vertices
  0, 0, 2.4384,                           !- X,Y,Z Vertex 1 {m}
  0, 0, 0,                                !- X,Y,Z Vertex 2 {m}
  13.6310703908387, 0, 0,                 !- X,Y,Z Vertex 3 {m}
  13.6310703908387, 0, 2.4384;            !- X,Y,Z Vertex 4 {m}

OS:Surface,
<<<<<<< HEAD
  {0a6f92a1-750a-4b84-b36a-a24e588662ce}, !- Handle
  Surface 12,                             !- Name
  RoofCeiling,                            !- Surface Type
  ,                                       !- Construction Name
  {2080bc4d-2973-4e9d-a623-6975d72fbc84}, !- Space Name
  Surface,                                !- Outside Boundary Condition
  {e9779b8b-284c-4244-8286-6e1e2e02c06e}, !- Outside Boundary Condition Object
=======
  {25fa37da-21cc-457e-a024-78154fe4f0a3}, !- Handle
  Surface 12,                             !- Name
  RoofCeiling,                            !- Surface Type
  ,                                       !- Construction Name
  {6ab74179-e2c0-49d8-b3b3-ef6babf62fcb}, !- Space Name
  Surface,                                !- Outside Boundary Condition
  {d5668779-ca48-42f5-acfe-5fbe4f3e396a}, !- Outside Boundary Condition Object
>>>>>>> 3c1d7324
  NoSun,                                  !- Sun Exposure
  NoWind,                                 !- Wind Exposure
  ,                                       !- View Factor to Ground
  ,                                       !- Number of Vertices
  13.6310703908387, 0, 2.4384,            !- X,Y,Z Vertex 1 {m}
  13.6310703908387, 6.81553519541936, 2.4384, !- X,Y,Z Vertex 2 {m}
  0, 6.81553519541936, 2.4384,            !- X,Y,Z Vertex 3 {m}
  0, 0, 2.4384;                           !- X,Y,Z Vertex 4 {m}

OS:Surface,
<<<<<<< HEAD
  {e9779b8b-284c-4244-8286-6e1e2e02c06e}, !- Handle
  Surface 13,                             !- Name
  Floor,                                  !- Surface Type
  ,                                       !- Construction Name
  {f1addec8-d2dd-430a-8d8e-a1f066915d31}, !- Space Name
  Surface,                                !- Outside Boundary Condition
  {0a6f92a1-750a-4b84-b36a-a24e588662ce}, !- Outside Boundary Condition Object
=======
  {d5668779-ca48-42f5-acfe-5fbe4f3e396a}, !- Handle
  Surface 13,                             !- Name
  Floor,                                  !- Surface Type
  ,                                       !- Construction Name
  {e2df5fff-aec2-4f4c-81f8-1d97c18eda92}, !- Space Name
  Surface,                                !- Outside Boundary Condition
  {25fa37da-21cc-457e-a024-78154fe4f0a3}, !- Outside Boundary Condition Object
>>>>>>> 3c1d7324
  NoSun,                                  !- Sun Exposure
  NoWind,                                 !- Wind Exposure
  ,                                       !- View Factor to Ground
  ,                                       !- Number of Vertices
  0, 6.81553519541936, 0,                 !- X,Y,Z Vertex 1 {m}
  13.6310703908387, 6.81553519541936, 0,  !- X,Y,Z Vertex 2 {m}
  13.6310703908387, 0, 0,                 !- X,Y,Z Vertex 3 {m}
  0, 0, 0;                                !- X,Y,Z Vertex 4 {m}

OS:Surface,
<<<<<<< HEAD
  {5385bef2-bd7c-4012-80e1-ce52f71bfbe2}, !- Handle
  Surface 14,                             !- Name
  RoofCeiling,                            !- Surface Type
  ,                                       !- Construction Name
  {f1addec8-d2dd-430a-8d8e-a1f066915d31}, !- Space Name
=======
  {68ad1100-fd3e-4d79-a1a7-eba474002ce7}, !- Handle
  Surface 14,                             !- Name
  RoofCeiling,                            !- Surface Type
  ,                                       !- Construction Name
  {e2df5fff-aec2-4f4c-81f8-1d97c18eda92}, !- Space Name
>>>>>>> 3c1d7324
  Outdoors,                               !- Outside Boundary Condition
  ,                                       !- Outside Boundary Condition Object
  SunExposed,                             !- Sun Exposure
  WindExposed,                            !- Wind Exposure
  ,                                       !- View Factor to Ground
  ,                                       !- Number of Vertices
  13.6310703908387, 3.40776759770968, 1.70388379885484, !- X,Y,Z Vertex 1 {m}
  0, 3.40776759770968, 1.70388379885484,  !- X,Y,Z Vertex 2 {m}
  0, 0, 0,                                !- X,Y,Z Vertex 3 {m}
  13.6310703908387, 0, 0;                 !- X,Y,Z Vertex 4 {m}

OS:Surface,
<<<<<<< HEAD
  {2a45ed2b-eebd-4d74-b458-e9a0d92266c0}, !- Handle
  Surface 15,                             !- Name
  RoofCeiling,                            !- Surface Type
  ,                                       !- Construction Name
  {f1addec8-d2dd-430a-8d8e-a1f066915d31}, !- Space Name
=======
  {a10f6344-783c-4e10-b523-d0cfac431361}, !- Handle
  Surface 15,                             !- Name
  RoofCeiling,                            !- Surface Type
  ,                                       !- Construction Name
  {e2df5fff-aec2-4f4c-81f8-1d97c18eda92}, !- Space Name
>>>>>>> 3c1d7324
  Outdoors,                               !- Outside Boundary Condition
  ,                                       !- Outside Boundary Condition Object
  SunExposed,                             !- Sun Exposure
  WindExposed,                            !- Wind Exposure
  ,                                       !- View Factor to Ground
  ,                                       !- Number of Vertices
  0, 3.40776759770968, 1.70388379885484,  !- X,Y,Z Vertex 1 {m}
  13.6310703908387, 3.40776759770968, 1.70388379885484, !- X,Y,Z Vertex 2 {m}
  13.6310703908387, 6.81553519541936, 0,  !- X,Y,Z Vertex 3 {m}
  0, 6.81553519541936, 0;                 !- X,Y,Z Vertex 4 {m}

OS:Surface,
<<<<<<< HEAD
  {1834a213-9a72-422b-b977-4f8e4e9a58e6}, !- Handle
  Surface 16,                             !- Name
  Wall,                                   !- Surface Type
  ,                                       !- Construction Name
  {f1addec8-d2dd-430a-8d8e-a1f066915d31}, !- Space Name
=======
  {b7397069-809e-402d-9bc5-a047005a10bd}, !- Handle
  Surface 16,                             !- Name
  Wall,                                   !- Surface Type
  ,                                       !- Construction Name
  {e2df5fff-aec2-4f4c-81f8-1d97c18eda92}, !- Space Name
>>>>>>> 3c1d7324
  Outdoors,                               !- Outside Boundary Condition
  ,                                       !- Outside Boundary Condition Object
  SunExposed,                             !- Sun Exposure
  WindExposed,                            !- Wind Exposure
  ,                                       !- View Factor to Ground
  ,                                       !- Number of Vertices
  0, 3.40776759770968, 1.70388379885484,  !- X,Y,Z Vertex 1 {m}
  0, 6.81553519541936, 0,                 !- X,Y,Z Vertex 2 {m}
  0, 0, 0;                                !- X,Y,Z Vertex 3 {m}

OS:Surface,
<<<<<<< HEAD
  {de64cad4-b379-47bc-8023-e7540e3ba488}, !- Handle
  Surface 17,                             !- Name
  Wall,                                   !- Surface Type
  ,                                       !- Construction Name
  {f1addec8-d2dd-430a-8d8e-a1f066915d31}, !- Space Name
=======
  {94d770bb-9bcf-4cee-bdd5-d65bc9ed8298}, !- Handle
  Surface 17,                             !- Name
  Wall,                                   !- Surface Type
  ,                                       !- Construction Name
  {e2df5fff-aec2-4f4c-81f8-1d97c18eda92}, !- Space Name
>>>>>>> 3c1d7324
  Outdoors,                               !- Outside Boundary Condition
  ,                                       !- Outside Boundary Condition Object
  SunExposed,                             !- Sun Exposure
  WindExposed,                            !- Wind Exposure
  ,                                       !- View Factor to Ground
  ,                                       !- Number of Vertices
  13.6310703908387, 3.40776759770968, 1.70388379885484, !- X,Y,Z Vertex 1 {m}
  13.6310703908387, 0, 0,                 !- X,Y,Z Vertex 2 {m}
  13.6310703908387, 6.81553519541936, 0;  !- X,Y,Z Vertex 3 {m}

OS:Space,
<<<<<<< HEAD
  {f1addec8-d2dd-430a-8d8e-a1f066915d31}, !- Handle
  unfinished attic space,                 !- Name
  {872a35cc-39f7-446e-bd45-ffb83c926438}, !- Space Type Name
=======
  {e2df5fff-aec2-4f4c-81f8-1d97c18eda92}, !- Handle
  unfinished attic space,                 !- Name
  {15eb0b15-c86a-4edf-8d16-57c8819f3968}, !- Space Type Name
>>>>>>> 3c1d7324
  ,                                       !- Default Construction Set Name
  ,                                       !- Default Schedule Set Name
  -0,                                     !- Direction of Relative North {deg}
  0,                                      !- X Origin {m}
  0,                                      !- Y Origin {m}
  4.8768,                                 !- Z Origin {m}
  ,                                       !- Building Story Name
<<<<<<< HEAD
  {610be55e-a25b-427b-979e-99632cf9674b}; !- Thermal Zone Name

OS:ThermalZone,
  {610be55e-a25b-427b-979e-99632cf9674b}, !- Handle
=======
  {307fc226-409f-46df-809b-84c6cabfadbe}; !- Thermal Zone Name

OS:ThermalZone,
  {307fc226-409f-46df-809b-84c6cabfadbe}, !- Handle
>>>>>>> 3c1d7324
  unfinished attic zone,                  !- Name
  ,                                       !- Multiplier
  ,                                       !- Ceiling Height {m}
  ,                                       !- Volume {m3}
  ,                                       !- Floor Area {m2}
  ,                                       !- Zone Inside Convection Algorithm
  ,                                       !- Zone Outside Convection Algorithm
  ,                                       !- Zone Conditioning Equipment List Name
<<<<<<< HEAD
  {a7f2cbc1-6574-44cc-bf7c-064df072b806}, !- Zone Air Inlet Port List
  {3b8971af-7f5b-4021-a9a8-0232a58fe6fc}, !- Zone Air Exhaust Port List
  {bc31a2cb-7bf8-4ca2-99df-ee6043e95ff3}, !- Zone Air Node Name
  {cf4e0dec-7cac-4f65-bc7d-1edff526ad90}, !- Zone Return Air Port List
=======
  {ce898e9d-487d-4af5-aeef-f68ba61850e0}, !- Zone Air Inlet Port List
  {e00eb6a2-cff4-4e5b-ac14-5085efebc1e5}, !- Zone Air Exhaust Port List
  {4329f5ed-2bb2-42d9-a090-540d032f3fd2}, !- Zone Air Node Name
  {87055b55-0ebb-4c28-834e-03204da6e2a4}, !- Zone Return Air Port List
>>>>>>> 3c1d7324
  ,                                       !- Primary Daylighting Control Name
  ,                                       !- Fraction of Zone Controlled by Primary Daylighting Control
  ,                                       !- Secondary Daylighting Control Name
  ,                                       !- Fraction of Zone Controlled by Secondary Daylighting Control
  ,                                       !- Illuminance Map Name
  ,                                       !- Group Rendering Name
  ,                                       !- Thermostat Name
  No;                                     !- Use Ideal Air Loads

OS:Node,
<<<<<<< HEAD
  {5ce741ed-6c76-4ce9-b9e6-14a368e4f46a}, !- Handle
  Node 2,                                 !- Name
  {bc31a2cb-7bf8-4ca2-99df-ee6043e95ff3}, !- Inlet Port
  ;                                       !- Outlet Port

OS:Connection,
  {bc31a2cb-7bf8-4ca2-99df-ee6043e95ff3}, !- Handle
  {610be55e-a25b-427b-979e-99632cf9674b}, !- Source Object
  11,                                     !- Outlet Port
  {5ce741ed-6c76-4ce9-b9e6-14a368e4f46a}, !- Target Object
  2;                                      !- Inlet Port

OS:PortList,
  {a7f2cbc1-6574-44cc-bf7c-064df072b806}, !- Handle
  {610be55e-a25b-427b-979e-99632cf9674b}; !- HVAC Component

OS:PortList,
  {3b8971af-7f5b-4021-a9a8-0232a58fe6fc}, !- Handle
  {610be55e-a25b-427b-979e-99632cf9674b}; !- HVAC Component

OS:PortList,
  {cf4e0dec-7cac-4f65-bc7d-1edff526ad90}, !- Handle
  {610be55e-a25b-427b-979e-99632cf9674b}; !- HVAC Component

OS:Sizing:Zone,
  {75e1a6ef-3e21-45a7-9ce5-6d36eec7b1d1}, !- Handle
  {610be55e-a25b-427b-979e-99632cf9674b}, !- Zone or ZoneList Name
=======
  {a981ff06-ba3c-4c19-a31a-28ffa0080e61}, !- Handle
  Node 2,                                 !- Name
  {4329f5ed-2bb2-42d9-a090-540d032f3fd2}, !- Inlet Port
  ;                                       !- Outlet Port

OS:Connection,
  {4329f5ed-2bb2-42d9-a090-540d032f3fd2}, !- Handle
  {bb1f243e-be12-4e5f-bba1-7baa4cb88160}, !- Name
  {307fc226-409f-46df-809b-84c6cabfadbe}, !- Source Object
  11,                                     !- Outlet Port
  {a981ff06-ba3c-4c19-a31a-28ffa0080e61}, !- Target Object
  2;                                      !- Inlet Port

OS:PortList,
  {ce898e9d-487d-4af5-aeef-f68ba61850e0}, !- Handle
  {fc3e7e59-15f1-4292-b8a4-093a05be2e5d}, !- Name
  {307fc226-409f-46df-809b-84c6cabfadbe}; !- HVAC Component

OS:PortList,
  {e00eb6a2-cff4-4e5b-ac14-5085efebc1e5}, !- Handle
  {588cd610-955a-4706-b998-523f8c8e7ba4}, !- Name
  {307fc226-409f-46df-809b-84c6cabfadbe}; !- HVAC Component

OS:PortList,
  {87055b55-0ebb-4c28-834e-03204da6e2a4}, !- Handle
  {1a5b3618-2c2d-4f75-bf29-60b1bae061cd}, !- Name
  {307fc226-409f-46df-809b-84c6cabfadbe}; !- HVAC Component

OS:Sizing:Zone,
  {226afbee-491a-4ce1-95e8-a0e1c92a4722}, !- Handle
  {307fc226-409f-46df-809b-84c6cabfadbe}, !- Zone or ZoneList Name
>>>>>>> 3c1d7324
  SupplyAirTemperature,                   !- Zone Cooling Design Supply Air Temperature Input Method
  14,                                     !- Zone Cooling Design Supply Air Temperature {C}
  11.11,                                  !- Zone Cooling Design Supply Air Temperature Difference {deltaC}
  SupplyAirTemperature,                   !- Zone Heating Design Supply Air Temperature Input Method
  40,                                     !- Zone Heating Design Supply Air Temperature {C}
  11.11,                                  !- Zone Heating Design Supply Air Temperature Difference {deltaC}
  0.0085,                                 !- Zone Cooling Design Supply Air Humidity Ratio {kg-H2O/kg-air}
  0.008,                                  !- Zone Heating Design Supply Air Humidity Ratio {kg-H2O/kg-air}
  ,                                       !- Zone Heating Sizing Factor
  ,                                       !- Zone Cooling Sizing Factor
  DesignDay,                              !- Cooling Design Air Flow Method
  ,                                       !- Cooling Design Air Flow Rate {m3/s}
  ,                                       !- Cooling Minimum Air Flow per Zone Floor Area {m3/s-m2}
  ,                                       !- Cooling Minimum Air Flow {m3/s}
  ,                                       !- Cooling Minimum Air Flow Fraction
  DesignDay,                              !- Heating Design Air Flow Method
  ,                                       !- Heating Design Air Flow Rate {m3/s}
  ,                                       !- Heating Maximum Air Flow per Zone Floor Area {m3/s-m2}
  ,                                       !- Heating Maximum Air Flow {m3/s}
  ,                                       !- Heating Maximum Air Flow Fraction
  No,                                     !- Account for Dedicated Outdoor Air System
  NeutralSupplyAir,                       !- Dedicated Outdoor Air System Control Strategy
  autosize,                               !- Dedicated Outdoor Air Low Setpoint Temperature for Design {C}
  autosize;                               !- Dedicated Outdoor Air High Setpoint Temperature for Design {C}

OS:ZoneHVAC:EquipmentList,
<<<<<<< HEAD
  {c7ed3b00-cd39-4a32-ba76-228f680653c8}, !- Handle
  Zone HVAC Equipment List 2,             !- Name
  {610be55e-a25b-427b-979e-99632cf9674b}; !- Thermal Zone

OS:SpaceType,
  {872a35cc-39f7-446e-bd45-ffb83c926438}, !- Handle
=======
  {eb4a35a0-d518-4e16-8f67-50c0cee78d32}, !- Handle
  Zone HVAC Equipment List 2,             !- Name
  {307fc226-409f-46df-809b-84c6cabfadbe}; !- Thermal Zone

OS:SpaceType,
  {15eb0b15-c86a-4edf-8d16-57c8819f3968}, !- Handle
>>>>>>> 3c1d7324
  Space Type 2,                           !- Name
  ,                                       !- Default Construction Set Name
  ,                                       !- Default Schedule Set Name
  ,                                       !- Group Rendering Name
  ,                                       !- Design Specification Outdoor Air Object Name
  ,                                       !- Standards Template
  ,                                       !- Standards Building Type
  unfinished attic;                       !- Standards Space Type

OS:BuildingUnit,
<<<<<<< HEAD
  {2cc220f0-79d9-40ba-a965-3c7107222d52}, !- Handle
=======
  {35e1d0d0-c82e-4bc8-9ba6-2de8ab3afda8}, !- Handle
>>>>>>> 3c1d7324
  unit 1,                                 !- Name
  ,                                       !- Rendering Color
  Residential;                            !- Building Unit Type

OS:AdditionalProperties,
<<<<<<< HEAD
  {2346da24-e422-41e0-8f33-b71b6f3b4718}, !- Handle
  {2cc220f0-79d9-40ba-a965-3c7107222d52}, !- Object Name
=======
  {bbef10cb-7033-4b65-a66d-fc0c0d7ee777}, !- Handle
  {35e1d0d0-c82e-4bc8-9ba6-2de8ab3afda8}, !- Object Name
>>>>>>> 3c1d7324
  NumberOfBedrooms,                       !- Feature Name 1
  Integer,                                !- Feature Data Type 1
  3,                                      !- Feature Value 1
  NumberOfBathrooms,                      !- Feature Name 2
  Double,                                 !- Feature Data Type 2
  2,                                      !- Feature Value 2
  NumberOfOccupants,                      !- Feature Name 3
  Double,                                 !- Feature Data Type 3
  2.6400000000000001;                     !- Feature Value 3

OS:External:File,
<<<<<<< HEAD
  {c4360ff7-bb68-4ba6-bd28-194e04cfb6fb}, !- Handle
=======
  {8e6fdaa5-601e-4222-8b9d-fb2d0b996a79}, !- Handle
>>>>>>> 3c1d7324
  8760.csv,                               !- Name
  8760.csv;                               !- File Name

OS:Schedule:Day,
<<<<<<< HEAD
  {92041308-13c9-4d4b-baa9-3054e1e04271}, !- Handle
=======
  {08abbd9e-cebb-4065-8421-be15e0e40097}, !- Handle
>>>>>>> 3c1d7324
  Schedule Day 1,                         !- Name
  ,                                       !- Schedule Type Limits Name
  ,                                       !- Interpolate to Timestep
  24,                                     !- Hour 1
  0,                                      !- Minute 1
  0;                                      !- Value Until Time 1

OS:Schedule:Day,
<<<<<<< HEAD
  {0203a218-f075-48cf-bc2c-7b91098abc11}, !- Handle
=======
  {0be455b8-c846-4da0-91b5-f92885230371}, !- Handle
>>>>>>> 3c1d7324
  Schedule Day 2,                         !- Name
  ,                                       !- Schedule Type Limits Name
  ,                                       !- Interpolate to Timestep
  24,                                     !- Hour 1
  0,                                      !- Minute 1
  1;                                      !- Value Until Time 1

OS:Schedule:File,
<<<<<<< HEAD
  {b1eb6add-6802-4f26-ae36-c8917bd3d6e1}, !- Handle
  occupants,                              !- Name
  {4fbc7928-86c1-417b-9a32-26c95d5bbc08}, !- Schedule Type Limits Name
  {c4360ff7-bb68-4ba6-bd28-194e04cfb6fb}, !- External File Name
=======
  {bb7d0b69-5c45-4273-9961-cc23d7e9f5c0}, !- Handle
  occupants,                              !- Name
  {fe441860-fa82-4ca2-993c-b760eed7dba8}, !- Schedule Type Limits Name
  {8e6fdaa5-601e-4222-8b9d-fb2d0b996a79}, !- External File Name
>>>>>>> 3c1d7324
  1,                                      !- Column Number
  1,                                      !- Rows to Skip at Top
  8760,                                   !- Number of Hours of Data
  ,                                       !- Column Separator
  ,                                       !- Interpolate to Timestep
  60;                                     !- Minutes per Item

<<<<<<< HEAD
OS:Schedule:Constant,
  {6a04327c-3575-463a-85f9-d27b9096ad44}, !- Handle
  res occupants activity schedule,        !- Name
  {428c40a3-11b0-4142-89c8-64c13448e525}, !- Schedule Type Limits Name
  112.539290946133;                       !- Value

OS:People:Definition,
  {43e8c6e4-d6d8-49db-b6e2-2de156af656b}, !- Handle
=======
OS:Schedule:Ruleset,
  {77e52d04-1459-4f75-95ef-128fb0997c64}, !- Handle
  Schedule Ruleset 1,                     !- Name
  {3cd48fc2-c2f8-4bf3-878b-92a1c94877e3}, !- Schedule Type Limits Name
  {8c09e64a-900d-40d4-a8a5-82fa160a31e7}; !- Default Day Schedule Name

OS:Schedule:Day,
  {8c09e64a-900d-40d4-a8a5-82fa160a31e7}, !- Handle
  Schedule Day 3,                         !- Name
  {3cd48fc2-c2f8-4bf3-878b-92a1c94877e3}, !- Schedule Type Limits Name
  ,                                       !- Interpolate to Timestep
  24,                                     !- Hour 1
  0,                                      !- Minute 1
  112.539290946133;                       !- Value Until Time 1

OS:People:Definition,
  {19d3be4a-15c0-4222-a6cb-7f1b9638b170}, !- Handle
>>>>>>> 3c1d7324
  res occupants|living space,             !- Name
  People,                                 !- Number of People Calculation Method
  1.32,                                   !- Number of People {people}
  ,                                       !- People per Space Floor Area {person/m2}
  ,                                       !- Space Floor Area per Person {m2/person}
  0.319734,                               !- Fraction Radiant
  0.573,                                  !- Sensible Heat Fraction
  0,                                      !- Carbon Dioxide Generation Rate {m3/s-W}
  No,                                     !- Enable ASHRAE 55 Comfort Warnings
  ZoneAveraged;                           !- Mean Radiant Temperature Calculation Type

OS:People,
<<<<<<< HEAD
  {7eef5ce3-9705-4b58-b52a-2f8df2c9722f}, !- Handle
  res occupants|living space,             !- Name
  {43e8c6e4-d6d8-49db-b6e2-2de156af656b}, !- People Definition Name
  {19012ac4-b403-4260-a11d-4b7379664c29}, !- Space or SpaceType Name
  {b1eb6add-6802-4f26-ae36-c8917bd3d6e1}, !- Number of People Schedule Name
  {6a04327c-3575-463a-85f9-d27b9096ad44}, !- Activity Level Schedule Name
=======
  {cb665c4d-4fd8-4928-9c06-b14d7ef45e36}, !- Handle
  res occupants|living space,             !- Name
  {19d3be4a-15c0-4222-a6cb-7f1b9638b170}, !- People Definition Name
  {bd4ac43e-0bf8-4c8d-8885-49aa5188f6cc}, !- Space or SpaceType Name
  {bb7d0b69-5c45-4273-9961-cc23d7e9f5c0}, !- Number of People Schedule Name
  {77e52d04-1459-4f75-95ef-128fb0997c64}, !- Activity Level Schedule Name
>>>>>>> 3c1d7324
  ,                                       !- Surface Name/Angle Factor List Name
  ,                                       !- Work Efficiency Schedule Name
  ,                                       !- Clothing Insulation Schedule Name
  ,                                       !- Air Velocity Schedule Name
  1;                                      !- Multiplier

OS:ScheduleTypeLimits,
<<<<<<< HEAD
  {428c40a3-11b0-4142-89c8-64c13448e525}, !- Handle
=======
  {3cd48fc2-c2f8-4bf3-878b-92a1c94877e3}, !- Handle
>>>>>>> 3c1d7324
  ActivityLevel,                          !- Name
  0,                                      !- Lower Limit Value
  ,                                       !- Upper Limit Value
  Continuous,                             !- Numeric Type
  ActivityLevel;                          !- Unit Type

OS:ScheduleTypeLimits,
<<<<<<< HEAD
  {4fbc7928-86c1-417b-9a32-26c95d5bbc08}, !- Handle
=======
  {fe441860-fa82-4ca2-993c-b760eed7dba8}, !- Handle
>>>>>>> 3c1d7324
  Fractional,                             !- Name
  0,                                      !- Lower Limit Value
  1,                                      !- Upper Limit Value
  Continuous;                             !- Numeric Type

OS:People:Definition,
<<<<<<< HEAD
  {3550b13f-ec75-4443-9112-d035a748eadb}, !- Handle
=======
  {89362a06-037c-4e4c-bf52-52731d3e45e6}, !- Handle
>>>>>>> 3c1d7324
  res occupants|living space|story 2,     !- Name
  People,                                 !- Number of People Calculation Method
  1.32,                                   !- Number of People {people}
  ,                                       !- People per Space Floor Area {person/m2}
  ,                                       !- Space Floor Area per Person {m2/person}
  0.319734,                               !- Fraction Radiant
  0.573,                                  !- Sensible Heat Fraction
  0,                                      !- Carbon Dioxide Generation Rate {m3/s-W}
  No,                                     !- Enable ASHRAE 55 Comfort Warnings
  ZoneAveraged;                           !- Mean Radiant Temperature Calculation Type

OS:People,
<<<<<<< HEAD
  {74efb868-0cea-4389-9274-4bd328965a26}, !- Handle
  res occupants|living space|story 2,     !- Name
  {3550b13f-ec75-4443-9112-d035a748eadb}, !- People Definition Name
  {2080bc4d-2973-4e9d-a623-6975d72fbc84}, !- Space or SpaceType Name
  {b1eb6add-6802-4f26-ae36-c8917bd3d6e1}, !- Number of People Schedule Name
  {6a04327c-3575-463a-85f9-d27b9096ad44}, !- Activity Level Schedule Name
=======
  {6eda06ba-1f53-4995-90f7-a625f0298a74}, !- Handle
  res occupants|living space|story 2,     !- Name
  {89362a06-037c-4e4c-bf52-52731d3e45e6}, !- People Definition Name
  {6ab74179-e2c0-49d8-b3b3-ef6babf62fcb}, !- Space or SpaceType Name
  {bb7d0b69-5c45-4273-9961-cc23d7e9f5c0}, !- Number of People Schedule Name
  {77e52d04-1459-4f75-95ef-128fb0997c64}, !- Activity Level Schedule Name
>>>>>>> 3c1d7324
  ,                                       !- Surface Name/Angle Factor List Name
  ,                                       !- Work Efficiency Schedule Name
  ,                                       !- Clothing Insulation Schedule Name
  ,                                       !- Air Velocity Schedule Name
  1;                                      !- Multiplier
<|MERGE_RESOLUTION|>--- conflicted
+++ resolved
@@ -1,32 +1,22 @@
 !- NOTE: Auto-generated from /test/osw_files/SFD_2000sqft_2story_SL_UA_Denver_North.osw
 
 OS:Version,
-<<<<<<< HEAD
-  {ee0da547-c7eb-4321-823d-27780653f6f2}, !- Handle
-  3.2.1,                                  !- Version Identifier
-  rc1;                                    !- Prerelease Identifier
+  {090e711a-ff63-4d2d-ba01-c1810c73154b}, !- Handle
+  3.2.0;                                  !- Version Identifier
 
 OS:SimulationControl,
-  {fe467d65-4c2a-4d33-bbc5-79cc802c07ab}, !- Handle
-=======
-  {2608c95d-05d7-4a41-9f3e-b57c03dcfc03}, !- Handle
-  2.9.0;                                  !- Version Identifier
-
-OS:SimulationControl,
-  {7493b2e6-0267-4b11-b86a-4b25e133a274}, !- Handle
->>>>>>> 3c1d7324
+  {1e9c7590-8cd4-43fa-858e-46bf84ecaf1e}, !- Handle
   ,                                       !- Do Zone Sizing Calculation
   ,                                       !- Do System Sizing Calculation
   ,                                       !- Do Plant Sizing Calculation
   No;                                     !- Run Simulation for Sizing Periods
 
 OS:Timestep,
-<<<<<<< HEAD
-  {565c02c3-ebff-4a11-a935-7c3e81821273}, !- Handle
+  {e45d2aba-a652-4319-b492-96566c525a7f}, !- Handle
   6;                                      !- Number of Timesteps per Hour
 
 OS:ShadowCalculation,
-  {e403e0e1-efa6-4fce-b8e9-170f2df26d3e}, !- Handle
+  {1a77d43a-e1ce-427b-b726-7628dbcafcf0}, !- Handle
   PolygonClipping,                        !- Shading Calculation Method
   ,                                       !- Shading Calculation Update Frequency Method
   20,                                     !- Shading Calculation Update Frequency
@@ -39,45 +29,21 @@
   No;                                     !- Disable Self-Shading From Shading Zone Groups to Other Zones
 
 OS:SurfaceConvectionAlgorithm:Outside,
-  {d799e26b-cfac-4cb6-8cf3-4f4c1bc8a5c9}, !- Handle
+  {f26b6c36-3771-4342-bb89-822acb9fcb0d}, !- Handle
   DOE-2;                                  !- Algorithm
 
 OS:SurfaceConvectionAlgorithm:Inside,
-  {126029c1-3ecb-498b-850e-0580a9e4b546}, !- Handle
+  {8d96a1d2-1cbd-4d6f-a0d4-b8c7cdcffcd8}, !- Handle
   TARP;                                   !- Algorithm
 
 OS:ZoneCapacitanceMultiplier:ResearchSpecial,
-  {87fbfc7e-aca6-4376-82e8-dae65093544c}, !- Handle
-=======
-  {e03b348d-d5f4-4501-8b73-d56ec0fd0ec5}, !- Handle
-  6;                                      !- Number of Timesteps per Hour
-
-OS:ShadowCalculation,
-  {5cac919c-bced-4bd7-9996-be32aebebf91}, !- Handle
-  20,                                     !- Calculation Frequency
-  200;                                    !- Maximum Figures in Shadow Overlap Calculations
-
-OS:SurfaceConvectionAlgorithm:Outside,
-  {0ac58425-4993-43c0-82c7-cb738dd4ae1a}, !- Handle
-  DOE-2;                                  !- Algorithm
-
-OS:SurfaceConvectionAlgorithm:Inside,
-  {1b197581-9e99-4aa0-8147-a6b9c7444f82}, !- Handle
-  TARP;                                   !- Algorithm
-
-OS:ZoneCapacitanceMultiplier:ResearchSpecial,
-  {e338cca2-f518-4dab-98d1-649bb21c3ea0}, !- Handle
->>>>>>> 3c1d7324
+  {acf67540-d2bd-4106-a584-3c810f9656bb}, !- Handle
   ,                                       !- Temperature Capacity Multiplier
   15,                                     !- Humidity Capacity Multiplier
   ;                                       !- Carbon Dioxide Capacity Multiplier
 
 OS:RunPeriod,
-<<<<<<< HEAD
-  {edbf529c-9022-422f-9073-3ca723c7d41a}, !- Handle
-=======
-  {f00a7284-ce16-49e1-a647-bfaa90fae4c5}, !- Handle
->>>>>>> 3c1d7324
+  {507b686e-4587-40a9-b6ea-2459f30bdd4e}, !- Handle
   Run Period 1,                           !- Name
   1,                                      !- Begin Month
   1,                                      !- Begin Day of Month
@@ -91,21 +57,13 @@
   ;                                       !- Number of Times Runperiod to be Repeated
 
 OS:YearDescription,
-<<<<<<< HEAD
-  {8648146b-a550-43b6-b002-9993a6085fc9}, !- Handle
-=======
-  {53fd73e4-4518-4ed6-9a19-4a6dbc0a25ff}, !- Handle
->>>>>>> 3c1d7324
+  {be567f8c-e476-40d5-8a32-1a954aa07656}, !- Handle
   2007,                                   !- Calendar Year
   ,                                       !- Day of Week for Start Day
   ;                                       !- Is Leap Year
 
 OS:WeatherFile,
-<<<<<<< HEAD
-  {5ef07302-70b8-4da2-ab1e-c3e6be816f24}, !- Handle
-=======
-  {1923c624-ed65-4e04-bd86-02e642dfd28e}, !- Handle
->>>>>>> 3c1d7324
+  {4954f9c5-716b-4955-9a7f-68cc937969ed}, !- Handle
   Denver Intl Ap,                         !- City
   CO,                                     !- State Province Region
   USA,                                    !- Country
@@ -115,17 +73,12 @@
   -104.65,                                !- Longitude {deg}
   -7,                                     !- Time Zone {hr}
   1650,                                   !- Elevation {m}
-  /mnt/c/git/resstock-develop/resources/measures/HPXMLtoOpenStudio/weather/USA_CO_Denver.Intl.AP.725650_TMY3.epw, !- Url
+  C:/OpenStudio/resstock/resources/measures/HPXMLtoOpenStudio/weather/USA_CO_Denver.Intl.AP.725650_TMY3.epw, !- Url
   E23378AA;                               !- Checksum
 
 OS:AdditionalProperties,
-<<<<<<< HEAD
-  {86e36324-c350-440d-a377-58b83ff71128}, !- Handle
-  {5ef07302-70b8-4da2-ab1e-c3e6be816f24}, !- Object Name
-=======
-  {3ef63c98-5007-443b-9fab-52883ce8121c}, !- Handle
-  {1923c624-ed65-4e04-bd86-02e642dfd28e}, !- Object Name
->>>>>>> 3c1d7324
+  {f4e8b993-cb9c-4146-90ac-77c4d021def2}, !- Handle
+  {4954f9c5-716b-4955-9a7f-68cc937969ed}, !- Object Name
   EPWHeaderCity,                          !- Feature Name 1
   String,                                 !- Feature Data Type 1
   Denver Intl Ap,                         !- Feature Value 1
@@ -233,11 +186,7 @@
   84;                                     !- Feature Value 35
 
 OS:Site,
-<<<<<<< HEAD
-  {c51fb5f8-51a4-4a94-95fe-08dc8c53e583}, !- Handle
-=======
-  {7cef07c0-b20c-43f1-982c-c36f93dcdc0d}, !- Handle
->>>>>>> 3c1d7324
+  {e47c5f1f-17eb-458a-be3f-1ace28987e3c}, !- Handle
   Denver Intl Ap_CO_USA,                  !- Name
   39.83,                                  !- Latitude {deg}
   -104.65,                                !- Longitude {deg}
@@ -246,45 +195,26 @@
   ;                                       !- Terrain
 
 OS:ClimateZones,
-<<<<<<< HEAD
-  {459fb20f-ecc9-4775-bf4e-0615ce9b06a5}, !- Handle
+  {42f61b4a-4dc2-444c-ab01-d28c702ec1a1}, !- Handle
   Building America,                       !- Climate Zone Institution Name 1
-=======
-  {5a32b0b9-ab0c-48b5-a43a-0c800ecd7119}, !- Handle
-  ,                                       !- Active Institution
-  ,                                       !- Active Year
-  ,                                       !- Climate Zone Institution Name 1
->>>>>>> 3c1d7324
   ,                                       !- Climate Zone Document Name 1
   0,                                      !- Climate Zone Document Year 1
   Cold;                                   !- Climate Zone Value 1
 
 OS:Site:WaterMainsTemperature,
-<<<<<<< HEAD
-  {82ec28ba-2860-47e0-9492-40cdd740ee8f}, !- Handle
-=======
-  {e35023a9-eb06-430a-8b05-20473c42ee5e}, !- Handle
->>>>>>> 3c1d7324
+  {e68f1e1c-8653-4a76-a1f4-e4ec06093c1b}, !- Handle
   Correlation,                            !- Calculation Method
   ,                                       !- Temperature Schedule Name
   10.8753424657535,                       !- Annual Average Outdoor Air Temperature {C}
   23.1524007936508;                       !- Maximum Difference In Monthly Average Outdoor Air Temperatures {deltaC}
 
 OS:RunPeriodControl:DaylightSavingTime,
-<<<<<<< HEAD
-  {7d78991c-8865-4b1b-b36b-257250ee4597}, !- Handle
-=======
-  {46e8254d-904e-414e-bf2f-f032121652c9}, !- Handle
->>>>>>> 3c1d7324
+  {6b4920d1-d9c1-430f-90e1-9be919a5be40}, !- Handle
   3/12,                                   !- Start Date
   11/5;                                   !- End Date
 
 OS:Site:GroundTemperature:Deep,
-<<<<<<< HEAD
-  {2593ee84-e4b0-4aa9-8a9e-e9e6b2eff60d}, !- Handle
-=======
-  {6ffdca17-2db3-4085-aed2-515cdaeeb3cd}, !- Handle
->>>>>>> 3c1d7324
+  {35ff6a15-3c71-46e4-b5eb-c9747f39c5cc}, !- Handle
   10.8753424657535,                       !- January Deep Ground Temperature {C}
   10.8753424657535,                       !- February Deep Ground Temperature {C}
   10.8753424657535,                       !- March Deep Ground Temperature {C}
@@ -299,11 +229,7 @@
   10.8753424657535;                       !- December Deep Ground Temperature {C}
 
 OS:Building,
-<<<<<<< HEAD
-  {9771925a-bac5-44eb-9b10-bd0b836f9563}, !- Handle
-=======
-  {590f8edd-c425-4cb1-aa21-23cfec28fe57}, !- Handle
->>>>>>> 3c1d7324
+  {c2c45aae-ef04-45e9-88c3-316560ce37a2}, !- Handle
   Building 1,                             !- Name
   ,                                       !- Building Sector Type
   180,                                    !- North Axis {deg}
@@ -318,23 +244,14 @@
   1;                                      !- Standards Number of Living Units
 
 OS:AdditionalProperties,
-<<<<<<< HEAD
-  {c9c4f1b5-1056-42c7-964f-5154b1565d53}, !- Handle
-  {9771925a-bac5-44eb-9b10-bd0b836f9563}, !- Object Name
-=======
-  {4a64a973-70dc-44b7-936a-eef7e2f5c76e}, !- Handle
-  {590f8edd-c425-4cb1-aa21-23cfec28fe57}, !- Object Name
->>>>>>> 3c1d7324
+  {56cd6524-d8f6-4b1f-a8d0-1695ee5c3228}, !- Handle
+  {c2c45aae-ef04-45e9-88c3-316560ce37a2}, !- Object Name
   Total Units Modeled,                    !- Feature Name 1
   Integer,                                !- Feature Data Type 1
   1;                                      !- Feature Value 1
 
 OS:ThermalZone,
-<<<<<<< HEAD
-  {af0fe74b-2de5-44e0-b760-c768ad4f7b95}, !- Handle
-=======
-  {d2b83608-22a8-423a-8083-c770984be46f}, !- Handle
->>>>>>> 3c1d7324
+  {da8fa5a7-6591-42d3-a44e-9524728bd8d2}, !- Handle
   living zone,                            !- Name
   ,                                       !- Multiplier
   ,                                       !- Ceiling Height {m}
@@ -343,17 +260,10 @@
   ,                                       !- Zone Inside Convection Algorithm
   ,                                       !- Zone Outside Convection Algorithm
   ,                                       !- Zone Conditioning Equipment List Name
-<<<<<<< HEAD
-  {ec8e4d1d-8334-4438-8ec9-7ee841f16e27}, !- Zone Air Inlet Port List
-  {65050340-20df-499a-a0d9-d15857299648}, !- Zone Air Exhaust Port List
-  {9ce7da07-1fa9-40fe-b470-9a26274a5e04}, !- Zone Air Node Name
-  {084da133-dc49-437f-9669-231512fcedfe}, !- Zone Return Air Port List
-=======
-  {fd1f7a67-d3b5-437c-b552-4d23b7df036c}, !- Zone Air Inlet Port List
-  {85e0a9dd-c1cc-4dee-8306-f42a9ac64f9d}, !- Zone Air Exhaust Port List
-  {3e5e4962-1e31-4143-8c50-c30a485c407e}, !- Zone Air Node Name
-  {ff3ed2e1-0b04-471f-8d98-f25eb07bc01c}, !- Zone Return Air Port List
->>>>>>> 3c1d7324
+  {7dbdcfb4-846b-4fc7-95fb-03bc43e1cc38}, !- Zone Air Inlet Port List
+  {37cea926-74ea-4e6d-bce8-2749e1bd3fa1}, !- Zone Air Exhaust Port List
+  {963df1ba-03fa-46af-8a9f-dd4bf76e2876}, !- Zone Air Node Name
+  {9384b4ca-5156-4b70-a24c-415253395841}, !- Zone Return Air Port List
   ,                                       !- Primary Daylighting Control Name
   ,                                       !- Fraction of Zone Controlled by Primary Daylighting Control
   ,                                       !- Secondary Daylighting Control Name
@@ -364,67 +274,33 @@
   No;                                     !- Use Ideal Air Loads
 
 OS:Node,
-<<<<<<< HEAD
-  {71f59ca6-6932-4198-8d5b-2114b7c4c7da}, !- Handle
+  {ebe47188-9d3b-426f-8341-7a1b5359e2a6}, !- Handle
   Node 1,                                 !- Name
-  {9ce7da07-1fa9-40fe-b470-9a26274a5e04}, !- Inlet Port
+  {963df1ba-03fa-46af-8a9f-dd4bf76e2876}, !- Inlet Port
   ;                                       !- Outlet Port
 
 OS:Connection,
-  {9ce7da07-1fa9-40fe-b470-9a26274a5e04}, !- Handle
-  {af0fe74b-2de5-44e0-b760-c768ad4f7b95}, !- Source Object
+  {963df1ba-03fa-46af-8a9f-dd4bf76e2876}, !- Handle
+  {da8fa5a7-6591-42d3-a44e-9524728bd8d2}, !- Source Object
   11,                                     !- Outlet Port
-  {71f59ca6-6932-4198-8d5b-2114b7c4c7da}, !- Target Object
+  {ebe47188-9d3b-426f-8341-7a1b5359e2a6}, !- Target Object
   2;                                      !- Inlet Port
 
 OS:PortList,
-  {ec8e4d1d-8334-4438-8ec9-7ee841f16e27}, !- Handle
-  {af0fe74b-2de5-44e0-b760-c768ad4f7b95}; !- HVAC Component
+  {7dbdcfb4-846b-4fc7-95fb-03bc43e1cc38}, !- Handle
+  {da8fa5a7-6591-42d3-a44e-9524728bd8d2}; !- HVAC Component
 
 OS:PortList,
-  {65050340-20df-499a-a0d9-d15857299648}, !- Handle
-  {af0fe74b-2de5-44e0-b760-c768ad4f7b95}; !- HVAC Component
+  {37cea926-74ea-4e6d-bce8-2749e1bd3fa1}, !- Handle
+  {da8fa5a7-6591-42d3-a44e-9524728bd8d2}; !- HVAC Component
 
 OS:PortList,
-  {084da133-dc49-437f-9669-231512fcedfe}, !- Handle
-  {af0fe74b-2de5-44e0-b760-c768ad4f7b95}; !- HVAC Component
+  {9384b4ca-5156-4b70-a24c-415253395841}, !- Handle
+  {da8fa5a7-6591-42d3-a44e-9524728bd8d2}; !- HVAC Component
 
 OS:Sizing:Zone,
-  {e17246d8-bd4b-4665-8257-b20f00972639}, !- Handle
-  {af0fe74b-2de5-44e0-b760-c768ad4f7b95}, !- Zone or ZoneList Name
-=======
-  {41cebf7e-d406-4fe3-ab98-44ea1c81cae3}, !- Handle
-  Node 1,                                 !- Name
-  {3e5e4962-1e31-4143-8c50-c30a485c407e}, !- Inlet Port
-  ;                                       !- Outlet Port
-
-OS:Connection,
-  {3e5e4962-1e31-4143-8c50-c30a485c407e}, !- Handle
-  {c50dcaf8-95b9-40d0-b545-087dfb34e440}, !- Name
-  {d2b83608-22a8-423a-8083-c770984be46f}, !- Source Object
-  11,                                     !- Outlet Port
-  {41cebf7e-d406-4fe3-ab98-44ea1c81cae3}, !- Target Object
-  2;                                      !- Inlet Port
-
-OS:PortList,
-  {fd1f7a67-d3b5-437c-b552-4d23b7df036c}, !- Handle
-  {d0d56d5c-6492-45e5-9114-499d5b429149}, !- Name
-  {d2b83608-22a8-423a-8083-c770984be46f}; !- HVAC Component
-
-OS:PortList,
-  {85e0a9dd-c1cc-4dee-8306-f42a9ac64f9d}, !- Handle
-  {18a20e9c-b4e7-4f7a-8c54-d312a919f98f}, !- Name
-  {d2b83608-22a8-423a-8083-c770984be46f}; !- HVAC Component
-
-OS:PortList,
-  {ff3ed2e1-0b04-471f-8d98-f25eb07bc01c}, !- Handle
-  {ab2eb81e-4c06-470e-bfc1-ad7ce57595bb}, !- Name
-  {d2b83608-22a8-423a-8083-c770984be46f}; !- HVAC Component
-
-OS:Sizing:Zone,
-  {f3d4c089-46b8-422e-acc0-8781a7feb170}, !- Handle
-  {d2b83608-22a8-423a-8083-c770984be46f}, !- Zone or ZoneList Name
->>>>>>> 3c1d7324
+  {179636ba-7916-4953-abb2-1114c1d34345}, !- Handle
+  {da8fa5a7-6591-42d3-a44e-9524728bd8d2}, !- Zone or ZoneList Name
   SupplyAirTemperature,                   !- Zone Cooling Design Supply Air Temperature Input Method
   14,                                     !- Zone Cooling Design Supply Air Temperature {C}
   11.11,                                  !- Zone Cooling Design Supply Air Temperature Difference {deltaC}
@@ -451,25 +327,14 @@
   autosize;                               !- Dedicated Outdoor Air High Setpoint Temperature for Design {C}
 
 OS:ZoneHVAC:EquipmentList,
-<<<<<<< HEAD
-  {cc31cbae-4b1a-4137-80aa-e981a61f0683}, !- Handle
+  {c36f494c-0043-404b-a840-18e30e196727}, !- Handle
   Zone HVAC Equipment List 1,             !- Name
-  {af0fe74b-2de5-44e0-b760-c768ad4f7b95}; !- Thermal Zone
+  {da8fa5a7-6591-42d3-a44e-9524728bd8d2}; !- Thermal Zone
 
 OS:Space,
-  {19012ac4-b403-4260-a11d-4b7379664c29}, !- Handle
+  {7be8dcc9-ab9d-4118-9ddc-4bca9dec2016}, !- Handle
   living space,                           !- Name
-  {6e7eeb48-6597-4a90-96c8-9690ae90d084}, !- Space Type Name
-=======
-  {08461e63-4f85-49e4-9363-039ddf94d42c}, !- Handle
-  Zone HVAC Equipment List 1,             !- Name
-  {d2b83608-22a8-423a-8083-c770984be46f}; !- Thermal Zone
-
-OS:Space,
-  {bd4ac43e-0bf8-4c8d-8885-49aa5188f6cc}, !- Handle
-  living space,                           !- Name
-  {c180f970-6e7c-47ba-a70d-7232c66da6c9}, !- Space Type Name
->>>>>>> 3c1d7324
+  {19d7a3f0-07ae-419f-98b4-4592bce3a349}, !- Space Type Name
   ,                                       !- Default Construction Set Name
   ,                                       !- Default Schedule Set Name
   -0,                                     !- Direction of Relative North {deg}
@@ -477,31 +342,17 @@
   0,                                      !- Y Origin {m}
   0,                                      !- Z Origin {m}
   ,                                       !- Building Story Name
-<<<<<<< HEAD
-  {af0fe74b-2de5-44e0-b760-c768ad4f7b95}, !- Thermal Zone Name
+  {da8fa5a7-6591-42d3-a44e-9524728bd8d2}, !- Thermal Zone Name
   ,                                       !- Part of Total Floor Area
   ,                                       !- Design Specification Outdoor Air Object Name
-  {2cc220f0-79d9-40ba-a965-3c7107222d52}; !- Building Unit Name
-
-OS:Surface,
-  {f756cff3-59aa-433f-b024-0544c68c7eef}, !- Handle
+  {ec753d51-60be-4018-8b7d-dc236fe15b24}; !- Building Unit Name
+
+OS:Surface,
+  {317c2d07-a42a-4f2e-83bb-94114e88b7ef}, !- Handle
   Surface 1,                              !- Name
   Floor,                                  !- Surface Type
   ,                                       !- Construction Name
-  {19012ac4-b403-4260-a11d-4b7379664c29}, !- Space Name
-=======
-  {d2b83608-22a8-423a-8083-c770984be46f}, !- Thermal Zone Name
-  ,                                       !- Part of Total Floor Area
-  ,                                       !- Design Specification Outdoor Air Object Name
-  {35e1d0d0-c82e-4bc8-9ba6-2de8ab3afda8}; !- Building Unit Name
-
-OS:Surface,
-  {4ddb5d1c-50b2-4220-aef4-2131ffe5c441}, !- Handle
-  Surface 1,                              !- Name
-  Floor,                                  !- Surface Type
-  ,                                       !- Construction Name
-  {bd4ac43e-0bf8-4c8d-8885-49aa5188f6cc}, !- Space Name
->>>>>>> 3c1d7324
+  {7be8dcc9-ab9d-4118-9ddc-4bca9dec2016}, !- Space Name
   Foundation,                             !- Outside Boundary Condition
   ,                                       !- Outside Boundary Condition Object
   NoSun,                                  !- Sun Exposure
@@ -514,19 +365,11 @@
   13.6310703908387, 0, 0;                 !- X,Y,Z Vertex 4 {m}
 
 OS:Surface,
-<<<<<<< HEAD
-  {f781a84f-5975-48a6-abdc-d244a38b3e1b}, !- Handle
+  {8566ac70-d438-43d3-bf86-ee54c6a90dd4}, !- Handle
   Surface 2,                              !- Name
   Wall,                                   !- Surface Type
   ,                                       !- Construction Name
-  {19012ac4-b403-4260-a11d-4b7379664c29}, !- Space Name
-=======
-  {5ca06844-5e42-4cdf-a52d-0a622ab363ac}, !- Handle
-  Surface 2,                              !- Name
-  Wall,                                   !- Surface Type
-  ,                                       !- Construction Name
-  {bd4ac43e-0bf8-4c8d-8885-49aa5188f6cc}, !- Space Name
->>>>>>> 3c1d7324
+  {7be8dcc9-ab9d-4118-9ddc-4bca9dec2016}, !- Space Name
   Outdoors,                               !- Outside Boundary Condition
   ,                                       !- Outside Boundary Condition Object
   SunExposed,                             !- Sun Exposure
@@ -539,19 +382,11 @@
   0, 0, 2.4384;                           !- X,Y,Z Vertex 4 {m}
 
 OS:Surface,
-<<<<<<< HEAD
-  {283e17f0-9468-4bb5-86f6-d134a4dc4967}, !- Handle
+  {7aa14418-047d-4216-a002-48fd2ad3f198}, !- Handle
   Surface 3,                              !- Name
   Wall,                                   !- Surface Type
   ,                                       !- Construction Name
-  {19012ac4-b403-4260-a11d-4b7379664c29}, !- Space Name
-=======
-  {5e0fba4e-3d2d-4d7a-84e8-6a436819f0eb}, !- Handle
-  Surface 3,                              !- Name
-  Wall,                                   !- Surface Type
-  ,                                       !- Construction Name
-  {bd4ac43e-0bf8-4c8d-8885-49aa5188f6cc}, !- Space Name
->>>>>>> 3c1d7324
+  {7be8dcc9-ab9d-4118-9ddc-4bca9dec2016}, !- Space Name
   Outdoors,                               !- Outside Boundary Condition
   ,                                       !- Outside Boundary Condition Object
   SunExposed,                             !- Sun Exposure
@@ -564,19 +399,11 @@
   0, 6.81553519541936, 2.4384;            !- X,Y,Z Vertex 4 {m}
 
 OS:Surface,
-<<<<<<< HEAD
-  {64f8f9d4-2fba-48a4-9f85-767e9913078c}, !- Handle
+  {ac68f795-252c-4d36-96cc-aaa1d0158ee7}, !- Handle
   Surface 4,                              !- Name
   Wall,                                   !- Surface Type
   ,                                       !- Construction Name
-  {19012ac4-b403-4260-a11d-4b7379664c29}, !- Space Name
-=======
-  {31863ecb-bc42-44b3-841f-2e839056e917}, !- Handle
-  Surface 4,                              !- Name
-  Wall,                                   !- Surface Type
-  ,                                       !- Construction Name
-  {bd4ac43e-0bf8-4c8d-8885-49aa5188f6cc}, !- Space Name
->>>>>>> 3c1d7324
+  {7be8dcc9-ab9d-4118-9ddc-4bca9dec2016}, !- Space Name
   Outdoors,                               !- Outside Boundary Condition
   ,                                       !- Outside Boundary Condition Object
   SunExposed,                             !- Sun Exposure
@@ -589,19 +416,11 @@
   13.6310703908387, 6.81553519541936, 2.4384; !- X,Y,Z Vertex 4 {m}
 
 OS:Surface,
-<<<<<<< HEAD
-  {5e774c7a-0445-490e-8eba-63584269d480}, !- Handle
+  {6cae8429-1fee-4d7b-ad14-1a2f2cf80f3c}, !- Handle
   Surface 5,                              !- Name
   Wall,                                   !- Surface Type
   ,                                       !- Construction Name
-  {19012ac4-b403-4260-a11d-4b7379664c29}, !- Space Name
-=======
-  {288b6423-177a-42da-a1ea-a8fda2c62a56}, !- Handle
-  Surface 5,                              !- Name
-  Wall,                                   !- Surface Type
-  ,                                       !- Construction Name
-  {bd4ac43e-0bf8-4c8d-8885-49aa5188f6cc}, !- Space Name
->>>>>>> 3c1d7324
+  {7be8dcc9-ab9d-4118-9ddc-4bca9dec2016}, !- Space Name
   Outdoors,                               !- Outside Boundary Condition
   ,                                       !- Outside Boundary Condition Object
   SunExposed,                             !- Sun Exposure
@@ -614,23 +433,13 @@
   13.6310703908387, 0, 2.4384;            !- X,Y,Z Vertex 4 {m}
 
 OS:Surface,
-<<<<<<< HEAD
-  {8c27b13f-6edb-498f-8cff-b5f01d5c11e7}, !- Handle
+  {d7f46601-f1a8-4308-859a-42ffe5c773c6}, !- Handle
   Surface 6,                              !- Name
   RoofCeiling,                            !- Surface Type
   ,                                       !- Construction Name
-  {19012ac4-b403-4260-a11d-4b7379664c29}, !- Space Name
+  {7be8dcc9-ab9d-4118-9ddc-4bca9dec2016}, !- Space Name
   Surface,                                !- Outside Boundary Condition
-  {8a0c26c5-ea18-4e91-ba0b-a6facd18a220}, !- Outside Boundary Condition Object
-=======
-  {2ff63d42-4036-42b6-86b1-ab2e71d64a95}, !- Handle
-  Surface 6,                              !- Name
-  RoofCeiling,                            !- Surface Type
-  ,                                       !- Construction Name
-  {bd4ac43e-0bf8-4c8d-8885-49aa5188f6cc}, !- Space Name
-  Surface,                                !- Outside Boundary Condition
-  {e8863e25-efa5-47d5-9fdd-6bff919c14df}, !- Outside Boundary Condition Object
->>>>>>> 3c1d7324
+  {315acb42-b533-44ef-9199-6931cfb31b4b}, !- Outside Boundary Condition Object
   NoSun,                                  !- Sun Exposure
   NoWind,                                 !- Wind Exposure
   ,                                       !- View Factor to Ground
@@ -641,11 +450,7 @@
   0, 0, 2.4384;                           !- X,Y,Z Vertex 4 {m}
 
 OS:SpaceType,
-<<<<<<< HEAD
-  {6e7eeb48-6597-4a90-96c8-9690ae90d084}, !- Handle
-=======
-  {c180f970-6e7c-47ba-a70d-7232c66da6c9}, !- Handle
->>>>>>> 3c1d7324
+  {19d7a3f0-07ae-419f-98b4-4592bce3a349}, !- Handle
   Space Type 1,                           !- Name
   ,                                       !- Default Construction Set Name
   ,                                       !- Default Schedule Set Name
@@ -656,15 +461,9 @@
   living;                                 !- Standards Space Type
 
 OS:Space,
-<<<<<<< HEAD
-  {2080bc4d-2973-4e9d-a623-6975d72fbc84}, !- Handle
+  {1bcfaa01-7941-490c-8c79-249ca6f566eb}, !- Handle
   living space|story 2,                   !- Name
-  {6e7eeb48-6597-4a90-96c8-9690ae90d084}, !- Space Type Name
-=======
-  {6ab74179-e2c0-49d8-b3b3-ef6babf62fcb}, !- Handle
-  living space|story 2,                   !- Name
-  {c180f970-6e7c-47ba-a70d-7232c66da6c9}, !- Space Type Name
->>>>>>> 3c1d7324
+  {19d7a3f0-07ae-419f-98b4-4592bce3a349}, !- Space Type Name
   ,                                       !- Default Construction Set Name
   ,                                       !- Default Schedule Set Name
   -0,                                     !- Direction of Relative North {deg}
@@ -672,35 +471,19 @@
   0,                                      !- Y Origin {m}
   2.4384,                                 !- Z Origin {m}
   ,                                       !- Building Story Name
-<<<<<<< HEAD
-  {af0fe74b-2de5-44e0-b760-c768ad4f7b95}, !- Thermal Zone Name
+  {da8fa5a7-6591-42d3-a44e-9524728bd8d2}, !- Thermal Zone Name
   ,                                       !- Part of Total Floor Area
   ,                                       !- Design Specification Outdoor Air Object Name
-  {2cc220f0-79d9-40ba-a965-3c7107222d52}; !- Building Unit Name
-
-OS:Surface,
-  {8a0c26c5-ea18-4e91-ba0b-a6facd18a220}, !- Handle
+  {ec753d51-60be-4018-8b7d-dc236fe15b24}; !- Building Unit Name
+
+OS:Surface,
+  {315acb42-b533-44ef-9199-6931cfb31b4b}, !- Handle
   Surface 7,                              !- Name
   Floor,                                  !- Surface Type
   ,                                       !- Construction Name
-  {2080bc4d-2973-4e9d-a623-6975d72fbc84}, !- Space Name
+  {1bcfaa01-7941-490c-8c79-249ca6f566eb}, !- Space Name
   Surface,                                !- Outside Boundary Condition
-  {8c27b13f-6edb-498f-8cff-b5f01d5c11e7}, !- Outside Boundary Condition Object
-=======
-  {d2b83608-22a8-423a-8083-c770984be46f}, !- Thermal Zone Name
-  ,                                       !- Part of Total Floor Area
-  ,                                       !- Design Specification Outdoor Air Object Name
-  {35e1d0d0-c82e-4bc8-9ba6-2de8ab3afda8}; !- Building Unit Name
-
-OS:Surface,
-  {e8863e25-efa5-47d5-9fdd-6bff919c14df}, !- Handle
-  Surface 7,                              !- Name
-  Floor,                                  !- Surface Type
-  ,                                       !- Construction Name
-  {6ab74179-e2c0-49d8-b3b3-ef6babf62fcb}, !- Space Name
-  Surface,                                !- Outside Boundary Condition
-  {2ff63d42-4036-42b6-86b1-ab2e71d64a95}, !- Outside Boundary Condition Object
->>>>>>> 3c1d7324
+  {d7f46601-f1a8-4308-859a-42ffe5c773c6}, !- Outside Boundary Condition Object
   NoSun,                                  !- Sun Exposure
   NoWind,                                 !- Wind Exposure
   ,                                       !- View Factor to Ground
@@ -711,19 +494,11 @@
   13.6310703908387, 0, 0;                 !- X,Y,Z Vertex 4 {m}
 
 OS:Surface,
-<<<<<<< HEAD
-  {7d611b00-0043-4689-9a1c-92c2b2c59095}, !- Handle
+  {bb3d31c9-b15a-48b2-a56c-65a346cd0f00}, !- Handle
   Surface 8,                              !- Name
   Wall,                                   !- Surface Type
   ,                                       !- Construction Name
-  {2080bc4d-2973-4e9d-a623-6975d72fbc84}, !- Space Name
-=======
-  {46ef2be8-8a06-4c38-80d2-5f3db4de14de}, !- Handle
-  Surface 8,                              !- Name
-  Wall,                                   !- Surface Type
-  ,                                       !- Construction Name
-  {6ab74179-e2c0-49d8-b3b3-ef6babf62fcb}, !- Space Name
->>>>>>> 3c1d7324
+  {1bcfaa01-7941-490c-8c79-249ca6f566eb}, !- Space Name
   Outdoors,                               !- Outside Boundary Condition
   ,                                       !- Outside Boundary Condition Object
   SunExposed,                             !- Sun Exposure
@@ -736,19 +511,11 @@
   0, 0, 2.4384;                           !- X,Y,Z Vertex 4 {m}
 
 OS:Surface,
-<<<<<<< HEAD
-  {8e430bce-3303-4875-a5f7-eb263e22b11c}, !- Handle
+  {86304076-a902-4d87-b109-6252d5380e1d}, !- Handle
   Surface 9,                              !- Name
   Wall,                                   !- Surface Type
   ,                                       !- Construction Name
-  {2080bc4d-2973-4e9d-a623-6975d72fbc84}, !- Space Name
-=======
-  {ab07241f-06ae-4c2a-a39d-a8d24c04ca35}, !- Handle
-  Surface 9,                              !- Name
-  Wall,                                   !- Surface Type
-  ,                                       !- Construction Name
-  {6ab74179-e2c0-49d8-b3b3-ef6babf62fcb}, !- Space Name
->>>>>>> 3c1d7324
+  {1bcfaa01-7941-490c-8c79-249ca6f566eb}, !- Space Name
   Outdoors,                               !- Outside Boundary Condition
   ,                                       !- Outside Boundary Condition Object
   SunExposed,                             !- Sun Exposure
@@ -761,19 +528,11 @@
   0, 6.81553519541936, 2.4384;            !- X,Y,Z Vertex 4 {m}
 
 OS:Surface,
-<<<<<<< HEAD
-  {3ec4cf0c-8197-43bd-a9dd-b779dbb794af}, !- Handle
+  {b581364e-db85-4580-81fd-e6038d9d7911}, !- Handle
   Surface 10,                             !- Name
   Wall,                                   !- Surface Type
   ,                                       !- Construction Name
-  {2080bc4d-2973-4e9d-a623-6975d72fbc84}, !- Space Name
-=======
-  {3526b419-3aa5-40c6-a93d-e8c49149891a}, !- Handle
-  Surface 10,                             !- Name
-  Wall,                                   !- Surface Type
-  ,                                       !- Construction Name
-  {6ab74179-e2c0-49d8-b3b3-ef6babf62fcb}, !- Space Name
->>>>>>> 3c1d7324
+  {1bcfaa01-7941-490c-8c79-249ca6f566eb}, !- Space Name
   Outdoors,                               !- Outside Boundary Condition
   ,                                       !- Outside Boundary Condition Object
   SunExposed,                             !- Sun Exposure
@@ -786,19 +545,11 @@
   13.6310703908387, 6.81553519541936, 2.4384; !- X,Y,Z Vertex 4 {m}
 
 OS:Surface,
-<<<<<<< HEAD
-  {9b64db0b-e652-4c2f-ad24-b70e3527f786}, !- Handle
+  {7308d04a-e530-4fc1-9dbe-c1c994cc61ba}, !- Handle
   Surface 11,                             !- Name
   Wall,                                   !- Surface Type
   ,                                       !- Construction Name
-  {2080bc4d-2973-4e9d-a623-6975d72fbc84}, !- Space Name
-=======
-  {7d2d48d7-735f-46d0-994e-16b9c7c73669}, !- Handle
-  Surface 11,                             !- Name
-  Wall,                                   !- Surface Type
-  ,                                       !- Construction Name
-  {6ab74179-e2c0-49d8-b3b3-ef6babf62fcb}, !- Space Name
->>>>>>> 3c1d7324
+  {1bcfaa01-7941-490c-8c79-249ca6f566eb}, !- Space Name
   Outdoors,                               !- Outside Boundary Condition
   ,                                       !- Outside Boundary Condition Object
   SunExposed,                             !- Sun Exposure
@@ -811,23 +562,13 @@
   13.6310703908387, 0, 2.4384;            !- X,Y,Z Vertex 4 {m}
 
 OS:Surface,
-<<<<<<< HEAD
-  {0a6f92a1-750a-4b84-b36a-a24e588662ce}, !- Handle
+  {c376fd56-9942-4b43-8103-619cce1b9a32}, !- Handle
   Surface 12,                             !- Name
   RoofCeiling,                            !- Surface Type
   ,                                       !- Construction Name
-  {2080bc4d-2973-4e9d-a623-6975d72fbc84}, !- Space Name
+  {1bcfaa01-7941-490c-8c79-249ca6f566eb}, !- Space Name
   Surface,                                !- Outside Boundary Condition
-  {e9779b8b-284c-4244-8286-6e1e2e02c06e}, !- Outside Boundary Condition Object
-=======
-  {25fa37da-21cc-457e-a024-78154fe4f0a3}, !- Handle
-  Surface 12,                             !- Name
-  RoofCeiling,                            !- Surface Type
-  ,                                       !- Construction Name
-  {6ab74179-e2c0-49d8-b3b3-ef6babf62fcb}, !- Space Name
-  Surface,                                !- Outside Boundary Condition
-  {d5668779-ca48-42f5-acfe-5fbe4f3e396a}, !- Outside Boundary Condition Object
->>>>>>> 3c1d7324
+  {ef48eda1-e716-47e4-a7ce-cf3b4e628c70}, !- Outside Boundary Condition Object
   NoSun,                                  !- Sun Exposure
   NoWind,                                 !- Wind Exposure
   ,                                       !- View Factor to Ground
@@ -838,23 +579,13 @@
   0, 0, 2.4384;                           !- X,Y,Z Vertex 4 {m}
 
 OS:Surface,
-<<<<<<< HEAD
-  {e9779b8b-284c-4244-8286-6e1e2e02c06e}, !- Handle
+  {ef48eda1-e716-47e4-a7ce-cf3b4e628c70}, !- Handle
   Surface 13,                             !- Name
   Floor,                                  !- Surface Type
   ,                                       !- Construction Name
-  {f1addec8-d2dd-430a-8d8e-a1f066915d31}, !- Space Name
+  {6fdc360c-3370-4809-9873-1f7ed323d2f7}, !- Space Name
   Surface,                                !- Outside Boundary Condition
-  {0a6f92a1-750a-4b84-b36a-a24e588662ce}, !- Outside Boundary Condition Object
-=======
-  {d5668779-ca48-42f5-acfe-5fbe4f3e396a}, !- Handle
-  Surface 13,                             !- Name
-  Floor,                                  !- Surface Type
-  ,                                       !- Construction Name
-  {e2df5fff-aec2-4f4c-81f8-1d97c18eda92}, !- Space Name
-  Surface,                                !- Outside Boundary Condition
-  {25fa37da-21cc-457e-a024-78154fe4f0a3}, !- Outside Boundary Condition Object
->>>>>>> 3c1d7324
+  {c376fd56-9942-4b43-8103-619cce1b9a32}, !- Outside Boundary Condition Object
   NoSun,                                  !- Sun Exposure
   NoWind,                                 !- Wind Exposure
   ,                                       !- View Factor to Ground
@@ -865,19 +596,11 @@
   0, 0, 0;                                !- X,Y,Z Vertex 4 {m}
 
 OS:Surface,
-<<<<<<< HEAD
-  {5385bef2-bd7c-4012-80e1-ce52f71bfbe2}, !- Handle
+  {4ae011b2-d60b-4279-a767-c890dfbc5147}, !- Handle
   Surface 14,                             !- Name
   RoofCeiling,                            !- Surface Type
   ,                                       !- Construction Name
-  {f1addec8-d2dd-430a-8d8e-a1f066915d31}, !- Space Name
-=======
-  {68ad1100-fd3e-4d79-a1a7-eba474002ce7}, !- Handle
-  Surface 14,                             !- Name
-  RoofCeiling,                            !- Surface Type
-  ,                                       !- Construction Name
-  {e2df5fff-aec2-4f4c-81f8-1d97c18eda92}, !- Space Name
->>>>>>> 3c1d7324
+  {6fdc360c-3370-4809-9873-1f7ed323d2f7}, !- Space Name
   Outdoors,                               !- Outside Boundary Condition
   ,                                       !- Outside Boundary Condition Object
   SunExposed,                             !- Sun Exposure
@@ -890,19 +613,11 @@
   13.6310703908387, 0, 0;                 !- X,Y,Z Vertex 4 {m}
 
 OS:Surface,
-<<<<<<< HEAD
-  {2a45ed2b-eebd-4d74-b458-e9a0d92266c0}, !- Handle
+  {4e03353f-a843-4616-ae1f-f3c4ebe4d0a4}, !- Handle
   Surface 15,                             !- Name
   RoofCeiling,                            !- Surface Type
   ,                                       !- Construction Name
-  {f1addec8-d2dd-430a-8d8e-a1f066915d31}, !- Space Name
-=======
-  {a10f6344-783c-4e10-b523-d0cfac431361}, !- Handle
-  Surface 15,                             !- Name
-  RoofCeiling,                            !- Surface Type
-  ,                                       !- Construction Name
-  {e2df5fff-aec2-4f4c-81f8-1d97c18eda92}, !- Space Name
->>>>>>> 3c1d7324
+  {6fdc360c-3370-4809-9873-1f7ed323d2f7}, !- Space Name
   Outdoors,                               !- Outside Boundary Condition
   ,                                       !- Outside Boundary Condition Object
   SunExposed,                             !- Sun Exposure
@@ -915,19 +630,11 @@
   0, 6.81553519541936, 0;                 !- X,Y,Z Vertex 4 {m}
 
 OS:Surface,
-<<<<<<< HEAD
-  {1834a213-9a72-422b-b977-4f8e4e9a58e6}, !- Handle
+  {29996bf4-2869-4860-837f-c8178f82b376}, !- Handle
   Surface 16,                             !- Name
   Wall,                                   !- Surface Type
   ,                                       !- Construction Name
-  {f1addec8-d2dd-430a-8d8e-a1f066915d31}, !- Space Name
-=======
-  {b7397069-809e-402d-9bc5-a047005a10bd}, !- Handle
-  Surface 16,                             !- Name
-  Wall,                                   !- Surface Type
-  ,                                       !- Construction Name
-  {e2df5fff-aec2-4f4c-81f8-1d97c18eda92}, !- Space Name
->>>>>>> 3c1d7324
+  {6fdc360c-3370-4809-9873-1f7ed323d2f7}, !- Space Name
   Outdoors,                               !- Outside Boundary Condition
   ,                                       !- Outside Boundary Condition Object
   SunExposed,                             !- Sun Exposure
@@ -939,19 +646,11 @@
   0, 0, 0;                                !- X,Y,Z Vertex 3 {m}
 
 OS:Surface,
-<<<<<<< HEAD
-  {de64cad4-b379-47bc-8023-e7540e3ba488}, !- Handle
+  {c6130347-4a52-4986-83a4-8c0c2d250b0b}, !- Handle
   Surface 17,                             !- Name
   Wall,                                   !- Surface Type
   ,                                       !- Construction Name
-  {f1addec8-d2dd-430a-8d8e-a1f066915d31}, !- Space Name
-=======
-  {94d770bb-9bcf-4cee-bdd5-d65bc9ed8298}, !- Handle
-  Surface 17,                             !- Name
-  Wall,                                   !- Surface Type
-  ,                                       !- Construction Name
-  {e2df5fff-aec2-4f4c-81f8-1d97c18eda92}, !- Space Name
->>>>>>> 3c1d7324
+  {6fdc360c-3370-4809-9873-1f7ed323d2f7}, !- Space Name
   Outdoors,                               !- Outside Boundary Condition
   ,                                       !- Outside Boundary Condition Object
   SunExposed,                             !- Sun Exposure
@@ -963,15 +662,9 @@
   13.6310703908387, 6.81553519541936, 0;  !- X,Y,Z Vertex 3 {m}
 
 OS:Space,
-<<<<<<< HEAD
-  {f1addec8-d2dd-430a-8d8e-a1f066915d31}, !- Handle
+  {6fdc360c-3370-4809-9873-1f7ed323d2f7}, !- Handle
   unfinished attic space,                 !- Name
-  {872a35cc-39f7-446e-bd45-ffb83c926438}, !- Space Type Name
-=======
-  {e2df5fff-aec2-4f4c-81f8-1d97c18eda92}, !- Handle
-  unfinished attic space,                 !- Name
-  {15eb0b15-c86a-4edf-8d16-57c8819f3968}, !- Space Type Name
->>>>>>> 3c1d7324
+  {8ef7f3ca-e2eb-411e-a403-cda54c0a49a8}, !- Space Type Name
   ,                                       !- Default Construction Set Name
   ,                                       !- Default Schedule Set Name
   -0,                                     !- Direction of Relative North {deg}
@@ -979,17 +672,10 @@
   0,                                      !- Y Origin {m}
   4.8768,                                 !- Z Origin {m}
   ,                                       !- Building Story Name
-<<<<<<< HEAD
-  {610be55e-a25b-427b-979e-99632cf9674b}; !- Thermal Zone Name
+  {e48f1e92-643d-4471-8b72-1a2422760b59}; !- Thermal Zone Name
 
 OS:ThermalZone,
-  {610be55e-a25b-427b-979e-99632cf9674b}, !- Handle
-=======
-  {307fc226-409f-46df-809b-84c6cabfadbe}; !- Thermal Zone Name
-
-OS:ThermalZone,
-  {307fc226-409f-46df-809b-84c6cabfadbe}, !- Handle
->>>>>>> 3c1d7324
+  {e48f1e92-643d-4471-8b72-1a2422760b59}, !- Handle
   unfinished attic zone,                  !- Name
   ,                                       !- Multiplier
   ,                                       !- Ceiling Height {m}
@@ -998,17 +684,10 @@
   ,                                       !- Zone Inside Convection Algorithm
   ,                                       !- Zone Outside Convection Algorithm
   ,                                       !- Zone Conditioning Equipment List Name
-<<<<<<< HEAD
-  {a7f2cbc1-6574-44cc-bf7c-064df072b806}, !- Zone Air Inlet Port List
-  {3b8971af-7f5b-4021-a9a8-0232a58fe6fc}, !- Zone Air Exhaust Port List
-  {bc31a2cb-7bf8-4ca2-99df-ee6043e95ff3}, !- Zone Air Node Name
-  {cf4e0dec-7cac-4f65-bc7d-1edff526ad90}, !- Zone Return Air Port List
-=======
-  {ce898e9d-487d-4af5-aeef-f68ba61850e0}, !- Zone Air Inlet Port List
-  {e00eb6a2-cff4-4e5b-ac14-5085efebc1e5}, !- Zone Air Exhaust Port List
-  {4329f5ed-2bb2-42d9-a090-540d032f3fd2}, !- Zone Air Node Name
-  {87055b55-0ebb-4c28-834e-03204da6e2a4}, !- Zone Return Air Port List
->>>>>>> 3c1d7324
+  {7871822f-7021-4559-ba02-06e3fe59c3e5}, !- Zone Air Inlet Port List
+  {f0824b3e-aa10-405a-a1fa-62f7cfa85abb}, !- Zone Air Exhaust Port List
+  {e2eef0f2-9a05-4ee7-a623-e48eff5b43be}, !- Zone Air Node Name
+  {ec2ea5de-d5d0-4ac7-8302-86517c9f6f7a}, !- Zone Return Air Port List
   ,                                       !- Primary Daylighting Control Name
   ,                                       !- Fraction of Zone Controlled by Primary Daylighting Control
   ,                                       !- Secondary Daylighting Control Name
@@ -1019,67 +698,33 @@
   No;                                     !- Use Ideal Air Loads
 
 OS:Node,
-<<<<<<< HEAD
-  {5ce741ed-6c76-4ce9-b9e6-14a368e4f46a}, !- Handle
+  {385ec85f-a728-41d6-8a8b-2497458ad22a}, !- Handle
   Node 2,                                 !- Name
-  {bc31a2cb-7bf8-4ca2-99df-ee6043e95ff3}, !- Inlet Port
+  {e2eef0f2-9a05-4ee7-a623-e48eff5b43be}, !- Inlet Port
   ;                                       !- Outlet Port
 
 OS:Connection,
-  {bc31a2cb-7bf8-4ca2-99df-ee6043e95ff3}, !- Handle
-  {610be55e-a25b-427b-979e-99632cf9674b}, !- Source Object
+  {e2eef0f2-9a05-4ee7-a623-e48eff5b43be}, !- Handle
+  {e48f1e92-643d-4471-8b72-1a2422760b59}, !- Source Object
   11,                                     !- Outlet Port
-  {5ce741ed-6c76-4ce9-b9e6-14a368e4f46a}, !- Target Object
+  {385ec85f-a728-41d6-8a8b-2497458ad22a}, !- Target Object
   2;                                      !- Inlet Port
 
 OS:PortList,
-  {a7f2cbc1-6574-44cc-bf7c-064df072b806}, !- Handle
-  {610be55e-a25b-427b-979e-99632cf9674b}; !- HVAC Component
+  {7871822f-7021-4559-ba02-06e3fe59c3e5}, !- Handle
+  {e48f1e92-643d-4471-8b72-1a2422760b59}; !- HVAC Component
 
 OS:PortList,
-  {3b8971af-7f5b-4021-a9a8-0232a58fe6fc}, !- Handle
-  {610be55e-a25b-427b-979e-99632cf9674b}; !- HVAC Component
+  {f0824b3e-aa10-405a-a1fa-62f7cfa85abb}, !- Handle
+  {e48f1e92-643d-4471-8b72-1a2422760b59}; !- HVAC Component
 
 OS:PortList,
-  {cf4e0dec-7cac-4f65-bc7d-1edff526ad90}, !- Handle
-  {610be55e-a25b-427b-979e-99632cf9674b}; !- HVAC Component
+  {ec2ea5de-d5d0-4ac7-8302-86517c9f6f7a}, !- Handle
+  {e48f1e92-643d-4471-8b72-1a2422760b59}; !- HVAC Component
 
 OS:Sizing:Zone,
-  {75e1a6ef-3e21-45a7-9ce5-6d36eec7b1d1}, !- Handle
-  {610be55e-a25b-427b-979e-99632cf9674b}, !- Zone or ZoneList Name
-=======
-  {a981ff06-ba3c-4c19-a31a-28ffa0080e61}, !- Handle
-  Node 2,                                 !- Name
-  {4329f5ed-2bb2-42d9-a090-540d032f3fd2}, !- Inlet Port
-  ;                                       !- Outlet Port
-
-OS:Connection,
-  {4329f5ed-2bb2-42d9-a090-540d032f3fd2}, !- Handle
-  {bb1f243e-be12-4e5f-bba1-7baa4cb88160}, !- Name
-  {307fc226-409f-46df-809b-84c6cabfadbe}, !- Source Object
-  11,                                     !- Outlet Port
-  {a981ff06-ba3c-4c19-a31a-28ffa0080e61}, !- Target Object
-  2;                                      !- Inlet Port
-
-OS:PortList,
-  {ce898e9d-487d-4af5-aeef-f68ba61850e0}, !- Handle
-  {fc3e7e59-15f1-4292-b8a4-093a05be2e5d}, !- Name
-  {307fc226-409f-46df-809b-84c6cabfadbe}; !- HVAC Component
-
-OS:PortList,
-  {e00eb6a2-cff4-4e5b-ac14-5085efebc1e5}, !- Handle
-  {588cd610-955a-4706-b998-523f8c8e7ba4}, !- Name
-  {307fc226-409f-46df-809b-84c6cabfadbe}; !- HVAC Component
-
-OS:PortList,
-  {87055b55-0ebb-4c28-834e-03204da6e2a4}, !- Handle
-  {1a5b3618-2c2d-4f75-bf29-60b1bae061cd}, !- Name
-  {307fc226-409f-46df-809b-84c6cabfadbe}; !- HVAC Component
-
-OS:Sizing:Zone,
-  {226afbee-491a-4ce1-95e8-a0e1c92a4722}, !- Handle
-  {307fc226-409f-46df-809b-84c6cabfadbe}, !- Zone or ZoneList Name
->>>>>>> 3c1d7324
+  {d5533891-29d4-4021-8cb5-0f34c380247b}, !- Handle
+  {e48f1e92-643d-4471-8b72-1a2422760b59}, !- Zone or ZoneList Name
   SupplyAirTemperature,                   !- Zone Cooling Design Supply Air Temperature Input Method
   14,                                     !- Zone Cooling Design Supply Air Temperature {C}
   11.11,                                  !- Zone Cooling Design Supply Air Temperature Difference {deltaC}
@@ -1106,21 +751,12 @@
   autosize;                               !- Dedicated Outdoor Air High Setpoint Temperature for Design {C}
 
 OS:ZoneHVAC:EquipmentList,
-<<<<<<< HEAD
-  {c7ed3b00-cd39-4a32-ba76-228f680653c8}, !- Handle
+  {5560b805-eed1-4c66-b8dd-e543fb972ceb}, !- Handle
   Zone HVAC Equipment List 2,             !- Name
-  {610be55e-a25b-427b-979e-99632cf9674b}; !- Thermal Zone
+  {e48f1e92-643d-4471-8b72-1a2422760b59}; !- Thermal Zone
 
 OS:SpaceType,
-  {872a35cc-39f7-446e-bd45-ffb83c926438}, !- Handle
-=======
-  {eb4a35a0-d518-4e16-8f67-50c0cee78d32}, !- Handle
-  Zone HVAC Equipment List 2,             !- Name
-  {307fc226-409f-46df-809b-84c6cabfadbe}; !- Thermal Zone
-
-OS:SpaceType,
-  {15eb0b15-c86a-4edf-8d16-57c8819f3968}, !- Handle
->>>>>>> 3c1d7324
+  {8ef7f3ca-e2eb-411e-a403-cda54c0a49a8}, !- Handle
   Space Type 2,                           !- Name
   ,                                       !- Default Construction Set Name
   ,                                       !- Default Schedule Set Name
@@ -1131,23 +767,14 @@
   unfinished attic;                       !- Standards Space Type
 
 OS:BuildingUnit,
-<<<<<<< HEAD
-  {2cc220f0-79d9-40ba-a965-3c7107222d52}, !- Handle
-=======
-  {35e1d0d0-c82e-4bc8-9ba6-2de8ab3afda8}, !- Handle
->>>>>>> 3c1d7324
+  {ec753d51-60be-4018-8b7d-dc236fe15b24}, !- Handle
   unit 1,                                 !- Name
   ,                                       !- Rendering Color
   Residential;                            !- Building Unit Type
 
 OS:AdditionalProperties,
-<<<<<<< HEAD
-  {2346da24-e422-41e0-8f33-b71b6f3b4718}, !- Handle
-  {2cc220f0-79d9-40ba-a965-3c7107222d52}, !- Object Name
-=======
-  {bbef10cb-7033-4b65-a66d-fc0c0d7ee777}, !- Handle
-  {35e1d0d0-c82e-4bc8-9ba6-2de8ab3afda8}, !- Object Name
->>>>>>> 3c1d7324
+  {ded2d273-5b1a-4d8c-abca-3021fda2d983}, !- Handle
+  {ec753d51-60be-4018-8b7d-dc236fe15b24}, !- Object Name
   NumberOfBedrooms,                       !- Feature Name 1
   Integer,                                !- Feature Data Type 1
   3,                                      !- Feature Value 1
@@ -1159,20 +786,12 @@
   2.6400000000000001;                     !- Feature Value 3
 
 OS:External:File,
-<<<<<<< HEAD
-  {c4360ff7-bb68-4ba6-bd28-194e04cfb6fb}, !- Handle
-=======
-  {8e6fdaa5-601e-4222-8b9d-fb2d0b996a79}, !- Handle
->>>>>>> 3c1d7324
+  {a03c9573-6933-478d-be29-0630bc975f27}, !- Handle
   8760.csv,                               !- Name
   8760.csv;                               !- File Name
 
 OS:Schedule:Day,
-<<<<<<< HEAD
-  {92041308-13c9-4d4b-baa9-3054e1e04271}, !- Handle
-=======
-  {08abbd9e-cebb-4065-8421-be15e0e40097}, !- Handle
->>>>>>> 3c1d7324
+  {7048c2ba-7946-4360-ae98-1544f07798f3}, !- Handle
   Schedule Day 1,                         !- Name
   ,                                       !- Schedule Type Limits Name
   ,                                       !- Interpolate to Timestep
@@ -1181,11 +800,7 @@
   0;                                      !- Value Until Time 1
 
 OS:Schedule:Day,
-<<<<<<< HEAD
-  {0203a218-f075-48cf-bc2c-7b91098abc11}, !- Handle
-=======
-  {0be455b8-c846-4da0-91b5-f92885230371}, !- Handle
->>>>>>> 3c1d7324
+  {3e0744c9-df5e-4566-9573-1a1bbce051f9}, !- Handle
   Schedule Day 2,                         !- Name
   ,                                       !- Schedule Type Limits Name
   ,                                       !- Interpolate to Timestep
@@ -1194,17 +809,10 @@
   1;                                      !- Value Until Time 1
 
 OS:Schedule:File,
-<<<<<<< HEAD
-  {b1eb6add-6802-4f26-ae36-c8917bd3d6e1}, !- Handle
+  {cfb1b85d-87dc-4fe3-8f1a-186a7e44cab9}, !- Handle
   occupants,                              !- Name
-  {4fbc7928-86c1-417b-9a32-26c95d5bbc08}, !- Schedule Type Limits Name
-  {c4360ff7-bb68-4ba6-bd28-194e04cfb6fb}, !- External File Name
-=======
-  {bb7d0b69-5c45-4273-9961-cc23d7e9f5c0}, !- Handle
-  occupants,                              !- Name
-  {fe441860-fa82-4ca2-993c-b760eed7dba8}, !- Schedule Type Limits Name
-  {8e6fdaa5-601e-4222-8b9d-fb2d0b996a79}, !- External File Name
->>>>>>> 3c1d7324
+  {b9aa0ffb-17f6-48c5-92c2-979665a671b8}, !- Schedule Type Limits Name
+  {a03c9573-6933-478d-be29-0630bc975f27}, !- External File Name
   1,                                      !- Column Number
   1,                                      !- Rows to Skip at Top
   8760,                                   !- Number of Hours of Data
@@ -1212,34 +820,14 @@
   ,                                       !- Interpolate to Timestep
   60;                                     !- Minutes per Item
 
-<<<<<<< HEAD
 OS:Schedule:Constant,
-  {6a04327c-3575-463a-85f9-d27b9096ad44}, !- Handle
+  {d5f28258-ba34-4382-bfa2-aa268db0e87d}, !- Handle
   res occupants activity schedule,        !- Name
-  {428c40a3-11b0-4142-89c8-64c13448e525}, !- Schedule Type Limits Name
+  {c3cf87ee-0114-41d0-b609-dc11eb263499}, !- Schedule Type Limits Name
   112.539290946133;                       !- Value
 
 OS:People:Definition,
-  {43e8c6e4-d6d8-49db-b6e2-2de156af656b}, !- Handle
-=======
-OS:Schedule:Ruleset,
-  {77e52d04-1459-4f75-95ef-128fb0997c64}, !- Handle
-  Schedule Ruleset 1,                     !- Name
-  {3cd48fc2-c2f8-4bf3-878b-92a1c94877e3}, !- Schedule Type Limits Name
-  {8c09e64a-900d-40d4-a8a5-82fa160a31e7}; !- Default Day Schedule Name
-
-OS:Schedule:Day,
-  {8c09e64a-900d-40d4-a8a5-82fa160a31e7}, !- Handle
-  Schedule Day 3,                         !- Name
-  {3cd48fc2-c2f8-4bf3-878b-92a1c94877e3}, !- Schedule Type Limits Name
-  ,                                       !- Interpolate to Timestep
-  24,                                     !- Hour 1
-  0,                                      !- Minute 1
-  112.539290946133;                       !- Value Until Time 1
-
-OS:People:Definition,
-  {19d3be4a-15c0-4222-a6cb-7f1b9638b170}, !- Handle
->>>>>>> 3c1d7324
+  {a211c1ea-a338-4427-9511-6aa0dd72ff7b}, !- Handle
   res occupants|living space,             !- Name
   People,                                 !- Number of People Calculation Method
   1.32,                                   !- Number of People {people}
@@ -1252,21 +840,12 @@
   ZoneAveraged;                           !- Mean Radiant Temperature Calculation Type
 
 OS:People,
-<<<<<<< HEAD
-  {7eef5ce3-9705-4b58-b52a-2f8df2c9722f}, !- Handle
+  {c7f7f064-3208-4638-b881-46c5e26f0c4b}, !- Handle
   res occupants|living space,             !- Name
-  {43e8c6e4-d6d8-49db-b6e2-2de156af656b}, !- People Definition Name
-  {19012ac4-b403-4260-a11d-4b7379664c29}, !- Space or SpaceType Name
-  {b1eb6add-6802-4f26-ae36-c8917bd3d6e1}, !- Number of People Schedule Name
-  {6a04327c-3575-463a-85f9-d27b9096ad44}, !- Activity Level Schedule Name
-=======
-  {cb665c4d-4fd8-4928-9c06-b14d7ef45e36}, !- Handle
-  res occupants|living space,             !- Name
-  {19d3be4a-15c0-4222-a6cb-7f1b9638b170}, !- People Definition Name
-  {bd4ac43e-0bf8-4c8d-8885-49aa5188f6cc}, !- Space or SpaceType Name
-  {bb7d0b69-5c45-4273-9961-cc23d7e9f5c0}, !- Number of People Schedule Name
-  {77e52d04-1459-4f75-95ef-128fb0997c64}, !- Activity Level Schedule Name
->>>>>>> 3c1d7324
+  {a211c1ea-a338-4427-9511-6aa0dd72ff7b}, !- People Definition Name
+  {7be8dcc9-ab9d-4118-9ddc-4bca9dec2016}, !- Space or SpaceType Name
+  {cfb1b85d-87dc-4fe3-8f1a-186a7e44cab9}, !- Number of People Schedule Name
+  {d5f28258-ba34-4382-bfa2-aa268db0e87d}, !- Activity Level Schedule Name
   ,                                       !- Surface Name/Angle Factor List Name
   ,                                       !- Work Efficiency Schedule Name
   ,                                       !- Clothing Insulation Schedule Name
@@ -1274,11 +853,7 @@
   1;                                      !- Multiplier
 
 OS:ScheduleTypeLimits,
-<<<<<<< HEAD
-  {428c40a3-11b0-4142-89c8-64c13448e525}, !- Handle
-=======
-  {3cd48fc2-c2f8-4bf3-878b-92a1c94877e3}, !- Handle
->>>>>>> 3c1d7324
+  {c3cf87ee-0114-41d0-b609-dc11eb263499}, !- Handle
   ActivityLevel,                          !- Name
   0,                                      !- Lower Limit Value
   ,                                       !- Upper Limit Value
@@ -1286,22 +861,14 @@
   ActivityLevel;                          !- Unit Type
 
 OS:ScheduleTypeLimits,
-<<<<<<< HEAD
-  {4fbc7928-86c1-417b-9a32-26c95d5bbc08}, !- Handle
-=======
-  {fe441860-fa82-4ca2-993c-b760eed7dba8}, !- Handle
->>>>>>> 3c1d7324
+  {b9aa0ffb-17f6-48c5-92c2-979665a671b8}, !- Handle
   Fractional,                             !- Name
   0,                                      !- Lower Limit Value
   1,                                      !- Upper Limit Value
   Continuous;                             !- Numeric Type
 
 OS:People:Definition,
-<<<<<<< HEAD
-  {3550b13f-ec75-4443-9112-d035a748eadb}, !- Handle
-=======
-  {89362a06-037c-4e4c-bf52-52731d3e45e6}, !- Handle
->>>>>>> 3c1d7324
+  {a64a9c5e-2db5-4286-9c0d-5d8d3ab60e52}, !- Handle
   res occupants|living space|story 2,     !- Name
   People,                                 !- Number of People Calculation Method
   1.32,                                   !- Number of People {people}
@@ -1314,21 +881,12 @@
   ZoneAveraged;                           !- Mean Radiant Temperature Calculation Type
 
 OS:People,
-<<<<<<< HEAD
-  {74efb868-0cea-4389-9274-4bd328965a26}, !- Handle
+  {8cea459a-0e63-4d9e-96e8-c879a636f4f9}, !- Handle
   res occupants|living space|story 2,     !- Name
-  {3550b13f-ec75-4443-9112-d035a748eadb}, !- People Definition Name
-  {2080bc4d-2973-4e9d-a623-6975d72fbc84}, !- Space or SpaceType Name
-  {b1eb6add-6802-4f26-ae36-c8917bd3d6e1}, !- Number of People Schedule Name
-  {6a04327c-3575-463a-85f9-d27b9096ad44}, !- Activity Level Schedule Name
-=======
-  {6eda06ba-1f53-4995-90f7-a625f0298a74}, !- Handle
-  res occupants|living space|story 2,     !- Name
-  {89362a06-037c-4e4c-bf52-52731d3e45e6}, !- People Definition Name
-  {6ab74179-e2c0-49d8-b3b3-ef6babf62fcb}, !- Space or SpaceType Name
-  {bb7d0b69-5c45-4273-9961-cc23d7e9f5c0}, !- Number of People Schedule Name
-  {77e52d04-1459-4f75-95ef-128fb0997c64}, !- Activity Level Schedule Name
->>>>>>> 3c1d7324
+  {a64a9c5e-2db5-4286-9c0d-5d8d3ab60e52}, !- People Definition Name
+  {1bcfaa01-7941-490c-8c79-249ca6f566eb}, !- Space or SpaceType Name
+  {cfb1b85d-87dc-4fe3-8f1a-186a7e44cab9}, !- Number of People Schedule Name
+  {d5f28258-ba34-4382-bfa2-aa268db0e87d}, !- Activity Level Schedule Name
   ,                                       !- Surface Name/Angle Factor List Name
   ,                                       !- Work Efficiency Schedule Name
   ,                                       !- Clothing Insulation Schedule Name
