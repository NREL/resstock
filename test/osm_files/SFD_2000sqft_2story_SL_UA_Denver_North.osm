!- NOTE: Auto-generated from /test/osw_files/SFD_2000sqft_2story_SL_UA_Denver_North.osw

OS:Version,
<<<<<<< HEAD
  {4f87c2ff-5955-41be-bb7f-ecbb7958b010}, !- Handle
  2.8.0;                                  !- Version Identifier

OS:SimulationControl,
  {c3bf4c92-3a56-4d41-913d-e72ec18b05db}, !- Handle
=======
  {cd640fe2-61a3-4069-b6c2-32eaaef058ba}, !- Handle
  2.8.1;                                  !- Version Identifier

OS:SimulationControl,
  {e9d101f3-15f5-43ee-a358-e24c0f36fa8a}, !- Handle
>>>>>>> 9fc7b4ca
  ,                                       !- Do Zone Sizing Calculation
  ,                                       !- Do System Sizing Calculation
  ,                                       !- Do Plant Sizing Calculation
  No;                                     !- Run Simulation for Sizing Periods

OS:Timestep,
<<<<<<< HEAD
  {a49e3e17-6f03-4141-ae63-9273bd82d7fb}, !- Handle
  6;                                      !- Number of Timesteps per Hour

OS:ShadowCalculation,
  {8fb550d0-195c-4f7e-a9cb-0fdfe079be33}, !- Handle
=======
  {765fccc3-bc9a-48d5-9550-169672a75c8e}, !- Handle
  6;                                      !- Number of Timesteps per Hour

OS:ShadowCalculation,
  {236d7f6d-d5d4-4c21-af52-701923542b65}, !- Handle
>>>>>>> 9fc7b4ca
  20,                                     !- Calculation Frequency
  200;                                    !- Maximum Figures in Shadow Overlap Calculations

OS:SurfaceConvectionAlgorithm:Outside,
<<<<<<< HEAD
  {721c935c-5bfb-4323-92a2-336eeed6a8f0}, !- Handle
  DOE-2;                                  !- Algorithm

OS:SurfaceConvectionAlgorithm:Inside,
  {bf5da5b7-4bce-41c6-b4da-178b1b5fe5d1}, !- Handle
  TARP;                                   !- Algorithm

OS:ZoneCapacitanceMultiplier:ResearchSpecial,
  {e20b387e-dc2b-4d0c-942e-82d5f3400d2e}, !- Handle
=======
  {43e8d28a-de82-4d5b-886c-664759aee69a}, !- Handle
  DOE-2;                                  !- Algorithm

OS:SurfaceConvectionAlgorithm:Inside,
  {02d74347-8771-428b-9675-bb2151893332}, !- Handle
  TARP;                                   !- Algorithm

OS:ZoneCapacitanceMultiplier:ResearchSpecial,
  {e6e8ef83-82d1-4be8-999a-06f249e7fefb}, !- Handle
>>>>>>> 9fc7b4ca
  ,                                       !- Temperature Capacity Multiplier
  15,                                     !- Humidity Capacity Multiplier
  ;                                       !- Carbon Dioxide Capacity Multiplier

OS:RunPeriod,
<<<<<<< HEAD
  {e687a655-a315-4205-badb-13f5ff94fd25}, !- Handle
=======
  {19b54422-92bb-4e0a-b644-dabe9b472fcf}, !- Handle
>>>>>>> 9fc7b4ca
  Run Period 1,                           !- Name
  1,                                      !- Begin Month
  1,                                      !- Begin Day of Month
  12,                                     !- End Month
  31,                                     !- End Day of Month
  ,                                       !- Use Weather File Holidays and Special Days
  ,                                       !- Use Weather File Daylight Saving Period
  ,                                       !- Apply Weekend Holiday Rule
  ,                                       !- Use Weather File Rain Indicators
  ,                                       !- Use Weather File Snow Indicators
  ;                                       !- Number of Times Runperiod to be Repeated

OS:YearDescription,
  {3c372c6d-b901-4c4d-9ae2-c87f82748e9c}, !- Handle
  2007,                                   !- Calendar Year
  ,                                       !- Day of Week for Start Day
  ;                                       !- Is Leap Year

OS:ThermalZone,
<<<<<<< HEAD
  {4ca1a2ff-ed8f-4e98-bcb3-312d7c28476f}, !- Handle
=======
  {1c1decae-00a9-406d-aef0-9a32684d9792}, !- Handle
>>>>>>> 9fc7b4ca
  living zone,                            !- Name
  ,                                       !- Multiplier
  ,                                       !- Ceiling Height {m}
  ,                                       !- Volume {m3}
  ,                                       !- Floor Area {m2}
  ,                                       !- Zone Inside Convection Algorithm
  ,                                       !- Zone Outside Convection Algorithm
  ,                                       !- Zone Conditioning Equipment List Name
<<<<<<< HEAD
  {84daa4ee-aec9-4a22-9fbb-3442a8e1566b}, !- Zone Air Inlet Port List
  {ca3bb056-5506-47dd-b5ac-43b46e3f7c56}, !- Zone Air Exhaust Port List
  {dd1f8002-f139-4c18-9570-56c79971b2c9}, !- Zone Air Node Name
  {d301bd61-ca1e-49eb-92e8-6c4c9aae67a5}, !- Zone Return Air Port List
=======
  {fe1bae20-f8eb-4ade-92e4-8d15b060c4b5}, !- Zone Air Inlet Port List
  {c7d72268-641e-4873-8aa5-f2024345a63d}, !- Zone Air Exhaust Port List
  {572922e5-dd84-4c1b-9643-9347e6cabd0d}, !- Zone Air Node Name
  {ec85df55-a95a-4717-b27b-af259db47220}, !- Zone Return Air Port List
>>>>>>> 9fc7b4ca
  ,                                       !- Primary Daylighting Control Name
  ,                                       !- Fraction of Zone Controlled by Primary Daylighting Control
  ,                                       !- Secondary Daylighting Control Name
  ,                                       !- Fraction of Zone Controlled by Secondary Daylighting Control
  ,                                       !- Illuminance Map Name
  ,                                       !- Group Rendering Name
  ,                                       !- Thermostat Name
  No;                                     !- Use Ideal Air Loads

OS:Node,
<<<<<<< HEAD
  {a27d777c-cdf6-4c70-99dd-55667407d0e1}, !- Handle
  Node 1,                                 !- Name
  {dd1f8002-f139-4c18-9570-56c79971b2c9}, !- Inlet Port
  ;                                       !- Outlet Port

OS:Connection,
  {dd1f8002-f139-4c18-9570-56c79971b2c9}, !- Handle
  {76ec6899-004d-4f57-a359-20443908fa42}, !- Name
  {4ca1a2ff-ed8f-4e98-bcb3-312d7c28476f}, !- Source Object
  11,                                     !- Outlet Port
  {a27d777c-cdf6-4c70-99dd-55667407d0e1}, !- Target Object
  2;                                      !- Inlet Port

OS:PortList,
  {84daa4ee-aec9-4a22-9fbb-3442a8e1566b}, !- Handle
  {b74a8f11-efdd-4223-91e0-f4d2376a0039}, !- Name
  {4ca1a2ff-ed8f-4e98-bcb3-312d7c28476f}; !- HVAC Component

OS:PortList,
  {ca3bb056-5506-47dd-b5ac-43b46e3f7c56}, !- Handle
  {8f4b1cae-6c6f-471e-aac2-da549ff61644}, !- Name
  {4ca1a2ff-ed8f-4e98-bcb3-312d7c28476f}; !- HVAC Component

OS:PortList,
  {d301bd61-ca1e-49eb-92e8-6c4c9aae67a5}, !- Handle
  {6d2e6ca0-1e4e-4eb5-bff8-48d00a33b155}, !- Name
  {4ca1a2ff-ed8f-4e98-bcb3-312d7c28476f}; !- HVAC Component

OS:Sizing:Zone,
  {5627d230-fe4d-4a88-bbb0-7a924d319969}, !- Handle
  {4ca1a2ff-ed8f-4e98-bcb3-312d7c28476f}, !- Zone or ZoneList Name
=======
  {4614cc94-2955-4cd3-a1fc-cf5f993c3208}, !- Handle
  Node 1,                                 !- Name
  {572922e5-dd84-4c1b-9643-9347e6cabd0d}, !- Inlet Port
  ;                                       !- Outlet Port

OS:Connection,
  {572922e5-dd84-4c1b-9643-9347e6cabd0d}, !- Handle
  {455786c1-0565-40ec-9e19-bcc3e0a47fdb}, !- Name
  {1c1decae-00a9-406d-aef0-9a32684d9792}, !- Source Object
  11,                                     !- Outlet Port
  {4614cc94-2955-4cd3-a1fc-cf5f993c3208}, !- Target Object
  2;                                      !- Inlet Port

OS:PortList,
  {fe1bae20-f8eb-4ade-92e4-8d15b060c4b5}, !- Handle
  {df0f9947-05b8-49ef-8eb6-cededf6228ca}, !- Name
  {1c1decae-00a9-406d-aef0-9a32684d9792}; !- HVAC Component

OS:PortList,
  {c7d72268-641e-4873-8aa5-f2024345a63d}, !- Handle
  {8c6a7458-1f97-4a92-8d49-3bbabaa24c6d}, !- Name
  {1c1decae-00a9-406d-aef0-9a32684d9792}; !- HVAC Component

OS:PortList,
  {ec85df55-a95a-4717-b27b-af259db47220}, !- Handle
  {e1568fc8-6c9e-4088-99df-1c471ebbbd9d}, !- Name
  {1c1decae-00a9-406d-aef0-9a32684d9792}; !- HVAC Component

OS:Sizing:Zone,
  {fb73216b-b0df-43a7-af97-b484e1616488}, !- Handle
  {1c1decae-00a9-406d-aef0-9a32684d9792}, !- Zone or ZoneList Name
>>>>>>> 9fc7b4ca
  SupplyAirTemperature,                   !- Zone Cooling Design Supply Air Temperature Input Method
  14,                                     !- Zone Cooling Design Supply Air Temperature {C}
  11.11,                                  !- Zone Cooling Design Supply Air Temperature Difference {deltaC}
  SupplyAirTemperature,                   !- Zone Heating Design Supply Air Temperature Input Method
  40,                                     !- Zone Heating Design Supply Air Temperature {C}
  11.11,                                  !- Zone Heating Design Supply Air Temperature Difference {deltaC}
  0.0085,                                 !- Zone Cooling Design Supply Air Humidity Ratio {kg-H2O/kg-air}
  0.008,                                  !- Zone Heating Design Supply Air Humidity Ratio {kg-H2O/kg-air}
  ,                                       !- Zone Heating Sizing Factor
  ,                                       !- Zone Cooling Sizing Factor
  DesignDay,                              !- Cooling Design Air Flow Method
  ,                                       !- Cooling Design Air Flow Rate {m3/s}
  ,                                       !- Cooling Minimum Air Flow per Zone Floor Area {m3/s-m2}
  ,                                       !- Cooling Minimum Air Flow {m3/s}
  ,                                       !- Cooling Minimum Air Flow Fraction
  DesignDay,                              !- Heating Design Air Flow Method
  ,                                       !- Heating Design Air Flow Rate {m3/s}
  ,                                       !- Heating Maximum Air Flow per Zone Floor Area {m3/s-m2}
  ,                                       !- Heating Maximum Air Flow {m3/s}
  ,                                       !- Heating Maximum Air Flow Fraction
  ,                                       !- Design Zone Air Distribution Effectiveness in Cooling Mode
  ,                                       !- Design Zone Air Distribution Effectiveness in Heating Mode
  No,                                     !- Account for Dedicated Outdoor Air System
  NeutralSupplyAir,                       !- Dedicated Outdoor Air System Control Strategy
  autosize,                               !- Dedicated Outdoor Air Low Setpoint Temperature for Design {C}
  autosize;                               !- Dedicated Outdoor Air High Setpoint Temperature for Design {C}

OS:ZoneHVAC:EquipmentList,
<<<<<<< HEAD
  {9780174b-7dc4-46ad-a1f1-57311ae8cf67}, !- Handle
  Zone HVAC Equipment List 1,             !- Name
  {4ca1a2ff-ed8f-4e98-bcb3-312d7c28476f}; !- Thermal Zone

OS:Space,
  {1f1211a7-032c-4d16-bd65-817941aff481}, !- Handle
  living space,                           !- Name
  {789945ba-16ac-492b-93e8-ae1fddc4f4fd}, !- Space Type Name
=======
  {8344b407-6b49-408c-b8fd-5606c9729b83}, !- Handle
  Zone HVAC Equipment List 1,             !- Name
  {1c1decae-00a9-406d-aef0-9a32684d9792}; !- Thermal Zone

OS:Space,
  {be467960-6167-468c-aaaa-d7d156bc81e9}, !- Handle
  living space,                           !- Name
  {09797eb9-f235-4e70-a77f-0df510066f9b}, !- Space Type Name
>>>>>>> 9fc7b4ca
  ,                                       !- Default Construction Set Name
  ,                                       !- Default Schedule Set Name
  -0,                                     !- Direction of Relative North {deg}
  0,                                      !- X Origin {m}
  0,                                      !- Y Origin {m}
  0,                                      !- Z Origin {m}
  ,                                       !- Building Story Name
<<<<<<< HEAD
  {4ca1a2ff-ed8f-4e98-bcb3-312d7c28476f}, !- Thermal Zone Name
  ,                                       !- Part of Total Floor Area
  ,                                       !- Design Specification Outdoor Air Object Name
  {29f83f49-258b-4099-a00b-bddae611ecd4}; !- Building Unit Name

OS:Surface,
  {61ee7905-269c-4f59-8d16-71510ff8720e}, !- Handle
  Surface 1,                              !- Name
  Floor,                                  !- Surface Type
  ,                                       !- Construction Name
  {1f1211a7-032c-4d16-bd65-817941aff481}, !- Space Name
=======
  {1c1decae-00a9-406d-aef0-9a32684d9792}, !- Thermal Zone Name
  ,                                       !- Part of Total Floor Area
  ,                                       !- Design Specification Outdoor Air Object Name
  {346a73c1-c454-4972-8bb8-8146edc2edd7}; !- Building Unit Name

OS:Surface,
  {e8760732-1a14-4bda-a4ce-f294677d595c}, !- Handle
  Surface 1,                              !- Name
  Floor,                                  !- Surface Type
  ,                                       !- Construction Name
  {be467960-6167-468c-aaaa-d7d156bc81e9}, !- Space Name
>>>>>>> 9fc7b4ca
  Foundation,                             !- Outside Boundary Condition
  ,                                       !- Outside Boundary Condition Object
  NoSun,                                  !- Sun Exposure
  NoWind,                                 !- Wind Exposure
  ,                                       !- View Factor to Ground
  ,                                       !- Number of Vertices
  0, 0, 0,                                !- X,Y,Z Vertex 1 {m}
  0, 6.81553519541936, 0,                 !- X,Y,Z Vertex 2 {m}
  13.6310703908387, 6.81553519541936, 0,  !- X,Y,Z Vertex 3 {m}
  13.6310703908387, 0, 0;                 !- X,Y,Z Vertex 4 {m}

OS:Surface,
<<<<<<< HEAD
  {b336aa05-3f8a-4c19-956b-a9812243a9a6}, !- Handle
  Surface 2,                              !- Name
  Wall,                                   !- Surface Type
  ,                                       !- Construction Name
  {1f1211a7-032c-4d16-bd65-817941aff481}, !- Space Name
=======
  {d6b5c8bf-b58d-465d-9933-b81cdc3a1489}, !- Handle
  Surface 2,                              !- Name
  Wall,                                   !- Surface Type
  ,                                       !- Construction Name
  {be467960-6167-468c-aaaa-d7d156bc81e9}, !- Space Name
>>>>>>> 9fc7b4ca
  Outdoors,                               !- Outside Boundary Condition
  ,                                       !- Outside Boundary Condition Object
  SunExposed,                             !- Sun Exposure
  WindExposed,                            !- Wind Exposure
  ,                                       !- View Factor to Ground
  ,                                       !- Number of Vertices
  0, 6.81553519541936, 2.4384,            !- X,Y,Z Vertex 1 {m}
  0, 6.81553519541936, 0,                 !- X,Y,Z Vertex 2 {m}
  0, 0, 0,                                !- X,Y,Z Vertex 3 {m}
  0, 0, 2.4384;                           !- X,Y,Z Vertex 4 {m}

OS:Surface,
<<<<<<< HEAD
  {abff2081-88ab-4109-a6a2-c216008d96f6}, !- Handle
  Surface 3,                              !- Name
  Wall,                                   !- Surface Type
  ,                                       !- Construction Name
  {1f1211a7-032c-4d16-bd65-817941aff481}, !- Space Name
=======
  {2ae71222-4af3-4aba-b032-73a3ff5019b8}, !- Handle
  Surface 3,                              !- Name
  Wall,                                   !- Surface Type
  ,                                       !- Construction Name
  {be467960-6167-468c-aaaa-d7d156bc81e9}, !- Space Name
>>>>>>> 9fc7b4ca
  Outdoors,                               !- Outside Boundary Condition
  ,                                       !- Outside Boundary Condition Object
  SunExposed,                             !- Sun Exposure
  WindExposed,                            !- Wind Exposure
  ,                                       !- View Factor to Ground
  ,                                       !- Number of Vertices
  13.6310703908387, 6.81553519541936, 2.4384, !- X,Y,Z Vertex 1 {m}
  13.6310703908387, 6.81553519541936, 0,  !- X,Y,Z Vertex 2 {m}
  0, 6.81553519541936, 0,                 !- X,Y,Z Vertex 3 {m}
  0, 6.81553519541936, 2.4384;            !- X,Y,Z Vertex 4 {m}

OS:Surface,
<<<<<<< HEAD
  {7c216509-8126-48f7-8f4f-e90ea6d89baa}, !- Handle
  Surface 4,                              !- Name
  Wall,                                   !- Surface Type
  ,                                       !- Construction Name
  {1f1211a7-032c-4d16-bd65-817941aff481}, !- Space Name
=======
  {495aa0a4-1752-49b9-9714-d7667f7f2b19}, !- Handle
  Surface 4,                              !- Name
  Wall,                                   !- Surface Type
  ,                                       !- Construction Name
  {be467960-6167-468c-aaaa-d7d156bc81e9}, !- Space Name
>>>>>>> 9fc7b4ca
  Outdoors,                               !- Outside Boundary Condition
  ,                                       !- Outside Boundary Condition Object
  SunExposed,                             !- Sun Exposure
  WindExposed,                            !- Wind Exposure
  ,                                       !- View Factor to Ground
  ,                                       !- Number of Vertices
  13.6310703908387, 0, 2.4384,            !- X,Y,Z Vertex 1 {m}
  13.6310703908387, 0, 0,                 !- X,Y,Z Vertex 2 {m}
  13.6310703908387, 6.81553519541936, 0,  !- X,Y,Z Vertex 3 {m}
  13.6310703908387, 6.81553519541936, 2.4384; !- X,Y,Z Vertex 4 {m}

OS:Surface,
<<<<<<< HEAD
  {2d817344-50f3-4d5f-8189-bcdc67365ff2}, !- Handle
  Surface 5,                              !- Name
  Wall,                                   !- Surface Type
  ,                                       !- Construction Name
  {1f1211a7-032c-4d16-bd65-817941aff481}, !- Space Name
=======
  {1cfc44e3-3aa6-41cb-b4a3-c893309026e1}, !- Handle
  Surface 5,                              !- Name
  Wall,                                   !- Surface Type
  ,                                       !- Construction Name
  {be467960-6167-468c-aaaa-d7d156bc81e9}, !- Space Name
>>>>>>> 9fc7b4ca
  Outdoors,                               !- Outside Boundary Condition
  ,                                       !- Outside Boundary Condition Object
  SunExposed,                             !- Sun Exposure
  WindExposed,                            !- Wind Exposure
  ,                                       !- View Factor to Ground
  ,                                       !- Number of Vertices
  0, 0, 2.4384,                           !- X,Y,Z Vertex 1 {m}
  0, 0, 0,                                !- X,Y,Z Vertex 2 {m}
  13.6310703908387, 0, 0,                 !- X,Y,Z Vertex 3 {m}
  13.6310703908387, 0, 2.4384;            !- X,Y,Z Vertex 4 {m}

OS:Surface,
<<<<<<< HEAD
  {b8a3ba3e-c669-468c-945a-36791be67ac9}, !- Handle
  Surface 6,                              !- Name
  RoofCeiling,                            !- Surface Type
  ,                                       !- Construction Name
  {1f1211a7-032c-4d16-bd65-817941aff481}, !- Space Name
  Surface,                                !- Outside Boundary Condition
  {95bcea1c-5549-4fed-a76e-9206cb74091b}, !- Outside Boundary Condition Object
=======
  {6a88e237-5b3e-4be6-9dcd-353b63623f44}, !- Handle
  Surface 6,                              !- Name
  RoofCeiling,                            !- Surface Type
  ,                                       !- Construction Name
  {be467960-6167-468c-aaaa-d7d156bc81e9}, !- Space Name
  Surface,                                !- Outside Boundary Condition
  {60d3e3df-bbdd-4c61-aff7-734b327808b8}, !- Outside Boundary Condition Object
>>>>>>> 9fc7b4ca
  NoSun,                                  !- Sun Exposure
  NoWind,                                 !- Wind Exposure
  ,                                       !- View Factor to Ground
  ,                                       !- Number of Vertices
  13.6310703908387, 0, 2.4384,            !- X,Y,Z Vertex 1 {m}
  13.6310703908387, 6.81553519541936, 2.4384, !- X,Y,Z Vertex 2 {m}
  0, 6.81553519541936, 2.4384,            !- X,Y,Z Vertex 3 {m}
  0, 0, 2.4384;                           !- X,Y,Z Vertex 4 {m}

OS:SpaceType,
<<<<<<< HEAD
  {789945ba-16ac-492b-93e8-ae1fddc4f4fd}, !- Handle
=======
  {09797eb9-f235-4e70-a77f-0df510066f9b}, !- Handle
>>>>>>> 9fc7b4ca
  Space Type 1,                           !- Name
  ,                                       !- Default Construction Set Name
  ,                                       !- Default Schedule Set Name
  ,                                       !- Group Rendering Name
  ,                                       !- Design Specification Outdoor Air Object Name
  ,                                       !- Standards Template
  ,                                       !- Standards Building Type
  living;                                 !- Standards Space Type

OS:Space,
<<<<<<< HEAD
  {93223c1f-2c53-4691-95f0-51ac7aa53616}, !- Handle
  living space|story 2,                   !- Name
  {789945ba-16ac-492b-93e8-ae1fddc4f4fd}, !- Space Type Name
=======
  {0093ab86-0e2f-4ad9-8b4a-12db70d2e9b9}, !- Handle
  living space|story 2,                   !- Name
  {09797eb9-f235-4e70-a77f-0df510066f9b}, !- Space Type Name
>>>>>>> 9fc7b4ca
  ,                                       !- Default Construction Set Name
  ,                                       !- Default Schedule Set Name
  -0,                                     !- Direction of Relative North {deg}
  0,                                      !- X Origin {m}
  0,                                      !- Y Origin {m}
  2.4384,                                 !- Z Origin {m}
  ,                                       !- Building Story Name
<<<<<<< HEAD
  {4ca1a2ff-ed8f-4e98-bcb3-312d7c28476f}, !- Thermal Zone Name
  ,                                       !- Part of Total Floor Area
  ,                                       !- Design Specification Outdoor Air Object Name
  {29f83f49-258b-4099-a00b-bddae611ecd4}; !- Building Unit Name

OS:Surface,
  {95bcea1c-5549-4fed-a76e-9206cb74091b}, !- Handle
  Surface 7,                              !- Name
  Floor,                                  !- Surface Type
  ,                                       !- Construction Name
  {93223c1f-2c53-4691-95f0-51ac7aa53616}, !- Space Name
  Surface,                                !- Outside Boundary Condition
  {b8a3ba3e-c669-468c-945a-36791be67ac9}, !- Outside Boundary Condition Object
=======
  {1c1decae-00a9-406d-aef0-9a32684d9792}, !- Thermal Zone Name
  ,                                       !- Part of Total Floor Area
  ,                                       !- Design Specification Outdoor Air Object Name
  {346a73c1-c454-4972-8bb8-8146edc2edd7}; !- Building Unit Name

OS:Surface,
  {60d3e3df-bbdd-4c61-aff7-734b327808b8}, !- Handle
  Surface 7,                              !- Name
  Floor,                                  !- Surface Type
  ,                                       !- Construction Name
  {0093ab86-0e2f-4ad9-8b4a-12db70d2e9b9}, !- Space Name
  Surface,                                !- Outside Boundary Condition
  {6a88e237-5b3e-4be6-9dcd-353b63623f44}, !- Outside Boundary Condition Object
>>>>>>> 9fc7b4ca
  NoSun,                                  !- Sun Exposure
  NoWind,                                 !- Wind Exposure
  ,                                       !- View Factor to Ground
  ,                                       !- Number of Vertices
  0, 0, 0,                                !- X,Y,Z Vertex 1 {m}
  0, 6.81553519541936, 0,                 !- X,Y,Z Vertex 2 {m}
  13.6310703908387, 6.81553519541936, 0,  !- X,Y,Z Vertex 3 {m}
  13.6310703908387, 0, 0;                 !- X,Y,Z Vertex 4 {m}

OS:Surface,
<<<<<<< HEAD
  {0d77f8d1-407a-41b3-861a-e41b9e853706}, !- Handle
  Surface 8,                              !- Name
  Wall,                                   !- Surface Type
  ,                                       !- Construction Name
  {93223c1f-2c53-4691-95f0-51ac7aa53616}, !- Space Name
=======
  {f3b4e39e-bacf-4070-9532-258a119e8d43}, !- Handle
  Surface 8,                              !- Name
  Wall,                                   !- Surface Type
  ,                                       !- Construction Name
  {0093ab86-0e2f-4ad9-8b4a-12db70d2e9b9}, !- Space Name
>>>>>>> 9fc7b4ca
  Outdoors,                               !- Outside Boundary Condition
  ,                                       !- Outside Boundary Condition Object
  SunExposed,                             !- Sun Exposure
  WindExposed,                            !- Wind Exposure
  ,                                       !- View Factor to Ground
  ,                                       !- Number of Vertices
  0, 6.81553519541936, 2.4384,            !- X,Y,Z Vertex 1 {m}
  0, 6.81553519541936, 0,                 !- X,Y,Z Vertex 2 {m}
  0, 0, 0,                                !- X,Y,Z Vertex 3 {m}
  0, 0, 2.4384;                           !- X,Y,Z Vertex 4 {m}

OS:Surface,
<<<<<<< HEAD
  {47d0e33c-b628-4d45-a3fb-6f072b3f2773}, !- Handle
  Surface 9,                              !- Name
  Wall,                                   !- Surface Type
  ,                                       !- Construction Name
  {93223c1f-2c53-4691-95f0-51ac7aa53616}, !- Space Name
=======
  {d5697c2c-ec7d-47d8-96c8-8c04efcdab15}, !- Handle
  Surface 9,                              !- Name
  Wall,                                   !- Surface Type
  ,                                       !- Construction Name
  {0093ab86-0e2f-4ad9-8b4a-12db70d2e9b9}, !- Space Name
>>>>>>> 9fc7b4ca
  Outdoors,                               !- Outside Boundary Condition
  ,                                       !- Outside Boundary Condition Object
  SunExposed,                             !- Sun Exposure
  WindExposed,                            !- Wind Exposure
  ,                                       !- View Factor to Ground
  ,                                       !- Number of Vertices
  13.6310703908387, 6.81553519541936, 2.4384, !- X,Y,Z Vertex 1 {m}
  13.6310703908387, 6.81553519541936, 0,  !- X,Y,Z Vertex 2 {m}
  0, 6.81553519541936, 0,                 !- X,Y,Z Vertex 3 {m}
  0, 6.81553519541936, 2.4384;            !- X,Y,Z Vertex 4 {m}

OS:Surface,
<<<<<<< HEAD
  {b07eca42-11ca-4e6d-885c-ea7199334c56}, !- Handle
  Surface 10,                             !- Name
  Wall,                                   !- Surface Type
  ,                                       !- Construction Name
  {93223c1f-2c53-4691-95f0-51ac7aa53616}, !- Space Name
=======
  {55b2f1ba-7b61-433a-955e-7e81deab9280}, !- Handle
  Surface 10,                             !- Name
  Wall,                                   !- Surface Type
  ,                                       !- Construction Name
  {0093ab86-0e2f-4ad9-8b4a-12db70d2e9b9}, !- Space Name
>>>>>>> 9fc7b4ca
  Outdoors,                               !- Outside Boundary Condition
  ,                                       !- Outside Boundary Condition Object
  SunExposed,                             !- Sun Exposure
  WindExposed,                            !- Wind Exposure
  ,                                       !- View Factor to Ground
  ,                                       !- Number of Vertices
  13.6310703908387, 0, 2.4384,            !- X,Y,Z Vertex 1 {m}
  13.6310703908387, 0, 0,                 !- X,Y,Z Vertex 2 {m}
  13.6310703908387, 6.81553519541936, 0,  !- X,Y,Z Vertex 3 {m}
  13.6310703908387, 6.81553519541936, 2.4384; !- X,Y,Z Vertex 4 {m}

OS:Surface,
<<<<<<< HEAD
  {9c1f88ce-9ddf-410d-a56d-6862236ce7ef}, !- Handle
  Surface 11,                             !- Name
  Wall,                                   !- Surface Type
  ,                                       !- Construction Name
  {93223c1f-2c53-4691-95f0-51ac7aa53616}, !- Space Name
=======
  {22e29854-972f-4604-989c-318935f0f8d8}, !- Handle
  Surface 11,                             !- Name
  Wall,                                   !- Surface Type
  ,                                       !- Construction Name
  {0093ab86-0e2f-4ad9-8b4a-12db70d2e9b9}, !- Space Name
>>>>>>> 9fc7b4ca
  Outdoors,                               !- Outside Boundary Condition
  ,                                       !- Outside Boundary Condition Object
  SunExposed,                             !- Sun Exposure
  WindExposed,                            !- Wind Exposure
  ,                                       !- View Factor to Ground
  ,                                       !- Number of Vertices
  0, 0, 2.4384,                           !- X,Y,Z Vertex 1 {m}
  0, 0, 0,                                !- X,Y,Z Vertex 2 {m}
  13.6310703908387, 0, 0,                 !- X,Y,Z Vertex 3 {m}
  13.6310703908387, 0, 2.4384;            !- X,Y,Z Vertex 4 {m}

OS:Surface,
<<<<<<< HEAD
  {44621c2c-475c-41c1-9c0e-b1a106e4c442}, !- Handle
  Surface 12,                             !- Name
  RoofCeiling,                            !- Surface Type
  ,                                       !- Construction Name
  {93223c1f-2c53-4691-95f0-51ac7aa53616}, !- Space Name
  Surface,                                !- Outside Boundary Condition
  {c04f204d-f6c1-40f5-b750-b03c8575b0e1}, !- Outside Boundary Condition Object
=======
  {2cd50847-26b8-44f9-a63b-30597621159f}, !- Handle
  Surface 12,                             !- Name
  RoofCeiling,                            !- Surface Type
  ,                                       !- Construction Name
  {0093ab86-0e2f-4ad9-8b4a-12db70d2e9b9}, !- Space Name
  Surface,                                !- Outside Boundary Condition
  {2474395f-8846-458f-a73e-d8b9f67a5442}, !- Outside Boundary Condition Object
>>>>>>> 9fc7b4ca
  NoSun,                                  !- Sun Exposure
  NoWind,                                 !- Wind Exposure
  ,                                       !- View Factor to Ground
  ,                                       !- Number of Vertices
  13.6310703908387, 0, 2.4384,            !- X,Y,Z Vertex 1 {m}
  13.6310703908387, 6.81553519541936, 2.4384, !- X,Y,Z Vertex 2 {m}
  0, 6.81553519541936, 2.4384,            !- X,Y,Z Vertex 3 {m}
  0, 0, 2.4384;                           !- X,Y,Z Vertex 4 {m}

OS:Surface,
<<<<<<< HEAD
  {c04f204d-f6c1-40f5-b750-b03c8575b0e1}, !- Handle
  Surface 13,                             !- Name
  Floor,                                  !- Surface Type
  ,                                       !- Construction Name
  {60a4aa53-3452-4137-b906-1fcd0c9d695a}, !- Space Name
  Surface,                                !- Outside Boundary Condition
  {44621c2c-475c-41c1-9c0e-b1a106e4c442}, !- Outside Boundary Condition Object
=======
  {2474395f-8846-458f-a73e-d8b9f67a5442}, !- Handle
  Surface 13,                             !- Name
  Floor,                                  !- Surface Type
  ,                                       !- Construction Name
  {4cdf8f5f-9c83-46ca-afd4-6df0844e17c3}, !- Space Name
  Surface,                                !- Outside Boundary Condition
  {2cd50847-26b8-44f9-a63b-30597621159f}, !- Outside Boundary Condition Object
>>>>>>> 9fc7b4ca
  NoSun,                                  !- Sun Exposure
  NoWind,                                 !- Wind Exposure
  ,                                       !- View Factor to Ground
  ,                                       !- Number of Vertices
  0, 6.81553519541936, 0,                 !- X,Y,Z Vertex 1 {m}
  13.6310703908387, 6.81553519541936, 0,  !- X,Y,Z Vertex 2 {m}
  13.6310703908387, 0, 0,                 !- X,Y,Z Vertex 3 {m}
  0, 0, 0;                                !- X,Y,Z Vertex 4 {m}

OS:Surface,
<<<<<<< HEAD
  {1d831fe7-b640-445d-b616-9ab470e67f2f}, !- Handle
  Surface 14,                             !- Name
  RoofCeiling,                            !- Surface Type
  ,                                       !- Construction Name
  {60a4aa53-3452-4137-b906-1fcd0c9d695a}, !- Space Name
=======
  {72f125c7-4630-4b74-86a9-cf3245d08483}, !- Handle
  Surface 14,                             !- Name
  RoofCeiling,                            !- Surface Type
  ,                                       !- Construction Name
  {4cdf8f5f-9c83-46ca-afd4-6df0844e17c3}, !- Space Name
>>>>>>> 9fc7b4ca
  Outdoors,                               !- Outside Boundary Condition
  ,                                       !- Outside Boundary Condition Object
  SunExposed,                             !- Sun Exposure
  WindExposed,                            !- Wind Exposure
  ,                                       !- View Factor to Ground
  ,                                       !- Number of Vertices
  13.6310703908387, 3.40776759770968, 1.70388379885484, !- X,Y,Z Vertex 1 {m}
  0, 3.40776759770968, 1.70388379885484,  !- X,Y,Z Vertex 2 {m}
  0, 0, 0,                                !- X,Y,Z Vertex 3 {m}
  13.6310703908387, 0, 0;                 !- X,Y,Z Vertex 4 {m}

OS:Surface,
<<<<<<< HEAD
  {e3f86d27-a6ef-47bb-839e-d7b88cb7a7bf}, !- Handle
  Surface 15,                             !- Name
  RoofCeiling,                            !- Surface Type
  ,                                       !- Construction Name
  {60a4aa53-3452-4137-b906-1fcd0c9d695a}, !- Space Name
=======
  {1909fa4a-c1ad-4b35-b8f9-7f762214fd79}, !- Handle
  Surface 15,                             !- Name
  RoofCeiling,                            !- Surface Type
  ,                                       !- Construction Name
  {4cdf8f5f-9c83-46ca-afd4-6df0844e17c3}, !- Space Name
>>>>>>> 9fc7b4ca
  Outdoors,                               !- Outside Boundary Condition
  ,                                       !- Outside Boundary Condition Object
  SunExposed,                             !- Sun Exposure
  WindExposed,                            !- Wind Exposure
  ,                                       !- View Factor to Ground
  ,                                       !- Number of Vertices
  0, 3.40776759770968, 1.70388379885484,  !- X,Y,Z Vertex 1 {m}
  13.6310703908387, 3.40776759770968, 1.70388379885484, !- X,Y,Z Vertex 2 {m}
  13.6310703908387, 6.81553519541936, 0,  !- X,Y,Z Vertex 3 {m}
  0, 6.81553519541936, 0;                 !- X,Y,Z Vertex 4 {m}

OS:Surface,
<<<<<<< HEAD
  {85a5bd85-adb7-405b-b793-cc0fa7421aa0}, !- Handle
  Surface 16,                             !- Name
  Wall,                                   !- Surface Type
  ,                                       !- Construction Name
  {60a4aa53-3452-4137-b906-1fcd0c9d695a}, !- Space Name
=======
  {ea82bf56-14ef-46c0-a4d8-d9b4cf2856ab}, !- Handle
  Surface 16,                             !- Name
  Wall,                                   !- Surface Type
  ,                                       !- Construction Name
  {4cdf8f5f-9c83-46ca-afd4-6df0844e17c3}, !- Space Name
>>>>>>> 9fc7b4ca
  Outdoors,                               !- Outside Boundary Condition
  ,                                       !- Outside Boundary Condition Object
  SunExposed,                             !- Sun Exposure
  WindExposed,                            !- Wind Exposure
  ,                                       !- View Factor to Ground
  ,                                       !- Number of Vertices
  0, 3.40776759770968, 1.70388379885484,  !- X,Y,Z Vertex 1 {m}
  0, 6.81553519541936, 0,                 !- X,Y,Z Vertex 2 {m}
  0, 0, 0;                                !- X,Y,Z Vertex 3 {m}

OS:Surface,
<<<<<<< HEAD
  {9dd79b74-4a14-4071-9b01-6c26f8cf9dc6}, !- Handle
  Surface 17,                             !- Name
  Wall,                                   !- Surface Type
  ,                                       !- Construction Name
  {60a4aa53-3452-4137-b906-1fcd0c9d695a}, !- Space Name
=======
  {19aac1ec-121b-4511-8a27-8c392e66bc96}, !- Handle
  Surface 17,                             !- Name
  Wall,                                   !- Surface Type
  ,                                       !- Construction Name
  {4cdf8f5f-9c83-46ca-afd4-6df0844e17c3}, !- Space Name
>>>>>>> 9fc7b4ca
  Outdoors,                               !- Outside Boundary Condition
  ,                                       !- Outside Boundary Condition Object
  SunExposed,                             !- Sun Exposure
  WindExposed,                            !- Wind Exposure
  ,                                       !- View Factor to Ground
  ,                                       !- Number of Vertices
  13.6310703908387, 3.40776759770968, 1.70388379885484, !- X,Y,Z Vertex 1 {m}
  13.6310703908387, 0, 0,                 !- X,Y,Z Vertex 2 {m}
  13.6310703908387, 6.81553519541936, 0;  !- X,Y,Z Vertex 3 {m}

OS:Space,
<<<<<<< HEAD
  {60a4aa53-3452-4137-b906-1fcd0c9d695a}, !- Handle
  unfinished attic space,                 !- Name
  {7d5f6a14-13c8-4329-a5fd-b24f048352bb}, !- Space Type Name
=======
  {4cdf8f5f-9c83-46ca-afd4-6df0844e17c3}, !- Handle
  unfinished attic space,                 !- Name
  {778272e2-e879-4da1-b9c3-7cf8d2fcf911}, !- Space Type Name
>>>>>>> 9fc7b4ca
  ,                                       !- Default Construction Set Name
  ,                                       !- Default Schedule Set Name
  -0,                                     !- Direction of Relative North {deg}
  0,                                      !- X Origin {m}
  0,                                      !- Y Origin {m}
  4.8768,                                 !- Z Origin {m}
  ,                                       !- Building Story Name
<<<<<<< HEAD
  {2da0b239-df6c-475b-b421-2f1ba9295909}; !- Thermal Zone Name

OS:ThermalZone,
  {2da0b239-df6c-475b-b421-2f1ba9295909}, !- Handle
=======
  {08a7b22b-9b95-4367-93cf-f75041ad691e}; !- Thermal Zone Name

OS:ThermalZone,
  {08a7b22b-9b95-4367-93cf-f75041ad691e}, !- Handle
>>>>>>> 9fc7b4ca
  unfinished attic zone,                  !- Name
  ,                                       !- Multiplier
  ,                                       !- Ceiling Height {m}
  ,                                       !- Volume {m3}
  ,                                       !- Floor Area {m2}
  ,                                       !- Zone Inside Convection Algorithm
  ,                                       !- Zone Outside Convection Algorithm
  ,                                       !- Zone Conditioning Equipment List Name
<<<<<<< HEAD
  {365bfa5f-f997-4bcc-99ea-fce1b50f4f48}, !- Zone Air Inlet Port List
  {249a9da5-dc8c-40ea-bfaf-8ffce020cbf9}, !- Zone Air Exhaust Port List
  {926e74e8-2a44-41d2-b8cb-0123fb4a3cc4}, !- Zone Air Node Name
  {df9d8702-3c50-4846-8970-fe5a944846f2}, !- Zone Return Air Port List
=======
  {acae7c79-a00b-4930-bda8-da0c0b2d3a4f}, !- Zone Air Inlet Port List
  {0fe7e0f6-6684-4614-a881-94edee0a09b5}, !- Zone Air Exhaust Port List
  {a21106f4-27a7-4182-89c9-a0e8c2984de0}, !- Zone Air Node Name
  {4f62fade-8c61-4fdf-8354-c94d2e5b5355}, !- Zone Return Air Port List
>>>>>>> 9fc7b4ca
  ,                                       !- Primary Daylighting Control Name
  ,                                       !- Fraction of Zone Controlled by Primary Daylighting Control
  ,                                       !- Secondary Daylighting Control Name
  ,                                       !- Fraction of Zone Controlled by Secondary Daylighting Control
  ,                                       !- Illuminance Map Name
  ,                                       !- Group Rendering Name
  ,                                       !- Thermostat Name
  No;                                     !- Use Ideal Air Loads

OS:Node,
<<<<<<< HEAD
  {43c9921f-1617-4cbd-a170-8a8323d1c717}, !- Handle
  Node 2,                                 !- Name
  {926e74e8-2a44-41d2-b8cb-0123fb4a3cc4}, !- Inlet Port
  ;                                       !- Outlet Port

OS:Connection,
  {926e74e8-2a44-41d2-b8cb-0123fb4a3cc4}, !- Handle
  {aae5d242-5b65-4505-bad5-3364e5e3ab35}, !- Name
  {2da0b239-df6c-475b-b421-2f1ba9295909}, !- Source Object
  11,                                     !- Outlet Port
  {43c9921f-1617-4cbd-a170-8a8323d1c717}, !- Target Object
  2;                                      !- Inlet Port

OS:PortList,
  {365bfa5f-f997-4bcc-99ea-fce1b50f4f48}, !- Handle
  {f98b7941-68f2-4a8d-8125-43ab5aeeb11a}, !- Name
  {2da0b239-df6c-475b-b421-2f1ba9295909}; !- HVAC Component

OS:PortList,
  {249a9da5-dc8c-40ea-bfaf-8ffce020cbf9}, !- Handle
  {01156351-e9c8-449b-a2fe-492b9e017e73}, !- Name
  {2da0b239-df6c-475b-b421-2f1ba9295909}; !- HVAC Component

OS:PortList,
  {df9d8702-3c50-4846-8970-fe5a944846f2}, !- Handle
  {205c2529-8d31-4197-8567-580080ec9a63}, !- Name
  {2da0b239-df6c-475b-b421-2f1ba9295909}; !- HVAC Component

OS:Sizing:Zone,
  {8c87b1df-ac73-44b5-a6c9-1fd774ce844d}, !- Handle
  {2da0b239-df6c-475b-b421-2f1ba9295909}, !- Zone or ZoneList Name
=======
  {e248e6f5-4b7d-4342-b7a8-d40941e03b62}, !- Handle
  Node 2,                                 !- Name
  {a21106f4-27a7-4182-89c9-a0e8c2984de0}, !- Inlet Port
  ;                                       !- Outlet Port

OS:Connection,
  {a21106f4-27a7-4182-89c9-a0e8c2984de0}, !- Handle
  {1f3e1207-5446-425f-ba4f-a4cd4488e4fc}, !- Name
  {08a7b22b-9b95-4367-93cf-f75041ad691e}, !- Source Object
  11,                                     !- Outlet Port
  {e248e6f5-4b7d-4342-b7a8-d40941e03b62}, !- Target Object
  2;                                      !- Inlet Port

OS:PortList,
  {acae7c79-a00b-4930-bda8-da0c0b2d3a4f}, !- Handle
  {17cf15a5-2b56-4d9d-a7b6-90c7b4f54b01}, !- Name
  {08a7b22b-9b95-4367-93cf-f75041ad691e}; !- HVAC Component

OS:PortList,
  {0fe7e0f6-6684-4614-a881-94edee0a09b5}, !- Handle
  {7a29dd12-a3bf-4644-b358-81b68a13f497}, !- Name
  {08a7b22b-9b95-4367-93cf-f75041ad691e}; !- HVAC Component

OS:PortList,
  {4f62fade-8c61-4fdf-8354-c94d2e5b5355}, !- Handle
  {289cca39-c2a6-4cd0-a215-501a60dea59f}, !- Name
  {08a7b22b-9b95-4367-93cf-f75041ad691e}; !- HVAC Component

OS:Sizing:Zone,
  {800e3ad5-df39-4a3a-9cba-fe0f942e0179}, !- Handle
  {08a7b22b-9b95-4367-93cf-f75041ad691e}, !- Zone or ZoneList Name
>>>>>>> 9fc7b4ca
  SupplyAirTemperature,                   !- Zone Cooling Design Supply Air Temperature Input Method
  14,                                     !- Zone Cooling Design Supply Air Temperature {C}
  11.11,                                  !- Zone Cooling Design Supply Air Temperature Difference {deltaC}
  SupplyAirTemperature,                   !- Zone Heating Design Supply Air Temperature Input Method
  40,                                     !- Zone Heating Design Supply Air Temperature {C}
  11.11,                                  !- Zone Heating Design Supply Air Temperature Difference {deltaC}
  0.0085,                                 !- Zone Cooling Design Supply Air Humidity Ratio {kg-H2O/kg-air}
  0.008,                                  !- Zone Heating Design Supply Air Humidity Ratio {kg-H2O/kg-air}
  ,                                       !- Zone Heating Sizing Factor
  ,                                       !- Zone Cooling Sizing Factor
  DesignDay,                              !- Cooling Design Air Flow Method
  ,                                       !- Cooling Design Air Flow Rate {m3/s}
  ,                                       !- Cooling Minimum Air Flow per Zone Floor Area {m3/s-m2}
  ,                                       !- Cooling Minimum Air Flow {m3/s}
  ,                                       !- Cooling Minimum Air Flow Fraction
  DesignDay,                              !- Heating Design Air Flow Method
  ,                                       !- Heating Design Air Flow Rate {m3/s}
  ,                                       !- Heating Maximum Air Flow per Zone Floor Area {m3/s-m2}
  ,                                       !- Heating Maximum Air Flow {m3/s}
  ,                                       !- Heating Maximum Air Flow Fraction
  ,                                       !- Design Zone Air Distribution Effectiveness in Cooling Mode
  ,                                       !- Design Zone Air Distribution Effectiveness in Heating Mode
  No,                                     !- Account for Dedicated Outdoor Air System
  NeutralSupplyAir,                       !- Dedicated Outdoor Air System Control Strategy
  autosize,                               !- Dedicated Outdoor Air Low Setpoint Temperature for Design {C}
  autosize;                               !- Dedicated Outdoor Air High Setpoint Temperature for Design {C}

OS:ZoneHVAC:EquipmentList,
<<<<<<< HEAD
  {9112220b-8a82-4f2c-a94b-6c423e9f7bc2}, !- Handle
  Zone HVAC Equipment List 2,             !- Name
  {2da0b239-df6c-475b-b421-2f1ba9295909}; !- Thermal Zone

OS:SpaceType,
  {7d5f6a14-13c8-4329-a5fd-b24f048352bb}, !- Handle
=======
  {25c426ae-c09f-43ef-a1ea-13e0e791e214}, !- Handle
  Zone HVAC Equipment List 2,             !- Name
  {08a7b22b-9b95-4367-93cf-f75041ad691e}; !- Thermal Zone

OS:SpaceType,
  {778272e2-e879-4da1-b9c3-7cf8d2fcf911}, !- Handle
>>>>>>> 9fc7b4ca
  Space Type 2,                           !- Name
  ,                                       !- Default Construction Set Name
  ,                                       !- Default Schedule Set Name
  ,                                       !- Group Rendering Name
  ,                                       !- Design Specification Outdoor Air Object Name
  ,                                       !- Standards Template
  ,                                       !- Standards Building Type
  unfinished attic;                       !- Standards Space Type

OS:BuildingUnit,
<<<<<<< HEAD
  {29f83f49-258b-4099-a00b-bddae611ecd4}, !- Handle
=======
  {346a73c1-c454-4972-8bb8-8146edc2edd7}, !- Handle
>>>>>>> 9fc7b4ca
  unit 1,                                 !- Name
  ,                                       !- Rendering Color
  Residential;                            !- Building Unit Type

OS:Building,
<<<<<<< HEAD
  {a096f447-af34-434e-8620-1c881cc2a117}, !- Handle
=======
  {ee930b53-2974-41be-9ccf-b3ccea8b1c5a}, !- Handle
>>>>>>> 9fc7b4ca
  Building 1,                             !- Name
  ,                                       !- Building Sector Type
  180,                                    !- North Axis {deg}
  ,                                       !- Nominal Floor to Floor Height {m}
  ,                                       !- Space Type Name
  ,                                       !- Default Construction Set Name
  ,                                       !- Default Schedule Set Name
  2,                                      !- Standards Number of Stories
  2,                                      !- Standards Number of Above Ground Stories
  ,                                       !- Standards Template
  singlefamilydetached,                   !- Standards Building Type
  1;                                      !- Standards Number of Living Units

OS:AdditionalProperties,
<<<<<<< HEAD
  {224c1cab-9d30-4c87-b41c-324d85e8a9ae}, !- Handle
  {a096f447-af34-434e-8620-1c881cc2a117}, !- Object Name
=======
  {f67bcda0-0830-4c37-a6dc-9e90aa46feb2}, !- Handle
  {ee930b53-2974-41be-9ccf-b3ccea8b1c5a}, !- Object Name
>>>>>>> 9fc7b4ca
  Total Units Represented,                !- Feature Name 1
  Integer,                                !- Feature Data Type 1
  1,                                      !- Feature Value 1
  Total Units Modeled,                    !- Feature Name 2
  Integer,                                !- Feature Data Type 2
  1;                                      !- Feature Value 2

OS:AdditionalProperties,
<<<<<<< HEAD
  {1c4ed2b6-fa35-4227-a97f-450a9ee609fa}, !- Handle
  {29f83f49-258b-4099-a00b-bddae611ecd4}, !- Object Name
=======
  {95f7ecd2-4544-46e2-8a42-42bec0ca1132}, !- Handle
  {346a73c1-c454-4972-8bb8-8146edc2edd7}, !- Object Name
>>>>>>> 9fc7b4ca
  NumberOfBedrooms,                       !- Feature Name 1
  Integer,                                !- Feature Data Type 1
  3,                                      !- Feature Value 1
  NumberOfBathrooms,                      !- Feature Name 2
  Double,                                 !- Feature Data Type 2
  2;                                      !- Feature Value 2

OS:Schedule:Day,
<<<<<<< HEAD
  {121eb7d0-58a0-4fe8-91d2-ee754045f906}, !- Handle
=======
  {c29732fa-e7e3-4036-8cbc-c96f8dc3d85d}, !- Handle
>>>>>>> 9fc7b4ca
  Schedule Day 1,                         !- Name
  ,                                       !- Schedule Type Limits Name
  ,                                       !- Interpolate to Timestep
  24,                                     !- Hour 1
  0,                                      !- Minute 1
  0;                                      !- Value Until Time 1

OS:Schedule:Day,
<<<<<<< HEAD
  {b14ddc8d-76cd-4580-bc92-0b59a8f11663}, !- Handle
=======
  {c69c1831-000b-48dd-a845-5b487557650e}, !- Handle
>>>>>>> 9fc7b4ca
  Schedule Day 2,                         !- Name
  ,                                       !- Schedule Type Limits Name
  ,                                       !- Interpolate to Timestep
  24,                                     !- Hour 1
  0,                                      !- Minute 1
  1;                                      !- Value Until Time 1

OS:WeatherFile,
<<<<<<< HEAD
  {e8ad5af8-31b8-49ec-8cb2-6452ca067d3a}, !- Handle
=======
  {41569da8-30db-4b90-8b48-b01ec90160fa}, !- Handle
>>>>>>> 9fc7b4ca
  Denver Intl Ap,                         !- City
  CO,                                     !- State Province Region
  USA,                                    !- Country
  TMY3,                                   !- Data Source
  725650,                                 !- WMO Number
  39.83,                                  !- Latitude {deg}
  -104.65,                                !- Longitude {deg}
  -7,                                     !- Time Zone {hr}
  1650,                                   !- Elevation {m}
  file:../weather/USA_CO_Denver.Intl.AP.725650_TMY3.epw, !- Url
  E23378AA;                               !- Checksum

OS:AdditionalProperties,
<<<<<<< HEAD
  {e1b8d1be-a026-4853-a7df-3fc784974847}, !- Handle
  {e8ad5af8-31b8-49ec-8cb2-6452ca067d3a}, !- Object Name
=======
  {e1f1a1bd-89f3-47f3-8f3f-b796cbc1c4be}, !- Handle
  {41569da8-30db-4b90-8b48-b01ec90160fa}, !- Object Name
>>>>>>> 9fc7b4ca
  EPWHeaderCity,                          !- Feature Name 1
  String,                                 !- Feature Data Type 1
  Denver Intl Ap,                         !- Feature Value 1
  EPWHeaderState,                         !- Feature Name 2
  String,                                 !- Feature Data Type 2
  CO,                                     !- Feature Value 2
  EPWHeaderCountry,                       !- Feature Name 3
  String,                                 !- Feature Data Type 3
  USA,                                    !- Feature Value 3
  EPWHeaderDataSource,                    !- Feature Name 4
  String,                                 !- Feature Data Type 4
  TMY3,                                   !- Feature Value 4
  EPWHeaderStation,                       !- Feature Name 5
  String,                                 !- Feature Data Type 5
  725650,                                 !- Feature Value 5
  EPWHeaderLatitude,                      !- Feature Name 6
  Double,                                 !- Feature Data Type 6
  39.829999999999998,                     !- Feature Value 6
  EPWHeaderLongitude,                     !- Feature Name 7
  Double,                                 !- Feature Data Type 7
  -104.65000000000001,                    !- Feature Value 7
  EPWHeaderTimezone,                      !- Feature Name 8
  Double,                                 !- Feature Data Type 8
  -7,                                     !- Feature Value 8
  EPWHeaderAltitude,                      !- Feature Name 9
  Double,                                 !- Feature Data Type 9
  5413.3858267716532,                     !- Feature Value 9
  EPWHeaderLocalPressure,                 !- Feature Name 10
  Double,                                 !- Feature Data Type 10
  0.81937567683596546,                    !- Feature Value 10
  EPWHeaderRecordsPerHour,                !- Feature Name 11
  Double,                                 !- Feature Data Type 11
  0,                                      !- Feature Value 11
  EPWDataAnnualAvgDrybulb,                !- Feature Name 12
  Double,                                 !- Feature Data Type 12
  51.575616438356228,                     !- Feature Value 12
  EPWDataAnnualMinDrybulb,                !- Feature Name 13
  Double,                                 !- Feature Data Type 13
  -2.9200000000000017,                    !- Feature Value 13
  EPWDataAnnualMaxDrybulb,                !- Feature Name 14
  Double,                                 !- Feature Data Type 14
  104,                                    !- Feature Value 14
  EPWDataCDD50F,                          !- Feature Name 15
  Double,                                 !- Feature Data Type 15
  3072.2925000000005,                     !- Feature Value 15
  EPWDataCDD65F,                          !- Feature Name 16
  Double,                                 !- Feature Data Type 16
  883.62000000000035,                     !- Feature Value 16
  EPWDataHDD50F,                          !- Feature Name 17
  Double,                                 !- Feature Data Type 17
  2497.1925000000001,                     !- Feature Value 17
  EPWDataHDD65F,                          !- Feature Name 18
  Double,                                 !- Feature Data Type 18
  5783.5200000000013,                     !- Feature Value 18
  EPWDataAnnualAvgWindspeed,              !- Feature Name 19
  Double,                                 !- Feature Data Type 19
  3.9165296803649667,                     !- Feature Value 19
  EPWDataMonthlyAvgDrybulbs,              !- Feature Name 20
  String,                                 !- Feature Data Type 20
  33.4191935483871&#4431.90142857142857&#4443.02620967741937&#4442.48624999999999&#4459.877741935483854&#4473.57574999999997&#4472.07975806451608&#4472.70008064516134&#4466.49200000000006&#4450.079112903225806&#4437.218250000000005&#4434.582177419354835, !- Feature Value 20
  EPWDataGroundMonthlyTemps,              !- Feature Name 21
  String,                                 !- Feature Data Type 21
  44.08306285945173&#4440.89570904991865&#4440.64045432632048&#4442.153016571250646&#4448.225111118704206&#4454.268919273837525&#4459.508577937551024&#4462.82777283423508&#4463.10975667174995&#4460.41014950381947&#4455.304105212311526&#4449.445696474514364, !- Feature Value 21
  EPWDataWSF,                             !- Feature Name 22
  Double,                                 !- Feature Data Type 22
  0.58999999999999997,                    !- Feature Value 22
  EPWDataMonthlyAvgDailyHighDrybulbs,     !- Feature Name 23
  String,                                 !- Feature Data Type 23
  47.41032258064516&#4446.58642857142857&#4455.15032258064517&#4453.708&#4472.80193548387098&#4488.67600000000002&#4486.1858064516129&#4485.87225806451613&#4482.082&#4463.18064516129033&#4448.73400000000001&#4448.87935483870968, !- Feature Value 23
  EPWDataMonthlyAvgDailyLowDrybulbs,      !- Feature Name 24
  String,                                 !- Feature Data Type 24
  19.347741935483874&#4419.856428571428573&#4430.316129032258065&#4431.112&#4447.41612903225806&#4457.901999999999994&#4459.063870967741934&#4460.956774193548384&#4452.352000000000004&#4438.41612903225806&#4427.002000000000002&#4423.02903225806451, !- Feature Value 24
  EPWDesignHeatingDrybulb,                !- Feature Name 25
  Double,                                 !- Feature Data Type 25
  12.02,                                  !- Feature Value 25
  EPWDesignHeatingWindspeed,              !- Feature Name 26
  Double,                                 !- Feature Data Type 26
  2.8062500000000004,                     !- Feature Value 26
  EPWDesignCoolingDrybulb,                !- Feature Name 27
  Double,                                 !- Feature Data Type 27
  91.939999999999998,                     !- Feature Value 27
  EPWDesignCoolingWetbulb,                !- Feature Name 28
  Double,                                 !- Feature Data Type 28
  59.95131430195849,                      !- Feature Value 28
  EPWDesignCoolingHumidityRatio,          !- Feature Name 29
  Double,                                 !- Feature Data Type 29
  0.0059161086834698092,                  !- Feature Value 29
  EPWDesignCoolingWindspeed,              !- Feature Name 30
  Double,                                 !- Feature Data Type 30
  3.7999999999999989,                     !- Feature Value 30
  EPWDesignDailyTemperatureRange,         !- Feature Name 31
  Double,                                 !- Feature Data Type 31
  24.915483870967748,                     !- Feature Value 31
  EPWDesignDehumidDrybulb,                !- Feature Name 32
  Double,                                 !- Feature Data Type 32
  67.996785714285721,                     !- Feature Value 32
  EPWDesignDehumidHumidityRatio,          !- Feature Name 33
  Double,                                 !- Feature Data Type 33
  0.012133744170488724,                   !- Feature Value 33
  EPWDesignCoolingDirectNormal,           !- Feature Name 34
  Double,                                 !- Feature Data Type 34
  985,                                    !- Feature Value 34
  EPWDesignCoolingDiffuseHorizontal,      !- Feature Name 35
  Double,                                 !- Feature Data Type 35
  84;                                     !- Feature Value 35

<<<<<<< HEAD
OS:YearDescription,
  {54dd1f88-88cf-43d9-a602-bc7078cad4b9}, !- Handle
  ,                                       !- Calendar Year
  Monday;                                 !- Day of Week for Start Day

OS:Site,
  {022cc647-3f67-4d16-b19e-79ae1da478a3}, !- Handle
=======
OS:Site,
  {5753f118-b617-4fae-b17b-8d536c07636e}, !- Handle
>>>>>>> 9fc7b4ca
  Denver Intl Ap_CO_USA,                  !- Name
  39.83,                                  !- Latitude {deg}
  -104.65,                                !- Longitude {deg}
  -7,                                     !- Time Zone {hr}
  1650,                                   !- Elevation {m}
  ;                                       !- Terrain

OS:ClimateZones,
<<<<<<< HEAD
  {5d0601d0-30d9-49f0-8339-80fcc337643c}, !- Handle
=======
  {d44cef9c-6e37-47b5-8b5d-191b871a8d2a}, !- Handle
>>>>>>> 9fc7b4ca
  ,                                       !- Active Institution
  ,                                       !- Active Year
  ,                                       !- Climate Zone Institution Name 1
  ,                                       !- Climate Zone Document Name 1
  ,                                       !- Climate Zone Document Year 1
  ,                                       !- Climate Zone Value 1
  Building America,                       !- Climate Zone Institution Name 2
  ,                                       !- Climate Zone Document Name 2
  0,                                      !- Climate Zone Document Year 2
  Cold;                                   !- Climate Zone Value 2

OS:Site:WaterMainsTemperature,
<<<<<<< HEAD
  {b0abe6cb-13e0-4c93-a0cd-7da47499ed6a}, !- Handle
=======
  {8d60fe77-e83f-4e45-b99d-2d797a0164aa}, !- Handle
>>>>>>> 9fc7b4ca
  Correlation,                            !- Calculation Method
  ,                                       !- Temperature Schedule Name
  10.8753424657535,                       !- Annual Average Outdoor Air Temperature {C}
  23.1524007936508;                       !- Maximum Difference In Monthly Average Outdoor Air Temperatures {deltaC}

OS:RunPeriodControl:DaylightSavingTime,
<<<<<<< HEAD
  {a22691f2-6da4-493d-afd4-f2a610715014}, !- Handle
=======
  {9e79bfb2-66ba-4eff-8cf5-0ced7e66e92d}, !- Handle
>>>>>>> 9fc7b4ca
  4/7,                                    !- Start Date
  10/26;                                  !- End Date

OS:Site:GroundTemperature:Deep,
<<<<<<< HEAD
  {acee3594-f3e5-4d1c-a794-16e75e45436b}, !- Handle
=======
  {c2dd3098-52da-47f2-8263-f00178e57d0a}, !- Handle
>>>>>>> 9fc7b4ca
  10.8753424657535,                       !- January Deep Ground Temperature {C}
  10.8753424657535,                       !- February Deep Ground Temperature {C}
  10.8753424657535,                       !- March Deep Ground Temperature {C}
  10.8753424657535,                       !- April Deep Ground Temperature {C}
  10.8753424657535,                       !- May Deep Ground Temperature {C}
  10.8753424657535,                       !- June Deep Ground Temperature {C}
  10.8753424657535,                       !- July Deep Ground Temperature {C}
  10.8753424657535,                       !- August Deep Ground Temperature {C}
  10.8753424657535,                       !- September Deep Ground Temperature {C}
  10.8753424657535,                       !- October Deep Ground Temperature {C}
  10.8753424657535,                       !- November Deep Ground Temperature {C}
  10.8753424657535;                       !- December Deep Ground Temperature {C}
<|MERGE_RESOLUTION|>--- conflicted
+++ resolved
@@ -1,53 +1,26 @@
 !- NOTE: Auto-generated from /test/osw_files/SFD_2000sqft_2story_SL_UA_Denver_North.osw
 
 OS:Version,
-<<<<<<< HEAD
-  {4f87c2ff-5955-41be-bb7f-ecbb7958b010}, !- Handle
-  2.8.0;                                  !- Version Identifier
-
-OS:SimulationControl,
-  {c3bf4c92-3a56-4d41-913d-e72ec18b05db}, !- Handle
-=======
   {cd640fe2-61a3-4069-b6c2-32eaaef058ba}, !- Handle
   2.8.1;                                  !- Version Identifier
 
 OS:SimulationControl,
   {e9d101f3-15f5-43ee-a358-e24c0f36fa8a}, !- Handle
->>>>>>> 9fc7b4ca
   ,                                       !- Do Zone Sizing Calculation
   ,                                       !- Do System Sizing Calculation
   ,                                       !- Do Plant Sizing Calculation
   No;                                     !- Run Simulation for Sizing Periods
 
 OS:Timestep,
-<<<<<<< HEAD
-  {a49e3e17-6f03-4141-ae63-9273bd82d7fb}, !- Handle
-  6;                                      !- Number of Timesteps per Hour
-
-OS:ShadowCalculation,
-  {8fb550d0-195c-4f7e-a9cb-0fdfe079be33}, !- Handle
-=======
   {765fccc3-bc9a-48d5-9550-169672a75c8e}, !- Handle
   6;                                      !- Number of Timesteps per Hour
 
 OS:ShadowCalculation,
   {236d7f6d-d5d4-4c21-af52-701923542b65}, !- Handle
->>>>>>> 9fc7b4ca
   20,                                     !- Calculation Frequency
   200;                                    !- Maximum Figures in Shadow Overlap Calculations
 
 OS:SurfaceConvectionAlgorithm:Outside,
-<<<<<<< HEAD
-  {721c935c-5bfb-4323-92a2-336eeed6a8f0}, !- Handle
-  DOE-2;                                  !- Algorithm
-
-OS:SurfaceConvectionAlgorithm:Inside,
-  {bf5da5b7-4bce-41c6-b4da-178b1b5fe5d1}, !- Handle
-  TARP;                                   !- Algorithm
-
-OS:ZoneCapacitanceMultiplier:ResearchSpecial,
-  {e20b387e-dc2b-4d0c-942e-82d5f3400d2e}, !- Handle
-=======
   {43e8d28a-de82-4d5b-886c-664759aee69a}, !- Handle
   DOE-2;                                  !- Algorithm
 
@@ -57,17 +30,12 @@
 
 OS:ZoneCapacitanceMultiplier:ResearchSpecial,
   {e6e8ef83-82d1-4be8-999a-06f249e7fefb}, !- Handle
->>>>>>> 9fc7b4ca
   ,                                       !- Temperature Capacity Multiplier
   15,                                     !- Humidity Capacity Multiplier
   ;                                       !- Carbon Dioxide Capacity Multiplier
 
 OS:RunPeriod,
-<<<<<<< HEAD
-  {e687a655-a315-4205-badb-13f5ff94fd25}, !- Handle
-=======
   {19b54422-92bb-4e0a-b644-dabe9b472fcf}, !- Handle
->>>>>>> 9fc7b4ca
   Run Period 1,                           !- Name
   1,                                      !- Begin Month
   1,                                      !- Begin Day of Month
@@ -87,11 +55,7 @@
   ;                                       !- Is Leap Year
 
 OS:ThermalZone,
-<<<<<<< HEAD
-  {4ca1a2ff-ed8f-4e98-bcb3-312d7c28476f}, !- Handle
-=======
   {1c1decae-00a9-406d-aef0-9a32684d9792}, !- Handle
->>>>>>> 9fc7b4ca
   living zone,                            !- Name
   ,                                       !- Multiplier
   ,                                       !- Ceiling Height {m}
@@ -100,17 +64,10 @@
   ,                                       !- Zone Inside Convection Algorithm
   ,                                       !- Zone Outside Convection Algorithm
   ,                                       !- Zone Conditioning Equipment List Name
-<<<<<<< HEAD
-  {84daa4ee-aec9-4a22-9fbb-3442a8e1566b}, !- Zone Air Inlet Port List
-  {ca3bb056-5506-47dd-b5ac-43b46e3f7c56}, !- Zone Air Exhaust Port List
-  {dd1f8002-f139-4c18-9570-56c79971b2c9}, !- Zone Air Node Name
-  {d301bd61-ca1e-49eb-92e8-6c4c9aae67a5}, !- Zone Return Air Port List
-=======
   {fe1bae20-f8eb-4ade-92e4-8d15b060c4b5}, !- Zone Air Inlet Port List
   {c7d72268-641e-4873-8aa5-f2024345a63d}, !- Zone Air Exhaust Port List
   {572922e5-dd84-4c1b-9643-9347e6cabd0d}, !- Zone Air Node Name
   {ec85df55-a95a-4717-b27b-af259db47220}, !- Zone Return Air Port List
->>>>>>> 9fc7b4ca
   ,                                       !- Primary Daylighting Control Name
   ,                                       !- Fraction of Zone Controlled by Primary Daylighting Control
   ,                                       !- Secondary Daylighting Control Name
@@ -121,39 +78,6 @@
   No;                                     !- Use Ideal Air Loads
 
 OS:Node,
-<<<<<<< HEAD
-  {a27d777c-cdf6-4c70-99dd-55667407d0e1}, !- Handle
-  Node 1,                                 !- Name
-  {dd1f8002-f139-4c18-9570-56c79971b2c9}, !- Inlet Port
-  ;                                       !- Outlet Port
-
-OS:Connection,
-  {dd1f8002-f139-4c18-9570-56c79971b2c9}, !- Handle
-  {76ec6899-004d-4f57-a359-20443908fa42}, !- Name
-  {4ca1a2ff-ed8f-4e98-bcb3-312d7c28476f}, !- Source Object
-  11,                                     !- Outlet Port
-  {a27d777c-cdf6-4c70-99dd-55667407d0e1}, !- Target Object
-  2;                                      !- Inlet Port
-
-OS:PortList,
-  {84daa4ee-aec9-4a22-9fbb-3442a8e1566b}, !- Handle
-  {b74a8f11-efdd-4223-91e0-f4d2376a0039}, !- Name
-  {4ca1a2ff-ed8f-4e98-bcb3-312d7c28476f}; !- HVAC Component
-
-OS:PortList,
-  {ca3bb056-5506-47dd-b5ac-43b46e3f7c56}, !- Handle
-  {8f4b1cae-6c6f-471e-aac2-da549ff61644}, !- Name
-  {4ca1a2ff-ed8f-4e98-bcb3-312d7c28476f}; !- HVAC Component
-
-OS:PortList,
-  {d301bd61-ca1e-49eb-92e8-6c4c9aae67a5}, !- Handle
-  {6d2e6ca0-1e4e-4eb5-bff8-48d00a33b155}, !- Name
-  {4ca1a2ff-ed8f-4e98-bcb3-312d7c28476f}; !- HVAC Component
-
-OS:Sizing:Zone,
-  {5627d230-fe4d-4a88-bbb0-7a924d319969}, !- Handle
-  {4ca1a2ff-ed8f-4e98-bcb3-312d7c28476f}, !- Zone or ZoneList Name
-=======
   {4614cc94-2955-4cd3-a1fc-cf5f993c3208}, !- Handle
   Node 1,                                 !- Name
   {572922e5-dd84-4c1b-9643-9347e6cabd0d}, !- Inlet Port
@@ -185,7 +109,6 @@
 OS:Sizing:Zone,
   {fb73216b-b0df-43a7-af97-b484e1616488}, !- Handle
   {1c1decae-00a9-406d-aef0-9a32684d9792}, !- Zone or ZoneList Name
->>>>>>> 9fc7b4ca
   SupplyAirTemperature,                   !- Zone Cooling Design Supply Air Temperature Input Method
   14,                                     !- Zone Cooling Design Supply Air Temperature {C}
   11.11,                                  !- Zone Cooling Design Supply Air Temperature Difference {deltaC}
@@ -214,16 +137,6 @@
   autosize;                               !- Dedicated Outdoor Air High Setpoint Temperature for Design {C}
 
 OS:ZoneHVAC:EquipmentList,
-<<<<<<< HEAD
-  {9780174b-7dc4-46ad-a1f1-57311ae8cf67}, !- Handle
-  Zone HVAC Equipment List 1,             !- Name
-  {4ca1a2ff-ed8f-4e98-bcb3-312d7c28476f}; !- Thermal Zone
-
-OS:Space,
-  {1f1211a7-032c-4d16-bd65-817941aff481}, !- Handle
-  living space,                           !- Name
-  {789945ba-16ac-492b-93e8-ae1fddc4f4fd}, !- Space Type Name
-=======
   {8344b407-6b49-408c-b8fd-5606c9729b83}, !- Handle
   Zone HVAC Equipment List 1,             !- Name
   {1c1decae-00a9-406d-aef0-9a32684d9792}; !- Thermal Zone
@@ -232,7 +145,6 @@
   {be467960-6167-468c-aaaa-d7d156bc81e9}, !- Handle
   living space,                           !- Name
   {09797eb9-f235-4e70-a77f-0df510066f9b}, !- Space Type Name
->>>>>>> 9fc7b4ca
   ,                                       !- Default Construction Set Name
   ,                                       !- Default Schedule Set Name
   -0,                                     !- Direction of Relative North {deg}
@@ -240,19 +152,6 @@
   0,                                      !- Y Origin {m}
   0,                                      !- Z Origin {m}
   ,                                       !- Building Story Name
-<<<<<<< HEAD
-  {4ca1a2ff-ed8f-4e98-bcb3-312d7c28476f}, !- Thermal Zone Name
-  ,                                       !- Part of Total Floor Area
-  ,                                       !- Design Specification Outdoor Air Object Name
-  {29f83f49-258b-4099-a00b-bddae611ecd4}; !- Building Unit Name
-
-OS:Surface,
-  {61ee7905-269c-4f59-8d16-71510ff8720e}, !- Handle
-  Surface 1,                              !- Name
-  Floor,                                  !- Surface Type
-  ,                                       !- Construction Name
-  {1f1211a7-032c-4d16-bd65-817941aff481}, !- Space Name
-=======
   {1c1decae-00a9-406d-aef0-9a32684d9792}, !- Thermal Zone Name
   ,                                       !- Part of Total Floor Area
   ,                                       !- Design Specification Outdoor Air Object Name
@@ -264,7 +163,6 @@
   Floor,                                  !- Surface Type
   ,                                       !- Construction Name
   {be467960-6167-468c-aaaa-d7d156bc81e9}, !- Space Name
->>>>>>> 9fc7b4ca
   Foundation,                             !- Outside Boundary Condition
   ,                                       !- Outside Boundary Condition Object
   NoSun,                                  !- Sun Exposure
@@ -277,19 +175,11 @@
   13.6310703908387, 0, 0;                 !- X,Y,Z Vertex 4 {m}
 
 OS:Surface,
-<<<<<<< HEAD
-  {b336aa05-3f8a-4c19-956b-a9812243a9a6}, !- Handle
-  Surface 2,                              !- Name
-  Wall,                                   !- Surface Type
-  ,                                       !- Construction Name
-  {1f1211a7-032c-4d16-bd65-817941aff481}, !- Space Name
-=======
   {d6b5c8bf-b58d-465d-9933-b81cdc3a1489}, !- Handle
   Surface 2,                              !- Name
   Wall,                                   !- Surface Type
   ,                                       !- Construction Name
   {be467960-6167-468c-aaaa-d7d156bc81e9}, !- Space Name
->>>>>>> 9fc7b4ca
   Outdoors,                               !- Outside Boundary Condition
   ,                                       !- Outside Boundary Condition Object
   SunExposed,                             !- Sun Exposure
@@ -302,19 +192,11 @@
   0, 0, 2.4384;                           !- X,Y,Z Vertex 4 {m}
 
 OS:Surface,
-<<<<<<< HEAD
-  {abff2081-88ab-4109-a6a2-c216008d96f6}, !- Handle
-  Surface 3,                              !- Name
-  Wall,                                   !- Surface Type
-  ,                                       !- Construction Name
-  {1f1211a7-032c-4d16-bd65-817941aff481}, !- Space Name
-=======
   {2ae71222-4af3-4aba-b032-73a3ff5019b8}, !- Handle
   Surface 3,                              !- Name
   Wall,                                   !- Surface Type
   ,                                       !- Construction Name
   {be467960-6167-468c-aaaa-d7d156bc81e9}, !- Space Name
->>>>>>> 9fc7b4ca
   Outdoors,                               !- Outside Boundary Condition
   ,                                       !- Outside Boundary Condition Object
   SunExposed,                             !- Sun Exposure
@@ -327,19 +209,11 @@
   0, 6.81553519541936, 2.4384;            !- X,Y,Z Vertex 4 {m}
 
 OS:Surface,
-<<<<<<< HEAD
-  {7c216509-8126-48f7-8f4f-e90ea6d89baa}, !- Handle
-  Surface 4,                              !- Name
-  Wall,                                   !- Surface Type
-  ,                                       !- Construction Name
-  {1f1211a7-032c-4d16-bd65-817941aff481}, !- Space Name
-=======
   {495aa0a4-1752-49b9-9714-d7667f7f2b19}, !- Handle
   Surface 4,                              !- Name
   Wall,                                   !- Surface Type
   ,                                       !- Construction Name
   {be467960-6167-468c-aaaa-d7d156bc81e9}, !- Space Name
->>>>>>> 9fc7b4ca
   Outdoors,                               !- Outside Boundary Condition
   ,                                       !- Outside Boundary Condition Object
   SunExposed,                             !- Sun Exposure
@@ -352,19 +226,11 @@
   13.6310703908387, 6.81553519541936, 2.4384; !- X,Y,Z Vertex 4 {m}
 
 OS:Surface,
-<<<<<<< HEAD
-  {2d817344-50f3-4d5f-8189-bcdc67365ff2}, !- Handle
-  Surface 5,                              !- Name
-  Wall,                                   !- Surface Type
-  ,                                       !- Construction Name
-  {1f1211a7-032c-4d16-bd65-817941aff481}, !- Space Name
-=======
   {1cfc44e3-3aa6-41cb-b4a3-c893309026e1}, !- Handle
   Surface 5,                              !- Name
   Wall,                                   !- Surface Type
   ,                                       !- Construction Name
   {be467960-6167-468c-aaaa-d7d156bc81e9}, !- Space Name
->>>>>>> 9fc7b4ca
   Outdoors,                               !- Outside Boundary Condition
   ,                                       !- Outside Boundary Condition Object
   SunExposed,                             !- Sun Exposure
@@ -377,15 +243,6 @@
   13.6310703908387, 0, 2.4384;            !- X,Y,Z Vertex 4 {m}
 
 OS:Surface,
-<<<<<<< HEAD
-  {b8a3ba3e-c669-468c-945a-36791be67ac9}, !- Handle
-  Surface 6,                              !- Name
-  RoofCeiling,                            !- Surface Type
-  ,                                       !- Construction Name
-  {1f1211a7-032c-4d16-bd65-817941aff481}, !- Space Name
-  Surface,                                !- Outside Boundary Condition
-  {95bcea1c-5549-4fed-a76e-9206cb74091b}, !- Outside Boundary Condition Object
-=======
   {6a88e237-5b3e-4be6-9dcd-353b63623f44}, !- Handle
   Surface 6,                              !- Name
   RoofCeiling,                            !- Surface Type
@@ -393,7 +250,6 @@
   {be467960-6167-468c-aaaa-d7d156bc81e9}, !- Space Name
   Surface,                                !- Outside Boundary Condition
   {60d3e3df-bbdd-4c61-aff7-734b327808b8}, !- Outside Boundary Condition Object
->>>>>>> 9fc7b4ca
   NoSun,                                  !- Sun Exposure
   NoWind,                                 !- Wind Exposure
   ,                                       !- View Factor to Ground
@@ -404,11 +260,7 @@
   0, 0, 2.4384;                           !- X,Y,Z Vertex 4 {m}
 
 OS:SpaceType,
-<<<<<<< HEAD
-  {789945ba-16ac-492b-93e8-ae1fddc4f4fd}, !- Handle
-=======
   {09797eb9-f235-4e70-a77f-0df510066f9b}, !- Handle
->>>>>>> 9fc7b4ca
   Space Type 1,                           !- Name
   ,                                       !- Default Construction Set Name
   ,                                       !- Default Schedule Set Name
@@ -419,15 +271,9 @@
   living;                                 !- Standards Space Type
 
 OS:Space,
-<<<<<<< HEAD
-  {93223c1f-2c53-4691-95f0-51ac7aa53616}, !- Handle
-  living space|story 2,                   !- Name
-  {789945ba-16ac-492b-93e8-ae1fddc4f4fd}, !- Space Type Name
-=======
   {0093ab86-0e2f-4ad9-8b4a-12db70d2e9b9}, !- Handle
   living space|story 2,                   !- Name
   {09797eb9-f235-4e70-a77f-0df510066f9b}, !- Space Type Name
->>>>>>> 9fc7b4ca
   ,                                       !- Default Construction Set Name
   ,                                       !- Default Schedule Set Name
   -0,                                     !- Direction of Relative North {deg}
@@ -435,21 +281,6 @@
   0,                                      !- Y Origin {m}
   2.4384,                                 !- Z Origin {m}
   ,                                       !- Building Story Name
-<<<<<<< HEAD
-  {4ca1a2ff-ed8f-4e98-bcb3-312d7c28476f}, !- Thermal Zone Name
-  ,                                       !- Part of Total Floor Area
-  ,                                       !- Design Specification Outdoor Air Object Name
-  {29f83f49-258b-4099-a00b-bddae611ecd4}; !- Building Unit Name
-
-OS:Surface,
-  {95bcea1c-5549-4fed-a76e-9206cb74091b}, !- Handle
-  Surface 7,                              !- Name
-  Floor,                                  !- Surface Type
-  ,                                       !- Construction Name
-  {93223c1f-2c53-4691-95f0-51ac7aa53616}, !- Space Name
-  Surface,                                !- Outside Boundary Condition
-  {b8a3ba3e-c669-468c-945a-36791be67ac9}, !- Outside Boundary Condition Object
-=======
   {1c1decae-00a9-406d-aef0-9a32684d9792}, !- Thermal Zone Name
   ,                                       !- Part of Total Floor Area
   ,                                       !- Design Specification Outdoor Air Object Name
@@ -463,7 +294,6 @@
   {0093ab86-0e2f-4ad9-8b4a-12db70d2e9b9}, !- Space Name
   Surface,                                !- Outside Boundary Condition
   {6a88e237-5b3e-4be6-9dcd-353b63623f44}, !- Outside Boundary Condition Object
->>>>>>> 9fc7b4ca
   NoSun,                                  !- Sun Exposure
   NoWind,                                 !- Wind Exposure
   ,                                       !- View Factor to Ground
@@ -474,19 +304,11 @@
   13.6310703908387, 0, 0;                 !- X,Y,Z Vertex 4 {m}
 
 OS:Surface,
-<<<<<<< HEAD
-  {0d77f8d1-407a-41b3-861a-e41b9e853706}, !- Handle
-  Surface 8,                              !- Name
-  Wall,                                   !- Surface Type
-  ,                                       !- Construction Name
-  {93223c1f-2c53-4691-95f0-51ac7aa53616}, !- Space Name
-=======
   {f3b4e39e-bacf-4070-9532-258a119e8d43}, !- Handle
   Surface 8,                              !- Name
   Wall,                                   !- Surface Type
   ,                                       !- Construction Name
   {0093ab86-0e2f-4ad9-8b4a-12db70d2e9b9}, !- Space Name
->>>>>>> 9fc7b4ca
   Outdoors,                               !- Outside Boundary Condition
   ,                                       !- Outside Boundary Condition Object
   SunExposed,                             !- Sun Exposure
@@ -499,19 +321,11 @@
   0, 0, 2.4384;                           !- X,Y,Z Vertex 4 {m}
 
 OS:Surface,
-<<<<<<< HEAD
-  {47d0e33c-b628-4d45-a3fb-6f072b3f2773}, !- Handle
-  Surface 9,                              !- Name
-  Wall,                                   !- Surface Type
-  ,                                       !- Construction Name
-  {93223c1f-2c53-4691-95f0-51ac7aa53616}, !- Space Name
-=======
   {d5697c2c-ec7d-47d8-96c8-8c04efcdab15}, !- Handle
   Surface 9,                              !- Name
   Wall,                                   !- Surface Type
   ,                                       !- Construction Name
   {0093ab86-0e2f-4ad9-8b4a-12db70d2e9b9}, !- Space Name
->>>>>>> 9fc7b4ca
   Outdoors,                               !- Outside Boundary Condition
   ,                                       !- Outside Boundary Condition Object
   SunExposed,                             !- Sun Exposure
@@ -524,19 +338,11 @@
   0, 6.81553519541936, 2.4384;            !- X,Y,Z Vertex 4 {m}
 
 OS:Surface,
-<<<<<<< HEAD
-  {b07eca42-11ca-4e6d-885c-ea7199334c56}, !- Handle
-  Surface 10,                             !- Name
-  Wall,                                   !- Surface Type
-  ,                                       !- Construction Name
-  {93223c1f-2c53-4691-95f0-51ac7aa53616}, !- Space Name
-=======
   {55b2f1ba-7b61-433a-955e-7e81deab9280}, !- Handle
   Surface 10,                             !- Name
   Wall,                                   !- Surface Type
   ,                                       !- Construction Name
   {0093ab86-0e2f-4ad9-8b4a-12db70d2e9b9}, !- Space Name
->>>>>>> 9fc7b4ca
   Outdoors,                               !- Outside Boundary Condition
   ,                                       !- Outside Boundary Condition Object
   SunExposed,                             !- Sun Exposure
@@ -549,19 +355,11 @@
   13.6310703908387, 6.81553519541936, 2.4384; !- X,Y,Z Vertex 4 {m}
 
 OS:Surface,
-<<<<<<< HEAD
-  {9c1f88ce-9ddf-410d-a56d-6862236ce7ef}, !- Handle
-  Surface 11,                             !- Name
-  Wall,                                   !- Surface Type
-  ,                                       !- Construction Name
-  {93223c1f-2c53-4691-95f0-51ac7aa53616}, !- Space Name
-=======
   {22e29854-972f-4604-989c-318935f0f8d8}, !- Handle
   Surface 11,                             !- Name
   Wall,                                   !- Surface Type
   ,                                       !- Construction Name
   {0093ab86-0e2f-4ad9-8b4a-12db70d2e9b9}, !- Space Name
->>>>>>> 9fc7b4ca
   Outdoors,                               !- Outside Boundary Condition
   ,                                       !- Outside Boundary Condition Object
   SunExposed,                             !- Sun Exposure
@@ -574,15 +372,6 @@
   13.6310703908387, 0, 2.4384;            !- X,Y,Z Vertex 4 {m}
 
 OS:Surface,
-<<<<<<< HEAD
-  {44621c2c-475c-41c1-9c0e-b1a106e4c442}, !- Handle
-  Surface 12,                             !- Name
-  RoofCeiling,                            !- Surface Type
-  ,                                       !- Construction Name
-  {93223c1f-2c53-4691-95f0-51ac7aa53616}, !- Space Name
-  Surface,                                !- Outside Boundary Condition
-  {c04f204d-f6c1-40f5-b750-b03c8575b0e1}, !- Outside Boundary Condition Object
-=======
   {2cd50847-26b8-44f9-a63b-30597621159f}, !- Handle
   Surface 12,                             !- Name
   RoofCeiling,                            !- Surface Type
@@ -590,7 +379,6 @@
   {0093ab86-0e2f-4ad9-8b4a-12db70d2e9b9}, !- Space Name
   Surface,                                !- Outside Boundary Condition
   {2474395f-8846-458f-a73e-d8b9f67a5442}, !- Outside Boundary Condition Object
->>>>>>> 9fc7b4ca
   NoSun,                                  !- Sun Exposure
   NoWind,                                 !- Wind Exposure
   ,                                       !- View Factor to Ground
@@ -601,15 +389,6 @@
   0, 0, 2.4384;                           !- X,Y,Z Vertex 4 {m}
 
 OS:Surface,
-<<<<<<< HEAD
-  {c04f204d-f6c1-40f5-b750-b03c8575b0e1}, !- Handle
-  Surface 13,                             !- Name
-  Floor,                                  !- Surface Type
-  ,                                       !- Construction Name
-  {60a4aa53-3452-4137-b906-1fcd0c9d695a}, !- Space Name
-  Surface,                                !- Outside Boundary Condition
-  {44621c2c-475c-41c1-9c0e-b1a106e4c442}, !- Outside Boundary Condition Object
-=======
   {2474395f-8846-458f-a73e-d8b9f67a5442}, !- Handle
   Surface 13,                             !- Name
   Floor,                                  !- Surface Type
@@ -617,7 +396,6 @@
   {4cdf8f5f-9c83-46ca-afd4-6df0844e17c3}, !- Space Name
   Surface,                                !- Outside Boundary Condition
   {2cd50847-26b8-44f9-a63b-30597621159f}, !- Outside Boundary Condition Object
->>>>>>> 9fc7b4ca
   NoSun,                                  !- Sun Exposure
   NoWind,                                 !- Wind Exposure
   ,                                       !- View Factor to Ground
@@ -628,19 +406,11 @@
   0, 0, 0;                                !- X,Y,Z Vertex 4 {m}
 
 OS:Surface,
-<<<<<<< HEAD
-  {1d831fe7-b640-445d-b616-9ab470e67f2f}, !- Handle
-  Surface 14,                             !- Name
-  RoofCeiling,                            !- Surface Type
-  ,                                       !- Construction Name
-  {60a4aa53-3452-4137-b906-1fcd0c9d695a}, !- Space Name
-=======
   {72f125c7-4630-4b74-86a9-cf3245d08483}, !- Handle
   Surface 14,                             !- Name
   RoofCeiling,                            !- Surface Type
   ,                                       !- Construction Name
   {4cdf8f5f-9c83-46ca-afd4-6df0844e17c3}, !- Space Name
->>>>>>> 9fc7b4ca
   Outdoors,                               !- Outside Boundary Condition
   ,                                       !- Outside Boundary Condition Object
   SunExposed,                             !- Sun Exposure
@@ -653,19 +423,11 @@
   13.6310703908387, 0, 0;                 !- X,Y,Z Vertex 4 {m}
 
 OS:Surface,
-<<<<<<< HEAD
-  {e3f86d27-a6ef-47bb-839e-d7b88cb7a7bf}, !- Handle
-  Surface 15,                             !- Name
-  RoofCeiling,                            !- Surface Type
-  ,                                       !- Construction Name
-  {60a4aa53-3452-4137-b906-1fcd0c9d695a}, !- Space Name
-=======
   {1909fa4a-c1ad-4b35-b8f9-7f762214fd79}, !- Handle
   Surface 15,                             !- Name
   RoofCeiling,                            !- Surface Type
   ,                                       !- Construction Name
   {4cdf8f5f-9c83-46ca-afd4-6df0844e17c3}, !- Space Name
->>>>>>> 9fc7b4ca
   Outdoors,                               !- Outside Boundary Condition
   ,                                       !- Outside Boundary Condition Object
   SunExposed,                             !- Sun Exposure
@@ -678,19 +440,11 @@
   0, 6.81553519541936, 0;                 !- X,Y,Z Vertex 4 {m}
 
 OS:Surface,
-<<<<<<< HEAD
-  {85a5bd85-adb7-405b-b793-cc0fa7421aa0}, !- Handle
-  Surface 16,                             !- Name
-  Wall,                                   !- Surface Type
-  ,                                       !- Construction Name
-  {60a4aa53-3452-4137-b906-1fcd0c9d695a}, !- Space Name
-=======
   {ea82bf56-14ef-46c0-a4d8-d9b4cf2856ab}, !- Handle
   Surface 16,                             !- Name
   Wall,                                   !- Surface Type
   ,                                       !- Construction Name
   {4cdf8f5f-9c83-46ca-afd4-6df0844e17c3}, !- Space Name
->>>>>>> 9fc7b4ca
   Outdoors,                               !- Outside Boundary Condition
   ,                                       !- Outside Boundary Condition Object
   SunExposed,                             !- Sun Exposure
@@ -702,19 +456,11 @@
   0, 0, 0;                                !- X,Y,Z Vertex 3 {m}
 
 OS:Surface,
-<<<<<<< HEAD
-  {9dd79b74-4a14-4071-9b01-6c26f8cf9dc6}, !- Handle
-  Surface 17,                             !- Name
-  Wall,                                   !- Surface Type
-  ,                                       !- Construction Name
-  {60a4aa53-3452-4137-b906-1fcd0c9d695a}, !- Space Name
-=======
   {19aac1ec-121b-4511-8a27-8c392e66bc96}, !- Handle
   Surface 17,                             !- Name
   Wall,                                   !- Surface Type
   ,                                       !- Construction Name
   {4cdf8f5f-9c83-46ca-afd4-6df0844e17c3}, !- Space Name
->>>>>>> 9fc7b4ca
   Outdoors,                               !- Outside Boundary Condition
   ,                                       !- Outside Boundary Condition Object
   SunExposed,                             !- Sun Exposure
@@ -726,15 +472,9 @@
   13.6310703908387, 6.81553519541936, 0;  !- X,Y,Z Vertex 3 {m}
 
 OS:Space,
-<<<<<<< HEAD
-  {60a4aa53-3452-4137-b906-1fcd0c9d695a}, !- Handle
-  unfinished attic space,                 !- Name
-  {7d5f6a14-13c8-4329-a5fd-b24f048352bb}, !- Space Type Name
-=======
   {4cdf8f5f-9c83-46ca-afd4-6df0844e17c3}, !- Handle
   unfinished attic space,                 !- Name
   {778272e2-e879-4da1-b9c3-7cf8d2fcf911}, !- Space Type Name
->>>>>>> 9fc7b4ca
   ,                                       !- Default Construction Set Name
   ,                                       !- Default Schedule Set Name
   -0,                                     !- Direction of Relative North {deg}
@@ -742,17 +482,10 @@
   0,                                      !- Y Origin {m}
   4.8768,                                 !- Z Origin {m}
   ,                                       !- Building Story Name
-<<<<<<< HEAD
-  {2da0b239-df6c-475b-b421-2f1ba9295909}; !- Thermal Zone Name
-
-OS:ThermalZone,
-  {2da0b239-df6c-475b-b421-2f1ba9295909}, !- Handle
-=======
   {08a7b22b-9b95-4367-93cf-f75041ad691e}; !- Thermal Zone Name
 
 OS:ThermalZone,
   {08a7b22b-9b95-4367-93cf-f75041ad691e}, !- Handle
->>>>>>> 9fc7b4ca
   unfinished attic zone,                  !- Name
   ,                                       !- Multiplier
   ,                                       !- Ceiling Height {m}
@@ -761,17 +494,10 @@
   ,                                       !- Zone Inside Convection Algorithm
   ,                                       !- Zone Outside Convection Algorithm
   ,                                       !- Zone Conditioning Equipment List Name
-<<<<<<< HEAD
-  {365bfa5f-f997-4bcc-99ea-fce1b50f4f48}, !- Zone Air Inlet Port List
-  {249a9da5-dc8c-40ea-bfaf-8ffce020cbf9}, !- Zone Air Exhaust Port List
-  {926e74e8-2a44-41d2-b8cb-0123fb4a3cc4}, !- Zone Air Node Name
-  {df9d8702-3c50-4846-8970-fe5a944846f2}, !- Zone Return Air Port List
-=======
   {acae7c79-a00b-4930-bda8-da0c0b2d3a4f}, !- Zone Air Inlet Port List
   {0fe7e0f6-6684-4614-a881-94edee0a09b5}, !- Zone Air Exhaust Port List
   {a21106f4-27a7-4182-89c9-a0e8c2984de0}, !- Zone Air Node Name
   {4f62fade-8c61-4fdf-8354-c94d2e5b5355}, !- Zone Return Air Port List
->>>>>>> 9fc7b4ca
   ,                                       !- Primary Daylighting Control Name
   ,                                       !- Fraction of Zone Controlled by Primary Daylighting Control
   ,                                       !- Secondary Daylighting Control Name
@@ -782,39 +508,6 @@
   No;                                     !- Use Ideal Air Loads
 
 OS:Node,
-<<<<<<< HEAD
-  {43c9921f-1617-4cbd-a170-8a8323d1c717}, !- Handle
-  Node 2,                                 !- Name
-  {926e74e8-2a44-41d2-b8cb-0123fb4a3cc4}, !- Inlet Port
-  ;                                       !- Outlet Port
-
-OS:Connection,
-  {926e74e8-2a44-41d2-b8cb-0123fb4a3cc4}, !- Handle
-  {aae5d242-5b65-4505-bad5-3364e5e3ab35}, !- Name
-  {2da0b239-df6c-475b-b421-2f1ba9295909}, !- Source Object
-  11,                                     !- Outlet Port
-  {43c9921f-1617-4cbd-a170-8a8323d1c717}, !- Target Object
-  2;                                      !- Inlet Port
-
-OS:PortList,
-  {365bfa5f-f997-4bcc-99ea-fce1b50f4f48}, !- Handle
-  {f98b7941-68f2-4a8d-8125-43ab5aeeb11a}, !- Name
-  {2da0b239-df6c-475b-b421-2f1ba9295909}; !- HVAC Component
-
-OS:PortList,
-  {249a9da5-dc8c-40ea-bfaf-8ffce020cbf9}, !- Handle
-  {01156351-e9c8-449b-a2fe-492b9e017e73}, !- Name
-  {2da0b239-df6c-475b-b421-2f1ba9295909}; !- HVAC Component
-
-OS:PortList,
-  {df9d8702-3c50-4846-8970-fe5a944846f2}, !- Handle
-  {205c2529-8d31-4197-8567-580080ec9a63}, !- Name
-  {2da0b239-df6c-475b-b421-2f1ba9295909}; !- HVAC Component
-
-OS:Sizing:Zone,
-  {8c87b1df-ac73-44b5-a6c9-1fd774ce844d}, !- Handle
-  {2da0b239-df6c-475b-b421-2f1ba9295909}, !- Zone or ZoneList Name
-=======
   {e248e6f5-4b7d-4342-b7a8-d40941e03b62}, !- Handle
   Node 2,                                 !- Name
   {a21106f4-27a7-4182-89c9-a0e8c2984de0}, !- Inlet Port
@@ -846,7 +539,6 @@
 OS:Sizing:Zone,
   {800e3ad5-df39-4a3a-9cba-fe0f942e0179}, !- Handle
   {08a7b22b-9b95-4367-93cf-f75041ad691e}, !- Zone or ZoneList Name
->>>>>>> 9fc7b4ca
   SupplyAirTemperature,                   !- Zone Cooling Design Supply Air Temperature Input Method
   14,                                     !- Zone Cooling Design Supply Air Temperature {C}
   11.11,                                  !- Zone Cooling Design Supply Air Temperature Difference {deltaC}
@@ -875,21 +567,12 @@
   autosize;                               !- Dedicated Outdoor Air High Setpoint Temperature for Design {C}
 
 OS:ZoneHVAC:EquipmentList,
-<<<<<<< HEAD
-  {9112220b-8a82-4f2c-a94b-6c423e9f7bc2}, !- Handle
-  Zone HVAC Equipment List 2,             !- Name
-  {2da0b239-df6c-475b-b421-2f1ba9295909}; !- Thermal Zone
-
-OS:SpaceType,
-  {7d5f6a14-13c8-4329-a5fd-b24f048352bb}, !- Handle
-=======
   {25c426ae-c09f-43ef-a1ea-13e0e791e214}, !- Handle
   Zone HVAC Equipment List 2,             !- Name
   {08a7b22b-9b95-4367-93cf-f75041ad691e}; !- Thermal Zone
 
 OS:SpaceType,
   {778272e2-e879-4da1-b9c3-7cf8d2fcf911}, !- Handle
->>>>>>> 9fc7b4ca
   Space Type 2,                           !- Name
   ,                                       !- Default Construction Set Name
   ,                                       !- Default Schedule Set Name
@@ -900,21 +583,13 @@
   unfinished attic;                       !- Standards Space Type
 
 OS:BuildingUnit,
-<<<<<<< HEAD
-  {29f83f49-258b-4099-a00b-bddae611ecd4}, !- Handle
-=======
   {346a73c1-c454-4972-8bb8-8146edc2edd7}, !- Handle
->>>>>>> 9fc7b4ca
   unit 1,                                 !- Name
   ,                                       !- Rendering Color
   Residential;                            !- Building Unit Type
 
 OS:Building,
-<<<<<<< HEAD
-  {a096f447-af34-434e-8620-1c881cc2a117}, !- Handle
-=======
   {ee930b53-2974-41be-9ccf-b3ccea8b1c5a}, !- Handle
->>>>>>> 9fc7b4ca
   Building 1,                             !- Name
   ,                                       !- Building Sector Type
   180,                                    !- North Axis {deg}
@@ -929,13 +604,8 @@
   1;                                      !- Standards Number of Living Units
 
 OS:AdditionalProperties,
-<<<<<<< HEAD
-  {224c1cab-9d30-4c87-b41c-324d85e8a9ae}, !- Handle
-  {a096f447-af34-434e-8620-1c881cc2a117}, !- Object Name
-=======
   {f67bcda0-0830-4c37-a6dc-9e90aa46feb2}, !- Handle
   {ee930b53-2974-41be-9ccf-b3ccea8b1c5a}, !- Object Name
->>>>>>> 9fc7b4ca
   Total Units Represented,                !- Feature Name 1
   Integer,                                !- Feature Data Type 1
   1,                                      !- Feature Value 1
@@ -944,13 +614,8 @@
   1;                                      !- Feature Value 2
 
 OS:AdditionalProperties,
-<<<<<<< HEAD
-  {1c4ed2b6-fa35-4227-a97f-450a9ee609fa}, !- Handle
-  {29f83f49-258b-4099-a00b-bddae611ecd4}, !- Object Name
-=======
   {95f7ecd2-4544-46e2-8a42-42bec0ca1132}, !- Handle
   {346a73c1-c454-4972-8bb8-8146edc2edd7}, !- Object Name
->>>>>>> 9fc7b4ca
   NumberOfBedrooms,                       !- Feature Name 1
   Integer,                                !- Feature Data Type 1
   3,                                      !- Feature Value 1
@@ -959,11 +624,7 @@
   2;                                      !- Feature Value 2
 
 OS:Schedule:Day,
-<<<<<<< HEAD
-  {121eb7d0-58a0-4fe8-91d2-ee754045f906}, !- Handle
-=======
   {c29732fa-e7e3-4036-8cbc-c96f8dc3d85d}, !- Handle
->>>>>>> 9fc7b4ca
   Schedule Day 1,                         !- Name
   ,                                       !- Schedule Type Limits Name
   ,                                       !- Interpolate to Timestep
@@ -972,11 +633,7 @@
   0;                                      !- Value Until Time 1
 
 OS:Schedule:Day,
-<<<<<<< HEAD
-  {b14ddc8d-76cd-4580-bc92-0b59a8f11663}, !- Handle
-=======
   {c69c1831-000b-48dd-a845-5b487557650e}, !- Handle
->>>>>>> 9fc7b4ca
   Schedule Day 2,                         !- Name
   ,                                       !- Schedule Type Limits Name
   ,                                       !- Interpolate to Timestep
@@ -985,11 +642,7 @@
   1;                                      !- Value Until Time 1
 
 OS:WeatherFile,
-<<<<<<< HEAD
-  {e8ad5af8-31b8-49ec-8cb2-6452ca067d3a}, !- Handle
-=======
   {41569da8-30db-4b90-8b48-b01ec90160fa}, !- Handle
->>>>>>> 9fc7b4ca
   Denver Intl Ap,                         !- City
   CO,                                     !- State Province Region
   USA,                                    !- Country
@@ -1003,13 +656,8 @@
   E23378AA;                               !- Checksum
 
 OS:AdditionalProperties,
-<<<<<<< HEAD
-  {e1b8d1be-a026-4853-a7df-3fc784974847}, !- Handle
-  {e8ad5af8-31b8-49ec-8cb2-6452ca067d3a}, !- Object Name
-=======
   {e1f1a1bd-89f3-47f3-8f3f-b796cbc1c4be}, !- Handle
   {41569da8-30db-4b90-8b48-b01ec90160fa}, !- Object Name
->>>>>>> 9fc7b4ca
   EPWHeaderCity,                          !- Feature Name 1
   String,                                 !- Feature Data Type 1
   Denver Intl Ap,                         !- Feature Value 1
@@ -1116,18 +764,8 @@
   Double,                                 !- Feature Data Type 35
   84;                                     !- Feature Value 35
 
-<<<<<<< HEAD
-OS:YearDescription,
-  {54dd1f88-88cf-43d9-a602-bc7078cad4b9}, !- Handle
-  ,                                       !- Calendar Year
-  Monday;                                 !- Day of Week for Start Day
-
-OS:Site,
-  {022cc647-3f67-4d16-b19e-79ae1da478a3}, !- Handle
-=======
 OS:Site,
   {5753f118-b617-4fae-b17b-8d536c07636e}, !- Handle
->>>>>>> 9fc7b4ca
   Denver Intl Ap_CO_USA,                  !- Name
   39.83,                                  !- Latitude {deg}
   -104.65,                                !- Longitude {deg}
@@ -1136,11 +774,7 @@
   ;                                       !- Terrain
 
 OS:ClimateZones,
-<<<<<<< HEAD
-  {5d0601d0-30d9-49f0-8339-80fcc337643c}, !- Handle
-=======
   {d44cef9c-6e37-47b5-8b5d-191b871a8d2a}, !- Handle
->>>>>>> 9fc7b4ca
   ,                                       !- Active Institution
   ,                                       !- Active Year
   ,                                       !- Climate Zone Institution Name 1
@@ -1153,31 +787,19 @@
   Cold;                                   !- Climate Zone Value 2
 
 OS:Site:WaterMainsTemperature,
-<<<<<<< HEAD
-  {b0abe6cb-13e0-4c93-a0cd-7da47499ed6a}, !- Handle
-=======
   {8d60fe77-e83f-4e45-b99d-2d797a0164aa}, !- Handle
->>>>>>> 9fc7b4ca
   Correlation,                            !- Calculation Method
   ,                                       !- Temperature Schedule Name
   10.8753424657535,                       !- Annual Average Outdoor Air Temperature {C}
   23.1524007936508;                       !- Maximum Difference In Monthly Average Outdoor Air Temperatures {deltaC}
 
 OS:RunPeriodControl:DaylightSavingTime,
-<<<<<<< HEAD
-  {a22691f2-6da4-493d-afd4-f2a610715014}, !- Handle
-=======
   {9e79bfb2-66ba-4eff-8cf5-0ced7e66e92d}, !- Handle
->>>>>>> 9fc7b4ca
   4/7,                                    !- Start Date
   10/26;                                  !- End Date
 
 OS:Site:GroundTemperature:Deep,
-<<<<<<< HEAD
-  {acee3594-f3e5-4d1c-a794-16e75e45436b}, !- Handle
-=======
   {c2dd3098-52da-47f2-8263-f00178e57d0a}, !- Handle
->>>>>>> 9fc7b4ca
   10.8753424657535,                       !- January Deep Ground Temperature {C}
   10.8753424657535,                       !- February Deep Ground Temperature {C}
   10.8753424657535,                       !- March Deep Ground Temperature {C}
