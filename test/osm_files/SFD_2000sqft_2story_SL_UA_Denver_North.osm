!- NOTE: Auto-generated from /test/osw_files/SFD_2000sqft_2story_SL_UA_Denver_North.osw

OS:Version,
<<<<<<< HEAD
  {090e711a-ff63-4d2d-ba01-c1810c73154b}, !- Handle
  3.2.0;                                  !- Version Identifier

OS:SimulationControl,
  {1e9c7590-8cd4-43fa-858e-46bf84ecaf1e}, !- Handle
=======
  {8e015cdd-80db-4d9f-b043-136ad4719f4c}, !- Handle
  2.9.0;                                  !- Version Identifier

OS:SimulationControl,
  {4ef9c4ef-d1f0-442b-bb66-39a1d9b77d24}, !- Handle
>>>>>>> 78927444
  ,                                       !- Do Zone Sizing Calculation
  ,                                       !- Do System Sizing Calculation
  ,                                       !- Do Plant Sizing Calculation
  No;                                     !- Run Simulation for Sizing Periods

OS:Timestep,
<<<<<<< HEAD
  {e45d2aba-a652-4319-b492-96566c525a7f}, !- Handle
  6;                                      !- Number of Timesteps per Hour

OS:ShadowCalculation,
  {1a77d43a-e1ce-427b-b726-7628dbcafcf0}, !- Handle
  PolygonClipping,                        !- Shading Calculation Method
  ,                                       !- Shading Calculation Update Frequency Method
  20,                                     !- Shading Calculation Update Frequency
  200,                                    !- Maximum Figures in Shadow Overlap Calculations
  ,                                       !- Polygon Clipping Algorithm
  512,                                    !- Pixel Counting Resolution
  ,                                       !- Sky Diffuse Modeling Algorithm
  No,                                     !- Output External Shading Calculation Results
  No,                                     !- Disable Self-Shading Within Shading Zone Groups
  No;                                     !- Disable Self-Shading From Shading Zone Groups to Other Zones

OS:SurfaceConvectionAlgorithm:Outside,
  {f26b6c36-3771-4342-bb89-822acb9fcb0d}, !- Handle
  DOE-2;                                  !- Algorithm

OS:SurfaceConvectionAlgorithm:Inside,
  {8d96a1d2-1cbd-4d6f-a0d4-b8c7cdcffcd8}, !- Handle
  TARP;                                   !- Algorithm

OS:ZoneCapacitanceMultiplier:ResearchSpecial,
  {acf67540-d2bd-4106-a584-3c810f9656bb}, !- Handle
=======
  {4d645018-e3c9-4f66-8bb8-eb3f9d7ce6be}, !- Handle
  6;                                      !- Number of Timesteps per Hour

OS:ShadowCalculation,
  {7eba20d9-318f-46f8-88fb-fe02b9266838}, !- Handle
  20,                                     !- Calculation Frequency
  200;                                    !- Maximum Figures in Shadow Overlap Calculations

OS:SurfaceConvectionAlgorithm:Outside,
  {5d7f05b6-1721-4e8c-8fd8-b281c1464dfe}, !- Handle
  DOE-2;                                  !- Algorithm

OS:SurfaceConvectionAlgorithm:Inside,
  {378fad9a-83f9-4701-88b7-6eb6cd549970}, !- Handle
  TARP;                                   !- Algorithm

OS:ZoneCapacitanceMultiplier:ResearchSpecial,
  {926f5228-a1b8-4df3-b165-453a55e20ace}, !- Handle
>>>>>>> 78927444
  ,                                       !- Temperature Capacity Multiplier
  15,                                     !- Humidity Capacity Multiplier
  ;                                       !- Carbon Dioxide Capacity Multiplier

OS:RunPeriod,
<<<<<<< HEAD
  {507b686e-4587-40a9-b6ea-2459f30bdd4e}, !- Handle
=======
  {ade9b601-d578-4496-a94d-8d6c050bb795}, !- Handle
>>>>>>> 78927444
  Run Period 1,                           !- Name
  1,                                      !- Begin Month
  1,                                      !- Begin Day of Month
  12,                                     !- End Month
  31,                                     !- End Day of Month
  ,                                       !- Use Weather File Holidays and Special Days
  ,                                       !- Use Weather File Daylight Saving Period
  ,                                       !- Apply Weekend Holiday Rule
  ,                                       !- Use Weather File Rain Indicators
  ,                                       !- Use Weather File Snow Indicators
  ;                                       !- Number of Times Runperiod to be Repeated

OS:YearDescription,
<<<<<<< HEAD
  {be567f8c-e476-40d5-8a32-1a954aa07656}, !- Handle
=======
  {68923f1f-485d-49da-ba88-769085246179}, !- Handle
>>>>>>> 78927444
  2007,                                   !- Calendar Year
  ,                                       !- Day of Week for Start Day
  ;                                       !- Is Leap Year

OS:WeatherFile,
<<<<<<< HEAD
  {4954f9c5-716b-4955-9a7f-68cc937969ed}, !- Handle
=======
  {9974041d-75d2-44e4-af6d-4c7d8e48d39c}, !- Handle
>>>>>>> 78927444
  Denver Intl Ap,                         !- City
  CO,                                     !- State Province Region
  USA,                                    !- Country
  TMY3,                                   !- Data Source
  725650,                                 !- WMO Number
  39.83,                                  !- Latitude {deg}
  -104.65,                                !- Longitude {deg}
  -7,                                     !- Time Zone {hr}
  1650,                                   !- Elevation {m}
  C:/OpenStudio/resstock/resources/measures/HPXMLtoOpenStudio/weather/USA_CO_Denver.Intl.AP.725650_TMY3.epw, !- Url
  E23378AA;                               !- Checksum

OS:AdditionalProperties,
<<<<<<< HEAD
  {f4e8b993-cb9c-4146-90ac-77c4d021def2}, !- Handle
  {4954f9c5-716b-4955-9a7f-68cc937969ed}, !- Object Name
=======
  {abb8361d-0388-452b-ae43-b48b0d45c14c}, !- Handle
  {9974041d-75d2-44e4-af6d-4c7d8e48d39c}, !- Object Name
>>>>>>> 78927444
  EPWHeaderCity,                          !- Feature Name 1
  String,                                 !- Feature Data Type 1
  Denver Intl Ap,                         !- Feature Value 1
  EPWHeaderState,                         !- Feature Name 2
  String,                                 !- Feature Data Type 2
  CO,                                     !- Feature Value 2
  EPWHeaderCountry,                       !- Feature Name 3
  String,                                 !- Feature Data Type 3
  USA,                                    !- Feature Value 3
  EPWHeaderDataSource,                    !- Feature Name 4
  String,                                 !- Feature Data Type 4
  TMY3,                                   !- Feature Value 4
  EPWHeaderStation,                       !- Feature Name 5
  String,                                 !- Feature Data Type 5
  725650,                                 !- Feature Value 5
  EPWHeaderLatitude,                      !- Feature Name 6
  Double,                                 !- Feature Data Type 6
  39.829999999999998,                     !- Feature Value 6
  EPWHeaderLongitude,                     !- Feature Name 7
  Double,                                 !- Feature Data Type 7
  -104.65000000000001,                    !- Feature Value 7
  EPWHeaderTimezone,                      !- Feature Name 8
  Double,                                 !- Feature Data Type 8
  -7,                                     !- Feature Value 8
  EPWHeaderAltitude,                      !- Feature Name 9
  Double,                                 !- Feature Data Type 9
  5413.3858267716532,                     !- Feature Value 9
  EPWHeaderLocalPressure,                 !- Feature Name 10
  Double,                                 !- Feature Data Type 10
  0.81937567683596546,                    !- Feature Value 10
  EPWHeaderRecordsPerHour,                !- Feature Name 11
  Double,                                 !- Feature Data Type 11
  0,                                      !- Feature Value 11
  EPWDataAnnualAvgDrybulb,                !- Feature Name 12
  Double,                                 !- Feature Data Type 12
  51.575616438356228,                     !- Feature Value 12
  EPWDataAnnualMinDrybulb,                !- Feature Name 13
  Double,                                 !- Feature Data Type 13
  -2.9200000000000017,                    !- Feature Value 13
  EPWDataAnnualMaxDrybulb,                !- Feature Name 14
  Double,                                 !- Feature Data Type 14
  104,                                    !- Feature Value 14
  EPWDataCDD50F,                          !- Feature Name 15
  Double,                                 !- Feature Data Type 15
  3072.2925000000005,                     !- Feature Value 15
  EPWDataCDD65F,                          !- Feature Name 16
  Double,                                 !- Feature Data Type 16
  883.62000000000035,                     !- Feature Value 16
  EPWDataHDD50F,                          !- Feature Name 17
  Double,                                 !- Feature Data Type 17
  2497.1925000000001,                     !- Feature Value 17
  EPWDataHDD65F,                          !- Feature Name 18
  Double,                                 !- Feature Data Type 18
  5783.5200000000013,                     !- Feature Value 18
  EPWDataAnnualAvgWindspeed,              !- Feature Name 19
  Double,                                 !- Feature Data Type 19
  3.9165296803649667,                     !- Feature Value 19
  EPWDataMonthlyAvgDrybulbs,              !- Feature Name 20
  String,                                 !- Feature Data Type 20
  33.4191935483871&#4431.90142857142857&#4443.02620967741937&#4442.48624999999999&#4459.877741935483854&#4473.57574999999997&#4472.07975806451608&#4472.70008064516134&#4466.49200000000006&#4450.079112903225806&#4437.218250000000005&#4434.582177419354835, !- Feature Value 20
  EPWDataGroundMonthlyTemps,              !- Feature Name 21
  String,                                 !- Feature Data Type 21
  44.08306285945173&#4440.89570904991865&#4440.64045432632048&#4442.153016571250646&#4448.225111118704206&#4454.268919273837525&#4459.508577937551024&#4462.82777283423508&#4463.10975667174995&#4460.41014950381947&#4455.304105212311526&#4449.445696474514364, !- Feature Value 21
  EPWDataWSF,                             !- Feature Name 22
  Double,                                 !- Feature Data Type 22
  0.58999999999999997,                    !- Feature Value 22
  EPWDataMonthlyAvgDailyHighDrybulbs,     !- Feature Name 23
  String,                                 !- Feature Data Type 23
  47.41032258064516&#4446.58642857142857&#4455.15032258064517&#4453.708&#4472.80193548387098&#4488.67600000000002&#4486.1858064516129&#4485.87225806451613&#4482.082&#4463.18064516129033&#4448.73400000000001&#4448.87935483870968, !- Feature Value 23
  EPWDataMonthlyAvgDailyLowDrybulbs,      !- Feature Name 24
  String,                                 !- Feature Data Type 24
  19.347741935483874&#4419.856428571428573&#4430.316129032258065&#4431.112&#4447.41612903225806&#4457.901999999999994&#4459.063870967741934&#4460.956774193548384&#4452.352000000000004&#4438.41612903225806&#4427.002000000000002&#4423.02903225806451, !- Feature Value 24
  EPWDesignHeatingDrybulb,                !- Feature Name 25
  Double,                                 !- Feature Data Type 25
  12.02,                                  !- Feature Value 25
  EPWDesignHeatingWindspeed,              !- Feature Name 26
  Double,                                 !- Feature Data Type 26
  2.8062500000000004,                     !- Feature Value 26
  EPWDesignCoolingDrybulb,                !- Feature Name 27
  Double,                                 !- Feature Data Type 27
  91.939999999999998,                     !- Feature Value 27
  EPWDesignCoolingWetbulb,                !- Feature Name 28
  Double,                                 !- Feature Data Type 28
  59.95131430195849,                      !- Feature Value 28
  EPWDesignCoolingHumidityRatio,          !- Feature Name 29
  Double,                                 !- Feature Data Type 29
  0.0059161086834698092,                  !- Feature Value 29
  EPWDesignCoolingWindspeed,              !- Feature Name 30
  Double,                                 !- Feature Data Type 30
  3.7999999999999989,                     !- Feature Value 30
  EPWDesignDailyTemperatureRange,         !- Feature Name 31
  Double,                                 !- Feature Data Type 31
  24.915483870967748,                     !- Feature Value 31
  EPWDesignDehumidDrybulb,                !- Feature Name 32
  Double,                                 !- Feature Data Type 32
  67.996785714285721,                     !- Feature Value 32
  EPWDesignDehumidHumidityRatio,          !- Feature Name 33
  Double,                                 !- Feature Data Type 33
  0.012133744170488724,                   !- Feature Value 33
  EPWDesignCoolingDirectNormal,           !- Feature Name 34
  Double,                                 !- Feature Data Type 34
  985,                                    !- Feature Value 34
  EPWDesignCoolingDiffuseHorizontal,      !- Feature Name 35
  Double,                                 !- Feature Data Type 35
  84;                                     !- Feature Value 35

OS:Site,
<<<<<<< HEAD
  {e47c5f1f-17eb-458a-be3f-1ace28987e3c}, !- Handle
=======
  {17c66458-bf42-441a-bd75-87ff802b287e}, !- Handle
>>>>>>> 78927444
  Denver Intl Ap_CO_USA,                  !- Name
  39.83,                                  !- Latitude {deg}
  -104.65,                                !- Longitude {deg}
  -7,                                     !- Time Zone {hr}
  1650,                                   !- Elevation {m}
  ;                                       !- Terrain

OS:ClimateZones,
<<<<<<< HEAD
  {42f61b4a-4dc2-444c-ab01-d28c702ec1a1}, !- Handle
  Building America,                       !- Climate Zone Institution Name 1
=======
  {d8689e91-ff73-4bf3-9444-73598da4aee4}, !- Handle
  ,                                       !- Active Institution
  ,                                       !- Active Year
  ,                                       !- Climate Zone Institution Name 1
>>>>>>> 78927444
  ,                                       !- Climate Zone Document Name 1
  0,                                      !- Climate Zone Document Year 1
  Cold;                                   !- Climate Zone Value 1

OS:Site:WaterMainsTemperature,
<<<<<<< HEAD
  {e68f1e1c-8653-4a76-a1f4-e4ec06093c1b}, !- Handle
=======
  {b4280aa6-f6db-454c-887c-2929ddf65337}, !- Handle
>>>>>>> 78927444
  Correlation,                            !- Calculation Method
  ,                                       !- Temperature Schedule Name
  10.8753424657535,                       !- Annual Average Outdoor Air Temperature {C}
  23.1524007936508;                       !- Maximum Difference In Monthly Average Outdoor Air Temperatures {deltaC}

OS:RunPeriodControl:DaylightSavingTime,
<<<<<<< HEAD
  {6b4920d1-d9c1-430f-90e1-9be919a5be40}, !- Handle
=======
  {f7b68940-f0bb-4048-a537-f5ef1fbc4638}, !- Handle
>>>>>>> 78927444
  3/12,                                   !- Start Date
  11/5;                                   !- End Date

OS:Site:GroundTemperature:Deep,
<<<<<<< HEAD
  {35ff6a15-3c71-46e4-b5eb-c9747f39c5cc}, !- Handle
=======
  {cb42bbbe-a19e-4e40-9970-7afa8091c81d}, !- Handle
>>>>>>> 78927444
  10.8753424657535,                       !- January Deep Ground Temperature {C}
  10.8753424657535,                       !- February Deep Ground Temperature {C}
  10.8753424657535,                       !- March Deep Ground Temperature {C}
  10.8753424657535,                       !- April Deep Ground Temperature {C}
  10.8753424657535,                       !- May Deep Ground Temperature {C}
  10.8753424657535,                       !- June Deep Ground Temperature {C}
  10.8753424657535,                       !- July Deep Ground Temperature {C}
  10.8753424657535,                       !- August Deep Ground Temperature {C}
  10.8753424657535,                       !- September Deep Ground Temperature {C}
  10.8753424657535,                       !- October Deep Ground Temperature {C}
  10.8753424657535,                       !- November Deep Ground Temperature {C}
  10.8753424657535;                       !- December Deep Ground Temperature {C}

OS:Building,
<<<<<<< HEAD
  {c2c45aae-ef04-45e9-88c3-316560ce37a2}, !- Handle
=======
  {ded6aa78-0543-4033-a20e-e0010a2abad1}, !- Handle
>>>>>>> 78927444
  Building 1,                             !- Name
  ,                                       !- Building Sector Type
  180,                                    !- North Axis {deg}
  ,                                       !- Nominal Floor to Floor Height {m}
  ,                                       !- Space Type Name
  ,                                       !- Default Construction Set Name
  ,                                       !- Default Schedule Set Name
  2,                                      !- Standards Number of Stories
  2,                                      !- Standards Number of Above Ground Stories
  ,                                       !- Standards Template
  singlefamilydetached,                   !- Standards Building Type
  1;                                      !- Standards Number of Living Units

OS:AdditionalProperties,
<<<<<<< HEAD
  {56cd6524-d8f6-4b1f-a8d0-1695ee5c3228}, !- Handle
  {c2c45aae-ef04-45e9-88c3-316560ce37a2}, !- Object Name
=======
  {2d768737-713a-42b2-a6c5-e8d53ead355e}, !- Handle
  {ded6aa78-0543-4033-a20e-e0010a2abad1}, !- Object Name
>>>>>>> 78927444
  Total Units Modeled,                    !- Feature Name 1
  Integer,                                !- Feature Data Type 1
  1;                                      !- Feature Value 1

OS:ThermalZone,
<<<<<<< HEAD
  {da8fa5a7-6591-42d3-a44e-9524728bd8d2}, !- Handle
=======
  {b005de85-2e34-4feb-899a-f871f69f6029}, !- Handle
>>>>>>> 78927444
  living zone,                            !- Name
  ,                                       !- Multiplier
  ,                                       !- Ceiling Height {m}
  ,                                       !- Volume {m3}
  ,                                       !- Floor Area {m2}
  ,                                       !- Zone Inside Convection Algorithm
  ,                                       !- Zone Outside Convection Algorithm
  ,                                       !- Zone Conditioning Equipment List Name
<<<<<<< HEAD
  {7dbdcfb4-846b-4fc7-95fb-03bc43e1cc38}, !- Zone Air Inlet Port List
  {37cea926-74ea-4e6d-bce8-2749e1bd3fa1}, !- Zone Air Exhaust Port List
  {963df1ba-03fa-46af-8a9f-dd4bf76e2876}, !- Zone Air Node Name
  {9384b4ca-5156-4b70-a24c-415253395841}, !- Zone Return Air Port List
=======
  {9c88cfaa-a328-499f-999c-4ee35945e311}, !- Zone Air Inlet Port List
  {ce9fd2a0-35d7-4b37-9d36-c8f6933f7a12}, !- Zone Air Exhaust Port List
  {daf7268f-4df1-4ccf-8c3b-45ea0e4dac49}, !- Zone Air Node Name
  {45dc9e54-2364-46c3-bd35-d620d679d238}, !- Zone Return Air Port List
>>>>>>> 78927444
  ,                                       !- Primary Daylighting Control Name
  ,                                       !- Fraction of Zone Controlled by Primary Daylighting Control
  ,                                       !- Secondary Daylighting Control Name
  ,                                       !- Fraction of Zone Controlled by Secondary Daylighting Control
  ,                                       !- Illuminance Map Name
  ,                                       !- Group Rendering Name
  ,                                       !- Thermostat Name
  No;                                     !- Use Ideal Air Loads

OS:Node,
<<<<<<< HEAD
  {ebe47188-9d3b-426f-8341-7a1b5359e2a6}, !- Handle
  Node 1,                                 !- Name
  {963df1ba-03fa-46af-8a9f-dd4bf76e2876}, !- Inlet Port
  ;                                       !- Outlet Port

OS:Connection,
  {963df1ba-03fa-46af-8a9f-dd4bf76e2876}, !- Handle
  {da8fa5a7-6591-42d3-a44e-9524728bd8d2}, !- Source Object
  11,                                     !- Outlet Port
  {ebe47188-9d3b-426f-8341-7a1b5359e2a6}, !- Target Object
  2;                                      !- Inlet Port

OS:PortList,
  {7dbdcfb4-846b-4fc7-95fb-03bc43e1cc38}, !- Handle
  {da8fa5a7-6591-42d3-a44e-9524728bd8d2}; !- HVAC Component

OS:PortList,
  {37cea926-74ea-4e6d-bce8-2749e1bd3fa1}, !- Handle
  {da8fa5a7-6591-42d3-a44e-9524728bd8d2}; !- HVAC Component

OS:PortList,
  {9384b4ca-5156-4b70-a24c-415253395841}, !- Handle
  {da8fa5a7-6591-42d3-a44e-9524728bd8d2}; !- HVAC Component

OS:Sizing:Zone,
  {179636ba-7916-4953-abb2-1114c1d34345}, !- Handle
  {da8fa5a7-6591-42d3-a44e-9524728bd8d2}, !- Zone or ZoneList Name
=======
  {1c37d477-757a-481b-ab81-174ada3c215e}, !- Handle
  Node 1,                                 !- Name
  {daf7268f-4df1-4ccf-8c3b-45ea0e4dac49}, !- Inlet Port
  ;                                       !- Outlet Port

OS:Connection,
  {daf7268f-4df1-4ccf-8c3b-45ea0e4dac49}, !- Handle
  {36c72cde-a256-4a58-9000-567e4deddaa4}, !- Name
  {b005de85-2e34-4feb-899a-f871f69f6029}, !- Source Object
  11,                                     !- Outlet Port
  {1c37d477-757a-481b-ab81-174ada3c215e}, !- Target Object
  2;                                      !- Inlet Port

OS:PortList,
  {9c88cfaa-a328-499f-999c-4ee35945e311}, !- Handle
  {3c85c528-f403-47e8-898d-5da83a5c7e84}, !- Name
  {b005de85-2e34-4feb-899a-f871f69f6029}; !- HVAC Component

OS:PortList,
  {ce9fd2a0-35d7-4b37-9d36-c8f6933f7a12}, !- Handle
  {9d0556c0-d0fa-4fc7-899d-17cd1d447a8d}, !- Name
  {b005de85-2e34-4feb-899a-f871f69f6029}; !- HVAC Component

OS:PortList,
  {45dc9e54-2364-46c3-bd35-d620d679d238}, !- Handle
  {bdaa18d9-60a1-42b2-823a-1a1dd3c68c7e}, !- Name
  {b005de85-2e34-4feb-899a-f871f69f6029}; !- HVAC Component

OS:Sizing:Zone,
  {0b56d611-a0f9-4d79-97a7-3b3a00d10853}, !- Handle
  {b005de85-2e34-4feb-899a-f871f69f6029}, !- Zone or ZoneList Name
>>>>>>> 78927444
  SupplyAirTemperature,                   !- Zone Cooling Design Supply Air Temperature Input Method
  14,                                     !- Zone Cooling Design Supply Air Temperature {C}
  11.11,                                  !- Zone Cooling Design Supply Air Temperature Difference {deltaC}
  SupplyAirTemperature,                   !- Zone Heating Design Supply Air Temperature Input Method
  40,                                     !- Zone Heating Design Supply Air Temperature {C}
  11.11,                                  !- Zone Heating Design Supply Air Temperature Difference {deltaC}
  0.0085,                                 !- Zone Cooling Design Supply Air Humidity Ratio {kg-H2O/kg-air}
  0.008,                                  !- Zone Heating Design Supply Air Humidity Ratio {kg-H2O/kg-air}
  ,                                       !- Zone Heating Sizing Factor
  ,                                       !- Zone Cooling Sizing Factor
  DesignDay,                              !- Cooling Design Air Flow Method
  ,                                       !- Cooling Design Air Flow Rate {m3/s}
  ,                                       !- Cooling Minimum Air Flow per Zone Floor Area {m3/s-m2}
  ,                                       !- Cooling Minimum Air Flow {m3/s}
  ,                                       !- Cooling Minimum Air Flow Fraction
  DesignDay,                              !- Heating Design Air Flow Method
  ,                                       !- Heating Design Air Flow Rate {m3/s}
  ,                                       !- Heating Maximum Air Flow per Zone Floor Area {m3/s-m2}
  ,                                       !- Heating Maximum Air Flow {m3/s}
  ,                                       !- Heating Maximum Air Flow Fraction
  No,                                     !- Account for Dedicated Outdoor Air System
  NeutralSupplyAir,                       !- Dedicated Outdoor Air System Control Strategy
  autosize,                               !- Dedicated Outdoor Air Low Setpoint Temperature for Design {C}
  autosize;                               !- Dedicated Outdoor Air High Setpoint Temperature for Design {C}

OS:ZoneHVAC:EquipmentList,
<<<<<<< HEAD
  {c36f494c-0043-404b-a840-18e30e196727}, !- Handle
  Zone HVAC Equipment List 1,             !- Name
  {da8fa5a7-6591-42d3-a44e-9524728bd8d2}; !- Thermal Zone

OS:Space,
  {7be8dcc9-ab9d-4118-9ddc-4bca9dec2016}, !- Handle
  living space,                           !- Name
  {19d7a3f0-07ae-419f-98b4-4592bce3a349}, !- Space Type Name
=======
  {1f922f89-f331-4fc5-9c89-d903d5ca2b04}, !- Handle
  Zone HVAC Equipment List 1,             !- Name
  {b005de85-2e34-4feb-899a-f871f69f6029}; !- Thermal Zone

OS:Space,
  {d69298b4-a533-42de-958c-29b03b45c6f1}, !- Handle
  living space,                           !- Name
  {3993e116-3a1b-4b33-b646-3fa0d4bef7a9}, !- Space Type Name
>>>>>>> 78927444
  ,                                       !- Default Construction Set Name
  ,                                       !- Default Schedule Set Name
  -0,                                     !- Direction of Relative North {deg}
  0,                                      !- X Origin {m}
  0,                                      !- Y Origin {m}
  0,                                      !- Z Origin {m}
  ,                                       !- Building Story Name
<<<<<<< HEAD
  {da8fa5a7-6591-42d3-a44e-9524728bd8d2}, !- Thermal Zone Name
  ,                                       !- Part of Total Floor Area
  ,                                       !- Design Specification Outdoor Air Object Name
  {ec753d51-60be-4018-8b7d-dc236fe15b24}; !- Building Unit Name

OS:Surface,
  {317c2d07-a42a-4f2e-83bb-94114e88b7ef}, !- Handle
  Surface 1,                              !- Name
  Floor,                                  !- Surface Type
  ,                                       !- Construction Name
  {7be8dcc9-ab9d-4118-9ddc-4bca9dec2016}, !- Space Name
=======
  {b005de85-2e34-4feb-899a-f871f69f6029}, !- Thermal Zone Name
  ,                                       !- Part of Total Floor Area
  ,                                       !- Design Specification Outdoor Air Object Name
  {8ea2ef6a-036e-4dc0-a16a-912b22b6335b}; !- Building Unit Name

OS:Surface,
  {96ce1af9-3b34-4a86-a85e-d9ff3f22aabe}, !- Handle
  Surface 1,                              !- Name
  Floor,                                  !- Surface Type
  ,                                       !- Construction Name
  {d69298b4-a533-42de-958c-29b03b45c6f1}, !- Space Name
>>>>>>> 78927444
  Foundation,                             !- Outside Boundary Condition
  ,                                       !- Outside Boundary Condition Object
  NoSun,                                  !- Sun Exposure
  NoWind,                                 !- Wind Exposure
  ,                                       !- View Factor to Ground
  ,                                       !- Number of Vertices
  0, 0, 0,                                !- X,Y,Z Vertex 1 {m}
  0, 6.81553519541936, 0,                 !- X,Y,Z Vertex 2 {m}
  13.6310703908387, 6.81553519541936, 0,  !- X,Y,Z Vertex 3 {m}
  13.6310703908387, 0, 0;                 !- X,Y,Z Vertex 4 {m}

OS:Surface,
<<<<<<< HEAD
  {8566ac70-d438-43d3-bf86-ee54c6a90dd4}, !- Handle
  Surface 2,                              !- Name
  Wall,                                   !- Surface Type
  ,                                       !- Construction Name
  {7be8dcc9-ab9d-4118-9ddc-4bca9dec2016}, !- Space Name
=======
  {c59cc9fe-d2e0-4be6-be24-b7b1d5b505fc}, !- Handle
  Surface 2,                              !- Name
  Wall,                                   !- Surface Type
  ,                                       !- Construction Name
  {d69298b4-a533-42de-958c-29b03b45c6f1}, !- Space Name
>>>>>>> 78927444
  Outdoors,                               !- Outside Boundary Condition
  ,                                       !- Outside Boundary Condition Object
  SunExposed,                             !- Sun Exposure
  WindExposed,                            !- Wind Exposure
  ,                                       !- View Factor to Ground
  ,                                       !- Number of Vertices
  0, 6.81553519541936, 2.4384,            !- X,Y,Z Vertex 1 {m}
  0, 6.81553519541936, 0,                 !- X,Y,Z Vertex 2 {m}
  0, 0, 0,                                !- X,Y,Z Vertex 3 {m}
  0, 0, 2.4384;                           !- X,Y,Z Vertex 4 {m}

OS:Surface,
<<<<<<< HEAD
  {7aa14418-047d-4216-a002-48fd2ad3f198}, !- Handle
  Surface 3,                              !- Name
  Wall,                                   !- Surface Type
  ,                                       !- Construction Name
  {7be8dcc9-ab9d-4118-9ddc-4bca9dec2016}, !- Space Name
=======
  {f4e8e669-7248-4dde-9d9a-649facb1c2fd}, !- Handle
  Surface 3,                              !- Name
  Wall,                                   !- Surface Type
  ,                                       !- Construction Name
  {d69298b4-a533-42de-958c-29b03b45c6f1}, !- Space Name
>>>>>>> 78927444
  Outdoors,                               !- Outside Boundary Condition
  ,                                       !- Outside Boundary Condition Object
  SunExposed,                             !- Sun Exposure
  WindExposed,                            !- Wind Exposure
  ,                                       !- View Factor to Ground
  ,                                       !- Number of Vertices
  13.6310703908387, 6.81553519541936, 2.4384, !- X,Y,Z Vertex 1 {m}
  13.6310703908387, 6.81553519541936, 0,  !- X,Y,Z Vertex 2 {m}
  0, 6.81553519541936, 0,                 !- X,Y,Z Vertex 3 {m}
  0, 6.81553519541936, 2.4384;            !- X,Y,Z Vertex 4 {m}

OS:Surface,
<<<<<<< HEAD
  {ac68f795-252c-4d36-96cc-aaa1d0158ee7}, !- Handle
  Surface 4,                              !- Name
  Wall,                                   !- Surface Type
  ,                                       !- Construction Name
  {7be8dcc9-ab9d-4118-9ddc-4bca9dec2016}, !- Space Name
=======
  {4610a733-5cca-4690-a044-fba5ef5fc2e5}, !- Handle
  Surface 4,                              !- Name
  Wall,                                   !- Surface Type
  ,                                       !- Construction Name
  {d69298b4-a533-42de-958c-29b03b45c6f1}, !- Space Name
>>>>>>> 78927444
  Outdoors,                               !- Outside Boundary Condition
  ,                                       !- Outside Boundary Condition Object
  SunExposed,                             !- Sun Exposure
  WindExposed,                            !- Wind Exposure
  ,                                       !- View Factor to Ground
  ,                                       !- Number of Vertices
  13.6310703908387, 0, 2.4384,            !- X,Y,Z Vertex 1 {m}
  13.6310703908387, 0, 0,                 !- X,Y,Z Vertex 2 {m}
  13.6310703908387, 6.81553519541936, 0,  !- X,Y,Z Vertex 3 {m}
  13.6310703908387, 6.81553519541936, 2.4384; !- X,Y,Z Vertex 4 {m}

OS:Surface,
<<<<<<< HEAD
  {6cae8429-1fee-4d7b-ad14-1a2f2cf80f3c}, !- Handle
  Surface 5,                              !- Name
  Wall,                                   !- Surface Type
  ,                                       !- Construction Name
  {7be8dcc9-ab9d-4118-9ddc-4bca9dec2016}, !- Space Name
=======
  {bc209b57-1307-4f69-8966-1079585ada65}, !- Handle
  Surface 5,                              !- Name
  Wall,                                   !- Surface Type
  ,                                       !- Construction Name
  {d69298b4-a533-42de-958c-29b03b45c6f1}, !- Space Name
>>>>>>> 78927444
  Outdoors,                               !- Outside Boundary Condition
  ,                                       !- Outside Boundary Condition Object
  SunExposed,                             !- Sun Exposure
  WindExposed,                            !- Wind Exposure
  ,                                       !- View Factor to Ground
  ,                                       !- Number of Vertices
  0, 0, 2.4384,                           !- X,Y,Z Vertex 1 {m}
  0, 0, 0,                                !- X,Y,Z Vertex 2 {m}
  13.6310703908387, 0, 0,                 !- X,Y,Z Vertex 3 {m}
  13.6310703908387, 0, 2.4384;            !- X,Y,Z Vertex 4 {m}

OS:Surface,
<<<<<<< HEAD
  {d7f46601-f1a8-4308-859a-42ffe5c773c6}, !- Handle
  Surface 6,                              !- Name
  RoofCeiling,                            !- Surface Type
  ,                                       !- Construction Name
  {7be8dcc9-ab9d-4118-9ddc-4bca9dec2016}, !- Space Name
  Surface,                                !- Outside Boundary Condition
  {315acb42-b533-44ef-9199-6931cfb31b4b}, !- Outside Boundary Condition Object
=======
  {3ca22539-01ce-4fc6-a005-db784e426ada}, !- Handle
  Surface 6,                              !- Name
  RoofCeiling,                            !- Surface Type
  ,                                       !- Construction Name
  {d69298b4-a533-42de-958c-29b03b45c6f1}, !- Space Name
  Surface,                                !- Outside Boundary Condition
  {026b1df5-d7a8-4a27-b892-ec88f8e227ae}, !- Outside Boundary Condition Object
>>>>>>> 78927444
  NoSun,                                  !- Sun Exposure
  NoWind,                                 !- Wind Exposure
  ,                                       !- View Factor to Ground
  ,                                       !- Number of Vertices
  13.6310703908387, 0, 2.4384,            !- X,Y,Z Vertex 1 {m}
  13.6310703908387, 6.81553519541936, 2.4384, !- X,Y,Z Vertex 2 {m}
  0, 6.81553519541936, 2.4384,            !- X,Y,Z Vertex 3 {m}
  0, 0, 2.4384;                           !- X,Y,Z Vertex 4 {m}

OS:SpaceType,
<<<<<<< HEAD
  {19d7a3f0-07ae-419f-98b4-4592bce3a349}, !- Handle
=======
  {3993e116-3a1b-4b33-b646-3fa0d4bef7a9}, !- Handle
>>>>>>> 78927444
  Space Type 1,                           !- Name
  ,                                       !- Default Construction Set Name
  ,                                       !- Default Schedule Set Name
  ,                                       !- Group Rendering Name
  ,                                       !- Design Specification Outdoor Air Object Name
  ,                                       !- Standards Template
  ,                                       !- Standards Building Type
  living;                                 !- Standards Space Type

OS:Space,
<<<<<<< HEAD
  {1bcfaa01-7941-490c-8c79-249ca6f566eb}, !- Handle
  living space|story 2,                   !- Name
  {19d7a3f0-07ae-419f-98b4-4592bce3a349}, !- Space Type Name
=======
  {0c25e066-5ff7-4896-b999-6b0baf4e28ae}, !- Handle
  living space|story 2,                   !- Name
  {3993e116-3a1b-4b33-b646-3fa0d4bef7a9}, !- Space Type Name
>>>>>>> 78927444
  ,                                       !- Default Construction Set Name
  ,                                       !- Default Schedule Set Name
  -0,                                     !- Direction of Relative North {deg}
  0,                                      !- X Origin {m}
  0,                                      !- Y Origin {m}
  2.4384,                                 !- Z Origin {m}
  ,                                       !- Building Story Name
<<<<<<< HEAD
  {da8fa5a7-6591-42d3-a44e-9524728bd8d2}, !- Thermal Zone Name
  ,                                       !- Part of Total Floor Area
  ,                                       !- Design Specification Outdoor Air Object Name
  {ec753d51-60be-4018-8b7d-dc236fe15b24}; !- Building Unit Name

OS:Surface,
  {315acb42-b533-44ef-9199-6931cfb31b4b}, !- Handle
  Surface 7,                              !- Name
  Floor,                                  !- Surface Type
  ,                                       !- Construction Name
  {1bcfaa01-7941-490c-8c79-249ca6f566eb}, !- Space Name
  Surface,                                !- Outside Boundary Condition
  {d7f46601-f1a8-4308-859a-42ffe5c773c6}, !- Outside Boundary Condition Object
=======
  {b005de85-2e34-4feb-899a-f871f69f6029}, !- Thermal Zone Name
  ,                                       !- Part of Total Floor Area
  ,                                       !- Design Specification Outdoor Air Object Name
  {8ea2ef6a-036e-4dc0-a16a-912b22b6335b}; !- Building Unit Name

OS:Surface,
  {026b1df5-d7a8-4a27-b892-ec88f8e227ae}, !- Handle
  Surface 7,                              !- Name
  Floor,                                  !- Surface Type
  ,                                       !- Construction Name
  {0c25e066-5ff7-4896-b999-6b0baf4e28ae}, !- Space Name
  Surface,                                !- Outside Boundary Condition
  {3ca22539-01ce-4fc6-a005-db784e426ada}, !- Outside Boundary Condition Object
>>>>>>> 78927444
  NoSun,                                  !- Sun Exposure
  NoWind,                                 !- Wind Exposure
  ,                                       !- View Factor to Ground
  ,                                       !- Number of Vertices
  0, 0, 0,                                !- X,Y,Z Vertex 1 {m}
  0, 6.81553519541936, 0,                 !- X,Y,Z Vertex 2 {m}
  13.6310703908387, 6.81553519541936, 0,  !- X,Y,Z Vertex 3 {m}
  13.6310703908387, 0, 0;                 !- X,Y,Z Vertex 4 {m}

OS:Surface,
<<<<<<< HEAD
  {bb3d31c9-b15a-48b2-a56c-65a346cd0f00}, !- Handle
  Surface 8,                              !- Name
  Wall,                                   !- Surface Type
  ,                                       !- Construction Name
  {1bcfaa01-7941-490c-8c79-249ca6f566eb}, !- Space Name
=======
  {666404f9-c6f4-4d6e-9862-12a75d982e49}, !- Handle
  Surface 8,                              !- Name
  Wall,                                   !- Surface Type
  ,                                       !- Construction Name
  {0c25e066-5ff7-4896-b999-6b0baf4e28ae}, !- Space Name
>>>>>>> 78927444
  Outdoors,                               !- Outside Boundary Condition
  ,                                       !- Outside Boundary Condition Object
  SunExposed,                             !- Sun Exposure
  WindExposed,                            !- Wind Exposure
  ,                                       !- View Factor to Ground
  ,                                       !- Number of Vertices
  0, 6.81553519541936, 2.4384,            !- X,Y,Z Vertex 1 {m}
  0, 6.81553519541936, 0,                 !- X,Y,Z Vertex 2 {m}
  0, 0, 0,                                !- X,Y,Z Vertex 3 {m}
  0, 0, 2.4384;                           !- X,Y,Z Vertex 4 {m}

OS:Surface,
<<<<<<< HEAD
  {86304076-a902-4d87-b109-6252d5380e1d}, !- Handle
  Surface 9,                              !- Name
  Wall,                                   !- Surface Type
  ,                                       !- Construction Name
  {1bcfaa01-7941-490c-8c79-249ca6f566eb}, !- Space Name
=======
  {61a4a33c-deb2-4403-acee-bda0332afa57}, !- Handle
  Surface 9,                              !- Name
  Wall,                                   !- Surface Type
  ,                                       !- Construction Name
  {0c25e066-5ff7-4896-b999-6b0baf4e28ae}, !- Space Name
>>>>>>> 78927444
  Outdoors,                               !- Outside Boundary Condition
  ,                                       !- Outside Boundary Condition Object
  SunExposed,                             !- Sun Exposure
  WindExposed,                            !- Wind Exposure
  ,                                       !- View Factor to Ground
  ,                                       !- Number of Vertices
  13.6310703908387, 6.81553519541936, 2.4384, !- X,Y,Z Vertex 1 {m}
  13.6310703908387, 6.81553519541936, 0,  !- X,Y,Z Vertex 2 {m}
  0, 6.81553519541936, 0,                 !- X,Y,Z Vertex 3 {m}
  0, 6.81553519541936, 2.4384;            !- X,Y,Z Vertex 4 {m}

OS:Surface,
<<<<<<< HEAD
  {b581364e-db85-4580-81fd-e6038d9d7911}, !- Handle
  Surface 10,                             !- Name
  Wall,                                   !- Surface Type
  ,                                       !- Construction Name
  {1bcfaa01-7941-490c-8c79-249ca6f566eb}, !- Space Name
=======
  {d54767b3-07e6-421c-80b0-f599dd13e794}, !- Handle
  Surface 10,                             !- Name
  Wall,                                   !- Surface Type
  ,                                       !- Construction Name
  {0c25e066-5ff7-4896-b999-6b0baf4e28ae}, !- Space Name
>>>>>>> 78927444
  Outdoors,                               !- Outside Boundary Condition
  ,                                       !- Outside Boundary Condition Object
  SunExposed,                             !- Sun Exposure
  WindExposed,                            !- Wind Exposure
  ,                                       !- View Factor to Ground
  ,                                       !- Number of Vertices
  13.6310703908387, 0, 2.4384,            !- X,Y,Z Vertex 1 {m}
  13.6310703908387, 0, 0,                 !- X,Y,Z Vertex 2 {m}
  13.6310703908387, 6.81553519541936, 0,  !- X,Y,Z Vertex 3 {m}
  13.6310703908387, 6.81553519541936, 2.4384; !- X,Y,Z Vertex 4 {m}

OS:Surface,
<<<<<<< HEAD
  {7308d04a-e530-4fc1-9dbe-c1c994cc61ba}, !- Handle
  Surface 11,                             !- Name
  Wall,                                   !- Surface Type
  ,                                       !- Construction Name
  {1bcfaa01-7941-490c-8c79-249ca6f566eb}, !- Space Name
=======
  {99dfc8e7-4ec3-4a71-a613-544edc67d94e}, !- Handle
  Surface 11,                             !- Name
  Wall,                                   !- Surface Type
  ,                                       !- Construction Name
  {0c25e066-5ff7-4896-b999-6b0baf4e28ae}, !- Space Name
>>>>>>> 78927444
  Outdoors,                               !- Outside Boundary Condition
  ,                                       !- Outside Boundary Condition Object
  SunExposed,                             !- Sun Exposure
  WindExposed,                            !- Wind Exposure
  ,                                       !- View Factor to Ground
  ,                                       !- Number of Vertices
  0, 0, 2.4384,                           !- X,Y,Z Vertex 1 {m}
  0, 0, 0,                                !- X,Y,Z Vertex 2 {m}
  13.6310703908387, 0, 0,                 !- X,Y,Z Vertex 3 {m}
  13.6310703908387, 0, 2.4384;            !- X,Y,Z Vertex 4 {m}

OS:Surface,
<<<<<<< HEAD
  {c376fd56-9942-4b43-8103-619cce1b9a32}, !- Handle
  Surface 12,                             !- Name
  RoofCeiling,                            !- Surface Type
  ,                                       !- Construction Name
  {1bcfaa01-7941-490c-8c79-249ca6f566eb}, !- Space Name
  Surface,                                !- Outside Boundary Condition
  {ef48eda1-e716-47e4-a7ce-cf3b4e628c70}, !- Outside Boundary Condition Object
=======
  {86136fc0-3c22-44c6-994d-d7c054bcbad2}, !- Handle
  Surface 12,                             !- Name
  RoofCeiling,                            !- Surface Type
  ,                                       !- Construction Name
  {0c25e066-5ff7-4896-b999-6b0baf4e28ae}, !- Space Name
  Surface,                                !- Outside Boundary Condition
  {fd0d9f49-cf6b-4ef3-8a17-b6b7a191d62f}, !- Outside Boundary Condition Object
>>>>>>> 78927444
  NoSun,                                  !- Sun Exposure
  NoWind,                                 !- Wind Exposure
  ,                                       !- View Factor to Ground
  ,                                       !- Number of Vertices
  13.6310703908387, 0, 2.4384,            !- X,Y,Z Vertex 1 {m}
  13.6310703908387, 6.81553519541936, 2.4384, !- X,Y,Z Vertex 2 {m}
  0, 6.81553519541936, 2.4384,            !- X,Y,Z Vertex 3 {m}
  0, 0, 2.4384;                           !- X,Y,Z Vertex 4 {m}

OS:Surface,
<<<<<<< HEAD
  {ef48eda1-e716-47e4-a7ce-cf3b4e628c70}, !- Handle
  Surface 13,                             !- Name
  Floor,                                  !- Surface Type
  ,                                       !- Construction Name
  {6fdc360c-3370-4809-9873-1f7ed323d2f7}, !- Space Name
  Surface,                                !- Outside Boundary Condition
  {c376fd56-9942-4b43-8103-619cce1b9a32}, !- Outside Boundary Condition Object
=======
  {fd0d9f49-cf6b-4ef3-8a17-b6b7a191d62f}, !- Handle
  Surface 13,                             !- Name
  Floor,                                  !- Surface Type
  ,                                       !- Construction Name
  {8c6047fb-6071-4fec-b25a-67f84c676ded}, !- Space Name
  Surface,                                !- Outside Boundary Condition
  {86136fc0-3c22-44c6-994d-d7c054bcbad2}, !- Outside Boundary Condition Object
>>>>>>> 78927444
  NoSun,                                  !- Sun Exposure
  NoWind,                                 !- Wind Exposure
  ,                                       !- View Factor to Ground
  ,                                       !- Number of Vertices
  0, 6.81553519541936, 0,                 !- X,Y,Z Vertex 1 {m}
  13.6310703908387, 6.81553519541936, 0,  !- X,Y,Z Vertex 2 {m}
  13.6310703908387, 0, 0,                 !- X,Y,Z Vertex 3 {m}
  0, 0, 0;                                !- X,Y,Z Vertex 4 {m}

OS:Surface,
<<<<<<< HEAD
  {4ae011b2-d60b-4279-a767-c890dfbc5147}, !- Handle
  Surface 14,                             !- Name
  RoofCeiling,                            !- Surface Type
  ,                                       !- Construction Name
  {6fdc360c-3370-4809-9873-1f7ed323d2f7}, !- Space Name
=======
  {dde55ae7-5b78-4409-871e-d265f92523db}, !- Handle
  Surface 14,                             !- Name
  RoofCeiling,                            !- Surface Type
  ,                                       !- Construction Name
  {8c6047fb-6071-4fec-b25a-67f84c676ded}, !- Space Name
>>>>>>> 78927444
  Outdoors,                               !- Outside Boundary Condition
  ,                                       !- Outside Boundary Condition Object
  SunExposed,                             !- Sun Exposure
  WindExposed,                            !- Wind Exposure
  ,                                       !- View Factor to Ground
  ,                                       !- Number of Vertices
  13.6310703908387, 3.40776759770968, 1.70388379885484, !- X,Y,Z Vertex 1 {m}
  0, 3.40776759770968, 1.70388379885484,  !- X,Y,Z Vertex 2 {m}
  0, 0, 0,                                !- X,Y,Z Vertex 3 {m}
  13.6310703908387, 0, 0;                 !- X,Y,Z Vertex 4 {m}

OS:Surface,
<<<<<<< HEAD
  {4e03353f-a843-4616-ae1f-f3c4ebe4d0a4}, !- Handle
  Surface 15,                             !- Name
  RoofCeiling,                            !- Surface Type
  ,                                       !- Construction Name
  {6fdc360c-3370-4809-9873-1f7ed323d2f7}, !- Space Name
=======
  {d0f286cc-7406-4b3d-afe9-6b31b4d44737}, !- Handle
  Surface 15,                             !- Name
  RoofCeiling,                            !- Surface Type
  ,                                       !- Construction Name
  {8c6047fb-6071-4fec-b25a-67f84c676ded}, !- Space Name
>>>>>>> 78927444
  Outdoors,                               !- Outside Boundary Condition
  ,                                       !- Outside Boundary Condition Object
  SunExposed,                             !- Sun Exposure
  WindExposed,                            !- Wind Exposure
  ,                                       !- View Factor to Ground
  ,                                       !- Number of Vertices
  0, 3.40776759770968, 1.70388379885484,  !- X,Y,Z Vertex 1 {m}
  13.6310703908387, 3.40776759770968, 1.70388379885484, !- X,Y,Z Vertex 2 {m}
  13.6310703908387, 6.81553519541936, 0,  !- X,Y,Z Vertex 3 {m}
  0, 6.81553519541936, 0;                 !- X,Y,Z Vertex 4 {m}

OS:Surface,
<<<<<<< HEAD
  {29996bf4-2869-4860-837f-c8178f82b376}, !- Handle
  Surface 16,                             !- Name
  Wall,                                   !- Surface Type
  ,                                       !- Construction Name
  {6fdc360c-3370-4809-9873-1f7ed323d2f7}, !- Space Name
=======
  {fa21e042-b410-4775-bab7-c175204f3fac}, !- Handle
  Surface 16,                             !- Name
  Wall,                                   !- Surface Type
  ,                                       !- Construction Name
  {8c6047fb-6071-4fec-b25a-67f84c676ded}, !- Space Name
>>>>>>> 78927444
  Outdoors,                               !- Outside Boundary Condition
  ,                                       !- Outside Boundary Condition Object
  SunExposed,                             !- Sun Exposure
  WindExposed,                            !- Wind Exposure
  ,                                       !- View Factor to Ground
  ,                                       !- Number of Vertices
  0, 3.40776759770968, 1.70388379885484,  !- X,Y,Z Vertex 1 {m}
  0, 6.81553519541936, 0,                 !- X,Y,Z Vertex 2 {m}
  0, 0, 0;                                !- X,Y,Z Vertex 3 {m}

OS:Surface,
<<<<<<< HEAD
  {c6130347-4a52-4986-83a4-8c0c2d250b0b}, !- Handle
  Surface 17,                             !- Name
  Wall,                                   !- Surface Type
  ,                                       !- Construction Name
  {6fdc360c-3370-4809-9873-1f7ed323d2f7}, !- Space Name
=======
  {82a9cbfa-27da-4fc2-8fe1-d0977f48823e}, !- Handle
  Surface 17,                             !- Name
  Wall,                                   !- Surface Type
  ,                                       !- Construction Name
  {8c6047fb-6071-4fec-b25a-67f84c676ded}, !- Space Name
>>>>>>> 78927444
  Outdoors,                               !- Outside Boundary Condition
  ,                                       !- Outside Boundary Condition Object
  SunExposed,                             !- Sun Exposure
  WindExposed,                            !- Wind Exposure
  ,                                       !- View Factor to Ground
  ,                                       !- Number of Vertices
  13.6310703908387, 3.40776759770968, 1.70388379885484, !- X,Y,Z Vertex 1 {m}
  13.6310703908387, 0, 0,                 !- X,Y,Z Vertex 2 {m}
  13.6310703908387, 6.81553519541936, 0;  !- X,Y,Z Vertex 3 {m}

OS:Space,
<<<<<<< HEAD
  {6fdc360c-3370-4809-9873-1f7ed323d2f7}, !- Handle
  unfinished attic space,                 !- Name
  {8ef7f3ca-e2eb-411e-a403-cda54c0a49a8}, !- Space Type Name
=======
  {8c6047fb-6071-4fec-b25a-67f84c676ded}, !- Handle
  unfinished attic space,                 !- Name
  {e5c1c6eb-eb64-4b99-ac71-cc93c1d8c9d8}, !- Space Type Name
>>>>>>> 78927444
  ,                                       !- Default Construction Set Name
  ,                                       !- Default Schedule Set Name
  -0,                                     !- Direction of Relative North {deg}
  0,                                      !- X Origin {m}
  0,                                      !- Y Origin {m}
  4.8768,                                 !- Z Origin {m}
  ,                                       !- Building Story Name
<<<<<<< HEAD
  {e48f1e92-643d-4471-8b72-1a2422760b59}; !- Thermal Zone Name

OS:ThermalZone,
  {e48f1e92-643d-4471-8b72-1a2422760b59}, !- Handle
=======
  {f74f3c5a-9174-41a5-b5c0-308da2f5bc54}; !- Thermal Zone Name

OS:ThermalZone,
  {f74f3c5a-9174-41a5-b5c0-308da2f5bc54}, !- Handle
>>>>>>> 78927444
  unfinished attic zone,                  !- Name
  ,                                       !- Multiplier
  ,                                       !- Ceiling Height {m}
  ,                                       !- Volume {m3}
  ,                                       !- Floor Area {m2}
  ,                                       !- Zone Inside Convection Algorithm
  ,                                       !- Zone Outside Convection Algorithm
  ,                                       !- Zone Conditioning Equipment List Name
<<<<<<< HEAD
  {7871822f-7021-4559-ba02-06e3fe59c3e5}, !- Zone Air Inlet Port List
  {f0824b3e-aa10-405a-a1fa-62f7cfa85abb}, !- Zone Air Exhaust Port List
  {e2eef0f2-9a05-4ee7-a623-e48eff5b43be}, !- Zone Air Node Name
  {ec2ea5de-d5d0-4ac7-8302-86517c9f6f7a}, !- Zone Return Air Port List
=======
  {6b9d9df3-96e1-4423-a4f5-c37d01d0de06}, !- Zone Air Inlet Port List
  {feee9296-8393-4763-9947-dfb84f963bcb}, !- Zone Air Exhaust Port List
  {7a3afe0b-85c5-48aa-8d49-2f96728eb49a}, !- Zone Air Node Name
  {9c8bbc90-0a1d-4f62-bece-edfc4b9430ff}, !- Zone Return Air Port List
>>>>>>> 78927444
  ,                                       !- Primary Daylighting Control Name
  ,                                       !- Fraction of Zone Controlled by Primary Daylighting Control
  ,                                       !- Secondary Daylighting Control Name
  ,                                       !- Fraction of Zone Controlled by Secondary Daylighting Control
  ,                                       !- Illuminance Map Name
  ,                                       !- Group Rendering Name
  ,                                       !- Thermostat Name
  No;                                     !- Use Ideal Air Loads

OS:Node,
<<<<<<< HEAD
  {385ec85f-a728-41d6-8a8b-2497458ad22a}, !- Handle
  Node 2,                                 !- Name
  {e2eef0f2-9a05-4ee7-a623-e48eff5b43be}, !- Inlet Port
  ;                                       !- Outlet Port

OS:Connection,
  {e2eef0f2-9a05-4ee7-a623-e48eff5b43be}, !- Handle
  {e48f1e92-643d-4471-8b72-1a2422760b59}, !- Source Object
  11,                                     !- Outlet Port
  {385ec85f-a728-41d6-8a8b-2497458ad22a}, !- Target Object
  2;                                      !- Inlet Port

OS:PortList,
  {7871822f-7021-4559-ba02-06e3fe59c3e5}, !- Handle
  {e48f1e92-643d-4471-8b72-1a2422760b59}; !- HVAC Component

OS:PortList,
  {f0824b3e-aa10-405a-a1fa-62f7cfa85abb}, !- Handle
  {e48f1e92-643d-4471-8b72-1a2422760b59}; !- HVAC Component

OS:PortList,
  {ec2ea5de-d5d0-4ac7-8302-86517c9f6f7a}, !- Handle
  {e48f1e92-643d-4471-8b72-1a2422760b59}; !- HVAC Component

OS:Sizing:Zone,
  {d5533891-29d4-4021-8cb5-0f34c380247b}, !- Handle
  {e48f1e92-643d-4471-8b72-1a2422760b59}, !- Zone or ZoneList Name
=======
  {0bb64891-058b-4f27-a4fd-8a443f36ccff}, !- Handle
  Node 2,                                 !- Name
  {7a3afe0b-85c5-48aa-8d49-2f96728eb49a}, !- Inlet Port
  ;                                       !- Outlet Port

OS:Connection,
  {7a3afe0b-85c5-48aa-8d49-2f96728eb49a}, !- Handle
  {93d408a6-bf16-4147-a6f6-29512012195a}, !- Name
  {f74f3c5a-9174-41a5-b5c0-308da2f5bc54}, !- Source Object
  11,                                     !- Outlet Port
  {0bb64891-058b-4f27-a4fd-8a443f36ccff}, !- Target Object
  2;                                      !- Inlet Port

OS:PortList,
  {6b9d9df3-96e1-4423-a4f5-c37d01d0de06}, !- Handle
  {fa130f31-7e9d-44de-b9ce-52cc32954341}, !- Name
  {f74f3c5a-9174-41a5-b5c0-308da2f5bc54}; !- HVAC Component

OS:PortList,
  {feee9296-8393-4763-9947-dfb84f963bcb}, !- Handle
  {7eed47c1-644c-4cd3-87f6-c72f3c6e8ee9}, !- Name
  {f74f3c5a-9174-41a5-b5c0-308da2f5bc54}; !- HVAC Component

OS:PortList,
  {9c8bbc90-0a1d-4f62-bece-edfc4b9430ff}, !- Handle
  {f2a4a402-6f2f-4084-a979-058d64cbcd86}, !- Name
  {f74f3c5a-9174-41a5-b5c0-308da2f5bc54}; !- HVAC Component

OS:Sizing:Zone,
  {5e0dba1c-dbdc-4cae-b0b4-971d63eebbbc}, !- Handle
  {f74f3c5a-9174-41a5-b5c0-308da2f5bc54}, !- Zone or ZoneList Name
>>>>>>> 78927444
  SupplyAirTemperature,                   !- Zone Cooling Design Supply Air Temperature Input Method
  14,                                     !- Zone Cooling Design Supply Air Temperature {C}
  11.11,                                  !- Zone Cooling Design Supply Air Temperature Difference {deltaC}
  SupplyAirTemperature,                   !- Zone Heating Design Supply Air Temperature Input Method
  40,                                     !- Zone Heating Design Supply Air Temperature {C}
  11.11,                                  !- Zone Heating Design Supply Air Temperature Difference {deltaC}
  0.0085,                                 !- Zone Cooling Design Supply Air Humidity Ratio {kg-H2O/kg-air}
  0.008,                                  !- Zone Heating Design Supply Air Humidity Ratio {kg-H2O/kg-air}
  ,                                       !- Zone Heating Sizing Factor
  ,                                       !- Zone Cooling Sizing Factor
  DesignDay,                              !- Cooling Design Air Flow Method
  ,                                       !- Cooling Design Air Flow Rate {m3/s}
  ,                                       !- Cooling Minimum Air Flow per Zone Floor Area {m3/s-m2}
  ,                                       !- Cooling Minimum Air Flow {m3/s}
  ,                                       !- Cooling Minimum Air Flow Fraction
  DesignDay,                              !- Heating Design Air Flow Method
  ,                                       !- Heating Design Air Flow Rate {m3/s}
  ,                                       !- Heating Maximum Air Flow per Zone Floor Area {m3/s-m2}
  ,                                       !- Heating Maximum Air Flow {m3/s}
  ,                                       !- Heating Maximum Air Flow Fraction
  No,                                     !- Account for Dedicated Outdoor Air System
  NeutralSupplyAir,                       !- Dedicated Outdoor Air System Control Strategy
  autosize,                               !- Dedicated Outdoor Air Low Setpoint Temperature for Design {C}
  autosize;                               !- Dedicated Outdoor Air High Setpoint Temperature for Design {C}

OS:ZoneHVAC:EquipmentList,
<<<<<<< HEAD
  {5560b805-eed1-4c66-b8dd-e543fb972ceb}, !- Handle
  Zone HVAC Equipment List 2,             !- Name
  {e48f1e92-643d-4471-8b72-1a2422760b59}; !- Thermal Zone

OS:SpaceType,
  {8ef7f3ca-e2eb-411e-a403-cda54c0a49a8}, !- Handle
=======
  {6f8f62a9-adc9-405b-b08e-a89980ee22f1}, !- Handle
  Zone HVAC Equipment List 2,             !- Name
  {f74f3c5a-9174-41a5-b5c0-308da2f5bc54}; !- Thermal Zone

OS:SpaceType,
  {e5c1c6eb-eb64-4b99-ac71-cc93c1d8c9d8}, !- Handle
>>>>>>> 78927444
  Space Type 2,                           !- Name
  ,                                       !- Default Construction Set Name
  ,                                       !- Default Schedule Set Name
  ,                                       !- Group Rendering Name
  ,                                       !- Design Specification Outdoor Air Object Name
  ,                                       !- Standards Template
  ,                                       !- Standards Building Type
  unfinished attic;                       !- Standards Space Type

OS:BuildingUnit,
<<<<<<< HEAD
  {ec753d51-60be-4018-8b7d-dc236fe15b24}, !- Handle
=======
  {8ea2ef6a-036e-4dc0-a16a-912b22b6335b}, !- Handle
>>>>>>> 78927444
  unit 1,                                 !- Name
  ,                                       !- Rendering Color
  Residential;                            !- Building Unit Type

OS:AdditionalProperties,
<<<<<<< HEAD
  {ded2d273-5b1a-4d8c-abca-3021fda2d983}, !- Handle
  {ec753d51-60be-4018-8b7d-dc236fe15b24}, !- Object Name
=======
  {41e920d4-271d-4f31-97f0-9afed0261d1d}, !- Handle
  {8ea2ef6a-036e-4dc0-a16a-912b22b6335b}, !- Object Name
>>>>>>> 78927444
  NumberOfBedrooms,                       !- Feature Name 1
  Integer,                                !- Feature Data Type 1
  3,                                      !- Feature Value 1
  NumberOfBathrooms,                      !- Feature Name 2
  Double,                                 !- Feature Data Type 2
  2,                                      !- Feature Value 2
  NumberOfOccupants,                      !- Feature Name 3
  Double,                                 !- Feature Data Type 3
  2.6400000000000001;                     !- Feature Value 3

OS:External:File,
<<<<<<< HEAD
  {a03c9573-6933-478d-be29-0630bc975f27}, !- Handle
=======
  {afd2b8d0-f527-43c5-9cf2-d79c7ac22a9c}, !- Handle
>>>>>>> 78927444
  8760.csv,                               !- Name
  8760.csv;                               !- File Name

OS:Schedule:Day,
<<<<<<< HEAD
  {7048c2ba-7946-4360-ae98-1544f07798f3}, !- Handle
=======
  {99bfc21c-6d8a-47b3-a66d-2f2f07aa2a5a}, !- Handle
>>>>>>> 78927444
  Schedule Day 1,                         !- Name
  ,                                       !- Schedule Type Limits Name
  ,                                       !- Interpolate to Timestep
  24,                                     !- Hour 1
  0,                                      !- Minute 1
  0;                                      !- Value Until Time 1

OS:Schedule:Day,
<<<<<<< HEAD
  {3e0744c9-df5e-4566-9573-1a1bbce051f9}, !- Handle
=======
  {2df9b360-6d09-4943-a692-d617f9f0c733}, !- Handle
>>>>>>> 78927444
  Schedule Day 2,                         !- Name
  ,                                       !- Schedule Type Limits Name
  ,                                       !- Interpolate to Timestep
  24,                                     !- Hour 1
  0,                                      !- Minute 1
  1;                                      !- Value Until Time 1

OS:Schedule:File,
<<<<<<< HEAD
  {cfb1b85d-87dc-4fe3-8f1a-186a7e44cab9}, !- Handle
  occupants,                              !- Name
  {b9aa0ffb-17f6-48c5-92c2-979665a671b8}, !- Schedule Type Limits Name
  {a03c9573-6933-478d-be29-0630bc975f27}, !- External File Name
=======
  {f8a4be20-9bc3-4d79-8e20-642f3ff07030}, !- Handle
  occupants,                              !- Name
  {3994ce74-ad6b-4c65-b87c-7c741a7334ef}, !- Schedule Type Limits Name
  {afd2b8d0-f527-43c5-9cf2-d79c7ac22a9c}, !- External File Name
>>>>>>> 78927444
  1,                                      !- Column Number
  1,                                      !- Rows to Skip at Top
  8760,                                   !- Number of Hours of Data
  ,                                       !- Column Separator
  ,                                       !- Interpolate to Timestep
  60;                                     !- Minutes per Item

<<<<<<< HEAD
OS:Schedule:Constant,
  {d5f28258-ba34-4382-bfa2-aa268db0e87d}, !- Handle
  res occupants activity schedule,        !- Name
  {c3cf87ee-0114-41d0-b609-dc11eb263499}, !- Schedule Type Limits Name
  112.539290946133;                       !- Value

OS:People:Definition,
  {a211c1ea-a338-4427-9511-6aa0dd72ff7b}, !- Handle
=======
OS:Schedule:Ruleset,
  {72b0fd0e-8d6c-4501-be94-9adf10208a07}, !- Handle
  Schedule Ruleset 1,                     !- Name
  {eacafb20-86ef-4839-ae1d-e2f9b315ed86}, !- Schedule Type Limits Name
  {1b158c7a-d045-47e5-b625-58d68ff0e5da}; !- Default Day Schedule Name

OS:Schedule:Day,
  {1b158c7a-d045-47e5-b625-58d68ff0e5da}, !- Handle
  Schedule Day 3,                         !- Name
  {eacafb20-86ef-4839-ae1d-e2f9b315ed86}, !- Schedule Type Limits Name
  ,                                       !- Interpolate to Timestep
  24,                                     !- Hour 1
  0,                                      !- Minute 1
  112.539290946133;                       !- Value Until Time 1

OS:People:Definition,
  {d88fbf7d-b719-455a-b100-377fa8f16f13}, !- Handle
>>>>>>> 78927444
  res occupants|living space,             !- Name
  People,                                 !- Number of People Calculation Method
  1.32,                                   !- Number of People {people}
  ,                                       !- People per Space Floor Area {person/m2}
  ,                                       !- Space Floor Area per Person {m2/person}
  0.319734,                               !- Fraction Radiant
  0.573,                                  !- Sensible Heat Fraction
  0,                                      !- Carbon Dioxide Generation Rate {m3/s-W}
  No,                                     !- Enable ASHRAE 55 Comfort Warnings
  ZoneAveraged;                           !- Mean Radiant Temperature Calculation Type

OS:People,
<<<<<<< HEAD
  {c7f7f064-3208-4638-b881-46c5e26f0c4b}, !- Handle
  res occupants|living space,             !- Name
  {a211c1ea-a338-4427-9511-6aa0dd72ff7b}, !- People Definition Name
  {7be8dcc9-ab9d-4118-9ddc-4bca9dec2016}, !- Space or SpaceType Name
  {cfb1b85d-87dc-4fe3-8f1a-186a7e44cab9}, !- Number of People Schedule Name
  {d5f28258-ba34-4382-bfa2-aa268db0e87d}, !- Activity Level Schedule Name
=======
  {f551ab3d-f982-498d-b66c-8f51d765229f}, !- Handle
  res occupants|living space,             !- Name
  {d88fbf7d-b719-455a-b100-377fa8f16f13}, !- People Definition Name
  {d69298b4-a533-42de-958c-29b03b45c6f1}, !- Space or SpaceType Name
  {f8a4be20-9bc3-4d79-8e20-642f3ff07030}, !- Number of People Schedule Name
  {72b0fd0e-8d6c-4501-be94-9adf10208a07}, !- Activity Level Schedule Name
>>>>>>> 78927444
  ,                                       !- Surface Name/Angle Factor List Name
  ,                                       !- Work Efficiency Schedule Name
  ,                                       !- Clothing Insulation Schedule Name
  ,                                       !- Air Velocity Schedule Name
  1;                                      !- Multiplier

OS:ScheduleTypeLimits,
<<<<<<< HEAD
  {c3cf87ee-0114-41d0-b609-dc11eb263499}, !- Handle
=======
  {eacafb20-86ef-4839-ae1d-e2f9b315ed86}, !- Handle
>>>>>>> 78927444
  ActivityLevel,                          !- Name
  0,                                      !- Lower Limit Value
  ,                                       !- Upper Limit Value
  Continuous,                             !- Numeric Type
  ActivityLevel;                          !- Unit Type

OS:ScheduleTypeLimits,
<<<<<<< HEAD
  {b9aa0ffb-17f6-48c5-92c2-979665a671b8}, !- Handle
=======
  {3994ce74-ad6b-4c65-b87c-7c741a7334ef}, !- Handle
>>>>>>> 78927444
  Fractional,                             !- Name
  0,                                      !- Lower Limit Value
  1,                                      !- Upper Limit Value
  Continuous;                             !- Numeric Type

OS:People:Definition,
<<<<<<< HEAD
  {a64a9c5e-2db5-4286-9c0d-5d8d3ab60e52}, !- Handle
=======
  {b7235e2b-d0b7-4dc8-bb3a-61afa3505ee5}, !- Handle
>>>>>>> 78927444
  res occupants|living space|story 2,     !- Name
  People,                                 !- Number of People Calculation Method
  1.32,                                   !- Number of People {people}
  ,                                       !- People per Space Floor Area {person/m2}
  ,                                       !- Space Floor Area per Person {m2/person}
  0.319734,                               !- Fraction Radiant
  0.573,                                  !- Sensible Heat Fraction
  0,                                      !- Carbon Dioxide Generation Rate {m3/s-W}
  No,                                     !- Enable ASHRAE 55 Comfort Warnings
  ZoneAveraged;                           !- Mean Radiant Temperature Calculation Type

OS:People,
<<<<<<< HEAD
  {8cea459a-0e63-4d9e-96e8-c879a636f4f9}, !- Handle
  res occupants|living space|story 2,     !- Name
  {a64a9c5e-2db5-4286-9c0d-5d8d3ab60e52}, !- People Definition Name
  {1bcfaa01-7941-490c-8c79-249ca6f566eb}, !- Space or SpaceType Name
  {cfb1b85d-87dc-4fe3-8f1a-186a7e44cab9}, !- Number of People Schedule Name
  {d5f28258-ba34-4382-bfa2-aa268db0e87d}, !- Activity Level Schedule Name
=======
  {317623b2-93f7-40ce-9368-64c5e76026c6}, !- Handle
  res occupants|living space|story 2,     !- Name
  {b7235e2b-d0b7-4dc8-bb3a-61afa3505ee5}, !- People Definition Name
  {0c25e066-5ff7-4896-b999-6b0baf4e28ae}, !- Space or SpaceType Name
  {f8a4be20-9bc3-4d79-8e20-642f3ff07030}, !- Number of People Schedule Name
  {72b0fd0e-8d6c-4501-be94-9adf10208a07}, !- Activity Level Schedule Name
>>>>>>> 78927444
  ,                                       !- Surface Name/Angle Factor List Name
  ,                                       !- Work Efficiency Schedule Name
  ,                                       !- Clothing Insulation Schedule Name
  ,                                       !- Air Velocity Schedule Name
  1;                                      !- Multiplier
<|MERGE_RESOLUTION|>--- conflicted
+++ resolved
@@ -1,31 +1,22 @@
 !- NOTE: Auto-generated from /test/osw_files/SFD_2000sqft_2story_SL_UA_Denver_North.osw
 
 OS:Version,
-<<<<<<< HEAD
-  {090e711a-ff63-4d2d-ba01-c1810c73154b}, !- Handle
-  3.2.0;                                  !- Version Identifier
+  {50d7eae1-5f7d-4b0a-8a56-12217fd92561}, !- Handle
+  3.2.1;                                  !- Version Identifier
 
 OS:SimulationControl,
-  {1e9c7590-8cd4-43fa-858e-46bf84ecaf1e}, !- Handle
-=======
-  {8e015cdd-80db-4d9f-b043-136ad4719f4c}, !- Handle
-  2.9.0;                                  !- Version Identifier
-
-OS:SimulationControl,
-  {4ef9c4ef-d1f0-442b-bb66-39a1d9b77d24}, !- Handle
->>>>>>> 78927444
+  {7cd140a3-939a-48e3-a5a5-166f72d0aea6}, !- Handle
   ,                                       !- Do Zone Sizing Calculation
   ,                                       !- Do System Sizing Calculation
   ,                                       !- Do Plant Sizing Calculation
   No;                                     !- Run Simulation for Sizing Periods
 
 OS:Timestep,
-<<<<<<< HEAD
-  {e45d2aba-a652-4319-b492-96566c525a7f}, !- Handle
+  {622b2280-4159-47d9-9a44-dd20fbb13363}, !- Handle
   6;                                      !- Number of Timesteps per Hour
 
 OS:ShadowCalculation,
-  {1a77d43a-e1ce-427b-b726-7628dbcafcf0}, !- Handle
+  {5575e6fa-2c58-4565-ab7c-828f5dcb5847}, !- Handle
   PolygonClipping,                        !- Shading Calculation Method
   ,                                       !- Shading Calculation Update Frequency Method
   20,                                     !- Shading Calculation Update Frequency
@@ -38,45 +29,21 @@
   No;                                     !- Disable Self-Shading From Shading Zone Groups to Other Zones
 
 OS:SurfaceConvectionAlgorithm:Outside,
-  {f26b6c36-3771-4342-bb89-822acb9fcb0d}, !- Handle
+  {c25030b2-b11c-4813-a230-8c2ba46c0d69}, !- Handle
   DOE-2;                                  !- Algorithm
 
 OS:SurfaceConvectionAlgorithm:Inside,
-  {8d96a1d2-1cbd-4d6f-a0d4-b8c7cdcffcd8}, !- Handle
+  {e267991f-f4a8-46cd-9786-deab83795cc4}, !- Handle
   TARP;                                   !- Algorithm
 
 OS:ZoneCapacitanceMultiplier:ResearchSpecial,
-  {acf67540-d2bd-4106-a584-3c810f9656bb}, !- Handle
-=======
-  {4d645018-e3c9-4f66-8bb8-eb3f9d7ce6be}, !- Handle
-  6;                                      !- Number of Timesteps per Hour
-
-OS:ShadowCalculation,
-  {7eba20d9-318f-46f8-88fb-fe02b9266838}, !- Handle
-  20,                                     !- Calculation Frequency
-  200;                                    !- Maximum Figures in Shadow Overlap Calculations
-
-OS:SurfaceConvectionAlgorithm:Outside,
-  {5d7f05b6-1721-4e8c-8fd8-b281c1464dfe}, !- Handle
-  DOE-2;                                  !- Algorithm
-
-OS:SurfaceConvectionAlgorithm:Inside,
-  {378fad9a-83f9-4701-88b7-6eb6cd549970}, !- Handle
-  TARP;                                   !- Algorithm
-
-OS:ZoneCapacitanceMultiplier:ResearchSpecial,
-  {926f5228-a1b8-4df3-b165-453a55e20ace}, !- Handle
->>>>>>> 78927444
+  {13f3286e-4004-4107-905c-3ed56437f63c}, !- Handle
   ,                                       !- Temperature Capacity Multiplier
   15,                                     !- Humidity Capacity Multiplier
   ;                                       !- Carbon Dioxide Capacity Multiplier
 
 OS:RunPeriod,
-<<<<<<< HEAD
-  {507b686e-4587-40a9-b6ea-2459f30bdd4e}, !- Handle
-=======
-  {ade9b601-d578-4496-a94d-8d6c050bb795}, !- Handle
->>>>>>> 78927444
+  {59e119d8-f46c-46e2-b0a6-217e49f0d3b0}, !- Handle
   Run Period 1,                           !- Name
   1,                                      !- Begin Month
   1,                                      !- Begin Day of Month
@@ -90,21 +57,13 @@
   ;                                       !- Number of Times Runperiod to be Repeated
 
 OS:YearDescription,
-<<<<<<< HEAD
-  {be567f8c-e476-40d5-8a32-1a954aa07656}, !- Handle
-=======
-  {68923f1f-485d-49da-ba88-769085246179}, !- Handle
->>>>>>> 78927444
+  {17399c18-5e30-4916-9305-862e4afb9ca3}, !- Handle
   2007,                                   !- Calendar Year
   ,                                       !- Day of Week for Start Day
   ;                                       !- Is Leap Year
 
 OS:WeatherFile,
-<<<<<<< HEAD
-  {4954f9c5-716b-4955-9a7f-68cc937969ed}, !- Handle
-=======
-  {9974041d-75d2-44e4-af6d-4c7d8e48d39c}, !- Handle
->>>>>>> 78927444
+  {77c0e772-01e1-436b-8b41-bb87122c89e2}, !- Handle
   Denver Intl Ap,                         !- City
   CO,                                     !- State Province Region
   USA,                                    !- Country
@@ -114,17 +73,12 @@
   -104.65,                                !- Longitude {deg}
   -7,                                     !- Time Zone {hr}
   1650,                                   !- Elevation {m}
-  C:/OpenStudio/resstock/resources/measures/HPXMLtoOpenStudio/weather/USA_CO_Denver.Intl.AP.725650_TMY3.epw, !- Url
+  /mnt/c/git/resstock/resources/measures/HPXMLtoOpenStudio/weather/USA_CO_Denver.Intl.AP.725650_TMY3.epw, !- Url
   E23378AA;                               !- Checksum
 
 OS:AdditionalProperties,
-<<<<<<< HEAD
-  {f4e8b993-cb9c-4146-90ac-77c4d021def2}, !- Handle
-  {4954f9c5-716b-4955-9a7f-68cc937969ed}, !- Object Name
-=======
-  {abb8361d-0388-452b-ae43-b48b0d45c14c}, !- Handle
-  {9974041d-75d2-44e4-af6d-4c7d8e48d39c}, !- Object Name
->>>>>>> 78927444
+  {30438cdb-0e27-4be7-aa35-1e59a4a6798e}, !- Handle
+  {77c0e772-01e1-436b-8b41-bb87122c89e2}, !- Object Name
   EPWHeaderCity,                          !- Feature Name 1
   String,                                 !- Feature Data Type 1
   Denver Intl Ap,                         !- Feature Value 1
@@ -232,11 +186,7 @@
   84;                                     !- Feature Value 35
 
 OS:Site,
-<<<<<<< HEAD
-  {e47c5f1f-17eb-458a-be3f-1ace28987e3c}, !- Handle
-=======
-  {17c66458-bf42-441a-bd75-87ff802b287e}, !- Handle
->>>>>>> 78927444
+  {7eae17fa-e186-49a0-b064-317593dfc0d6}, !- Handle
   Denver Intl Ap_CO_USA,                  !- Name
   39.83,                                  !- Latitude {deg}
   -104.65,                                !- Longitude {deg}
@@ -245,45 +195,26 @@
   ;                                       !- Terrain
 
 OS:ClimateZones,
-<<<<<<< HEAD
-  {42f61b4a-4dc2-444c-ab01-d28c702ec1a1}, !- Handle
+  {2848fe83-4885-48dc-8a80-bcca0eb051ad}, !- Handle
   Building America,                       !- Climate Zone Institution Name 1
-=======
-  {d8689e91-ff73-4bf3-9444-73598da4aee4}, !- Handle
-  ,                                       !- Active Institution
-  ,                                       !- Active Year
-  ,                                       !- Climate Zone Institution Name 1
->>>>>>> 78927444
   ,                                       !- Climate Zone Document Name 1
   0,                                      !- Climate Zone Document Year 1
   Cold;                                   !- Climate Zone Value 1
 
 OS:Site:WaterMainsTemperature,
-<<<<<<< HEAD
-  {e68f1e1c-8653-4a76-a1f4-e4ec06093c1b}, !- Handle
-=======
-  {b4280aa6-f6db-454c-887c-2929ddf65337}, !- Handle
->>>>>>> 78927444
+  {0a98b9ac-4f17-4a73-98e1-56c761ca7908}, !- Handle
   Correlation,                            !- Calculation Method
   ,                                       !- Temperature Schedule Name
   10.8753424657535,                       !- Annual Average Outdoor Air Temperature {C}
   23.1524007936508;                       !- Maximum Difference In Monthly Average Outdoor Air Temperatures {deltaC}
 
 OS:RunPeriodControl:DaylightSavingTime,
-<<<<<<< HEAD
-  {6b4920d1-d9c1-430f-90e1-9be919a5be40}, !- Handle
-=======
-  {f7b68940-f0bb-4048-a537-f5ef1fbc4638}, !- Handle
->>>>>>> 78927444
+  {be5ac4b0-7787-46e7-9150-3df4c2a152a3}, !- Handle
   3/12,                                   !- Start Date
   11/5;                                   !- End Date
 
 OS:Site:GroundTemperature:Deep,
-<<<<<<< HEAD
-  {35ff6a15-3c71-46e4-b5eb-c9747f39c5cc}, !- Handle
-=======
-  {cb42bbbe-a19e-4e40-9970-7afa8091c81d}, !- Handle
->>>>>>> 78927444
+  {c7418634-1a09-4fe1-a2f2-77a304971cea}, !- Handle
   10.8753424657535,                       !- January Deep Ground Temperature {C}
   10.8753424657535,                       !- February Deep Ground Temperature {C}
   10.8753424657535,                       !- March Deep Ground Temperature {C}
@@ -298,11 +229,7 @@
   10.8753424657535;                       !- December Deep Ground Temperature {C}
 
 OS:Building,
-<<<<<<< HEAD
-  {c2c45aae-ef04-45e9-88c3-316560ce37a2}, !- Handle
-=======
-  {ded6aa78-0543-4033-a20e-e0010a2abad1}, !- Handle
->>>>>>> 78927444
+  {6fbb263e-cd29-41e8-b7ac-5aebae15ee7c}, !- Handle
   Building 1,                             !- Name
   ,                                       !- Building Sector Type
   180,                                    !- North Axis {deg}
@@ -317,23 +244,14 @@
   1;                                      !- Standards Number of Living Units
 
 OS:AdditionalProperties,
-<<<<<<< HEAD
-  {56cd6524-d8f6-4b1f-a8d0-1695ee5c3228}, !- Handle
-  {c2c45aae-ef04-45e9-88c3-316560ce37a2}, !- Object Name
-=======
-  {2d768737-713a-42b2-a6c5-e8d53ead355e}, !- Handle
-  {ded6aa78-0543-4033-a20e-e0010a2abad1}, !- Object Name
->>>>>>> 78927444
+  {ef716844-aa6a-4bec-99e4-2317d57d5d16}, !- Handle
+  {6fbb263e-cd29-41e8-b7ac-5aebae15ee7c}, !- Object Name
   Total Units Modeled,                    !- Feature Name 1
   Integer,                                !- Feature Data Type 1
   1;                                      !- Feature Value 1
 
 OS:ThermalZone,
-<<<<<<< HEAD
-  {da8fa5a7-6591-42d3-a44e-9524728bd8d2}, !- Handle
-=======
-  {b005de85-2e34-4feb-899a-f871f69f6029}, !- Handle
->>>>>>> 78927444
+  {539daaf9-737e-4728-a0b6-1a5432c6ff50}, !- Handle
   living zone,                            !- Name
   ,                                       !- Multiplier
   ,                                       !- Ceiling Height {m}
@@ -342,17 +260,10 @@
   ,                                       !- Zone Inside Convection Algorithm
   ,                                       !- Zone Outside Convection Algorithm
   ,                                       !- Zone Conditioning Equipment List Name
-<<<<<<< HEAD
-  {7dbdcfb4-846b-4fc7-95fb-03bc43e1cc38}, !- Zone Air Inlet Port List
-  {37cea926-74ea-4e6d-bce8-2749e1bd3fa1}, !- Zone Air Exhaust Port List
-  {963df1ba-03fa-46af-8a9f-dd4bf76e2876}, !- Zone Air Node Name
-  {9384b4ca-5156-4b70-a24c-415253395841}, !- Zone Return Air Port List
-=======
-  {9c88cfaa-a328-499f-999c-4ee35945e311}, !- Zone Air Inlet Port List
-  {ce9fd2a0-35d7-4b37-9d36-c8f6933f7a12}, !- Zone Air Exhaust Port List
-  {daf7268f-4df1-4ccf-8c3b-45ea0e4dac49}, !- Zone Air Node Name
-  {45dc9e54-2364-46c3-bd35-d620d679d238}, !- Zone Return Air Port List
->>>>>>> 78927444
+  {64f2ef94-2598-4c8e-887e-32467361d8a3}, !- Zone Air Inlet Port List
+  {bd06605e-058d-47e3-94b0-cadcc77d3033}, !- Zone Air Exhaust Port List
+  {6e55c960-8b1e-4f9e-97e6-f5eb628f5555}, !- Zone Air Node Name
+  {a3371799-3227-4d5a-8174-05cafa888c3e}, !- Zone Return Air Port List
   ,                                       !- Primary Daylighting Control Name
   ,                                       !- Fraction of Zone Controlled by Primary Daylighting Control
   ,                                       !- Secondary Daylighting Control Name
@@ -363,67 +274,33 @@
   No;                                     !- Use Ideal Air Loads
 
 OS:Node,
-<<<<<<< HEAD
-  {ebe47188-9d3b-426f-8341-7a1b5359e2a6}, !- Handle
+  {771d9f81-e62a-4846-bc5c-2e9828bcd961}, !- Handle
   Node 1,                                 !- Name
-  {963df1ba-03fa-46af-8a9f-dd4bf76e2876}, !- Inlet Port
+  {6e55c960-8b1e-4f9e-97e6-f5eb628f5555}, !- Inlet Port
   ;                                       !- Outlet Port
 
 OS:Connection,
-  {963df1ba-03fa-46af-8a9f-dd4bf76e2876}, !- Handle
-  {da8fa5a7-6591-42d3-a44e-9524728bd8d2}, !- Source Object
+  {6e55c960-8b1e-4f9e-97e6-f5eb628f5555}, !- Handle
+  {539daaf9-737e-4728-a0b6-1a5432c6ff50}, !- Source Object
   11,                                     !- Outlet Port
-  {ebe47188-9d3b-426f-8341-7a1b5359e2a6}, !- Target Object
+  {771d9f81-e62a-4846-bc5c-2e9828bcd961}, !- Target Object
   2;                                      !- Inlet Port
 
 OS:PortList,
-  {7dbdcfb4-846b-4fc7-95fb-03bc43e1cc38}, !- Handle
-  {da8fa5a7-6591-42d3-a44e-9524728bd8d2}; !- HVAC Component
+  {64f2ef94-2598-4c8e-887e-32467361d8a3}, !- Handle
+  {539daaf9-737e-4728-a0b6-1a5432c6ff50}; !- HVAC Component
 
 OS:PortList,
-  {37cea926-74ea-4e6d-bce8-2749e1bd3fa1}, !- Handle
-  {da8fa5a7-6591-42d3-a44e-9524728bd8d2}; !- HVAC Component
+  {bd06605e-058d-47e3-94b0-cadcc77d3033}, !- Handle
+  {539daaf9-737e-4728-a0b6-1a5432c6ff50}; !- HVAC Component
 
 OS:PortList,
-  {9384b4ca-5156-4b70-a24c-415253395841}, !- Handle
-  {da8fa5a7-6591-42d3-a44e-9524728bd8d2}; !- HVAC Component
+  {a3371799-3227-4d5a-8174-05cafa888c3e}, !- Handle
+  {539daaf9-737e-4728-a0b6-1a5432c6ff50}; !- HVAC Component
 
 OS:Sizing:Zone,
-  {179636ba-7916-4953-abb2-1114c1d34345}, !- Handle
-  {da8fa5a7-6591-42d3-a44e-9524728bd8d2}, !- Zone or ZoneList Name
-=======
-  {1c37d477-757a-481b-ab81-174ada3c215e}, !- Handle
-  Node 1,                                 !- Name
-  {daf7268f-4df1-4ccf-8c3b-45ea0e4dac49}, !- Inlet Port
-  ;                                       !- Outlet Port
-
-OS:Connection,
-  {daf7268f-4df1-4ccf-8c3b-45ea0e4dac49}, !- Handle
-  {36c72cde-a256-4a58-9000-567e4deddaa4}, !- Name
-  {b005de85-2e34-4feb-899a-f871f69f6029}, !- Source Object
-  11,                                     !- Outlet Port
-  {1c37d477-757a-481b-ab81-174ada3c215e}, !- Target Object
-  2;                                      !- Inlet Port
-
-OS:PortList,
-  {9c88cfaa-a328-499f-999c-4ee35945e311}, !- Handle
-  {3c85c528-f403-47e8-898d-5da83a5c7e84}, !- Name
-  {b005de85-2e34-4feb-899a-f871f69f6029}; !- HVAC Component
-
-OS:PortList,
-  {ce9fd2a0-35d7-4b37-9d36-c8f6933f7a12}, !- Handle
-  {9d0556c0-d0fa-4fc7-899d-17cd1d447a8d}, !- Name
-  {b005de85-2e34-4feb-899a-f871f69f6029}; !- HVAC Component
-
-OS:PortList,
-  {45dc9e54-2364-46c3-bd35-d620d679d238}, !- Handle
-  {bdaa18d9-60a1-42b2-823a-1a1dd3c68c7e}, !- Name
-  {b005de85-2e34-4feb-899a-f871f69f6029}; !- HVAC Component
-
-OS:Sizing:Zone,
-  {0b56d611-a0f9-4d79-97a7-3b3a00d10853}, !- Handle
-  {b005de85-2e34-4feb-899a-f871f69f6029}, !- Zone or ZoneList Name
->>>>>>> 78927444
+  {26ef8fe8-4908-4771-b465-7091433178ea}, !- Handle
+  {539daaf9-737e-4728-a0b6-1a5432c6ff50}, !- Zone or ZoneList Name
   SupplyAirTemperature,                   !- Zone Cooling Design Supply Air Temperature Input Method
   14,                                     !- Zone Cooling Design Supply Air Temperature {C}
   11.11,                                  !- Zone Cooling Design Supply Air Temperature Difference {deltaC}
@@ -450,25 +327,14 @@
   autosize;                               !- Dedicated Outdoor Air High Setpoint Temperature for Design {C}
 
 OS:ZoneHVAC:EquipmentList,
-<<<<<<< HEAD
-  {c36f494c-0043-404b-a840-18e30e196727}, !- Handle
+  {be5dbc62-e725-4e2c-9d2d-ac379431d96e}, !- Handle
   Zone HVAC Equipment List 1,             !- Name
-  {da8fa5a7-6591-42d3-a44e-9524728bd8d2}; !- Thermal Zone
+  {539daaf9-737e-4728-a0b6-1a5432c6ff50}; !- Thermal Zone
 
 OS:Space,
-  {7be8dcc9-ab9d-4118-9ddc-4bca9dec2016}, !- Handle
+  {87a85247-c970-49c5-aa2b-bed6b960beac}, !- Handle
   living space,                           !- Name
-  {19d7a3f0-07ae-419f-98b4-4592bce3a349}, !- Space Type Name
-=======
-  {1f922f89-f331-4fc5-9c89-d903d5ca2b04}, !- Handle
-  Zone HVAC Equipment List 1,             !- Name
-  {b005de85-2e34-4feb-899a-f871f69f6029}; !- Thermal Zone
-
-OS:Space,
-  {d69298b4-a533-42de-958c-29b03b45c6f1}, !- Handle
-  living space,                           !- Name
-  {3993e116-3a1b-4b33-b646-3fa0d4bef7a9}, !- Space Type Name
->>>>>>> 78927444
+  {2b48ea57-26f1-4d50-9684-4ef8c93bdb8f}, !- Space Type Name
   ,                                       !- Default Construction Set Name
   ,                                       !- Default Schedule Set Name
   -0,                                     !- Direction of Relative North {deg}
@@ -476,31 +342,17 @@
   0,                                      !- Y Origin {m}
   0,                                      !- Z Origin {m}
   ,                                       !- Building Story Name
-<<<<<<< HEAD
-  {da8fa5a7-6591-42d3-a44e-9524728bd8d2}, !- Thermal Zone Name
+  {539daaf9-737e-4728-a0b6-1a5432c6ff50}, !- Thermal Zone Name
   ,                                       !- Part of Total Floor Area
   ,                                       !- Design Specification Outdoor Air Object Name
-  {ec753d51-60be-4018-8b7d-dc236fe15b24}; !- Building Unit Name
-
-OS:Surface,
-  {317c2d07-a42a-4f2e-83bb-94114e88b7ef}, !- Handle
+  {ef2856f0-561e-445b-8fe5-eb520b3adfb8}; !- Building Unit Name
+
+OS:Surface,
+  {8e8f7c40-5756-4d5d-ac88-887efe75fd82}, !- Handle
   Surface 1,                              !- Name
   Floor,                                  !- Surface Type
   ,                                       !- Construction Name
-  {7be8dcc9-ab9d-4118-9ddc-4bca9dec2016}, !- Space Name
-=======
-  {b005de85-2e34-4feb-899a-f871f69f6029}, !- Thermal Zone Name
-  ,                                       !- Part of Total Floor Area
-  ,                                       !- Design Specification Outdoor Air Object Name
-  {8ea2ef6a-036e-4dc0-a16a-912b22b6335b}; !- Building Unit Name
-
-OS:Surface,
-  {96ce1af9-3b34-4a86-a85e-d9ff3f22aabe}, !- Handle
-  Surface 1,                              !- Name
-  Floor,                                  !- Surface Type
-  ,                                       !- Construction Name
-  {d69298b4-a533-42de-958c-29b03b45c6f1}, !- Space Name
->>>>>>> 78927444
+  {87a85247-c970-49c5-aa2b-bed6b960beac}, !- Space Name
   Foundation,                             !- Outside Boundary Condition
   ,                                       !- Outside Boundary Condition Object
   NoSun,                                  !- Sun Exposure
@@ -513,19 +365,11 @@
   13.6310703908387, 0, 0;                 !- X,Y,Z Vertex 4 {m}
 
 OS:Surface,
-<<<<<<< HEAD
-  {8566ac70-d438-43d3-bf86-ee54c6a90dd4}, !- Handle
+  {1c43a3f5-9ba3-4da3-b4ab-d03b38fe4783}, !- Handle
   Surface 2,                              !- Name
   Wall,                                   !- Surface Type
   ,                                       !- Construction Name
-  {7be8dcc9-ab9d-4118-9ddc-4bca9dec2016}, !- Space Name
-=======
-  {c59cc9fe-d2e0-4be6-be24-b7b1d5b505fc}, !- Handle
-  Surface 2,                              !- Name
-  Wall,                                   !- Surface Type
-  ,                                       !- Construction Name
-  {d69298b4-a533-42de-958c-29b03b45c6f1}, !- Space Name
->>>>>>> 78927444
+  {87a85247-c970-49c5-aa2b-bed6b960beac}, !- Space Name
   Outdoors,                               !- Outside Boundary Condition
   ,                                       !- Outside Boundary Condition Object
   SunExposed,                             !- Sun Exposure
@@ -538,19 +382,11 @@
   0, 0, 2.4384;                           !- X,Y,Z Vertex 4 {m}
 
 OS:Surface,
-<<<<<<< HEAD
-  {7aa14418-047d-4216-a002-48fd2ad3f198}, !- Handle
+  {b4ade01a-2135-4527-84bd-081fe72d12aa}, !- Handle
   Surface 3,                              !- Name
   Wall,                                   !- Surface Type
   ,                                       !- Construction Name
-  {7be8dcc9-ab9d-4118-9ddc-4bca9dec2016}, !- Space Name
-=======
-  {f4e8e669-7248-4dde-9d9a-649facb1c2fd}, !- Handle
-  Surface 3,                              !- Name
-  Wall,                                   !- Surface Type
-  ,                                       !- Construction Name
-  {d69298b4-a533-42de-958c-29b03b45c6f1}, !- Space Name
->>>>>>> 78927444
+  {87a85247-c970-49c5-aa2b-bed6b960beac}, !- Space Name
   Outdoors,                               !- Outside Boundary Condition
   ,                                       !- Outside Boundary Condition Object
   SunExposed,                             !- Sun Exposure
@@ -563,19 +399,11 @@
   0, 6.81553519541936, 2.4384;            !- X,Y,Z Vertex 4 {m}
 
 OS:Surface,
-<<<<<<< HEAD
-  {ac68f795-252c-4d36-96cc-aaa1d0158ee7}, !- Handle
+  {ebf2ae38-1b99-430c-81ff-25ffc1ca3eec}, !- Handle
   Surface 4,                              !- Name
   Wall,                                   !- Surface Type
   ,                                       !- Construction Name
-  {7be8dcc9-ab9d-4118-9ddc-4bca9dec2016}, !- Space Name
-=======
-  {4610a733-5cca-4690-a044-fba5ef5fc2e5}, !- Handle
-  Surface 4,                              !- Name
-  Wall,                                   !- Surface Type
-  ,                                       !- Construction Name
-  {d69298b4-a533-42de-958c-29b03b45c6f1}, !- Space Name
->>>>>>> 78927444
+  {87a85247-c970-49c5-aa2b-bed6b960beac}, !- Space Name
   Outdoors,                               !- Outside Boundary Condition
   ,                                       !- Outside Boundary Condition Object
   SunExposed,                             !- Sun Exposure
@@ -588,19 +416,11 @@
   13.6310703908387, 6.81553519541936, 2.4384; !- X,Y,Z Vertex 4 {m}
 
 OS:Surface,
-<<<<<<< HEAD
-  {6cae8429-1fee-4d7b-ad14-1a2f2cf80f3c}, !- Handle
+  {90b6873f-a812-4042-8e6a-6f3870b12846}, !- Handle
   Surface 5,                              !- Name
   Wall,                                   !- Surface Type
   ,                                       !- Construction Name
-  {7be8dcc9-ab9d-4118-9ddc-4bca9dec2016}, !- Space Name
-=======
-  {bc209b57-1307-4f69-8966-1079585ada65}, !- Handle
-  Surface 5,                              !- Name
-  Wall,                                   !- Surface Type
-  ,                                       !- Construction Name
-  {d69298b4-a533-42de-958c-29b03b45c6f1}, !- Space Name
->>>>>>> 78927444
+  {87a85247-c970-49c5-aa2b-bed6b960beac}, !- Space Name
   Outdoors,                               !- Outside Boundary Condition
   ,                                       !- Outside Boundary Condition Object
   SunExposed,                             !- Sun Exposure
@@ -613,23 +433,13 @@
   13.6310703908387, 0, 2.4384;            !- X,Y,Z Vertex 4 {m}
 
 OS:Surface,
-<<<<<<< HEAD
-  {d7f46601-f1a8-4308-859a-42ffe5c773c6}, !- Handle
+  {1b759138-da64-4b47-b8f1-f2b78c14a608}, !- Handle
   Surface 6,                              !- Name
   RoofCeiling,                            !- Surface Type
   ,                                       !- Construction Name
-  {7be8dcc9-ab9d-4118-9ddc-4bca9dec2016}, !- Space Name
+  {87a85247-c970-49c5-aa2b-bed6b960beac}, !- Space Name
   Surface,                                !- Outside Boundary Condition
-  {315acb42-b533-44ef-9199-6931cfb31b4b}, !- Outside Boundary Condition Object
-=======
-  {3ca22539-01ce-4fc6-a005-db784e426ada}, !- Handle
-  Surface 6,                              !- Name
-  RoofCeiling,                            !- Surface Type
-  ,                                       !- Construction Name
-  {d69298b4-a533-42de-958c-29b03b45c6f1}, !- Space Name
-  Surface,                                !- Outside Boundary Condition
-  {026b1df5-d7a8-4a27-b892-ec88f8e227ae}, !- Outside Boundary Condition Object
->>>>>>> 78927444
+  {26c78935-f2a7-4391-84bf-d9647ae21918}, !- Outside Boundary Condition Object
   NoSun,                                  !- Sun Exposure
   NoWind,                                 !- Wind Exposure
   ,                                       !- View Factor to Ground
@@ -640,11 +450,7 @@
   0, 0, 2.4384;                           !- X,Y,Z Vertex 4 {m}
 
 OS:SpaceType,
-<<<<<<< HEAD
-  {19d7a3f0-07ae-419f-98b4-4592bce3a349}, !- Handle
-=======
-  {3993e116-3a1b-4b33-b646-3fa0d4bef7a9}, !- Handle
->>>>>>> 78927444
+  {2b48ea57-26f1-4d50-9684-4ef8c93bdb8f}, !- Handle
   Space Type 1,                           !- Name
   ,                                       !- Default Construction Set Name
   ,                                       !- Default Schedule Set Name
@@ -655,15 +461,9 @@
   living;                                 !- Standards Space Type
 
 OS:Space,
-<<<<<<< HEAD
-  {1bcfaa01-7941-490c-8c79-249ca6f566eb}, !- Handle
+  {a4ac9ea7-bbe8-4cf2-a883-98307056a394}, !- Handle
   living space|story 2,                   !- Name
-  {19d7a3f0-07ae-419f-98b4-4592bce3a349}, !- Space Type Name
-=======
-  {0c25e066-5ff7-4896-b999-6b0baf4e28ae}, !- Handle
-  living space|story 2,                   !- Name
-  {3993e116-3a1b-4b33-b646-3fa0d4bef7a9}, !- Space Type Name
->>>>>>> 78927444
+  {2b48ea57-26f1-4d50-9684-4ef8c93bdb8f}, !- Space Type Name
   ,                                       !- Default Construction Set Name
   ,                                       !- Default Schedule Set Name
   -0,                                     !- Direction of Relative North {deg}
@@ -671,35 +471,19 @@
   0,                                      !- Y Origin {m}
   2.4384,                                 !- Z Origin {m}
   ,                                       !- Building Story Name
-<<<<<<< HEAD
-  {da8fa5a7-6591-42d3-a44e-9524728bd8d2}, !- Thermal Zone Name
+  {539daaf9-737e-4728-a0b6-1a5432c6ff50}, !- Thermal Zone Name
   ,                                       !- Part of Total Floor Area
   ,                                       !- Design Specification Outdoor Air Object Name
-  {ec753d51-60be-4018-8b7d-dc236fe15b24}; !- Building Unit Name
-
-OS:Surface,
-  {315acb42-b533-44ef-9199-6931cfb31b4b}, !- Handle
+  {ef2856f0-561e-445b-8fe5-eb520b3adfb8}; !- Building Unit Name
+
+OS:Surface,
+  {26c78935-f2a7-4391-84bf-d9647ae21918}, !- Handle
   Surface 7,                              !- Name
   Floor,                                  !- Surface Type
   ,                                       !- Construction Name
-  {1bcfaa01-7941-490c-8c79-249ca6f566eb}, !- Space Name
+  {a4ac9ea7-bbe8-4cf2-a883-98307056a394}, !- Space Name
   Surface,                                !- Outside Boundary Condition
-  {d7f46601-f1a8-4308-859a-42ffe5c773c6}, !- Outside Boundary Condition Object
-=======
-  {b005de85-2e34-4feb-899a-f871f69f6029}, !- Thermal Zone Name
-  ,                                       !- Part of Total Floor Area
-  ,                                       !- Design Specification Outdoor Air Object Name
-  {8ea2ef6a-036e-4dc0-a16a-912b22b6335b}; !- Building Unit Name
-
-OS:Surface,
-  {026b1df5-d7a8-4a27-b892-ec88f8e227ae}, !- Handle
-  Surface 7,                              !- Name
-  Floor,                                  !- Surface Type
-  ,                                       !- Construction Name
-  {0c25e066-5ff7-4896-b999-6b0baf4e28ae}, !- Space Name
-  Surface,                                !- Outside Boundary Condition
-  {3ca22539-01ce-4fc6-a005-db784e426ada}, !- Outside Boundary Condition Object
->>>>>>> 78927444
+  {1b759138-da64-4b47-b8f1-f2b78c14a608}, !- Outside Boundary Condition Object
   NoSun,                                  !- Sun Exposure
   NoWind,                                 !- Wind Exposure
   ,                                       !- View Factor to Ground
@@ -710,19 +494,11 @@
   13.6310703908387, 0, 0;                 !- X,Y,Z Vertex 4 {m}
 
 OS:Surface,
-<<<<<<< HEAD
-  {bb3d31c9-b15a-48b2-a56c-65a346cd0f00}, !- Handle
+  {e8be8b16-f8cc-4ef0-bd97-ca75f125e834}, !- Handle
   Surface 8,                              !- Name
   Wall,                                   !- Surface Type
   ,                                       !- Construction Name
-  {1bcfaa01-7941-490c-8c79-249ca6f566eb}, !- Space Name
-=======
-  {666404f9-c6f4-4d6e-9862-12a75d982e49}, !- Handle
-  Surface 8,                              !- Name
-  Wall,                                   !- Surface Type
-  ,                                       !- Construction Name
-  {0c25e066-5ff7-4896-b999-6b0baf4e28ae}, !- Space Name
->>>>>>> 78927444
+  {a4ac9ea7-bbe8-4cf2-a883-98307056a394}, !- Space Name
   Outdoors,                               !- Outside Boundary Condition
   ,                                       !- Outside Boundary Condition Object
   SunExposed,                             !- Sun Exposure
@@ -735,19 +511,11 @@
   0, 0, 2.4384;                           !- X,Y,Z Vertex 4 {m}
 
 OS:Surface,
-<<<<<<< HEAD
-  {86304076-a902-4d87-b109-6252d5380e1d}, !- Handle
+  {136780b3-166d-4549-9234-0bbca829cb4d}, !- Handle
   Surface 9,                              !- Name
   Wall,                                   !- Surface Type
   ,                                       !- Construction Name
-  {1bcfaa01-7941-490c-8c79-249ca6f566eb}, !- Space Name
-=======
-  {61a4a33c-deb2-4403-acee-bda0332afa57}, !- Handle
-  Surface 9,                              !- Name
-  Wall,                                   !- Surface Type
-  ,                                       !- Construction Name
-  {0c25e066-5ff7-4896-b999-6b0baf4e28ae}, !- Space Name
->>>>>>> 78927444
+  {a4ac9ea7-bbe8-4cf2-a883-98307056a394}, !- Space Name
   Outdoors,                               !- Outside Boundary Condition
   ,                                       !- Outside Boundary Condition Object
   SunExposed,                             !- Sun Exposure
@@ -760,19 +528,11 @@
   0, 6.81553519541936, 2.4384;            !- X,Y,Z Vertex 4 {m}
 
 OS:Surface,
-<<<<<<< HEAD
-  {b581364e-db85-4580-81fd-e6038d9d7911}, !- Handle
+  {2e5f3d1d-c6ae-40a0-a216-720040bf123e}, !- Handle
   Surface 10,                             !- Name
   Wall,                                   !- Surface Type
   ,                                       !- Construction Name
-  {1bcfaa01-7941-490c-8c79-249ca6f566eb}, !- Space Name
-=======
-  {d54767b3-07e6-421c-80b0-f599dd13e794}, !- Handle
-  Surface 10,                             !- Name
-  Wall,                                   !- Surface Type
-  ,                                       !- Construction Name
-  {0c25e066-5ff7-4896-b999-6b0baf4e28ae}, !- Space Name
->>>>>>> 78927444
+  {a4ac9ea7-bbe8-4cf2-a883-98307056a394}, !- Space Name
   Outdoors,                               !- Outside Boundary Condition
   ,                                       !- Outside Boundary Condition Object
   SunExposed,                             !- Sun Exposure
@@ -785,19 +545,11 @@
   13.6310703908387, 6.81553519541936, 2.4384; !- X,Y,Z Vertex 4 {m}
 
 OS:Surface,
-<<<<<<< HEAD
-  {7308d04a-e530-4fc1-9dbe-c1c994cc61ba}, !- Handle
+  {eb24c6b9-67c7-4f46-9e2e-3998affe4d8d}, !- Handle
   Surface 11,                             !- Name
   Wall,                                   !- Surface Type
   ,                                       !- Construction Name
-  {1bcfaa01-7941-490c-8c79-249ca6f566eb}, !- Space Name
-=======
-  {99dfc8e7-4ec3-4a71-a613-544edc67d94e}, !- Handle
-  Surface 11,                             !- Name
-  Wall,                                   !- Surface Type
-  ,                                       !- Construction Name
-  {0c25e066-5ff7-4896-b999-6b0baf4e28ae}, !- Space Name
->>>>>>> 78927444
+  {a4ac9ea7-bbe8-4cf2-a883-98307056a394}, !- Space Name
   Outdoors,                               !- Outside Boundary Condition
   ,                                       !- Outside Boundary Condition Object
   SunExposed,                             !- Sun Exposure
@@ -810,23 +562,13 @@
   13.6310703908387, 0, 2.4384;            !- X,Y,Z Vertex 4 {m}
 
 OS:Surface,
-<<<<<<< HEAD
-  {c376fd56-9942-4b43-8103-619cce1b9a32}, !- Handle
+  {8e8fc3f2-b4e1-4ae5-9e86-bc465ca3869f}, !- Handle
   Surface 12,                             !- Name
   RoofCeiling,                            !- Surface Type
   ,                                       !- Construction Name
-  {1bcfaa01-7941-490c-8c79-249ca6f566eb}, !- Space Name
+  {a4ac9ea7-bbe8-4cf2-a883-98307056a394}, !- Space Name
   Surface,                                !- Outside Boundary Condition
-  {ef48eda1-e716-47e4-a7ce-cf3b4e628c70}, !- Outside Boundary Condition Object
-=======
-  {86136fc0-3c22-44c6-994d-d7c054bcbad2}, !- Handle
-  Surface 12,                             !- Name
-  RoofCeiling,                            !- Surface Type
-  ,                                       !- Construction Name
-  {0c25e066-5ff7-4896-b999-6b0baf4e28ae}, !- Space Name
-  Surface,                                !- Outside Boundary Condition
-  {fd0d9f49-cf6b-4ef3-8a17-b6b7a191d62f}, !- Outside Boundary Condition Object
->>>>>>> 78927444
+  {9c250800-2571-499c-9216-1a41436432a8}, !- Outside Boundary Condition Object
   NoSun,                                  !- Sun Exposure
   NoWind,                                 !- Wind Exposure
   ,                                       !- View Factor to Ground
@@ -837,23 +579,13 @@
   0, 0, 2.4384;                           !- X,Y,Z Vertex 4 {m}
 
 OS:Surface,
-<<<<<<< HEAD
-  {ef48eda1-e716-47e4-a7ce-cf3b4e628c70}, !- Handle
+  {9c250800-2571-499c-9216-1a41436432a8}, !- Handle
   Surface 13,                             !- Name
   Floor,                                  !- Surface Type
   ,                                       !- Construction Name
-  {6fdc360c-3370-4809-9873-1f7ed323d2f7}, !- Space Name
+  {1a39aa5a-9943-4f04-b209-9747a0c1b25e}, !- Space Name
   Surface,                                !- Outside Boundary Condition
-  {c376fd56-9942-4b43-8103-619cce1b9a32}, !- Outside Boundary Condition Object
-=======
-  {fd0d9f49-cf6b-4ef3-8a17-b6b7a191d62f}, !- Handle
-  Surface 13,                             !- Name
-  Floor,                                  !- Surface Type
-  ,                                       !- Construction Name
-  {8c6047fb-6071-4fec-b25a-67f84c676ded}, !- Space Name
-  Surface,                                !- Outside Boundary Condition
-  {86136fc0-3c22-44c6-994d-d7c054bcbad2}, !- Outside Boundary Condition Object
->>>>>>> 78927444
+  {8e8fc3f2-b4e1-4ae5-9e86-bc465ca3869f}, !- Outside Boundary Condition Object
   NoSun,                                  !- Sun Exposure
   NoWind,                                 !- Wind Exposure
   ,                                       !- View Factor to Ground
@@ -864,19 +596,11 @@
   0, 0, 0;                                !- X,Y,Z Vertex 4 {m}
 
 OS:Surface,
-<<<<<<< HEAD
-  {4ae011b2-d60b-4279-a767-c890dfbc5147}, !- Handle
+  {446003bb-6b5d-49f8-8ee1-f7c8408c99ec}, !- Handle
   Surface 14,                             !- Name
   RoofCeiling,                            !- Surface Type
   ,                                       !- Construction Name
-  {6fdc360c-3370-4809-9873-1f7ed323d2f7}, !- Space Name
-=======
-  {dde55ae7-5b78-4409-871e-d265f92523db}, !- Handle
-  Surface 14,                             !- Name
-  RoofCeiling,                            !- Surface Type
-  ,                                       !- Construction Name
-  {8c6047fb-6071-4fec-b25a-67f84c676ded}, !- Space Name
->>>>>>> 78927444
+  {1a39aa5a-9943-4f04-b209-9747a0c1b25e}, !- Space Name
   Outdoors,                               !- Outside Boundary Condition
   ,                                       !- Outside Boundary Condition Object
   SunExposed,                             !- Sun Exposure
@@ -889,19 +613,11 @@
   13.6310703908387, 0, 0;                 !- X,Y,Z Vertex 4 {m}
 
 OS:Surface,
-<<<<<<< HEAD
-  {4e03353f-a843-4616-ae1f-f3c4ebe4d0a4}, !- Handle
+  {307d71c6-0a2f-42be-89c0-c10d99df5d5c}, !- Handle
   Surface 15,                             !- Name
   RoofCeiling,                            !- Surface Type
   ,                                       !- Construction Name
-  {6fdc360c-3370-4809-9873-1f7ed323d2f7}, !- Space Name
-=======
-  {d0f286cc-7406-4b3d-afe9-6b31b4d44737}, !- Handle
-  Surface 15,                             !- Name
-  RoofCeiling,                            !- Surface Type
-  ,                                       !- Construction Name
-  {8c6047fb-6071-4fec-b25a-67f84c676ded}, !- Space Name
->>>>>>> 78927444
+  {1a39aa5a-9943-4f04-b209-9747a0c1b25e}, !- Space Name
   Outdoors,                               !- Outside Boundary Condition
   ,                                       !- Outside Boundary Condition Object
   SunExposed,                             !- Sun Exposure
@@ -914,19 +630,11 @@
   0, 6.81553519541936, 0;                 !- X,Y,Z Vertex 4 {m}
 
 OS:Surface,
-<<<<<<< HEAD
-  {29996bf4-2869-4860-837f-c8178f82b376}, !- Handle
+  {dd8c6d90-407e-4d8b-8d89-7b8204b6bf0d}, !- Handle
   Surface 16,                             !- Name
   Wall,                                   !- Surface Type
   ,                                       !- Construction Name
-  {6fdc360c-3370-4809-9873-1f7ed323d2f7}, !- Space Name
-=======
-  {fa21e042-b410-4775-bab7-c175204f3fac}, !- Handle
-  Surface 16,                             !- Name
-  Wall,                                   !- Surface Type
-  ,                                       !- Construction Name
-  {8c6047fb-6071-4fec-b25a-67f84c676ded}, !- Space Name
->>>>>>> 78927444
+  {1a39aa5a-9943-4f04-b209-9747a0c1b25e}, !- Space Name
   Outdoors,                               !- Outside Boundary Condition
   ,                                       !- Outside Boundary Condition Object
   SunExposed,                             !- Sun Exposure
@@ -938,19 +646,11 @@
   0, 0, 0;                                !- X,Y,Z Vertex 3 {m}
 
 OS:Surface,
-<<<<<<< HEAD
-  {c6130347-4a52-4986-83a4-8c0c2d250b0b}, !- Handle
+  {5c33f89a-44a8-4bba-90b5-abde884bf3dc}, !- Handle
   Surface 17,                             !- Name
   Wall,                                   !- Surface Type
   ,                                       !- Construction Name
-  {6fdc360c-3370-4809-9873-1f7ed323d2f7}, !- Space Name
-=======
-  {82a9cbfa-27da-4fc2-8fe1-d0977f48823e}, !- Handle
-  Surface 17,                             !- Name
-  Wall,                                   !- Surface Type
-  ,                                       !- Construction Name
-  {8c6047fb-6071-4fec-b25a-67f84c676ded}, !- Space Name
->>>>>>> 78927444
+  {1a39aa5a-9943-4f04-b209-9747a0c1b25e}, !- Space Name
   Outdoors,                               !- Outside Boundary Condition
   ,                                       !- Outside Boundary Condition Object
   SunExposed,                             !- Sun Exposure
@@ -962,15 +662,9 @@
   13.6310703908387, 6.81553519541936, 0;  !- X,Y,Z Vertex 3 {m}
 
 OS:Space,
-<<<<<<< HEAD
-  {6fdc360c-3370-4809-9873-1f7ed323d2f7}, !- Handle
+  {1a39aa5a-9943-4f04-b209-9747a0c1b25e}, !- Handle
   unfinished attic space,                 !- Name
-  {8ef7f3ca-e2eb-411e-a403-cda54c0a49a8}, !- Space Type Name
-=======
-  {8c6047fb-6071-4fec-b25a-67f84c676ded}, !- Handle
-  unfinished attic space,                 !- Name
-  {e5c1c6eb-eb64-4b99-ac71-cc93c1d8c9d8}, !- Space Type Name
->>>>>>> 78927444
+  {97873000-ad84-49b3-ae7a-0f2b6a8694de}, !- Space Type Name
   ,                                       !- Default Construction Set Name
   ,                                       !- Default Schedule Set Name
   -0,                                     !- Direction of Relative North {deg}
@@ -978,17 +672,10 @@
   0,                                      !- Y Origin {m}
   4.8768,                                 !- Z Origin {m}
   ,                                       !- Building Story Name
-<<<<<<< HEAD
-  {e48f1e92-643d-4471-8b72-1a2422760b59}; !- Thermal Zone Name
+  {b52e18c9-a02b-4781-8925-2df9b735f900}; !- Thermal Zone Name
 
 OS:ThermalZone,
-  {e48f1e92-643d-4471-8b72-1a2422760b59}, !- Handle
-=======
-  {f74f3c5a-9174-41a5-b5c0-308da2f5bc54}; !- Thermal Zone Name
-
-OS:ThermalZone,
-  {f74f3c5a-9174-41a5-b5c0-308da2f5bc54}, !- Handle
->>>>>>> 78927444
+  {b52e18c9-a02b-4781-8925-2df9b735f900}, !- Handle
   unfinished attic zone,                  !- Name
   ,                                       !- Multiplier
   ,                                       !- Ceiling Height {m}
@@ -997,17 +684,10 @@
   ,                                       !- Zone Inside Convection Algorithm
   ,                                       !- Zone Outside Convection Algorithm
   ,                                       !- Zone Conditioning Equipment List Name
-<<<<<<< HEAD
-  {7871822f-7021-4559-ba02-06e3fe59c3e5}, !- Zone Air Inlet Port List
-  {f0824b3e-aa10-405a-a1fa-62f7cfa85abb}, !- Zone Air Exhaust Port List
-  {e2eef0f2-9a05-4ee7-a623-e48eff5b43be}, !- Zone Air Node Name
-  {ec2ea5de-d5d0-4ac7-8302-86517c9f6f7a}, !- Zone Return Air Port List
-=======
-  {6b9d9df3-96e1-4423-a4f5-c37d01d0de06}, !- Zone Air Inlet Port List
-  {feee9296-8393-4763-9947-dfb84f963bcb}, !- Zone Air Exhaust Port List
-  {7a3afe0b-85c5-48aa-8d49-2f96728eb49a}, !- Zone Air Node Name
-  {9c8bbc90-0a1d-4f62-bece-edfc4b9430ff}, !- Zone Return Air Port List
->>>>>>> 78927444
+  {13130fa1-2474-4394-9e5e-664f89d481b2}, !- Zone Air Inlet Port List
+  {48f3c876-4a5b-4a5b-b6d4-eec31266f4db}, !- Zone Air Exhaust Port List
+  {c65aa2ce-d9a4-40e1-95da-44363d8c4231}, !- Zone Air Node Name
+  {29f1b659-ed71-4074-a9a9-31949c71da2b}, !- Zone Return Air Port List
   ,                                       !- Primary Daylighting Control Name
   ,                                       !- Fraction of Zone Controlled by Primary Daylighting Control
   ,                                       !- Secondary Daylighting Control Name
@@ -1018,67 +698,33 @@
   No;                                     !- Use Ideal Air Loads
 
 OS:Node,
-<<<<<<< HEAD
-  {385ec85f-a728-41d6-8a8b-2497458ad22a}, !- Handle
+  {5a73be9d-5154-40a4-abcb-2b7fee611fca}, !- Handle
   Node 2,                                 !- Name
-  {e2eef0f2-9a05-4ee7-a623-e48eff5b43be}, !- Inlet Port
+  {c65aa2ce-d9a4-40e1-95da-44363d8c4231}, !- Inlet Port
   ;                                       !- Outlet Port
 
 OS:Connection,
-  {e2eef0f2-9a05-4ee7-a623-e48eff5b43be}, !- Handle
-  {e48f1e92-643d-4471-8b72-1a2422760b59}, !- Source Object
+  {c65aa2ce-d9a4-40e1-95da-44363d8c4231}, !- Handle
+  {b52e18c9-a02b-4781-8925-2df9b735f900}, !- Source Object
   11,                                     !- Outlet Port
-  {385ec85f-a728-41d6-8a8b-2497458ad22a}, !- Target Object
+  {5a73be9d-5154-40a4-abcb-2b7fee611fca}, !- Target Object
   2;                                      !- Inlet Port
 
 OS:PortList,
-  {7871822f-7021-4559-ba02-06e3fe59c3e5}, !- Handle
-  {e48f1e92-643d-4471-8b72-1a2422760b59}; !- HVAC Component
+  {13130fa1-2474-4394-9e5e-664f89d481b2}, !- Handle
+  {b52e18c9-a02b-4781-8925-2df9b735f900}; !- HVAC Component
 
 OS:PortList,
-  {f0824b3e-aa10-405a-a1fa-62f7cfa85abb}, !- Handle
-  {e48f1e92-643d-4471-8b72-1a2422760b59}; !- HVAC Component
+  {48f3c876-4a5b-4a5b-b6d4-eec31266f4db}, !- Handle
+  {b52e18c9-a02b-4781-8925-2df9b735f900}; !- HVAC Component
 
 OS:PortList,
-  {ec2ea5de-d5d0-4ac7-8302-86517c9f6f7a}, !- Handle
-  {e48f1e92-643d-4471-8b72-1a2422760b59}; !- HVAC Component
+  {29f1b659-ed71-4074-a9a9-31949c71da2b}, !- Handle
+  {b52e18c9-a02b-4781-8925-2df9b735f900}; !- HVAC Component
 
 OS:Sizing:Zone,
-  {d5533891-29d4-4021-8cb5-0f34c380247b}, !- Handle
-  {e48f1e92-643d-4471-8b72-1a2422760b59}, !- Zone or ZoneList Name
-=======
-  {0bb64891-058b-4f27-a4fd-8a443f36ccff}, !- Handle
-  Node 2,                                 !- Name
-  {7a3afe0b-85c5-48aa-8d49-2f96728eb49a}, !- Inlet Port
-  ;                                       !- Outlet Port
-
-OS:Connection,
-  {7a3afe0b-85c5-48aa-8d49-2f96728eb49a}, !- Handle
-  {93d408a6-bf16-4147-a6f6-29512012195a}, !- Name
-  {f74f3c5a-9174-41a5-b5c0-308da2f5bc54}, !- Source Object
-  11,                                     !- Outlet Port
-  {0bb64891-058b-4f27-a4fd-8a443f36ccff}, !- Target Object
-  2;                                      !- Inlet Port
-
-OS:PortList,
-  {6b9d9df3-96e1-4423-a4f5-c37d01d0de06}, !- Handle
-  {fa130f31-7e9d-44de-b9ce-52cc32954341}, !- Name
-  {f74f3c5a-9174-41a5-b5c0-308da2f5bc54}; !- HVAC Component
-
-OS:PortList,
-  {feee9296-8393-4763-9947-dfb84f963bcb}, !- Handle
-  {7eed47c1-644c-4cd3-87f6-c72f3c6e8ee9}, !- Name
-  {f74f3c5a-9174-41a5-b5c0-308da2f5bc54}; !- HVAC Component
-
-OS:PortList,
-  {9c8bbc90-0a1d-4f62-bece-edfc4b9430ff}, !- Handle
-  {f2a4a402-6f2f-4084-a979-058d64cbcd86}, !- Name
-  {f74f3c5a-9174-41a5-b5c0-308da2f5bc54}; !- HVAC Component
-
-OS:Sizing:Zone,
-  {5e0dba1c-dbdc-4cae-b0b4-971d63eebbbc}, !- Handle
-  {f74f3c5a-9174-41a5-b5c0-308da2f5bc54}, !- Zone or ZoneList Name
->>>>>>> 78927444
+  {b8f23ee8-9ba5-4338-a879-b177ac6f747f}, !- Handle
+  {b52e18c9-a02b-4781-8925-2df9b735f900}, !- Zone or ZoneList Name
   SupplyAirTemperature,                   !- Zone Cooling Design Supply Air Temperature Input Method
   14,                                     !- Zone Cooling Design Supply Air Temperature {C}
   11.11,                                  !- Zone Cooling Design Supply Air Temperature Difference {deltaC}
@@ -1105,21 +751,12 @@
   autosize;                               !- Dedicated Outdoor Air High Setpoint Temperature for Design {C}
 
 OS:ZoneHVAC:EquipmentList,
-<<<<<<< HEAD
-  {5560b805-eed1-4c66-b8dd-e543fb972ceb}, !- Handle
+  {845e48bd-1ff9-42de-b1bb-99d9e6b1ba7c}, !- Handle
   Zone HVAC Equipment List 2,             !- Name
-  {e48f1e92-643d-4471-8b72-1a2422760b59}; !- Thermal Zone
+  {b52e18c9-a02b-4781-8925-2df9b735f900}; !- Thermal Zone
 
 OS:SpaceType,
-  {8ef7f3ca-e2eb-411e-a403-cda54c0a49a8}, !- Handle
-=======
-  {6f8f62a9-adc9-405b-b08e-a89980ee22f1}, !- Handle
-  Zone HVAC Equipment List 2,             !- Name
-  {f74f3c5a-9174-41a5-b5c0-308da2f5bc54}; !- Thermal Zone
-
-OS:SpaceType,
-  {e5c1c6eb-eb64-4b99-ac71-cc93c1d8c9d8}, !- Handle
->>>>>>> 78927444
+  {97873000-ad84-49b3-ae7a-0f2b6a8694de}, !- Handle
   Space Type 2,                           !- Name
   ,                                       !- Default Construction Set Name
   ,                                       !- Default Schedule Set Name
@@ -1130,23 +767,14 @@
   unfinished attic;                       !- Standards Space Type
 
 OS:BuildingUnit,
-<<<<<<< HEAD
-  {ec753d51-60be-4018-8b7d-dc236fe15b24}, !- Handle
-=======
-  {8ea2ef6a-036e-4dc0-a16a-912b22b6335b}, !- Handle
->>>>>>> 78927444
+  {ef2856f0-561e-445b-8fe5-eb520b3adfb8}, !- Handle
   unit 1,                                 !- Name
   ,                                       !- Rendering Color
   Residential;                            !- Building Unit Type
 
 OS:AdditionalProperties,
-<<<<<<< HEAD
-  {ded2d273-5b1a-4d8c-abca-3021fda2d983}, !- Handle
-  {ec753d51-60be-4018-8b7d-dc236fe15b24}, !- Object Name
-=======
-  {41e920d4-271d-4f31-97f0-9afed0261d1d}, !- Handle
-  {8ea2ef6a-036e-4dc0-a16a-912b22b6335b}, !- Object Name
->>>>>>> 78927444
+  {e2c99b7d-6439-456a-b4e0-7af3cb221cc6}, !- Handle
+  {ef2856f0-561e-445b-8fe5-eb520b3adfb8}, !- Object Name
   NumberOfBedrooms,                       !- Feature Name 1
   Integer,                                !- Feature Data Type 1
   3,                                      !- Feature Value 1
@@ -1158,20 +786,12 @@
   2.6400000000000001;                     !- Feature Value 3
 
 OS:External:File,
-<<<<<<< HEAD
-  {a03c9573-6933-478d-be29-0630bc975f27}, !- Handle
-=======
-  {afd2b8d0-f527-43c5-9cf2-d79c7ac22a9c}, !- Handle
->>>>>>> 78927444
+  {e6d8ec46-9ebb-4cdc-8a84-3ee60be0439b}, !- Handle
   8760.csv,                               !- Name
   8760.csv;                               !- File Name
 
 OS:Schedule:Day,
-<<<<<<< HEAD
-  {7048c2ba-7946-4360-ae98-1544f07798f3}, !- Handle
-=======
-  {99bfc21c-6d8a-47b3-a66d-2f2f07aa2a5a}, !- Handle
->>>>>>> 78927444
+  {57f08d71-cc9e-4d6c-ac9c-6196dd240233}, !- Handle
   Schedule Day 1,                         !- Name
   ,                                       !- Schedule Type Limits Name
   ,                                       !- Interpolate to Timestep
@@ -1180,11 +800,7 @@
   0;                                      !- Value Until Time 1
 
 OS:Schedule:Day,
-<<<<<<< HEAD
-  {3e0744c9-df5e-4566-9573-1a1bbce051f9}, !- Handle
-=======
-  {2df9b360-6d09-4943-a692-d617f9f0c733}, !- Handle
->>>>>>> 78927444
+  {d2f64518-f1f6-4cb3-85de-d247eefad2ed}, !- Handle
   Schedule Day 2,                         !- Name
   ,                                       !- Schedule Type Limits Name
   ,                                       !- Interpolate to Timestep
@@ -1193,17 +809,10 @@
   1;                                      !- Value Until Time 1
 
 OS:Schedule:File,
-<<<<<<< HEAD
-  {cfb1b85d-87dc-4fe3-8f1a-186a7e44cab9}, !- Handle
+  {422f0887-2575-4b0c-9322-5c42b35929f9}, !- Handle
   occupants,                              !- Name
-  {b9aa0ffb-17f6-48c5-92c2-979665a671b8}, !- Schedule Type Limits Name
-  {a03c9573-6933-478d-be29-0630bc975f27}, !- External File Name
-=======
-  {f8a4be20-9bc3-4d79-8e20-642f3ff07030}, !- Handle
-  occupants,                              !- Name
-  {3994ce74-ad6b-4c65-b87c-7c741a7334ef}, !- Schedule Type Limits Name
-  {afd2b8d0-f527-43c5-9cf2-d79c7ac22a9c}, !- External File Name
->>>>>>> 78927444
+  {e320beef-7f69-4d78-88d1-5d7456a21aba}, !- Schedule Type Limits Name
+  {e6d8ec46-9ebb-4cdc-8a84-3ee60be0439b}, !- External File Name
   1,                                      !- Column Number
   1,                                      !- Rows to Skip at Top
   8760,                                   !- Number of Hours of Data
@@ -1211,34 +820,55 @@
   ,                                       !- Interpolate to Timestep
   60;                                     !- Minutes per Item
 
-<<<<<<< HEAD
 OS:Schedule:Constant,
-  {d5f28258-ba34-4382-bfa2-aa268db0e87d}, !- Handle
+  {2b3fdce5-4b63-4b32-bbdb-ed6b98d6e04a}, !- Handle
   res occupants activity schedule,        !- Name
-  {c3cf87ee-0114-41d0-b609-dc11eb263499}, !- Schedule Type Limits Name
+  {2482b02c-cf70-47b8-b275-0c4fe86c6688}, !- Schedule Type Limits Name
   112.539290946133;                       !- Value
 
 OS:People:Definition,
-  {a211c1ea-a338-4427-9511-6aa0dd72ff7b}, !- Handle
-=======
-OS:Schedule:Ruleset,
-  {72b0fd0e-8d6c-4501-be94-9adf10208a07}, !- Handle
-  Schedule Ruleset 1,                     !- Name
-  {eacafb20-86ef-4839-ae1d-e2f9b315ed86}, !- Schedule Type Limits Name
-  {1b158c7a-d045-47e5-b625-58d68ff0e5da}; !- Default Day Schedule Name
-
-OS:Schedule:Day,
-  {1b158c7a-d045-47e5-b625-58d68ff0e5da}, !- Handle
-  Schedule Day 3,                         !- Name
-  {eacafb20-86ef-4839-ae1d-e2f9b315ed86}, !- Schedule Type Limits Name
-  ,                                       !- Interpolate to Timestep
-  24,                                     !- Hour 1
-  0,                                      !- Minute 1
-  112.539290946133;                       !- Value Until Time 1
+  {fa1e550a-8cc4-449e-b16a-73426c223c8b}, !- Handle
+  res occupants|living space|story 2,     !- Name
+  People,                                 !- Number of People Calculation Method
+  1.32,                                   !- Number of People {people}
+  ,                                       !- People per Space Floor Area {person/m2}
+  ,                                       !- Space Floor Area per Person {m2/person}
+  0.319734,                               !- Fraction Radiant
+  0.573,                                  !- Sensible Heat Fraction
+  0,                                      !- Carbon Dioxide Generation Rate {m3/s-W}
+  No,                                     !- Enable ASHRAE 55 Comfort Warnings
+  ZoneAveraged;                           !- Mean Radiant Temperature Calculation Type
+
+OS:People,
+  {a8a71f09-2207-467f-ac43-64c899cfd3ea}, !- Handle
+  res occupants|living space|story 2,     !- Name
+  {fa1e550a-8cc4-449e-b16a-73426c223c8b}, !- People Definition Name
+  {a4ac9ea7-bbe8-4cf2-a883-98307056a394}, !- Space or SpaceType Name
+  {422f0887-2575-4b0c-9322-5c42b35929f9}, !- Number of People Schedule Name
+  {2b3fdce5-4b63-4b32-bbdb-ed6b98d6e04a}, !- Activity Level Schedule Name
+  ,                                       !- Surface Name/Angle Factor List Name
+  ,                                       !- Work Efficiency Schedule Name
+  ,                                       !- Clothing Insulation Schedule Name
+  ,                                       !- Air Velocity Schedule Name
+  1;                                      !- Multiplier
+
+OS:ScheduleTypeLimits,
+  {2482b02c-cf70-47b8-b275-0c4fe86c6688}, !- Handle
+  ActivityLevel,                          !- Name
+  0,                                      !- Lower Limit Value
+  ,                                       !- Upper Limit Value
+  Continuous,                             !- Numeric Type
+  ActivityLevel;                          !- Unit Type
+
+OS:ScheduleTypeLimits,
+  {e320beef-7f69-4d78-88d1-5d7456a21aba}, !- Handle
+  Fractional,                             !- Name
+  0,                                      !- Lower Limit Value
+  1,                                      !- Upper Limit Value
+  Continuous;                             !- Numeric Type
 
 OS:People:Definition,
-  {d88fbf7d-b719-455a-b100-377fa8f16f13}, !- Handle
->>>>>>> 78927444
+  {35be6e2e-e49c-4648-b399-41d2d5303708}, !- Handle
   res occupants|living space,             !- Name
   People,                                 !- Number of People Calculation Method
   1.32,                                   !- Number of People {people}
@@ -1251,85 +881,14 @@
   ZoneAveraged;                           !- Mean Radiant Temperature Calculation Type
 
 OS:People,
-<<<<<<< HEAD
-  {c7f7f064-3208-4638-b881-46c5e26f0c4b}, !- Handle
+  {ea7d6905-d59d-4338-9e87-e554e79b99c8}, !- Handle
   res occupants|living space,             !- Name
-  {a211c1ea-a338-4427-9511-6aa0dd72ff7b}, !- People Definition Name
-  {7be8dcc9-ab9d-4118-9ddc-4bca9dec2016}, !- Space or SpaceType Name
-  {cfb1b85d-87dc-4fe3-8f1a-186a7e44cab9}, !- Number of People Schedule Name
-  {d5f28258-ba34-4382-bfa2-aa268db0e87d}, !- Activity Level Schedule Name
-=======
-  {f551ab3d-f982-498d-b66c-8f51d765229f}, !- Handle
-  res occupants|living space,             !- Name
-  {d88fbf7d-b719-455a-b100-377fa8f16f13}, !- People Definition Name
-  {d69298b4-a533-42de-958c-29b03b45c6f1}, !- Space or SpaceType Name
-  {f8a4be20-9bc3-4d79-8e20-642f3ff07030}, !- Number of People Schedule Name
-  {72b0fd0e-8d6c-4501-be94-9adf10208a07}, !- Activity Level Schedule Name
->>>>>>> 78927444
+  {35be6e2e-e49c-4648-b399-41d2d5303708}, !- People Definition Name
+  {87a85247-c970-49c5-aa2b-bed6b960beac}, !- Space or SpaceType Name
+  {422f0887-2575-4b0c-9322-5c42b35929f9}, !- Number of People Schedule Name
+  {2b3fdce5-4b63-4b32-bbdb-ed6b98d6e04a}, !- Activity Level Schedule Name
   ,                                       !- Surface Name/Angle Factor List Name
   ,                                       !- Work Efficiency Schedule Name
   ,                                       !- Clothing Insulation Schedule Name
   ,                                       !- Air Velocity Schedule Name
   1;                                      !- Multiplier
-
-OS:ScheduleTypeLimits,
-<<<<<<< HEAD
-  {c3cf87ee-0114-41d0-b609-dc11eb263499}, !- Handle
-=======
-  {eacafb20-86ef-4839-ae1d-e2f9b315ed86}, !- Handle
->>>>>>> 78927444
-  ActivityLevel,                          !- Name
-  0,                                      !- Lower Limit Value
-  ,                                       !- Upper Limit Value
-  Continuous,                             !- Numeric Type
-  ActivityLevel;                          !- Unit Type
-
-OS:ScheduleTypeLimits,
-<<<<<<< HEAD
-  {b9aa0ffb-17f6-48c5-92c2-979665a671b8}, !- Handle
-=======
-  {3994ce74-ad6b-4c65-b87c-7c741a7334ef}, !- Handle
->>>>>>> 78927444
-  Fractional,                             !- Name
-  0,                                      !- Lower Limit Value
-  1,                                      !- Upper Limit Value
-  Continuous;                             !- Numeric Type
-
-OS:People:Definition,
-<<<<<<< HEAD
-  {a64a9c5e-2db5-4286-9c0d-5d8d3ab60e52}, !- Handle
-=======
-  {b7235e2b-d0b7-4dc8-bb3a-61afa3505ee5}, !- Handle
->>>>>>> 78927444
-  res occupants|living space|story 2,     !- Name
-  People,                                 !- Number of People Calculation Method
-  1.32,                                   !- Number of People {people}
-  ,                                       !- People per Space Floor Area {person/m2}
-  ,                                       !- Space Floor Area per Person {m2/person}
-  0.319734,                               !- Fraction Radiant
-  0.573,                                  !- Sensible Heat Fraction
-  0,                                      !- Carbon Dioxide Generation Rate {m3/s-W}
-  No,                                     !- Enable ASHRAE 55 Comfort Warnings
-  ZoneAveraged;                           !- Mean Radiant Temperature Calculation Type
-
-OS:People,
-<<<<<<< HEAD
-  {8cea459a-0e63-4d9e-96e8-c879a636f4f9}, !- Handle
-  res occupants|living space|story 2,     !- Name
-  {a64a9c5e-2db5-4286-9c0d-5d8d3ab60e52}, !- People Definition Name
-  {1bcfaa01-7941-490c-8c79-249ca6f566eb}, !- Space or SpaceType Name
-  {cfb1b85d-87dc-4fe3-8f1a-186a7e44cab9}, !- Number of People Schedule Name
-  {d5f28258-ba34-4382-bfa2-aa268db0e87d}, !- Activity Level Schedule Name
-=======
-  {317623b2-93f7-40ce-9368-64c5e76026c6}, !- Handle
-  res occupants|living space|story 2,     !- Name
-  {b7235e2b-d0b7-4dc8-bb3a-61afa3505ee5}, !- People Definition Name
-  {0c25e066-5ff7-4896-b999-6b0baf4e28ae}, !- Space or SpaceType Name
-  {f8a4be20-9bc3-4d79-8e20-642f3ff07030}, !- Number of People Schedule Name
-  {72b0fd0e-8d6c-4501-be94-9adf10208a07}, !- Activity Level Schedule Name
->>>>>>> 78927444
-  ,                                       !- Surface Name/Angle Factor List Name
-  ,                                       !- Work Efficiency Schedule Name
-  ,                                       !- Clothing Insulation Schedule Name
-  ,                                       !- Air Velocity Schedule Name
-  1;                                      !- Multiplier
