--- conflicted
+++ resolved
@@ -1,53 +1,26 @@
 !- NOTE: Auto-generated from /test/osw_files/SFD_2000sqft_2story_SL_UA_Denver_North.osw
 
 OS:Version,
-<<<<<<< HEAD
-  {9c082ece-aa47-4926-8b19-7cbceaef4e9c}, !- Handle
-  2.8.0;                                  !- Version Identifier
-
-OS:SimulationControl,
-  {2fe782f8-7801-43d0-8464-5262a7cb66da}, !- Handle
-=======
   {98c05330-bdb0-4562-923a-f2e72630a18a}, !- Handle
   2.8.1;                                  !- Version Identifier
 
 OS:SimulationControl,
   {dac9259e-accf-4631-a0e4-4a8fe32adaf3}, !- Handle
->>>>>>> 17b3a688
   ,                                       !- Do Zone Sizing Calculation
   ,                                       !- Do System Sizing Calculation
   ,                                       !- Do Plant Sizing Calculation
   No;                                     !- Run Simulation for Sizing Periods
 
 OS:Timestep,
-<<<<<<< HEAD
-  {ddd4f690-43ae-4642-b2db-01aa6695e493}, !- Handle
-  6;                                      !- Number of Timesteps per Hour
-
-OS:ShadowCalculation,
-  {a7f5160f-60e0-4609-bd35-cbaf0266d5a4}, !- Handle
-=======
   {815ad430-2771-4775-a1df-7183b3ceb079}, !- Handle
   6;                                      !- Number of Timesteps per Hour
 
 OS:ShadowCalculation,
   {b74e979b-74a0-4b29-9d68-3fa4d1f60adb}, !- Handle
->>>>>>> 17b3a688
   20,                                     !- Calculation Frequency
   200;                                    !- Maximum Figures in Shadow Overlap Calculations
 
 OS:SurfaceConvectionAlgorithm:Outside,
-<<<<<<< HEAD
-  {f4cc368a-f8a0-4f9f-a1bf-ad779a7d4a9a}, !- Handle
-  DOE-2;                                  !- Algorithm
-
-OS:SurfaceConvectionAlgorithm:Inside,
-  {1bd2a0e9-c9ee-44b6-8fa9-fd988b2bf4a1}, !- Handle
-  TARP;                                   !- Algorithm
-
-OS:ZoneCapacitanceMultiplier:ResearchSpecial,
-  {cfca2d91-3fd3-4daa-bc33-3482fbf728e5}, !- Handle
-=======
   {13e8f474-9846-4f49-be01-2c2c6fb101d3}, !- Handle
   DOE-2;                                  !- Algorithm
 
@@ -57,17 +30,12 @@
 
 OS:ZoneCapacitanceMultiplier:ResearchSpecial,
   {93b1a3c5-8ce8-4847-8e73-8a77191843d3}, !- Handle
->>>>>>> 17b3a688
   ,                                       !- Temperature Capacity Multiplier
   15,                                     !- Humidity Capacity Multiplier
   ;                                       !- Carbon Dioxide Capacity Multiplier
 
 OS:RunPeriod,
-<<<<<<< HEAD
-  {558df0c7-5fb9-4d66-beb2-b2837b831d50}, !- Handle
-=======
   {696cf11e-0596-4ae3-a553-150699f42f36}, !- Handle
->>>>>>> 17b3a688
   Run Period 1,                           !- Name
   1,                                      !- Begin Month
   1,                                      !- Begin Day of Month
@@ -81,11 +49,7 @@
   ;                                       !- Number of Times Runperiod to be Repeated
 
 OS:ThermalZone,
-<<<<<<< HEAD
-  {eb74a7e1-29f6-4358-b87e-86e14813d119}, !- Handle
-=======
   {67798612-a3cb-41f7-ad69-40e6a03027d7}, !- Handle
->>>>>>> 17b3a688
   living zone,                            !- Name
   ,                                       !- Multiplier
   ,                                       !- Ceiling Height {m}
@@ -94,17 +58,10 @@
   ,                                       !- Zone Inside Convection Algorithm
   ,                                       !- Zone Outside Convection Algorithm
   ,                                       !- Zone Conditioning Equipment List Name
-<<<<<<< HEAD
-  {9928c08e-7ad8-4452-a60a-ede456008906}, !- Zone Air Inlet Port List
-  {02525764-03ad-401f-89d2-71d4a5377050}, !- Zone Air Exhaust Port List
-  {c976b606-c937-4de2-9e6d-5930ca2b6307}, !- Zone Air Node Name
-  {b9b6c08f-db37-4aa1-a449-455d7c59aaa3}, !- Zone Return Air Port List
-=======
   {08b0f005-af01-431b-bd2b-e41db739d3d3}, !- Zone Air Inlet Port List
   {43d04372-2404-4b30-ba0f-2007c62bf8f4}, !- Zone Air Exhaust Port List
   {511b4f74-bbdd-45b4-be7e-88c604c8cc9b}, !- Zone Air Node Name
   {840945b6-bb98-4d85-ab8a-f054d05b01f6}, !- Zone Return Air Port List
->>>>>>> 17b3a688
   ,                                       !- Primary Daylighting Control Name
   ,                                       !- Fraction of Zone Controlled by Primary Daylighting Control
   ,                                       !- Secondary Daylighting Control Name
@@ -115,39 +72,6 @@
   No;                                     !- Use Ideal Air Loads
 
 OS:Node,
-<<<<<<< HEAD
-  {aa011c90-6e79-4050-8e08-0db827597b37}, !- Handle
-  Node 1,                                 !- Name
-  {c976b606-c937-4de2-9e6d-5930ca2b6307}, !- Inlet Port
-  ;                                       !- Outlet Port
-
-OS:Connection,
-  {c976b606-c937-4de2-9e6d-5930ca2b6307}, !- Handle
-  {8cd43d41-c823-4335-95d1-e9710f2fd81f}, !- Name
-  {eb74a7e1-29f6-4358-b87e-86e14813d119}, !- Source Object
-  11,                                     !- Outlet Port
-  {aa011c90-6e79-4050-8e08-0db827597b37}, !- Target Object
-  2;                                      !- Inlet Port
-
-OS:PortList,
-  {9928c08e-7ad8-4452-a60a-ede456008906}, !- Handle
-  {3c567870-9d7c-4f47-9367-0f3430e7fd7c}, !- Name
-  {eb74a7e1-29f6-4358-b87e-86e14813d119}; !- HVAC Component
-
-OS:PortList,
-  {02525764-03ad-401f-89d2-71d4a5377050}, !- Handle
-  {4a5629ba-4d70-4883-890e-851e4d6c6623}, !- Name
-  {eb74a7e1-29f6-4358-b87e-86e14813d119}; !- HVAC Component
-
-OS:PortList,
-  {b9b6c08f-db37-4aa1-a449-455d7c59aaa3}, !- Handle
-  {34f4436f-f17e-4123-8283-b348a8e18f77}, !- Name
-  {eb74a7e1-29f6-4358-b87e-86e14813d119}; !- HVAC Component
-
-OS:Sizing:Zone,
-  {83b2a190-709e-47c1-bfa5-bd4660a25744}, !- Handle
-  {eb74a7e1-29f6-4358-b87e-86e14813d119}, !- Zone or ZoneList Name
-=======
   {e182978e-1b80-4d99-abe2-31c17c9ffeb4}, !- Handle
   Node 1,                                 !- Name
   {511b4f74-bbdd-45b4-be7e-88c604c8cc9b}, !- Inlet Port
@@ -179,7 +103,6 @@
 OS:Sizing:Zone,
   {ea1a65b0-c720-46b1-a031-526e77b2809a}, !- Handle
   {67798612-a3cb-41f7-ad69-40e6a03027d7}, !- Zone or ZoneList Name
->>>>>>> 17b3a688
   SupplyAirTemperature,                   !- Zone Cooling Design Supply Air Temperature Input Method
   14,                                     !- Zone Cooling Design Supply Air Temperature {C}
   11.11,                                  !- Zone Cooling Design Supply Air Temperature Difference {deltaC}
@@ -208,16 +131,6 @@
   autosize;                               !- Dedicated Outdoor Air High Setpoint Temperature for Design {C}
 
 OS:ZoneHVAC:EquipmentList,
-<<<<<<< HEAD
-  {c2cff6b3-87a2-4ed4-91ba-dadb842bb390}, !- Handle
-  Zone HVAC Equipment List 1,             !- Name
-  {eb74a7e1-29f6-4358-b87e-86e14813d119}; !- Thermal Zone
-
-OS:Space,
-  {4fc45cc9-0be0-429c-b272-4a34c4115ae0}, !- Handle
-  living space,                           !- Name
-  {f37de67b-82b4-40c9-9cbb-d3b36e4fa618}, !- Space Type Name
-=======
   {ab3e0a02-bc95-4b7f-b18e-9e288a1df59d}, !- Handle
   Zone HVAC Equipment List 1,             !- Name
   {67798612-a3cb-41f7-ad69-40e6a03027d7}; !- Thermal Zone
@@ -226,7 +139,6 @@
   {efb57848-c15c-437d-ae96-93bca0a2edcc}, !- Handle
   living space,                           !- Name
   {604024dd-fc45-4e3a-980c-9891c4802dd8}, !- Space Type Name
->>>>>>> 17b3a688
   ,                                       !- Default Construction Set Name
   ,                                       !- Default Schedule Set Name
   -0,                                     !- Direction of Relative North {deg}
@@ -234,19 +146,6 @@
   0,                                      !- Y Origin {m}
   0,                                      !- Z Origin {m}
   ,                                       !- Building Story Name
-<<<<<<< HEAD
-  {eb74a7e1-29f6-4358-b87e-86e14813d119}, !- Thermal Zone Name
-  ,                                       !- Part of Total Floor Area
-  ,                                       !- Design Specification Outdoor Air Object Name
-  {ebf831a9-8ece-4af6-8b55-a51cfee81c61}; !- Building Unit Name
-
-OS:Surface,
-  {d1738cae-5125-4717-a58d-525240fc3b45}, !- Handle
-  Surface 1,                              !- Name
-  Floor,                                  !- Surface Type
-  ,                                       !- Construction Name
-  {4fc45cc9-0be0-429c-b272-4a34c4115ae0}, !- Space Name
-=======
   {67798612-a3cb-41f7-ad69-40e6a03027d7}, !- Thermal Zone Name
   ,                                       !- Part of Total Floor Area
   ,                                       !- Design Specification Outdoor Air Object Name
@@ -258,7 +157,6 @@
   Floor,                                  !- Surface Type
   ,                                       !- Construction Name
   {efb57848-c15c-437d-ae96-93bca0a2edcc}, !- Space Name
->>>>>>> 17b3a688
   Foundation,                             !- Outside Boundary Condition
   ,                                       !- Outside Boundary Condition Object
   NoSun,                                  !- Sun Exposure
@@ -271,19 +169,11 @@
   13.6310703908387, 0, 0;                 !- X,Y,Z Vertex 4 {m}
 
 OS:Surface,
-<<<<<<< HEAD
-  {28593445-7c5a-43e6-9275-f44b1399bdca}, !- Handle
-  Surface 2,                              !- Name
-  Wall,                                   !- Surface Type
-  ,                                       !- Construction Name
-  {4fc45cc9-0be0-429c-b272-4a34c4115ae0}, !- Space Name
-=======
   {2e89d157-c84f-4a37-a218-d246851b1e63}, !- Handle
   Surface 2,                              !- Name
   Wall,                                   !- Surface Type
   ,                                       !- Construction Name
   {efb57848-c15c-437d-ae96-93bca0a2edcc}, !- Space Name
->>>>>>> 17b3a688
   Outdoors,                               !- Outside Boundary Condition
   ,                                       !- Outside Boundary Condition Object
   SunExposed,                             !- Sun Exposure
@@ -296,19 +186,11 @@
   0, 0, 2.4384;                           !- X,Y,Z Vertex 4 {m}
 
 OS:Surface,
-<<<<<<< HEAD
-  {bfb66b62-2669-4ff5-a0e0-f155d81c7d37}, !- Handle
-  Surface 3,                              !- Name
-  Wall,                                   !- Surface Type
-  ,                                       !- Construction Name
-  {4fc45cc9-0be0-429c-b272-4a34c4115ae0}, !- Space Name
-=======
   {930897be-74a3-42f1-9528-737958a6fa6e}, !- Handle
   Surface 3,                              !- Name
   Wall,                                   !- Surface Type
   ,                                       !- Construction Name
   {efb57848-c15c-437d-ae96-93bca0a2edcc}, !- Space Name
->>>>>>> 17b3a688
   Outdoors,                               !- Outside Boundary Condition
   ,                                       !- Outside Boundary Condition Object
   SunExposed,                             !- Sun Exposure
@@ -321,19 +203,11 @@
   0, 6.81553519541936, 2.4384;            !- X,Y,Z Vertex 4 {m}
 
 OS:Surface,
-<<<<<<< HEAD
-  {2c9a0407-7e6c-498a-b36b-46623dfe2604}, !- Handle
-  Surface 4,                              !- Name
-  Wall,                                   !- Surface Type
-  ,                                       !- Construction Name
-  {4fc45cc9-0be0-429c-b272-4a34c4115ae0}, !- Space Name
-=======
   {f7e51902-7f7d-4fb1-8423-1ea7565e5d2c}, !- Handle
   Surface 4,                              !- Name
   Wall,                                   !- Surface Type
   ,                                       !- Construction Name
   {efb57848-c15c-437d-ae96-93bca0a2edcc}, !- Space Name
->>>>>>> 17b3a688
   Outdoors,                               !- Outside Boundary Condition
   ,                                       !- Outside Boundary Condition Object
   SunExposed,                             !- Sun Exposure
@@ -346,19 +220,11 @@
   13.6310703908387, 6.81553519541936, 2.4384; !- X,Y,Z Vertex 4 {m}
 
 OS:Surface,
-<<<<<<< HEAD
-  {bc991181-7295-48be-b71f-6c440904e4e9}, !- Handle
-  Surface 5,                              !- Name
-  Wall,                                   !- Surface Type
-  ,                                       !- Construction Name
-  {4fc45cc9-0be0-429c-b272-4a34c4115ae0}, !- Space Name
-=======
   {a20eaff5-162a-4d59-a762-f038300afc89}, !- Handle
   Surface 5,                              !- Name
   Wall,                                   !- Surface Type
   ,                                       !- Construction Name
   {efb57848-c15c-437d-ae96-93bca0a2edcc}, !- Space Name
->>>>>>> 17b3a688
   Outdoors,                               !- Outside Boundary Condition
   ,                                       !- Outside Boundary Condition Object
   SunExposed,                             !- Sun Exposure
@@ -371,15 +237,6 @@
   13.6310703908387, 0, 2.4384;            !- X,Y,Z Vertex 4 {m}
 
 OS:Surface,
-<<<<<<< HEAD
-  {7d8593b4-19be-4a92-9d44-6cbcae8d161e}, !- Handle
-  Surface 6,                              !- Name
-  RoofCeiling,                            !- Surface Type
-  ,                                       !- Construction Name
-  {4fc45cc9-0be0-429c-b272-4a34c4115ae0}, !- Space Name
-  Surface,                                !- Outside Boundary Condition
-  {b6505412-358b-4c9e-bb3d-bced5eb7846a}, !- Outside Boundary Condition Object
-=======
   {62c8af0e-6605-4607-8cd8-bbefd28fe140}, !- Handle
   Surface 6,                              !- Name
   RoofCeiling,                            !- Surface Type
@@ -387,7 +244,6 @@
   {efb57848-c15c-437d-ae96-93bca0a2edcc}, !- Space Name
   Surface,                                !- Outside Boundary Condition
   {4dc412c7-c1ac-4e4d-9b12-c35b48efd39e}, !- Outside Boundary Condition Object
->>>>>>> 17b3a688
   NoSun,                                  !- Sun Exposure
   NoWind,                                 !- Wind Exposure
   ,                                       !- View Factor to Ground
@@ -398,11 +254,7 @@
   0, 0, 2.4384;                           !- X,Y,Z Vertex 4 {m}
 
 OS:SpaceType,
-<<<<<<< HEAD
-  {f37de67b-82b4-40c9-9cbb-d3b36e4fa618}, !- Handle
-=======
   {604024dd-fc45-4e3a-980c-9891c4802dd8}, !- Handle
->>>>>>> 17b3a688
   Space Type 1,                           !- Name
   ,                                       !- Default Construction Set Name
   ,                                       !- Default Schedule Set Name
@@ -413,15 +265,9 @@
   living;                                 !- Standards Space Type
 
 OS:Space,
-<<<<<<< HEAD
-  {5b3cc4fe-8a77-45a2-b101-9ea83a89a655}, !- Handle
-  living space|story 2,                   !- Name
-  {f37de67b-82b4-40c9-9cbb-d3b36e4fa618}, !- Space Type Name
-=======
   {f286dd3a-f707-404f-9f92-c6118a464e33}, !- Handle
   living space|story 2,                   !- Name
   {604024dd-fc45-4e3a-980c-9891c4802dd8}, !- Space Type Name
->>>>>>> 17b3a688
   ,                                       !- Default Construction Set Name
   ,                                       !- Default Schedule Set Name
   -0,                                     !- Direction of Relative North {deg}
@@ -429,21 +275,6 @@
   0,                                      !- Y Origin {m}
   2.4384,                                 !- Z Origin {m}
   ,                                       !- Building Story Name
-<<<<<<< HEAD
-  {eb74a7e1-29f6-4358-b87e-86e14813d119}, !- Thermal Zone Name
-  ,                                       !- Part of Total Floor Area
-  ,                                       !- Design Specification Outdoor Air Object Name
-  {ebf831a9-8ece-4af6-8b55-a51cfee81c61}; !- Building Unit Name
-
-OS:Surface,
-  {b6505412-358b-4c9e-bb3d-bced5eb7846a}, !- Handle
-  Surface 7,                              !- Name
-  Floor,                                  !- Surface Type
-  ,                                       !- Construction Name
-  {5b3cc4fe-8a77-45a2-b101-9ea83a89a655}, !- Space Name
-  Surface,                                !- Outside Boundary Condition
-  {7d8593b4-19be-4a92-9d44-6cbcae8d161e}, !- Outside Boundary Condition Object
-=======
   {67798612-a3cb-41f7-ad69-40e6a03027d7}, !- Thermal Zone Name
   ,                                       !- Part of Total Floor Area
   ,                                       !- Design Specification Outdoor Air Object Name
@@ -457,7 +288,6 @@
   {f286dd3a-f707-404f-9f92-c6118a464e33}, !- Space Name
   Surface,                                !- Outside Boundary Condition
   {62c8af0e-6605-4607-8cd8-bbefd28fe140}, !- Outside Boundary Condition Object
->>>>>>> 17b3a688
   NoSun,                                  !- Sun Exposure
   NoWind,                                 !- Wind Exposure
   ,                                       !- View Factor to Ground
@@ -468,19 +298,11 @@
   13.6310703908387, 0, 0;                 !- X,Y,Z Vertex 4 {m}
 
 OS:Surface,
-<<<<<<< HEAD
-  {9c21c6e1-f331-418e-b984-0cb9f5eec391}, !- Handle
-  Surface 8,                              !- Name
-  Wall,                                   !- Surface Type
-  ,                                       !- Construction Name
-  {5b3cc4fe-8a77-45a2-b101-9ea83a89a655}, !- Space Name
-=======
   {d84beb8b-648b-4107-b803-136c4019ab18}, !- Handle
   Surface 8,                              !- Name
   Wall,                                   !- Surface Type
   ,                                       !- Construction Name
   {f286dd3a-f707-404f-9f92-c6118a464e33}, !- Space Name
->>>>>>> 17b3a688
   Outdoors,                               !- Outside Boundary Condition
   ,                                       !- Outside Boundary Condition Object
   SunExposed,                             !- Sun Exposure
@@ -493,19 +315,11 @@
   0, 0, 2.4384;                           !- X,Y,Z Vertex 4 {m}
 
 OS:Surface,
-<<<<<<< HEAD
-  {d3e89785-e99d-4749-bcc2-e92bdd2aadbd}, !- Handle
-  Surface 9,                              !- Name
-  Wall,                                   !- Surface Type
-  ,                                       !- Construction Name
-  {5b3cc4fe-8a77-45a2-b101-9ea83a89a655}, !- Space Name
-=======
   {5a63af35-28a8-44e3-ab24-a19371789a0e}, !- Handle
   Surface 9,                              !- Name
   Wall,                                   !- Surface Type
   ,                                       !- Construction Name
   {f286dd3a-f707-404f-9f92-c6118a464e33}, !- Space Name
->>>>>>> 17b3a688
   Outdoors,                               !- Outside Boundary Condition
   ,                                       !- Outside Boundary Condition Object
   SunExposed,                             !- Sun Exposure
@@ -518,19 +332,11 @@
   0, 6.81553519541936, 2.4384;            !- X,Y,Z Vertex 4 {m}
 
 OS:Surface,
-<<<<<<< HEAD
-  {1c15de04-4c3a-49b9-b0d1-9ffb45cc0971}, !- Handle
-  Surface 10,                             !- Name
-  Wall,                                   !- Surface Type
-  ,                                       !- Construction Name
-  {5b3cc4fe-8a77-45a2-b101-9ea83a89a655}, !- Space Name
-=======
   {df9761ab-e1f4-4c0f-850a-572b3b516d42}, !- Handle
   Surface 10,                             !- Name
   Wall,                                   !- Surface Type
   ,                                       !- Construction Name
   {f286dd3a-f707-404f-9f92-c6118a464e33}, !- Space Name
->>>>>>> 17b3a688
   Outdoors,                               !- Outside Boundary Condition
   ,                                       !- Outside Boundary Condition Object
   SunExposed,                             !- Sun Exposure
@@ -543,19 +349,11 @@
   13.6310703908387, 6.81553519541936, 2.4384; !- X,Y,Z Vertex 4 {m}
 
 OS:Surface,
-<<<<<<< HEAD
-  {14faf2c4-3016-4992-a8ac-13c30e9c6f83}, !- Handle
-  Surface 11,                             !- Name
-  Wall,                                   !- Surface Type
-  ,                                       !- Construction Name
-  {5b3cc4fe-8a77-45a2-b101-9ea83a89a655}, !- Space Name
-=======
   {9534e70c-4264-41b2-821f-8cd8a6fe1458}, !- Handle
   Surface 11,                             !- Name
   Wall,                                   !- Surface Type
   ,                                       !- Construction Name
   {f286dd3a-f707-404f-9f92-c6118a464e33}, !- Space Name
->>>>>>> 17b3a688
   Outdoors,                               !- Outside Boundary Condition
   ,                                       !- Outside Boundary Condition Object
   SunExposed,                             !- Sun Exposure
@@ -568,15 +366,6 @@
   13.6310703908387, 0, 2.4384;            !- X,Y,Z Vertex 4 {m}
 
 OS:Surface,
-<<<<<<< HEAD
-  {04724c4a-4b4c-444e-b68e-235f93e3cb9d}, !- Handle
-  Surface 12,                             !- Name
-  RoofCeiling,                            !- Surface Type
-  ,                                       !- Construction Name
-  {5b3cc4fe-8a77-45a2-b101-9ea83a89a655}, !- Space Name
-  Surface,                                !- Outside Boundary Condition
-  {3d39a86f-e8ab-4ecb-b7e8-8dbe27bfc07d}, !- Outside Boundary Condition Object
-=======
   {9eccefab-1bdb-4387-890e-1814a81431d0}, !- Handle
   Surface 12,                             !- Name
   RoofCeiling,                            !- Surface Type
@@ -584,7 +373,6 @@
   {f286dd3a-f707-404f-9f92-c6118a464e33}, !- Space Name
   Surface,                                !- Outside Boundary Condition
   {30504450-cb9f-434f-bf8e-acbda55c6bb5}, !- Outside Boundary Condition Object
->>>>>>> 17b3a688
   NoSun,                                  !- Sun Exposure
   NoWind,                                 !- Wind Exposure
   ,                                       !- View Factor to Ground
@@ -595,15 +383,6 @@
   0, 0, 2.4384;                           !- X,Y,Z Vertex 4 {m}
 
 OS:Surface,
-<<<<<<< HEAD
-  {3d39a86f-e8ab-4ecb-b7e8-8dbe27bfc07d}, !- Handle
-  Surface 13,                             !- Name
-  Floor,                                  !- Surface Type
-  ,                                       !- Construction Name
-  {0f56ed96-f01d-454a-84f8-e42eb70bc564}, !- Space Name
-  Surface,                                !- Outside Boundary Condition
-  {04724c4a-4b4c-444e-b68e-235f93e3cb9d}, !- Outside Boundary Condition Object
-=======
   {30504450-cb9f-434f-bf8e-acbda55c6bb5}, !- Handle
   Surface 13,                             !- Name
   Floor,                                  !- Surface Type
@@ -611,7 +390,6 @@
   {f53388fc-487d-41fc-884b-be1e7814b7e3}, !- Space Name
   Surface,                                !- Outside Boundary Condition
   {9eccefab-1bdb-4387-890e-1814a81431d0}, !- Outside Boundary Condition Object
->>>>>>> 17b3a688
   NoSun,                                  !- Sun Exposure
   NoWind,                                 !- Wind Exposure
   ,                                       !- View Factor to Ground
@@ -622,19 +400,11 @@
   0, 0, 0;                                !- X,Y,Z Vertex 4 {m}
 
 OS:Surface,
-<<<<<<< HEAD
-  {307b3e20-14c4-4a93-99e8-eeb8fd5dc83c}, !- Handle
-  Surface 14,                             !- Name
-  RoofCeiling,                            !- Surface Type
-  ,                                       !- Construction Name
-  {0f56ed96-f01d-454a-84f8-e42eb70bc564}, !- Space Name
-=======
   {16b15ad7-4c57-4b42-9bf6-753066c317f8}, !- Handle
   Surface 14,                             !- Name
   RoofCeiling,                            !- Surface Type
   ,                                       !- Construction Name
   {f53388fc-487d-41fc-884b-be1e7814b7e3}, !- Space Name
->>>>>>> 17b3a688
   Outdoors,                               !- Outside Boundary Condition
   ,                                       !- Outside Boundary Condition Object
   SunExposed,                             !- Sun Exposure
@@ -647,19 +417,11 @@
   13.6310703908387, 0, 0;                 !- X,Y,Z Vertex 4 {m}
 
 OS:Surface,
-<<<<<<< HEAD
-  {3f1ec40e-84da-4f56-a76b-9f61d8e23c3c}, !- Handle
-  Surface 15,                             !- Name
-  RoofCeiling,                            !- Surface Type
-  ,                                       !- Construction Name
-  {0f56ed96-f01d-454a-84f8-e42eb70bc564}, !- Space Name
-=======
   {3da15fff-bff8-4104-b8c4-4e63c95e05b0}, !- Handle
   Surface 15,                             !- Name
   RoofCeiling,                            !- Surface Type
   ,                                       !- Construction Name
   {f53388fc-487d-41fc-884b-be1e7814b7e3}, !- Space Name
->>>>>>> 17b3a688
   Outdoors,                               !- Outside Boundary Condition
   ,                                       !- Outside Boundary Condition Object
   SunExposed,                             !- Sun Exposure
@@ -672,19 +434,11 @@
   0, 6.81553519541936, 0;                 !- X,Y,Z Vertex 4 {m}
 
 OS:Surface,
-<<<<<<< HEAD
-  {3d11d868-cc1f-4770-8fb2-31dd3712e423}, !- Handle
-  Surface 16,                             !- Name
-  Wall,                                   !- Surface Type
-  ,                                       !- Construction Name
-  {0f56ed96-f01d-454a-84f8-e42eb70bc564}, !- Space Name
-=======
   {7ad91d87-d7f4-4ad9-99b2-30afbd8b2ef0}, !- Handle
   Surface 16,                             !- Name
   Wall,                                   !- Surface Type
   ,                                       !- Construction Name
   {f53388fc-487d-41fc-884b-be1e7814b7e3}, !- Space Name
->>>>>>> 17b3a688
   Outdoors,                               !- Outside Boundary Condition
   ,                                       !- Outside Boundary Condition Object
   SunExposed,                             !- Sun Exposure
@@ -696,19 +450,11 @@
   0, 0, 0;                                !- X,Y,Z Vertex 3 {m}
 
 OS:Surface,
-<<<<<<< HEAD
-  {0d0869c2-04d5-4b79-9574-ab5e1b0d1ddc}, !- Handle
-  Surface 17,                             !- Name
-  Wall,                                   !- Surface Type
-  ,                                       !- Construction Name
-  {0f56ed96-f01d-454a-84f8-e42eb70bc564}, !- Space Name
-=======
   {d02bb07c-bf2c-4062-b4c5-516fda6cbf95}, !- Handle
   Surface 17,                             !- Name
   Wall,                                   !- Surface Type
   ,                                       !- Construction Name
   {f53388fc-487d-41fc-884b-be1e7814b7e3}, !- Space Name
->>>>>>> 17b3a688
   Outdoors,                               !- Outside Boundary Condition
   ,                                       !- Outside Boundary Condition Object
   SunExposed,                             !- Sun Exposure
@@ -720,15 +466,9 @@
   13.6310703908387, 6.81553519541936, 0;  !- X,Y,Z Vertex 3 {m}
 
 OS:Space,
-<<<<<<< HEAD
-  {0f56ed96-f01d-454a-84f8-e42eb70bc564}, !- Handle
-  unfinished attic space,                 !- Name
-  {fc5578b8-e780-4be2-8374-6e238a4f4380}, !- Space Type Name
-=======
   {f53388fc-487d-41fc-884b-be1e7814b7e3}, !- Handle
   unfinished attic space,                 !- Name
   {fe85536e-df8a-489e-8f10-b8f67a94bade}, !- Space Type Name
->>>>>>> 17b3a688
   ,                                       !- Default Construction Set Name
   ,                                       !- Default Schedule Set Name
   -0,                                     !- Direction of Relative North {deg}
@@ -736,17 +476,10 @@
   0,                                      !- Y Origin {m}
   4.8768,                                 !- Z Origin {m}
   ,                                       !- Building Story Name
-<<<<<<< HEAD
-  {84f9ad48-5d16-4594-8054-9ab14a586a49}; !- Thermal Zone Name
-
-OS:ThermalZone,
-  {84f9ad48-5d16-4594-8054-9ab14a586a49}, !- Handle
-=======
   {d7e9056d-7e1c-451b-94c1-1b64b28f3adb}; !- Thermal Zone Name
 
 OS:ThermalZone,
   {d7e9056d-7e1c-451b-94c1-1b64b28f3adb}, !- Handle
->>>>>>> 17b3a688
   unfinished attic zone,                  !- Name
   ,                                       !- Multiplier
   ,                                       !- Ceiling Height {m}
@@ -755,17 +488,10 @@
   ,                                       !- Zone Inside Convection Algorithm
   ,                                       !- Zone Outside Convection Algorithm
   ,                                       !- Zone Conditioning Equipment List Name
-<<<<<<< HEAD
-  {70eff8d0-7a58-44fe-bc83-73bcfed15e78}, !- Zone Air Inlet Port List
-  {fc842a62-146f-4305-9432-f600cf80f163}, !- Zone Air Exhaust Port List
-  {70fb540a-cee2-4732-bc16-922f57af2b00}, !- Zone Air Node Name
-  {a904ed84-758b-4a76-b26c-450a7d49af27}, !- Zone Return Air Port List
-=======
   {0eae2740-dcce-454e-a057-72e8327bef53}, !- Zone Air Inlet Port List
   {1f5c222b-643f-444c-beb2-01f04fe3aed5}, !- Zone Air Exhaust Port List
   {8869e997-946b-4f00-9461-ed986463ab14}, !- Zone Air Node Name
   {89cf213b-3bb2-4a2b-8378-2c69090ea756}, !- Zone Return Air Port List
->>>>>>> 17b3a688
   ,                                       !- Primary Daylighting Control Name
   ,                                       !- Fraction of Zone Controlled by Primary Daylighting Control
   ,                                       !- Secondary Daylighting Control Name
@@ -776,39 +502,6 @@
   No;                                     !- Use Ideal Air Loads
 
 OS:Node,
-<<<<<<< HEAD
-  {bb4969b5-dab9-48e0-808b-8786cc940515}, !- Handle
-  Node 2,                                 !- Name
-  {70fb540a-cee2-4732-bc16-922f57af2b00}, !- Inlet Port
-  ;                                       !- Outlet Port
-
-OS:Connection,
-  {70fb540a-cee2-4732-bc16-922f57af2b00}, !- Handle
-  {63fdd2fc-bd52-498b-a3e0-cea59e9119ff}, !- Name
-  {84f9ad48-5d16-4594-8054-9ab14a586a49}, !- Source Object
-  11,                                     !- Outlet Port
-  {bb4969b5-dab9-48e0-808b-8786cc940515}, !- Target Object
-  2;                                      !- Inlet Port
-
-OS:PortList,
-  {70eff8d0-7a58-44fe-bc83-73bcfed15e78}, !- Handle
-  {728848cb-841b-4681-aa26-929c9fd60185}, !- Name
-  {84f9ad48-5d16-4594-8054-9ab14a586a49}; !- HVAC Component
-
-OS:PortList,
-  {fc842a62-146f-4305-9432-f600cf80f163}, !- Handle
-  {c27b424a-a239-4e74-afd8-4febb5f9112d}, !- Name
-  {84f9ad48-5d16-4594-8054-9ab14a586a49}; !- HVAC Component
-
-OS:PortList,
-  {a904ed84-758b-4a76-b26c-450a7d49af27}, !- Handle
-  {e431955e-6009-43a5-a457-c0d3a3e3f3a8}, !- Name
-  {84f9ad48-5d16-4594-8054-9ab14a586a49}; !- HVAC Component
-
-OS:Sizing:Zone,
-  {7ee4576b-ba46-4627-943f-4ec477d31ebf}, !- Handle
-  {84f9ad48-5d16-4594-8054-9ab14a586a49}, !- Zone or ZoneList Name
-=======
   {e7016f3c-0225-424a-9018-f3bb5049922d}, !- Handle
   Node 2,                                 !- Name
   {8869e997-946b-4f00-9461-ed986463ab14}, !- Inlet Port
@@ -840,7 +533,6 @@
 OS:Sizing:Zone,
   {5bdffef3-e697-485a-98c5-c925a4028af6}, !- Handle
   {d7e9056d-7e1c-451b-94c1-1b64b28f3adb}, !- Zone or ZoneList Name
->>>>>>> 17b3a688
   SupplyAirTemperature,                   !- Zone Cooling Design Supply Air Temperature Input Method
   14,                                     !- Zone Cooling Design Supply Air Temperature {C}
   11.11,                                  !- Zone Cooling Design Supply Air Temperature Difference {deltaC}
@@ -869,21 +561,12 @@
   autosize;                               !- Dedicated Outdoor Air High Setpoint Temperature for Design {C}
 
 OS:ZoneHVAC:EquipmentList,
-<<<<<<< HEAD
-  {3b06da60-391f-4095-ba44-b9d77f518d63}, !- Handle
-  Zone HVAC Equipment List 2,             !- Name
-  {84f9ad48-5d16-4594-8054-9ab14a586a49}; !- Thermal Zone
-
-OS:SpaceType,
-  {fc5578b8-e780-4be2-8374-6e238a4f4380}, !- Handle
-=======
   {742e605f-9a35-477c-aaf5-fbba8c883fef}, !- Handle
   Zone HVAC Equipment List 2,             !- Name
   {d7e9056d-7e1c-451b-94c1-1b64b28f3adb}; !- Thermal Zone
 
 OS:SpaceType,
   {fe85536e-df8a-489e-8f10-b8f67a94bade}, !- Handle
->>>>>>> 17b3a688
   Space Type 2,                           !- Name
   ,                                       !- Default Construction Set Name
   ,                                       !- Default Schedule Set Name
@@ -894,21 +577,13 @@
   unfinished attic;                       !- Standards Space Type
 
 OS:BuildingUnit,
-<<<<<<< HEAD
-  {ebf831a9-8ece-4af6-8b55-a51cfee81c61}, !- Handle
-=======
   {6f42c356-d223-4b53-81c2-badc65ea5546}, !- Handle
->>>>>>> 17b3a688
   unit 1,                                 !- Name
   ,                                       !- Rendering Color
   Residential;                            !- Building Unit Type
 
 OS:Building,
-<<<<<<< HEAD
-  {12bc9266-2250-46c0-a041-4daa96ae6585}, !- Handle
-=======
   {abdfbba1-eb4c-46cf-858e-ebc100a22749}, !- Handle
->>>>>>> 17b3a688
   Building 1,                             !- Name
   ,                                       !- Building Sector Type
   180,                                    !- North Axis {deg}
@@ -923,13 +598,8 @@
   1;                                      !- Standards Number of Living Units
 
 OS:AdditionalProperties,
-<<<<<<< HEAD
-  {d17f3eaf-06c7-4442-8dd3-deeff5d8854e}, !- Handle
-  {12bc9266-2250-46c0-a041-4daa96ae6585}, !- Object Name
-=======
   {8aba18f8-3e2e-453e-ae31-f81e861bbaf9}, !- Handle
   {abdfbba1-eb4c-46cf-858e-ebc100a22749}, !- Object Name
->>>>>>> 17b3a688
   Total Units Represented,                !- Feature Name 1
   Integer,                                !- Feature Data Type 1
   1,                                      !- Feature Value 1
@@ -938,13 +608,8 @@
   1;                                      !- Feature Value 2
 
 OS:AdditionalProperties,
-<<<<<<< HEAD
-  {b810fd6c-1ace-4fdf-b30d-b5b79ddf33bd}, !- Handle
-  {ebf831a9-8ece-4af6-8b55-a51cfee81c61}, !- Object Name
-=======
   {69a18973-36ef-4f0a-b6db-379ee5381001}, !- Handle
   {6f42c356-d223-4b53-81c2-badc65ea5546}, !- Object Name
->>>>>>> 17b3a688
   NumberOfBedrooms,                       !- Feature Name 1
   Integer,                                !- Feature Data Type 1
   3,                                      !- Feature Value 1
@@ -953,11 +618,7 @@
   2;                                      !- Feature Value 2
 
 OS:Schedule:Day,
-<<<<<<< HEAD
-  {046205df-e25b-4ce7-a31c-91b7fd0633ed}, !- Handle
-=======
   {ebd86159-706c-4f0f-a807-e4789ffdce27}, !- Handle
->>>>>>> 17b3a688
   Schedule Day 1,                         !- Name
   ,                                       !- Schedule Type Limits Name
   ,                                       !- Interpolate to Timestep
@@ -966,11 +627,7 @@
   0;                                      !- Value Until Time 1
 
 OS:Schedule:Day,
-<<<<<<< HEAD
-  {c0bd7440-6da6-455e-b61c-439af5702d11}, !- Handle
-=======
   {01ad4b05-e2c6-461c-99dc-6366d2a4d0ff}, !- Handle
->>>>>>> 17b3a688
   Schedule Day 2,                         !- Name
   ,                                       !- Schedule Type Limits Name
   ,                                       !- Interpolate to Timestep
@@ -979,11 +636,7 @@
   1;                                      !- Value Until Time 1
 
 OS:WeatherFile,
-<<<<<<< HEAD
-  {54555c3d-b67a-4368-a5c1-fd7748efb6b6}, !- Handle
-=======
   {b108fe87-b984-40a3-8c19-690b325a5e78}, !- Handle
->>>>>>> 17b3a688
   Denver Intl Ap,                         !- City
   CO,                                     !- State Province Region
   USA,                                    !- Country
@@ -997,13 +650,8 @@
   E23378AA;                               !- Checksum
 
 OS:AdditionalProperties,
-<<<<<<< HEAD
-  {7c7417aa-1904-4cd5-b8eb-ee946e61fdd0}, !- Handle
-  {54555c3d-b67a-4368-a5c1-fd7748efb6b6}, !- Object Name
-=======
   {2da57a0b-bf4c-4dc7-bc71-06fed0826f98}, !- Handle
   {b108fe87-b984-40a3-8c19-690b325a5e78}, !- Object Name
->>>>>>> 17b3a688
   EPWHeaderCity,                          !- Feature Name 1
   String,                                 !- Feature Data Type 1
   Denver Intl Ap,                         !- Feature Value 1
@@ -1111,20 +759,12 @@
   84;                                     !- Feature Value 35
 
 OS:YearDescription,
-<<<<<<< HEAD
-  {e86c0bc8-9d46-4920-9591-30dfd1a3021c}, !- Handle
-=======
   {2fe3bc78-910c-44be-b3df-1319e94a1d73}, !- Handle
->>>>>>> 17b3a688
   ,                                       !- Calendar Year
   Monday;                                 !- Day of Week for Start Day
 
 OS:Site,
-<<<<<<< HEAD
-  {1a94eb3b-56aa-4581-bee6-c20fb2ac4873}, !- Handle
-=======
   {7b909188-0e58-4e90-a2e8-13d3e9b6f918}, !- Handle
->>>>>>> 17b3a688
   Denver Intl Ap_CO_USA,                  !- Name
   39.83,                                  !- Latitude {deg}
   -104.65,                                !- Longitude {deg}
@@ -1133,11 +773,7 @@
   ;                                       !- Terrain
 
 OS:ClimateZones,
-<<<<<<< HEAD
-  {f1e63132-6bb9-4617-bff3-a251476541f4}, !- Handle
-=======
   {2ee4ec3b-5d51-4547-8886-58b3f4cf9d46}, !- Handle
->>>>>>> 17b3a688
   ,                                       !- Active Institution
   ,                                       !- Active Year
   ,                                       !- Climate Zone Institution Name 1
@@ -1150,31 +786,19 @@
   Cold;                                   !- Climate Zone Value 2
 
 OS:Site:WaterMainsTemperature,
-<<<<<<< HEAD
-  {7df4dda0-8feb-4ebb-803c-d527c2332727}, !- Handle
-=======
   {c5ffa080-df90-4ee2-a193-70fb36d8e144}, !- Handle
->>>>>>> 17b3a688
   Correlation,                            !- Calculation Method
   ,                                       !- Temperature Schedule Name
   10.8753424657535,                       !- Annual Average Outdoor Air Temperature {C}
   23.1524007936508;                       !- Maximum Difference In Monthly Average Outdoor Air Temperatures {deltaC}
 
 OS:RunPeriodControl:DaylightSavingTime,
-<<<<<<< HEAD
-  {13b7ad4a-f777-4160-a0a5-c26c889e2409}, !- Handle
-=======
   {4d159322-7452-49b5-82be-fe1d7c42a531}, !- Handle
->>>>>>> 17b3a688
   4/7,                                    !- Start Date
   10/26;                                  !- End Date
 
 OS:Site:GroundTemperature:Deep,
-<<<<<<< HEAD
-  {09183849-ad2b-4f1c-a9bb-6710efeacda0}, !- Handle
-=======
   {9e63bf28-01eb-466b-8e5b-09d991d80c46}, !- Handle
->>>>>>> 17b3a688
   10.8753424657535,                       !- January Deep Ground Temperature {C}
   10.8753424657535,                       !- February Deep Ground Temperature {C}
   10.8753424657535,                       !- March Deep Ground Temperature {C}
