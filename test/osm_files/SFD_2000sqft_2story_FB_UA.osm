!- NOTE: Auto-generated from /test/osw_files/SFD_2000sqft_2story_FB_UA.osw

OS:Version,
<<<<<<< HEAD
  {666de602-e358-49e9-9a50-c0c894a8d57a}, !- Handle
  2.9.0;                                  !- Version Identifier

OS:SimulationControl,
  {21256327-1070-49d8-9e39-98203cb6cfb7}, !- Handle
=======
  {e25245a8-0ddb-4a5b-9df6-5b3c1d5bc636}, !- Handle
  2.9.0;                                  !- Version Identifier

OS:SimulationControl,
  {1a8bcebb-9c8c-4470-8458-1c3b95774fd9}, !- Handle
>>>>>>> 64865042
  ,                                       !- Do Zone Sizing Calculation
  ,                                       !- Do System Sizing Calculation
  ,                                       !- Do Plant Sizing Calculation
  No;                                     !- Run Simulation for Sizing Periods

OS:Timestep,
<<<<<<< HEAD
  {87771422-b64d-4938-860b-5fad46df98aa}, !- Handle
  6;                                      !- Number of Timesteps per Hour

OS:ShadowCalculation,
  {3b0a042f-8cff-4273-be7e-77b7840b5266}, !- Handle
=======
  {ae72f444-ce67-428a-ba7e-44da0366a98b}, !- Handle
  6;                                      !- Number of Timesteps per Hour

OS:ShadowCalculation,
  {58bef3a1-5b49-4bf0-ac26-2255826af520}, !- Handle
>>>>>>> 64865042
  20,                                     !- Calculation Frequency
  200;                                    !- Maximum Figures in Shadow Overlap Calculations

OS:SurfaceConvectionAlgorithm:Outside,
<<<<<<< HEAD
  {7da094f3-8905-4ac4-b6e4-edc94963db8d}, !- Handle
  DOE-2;                                  !- Algorithm

OS:SurfaceConvectionAlgorithm:Inside,
  {52e1e96f-4127-435b-a7a8-a37b7785c7e8}, !- Handle
  TARP;                                   !- Algorithm

OS:ZoneCapacitanceMultiplier:ResearchSpecial,
  {ab90fbb8-7530-4ea9-891b-28f340e5e497}, !- Handle
=======
  {b4c866cb-00f8-4084-8b8f-4de37ce7b46d}, !- Handle
  DOE-2;                                  !- Algorithm

OS:SurfaceConvectionAlgorithm:Inside,
  {88dbce0b-56a0-4009-b115-3715561ed006}, !- Handle
  TARP;                                   !- Algorithm

OS:ZoneCapacitanceMultiplier:ResearchSpecial,
  {77bd4cd5-6f60-410d-99e6-3a9c6e2ba0f3}, !- Handle
>>>>>>> 64865042
  ,                                       !- Temperature Capacity Multiplier
  15,                                     !- Humidity Capacity Multiplier
  ;                                       !- Carbon Dioxide Capacity Multiplier

OS:RunPeriod,
<<<<<<< HEAD
  {72b49646-cdad-493b-bc63-f418d98ac6ec}, !- Handle
=======
  {e5a3068c-9325-47d2-85a8-0d188107573f}, !- Handle
>>>>>>> 64865042
  Run Period 1,                           !- Name
  1,                                      !- Begin Month
  1,                                      !- Begin Day of Month
  12,                                     !- End Month
  31,                                     !- End Day of Month
  ,                                       !- Use Weather File Holidays and Special Days
  ,                                       !- Use Weather File Daylight Saving Period
  ,                                       !- Apply Weekend Holiday Rule
  ,                                       !- Use Weather File Rain Indicators
  ,                                       !- Use Weather File Snow Indicators
  ;                                       !- Number of Times Runperiod to be Repeated

OS:YearDescription,
<<<<<<< HEAD
  {eb98ed70-3b6c-4bf2-9036-452dba5bc861}, !- Handle
=======
  {d376f72b-cefa-4183-a513-130aa86cfac4}, !- Handle
>>>>>>> 64865042
  2007,                                   !- Calendar Year
  ,                                       !- Day of Week for Start Day
  ;                                       !- Is Leap Year

OS:Building,
<<<<<<< HEAD
  {eb094de3-6ace-4b4e-a2ad-588c4634a57b}, !- Handle
=======
  {c101bdaf-2a3b-42ca-998b-e012f82b3796}, !- Handle
>>>>>>> 64865042
  Building 1,                             !- Name
  ,                                       !- Building Sector Type
  0,                                      !- North Axis {deg}
  ,                                       !- Nominal Floor to Floor Height {m}
  ,                                       !- Space Type Name
  ,                                       !- Default Construction Set Name
  ,                                       !- Default Schedule Set Name
  3,                                      !- Standards Number of Stories
  2,                                      !- Standards Number of Above Ground Stories
  ,                                       !- Standards Template
  singlefamilydetached,                   !- Standards Building Type
  1;                                      !- Standards Number of Living Units

OS:AdditionalProperties,
<<<<<<< HEAD
  {d0423db2-e63c-40c8-b60c-5982df372ce0}, !- Handle
  {eb094de3-6ace-4b4e-a2ad-588c4634a57b}, !- Object Name
=======
  {db952f9b-62f3-453c-9d38-4af00d21646d}, !- Handle
  {c101bdaf-2a3b-42ca-998b-e012f82b3796}, !- Object Name
>>>>>>> 64865042
  Total Units Modeled,                    !- Feature Name 1
  Integer,                                !- Feature Data Type 1
  1;                                      !- Feature Value 1

OS:ThermalZone,
<<<<<<< HEAD
  {9b8e569e-f37e-4aa5-a8f0-90959f895b16}, !- Handle
=======
  {215692f6-4152-4012-8dec-161a2d8a6dbe}, !- Handle
>>>>>>> 64865042
  living zone,                            !- Name
  ,                                       !- Multiplier
  ,                                       !- Ceiling Height {m}
  ,                                       !- Volume {m3}
  ,                                       !- Floor Area {m2}
  ,                                       !- Zone Inside Convection Algorithm
  ,                                       !- Zone Outside Convection Algorithm
  ,                                       !- Zone Conditioning Equipment List Name
<<<<<<< HEAD
  {3d97c784-a855-43af-aaf4-8004cd195d8b}, !- Zone Air Inlet Port List
  {41123863-83e8-4250-93d3-45ddf3e40565}, !- Zone Air Exhaust Port List
  {737a1fe5-261b-4a44-9b8f-72776278adfb}, !- Zone Air Node Name
  {c084c59a-086f-4153-a5a5-e93776cb507e}, !- Zone Return Air Port List
=======
  {11b244f5-3e29-4869-9ede-6301edfae2c2}, !- Zone Air Inlet Port List
  {bf9ce371-836d-4c94-a6d9-4630c53ed5d3}, !- Zone Air Exhaust Port List
  {d7cc685c-72a8-4e6b-99d5-af20bce15881}, !- Zone Air Node Name
  {b0294e36-0fbc-468c-9620-1c5115e6436f}, !- Zone Return Air Port List
>>>>>>> 64865042
  ,                                       !- Primary Daylighting Control Name
  ,                                       !- Fraction of Zone Controlled by Primary Daylighting Control
  ,                                       !- Secondary Daylighting Control Name
  ,                                       !- Fraction of Zone Controlled by Secondary Daylighting Control
  ,                                       !- Illuminance Map Name
  ,                                       !- Group Rendering Name
  ,                                       !- Thermostat Name
  No;                                     !- Use Ideal Air Loads

OS:Node,
<<<<<<< HEAD
  {96ab3065-44d2-47a8-a168-9a612ebabd5b}, !- Handle
  Node 1,                                 !- Name
  {737a1fe5-261b-4a44-9b8f-72776278adfb}, !- Inlet Port
  ;                                       !- Outlet Port

OS:Connection,
  {737a1fe5-261b-4a44-9b8f-72776278adfb}, !- Handle
  {e504e6bd-4321-445d-9765-f4e9dd767582}, !- Name
  {9b8e569e-f37e-4aa5-a8f0-90959f895b16}, !- Source Object
  11,                                     !- Outlet Port
  {96ab3065-44d2-47a8-a168-9a612ebabd5b}, !- Target Object
  2;                                      !- Inlet Port

OS:PortList,
  {3d97c784-a855-43af-aaf4-8004cd195d8b}, !- Handle
  {3bf54676-d873-4d64-b405-738767a97644}, !- Name
  {9b8e569e-f37e-4aa5-a8f0-90959f895b16}; !- HVAC Component

OS:PortList,
  {41123863-83e8-4250-93d3-45ddf3e40565}, !- Handle
  {afeead07-ea78-4b91-81d5-003c67fe0c4e}, !- Name
  {9b8e569e-f37e-4aa5-a8f0-90959f895b16}; !- HVAC Component

OS:PortList,
  {c084c59a-086f-4153-a5a5-e93776cb507e}, !- Handle
  {af19297b-8b62-4788-b14b-f582a398bb42}, !- Name
  {9b8e569e-f37e-4aa5-a8f0-90959f895b16}; !- HVAC Component

OS:Sizing:Zone,
  {d4c57e89-4a9d-4e73-8109-c85f1e1e700a}, !- Handle
  {9b8e569e-f37e-4aa5-a8f0-90959f895b16}, !- Zone or ZoneList Name
=======
  {1c94f6d2-6d50-4bb3-8f4e-3d4988945793}, !- Handle
  Node 1,                                 !- Name
  {d7cc685c-72a8-4e6b-99d5-af20bce15881}, !- Inlet Port
  ;                                       !- Outlet Port

OS:Connection,
  {d7cc685c-72a8-4e6b-99d5-af20bce15881}, !- Handle
  {68792ec7-08b6-4799-907f-6663b0140bf8}, !- Name
  {215692f6-4152-4012-8dec-161a2d8a6dbe}, !- Source Object
  11,                                     !- Outlet Port
  {1c94f6d2-6d50-4bb3-8f4e-3d4988945793}, !- Target Object
  2;                                      !- Inlet Port

OS:PortList,
  {11b244f5-3e29-4869-9ede-6301edfae2c2}, !- Handle
  {d8387d10-0ede-4c31-8765-37f00fe14f7b}, !- Name
  {215692f6-4152-4012-8dec-161a2d8a6dbe}; !- HVAC Component

OS:PortList,
  {bf9ce371-836d-4c94-a6d9-4630c53ed5d3}, !- Handle
  {8a927354-b4e7-46ac-927c-8b2f7b9bd0bf}, !- Name
  {215692f6-4152-4012-8dec-161a2d8a6dbe}; !- HVAC Component

OS:PortList,
  {b0294e36-0fbc-468c-9620-1c5115e6436f}, !- Handle
  {6bb8cbaa-0199-4257-a0a3-429d22886e4b}, !- Name
  {215692f6-4152-4012-8dec-161a2d8a6dbe}; !- HVAC Component

OS:Sizing:Zone,
  {df184aff-2393-4cf4-b631-5d24d207047a}, !- Handle
  {215692f6-4152-4012-8dec-161a2d8a6dbe}, !- Zone or ZoneList Name
>>>>>>> 64865042
  SupplyAirTemperature,                   !- Zone Cooling Design Supply Air Temperature Input Method
  14,                                     !- Zone Cooling Design Supply Air Temperature {C}
  11.11,                                  !- Zone Cooling Design Supply Air Temperature Difference {deltaC}
  SupplyAirTemperature,                   !- Zone Heating Design Supply Air Temperature Input Method
  40,                                     !- Zone Heating Design Supply Air Temperature {C}
  11.11,                                  !- Zone Heating Design Supply Air Temperature Difference {deltaC}
  0.0085,                                 !- Zone Cooling Design Supply Air Humidity Ratio {kg-H2O/kg-air}
  0.008,                                  !- Zone Heating Design Supply Air Humidity Ratio {kg-H2O/kg-air}
  ,                                       !- Zone Heating Sizing Factor
  ,                                       !- Zone Cooling Sizing Factor
  DesignDay,                              !- Cooling Design Air Flow Method
  ,                                       !- Cooling Design Air Flow Rate {m3/s}
  ,                                       !- Cooling Minimum Air Flow per Zone Floor Area {m3/s-m2}
  ,                                       !- Cooling Minimum Air Flow {m3/s}
  ,                                       !- Cooling Minimum Air Flow Fraction
  DesignDay,                              !- Heating Design Air Flow Method
  ,                                       !- Heating Design Air Flow Rate {m3/s}
  ,                                       !- Heating Maximum Air Flow per Zone Floor Area {m3/s-m2}
  ,                                       !- Heating Maximum Air Flow {m3/s}
  ,                                       !- Heating Maximum Air Flow Fraction
  ,                                       !- Design Zone Air Distribution Effectiveness in Cooling Mode
  ,                                       !- Design Zone Air Distribution Effectiveness in Heating Mode
  No,                                     !- Account for Dedicated Outdoor Air System
  NeutralSupplyAir,                       !- Dedicated Outdoor Air System Control Strategy
  autosize,                               !- Dedicated Outdoor Air Low Setpoint Temperature for Design {C}
  autosize;                               !- Dedicated Outdoor Air High Setpoint Temperature for Design {C}

OS:ZoneHVAC:EquipmentList,
<<<<<<< HEAD
  {430d3029-5575-432c-a30d-539868a81081}, !- Handle
  Zone HVAC Equipment List 1,             !- Name
  {9b8e569e-f37e-4aa5-a8f0-90959f895b16}; !- Thermal Zone

OS:Space,
  {d9d81f8b-c359-4937-bd0c-61c027880738}, !- Handle
  living space,                           !- Name
  {ab0521ba-d9d8-4c67-8720-eef08c0e4dd5}, !- Space Type Name
=======
  {0fa59831-d0c5-4447-8d9c-c8e788e9bc4e}, !- Handle
  Zone HVAC Equipment List 1,             !- Name
  {215692f6-4152-4012-8dec-161a2d8a6dbe}; !- Thermal Zone

OS:Space,
  {071938c3-6333-495a-b281-4d7cfabc494a}, !- Handle
  living space,                           !- Name
  {30c4e9fa-d72e-4239-98fd-e821eaed1f57}, !- Space Type Name
>>>>>>> 64865042
  ,                                       !- Default Construction Set Name
  ,                                       !- Default Schedule Set Name
  -0,                                     !- Direction of Relative North {deg}
  0,                                      !- X Origin {m}
  0,                                      !- Y Origin {m}
  0,                                      !- Z Origin {m}
  ,                                       !- Building Story Name
<<<<<<< HEAD
  {9b8e569e-f37e-4aa5-a8f0-90959f895b16}, !- Thermal Zone Name
  ,                                       !- Part of Total Floor Area
  ,                                       !- Design Specification Outdoor Air Object Name
  {7b6a3ead-2d35-44f7-9b1d-8f20ea01fc21}; !- Building Unit Name

OS:Surface,
  {59769504-8ea8-4ecd-bd13-d63ad8c3f6b3}, !- Handle
  Surface 1,                              !- Name
  Floor,                                  !- Surface Type
  ,                                       !- Construction Name
  {d9d81f8b-c359-4937-bd0c-61c027880738}, !- Space Name
  Surface,                                !- Outside Boundary Condition
  {5ee20a49-0dc9-43d2-afc4-51c1baa55cfb}, !- Outside Boundary Condition Object
=======
  {215692f6-4152-4012-8dec-161a2d8a6dbe}, !- Thermal Zone Name
  ,                                       !- Part of Total Floor Area
  ,                                       !- Design Specification Outdoor Air Object Name
  {ced7df5e-bee1-4193-93b2-22429de894d0}; !- Building Unit Name

OS:Surface,
  {37b014ce-a694-4992-8582-4503cfaf8718}, !- Handle
  Surface 1,                              !- Name
  Floor,                                  !- Surface Type
  ,                                       !- Construction Name
  {071938c3-6333-495a-b281-4d7cfabc494a}, !- Space Name
  Surface,                                !- Outside Boundary Condition
  {1dd65c7c-e5a8-4be7-afce-8925d2f924f5}, !- Outside Boundary Condition Object
>>>>>>> 64865042
  NoSun,                                  !- Sun Exposure
  NoWind,                                 !- Wind Exposure
  ,                                       !- View Factor to Ground
  ,                                       !- Number of Vertices
  0, 0, 0,                                !- X,Y,Z Vertex 1 {m}
  0, 5.56486118425249, 0,                 !- X,Y,Z Vertex 2 {m}
  11.129722368505, 5.56486118425249, 0,   !- X,Y,Z Vertex 3 {m}
  11.129722368505, 0, 0;                  !- X,Y,Z Vertex 4 {m}

OS:Surface,
<<<<<<< HEAD
  {37e31d0f-096e-41a4-bc86-c20138d183b6}, !- Handle
  Surface 2,                              !- Name
  Wall,                                   !- Surface Type
  ,                                       !- Construction Name
  {d9d81f8b-c359-4937-bd0c-61c027880738}, !- Space Name
=======
  {62c5738a-d964-4e5f-88ff-112cc34cd4dd}, !- Handle
  Surface 2,                              !- Name
  Wall,                                   !- Surface Type
  ,                                       !- Construction Name
  {071938c3-6333-495a-b281-4d7cfabc494a}, !- Space Name
>>>>>>> 64865042
  Outdoors,                               !- Outside Boundary Condition
  ,                                       !- Outside Boundary Condition Object
  SunExposed,                             !- Sun Exposure
  WindExposed,                            !- Wind Exposure
  ,                                       !- View Factor to Ground
  ,                                       !- Number of Vertices
  0, 5.56486118425249, 2.4384,            !- X,Y,Z Vertex 1 {m}
  0, 5.56486118425249, 0,                 !- X,Y,Z Vertex 2 {m}
  0, 0, 0,                                !- X,Y,Z Vertex 3 {m}
  0, 0, 2.4384;                           !- X,Y,Z Vertex 4 {m}

OS:Surface,
<<<<<<< HEAD
  {7a6eef51-6e70-4ed4-b523-f129af98655a}, !- Handle
  Surface 3,                              !- Name
  Wall,                                   !- Surface Type
  ,                                       !- Construction Name
  {d9d81f8b-c359-4937-bd0c-61c027880738}, !- Space Name
=======
  {81d2d735-d591-4d43-b65f-23fa4684b82b}, !- Handle
  Surface 3,                              !- Name
  Wall,                                   !- Surface Type
  ,                                       !- Construction Name
  {071938c3-6333-495a-b281-4d7cfabc494a}, !- Space Name
>>>>>>> 64865042
  Outdoors,                               !- Outside Boundary Condition
  ,                                       !- Outside Boundary Condition Object
  SunExposed,                             !- Sun Exposure
  WindExposed,                            !- Wind Exposure
  ,                                       !- View Factor to Ground
  ,                                       !- Number of Vertices
  11.129722368505, 5.56486118425249, 2.4384, !- X,Y,Z Vertex 1 {m}
  11.129722368505, 5.56486118425249, 0,   !- X,Y,Z Vertex 2 {m}
  0, 5.56486118425249, 0,                 !- X,Y,Z Vertex 3 {m}
  0, 5.56486118425249, 2.4384;            !- X,Y,Z Vertex 4 {m}

OS:Surface,
<<<<<<< HEAD
  {eca9ef51-fd5f-4812-81b8-d5e90557d507}, !- Handle
  Surface 4,                              !- Name
  Wall,                                   !- Surface Type
  ,                                       !- Construction Name
  {d9d81f8b-c359-4937-bd0c-61c027880738}, !- Space Name
=======
  {923dd4a3-fc75-4db5-968c-624191264d5c}, !- Handle
  Surface 4,                              !- Name
  Wall,                                   !- Surface Type
  ,                                       !- Construction Name
  {071938c3-6333-495a-b281-4d7cfabc494a}, !- Space Name
>>>>>>> 64865042
  Outdoors,                               !- Outside Boundary Condition
  ,                                       !- Outside Boundary Condition Object
  SunExposed,                             !- Sun Exposure
  WindExposed,                            !- Wind Exposure
  ,                                       !- View Factor to Ground
  ,                                       !- Number of Vertices
  11.129722368505, 0, 2.4384,             !- X,Y,Z Vertex 1 {m}
  11.129722368505, 0, 0,                  !- X,Y,Z Vertex 2 {m}
  11.129722368505, 5.56486118425249, 0,   !- X,Y,Z Vertex 3 {m}
  11.129722368505, 5.56486118425249, 2.4384; !- X,Y,Z Vertex 4 {m}

OS:Surface,
<<<<<<< HEAD
  {4ec45356-c2de-4ef3-a86b-4f90e4ed45dd}, !- Handle
  Surface 5,                              !- Name
  Wall,                                   !- Surface Type
  ,                                       !- Construction Name
  {d9d81f8b-c359-4937-bd0c-61c027880738}, !- Space Name
=======
  {34a08a38-ebb1-4cd1-ace4-4dbcde7c296a}, !- Handle
  Surface 5,                              !- Name
  Wall,                                   !- Surface Type
  ,                                       !- Construction Name
  {071938c3-6333-495a-b281-4d7cfabc494a}, !- Space Name
>>>>>>> 64865042
  Outdoors,                               !- Outside Boundary Condition
  ,                                       !- Outside Boundary Condition Object
  SunExposed,                             !- Sun Exposure
  WindExposed,                            !- Wind Exposure
  ,                                       !- View Factor to Ground
  ,                                       !- Number of Vertices
  0, 0, 2.4384,                           !- X,Y,Z Vertex 1 {m}
  0, 0, 0,                                !- X,Y,Z Vertex 2 {m}
  11.129722368505, 0, 0,                  !- X,Y,Z Vertex 3 {m}
  11.129722368505, 0, 2.4384;             !- X,Y,Z Vertex 4 {m}

OS:Surface,
<<<<<<< HEAD
  {40bf1e17-8e17-4463-8924-fc5c715fb2f5}, !- Handle
  Surface 6,                              !- Name
  RoofCeiling,                            !- Surface Type
  ,                                       !- Construction Name
  {d9d81f8b-c359-4937-bd0c-61c027880738}, !- Space Name
  Surface,                                !- Outside Boundary Condition
  {fb03b299-d86a-432e-aedd-57bb9c54b756}, !- Outside Boundary Condition Object
=======
  {35e5e901-af17-4703-a544-9e5e55f14d7a}, !- Handle
  Surface 6,                              !- Name
  RoofCeiling,                            !- Surface Type
  ,                                       !- Construction Name
  {071938c3-6333-495a-b281-4d7cfabc494a}, !- Space Name
  Surface,                                !- Outside Boundary Condition
  {93d9031a-6ea1-48d0-9214-cded94584b2a}, !- Outside Boundary Condition Object
>>>>>>> 64865042
  NoSun,                                  !- Sun Exposure
  NoWind,                                 !- Wind Exposure
  ,                                       !- View Factor to Ground
  ,                                       !- Number of Vertices
  11.129722368505, 0, 2.4384,             !- X,Y,Z Vertex 1 {m}
  11.129722368505, 5.56486118425249, 2.4384, !- X,Y,Z Vertex 2 {m}
  0, 5.56486118425249, 2.4384,            !- X,Y,Z Vertex 3 {m}
  0, 0, 2.4384;                           !- X,Y,Z Vertex 4 {m}

OS:SpaceType,
<<<<<<< HEAD
  {ab0521ba-d9d8-4c67-8720-eef08c0e4dd5}, !- Handle
=======
  {30c4e9fa-d72e-4239-98fd-e821eaed1f57}, !- Handle
>>>>>>> 64865042
  Space Type 1,                           !- Name
  ,                                       !- Default Construction Set Name
  ,                                       !- Default Schedule Set Name
  ,                                       !- Group Rendering Name
  ,                                       !- Design Specification Outdoor Air Object Name
  ,                                       !- Standards Template
  ,                                       !- Standards Building Type
  living;                                 !- Standards Space Type

OS:Space,
<<<<<<< HEAD
  {5d6c2c38-3ff2-4665-b1a7-51c32370dfb7}, !- Handle
  living space|story 2,                   !- Name
  {ab0521ba-d9d8-4c67-8720-eef08c0e4dd5}, !- Space Type Name
=======
  {55068deb-f153-4fe0-bc0e-2916db05d0fc}, !- Handle
  living space|story 2,                   !- Name
  {30c4e9fa-d72e-4239-98fd-e821eaed1f57}, !- Space Type Name
>>>>>>> 64865042
  ,                                       !- Default Construction Set Name
  ,                                       !- Default Schedule Set Name
  -0,                                     !- Direction of Relative North {deg}
  0,                                      !- X Origin {m}
  0,                                      !- Y Origin {m}
  2.4384,                                 !- Z Origin {m}
  ,                                       !- Building Story Name
<<<<<<< HEAD
  {9b8e569e-f37e-4aa5-a8f0-90959f895b16}, !- Thermal Zone Name
  ,                                       !- Part of Total Floor Area
  ,                                       !- Design Specification Outdoor Air Object Name
  {7b6a3ead-2d35-44f7-9b1d-8f20ea01fc21}; !- Building Unit Name

OS:Surface,
  {fb03b299-d86a-432e-aedd-57bb9c54b756}, !- Handle
  Surface 7,                              !- Name
  Floor,                                  !- Surface Type
  ,                                       !- Construction Name
  {5d6c2c38-3ff2-4665-b1a7-51c32370dfb7}, !- Space Name
  Surface,                                !- Outside Boundary Condition
  {40bf1e17-8e17-4463-8924-fc5c715fb2f5}, !- Outside Boundary Condition Object
=======
  {215692f6-4152-4012-8dec-161a2d8a6dbe}, !- Thermal Zone Name
  ,                                       !- Part of Total Floor Area
  ,                                       !- Design Specification Outdoor Air Object Name
  {ced7df5e-bee1-4193-93b2-22429de894d0}; !- Building Unit Name

OS:Surface,
  {93d9031a-6ea1-48d0-9214-cded94584b2a}, !- Handle
  Surface 7,                              !- Name
  Floor,                                  !- Surface Type
  ,                                       !- Construction Name
  {55068deb-f153-4fe0-bc0e-2916db05d0fc}, !- Space Name
  Surface,                                !- Outside Boundary Condition
  {35e5e901-af17-4703-a544-9e5e55f14d7a}, !- Outside Boundary Condition Object
>>>>>>> 64865042
  NoSun,                                  !- Sun Exposure
  NoWind,                                 !- Wind Exposure
  ,                                       !- View Factor to Ground
  ,                                       !- Number of Vertices
  0, 0, 0,                                !- X,Y,Z Vertex 1 {m}
  0, 5.56486118425249, 0,                 !- X,Y,Z Vertex 2 {m}
  11.129722368505, 5.56486118425249, 0,   !- X,Y,Z Vertex 3 {m}
  11.129722368505, 0, 0;                  !- X,Y,Z Vertex 4 {m}

OS:Surface,
<<<<<<< HEAD
  {5ed6e91b-79c7-42d2-b319-371de5803755}, !- Handle
  Surface 8,                              !- Name
  Wall,                                   !- Surface Type
  ,                                       !- Construction Name
  {5d6c2c38-3ff2-4665-b1a7-51c32370dfb7}, !- Space Name
=======
  {27a85688-acd3-4622-9d4a-fb16c627df0a}, !- Handle
  Surface 8,                              !- Name
  Wall,                                   !- Surface Type
  ,                                       !- Construction Name
  {55068deb-f153-4fe0-bc0e-2916db05d0fc}, !- Space Name
>>>>>>> 64865042
  Outdoors,                               !- Outside Boundary Condition
  ,                                       !- Outside Boundary Condition Object
  SunExposed,                             !- Sun Exposure
  WindExposed,                            !- Wind Exposure
  ,                                       !- View Factor to Ground
  ,                                       !- Number of Vertices
  0, 5.56486118425249, 2.4384,            !- X,Y,Z Vertex 1 {m}
  0, 5.56486118425249, 0,                 !- X,Y,Z Vertex 2 {m}
  0, 0, 0,                                !- X,Y,Z Vertex 3 {m}
  0, 0, 2.4384;                           !- X,Y,Z Vertex 4 {m}

OS:Surface,
<<<<<<< HEAD
  {862e0bb2-67d0-4f14-813d-7980455fe312}, !- Handle
  Surface 9,                              !- Name
  Wall,                                   !- Surface Type
  ,                                       !- Construction Name
  {5d6c2c38-3ff2-4665-b1a7-51c32370dfb7}, !- Space Name
=======
  {46a4a59f-c8ee-4388-8727-da643b2df241}, !- Handle
  Surface 9,                              !- Name
  Wall,                                   !- Surface Type
  ,                                       !- Construction Name
  {55068deb-f153-4fe0-bc0e-2916db05d0fc}, !- Space Name
>>>>>>> 64865042
  Outdoors,                               !- Outside Boundary Condition
  ,                                       !- Outside Boundary Condition Object
  SunExposed,                             !- Sun Exposure
  WindExposed,                            !- Wind Exposure
  ,                                       !- View Factor to Ground
  ,                                       !- Number of Vertices
  11.129722368505, 5.56486118425249, 2.4384, !- X,Y,Z Vertex 1 {m}
  11.129722368505, 5.56486118425249, 0,   !- X,Y,Z Vertex 2 {m}
  0, 5.56486118425249, 0,                 !- X,Y,Z Vertex 3 {m}
  0, 5.56486118425249, 2.4384;            !- X,Y,Z Vertex 4 {m}

OS:Surface,
<<<<<<< HEAD
  {c8a0d5b0-51c7-4cc6-85ae-f39dcfec43e8}, !- Handle
  Surface 10,                             !- Name
  Wall,                                   !- Surface Type
  ,                                       !- Construction Name
  {5d6c2c38-3ff2-4665-b1a7-51c32370dfb7}, !- Space Name
=======
  {e2508abd-b709-42d3-abda-4900e06852db}, !- Handle
  Surface 10,                             !- Name
  Wall,                                   !- Surface Type
  ,                                       !- Construction Name
  {55068deb-f153-4fe0-bc0e-2916db05d0fc}, !- Space Name
>>>>>>> 64865042
  Outdoors,                               !- Outside Boundary Condition
  ,                                       !- Outside Boundary Condition Object
  SunExposed,                             !- Sun Exposure
  WindExposed,                            !- Wind Exposure
  ,                                       !- View Factor to Ground
  ,                                       !- Number of Vertices
  11.129722368505, 0, 2.4384,             !- X,Y,Z Vertex 1 {m}
  11.129722368505, 0, 0,                  !- X,Y,Z Vertex 2 {m}
  11.129722368505, 5.56486118425249, 0,   !- X,Y,Z Vertex 3 {m}
  11.129722368505, 5.56486118425249, 2.4384; !- X,Y,Z Vertex 4 {m}

OS:Surface,
<<<<<<< HEAD
  {c16f2a52-ed0e-406b-a624-3e274241a1aa}, !- Handle
  Surface 11,                             !- Name
  Wall,                                   !- Surface Type
  ,                                       !- Construction Name
  {5d6c2c38-3ff2-4665-b1a7-51c32370dfb7}, !- Space Name
=======
  {94e9537a-3218-4b67-a3bc-8fc06ed188e2}, !- Handle
  Surface 11,                             !- Name
  Wall,                                   !- Surface Type
  ,                                       !- Construction Name
  {55068deb-f153-4fe0-bc0e-2916db05d0fc}, !- Space Name
>>>>>>> 64865042
  Outdoors,                               !- Outside Boundary Condition
  ,                                       !- Outside Boundary Condition Object
  SunExposed,                             !- Sun Exposure
  WindExposed,                            !- Wind Exposure
  ,                                       !- View Factor to Ground
  ,                                       !- Number of Vertices
  0, 0, 2.4384,                           !- X,Y,Z Vertex 1 {m}
  0, 0, 0,                                !- X,Y,Z Vertex 2 {m}
  11.129722368505, 0, 0,                  !- X,Y,Z Vertex 3 {m}
  11.129722368505, 0, 2.4384;             !- X,Y,Z Vertex 4 {m}

OS:Surface,
<<<<<<< HEAD
  {8f84f426-e3df-4196-8000-315e3483cbfc}, !- Handle
  Surface 12,                             !- Name
  RoofCeiling,                            !- Surface Type
  ,                                       !- Construction Name
  {5d6c2c38-3ff2-4665-b1a7-51c32370dfb7}, !- Space Name
  Surface,                                !- Outside Boundary Condition
  {8b08a070-b5c3-410c-a30c-55911efe69ed}, !- Outside Boundary Condition Object
=======
  {37cc47e5-9861-41ff-b949-a4fc632360a2}, !- Handle
  Surface 12,                             !- Name
  RoofCeiling,                            !- Surface Type
  ,                                       !- Construction Name
  {55068deb-f153-4fe0-bc0e-2916db05d0fc}, !- Space Name
  Surface,                                !- Outside Boundary Condition
  {d329c742-fc9d-44b9-bd4f-8362a385737e}, !- Outside Boundary Condition Object
>>>>>>> 64865042
  NoSun,                                  !- Sun Exposure
  NoWind,                                 !- Wind Exposure
  ,                                       !- View Factor to Ground
  ,                                       !- Number of Vertices
  11.129722368505, 0, 2.4384,             !- X,Y,Z Vertex 1 {m}
  11.129722368505, 5.56486118425249, 2.4384, !- X,Y,Z Vertex 2 {m}
  0, 5.56486118425249, 2.4384,            !- X,Y,Z Vertex 3 {m}
  0, 0, 2.4384;                           !- X,Y,Z Vertex 4 {m}

OS:Surface,
<<<<<<< HEAD
  {8b08a070-b5c3-410c-a30c-55911efe69ed}, !- Handle
  Surface 13,                             !- Name
  Floor,                                  !- Surface Type
  ,                                       !- Construction Name
  {7a77fa9d-8421-40e5-a54e-6ef61653b3ff}, !- Space Name
  Surface,                                !- Outside Boundary Condition
  {8f84f426-e3df-4196-8000-315e3483cbfc}, !- Outside Boundary Condition Object
=======
  {d329c742-fc9d-44b9-bd4f-8362a385737e}, !- Handle
  Surface 13,                             !- Name
  Floor,                                  !- Surface Type
  ,                                       !- Construction Name
  {ea04af46-cb27-4911-8f6f-b3950bbb3a41}, !- Space Name
  Surface,                                !- Outside Boundary Condition
  {37cc47e5-9861-41ff-b949-a4fc632360a2}, !- Outside Boundary Condition Object
>>>>>>> 64865042
  NoSun,                                  !- Sun Exposure
  NoWind,                                 !- Wind Exposure
  ,                                       !- View Factor to Ground
  ,                                       !- Number of Vertices
  0, 5.56486118425249, 0,                 !- X,Y,Z Vertex 1 {m}
  11.129722368505, 5.56486118425249, 0,   !- X,Y,Z Vertex 2 {m}
  11.129722368505, 0, 0,                  !- X,Y,Z Vertex 3 {m}
  0, 0, 0;                                !- X,Y,Z Vertex 4 {m}

OS:Surface,
<<<<<<< HEAD
  {2186dfa1-873d-446d-9a7f-21ad0bb5264e}, !- Handle
  Surface 14,                             !- Name
  RoofCeiling,                            !- Surface Type
  ,                                       !- Construction Name
  {7a77fa9d-8421-40e5-a54e-6ef61653b3ff}, !- Space Name
=======
  {1d084f70-6419-4565-b9ba-330bf522ceb1}, !- Handle
  Surface 14,                             !- Name
  RoofCeiling,                            !- Surface Type
  ,                                       !- Construction Name
  {ea04af46-cb27-4911-8f6f-b3950bbb3a41}, !- Space Name
>>>>>>> 64865042
  Outdoors,                               !- Outside Boundary Condition
  ,                                       !- Outside Boundary Condition Object
  SunExposed,                             !- Sun Exposure
  WindExposed,                            !- Wind Exposure
  ,                                       !- View Factor to Ground
  ,                                       !- Number of Vertices
  11.129722368505, 2.78243059212624, 1.39121529606312, !- X,Y,Z Vertex 1 {m}
  0, 2.78243059212624, 1.39121529606312,  !- X,Y,Z Vertex 2 {m}
  0, 0, 0,                                !- X,Y,Z Vertex 3 {m}
  11.129722368505, 0, 0;                  !- X,Y,Z Vertex 4 {m}

OS:Surface,
<<<<<<< HEAD
  {1dfbc99c-62e2-4581-900e-3b981c3d6106}, !- Handle
  Surface 15,                             !- Name
  RoofCeiling,                            !- Surface Type
  ,                                       !- Construction Name
  {7a77fa9d-8421-40e5-a54e-6ef61653b3ff}, !- Space Name
=======
  {93c13b27-9a5c-4e12-b68c-35db4c54d1ef}, !- Handle
  Surface 15,                             !- Name
  RoofCeiling,                            !- Surface Type
  ,                                       !- Construction Name
  {ea04af46-cb27-4911-8f6f-b3950bbb3a41}, !- Space Name
>>>>>>> 64865042
  Outdoors,                               !- Outside Boundary Condition
  ,                                       !- Outside Boundary Condition Object
  SunExposed,                             !- Sun Exposure
  WindExposed,                            !- Wind Exposure
  ,                                       !- View Factor to Ground
  ,                                       !- Number of Vertices
  0, 2.78243059212624, 1.39121529606312,  !- X,Y,Z Vertex 1 {m}
  11.129722368505, 2.78243059212624, 1.39121529606312, !- X,Y,Z Vertex 2 {m}
  11.129722368505, 5.56486118425249, 0,   !- X,Y,Z Vertex 3 {m}
  0, 5.56486118425249, 0;                 !- X,Y,Z Vertex 4 {m}

OS:Surface,
<<<<<<< HEAD
  {f195ed50-0ed1-4e6f-abe7-7ab73ef4b5f6}, !- Handle
  Surface 16,                             !- Name
  Wall,                                   !- Surface Type
  ,                                       !- Construction Name
  {7a77fa9d-8421-40e5-a54e-6ef61653b3ff}, !- Space Name
=======
  {ebf74950-8a74-4848-90e9-1f43369a61bf}, !- Handle
  Surface 16,                             !- Name
  Wall,                                   !- Surface Type
  ,                                       !- Construction Name
  {ea04af46-cb27-4911-8f6f-b3950bbb3a41}, !- Space Name
>>>>>>> 64865042
  Outdoors,                               !- Outside Boundary Condition
  ,                                       !- Outside Boundary Condition Object
  SunExposed,                             !- Sun Exposure
  WindExposed,                            !- Wind Exposure
  ,                                       !- View Factor to Ground
  ,                                       !- Number of Vertices
  0, 2.78243059212624, 1.39121529606312,  !- X,Y,Z Vertex 1 {m}
  0, 5.56486118425249, 0,                 !- X,Y,Z Vertex 2 {m}
  0, 0, 0;                                !- X,Y,Z Vertex 3 {m}

OS:Surface,
<<<<<<< HEAD
  {5427df23-5b10-4044-bfe8-493232aa93e2}, !- Handle
  Surface 17,                             !- Name
  Wall,                                   !- Surface Type
  ,                                       !- Construction Name
  {7a77fa9d-8421-40e5-a54e-6ef61653b3ff}, !- Space Name
=======
  {cf2b8399-4a7e-4458-b099-ae9a2bff386f}, !- Handle
  Surface 17,                             !- Name
  Wall,                                   !- Surface Type
  ,                                       !- Construction Name
  {ea04af46-cb27-4911-8f6f-b3950bbb3a41}, !- Space Name
>>>>>>> 64865042
  Outdoors,                               !- Outside Boundary Condition
  ,                                       !- Outside Boundary Condition Object
  SunExposed,                             !- Sun Exposure
  WindExposed,                            !- Wind Exposure
  ,                                       !- View Factor to Ground
  ,                                       !- Number of Vertices
  11.129722368505, 2.78243059212624, 1.39121529606312, !- X,Y,Z Vertex 1 {m}
  11.129722368505, 0, 0,                  !- X,Y,Z Vertex 2 {m}
  11.129722368505, 5.56486118425249, 0;   !- X,Y,Z Vertex 3 {m}

OS:Space,
<<<<<<< HEAD
  {7a77fa9d-8421-40e5-a54e-6ef61653b3ff}, !- Handle
  unfinished attic space,                 !- Name
  {ad6579c0-8b85-44c3-8350-5990d7c6f41c}, !- Space Type Name
=======
  {ea04af46-cb27-4911-8f6f-b3950bbb3a41}, !- Handle
  unfinished attic space,                 !- Name
  {f9d06230-dce0-4e79-a3e5-94ab4d9e795d}, !- Space Type Name
>>>>>>> 64865042
  ,                                       !- Default Construction Set Name
  ,                                       !- Default Schedule Set Name
  -0,                                     !- Direction of Relative North {deg}
  0,                                      !- X Origin {m}
  0,                                      !- Y Origin {m}
  4.8768,                                 !- Z Origin {m}
  ,                                       !- Building Story Name
<<<<<<< HEAD
  {27fa41ab-894c-415c-a26f-04a49902547c}; !- Thermal Zone Name

OS:ThermalZone,
  {27fa41ab-894c-415c-a26f-04a49902547c}, !- Handle
=======
  {7f7afeda-21ae-4d6f-b498-42f7906a1579}; !- Thermal Zone Name

OS:ThermalZone,
  {7f7afeda-21ae-4d6f-b498-42f7906a1579}, !- Handle
>>>>>>> 64865042
  unfinished attic zone,                  !- Name
  ,                                       !- Multiplier
  ,                                       !- Ceiling Height {m}
  ,                                       !- Volume {m3}
  ,                                       !- Floor Area {m2}
  ,                                       !- Zone Inside Convection Algorithm
  ,                                       !- Zone Outside Convection Algorithm
  ,                                       !- Zone Conditioning Equipment List Name
<<<<<<< HEAD
  {5e3447d8-ba72-4e21-ac8c-b4615ae341b5}, !- Zone Air Inlet Port List
  {1d65cbcc-ac46-4757-97d8-a383b53f67af}, !- Zone Air Exhaust Port List
  {8896a234-25f3-4a62-81bd-267900cf3a40}, !- Zone Air Node Name
  {38a41478-c2d0-4410-94b5-c185565def31}, !- Zone Return Air Port List
=======
  {b7e6e441-711e-40a9-bb61-a56cb4c33c11}, !- Zone Air Inlet Port List
  {b3f5afd8-b8d1-4f17-a500-cf11893da5f1}, !- Zone Air Exhaust Port List
  {487ce4d7-3ce1-4028-b11b-706c67627a57}, !- Zone Air Node Name
  {b585c301-6a4f-4e13-a7bf-5fbf9f4e4c9b}, !- Zone Return Air Port List
>>>>>>> 64865042
  ,                                       !- Primary Daylighting Control Name
  ,                                       !- Fraction of Zone Controlled by Primary Daylighting Control
  ,                                       !- Secondary Daylighting Control Name
  ,                                       !- Fraction of Zone Controlled by Secondary Daylighting Control
  ,                                       !- Illuminance Map Name
  ,                                       !- Group Rendering Name
  ,                                       !- Thermostat Name
  No;                                     !- Use Ideal Air Loads

OS:Node,
<<<<<<< HEAD
  {c96150c6-56c2-4fa6-937f-6f4a8dfda560}, !- Handle
  Node 2,                                 !- Name
  {8896a234-25f3-4a62-81bd-267900cf3a40}, !- Inlet Port
  ;                                       !- Outlet Port

OS:Connection,
  {8896a234-25f3-4a62-81bd-267900cf3a40}, !- Handle
  {55c4426d-7d47-407e-86ee-c1b61326cedf}, !- Name
  {27fa41ab-894c-415c-a26f-04a49902547c}, !- Source Object
  11,                                     !- Outlet Port
  {c96150c6-56c2-4fa6-937f-6f4a8dfda560}, !- Target Object
  2;                                      !- Inlet Port

OS:PortList,
  {5e3447d8-ba72-4e21-ac8c-b4615ae341b5}, !- Handle
  {501479e4-d31b-4ccd-82f4-e5482f65fac8}, !- Name
  {27fa41ab-894c-415c-a26f-04a49902547c}; !- HVAC Component

OS:PortList,
  {1d65cbcc-ac46-4757-97d8-a383b53f67af}, !- Handle
  {68487931-c74c-4b11-ac1f-ea0e38a4ea82}, !- Name
  {27fa41ab-894c-415c-a26f-04a49902547c}; !- HVAC Component

OS:PortList,
  {38a41478-c2d0-4410-94b5-c185565def31}, !- Handle
  {6a21b292-a1e6-4e07-bc8c-9acab250cb5e}, !- Name
  {27fa41ab-894c-415c-a26f-04a49902547c}; !- HVAC Component

OS:Sizing:Zone,
  {0a3a5d72-1e49-4f7e-b5cc-84b344291868}, !- Handle
  {27fa41ab-894c-415c-a26f-04a49902547c}, !- Zone or ZoneList Name
=======
  {5df69dd0-a17f-427b-b8d7-00502dc55a7d}, !- Handle
  Node 2,                                 !- Name
  {487ce4d7-3ce1-4028-b11b-706c67627a57}, !- Inlet Port
  ;                                       !- Outlet Port

OS:Connection,
  {487ce4d7-3ce1-4028-b11b-706c67627a57}, !- Handle
  {60b03e1e-a967-4a91-8c0d-0037eaa1abe3}, !- Name
  {7f7afeda-21ae-4d6f-b498-42f7906a1579}, !- Source Object
  11,                                     !- Outlet Port
  {5df69dd0-a17f-427b-b8d7-00502dc55a7d}, !- Target Object
  2;                                      !- Inlet Port

OS:PortList,
  {b7e6e441-711e-40a9-bb61-a56cb4c33c11}, !- Handle
  {6405826d-b763-4512-a564-3a057a9f067c}, !- Name
  {7f7afeda-21ae-4d6f-b498-42f7906a1579}; !- HVAC Component

OS:PortList,
  {b3f5afd8-b8d1-4f17-a500-cf11893da5f1}, !- Handle
  {448039d5-9b06-43da-88d9-57a60ad1d436}, !- Name
  {7f7afeda-21ae-4d6f-b498-42f7906a1579}; !- HVAC Component

OS:PortList,
  {b585c301-6a4f-4e13-a7bf-5fbf9f4e4c9b}, !- Handle
  {2bb0ab98-9968-4b4a-b09e-17607abead2c}, !- Name
  {7f7afeda-21ae-4d6f-b498-42f7906a1579}; !- HVAC Component

OS:Sizing:Zone,
  {0158c535-6f50-4815-bb27-23482dc56faa}, !- Handle
  {7f7afeda-21ae-4d6f-b498-42f7906a1579}, !- Zone or ZoneList Name
>>>>>>> 64865042
  SupplyAirTemperature,                   !- Zone Cooling Design Supply Air Temperature Input Method
  14,                                     !- Zone Cooling Design Supply Air Temperature {C}
  11.11,                                  !- Zone Cooling Design Supply Air Temperature Difference {deltaC}
  SupplyAirTemperature,                   !- Zone Heating Design Supply Air Temperature Input Method
  40,                                     !- Zone Heating Design Supply Air Temperature {C}
  11.11,                                  !- Zone Heating Design Supply Air Temperature Difference {deltaC}
  0.0085,                                 !- Zone Cooling Design Supply Air Humidity Ratio {kg-H2O/kg-air}
  0.008,                                  !- Zone Heating Design Supply Air Humidity Ratio {kg-H2O/kg-air}
  ,                                       !- Zone Heating Sizing Factor
  ,                                       !- Zone Cooling Sizing Factor
  DesignDay,                              !- Cooling Design Air Flow Method
  ,                                       !- Cooling Design Air Flow Rate {m3/s}
  ,                                       !- Cooling Minimum Air Flow per Zone Floor Area {m3/s-m2}
  ,                                       !- Cooling Minimum Air Flow {m3/s}
  ,                                       !- Cooling Minimum Air Flow Fraction
  DesignDay,                              !- Heating Design Air Flow Method
  ,                                       !- Heating Design Air Flow Rate {m3/s}
  ,                                       !- Heating Maximum Air Flow per Zone Floor Area {m3/s-m2}
  ,                                       !- Heating Maximum Air Flow {m3/s}
  ,                                       !- Heating Maximum Air Flow Fraction
  ,                                       !- Design Zone Air Distribution Effectiveness in Cooling Mode
  ,                                       !- Design Zone Air Distribution Effectiveness in Heating Mode
  No,                                     !- Account for Dedicated Outdoor Air System
  NeutralSupplyAir,                       !- Dedicated Outdoor Air System Control Strategy
  autosize,                               !- Dedicated Outdoor Air Low Setpoint Temperature for Design {C}
  autosize;                               !- Dedicated Outdoor Air High Setpoint Temperature for Design {C}

OS:ZoneHVAC:EquipmentList,
<<<<<<< HEAD
  {a229b271-9c18-4435-907d-e8a468429e7f}, !- Handle
  Zone HVAC Equipment List 2,             !- Name
  {27fa41ab-894c-415c-a26f-04a49902547c}; !- Thermal Zone

OS:SpaceType,
  {ad6579c0-8b85-44c3-8350-5990d7c6f41c}, !- Handle
=======
  {6c90df91-9bba-4554-b454-bc04a88056ea}, !- Handle
  Zone HVAC Equipment List 2,             !- Name
  {7f7afeda-21ae-4d6f-b498-42f7906a1579}; !- Thermal Zone

OS:SpaceType,
  {f9d06230-dce0-4e79-a3e5-94ab4d9e795d}, !- Handle
>>>>>>> 64865042
  Space Type 2,                           !- Name
  ,                                       !- Default Construction Set Name
  ,                                       !- Default Schedule Set Name
  ,                                       !- Group Rendering Name
  ,                                       !- Design Specification Outdoor Air Object Name
  ,                                       !- Standards Template
  ,                                       !- Standards Building Type
  unfinished attic;                       !- Standards Space Type

OS:ThermalZone,
<<<<<<< HEAD
  {9c93c6e3-7fac-4900-8862-c035e2924eba}, !- Handle
=======
  {6746015b-3c65-4613-89fc-556b31370777}, !- Handle
>>>>>>> 64865042
  finished basement zone,                 !- Name
  ,                                       !- Multiplier
  ,                                       !- Ceiling Height {m}
  ,                                       !- Volume {m3}
  ,                                       !- Floor Area {m2}
  ,                                       !- Zone Inside Convection Algorithm
  ,                                       !- Zone Outside Convection Algorithm
  ,                                       !- Zone Conditioning Equipment List Name
<<<<<<< HEAD
  {4f7f9e80-8bb6-4fb9-88fa-f2bc191a4593}, !- Zone Air Inlet Port List
  {0a85a9f4-e017-49e7-ab17-df3acf650bf1}, !- Zone Air Exhaust Port List
  {cfe97de6-29de-4a37-908a-6a62b6911177}, !- Zone Air Node Name
  {4a96680d-bf96-4cc1-829e-ac5b5bb729dc}, !- Zone Return Air Port List
=======
  {d525520f-35c9-4b05-ad12-114e117e47f3}, !- Zone Air Inlet Port List
  {ee90958f-62f0-46a4-91b4-0d600ea297d4}, !- Zone Air Exhaust Port List
  {c4a9e613-4bab-4f7b-a217-46c8843b8eaa}, !- Zone Air Node Name
  {97a6fb5d-68a3-4208-addb-7f724134c34b}, !- Zone Return Air Port List
>>>>>>> 64865042
  ,                                       !- Primary Daylighting Control Name
  ,                                       !- Fraction of Zone Controlled by Primary Daylighting Control
  ,                                       !- Secondary Daylighting Control Name
  ,                                       !- Fraction of Zone Controlled by Secondary Daylighting Control
  ,                                       !- Illuminance Map Name
  ,                                       !- Group Rendering Name
  ,                                       !- Thermostat Name
  No;                                     !- Use Ideal Air Loads

OS:Node,
<<<<<<< HEAD
  {613556b6-42f4-4f76-ac3b-c88868ceef79}, !- Handle
  Node 3,                                 !- Name
  {cfe97de6-29de-4a37-908a-6a62b6911177}, !- Inlet Port
  ;                                       !- Outlet Port

OS:Connection,
  {cfe97de6-29de-4a37-908a-6a62b6911177}, !- Handle
  {a6350e5e-5aa2-4a08-86d1-9868cb9b8e76}, !- Name
  {9c93c6e3-7fac-4900-8862-c035e2924eba}, !- Source Object
  11,                                     !- Outlet Port
  {613556b6-42f4-4f76-ac3b-c88868ceef79}, !- Target Object
  2;                                      !- Inlet Port

OS:PortList,
  {4f7f9e80-8bb6-4fb9-88fa-f2bc191a4593}, !- Handle
  {44f6c075-8a4a-4c0f-81fd-1dccc04b84a7}, !- Name
  {9c93c6e3-7fac-4900-8862-c035e2924eba}; !- HVAC Component

OS:PortList,
  {0a85a9f4-e017-49e7-ab17-df3acf650bf1}, !- Handle
  {8e06934d-de7b-4641-83f4-505ef74a1cc2}, !- Name
  {9c93c6e3-7fac-4900-8862-c035e2924eba}; !- HVAC Component

OS:PortList,
  {4a96680d-bf96-4cc1-829e-ac5b5bb729dc}, !- Handle
  {4ba72395-498a-4edc-bece-9746f5d12051}, !- Name
  {9c93c6e3-7fac-4900-8862-c035e2924eba}; !- HVAC Component

OS:Sizing:Zone,
  {0f253f09-e837-4c47-b327-556450ae836d}, !- Handle
  {9c93c6e3-7fac-4900-8862-c035e2924eba}, !- Zone or ZoneList Name
=======
  {f9a83406-2ff8-4d45-bdc7-202e96e05285}, !- Handle
  Node 3,                                 !- Name
  {c4a9e613-4bab-4f7b-a217-46c8843b8eaa}, !- Inlet Port
  ;                                       !- Outlet Port

OS:Connection,
  {c4a9e613-4bab-4f7b-a217-46c8843b8eaa}, !- Handle
  {3dc0b28a-fc09-4130-bc46-5e4d2c0d55f3}, !- Name
  {6746015b-3c65-4613-89fc-556b31370777}, !- Source Object
  11,                                     !- Outlet Port
  {f9a83406-2ff8-4d45-bdc7-202e96e05285}, !- Target Object
  2;                                      !- Inlet Port

OS:PortList,
  {d525520f-35c9-4b05-ad12-114e117e47f3}, !- Handle
  {30df9de6-a167-46c7-a17c-6e1b80000f88}, !- Name
  {6746015b-3c65-4613-89fc-556b31370777}; !- HVAC Component

OS:PortList,
  {ee90958f-62f0-46a4-91b4-0d600ea297d4}, !- Handle
  {86cd5443-37d5-48ba-a22b-d13039f45aa9}, !- Name
  {6746015b-3c65-4613-89fc-556b31370777}; !- HVAC Component

OS:PortList,
  {97a6fb5d-68a3-4208-addb-7f724134c34b}, !- Handle
  {307ef595-75c7-4174-bd00-f08103a3df31}, !- Name
  {6746015b-3c65-4613-89fc-556b31370777}; !- HVAC Component

OS:Sizing:Zone,
  {63e66d39-f894-4ec3-a833-d9ac9a2ce37e}, !- Handle
  {6746015b-3c65-4613-89fc-556b31370777}, !- Zone or ZoneList Name
>>>>>>> 64865042
  SupplyAirTemperature,                   !- Zone Cooling Design Supply Air Temperature Input Method
  14,                                     !- Zone Cooling Design Supply Air Temperature {C}
  11.11,                                  !- Zone Cooling Design Supply Air Temperature Difference {deltaC}
  SupplyAirTemperature,                   !- Zone Heating Design Supply Air Temperature Input Method
  40,                                     !- Zone Heating Design Supply Air Temperature {C}
  11.11,                                  !- Zone Heating Design Supply Air Temperature Difference {deltaC}
  0.0085,                                 !- Zone Cooling Design Supply Air Humidity Ratio {kg-H2O/kg-air}
  0.008,                                  !- Zone Heating Design Supply Air Humidity Ratio {kg-H2O/kg-air}
  ,                                       !- Zone Heating Sizing Factor
  ,                                       !- Zone Cooling Sizing Factor
  DesignDay,                              !- Cooling Design Air Flow Method
  ,                                       !- Cooling Design Air Flow Rate {m3/s}
  ,                                       !- Cooling Minimum Air Flow per Zone Floor Area {m3/s-m2}
  ,                                       !- Cooling Minimum Air Flow {m3/s}
  ,                                       !- Cooling Minimum Air Flow Fraction
  DesignDay,                              !- Heating Design Air Flow Method
  ,                                       !- Heating Design Air Flow Rate {m3/s}
  ,                                       !- Heating Maximum Air Flow per Zone Floor Area {m3/s-m2}
  ,                                       !- Heating Maximum Air Flow {m3/s}
  ,                                       !- Heating Maximum Air Flow Fraction
  ,                                       !- Design Zone Air Distribution Effectiveness in Cooling Mode
  ,                                       !- Design Zone Air Distribution Effectiveness in Heating Mode
  No,                                     !- Account for Dedicated Outdoor Air System
  NeutralSupplyAir,                       !- Dedicated Outdoor Air System Control Strategy
  autosize,                               !- Dedicated Outdoor Air Low Setpoint Temperature for Design {C}
  autosize;                               !- Dedicated Outdoor Air High Setpoint Temperature for Design {C}

OS:ZoneHVAC:EquipmentList,
<<<<<<< HEAD
  {f94d5e48-8d5f-45a1-a097-485a8f2aa16b}, !- Handle
  Zone HVAC Equipment List 3,             !- Name
  {9c93c6e3-7fac-4900-8862-c035e2924eba}; !- Thermal Zone

OS:Space,
  {0e2d2cc6-1e14-4d4a-b101-c30f369be778}, !- Handle
  finished basement space,                !- Name
  {e09283bb-6660-4fed-a488-2bd674dbc115}, !- Space Type Name
=======
  {b7a4ba54-db7d-4714-afd2-023b5556b573}, !- Handle
  Zone HVAC Equipment List 3,             !- Name
  {6746015b-3c65-4613-89fc-556b31370777}; !- Thermal Zone

OS:Space,
  {0b6b0f43-09ef-451a-aad2-4aac0e1fb482}, !- Handle
  finished basement space,                !- Name
  {b00cb7a9-dc3a-4a7a-b01d-95d22bb86fa1}, !- Space Type Name
>>>>>>> 64865042
  ,                                       !- Default Construction Set Name
  ,                                       !- Default Schedule Set Name
  -0,                                     !- Direction of Relative North {deg}
  0,                                      !- X Origin {m}
  0,                                      !- Y Origin {m}
  -2.4384,                                !- Z Origin {m}
  ,                                       !- Building Story Name
<<<<<<< HEAD
  {9c93c6e3-7fac-4900-8862-c035e2924eba}, !- Thermal Zone Name
  ,                                       !- Part of Total Floor Area
  ,                                       !- Design Specification Outdoor Air Object Name
  {7b6a3ead-2d35-44f7-9b1d-8f20ea01fc21}; !- Building Unit Name

OS:Surface,
  {b9354042-997a-4c08-9928-aa38108d8a45}, !- Handle
  Surface 18,                             !- Name
  Floor,                                  !- Surface Type
  ,                                       !- Construction Name
  {0e2d2cc6-1e14-4d4a-b101-c30f369be778}, !- Space Name
=======
  {6746015b-3c65-4613-89fc-556b31370777}, !- Thermal Zone Name
  ,                                       !- Part of Total Floor Area
  ,                                       !- Design Specification Outdoor Air Object Name
  {ced7df5e-bee1-4193-93b2-22429de894d0}; !- Building Unit Name

OS:Surface,
  {4e82eee7-a48f-4c59-b91d-661a4b5e33b0}, !- Handle
  Surface 18,                             !- Name
  Floor,                                  !- Surface Type
  ,                                       !- Construction Name
  {0b6b0f43-09ef-451a-aad2-4aac0e1fb482}, !- Space Name
>>>>>>> 64865042
  Foundation,                             !- Outside Boundary Condition
  ,                                       !- Outside Boundary Condition Object
  NoSun,                                  !- Sun Exposure
  NoWind,                                 !- Wind Exposure
  ,                                       !- View Factor to Ground
  ,                                       !- Number of Vertices
  0, 0, 0,                                !- X,Y,Z Vertex 1 {m}
  0, 5.56486118425249, 0,                 !- X,Y,Z Vertex 2 {m}
  11.129722368505, 5.56486118425249, 0,   !- X,Y,Z Vertex 3 {m}
  11.129722368505, 0, 0;                  !- X,Y,Z Vertex 4 {m}

OS:Surface,
<<<<<<< HEAD
  {1a45975b-f924-4513-8119-40841d4c801c}, !- Handle
  Surface 19,                             !- Name
  Wall,                                   !- Surface Type
  ,                                       !- Construction Name
  {0e2d2cc6-1e14-4d4a-b101-c30f369be778}, !- Space Name
=======
  {48ff2301-4e33-4eb5-8e09-249e6f3202f9}, !- Handle
  Surface 19,                             !- Name
  Wall,                                   !- Surface Type
  ,                                       !- Construction Name
  {0b6b0f43-09ef-451a-aad2-4aac0e1fb482}, !- Space Name
>>>>>>> 64865042
  Foundation,                             !- Outside Boundary Condition
  ,                                       !- Outside Boundary Condition Object
  NoSun,                                  !- Sun Exposure
  NoWind,                                 !- Wind Exposure
  ,                                       !- View Factor to Ground
  ,                                       !- Number of Vertices
  0, 5.56486118425249, 2.4384,            !- X,Y,Z Vertex 1 {m}
  0, 5.56486118425249, 0,                 !- X,Y,Z Vertex 2 {m}
  0, 0, 0,                                !- X,Y,Z Vertex 3 {m}
  0, 0, 2.4384;                           !- X,Y,Z Vertex 4 {m}

OS:Surface,
<<<<<<< HEAD
  {d6aa7f7b-9597-49a6-aab2-0a9e251ccfb2}, !- Handle
  Surface 20,                             !- Name
  Wall,                                   !- Surface Type
  ,                                       !- Construction Name
  {0e2d2cc6-1e14-4d4a-b101-c30f369be778}, !- Space Name
=======
  {764cece3-cdd0-4a5f-a3d6-c5643b3d47c4}, !- Handle
  Surface 20,                             !- Name
  Wall,                                   !- Surface Type
  ,                                       !- Construction Name
  {0b6b0f43-09ef-451a-aad2-4aac0e1fb482}, !- Space Name
>>>>>>> 64865042
  Foundation,                             !- Outside Boundary Condition
  ,                                       !- Outside Boundary Condition Object
  NoSun,                                  !- Sun Exposure
  NoWind,                                 !- Wind Exposure
  ,                                       !- View Factor to Ground
  ,                                       !- Number of Vertices
  11.129722368505, 5.56486118425249, 2.4384, !- X,Y,Z Vertex 1 {m}
  11.129722368505, 5.56486118425249, 0,   !- X,Y,Z Vertex 2 {m}
  0, 5.56486118425249, 0,                 !- X,Y,Z Vertex 3 {m}
  0, 5.56486118425249, 2.4384;            !- X,Y,Z Vertex 4 {m}

OS:Surface,
<<<<<<< HEAD
  {5ef1ff21-51fa-404d-90c3-825fff6d9095}, !- Handle
  Surface 21,                             !- Name
  Wall,                                   !- Surface Type
  ,                                       !- Construction Name
  {0e2d2cc6-1e14-4d4a-b101-c30f369be778}, !- Space Name
=======
  {1672565f-d424-4810-83cb-c81b67e8df18}, !- Handle
  Surface 21,                             !- Name
  Wall,                                   !- Surface Type
  ,                                       !- Construction Name
  {0b6b0f43-09ef-451a-aad2-4aac0e1fb482}, !- Space Name
>>>>>>> 64865042
  Foundation,                             !- Outside Boundary Condition
  ,                                       !- Outside Boundary Condition Object
  NoSun,                                  !- Sun Exposure
  NoWind,                                 !- Wind Exposure
  ,                                       !- View Factor to Ground
  ,                                       !- Number of Vertices
  11.129722368505, 0, 2.4384,             !- X,Y,Z Vertex 1 {m}
  11.129722368505, 0, 0,                  !- X,Y,Z Vertex 2 {m}
  11.129722368505, 5.56486118425249, 0,   !- X,Y,Z Vertex 3 {m}
  11.129722368505, 5.56486118425249, 2.4384; !- X,Y,Z Vertex 4 {m}

OS:Surface,
<<<<<<< HEAD
  {e9674cb4-39de-48f1-8a3d-761209ee2d81}, !- Handle
  Surface 22,                             !- Name
  Wall,                                   !- Surface Type
  ,                                       !- Construction Name
  {0e2d2cc6-1e14-4d4a-b101-c30f369be778}, !- Space Name
=======
  {9056c3d3-4adb-472d-88f7-6e6ef1f3de0c}, !- Handle
  Surface 22,                             !- Name
  Wall,                                   !- Surface Type
  ,                                       !- Construction Name
  {0b6b0f43-09ef-451a-aad2-4aac0e1fb482}, !- Space Name
>>>>>>> 64865042
  Foundation,                             !- Outside Boundary Condition
  ,                                       !- Outside Boundary Condition Object
  NoSun,                                  !- Sun Exposure
  NoWind,                                 !- Wind Exposure
  ,                                       !- View Factor to Ground
  ,                                       !- Number of Vertices
  0, 0, 2.4384,                           !- X,Y,Z Vertex 1 {m}
  0, 0, 0,                                !- X,Y,Z Vertex 2 {m}
  11.129722368505, 0, 0,                  !- X,Y,Z Vertex 3 {m}
  11.129722368505, 0, 2.4384;             !- X,Y,Z Vertex 4 {m}

OS:Surface,
<<<<<<< HEAD
  {5ee20a49-0dc9-43d2-afc4-51c1baa55cfb}, !- Handle
  Surface 23,                             !- Name
  RoofCeiling,                            !- Surface Type
  ,                                       !- Construction Name
  {0e2d2cc6-1e14-4d4a-b101-c30f369be778}, !- Space Name
  Surface,                                !- Outside Boundary Condition
  {59769504-8ea8-4ecd-bd13-d63ad8c3f6b3}, !- Outside Boundary Condition Object
=======
  {1dd65c7c-e5a8-4be7-afce-8925d2f924f5}, !- Handle
  Surface 23,                             !- Name
  RoofCeiling,                            !- Surface Type
  ,                                       !- Construction Name
  {0b6b0f43-09ef-451a-aad2-4aac0e1fb482}, !- Space Name
  Surface,                                !- Outside Boundary Condition
  {37b014ce-a694-4992-8582-4503cfaf8718}, !- Outside Boundary Condition Object
>>>>>>> 64865042
  NoSun,                                  !- Sun Exposure
  NoWind,                                 !- Wind Exposure
  ,                                       !- View Factor to Ground
  ,                                       !- Number of Vertices
  11.129722368505, 0, 2.4384,             !- X,Y,Z Vertex 1 {m}
  11.129722368505, 5.56486118425249, 2.4384, !- X,Y,Z Vertex 2 {m}
  0, 5.56486118425249, 2.4384,            !- X,Y,Z Vertex 3 {m}
  0, 0, 2.4384;                           !- X,Y,Z Vertex 4 {m}

OS:SpaceType,
<<<<<<< HEAD
  {e09283bb-6660-4fed-a488-2bd674dbc115}, !- Handle
=======
  {b00cb7a9-dc3a-4a7a-b01d-95d22bb86fa1}, !- Handle
>>>>>>> 64865042
  Space Type 3,                           !- Name
  ,                                       !- Default Construction Set Name
  ,                                       !- Default Schedule Set Name
  ,                                       !- Group Rendering Name
  ,                                       !- Design Specification Outdoor Air Object Name
  ,                                       !- Standards Template
  ,                                       !- Standards Building Type
  finished basement;                      !- Standards Space Type

OS:BuildingUnit,
<<<<<<< HEAD
  {7b6a3ead-2d35-44f7-9b1d-8f20ea01fc21}, !- Handle
=======
  {ced7df5e-bee1-4193-93b2-22429de894d0}, !- Handle
>>>>>>> 64865042
  unit 1,                                 !- Name
  ,                                       !- Rendering Color
  Residential;                            !- Building Unit Type

OS:AdditionalProperties,
<<<<<<< HEAD
  {76772c65-9e67-4a60-a361-32aa80c52271}, !- Handle
  {7b6a3ead-2d35-44f7-9b1d-8f20ea01fc21}, !- Object Name
=======
  {855fd17b-2562-4e5f-b203-4a5016fb168c}, !- Handle
  {ced7df5e-bee1-4193-93b2-22429de894d0}, !- Object Name
>>>>>>> 64865042
  NumberOfBedrooms,                       !- Feature Name 1
  Integer,                                !- Feature Data Type 1
  3,                                      !- Feature Value 1
  NumberOfBathrooms,                      !- Feature Name 2
  Double,                                 !- Feature Data Type 2
  2,                                      !- Feature Value 2
  NumberOfOccupants,                      !- Feature Name 3
  Double,                                 !- Feature Data Type 3
  2.6400000000000001;                     !- Feature Value 3

OS:External:File,
<<<<<<< HEAD
  {c42a60d8-bbfe-4013-bcdc-ac004e1740b0}, !- Handle
=======
  {a8e37e8a-0f20-4fcd-8564-c75c6bf6814a}, !- Handle
>>>>>>> 64865042
  8760.csv,                               !- Name
  8760.csv;                               !- File Name

OS:Schedule:Day,
<<<<<<< HEAD
  {cd6b7565-cd4e-4048-aff8-8d2c52ab918e}, !- Handle
=======
  {69f37c7d-9d8a-4a0e-8bb5-84c8361bf6a6}, !- Handle
>>>>>>> 64865042
  Schedule Day 1,                         !- Name
  ,                                       !- Schedule Type Limits Name
  ,                                       !- Interpolate to Timestep
  24,                                     !- Hour 1
  0,                                      !- Minute 1
  0;                                      !- Value Until Time 1

OS:Schedule:Day,
<<<<<<< HEAD
  {deb1d8c1-ad05-4877-8963-41fbaadda3c6}, !- Handle
=======
  {4139b3ff-d40a-4c8a-bb9a-cb576b809f95}, !- Handle
>>>>>>> 64865042
  Schedule Day 2,                         !- Name
  ,                                       !- Schedule Type Limits Name
  ,                                       !- Interpolate to Timestep
  24,                                     !- Hour 1
  0,                                      !- Minute 1
  1;                                      !- Value Until Time 1

OS:Schedule:File,
<<<<<<< HEAD
  {61df9654-2993-462a-a737-b14d370e1a6b}, !- Handle
  occupants,                              !- Name
  {34fa1fff-a6cc-42d4-99b0-d73aa78982c2}, !- Schedule Type Limits Name
  {c42a60d8-bbfe-4013-bcdc-ac004e1740b0}, !- External File Name
=======
  {2e2df2c8-fee7-49e7-8412-02ed7d9a7299}, !- Handle
  occupants,                              !- Name
  {5af07072-e12a-435d-a361-90e870e76cb4}, !- Schedule Type Limits Name
  {a8e37e8a-0f20-4fcd-8564-c75c6bf6814a}, !- External File Name
>>>>>>> 64865042
  1,                                      !- Column Number
  1,                                      !- Rows to Skip at Top
  8760,                                   !- Number of Hours of Data
  ,                                       !- Column Separator
  ,                                       !- Interpolate to Timestep
  60;                                     !- Minutes per Item

OS:Schedule:Ruleset,
<<<<<<< HEAD
  {f60518b1-a31c-4c9b-aba3-da5a7efea4c5}, !- Handle
  Schedule Ruleset 1,                     !- Name
  {ed07cf5f-702f-4950-b495-4f0421b34770}, !- Schedule Type Limits Name
  {d430076c-95a1-4c9c-908d-5bc87327bed2}; !- Default Day Schedule Name

OS:Schedule:Day,
  {d430076c-95a1-4c9c-908d-5bc87327bed2}, !- Handle
  Schedule Day 3,                         !- Name
  {ed07cf5f-702f-4950-b495-4f0421b34770}, !- Schedule Type Limits Name
=======
  {5130599f-e28f-495a-967c-b6c1d25b4551}, !- Handle
  Schedule Ruleset 1,                     !- Name
  {722c49a8-51f8-4811-b31a-8405b7e5d31a}, !- Schedule Type Limits Name
  {70ba4e8d-7c48-4aaf-b6fc-d3cf606149d8}; !- Default Day Schedule Name

OS:Schedule:Day,
  {70ba4e8d-7c48-4aaf-b6fc-d3cf606149d8}, !- Handle
  Schedule Day 3,                         !- Name
  {722c49a8-51f8-4811-b31a-8405b7e5d31a}, !- Schedule Type Limits Name
>>>>>>> 64865042
  ,                                       !- Interpolate to Timestep
  24,                                     !- Hour 1
  0,                                      !- Minute 1
  112.539290946133;                       !- Value Until Time 1

OS:People:Definition,
<<<<<<< HEAD
  {0966e237-c14a-4427-a001-6eae02399a4d}, !- Handle
  res occupants|living space|story 2,     !- Name
=======
  {12568fb5-5c9f-4c32-aa1a-9d337cd0ab36}, !- Handle
  res occupants|living space,             !- Name
>>>>>>> 64865042
  People,                                 !- Number of People Calculation Method
  0.88,                                   !- Number of People {people}
  ,                                       !- People per Space Floor Area {person/m2}
  ,                                       !- Space Floor Area per Person {m2/person}
  0.319734,                               !- Fraction Radiant
  0.573,                                  !- Sensible Heat Fraction
  0,                                      !- Carbon Dioxide Generation Rate {m3/s-W}
  No,                                     !- Enable ASHRAE 55 Comfort Warnings
  ZoneAveraged;                           !- Mean Radiant Temperature Calculation Type

OS:People,
<<<<<<< HEAD
  {b50b318c-abe7-4822-a379-9268a85509e3}, !- Handle
  res occupants|living space|story 2,     !- Name
  {0966e237-c14a-4427-a001-6eae02399a4d}, !- People Definition Name
  {5d6c2c38-3ff2-4665-b1a7-51c32370dfb7}, !- Space or SpaceType Name
  {61df9654-2993-462a-a737-b14d370e1a6b}, !- Number of People Schedule Name
  {f60518b1-a31c-4c9b-aba3-da5a7efea4c5}, !- Activity Level Schedule Name
=======
  {301985a1-562b-4b51-b9bc-8c41feaf3607}, !- Handle
  res occupants|living space,             !- Name
  {12568fb5-5c9f-4c32-aa1a-9d337cd0ab36}, !- People Definition Name
  {071938c3-6333-495a-b281-4d7cfabc494a}, !- Space or SpaceType Name
  {2e2df2c8-fee7-49e7-8412-02ed7d9a7299}, !- Number of People Schedule Name
  {5130599f-e28f-495a-967c-b6c1d25b4551}, !- Activity Level Schedule Name
>>>>>>> 64865042
  ,                                       !- Surface Name/Angle Factor List Name
  ,                                       !- Work Efficiency Schedule Name
  ,                                       !- Clothing Insulation Schedule Name
  ,                                       !- Air Velocity Schedule Name
  1;                                      !- Multiplier

OS:ScheduleTypeLimits,
<<<<<<< HEAD
  {ed07cf5f-702f-4950-b495-4f0421b34770}, !- Handle
=======
  {722c49a8-51f8-4811-b31a-8405b7e5d31a}, !- Handle
>>>>>>> 64865042
  ActivityLevel,                          !- Name
  0,                                      !- Lower Limit Value
  ,                                       !- Upper Limit Value
  Continuous,                             !- Numeric Type
  ActivityLevel;                          !- Unit Type

OS:ScheduleTypeLimits,
<<<<<<< HEAD
  {34fa1fff-a6cc-42d4-99b0-d73aa78982c2}, !- Handle
=======
  {5af07072-e12a-435d-a361-90e870e76cb4}, !- Handle
>>>>>>> 64865042
  Fractional,                             !- Name
  0,                                      !- Lower Limit Value
  1,                                      !- Upper Limit Value
  Continuous;                             !- Numeric Type

OS:People:Definition,
<<<<<<< HEAD
  {089fa4d3-cfa8-4c21-9de4-da60ff51d74f}, !- Handle
  res occupants|living space,             !- Name
=======
  {8c267254-f64c-4ed3-98cd-21b7a033966f}, !- Handle
  res occupants|living space|story 2,     !- Name
>>>>>>> 64865042
  People,                                 !- Number of People Calculation Method
  0.88,                                   !- Number of People {people}
  ,                                       !- People per Space Floor Area {person/m2}
  ,                                       !- Space Floor Area per Person {m2/person}
  0.319734,                               !- Fraction Radiant
  0.573,                                  !- Sensible Heat Fraction
  0,                                      !- Carbon Dioxide Generation Rate {m3/s-W}
  No,                                     !- Enable ASHRAE 55 Comfort Warnings
  ZoneAveraged;                           !- Mean Radiant Temperature Calculation Type

OS:People,
<<<<<<< HEAD
  {80660f4c-0fa4-49c2-b7a5-a505a77600e9}, !- Handle
  res occupants|living space,             !- Name
  {089fa4d3-cfa8-4c21-9de4-da60ff51d74f}, !- People Definition Name
  {d9d81f8b-c359-4937-bd0c-61c027880738}, !- Space or SpaceType Name
  {61df9654-2993-462a-a737-b14d370e1a6b}, !- Number of People Schedule Name
  {f60518b1-a31c-4c9b-aba3-da5a7efea4c5}, !- Activity Level Schedule Name
=======
  {df352a2a-fc3a-44f7-90e7-ccb2736d7b8c}, !- Handle
  res occupants|living space|story 2,     !- Name
  {8c267254-f64c-4ed3-98cd-21b7a033966f}, !- People Definition Name
  {55068deb-f153-4fe0-bc0e-2916db05d0fc}, !- Space or SpaceType Name
  {2e2df2c8-fee7-49e7-8412-02ed7d9a7299}, !- Number of People Schedule Name
  {5130599f-e28f-495a-967c-b6c1d25b4551}, !- Activity Level Schedule Name
>>>>>>> 64865042
  ,                                       !- Surface Name/Angle Factor List Name
  ,                                       !- Work Efficiency Schedule Name
  ,                                       !- Clothing Insulation Schedule Name
  ,                                       !- Air Velocity Schedule Name
  1;                                      !- Multiplier

OS:People:Definition,
<<<<<<< HEAD
  {a8011424-f4cc-41f1-bfa3-b73e410bb125}, !- Handle
=======
  {613610eb-2bf8-4e19-9029-b0dcf584773a}, !- Handle
>>>>>>> 64865042
  res occupants|finished basement space,  !- Name
  People,                                 !- Number of People Calculation Method
  0.88,                                   !- Number of People {people}
  ,                                       !- People per Space Floor Area {person/m2}
  ,                                       !- Space Floor Area per Person {m2/person}
  0.319734,                               !- Fraction Radiant
  0.573,                                  !- Sensible Heat Fraction
  0,                                      !- Carbon Dioxide Generation Rate {m3/s-W}
  No,                                     !- Enable ASHRAE 55 Comfort Warnings
  ZoneAveraged;                           !- Mean Radiant Temperature Calculation Type

OS:People,
<<<<<<< HEAD
  {b7d3fc68-e0f7-4fc9-bae4-204aab4337ec}, !- Handle
  res occupants|finished basement space,  !- Name
  {a8011424-f4cc-41f1-bfa3-b73e410bb125}, !- People Definition Name
  {0e2d2cc6-1e14-4d4a-b101-c30f369be778}, !- Space or SpaceType Name
  {61df9654-2993-462a-a737-b14d370e1a6b}, !- Number of People Schedule Name
  {f60518b1-a31c-4c9b-aba3-da5a7efea4c5}, !- Activity Level Schedule Name
=======
  {dbba0d0e-771d-45d7-b3ed-58c819274edf}, !- Handle
  res occupants|finished basement space,  !- Name
  {613610eb-2bf8-4e19-9029-b0dcf584773a}, !- People Definition Name
  {0b6b0f43-09ef-451a-aad2-4aac0e1fb482}, !- Space or SpaceType Name
  {2e2df2c8-fee7-49e7-8412-02ed7d9a7299}, !- Number of People Schedule Name
  {5130599f-e28f-495a-967c-b6c1d25b4551}, !- Activity Level Schedule Name
>>>>>>> 64865042
  ,                                       !- Surface Name/Angle Factor List Name
  ,                                       !- Work Efficiency Schedule Name
  ,                                       !- Clothing Insulation Schedule Name
  ,                                       !- Air Velocity Schedule Name
  1;                                      !- Multiplier
<|MERGE_RESOLUTION|>--- conflicted
+++ resolved
@@ -1,73 +1,41 @@
 !- NOTE: Auto-generated from /test/osw_files/SFD_2000sqft_2story_FB_UA.osw
 
 OS:Version,
-<<<<<<< HEAD
-  {666de602-e358-49e9-9a50-c0c894a8d57a}, !- Handle
+  {0fc2d7af-e9ac-48dc-b302-5d094be1abee}, !- Handle
   2.9.0;                                  !- Version Identifier
 
 OS:SimulationControl,
-  {21256327-1070-49d8-9e39-98203cb6cfb7}, !- Handle
-=======
-  {e25245a8-0ddb-4a5b-9df6-5b3c1d5bc636}, !- Handle
-  2.9.0;                                  !- Version Identifier
-
-OS:SimulationControl,
-  {1a8bcebb-9c8c-4470-8458-1c3b95774fd9}, !- Handle
->>>>>>> 64865042
+  {84c361ee-ada9-4b9a-83e2-8181b43ebb15}, !- Handle
   ,                                       !- Do Zone Sizing Calculation
   ,                                       !- Do System Sizing Calculation
   ,                                       !- Do Plant Sizing Calculation
   No;                                     !- Run Simulation for Sizing Periods
 
 OS:Timestep,
-<<<<<<< HEAD
-  {87771422-b64d-4938-860b-5fad46df98aa}, !- Handle
+  {ac21aed7-7c7b-454b-8814-ee1caa57180e}, !- Handle
   6;                                      !- Number of Timesteps per Hour
 
 OS:ShadowCalculation,
-  {3b0a042f-8cff-4273-be7e-77b7840b5266}, !- Handle
-=======
-  {ae72f444-ce67-428a-ba7e-44da0366a98b}, !- Handle
-  6;                                      !- Number of Timesteps per Hour
-
-OS:ShadowCalculation,
-  {58bef3a1-5b49-4bf0-ac26-2255826af520}, !- Handle
->>>>>>> 64865042
+  {a50833e6-2f0b-4d8c-8392-1552d0e22b19}, !- Handle
   20,                                     !- Calculation Frequency
   200;                                    !- Maximum Figures in Shadow Overlap Calculations
 
 OS:SurfaceConvectionAlgorithm:Outside,
-<<<<<<< HEAD
-  {7da094f3-8905-4ac4-b6e4-edc94963db8d}, !- Handle
+  {0d84d9f1-e975-4a23-acfd-ebe6ed3d5035}, !- Handle
   DOE-2;                                  !- Algorithm
 
 OS:SurfaceConvectionAlgorithm:Inside,
-  {52e1e96f-4127-435b-a7a8-a37b7785c7e8}, !- Handle
+  {ac75e8fc-2562-4b16-a1a3-a0e44c54721b}, !- Handle
   TARP;                                   !- Algorithm
 
 OS:ZoneCapacitanceMultiplier:ResearchSpecial,
-  {ab90fbb8-7530-4ea9-891b-28f340e5e497}, !- Handle
-=======
-  {b4c866cb-00f8-4084-8b8f-4de37ce7b46d}, !- Handle
-  DOE-2;                                  !- Algorithm
-
-OS:SurfaceConvectionAlgorithm:Inside,
-  {88dbce0b-56a0-4009-b115-3715561ed006}, !- Handle
-  TARP;                                   !- Algorithm
-
-OS:ZoneCapacitanceMultiplier:ResearchSpecial,
-  {77bd4cd5-6f60-410d-99e6-3a9c6e2ba0f3}, !- Handle
->>>>>>> 64865042
+  {6a2deeba-9c12-42db-883a-2b6a5d0646ae}, !- Handle
   ,                                       !- Temperature Capacity Multiplier
   15,                                     !- Humidity Capacity Multiplier
   ;                                       !- Carbon Dioxide Capacity Multiplier
 
 OS:RunPeriod,
-<<<<<<< HEAD
-  {72b49646-cdad-493b-bc63-f418d98ac6ec}, !- Handle
-=======
-  {e5a3068c-9325-47d2-85a8-0d188107573f}, !- Handle
->>>>>>> 64865042
+  {cee2f92d-d8b7-4583-975e-79911f23d15c}, !- Handle
   Run Period 1,                           !- Name
   1,                                      !- Begin Month
   1,                                      !- Begin Day of Month
@@ -81,21 +49,13 @@
   ;                                       !- Number of Times Runperiod to be Repeated
 
 OS:YearDescription,
-<<<<<<< HEAD
-  {eb98ed70-3b6c-4bf2-9036-452dba5bc861}, !- Handle
-=======
-  {d376f72b-cefa-4183-a513-130aa86cfac4}, !- Handle
->>>>>>> 64865042
+  {888ce85e-eebb-4419-9933-506e5881cc18}, !- Handle
   2007,                                   !- Calendar Year
   ,                                       !- Day of Week for Start Day
   ;                                       !- Is Leap Year
 
 OS:Building,
-<<<<<<< HEAD
-  {eb094de3-6ace-4b4e-a2ad-588c4634a57b}, !- Handle
-=======
-  {c101bdaf-2a3b-42ca-998b-e012f82b3796}, !- Handle
->>>>>>> 64865042
+  {da4a9bbc-cb7d-49a3-a42c-0e7764115813}, !- Handle
   Building 1,                             !- Name
   ,                                       !- Building Sector Type
   0,                                      !- North Axis {deg}
@@ -110,23 +70,14 @@
   1;                                      !- Standards Number of Living Units
 
 OS:AdditionalProperties,
-<<<<<<< HEAD
-  {d0423db2-e63c-40c8-b60c-5982df372ce0}, !- Handle
-  {eb094de3-6ace-4b4e-a2ad-588c4634a57b}, !- Object Name
-=======
-  {db952f9b-62f3-453c-9d38-4af00d21646d}, !- Handle
-  {c101bdaf-2a3b-42ca-998b-e012f82b3796}, !- Object Name
->>>>>>> 64865042
+  {f267a4a9-dd48-4a99-8c63-bb2006736290}, !- Handle
+  {da4a9bbc-cb7d-49a3-a42c-0e7764115813}, !- Object Name
   Total Units Modeled,                    !- Feature Name 1
   Integer,                                !- Feature Data Type 1
   1;                                      !- Feature Value 1
 
 OS:ThermalZone,
-<<<<<<< HEAD
-  {9b8e569e-f37e-4aa5-a8f0-90959f895b16}, !- Handle
-=======
-  {215692f6-4152-4012-8dec-161a2d8a6dbe}, !- Handle
->>>>>>> 64865042
+  {ecf58a64-7a65-491a-b159-73c3a03ebc8f}, !- Handle
   living zone,                            !- Name
   ,                                       !- Multiplier
   ,                                       !- Ceiling Height {m}
@@ -135,17 +86,10 @@
   ,                                       !- Zone Inside Convection Algorithm
   ,                                       !- Zone Outside Convection Algorithm
   ,                                       !- Zone Conditioning Equipment List Name
-<<<<<<< HEAD
-  {3d97c784-a855-43af-aaf4-8004cd195d8b}, !- Zone Air Inlet Port List
-  {41123863-83e8-4250-93d3-45ddf3e40565}, !- Zone Air Exhaust Port List
-  {737a1fe5-261b-4a44-9b8f-72776278adfb}, !- Zone Air Node Name
-  {c084c59a-086f-4153-a5a5-e93776cb507e}, !- Zone Return Air Port List
-=======
-  {11b244f5-3e29-4869-9ede-6301edfae2c2}, !- Zone Air Inlet Port List
-  {bf9ce371-836d-4c94-a6d9-4630c53ed5d3}, !- Zone Air Exhaust Port List
-  {d7cc685c-72a8-4e6b-99d5-af20bce15881}, !- Zone Air Node Name
-  {b0294e36-0fbc-468c-9620-1c5115e6436f}, !- Zone Return Air Port List
->>>>>>> 64865042
+  {d146289e-c2d7-41a9-a59a-21a9dc07ebc9}, !- Zone Air Inlet Port List
+  {78fa8dd7-2679-4532-9b4b-e5d28a6c9269}, !- Zone Air Exhaust Port List
+  {a35367b2-cc29-4060-8a02-8bcaff57ccde}, !- Zone Air Node Name
+  {55901881-77ca-4c64-9061-c435c37d3971}, !- Zone Return Air Port List
   ,                                       !- Primary Daylighting Control Name
   ,                                       !- Fraction of Zone Controlled by Primary Daylighting Control
   ,                                       !- Secondary Daylighting Control Name
@@ -156,71 +100,37 @@
   No;                                     !- Use Ideal Air Loads
 
 OS:Node,
-<<<<<<< HEAD
-  {96ab3065-44d2-47a8-a168-9a612ebabd5b}, !- Handle
+  {d6ba0fb1-632a-4976-a809-466b1daec6e7}, !- Handle
   Node 1,                                 !- Name
-  {737a1fe5-261b-4a44-9b8f-72776278adfb}, !- Inlet Port
+  {a35367b2-cc29-4060-8a02-8bcaff57ccde}, !- Inlet Port
   ;                                       !- Outlet Port
 
 OS:Connection,
-  {737a1fe5-261b-4a44-9b8f-72776278adfb}, !- Handle
-  {e504e6bd-4321-445d-9765-f4e9dd767582}, !- Name
-  {9b8e569e-f37e-4aa5-a8f0-90959f895b16}, !- Source Object
+  {a35367b2-cc29-4060-8a02-8bcaff57ccde}, !- Handle
+  {c8694367-8bd7-4554-bb99-72d6e7b40851}, !- Name
+  {ecf58a64-7a65-491a-b159-73c3a03ebc8f}, !- Source Object
   11,                                     !- Outlet Port
-  {96ab3065-44d2-47a8-a168-9a612ebabd5b}, !- Target Object
+  {d6ba0fb1-632a-4976-a809-466b1daec6e7}, !- Target Object
   2;                                      !- Inlet Port
 
 OS:PortList,
-  {3d97c784-a855-43af-aaf4-8004cd195d8b}, !- Handle
-  {3bf54676-d873-4d64-b405-738767a97644}, !- Name
-  {9b8e569e-f37e-4aa5-a8f0-90959f895b16}; !- HVAC Component
+  {d146289e-c2d7-41a9-a59a-21a9dc07ebc9}, !- Handle
+  {f6c8910b-5e93-40ea-890f-5f75c9a06dcb}, !- Name
+  {ecf58a64-7a65-491a-b159-73c3a03ebc8f}; !- HVAC Component
 
 OS:PortList,
-  {41123863-83e8-4250-93d3-45ddf3e40565}, !- Handle
-  {afeead07-ea78-4b91-81d5-003c67fe0c4e}, !- Name
-  {9b8e569e-f37e-4aa5-a8f0-90959f895b16}; !- HVAC Component
+  {78fa8dd7-2679-4532-9b4b-e5d28a6c9269}, !- Handle
+  {e291d686-4773-4397-bf87-311da78d56c7}, !- Name
+  {ecf58a64-7a65-491a-b159-73c3a03ebc8f}; !- HVAC Component
 
 OS:PortList,
-  {c084c59a-086f-4153-a5a5-e93776cb507e}, !- Handle
-  {af19297b-8b62-4788-b14b-f582a398bb42}, !- Name
-  {9b8e569e-f37e-4aa5-a8f0-90959f895b16}; !- HVAC Component
+  {55901881-77ca-4c64-9061-c435c37d3971}, !- Handle
+  {335876c5-c788-4921-a126-99ed0c0d7b24}, !- Name
+  {ecf58a64-7a65-491a-b159-73c3a03ebc8f}; !- HVAC Component
 
 OS:Sizing:Zone,
-  {d4c57e89-4a9d-4e73-8109-c85f1e1e700a}, !- Handle
-  {9b8e569e-f37e-4aa5-a8f0-90959f895b16}, !- Zone or ZoneList Name
-=======
-  {1c94f6d2-6d50-4bb3-8f4e-3d4988945793}, !- Handle
-  Node 1,                                 !- Name
-  {d7cc685c-72a8-4e6b-99d5-af20bce15881}, !- Inlet Port
-  ;                                       !- Outlet Port
-
-OS:Connection,
-  {d7cc685c-72a8-4e6b-99d5-af20bce15881}, !- Handle
-  {68792ec7-08b6-4799-907f-6663b0140bf8}, !- Name
-  {215692f6-4152-4012-8dec-161a2d8a6dbe}, !- Source Object
-  11,                                     !- Outlet Port
-  {1c94f6d2-6d50-4bb3-8f4e-3d4988945793}, !- Target Object
-  2;                                      !- Inlet Port
-
-OS:PortList,
-  {11b244f5-3e29-4869-9ede-6301edfae2c2}, !- Handle
-  {d8387d10-0ede-4c31-8765-37f00fe14f7b}, !- Name
-  {215692f6-4152-4012-8dec-161a2d8a6dbe}; !- HVAC Component
-
-OS:PortList,
-  {bf9ce371-836d-4c94-a6d9-4630c53ed5d3}, !- Handle
-  {8a927354-b4e7-46ac-927c-8b2f7b9bd0bf}, !- Name
-  {215692f6-4152-4012-8dec-161a2d8a6dbe}; !- HVAC Component
-
-OS:PortList,
-  {b0294e36-0fbc-468c-9620-1c5115e6436f}, !- Handle
-  {6bb8cbaa-0199-4257-a0a3-429d22886e4b}, !- Name
-  {215692f6-4152-4012-8dec-161a2d8a6dbe}; !- HVAC Component
-
-OS:Sizing:Zone,
-  {df184aff-2393-4cf4-b631-5d24d207047a}, !- Handle
-  {215692f6-4152-4012-8dec-161a2d8a6dbe}, !- Zone or ZoneList Name
->>>>>>> 64865042
+  {d1b0af91-fad8-4b99-b9c0-15a8b5107ec7}, !- Handle
+  {ecf58a64-7a65-491a-b159-73c3a03ebc8f}, !- Zone or ZoneList Name
   SupplyAirTemperature,                   !- Zone Cooling Design Supply Air Temperature Input Method
   14,                                     !- Zone Cooling Design Supply Air Temperature {C}
   11.11,                                  !- Zone Cooling Design Supply Air Temperature Difference {deltaC}
@@ -249,25 +159,14 @@
   autosize;                               !- Dedicated Outdoor Air High Setpoint Temperature for Design {C}
 
 OS:ZoneHVAC:EquipmentList,
-<<<<<<< HEAD
-  {430d3029-5575-432c-a30d-539868a81081}, !- Handle
+  {0858b2a0-efdd-48a8-8838-1395aeaa07fc}, !- Handle
   Zone HVAC Equipment List 1,             !- Name
-  {9b8e569e-f37e-4aa5-a8f0-90959f895b16}; !- Thermal Zone
+  {ecf58a64-7a65-491a-b159-73c3a03ebc8f}; !- Thermal Zone
 
 OS:Space,
-  {d9d81f8b-c359-4937-bd0c-61c027880738}, !- Handle
+  {ba38d70f-cca8-451e-ae3a-d7a36a9bd64b}, !- Handle
   living space,                           !- Name
-  {ab0521ba-d9d8-4c67-8720-eef08c0e4dd5}, !- Space Type Name
-=======
-  {0fa59831-d0c5-4447-8d9c-c8e788e9bc4e}, !- Handle
-  Zone HVAC Equipment List 1,             !- Name
-  {215692f6-4152-4012-8dec-161a2d8a6dbe}; !- Thermal Zone
-
-OS:Space,
-  {071938c3-6333-495a-b281-4d7cfabc494a}, !- Handle
-  living space,                           !- Name
-  {30c4e9fa-d72e-4239-98fd-e821eaed1f57}, !- Space Type Name
->>>>>>> 64865042
+  {6cfa4a51-062a-4c43-a18f-e85b635d9ab1}, !- Space Type Name
   ,                                       !- Default Construction Set Name
   ,                                       !- Default Schedule Set Name
   -0,                                     !- Direction of Relative North {deg}
@@ -275,35 +174,19 @@
   0,                                      !- Y Origin {m}
   0,                                      !- Z Origin {m}
   ,                                       !- Building Story Name
-<<<<<<< HEAD
-  {9b8e569e-f37e-4aa5-a8f0-90959f895b16}, !- Thermal Zone Name
+  {ecf58a64-7a65-491a-b159-73c3a03ebc8f}, !- Thermal Zone Name
   ,                                       !- Part of Total Floor Area
   ,                                       !- Design Specification Outdoor Air Object Name
-  {7b6a3ead-2d35-44f7-9b1d-8f20ea01fc21}; !- Building Unit Name
-
-OS:Surface,
-  {59769504-8ea8-4ecd-bd13-d63ad8c3f6b3}, !- Handle
+  {04baa40a-80c5-40db-974a-0df5e681bda5}; !- Building Unit Name
+
+OS:Surface,
+  {9cb858ee-0239-4ddb-a62a-30452f6d9157}, !- Handle
   Surface 1,                              !- Name
   Floor,                                  !- Surface Type
   ,                                       !- Construction Name
-  {d9d81f8b-c359-4937-bd0c-61c027880738}, !- Space Name
+  {ba38d70f-cca8-451e-ae3a-d7a36a9bd64b}, !- Space Name
   Surface,                                !- Outside Boundary Condition
-  {5ee20a49-0dc9-43d2-afc4-51c1baa55cfb}, !- Outside Boundary Condition Object
-=======
-  {215692f6-4152-4012-8dec-161a2d8a6dbe}, !- Thermal Zone Name
-  ,                                       !- Part of Total Floor Area
-  ,                                       !- Design Specification Outdoor Air Object Name
-  {ced7df5e-bee1-4193-93b2-22429de894d0}; !- Building Unit Name
-
-OS:Surface,
-  {37b014ce-a694-4992-8582-4503cfaf8718}, !- Handle
-  Surface 1,                              !- Name
-  Floor,                                  !- Surface Type
-  ,                                       !- Construction Name
-  {071938c3-6333-495a-b281-4d7cfabc494a}, !- Space Name
-  Surface,                                !- Outside Boundary Condition
-  {1dd65c7c-e5a8-4be7-afce-8925d2f924f5}, !- Outside Boundary Condition Object
->>>>>>> 64865042
+  {350c2b79-3ef2-4e9a-869e-a9887ed379de}, !- Outside Boundary Condition Object
   NoSun,                                  !- Sun Exposure
   NoWind,                                 !- Wind Exposure
   ,                                       !- View Factor to Ground
@@ -314,19 +197,11 @@
   11.129722368505, 0, 0;                  !- X,Y,Z Vertex 4 {m}
 
 OS:Surface,
-<<<<<<< HEAD
-  {37e31d0f-096e-41a4-bc86-c20138d183b6}, !- Handle
+  {4d417723-e0b5-43d1-936b-2327e9c80b8b}, !- Handle
   Surface 2,                              !- Name
   Wall,                                   !- Surface Type
   ,                                       !- Construction Name
-  {d9d81f8b-c359-4937-bd0c-61c027880738}, !- Space Name
-=======
-  {62c5738a-d964-4e5f-88ff-112cc34cd4dd}, !- Handle
-  Surface 2,                              !- Name
-  Wall,                                   !- Surface Type
-  ,                                       !- Construction Name
-  {071938c3-6333-495a-b281-4d7cfabc494a}, !- Space Name
->>>>>>> 64865042
+  {ba38d70f-cca8-451e-ae3a-d7a36a9bd64b}, !- Space Name
   Outdoors,                               !- Outside Boundary Condition
   ,                                       !- Outside Boundary Condition Object
   SunExposed,                             !- Sun Exposure
@@ -339,19 +214,11 @@
   0, 0, 2.4384;                           !- X,Y,Z Vertex 4 {m}
 
 OS:Surface,
-<<<<<<< HEAD
-  {7a6eef51-6e70-4ed4-b523-f129af98655a}, !- Handle
+  {24b94f9e-9012-4999-93d7-ff3e8ccd8b9f}, !- Handle
   Surface 3,                              !- Name
   Wall,                                   !- Surface Type
   ,                                       !- Construction Name
-  {d9d81f8b-c359-4937-bd0c-61c027880738}, !- Space Name
-=======
-  {81d2d735-d591-4d43-b65f-23fa4684b82b}, !- Handle
-  Surface 3,                              !- Name
-  Wall,                                   !- Surface Type
-  ,                                       !- Construction Name
-  {071938c3-6333-495a-b281-4d7cfabc494a}, !- Space Name
->>>>>>> 64865042
+  {ba38d70f-cca8-451e-ae3a-d7a36a9bd64b}, !- Space Name
   Outdoors,                               !- Outside Boundary Condition
   ,                                       !- Outside Boundary Condition Object
   SunExposed,                             !- Sun Exposure
@@ -364,19 +231,11 @@
   0, 5.56486118425249, 2.4384;            !- X,Y,Z Vertex 4 {m}
 
 OS:Surface,
-<<<<<<< HEAD
-  {eca9ef51-fd5f-4812-81b8-d5e90557d507}, !- Handle
+  {b63ab21f-6d00-4b20-ab71-44bc20fa774c}, !- Handle
   Surface 4,                              !- Name
   Wall,                                   !- Surface Type
   ,                                       !- Construction Name
-  {d9d81f8b-c359-4937-bd0c-61c027880738}, !- Space Name
-=======
-  {923dd4a3-fc75-4db5-968c-624191264d5c}, !- Handle
-  Surface 4,                              !- Name
-  Wall,                                   !- Surface Type
-  ,                                       !- Construction Name
-  {071938c3-6333-495a-b281-4d7cfabc494a}, !- Space Name
->>>>>>> 64865042
+  {ba38d70f-cca8-451e-ae3a-d7a36a9bd64b}, !- Space Name
   Outdoors,                               !- Outside Boundary Condition
   ,                                       !- Outside Boundary Condition Object
   SunExposed,                             !- Sun Exposure
@@ -389,19 +248,11 @@
   11.129722368505, 5.56486118425249, 2.4384; !- X,Y,Z Vertex 4 {m}
 
 OS:Surface,
-<<<<<<< HEAD
-  {4ec45356-c2de-4ef3-a86b-4f90e4ed45dd}, !- Handle
+  {2c3493a1-8f80-44d5-b146-7f831a043e39}, !- Handle
   Surface 5,                              !- Name
   Wall,                                   !- Surface Type
   ,                                       !- Construction Name
-  {d9d81f8b-c359-4937-bd0c-61c027880738}, !- Space Name
-=======
-  {34a08a38-ebb1-4cd1-ace4-4dbcde7c296a}, !- Handle
-  Surface 5,                              !- Name
-  Wall,                                   !- Surface Type
-  ,                                       !- Construction Name
-  {071938c3-6333-495a-b281-4d7cfabc494a}, !- Space Name
->>>>>>> 64865042
+  {ba38d70f-cca8-451e-ae3a-d7a36a9bd64b}, !- Space Name
   Outdoors,                               !- Outside Boundary Condition
   ,                                       !- Outside Boundary Condition Object
   SunExposed,                             !- Sun Exposure
@@ -414,23 +265,13 @@
   11.129722368505, 0, 2.4384;             !- X,Y,Z Vertex 4 {m}
 
 OS:Surface,
-<<<<<<< HEAD
-  {40bf1e17-8e17-4463-8924-fc5c715fb2f5}, !- Handle
+  {25df0e7c-f560-41ff-a3c3-ba9a785eec3c}, !- Handle
   Surface 6,                              !- Name
   RoofCeiling,                            !- Surface Type
   ,                                       !- Construction Name
-  {d9d81f8b-c359-4937-bd0c-61c027880738}, !- Space Name
+  {ba38d70f-cca8-451e-ae3a-d7a36a9bd64b}, !- Space Name
   Surface,                                !- Outside Boundary Condition
-  {fb03b299-d86a-432e-aedd-57bb9c54b756}, !- Outside Boundary Condition Object
-=======
-  {35e5e901-af17-4703-a544-9e5e55f14d7a}, !- Handle
-  Surface 6,                              !- Name
-  RoofCeiling,                            !- Surface Type
-  ,                                       !- Construction Name
-  {071938c3-6333-495a-b281-4d7cfabc494a}, !- Space Name
-  Surface,                                !- Outside Boundary Condition
-  {93d9031a-6ea1-48d0-9214-cded94584b2a}, !- Outside Boundary Condition Object
->>>>>>> 64865042
+  {09cef0e4-f252-4283-a2c2-6dca21f1c9e2}, !- Outside Boundary Condition Object
   NoSun,                                  !- Sun Exposure
   NoWind,                                 !- Wind Exposure
   ,                                       !- View Factor to Ground
@@ -441,11 +282,7 @@
   0, 0, 2.4384;                           !- X,Y,Z Vertex 4 {m}
 
 OS:SpaceType,
-<<<<<<< HEAD
-  {ab0521ba-d9d8-4c67-8720-eef08c0e4dd5}, !- Handle
-=======
-  {30c4e9fa-d72e-4239-98fd-e821eaed1f57}, !- Handle
->>>>>>> 64865042
+  {6cfa4a51-062a-4c43-a18f-e85b635d9ab1}, !- Handle
   Space Type 1,                           !- Name
   ,                                       !- Default Construction Set Name
   ,                                       !- Default Schedule Set Name
@@ -456,15 +293,9 @@
   living;                                 !- Standards Space Type
 
 OS:Space,
-<<<<<<< HEAD
-  {5d6c2c38-3ff2-4665-b1a7-51c32370dfb7}, !- Handle
+  {e995d9c7-7f4c-49d3-8111-5fbee2354924}, !- Handle
   living space|story 2,                   !- Name
-  {ab0521ba-d9d8-4c67-8720-eef08c0e4dd5}, !- Space Type Name
-=======
-  {55068deb-f153-4fe0-bc0e-2916db05d0fc}, !- Handle
-  living space|story 2,                   !- Name
-  {30c4e9fa-d72e-4239-98fd-e821eaed1f57}, !- Space Type Name
->>>>>>> 64865042
+  {6cfa4a51-062a-4c43-a18f-e85b635d9ab1}, !- Space Type Name
   ,                                       !- Default Construction Set Name
   ,                                       !- Default Schedule Set Name
   -0,                                     !- Direction of Relative North {deg}
@@ -472,35 +303,19 @@
   0,                                      !- Y Origin {m}
   2.4384,                                 !- Z Origin {m}
   ,                                       !- Building Story Name
-<<<<<<< HEAD
-  {9b8e569e-f37e-4aa5-a8f0-90959f895b16}, !- Thermal Zone Name
+  {ecf58a64-7a65-491a-b159-73c3a03ebc8f}, !- Thermal Zone Name
   ,                                       !- Part of Total Floor Area
   ,                                       !- Design Specification Outdoor Air Object Name
-  {7b6a3ead-2d35-44f7-9b1d-8f20ea01fc21}; !- Building Unit Name
-
-OS:Surface,
-  {fb03b299-d86a-432e-aedd-57bb9c54b756}, !- Handle
+  {04baa40a-80c5-40db-974a-0df5e681bda5}; !- Building Unit Name
+
+OS:Surface,
+  {09cef0e4-f252-4283-a2c2-6dca21f1c9e2}, !- Handle
   Surface 7,                              !- Name
   Floor,                                  !- Surface Type
   ,                                       !- Construction Name
-  {5d6c2c38-3ff2-4665-b1a7-51c32370dfb7}, !- Space Name
+  {e995d9c7-7f4c-49d3-8111-5fbee2354924}, !- Space Name
   Surface,                                !- Outside Boundary Condition
-  {40bf1e17-8e17-4463-8924-fc5c715fb2f5}, !- Outside Boundary Condition Object
-=======
-  {215692f6-4152-4012-8dec-161a2d8a6dbe}, !- Thermal Zone Name
-  ,                                       !- Part of Total Floor Area
-  ,                                       !- Design Specification Outdoor Air Object Name
-  {ced7df5e-bee1-4193-93b2-22429de894d0}; !- Building Unit Name
-
-OS:Surface,
-  {93d9031a-6ea1-48d0-9214-cded94584b2a}, !- Handle
-  Surface 7,                              !- Name
-  Floor,                                  !- Surface Type
-  ,                                       !- Construction Name
-  {55068deb-f153-4fe0-bc0e-2916db05d0fc}, !- Space Name
-  Surface,                                !- Outside Boundary Condition
-  {35e5e901-af17-4703-a544-9e5e55f14d7a}, !- Outside Boundary Condition Object
->>>>>>> 64865042
+  {25df0e7c-f560-41ff-a3c3-ba9a785eec3c}, !- Outside Boundary Condition Object
   NoSun,                                  !- Sun Exposure
   NoWind,                                 !- Wind Exposure
   ,                                       !- View Factor to Ground
@@ -511,19 +326,11 @@
   11.129722368505, 0, 0;                  !- X,Y,Z Vertex 4 {m}
 
 OS:Surface,
-<<<<<<< HEAD
-  {5ed6e91b-79c7-42d2-b319-371de5803755}, !- Handle
+  {f5cf14fc-9ec1-4289-b787-05bbf747e472}, !- Handle
   Surface 8,                              !- Name
   Wall,                                   !- Surface Type
   ,                                       !- Construction Name
-  {5d6c2c38-3ff2-4665-b1a7-51c32370dfb7}, !- Space Name
-=======
-  {27a85688-acd3-4622-9d4a-fb16c627df0a}, !- Handle
-  Surface 8,                              !- Name
-  Wall,                                   !- Surface Type
-  ,                                       !- Construction Name
-  {55068deb-f153-4fe0-bc0e-2916db05d0fc}, !- Space Name
->>>>>>> 64865042
+  {e995d9c7-7f4c-49d3-8111-5fbee2354924}, !- Space Name
   Outdoors,                               !- Outside Boundary Condition
   ,                                       !- Outside Boundary Condition Object
   SunExposed,                             !- Sun Exposure
@@ -536,19 +343,11 @@
   0, 0, 2.4384;                           !- X,Y,Z Vertex 4 {m}
 
 OS:Surface,
-<<<<<<< HEAD
-  {862e0bb2-67d0-4f14-813d-7980455fe312}, !- Handle
+  {27178374-f014-44df-a554-d27a7fac702b}, !- Handle
   Surface 9,                              !- Name
   Wall,                                   !- Surface Type
   ,                                       !- Construction Name
-  {5d6c2c38-3ff2-4665-b1a7-51c32370dfb7}, !- Space Name
-=======
-  {46a4a59f-c8ee-4388-8727-da643b2df241}, !- Handle
-  Surface 9,                              !- Name
-  Wall,                                   !- Surface Type
-  ,                                       !- Construction Name
-  {55068deb-f153-4fe0-bc0e-2916db05d0fc}, !- Space Name
->>>>>>> 64865042
+  {e995d9c7-7f4c-49d3-8111-5fbee2354924}, !- Space Name
   Outdoors,                               !- Outside Boundary Condition
   ,                                       !- Outside Boundary Condition Object
   SunExposed,                             !- Sun Exposure
@@ -561,19 +360,11 @@
   0, 5.56486118425249, 2.4384;            !- X,Y,Z Vertex 4 {m}
 
 OS:Surface,
-<<<<<<< HEAD
-  {c8a0d5b0-51c7-4cc6-85ae-f39dcfec43e8}, !- Handle
+  {87688dae-4975-49ae-ae9d-8840405c772f}, !- Handle
   Surface 10,                             !- Name
   Wall,                                   !- Surface Type
   ,                                       !- Construction Name
-  {5d6c2c38-3ff2-4665-b1a7-51c32370dfb7}, !- Space Name
-=======
-  {e2508abd-b709-42d3-abda-4900e06852db}, !- Handle
-  Surface 10,                             !- Name
-  Wall,                                   !- Surface Type
-  ,                                       !- Construction Name
-  {55068deb-f153-4fe0-bc0e-2916db05d0fc}, !- Space Name
->>>>>>> 64865042
+  {e995d9c7-7f4c-49d3-8111-5fbee2354924}, !- Space Name
   Outdoors,                               !- Outside Boundary Condition
   ,                                       !- Outside Boundary Condition Object
   SunExposed,                             !- Sun Exposure
@@ -586,19 +377,11 @@
   11.129722368505, 5.56486118425249, 2.4384; !- X,Y,Z Vertex 4 {m}
 
 OS:Surface,
-<<<<<<< HEAD
-  {c16f2a52-ed0e-406b-a624-3e274241a1aa}, !- Handle
+  {98163234-4bfb-410c-8acd-32e7031e1945}, !- Handle
   Surface 11,                             !- Name
   Wall,                                   !- Surface Type
   ,                                       !- Construction Name
-  {5d6c2c38-3ff2-4665-b1a7-51c32370dfb7}, !- Space Name
-=======
-  {94e9537a-3218-4b67-a3bc-8fc06ed188e2}, !- Handle
-  Surface 11,                             !- Name
-  Wall,                                   !- Surface Type
-  ,                                       !- Construction Name
-  {55068deb-f153-4fe0-bc0e-2916db05d0fc}, !- Space Name
->>>>>>> 64865042
+  {e995d9c7-7f4c-49d3-8111-5fbee2354924}, !- Space Name
   Outdoors,                               !- Outside Boundary Condition
   ,                                       !- Outside Boundary Condition Object
   SunExposed,                             !- Sun Exposure
@@ -611,23 +394,13 @@
   11.129722368505, 0, 2.4384;             !- X,Y,Z Vertex 4 {m}
 
 OS:Surface,
-<<<<<<< HEAD
-  {8f84f426-e3df-4196-8000-315e3483cbfc}, !- Handle
+  {7a818810-1fee-4d3c-bdc7-f6ca0bf128ea}, !- Handle
   Surface 12,                             !- Name
   RoofCeiling,                            !- Surface Type
   ,                                       !- Construction Name
-  {5d6c2c38-3ff2-4665-b1a7-51c32370dfb7}, !- Space Name
+  {e995d9c7-7f4c-49d3-8111-5fbee2354924}, !- Space Name
   Surface,                                !- Outside Boundary Condition
-  {8b08a070-b5c3-410c-a30c-55911efe69ed}, !- Outside Boundary Condition Object
-=======
-  {37cc47e5-9861-41ff-b949-a4fc632360a2}, !- Handle
-  Surface 12,                             !- Name
-  RoofCeiling,                            !- Surface Type
-  ,                                       !- Construction Name
-  {55068deb-f153-4fe0-bc0e-2916db05d0fc}, !- Space Name
-  Surface,                                !- Outside Boundary Condition
-  {d329c742-fc9d-44b9-bd4f-8362a385737e}, !- Outside Boundary Condition Object
->>>>>>> 64865042
+  {c91fe126-24cc-4d52-9f82-eebb38aaab9f}, !- Outside Boundary Condition Object
   NoSun,                                  !- Sun Exposure
   NoWind,                                 !- Wind Exposure
   ,                                       !- View Factor to Ground
@@ -638,23 +411,13 @@
   0, 0, 2.4384;                           !- X,Y,Z Vertex 4 {m}
 
 OS:Surface,
-<<<<<<< HEAD
-  {8b08a070-b5c3-410c-a30c-55911efe69ed}, !- Handle
+  {c91fe126-24cc-4d52-9f82-eebb38aaab9f}, !- Handle
   Surface 13,                             !- Name
   Floor,                                  !- Surface Type
   ,                                       !- Construction Name
-  {7a77fa9d-8421-40e5-a54e-6ef61653b3ff}, !- Space Name
+  {1eafe97b-7cb6-4afa-8e5e-547e1fadad4e}, !- Space Name
   Surface,                                !- Outside Boundary Condition
-  {8f84f426-e3df-4196-8000-315e3483cbfc}, !- Outside Boundary Condition Object
-=======
-  {d329c742-fc9d-44b9-bd4f-8362a385737e}, !- Handle
-  Surface 13,                             !- Name
-  Floor,                                  !- Surface Type
-  ,                                       !- Construction Name
-  {ea04af46-cb27-4911-8f6f-b3950bbb3a41}, !- Space Name
-  Surface,                                !- Outside Boundary Condition
-  {37cc47e5-9861-41ff-b949-a4fc632360a2}, !- Outside Boundary Condition Object
->>>>>>> 64865042
+  {7a818810-1fee-4d3c-bdc7-f6ca0bf128ea}, !- Outside Boundary Condition Object
   NoSun,                                  !- Sun Exposure
   NoWind,                                 !- Wind Exposure
   ,                                       !- View Factor to Ground
@@ -665,19 +428,11 @@
   0, 0, 0;                                !- X,Y,Z Vertex 4 {m}
 
 OS:Surface,
-<<<<<<< HEAD
-  {2186dfa1-873d-446d-9a7f-21ad0bb5264e}, !- Handle
+  {4f7364e7-4d0f-4bb1-9a60-da102cb3373e}, !- Handle
   Surface 14,                             !- Name
   RoofCeiling,                            !- Surface Type
   ,                                       !- Construction Name
-  {7a77fa9d-8421-40e5-a54e-6ef61653b3ff}, !- Space Name
-=======
-  {1d084f70-6419-4565-b9ba-330bf522ceb1}, !- Handle
-  Surface 14,                             !- Name
-  RoofCeiling,                            !- Surface Type
-  ,                                       !- Construction Name
-  {ea04af46-cb27-4911-8f6f-b3950bbb3a41}, !- Space Name
->>>>>>> 64865042
+  {1eafe97b-7cb6-4afa-8e5e-547e1fadad4e}, !- Space Name
   Outdoors,                               !- Outside Boundary Condition
   ,                                       !- Outside Boundary Condition Object
   SunExposed,                             !- Sun Exposure
@@ -690,19 +445,11 @@
   11.129722368505, 0, 0;                  !- X,Y,Z Vertex 4 {m}
 
 OS:Surface,
-<<<<<<< HEAD
-  {1dfbc99c-62e2-4581-900e-3b981c3d6106}, !- Handle
+  {0414b067-16e0-4938-ae68-d34e523395d4}, !- Handle
   Surface 15,                             !- Name
   RoofCeiling,                            !- Surface Type
   ,                                       !- Construction Name
-  {7a77fa9d-8421-40e5-a54e-6ef61653b3ff}, !- Space Name
-=======
-  {93c13b27-9a5c-4e12-b68c-35db4c54d1ef}, !- Handle
-  Surface 15,                             !- Name
-  RoofCeiling,                            !- Surface Type
-  ,                                       !- Construction Name
-  {ea04af46-cb27-4911-8f6f-b3950bbb3a41}, !- Space Name
->>>>>>> 64865042
+  {1eafe97b-7cb6-4afa-8e5e-547e1fadad4e}, !- Space Name
   Outdoors,                               !- Outside Boundary Condition
   ,                                       !- Outside Boundary Condition Object
   SunExposed,                             !- Sun Exposure
@@ -715,19 +462,11 @@
   0, 5.56486118425249, 0;                 !- X,Y,Z Vertex 4 {m}
 
 OS:Surface,
-<<<<<<< HEAD
-  {f195ed50-0ed1-4e6f-abe7-7ab73ef4b5f6}, !- Handle
+  {6db5737d-790e-4235-be94-3f7a3e561bc2}, !- Handle
   Surface 16,                             !- Name
   Wall,                                   !- Surface Type
   ,                                       !- Construction Name
-  {7a77fa9d-8421-40e5-a54e-6ef61653b3ff}, !- Space Name
-=======
-  {ebf74950-8a74-4848-90e9-1f43369a61bf}, !- Handle
-  Surface 16,                             !- Name
-  Wall,                                   !- Surface Type
-  ,                                       !- Construction Name
-  {ea04af46-cb27-4911-8f6f-b3950bbb3a41}, !- Space Name
->>>>>>> 64865042
+  {1eafe97b-7cb6-4afa-8e5e-547e1fadad4e}, !- Space Name
   Outdoors,                               !- Outside Boundary Condition
   ,                                       !- Outside Boundary Condition Object
   SunExposed,                             !- Sun Exposure
@@ -739,19 +478,11 @@
   0, 0, 0;                                !- X,Y,Z Vertex 3 {m}
 
 OS:Surface,
-<<<<<<< HEAD
-  {5427df23-5b10-4044-bfe8-493232aa93e2}, !- Handle
+  {6170812e-1219-4c01-bacc-d243e6c53a76}, !- Handle
   Surface 17,                             !- Name
   Wall,                                   !- Surface Type
   ,                                       !- Construction Name
-  {7a77fa9d-8421-40e5-a54e-6ef61653b3ff}, !- Space Name
-=======
-  {cf2b8399-4a7e-4458-b099-ae9a2bff386f}, !- Handle
-  Surface 17,                             !- Name
-  Wall,                                   !- Surface Type
-  ,                                       !- Construction Name
-  {ea04af46-cb27-4911-8f6f-b3950bbb3a41}, !- Space Name
->>>>>>> 64865042
+  {1eafe97b-7cb6-4afa-8e5e-547e1fadad4e}, !- Space Name
   Outdoors,                               !- Outside Boundary Condition
   ,                                       !- Outside Boundary Condition Object
   SunExposed,                             !- Sun Exposure
@@ -763,15 +494,9 @@
   11.129722368505, 5.56486118425249, 0;   !- X,Y,Z Vertex 3 {m}
 
 OS:Space,
-<<<<<<< HEAD
-  {7a77fa9d-8421-40e5-a54e-6ef61653b3ff}, !- Handle
+  {1eafe97b-7cb6-4afa-8e5e-547e1fadad4e}, !- Handle
   unfinished attic space,                 !- Name
-  {ad6579c0-8b85-44c3-8350-5990d7c6f41c}, !- Space Type Name
-=======
-  {ea04af46-cb27-4911-8f6f-b3950bbb3a41}, !- Handle
-  unfinished attic space,                 !- Name
-  {f9d06230-dce0-4e79-a3e5-94ab4d9e795d}, !- Space Type Name
->>>>>>> 64865042
+  {78ed42ba-5133-4f44-933a-f26b8dd448ca}, !- Space Type Name
   ,                                       !- Default Construction Set Name
   ,                                       !- Default Schedule Set Name
   -0,                                     !- Direction of Relative North {deg}
@@ -779,17 +504,10 @@
   0,                                      !- Y Origin {m}
   4.8768,                                 !- Z Origin {m}
   ,                                       !- Building Story Name
-<<<<<<< HEAD
-  {27fa41ab-894c-415c-a26f-04a49902547c}; !- Thermal Zone Name
+  {fba1f327-a41f-432d-a3f4-fa311f3baad9}; !- Thermal Zone Name
 
 OS:ThermalZone,
-  {27fa41ab-894c-415c-a26f-04a49902547c}, !- Handle
-=======
-  {7f7afeda-21ae-4d6f-b498-42f7906a1579}; !- Thermal Zone Name
-
-OS:ThermalZone,
-  {7f7afeda-21ae-4d6f-b498-42f7906a1579}, !- Handle
->>>>>>> 64865042
+  {fba1f327-a41f-432d-a3f4-fa311f3baad9}, !- Handle
   unfinished attic zone,                  !- Name
   ,                                       !- Multiplier
   ,                                       !- Ceiling Height {m}
@@ -798,17 +516,10 @@
   ,                                       !- Zone Inside Convection Algorithm
   ,                                       !- Zone Outside Convection Algorithm
   ,                                       !- Zone Conditioning Equipment List Name
-<<<<<<< HEAD
-  {5e3447d8-ba72-4e21-ac8c-b4615ae341b5}, !- Zone Air Inlet Port List
-  {1d65cbcc-ac46-4757-97d8-a383b53f67af}, !- Zone Air Exhaust Port List
-  {8896a234-25f3-4a62-81bd-267900cf3a40}, !- Zone Air Node Name
-  {38a41478-c2d0-4410-94b5-c185565def31}, !- Zone Return Air Port List
-=======
-  {b7e6e441-711e-40a9-bb61-a56cb4c33c11}, !- Zone Air Inlet Port List
-  {b3f5afd8-b8d1-4f17-a500-cf11893da5f1}, !- Zone Air Exhaust Port List
-  {487ce4d7-3ce1-4028-b11b-706c67627a57}, !- Zone Air Node Name
-  {b585c301-6a4f-4e13-a7bf-5fbf9f4e4c9b}, !- Zone Return Air Port List
->>>>>>> 64865042
+  {62c0f713-f047-4d7a-a7c1-c5d329eb21d0}, !- Zone Air Inlet Port List
+  {6b3280ee-cde3-464f-b407-cecc1670fd92}, !- Zone Air Exhaust Port List
+  {6644eb78-6f47-4fde-9757-bbe17001a1f9}, !- Zone Air Node Name
+  {a71418d9-ade0-4f20-951e-d8da362a30c8}, !- Zone Return Air Port List
   ,                                       !- Primary Daylighting Control Name
   ,                                       !- Fraction of Zone Controlled by Primary Daylighting Control
   ,                                       !- Secondary Daylighting Control Name
@@ -819,71 +530,37 @@
   No;                                     !- Use Ideal Air Loads
 
 OS:Node,
-<<<<<<< HEAD
-  {c96150c6-56c2-4fa6-937f-6f4a8dfda560}, !- Handle
+  {7a8e034f-5925-4254-bd35-b2704964cba4}, !- Handle
   Node 2,                                 !- Name
-  {8896a234-25f3-4a62-81bd-267900cf3a40}, !- Inlet Port
+  {6644eb78-6f47-4fde-9757-bbe17001a1f9}, !- Inlet Port
   ;                                       !- Outlet Port
 
 OS:Connection,
-  {8896a234-25f3-4a62-81bd-267900cf3a40}, !- Handle
-  {55c4426d-7d47-407e-86ee-c1b61326cedf}, !- Name
-  {27fa41ab-894c-415c-a26f-04a49902547c}, !- Source Object
+  {6644eb78-6f47-4fde-9757-bbe17001a1f9}, !- Handle
+  {a409eb59-5504-4843-b84c-7f185b29df30}, !- Name
+  {fba1f327-a41f-432d-a3f4-fa311f3baad9}, !- Source Object
   11,                                     !- Outlet Port
-  {c96150c6-56c2-4fa6-937f-6f4a8dfda560}, !- Target Object
+  {7a8e034f-5925-4254-bd35-b2704964cba4}, !- Target Object
   2;                                      !- Inlet Port
 
 OS:PortList,
-  {5e3447d8-ba72-4e21-ac8c-b4615ae341b5}, !- Handle
-  {501479e4-d31b-4ccd-82f4-e5482f65fac8}, !- Name
-  {27fa41ab-894c-415c-a26f-04a49902547c}; !- HVAC Component
+  {62c0f713-f047-4d7a-a7c1-c5d329eb21d0}, !- Handle
+  {5b128a63-e047-4dd1-9bdf-bd010b3d15e4}, !- Name
+  {fba1f327-a41f-432d-a3f4-fa311f3baad9}; !- HVAC Component
 
 OS:PortList,
-  {1d65cbcc-ac46-4757-97d8-a383b53f67af}, !- Handle
-  {68487931-c74c-4b11-ac1f-ea0e38a4ea82}, !- Name
-  {27fa41ab-894c-415c-a26f-04a49902547c}; !- HVAC Component
+  {6b3280ee-cde3-464f-b407-cecc1670fd92}, !- Handle
+  {f50835bb-921f-4432-9bf2-6e7ae833ff08}, !- Name
+  {fba1f327-a41f-432d-a3f4-fa311f3baad9}; !- HVAC Component
 
 OS:PortList,
-  {38a41478-c2d0-4410-94b5-c185565def31}, !- Handle
-  {6a21b292-a1e6-4e07-bc8c-9acab250cb5e}, !- Name
-  {27fa41ab-894c-415c-a26f-04a49902547c}; !- HVAC Component
+  {a71418d9-ade0-4f20-951e-d8da362a30c8}, !- Handle
+  {7685d1f9-5a75-40c4-b3fc-504b3bba2cff}, !- Name
+  {fba1f327-a41f-432d-a3f4-fa311f3baad9}; !- HVAC Component
 
 OS:Sizing:Zone,
-  {0a3a5d72-1e49-4f7e-b5cc-84b344291868}, !- Handle
-  {27fa41ab-894c-415c-a26f-04a49902547c}, !- Zone or ZoneList Name
-=======
-  {5df69dd0-a17f-427b-b8d7-00502dc55a7d}, !- Handle
-  Node 2,                                 !- Name
-  {487ce4d7-3ce1-4028-b11b-706c67627a57}, !- Inlet Port
-  ;                                       !- Outlet Port
-
-OS:Connection,
-  {487ce4d7-3ce1-4028-b11b-706c67627a57}, !- Handle
-  {60b03e1e-a967-4a91-8c0d-0037eaa1abe3}, !- Name
-  {7f7afeda-21ae-4d6f-b498-42f7906a1579}, !- Source Object
-  11,                                     !- Outlet Port
-  {5df69dd0-a17f-427b-b8d7-00502dc55a7d}, !- Target Object
-  2;                                      !- Inlet Port
-
-OS:PortList,
-  {b7e6e441-711e-40a9-bb61-a56cb4c33c11}, !- Handle
-  {6405826d-b763-4512-a564-3a057a9f067c}, !- Name
-  {7f7afeda-21ae-4d6f-b498-42f7906a1579}; !- HVAC Component
-
-OS:PortList,
-  {b3f5afd8-b8d1-4f17-a500-cf11893da5f1}, !- Handle
-  {448039d5-9b06-43da-88d9-57a60ad1d436}, !- Name
-  {7f7afeda-21ae-4d6f-b498-42f7906a1579}; !- HVAC Component
-
-OS:PortList,
-  {b585c301-6a4f-4e13-a7bf-5fbf9f4e4c9b}, !- Handle
-  {2bb0ab98-9968-4b4a-b09e-17607abead2c}, !- Name
-  {7f7afeda-21ae-4d6f-b498-42f7906a1579}; !- HVAC Component
-
-OS:Sizing:Zone,
-  {0158c535-6f50-4815-bb27-23482dc56faa}, !- Handle
-  {7f7afeda-21ae-4d6f-b498-42f7906a1579}, !- Zone or ZoneList Name
->>>>>>> 64865042
+  {25eabacb-5271-43cf-bce8-a0d433c9d225}, !- Handle
+  {fba1f327-a41f-432d-a3f4-fa311f3baad9}, !- Zone or ZoneList Name
   SupplyAirTemperature,                   !- Zone Cooling Design Supply Air Temperature Input Method
   14,                                     !- Zone Cooling Design Supply Air Temperature {C}
   11.11,                                  !- Zone Cooling Design Supply Air Temperature Difference {deltaC}
@@ -912,21 +589,12 @@
   autosize;                               !- Dedicated Outdoor Air High Setpoint Temperature for Design {C}
 
 OS:ZoneHVAC:EquipmentList,
-<<<<<<< HEAD
-  {a229b271-9c18-4435-907d-e8a468429e7f}, !- Handle
+  {cbe6b540-3084-4e37-af17-be37302c695b}, !- Handle
   Zone HVAC Equipment List 2,             !- Name
-  {27fa41ab-894c-415c-a26f-04a49902547c}; !- Thermal Zone
+  {fba1f327-a41f-432d-a3f4-fa311f3baad9}; !- Thermal Zone
 
 OS:SpaceType,
-  {ad6579c0-8b85-44c3-8350-5990d7c6f41c}, !- Handle
-=======
-  {6c90df91-9bba-4554-b454-bc04a88056ea}, !- Handle
-  Zone HVAC Equipment List 2,             !- Name
-  {7f7afeda-21ae-4d6f-b498-42f7906a1579}; !- Thermal Zone
-
-OS:SpaceType,
-  {f9d06230-dce0-4e79-a3e5-94ab4d9e795d}, !- Handle
->>>>>>> 64865042
+  {78ed42ba-5133-4f44-933a-f26b8dd448ca}, !- Handle
   Space Type 2,                           !- Name
   ,                                       !- Default Construction Set Name
   ,                                       !- Default Schedule Set Name
@@ -937,11 +605,7 @@
   unfinished attic;                       !- Standards Space Type
 
 OS:ThermalZone,
-<<<<<<< HEAD
-  {9c93c6e3-7fac-4900-8862-c035e2924eba}, !- Handle
-=======
-  {6746015b-3c65-4613-89fc-556b31370777}, !- Handle
->>>>>>> 64865042
+  {22955e02-3674-4e41-99e2-03dce804ea40}, !- Handle
   finished basement zone,                 !- Name
   ,                                       !- Multiplier
   ,                                       !- Ceiling Height {m}
@@ -950,17 +614,10 @@
   ,                                       !- Zone Inside Convection Algorithm
   ,                                       !- Zone Outside Convection Algorithm
   ,                                       !- Zone Conditioning Equipment List Name
-<<<<<<< HEAD
-  {4f7f9e80-8bb6-4fb9-88fa-f2bc191a4593}, !- Zone Air Inlet Port List
-  {0a85a9f4-e017-49e7-ab17-df3acf650bf1}, !- Zone Air Exhaust Port List
-  {cfe97de6-29de-4a37-908a-6a62b6911177}, !- Zone Air Node Name
-  {4a96680d-bf96-4cc1-829e-ac5b5bb729dc}, !- Zone Return Air Port List
-=======
-  {d525520f-35c9-4b05-ad12-114e117e47f3}, !- Zone Air Inlet Port List
-  {ee90958f-62f0-46a4-91b4-0d600ea297d4}, !- Zone Air Exhaust Port List
-  {c4a9e613-4bab-4f7b-a217-46c8843b8eaa}, !- Zone Air Node Name
-  {97a6fb5d-68a3-4208-addb-7f724134c34b}, !- Zone Return Air Port List
->>>>>>> 64865042
+  {a381fe04-c219-4f44-959b-10d7ee538b83}, !- Zone Air Inlet Port List
+  {2a30e39d-6d88-4f2c-b98b-1a8ce537e10c}, !- Zone Air Exhaust Port List
+  {f30fc1ba-dcc9-4ef6-a463-bbc39e978155}, !- Zone Air Node Name
+  {025f0a78-15e8-40f2-b58a-b0dc222c0828}, !- Zone Return Air Port List
   ,                                       !- Primary Daylighting Control Name
   ,                                       !- Fraction of Zone Controlled by Primary Daylighting Control
   ,                                       !- Secondary Daylighting Control Name
@@ -971,71 +628,37 @@
   No;                                     !- Use Ideal Air Loads
 
 OS:Node,
-<<<<<<< HEAD
-  {613556b6-42f4-4f76-ac3b-c88868ceef79}, !- Handle
+  {a220b2d2-c9ca-4e47-97c9-bb88cd4a309c}, !- Handle
   Node 3,                                 !- Name
-  {cfe97de6-29de-4a37-908a-6a62b6911177}, !- Inlet Port
+  {f30fc1ba-dcc9-4ef6-a463-bbc39e978155}, !- Inlet Port
   ;                                       !- Outlet Port
 
 OS:Connection,
-  {cfe97de6-29de-4a37-908a-6a62b6911177}, !- Handle
-  {a6350e5e-5aa2-4a08-86d1-9868cb9b8e76}, !- Name
-  {9c93c6e3-7fac-4900-8862-c035e2924eba}, !- Source Object
+  {f30fc1ba-dcc9-4ef6-a463-bbc39e978155}, !- Handle
+  {a798de2f-f4c0-486a-a23e-c593a15b341b}, !- Name
+  {22955e02-3674-4e41-99e2-03dce804ea40}, !- Source Object
   11,                                     !- Outlet Port
-  {613556b6-42f4-4f76-ac3b-c88868ceef79}, !- Target Object
+  {a220b2d2-c9ca-4e47-97c9-bb88cd4a309c}, !- Target Object
   2;                                      !- Inlet Port
 
 OS:PortList,
-  {4f7f9e80-8bb6-4fb9-88fa-f2bc191a4593}, !- Handle
-  {44f6c075-8a4a-4c0f-81fd-1dccc04b84a7}, !- Name
-  {9c93c6e3-7fac-4900-8862-c035e2924eba}; !- HVAC Component
+  {a381fe04-c219-4f44-959b-10d7ee538b83}, !- Handle
+  {ae4d25f8-783f-4b03-8b67-4531b7177518}, !- Name
+  {22955e02-3674-4e41-99e2-03dce804ea40}; !- HVAC Component
 
 OS:PortList,
-  {0a85a9f4-e017-49e7-ab17-df3acf650bf1}, !- Handle
-  {8e06934d-de7b-4641-83f4-505ef74a1cc2}, !- Name
-  {9c93c6e3-7fac-4900-8862-c035e2924eba}; !- HVAC Component
+  {2a30e39d-6d88-4f2c-b98b-1a8ce537e10c}, !- Handle
+  {6014f2ad-9312-4baf-89b7-c691f2ffe34c}, !- Name
+  {22955e02-3674-4e41-99e2-03dce804ea40}; !- HVAC Component
 
 OS:PortList,
-  {4a96680d-bf96-4cc1-829e-ac5b5bb729dc}, !- Handle
-  {4ba72395-498a-4edc-bece-9746f5d12051}, !- Name
-  {9c93c6e3-7fac-4900-8862-c035e2924eba}; !- HVAC Component
+  {025f0a78-15e8-40f2-b58a-b0dc222c0828}, !- Handle
+  {2b0963bd-383b-4ecd-aaf6-84e8cf26d8d8}, !- Name
+  {22955e02-3674-4e41-99e2-03dce804ea40}; !- HVAC Component
 
 OS:Sizing:Zone,
-  {0f253f09-e837-4c47-b327-556450ae836d}, !- Handle
-  {9c93c6e3-7fac-4900-8862-c035e2924eba}, !- Zone or ZoneList Name
-=======
-  {f9a83406-2ff8-4d45-bdc7-202e96e05285}, !- Handle
-  Node 3,                                 !- Name
-  {c4a9e613-4bab-4f7b-a217-46c8843b8eaa}, !- Inlet Port
-  ;                                       !- Outlet Port
-
-OS:Connection,
-  {c4a9e613-4bab-4f7b-a217-46c8843b8eaa}, !- Handle
-  {3dc0b28a-fc09-4130-bc46-5e4d2c0d55f3}, !- Name
-  {6746015b-3c65-4613-89fc-556b31370777}, !- Source Object
-  11,                                     !- Outlet Port
-  {f9a83406-2ff8-4d45-bdc7-202e96e05285}, !- Target Object
-  2;                                      !- Inlet Port
-
-OS:PortList,
-  {d525520f-35c9-4b05-ad12-114e117e47f3}, !- Handle
-  {30df9de6-a167-46c7-a17c-6e1b80000f88}, !- Name
-  {6746015b-3c65-4613-89fc-556b31370777}; !- HVAC Component
-
-OS:PortList,
-  {ee90958f-62f0-46a4-91b4-0d600ea297d4}, !- Handle
-  {86cd5443-37d5-48ba-a22b-d13039f45aa9}, !- Name
-  {6746015b-3c65-4613-89fc-556b31370777}; !- HVAC Component
-
-OS:PortList,
-  {97a6fb5d-68a3-4208-addb-7f724134c34b}, !- Handle
-  {307ef595-75c7-4174-bd00-f08103a3df31}, !- Name
-  {6746015b-3c65-4613-89fc-556b31370777}; !- HVAC Component
-
-OS:Sizing:Zone,
-  {63e66d39-f894-4ec3-a833-d9ac9a2ce37e}, !- Handle
-  {6746015b-3c65-4613-89fc-556b31370777}, !- Zone or ZoneList Name
->>>>>>> 64865042
+  {c8b2ff46-0400-4e06-b736-41cf0473be82}, !- Handle
+  {22955e02-3674-4e41-99e2-03dce804ea40}, !- Zone or ZoneList Name
   SupplyAirTemperature,                   !- Zone Cooling Design Supply Air Temperature Input Method
   14,                                     !- Zone Cooling Design Supply Air Temperature {C}
   11.11,                                  !- Zone Cooling Design Supply Air Temperature Difference {deltaC}
@@ -1064,25 +687,14 @@
   autosize;                               !- Dedicated Outdoor Air High Setpoint Temperature for Design {C}
 
 OS:ZoneHVAC:EquipmentList,
-<<<<<<< HEAD
-  {f94d5e48-8d5f-45a1-a097-485a8f2aa16b}, !- Handle
+  {29fa3cbc-c3a6-49d1-ae34-b3ad5f736730}, !- Handle
   Zone HVAC Equipment List 3,             !- Name
-  {9c93c6e3-7fac-4900-8862-c035e2924eba}; !- Thermal Zone
+  {22955e02-3674-4e41-99e2-03dce804ea40}; !- Thermal Zone
 
 OS:Space,
-  {0e2d2cc6-1e14-4d4a-b101-c30f369be778}, !- Handle
+  {282ad6a5-9480-4bd4-80f2-34d5ee7a74dc}, !- Handle
   finished basement space,                !- Name
-  {e09283bb-6660-4fed-a488-2bd674dbc115}, !- Space Type Name
-=======
-  {b7a4ba54-db7d-4714-afd2-023b5556b573}, !- Handle
-  Zone HVAC Equipment List 3,             !- Name
-  {6746015b-3c65-4613-89fc-556b31370777}; !- Thermal Zone
-
-OS:Space,
-  {0b6b0f43-09ef-451a-aad2-4aac0e1fb482}, !- Handle
-  finished basement space,                !- Name
-  {b00cb7a9-dc3a-4a7a-b01d-95d22bb86fa1}, !- Space Type Name
->>>>>>> 64865042
+  {9f3112e0-31e8-49b5-8e1f-3ec6170c8010}, !- Space Type Name
   ,                                       !- Default Construction Set Name
   ,                                       !- Default Schedule Set Name
   -0,                                     !- Direction of Relative North {deg}
@@ -1090,31 +702,17 @@
   0,                                      !- Y Origin {m}
   -2.4384,                                !- Z Origin {m}
   ,                                       !- Building Story Name
-<<<<<<< HEAD
-  {9c93c6e3-7fac-4900-8862-c035e2924eba}, !- Thermal Zone Name
+  {22955e02-3674-4e41-99e2-03dce804ea40}, !- Thermal Zone Name
   ,                                       !- Part of Total Floor Area
   ,                                       !- Design Specification Outdoor Air Object Name
-  {7b6a3ead-2d35-44f7-9b1d-8f20ea01fc21}; !- Building Unit Name
-
-OS:Surface,
-  {b9354042-997a-4c08-9928-aa38108d8a45}, !- Handle
+  {04baa40a-80c5-40db-974a-0df5e681bda5}; !- Building Unit Name
+
+OS:Surface,
+  {2854b466-2bd2-4835-9646-3cee72abc7ae}, !- Handle
   Surface 18,                             !- Name
   Floor,                                  !- Surface Type
   ,                                       !- Construction Name
-  {0e2d2cc6-1e14-4d4a-b101-c30f369be778}, !- Space Name
-=======
-  {6746015b-3c65-4613-89fc-556b31370777}, !- Thermal Zone Name
-  ,                                       !- Part of Total Floor Area
-  ,                                       !- Design Specification Outdoor Air Object Name
-  {ced7df5e-bee1-4193-93b2-22429de894d0}; !- Building Unit Name
-
-OS:Surface,
-  {4e82eee7-a48f-4c59-b91d-661a4b5e33b0}, !- Handle
-  Surface 18,                             !- Name
-  Floor,                                  !- Surface Type
-  ,                                       !- Construction Name
-  {0b6b0f43-09ef-451a-aad2-4aac0e1fb482}, !- Space Name
->>>>>>> 64865042
+  {282ad6a5-9480-4bd4-80f2-34d5ee7a74dc}, !- Space Name
   Foundation,                             !- Outside Boundary Condition
   ,                                       !- Outside Boundary Condition Object
   NoSun,                                  !- Sun Exposure
@@ -1127,19 +725,11 @@
   11.129722368505, 0, 0;                  !- X,Y,Z Vertex 4 {m}
 
 OS:Surface,
-<<<<<<< HEAD
-  {1a45975b-f924-4513-8119-40841d4c801c}, !- Handle
+  {e4655db5-1a6c-412e-aaa4-2f05a8205615}, !- Handle
   Surface 19,                             !- Name
   Wall,                                   !- Surface Type
   ,                                       !- Construction Name
-  {0e2d2cc6-1e14-4d4a-b101-c30f369be778}, !- Space Name
-=======
-  {48ff2301-4e33-4eb5-8e09-249e6f3202f9}, !- Handle
-  Surface 19,                             !- Name
-  Wall,                                   !- Surface Type
-  ,                                       !- Construction Name
-  {0b6b0f43-09ef-451a-aad2-4aac0e1fb482}, !- Space Name
->>>>>>> 64865042
+  {282ad6a5-9480-4bd4-80f2-34d5ee7a74dc}, !- Space Name
   Foundation,                             !- Outside Boundary Condition
   ,                                       !- Outside Boundary Condition Object
   NoSun,                                  !- Sun Exposure
@@ -1152,19 +742,11 @@
   0, 0, 2.4384;                           !- X,Y,Z Vertex 4 {m}
 
 OS:Surface,
-<<<<<<< HEAD
-  {d6aa7f7b-9597-49a6-aab2-0a9e251ccfb2}, !- Handle
+  {1851607e-33be-4732-a415-bac47a253690}, !- Handle
   Surface 20,                             !- Name
   Wall,                                   !- Surface Type
   ,                                       !- Construction Name
-  {0e2d2cc6-1e14-4d4a-b101-c30f369be778}, !- Space Name
-=======
-  {764cece3-cdd0-4a5f-a3d6-c5643b3d47c4}, !- Handle
-  Surface 20,                             !- Name
-  Wall,                                   !- Surface Type
-  ,                                       !- Construction Name
-  {0b6b0f43-09ef-451a-aad2-4aac0e1fb482}, !- Space Name
->>>>>>> 64865042
+  {282ad6a5-9480-4bd4-80f2-34d5ee7a74dc}, !- Space Name
   Foundation,                             !- Outside Boundary Condition
   ,                                       !- Outside Boundary Condition Object
   NoSun,                                  !- Sun Exposure
@@ -1177,19 +759,11 @@
   0, 5.56486118425249, 2.4384;            !- X,Y,Z Vertex 4 {m}
 
 OS:Surface,
-<<<<<<< HEAD
-  {5ef1ff21-51fa-404d-90c3-825fff6d9095}, !- Handle
+  {a0915190-290a-46d2-b4b9-8475b9f4fd8b}, !- Handle
   Surface 21,                             !- Name
   Wall,                                   !- Surface Type
   ,                                       !- Construction Name
-  {0e2d2cc6-1e14-4d4a-b101-c30f369be778}, !- Space Name
-=======
-  {1672565f-d424-4810-83cb-c81b67e8df18}, !- Handle
-  Surface 21,                             !- Name
-  Wall,                                   !- Surface Type
-  ,                                       !- Construction Name
-  {0b6b0f43-09ef-451a-aad2-4aac0e1fb482}, !- Space Name
->>>>>>> 64865042
+  {282ad6a5-9480-4bd4-80f2-34d5ee7a74dc}, !- Space Name
   Foundation,                             !- Outside Boundary Condition
   ,                                       !- Outside Boundary Condition Object
   NoSun,                                  !- Sun Exposure
@@ -1202,19 +776,11 @@
   11.129722368505, 5.56486118425249, 2.4384; !- X,Y,Z Vertex 4 {m}
 
 OS:Surface,
-<<<<<<< HEAD
-  {e9674cb4-39de-48f1-8a3d-761209ee2d81}, !- Handle
+  {86e5e8c2-d83c-4f67-b8e5-e8c5700f8735}, !- Handle
   Surface 22,                             !- Name
   Wall,                                   !- Surface Type
   ,                                       !- Construction Name
-  {0e2d2cc6-1e14-4d4a-b101-c30f369be778}, !- Space Name
-=======
-  {9056c3d3-4adb-472d-88f7-6e6ef1f3de0c}, !- Handle
-  Surface 22,                             !- Name
-  Wall,                                   !- Surface Type
-  ,                                       !- Construction Name
-  {0b6b0f43-09ef-451a-aad2-4aac0e1fb482}, !- Space Name
->>>>>>> 64865042
+  {282ad6a5-9480-4bd4-80f2-34d5ee7a74dc}, !- Space Name
   Foundation,                             !- Outside Boundary Condition
   ,                                       !- Outside Boundary Condition Object
   NoSun,                                  !- Sun Exposure
@@ -1227,23 +793,13 @@
   11.129722368505, 0, 2.4384;             !- X,Y,Z Vertex 4 {m}
 
 OS:Surface,
-<<<<<<< HEAD
-  {5ee20a49-0dc9-43d2-afc4-51c1baa55cfb}, !- Handle
+  {350c2b79-3ef2-4e9a-869e-a9887ed379de}, !- Handle
   Surface 23,                             !- Name
   RoofCeiling,                            !- Surface Type
   ,                                       !- Construction Name
-  {0e2d2cc6-1e14-4d4a-b101-c30f369be778}, !- Space Name
+  {282ad6a5-9480-4bd4-80f2-34d5ee7a74dc}, !- Space Name
   Surface,                                !- Outside Boundary Condition
-  {59769504-8ea8-4ecd-bd13-d63ad8c3f6b3}, !- Outside Boundary Condition Object
-=======
-  {1dd65c7c-e5a8-4be7-afce-8925d2f924f5}, !- Handle
-  Surface 23,                             !- Name
-  RoofCeiling,                            !- Surface Type
-  ,                                       !- Construction Name
-  {0b6b0f43-09ef-451a-aad2-4aac0e1fb482}, !- Space Name
-  Surface,                                !- Outside Boundary Condition
-  {37b014ce-a694-4992-8582-4503cfaf8718}, !- Outside Boundary Condition Object
->>>>>>> 64865042
+  {9cb858ee-0239-4ddb-a62a-30452f6d9157}, !- Outside Boundary Condition Object
   NoSun,                                  !- Sun Exposure
   NoWind,                                 !- Wind Exposure
   ,                                       !- View Factor to Ground
@@ -1254,11 +810,7 @@
   0, 0, 2.4384;                           !- X,Y,Z Vertex 4 {m}
 
 OS:SpaceType,
-<<<<<<< HEAD
-  {e09283bb-6660-4fed-a488-2bd674dbc115}, !- Handle
-=======
-  {b00cb7a9-dc3a-4a7a-b01d-95d22bb86fa1}, !- Handle
->>>>>>> 64865042
+  {9f3112e0-31e8-49b5-8e1f-3ec6170c8010}, !- Handle
   Space Type 3,                           !- Name
   ,                                       !- Default Construction Set Name
   ,                                       !- Default Schedule Set Name
@@ -1269,23 +821,14 @@
   finished basement;                      !- Standards Space Type
 
 OS:BuildingUnit,
-<<<<<<< HEAD
-  {7b6a3ead-2d35-44f7-9b1d-8f20ea01fc21}, !- Handle
-=======
-  {ced7df5e-bee1-4193-93b2-22429de894d0}, !- Handle
->>>>>>> 64865042
+  {04baa40a-80c5-40db-974a-0df5e681bda5}, !- Handle
   unit 1,                                 !- Name
   ,                                       !- Rendering Color
   Residential;                            !- Building Unit Type
 
 OS:AdditionalProperties,
-<<<<<<< HEAD
-  {76772c65-9e67-4a60-a361-32aa80c52271}, !- Handle
-  {7b6a3ead-2d35-44f7-9b1d-8f20ea01fc21}, !- Object Name
-=======
-  {855fd17b-2562-4e5f-b203-4a5016fb168c}, !- Handle
-  {ced7df5e-bee1-4193-93b2-22429de894d0}, !- Object Name
->>>>>>> 64865042
+  {e5a315a5-50f5-407f-9603-b4d917769163}, !- Handle
+  {04baa40a-80c5-40db-974a-0df5e681bda5}, !- Object Name
   NumberOfBedrooms,                       !- Feature Name 1
   Integer,                                !- Feature Data Type 1
   3,                                      !- Feature Value 1
@@ -1297,20 +840,12 @@
   2.6400000000000001;                     !- Feature Value 3
 
 OS:External:File,
-<<<<<<< HEAD
-  {c42a60d8-bbfe-4013-bcdc-ac004e1740b0}, !- Handle
-=======
-  {a8e37e8a-0f20-4fcd-8564-c75c6bf6814a}, !- Handle
->>>>>>> 64865042
+  {392aecce-4821-4d9f-a736-b29ac96b9499}, !- Handle
   8760.csv,                               !- Name
   8760.csv;                               !- File Name
 
 OS:Schedule:Day,
-<<<<<<< HEAD
-  {cd6b7565-cd4e-4048-aff8-8d2c52ab918e}, !- Handle
-=======
-  {69f37c7d-9d8a-4a0e-8bb5-84c8361bf6a6}, !- Handle
->>>>>>> 64865042
+  {f900db2b-2d01-47c6-97af-f7a527430581}, !- Handle
   Schedule Day 1,                         !- Name
   ,                                       !- Schedule Type Limits Name
   ,                                       !- Interpolate to Timestep
@@ -1319,11 +854,7 @@
   0;                                      !- Value Until Time 1
 
 OS:Schedule:Day,
-<<<<<<< HEAD
-  {deb1d8c1-ad05-4877-8963-41fbaadda3c6}, !- Handle
-=======
-  {4139b3ff-d40a-4c8a-bb9a-cb576b809f95}, !- Handle
->>>>>>> 64865042
+  {4e1937b6-60d3-4019-87e3-6aaaf98b35a8}, !- Handle
   Schedule Day 2,                         !- Name
   ,                                       !- Schedule Type Limits Name
   ,                                       !- Interpolate to Timestep
@@ -1332,17 +863,10 @@
   1;                                      !- Value Until Time 1
 
 OS:Schedule:File,
-<<<<<<< HEAD
-  {61df9654-2993-462a-a737-b14d370e1a6b}, !- Handle
+  {c08a6cdf-3253-4554-aa4e-d93c25e240eb}, !- Handle
   occupants,                              !- Name
-  {34fa1fff-a6cc-42d4-99b0-d73aa78982c2}, !- Schedule Type Limits Name
-  {c42a60d8-bbfe-4013-bcdc-ac004e1740b0}, !- External File Name
-=======
-  {2e2df2c8-fee7-49e7-8412-02ed7d9a7299}, !- Handle
-  occupants,                              !- Name
-  {5af07072-e12a-435d-a361-90e870e76cb4}, !- Schedule Type Limits Name
-  {a8e37e8a-0f20-4fcd-8564-c75c6bf6814a}, !- External File Name
->>>>>>> 64865042
+  {d4df480f-7060-47ff-91bb-464ce835ce0e}, !- Schedule Type Limits Name
+  {392aecce-4821-4d9f-a736-b29ac96b9499}, !- External File Name
   1,                                      !- Column Number
   1,                                      !- Rows to Skip at Top
   8760,                                   !- Number of Hours of Data
@@ -1351,141 +875,22 @@
   60;                                     !- Minutes per Item
 
 OS:Schedule:Ruleset,
-<<<<<<< HEAD
-  {f60518b1-a31c-4c9b-aba3-da5a7efea4c5}, !- Handle
+  {0b54763d-915d-48ae-82c5-48e608c7a277}, !- Handle
   Schedule Ruleset 1,                     !- Name
-  {ed07cf5f-702f-4950-b495-4f0421b34770}, !- Schedule Type Limits Name
-  {d430076c-95a1-4c9c-908d-5bc87327bed2}; !- Default Day Schedule Name
+  {1653737b-107a-479e-be13-17917345b72e}, !- Schedule Type Limits Name
+  {b16469de-1832-4a1d-805c-3e607a21a1bb}; !- Default Day Schedule Name
 
 OS:Schedule:Day,
-  {d430076c-95a1-4c9c-908d-5bc87327bed2}, !- Handle
+  {b16469de-1832-4a1d-805c-3e607a21a1bb}, !- Handle
   Schedule Day 3,                         !- Name
-  {ed07cf5f-702f-4950-b495-4f0421b34770}, !- Schedule Type Limits Name
-=======
-  {5130599f-e28f-495a-967c-b6c1d25b4551}, !- Handle
-  Schedule Ruleset 1,                     !- Name
-  {722c49a8-51f8-4811-b31a-8405b7e5d31a}, !- Schedule Type Limits Name
-  {70ba4e8d-7c48-4aaf-b6fc-d3cf606149d8}; !- Default Day Schedule Name
-
-OS:Schedule:Day,
-  {70ba4e8d-7c48-4aaf-b6fc-d3cf606149d8}, !- Handle
-  Schedule Day 3,                         !- Name
-  {722c49a8-51f8-4811-b31a-8405b7e5d31a}, !- Schedule Type Limits Name
->>>>>>> 64865042
+  {1653737b-107a-479e-be13-17917345b72e}, !- Schedule Type Limits Name
   ,                                       !- Interpolate to Timestep
   24,                                     !- Hour 1
   0,                                      !- Minute 1
   112.539290946133;                       !- Value Until Time 1
 
 OS:People:Definition,
-<<<<<<< HEAD
-  {0966e237-c14a-4427-a001-6eae02399a4d}, !- Handle
-  res occupants|living space|story 2,     !- Name
-=======
-  {12568fb5-5c9f-4c32-aa1a-9d337cd0ab36}, !- Handle
-  res occupants|living space,             !- Name
->>>>>>> 64865042
-  People,                                 !- Number of People Calculation Method
-  0.88,                                   !- Number of People {people}
-  ,                                       !- People per Space Floor Area {person/m2}
-  ,                                       !- Space Floor Area per Person {m2/person}
-  0.319734,                               !- Fraction Radiant
-  0.573,                                  !- Sensible Heat Fraction
-  0,                                      !- Carbon Dioxide Generation Rate {m3/s-W}
-  No,                                     !- Enable ASHRAE 55 Comfort Warnings
-  ZoneAveraged;                           !- Mean Radiant Temperature Calculation Type
-
-OS:People,
-<<<<<<< HEAD
-  {b50b318c-abe7-4822-a379-9268a85509e3}, !- Handle
-  res occupants|living space|story 2,     !- Name
-  {0966e237-c14a-4427-a001-6eae02399a4d}, !- People Definition Name
-  {5d6c2c38-3ff2-4665-b1a7-51c32370dfb7}, !- Space or SpaceType Name
-  {61df9654-2993-462a-a737-b14d370e1a6b}, !- Number of People Schedule Name
-  {f60518b1-a31c-4c9b-aba3-da5a7efea4c5}, !- Activity Level Schedule Name
-=======
-  {301985a1-562b-4b51-b9bc-8c41feaf3607}, !- Handle
-  res occupants|living space,             !- Name
-  {12568fb5-5c9f-4c32-aa1a-9d337cd0ab36}, !- People Definition Name
-  {071938c3-6333-495a-b281-4d7cfabc494a}, !- Space or SpaceType Name
-  {2e2df2c8-fee7-49e7-8412-02ed7d9a7299}, !- Number of People Schedule Name
-  {5130599f-e28f-495a-967c-b6c1d25b4551}, !- Activity Level Schedule Name
->>>>>>> 64865042
-  ,                                       !- Surface Name/Angle Factor List Name
-  ,                                       !- Work Efficiency Schedule Name
-  ,                                       !- Clothing Insulation Schedule Name
-  ,                                       !- Air Velocity Schedule Name
-  1;                                      !- Multiplier
-
-OS:ScheduleTypeLimits,
-<<<<<<< HEAD
-  {ed07cf5f-702f-4950-b495-4f0421b34770}, !- Handle
-=======
-  {722c49a8-51f8-4811-b31a-8405b7e5d31a}, !- Handle
->>>>>>> 64865042
-  ActivityLevel,                          !- Name
-  0,                                      !- Lower Limit Value
-  ,                                       !- Upper Limit Value
-  Continuous,                             !- Numeric Type
-  ActivityLevel;                          !- Unit Type
-
-OS:ScheduleTypeLimits,
-<<<<<<< HEAD
-  {34fa1fff-a6cc-42d4-99b0-d73aa78982c2}, !- Handle
-=======
-  {5af07072-e12a-435d-a361-90e870e76cb4}, !- Handle
->>>>>>> 64865042
-  Fractional,                             !- Name
-  0,                                      !- Lower Limit Value
-  1,                                      !- Upper Limit Value
-  Continuous;                             !- Numeric Type
-
-OS:People:Definition,
-<<<<<<< HEAD
-  {089fa4d3-cfa8-4c21-9de4-da60ff51d74f}, !- Handle
-  res occupants|living space,             !- Name
-=======
-  {8c267254-f64c-4ed3-98cd-21b7a033966f}, !- Handle
-  res occupants|living space|story 2,     !- Name
->>>>>>> 64865042
-  People,                                 !- Number of People Calculation Method
-  0.88,                                   !- Number of People {people}
-  ,                                       !- People per Space Floor Area {person/m2}
-  ,                                       !- Space Floor Area per Person {m2/person}
-  0.319734,                               !- Fraction Radiant
-  0.573,                                  !- Sensible Heat Fraction
-  0,                                      !- Carbon Dioxide Generation Rate {m3/s-W}
-  No,                                     !- Enable ASHRAE 55 Comfort Warnings
-  ZoneAveraged;                           !- Mean Radiant Temperature Calculation Type
-
-OS:People,
-<<<<<<< HEAD
-  {80660f4c-0fa4-49c2-b7a5-a505a77600e9}, !- Handle
-  res occupants|living space,             !- Name
-  {089fa4d3-cfa8-4c21-9de4-da60ff51d74f}, !- People Definition Name
-  {d9d81f8b-c359-4937-bd0c-61c027880738}, !- Space or SpaceType Name
-  {61df9654-2993-462a-a737-b14d370e1a6b}, !- Number of People Schedule Name
-  {f60518b1-a31c-4c9b-aba3-da5a7efea4c5}, !- Activity Level Schedule Name
-=======
-  {df352a2a-fc3a-44f7-90e7-ccb2736d7b8c}, !- Handle
-  res occupants|living space|story 2,     !- Name
-  {8c267254-f64c-4ed3-98cd-21b7a033966f}, !- People Definition Name
-  {55068deb-f153-4fe0-bc0e-2916db05d0fc}, !- Space or SpaceType Name
-  {2e2df2c8-fee7-49e7-8412-02ed7d9a7299}, !- Number of People Schedule Name
-  {5130599f-e28f-495a-967c-b6c1d25b4551}, !- Activity Level Schedule Name
->>>>>>> 64865042
-  ,                                       !- Surface Name/Angle Factor List Name
-  ,                                       !- Work Efficiency Schedule Name
-  ,                                       !- Clothing Insulation Schedule Name
-  ,                                       !- Air Velocity Schedule Name
-  1;                                      !- Multiplier
-
-OS:People:Definition,
-<<<<<<< HEAD
-  {a8011424-f4cc-41f1-bfa3-b73e410bb125}, !- Handle
-=======
-  {613610eb-2bf8-4e19-9029-b0dcf584773a}, !- Handle
->>>>>>> 64865042
+  {d850ae45-a941-4afb-b957-e3c8f694d807}, !- Handle
   res occupants|finished basement space,  !- Name
   People,                                 !- Number of People Calculation Method
   0.88,                                   !- Number of People {people}
@@ -1498,23 +903,81 @@
   ZoneAveraged;                           !- Mean Radiant Temperature Calculation Type
 
 OS:People,
-<<<<<<< HEAD
-  {b7d3fc68-e0f7-4fc9-bae4-204aab4337ec}, !- Handle
+  {655c049e-1c70-453e-b4cc-946e0435d04b}, !- Handle
   res occupants|finished basement space,  !- Name
-  {a8011424-f4cc-41f1-bfa3-b73e410bb125}, !- People Definition Name
-  {0e2d2cc6-1e14-4d4a-b101-c30f369be778}, !- Space or SpaceType Name
-  {61df9654-2993-462a-a737-b14d370e1a6b}, !- Number of People Schedule Name
-  {f60518b1-a31c-4c9b-aba3-da5a7efea4c5}, !- Activity Level Schedule Name
-=======
-  {dbba0d0e-771d-45d7-b3ed-58c819274edf}, !- Handle
-  res occupants|finished basement space,  !- Name
-  {613610eb-2bf8-4e19-9029-b0dcf584773a}, !- People Definition Name
-  {0b6b0f43-09ef-451a-aad2-4aac0e1fb482}, !- Space or SpaceType Name
-  {2e2df2c8-fee7-49e7-8412-02ed7d9a7299}, !- Number of People Schedule Name
-  {5130599f-e28f-495a-967c-b6c1d25b4551}, !- Activity Level Schedule Name
->>>>>>> 64865042
+  {d850ae45-a941-4afb-b957-e3c8f694d807}, !- People Definition Name
+  {282ad6a5-9480-4bd4-80f2-34d5ee7a74dc}, !- Space or SpaceType Name
+  {c08a6cdf-3253-4554-aa4e-d93c25e240eb}, !- Number of People Schedule Name
+  {0b54763d-915d-48ae-82c5-48e608c7a277}, !- Activity Level Schedule Name
   ,                                       !- Surface Name/Angle Factor List Name
   ,                                       !- Work Efficiency Schedule Name
   ,                                       !- Clothing Insulation Schedule Name
   ,                                       !- Air Velocity Schedule Name
   1;                                      !- Multiplier
+
+OS:ScheduleTypeLimits,
+  {1653737b-107a-479e-be13-17917345b72e}, !- Handle
+  ActivityLevel,                          !- Name
+  0,                                      !- Lower Limit Value
+  ,                                       !- Upper Limit Value
+  Continuous,                             !- Numeric Type
+  ActivityLevel;                          !- Unit Type
+
+OS:ScheduleTypeLimits,
+  {d4df480f-7060-47ff-91bb-464ce835ce0e}, !- Handle
+  Fractional,                             !- Name
+  0,                                      !- Lower Limit Value
+  1,                                      !- Upper Limit Value
+  Continuous;                             !- Numeric Type
+
+OS:People:Definition,
+  {4918fb58-1e1b-48fe-9491-86ae8e1c5e66}, !- Handle
+  res occupants|living space,             !- Name
+  People,                                 !- Number of People Calculation Method
+  0.88,                                   !- Number of People {people}
+  ,                                       !- People per Space Floor Area {person/m2}
+  ,                                       !- Space Floor Area per Person {m2/person}
+  0.319734,                               !- Fraction Radiant
+  0.573,                                  !- Sensible Heat Fraction
+  0,                                      !- Carbon Dioxide Generation Rate {m3/s-W}
+  No,                                     !- Enable ASHRAE 55 Comfort Warnings
+  ZoneAveraged;                           !- Mean Radiant Temperature Calculation Type
+
+OS:People,
+  {89bd50d0-43ed-4ab2-bcf1-beb6aa9f3160}, !- Handle
+  res occupants|living space,             !- Name
+  {4918fb58-1e1b-48fe-9491-86ae8e1c5e66}, !- People Definition Name
+  {ba38d70f-cca8-451e-ae3a-d7a36a9bd64b}, !- Space or SpaceType Name
+  {c08a6cdf-3253-4554-aa4e-d93c25e240eb}, !- Number of People Schedule Name
+  {0b54763d-915d-48ae-82c5-48e608c7a277}, !- Activity Level Schedule Name
+  ,                                       !- Surface Name/Angle Factor List Name
+  ,                                       !- Work Efficiency Schedule Name
+  ,                                       !- Clothing Insulation Schedule Name
+  ,                                       !- Air Velocity Schedule Name
+  1;                                      !- Multiplier
+
+OS:People:Definition,
+  {6906251a-6109-4292-8063-3a662011878f}, !- Handle
+  res occupants|living space|story 2,     !- Name
+  People,                                 !- Number of People Calculation Method
+  0.88,                                   !- Number of People {people}
+  ,                                       !- People per Space Floor Area {person/m2}
+  ,                                       !- Space Floor Area per Person {m2/person}
+  0.319734,                               !- Fraction Radiant
+  0.573,                                  !- Sensible Heat Fraction
+  0,                                      !- Carbon Dioxide Generation Rate {m3/s-W}
+  No,                                     !- Enable ASHRAE 55 Comfort Warnings
+  ZoneAveraged;                           !- Mean Radiant Temperature Calculation Type
+
+OS:People,
+  {6fa62fe1-eb1d-4cea-8593-f7e0f2b07c1e}, !- Handle
+  res occupants|living space|story 2,     !- Name
+  {6906251a-6109-4292-8063-3a662011878f}, !- People Definition Name
+  {e995d9c7-7f4c-49d3-8111-5fbee2354924}, !- Space or SpaceType Name
+  {c08a6cdf-3253-4554-aa4e-d93c25e240eb}, !- Number of People Schedule Name
+  {0b54763d-915d-48ae-82c5-48e608c7a277}, !- Activity Level Schedule Name
+  ,                                       !- Surface Name/Angle Factor List Name
+  ,                                       !- Work Efficiency Schedule Name
+  ,                                       !- Clothing Insulation Schedule Name
+  ,                                       !- Air Velocity Schedule Name
+  1;                                      !- Multiplier
