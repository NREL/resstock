!- NOTE: Auto-generated from /test/osw_files/SFD_2000sqft_2story_FB_UA.osw

OS:Version,
<<<<<<< HEAD
  {efda0c17-7ebc-4c38-931c-6150aa921783}, !- Handle
  2.9.1;                                  !- Version Identifier

OS:SimulationControl,
  {ca3ebe7f-fd24-438f-a214-c2ce528dc90c}, !- Handle
=======
  {fe22e06a-f2c5-4d05-9979-f5b3b3444650}, !- Handle
  2.9.0;                                  !- Version Identifier

OS:SimulationControl,
  {f83d1482-602d-4b16-9af0-360178087662}, !- Handle
>>>>>>> 93199ada
  ,                                       !- Do Zone Sizing Calculation
  ,                                       !- Do System Sizing Calculation
  ,                                       !- Do Plant Sizing Calculation
  No;                                     !- Run Simulation for Sizing Periods

OS:Timestep,
<<<<<<< HEAD
  {ad7b0380-cd3f-44e5-8e22-a87847d594d4}, !- Handle
  6;                                      !- Number of Timesteps per Hour

OS:ShadowCalculation,
  {74c777d9-a0a1-4895-8c83-5b1dd8ed7026}, !- Handle
=======
  {86eef02e-42dc-4257-b833-03f3e631db87}, !- Handle
  6;                                      !- Number of Timesteps per Hour

OS:ShadowCalculation,
  {26777082-6804-43cd-8273-4a77fa14f8c9}, !- Handle
>>>>>>> 93199ada
  20,                                     !- Calculation Frequency
  200;                                    !- Maximum Figures in Shadow Overlap Calculations

OS:SurfaceConvectionAlgorithm:Outside,
<<<<<<< HEAD
  {0efe811c-bdcf-423c-9c41-13ca7d2b1858}, !- Handle
  DOE-2;                                  !- Algorithm

OS:SurfaceConvectionAlgorithm:Inside,
  {fb783f1e-3bc1-4deb-ba5d-93d6fe63fa16}, !- Handle
  TARP;                                   !- Algorithm

OS:ZoneCapacitanceMultiplier:ResearchSpecial,
  {7a181c14-a649-44cf-b11f-5730f1c9a873}, !- Handle
=======
  {9a01d6cf-5507-4667-92d2-f1e361182418}, !- Handle
  DOE-2;                                  !- Algorithm

OS:SurfaceConvectionAlgorithm:Inside,
  {f1a0721e-0424-4f7d-9f41-e43ee0c4e69a}, !- Handle
  TARP;                                   !- Algorithm

OS:ZoneCapacitanceMultiplier:ResearchSpecial,
  {fd4ec697-71d6-44ac-be37-bcd78ac364f2}, !- Handle
>>>>>>> 93199ada
  ,                                       !- Temperature Capacity Multiplier
  15,                                     !- Humidity Capacity Multiplier
  ;                                       !- Carbon Dioxide Capacity Multiplier

OS:RunPeriod,
<<<<<<< HEAD
  {5dfd5de2-5f9b-49f8-8eae-511e662198f6}, !- Handle
=======
  {306612a8-4842-41e9-9ee4-5bad97d82643}, !- Handle
>>>>>>> 93199ada
  Run Period 1,                           !- Name
  1,                                      !- Begin Month
  1,                                      !- Begin Day of Month
  12,                                     !- End Month
  31,                                     !- End Day of Month
  ,                                       !- Use Weather File Holidays and Special Days
  ,                                       !- Use Weather File Daylight Saving Period
  ,                                       !- Apply Weekend Holiday Rule
  ,                                       !- Use Weather File Rain Indicators
  ,                                       !- Use Weather File Snow Indicators
  ;                                       !- Number of Times Runperiod to be Repeated

OS:YearDescription,
<<<<<<< HEAD
  {f982e503-840a-4c07-947f-279c9f764b93}, !- Handle
=======
  {558e8ee7-19c1-49e0-928c-398697bbfcd0}, !- Handle
>>>>>>> 93199ada
  2007,                                   !- Calendar Year
  ,                                       !- Day of Week for Start Day
  ;                                       !- Is Leap Year

OS:Building,
<<<<<<< HEAD
  {7efc0a7d-6ecf-423c-bfc1-3af7016e42f5}, !- Handle
=======
  {0add5349-344a-4cb0-bab8-5b44865daef2}, !- Handle
>>>>>>> 93199ada
  Building 1,                             !- Name
  ,                                       !- Building Sector Type
  0,                                      !- North Axis {deg}
  ,                                       !- Nominal Floor to Floor Height {m}
  ,                                       !- Space Type Name
  ,                                       !- Default Construction Set Name
  ,                                       !- Default Schedule Set Name
  3,                                      !- Standards Number of Stories
  2,                                      !- Standards Number of Above Ground Stories
  ,                                       !- Standards Template
  singlefamilydetached,                   !- Standards Building Type
  1;                                      !- Standards Number of Living Units

OS:AdditionalProperties,
<<<<<<< HEAD
  {cb424b98-01fe-4c90-a65a-7b65102b47ba}, !- Handle
  {7efc0a7d-6ecf-423c-bfc1-3af7016e42f5}, !- Object Name
=======
  {e6d318dd-669c-420e-becc-d4ecdde5310c}, !- Handle
  {0add5349-344a-4cb0-bab8-5b44865daef2}, !- Object Name
>>>>>>> 93199ada
  Total Units Modeled,                    !- Feature Name 1
  Integer,                                !- Feature Data Type 1
  1;                                      !- Feature Value 1

OS:ThermalZone,
<<<<<<< HEAD
  {9ea8a6e6-adeb-4f3d-ab75-1a1924d0a5d8}, !- Handle
=======
  {99a67bd0-a903-4d78-bffb-910524f08157}, !- Handle
>>>>>>> 93199ada
  living zone,                            !- Name
  ,                                       !- Multiplier
  ,                                       !- Ceiling Height {m}
  ,                                       !- Volume {m3}
  ,                                       !- Floor Area {m2}
  ,                                       !- Zone Inside Convection Algorithm
  ,                                       !- Zone Outside Convection Algorithm
  ,                                       !- Zone Conditioning Equipment List Name
<<<<<<< HEAD
  {83ccd4fa-551d-4457-b382-d5fb28684e31}, !- Zone Air Inlet Port List
  {cb8f0e29-f8b6-46dc-9bd1-6743a18a6ca6}, !- Zone Air Exhaust Port List
  {f773ddef-c392-4233-b0fa-9d103fb8b4ec}, !- Zone Air Node Name
  {3d6f174d-ad69-4e60-97cd-723ae66d3f06}, !- Zone Return Air Port List
=======
  {5a61126e-ff02-4c60-b592-1b800c0e6460}, !- Zone Air Inlet Port List
  {b98e7b03-ed1a-429d-bfaa-65c74ad00a79}, !- Zone Air Exhaust Port List
  {e7429f85-89b8-4711-ae82-2b13d08714cb}, !- Zone Air Node Name
  {6d22fdaa-68bc-4394-b9a2-d6e3e677fd46}, !- Zone Return Air Port List
>>>>>>> 93199ada
  ,                                       !- Primary Daylighting Control Name
  ,                                       !- Fraction of Zone Controlled by Primary Daylighting Control
  ,                                       !- Secondary Daylighting Control Name
  ,                                       !- Fraction of Zone Controlled by Secondary Daylighting Control
  ,                                       !- Illuminance Map Name
  ,                                       !- Group Rendering Name
  ,                                       !- Thermostat Name
  No;                                     !- Use Ideal Air Loads

OS:Node,
<<<<<<< HEAD
  {34987786-3c5f-495b-b97a-7412cd574c1b}, !- Handle
  Node 1,                                 !- Name
  {f773ddef-c392-4233-b0fa-9d103fb8b4ec}, !- Inlet Port
  ;                                       !- Outlet Port

OS:Connection,
  {f773ddef-c392-4233-b0fa-9d103fb8b4ec}, !- Handle
  {d2fbef88-6089-4b5f-9868-dc3322a8402c}, !- Name
  {9ea8a6e6-adeb-4f3d-ab75-1a1924d0a5d8}, !- Source Object
  11,                                     !- Outlet Port
  {34987786-3c5f-495b-b97a-7412cd574c1b}, !- Target Object
  2;                                      !- Inlet Port

OS:PortList,
  {83ccd4fa-551d-4457-b382-d5fb28684e31}, !- Handle
  {8fdb11e6-f5af-4072-9d5a-7c6894de2c28}, !- Name
  {9ea8a6e6-adeb-4f3d-ab75-1a1924d0a5d8}; !- HVAC Component

OS:PortList,
  {cb8f0e29-f8b6-46dc-9bd1-6743a18a6ca6}, !- Handle
  {594d4127-9d19-4643-9359-f52acc8381b1}, !- Name
  {9ea8a6e6-adeb-4f3d-ab75-1a1924d0a5d8}; !- HVAC Component

OS:PortList,
  {3d6f174d-ad69-4e60-97cd-723ae66d3f06}, !- Handle
  {9a083ab8-ecd3-40c2-8d38-213737bc7eb3}, !- Name
  {9ea8a6e6-adeb-4f3d-ab75-1a1924d0a5d8}; !- HVAC Component

OS:Sizing:Zone,
  {25523d88-0c81-4af4-8bdb-6a194e5469ad}, !- Handle
  {9ea8a6e6-adeb-4f3d-ab75-1a1924d0a5d8}, !- Zone or ZoneList Name
=======
  {a9753702-e65d-452d-82a3-e6544e0cd320}, !- Handle
  Node 1,                                 !- Name
  {e7429f85-89b8-4711-ae82-2b13d08714cb}, !- Inlet Port
  ;                                       !- Outlet Port

OS:Connection,
  {e7429f85-89b8-4711-ae82-2b13d08714cb}, !- Handle
  {b69f1e95-02c4-4a0a-a8f4-53f0921255c1}, !- Name
  {99a67bd0-a903-4d78-bffb-910524f08157}, !- Source Object
  11,                                     !- Outlet Port
  {a9753702-e65d-452d-82a3-e6544e0cd320}, !- Target Object
  2;                                      !- Inlet Port

OS:PortList,
  {5a61126e-ff02-4c60-b592-1b800c0e6460}, !- Handle
  {6ca71a83-b6a3-40f4-b03d-616a33632a9e}, !- Name
  {99a67bd0-a903-4d78-bffb-910524f08157}; !- HVAC Component

OS:PortList,
  {b98e7b03-ed1a-429d-bfaa-65c74ad00a79}, !- Handle
  {01460cd4-d69d-4a12-a18b-a2e909d62d7b}, !- Name
  {99a67bd0-a903-4d78-bffb-910524f08157}; !- HVAC Component

OS:PortList,
  {6d22fdaa-68bc-4394-b9a2-d6e3e677fd46}, !- Handle
  {03cf120a-8c54-44fe-821d-2a959b630389}, !- Name
  {99a67bd0-a903-4d78-bffb-910524f08157}; !- HVAC Component

OS:Sizing:Zone,
  {56e93f5a-3091-40cf-9094-512b44351a70}, !- Handle
  {99a67bd0-a903-4d78-bffb-910524f08157}, !- Zone or ZoneList Name
>>>>>>> 93199ada
  SupplyAirTemperature,                   !- Zone Cooling Design Supply Air Temperature Input Method
  14,                                     !- Zone Cooling Design Supply Air Temperature {C}
  11.11,                                  !- Zone Cooling Design Supply Air Temperature Difference {deltaC}
  SupplyAirTemperature,                   !- Zone Heating Design Supply Air Temperature Input Method
  40,                                     !- Zone Heating Design Supply Air Temperature {C}
  11.11,                                  !- Zone Heating Design Supply Air Temperature Difference {deltaC}
  0.0085,                                 !- Zone Cooling Design Supply Air Humidity Ratio {kg-H2O/kg-air}
  0.008,                                  !- Zone Heating Design Supply Air Humidity Ratio {kg-H2O/kg-air}
  ,                                       !- Zone Heating Sizing Factor
  ,                                       !- Zone Cooling Sizing Factor
  DesignDay,                              !- Cooling Design Air Flow Method
  ,                                       !- Cooling Design Air Flow Rate {m3/s}
  ,                                       !- Cooling Minimum Air Flow per Zone Floor Area {m3/s-m2}
  ,                                       !- Cooling Minimum Air Flow {m3/s}
  ,                                       !- Cooling Minimum Air Flow Fraction
  DesignDay,                              !- Heating Design Air Flow Method
  ,                                       !- Heating Design Air Flow Rate {m3/s}
  ,                                       !- Heating Maximum Air Flow per Zone Floor Area {m3/s-m2}
  ,                                       !- Heating Maximum Air Flow {m3/s}
  ,                                       !- Heating Maximum Air Flow Fraction
  ,                                       !- Design Zone Air Distribution Effectiveness in Cooling Mode
  ,                                       !- Design Zone Air Distribution Effectiveness in Heating Mode
  No,                                     !- Account for Dedicated Outdoor Air System
  NeutralSupplyAir,                       !- Dedicated Outdoor Air System Control Strategy
  autosize,                               !- Dedicated Outdoor Air Low Setpoint Temperature for Design {C}
  autosize;                               !- Dedicated Outdoor Air High Setpoint Temperature for Design {C}

OS:ZoneHVAC:EquipmentList,
<<<<<<< HEAD
  {52639340-ed8b-4dc4-991b-3cedf1b5014c}, !- Handle
  Zone HVAC Equipment List 1,             !- Name
  {9ea8a6e6-adeb-4f3d-ab75-1a1924d0a5d8}; !- Thermal Zone

OS:Space,
  {50647149-2eb0-4c0c-ad7e-bfcb2e10fe15}, !- Handle
  living space,                           !- Name
  {4782a931-0fb0-4352-bc31-1fbe611da65b}, !- Space Type Name
=======
  {afae94d2-9e8d-441d-bbdb-1f07976b5f8a}, !- Handle
  Zone HVAC Equipment List 1,             !- Name
  {99a67bd0-a903-4d78-bffb-910524f08157}; !- Thermal Zone

OS:Space,
  {08a030c1-2f52-47a4-9f3a-78102c979cd6}, !- Handle
  living space,                           !- Name
  {7d66028b-1142-40b8-ab10-4ccd606021fc}, !- Space Type Name
>>>>>>> 93199ada
  ,                                       !- Default Construction Set Name
  ,                                       !- Default Schedule Set Name
  -0,                                     !- Direction of Relative North {deg}
  0,                                      !- X Origin {m}
  0,                                      !- Y Origin {m}
  0,                                      !- Z Origin {m}
  ,                                       !- Building Story Name
<<<<<<< HEAD
  {9ea8a6e6-adeb-4f3d-ab75-1a1924d0a5d8}, !- Thermal Zone Name
  ,                                       !- Part of Total Floor Area
  ,                                       !- Design Specification Outdoor Air Object Name
  {2264d994-d74e-4c19-9be9-5f5dc2a29c85}; !- Building Unit Name

OS:Surface,
  {f0e16cf4-4f42-4f34-8415-30707e2c4cdb}, !- Handle
  Surface 1,                              !- Name
  Floor,                                  !- Surface Type
  ,                                       !- Construction Name
  {50647149-2eb0-4c0c-ad7e-bfcb2e10fe15}, !- Space Name
  Surface,                                !- Outside Boundary Condition
  {08672247-32d7-4a97-8687-73ed7dc370be}, !- Outside Boundary Condition Object
=======
  {99a67bd0-a903-4d78-bffb-910524f08157}, !- Thermal Zone Name
  ,                                       !- Part of Total Floor Area
  ,                                       !- Design Specification Outdoor Air Object Name
  {21ee767e-a37f-4ce4-b077-bc0db26a2b64}; !- Building Unit Name

OS:Surface,
  {f696c670-4a55-4af4-96b2-eaabe50953bb}, !- Handle
  Surface 1,                              !- Name
  Floor,                                  !- Surface Type
  ,                                       !- Construction Name
  {08a030c1-2f52-47a4-9f3a-78102c979cd6}, !- Space Name
  Surface,                                !- Outside Boundary Condition
  {3b978aa6-7c8b-4170-b26b-8d1d99ff7edf}, !- Outside Boundary Condition Object
>>>>>>> 93199ada
  NoSun,                                  !- Sun Exposure
  NoWind,                                 !- Wind Exposure
  ,                                       !- View Factor to Ground
  ,                                       !- Number of Vertices
  0, 0, 0,                                !- X,Y,Z Vertex 1 {m}
  0, 5.56486118425249, 0,                 !- X,Y,Z Vertex 2 {m}
  11.129722368505, 5.56486118425249, 0,   !- X,Y,Z Vertex 3 {m}
  11.129722368505, 0, 0;                  !- X,Y,Z Vertex 4 {m}

OS:Surface,
<<<<<<< HEAD
  {3fa45054-7e89-4eae-acff-a054198eaec9}, !- Handle
  Surface 2,                              !- Name
  Wall,                                   !- Surface Type
  ,                                       !- Construction Name
  {50647149-2eb0-4c0c-ad7e-bfcb2e10fe15}, !- Space Name
=======
  {0be32314-9227-4b09-a406-87e4e1ef8ec1}, !- Handle
  Surface 2,                              !- Name
  Wall,                                   !- Surface Type
  ,                                       !- Construction Name
  {08a030c1-2f52-47a4-9f3a-78102c979cd6}, !- Space Name
>>>>>>> 93199ada
  Outdoors,                               !- Outside Boundary Condition
  ,                                       !- Outside Boundary Condition Object
  SunExposed,                             !- Sun Exposure
  WindExposed,                            !- Wind Exposure
  ,                                       !- View Factor to Ground
  ,                                       !- Number of Vertices
  0, 5.56486118425249, 2.4384,            !- X,Y,Z Vertex 1 {m}
  0, 5.56486118425249, 0,                 !- X,Y,Z Vertex 2 {m}
  0, 0, 0,                                !- X,Y,Z Vertex 3 {m}
  0, 0, 2.4384;                           !- X,Y,Z Vertex 4 {m}

OS:Surface,
<<<<<<< HEAD
  {b4b60ed4-5f30-44f6-8a49-ceca81a842c5}, !- Handle
  Surface 3,                              !- Name
  Wall,                                   !- Surface Type
  ,                                       !- Construction Name
  {50647149-2eb0-4c0c-ad7e-bfcb2e10fe15}, !- Space Name
=======
  {f30b5140-0a21-4b51-b9b7-4e0d832f41f9}, !- Handle
  Surface 3,                              !- Name
  Wall,                                   !- Surface Type
  ,                                       !- Construction Name
  {08a030c1-2f52-47a4-9f3a-78102c979cd6}, !- Space Name
>>>>>>> 93199ada
  Outdoors,                               !- Outside Boundary Condition
  ,                                       !- Outside Boundary Condition Object
  SunExposed,                             !- Sun Exposure
  WindExposed,                            !- Wind Exposure
  ,                                       !- View Factor to Ground
  ,                                       !- Number of Vertices
  11.129722368505, 5.56486118425249, 2.4384, !- X,Y,Z Vertex 1 {m}
  11.129722368505, 5.56486118425249, 0,   !- X,Y,Z Vertex 2 {m}
  0, 5.56486118425249, 0,                 !- X,Y,Z Vertex 3 {m}
  0, 5.56486118425249, 2.4384;            !- X,Y,Z Vertex 4 {m}

OS:Surface,
<<<<<<< HEAD
  {78bd11af-10db-454d-a33d-1543577fa430}, !- Handle
  Surface 4,                              !- Name
  Wall,                                   !- Surface Type
  ,                                       !- Construction Name
  {50647149-2eb0-4c0c-ad7e-bfcb2e10fe15}, !- Space Name
=======
  {6a22904d-1034-4def-9439-da8efbad1d2e}, !- Handle
  Surface 4,                              !- Name
  Wall,                                   !- Surface Type
  ,                                       !- Construction Name
  {08a030c1-2f52-47a4-9f3a-78102c979cd6}, !- Space Name
>>>>>>> 93199ada
  Outdoors,                               !- Outside Boundary Condition
  ,                                       !- Outside Boundary Condition Object
  SunExposed,                             !- Sun Exposure
  WindExposed,                            !- Wind Exposure
  ,                                       !- View Factor to Ground
  ,                                       !- Number of Vertices
  11.129722368505, 0, 2.4384,             !- X,Y,Z Vertex 1 {m}
  11.129722368505, 0, 0,                  !- X,Y,Z Vertex 2 {m}
  11.129722368505, 5.56486118425249, 0,   !- X,Y,Z Vertex 3 {m}
  11.129722368505, 5.56486118425249, 2.4384; !- X,Y,Z Vertex 4 {m}

OS:Surface,
<<<<<<< HEAD
  {dded8009-1471-49f3-be6d-313c4a19cb91}, !- Handle
  Surface 5,                              !- Name
  Wall,                                   !- Surface Type
  ,                                       !- Construction Name
  {50647149-2eb0-4c0c-ad7e-bfcb2e10fe15}, !- Space Name
=======
  {a816878b-e036-4cde-9b73-501f589157d6}, !- Handle
  Surface 5,                              !- Name
  Wall,                                   !- Surface Type
  ,                                       !- Construction Name
  {08a030c1-2f52-47a4-9f3a-78102c979cd6}, !- Space Name
>>>>>>> 93199ada
  Outdoors,                               !- Outside Boundary Condition
  ,                                       !- Outside Boundary Condition Object
  SunExposed,                             !- Sun Exposure
  WindExposed,                            !- Wind Exposure
  ,                                       !- View Factor to Ground
  ,                                       !- Number of Vertices
  0, 0, 2.4384,                           !- X,Y,Z Vertex 1 {m}
  0, 0, 0,                                !- X,Y,Z Vertex 2 {m}
  11.129722368505, 0, 0,                  !- X,Y,Z Vertex 3 {m}
  11.129722368505, 0, 2.4384;             !- X,Y,Z Vertex 4 {m}

OS:Surface,
<<<<<<< HEAD
  {a2204d2a-7775-4430-9a1e-9a9f610c225b}, !- Handle
  Surface 6,                              !- Name
  RoofCeiling,                            !- Surface Type
  ,                                       !- Construction Name
  {50647149-2eb0-4c0c-ad7e-bfcb2e10fe15}, !- Space Name
  Surface,                                !- Outside Boundary Condition
  {3e43bd78-d985-4601-81b2-adab5d80711e}, !- Outside Boundary Condition Object
=======
  {4d7e9dab-f795-4eb6-b09f-712b53f04eb6}, !- Handle
  Surface 6,                              !- Name
  RoofCeiling,                            !- Surface Type
  ,                                       !- Construction Name
  {08a030c1-2f52-47a4-9f3a-78102c979cd6}, !- Space Name
  Surface,                                !- Outside Boundary Condition
  {c9301908-13cd-4947-ba0d-d51bc29ab264}, !- Outside Boundary Condition Object
>>>>>>> 93199ada
  NoSun,                                  !- Sun Exposure
  NoWind,                                 !- Wind Exposure
  ,                                       !- View Factor to Ground
  ,                                       !- Number of Vertices
  11.129722368505, 0, 2.4384,             !- X,Y,Z Vertex 1 {m}
  11.129722368505, 5.56486118425249, 2.4384, !- X,Y,Z Vertex 2 {m}
  0, 5.56486118425249, 2.4384,            !- X,Y,Z Vertex 3 {m}
  0, 0, 2.4384;                           !- X,Y,Z Vertex 4 {m}

OS:SpaceType,
<<<<<<< HEAD
  {4782a931-0fb0-4352-bc31-1fbe611da65b}, !- Handle
=======
  {7d66028b-1142-40b8-ab10-4ccd606021fc}, !- Handle
>>>>>>> 93199ada
  Space Type 1,                           !- Name
  ,                                       !- Default Construction Set Name
  ,                                       !- Default Schedule Set Name
  ,                                       !- Group Rendering Name
  ,                                       !- Design Specification Outdoor Air Object Name
  ,                                       !- Standards Template
  ,                                       !- Standards Building Type
  living;                                 !- Standards Space Type

OS:Space,
<<<<<<< HEAD
  {dc81acc8-321a-4357-8256-8bfa0317022d}, !- Handle
  living space|story 2,                   !- Name
  {4782a931-0fb0-4352-bc31-1fbe611da65b}, !- Space Type Name
=======
  {84b07450-756d-46b8-b003-f2c83f4b9149}, !- Handle
  living space|story 2,                   !- Name
  {7d66028b-1142-40b8-ab10-4ccd606021fc}, !- Space Type Name
>>>>>>> 93199ada
  ,                                       !- Default Construction Set Name
  ,                                       !- Default Schedule Set Name
  -0,                                     !- Direction of Relative North {deg}
  0,                                      !- X Origin {m}
  0,                                      !- Y Origin {m}
  2.4384,                                 !- Z Origin {m}
  ,                                       !- Building Story Name
<<<<<<< HEAD
  {9ea8a6e6-adeb-4f3d-ab75-1a1924d0a5d8}, !- Thermal Zone Name
  ,                                       !- Part of Total Floor Area
  ,                                       !- Design Specification Outdoor Air Object Name
  {2264d994-d74e-4c19-9be9-5f5dc2a29c85}; !- Building Unit Name

OS:Surface,
  {3e43bd78-d985-4601-81b2-adab5d80711e}, !- Handle
  Surface 7,                              !- Name
  Floor,                                  !- Surface Type
  ,                                       !- Construction Name
  {dc81acc8-321a-4357-8256-8bfa0317022d}, !- Space Name
  Surface,                                !- Outside Boundary Condition
  {a2204d2a-7775-4430-9a1e-9a9f610c225b}, !- Outside Boundary Condition Object
=======
  {99a67bd0-a903-4d78-bffb-910524f08157}, !- Thermal Zone Name
  ,                                       !- Part of Total Floor Area
  ,                                       !- Design Specification Outdoor Air Object Name
  {21ee767e-a37f-4ce4-b077-bc0db26a2b64}; !- Building Unit Name

OS:Surface,
  {c9301908-13cd-4947-ba0d-d51bc29ab264}, !- Handle
  Surface 7,                              !- Name
  Floor,                                  !- Surface Type
  ,                                       !- Construction Name
  {84b07450-756d-46b8-b003-f2c83f4b9149}, !- Space Name
  Surface,                                !- Outside Boundary Condition
  {4d7e9dab-f795-4eb6-b09f-712b53f04eb6}, !- Outside Boundary Condition Object
>>>>>>> 93199ada
  NoSun,                                  !- Sun Exposure
  NoWind,                                 !- Wind Exposure
  ,                                       !- View Factor to Ground
  ,                                       !- Number of Vertices
  0, 0, 0,                                !- X,Y,Z Vertex 1 {m}
  0, 5.56486118425249, 0,                 !- X,Y,Z Vertex 2 {m}
  11.129722368505, 5.56486118425249, 0,   !- X,Y,Z Vertex 3 {m}
  11.129722368505, 0, 0;                  !- X,Y,Z Vertex 4 {m}

OS:Surface,
<<<<<<< HEAD
  {342f23b5-3ee8-4bf0-8f50-10d146eb7d7c}, !- Handle
  Surface 8,                              !- Name
  Wall,                                   !- Surface Type
  ,                                       !- Construction Name
  {dc81acc8-321a-4357-8256-8bfa0317022d}, !- Space Name
=======
  {9358828c-7987-4356-ad60-89bb3a7a0497}, !- Handle
  Surface 8,                              !- Name
  Wall,                                   !- Surface Type
  ,                                       !- Construction Name
  {84b07450-756d-46b8-b003-f2c83f4b9149}, !- Space Name
>>>>>>> 93199ada
  Outdoors,                               !- Outside Boundary Condition
  ,                                       !- Outside Boundary Condition Object
  SunExposed,                             !- Sun Exposure
  WindExposed,                            !- Wind Exposure
  ,                                       !- View Factor to Ground
  ,                                       !- Number of Vertices
  0, 5.56486118425249, 2.4384,            !- X,Y,Z Vertex 1 {m}
  0, 5.56486118425249, 0,                 !- X,Y,Z Vertex 2 {m}
  0, 0, 0,                                !- X,Y,Z Vertex 3 {m}
  0, 0, 2.4384;                           !- X,Y,Z Vertex 4 {m}

OS:Surface,
<<<<<<< HEAD
  {03f33984-ed63-42e5-a287-aa2b5168f405}, !- Handle
  Surface 9,                              !- Name
  Wall,                                   !- Surface Type
  ,                                       !- Construction Name
  {dc81acc8-321a-4357-8256-8bfa0317022d}, !- Space Name
=======
  {6d5d95b6-ac6b-4247-abb6-ca4c3d11b904}, !- Handle
  Surface 9,                              !- Name
  Wall,                                   !- Surface Type
  ,                                       !- Construction Name
  {84b07450-756d-46b8-b003-f2c83f4b9149}, !- Space Name
>>>>>>> 93199ada
  Outdoors,                               !- Outside Boundary Condition
  ,                                       !- Outside Boundary Condition Object
  SunExposed,                             !- Sun Exposure
  WindExposed,                            !- Wind Exposure
  ,                                       !- View Factor to Ground
  ,                                       !- Number of Vertices
  11.129722368505, 5.56486118425249, 2.4384, !- X,Y,Z Vertex 1 {m}
  11.129722368505, 5.56486118425249, 0,   !- X,Y,Z Vertex 2 {m}
  0, 5.56486118425249, 0,                 !- X,Y,Z Vertex 3 {m}
  0, 5.56486118425249, 2.4384;            !- X,Y,Z Vertex 4 {m}

OS:Surface,
<<<<<<< HEAD
  {e265f888-8628-46c5-93d1-4ba0dc76a3c1}, !- Handle
  Surface 10,                             !- Name
  Wall,                                   !- Surface Type
  ,                                       !- Construction Name
  {dc81acc8-321a-4357-8256-8bfa0317022d}, !- Space Name
=======
  {b280b4f6-e8b6-4c57-b901-65e75ed363d0}, !- Handle
  Surface 10,                             !- Name
  Wall,                                   !- Surface Type
  ,                                       !- Construction Name
  {84b07450-756d-46b8-b003-f2c83f4b9149}, !- Space Name
>>>>>>> 93199ada
  Outdoors,                               !- Outside Boundary Condition
  ,                                       !- Outside Boundary Condition Object
  SunExposed,                             !- Sun Exposure
  WindExposed,                            !- Wind Exposure
  ,                                       !- View Factor to Ground
  ,                                       !- Number of Vertices
  11.129722368505, 0, 2.4384,             !- X,Y,Z Vertex 1 {m}
  11.129722368505, 0, 0,                  !- X,Y,Z Vertex 2 {m}
  11.129722368505, 5.56486118425249, 0,   !- X,Y,Z Vertex 3 {m}
  11.129722368505, 5.56486118425249, 2.4384; !- X,Y,Z Vertex 4 {m}

OS:Surface,
<<<<<<< HEAD
  {bab5f68c-8cde-44d8-ab87-974c1f89bd52}, !- Handle
  Surface 11,                             !- Name
  Wall,                                   !- Surface Type
  ,                                       !- Construction Name
  {dc81acc8-321a-4357-8256-8bfa0317022d}, !- Space Name
=======
  {e2437b72-d38b-4a95-9ac7-9c0c25d7d083}, !- Handle
  Surface 11,                             !- Name
  Wall,                                   !- Surface Type
  ,                                       !- Construction Name
  {84b07450-756d-46b8-b003-f2c83f4b9149}, !- Space Name
>>>>>>> 93199ada
  Outdoors,                               !- Outside Boundary Condition
  ,                                       !- Outside Boundary Condition Object
  SunExposed,                             !- Sun Exposure
  WindExposed,                            !- Wind Exposure
  ,                                       !- View Factor to Ground
  ,                                       !- Number of Vertices
  0, 0, 2.4384,                           !- X,Y,Z Vertex 1 {m}
  0, 0, 0,                                !- X,Y,Z Vertex 2 {m}
  11.129722368505, 0, 0,                  !- X,Y,Z Vertex 3 {m}
  11.129722368505, 0, 2.4384;             !- X,Y,Z Vertex 4 {m}

OS:Surface,
<<<<<<< HEAD
  {9e1a4959-4816-49a7-8ef1-9a28f18b4045}, !- Handle
  Surface 12,                             !- Name
  RoofCeiling,                            !- Surface Type
  ,                                       !- Construction Name
  {dc81acc8-321a-4357-8256-8bfa0317022d}, !- Space Name
  Surface,                                !- Outside Boundary Condition
  {9478f902-2f92-48a7-84b4-7856407077ea}, !- Outside Boundary Condition Object
=======
  {ba1390dd-4760-43cf-8fa3-48f49ff85c1f}, !- Handle
  Surface 12,                             !- Name
  RoofCeiling,                            !- Surface Type
  ,                                       !- Construction Name
  {84b07450-756d-46b8-b003-f2c83f4b9149}, !- Space Name
  Surface,                                !- Outside Boundary Condition
  {3739b1c3-0f0c-49f5-a219-1d70065e625d}, !- Outside Boundary Condition Object
>>>>>>> 93199ada
  NoSun,                                  !- Sun Exposure
  NoWind,                                 !- Wind Exposure
  ,                                       !- View Factor to Ground
  ,                                       !- Number of Vertices
  11.129722368505, 0, 2.4384,             !- X,Y,Z Vertex 1 {m}
  11.129722368505, 5.56486118425249, 2.4384, !- X,Y,Z Vertex 2 {m}
  0, 5.56486118425249, 2.4384,            !- X,Y,Z Vertex 3 {m}
  0, 0, 2.4384;                           !- X,Y,Z Vertex 4 {m}

OS:Surface,
<<<<<<< HEAD
  {9478f902-2f92-48a7-84b4-7856407077ea}, !- Handle
  Surface 13,                             !- Name
  Floor,                                  !- Surface Type
  ,                                       !- Construction Name
  {8900becd-d6f0-4357-aedd-3c5dd4ce9754}, !- Space Name
  Surface,                                !- Outside Boundary Condition
  {9e1a4959-4816-49a7-8ef1-9a28f18b4045}, !- Outside Boundary Condition Object
=======
  {3739b1c3-0f0c-49f5-a219-1d70065e625d}, !- Handle
  Surface 13,                             !- Name
  Floor,                                  !- Surface Type
  ,                                       !- Construction Name
  {7945d950-f44a-4d64-b006-9914165f0b76}, !- Space Name
  Surface,                                !- Outside Boundary Condition
  {ba1390dd-4760-43cf-8fa3-48f49ff85c1f}, !- Outside Boundary Condition Object
>>>>>>> 93199ada
  NoSun,                                  !- Sun Exposure
  NoWind,                                 !- Wind Exposure
  ,                                       !- View Factor to Ground
  ,                                       !- Number of Vertices
  0, 5.56486118425249, 0,                 !- X,Y,Z Vertex 1 {m}
  11.129722368505, 5.56486118425249, 0,   !- X,Y,Z Vertex 2 {m}
  11.129722368505, 0, 0,                  !- X,Y,Z Vertex 3 {m}
  0, 0, 0;                                !- X,Y,Z Vertex 4 {m}

OS:Surface,
<<<<<<< HEAD
  {4ef2c2c6-9ec3-4c03-a152-2dcbe05d55e3}, !- Handle
  Surface 14,                             !- Name
  RoofCeiling,                            !- Surface Type
  ,                                       !- Construction Name
  {8900becd-d6f0-4357-aedd-3c5dd4ce9754}, !- Space Name
=======
  {7d7efdb7-28ca-42d0-84a5-9f92ded96987}, !- Handle
  Surface 14,                             !- Name
  RoofCeiling,                            !- Surface Type
  ,                                       !- Construction Name
  {7945d950-f44a-4d64-b006-9914165f0b76}, !- Space Name
>>>>>>> 93199ada
  Outdoors,                               !- Outside Boundary Condition
  ,                                       !- Outside Boundary Condition Object
  SunExposed,                             !- Sun Exposure
  WindExposed,                            !- Wind Exposure
  ,                                       !- View Factor to Ground
  ,                                       !- Number of Vertices
  11.129722368505, 2.78243059212624, 1.39121529606312, !- X,Y,Z Vertex 1 {m}
  0, 2.78243059212624, 1.39121529606312,  !- X,Y,Z Vertex 2 {m}
  0, 0, 0,                                !- X,Y,Z Vertex 3 {m}
  11.129722368505, 0, 0;                  !- X,Y,Z Vertex 4 {m}

OS:Surface,
<<<<<<< HEAD
  {0603d3ec-a048-46b5-b8e0-e96bab1228a3}, !- Handle
  Surface 15,                             !- Name
  RoofCeiling,                            !- Surface Type
  ,                                       !- Construction Name
  {8900becd-d6f0-4357-aedd-3c5dd4ce9754}, !- Space Name
=======
  {ffed7ed0-0052-4221-ac8f-9ffa95012ea8}, !- Handle
  Surface 15,                             !- Name
  RoofCeiling,                            !- Surface Type
  ,                                       !- Construction Name
  {7945d950-f44a-4d64-b006-9914165f0b76}, !- Space Name
>>>>>>> 93199ada
  Outdoors,                               !- Outside Boundary Condition
  ,                                       !- Outside Boundary Condition Object
  SunExposed,                             !- Sun Exposure
  WindExposed,                            !- Wind Exposure
  ,                                       !- View Factor to Ground
  ,                                       !- Number of Vertices
  0, 2.78243059212624, 1.39121529606312,  !- X,Y,Z Vertex 1 {m}
  11.129722368505, 2.78243059212624, 1.39121529606312, !- X,Y,Z Vertex 2 {m}
  11.129722368505, 5.56486118425249, 0,   !- X,Y,Z Vertex 3 {m}
  0, 5.56486118425249, 0;                 !- X,Y,Z Vertex 4 {m}

OS:Surface,
<<<<<<< HEAD
  {8393f86f-55ca-4742-871b-8f399b52ec99}, !- Handle
  Surface 16,                             !- Name
  Wall,                                   !- Surface Type
  ,                                       !- Construction Name
  {8900becd-d6f0-4357-aedd-3c5dd4ce9754}, !- Space Name
=======
  {4aee0182-6fee-43fc-a57e-162eac35ddc4}, !- Handle
  Surface 16,                             !- Name
  Wall,                                   !- Surface Type
  ,                                       !- Construction Name
  {7945d950-f44a-4d64-b006-9914165f0b76}, !- Space Name
>>>>>>> 93199ada
  Outdoors,                               !- Outside Boundary Condition
  ,                                       !- Outside Boundary Condition Object
  SunExposed,                             !- Sun Exposure
  WindExposed,                            !- Wind Exposure
  ,                                       !- View Factor to Ground
  ,                                       !- Number of Vertices
  0, 2.78243059212624, 1.39121529606312,  !- X,Y,Z Vertex 1 {m}
  0, 5.56486118425249, 0,                 !- X,Y,Z Vertex 2 {m}
  0, 0, 0;                                !- X,Y,Z Vertex 3 {m}

OS:Surface,
<<<<<<< HEAD
  {731416db-1b2e-4114-87ea-f032901ea6e0}, !- Handle
  Surface 17,                             !- Name
  Wall,                                   !- Surface Type
  ,                                       !- Construction Name
  {8900becd-d6f0-4357-aedd-3c5dd4ce9754}, !- Space Name
=======
  {98dea14d-574d-48ce-91ea-b24fd3243a13}, !- Handle
  Surface 17,                             !- Name
  Wall,                                   !- Surface Type
  ,                                       !- Construction Name
  {7945d950-f44a-4d64-b006-9914165f0b76}, !- Space Name
>>>>>>> 93199ada
  Outdoors,                               !- Outside Boundary Condition
  ,                                       !- Outside Boundary Condition Object
  SunExposed,                             !- Sun Exposure
  WindExposed,                            !- Wind Exposure
  ,                                       !- View Factor to Ground
  ,                                       !- Number of Vertices
  11.129722368505, 2.78243059212624, 1.39121529606312, !- X,Y,Z Vertex 1 {m}
  11.129722368505, 0, 0,                  !- X,Y,Z Vertex 2 {m}
  11.129722368505, 5.56486118425249, 0;   !- X,Y,Z Vertex 3 {m}

OS:Space,
<<<<<<< HEAD
  {8900becd-d6f0-4357-aedd-3c5dd4ce9754}, !- Handle
  unfinished attic space,                 !- Name
  {6725580f-cbee-4f27-9af3-a5037c38e34d}, !- Space Type Name
=======
  {7945d950-f44a-4d64-b006-9914165f0b76}, !- Handle
  unfinished attic space,                 !- Name
  {c4e4c698-9882-4de8-9334-d00b6d419057}, !- Space Type Name
>>>>>>> 93199ada
  ,                                       !- Default Construction Set Name
  ,                                       !- Default Schedule Set Name
  -0,                                     !- Direction of Relative North {deg}
  0,                                      !- X Origin {m}
  0,                                      !- Y Origin {m}
  4.8768,                                 !- Z Origin {m}
  ,                                       !- Building Story Name
<<<<<<< HEAD
  {04cb2a0a-c4b9-4875-b7ce-00e5d68a30fd}; !- Thermal Zone Name

OS:ThermalZone,
  {04cb2a0a-c4b9-4875-b7ce-00e5d68a30fd}, !- Handle
=======
  {b937aff1-6e00-4c00-a8d5-1d30fa18d665}; !- Thermal Zone Name

OS:ThermalZone,
  {b937aff1-6e00-4c00-a8d5-1d30fa18d665}, !- Handle
>>>>>>> 93199ada
  unfinished attic zone,                  !- Name
  ,                                       !- Multiplier
  ,                                       !- Ceiling Height {m}
  ,                                       !- Volume {m3}
  ,                                       !- Floor Area {m2}
  ,                                       !- Zone Inside Convection Algorithm
  ,                                       !- Zone Outside Convection Algorithm
  ,                                       !- Zone Conditioning Equipment List Name
<<<<<<< HEAD
  {44e2a6e9-8444-4e73-832f-02980e00784f}, !- Zone Air Inlet Port List
  {0675571d-1e12-4d7c-bac5-1ab49ce78ec8}, !- Zone Air Exhaust Port List
  {9ed43324-47e7-489e-a7e8-001e70478983}, !- Zone Air Node Name
  {9b4f1389-c3c5-478e-8cab-739722ac6c80}, !- Zone Return Air Port List
=======
  {e2e2ae6a-9549-48dd-b755-74844b0d1e89}, !- Zone Air Inlet Port List
  {fcaf0ed4-0efa-4258-b620-208fbdadaa15}, !- Zone Air Exhaust Port List
  {ebad8fdb-dc6e-404e-85c2-31d85aff43a8}, !- Zone Air Node Name
  {2a354f37-d8c9-4338-9c67-ef38e0d09010}, !- Zone Return Air Port List
>>>>>>> 93199ada
  ,                                       !- Primary Daylighting Control Name
  ,                                       !- Fraction of Zone Controlled by Primary Daylighting Control
  ,                                       !- Secondary Daylighting Control Name
  ,                                       !- Fraction of Zone Controlled by Secondary Daylighting Control
  ,                                       !- Illuminance Map Name
  ,                                       !- Group Rendering Name
  ,                                       !- Thermostat Name
  No;                                     !- Use Ideal Air Loads

OS:Node,
<<<<<<< HEAD
  {e852c2bc-3f00-4f20-9014-135bfea44881}, !- Handle
  Node 2,                                 !- Name
  {9ed43324-47e7-489e-a7e8-001e70478983}, !- Inlet Port
  ;                                       !- Outlet Port

OS:Connection,
  {9ed43324-47e7-489e-a7e8-001e70478983}, !- Handle
  {b46fe2ef-8c1b-4961-bc2e-a03a6679ef54}, !- Name
  {04cb2a0a-c4b9-4875-b7ce-00e5d68a30fd}, !- Source Object
  11,                                     !- Outlet Port
  {e852c2bc-3f00-4f20-9014-135bfea44881}, !- Target Object
  2;                                      !- Inlet Port

OS:PortList,
  {44e2a6e9-8444-4e73-832f-02980e00784f}, !- Handle
  {3dd16efe-1d48-4cfb-b7b0-a1270856ddcd}, !- Name
  {04cb2a0a-c4b9-4875-b7ce-00e5d68a30fd}; !- HVAC Component

OS:PortList,
  {0675571d-1e12-4d7c-bac5-1ab49ce78ec8}, !- Handle
  {bcd55bca-5076-4cbb-9939-da0a9f660e66}, !- Name
  {04cb2a0a-c4b9-4875-b7ce-00e5d68a30fd}; !- HVAC Component

OS:PortList,
  {9b4f1389-c3c5-478e-8cab-739722ac6c80}, !- Handle
  {cbe5463c-513a-4004-b23a-a2fd60defdcf}, !- Name
  {04cb2a0a-c4b9-4875-b7ce-00e5d68a30fd}; !- HVAC Component

OS:Sizing:Zone,
  {1992a48a-e94d-4e7a-82dc-2a12ca755900}, !- Handle
  {04cb2a0a-c4b9-4875-b7ce-00e5d68a30fd}, !- Zone or ZoneList Name
=======
  {d4217d51-951f-41e7-b17a-2738ec2c51cd}, !- Handle
  Node 2,                                 !- Name
  {ebad8fdb-dc6e-404e-85c2-31d85aff43a8}, !- Inlet Port
  ;                                       !- Outlet Port

OS:Connection,
  {ebad8fdb-dc6e-404e-85c2-31d85aff43a8}, !- Handle
  {e3687851-271b-4936-8996-c7b81d84f0c4}, !- Name
  {b937aff1-6e00-4c00-a8d5-1d30fa18d665}, !- Source Object
  11,                                     !- Outlet Port
  {d4217d51-951f-41e7-b17a-2738ec2c51cd}, !- Target Object
  2;                                      !- Inlet Port

OS:PortList,
  {e2e2ae6a-9549-48dd-b755-74844b0d1e89}, !- Handle
  {55a042a3-5dd0-4c11-91cf-14ded6e66d9f}, !- Name
  {b937aff1-6e00-4c00-a8d5-1d30fa18d665}; !- HVAC Component

OS:PortList,
  {fcaf0ed4-0efa-4258-b620-208fbdadaa15}, !- Handle
  {6a091767-53b1-4796-b7df-3eb24595ec11}, !- Name
  {b937aff1-6e00-4c00-a8d5-1d30fa18d665}; !- HVAC Component

OS:PortList,
  {2a354f37-d8c9-4338-9c67-ef38e0d09010}, !- Handle
  {164217f6-01c6-4e3d-b2b2-a6f31edfbcd2}, !- Name
  {b937aff1-6e00-4c00-a8d5-1d30fa18d665}; !- HVAC Component

OS:Sizing:Zone,
  {9ce437aa-1b9c-43d7-bb30-e4c8c9d99103}, !- Handle
  {b937aff1-6e00-4c00-a8d5-1d30fa18d665}, !- Zone or ZoneList Name
>>>>>>> 93199ada
  SupplyAirTemperature,                   !- Zone Cooling Design Supply Air Temperature Input Method
  14,                                     !- Zone Cooling Design Supply Air Temperature {C}
  11.11,                                  !- Zone Cooling Design Supply Air Temperature Difference {deltaC}
  SupplyAirTemperature,                   !- Zone Heating Design Supply Air Temperature Input Method
  40,                                     !- Zone Heating Design Supply Air Temperature {C}
  11.11,                                  !- Zone Heating Design Supply Air Temperature Difference {deltaC}
  0.0085,                                 !- Zone Cooling Design Supply Air Humidity Ratio {kg-H2O/kg-air}
  0.008,                                  !- Zone Heating Design Supply Air Humidity Ratio {kg-H2O/kg-air}
  ,                                       !- Zone Heating Sizing Factor
  ,                                       !- Zone Cooling Sizing Factor
  DesignDay,                              !- Cooling Design Air Flow Method
  ,                                       !- Cooling Design Air Flow Rate {m3/s}
  ,                                       !- Cooling Minimum Air Flow per Zone Floor Area {m3/s-m2}
  ,                                       !- Cooling Minimum Air Flow {m3/s}
  ,                                       !- Cooling Minimum Air Flow Fraction
  DesignDay,                              !- Heating Design Air Flow Method
  ,                                       !- Heating Design Air Flow Rate {m3/s}
  ,                                       !- Heating Maximum Air Flow per Zone Floor Area {m3/s-m2}
  ,                                       !- Heating Maximum Air Flow {m3/s}
  ,                                       !- Heating Maximum Air Flow Fraction
  ,                                       !- Design Zone Air Distribution Effectiveness in Cooling Mode
  ,                                       !- Design Zone Air Distribution Effectiveness in Heating Mode
  No,                                     !- Account for Dedicated Outdoor Air System
  NeutralSupplyAir,                       !- Dedicated Outdoor Air System Control Strategy
  autosize,                               !- Dedicated Outdoor Air Low Setpoint Temperature for Design {C}
  autosize;                               !- Dedicated Outdoor Air High Setpoint Temperature for Design {C}

OS:ZoneHVAC:EquipmentList,
<<<<<<< HEAD
  {24029c92-78ad-4b78-8aaf-6f3d777dc8f4}, !- Handle
  Zone HVAC Equipment List 2,             !- Name
  {04cb2a0a-c4b9-4875-b7ce-00e5d68a30fd}; !- Thermal Zone

OS:SpaceType,
  {6725580f-cbee-4f27-9af3-a5037c38e34d}, !- Handle
=======
  {b245f654-3725-48d6-9db5-6c351383f9e7}, !- Handle
  Zone HVAC Equipment List 2,             !- Name
  {b937aff1-6e00-4c00-a8d5-1d30fa18d665}; !- Thermal Zone

OS:SpaceType,
  {c4e4c698-9882-4de8-9334-d00b6d419057}, !- Handle
>>>>>>> 93199ada
  Space Type 2,                           !- Name
  ,                                       !- Default Construction Set Name
  ,                                       !- Default Schedule Set Name
  ,                                       !- Group Rendering Name
  ,                                       !- Design Specification Outdoor Air Object Name
  ,                                       !- Standards Template
  ,                                       !- Standards Building Type
  unfinished attic;                       !- Standards Space Type

OS:ThermalZone,
<<<<<<< HEAD
  {fe676d14-23c6-4ef6-8b2b-ce3950b04f1f}, !- Handle
=======
  {dc405978-6660-40c9-b8f4-aa821ae8526b}, !- Handle
>>>>>>> 93199ada
  finished basement zone,                 !- Name
  ,                                       !- Multiplier
  ,                                       !- Ceiling Height {m}
  ,                                       !- Volume {m3}
  ,                                       !- Floor Area {m2}
  ,                                       !- Zone Inside Convection Algorithm
  ,                                       !- Zone Outside Convection Algorithm
  ,                                       !- Zone Conditioning Equipment List Name
<<<<<<< HEAD
  {d15f0778-6b17-471b-9c8f-f61ff70cdc8d}, !- Zone Air Inlet Port List
  {ae8fc8c3-5fc9-4dc9-a871-ffa1575da82c}, !- Zone Air Exhaust Port List
  {cd4f7674-deb5-49aa-afd8-27189a8779c7}, !- Zone Air Node Name
  {e9dc336f-6d55-45a9-9a4e-f51de0cb5802}, !- Zone Return Air Port List
=======
  {9ef985d9-637a-49ea-94af-db241bb0d977}, !- Zone Air Inlet Port List
  {9b06867e-4409-4cfc-b3d0-21629af94f13}, !- Zone Air Exhaust Port List
  {dd15f92a-be17-4d73-b512-005ec228803a}, !- Zone Air Node Name
  {0cca4d6f-a077-4e3a-b5c4-bf7549d027c7}, !- Zone Return Air Port List
>>>>>>> 93199ada
  ,                                       !- Primary Daylighting Control Name
  ,                                       !- Fraction of Zone Controlled by Primary Daylighting Control
  ,                                       !- Secondary Daylighting Control Name
  ,                                       !- Fraction of Zone Controlled by Secondary Daylighting Control
  ,                                       !- Illuminance Map Name
  ,                                       !- Group Rendering Name
  ,                                       !- Thermostat Name
  No;                                     !- Use Ideal Air Loads

OS:Node,
<<<<<<< HEAD
  {161b236d-9ec6-4563-a218-0b8a880ff6b8}, !- Handle
  Node 3,                                 !- Name
  {cd4f7674-deb5-49aa-afd8-27189a8779c7}, !- Inlet Port
  ;                                       !- Outlet Port

OS:Connection,
  {cd4f7674-deb5-49aa-afd8-27189a8779c7}, !- Handle
  {6afee2c3-8636-43ae-b4d8-692e0a9d8b7b}, !- Name
  {fe676d14-23c6-4ef6-8b2b-ce3950b04f1f}, !- Source Object
  11,                                     !- Outlet Port
  {161b236d-9ec6-4563-a218-0b8a880ff6b8}, !- Target Object
  2;                                      !- Inlet Port

OS:PortList,
  {d15f0778-6b17-471b-9c8f-f61ff70cdc8d}, !- Handle
  {4bf2195e-f2b5-4f11-93a7-02e6a2b65a89}, !- Name
  {fe676d14-23c6-4ef6-8b2b-ce3950b04f1f}; !- HVAC Component

OS:PortList,
  {ae8fc8c3-5fc9-4dc9-a871-ffa1575da82c}, !- Handle
  {0e7e253c-8894-41a9-989b-61e521007b24}, !- Name
  {fe676d14-23c6-4ef6-8b2b-ce3950b04f1f}; !- HVAC Component

OS:PortList,
  {e9dc336f-6d55-45a9-9a4e-f51de0cb5802}, !- Handle
  {19c4766b-709c-407c-8a90-fbca863db7de}, !- Name
  {fe676d14-23c6-4ef6-8b2b-ce3950b04f1f}; !- HVAC Component

OS:Sizing:Zone,
  {445637aa-7a75-4fed-90c0-df9936b9ebd4}, !- Handle
  {fe676d14-23c6-4ef6-8b2b-ce3950b04f1f}, !- Zone or ZoneList Name
=======
  {9127bdf1-574f-4ba0-8e6f-d2eafa608ee6}, !- Handle
  Node 3,                                 !- Name
  {dd15f92a-be17-4d73-b512-005ec228803a}, !- Inlet Port
  ;                                       !- Outlet Port

OS:Connection,
  {dd15f92a-be17-4d73-b512-005ec228803a}, !- Handle
  {90db4e6c-50f4-4f21-9ec1-5589e77cfb80}, !- Name
  {dc405978-6660-40c9-b8f4-aa821ae8526b}, !- Source Object
  11,                                     !- Outlet Port
  {9127bdf1-574f-4ba0-8e6f-d2eafa608ee6}, !- Target Object
  2;                                      !- Inlet Port

OS:PortList,
  {9ef985d9-637a-49ea-94af-db241bb0d977}, !- Handle
  {f860fb2c-b82c-4c0c-a273-f887b16b0359}, !- Name
  {dc405978-6660-40c9-b8f4-aa821ae8526b}; !- HVAC Component

OS:PortList,
  {9b06867e-4409-4cfc-b3d0-21629af94f13}, !- Handle
  {3899f761-c820-4c8f-b067-7077238d6fb6}, !- Name
  {dc405978-6660-40c9-b8f4-aa821ae8526b}; !- HVAC Component

OS:PortList,
  {0cca4d6f-a077-4e3a-b5c4-bf7549d027c7}, !- Handle
  {60029518-e617-43c2-991a-766f83dd1b18}, !- Name
  {dc405978-6660-40c9-b8f4-aa821ae8526b}; !- HVAC Component

OS:Sizing:Zone,
  {f7e46256-be46-40e9-a506-16d5eea7edda}, !- Handle
  {dc405978-6660-40c9-b8f4-aa821ae8526b}, !- Zone or ZoneList Name
>>>>>>> 93199ada
  SupplyAirTemperature,                   !- Zone Cooling Design Supply Air Temperature Input Method
  14,                                     !- Zone Cooling Design Supply Air Temperature {C}
  11.11,                                  !- Zone Cooling Design Supply Air Temperature Difference {deltaC}
  SupplyAirTemperature,                   !- Zone Heating Design Supply Air Temperature Input Method
  40,                                     !- Zone Heating Design Supply Air Temperature {C}
  11.11,                                  !- Zone Heating Design Supply Air Temperature Difference {deltaC}
  0.0085,                                 !- Zone Cooling Design Supply Air Humidity Ratio {kg-H2O/kg-air}
  0.008,                                  !- Zone Heating Design Supply Air Humidity Ratio {kg-H2O/kg-air}
  ,                                       !- Zone Heating Sizing Factor
  ,                                       !- Zone Cooling Sizing Factor
  DesignDay,                              !- Cooling Design Air Flow Method
  ,                                       !- Cooling Design Air Flow Rate {m3/s}
  ,                                       !- Cooling Minimum Air Flow per Zone Floor Area {m3/s-m2}
  ,                                       !- Cooling Minimum Air Flow {m3/s}
  ,                                       !- Cooling Minimum Air Flow Fraction
  DesignDay,                              !- Heating Design Air Flow Method
  ,                                       !- Heating Design Air Flow Rate {m3/s}
  ,                                       !- Heating Maximum Air Flow per Zone Floor Area {m3/s-m2}
  ,                                       !- Heating Maximum Air Flow {m3/s}
  ,                                       !- Heating Maximum Air Flow Fraction
  ,                                       !- Design Zone Air Distribution Effectiveness in Cooling Mode
  ,                                       !- Design Zone Air Distribution Effectiveness in Heating Mode
  No,                                     !- Account for Dedicated Outdoor Air System
  NeutralSupplyAir,                       !- Dedicated Outdoor Air System Control Strategy
  autosize,                               !- Dedicated Outdoor Air Low Setpoint Temperature for Design {C}
  autosize;                               !- Dedicated Outdoor Air High Setpoint Temperature for Design {C}

OS:ZoneHVAC:EquipmentList,
<<<<<<< HEAD
  {c2123d88-1ebb-4e1d-87f8-6521fe914210}, !- Handle
  Zone HVAC Equipment List 3,             !- Name
  {fe676d14-23c6-4ef6-8b2b-ce3950b04f1f}; !- Thermal Zone

OS:Space,
  {ea8e6dc0-c020-4b2f-8587-12d020f7b5d6}, !- Handle
  finished basement space,                !- Name
  {06e25ce3-7aac-4956-b193-4832ba2fc927}, !- Space Type Name
=======
  {a5834348-8bf2-4e88-8950-ded68fa3504f}, !- Handle
  Zone HVAC Equipment List 3,             !- Name
  {dc405978-6660-40c9-b8f4-aa821ae8526b}; !- Thermal Zone

OS:Space,
  {5d23947e-5754-4ae8-9461-8d5524a31da5}, !- Handle
  finished basement space,                !- Name
  {b1a5b3cf-db00-4b15-b2cc-2cf809279d77}, !- Space Type Name
>>>>>>> 93199ada
  ,                                       !- Default Construction Set Name
  ,                                       !- Default Schedule Set Name
  -0,                                     !- Direction of Relative North {deg}
  0,                                      !- X Origin {m}
  0,                                      !- Y Origin {m}
  -2.4384,                                !- Z Origin {m}
  ,                                       !- Building Story Name
<<<<<<< HEAD
  {fe676d14-23c6-4ef6-8b2b-ce3950b04f1f}, !- Thermal Zone Name
  ,                                       !- Part of Total Floor Area
  ,                                       !- Design Specification Outdoor Air Object Name
  {2264d994-d74e-4c19-9be9-5f5dc2a29c85}; !- Building Unit Name

OS:Surface,
  {370135a5-9bfa-4171-950c-f1c2c8ebba46}, !- Handle
  Surface 18,                             !- Name
  Floor,                                  !- Surface Type
  ,                                       !- Construction Name
  {ea8e6dc0-c020-4b2f-8587-12d020f7b5d6}, !- Space Name
=======
  {dc405978-6660-40c9-b8f4-aa821ae8526b}, !- Thermal Zone Name
  ,                                       !- Part of Total Floor Area
  ,                                       !- Design Specification Outdoor Air Object Name
  {21ee767e-a37f-4ce4-b077-bc0db26a2b64}; !- Building Unit Name

OS:Surface,
  {1d4a904f-f7dd-457b-a525-2ab891b1415f}, !- Handle
  Surface 18,                             !- Name
  Floor,                                  !- Surface Type
  ,                                       !- Construction Name
  {5d23947e-5754-4ae8-9461-8d5524a31da5}, !- Space Name
>>>>>>> 93199ada
  Foundation,                             !- Outside Boundary Condition
  ,                                       !- Outside Boundary Condition Object
  NoSun,                                  !- Sun Exposure
  NoWind,                                 !- Wind Exposure
  ,                                       !- View Factor to Ground
  ,                                       !- Number of Vertices
  0, 0, 0,                                !- X,Y,Z Vertex 1 {m}
  0, 5.56486118425249, 0,                 !- X,Y,Z Vertex 2 {m}
  11.129722368505, 5.56486118425249, 0,   !- X,Y,Z Vertex 3 {m}
  11.129722368505, 0, 0;                  !- X,Y,Z Vertex 4 {m}

OS:Surface,
<<<<<<< HEAD
  {69af29c3-710b-4ba8-b0cf-501161e26965}, !- Handle
  Surface 19,                             !- Name
  Wall,                                   !- Surface Type
  ,                                       !- Construction Name
  {ea8e6dc0-c020-4b2f-8587-12d020f7b5d6}, !- Space Name
=======
  {db0facd4-a5b5-4b86-9049-145f209f1b16}, !- Handle
  Surface 19,                             !- Name
  Wall,                                   !- Surface Type
  ,                                       !- Construction Name
  {5d23947e-5754-4ae8-9461-8d5524a31da5}, !- Space Name
>>>>>>> 93199ada
  Foundation,                             !- Outside Boundary Condition
  ,                                       !- Outside Boundary Condition Object
  NoSun,                                  !- Sun Exposure
  NoWind,                                 !- Wind Exposure
  ,                                       !- View Factor to Ground
  ,                                       !- Number of Vertices
  0, 5.56486118425249, 2.4384,            !- X,Y,Z Vertex 1 {m}
  0, 5.56486118425249, 0,                 !- X,Y,Z Vertex 2 {m}
  0, 0, 0,                                !- X,Y,Z Vertex 3 {m}
  0, 0, 2.4384;                           !- X,Y,Z Vertex 4 {m}

OS:Surface,
<<<<<<< HEAD
  {9a489d9f-eefe-4a69-bb70-4816ddf2bc9d}, !- Handle
  Surface 20,                             !- Name
  Wall,                                   !- Surface Type
  ,                                       !- Construction Name
  {ea8e6dc0-c020-4b2f-8587-12d020f7b5d6}, !- Space Name
=======
  {4ef9f15f-c482-4527-a66c-c004705988a9}, !- Handle
  Surface 20,                             !- Name
  Wall,                                   !- Surface Type
  ,                                       !- Construction Name
  {5d23947e-5754-4ae8-9461-8d5524a31da5}, !- Space Name
>>>>>>> 93199ada
  Foundation,                             !- Outside Boundary Condition
  ,                                       !- Outside Boundary Condition Object
  NoSun,                                  !- Sun Exposure
  NoWind,                                 !- Wind Exposure
  ,                                       !- View Factor to Ground
  ,                                       !- Number of Vertices
  11.129722368505, 5.56486118425249, 2.4384, !- X,Y,Z Vertex 1 {m}
  11.129722368505, 5.56486118425249, 0,   !- X,Y,Z Vertex 2 {m}
  0, 5.56486118425249, 0,                 !- X,Y,Z Vertex 3 {m}
  0, 5.56486118425249, 2.4384;            !- X,Y,Z Vertex 4 {m}

OS:Surface,
<<<<<<< HEAD
  {37173514-5c2b-469b-a31f-1b8c9899199e}, !- Handle
  Surface 21,                             !- Name
  Wall,                                   !- Surface Type
  ,                                       !- Construction Name
  {ea8e6dc0-c020-4b2f-8587-12d020f7b5d6}, !- Space Name
=======
  {e0adcbef-0ec9-44d8-8d51-dbd33b6efbe7}, !- Handle
  Surface 21,                             !- Name
  Wall,                                   !- Surface Type
  ,                                       !- Construction Name
  {5d23947e-5754-4ae8-9461-8d5524a31da5}, !- Space Name
>>>>>>> 93199ada
  Foundation,                             !- Outside Boundary Condition
  ,                                       !- Outside Boundary Condition Object
  NoSun,                                  !- Sun Exposure
  NoWind,                                 !- Wind Exposure
  ,                                       !- View Factor to Ground
  ,                                       !- Number of Vertices
  11.129722368505, 0, 2.4384,             !- X,Y,Z Vertex 1 {m}
  11.129722368505, 0, 0,                  !- X,Y,Z Vertex 2 {m}
  11.129722368505, 5.56486118425249, 0,   !- X,Y,Z Vertex 3 {m}
  11.129722368505, 5.56486118425249, 2.4384; !- X,Y,Z Vertex 4 {m}

OS:Surface,
<<<<<<< HEAD
  {529fd601-2dac-412a-b96b-35fba2fef1ae}, !- Handle
  Surface 22,                             !- Name
  Wall,                                   !- Surface Type
  ,                                       !- Construction Name
  {ea8e6dc0-c020-4b2f-8587-12d020f7b5d6}, !- Space Name
=======
  {a56d0dea-6fdd-4586-ab10-1a6b348f7964}, !- Handle
  Surface 22,                             !- Name
  Wall,                                   !- Surface Type
  ,                                       !- Construction Name
  {5d23947e-5754-4ae8-9461-8d5524a31da5}, !- Space Name
>>>>>>> 93199ada
  Foundation,                             !- Outside Boundary Condition
  ,                                       !- Outside Boundary Condition Object
  NoSun,                                  !- Sun Exposure
  NoWind,                                 !- Wind Exposure
  ,                                       !- View Factor to Ground
  ,                                       !- Number of Vertices
  0, 0, 2.4384,                           !- X,Y,Z Vertex 1 {m}
  0, 0, 0,                                !- X,Y,Z Vertex 2 {m}
  11.129722368505, 0, 0,                  !- X,Y,Z Vertex 3 {m}
  11.129722368505, 0, 2.4384;             !- X,Y,Z Vertex 4 {m}

OS:Surface,
<<<<<<< HEAD
  {08672247-32d7-4a97-8687-73ed7dc370be}, !- Handle
  Surface 23,                             !- Name
  RoofCeiling,                            !- Surface Type
  ,                                       !- Construction Name
  {ea8e6dc0-c020-4b2f-8587-12d020f7b5d6}, !- Space Name
  Surface,                                !- Outside Boundary Condition
  {f0e16cf4-4f42-4f34-8415-30707e2c4cdb}, !- Outside Boundary Condition Object
=======
  {3b978aa6-7c8b-4170-b26b-8d1d99ff7edf}, !- Handle
  Surface 23,                             !- Name
  RoofCeiling,                            !- Surface Type
  ,                                       !- Construction Name
  {5d23947e-5754-4ae8-9461-8d5524a31da5}, !- Space Name
  Surface,                                !- Outside Boundary Condition
  {f696c670-4a55-4af4-96b2-eaabe50953bb}, !- Outside Boundary Condition Object
>>>>>>> 93199ada
  NoSun,                                  !- Sun Exposure
  NoWind,                                 !- Wind Exposure
  ,                                       !- View Factor to Ground
  ,                                       !- Number of Vertices
  11.129722368505, 0, 2.4384,             !- X,Y,Z Vertex 1 {m}
  11.129722368505, 5.56486118425249, 2.4384, !- X,Y,Z Vertex 2 {m}
  0, 5.56486118425249, 2.4384,            !- X,Y,Z Vertex 3 {m}
  0, 0, 2.4384;                           !- X,Y,Z Vertex 4 {m}

OS:SpaceType,
<<<<<<< HEAD
  {06e25ce3-7aac-4956-b193-4832ba2fc927}, !- Handle
=======
  {b1a5b3cf-db00-4b15-b2cc-2cf809279d77}, !- Handle
>>>>>>> 93199ada
  Space Type 3,                           !- Name
  ,                                       !- Default Construction Set Name
  ,                                       !- Default Schedule Set Name
  ,                                       !- Group Rendering Name
  ,                                       !- Design Specification Outdoor Air Object Name
  ,                                       !- Standards Template
  ,                                       !- Standards Building Type
  finished basement;                      !- Standards Space Type

OS:BuildingUnit,
<<<<<<< HEAD
  {2264d994-d74e-4c19-9be9-5f5dc2a29c85}, !- Handle
=======
  {21ee767e-a37f-4ce4-b077-bc0db26a2b64}, !- Handle
>>>>>>> 93199ada
  unit 1,                                 !- Name
  ,                                       !- Rendering Color
  Residential;                            !- Building Unit Type

OS:AdditionalProperties,
<<<<<<< HEAD
  {f0bee165-6613-46ff-8c3f-a03a411b9289}, !- Handle
  {2264d994-d74e-4c19-9be9-5f5dc2a29c85}, !- Object Name
=======
  {48a141cf-3525-47a1-b0c1-5855beca3931}, !- Handle
  {21ee767e-a37f-4ce4-b077-bc0db26a2b64}, !- Object Name
>>>>>>> 93199ada
  NumberOfBedrooms,                       !- Feature Name 1
  Integer,                                !- Feature Data Type 1
  3,                                      !- Feature Value 1
  NumberOfBathrooms,                      !- Feature Name 2
  Double,                                 !- Feature Data Type 2
  2,                                      !- Feature Value 2
  NumberOfOccupants,                      !- Feature Name 3
  Double,                                 !- Feature Data Type 3
  2.6400000000000001;                     !- Feature Value 3

OS:External:File,
<<<<<<< HEAD
  {ae1b3795-1996-4ef2-881d-bf8ab61b00bf}, !- Handle
=======
  {24b03ce2-8fb7-4682-8f6a-3660d55d11f9}, !- Handle
>>>>>>> 93199ada
  8760.csv,                               !- Name
  8760.csv;                               !- File Name

OS:Schedule:Day,
<<<<<<< HEAD
  {dbb39dab-47db-46ca-8170-a0730c566bb4}, !- Handle
=======
  {42414256-eff0-46dc-ba23-3d1e63da42c0}, !- Handle
>>>>>>> 93199ada
  Schedule Day 1,                         !- Name
  ,                                       !- Schedule Type Limits Name
  ,                                       !- Interpolate to Timestep
  24,                                     !- Hour 1
  0,                                      !- Minute 1
  0;                                      !- Value Until Time 1

OS:Schedule:Day,
<<<<<<< HEAD
  {fd8bcbbd-f3c8-4283-92ea-29b7bdbc2ca2}, !- Handle
=======
  {6d838a62-cd7a-44e3-825e-fc99c41bf350}, !- Handle
>>>>>>> 93199ada
  Schedule Day 2,                         !- Name
  ,                                       !- Schedule Type Limits Name
  ,                                       !- Interpolate to Timestep
  24,                                     !- Hour 1
  0,                                      !- Minute 1
  1;                                      !- Value Until Time 1

OS:Schedule:File,
<<<<<<< HEAD
  {26a7ee1c-4b56-482a-8461-865040c1c7d9}, !- Handle
  occupants,                              !- Name
  {a23b1324-37a3-4ce2-96e8-0d12fc38e8e4}, !- Schedule Type Limits Name
  {ae1b3795-1996-4ef2-881d-bf8ab61b00bf}, !- External File Name
=======
  {0bb71ab6-20a9-4786-8645-4439231a9a24}, !- Handle
  occupants,                              !- Name
  {be6a944b-9cbb-4aed-b8e2-626e2c21bfcd}, !- Schedule Type Limits Name
  {24b03ce2-8fb7-4682-8f6a-3660d55d11f9}, !- External File Name
>>>>>>> 93199ada
  1,                                      !- Column Number
  1,                                      !- Rows to Skip at Top
  8760,                                   !- Number of Hours of Data
  ,                                       !- Column Separator
  ,                                       !- Interpolate to Timestep
  60;                                     !- Minutes per Item

OS:Schedule:Ruleset,
<<<<<<< HEAD
  {3a231ca1-9315-43e3-aa9a-7cb6af920ac2}, !- Handle
  Schedule Ruleset 1,                     !- Name
  {8ec0c2bf-6903-4e80-896e-753a4a2b19dc}, !- Schedule Type Limits Name
  {665d356e-4ce0-4d9b-9a65-7ccc4d3cd0ca}; !- Default Day Schedule Name

OS:Schedule:Day,
  {665d356e-4ce0-4d9b-9a65-7ccc4d3cd0ca}, !- Handle
  Schedule Day 3,                         !- Name
  {8ec0c2bf-6903-4e80-896e-753a4a2b19dc}, !- Schedule Type Limits Name
=======
  {1e6d4ad5-ed43-4399-ac3a-26903859372c}, !- Handle
  Schedule Ruleset 1,                     !- Name
  {75af39b5-1b2c-4fe8-90cd-6fab95dd36c2}, !- Schedule Type Limits Name
  {36d850d6-4da8-4154-8b95-8555771db1b1}; !- Default Day Schedule Name

OS:Schedule:Day,
  {36d850d6-4da8-4154-8b95-8555771db1b1}, !- Handle
  Schedule Day 3,                         !- Name
  {75af39b5-1b2c-4fe8-90cd-6fab95dd36c2}, !- Schedule Type Limits Name
>>>>>>> 93199ada
  ,                                       !- Interpolate to Timestep
  24,                                     !- Hour 1
  0,                                      !- Minute 1
  112.539290946133;                       !- Value Until Time 1

OS:People:Definition,
<<<<<<< HEAD
  {2efad29c-9412-40b4-a028-b9deb32b9e3c}, !- Handle
  res occupants|finished basement space,  !- Name
=======
  {bd09c8aa-7d82-48cd-b359-7165c0aac5f8}, !- Handle
  res occupants|living space,             !- Name
>>>>>>> 93199ada
  People,                                 !- Number of People Calculation Method
  0.88,                                   !- Number of People {people}
  ,                                       !- People per Space Floor Area {person/m2}
  ,                                       !- Space Floor Area per Person {m2/person}
  0.319734,                               !- Fraction Radiant
  0.573,                                  !- Sensible Heat Fraction
  0,                                      !- Carbon Dioxide Generation Rate {m3/s-W}
  No,                                     !- Enable ASHRAE 55 Comfort Warnings
  ZoneAveraged;                           !- Mean Radiant Temperature Calculation Type

OS:People,
<<<<<<< HEAD
  {8e0b2298-8bb0-4558-8423-78410fe7f4ec}, !- Handle
  res occupants|finished basement space,  !- Name
  {2efad29c-9412-40b4-a028-b9deb32b9e3c}, !- People Definition Name
  {ea8e6dc0-c020-4b2f-8587-12d020f7b5d6}, !- Space or SpaceType Name
  {26a7ee1c-4b56-482a-8461-865040c1c7d9}, !- Number of People Schedule Name
  {3a231ca1-9315-43e3-aa9a-7cb6af920ac2}, !- Activity Level Schedule Name
=======
  {c46b34e2-28ba-47d3-b3c3-15a906f17136}, !- Handle
  res occupants|living space,             !- Name
  {bd09c8aa-7d82-48cd-b359-7165c0aac5f8}, !- People Definition Name
  {08a030c1-2f52-47a4-9f3a-78102c979cd6}, !- Space or SpaceType Name
  {0bb71ab6-20a9-4786-8645-4439231a9a24}, !- Number of People Schedule Name
  {1e6d4ad5-ed43-4399-ac3a-26903859372c}, !- Activity Level Schedule Name
>>>>>>> 93199ada
  ,                                       !- Surface Name/Angle Factor List Name
  ,                                       !- Work Efficiency Schedule Name
  ,                                       !- Clothing Insulation Schedule Name
  ,                                       !- Air Velocity Schedule Name
  1;                                      !- Multiplier

OS:ScheduleTypeLimits,
<<<<<<< HEAD
  {8ec0c2bf-6903-4e80-896e-753a4a2b19dc}, !- Handle
=======
  {75af39b5-1b2c-4fe8-90cd-6fab95dd36c2}, !- Handle
>>>>>>> 93199ada
  ActivityLevel,                          !- Name
  0,                                      !- Lower Limit Value
  ,                                       !- Upper Limit Value
  Continuous,                             !- Numeric Type
  ActivityLevel;                          !- Unit Type

OS:ScheduleTypeLimits,
<<<<<<< HEAD
  {a23b1324-37a3-4ce2-96e8-0d12fc38e8e4}, !- Handle
=======
  {be6a944b-9cbb-4aed-b8e2-626e2c21bfcd}, !- Handle
>>>>>>> 93199ada
  Fractional,                             !- Name
  0,                                      !- Lower Limit Value
  1,                                      !- Upper Limit Value
  Continuous;                             !- Numeric Type

OS:People:Definition,
<<<<<<< HEAD
  {48a34601-27c8-4d7d-9869-d735d5cf1e58}, !- Handle
=======
  {4a66c7f6-f2e3-4599-b89d-e44c69ccfe3a}, !- Handle
>>>>>>> 93199ada
  res occupants|living space|story 2,     !- Name
  People,                                 !- Number of People Calculation Method
  0.88,                                   !- Number of People {people}
  ,                                       !- People per Space Floor Area {person/m2}
  ,                                       !- Space Floor Area per Person {m2/person}
  0.319734,                               !- Fraction Radiant
  0.573,                                  !- Sensible Heat Fraction
  0,                                      !- Carbon Dioxide Generation Rate {m3/s-W}
  No,                                     !- Enable ASHRAE 55 Comfort Warnings
  ZoneAveraged;                           !- Mean Radiant Temperature Calculation Type

OS:People,
<<<<<<< HEAD
  {7f50926b-5c74-4640-a61d-d41035ec9fd6}, !- Handle
  res occupants|living space|story 2,     !- Name
  {48a34601-27c8-4d7d-9869-d735d5cf1e58}, !- People Definition Name
  {dc81acc8-321a-4357-8256-8bfa0317022d}, !- Space or SpaceType Name
  {26a7ee1c-4b56-482a-8461-865040c1c7d9}, !- Number of People Schedule Name
  {3a231ca1-9315-43e3-aa9a-7cb6af920ac2}, !- Activity Level Schedule Name
=======
  {f57541fd-9f9c-4afd-803b-25fccfcf4203}, !- Handle
  res occupants|living space|story 2,     !- Name
  {4a66c7f6-f2e3-4599-b89d-e44c69ccfe3a}, !- People Definition Name
  {84b07450-756d-46b8-b003-f2c83f4b9149}, !- Space or SpaceType Name
  {0bb71ab6-20a9-4786-8645-4439231a9a24}, !- Number of People Schedule Name
  {1e6d4ad5-ed43-4399-ac3a-26903859372c}, !- Activity Level Schedule Name
>>>>>>> 93199ada
  ,                                       !- Surface Name/Angle Factor List Name
  ,                                       !- Work Efficiency Schedule Name
  ,                                       !- Clothing Insulation Schedule Name
  ,                                       !- Air Velocity Schedule Name
  1;                                      !- Multiplier

OS:People:Definition,
<<<<<<< HEAD
  {96be6fbe-1292-44ae-af36-52091f9b79b9}, !- Handle
  res occupants|living space,             !- Name
=======
  {cc930c07-eb78-446c-8183-dd41d7e9df80}, !- Handle
  res occupants|finished basement space,  !- Name
>>>>>>> 93199ada
  People,                                 !- Number of People Calculation Method
  0.88,                                   !- Number of People {people}
  ,                                       !- People per Space Floor Area {person/m2}
  ,                                       !- Space Floor Area per Person {m2/person}
  0.319734,                               !- Fraction Radiant
  0.573,                                  !- Sensible Heat Fraction
  0,                                      !- Carbon Dioxide Generation Rate {m3/s-W}
  No,                                     !- Enable ASHRAE 55 Comfort Warnings
  ZoneAveraged;                           !- Mean Radiant Temperature Calculation Type

OS:People,
<<<<<<< HEAD
  {0aac0707-9509-4bb0-9c17-c6d0a0044f50}, !- Handle
  res occupants|living space,             !- Name
  {96be6fbe-1292-44ae-af36-52091f9b79b9}, !- People Definition Name
  {50647149-2eb0-4c0c-ad7e-bfcb2e10fe15}, !- Space or SpaceType Name
  {26a7ee1c-4b56-482a-8461-865040c1c7d9}, !- Number of People Schedule Name
  {3a231ca1-9315-43e3-aa9a-7cb6af920ac2}, !- Activity Level Schedule Name
=======
  {e5620df6-ba6f-4d9a-8761-8ed3996f3556}, !- Handle
  res occupants|finished basement space,  !- Name
  {cc930c07-eb78-446c-8183-dd41d7e9df80}, !- People Definition Name
  {5d23947e-5754-4ae8-9461-8d5524a31da5}, !- Space or SpaceType Name
  {0bb71ab6-20a9-4786-8645-4439231a9a24}, !- Number of People Schedule Name
  {1e6d4ad5-ed43-4399-ac3a-26903859372c}, !- Activity Level Schedule Name
>>>>>>> 93199ada
  ,                                       !- Surface Name/Angle Factor List Name
  ,                                       !- Work Efficiency Schedule Name
  ,                                       !- Clothing Insulation Schedule Name
  ,                                       !- Air Velocity Schedule Name
  1;                                      !- Multiplier
<|MERGE_RESOLUTION|>--- conflicted
+++ resolved
@@ -1,73 +1,41 @@
 !- NOTE: Auto-generated from /test/osw_files/SFD_2000sqft_2story_FB_UA.osw
 
 OS:Version,
-<<<<<<< HEAD
-  {efda0c17-7ebc-4c38-931c-6150aa921783}, !- Handle
-  2.9.1;                                  !- Version Identifier
+  {8f6c349f-1534-43d8-aaac-06a097246dc3}, !- Handle
+  2.9.0;                                  !- Version Identifier
 
 OS:SimulationControl,
-  {ca3ebe7f-fd24-438f-a214-c2ce528dc90c}, !- Handle
-=======
-  {fe22e06a-f2c5-4d05-9979-f5b3b3444650}, !- Handle
-  2.9.0;                                  !- Version Identifier
-
-OS:SimulationControl,
-  {f83d1482-602d-4b16-9af0-360178087662}, !- Handle
->>>>>>> 93199ada
+  {597f8825-a004-45ba-8aad-f467f0121d1f}, !- Handle
   ,                                       !- Do Zone Sizing Calculation
   ,                                       !- Do System Sizing Calculation
   ,                                       !- Do Plant Sizing Calculation
   No;                                     !- Run Simulation for Sizing Periods
 
 OS:Timestep,
-<<<<<<< HEAD
-  {ad7b0380-cd3f-44e5-8e22-a87847d594d4}, !- Handle
+  {27cb2280-4ca2-4bcf-b962-a332effc440b}, !- Handle
   6;                                      !- Number of Timesteps per Hour
 
 OS:ShadowCalculation,
-  {74c777d9-a0a1-4895-8c83-5b1dd8ed7026}, !- Handle
-=======
-  {86eef02e-42dc-4257-b833-03f3e631db87}, !- Handle
-  6;                                      !- Number of Timesteps per Hour
-
-OS:ShadowCalculation,
-  {26777082-6804-43cd-8273-4a77fa14f8c9}, !- Handle
->>>>>>> 93199ada
+  {4368e026-a8e1-4e1f-9f94-b4fe92d1528b}, !- Handle
   20,                                     !- Calculation Frequency
   200;                                    !- Maximum Figures in Shadow Overlap Calculations
 
 OS:SurfaceConvectionAlgorithm:Outside,
-<<<<<<< HEAD
-  {0efe811c-bdcf-423c-9c41-13ca7d2b1858}, !- Handle
+  {d743e159-15a1-4888-bc7b-924dfbd6073f}, !- Handle
   DOE-2;                                  !- Algorithm
 
 OS:SurfaceConvectionAlgorithm:Inside,
-  {fb783f1e-3bc1-4deb-ba5d-93d6fe63fa16}, !- Handle
+  {07f5f3dc-9236-487c-a5e3-a9a18d2b25bc}, !- Handle
   TARP;                                   !- Algorithm
 
 OS:ZoneCapacitanceMultiplier:ResearchSpecial,
-  {7a181c14-a649-44cf-b11f-5730f1c9a873}, !- Handle
-=======
-  {9a01d6cf-5507-4667-92d2-f1e361182418}, !- Handle
-  DOE-2;                                  !- Algorithm
-
-OS:SurfaceConvectionAlgorithm:Inside,
-  {f1a0721e-0424-4f7d-9f41-e43ee0c4e69a}, !- Handle
-  TARP;                                   !- Algorithm
-
-OS:ZoneCapacitanceMultiplier:ResearchSpecial,
-  {fd4ec697-71d6-44ac-be37-bcd78ac364f2}, !- Handle
->>>>>>> 93199ada
+  {10ba5a6f-bc62-4ab6-b9b1-06b699af9251}, !- Handle
   ,                                       !- Temperature Capacity Multiplier
   15,                                     !- Humidity Capacity Multiplier
   ;                                       !- Carbon Dioxide Capacity Multiplier
 
 OS:RunPeriod,
-<<<<<<< HEAD
-  {5dfd5de2-5f9b-49f8-8eae-511e662198f6}, !- Handle
-=======
-  {306612a8-4842-41e9-9ee4-5bad97d82643}, !- Handle
->>>>>>> 93199ada
+  {fd9b287e-972a-40e8-bafb-02cd7e5b601d}, !- Handle
   Run Period 1,                           !- Name
   1,                                      !- Begin Month
   1,                                      !- Begin Day of Month
@@ -81,21 +49,13 @@
   ;                                       !- Number of Times Runperiod to be Repeated
 
 OS:YearDescription,
-<<<<<<< HEAD
-  {f982e503-840a-4c07-947f-279c9f764b93}, !- Handle
-=======
-  {558e8ee7-19c1-49e0-928c-398697bbfcd0}, !- Handle
->>>>>>> 93199ada
+  {d8cc29df-16ba-4712-a622-a234ef8c2c42}, !- Handle
   2007,                                   !- Calendar Year
   ,                                       !- Day of Week for Start Day
   ;                                       !- Is Leap Year
 
 OS:Building,
-<<<<<<< HEAD
-  {7efc0a7d-6ecf-423c-bfc1-3af7016e42f5}, !- Handle
-=======
-  {0add5349-344a-4cb0-bab8-5b44865daef2}, !- Handle
->>>>>>> 93199ada
+  {7d565386-ad08-4c29-8afc-f876619e736b}, !- Handle
   Building 1,                             !- Name
   ,                                       !- Building Sector Type
   0,                                      !- North Axis {deg}
@@ -110,23 +70,14 @@
   1;                                      !- Standards Number of Living Units
 
 OS:AdditionalProperties,
-<<<<<<< HEAD
-  {cb424b98-01fe-4c90-a65a-7b65102b47ba}, !- Handle
-  {7efc0a7d-6ecf-423c-bfc1-3af7016e42f5}, !- Object Name
-=======
-  {e6d318dd-669c-420e-becc-d4ecdde5310c}, !- Handle
-  {0add5349-344a-4cb0-bab8-5b44865daef2}, !- Object Name
->>>>>>> 93199ada
+  {62375e41-54f4-47b4-8462-bb68f536ecee}, !- Handle
+  {7d565386-ad08-4c29-8afc-f876619e736b}, !- Object Name
   Total Units Modeled,                    !- Feature Name 1
   Integer,                                !- Feature Data Type 1
   1;                                      !- Feature Value 1
 
 OS:ThermalZone,
-<<<<<<< HEAD
-  {9ea8a6e6-adeb-4f3d-ab75-1a1924d0a5d8}, !- Handle
-=======
-  {99a67bd0-a903-4d78-bffb-910524f08157}, !- Handle
->>>>>>> 93199ada
+  {dbba2921-be5c-443f-b3b3-4e599f7c9f36}, !- Handle
   living zone,                            !- Name
   ,                                       !- Multiplier
   ,                                       !- Ceiling Height {m}
@@ -135,17 +86,10 @@
   ,                                       !- Zone Inside Convection Algorithm
   ,                                       !- Zone Outside Convection Algorithm
   ,                                       !- Zone Conditioning Equipment List Name
-<<<<<<< HEAD
-  {83ccd4fa-551d-4457-b382-d5fb28684e31}, !- Zone Air Inlet Port List
-  {cb8f0e29-f8b6-46dc-9bd1-6743a18a6ca6}, !- Zone Air Exhaust Port List
-  {f773ddef-c392-4233-b0fa-9d103fb8b4ec}, !- Zone Air Node Name
-  {3d6f174d-ad69-4e60-97cd-723ae66d3f06}, !- Zone Return Air Port List
-=======
-  {5a61126e-ff02-4c60-b592-1b800c0e6460}, !- Zone Air Inlet Port List
-  {b98e7b03-ed1a-429d-bfaa-65c74ad00a79}, !- Zone Air Exhaust Port List
-  {e7429f85-89b8-4711-ae82-2b13d08714cb}, !- Zone Air Node Name
-  {6d22fdaa-68bc-4394-b9a2-d6e3e677fd46}, !- Zone Return Air Port List
->>>>>>> 93199ada
+  {0108a8ab-cd71-4198-bec4-4a8520c5108e}, !- Zone Air Inlet Port List
+  {67426aa3-81a8-4559-993a-bfa357b03984}, !- Zone Air Exhaust Port List
+  {6bfe4908-45c0-4137-98f9-2c1246df09bf}, !- Zone Air Node Name
+  {a76513c2-e35b-4feb-8014-f01452b3962e}, !- Zone Return Air Port List
   ,                                       !- Primary Daylighting Control Name
   ,                                       !- Fraction of Zone Controlled by Primary Daylighting Control
   ,                                       !- Secondary Daylighting Control Name
@@ -156,71 +100,37 @@
   No;                                     !- Use Ideal Air Loads
 
 OS:Node,
-<<<<<<< HEAD
-  {34987786-3c5f-495b-b97a-7412cd574c1b}, !- Handle
+  {26604add-cddb-42fb-b34e-6184b60ff96a}, !- Handle
   Node 1,                                 !- Name
-  {f773ddef-c392-4233-b0fa-9d103fb8b4ec}, !- Inlet Port
+  {6bfe4908-45c0-4137-98f9-2c1246df09bf}, !- Inlet Port
   ;                                       !- Outlet Port
 
 OS:Connection,
-  {f773ddef-c392-4233-b0fa-9d103fb8b4ec}, !- Handle
-  {d2fbef88-6089-4b5f-9868-dc3322a8402c}, !- Name
-  {9ea8a6e6-adeb-4f3d-ab75-1a1924d0a5d8}, !- Source Object
+  {6bfe4908-45c0-4137-98f9-2c1246df09bf}, !- Handle
+  {2e2a1fdb-67ef-44c6-ba5e-c684c0822ad8}, !- Name
+  {dbba2921-be5c-443f-b3b3-4e599f7c9f36}, !- Source Object
   11,                                     !- Outlet Port
-  {34987786-3c5f-495b-b97a-7412cd574c1b}, !- Target Object
+  {26604add-cddb-42fb-b34e-6184b60ff96a}, !- Target Object
   2;                                      !- Inlet Port
 
 OS:PortList,
-  {83ccd4fa-551d-4457-b382-d5fb28684e31}, !- Handle
-  {8fdb11e6-f5af-4072-9d5a-7c6894de2c28}, !- Name
-  {9ea8a6e6-adeb-4f3d-ab75-1a1924d0a5d8}; !- HVAC Component
+  {0108a8ab-cd71-4198-bec4-4a8520c5108e}, !- Handle
+  {aaa8a009-19f4-426c-8907-de6aadafa491}, !- Name
+  {dbba2921-be5c-443f-b3b3-4e599f7c9f36}; !- HVAC Component
 
 OS:PortList,
-  {cb8f0e29-f8b6-46dc-9bd1-6743a18a6ca6}, !- Handle
-  {594d4127-9d19-4643-9359-f52acc8381b1}, !- Name
-  {9ea8a6e6-adeb-4f3d-ab75-1a1924d0a5d8}; !- HVAC Component
+  {67426aa3-81a8-4559-993a-bfa357b03984}, !- Handle
+  {d540eca5-acf8-4cef-b941-47c6c21adb1a}, !- Name
+  {dbba2921-be5c-443f-b3b3-4e599f7c9f36}; !- HVAC Component
 
 OS:PortList,
-  {3d6f174d-ad69-4e60-97cd-723ae66d3f06}, !- Handle
-  {9a083ab8-ecd3-40c2-8d38-213737bc7eb3}, !- Name
-  {9ea8a6e6-adeb-4f3d-ab75-1a1924d0a5d8}; !- HVAC Component
+  {a76513c2-e35b-4feb-8014-f01452b3962e}, !- Handle
+  {61b5b014-8b50-4b79-9dfe-dedc6321387d}, !- Name
+  {dbba2921-be5c-443f-b3b3-4e599f7c9f36}; !- HVAC Component
 
 OS:Sizing:Zone,
-  {25523d88-0c81-4af4-8bdb-6a194e5469ad}, !- Handle
-  {9ea8a6e6-adeb-4f3d-ab75-1a1924d0a5d8}, !- Zone or ZoneList Name
-=======
-  {a9753702-e65d-452d-82a3-e6544e0cd320}, !- Handle
-  Node 1,                                 !- Name
-  {e7429f85-89b8-4711-ae82-2b13d08714cb}, !- Inlet Port
-  ;                                       !- Outlet Port
-
-OS:Connection,
-  {e7429f85-89b8-4711-ae82-2b13d08714cb}, !- Handle
-  {b69f1e95-02c4-4a0a-a8f4-53f0921255c1}, !- Name
-  {99a67bd0-a903-4d78-bffb-910524f08157}, !- Source Object
-  11,                                     !- Outlet Port
-  {a9753702-e65d-452d-82a3-e6544e0cd320}, !- Target Object
-  2;                                      !- Inlet Port
-
-OS:PortList,
-  {5a61126e-ff02-4c60-b592-1b800c0e6460}, !- Handle
-  {6ca71a83-b6a3-40f4-b03d-616a33632a9e}, !- Name
-  {99a67bd0-a903-4d78-bffb-910524f08157}; !- HVAC Component
-
-OS:PortList,
-  {b98e7b03-ed1a-429d-bfaa-65c74ad00a79}, !- Handle
-  {01460cd4-d69d-4a12-a18b-a2e909d62d7b}, !- Name
-  {99a67bd0-a903-4d78-bffb-910524f08157}; !- HVAC Component
-
-OS:PortList,
-  {6d22fdaa-68bc-4394-b9a2-d6e3e677fd46}, !- Handle
-  {03cf120a-8c54-44fe-821d-2a959b630389}, !- Name
-  {99a67bd0-a903-4d78-bffb-910524f08157}; !- HVAC Component
-
-OS:Sizing:Zone,
-  {56e93f5a-3091-40cf-9094-512b44351a70}, !- Handle
-  {99a67bd0-a903-4d78-bffb-910524f08157}, !- Zone or ZoneList Name
->>>>>>> 93199ada
+  {f32dab02-53d6-4ec8-8ae3-c6b68d5331fb}, !- Handle
+  {dbba2921-be5c-443f-b3b3-4e599f7c9f36}, !- Zone or ZoneList Name
   SupplyAirTemperature,                   !- Zone Cooling Design Supply Air Temperature Input Method
   14,                                     !- Zone Cooling Design Supply Air Temperature {C}
   11.11,                                  !- Zone Cooling Design Supply Air Temperature Difference {deltaC}
@@ -249,25 +159,14 @@
   autosize;                               !- Dedicated Outdoor Air High Setpoint Temperature for Design {C}
 
 OS:ZoneHVAC:EquipmentList,
-<<<<<<< HEAD
-  {52639340-ed8b-4dc4-991b-3cedf1b5014c}, !- Handle
+  {8a319891-3328-44ae-8f5c-05f69528d16c}, !- Handle
   Zone HVAC Equipment List 1,             !- Name
-  {9ea8a6e6-adeb-4f3d-ab75-1a1924d0a5d8}; !- Thermal Zone
+  {dbba2921-be5c-443f-b3b3-4e599f7c9f36}; !- Thermal Zone
 
 OS:Space,
-  {50647149-2eb0-4c0c-ad7e-bfcb2e10fe15}, !- Handle
+  {58e6ca5c-df1e-4047-90aa-92bde4caec75}, !- Handle
   living space,                           !- Name
-  {4782a931-0fb0-4352-bc31-1fbe611da65b}, !- Space Type Name
-=======
-  {afae94d2-9e8d-441d-bbdb-1f07976b5f8a}, !- Handle
-  Zone HVAC Equipment List 1,             !- Name
-  {99a67bd0-a903-4d78-bffb-910524f08157}; !- Thermal Zone
-
-OS:Space,
-  {08a030c1-2f52-47a4-9f3a-78102c979cd6}, !- Handle
-  living space,                           !- Name
-  {7d66028b-1142-40b8-ab10-4ccd606021fc}, !- Space Type Name
->>>>>>> 93199ada
+  {4516229c-05f6-4571-bc80-600dd74871ba}, !- Space Type Name
   ,                                       !- Default Construction Set Name
   ,                                       !- Default Schedule Set Name
   -0,                                     !- Direction of Relative North {deg}
@@ -275,35 +174,19 @@
   0,                                      !- Y Origin {m}
   0,                                      !- Z Origin {m}
   ,                                       !- Building Story Name
-<<<<<<< HEAD
-  {9ea8a6e6-adeb-4f3d-ab75-1a1924d0a5d8}, !- Thermal Zone Name
+  {dbba2921-be5c-443f-b3b3-4e599f7c9f36}, !- Thermal Zone Name
   ,                                       !- Part of Total Floor Area
   ,                                       !- Design Specification Outdoor Air Object Name
-  {2264d994-d74e-4c19-9be9-5f5dc2a29c85}; !- Building Unit Name
-
-OS:Surface,
-  {f0e16cf4-4f42-4f34-8415-30707e2c4cdb}, !- Handle
+  {bf77a3df-903e-4d65-8690-9cc68475cea2}; !- Building Unit Name
+
+OS:Surface,
+  {4f17cace-a41b-4e19-958b-6f72db7449b3}, !- Handle
   Surface 1,                              !- Name
   Floor,                                  !- Surface Type
   ,                                       !- Construction Name
-  {50647149-2eb0-4c0c-ad7e-bfcb2e10fe15}, !- Space Name
+  {58e6ca5c-df1e-4047-90aa-92bde4caec75}, !- Space Name
   Surface,                                !- Outside Boundary Condition
-  {08672247-32d7-4a97-8687-73ed7dc370be}, !- Outside Boundary Condition Object
-=======
-  {99a67bd0-a903-4d78-bffb-910524f08157}, !- Thermal Zone Name
-  ,                                       !- Part of Total Floor Area
-  ,                                       !- Design Specification Outdoor Air Object Name
-  {21ee767e-a37f-4ce4-b077-bc0db26a2b64}; !- Building Unit Name
-
-OS:Surface,
-  {f696c670-4a55-4af4-96b2-eaabe50953bb}, !- Handle
-  Surface 1,                              !- Name
-  Floor,                                  !- Surface Type
-  ,                                       !- Construction Name
-  {08a030c1-2f52-47a4-9f3a-78102c979cd6}, !- Space Name
-  Surface,                                !- Outside Boundary Condition
-  {3b978aa6-7c8b-4170-b26b-8d1d99ff7edf}, !- Outside Boundary Condition Object
->>>>>>> 93199ada
+  {09623454-269c-448b-93fc-11c3360c24c3}, !- Outside Boundary Condition Object
   NoSun,                                  !- Sun Exposure
   NoWind,                                 !- Wind Exposure
   ,                                       !- View Factor to Ground
@@ -314,19 +197,11 @@
   11.129722368505, 0, 0;                  !- X,Y,Z Vertex 4 {m}
 
 OS:Surface,
-<<<<<<< HEAD
-  {3fa45054-7e89-4eae-acff-a054198eaec9}, !- Handle
+  {599667bf-c7e5-4684-be5e-1cd9ca41f916}, !- Handle
   Surface 2,                              !- Name
   Wall,                                   !- Surface Type
   ,                                       !- Construction Name
-  {50647149-2eb0-4c0c-ad7e-bfcb2e10fe15}, !- Space Name
-=======
-  {0be32314-9227-4b09-a406-87e4e1ef8ec1}, !- Handle
-  Surface 2,                              !- Name
-  Wall,                                   !- Surface Type
-  ,                                       !- Construction Name
-  {08a030c1-2f52-47a4-9f3a-78102c979cd6}, !- Space Name
->>>>>>> 93199ada
+  {58e6ca5c-df1e-4047-90aa-92bde4caec75}, !- Space Name
   Outdoors,                               !- Outside Boundary Condition
   ,                                       !- Outside Boundary Condition Object
   SunExposed,                             !- Sun Exposure
@@ -339,19 +214,11 @@
   0, 0, 2.4384;                           !- X,Y,Z Vertex 4 {m}
 
 OS:Surface,
-<<<<<<< HEAD
-  {b4b60ed4-5f30-44f6-8a49-ceca81a842c5}, !- Handle
+  {996f3d5b-780e-469f-b08d-63d0878a5bbd}, !- Handle
   Surface 3,                              !- Name
   Wall,                                   !- Surface Type
   ,                                       !- Construction Name
-  {50647149-2eb0-4c0c-ad7e-bfcb2e10fe15}, !- Space Name
-=======
-  {f30b5140-0a21-4b51-b9b7-4e0d832f41f9}, !- Handle
-  Surface 3,                              !- Name
-  Wall,                                   !- Surface Type
-  ,                                       !- Construction Name
-  {08a030c1-2f52-47a4-9f3a-78102c979cd6}, !- Space Name
->>>>>>> 93199ada
+  {58e6ca5c-df1e-4047-90aa-92bde4caec75}, !- Space Name
   Outdoors,                               !- Outside Boundary Condition
   ,                                       !- Outside Boundary Condition Object
   SunExposed,                             !- Sun Exposure
@@ -364,19 +231,11 @@
   0, 5.56486118425249, 2.4384;            !- X,Y,Z Vertex 4 {m}
 
 OS:Surface,
-<<<<<<< HEAD
-  {78bd11af-10db-454d-a33d-1543577fa430}, !- Handle
+  {ce37ecec-800d-4bfa-baa6-63176ee9641c}, !- Handle
   Surface 4,                              !- Name
   Wall,                                   !- Surface Type
   ,                                       !- Construction Name
-  {50647149-2eb0-4c0c-ad7e-bfcb2e10fe15}, !- Space Name
-=======
-  {6a22904d-1034-4def-9439-da8efbad1d2e}, !- Handle
-  Surface 4,                              !- Name
-  Wall,                                   !- Surface Type
-  ,                                       !- Construction Name
-  {08a030c1-2f52-47a4-9f3a-78102c979cd6}, !- Space Name
->>>>>>> 93199ada
+  {58e6ca5c-df1e-4047-90aa-92bde4caec75}, !- Space Name
   Outdoors,                               !- Outside Boundary Condition
   ,                                       !- Outside Boundary Condition Object
   SunExposed,                             !- Sun Exposure
@@ -389,19 +248,11 @@
   11.129722368505, 5.56486118425249, 2.4384; !- X,Y,Z Vertex 4 {m}
 
 OS:Surface,
-<<<<<<< HEAD
-  {dded8009-1471-49f3-be6d-313c4a19cb91}, !- Handle
+  {b148379e-0764-4a30-ace0-fe49d32ff3a2}, !- Handle
   Surface 5,                              !- Name
   Wall,                                   !- Surface Type
   ,                                       !- Construction Name
-  {50647149-2eb0-4c0c-ad7e-bfcb2e10fe15}, !- Space Name
-=======
-  {a816878b-e036-4cde-9b73-501f589157d6}, !- Handle
-  Surface 5,                              !- Name
-  Wall,                                   !- Surface Type
-  ,                                       !- Construction Name
-  {08a030c1-2f52-47a4-9f3a-78102c979cd6}, !- Space Name
->>>>>>> 93199ada
+  {58e6ca5c-df1e-4047-90aa-92bde4caec75}, !- Space Name
   Outdoors,                               !- Outside Boundary Condition
   ,                                       !- Outside Boundary Condition Object
   SunExposed,                             !- Sun Exposure
@@ -414,23 +265,13 @@
   11.129722368505, 0, 2.4384;             !- X,Y,Z Vertex 4 {m}
 
 OS:Surface,
-<<<<<<< HEAD
-  {a2204d2a-7775-4430-9a1e-9a9f610c225b}, !- Handle
+  {d3a78a94-ca1c-49f2-9f43-7503b8b5187e}, !- Handle
   Surface 6,                              !- Name
   RoofCeiling,                            !- Surface Type
   ,                                       !- Construction Name
-  {50647149-2eb0-4c0c-ad7e-bfcb2e10fe15}, !- Space Name
+  {58e6ca5c-df1e-4047-90aa-92bde4caec75}, !- Space Name
   Surface,                                !- Outside Boundary Condition
-  {3e43bd78-d985-4601-81b2-adab5d80711e}, !- Outside Boundary Condition Object
-=======
-  {4d7e9dab-f795-4eb6-b09f-712b53f04eb6}, !- Handle
-  Surface 6,                              !- Name
-  RoofCeiling,                            !- Surface Type
-  ,                                       !- Construction Name
-  {08a030c1-2f52-47a4-9f3a-78102c979cd6}, !- Space Name
-  Surface,                                !- Outside Boundary Condition
-  {c9301908-13cd-4947-ba0d-d51bc29ab264}, !- Outside Boundary Condition Object
->>>>>>> 93199ada
+  {b2437103-7cf7-4cda-9f1b-3b06eee42177}, !- Outside Boundary Condition Object
   NoSun,                                  !- Sun Exposure
   NoWind,                                 !- Wind Exposure
   ,                                       !- View Factor to Ground
@@ -441,11 +282,7 @@
   0, 0, 2.4384;                           !- X,Y,Z Vertex 4 {m}
 
 OS:SpaceType,
-<<<<<<< HEAD
-  {4782a931-0fb0-4352-bc31-1fbe611da65b}, !- Handle
-=======
-  {7d66028b-1142-40b8-ab10-4ccd606021fc}, !- Handle
->>>>>>> 93199ada
+  {4516229c-05f6-4571-bc80-600dd74871ba}, !- Handle
   Space Type 1,                           !- Name
   ,                                       !- Default Construction Set Name
   ,                                       !- Default Schedule Set Name
@@ -456,15 +293,9 @@
   living;                                 !- Standards Space Type
 
 OS:Space,
-<<<<<<< HEAD
-  {dc81acc8-321a-4357-8256-8bfa0317022d}, !- Handle
+  {e1f57d11-ebad-450c-9d20-22c614619a0d}, !- Handle
   living space|story 2,                   !- Name
-  {4782a931-0fb0-4352-bc31-1fbe611da65b}, !- Space Type Name
-=======
-  {84b07450-756d-46b8-b003-f2c83f4b9149}, !- Handle
-  living space|story 2,                   !- Name
-  {7d66028b-1142-40b8-ab10-4ccd606021fc}, !- Space Type Name
->>>>>>> 93199ada
+  {4516229c-05f6-4571-bc80-600dd74871ba}, !- Space Type Name
   ,                                       !- Default Construction Set Name
   ,                                       !- Default Schedule Set Name
   -0,                                     !- Direction of Relative North {deg}
@@ -472,35 +303,19 @@
   0,                                      !- Y Origin {m}
   2.4384,                                 !- Z Origin {m}
   ,                                       !- Building Story Name
-<<<<<<< HEAD
-  {9ea8a6e6-adeb-4f3d-ab75-1a1924d0a5d8}, !- Thermal Zone Name
+  {dbba2921-be5c-443f-b3b3-4e599f7c9f36}, !- Thermal Zone Name
   ,                                       !- Part of Total Floor Area
   ,                                       !- Design Specification Outdoor Air Object Name
-  {2264d994-d74e-4c19-9be9-5f5dc2a29c85}; !- Building Unit Name
-
-OS:Surface,
-  {3e43bd78-d985-4601-81b2-adab5d80711e}, !- Handle
+  {bf77a3df-903e-4d65-8690-9cc68475cea2}; !- Building Unit Name
+
+OS:Surface,
+  {b2437103-7cf7-4cda-9f1b-3b06eee42177}, !- Handle
   Surface 7,                              !- Name
   Floor,                                  !- Surface Type
   ,                                       !- Construction Name
-  {dc81acc8-321a-4357-8256-8bfa0317022d}, !- Space Name
+  {e1f57d11-ebad-450c-9d20-22c614619a0d}, !- Space Name
   Surface,                                !- Outside Boundary Condition
-  {a2204d2a-7775-4430-9a1e-9a9f610c225b}, !- Outside Boundary Condition Object
-=======
-  {99a67bd0-a903-4d78-bffb-910524f08157}, !- Thermal Zone Name
-  ,                                       !- Part of Total Floor Area
-  ,                                       !- Design Specification Outdoor Air Object Name
-  {21ee767e-a37f-4ce4-b077-bc0db26a2b64}; !- Building Unit Name
-
-OS:Surface,
-  {c9301908-13cd-4947-ba0d-d51bc29ab264}, !- Handle
-  Surface 7,                              !- Name
-  Floor,                                  !- Surface Type
-  ,                                       !- Construction Name
-  {84b07450-756d-46b8-b003-f2c83f4b9149}, !- Space Name
-  Surface,                                !- Outside Boundary Condition
-  {4d7e9dab-f795-4eb6-b09f-712b53f04eb6}, !- Outside Boundary Condition Object
->>>>>>> 93199ada
+  {d3a78a94-ca1c-49f2-9f43-7503b8b5187e}, !- Outside Boundary Condition Object
   NoSun,                                  !- Sun Exposure
   NoWind,                                 !- Wind Exposure
   ,                                       !- View Factor to Ground
@@ -511,19 +326,11 @@
   11.129722368505, 0, 0;                  !- X,Y,Z Vertex 4 {m}
 
 OS:Surface,
-<<<<<<< HEAD
-  {342f23b5-3ee8-4bf0-8f50-10d146eb7d7c}, !- Handle
+  {ec9dba7d-d6f4-408d-8150-95d18711699b}, !- Handle
   Surface 8,                              !- Name
   Wall,                                   !- Surface Type
   ,                                       !- Construction Name
-  {dc81acc8-321a-4357-8256-8bfa0317022d}, !- Space Name
-=======
-  {9358828c-7987-4356-ad60-89bb3a7a0497}, !- Handle
-  Surface 8,                              !- Name
-  Wall,                                   !- Surface Type
-  ,                                       !- Construction Name
-  {84b07450-756d-46b8-b003-f2c83f4b9149}, !- Space Name
->>>>>>> 93199ada
+  {e1f57d11-ebad-450c-9d20-22c614619a0d}, !- Space Name
   Outdoors,                               !- Outside Boundary Condition
   ,                                       !- Outside Boundary Condition Object
   SunExposed,                             !- Sun Exposure
@@ -536,19 +343,11 @@
   0, 0, 2.4384;                           !- X,Y,Z Vertex 4 {m}
 
 OS:Surface,
-<<<<<<< HEAD
-  {03f33984-ed63-42e5-a287-aa2b5168f405}, !- Handle
+  {b5523279-beb5-4390-aa83-865953a9da59}, !- Handle
   Surface 9,                              !- Name
   Wall,                                   !- Surface Type
   ,                                       !- Construction Name
-  {dc81acc8-321a-4357-8256-8bfa0317022d}, !- Space Name
-=======
-  {6d5d95b6-ac6b-4247-abb6-ca4c3d11b904}, !- Handle
-  Surface 9,                              !- Name
-  Wall,                                   !- Surface Type
-  ,                                       !- Construction Name
-  {84b07450-756d-46b8-b003-f2c83f4b9149}, !- Space Name
->>>>>>> 93199ada
+  {e1f57d11-ebad-450c-9d20-22c614619a0d}, !- Space Name
   Outdoors,                               !- Outside Boundary Condition
   ,                                       !- Outside Boundary Condition Object
   SunExposed,                             !- Sun Exposure
@@ -561,19 +360,11 @@
   0, 5.56486118425249, 2.4384;            !- X,Y,Z Vertex 4 {m}
 
 OS:Surface,
-<<<<<<< HEAD
-  {e265f888-8628-46c5-93d1-4ba0dc76a3c1}, !- Handle
+  {5f7d866e-ba8a-428b-8e00-702a2b82b20a}, !- Handle
   Surface 10,                             !- Name
   Wall,                                   !- Surface Type
   ,                                       !- Construction Name
-  {dc81acc8-321a-4357-8256-8bfa0317022d}, !- Space Name
-=======
-  {b280b4f6-e8b6-4c57-b901-65e75ed363d0}, !- Handle
-  Surface 10,                             !- Name
-  Wall,                                   !- Surface Type
-  ,                                       !- Construction Name
-  {84b07450-756d-46b8-b003-f2c83f4b9149}, !- Space Name
->>>>>>> 93199ada
+  {e1f57d11-ebad-450c-9d20-22c614619a0d}, !- Space Name
   Outdoors,                               !- Outside Boundary Condition
   ,                                       !- Outside Boundary Condition Object
   SunExposed,                             !- Sun Exposure
@@ -586,19 +377,11 @@
   11.129722368505, 5.56486118425249, 2.4384; !- X,Y,Z Vertex 4 {m}
 
 OS:Surface,
-<<<<<<< HEAD
-  {bab5f68c-8cde-44d8-ab87-974c1f89bd52}, !- Handle
+  {97cc49cf-a321-49f5-ae11-f83b1b640d7a}, !- Handle
   Surface 11,                             !- Name
   Wall,                                   !- Surface Type
   ,                                       !- Construction Name
-  {dc81acc8-321a-4357-8256-8bfa0317022d}, !- Space Name
-=======
-  {e2437b72-d38b-4a95-9ac7-9c0c25d7d083}, !- Handle
-  Surface 11,                             !- Name
-  Wall,                                   !- Surface Type
-  ,                                       !- Construction Name
-  {84b07450-756d-46b8-b003-f2c83f4b9149}, !- Space Name
->>>>>>> 93199ada
+  {e1f57d11-ebad-450c-9d20-22c614619a0d}, !- Space Name
   Outdoors,                               !- Outside Boundary Condition
   ,                                       !- Outside Boundary Condition Object
   SunExposed,                             !- Sun Exposure
@@ -611,23 +394,13 @@
   11.129722368505, 0, 2.4384;             !- X,Y,Z Vertex 4 {m}
 
 OS:Surface,
-<<<<<<< HEAD
-  {9e1a4959-4816-49a7-8ef1-9a28f18b4045}, !- Handle
+  {84abda5c-e519-457a-9813-4fd14ee9051b}, !- Handle
   Surface 12,                             !- Name
   RoofCeiling,                            !- Surface Type
   ,                                       !- Construction Name
-  {dc81acc8-321a-4357-8256-8bfa0317022d}, !- Space Name
+  {e1f57d11-ebad-450c-9d20-22c614619a0d}, !- Space Name
   Surface,                                !- Outside Boundary Condition
-  {9478f902-2f92-48a7-84b4-7856407077ea}, !- Outside Boundary Condition Object
-=======
-  {ba1390dd-4760-43cf-8fa3-48f49ff85c1f}, !- Handle
-  Surface 12,                             !- Name
-  RoofCeiling,                            !- Surface Type
-  ,                                       !- Construction Name
-  {84b07450-756d-46b8-b003-f2c83f4b9149}, !- Space Name
-  Surface,                                !- Outside Boundary Condition
-  {3739b1c3-0f0c-49f5-a219-1d70065e625d}, !- Outside Boundary Condition Object
->>>>>>> 93199ada
+  {f5b5a96c-42e2-45e7-bc0a-0a6bfc42899d}, !- Outside Boundary Condition Object
   NoSun,                                  !- Sun Exposure
   NoWind,                                 !- Wind Exposure
   ,                                       !- View Factor to Ground
@@ -638,23 +411,13 @@
   0, 0, 2.4384;                           !- X,Y,Z Vertex 4 {m}
 
 OS:Surface,
-<<<<<<< HEAD
-  {9478f902-2f92-48a7-84b4-7856407077ea}, !- Handle
+  {f5b5a96c-42e2-45e7-bc0a-0a6bfc42899d}, !- Handle
   Surface 13,                             !- Name
   Floor,                                  !- Surface Type
   ,                                       !- Construction Name
-  {8900becd-d6f0-4357-aedd-3c5dd4ce9754}, !- Space Name
+  {f65f01aa-ba85-4320-8e83-38cfae5fd999}, !- Space Name
   Surface,                                !- Outside Boundary Condition
-  {9e1a4959-4816-49a7-8ef1-9a28f18b4045}, !- Outside Boundary Condition Object
-=======
-  {3739b1c3-0f0c-49f5-a219-1d70065e625d}, !- Handle
-  Surface 13,                             !- Name
-  Floor,                                  !- Surface Type
-  ,                                       !- Construction Name
-  {7945d950-f44a-4d64-b006-9914165f0b76}, !- Space Name
-  Surface,                                !- Outside Boundary Condition
-  {ba1390dd-4760-43cf-8fa3-48f49ff85c1f}, !- Outside Boundary Condition Object
->>>>>>> 93199ada
+  {84abda5c-e519-457a-9813-4fd14ee9051b}, !- Outside Boundary Condition Object
   NoSun,                                  !- Sun Exposure
   NoWind,                                 !- Wind Exposure
   ,                                       !- View Factor to Ground
@@ -665,19 +428,11 @@
   0, 0, 0;                                !- X,Y,Z Vertex 4 {m}
 
 OS:Surface,
-<<<<<<< HEAD
-  {4ef2c2c6-9ec3-4c03-a152-2dcbe05d55e3}, !- Handle
+  {2dec35f3-62fa-4742-9126-ae4c631d3df3}, !- Handle
   Surface 14,                             !- Name
   RoofCeiling,                            !- Surface Type
   ,                                       !- Construction Name
-  {8900becd-d6f0-4357-aedd-3c5dd4ce9754}, !- Space Name
-=======
-  {7d7efdb7-28ca-42d0-84a5-9f92ded96987}, !- Handle
-  Surface 14,                             !- Name
-  RoofCeiling,                            !- Surface Type
-  ,                                       !- Construction Name
-  {7945d950-f44a-4d64-b006-9914165f0b76}, !- Space Name
->>>>>>> 93199ada
+  {f65f01aa-ba85-4320-8e83-38cfae5fd999}, !- Space Name
   Outdoors,                               !- Outside Boundary Condition
   ,                                       !- Outside Boundary Condition Object
   SunExposed,                             !- Sun Exposure
@@ -690,19 +445,11 @@
   11.129722368505, 0, 0;                  !- X,Y,Z Vertex 4 {m}
 
 OS:Surface,
-<<<<<<< HEAD
-  {0603d3ec-a048-46b5-b8e0-e96bab1228a3}, !- Handle
+  {56ac6a96-e35e-4ff2-9dcb-d934de49a128}, !- Handle
   Surface 15,                             !- Name
   RoofCeiling,                            !- Surface Type
   ,                                       !- Construction Name
-  {8900becd-d6f0-4357-aedd-3c5dd4ce9754}, !- Space Name
-=======
-  {ffed7ed0-0052-4221-ac8f-9ffa95012ea8}, !- Handle
-  Surface 15,                             !- Name
-  RoofCeiling,                            !- Surface Type
-  ,                                       !- Construction Name
-  {7945d950-f44a-4d64-b006-9914165f0b76}, !- Space Name
->>>>>>> 93199ada
+  {f65f01aa-ba85-4320-8e83-38cfae5fd999}, !- Space Name
   Outdoors,                               !- Outside Boundary Condition
   ,                                       !- Outside Boundary Condition Object
   SunExposed,                             !- Sun Exposure
@@ -715,19 +462,11 @@
   0, 5.56486118425249, 0;                 !- X,Y,Z Vertex 4 {m}
 
 OS:Surface,
-<<<<<<< HEAD
-  {8393f86f-55ca-4742-871b-8f399b52ec99}, !- Handle
+  {ee917a07-7b95-4552-9123-c1f5c4531058}, !- Handle
   Surface 16,                             !- Name
   Wall,                                   !- Surface Type
   ,                                       !- Construction Name
-  {8900becd-d6f0-4357-aedd-3c5dd4ce9754}, !- Space Name
-=======
-  {4aee0182-6fee-43fc-a57e-162eac35ddc4}, !- Handle
-  Surface 16,                             !- Name
-  Wall,                                   !- Surface Type
-  ,                                       !- Construction Name
-  {7945d950-f44a-4d64-b006-9914165f0b76}, !- Space Name
->>>>>>> 93199ada
+  {f65f01aa-ba85-4320-8e83-38cfae5fd999}, !- Space Name
   Outdoors,                               !- Outside Boundary Condition
   ,                                       !- Outside Boundary Condition Object
   SunExposed,                             !- Sun Exposure
@@ -739,19 +478,11 @@
   0, 0, 0;                                !- X,Y,Z Vertex 3 {m}
 
 OS:Surface,
-<<<<<<< HEAD
-  {731416db-1b2e-4114-87ea-f032901ea6e0}, !- Handle
+  {4636b13d-bee0-404c-958e-0d16e7d34de6}, !- Handle
   Surface 17,                             !- Name
   Wall,                                   !- Surface Type
   ,                                       !- Construction Name
-  {8900becd-d6f0-4357-aedd-3c5dd4ce9754}, !- Space Name
-=======
-  {98dea14d-574d-48ce-91ea-b24fd3243a13}, !- Handle
-  Surface 17,                             !- Name
-  Wall,                                   !- Surface Type
-  ,                                       !- Construction Name
-  {7945d950-f44a-4d64-b006-9914165f0b76}, !- Space Name
->>>>>>> 93199ada
+  {f65f01aa-ba85-4320-8e83-38cfae5fd999}, !- Space Name
   Outdoors,                               !- Outside Boundary Condition
   ,                                       !- Outside Boundary Condition Object
   SunExposed,                             !- Sun Exposure
@@ -763,15 +494,9 @@
   11.129722368505, 5.56486118425249, 0;   !- X,Y,Z Vertex 3 {m}
 
 OS:Space,
-<<<<<<< HEAD
-  {8900becd-d6f0-4357-aedd-3c5dd4ce9754}, !- Handle
+  {f65f01aa-ba85-4320-8e83-38cfae5fd999}, !- Handle
   unfinished attic space,                 !- Name
-  {6725580f-cbee-4f27-9af3-a5037c38e34d}, !- Space Type Name
-=======
-  {7945d950-f44a-4d64-b006-9914165f0b76}, !- Handle
-  unfinished attic space,                 !- Name
-  {c4e4c698-9882-4de8-9334-d00b6d419057}, !- Space Type Name
->>>>>>> 93199ada
+  {f5601979-ebb4-49f8-8aa9-e894ddfa5df5}, !- Space Type Name
   ,                                       !- Default Construction Set Name
   ,                                       !- Default Schedule Set Name
   -0,                                     !- Direction of Relative North {deg}
@@ -779,17 +504,10 @@
   0,                                      !- Y Origin {m}
   4.8768,                                 !- Z Origin {m}
   ,                                       !- Building Story Name
-<<<<<<< HEAD
-  {04cb2a0a-c4b9-4875-b7ce-00e5d68a30fd}; !- Thermal Zone Name
+  {1546b08e-b9cf-46d5-a979-84d1a8e55aa3}; !- Thermal Zone Name
 
 OS:ThermalZone,
-  {04cb2a0a-c4b9-4875-b7ce-00e5d68a30fd}, !- Handle
-=======
-  {b937aff1-6e00-4c00-a8d5-1d30fa18d665}; !- Thermal Zone Name
-
-OS:ThermalZone,
-  {b937aff1-6e00-4c00-a8d5-1d30fa18d665}, !- Handle
->>>>>>> 93199ada
+  {1546b08e-b9cf-46d5-a979-84d1a8e55aa3}, !- Handle
   unfinished attic zone,                  !- Name
   ,                                       !- Multiplier
   ,                                       !- Ceiling Height {m}
@@ -798,17 +516,10 @@
   ,                                       !- Zone Inside Convection Algorithm
   ,                                       !- Zone Outside Convection Algorithm
   ,                                       !- Zone Conditioning Equipment List Name
-<<<<<<< HEAD
-  {44e2a6e9-8444-4e73-832f-02980e00784f}, !- Zone Air Inlet Port List
-  {0675571d-1e12-4d7c-bac5-1ab49ce78ec8}, !- Zone Air Exhaust Port List
-  {9ed43324-47e7-489e-a7e8-001e70478983}, !- Zone Air Node Name
-  {9b4f1389-c3c5-478e-8cab-739722ac6c80}, !- Zone Return Air Port List
-=======
-  {e2e2ae6a-9549-48dd-b755-74844b0d1e89}, !- Zone Air Inlet Port List
-  {fcaf0ed4-0efa-4258-b620-208fbdadaa15}, !- Zone Air Exhaust Port List
-  {ebad8fdb-dc6e-404e-85c2-31d85aff43a8}, !- Zone Air Node Name
-  {2a354f37-d8c9-4338-9c67-ef38e0d09010}, !- Zone Return Air Port List
->>>>>>> 93199ada
+  {4b3a7c77-8a59-46c1-be3d-ad376e84a7f0}, !- Zone Air Inlet Port List
+  {7b672aef-533b-4bf8-950d-51130d2f464c}, !- Zone Air Exhaust Port List
+  {3c7d3f72-c438-4cbd-8e45-4d1c4d44cd86}, !- Zone Air Node Name
+  {793ac95a-3de8-46d6-a93c-234b8dd099bf}, !- Zone Return Air Port List
   ,                                       !- Primary Daylighting Control Name
   ,                                       !- Fraction of Zone Controlled by Primary Daylighting Control
   ,                                       !- Secondary Daylighting Control Name
@@ -819,71 +530,37 @@
   No;                                     !- Use Ideal Air Loads
 
 OS:Node,
-<<<<<<< HEAD
-  {e852c2bc-3f00-4f20-9014-135bfea44881}, !- Handle
+  {c66d2972-c57d-44f1-862e-58b4b8681b2c}, !- Handle
   Node 2,                                 !- Name
-  {9ed43324-47e7-489e-a7e8-001e70478983}, !- Inlet Port
+  {3c7d3f72-c438-4cbd-8e45-4d1c4d44cd86}, !- Inlet Port
   ;                                       !- Outlet Port
 
 OS:Connection,
-  {9ed43324-47e7-489e-a7e8-001e70478983}, !- Handle
-  {b46fe2ef-8c1b-4961-bc2e-a03a6679ef54}, !- Name
-  {04cb2a0a-c4b9-4875-b7ce-00e5d68a30fd}, !- Source Object
+  {3c7d3f72-c438-4cbd-8e45-4d1c4d44cd86}, !- Handle
+  {c87c9c4a-5233-425d-9cd2-c237a02aab9a}, !- Name
+  {1546b08e-b9cf-46d5-a979-84d1a8e55aa3}, !- Source Object
   11,                                     !- Outlet Port
-  {e852c2bc-3f00-4f20-9014-135bfea44881}, !- Target Object
+  {c66d2972-c57d-44f1-862e-58b4b8681b2c}, !- Target Object
   2;                                      !- Inlet Port
 
 OS:PortList,
-  {44e2a6e9-8444-4e73-832f-02980e00784f}, !- Handle
-  {3dd16efe-1d48-4cfb-b7b0-a1270856ddcd}, !- Name
-  {04cb2a0a-c4b9-4875-b7ce-00e5d68a30fd}; !- HVAC Component
+  {4b3a7c77-8a59-46c1-be3d-ad376e84a7f0}, !- Handle
+  {a0423391-f849-47d6-ada7-dc36690a0c11}, !- Name
+  {1546b08e-b9cf-46d5-a979-84d1a8e55aa3}; !- HVAC Component
 
 OS:PortList,
-  {0675571d-1e12-4d7c-bac5-1ab49ce78ec8}, !- Handle
-  {bcd55bca-5076-4cbb-9939-da0a9f660e66}, !- Name
-  {04cb2a0a-c4b9-4875-b7ce-00e5d68a30fd}; !- HVAC Component
+  {7b672aef-533b-4bf8-950d-51130d2f464c}, !- Handle
+  {20dd7ee7-9586-4476-9d3e-87ea1dc92ddc}, !- Name
+  {1546b08e-b9cf-46d5-a979-84d1a8e55aa3}; !- HVAC Component
 
 OS:PortList,
-  {9b4f1389-c3c5-478e-8cab-739722ac6c80}, !- Handle
-  {cbe5463c-513a-4004-b23a-a2fd60defdcf}, !- Name
-  {04cb2a0a-c4b9-4875-b7ce-00e5d68a30fd}; !- HVAC Component
+  {793ac95a-3de8-46d6-a93c-234b8dd099bf}, !- Handle
+  {f20537c0-cfd2-4e3b-823b-5ada5815f5a0}, !- Name
+  {1546b08e-b9cf-46d5-a979-84d1a8e55aa3}; !- HVAC Component
 
 OS:Sizing:Zone,
-  {1992a48a-e94d-4e7a-82dc-2a12ca755900}, !- Handle
-  {04cb2a0a-c4b9-4875-b7ce-00e5d68a30fd}, !- Zone or ZoneList Name
-=======
-  {d4217d51-951f-41e7-b17a-2738ec2c51cd}, !- Handle
-  Node 2,                                 !- Name
-  {ebad8fdb-dc6e-404e-85c2-31d85aff43a8}, !- Inlet Port
-  ;                                       !- Outlet Port
-
-OS:Connection,
-  {ebad8fdb-dc6e-404e-85c2-31d85aff43a8}, !- Handle
-  {e3687851-271b-4936-8996-c7b81d84f0c4}, !- Name
-  {b937aff1-6e00-4c00-a8d5-1d30fa18d665}, !- Source Object
-  11,                                     !- Outlet Port
-  {d4217d51-951f-41e7-b17a-2738ec2c51cd}, !- Target Object
-  2;                                      !- Inlet Port
-
-OS:PortList,
-  {e2e2ae6a-9549-48dd-b755-74844b0d1e89}, !- Handle
-  {55a042a3-5dd0-4c11-91cf-14ded6e66d9f}, !- Name
-  {b937aff1-6e00-4c00-a8d5-1d30fa18d665}; !- HVAC Component
-
-OS:PortList,
-  {fcaf0ed4-0efa-4258-b620-208fbdadaa15}, !- Handle
-  {6a091767-53b1-4796-b7df-3eb24595ec11}, !- Name
-  {b937aff1-6e00-4c00-a8d5-1d30fa18d665}; !- HVAC Component
-
-OS:PortList,
-  {2a354f37-d8c9-4338-9c67-ef38e0d09010}, !- Handle
-  {164217f6-01c6-4e3d-b2b2-a6f31edfbcd2}, !- Name
-  {b937aff1-6e00-4c00-a8d5-1d30fa18d665}; !- HVAC Component
-
-OS:Sizing:Zone,
-  {9ce437aa-1b9c-43d7-bb30-e4c8c9d99103}, !- Handle
-  {b937aff1-6e00-4c00-a8d5-1d30fa18d665}, !- Zone or ZoneList Name
->>>>>>> 93199ada
+  {8d501d31-ae63-4e11-9662-a9caec1c2c9a}, !- Handle
+  {1546b08e-b9cf-46d5-a979-84d1a8e55aa3}, !- Zone or ZoneList Name
   SupplyAirTemperature,                   !- Zone Cooling Design Supply Air Temperature Input Method
   14,                                     !- Zone Cooling Design Supply Air Temperature {C}
   11.11,                                  !- Zone Cooling Design Supply Air Temperature Difference {deltaC}
@@ -912,21 +589,12 @@
   autosize;                               !- Dedicated Outdoor Air High Setpoint Temperature for Design {C}
 
 OS:ZoneHVAC:EquipmentList,
-<<<<<<< HEAD
-  {24029c92-78ad-4b78-8aaf-6f3d777dc8f4}, !- Handle
+  {f4b7f535-7c1d-4be7-9f88-ed68cff3c2d9}, !- Handle
   Zone HVAC Equipment List 2,             !- Name
-  {04cb2a0a-c4b9-4875-b7ce-00e5d68a30fd}; !- Thermal Zone
+  {1546b08e-b9cf-46d5-a979-84d1a8e55aa3}; !- Thermal Zone
 
 OS:SpaceType,
-  {6725580f-cbee-4f27-9af3-a5037c38e34d}, !- Handle
-=======
-  {b245f654-3725-48d6-9db5-6c351383f9e7}, !- Handle
-  Zone HVAC Equipment List 2,             !- Name
-  {b937aff1-6e00-4c00-a8d5-1d30fa18d665}; !- Thermal Zone
-
-OS:SpaceType,
-  {c4e4c698-9882-4de8-9334-d00b6d419057}, !- Handle
->>>>>>> 93199ada
+  {f5601979-ebb4-49f8-8aa9-e894ddfa5df5}, !- Handle
   Space Type 2,                           !- Name
   ,                                       !- Default Construction Set Name
   ,                                       !- Default Schedule Set Name
@@ -937,11 +605,7 @@
   unfinished attic;                       !- Standards Space Type
 
 OS:ThermalZone,
-<<<<<<< HEAD
-  {fe676d14-23c6-4ef6-8b2b-ce3950b04f1f}, !- Handle
-=======
-  {dc405978-6660-40c9-b8f4-aa821ae8526b}, !- Handle
->>>>>>> 93199ada
+  {ed05af1a-9bed-41e8-8a46-a4bfe213a81d}, !- Handle
   finished basement zone,                 !- Name
   ,                                       !- Multiplier
   ,                                       !- Ceiling Height {m}
@@ -950,17 +614,10 @@
   ,                                       !- Zone Inside Convection Algorithm
   ,                                       !- Zone Outside Convection Algorithm
   ,                                       !- Zone Conditioning Equipment List Name
-<<<<<<< HEAD
-  {d15f0778-6b17-471b-9c8f-f61ff70cdc8d}, !- Zone Air Inlet Port List
-  {ae8fc8c3-5fc9-4dc9-a871-ffa1575da82c}, !- Zone Air Exhaust Port List
-  {cd4f7674-deb5-49aa-afd8-27189a8779c7}, !- Zone Air Node Name
-  {e9dc336f-6d55-45a9-9a4e-f51de0cb5802}, !- Zone Return Air Port List
-=======
-  {9ef985d9-637a-49ea-94af-db241bb0d977}, !- Zone Air Inlet Port List
-  {9b06867e-4409-4cfc-b3d0-21629af94f13}, !- Zone Air Exhaust Port List
-  {dd15f92a-be17-4d73-b512-005ec228803a}, !- Zone Air Node Name
-  {0cca4d6f-a077-4e3a-b5c4-bf7549d027c7}, !- Zone Return Air Port List
->>>>>>> 93199ada
+  {a2c78925-e8d0-45cb-a3bd-662a27bbae3b}, !- Zone Air Inlet Port List
+  {13e63f1a-1bab-489b-b750-f742550f1aa5}, !- Zone Air Exhaust Port List
+  {e96a55ca-b1ee-4a8d-a5bd-4a5af072f467}, !- Zone Air Node Name
+  {c8f04a33-cea9-42c3-bb70-3eaef49dec37}, !- Zone Return Air Port List
   ,                                       !- Primary Daylighting Control Name
   ,                                       !- Fraction of Zone Controlled by Primary Daylighting Control
   ,                                       !- Secondary Daylighting Control Name
@@ -971,71 +628,37 @@
   No;                                     !- Use Ideal Air Loads
 
 OS:Node,
-<<<<<<< HEAD
-  {161b236d-9ec6-4563-a218-0b8a880ff6b8}, !- Handle
+  {74369934-3fe7-4323-9e8b-16ab8e2b6e8f}, !- Handle
   Node 3,                                 !- Name
-  {cd4f7674-deb5-49aa-afd8-27189a8779c7}, !- Inlet Port
+  {e96a55ca-b1ee-4a8d-a5bd-4a5af072f467}, !- Inlet Port
   ;                                       !- Outlet Port
 
 OS:Connection,
-  {cd4f7674-deb5-49aa-afd8-27189a8779c7}, !- Handle
-  {6afee2c3-8636-43ae-b4d8-692e0a9d8b7b}, !- Name
-  {fe676d14-23c6-4ef6-8b2b-ce3950b04f1f}, !- Source Object
+  {e96a55ca-b1ee-4a8d-a5bd-4a5af072f467}, !- Handle
+  {4fbb43b1-b52e-4514-a31d-66bd8651680c}, !- Name
+  {ed05af1a-9bed-41e8-8a46-a4bfe213a81d}, !- Source Object
   11,                                     !- Outlet Port
-  {161b236d-9ec6-4563-a218-0b8a880ff6b8}, !- Target Object
+  {74369934-3fe7-4323-9e8b-16ab8e2b6e8f}, !- Target Object
   2;                                      !- Inlet Port
 
 OS:PortList,
-  {d15f0778-6b17-471b-9c8f-f61ff70cdc8d}, !- Handle
-  {4bf2195e-f2b5-4f11-93a7-02e6a2b65a89}, !- Name
-  {fe676d14-23c6-4ef6-8b2b-ce3950b04f1f}; !- HVAC Component
+  {a2c78925-e8d0-45cb-a3bd-662a27bbae3b}, !- Handle
+  {1e37142a-d25c-4daf-9164-7caca7471ba0}, !- Name
+  {ed05af1a-9bed-41e8-8a46-a4bfe213a81d}; !- HVAC Component
 
 OS:PortList,
-  {ae8fc8c3-5fc9-4dc9-a871-ffa1575da82c}, !- Handle
-  {0e7e253c-8894-41a9-989b-61e521007b24}, !- Name
-  {fe676d14-23c6-4ef6-8b2b-ce3950b04f1f}; !- HVAC Component
+  {13e63f1a-1bab-489b-b750-f742550f1aa5}, !- Handle
+  {2db27915-dec4-4b88-aaa6-3014074fdd58}, !- Name
+  {ed05af1a-9bed-41e8-8a46-a4bfe213a81d}; !- HVAC Component
 
 OS:PortList,
-  {e9dc336f-6d55-45a9-9a4e-f51de0cb5802}, !- Handle
-  {19c4766b-709c-407c-8a90-fbca863db7de}, !- Name
-  {fe676d14-23c6-4ef6-8b2b-ce3950b04f1f}; !- HVAC Component
+  {c8f04a33-cea9-42c3-bb70-3eaef49dec37}, !- Handle
+  {d2116dee-4d65-4065-901f-914d36fba26d}, !- Name
+  {ed05af1a-9bed-41e8-8a46-a4bfe213a81d}; !- HVAC Component
 
 OS:Sizing:Zone,
-  {445637aa-7a75-4fed-90c0-df9936b9ebd4}, !- Handle
-  {fe676d14-23c6-4ef6-8b2b-ce3950b04f1f}, !- Zone or ZoneList Name
-=======
-  {9127bdf1-574f-4ba0-8e6f-d2eafa608ee6}, !- Handle
-  Node 3,                                 !- Name
-  {dd15f92a-be17-4d73-b512-005ec228803a}, !- Inlet Port
-  ;                                       !- Outlet Port
-
-OS:Connection,
-  {dd15f92a-be17-4d73-b512-005ec228803a}, !- Handle
-  {90db4e6c-50f4-4f21-9ec1-5589e77cfb80}, !- Name
-  {dc405978-6660-40c9-b8f4-aa821ae8526b}, !- Source Object
-  11,                                     !- Outlet Port
-  {9127bdf1-574f-4ba0-8e6f-d2eafa608ee6}, !- Target Object
-  2;                                      !- Inlet Port
-
-OS:PortList,
-  {9ef985d9-637a-49ea-94af-db241bb0d977}, !- Handle
-  {f860fb2c-b82c-4c0c-a273-f887b16b0359}, !- Name
-  {dc405978-6660-40c9-b8f4-aa821ae8526b}; !- HVAC Component
-
-OS:PortList,
-  {9b06867e-4409-4cfc-b3d0-21629af94f13}, !- Handle
-  {3899f761-c820-4c8f-b067-7077238d6fb6}, !- Name
-  {dc405978-6660-40c9-b8f4-aa821ae8526b}; !- HVAC Component
-
-OS:PortList,
-  {0cca4d6f-a077-4e3a-b5c4-bf7549d027c7}, !- Handle
-  {60029518-e617-43c2-991a-766f83dd1b18}, !- Name
-  {dc405978-6660-40c9-b8f4-aa821ae8526b}; !- HVAC Component
-
-OS:Sizing:Zone,
-  {f7e46256-be46-40e9-a506-16d5eea7edda}, !- Handle
-  {dc405978-6660-40c9-b8f4-aa821ae8526b}, !- Zone or ZoneList Name
->>>>>>> 93199ada
+  {bdb93bb5-b8a0-4e3e-8d03-ed03306413c6}, !- Handle
+  {ed05af1a-9bed-41e8-8a46-a4bfe213a81d}, !- Zone or ZoneList Name
   SupplyAirTemperature,                   !- Zone Cooling Design Supply Air Temperature Input Method
   14,                                     !- Zone Cooling Design Supply Air Temperature {C}
   11.11,                                  !- Zone Cooling Design Supply Air Temperature Difference {deltaC}
@@ -1064,25 +687,14 @@
   autosize;                               !- Dedicated Outdoor Air High Setpoint Temperature for Design {C}
 
 OS:ZoneHVAC:EquipmentList,
-<<<<<<< HEAD
-  {c2123d88-1ebb-4e1d-87f8-6521fe914210}, !- Handle
+  {d0a421f5-cd80-40b4-8468-019dc539efc2}, !- Handle
   Zone HVAC Equipment List 3,             !- Name
-  {fe676d14-23c6-4ef6-8b2b-ce3950b04f1f}; !- Thermal Zone
+  {ed05af1a-9bed-41e8-8a46-a4bfe213a81d}; !- Thermal Zone
 
 OS:Space,
-  {ea8e6dc0-c020-4b2f-8587-12d020f7b5d6}, !- Handle
+  {93b62aef-f205-46f0-94bc-3ed89fa22095}, !- Handle
   finished basement space,                !- Name
-  {06e25ce3-7aac-4956-b193-4832ba2fc927}, !- Space Type Name
-=======
-  {a5834348-8bf2-4e88-8950-ded68fa3504f}, !- Handle
-  Zone HVAC Equipment List 3,             !- Name
-  {dc405978-6660-40c9-b8f4-aa821ae8526b}; !- Thermal Zone
-
-OS:Space,
-  {5d23947e-5754-4ae8-9461-8d5524a31da5}, !- Handle
-  finished basement space,                !- Name
-  {b1a5b3cf-db00-4b15-b2cc-2cf809279d77}, !- Space Type Name
->>>>>>> 93199ada
+  {c37d7e8b-062c-48f1-893e-c66842c11241}, !- Space Type Name
   ,                                       !- Default Construction Set Name
   ,                                       !- Default Schedule Set Name
   -0,                                     !- Direction of Relative North {deg}
@@ -1090,31 +702,17 @@
   0,                                      !- Y Origin {m}
   -2.4384,                                !- Z Origin {m}
   ,                                       !- Building Story Name
-<<<<<<< HEAD
-  {fe676d14-23c6-4ef6-8b2b-ce3950b04f1f}, !- Thermal Zone Name
+  {ed05af1a-9bed-41e8-8a46-a4bfe213a81d}, !- Thermal Zone Name
   ,                                       !- Part of Total Floor Area
   ,                                       !- Design Specification Outdoor Air Object Name
-  {2264d994-d74e-4c19-9be9-5f5dc2a29c85}; !- Building Unit Name
-
-OS:Surface,
-  {370135a5-9bfa-4171-950c-f1c2c8ebba46}, !- Handle
+  {bf77a3df-903e-4d65-8690-9cc68475cea2}; !- Building Unit Name
+
+OS:Surface,
+  {84c403d8-50ea-4b1e-a778-a97b06fd2ab3}, !- Handle
   Surface 18,                             !- Name
   Floor,                                  !- Surface Type
   ,                                       !- Construction Name
-  {ea8e6dc0-c020-4b2f-8587-12d020f7b5d6}, !- Space Name
-=======
-  {dc405978-6660-40c9-b8f4-aa821ae8526b}, !- Thermal Zone Name
-  ,                                       !- Part of Total Floor Area
-  ,                                       !- Design Specification Outdoor Air Object Name
-  {21ee767e-a37f-4ce4-b077-bc0db26a2b64}; !- Building Unit Name
-
-OS:Surface,
-  {1d4a904f-f7dd-457b-a525-2ab891b1415f}, !- Handle
-  Surface 18,                             !- Name
-  Floor,                                  !- Surface Type
-  ,                                       !- Construction Name
-  {5d23947e-5754-4ae8-9461-8d5524a31da5}, !- Space Name
->>>>>>> 93199ada
+  {93b62aef-f205-46f0-94bc-3ed89fa22095}, !- Space Name
   Foundation,                             !- Outside Boundary Condition
   ,                                       !- Outside Boundary Condition Object
   NoSun,                                  !- Sun Exposure
@@ -1127,19 +725,11 @@
   11.129722368505, 0, 0;                  !- X,Y,Z Vertex 4 {m}
 
 OS:Surface,
-<<<<<<< HEAD
-  {69af29c3-710b-4ba8-b0cf-501161e26965}, !- Handle
+  {60c19342-3a13-424f-a9e2-56b487f780b7}, !- Handle
   Surface 19,                             !- Name
   Wall,                                   !- Surface Type
   ,                                       !- Construction Name
-  {ea8e6dc0-c020-4b2f-8587-12d020f7b5d6}, !- Space Name
-=======
-  {db0facd4-a5b5-4b86-9049-145f209f1b16}, !- Handle
-  Surface 19,                             !- Name
-  Wall,                                   !- Surface Type
-  ,                                       !- Construction Name
-  {5d23947e-5754-4ae8-9461-8d5524a31da5}, !- Space Name
->>>>>>> 93199ada
+  {93b62aef-f205-46f0-94bc-3ed89fa22095}, !- Space Name
   Foundation,                             !- Outside Boundary Condition
   ,                                       !- Outside Boundary Condition Object
   NoSun,                                  !- Sun Exposure
@@ -1152,19 +742,11 @@
   0, 0, 2.4384;                           !- X,Y,Z Vertex 4 {m}
 
 OS:Surface,
-<<<<<<< HEAD
-  {9a489d9f-eefe-4a69-bb70-4816ddf2bc9d}, !- Handle
+  {cefdd3b4-dd5a-453d-b180-7792f97e5671}, !- Handle
   Surface 20,                             !- Name
   Wall,                                   !- Surface Type
   ,                                       !- Construction Name
-  {ea8e6dc0-c020-4b2f-8587-12d020f7b5d6}, !- Space Name
-=======
-  {4ef9f15f-c482-4527-a66c-c004705988a9}, !- Handle
-  Surface 20,                             !- Name
-  Wall,                                   !- Surface Type
-  ,                                       !- Construction Name
-  {5d23947e-5754-4ae8-9461-8d5524a31da5}, !- Space Name
->>>>>>> 93199ada
+  {93b62aef-f205-46f0-94bc-3ed89fa22095}, !- Space Name
   Foundation,                             !- Outside Boundary Condition
   ,                                       !- Outside Boundary Condition Object
   NoSun,                                  !- Sun Exposure
@@ -1177,19 +759,11 @@
   0, 5.56486118425249, 2.4384;            !- X,Y,Z Vertex 4 {m}
 
 OS:Surface,
-<<<<<<< HEAD
-  {37173514-5c2b-469b-a31f-1b8c9899199e}, !- Handle
+  {33d9fd78-a5e9-44ba-80ea-d5e81abc3612}, !- Handle
   Surface 21,                             !- Name
   Wall,                                   !- Surface Type
   ,                                       !- Construction Name
-  {ea8e6dc0-c020-4b2f-8587-12d020f7b5d6}, !- Space Name
-=======
-  {e0adcbef-0ec9-44d8-8d51-dbd33b6efbe7}, !- Handle
-  Surface 21,                             !- Name
-  Wall,                                   !- Surface Type
-  ,                                       !- Construction Name
-  {5d23947e-5754-4ae8-9461-8d5524a31da5}, !- Space Name
->>>>>>> 93199ada
+  {93b62aef-f205-46f0-94bc-3ed89fa22095}, !- Space Name
   Foundation,                             !- Outside Boundary Condition
   ,                                       !- Outside Boundary Condition Object
   NoSun,                                  !- Sun Exposure
@@ -1202,19 +776,11 @@
   11.129722368505, 5.56486118425249, 2.4384; !- X,Y,Z Vertex 4 {m}
 
 OS:Surface,
-<<<<<<< HEAD
-  {529fd601-2dac-412a-b96b-35fba2fef1ae}, !- Handle
+  {76a24c3f-a3f8-4b1c-b325-8092722a3c56}, !- Handle
   Surface 22,                             !- Name
   Wall,                                   !- Surface Type
   ,                                       !- Construction Name
-  {ea8e6dc0-c020-4b2f-8587-12d020f7b5d6}, !- Space Name
-=======
-  {a56d0dea-6fdd-4586-ab10-1a6b348f7964}, !- Handle
-  Surface 22,                             !- Name
-  Wall,                                   !- Surface Type
-  ,                                       !- Construction Name
-  {5d23947e-5754-4ae8-9461-8d5524a31da5}, !- Space Name
->>>>>>> 93199ada
+  {93b62aef-f205-46f0-94bc-3ed89fa22095}, !- Space Name
   Foundation,                             !- Outside Boundary Condition
   ,                                       !- Outside Boundary Condition Object
   NoSun,                                  !- Sun Exposure
@@ -1227,23 +793,13 @@
   11.129722368505, 0, 2.4384;             !- X,Y,Z Vertex 4 {m}
 
 OS:Surface,
-<<<<<<< HEAD
-  {08672247-32d7-4a97-8687-73ed7dc370be}, !- Handle
+  {09623454-269c-448b-93fc-11c3360c24c3}, !- Handle
   Surface 23,                             !- Name
   RoofCeiling,                            !- Surface Type
   ,                                       !- Construction Name
-  {ea8e6dc0-c020-4b2f-8587-12d020f7b5d6}, !- Space Name
+  {93b62aef-f205-46f0-94bc-3ed89fa22095}, !- Space Name
   Surface,                                !- Outside Boundary Condition
-  {f0e16cf4-4f42-4f34-8415-30707e2c4cdb}, !- Outside Boundary Condition Object
-=======
-  {3b978aa6-7c8b-4170-b26b-8d1d99ff7edf}, !- Handle
-  Surface 23,                             !- Name
-  RoofCeiling,                            !- Surface Type
-  ,                                       !- Construction Name
-  {5d23947e-5754-4ae8-9461-8d5524a31da5}, !- Space Name
-  Surface,                                !- Outside Boundary Condition
-  {f696c670-4a55-4af4-96b2-eaabe50953bb}, !- Outside Boundary Condition Object
->>>>>>> 93199ada
+  {4f17cace-a41b-4e19-958b-6f72db7449b3}, !- Outside Boundary Condition Object
   NoSun,                                  !- Sun Exposure
   NoWind,                                 !- Wind Exposure
   ,                                       !- View Factor to Ground
@@ -1254,11 +810,7 @@
   0, 0, 2.4384;                           !- X,Y,Z Vertex 4 {m}
 
 OS:SpaceType,
-<<<<<<< HEAD
-  {06e25ce3-7aac-4956-b193-4832ba2fc927}, !- Handle
-=======
-  {b1a5b3cf-db00-4b15-b2cc-2cf809279d77}, !- Handle
->>>>>>> 93199ada
+  {c37d7e8b-062c-48f1-893e-c66842c11241}, !- Handle
   Space Type 3,                           !- Name
   ,                                       !- Default Construction Set Name
   ,                                       !- Default Schedule Set Name
@@ -1269,23 +821,14 @@
   finished basement;                      !- Standards Space Type
 
 OS:BuildingUnit,
-<<<<<<< HEAD
-  {2264d994-d74e-4c19-9be9-5f5dc2a29c85}, !- Handle
-=======
-  {21ee767e-a37f-4ce4-b077-bc0db26a2b64}, !- Handle
->>>>>>> 93199ada
+  {bf77a3df-903e-4d65-8690-9cc68475cea2}, !- Handle
   unit 1,                                 !- Name
   ,                                       !- Rendering Color
   Residential;                            !- Building Unit Type
 
 OS:AdditionalProperties,
-<<<<<<< HEAD
-  {f0bee165-6613-46ff-8c3f-a03a411b9289}, !- Handle
-  {2264d994-d74e-4c19-9be9-5f5dc2a29c85}, !- Object Name
-=======
-  {48a141cf-3525-47a1-b0c1-5855beca3931}, !- Handle
-  {21ee767e-a37f-4ce4-b077-bc0db26a2b64}, !- Object Name
->>>>>>> 93199ada
+  {85c8c64d-bf8d-4654-8470-597a6701f015}, !- Handle
+  {bf77a3df-903e-4d65-8690-9cc68475cea2}, !- Object Name
   NumberOfBedrooms,                       !- Feature Name 1
   Integer,                                !- Feature Data Type 1
   3,                                      !- Feature Value 1
@@ -1297,20 +840,12 @@
   2.6400000000000001;                     !- Feature Value 3
 
 OS:External:File,
-<<<<<<< HEAD
-  {ae1b3795-1996-4ef2-881d-bf8ab61b00bf}, !- Handle
-=======
-  {24b03ce2-8fb7-4682-8f6a-3660d55d11f9}, !- Handle
->>>>>>> 93199ada
+  {c207ef45-7f97-441a-a82b-9fb08d266792}, !- Handle
   8760.csv,                               !- Name
   8760.csv;                               !- File Name
 
 OS:Schedule:Day,
-<<<<<<< HEAD
-  {dbb39dab-47db-46ca-8170-a0730c566bb4}, !- Handle
-=======
-  {42414256-eff0-46dc-ba23-3d1e63da42c0}, !- Handle
->>>>>>> 93199ada
+  {fe8355e5-af88-435f-87b4-0022680092d9}, !- Handle
   Schedule Day 1,                         !- Name
   ,                                       !- Schedule Type Limits Name
   ,                                       !- Interpolate to Timestep
@@ -1319,11 +854,7 @@
   0;                                      !- Value Until Time 1
 
 OS:Schedule:Day,
-<<<<<<< HEAD
-  {fd8bcbbd-f3c8-4283-92ea-29b7bdbc2ca2}, !- Handle
-=======
-  {6d838a62-cd7a-44e3-825e-fc99c41bf350}, !- Handle
->>>>>>> 93199ada
+  {23d8a3f3-1e28-484c-924f-23cba7a615bc}, !- Handle
   Schedule Day 2,                         !- Name
   ,                                       !- Schedule Type Limits Name
   ,                                       !- Interpolate to Timestep
@@ -1332,17 +863,10 @@
   1;                                      !- Value Until Time 1
 
 OS:Schedule:File,
-<<<<<<< HEAD
-  {26a7ee1c-4b56-482a-8461-865040c1c7d9}, !- Handle
+  {23c65679-979b-4148-b318-53782c24b688}, !- Handle
   occupants,                              !- Name
-  {a23b1324-37a3-4ce2-96e8-0d12fc38e8e4}, !- Schedule Type Limits Name
-  {ae1b3795-1996-4ef2-881d-bf8ab61b00bf}, !- External File Name
-=======
-  {0bb71ab6-20a9-4786-8645-4439231a9a24}, !- Handle
-  occupants,                              !- Name
-  {be6a944b-9cbb-4aed-b8e2-626e2c21bfcd}, !- Schedule Type Limits Name
-  {24b03ce2-8fb7-4682-8f6a-3660d55d11f9}, !- External File Name
->>>>>>> 93199ada
+  {6e8f1aa2-51b7-4581-a108-f8d3f7161eb5}, !- Schedule Type Limits Name
+  {c207ef45-7f97-441a-a82b-9fb08d266792}, !- External File Name
   1,                                      !- Column Number
   1,                                      !- Rows to Skip at Top
   8760,                                   !- Number of Hours of Data
@@ -1351,40 +875,23 @@
   60;                                     !- Minutes per Item
 
 OS:Schedule:Ruleset,
-<<<<<<< HEAD
-  {3a231ca1-9315-43e3-aa9a-7cb6af920ac2}, !- Handle
+  {53de8a2e-37f8-455f-b116-6b61bd4649f5}, !- Handle
   Schedule Ruleset 1,                     !- Name
-  {8ec0c2bf-6903-4e80-896e-753a4a2b19dc}, !- Schedule Type Limits Name
-  {665d356e-4ce0-4d9b-9a65-7ccc4d3cd0ca}; !- Default Day Schedule Name
+  {bb4275e6-4320-41e3-bc0c-91c178fd2d6f}, !- Schedule Type Limits Name
+  {10917449-41f4-48a9-8ad7-5fc06523f0d4}; !- Default Day Schedule Name
 
 OS:Schedule:Day,
-  {665d356e-4ce0-4d9b-9a65-7ccc4d3cd0ca}, !- Handle
+  {10917449-41f4-48a9-8ad7-5fc06523f0d4}, !- Handle
   Schedule Day 3,                         !- Name
-  {8ec0c2bf-6903-4e80-896e-753a4a2b19dc}, !- Schedule Type Limits Name
-=======
-  {1e6d4ad5-ed43-4399-ac3a-26903859372c}, !- Handle
-  Schedule Ruleset 1,                     !- Name
-  {75af39b5-1b2c-4fe8-90cd-6fab95dd36c2}, !- Schedule Type Limits Name
-  {36d850d6-4da8-4154-8b95-8555771db1b1}; !- Default Day Schedule Name
-
-OS:Schedule:Day,
-  {36d850d6-4da8-4154-8b95-8555771db1b1}, !- Handle
-  Schedule Day 3,                         !- Name
-  {75af39b5-1b2c-4fe8-90cd-6fab95dd36c2}, !- Schedule Type Limits Name
->>>>>>> 93199ada
+  {bb4275e6-4320-41e3-bc0c-91c178fd2d6f}, !- Schedule Type Limits Name
   ,                                       !- Interpolate to Timestep
   24,                                     !- Hour 1
   0,                                      !- Minute 1
   112.539290946133;                       !- Value Until Time 1
 
 OS:People:Definition,
-<<<<<<< HEAD
-  {2efad29c-9412-40b4-a028-b9deb32b9e3c}, !- Handle
-  res occupants|finished basement space,  !- Name
-=======
-  {bd09c8aa-7d82-48cd-b359-7165c0aac5f8}, !- Handle
+  {5656c725-0b1a-4107-83fd-ce360f20cce7}, !- Handle
   res occupants|living space,             !- Name
->>>>>>> 93199ada
   People,                                 !- Number of People Calculation Method
   0.88,                                   !- Number of People {people}
   ,                                       !- People per Space Floor Area {person/m2}
@@ -1396,21 +903,12 @@
   ZoneAveraged;                           !- Mean Radiant Temperature Calculation Type
 
 OS:People,
-<<<<<<< HEAD
-  {8e0b2298-8bb0-4558-8423-78410fe7f4ec}, !- Handle
-  res occupants|finished basement space,  !- Name
-  {2efad29c-9412-40b4-a028-b9deb32b9e3c}, !- People Definition Name
-  {ea8e6dc0-c020-4b2f-8587-12d020f7b5d6}, !- Space or SpaceType Name
-  {26a7ee1c-4b56-482a-8461-865040c1c7d9}, !- Number of People Schedule Name
-  {3a231ca1-9315-43e3-aa9a-7cb6af920ac2}, !- Activity Level Schedule Name
-=======
-  {c46b34e2-28ba-47d3-b3c3-15a906f17136}, !- Handle
+  {b00ed372-2a4a-4af0-a462-9d50f17fb2b2}, !- Handle
   res occupants|living space,             !- Name
-  {bd09c8aa-7d82-48cd-b359-7165c0aac5f8}, !- People Definition Name
-  {08a030c1-2f52-47a4-9f3a-78102c979cd6}, !- Space or SpaceType Name
-  {0bb71ab6-20a9-4786-8645-4439231a9a24}, !- Number of People Schedule Name
-  {1e6d4ad5-ed43-4399-ac3a-26903859372c}, !- Activity Level Schedule Name
->>>>>>> 93199ada
+  {5656c725-0b1a-4107-83fd-ce360f20cce7}, !- People Definition Name
+  {58e6ca5c-df1e-4047-90aa-92bde4caec75}, !- Space or SpaceType Name
+  {23c65679-979b-4148-b318-53782c24b688}, !- Number of People Schedule Name
+  {53de8a2e-37f8-455f-b116-6b61bd4649f5}, !- Activity Level Schedule Name
   ,                                       !- Surface Name/Angle Factor List Name
   ,                                       !- Work Efficiency Schedule Name
   ,                                       !- Clothing Insulation Schedule Name
@@ -1418,11 +916,7 @@
   1;                                      !- Multiplier
 
 OS:ScheduleTypeLimits,
-<<<<<<< HEAD
-  {8ec0c2bf-6903-4e80-896e-753a4a2b19dc}, !- Handle
-=======
-  {75af39b5-1b2c-4fe8-90cd-6fab95dd36c2}, !- Handle
->>>>>>> 93199ada
+  {bb4275e6-4320-41e3-bc0c-91c178fd2d6f}, !- Handle
   ActivityLevel,                          !- Name
   0,                                      !- Lower Limit Value
   ,                                       !- Upper Limit Value
@@ -1430,22 +924,40 @@
   ActivityLevel;                          !- Unit Type
 
 OS:ScheduleTypeLimits,
-<<<<<<< HEAD
-  {a23b1324-37a3-4ce2-96e8-0d12fc38e8e4}, !- Handle
-=======
-  {be6a944b-9cbb-4aed-b8e2-626e2c21bfcd}, !- Handle
->>>>>>> 93199ada
+  {6e8f1aa2-51b7-4581-a108-f8d3f7161eb5}, !- Handle
   Fractional,                             !- Name
   0,                                      !- Lower Limit Value
   1,                                      !- Upper Limit Value
   Continuous;                             !- Numeric Type
 
 OS:People:Definition,
-<<<<<<< HEAD
-  {48a34601-27c8-4d7d-9869-d735d5cf1e58}, !- Handle
-=======
-  {4a66c7f6-f2e3-4599-b89d-e44c69ccfe3a}, !- Handle
->>>>>>> 93199ada
+  {f68bfce3-ba6d-4a0c-8613-bfe3ab875c9c}, !- Handle
+  res occupants|finished basement space,  !- Name
+  People,                                 !- Number of People Calculation Method
+  0.88,                                   !- Number of People {people}
+  ,                                       !- People per Space Floor Area {person/m2}
+  ,                                       !- Space Floor Area per Person {m2/person}
+  0.319734,                               !- Fraction Radiant
+  0.573,                                  !- Sensible Heat Fraction
+  0,                                      !- Carbon Dioxide Generation Rate {m3/s-W}
+  No,                                     !- Enable ASHRAE 55 Comfort Warnings
+  ZoneAveraged;                           !- Mean Radiant Temperature Calculation Type
+
+OS:People,
+  {17d75002-d180-4211-bfdc-2ba64fa164cf}, !- Handle
+  res occupants|finished basement space,  !- Name
+  {f68bfce3-ba6d-4a0c-8613-bfe3ab875c9c}, !- People Definition Name
+  {93b62aef-f205-46f0-94bc-3ed89fa22095}, !- Space or SpaceType Name
+  {23c65679-979b-4148-b318-53782c24b688}, !- Number of People Schedule Name
+  {53de8a2e-37f8-455f-b116-6b61bd4649f5}, !- Activity Level Schedule Name
+  ,                                       !- Surface Name/Angle Factor List Name
+  ,                                       !- Work Efficiency Schedule Name
+  ,                                       !- Clothing Insulation Schedule Name
+  ,                                       !- Air Velocity Schedule Name
+  1;                                      !- Multiplier
+
+OS:People:Definition,
+  {43c3f36a-f94d-487a-8624-4115ab45f594}, !- Handle
   res occupants|living space|story 2,     !- Name
   People,                                 !- Number of People Calculation Method
   0.88,                                   !- Number of People {people}
@@ -1458,63 +970,14 @@
   ZoneAveraged;                           !- Mean Radiant Temperature Calculation Type
 
 OS:People,
-<<<<<<< HEAD
-  {7f50926b-5c74-4640-a61d-d41035ec9fd6}, !- Handle
+  {861df95d-67de-4e72-85cc-fae85180dfe9}, !- Handle
   res occupants|living space|story 2,     !- Name
-  {48a34601-27c8-4d7d-9869-d735d5cf1e58}, !- People Definition Name
-  {dc81acc8-321a-4357-8256-8bfa0317022d}, !- Space or SpaceType Name
-  {26a7ee1c-4b56-482a-8461-865040c1c7d9}, !- Number of People Schedule Name
-  {3a231ca1-9315-43e3-aa9a-7cb6af920ac2}, !- Activity Level Schedule Name
-=======
-  {f57541fd-9f9c-4afd-803b-25fccfcf4203}, !- Handle
-  res occupants|living space|story 2,     !- Name
-  {4a66c7f6-f2e3-4599-b89d-e44c69ccfe3a}, !- People Definition Name
-  {84b07450-756d-46b8-b003-f2c83f4b9149}, !- Space or SpaceType Name
-  {0bb71ab6-20a9-4786-8645-4439231a9a24}, !- Number of People Schedule Name
-  {1e6d4ad5-ed43-4399-ac3a-26903859372c}, !- Activity Level Schedule Name
->>>>>>> 93199ada
+  {43c3f36a-f94d-487a-8624-4115ab45f594}, !- People Definition Name
+  {e1f57d11-ebad-450c-9d20-22c614619a0d}, !- Space or SpaceType Name
+  {23c65679-979b-4148-b318-53782c24b688}, !- Number of People Schedule Name
+  {53de8a2e-37f8-455f-b116-6b61bd4649f5}, !- Activity Level Schedule Name
   ,                                       !- Surface Name/Angle Factor List Name
   ,                                       !- Work Efficiency Schedule Name
   ,                                       !- Clothing Insulation Schedule Name
   ,                                       !- Air Velocity Schedule Name
   1;                                      !- Multiplier
-
-OS:People:Definition,
-<<<<<<< HEAD
-  {96be6fbe-1292-44ae-af36-52091f9b79b9}, !- Handle
-  res occupants|living space,             !- Name
-=======
-  {cc930c07-eb78-446c-8183-dd41d7e9df80}, !- Handle
-  res occupants|finished basement space,  !- Name
->>>>>>> 93199ada
-  People,                                 !- Number of People Calculation Method
-  0.88,                                   !- Number of People {people}
-  ,                                       !- People per Space Floor Area {person/m2}
-  ,                                       !- Space Floor Area per Person {m2/person}
-  0.319734,                               !- Fraction Radiant
-  0.573,                                  !- Sensible Heat Fraction
-  0,                                      !- Carbon Dioxide Generation Rate {m3/s-W}
-  No,                                     !- Enable ASHRAE 55 Comfort Warnings
-  ZoneAveraged;                           !- Mean Radiant Temperature Calculation Type
-
-OS:People,
-<<<<<<< HEAD
-  {0aac0707-9509-4bb0-9c17-c6d0a0044f50}, !- Handle
-  res occupants|living space,             !- Name
-  {96be6fbe-1292-44ae-af36-52091f9b79b9}, !- People Definition Name
-  {50647149-2eb0-4c0c-ad7e-bfcb2e10fe15}, !- Space or SpaceType Name
-  {26a7ee1c-4b56-482a-8461-865040c1c7d9}, !- Number of People Schedule Name
-  {3a231ca1-9315-43e3-aa9a-7cb6af920ac2}, !- Activity Level Schedule Name
-=======
-  {e5620df6-ba6f-4d9a-8761-8ed3996f3556}, !- Handle
-  res occupants|finished basement space,  !- Name
-  {cc930c07-eb78-446c-8183-dd41d7e9df80}, !- People Definition Name
-  {5d23947e-5754-4ae8-9461-8d5524a31da5}, !- Space or SpaceType Name
-  {0bb71ab6-20a9-4786-8645-4439231a9a24}, !- Number of People Schedule Name
-  {1e6d4ad5-ed43-4399-ac3a-26903859372c}, !- Activity Level Schedule Name
->>>>>>> 93199ada
-  ,                                       !- Surface Name/Angle Factor List Name
-  ,                                       !- Work Efficiency Schedule Name
-  ,                                       !- Clothing Insulation Schedule Name
-  ,                                       !- Air Velocity Schedule Name
-  1;                                      !- Multiplier
