--- conflicted
+++ resolved
@@ -1,73 +1,41 @@
 !- NOTE: Auto-generated from /test/osw_files/SFD_2000sqft_2story_FB_UA.osw
 
 OS:Version,
-<<<<<<< HEAD
-  {932a8f27-e6f5-47e0-9101-8f64c00df795}, !- Handle
+  {1b020e0e-976c-4174-a979-cd77c828c735}, !- Handle
   2.9.1;                                  !- Version Identifier
 
 OS:SimulationControl,
-  {8df6c3cb-b9ad-4091-944a-5e379e80c5da}, !- Handle
-=======
-  {6290ba4b-4d4c-42a6-94a7-169ef7b0fce4}, !- Handle
-  2.9.1;                                  !- Version Identifier
-
-OS:SimulationControl,
-  {58480ec7-830f-4350-936e-c8fc731e9fb4}, !- Handle
->>>>>>> 6edefdcf
+  {02f17ffb-b2a2-4481-a13a-78c5cf052469}, !- Handle
   ,                                       !- Do Zone Sizing Calculation
   ,                                       !- Do System Sizing Calculation
   ,                                       !- Do Plant Sizing Calculation
   No;                                     !- Run Simulation for Sizing Periods
 
 OS:Timestep,
-<<<<<<< HEAD
-  {a529e06b-3a30-468e-8521-28d9f51a5092}, !- Handle
+  {b0357bdf-f54f-4091-b97e-5789f9d7f984}, !- Handle
   6;                                      !- Number of Timesteps per Hour
 
 OS:ShadowCalculation,
-  {5405a3a0-f027-46ed-bfb6-4010435f1425}, !- Handle
-=======
-  {32335a19-2e2e-40a1-8f9b-048ab257a8a4}, !- Handle
-  6;                                      !- Number of Timesteps per Hour
-
-OS:ShadowCalculation,
-  {261eb5c7-95a8-478a-a641-640f8fa0e9e9}, !- Handle
->>>>>>> 6edefdcf
+  {bd1c5faf-5325-4bb6-9122-048aee4b4b3f}, !- Handle
   20,                                     !- Calculation Frequency
   200;                                    !- Maximum Figures in Shadow Overlap Calculations
 
 OS:SurfaceConvectionAlgorithm:Outside,
-<<<<<<< HEAD
-  {3458e39e-9276-4025-9237-e21e6e07c8a8}, !- Handle
+  {3a30c371-f819-4ef9-b1d2-21af230a9758}, !- Handle
   DOE-2;                                  !- Algorithm
 
 OS:SurfaceConvectionAlgorithm:Inside,
-  {0ee7360f-728e-45e0-ad76-110fb7086be7}, !- Handle
+  {58260e1b-37f1-4f33-a16c-e2376ea38868}, !- Handle
   TARP;                                   !- Algorithm
 
 OS:ZoneCapacitanceMultiplier:ResearchSpecial,
-  {09fbbceb-531f-4be4-ac18-af6c6402e9cf}, !- Handle
-=======
-  {e1ccbb36-273d-4df9-baf5-5982fdcd0143}, !- Handle
-  DOE-2;                                  !- Algorithm
-
-OS:SurfaceConvectionAlgorithm:Inside,
-  {03e9fb54-e280-464e-8ffd-812469de09c5}, !- Handle
-  TARP;                                   !- Algorithm
-
-OS:ZoneCapacitanceMultiplier:ResearchSpecial,
-  {74c875a0-1c09-48d5-8b17-6911e0bcd60a}, !- Handle
->>>>>>> 6edefdcf
+  {88d089ab-4711-49c3-b0fc-90983c75e751}, !- Handle
   ,                                       !- Temperature Capacity Multiplier
   15,                                     !- Humidity Capacity Multiplier
   ;                                       !- Carbon Dioxide Capacity Multiplier
 
 OS:RunPeriod,
-<<<<<<< HEAD
-  {ade14624-157c-4410-82bd-e2f151d3aa7d}, !- Handle
-=======
-  {8a84d3d5-0b49-4e5a-b7af-f72aeb1af38c}, !- Handle
->>>>>>> 6edefdcf
+  {5257b12a-aa93-4436-9b95-71809c94b2a0}, !- Handle
   Run Period 1,                           !- Name
   1,                                      !- Begin Month
   1,                                      !- Begin Day of Month
@@ -81,21 +49,13 @@
   ;                                       !- Number of Times Runperiod to be Repeated
 
 OS:YearDescription,
-<<<<<<< HEAD
-  {a20f76aa-8dd3-492b-bb2a-eeea2fddde22}, !- Handle
-=======
-  {11a89948-cceb-4322-8e51-d3c2f7089926}, !- Handle
->>>>>>> 6edefdcf
+  {d3a67fa0-334b-4e5d-a870-c7ecae34cf4b}, !- Handle
   2007,                                   !- Calendar Year
   ,                                       !- Day of Week for Start Day
   ;                                       !- Is Leap Year
 
 OS:ThermalZone,
-<<<<<<< HEAD
-  {e645b12d-1d96-40d9-ac31-f6d669931d04}, !- Handle
-=======
-  {b3b1a668-700d-4846-9bd8-8f5d2ee17fb6}, !- Handle
->>>>>>> 6edefdcf
+  {ef923f3a-c4fe-484a-8d61-b1bc39daf6e1}, !- Handle
   living zone,                            !- Name
   ,                                       !- Multiplier
   ,                                       !- Ceiling Height {m}
@@ -104,17 +64,10 @@
   ,                                       !- Zone Inside Convection Algorithm
   ,                                       !- Zone Outside Convection Algorithm
   ,                                       !- Zone Conditioning Equipment List Name
-<<<<<<< HEAD
-  {1dbc709f-cda9-43f3-9345-ab19788b3502}, !- Zone Air Inlet Port List
-  {5853e485-0356-4987-99da-5a4603a3860a}, !- Zone Air Exhaust Port List
-  {a1a6a04e-12b4-4252-ae13-4fc73774a4cf}, !- Zone Air Node Name
-  {571562a0-ecbc-4917-bb94-30c2bb5c1181}, !- Zone Return Air Port List
-=======
-  {ce4028b2-41a3-4cca-a4e6-59689152ad80}, !- Zone Air Inlet Port List
-  {75441b2d-3852-450c-837f-ff4299a14c8f}, !- Zone Air Exhaust Port List
-  {ae448935-a886-4e9b-8845-65f7335664ab}, !- Zone Air Node Name
-  {71e855e0-28ff-446b-8f20-35b03e956617}, !- Zone Return Air Port List
->>>>>>> 6edefdcf
+  {f5b6bb77-cb78-4d8c-9abe-31ce6feddd6b}, !- Zone Air Inlet Port List
+  {59027989-ae35-4602-b451-e4fc429968b9}, !- Zone Air Exhaust Port List
+  {65312b2d-4276-479f-ac5b-055bcf2a1d8b}, !- Zone Air Node Name
+  {3ea953df-3a3e-4ab6-9346-5c3529234fc3}, !- Zone Return Air Port List
   ,                                       !- Primary Daylighting Control Name
   ,                                       !- Fraction of Zone Controlled by Primary Daylighting Control
   ,                                       !- Secondary Daylighting Control Name
@@ -125,71 +78,37 @@
   No;                                     !- Use Ideal Air Loads
 
 OS:Node,
-<<<<<<< HEAD
-  {91090e5f-14ff-4cca-9dbf-52f659dce2ac}, !- Handle
+  {5d47d000-86d1-496c-a23c-5bf40067774f}, !- Handle
   Node 1,                                 !- Name
-  {a1a6a04e-12b4-4252-ae13-4fc73774a4cf}, !- Inlet Port
+  {65312b2d-4276-479f-ac5b-055bcf2a1d8b}, !- Inlet Port
   ;                                       !- Outlet Port
 
 OS:Connection,
-  {a1a6a04e-12b4-4252-ae13-4fc73774a4cf}, !- Handle
-  {876d9f2c-8696-4e96-8a17-06bef846c565}, !- Name
-  {e645b12d-1d96-40d9-ac31-f6d669931d04}, !- Source Object
+  {65312b2d-4276-479f-ac5b-055bcf2a1d8b}, !- Handle
+  {75b5ffea-378e-4b64-8f60-a8fd28c324dc}, !- Name
+  {ef923f3a-c4fe-484a-8d61-b1bc39daf6e1}, !- Source Object
   11,                                     !- Outlet Port
-  {91090e5f-14ff-4cca-9dbf-52f659dce2ac}, !- Target Object
+  {5d47d000-86d1-496c-a23c-5bf40067774f}, !- Target Object
   2;                                      !- Inlet Port
 
 OS:PortList,
-  {1dbc709f-cda9-43f3-9345-ab19788b3502}, !- Handle
-  {c045d9c7-55ba-42d3-85fa-5efb7ec53d39}, !- Name
-  {e645b12d-1d96-40d9-ac31-f6d669931d04}; !- HVAC Component
+  {f5b6bb77-cb78-4d8c-9abe-31ce6feddd6b}, !- Handle
+  {8c4e5ee4-3fb9-4879-ad8b-cca2e6ac46b7}, !- Name
+  {ef923f3a-c4fe-484a-8d61-b1bc39daf6e1}; !- HVAC Component
 
 OS:PortList,
-  {5853e485-0356-4987-99da-5a4603a3860a}, !- Handle
-  {f7eed26b-d9b1-4730-843e-8cf27d33e139}, !- Name
-  {e645b12d-1d96-40d9-ac31-f6d669931d04}; !- HVAC Component
+  {59027989-ae35-4602-b451-e4fc429968b9}, !- Handle
+  {93ae93d9-6e01-40fa-b48a-40ad2ae0bdc8}, !- Name
+  {ef923f3a-c4fe-484a-8d61-b1bc39daf6e1}; !- HVAC Component
 
 OS:PortList,
-  {571562a0-ecbc-4917-bb94-30c2bb5c1181}, !- Handle
-  {e0ad8636-d213-491a-a8e3-a056b0c48354}, !- Name
-  {e645b12d-1d96-40d9-ac31-f6d669931d04}; !- HVAC Component
+  {3ea953df-3a3e-4ab6-9346-5c3529234fc3}, !- Handle
+  {a82faf04-c073-4f06-8e18-928602f3ff8a}, !- Name
+  {ef923f3a-c4fe-484a-8d61-b1bc39daf6e1}; !- HVAC Component
 
 OS:Sizing:Zone,
-  {889aed11-1e1f-49da-baa2-cd36e77e814b}, !- Handle
-  {e645b12d-1d96-40d9-ac31-f6d669931d04}, !- Zone or ZoneList Name
-=======
-  {0a145e27-2597-4d0d-8c3a-74666fc3a591}, !- Handle
-  Node 1,                                 !- Name
-  {ae448935-a886-4e9b-8845-65f7335664ab}, !- Inlet Port
-  ;                                       !- Outlet Port
-
-OS:Connection,
-  {ae448935-a886-4e9b-8845-65f7335664ab}, !- Handle
-  {04a6c44a-6989-41b4-8a08-82ec8d8d4b94}, !- Name
-  {b3b1a668-700d-4846-9bd8-8f5d2ee17fb6}, !- Source Object
-  11,                                     !- Outlet Port
-  {0a145e27-2597-4d0d-8c3a-74666fc3a591}, !- Target Object
-  2;                                      !- Inlet Port
-
-OS:PortList,
-  {ce4028b2-41a3-4cca-a4e6-59689152ad80}, !- Handle
-  {67a259c4-90cd-437a-99d2-679d94bb732c}, !- Name
-  {b3b1a668-700d-4846-9bd8-8f5d2ee17fb6}; !- HVAC Component
-
-OS:PortList,
-  {75441b2d-3852-450c-837f-ff4299a14c8f}, !- Handle
-  {4bf96eda-2879-468a-9555-db9f29c202ae}, !- Name
-  {b3b1a668-700d-4846-9bd8-8f5d2ee17fb6}; !- HVAC Component
-
-OS:PortList,
-  {71e855e0-28ff-446b-8f20-35b03e956617}, !- Handle
-  {49e188fa-281c-4178-9464-4f9366ea33f0}, !- Name
-  {b3b1a668-700d-4846-9bd8-8f5d2ee17fb6}; !- HVAC Component
-
-OS:Sizing:Zone,
-  {cd80e1fb-5243-4637-abf7-20f05104e432}, !- Handle
-  {b3b1a668-700d-4846-9bd8-8f5d2ee17fb6}, !- Zone or ZoneList Name
->>>>>>> 6edefdcf
+  {c52b0052-3adb-4174-9317-2bcd05a7bbc7}, !- Handle
+  {ef923f3a-c4fe-484a-8d61-b1bc39daf6e1}, !- Zone or ZoneList Name
   SupplyAirTemperature,                   !- Zone Cooling Design Supply Air Temperature Input Method
   14,                                     !- Zone Cooling Design Supply Air Temperature {C}
   11.11,                                  !- Zone Cooling Design Supply Air Temperature Difference {deltaC}
@@ -218,25 +137,14 @@
   autosize;                               !- Dedicated Outdoor Air High Setpoint Temperature for Design {C}
 
 OS:ZoneHVAC:EquipmentList,
-<<<<<<< HEAD
-  {271aa7b9-9bfb-4399-916e-372bd6b38c3a}, !- Handle
+  {22feda0f-61c6-4e63-88d4-25d71f53b59a}, !- Handle
   Zone HVAC Equipment List 1,             !- Name
-  {e645b12d-1d96-40d9-ac31-f6d669931d04}; !- Thermal Zone
+  {ef923f3a-c4fe-484a-8d61-b1bc39daf6e1}; !- Thermal Zone
 
 OS:Space,
-  {4dc836f5-76ca-460b-a971-0dc87c040c20}, !- Handle
+  {9d6bf462-3956-429b-be9f-46b54b4aca08}, !- Handle
   living space,                           !- Name
-  {979059e0-2967-4e02-9d33-44d6ba21b7d4}, !- Space Type Name
-=======
-  {57777f1c-a7cb-4fda-85c8-d0578b5eb41e}, !- Handle
-  Zone HVAC Equipment List 1,             !- Name
-  {b3b1a668-700d-4846-9bd8-8f5d2ee17fb6}; !- Thermal Zone
-
-OS:Space,
-  {f53215a2-feb5-4f9c-b2b8-61c468db9d46}, !- Handle
-  living space,                           !- Name
-  {ea27e80d-ad0e-41b9-9101-2a925e622e5d}, !- Space Type Name
->>>>>>> 6edefdcf
+  {b65d5405-df7a-4554-b0cb-df125699fbd2}, !- Space Type Name
   ,                                       !- Default Construction Set Name
   ,                                       !- Default Schedule Set Name
   -0,                                     !- Direction of Relative North {deg}
@@ -244,35 +152,19 @@
   0,                                      !- Y Origin {m}
   0,                                      !- Z Origin {m}
   ,                                       !- Building Story Name
-<<<<<<< HEAD
-  {e645b12d-1d96-40d9-ac31-f6d669931d04}, !- Thermal Zone Name
+  {ef923f3a-c4fe-484a-8d61-b1bc39daf6e1}, !- Thermal Zone Name
   ,                                       !- Part of Total Floor Area
   ,                                       !- Design Specification Outdoor Air Object Name
-  {043aa527-35b2-499c-a442-3edcf15cf335}; !- Building Unit Name
-
-OS:Surface,
-  {17948705-93be-42a0-b1d5-7d99cdfa819a}, !- Handle
+  {6a4019ce-7c26-447b-ae50-b468191b881c}; !- Building Unit Name
+
+OS:Surface,
+  {ca17225a-14dd-4721-923b-603b2b660809}, !- Handle
   Surface 1,                              !- Name
   Floor,                                  !- Surface Type
   ,                                       !- Construction Name
-  {4dc836f5-76ca-460b-a971-0dc87c040c20}, !- Space Name
+  {9d6bf462-3956-429b-be9f-46b54b4aca08}, !- Space Name
   Surface,                                !- Outside Boundary Condition
-  {147c4c9d-9d4f-4e3f-a76c-31d177ce27b3}, !- Outside Boundary Condition Object
-=======
-  {b3b1a668-700d-4846-9bd8-8f5d2ee17fb6}, !- Thermal Zone Name
-  ,                                       !- Part of Total Floor Area
-  ,                                       !- Design Specification Outdoor Air Object Name
-  {91078070-fcec-42b2-ac35-d81be1ca6462}; !- Building Unit Name
-
-OS:Surface,
-  {80da4c49-2468-43a2-b877-e1aa42926ea0}, !- Handle
-  Surface 1,                              !- Name
-  Floor,                                  !- Surface Type
-  ,                                       !- Construction Name
-  {f53215a2-feb5-4f9c-b2b8-61c468db9d46}, !- Space Name
-  Surface,                                !- Outside Boundary Condition
-  {57d671db-2f00-4520-aa30-81188d3f549c}, !- Outside Boundary Condition Object
->>>>>>> 6edefdcf
+  {b7261786-9f8e-452a-8c4b-ca6d7cd32d23}, !- Outside Boundary Condition Object
   NoSun,                                  !- Sun Exposure
   NoWind,                                 !- Wind Exposure
   ,                                       !- View Factor to Ground
@@ -283,19 +175,11 @@
   11.129722368505, 0, 0;                  !- X,Y,Z Vertex 4 {m}
 
 OS:Surface,
-<<<<<<< HEAD
-  {13417f92-0bdd-4079-822d-1cf32706adcc}, !- Handle
+  {bdbeed80-56a3-4391-b76d-5cfccff1bd75}, !- Handle
   Surface 2,                              !- Name
   Wall,                                   !- Surface Type
   ,                                       !- Construction Name
-  {4dc836f5-76ca-460b-a971-0dc87c040c20}, !- Space Name
-=======
-  {bcaf945e-7b04-48da-85c3-95fab3fd6d19}, !- Handle
-  Surface 2,                              !- Name
-  Wall,                                   !- Surface Type
-  ,                                       !- Construction Name
-  {f53215a2-feb5-4f9c-b2b8-61c468db9d46}, !- Space Name
->>>>>>> 6edefdcf
+  {9d6bf462-3956-429b-be9f-46b54b4aca08}, !- Space Name
   Outdoors,                               !- Outside Boundary Condition
   ,                                       !- Outside Boundary Condition Object
   SunExposed,                             !- Sun Exposure
@@ -308,19 +192,11 @@
   0, 0, 2.4384;                           !- X,Y,Z Vertex 4 {m}
 
 OS:Surface,
-<<<<<<< HEAD
-  {c3e40f4e-e4ab-405b-9f44-0f8e5f3019a6}, !- Handle
+  {a2d2988b-ccd1-4f48-8aee-81e6fd9c858e}, !- Handle
   Surface 3,                              !- Name
   Wall,                                   !- Surface Type
   ,                                       !- Construction Name
-  {4dc836f5-76ca-460b-a971-0dc87c040c20}, !- Space Name
-=======
-  {3c8fdaad-b8e5-4536-b152-233cac33b2a6}, !- Handle
-  Surface 3,                              !- Name
-  Wall,                                   !- Surface Type
-  ,                                       !- Construction Name
-  {f53215a2-feb5-4f9c-b2b8-61c468db9d46}, !- Space Name
->>>>>>> 6edefdcf
+  {9d6bf462-3956-429b-be9f-46b54b4aca08}, !- Space Name
   Outdoors,                               !- Outside Boundary Condition
   ,                                       !- Outside Boundary Condition Object
   SunExposed,                             !- Sun Exposure
@@ -333,19 +209,11 @@
   0, 5.56486118425249, 2.4384;            !- X,Y,Z Vertex 4 {m}
 
 OS:Surface,
-<<<<<<< HEAD
-  {c3283383-c25a-4870-ac6d-6ade0ee3aab5}, !- Handle
+  {aaa31142-ee2f-407d-a7d5-da0ce8243c68}, !- Handle
   Surface 4,                              !- Name
   Wall,                                   !- Surface Type
   ,                                       !- Construction Name
-  {4dc836f5-76ca-460b-a971-0dc87c040c20}, !- Space Name
-=======
-  {2b60e298-1251-4039-8f38-ce72ef3a3227}, !- Handle
-  Surface 4,                              !- Name
-  Wall,                                   !- Surface Type
-  ,                                       !- Construction Name
-  {f53215a2-feb5-4f9c-b2b8-61c468db9d46}, !- Space Name
->>>>>>> 6edefdcf
+  {9d6bf462-3956-429b-be9f-46b54b4aca08}, !- Space Name
   Outdoors,                               !- Outside Boundary Condition
   ,                                       !- Outside Boundary Condition Object
   SunExposed,                             !- Sun Exposure
@@ -358,19 +226,11 @@
   11.129722368505, 5.56486118425249, 2.4384; !- X,Y,Z Vertex 4 {m}
 
 OS:Surface,
-<<<<<<< HEAD
-  {a85a090d-55c4-4943-bb65-81178cccf416}, !- Handle
+  {5783f4bb-42f8-44ce-a0fa-95aac271b81f}, !- Handle
   Surface 5,                              !- Name
   Wall,                                   !- Surface Type
   ,                                       !- Construction Name
-  {4dc836f5-76ca-460b-a971-0dc87c040c20}, !- Space Name
-=======
-  {8b1a98f3-b5a7-4e6c-85e8-8fc515c9c61b}, !- Handle
-  Surface 5,                              !- Name
-  Wall,                                   !- Surface Type
-  ,                                       !- Construction Name
-  {f53215a2-feb5-4f9c-b2b8-61c468db9d46}, !- Space Name
->>>>>>> 6edefdcf
+  {9d6bf462-3956-429b-be9f-46b54b4aca08}, !- Space Name
   Outdoors,                               !- Outside Boundary Condition
   ,                                       !- Outside Boundary Condition Object
   SunExposed,                             !- Sun Exposure
@@ -383,23 +243,13 @@
   11.129722368505, 0, 2.4384;             !- X,Y,Z Vertex 4 {m}
 
 OS:Surface,
-<<<<<<< HEAD
-  {3a69ec9e-1c6d-4fb7-aac1-ebe8884a2d1b}, !- Handle
+  {a6c45b2c-4b91-4f38-af0a-052d3e633aed}, !- Handle
   Surface 6,                              !- Name
   RoofCeiling,                            !- Surface Type
   ,                                       !- Construction Name
-  {4dc836f5-76ca-460b-a971-0dc87c040c20}, !- Space Name
+  {9d6bf462-3956-429b-be9f-46b54b4aca08}, !- Space Name
   Surface,                                !- Outside Boundary Condition
-  {55282753-7fae-4b58-8e04-a4877f80e6df}, !- Outside Boundary Condition Object
-=======
-  {5085a0dd-d77c-4f8c-9160-0bdc7b016fcc}, !- Handle
-  Surface 6,                              !- Name
-  RoofCeiling,                            !- Surface Type
-  ,                                       !- Construction Name
-  {f53215a2-feb5-4f9c-b2b8-61c468db9d46}, !- Space Name
-  Surface,                                !- Outside Boundary Condition
-  {3d52672d-9e64-43d4-8e78-345653ca070a}, !- Outside Boundary Condition Object
->>>>>>> 6edefdcf
+  {01ba509b-01f6-4efe-a248-f6c4874c9696}, !- Outside Boundary Condition Object
   NoSun,                                  !- Sun Exposure
   NoWind,                                 !- Wind Exposure
   ,                                       !- View Factor to Ground
@@ -410,11 +260,7 @@
   0, 0, 2.4384;                           !- X,Y,Z Vertex 4 {m}
 
 OS:SpaceType,
-<<<<<<< HEAD
-  {979059e0-2967-4e02-9d33-44d6ba21b7d4}, !- Handle
-=======
-  {ea27e80d-ad0e-41b9-9101-2a925e622e5d}, !- Handle
->>>>>>> 6edefdcf
+  {b65d5405-df7a-4554-b0cb-df125699fbd2}, !- Handle
   Space Type 1,                           !- Name
   ,                                       !- Default Construction Set Name
   ,                                       !- Default Schedule Set Name
@@ -425,15 +271,9 @@
   living;                                 !- Standards Space Type
 
 OS:Space,
-<<<<<<< HEAD
-  {77cbc58e-8846-4126-bd26-001df41a3864}, !- Handle
+  {47e82526-b95e-4096-b83b-b4430974bf4e}, !- Handle
   living space|story 2,                   !- Name
-  {979059e0-2967-4e02-9d33-44d6ba21b7d4}, !- Space Type Name
-=======
-  {fe2305a9-076e-4f1e-b032-3a0582c17329}, !- Handle
-  living space|story 2,                   !- Name
-  {ea27e80d-ad0e-41b9-9101-2a925e622e5d}, !- Space Type Name
->>>>>>> 6edefdcf
+  {b65d5405-df7a-4554-b0cb-df125699fbd2}, !- Space Type Name
   ,                                       !- Default Construction Set Name
   ,                                       !- Default Schedule Set Name
   -0,                                     !- Direction of Relative North {deg}
@@ -441,35 +281,19 @@
   0,                                      !- Y Origin {m}
   2.4384,                                 !- Z Origin {m}
   ,                                       !- Building Story Name
-<<<<<<< HEAD
-  {e645b12d-1d96-40d9-ac31-f6d669931d04}, !- Thermal Zone Name
+  {ef923f3a-c4fe-484a-8d61-b1bc39daf6e1}, !- Thermal Zone Name
   ,                                       !- Part of Total Floor Area
   ,                                       !- Design Specification Outdoor Air Object Name
-  {043aa527-35b2-499c-a442-3edcf15cf335}; !- Building Unit Name
-
-OS:Surface,
-  {55282753-7fae-4b58-8e04-a4877f80e6df}, !- Handle
+  {6a4019ce-7c26-447b-ae50-b468191b881c}; !- Building Unit Name
+
+OS:Surface,
+  {01ba509b-01f6-4efe-a248-f6c4874c9696}, !- Handle
   Surface 7,                              !- Name
   Floor,                                  !- Surface Type
   ,                                       !- Construction Name
-  {77cbc58e-8846-4126-bd26-001df41a3864}, !- Space Name
+  {47e82526-b95e-4096-b83b-b4430974bf4e}, !- Space Name
   Surface,                                !- Outside Boundary Condition
-  {3a69ec9e-1c6d-4fb7-aac1-ebe8884a2d1b}, !- Outside Boundary Condition Object
-=======
-  {b3b1a668-700d-4846-9bd8-8f5d2ee17fb6}, !- Thermal Zone Name
-  ,                                       !- Part of Total Floor Area
-  ,                                       !- Design Specification Outdoor Air Object Name
-  {91078070-fcec-42b2-ac35-d81be1ca6462}; !- Building Unit Name
-
-OS:Surface,
-  {3d52672d-9e64-43d4-8e78-345653ca070a}, !- Handle
-  Surface 7,                              !- Name
-  Floor,                                  !- Surface Type
-  ,                                       !- Construction Name
-  {fe2305a9-076e-4f1e-b032-3a0582c17329}, !- Space Name
-  Surface,                                !- Outside Boundary Condition
-  {5085a0dd-d77c-4f8c-9160-0bdc7b016fcc}, !- Outside Boundary Condition Object
->>>>>>> 6edefdcf
+  {a6c45b2c-4b91-4f38-af0a-052d3e633aed}, !- Outside Boundary Condition Object
   NoSun,                                  !- Sun Exposure
   NoWind,                                 !- Wind Exposure
   ,                                       !- View Factor to Ground
@@ -480,19 +304,11 @@
   11.129722368505, 0, 0;                  !- X,Y,Z Vertex 4 {m}
 
 OS:Surface,
-<<<<<<< HEAD
-  {4d1fbf9a-f57a-44c6-ab6e-606b6e983b93}, !- Handle
+  {32eecb29-1d2c-4aef-a00b-0fe1adb85afa}, !- Handle
   Surface 8,                              !- Name
   Wall,                                   !- Surface Type
   ,                                       !- Construction Name
-  {77cbc58e-8846-4126-bd26-001df41a3864}, !- Space Name
-=======
-  {0f18484e-7e54-4346-b6e2-6eec9dca3dbf}, !- Handle
-  Surface 8,                              !- Name
-  Wall,                                   !- Surface Type
-  ,                                       !- Construction Name
-  {fe2305a9-076e-4f1e-b032-3a0582c17329}, !- Space Name
->>>>>>> 6edefdcf
+  {47e82526-b95e-4096-b83b-b4430974bf4e}, !- Space Name
   Outdoors,                               !- Outside Boundary Condition
   ,                                       !- Outside Boundary Condition Object
   SunExposed,                             !- Sun Exposure
@@ -505,19 +321,11 @@
   0, 0, 2.4384;                           !- X,Y,Z Vertex 4 {m}
 
 OS:Surface,
-<<<<<<< HEAD
-  {b37907b3-110d-490c-a6a7-a357c0a0e9d1}, !- Handle
+  {58523e55-cfd9-42f5-894e-572accf2f549}, !- Handle
   Surface 9,                              !- Name
   Wall,                                   !- Surface Type
   ,                                       !- Construction Name
-  {77cbc58e-8846-4126-bd26-001df41a3864}, !- Space Name
-=======
-  {fb80493d-bc2b-423b-8e22-4ef5ec88a98d}, !- Handle
-  Surface 9,                              !- Name
-  Wall,                                   !- Surface Type
-  ,                                       !- Construction Name
-  {fe2305a9-076e-4f1e-b032-3a0582c17329}, !- Space Name
->>>>>>> 6edefdcf
+  {47e82526-b95e-4096-b83b-b4430974bf4e}, !- Space Name
   Outdoors,                               !- Outside Boundary Condition
   ,                                       !- Outside Boundary Condition Object
   SunExposed,                             !- Sun Exposure
@@ -530,19 +338,11 @@
   0, 5.56486118425249, 2.4384;            !- X,Y,Z Vertex 4 {m}
 
 OS:Surface,
-<<<<<<< HEAD
-  {40776c72-350d-4068-9767-f94401a64815}, !- Handle
+  {99a61d9b-a0ce-4b8c-a683-497dce2d8c65}, !- Handle
   Surface 10,                             !- Name
   Wall,                                   !- Surface Type
   ,                                       !- Construction Name
-  {77cbc58e-8846-4126-bd26-001df41a3864}, !- Space Name
-=======
-  {2dfd23ec-a796-44e3-980e-2c8feaa30253}, !- Handle
-  Surface 10,                             !- Name
-  Wall,                                   !- Surface Type
-  ,                                       !- Construction Name
-  {fe2305a9-076e-4f1e-b032-3a0582c17329}, !- Space Name
->>>>>>> 6edefdcf
+  {47e82526-b95e-4096-b83b-b4430974bf4e}, !- Space Name
   Outdoors,                               !- Outside Boundary Condition
   ,                                       !- Outside Boundary Condition Object
   SunExposed,                             !- Sun Exposure
@@ -555,19 +355,11 @@
   11.129722368505, 5.56486118425249, 2.4384; !- X,Y,Z Vertex 4 {m}
 
 OS:Surface,
-<<<<<<< HEAD
-  {29c6fe9e-0935-4419-a133-b6fdf90404d4}, !- Handle
+  {cbb77e4e-f347-40d8-9941-10329c084ae8}, !- Handle
   Surface 11,                             !- Name
   Wall,                                   !- Surface Type
   ,                                       !- Construction Name
-  {77cbc58e-8846-4126-bd26-001df41a3864}, !- Space Name
-=======
-  {bed08596-0399-43fb-aa61-69c9b949ee3e}, !- Handle
-  Surface 11,                             !- Name
-  Wall,                                   !- Surface Type
-  ,                                       !- Construction Name
-  {fe2305a9-076e-4f1e-b032-3a0582c17329}, !- Space Name
->>>>>>> 6edefdcf
+  {47e82526-b95e-4096-b83b-b4430974bf4e}, !- Space Name
   Outdoors,                               !- Outside Boundary Condition
   ,                                       !- Outside Boundary Condition Object
   SunExposed,                             !- Sun Exposure
@@ -580,23 +372,13 @@
   11.129722368505, 0, 2.4384;             !- X,Y,Z Vertex 4 {m}
 
 OS:Surface,
-<<<<<<< HEAD
-  {76ceaa10-e53c-4439-83f0-55662a4301bc}, !- Handle
+  {1591988a-cb83-4cdc-968b-d0a0a7821989}, !- Handle
   Surface 12,                             !- Name
   RoofCeiling,                            !- Surface Type
   ,                                       !- Construction Name
-  {77cbc58e-8846-4126-bd26-001df41a3864}, !- Space Name
+  {47e82526-b95e-4096-b83b-b4430974bf4e}, !- Space Name
   Surface,                                !- Outside Boundary Condition
-  {c30b8170-9674-40bd-a4e4-6440ad0b6f13}, !- Outside Boundary Condition Object
-=======
-  {2e47b70f-d17d-4e32-abfc-fe252c925870}, !- Handle
-  Surface 12,                             !- Name
-  RoofCeiling,                            !- Surface Type
-  ,                                       !- Construction Name
-  {fe2305a9-076e-4f1e-b032-3a0582c17329}, !- Space Name
-  Surface,                                !- Outside Boundary Condition
-  {6569f2df-9e38-4f09-b0d4-d6d172e52852}, !- Outside Boundary Condition Object
->>>>>>> 6edefdcf
+  {b636b03a-dd7a-49f7-a8df-f6020968ff61}, !- Outside Boundary Condition Object
   NoSun,                                  !- Sun Exposure
   NoWind,                                 !- Wind Exposure
   ,                                       !- View Factor to Ground
@@ -607,23 +389,13 @@
   0, 0, 2.4384;                           !- X,Y,Z Vertex 4 {m}
 
 OS:Surface,
-<<<<<<< HEAD
-  {c30b8170-9674-40bd-a4e4-6440ad0b6f13}, !- Handle
+  {b636b03a-dd7a-49f7-a8df-f6020968ff61}, !- Handle
   Surface 13,                             !- Name
   Floor,                                  !- Surface Type
   ,                                       !- Construction Name
-  {a23f2376-8bf4-4e33-9d8a-7e9ef6c2cd5c}, !- Space Name
+  {a241d149-e72b-4c32-894e-230a87cb5a8e}, !- Space Name
   Surface,                                !- Outside Boundary Condition
-  {76ceaa10-e53c-4439-83f0-55662a4301bc}, !- Outside Boundary Condition Object
-=======
-  {6569f2df-9e38-4f09-b0d4-d6d172e52852}, !- Handle
-  Surface 13,                             !- Name
-  Floor,                                  !- Surface Type
-  ,                                       !- Construction Name
-  {cc6e9d40-90ba-46d0-bc8e-b97b284ece8a}, !- Space Name
-  Surface,                                !- Outside Boundary Condition
-  {2e47b70f-d17d-4e32-abfc-fe252c925870}, !- Outside Boundary Condition Object
->>>>>>> 6edefdcf
+  {1591988a-cb83-4cdc-968b-d0a0a7821989}, !- Outside Boundary Condition Object
   NoSun,                                  !- Sun Exposure
   NoWind,                                 !- Wind Exposure
   ,                                       !- View Factor to Ground
@@ -634,19 +406,11 @@
   0, 0, 0;                                !- X,Y,Z Vertex 4 {m}
 
 OS:Surface,
-<<<<<<< HEAD
-  {57feec2b-1d72-433a-ad79-aaff0696c0fb}, !- Handle
+  {4c1f8296-3fe3-4cd3-a7de-ee4b5cad7836}, !- Handle
   Surface 14,                             !- Name
   RoofCeiling,                            !- Surface Type
   ,                                       !- Construction Name
-  {a23f2376-8bf4-4e33-9d8a-7e9ef6c2cd5c}, !- Space Name
-=======
-  {c334fa87-6f2a-4187-b7d0-121f6383e83b}, !- Handle
-  Surface 14,                             !- Name
-  RoofCeiling,                            !- Surface Type
-  ,                                       !- Construction Name
-  {cc6e9d40-90ba-46d0-bc8e-b97b284ece8a}, !- Space Name
->>>>>>> 6edefdcf
+  {a241d149-e72b-4c32-894e-230a87cb5a8e}, !- Space Name
   Outdoors,                               !- Outside Boundary Condition
   ,                                       !- Outside Boundary Condition Object
   SunExposed,                             !- Sun Exposure
@@ -659,19 +423,11 @@
   11.129722368505, 0, 0;                  !- X,Y,Z Vertex 4 {m}
 
 OS:Surface,
-<<<<<<< HEAD
-  {5fb5f185-89c2-46c0-b24b-a6d89c692559}, !- Handle
+  {6bcc78b6-7b0a-4053-a070-ef29777616f1}, !- Handle
   Surface 15,                             !- Name
   RoofCeiling,                            !- Surface Type
   ,                                       !- Construction Name
-  {a23f2376-8bf4-4e33-9d8a-7e9ef6c2cd5c}, !- Space Name
-=======
-  {da491764-5508-42d1-aacc-18038c2ec6d0}, !- Handle
-  Surface 15,                             !- Name
-  RoofCeiling,                            !- Surface Type
-  ,                                       !- Construction Name
-  {cc6e9d40-90ba-46d0-bc8e-b97b284ece8a}, !- Space Name
->>>>>>> 6edefdcf
+  {a241d149-e72b-4c32-894e-230a87cb5a8e}, !- Space Name
   Outdoors,                               !- Outside Boundary Condition
   ,                                       !- Outside Boundary Condition Object
   SunExposed,                             !- Sun Exposure
@@ -684,19 +440,11 @@
   0, 5.56486118425249, 0;                 !- X,Y,Z Vertex 4 {m}
 
 OS:Surface,
-<<<<<<< HEAD
-  {fa24222f-2724-4274-9885-64659458cab4}, !- Handle
+  {4ca1bda6-089b-4dfa-9343-9c0ce32a89ea}, !- Handle
   Surface 16,                             !- Name
   Wall,                                   !- Surface Type
   ,                                       !- Construction Name
-  {a23f2376-8bf4-4e33-9d8a-7e9ef6c2cd5c}, !- Space Name
-=======
-  {1628aeff-1c36-40fe-8cdb-d47111bc6366}, !- Handle
-  Surface 16,                             !- Name
-  Wall,                                   !- Surface Type
-  ,                                       !- Construction Name
-  {cc6e9d40-90ba-46d0-bc8e-b97b284ece8a}, !- Space Name
->>>>>>> 6edefdcf
+  {a241d149-e72b-4c32-894e-230a87cb5a8e}, !- Space Name
   Outdoors,                               !- Outside Boundary Condition
   ,                                       !- Outside Boundary Condition Object
   SunExposed,                             !- Sun Exposure
@@ -708,19 +456,11 @@
   0, 0, 0;                                !- X,Y,Z Vertex 3 {m}
 
 OS:Surface,
-<<<<<<< HEAD
-  {11b85ee8-e234-4738-b933-fe2258f566bc}, !- Handle
+  {4f3c258b-e391-4f1b-aba7-0cd4d15804da}, !- Handle
   Surface 17,                             !- Name
   Wall,                                   !- Surface Type
   ,                                       !- Construction Name
-  {a23f2376-8bf4-4e33-9d8a-7e9ef6c2cd5c}, !- Space Name
-=======
-  {c8bf7bdb-40df-4d5f-9d94-4625998f34e1}, !- Handle
-  Surface 17,                             !- Name
-  Wall,                                   !- Surface Type
-  ,                                       !- Construction Name
-  {cc6e9d40-90ba-46d0-bc8e-b97b284ece8a}, !- Space Name
->>>>>>> 6edefdcf
+  {a241d149-e72b-4c32-894e-230a87cb5a8e}, !- Space Name
   Outdoors,                               !- Outside Boundary Condition
   ,                                       !- Outside Boundary Condition Object
   SunExposed,                             !- Sun Exposure
@@ -732,15 +472,9 @@
   11.129722368505, 5.56486118425249, 0;   !- X,Y,Z Vertex 3 {m}
 
 OS:Space,
-<<<<<<< HEAD
-  {a23f2376-8bf4-4e33-9d8a-7e9ef6c2cd5c}, !- Handle
+  {a241d149-e72b-4c32-894e-230a87cb5a8e}, !- Handle
   unfinished attic space,                 !- Name
-  {cc508404-4d91-4397-8d0c-5e3f495198d5}, !- Space Type Name
-=======
-  {cc6e9d40-90ba-46d0-bc8e-b97b284ece8a}, !- Handle
-  unfinished attic space,                 !- Name
-  {8234aac9-13b7-41bf-b1a4-de2a3594d1ee}, !- Space Type Name
->>>>>>> 6edefdcf
+  {0532ec01-9473-49ec-bcc8-992bbf055c49}, !- Space Type Name
   ,                                       !- Default Construction Set Name
   ,                                       !- Default Schedule Set Name
   -0,                                     !- Direction of Relative North {deg}
@@ -748,17 +482,10 @@
   0,                                      !- Y Origin {m}
   4.8768,                                 !- Z Origin {m}
   ,                                       !- Building Story Name
-<<<<<<< HEAD
-  {060a47d9-dbaa-444d-89bd-e0790b52e06d}; !- Thermal Zone Name
+  {3d632fec-ffe4-4c01-b126-63d4c3130755}; !- Thermal Zone Name
 
 OS:ThermalZone,
-  {060a47d9-dbaa-444d-89bd-e0790b52e06d}, !- Handle
-=======
-  {4fd1c843-c5d9-43da-8a5d-b8c4eeced0fb}; !- Thermal Zone Name
-
-OS:ThermalZone,
-  {4fd1c843-c5d9-43da-8a5d-b8c4eeced0fb}, !- Handle
->>>>>>> 6edefdcf
+  {3d632fec-ffe4-4c01-b126-63d4c3130755}, !- Handle
   unfinished attic zone,                  !- Name
   ,                                       !- Multiplier
   ,                                       !- Ceiling Height {m}
@@ -767,17 +494,10 @@
   ,                                       !- Zone Inside Convection Algorithm
   ,                                       !- Zone Outside Convection Algorithm
   ,                                       !- Zone Conditioning Equipment List Name
-<<<<<<< HEAD
-  {b3076d3e-090b-4fdf-95fb-cdfc6d0a16c9}, !- Zone Air Inlet Port List
-  {ba9e537d-7fd7-48d0-9692-9a2d3a58748e}, !- Zone Air Exhaust Port List
-  {b1ada19b-ceb1-404f-b239-5fb553afbe95}, !- Zone Air Node Name
-  {dadb5a44-0fd8-4458-9459-49e5fc8e5757}, !- Zone Return Air Port List
-=======
-  {9318ecbb-df42-47ad-add3-e6dac5c73e9b}, !- Zone Air Inlet Port List
-  {9894fb8f-49ed-4095-ab22-c7171e9e5534}, !- Zone Air Exhaust Port List
-  {ba32a7fe-d32d-4b8e-a957-9d5924e6e5d9}, !- Zone Air Node Name
-  {9182e2f0-d280-4a27-9aca-3e7e38b87004}, !- Zone Return Air Port List
->>>>>>> 6edefdcf
+  {7074c5b0-a433-4487-a270-89ee26e93dd2}, !- Zone Air Inlet Port List
+  {78eea9ad-0b2d-4e1a-9e2a-e89e2a3fc169}, !- Zone Air Exhaust Port List
+  {d98b9943-fe0a-42dd-8206-f815cee2a3f2}, !- Zone Air Node Name
+  {b07e039f-924c-453f-87f1-4188077cc875}, !- Zone Return Air Port List
   ,                                       !- Primary Daylighting Control Name
   ,                                       !- Fraction of Zone Controlled by Primary Daylighting Control
   ,                                       !- Secondary Daylighting Control Name
@@ -788,71 +508,37 @@
   No;                                     !- Use Ideal Air Loads
 
 OS:Node,
-<<<<<<< HEAD
-  {a8b28851-c9ac-4c08-8975-d42aef422da0}, !- Handle
+  {1e0f9c77-a9bd-4858-9c59-d64b167ebea6}, !- Handle
   Node 2,                                 !- Name
-  {b1ada19b-ceb1-404f-b239-5fb553afbe95}, !- Inlet Port
+  {d98b9943-fe0a-42dd-8206-f815cee2a3f2}, !- Inlet Port
   ;                                       !- Outlet Port
 
 OS:Connection,
-  {b1ada19b-ceb1-404f-b239-5fb553afbe95}, !- Handle
-  {e5d2f819-1ba5-4c91-9670-f029f55e32bf}, !- Name
-  {060a47d9-dbaa-444d-89bd-e0790b52e06d}, !- Source Object
+  {d98b9943-fe0a-42dd-8206-f815cee2a3f2}, !- Handle
+  {384db5d7-8a2a-4ba0-af0f-15cc85d9e58b}, !- Name
+  {3d632fec-ffe4-4c01-b126-63d4c3130755}, !- Source Object
   11,                                     !- Outlet Port
-  {a8b28851-c9ac-4c08-8975-d42aef422da0}, !- Target Object
+  {1e0f9c77-a9bd-4858-9c59-d64b167ebea6}, !- Target Object
   2;                                      !- Inlet Port
 
 OS:PortList,
-  {b3076d3e-090b-4fdf-95fb-cdfc6d0a16c9}, !- Handle
-  {68409512-870c-4250-a336-86b2f800d7b7}, !- Name
-  {060a47d9-dbaa-444d-89bd-e0790b52e06d}; !- HVAC Component
+  {7074c5b0-a433-4487-a270-89ee26e93dd2}, !- Handle
+  {1b936a0d-268c-4751-a7b2-07c3ca6eb49e}, !- Name
+  {3d632fec-ffe4-4c01-b126-63d4c3130755}; !- HVAC Component
 
 OS:PortList,
-  {ba9e537d-7fd7-48d0-9692-9a2d3a58748e}, !- Handle
-  {f7c73571-3aa5-4478-8560-2e09839b8e02}, !- Name
-  {060a47d9-dbaa-444d-89bd-e0790b52e06d}; !- HVAC Component
+  {78eea9ad-0b2d-4e1a-9e2a-e89e2a3fc169}, !- Handle
+  {ea1488ac-8d45-43b4-b3d7-870a6255e888}, !- Name
+  {3d632fec-ffe4-4c01-b126-63d4c3130755}; !- HVAC Component
 
 OS:PortList,
-  {dadb5a44-0fd8-4458-9459-49e5fc8e5757}, !- Handle
-  {29a0d8e8-0091-4614-9433-cea7f13f6f36}, !- Name
-  {060a47d9-dbaa-444d-89bd-e0790b52e06d}; !- HVAC Component
+  {b07e039f-924c-453f-87f1-4188077cc875}, !- Handle
+  {a1b9773f-ae8e-43ae-96ab-2f63fe28b491}, !- Name
+  {3d632fec-ffe4-4c01-b126-63d4c3130755}; !- HVAC Component
 
 OS:Sizing:Zone,
-  {624265a0-7335-4ac6-be3f-eb5495059bd6}, !- Handle
-  {060a47d9-dbaa-444d-89bd-e0790b52e06d}, !- Zone or ZoneList Name
-=======
-  {9e569167-8e5a-4406-afae-25fbba8c0078}, !- Handle
-  Node 2,                                 !- Name
-  {ba32a7fe-d32d-4b8e-a957-9d5924e6e5d9}, !- Inlet Port
-  ;                                       !- Outlet Port
-
-OS:Connection,
-  {ba32a7fe-d32d-4b8e-a957-9d5924e6e5d9}, !- Handle
-  {cb945a41-1e24-435a-ac26-c787513db487}, !- Name
-  {4fd1c843-c5d9-43da-8a5d-b8c4eeced0fb}, !- Source Object
-  11,                                     !- Outlet Port
-  {9e569167-8e5a-4406-afae-25fbba8c0078}, !- Target Object
-  2;                                      !- Inlet Port
-
-OS:PortList,
-  {9318ecbb-df42-47ad-add3-e6dac5c73e9b}, !- Handle
-  {380555b2-10c4-4c43-9e3d-3cdbc9591679}, !- Name
-  {4fd1c843-c5d9-43da-8a5d-b8c4eeced0fb}; !- HVAC Component
-
-OS:PortList,
-  {9894fb8f-49ed-4095-ab22-c7171e9e5534}, !- Handle
-  {c44fff32-43cb-49f1-bf21-4548c34af9cd}, !- Name
-  {4fd1c843-c5d9-43da-8a5d-b8c4eeced0fb}; !- HVAC Component
-
-OS:PortList,
-  {9182e2f0-d280-4a27-9aca-3e7e38b87004}, !- Handle
-  {d232247f-eb8b-4129-80f6-dcff555a0d15}, !- Name
-  {4fd1c843-c5d9-43da-8a5d-b8c4eeced0fb}; !- HVAC Component
-
-OS:Sizing:Zone,
-  {31f1c0d5-4aab-4418-bc72-7c093656d40d}, !- Handle
-  {4fd1c843-c5d9-43da-8a5d-b8c4eeced0fb}, !- Zone or ZoneList Name
->>>>>>> 6edefdcf
+  {110d4bd8-56cb-48f3-a534-3c0e6945b4ed}, !- Handle
+  {3d632fec-ffe4-4c01-b126-63d4c3130755}, !- Zone or ZoneList Name
   SupplyAirTemperature,                   !- Zone Cooling Design Supply Air Temperature Input Method
   14,                                     !- Zone Cooling Design Supply Air Temperature {C}
   11.11,                                  !- Zone Cooling Design Supply Air Temperature Difference {deltaC}
@@ -881,21 +567,12 @@
   autosize;                               !- Dedicated Outdoor Air High Setpoint Temperature for Design {C}
 
 OS:ZoneHVAC:EquipmentList,
-<<<<<<< HEAD
-  {764c5b1f-f6cf-4876-bb1c-5d533e2a7183}, !- Handle
+  {98eb3f7a-2e8a-401e-9d55-40c1b7052572}, !- Handle
   Zone HVAC Equipment List 2,             !- Name
-  {060a47d9-dbaa-444d-89bd-e0790b52e06d}; !- Thermal Zone
+  {3d632fec-ffe4-4c01-b126-63d4c3130755}; !- Thermal Zone
 
 OS:SpaceType,
-  {cc508404-4d91-4397-8d0c-5e3f495198d5}, !- Handle
-=======
-  {df1ac138-8de2-465a-ac3d-46f89a781d05}, !- Handle
-  Zone HVAC Equipment List 2,             !- Name
-  {4fd1c843-c5d9-43da-8a5d-b8c4eeced0fb}; !- Thermal Zone
-
-OS:SpaceType,
-  {8234aac9-13b7-41bf-b1a4-de2a3594d1ee}, !- Handle
->>>>>>> 6edefdcf
+  {0532ec01-9473-49ec-bcc8-992bbf055c49}, !- Handle
   Space Type 2,                           !- Name
   ,                                       !- Default Construction Set Name
   ,                                       !- Default Schedule Set Name
@@ -906,11 +583,7 @@
   unfinished attic;                       !- Standards Space Type
 
 OS:ThermalZone,
-<<<<<<< HEAD
-  {908c7464-eb07-4754-9231-3a85e1caaf55}, !- Handle
-=======
-  {534f6a2a-cb3c-4a9b-81ac-bb779254d42d}, !- Handle
->>>>>>> 6edefdcf
+  {f7638365-04a3-48d9-9942-44e4dbee0502}, !- Handle
   finished basement zone,                 !- Name
   ,                                       !- Multiplier
   ,                                       !- Ceiling Height {m}
@@ -919,17 +592,10 @@
   ,                                       !- Zone Inside Convection Algorithm
   ,                                       !- Zone Outside Convection Algorithm
   ,                                       !- Zone Conditioning Equipment List Name
-<<<<<<< HEAD
-  {228eacc2-d8ad-42b7-bc48-d7b687880916}, !- Zone Air Inlet Port List
-  {5d65f395-bffe-47f6-9cbe-0b3463228dfb}, !- Zone Air Exhaust Port List
-  {baf94b39-efef-4b9e-aafa-5c12005c412e}, !- Zone Air Node Name
-  {331e9add-4fe0-4293-95f6-9c7324954d4d}, !- Zone Return Air Port List
-=======
-  {61c2e360-391b-4284-869f-b1015464c78b}, !- Zone Air Inlet Port List
-  {518b64c2-da2f-44bc-a520-f07926c5e6c3}, !- Zone Air Exhaust Port List
-  {97fcfc44-361b-44fe-8c51-11df4e20f692}, !- Zone Air Node Name
-  {825c006f-6518-4610-a57b-1cbf53d6a53b}, !- Zone Return Air Port List
->>>>>>> 6edefdcf
+  {c7f277a4-f19b-4004-8139-55bc84c586c2}, !- Zone Air Inlet Port List
+  {8f9ba5c5-3739-4320-a270-1f99ba804a45}, !- Zone Air Exhaust Port List
+  {ab33b249-f09d-4643-8e1a-57f8a3e7dbe5}, !- Zone Air Node Name
+  {4d57f2e0-b52c-49ed-8894-ed442d037395}, !- Zone Return Air Port List
   ,                                       !- Primary Daylighting Control Name
   ,                                       !- Fraction of Zone Controlled by Primary Daylighting Control
   ,                                       !- Secondary Daylighting Control Name
@@ -940,71 +606,37 @@
   No;                                     !- Use Ideal Air Loads
 
 OS:Node,
-<<<<<<< HEAD
-  {4202dd1b-f14f-4153-8fa8-142ace672354}, !- Handle
+  {71d1ffae-e5f1-45fe-bf2d-bea3f5b7f8bc}, !- Handle
   Node 3,                                 !- Name
-  {baf94b39-efef-4b9e-aafa-5c12005c412e}, !- Inlet Port
+  {ab33b249-f09d-4643-8e1a-57f8a3e7dbe5}, !- Inlet Port
   ;                                       !- Outlet Port
 
 OS:Connection,
-  {baf94b39-efef-4b9e-aafa-5c12005c412e}, !- Handle
-  {e466319b-4740-4f01-945a-3d04e40a0dea}, !- Name
-  {908c7464-eb07-4754-9231-3a85e1caaf55}, !- Source Object
+  {ab33b249-f09d-4643-8e1a-57f8a3e7dbe5}, !- Handle
+  {faecbe08-558f-4b02-900f-207208cb209a}, !- Name
+  {f7638365-04a3-48d9-9942-44e4dbee0502}, !- Source Object
   11,                                     !- Outlet Port
-  {4202dd1b-f14f-4153-8fa8-142ace672354}, !- Target Object
+  {71d1ffae-e5f1-45fe-bf2d-bea3f5b7f8bc}, !- Target Object
   2;                                      !- Inlet Port
 
 OS:PortList,
-  {228eacc2-d8ad-42b7-bc48-d7b687880916}, !- Handle
-  {349973e4-d10c-4263-ba4a-02d63d2b7a6b}, !- Name
-  {908c7464-eb07-4754-9231-3a85e1caaf55}; !- HVAC Component
+  {c7f277a4-f19b-4004-8139-55bc84c586c2}, !- Handle
+  {1a95499c-e959-49ec-b4bf-4a6fd48dad1e}, !- Name
+  {f7638365-04a3-48d9-9942-44e4dbee0502}; !- HVAC Component
 
 OS:PortList,
-  {5d65f395-bffe-47f6-9cbe-0b3463228dfb}, !- Handle
-  {4ce50ec3-85c4-4e36-864d-47a5b676f878}, !- Name
-  {908c7464-eb07-4754-9231-3a85e1caaf55}; !- HVAC Component
+  {8f9ba5c5-3739-4320-a270-1f99ba804a45}, !- Handle
+  {e6d75659-7c91-48fb-9e71-6e4a9dcf8234}, !- Name
+  {f7638365-04a3-48d9-9942-44e4dbee0502}; !- HVAC Component
 
 OS:PortList,
-  {331e9add-4fe0-4293-95f6-9c7324954d4d}, !- Handle
-  {a56d29e6-3c8e-444d-8e2f-7014a6bb88cc}, !- Name
-  {908c7464-eb07-4754-9231-3a85e1caaf55}; !- HVAC Component
+  {4d57f2e0-b52c-49ed-8894-ed442d037395}, !- Handle
+  {1f00d150-ab68-4064-8de2-005f9a6f8110}, !- Name
+  {f7638365-04a3-48d9-9942-44e4dbee0502}; !- HVAC Component
 
 OS:Sizing:Zone,
-  {458c47e4-0b59-4bdb-9fcf-d7447cf55d05}, !- Handle
-  {908c7464-eb07-4754-9231-3a85e1caaf55}, !- Zone or ZoneList Name
-=======
-  {ec168429-6326-4797-8d84-8ede93db86e2}, !- Handle
-  Node 3,                                 !- Name
-  {97fcfc44-361b-44fe-8c51-11df4e20f692}, !- Inlet Port
-  ;                                       !- Outlet Port
-
-OS:Connection,
-  {97fcfc44-361b-44fe-8c51-11df4e20f692}, !- Handle
-  {074b3159-4a8c-4261-baa3-aa714da37ddb}, !- Name
-  {534f6a2a-cb3c-4a9b-81ac-bb779254d42d}, !- Source Object
-  11,                                     !- Outlet Port
-  {ec168429-6326-4797-8d84-8ede93db86e2}, !- Target Object
-  2;                                      !- Inlet Port
-
-OS:PortList,
-  {61c2e360-391b-4284-869f-b1015464c78b}, !- Handle
-  {55b32587-c7df-44f1-b44c-d81a4816e65f}, !- Name
-  {534f6a2a-cb3c-4a9b-81ac-bb779254d42d}; !- HVAC Component
-
-OS:PortList,
-  {518b64c2-da2f-44bc-a520-f07926c5e6c3}, !- Handle
-  {da0332ca-8e4d-4f10-a42d-876f853950ed}, !- Name
-  {534f6a2a-cb3c-4a9b-81ac-bb779254d42d}; !- HVAC Component
-
-OS:PortList,
-  {825c006f-6518-4610-a57b-1cbf53d6a53b}, !- Handle
-  {30bbf7f8-2e31-4890-99f9-6c5cbdb762e4}, !- Name
-  {534f6a2a-cb3c-4a9b-81ac-bb779254d42d}; !- HVAC Component
-
-OS:Sizing:Zone,
-  {ac8ad73f-8d30-486f-b0cb-760ee81d6bad}, !- Handle
-  {534f6a2a-cb3c-4a9b-81ac-bb779254d42d}, !- Zone or ZoneList Name
->>>>>>> 6edefdcf
+  {c4261864-a2ca-463f-ab4c-fbad1ac58250}, !- Handle
+  {f7638365-04a3-48d9-9942-44e4dbee0502}, !- Zone or ZoneList Name
   SupplyAirTemperature,                   !- Zone Cooling Design Supply Air Temperature Input Method
   14,                                     !- Zone Cooling Design Supply Air Temperature {C}
   11.11,                                  !- Zone Cooling Design Supply Air Temperature Difference {deltaC}
@@ -1033,25 +665,14 @@
   autosize;                               !- Dedicated Outdoor Air High Setpoint Temperature for Design {C}
 
 OS:ZoneHVAC:EquipmentList,
-<<<<<<< HEAD
-  {e3e6d769-2a18-4658-a9e3-8ea7e1e4cef8}, !- Handle
+  {578b1445-1ee8-45f1-987f-e77ad9321261}, !- Handle
   Zone HVAC Equipment List 3,             !- Name
-  {908c7464-eb07-4754-9231-3a85e1caaf55}; !- Thermal Zone
+  {f7638365-04a3-48d9-9942-44e4dbee0502}; !- Thermal Zone
 
 OS:Space,
-  {dc9de551-d34b-4027-a236-1b22aa77041a}, !- Handle
+  {cc23e725-2ae8-47d5-89f9-94ecee2c484c}, !- Handle
   finished basement space,                !- Name
-  {5ea5b876-515d-4740-87c6-a17dfdfc93ff}, !- Space Type Name
-=======
-  {3724543b-9260-4e77-997f-227a93f7e608}, !- Handle
-  Zone HVAC Equipment List 3,             !- Name
-  {534f6a2a-cb3c-4a9b-81ac-bb779254d42d}; !- Thermal Zone
-
-OS:Space,
-  {53473fa3-2296-4344-a2a6-efdc7c644859}, !- Handle
-  finished basement space,                !- Name
-  {cb9875c2-7304-478a-ae5d-5b38ef1d2b2f}, !- Space Type Name
->>>>>>> 6edefdcf
+  {e2bb4182-af5e-4898-9e32-f08e7967a1b5}, !- Space Type Name
   ,                                       !- Default Construction Set Name
   ,                                       !- Default Schedule Set Name
   -0,                                     !- Direction of Relative North {deg}
@@ -1059,31 +680,17 @@
   0,                                      !- Y Origin {m}
   -2.4384,                                !- Z Origin {m}
   ,                                       !- Building Story Name
-<<<<<<< HEAD
-  {908c7464-eb07-4754-9231-3a85e1caaf55}, !- Thermal Zone Name
+  {f7638365-04a3-48d9-9942-44e4dbee0502}, !- Thermal Zone Name
   ,                                       !- Part of Total Floor Area
   ,                                       !- Design Specification Outdoor Air Object Name
-  {043aa527-35b2-499c-a442-3edcf15cf335}; !- Building Unit Name
-
-OS:Surface,
-  {0c51c45f-31fb-40ea-8bc0-7180e17d65fe}, !- Handle
+  {6a4019ce-7c26-447b-ae50-b468191b881c}; !- Building Unit Name
+
+OS:Surface,
+  {83a33cc6-ce7c-4272-b464-0a71943c14fd}, !- Handle
   Surface 18,                             !- Name
   Floor,                                  !- Surface Type
   ,                                       !- Construction Name
-  {dc9de551-d34b-4027-a236-1b22aa77041a}, !- Space Name
-=======
-  {534f6a2a-cb3c-4a9b-81ac-bb779254d42d}, !- Thermal Zone Name
-  ,                                       !- Part of Total Floor Area
-  ,                                       !- Design Specification Outdoor Air Object Name
-  {91078070-fcec-42b2-ac35-d81be1ca6462}; !- Building Unit Name
-
-OS:Surface,
-  {8c86eea3-77a4-48bf-a2f2-88efc657cbb8}, !- Handle
-  Surface 18,                             !- Name
-  Floor,                                  !- Surface Type
-  ,                                       !- Construction Name
-  {53473fa3-2296-4344-a2a6-efdc7c644859}, !- Space Name
->>>>>>> 6edefdcf
+  {cc23e725-2ae8-47d5-89f9-94ecee2c484c}, !- Space Name
   Foundation,                             !- Outside Boundary Condition
   ,                                       !- Outside Boundary Condition Object
   NoSun,                                  !- Sun Exposure
@@ -1096,19 +703,11 @@
   11.129722368505, 0, 0;                  !- X,Y,Z Vertex 4 {m}
 
 OS:Surface,
-<<<<<<< HEAD
-  {47770550-250b-45df-89fe-fb7d938d9967}, !- Handle
+  {9e25042c-49ab-410b-918a-db1f35c2d196}, !- Handle
   Surface 19,                             !- Name
   Wall,                                   !- Surface Type
   ,                                       !- Construction Name
-  {dc9de551-d34b-4027-a236-1b22aa77041a}, !- Space Name
-=======
-  {5d6c9aa9-8233-48e9-8b48-6e30b3873118}, !- Handle
-  Surface 19,                             !- Name
-  Wall,                                   !- Surface Type
-  ,                                       !- Construction Name
-  {53473fa3-2296-4344-a2a6-efdc7c644859}, !- Space Name
->>>>>>> 6edefdcf
+  {cc23e725-2ae8-47d5-89f9-94ecee2c484c}, !- Space Name
   Foundation,                             !- Outside Boundary Condition
   ,                                       !- Outside Boundary Condition Object
   NoSun,                                  !- Sun Exposure
@@ -1121,19 +720,11 @@
   0, 0, 2.4384;                           !- X,Y,Z Vertex 4 {m}
 
 OS:Surface,
-<<<<<<< HEAD
-  {1614350d-5afd-4fa2-ad09-3145e9685b0b}, !- Handle
+  {2c2bc134-77c9-47d6-a7e7-21c5dc3885cd}, !- Handle
   Surface 20,                             !- Name
   Wall,                                   !- Surface Type
   ,                                       !- Construction Name
-  {dc9de551-d34b-4027-a236-1b22aa77041a}, !- Space Name
-=======
-  {b7baa186-c186-4d9c-ac1b-22435c0da7d7}, !- Handle
-  Surface 20,                             !- Name
-  Wall,                                   !- Surface Type
-  ,                                       !- Construction Name
-  {53473fa3-2296-4344-a2a6-efdc7c644859}, !- Space Name
->>>>>>> 6edefdcf
+  {cc23e725-2ae8-47d5-89f9-94ecee2c484c}, !- Space Name
   Foundation,                             !- Outside Boundary Condition
   ,                                       !- Outside Boundary Condition Object
   NoSun,                                  !- Sun Exposure
@@ -1146,19 +737,11 @@
   0, 5.56486118425249, 2.4384;            !- X,Y,Z Vertex 4 {m}
 
 OS:Surface,
-<<<<<<< HEAD
-  {41f396d6-6a42-4806-900c-4053a5e5a70e}, !- Handle
+  {6bff310e-8a74-4456-95d5-6929466fb768}, !- Handle
   Surface 21,                             !- Name
   Wall,                                   !- Surface Type
   ,                                       !- Construction Name
-  {dc9de551-d34b-4027-a236-1b22aa77041a}, !- Space Name
-=======
-  {d127071c-4b97-4270-91c5-9fe8f1534b9d}, !- Handle
-  Surface 21,                             !- Name
-  Wall,                                   !- Surface Type
-  ,                                       !- Construction Name
-  {53473fa3-2296-4344-a2a6-efdc7c644859}, !- Space Name
->>>>>>> 6edefdcf
+  {cc23e725-2ae8-47d5-89f9-94ecee2c484c}, !- Space Name
   Foundation,                             !- Outside Boundary Condition
   ,                                       !- Outside Boundary Condition Object
   NoSun,                                  !- Sun Exposure
@@ -1171,19 +754,11 @@
   11.129722368505, 5.56486118425249, 2.4384; !- X,Y,Z Vertex 4 {m}
 
 OS:Surface,
-<<<<<<< HEAD
-  {a8c11456-2b7d-40b6-b11d-adcdcbf48498}, !- Handle
+  {1d331a83-3f6e-43f2-97ae-902c3d24f18e}, !- Handle
   Surface 22,                             !- Name
   Wall,                                   !- Surface Type
   ,                                       !- Construction Name
-  {dc9de551-d34b-4027-a236-1b22aa77041a}, !- Space Name
-=======
-  {ffa9e49e-234d-44c6-9747-ffefa036358c}, !- Handle
-  Surface 22,                             !- Name
-  Wall,                                   !- Surface Type
-  ,                                       !- Construction Name
-  {53473fa3-2296-4344-a2a6-efdc7c644859}, !- Space Name
->>>>>>> 6edefdcf
+  {cc23e725-2ae8-47d5-89f9-94ecee2c484c}, !- Space Name
   Foundation,                             !- Outside Boundary Condition
   ,                                       !- Outside Boundary Condition Object
   NoSun,                                  !- Sun Exposure
@@ -1196,23 +771,13 @@
   11.129722368505, 0, 2.4384;             !- X,Y,Z Vertex 4 {m}
 
 OS:Surface,
-<<<<<<< HEAD
-  {147c4c9d-9d4f-4e3f-a76c-31d177ce27b3}, !- Handle
+  {b7261786-9f8e-452a-8c4b-ca6d7cd32d23}, !- Handle
   Surface 23,                             !- Name
   RoofCeiling,                            !- Surface Type
   ,                                       !- Construction Name
-  {dc9de551-d34b-4027-a236-1b22aa77041a}, !- Space Name
+  {cc23e725-2ae8-47d5-89f9-94ecee2c484c}, !- Space Name
   Surface,                                !- Outside Boundary Condition
-  {17948705-93be-42a0-b1d5-7d99cdfa819a}, !- Outside Boundary Condition Object
-=======
-  {57d671db-2f00-4520-aa30-81188d3f549c}, !- Handle
-  Surface 23,                             !- Name
-  RoofCeiling,                            !- Surface Type
-  ,                                       !- Construction Name
-  {53473fa3-2296-4344-a2a6-efdc7c644859}, !- Space Name
-  Surface,                                !- Outside Boundary Condition
-  {80da4c49-2468-43a2-b877-e1aa42926ea0}, !- Outside Boundary Condition Object
->>>>>>> 6edefdcf
+  {ca17225a-14dd-4721-923b-603b2b660809}, !- Outside Boundary Condition Object
   NoSun,                                  !- Sun Exposure
   NoWind,                                 !- Wind Exposure
   ,                                       !- View Factor to Ground
@@ -1223,11 +788,7 @@
   0, 0, 2.4384;                           !- X,Y,Z Vertex 4 {m}
 
 OS:SpaceType,
-<<<<<<< HEAD
-  {5ea5b876-515d-4740-87c6-a17dfdfc93ff}, !- Handle
-=======
-  {cb9875c2-7304-478a-ae5d-5b38ef1d2b2f}, !- Handle
->>>>>>> 6edefdcf
+  {e2bb4182-af5e-4898-9e32-f08e7967a1b5}, !- Handle
   Space Type 3,                           !- Name
   ,                                       !- Default Construction Set Name
   ,                                       !- Default Schedule Set Name
@@ -1238,21 +799,13 @@
   finished basement;                      !- Standards Space Type
 
 OS:BuildingUnit,
-<<<<<<< HEAD
-  {043aa527-35b2-499c-a442-3edcf15cf335}, !- Handle
-=======
-  {91078070-fcec-42b2-ac35-d81be1ca6462}, !- Handle
->>>>>>> 6edefdcf
+  {6a4019ce-7c26-447b-ae50-b468191b881c}, !- Handle
   unit 1,                                 !- Name
   ,                                       !- Rendering Color
   Residential;                            !- Building Unit Type
 
 OS:Building,
-<<<<<<< HEAD
-  {e94e6fe5-0737-4d1d-be91-c65fdaac1c59}, !- Handle
-=======
-  {e04acf8c-ded5-4e61-af58-cf3bed870d6d}, !- Handle
->>>>>>> 6edefdcf
+  {85ad306e-34a9-4fb0-a9df-d510375eaf39}, !- Handle
   Building 1,                             !- Name
   ,                                       !- Building Sector Type
   0,                                      !- North Axis {deg}
@@ -1267,13 +820,8 @@
   1;                                      !- Standards Number of Living Units
 
 OS:AdditionalProperties,
-<<<<<<< HEAD
-  {629a9186-57a9-4039-9e74-50e9420bb83d}, !- Handle
-  {e94e6fe5-0737-4d1d-be91-c65fdaac1c59}, !- Object Name
-=======
-  {9cb49aa5-248f-4b89-bfba-d431e3b755ee}, !- Handle
-  {e04acf8c-ded5-4e61-af58-cf3bed870d6d}, !- Object Name
->>>>>>> 6edefdcf
+  {b99106ee-5a15-4fd5-8f4a-4cdcab4ce201}, !- Handle
+  {85ad306e-34a9-4fb0-a9df-d510375eaf39}, !- Object Name
   Total Units Represented,                !- Feature Name 1
   Integer,                                !- Feature Data Type 1
   1,                                      !- Feature Value 1
@@ -1282,13 +830,8 @@
   1;                                      !- Feature Value 2
 
 OS:AdditionalProperties,
-<<<<<<< HEAD
-  {3dd229af-d11e-4dbc-821e-6ba85561cce3}, !- Handle
-  {043aa527-35b2-499c-a442-3edcf15cf335}, !- Object Name
-=======
-  {398aac7a-d0d2-49aa-9611-ee41df263944}, !- Handle
-  {91078070-fcec-42b2-ac35-d81be1ca6462}, !- Object Name
->>>>>>> 6edefdcf
+  {1199ef27-270c-4523-8e4b-181964815f27}, !- Handle
+  {6a4019ce-7c26-447b-ae50-b468191b881c}, !- Object Name
   NumberOfBedrooms,                       !- Feature Name 1
   Integer,                                !- Feature Data Type 1
   3,                                      !- Feature Value 1
@@ -1297,16 +840,12 @@
   2;                                      !- Feature Value 2
 
 OS:External:File,
-  {231984ba-53e2-4267-9421-9c496bf41c38}, !- Handle
+  {a6359824-2a5f-4af8-a5bf-e971b5f19b44}, !- Handle
   TMY_10-60min.csv,                       !- Name
   TMY_10-60min.csv;                       !- File Name
 
 OS:Schedule:Day,
-<<<<<<< HEAD
-  {80f35b29-3a46-4d10-8b30-031070ee8ce5}, !- Handle
-=======
-  {55c1fef1-5d6c-4d0e-b025-0ca8c9ef05aa}, !- Handle
->>>>>>> 6edefdcf
+  {452858fa-c2b0-4947-b4dc-a05167b92e3f}, !- Handle
   Schedule Day 1,                         !- Name
   ,                                       !- Schedule Type Limits Name
   ,                                       !- Interpolate to Timestep
@@ -1315,11 +854,7 @@
   0;                                      !- Value Until Time 1
 
 OS:Schedule:Day,
-<<<<<<< HEAD
-  {aa0e5a13-e84e-4fb4-b276-dace49b76568}, !- Handle
-=======
-  {fafc3369-ed0b-4c82-9afe-f8b0aab7d44d}, !- Handle
->>>>>>> 6edefdcf
+  {badd22db-fffe-4a32-9a00-5c6e614f75fb}, !- Handle
   Schedule Day 2,                         !- Name
   ,                                       !- Schedule Type Limits Name
   ,                                       !- Interpolate to Timestep
@@ -1328,10 +863,10 @@
   1;                                      !- Value Until Time 1
 
 OS:Schedule:File,
-  {b956e7ca-c56f-45d9-aa63-ecee7e96407b}, !- Handle
+  {500148d2-7ca7-4fa4-a33f-70b9cd8efd73}, !- Handle
   res occupants schedule,                 !- Name
-  {3c49cab1-98a2-4d40-acc0-0d3dc3aa0316}, !- Schedule Type Limits Name
-  {231984ba-53e2-4267-9421-9c496bf41c38}, !- External File Name
+  {fb003847-0cad-4def-b108-ca16717b1250}, !- Schedule Type Limits Name
+  {a6359824-2a5f-4af8-a5bf-e971b5f19b44}, !- External File Name
   1,                                      !- Column Number
   1,                                      !- Rows to Skip at Top
   8760,                                   !- Number of Hours of Data
@@ -1340,22 +875,63 @@
   60;                                     !- Minutes per Item
 
 OS:Schedule:Ruleset,
-  {786a330e-0e35-4468-817a-567d44a04d76}, !- Handle
+  {b186d80c-560d-4587-aed5-927b1d9615dd}, !- Handle
   Schedule Ruleset 1,                     !- Name
-  {82afca31-22e3-433c-88fa-7bfb07880098}, !- Schedule Type Limits Name
-  {9addc9c8-7bf7-4a3b-afd0-0878dc63fdfb}; !- Default Day Schedule Name
+  {13b1c2df-3ae4-49ba-a775-478fd5f4d85e}, !- Schedule Type Limits Name
+  {34c4b250-97e7-46a4-86c5-56ae8092636a}; !- Default Day Schedule Name
 
 OS:Schedule:Day,
-  {9addc9c8-7bf7-4a3b-afd0-0878dc63fdfb}, !- Handle
+  {34c4b250-97e7-46a4-86c5-56ae8092636a}, !- Handle
   Schedule Day 3,                         !- Name
-  {82afca31-22e3-433c-88fa-7bfb07880098}, !- Schedule Type Limits Name
+  {13b1c2df-3ae4-49ba-a775-478fd5f4d85e}, !- Schedule Type Limits Name
   ,                                       !- Interpolate to Timestep
   24,                                     !- Hour 1
   0,                                      !- Minute 1
   112.539290946133;                       !- Value Until Time 1
 
 OS:People:Definition,
-  {64cc554c-a136-4806-8490-c8260e13f4b2}, !- Handle
+  {7d3ae357-b464-47c9-9a49-501d81ddf651}, !- Handle
+  res occupants|finished basement space,  !- Name
+  People,                                 !- Number of People Calculation Method
+  0.88,                                   !- Number of People {people}
+  ,                                       !- People per Space Floor Area {person/m2}
+  ,                                       !- Space Floor Area per Person {m2/person}
+  0.319734,                               !- Fraction Radiant
+  0.573,                                  !- Sensible Heat Fraction
+  0,                                      !- Carbon Dioxide Generation Rate {m3/s-W}
+  No,                                     !- Enable ASHRAE 55 Comfort Warnings
+  ZoneAveraged;                           !- Mean Radiant Temperature Calculation Type
+
+OS:People,
+  {a61fc08e-286d-4eaa-b949-4f7176707348}, !- Handle
+  res occupants|finished basement space,  !- Name
+  {7d3ae357-b464-47c9-9a49-501d81ddf651}, !- People Definition Name
+  {cc23e725-2ae8-47d5-89f9-94ecee2c484c}, !- Space or SpaceType Name
+  {500148d2-7ca7-4fa4-a33f-70b9cd8efd73}, !- Number of People Schedule Name
+  {b186d80c-560d-4587-aed5-927b1d9615dd}, !- Activity Level Schedule Name
+  ,                                       !- Surface Name/Angle Factor List Name
+  ,                                       !- Work Efficiency Schedule Name
+  ,                                       !- Clothing Insulation Schedule Name
+  ,                                       !- Air Velocity Schedule Name
+  1;                                      !- Multiplier
+
+OS:ScheduleTypeLimits,
+  {13b1c2df-3ae4-49ba-a775-478fd5f4d85e}, !- Handle
+  ActivityLevel,                          !- Name
+  0,                                      !- Lower Limit Value
+  ,                                       !- Upper Limit Value
+  Continuous,                             !- Numeric Type
+  ActivityLevel;                          !- Unit Type
+
+OS:ScheduleTypeLimits,
+  {fb003847-0cad-4def-b108-ca16717b1250}, !- Handle
+  Fractional,                             !- Name
+  0,                                      !- Lower Limit Value
+  1,                                      !- Upper Limit Value
+  Continuous;                             !- Numeric Type
+
+OS:People:Definition,
+  {a4d54ffa-cc58-48a6-982a-36224303ee22}, !- Handle
   res occupants|living space,             !- Name
   People,                                 !- Number of People Calculation Method
   0.88,                                   !- Number of People {people}
@@ -1368,35 +944,20 @@
   ZoneAveraged;                           !- Mean Radiant Temperature Calculation Type
 
 OS:People,
-  {3b16865b-8cbe-45fe-90c2-688876910202}, !- Handle
+  {17238b4f-fd55-4ee0-a76c-14f59eca64c4}, !- Handle
   res occupants|living space,             !- Name
-  {64cc554c-a136-4806-8490-c8260e13f4b2}, !- People Definition Name
-  {4dc836f5-76ca-460b-a971-0dc87c040c20}, !- Space or SpaceType Name
-  {b956e7ca-c56f-45d9-aa63-ecee7e96407b}, !- Number of People Schedule Name
-  {786a330e-0e35-4468-817a-567d44a04d76}, !- Activity Level Schedule Name
+  {a4d54ffa-cc58-48a6-982a-36224303ee22}, !- People Definition Name
+  {9d6bf462-3956-429b-be9f-46b54b4aca08}, !- Space or SpaceType Name
+  {500148d2-7ca7-4fa4-a33f-70b9cd8efd73}, !- Number of People Schedule Name
+  {b186d80c-560d-4587-aed5-927b1d9615dd}, !- Activity Level Schedule Name
   ,                                       !- Surface Name/Angle Factor List Name
   ,                                       !- Work Efficiency Schedule Name
   ,                                       !- Clothing Insulation Schedule Name
   ,                                       !- Air Velocity Schedule Name
   1;                                      !- Multiplier
 
-OS:ScheduleTypeLimits,
-  {82afca31-22e3-433c-88fa-7bfb07880098}, !- Handle
-  ActivityLevel,                          !- Name
-  0,                                      !- Lower Limit Value
-  ,                                       !- Upper Limit Value
-  Continuous,                             !- Numeric Type
-  ActivityLevel;                          !- Unit Type
-
-OS:ScheduleTypeLimits,
-  {3c49cab1-98a2-4d40-acc0-0d3dc3aa0316}, !- Handle
-  Fractional,                             !- Name
-  0,                                      !- Lower Limit Value
-  1,                                      !- Upper Limit Value
-  Continuous;                             !- Numeric Type
-
 OS:People:Definition,
-  {fc777b95-570f-4978-bc2a-36b14fcfa118}, !- Handle
+  {606e33c9-061a-43f5-a87d-a4700b5c194f}, !- Handle
   res occupants|living space|story 2,     !- Name
   People,                                 !- Number of People Calculation Method
   0.88,                                   !- Number of People {people}
@@ -1409,40 +970,14 @@
   ZoneAveraged;                           !- Mean Radiant Temperature Calculation Type
 
 OS:People,
-  {badca63b-bc7e-4cc5-906a-abbbda3d2e58}, !- Handle
+  {05f0c49d-6017-4853-a16d-85b34756ac53}, !- Handle
   res occupants|living space|story 2,     !- Name
-  {fc777b95-570f-4978-bc2a-36b14fcfa118}, !- People Definition Name
-  {77cbc58e-8846-4126-bd26-001df41a3864}, !- Space or SpaceType Name
-  {b956e7ca-c56f-45d9-aa63-ecee7e96407b}, !- Number of People Schedule Name
-  {786a330e-0e35-4468-817a-567d44a04d76}, !- Activity Level Schedule Name
+  {606e33c9-061a-43f5-a87d-a4700b5c194f}, !- People Definition Name
+  {47e82526-b95e-4096-b83b-b4430974bf4e}, !- Space or SpaceType Name
+  {500148d2-7ca7-4fa4-a33f-70b9cd8efd73}, !- Number of People Schedule Name
+  {b186d80c-560d-4587-aed5-927b1d9615dd}, !- Activity Level Schedule Name
   ,                                       !- Surface Name/Angle Factor List Name
   ,                                       !- Work Efficiency Schedule Name
   ,                                       !- Clothing Insulation Schedule Name
   ,                                       !- Air Velocity Schedule Name
   1;                                      !- Multiplier
-
-OS:People:Definition,
-  {1ba59de1-ddc6-462e-823e-1423b5d0886f}, !- Handle
-  res occupants|finished basement space,  !- Name
-  People,                                 !- Number of People Calculation Method
-  0.88,                                   !- Number of People {people}
-  ,                                       !- People per Space Floor Area {person/m2}
-  ,                                       !- Space Floor Area per Person {m2/person}
-  0.319734,                               !- Fraction Radiant
-  0.573,                                  !- Sensible Heat Fraction
-  0,                                      !- Carbon Dioxide Generation Rate {m3/s-W}
-  No,                                     !- Enable ASHRAE 55 Comfort Warnings
-  ZoneAveraged;                           !- Mean Radiant Temperature Calculation Type
-
-OS:People,
-  {af4c9f6a-6f8f-456e-a12f-20b71777e1b4}, !- Handle
-  res occupants|finished basement space,  !- Name
-  {1ba59de1-ddc6-462e-823e-1423b5d0886f}, !- People Definition Name
-  {dc9de551-d34b-4027-a236-1b22aa77041a}, !- Space or SpaceType Name
-  {b956e7ca-c56f-45d9-aa63-ecee7e96407b}, !- Number of People Schedule Name
-  {786a330e-0e35-4468-817a-567d44a04d76}, !- Activity Level Schedule Name
-  ,                                       !- Surface Name/Angle Factor List Name
-  ,                                       !- Work Efficiency Schedule Name
-  ,                                       !- Clothing Insulation Schedule Name
-  ,                                       !- Air Velocity Schedule Name
-  1;                                      !- Multiplier
