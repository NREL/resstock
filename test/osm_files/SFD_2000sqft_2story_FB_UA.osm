!- NOTE: Auto-generated from /test/osw_files/SFD_2000sqft_2story_FB_UA.osw

OS:Version,
<<<<<<< HEAD
  {3bb6bd26-2a21-46bf-b2f6-784e4afe94b5}, !- Handle
  2.9.0;                                  !- Version Identifier

OS:SimulationControl,
  {f35ff154-0549-488f-9e31-1acb4715e62f}, !- Handle
=======
  {1c86a517-21ec-4270-9e70-f4c493d3f835}, !- Handle
  2.9.0;                                  !- Version Identifier

OS:SimulationControl,
  {dfbe2556-8dce-45ff-a673-328a967b7e18}, !- Handle
>>>>>>> 039e157a
  ,                                       !- Do Zone Sizing Calculation
  ,                                       !- Do System Sizing Calculation
  ,                                       !- Do Plant Sizing Calculation
  No;                                     !- Run Simulation for Sizing Periods

OS:Timestep,
<<<<<<< HEAD
  {212965f6-d822-4667-b8dc-72c960592fbc}, !- Handle
  6;                                      !- Number of Timesteps per Hour

OS:ShadowCalculation,
  {b252f724-c32f-408d-b410-3a13172b22be}, !- Handle
=======
  {87b02006-703c-434f-9dc5-91743a97feaf}, !- Handle
  6;                                      !- Number of Timesteps per Hour

OS:ShadowCalculation,
  {7f86e6cf-e631-47aa-b057-75fd88f321ea}, !- Handle
>>>>>>> 039e157a
  20,                                     !- Calculation Frequency
  200;                                    !- Maximum Figures in Shadow Overlap Calculations

OS:SurfaceConvectionAlgorithm:Outside,
<<<<<<< HEAD
  {16e72529-92b8-4c64-b1b8-1e4d0648714e}, !- Handle
  DOE-2;                                  !- Algorithm

OS:SurfaceConvectionAlgorithm:Inside,
  {cd3ab25d-e10e-4b50-b301-d56ae3f2a57e}, !- Handle
  TARP;                                   !- Algorithm

OS:ZoneCapacitanceMultiplier:ResearchSpecial,
  {4e2fb28c-64e6-4527-b48e-2ca382081206}, !- Handle
=======
  {31af58a1-1d6a-4ce3-a9d9-4055d08fd624}, !- Handle
  DOE-2;                                  !- Algorithm

OS:SurfaceConvectionAlgorithm:Inside,
  {b2ef7891-42e0-449e-b1a3-a48e201b5456}, !- Handle
  TARP;                                   !- Algorithm

OS:ZoneCapacitanceMultiplier:ResearchSpecial,
  {98f69da3-1291-4ffc-a3b8-20205a7ee517}, !- Handle
>>>>>>> 039e157a
  ,                                       !- Temperature Capacity Multiplier
  15,                                     !- Humidity Capacity Multiplier
  ;                                       !- Carbon Dioxide Capacity Multiplier

OS:RunPeriod,
<<<<<<< HEAD
  {98214a0f-b8cb-4346-b7d8-2770a19ac017}, !- Handle
=======
  {b6223119-054e-4214-b532-c813cb9e1ca5}, !- Handle
>>>>>>> 039e157a
  Run Period 1,                           !- Name
  1,                                      !- Begin Month
  1,                                      !- Begin Day of Month
  12,                                     !- End Month
  31,                                     !- End Day of Month
  ,                                       !- Use Weather File Holidays and Special Days
  ,                                       !- Use Weather File Daylight Saving Period
  ,                                       !- Apply Weekend Holiday Rule
  ,                                       !- Use Weather File Rain Indicators
  ,                                       !- Use Weather File Snow Indicators
  ;                                       !- Number of Times Runperiod to be Repeated

OS:YearDescription,
<<<<<<< HEAD
  {a371d867-3337-4f64-8f88-2f89bac7f21b}, !- Handle
=======
  {cfcfa15e-8cc2-4dce-910b-6690abc773da}, !- Handle
>>>>>>> 039e157a
  2007,                                   !- Calendar Year
  ,                                       !- Day of Week for Start Day
  ;                                       !- Is Leap Year

OS:Building,
<<<<<<< HEAD
  {fab68d7a-f2a2-4b7f-8869-462262612626}, !- Handle
=======
  {01ba0465-ee55-4fc7-8812-705714a8485c}, !- Handle
>>>>>>> 039e157a
  Building 1,                             !- Name
  ,                                       !- Building Sector Type
  0,                                      !- North Axis {deg}
  ,                                       !- Nominal Floor to Floor Height {m}
  ,                                       !- Space Type Name
  ,                                       !- Default Construction Set Name
  ,                                       !- Default Schedule Set Name
  3,                                      !- Standards Number of Stories
  2,                                      !- Standards Number of Above Ground Stories
  ,                                       !- Standards Template
  singlefamilydetached,                   !- Standards Building Type
  1;                                      !- Standards Number of Living Units

OS:AdditionalProperties,
<<<<<<< HEAD
  {e26dab84-093d-4026-b9a9-e7e2e5a7391a}, !- Handle
  {fab68d7a-f2a2-4b7f-8869-462262612626}, !- Object Name
=======
  {1699f0f8-112a-4c62-bb21-77040ae7cffc}, !- Handle
  {01ba0465-ee55-4fc7-8812-705714a8485c}, !- Object Name
>>>>>>> 039e157a
  Total Units Represented,                !- Feature Name 1
  Integer,                                !- Feature Data Type 1
  1,                                      !- Feature Value 1
  Total Units Modeled,                    !- Feature Name 2
  Integer,                                !- Feature Data Type 2
  1;                                      !- Feature Value 2

OS:ThermalZone,
<<<<<<< HEAD
  {2563fa24-eef2-4f67-9aec-1b858700ffc8}, !- Handle
=======
  {952a1321-5589-4733-97c3-1bb0b1376e58}, !- Handle
>>>>>>> 039e157a
  living zone,                            !- Name
  ,                                       !- Multiplier
  ,                                       !- Ceiling Height {m}
  ,                                       !- Volume {m3}
  ,                                       !- Floor Area {m2}
  ,                                       !- Zone Inside Convection Algorithm
  ,                                       !- Zone Outside Convection Algorithm
  ,                                       !- Zone Conditioning Equipment List Name
<<<<<<< HEAD
  {423cb0c0-53f6-437a-8dd4-04f31fe7f3e4}, !- Zone Air Inlet Port List
  {8fc5998e-eca0-48b1-a899-22a299ffe010}, !- Zone Air Exhaust Port List
  {4202560e-1d06-4271-bd7c-c6fd88ca97fd}, !- Zone Air Node Name
  {ad0d8988-43cf-4941-9fb6-37c24e5f15a9}, !- Zone Return Air Port List
=======
  {4d364888-1eda-4e48-8b83-dc32568fac85}, !- Zone Air Inlet Port List
  {dcd8b4e3-d07e-4e87-bae1-1aae6f705f2c}, !- Zone Air Exhaust Port List
  {41675eb8-54ab-4bc4-bcd3-510c6512917c}, !- Zone Air Node Name
  {6aa047a7-3962-46ed-9b08-e7467e8a5566}, !- Zone Return Air Port List
>>>>>>> 039e157a
  ,                                       !- Primary Daylighting Control Name
  ,                                       !- Fraction of Zone Controlled by Primary Daylighting Control
  ,                                       !- Secondary Daylighting Control Name
  ,                                       !- Fraction of Zone Controlled by Secondary Daylighting Control
  ,                                       !- Illuminance Map Name
  ,                                       !- Group Rendering Name
  ,                                       !- Thermostat Name
  No;                                     !- Use Ideal Air Loads

OS:Node,
<<<<<<< HEAD
  {bfa16525-f985-4be6-ba2d-048bda269bfc}, !- Handle
  Node 1,                                 !- Name
  {4202560e-1d06-4271-bd7c-c6fd88ca97fd}, !- Inlet Port
  ;                                       !- Outlet Port

OS:Connection,
  {4202560e-1d06-4271-bd7c-c6fd88ca97fd}, !- Handle
  {94a0b992-68f3-422b-a8a9-e38f1cec5dca}, !- Name
  {2563fa24-eef2-4f67-9aec-1b858700ffc8}, !- Source Object
  11,                                     !- Outlet Port
  {bfa16525-f985-4be6-ba2d-048bda269bfc}, !- Target Object
  2;                                      !- Inlet Port

OS:PortList,
  {423cb0c0-53f6-437a-8dd4-04f31fe7f3e4}, !- Handle
  {b7c8feda-41e9-4df3-908d-1c639736c303}, !- Name
  {2563fa24-eef2-4f67-9aec-1b858700ffc8}; !- HVAC Component

OS:PortList,
  {8fc5998e-eca0-48b1-a899-22a299ffe010}, !- Handle
  {bb1071ac-9299-4fcb-975a-639de152b35a}, !- Name
  {2563fa24-eef2-4f67-9aec-1b858700ffc8}; !- HVAC Component

OS:PortList,
  {ad0d8988-43cf-4941-9fb6-37c24e5f15a9}, !- Handle
  {75a2cea6-60cc-4544-aa59-b5960fd06697}, !- Name
  {2563fa24-eef2-4f67-9aec-1b858700ffc8}; !- HVAC Component

OS:Sizing:Zone,
  {5ff9a314-3f8c-454f-b1f6-72094e744b39}, !- Handle
  {2563fa24-eef2-4f67-9aec-1b858700ffc8}, !- Zone or ZoneList Name
=======
  {a5e0ec87-cd45-4608-871b-38abc2299b71}, !- Handle
  Node 1,                                 !- Name
  {41675eb8-54ab-4bc4-bcd3-510c6512917c}, !- Inlet Port
  ;                                       !- Outlet Port

OS:Connection,
  {41675eb8-54ab-4bc4-bcd3-510c6512917c}, !- Handle
  {0694abde-eea3-46f0-bcb8-d0db841b6bf8}, !- Name
  {952a1321-5589-4733-97c3-1bb0b1376e58}, !- Source Object
  11,                                     !- Outlet Port
  {a5e0ec87-cd45-4608-871b-38abc2299b71}, !- Target Object
  2;                                      !- Inlet Port

OS:PortList,
  {4d364888-1eda-4e48-8b83-dc32568fac85}, !- Handle
  {c8da3023-7a7b-4b47-9dfb-55c655e370d6}, !- Name
  {952a1321-5589-4733-97c3-1bb0b1376e58}; !- HVAC Component

OS:PortList,
  {dcd8b4e3-d07e-4e87-bae1-1aae6f705f2c}, !- Handle
  {229a3907-a16e-400a-8c75-1831f372f3bd}, !- Name
  {952a1321-5589-4733-97c3-1bb0b1376e58}; !- HVAC Component

OS:PortList,
  {6aa047a7-3962-46ed-9b08-e7467e8a5566}, !- Handle
  {e02c6764-f641-44a1-abce-0cdb0a8660c7}, !- Name
  {952a1321-5589-4733-97c3-1bb0b1376e58}; !- HVAC Component

OS:Sizing:Zone,
  {64d6068d-5602-4a00-ba13-ca444c543ab9}, !- Handle
  {952a1321-5589-4733-97c3-1bb0b1376e58}, !- Zone or ZoneList Name
>>>>>>> 039e157a
  SupplyAirTemperature,                   !- Zone Cooling Design Supply Air Temperature Input Method
  14,                                     !- Zone Cooling Design Supply Air Temperature {C}
  11.11,                                  !- Zone Cooling Design Supply Air Temperature Difference {deltaC}
  SupplyAirTemperature,                   !- Zone Heating Design Supply Air Temperature Input Method
  40,                                     !- Zone Heating Design Supply Air Temperature {C}
  11.11,                                  !- Zone Heating Design Supply Air Temperature Difference {deltaC}
  0.0085,                                 !- Zone Cooling Design Supply Air Humidity Ratio {kg-H2O/kg-air}
  0.008,                                  !- Zone Heating Design Supply Air Humidity Ratio {kg-H2O/kg-air}
  ,                                       !- Zone Heating Sizing Factor
  ,                                       !- Zone Cooling Sizing Factor
  DesignDay,                              !- Cooling Design Air Flow Method
  ,                                       !- Cooling Design Air Flow Rate {m3/s}
  ,                                       !- Cooling Minimum Air Flow per Zone Floor Area {m3/s-m2}
  ,                                       !- Cooling Minimum Air Flow {m3/s}
  ,                                       !- Cooling Minimum Air Flow Fraction
  DesignDay,                              !- Heating Design Air Flow Method
  ,                                       !- Heating Design Air Flow Rate {m3/s}
  ,                                       !- Heating Maximum Air Flow per Zone Floor Area {m3/s-m2}
  ,                                       !- Heating Maximum Air Flow {m3/s}
  ,                                       !- Heating Maximum Air Flow Fraction
  ,                                       !- Design Zone Air Distribution Effectiveness in Cooling Mode
  ,                                       !- Design Zone Air Distribution Effectiveness in Heating Mode
  No,                                     !- Account for Dedicated Outdoor Air System
  NeutralSupplyAir,                       !- Dedicated Outdoor Air System Control Strategy
  autosize,                               !- Dedicated Outdoor Air Low Setpoint Temperature for Design {C}
  autosize;                               !- Dedicated Outdoor Air High Setpoint Temperature for Design {C}

OS:ZoneHVAC:EquipmentList,
<<<<<<< HEAD
  {7823dd74-c287-4d33-8e8a-5c8057e523b2}, !- Handle
  Zone HVAC Equipment List 1,             !- Name
  {2563fa24-eef2-4f67-9aec-1b858700ffc8}; !- Thermal Zone

OS:Space,
  {ee80eb03-aa1e-4272-9bff-1cacad494308}, !- Handle
  living space,                           !- Name
  {9143d6c0-e04a-4098-98da-32b47599e687}, !- Space Type Name
=======
  {8b8ab4d3-cf65-48e9-95d2-93b8044d787b}, !- Handle
  Zone HVAC Equipment List 1,             !- Name
  {952a1321-5589-4733-97c3-1bb0b1376e58}; !- Thermal Zone

OS:Space,
  {07354b43-369f-469a-925d-f985157f482f}, !- Handle
  living space,                           !- Name
  {c76347a8-5cb6-4e5a-8996-180c03ff3440}, !- Space Type Name
>>>>>>> 039e157a
  ,                                       !- Default Construction Set Name
  ,                                       !- Default Schedule Set Name
  -0,                                     !- Direction of Relative North {deg}
  0,                                      !- X Origin {m}
  0,                                      !- Y Origin {m}
  0,                                      !- Z Origin {m}
  ,                                       !- Building Story Name
<<<<<<< HEAD
  {2563fa24-eef2-4f67-9aec-1b858700ffc8}, !- Thermal Zone Name
  ,                                       !- Part of Total Floor Area
  ,                                       !- Design Specification Outdoor Air Object Name
  {fcecb486-0cb3-412f-9c94-159cf7628050}; !- Building Unit Name

OS:Surface,
  {1f00668a-b9c1-4886-bbeb-c77f80ef42c4}, !- Handle
  Surface 1,                              !- Name
  Floor,                                  !- Surface Type
  ,                                       !- Construction Name
  {ee80eb03-aa1e-4272-9bff-1cacad494308}, !- Space Name
  Surface,                                !- Outside Boundary Condition
  {e66ae9bb-39fe-464e-be0c-2e1b30bcce3c}, !- Outside Boundary Condition Object
=======
  {952a1321-5589-4733-97c3-1bb0b1376e58}, !- Thermal Zone Name
  ,                                       !- Part of Total Floor Area
  ,                                       !- Design Specification Outdoor Air Object Name
  {61c3d52d-9dca-41c3-b35f-b4f96be9c512}; !- Building Unit Name

OS:Surface,
  {60d37cce-4183-43c2-b4eb-54ee57a7e4d0}, !- Handle
  Surface 1,                              !- Name
  Floor,                                  !- Surface Type
  ,                                       !- Construction Name
  {07354b43-369f-469a-925d-f985157f482f}, !- Space Name
  Surface,                                !- Outside Boundary Condition
  {f3f35bf4-bfd4-427f-88b8-cf836c40f81a}, !- Outside Boundary Condition Object
>>>>>>> 039e157a
  NoSun,                                  !- Sun Exposure
  NoWind,                                 !- Wind Exposure
  ,                                       !- View Factor to Ground
  ,                                       !- Number of Vertices
  0, 0, 0,                                !- X,Y,Z Vertex 1 {m}
  0, 5.56486118425249, 0,                 !- X,Y,Z Vertex 2 {m}
  11.129722368505, 5.56486118425249, 0,   !- X,Y,Z Vertex 3 {m}
  11.129722368505, 0, 0;                  !- X,Y,Z Vertex 4 {m}

OS:Surface,
<<<<<<< HEAD
  {0bb1f7d5-4777-44a4-8e77-2ae0f72889a2}, !- Handle
  Surface 2,                              !- Name
  Wall,                                   !- Surface Type
  ,                                       !- Construction Name
  {ee80eb03-aa1e-4272-9bff-1cacad494308}, !- Space Name
=======
  {fc50bd44-69f2-4544-b144-8c4d8074ac06}, !- Handle
  Surface 2,                              !- Name
  Wall,                                   !- Surface Type
  ,                                       !- Construction Name
  {07354b43-369f-469a-925d-f985157f482f}, !- Space Name
>>>>>>> 039e157a
  Outdoors,                               !- Outside Boundary Condition
  ,                                       !- Outside Boundary Condition Object
  SunExposed,                             !- Sun Exposure
  WindExposed,                            !- Wind Exposure
  ,                                       !- View Factor to Ground
  ,                                       !- Number of Vertices
  0, 5.56486118425249, 2.4384,            !- X,Y,Z Vertex 1 {m}
  0, 5.56486118425249, 0,                 !- X,Y,Z Vertex 2 {m}
  0, 0, 0,                                !- X,Y,Z Vertex 3 {m}
  0, 0, 2.4384;                           !- X,Y,Z Vertex 4 {m}

OS:Surface,
<<<<<<< HEAD
  {64167452-6c46-4456-a603-9a58e80e79aa}, !- Handle
  Surface 3,                              !- Name
  Wall,                                   !- Surface Type
  ,                                       !- Construction Name
  {ee80eb03-aa1e-4272-9bff-1cacad494308}, !- Space Name
=======
  {643934c9-0b2d-4556-9fa7-8b2b3b7d0ea8}, !- Handle
  Surface 3,                              !- Name
  Wall,                                   !- Surface Type
  ,                                       !- Construction Name
  {07354b43-369f-469a-925d-f985157f482f}, !- Space Name
>>>>>>> 039e157a
  Outdoors,                               !- Outside Boundary Condition
  ,                                       !- Outside Boundary Condition Object
  SunExposed,                             !- Sun Exposure
  WindExposed,                            !- Wind Exposure
  ,                                       !- View Factor to Ground
  ,                                       !- Number of Vertices
  11.129722368505, 5.56486118425249, 2.4384, !- X,Y,Z Vertex 1 {m}
  11.129722368505, 5.56486118425249, 0,   !- X,Y,Z Vertex 2 {m}
  0, 5.56486118425249, 0,                 !- X,Y,Z Vertex 3 {m}
  0, 5.56486118425249, 2.4384;            !- X,Y,Z Vertex 4 {m}

OS:Surface,
<<<<<<< HEAD
  {19e195f7-b51d-49c4-bbaf-80d35fdc1d58}, !- Handle
  Surface 4,                              !- Name
  Wall,                                   !- Surface Type
  ,                                       !- Construction Name
  {ee80eb03-aa1e-4272-9bff-1cacad494308}, !- Space Name
=======
  {afefdc15-ae04-4788-9ae4-a20e20244ef9}, !- Handle
  Surface 4,                              !- Name
  Wall,                                   !- Surface Type
  ,                                       !- Construction Name
  {07354b43-369f-469a-925d-f985157f482f}, !- Space Name
>>>>>>> 039e157a
  Outdoors,                               !- Outside Boundary Condition
  ,                                       !- Outside Boundary Condition Object
  SunExposed,                             !- Sun Exposure
  WindExposed,                            !- Wind Exposure
  ,                                       !- View Factor to Ground
  ,                                       !- Number of Vertices
  11.129722368505, 0, 2.4384,             !- X,Y,Z Vertex 1 {m}
  11.129722368505, 0, 0,                  !- X,Y,Z Vertex 2 {m}
  11.129722368505, 5.56486118425249, 0,   !- X,Y,Z Vertex 3 {m}
  11.129722368505, 5.56486118425249, 2.4384; !- X,Y,Z Vertex 4 {m}

OS:Surface,
<<<<<<< HEAD
  {c5f3026f-0ce0-4c3f-babf-8421a748974c}, !- Handle
  Surface 5,                              !- Name
  Wall,                                   !- Surface Type
  ,                                       !- Construction Name
  {ee80eb03-aa1e-4272-9bff-1cacad494308}, !- Space Name
=======
  {f99bdebb-bfe2-4c5e-9ee0-bcb7439aa3ed}, !- Handle
  Surface 5,                              !- Name
  Wall,                                   !- Surface Type
  ,                                       !- Construction Name
  {07354b43-369f-469a-925d-f985157f482f}, !- Space Name
>>>>>>> 039e157a
  Outdoors,                               !- Outside Boundary Condition
  ,                                       !- Outside Boundary Condition Object
  SunExposed,                             !- Sun Exposure
  WindExposed,                            !- Wind Exposure
  ,                                       !- View Factor to Ground
  ,                                       !- Number of Vertices
  0, 0, 2.4384,                           !- X,Y,Z Vertex 1 {m}
  0, 0, 0,                                !- X,Y,Z Vertex 2 {m}
  11.129722368505, 0, 0,                  !- X,Y,Z Vertex 3 {m}
  11.129722368505, 0, 2.4384;             !- X,Y,Z Vertex 4 {m}

OS:Surface,
<<<<<<< HEAD
  {20850712-2964-46c5-9861-059cd2ac5bfa}, !- Handle
  Surface 6,                              !- Name
  RoofCeiling,                            !- Surface Type
  ,                                       !- Construction Name
  {ee80eb03-aa1e-4272-9bff-1cacad494308}, !- Space Name
  Surface,                                !- Outside Boundary Condition
  {51995025-4467-48ef-87c4-2074685ef116}, !- Outside Boundary Condition Object
=======
  {b38f6cfc-6504-402f-be48-f82083354adc}, !- Handle
  Surface 6,                              !- Name
  RoofCeiling,                            !- Surface Type
  ,                                       !- Construction Name
  {07354b43-369f-469a-925d-f985157f482f}, !- Space Name
  Surface,                                !- Outside Boundary Condition
  {5261bc64-1730-4bac-81d2-040d59ca1440}, !- Outside Boundary Condition Object
>>>>>>> 039e157a
  NoSun,                                  !- Sun Exposure
  NoWind,                                 !- Wind Exposure
  ,                                       !- View Factor to Ground
  ,                                       !- Number of Vertices
  11.129722368505, 0, 2.4384,             !- X,Y,Z Vertex 1 {m}
  11.129722368505, 5.56486118425249, 2.4384, !- X,Y,Z Vertex 2 {m}
  0, 5.56486118425249, 2.4384,            !- X,Y,Z Vertex 3 {m}
  0, 0, 2.4384;                           !- X,Y,Z Vertex 4 {m}

OS:SpaceType,
<<<<<<< HEAD
  {9143d6c0-e04a-4098-98da-32b47599e687}, !- Handle
=======
  {c76347a8-5cb6-4e5a-8996-180c03ff3440}, !- Handle
>>>>>>> 039e157a
  Space Type 1,                           !- Name
  ,                                       !- Default Construction Set Name
  ,                                       !- Default Schedule Set Name
  ,                                       !- Group Rendering Name
  ,                                       !- Design Specification Outdoor Air Object Name
  ,                                       !- Standards Template
  ,                                       !- Standards Building Type
  living;                                 !- Standards Space Type

OS:Space,
<<<<<<< HEAD
  {d478d19c-c369-4a50-bef9-d63caa6d51e2}, !- Handle
  living space|story 2,                   !- Name
  {9143d6c0-e04a-4098-98da-32b47599e687}, !- Space Type Name
=======
  {0e532d87-6e18-4f31-9889-ddcf7c8f547c}, !- Handle
  living space|story 2,                   !- Name
  {c76347a8-5cb6-4e5a-8996-180c03ff3440}, !- Space Type Name
>>>>>>> 039e157a
  ,                                       !- Default Construction Set Name
  ,                                       !- Default Schedule Set Name
  -0,                                     !- Direction of Relative North {deg}
  0,                                      !- X Origin {m}
  0,                                      !- Y Origin {m}
  2.4384,                                 !- Z Origin {m}
  ,                                       !- Building Story Name
<<<<<<< HEAD
  {2563fa24-eef2-4f67-9aec-1b858700ffc8}, !- Thermal Zone Name
  ,                                       !- Part of Total Floor Area
  ,                                       !- Design Specification Outdoor Air Object Name
  {fcecb486-0cb3-412f-9c94-159cf7628050}; !- Building Unit Name

OS:Surface,
  {51995025-4467-48ef-87c4-2074685ef116}, !- Handle
  Surface 7,                              !- Name
  Floor,                                  !- Surface Type
  ,                                       !- Construction Name
  {d478d19c-c369-4a50-bef9-d63caa6d51e2}, !- Space Name
  Surface,                                !- Outside Boundary Condition
  {20850712-2964-46c5-9861-059cd2ac5bfa}, !- Outside Boundary Condition Object
=======
  {952a1321-5589-4733-97c3-1bb0b1376e58}, !- Thermal Zone Name
  ,                                       !- Part of Total Floor Area
  ,                                       !- Design Specification Outdoor Air Object Name
  {61c3d52d-9dca-41c3-b35f-b4f96be9c512}; !- Building Unit Name

OS:Surface,
  {5261bc64-1730-4bac-81d2-040d59ca1440}, !- Handle
  Surface 7,                              !- Name
  Floor,                                  !- Surface Type
  ,                                       !- Construction Name
  {0e532d87-6e18-4f31-9889-ddcf7c8f547c}, !- Space Name
  Surface,                                !- Outside Boundary Condition
  {b38f6cfc-6504-402f-be48-f82083354adc}, !- Outside Boundary Condition Object
>>>>>>> 039e157a
  NoSun,                                  !- Sun Exposure
  NoWind,                                 !- Wind Exposure
  ,                                       !- View Factor to Ground
  ,                                       !- Number of Vertices
  0, 0, 0,                                !- X,Y,Z Vertex 1 {m}
  0, 5.56486118425249, 0,                 !- X,Y,Z Vertex 2 {m}
  11.129722368505, 5.56486118425249, 0,   !- X,Y,Z Vertex 3 {m}
  11.129722368505, 0, 0;                  !- X,Y,Z Vertex 4 {m}

OS:Surface,
<<<<<<< HEAD
  {8b6c15da-5609-4851-bec3-1651247826fb}, !- Handle
  Surface 8,                              !- Name
  Wall,                                   !- Surface Type
  ,                                       !- Construction Name
  {d478d19c-c369-4a50-bef9-d63caa6d51e2}, !- Space Name
=======
  {558ccba2-4081-4741-8c92-dace57c0107a}, !- Handle
  Surface 8,                              !- Name
  Wall,                                   !- Surface Type
  ,                                       !- Construction Name
  {0e532d87-6e18-4f31-9889-ddcf7c8f547c}, !- Space Name
>>>>>>> 039e157a
  Outdoors,                               !- Outside Boundary Condition
  ,                                       !- Outside Boundary Condition Object
  SunExposed,                             !- Sun Exposure
  WindExposed,                            !- Wind Exposure
  ,                                       !- View Factor to Ground
  ,                                       !- Number of Vertices
  0, 5.56486118425249, 2.4384,            !- X,Y,Z Vertex 1 {m}
  0, 5.56486118425249, 0,                 !- X,Y,Z Vertex 2 {m}
  0, 0, 0,                                !- X,Y,Z Vertex 3 {m}
  0, 0, 2.4384;                           !- X,Y,Z Vertex 4 {m}

OS:Surface,
<<<<<<< HEAD
  {91589c01-4970-4d05-95ff-57c0df5cfa2e}, !- Handle
  Surface 9,                              !- Name
  Wall,                                   !- Surface Type
  ,                                       !- Construction Name
  {d478d19c-c369-4a50-bef9-d63caa6d51e2}, !- Space Name
=======
  {86e0dc63-2ebb-4408-8d92-5ab6edf3b254}, !- Handle
  Surface 9,                              !- Name
  Wall,                                   !- Surface Type
  ,                                       !- Construction Name
  {0e532d87-6e18-4f31-9889-ddcf7c8f547c}, !- Space Name
>>>>>>> 039e157a
  Outdoors,                               !- Outside Boundary Condition
  ,                                       !- Outside Boundary Condition Object
  SunExposed,                             !- Sun Exposure
  WindExposed,                            !- Wind Exposure
  ,                                       !- View Factor to Ground
  ,                                       !- Number of Vertices
  11.129722368505, 5.56486118425249, 2.4384, !- X,Y,Z Vertex 1 {m}
  11.129722368505, 5.56486118425249, 0,   !- X,Y,Z Vertex 2 {m}
  0, 5.56486118425249, 0,                 !- X,Y,Z Vertex 3 {m}
  0, 5.56486118425249, 2.4384;            !- X,Y,Z Vertex 4 {m}

OS:Surface,
<<<<<<< HEAD
  {2c62d164-ac26-4f80-b6ad-cf18b9579921}, !- Handle
  Surface 10,                             !- Name
  Wall,                                   !- Surface Type
  ,                                       !- Construction Name
  {d478d19c-c369-4a50-bef9-d63caa6d51e2}, !- Space Name
=======
  {b89723bc-77c7-4aac-a278-2003e84e3cfa}, !- Handle
  Surface 10,                             !- Name
  Wall,                                   !- Surface Type
  ,                                       !- Construction Name
  {0e532d87-6e18-4f31-9889-ddcf7c8f547c}, !- Space Name
>>>>>>> 039e157a
  Outdoors,                               !- Outside Boundary Condition
  ,                                       !- Outside Boundary Condition Object
  SunExposed,                             !- Sun Exposure
  WindExposed,                            !- Wind Exposure
  ,                                       !- View Factor to Ground
  ,                                       !- Number of Vertices
  11.129722368505, 0, 2.4384,             !- X,Y,Z Vertex 1 {m}
  11.129722368505, 0, 0,                  !- X,Y,Z Vertex 2 {m}
  11.129722368505, 5.56486118425249, 0,   !- X,Y,Z Vertex 3 {m}
  11.129722368505, 5.56486118425249, 2.4384; !- X,Y,Z Vertex 4 {m}

OS:Surface,
<<<<<<< HEAD
  {b0433ad5-925b-4b1e-83cd-15001ef904fd}, !- Handle
  Surface 11,                             !- Name
  Wall,                                   !- Surface Type
  ,                                       !- Construction Name
  {d478d19c-c369-4a50-bef9-d63caa6d51e2}, !- Space Name
=======
  {5f5eda79-2d00-435e-9840-bdd134376534}, !- Handle
  Surface 11,                             !- Name
  Wall,                                   !- Surface Type
  ,                                       !- Construction Name
  {0e532d87-6e18-4f31-9889-ddcf7c8f547c}, !- Space Name
>>>>>>> 039e157a
  Outdoors,                               !- Outside Boundary Condition
  ,                                       !- Outside Boundary Condition Object
  SunExposed,                             !- Sun Exposure
  WindExposed,                            !- Wind Exposure
  ,                                       !- View Factor to Ground
  ,                                       !- Number of Vertices
  0, 0, 2.4384,                           !- X,Y,Z Vertex 1 {m}
  0, 0, 0,                                !- X,Y,Z Vertex 2 {m}
  11.129722368505, 0, 0,                  !- X,Y,Z Vertex 3 {m}
  11.129722368505, 0, 2.4384;             !- X,Y,Z Vertex 4 {m}

OS:Surface,
<<<<<<< HEAD
  {a414ac27-095e-476e-9336-97fa702376bb}, !- Handle
  Surface 12,                             !- Name
  RoofCeiling,                            !- Surface Type
  ,                                       !- Construction Name
  {d478d19c-c369-4a50-bef9-d63caa6d51e2}, !- Space Name
  Surface,                                !- Outside Boundary Condition
  {9373ff60-6e2d-417b-900e-984e346ff343}, !- Outside Boundary Condition Object
=======
  {4ca5677a-fbd0-4e45-969a-b16eed2fc49d}, !- Handle
  Surface 12,                             !- Name
  RoofCeiling,                            !- Surface Type
  ,                                       !- Construction Name
  {0e532d87-6e18-4f31-9889-ddcf7c8f547c}, !- Space Name
  Surface,                                !- Outside Boundary Condition
  {770a0bc8-9de4-41a9-a243-3c81571d4729}, !- Outside Boundary Condition Object
>>>>>>> 039e157a
  NoSun,                                  !- Sun Exposure
  NoWind,                                 !- Wind Exposure
  ,                                       !- View Factor to Ground
  ,                                       !- Number of Vertices
  11.129722368505, 0, 2.4384,             !- X,Y,Z Vertex 1 {m}
  11.129722368505, 5.56486118425249, 2.4384, !- X,Y,Z Vertex 2 {m}
  0, 5.56486118425249, 2.4384,            !- X,Y,Z Vertex 3 {m}
  0, 0, 2.4384;                           !- X,Y,Z Vertex 4 {m}

OS:Surface,
<<<<<<< HEAD
  {9373ff60-6e2d-417b-900e-984e346ff343}, !- Handle
  Surface 13,                             !- Name
  Floor,                                  !- Surface Type
  ,                                       !- Construction Name
  {ec93f06b-c595-46b2-99de-ba34649530d3}, !- Space Name
  Surface,                                !- Outside Boundary Condition
  {a414ac27-095e-476e-9336-97fa702376bb}, !- Outside Boundary Condition Object
=======
  {770a0bc8-9de4-41a9-a243-3c81571d4729}, !- Handle
  Surface 13,                             !- Name
  Floor,                                  !- Surface Type
  ,                                       !- Construction Name
  {00fde6da-4b60-46b8-ab04-0fa8c246673f}, !- Space Name
  Surface,                                !- Outside Boundary Condition
  {4ca5677a-fbd0-4e45-969a-b16eed2fc49d}, !- Outside Boundary Condition Object
>>>>>>> 039e157a
  NoSun,                                  !- Sun Exposure
  NoWind,                                 !- Wind Exposure
  ,                                       !- View Factor to Ground
  ,                                       !- Number of Vertices
  0, 5.56486118425249, 0,                 !- X,Y,Z Vertex 1 {m}
  11.129722368505, 5.56486118425249, 0,   !- X,Y,Z Vertex 2 {m}
  11.129722368505, 0, 0,                  !- X,Y,Z Vertex 3 {m}
  0, 0, 0;                                !- X,Y,Z Vertex 4 {m}

OS:Surface,
<<<<<<< HEAD
  {e8de9bdc-f7a2-4ba4-b435-e0da411548c0}, !- Handle
  Surface 14,                             !- Name
  RoofCeiling,                            !- Surface Type
  ,                                       !- Construction Name
  {ec93f06b-c595-46b2-99de-ba34649530d3}, !- Space Name
=======
  {4af6373d-7125-40b0-a98a-db7d8d1d9a6a}, !- Handle
  Surface 14,                             !- Name
  RoofCeiling,                            !- Surface Type
  ,                                       !- Construction Name
  {00fde6da-4b60-46b8-ab04-0fa8c246673f}, !- Space Name
>>>>>>> 039e157a
  Outdoors,                               !- Outside Boundary Condition
  ,                                       !- Outside Boundary Condition Object
  SunExposed,                             !- Sun Exposure
  WindExposed,                            !- Wind Exposure
  ,                                       !- View Factor to Ground
  ,                                       !- Number of Vertices
  11.129722368505, 2.78243059212624, 1.39121529606312, !- X,Y,Z Vertex 1 {m}
  0, 2.78243059212624, 1.39121529606312,  !- X,Y,Z Vertex 2 {m}
  0, 0, 0,                                !- X,Y,Z Vertex 3 {m}
  11.129722368505, 0, 0;                  !- X,Y,Z Vertex 4 {m}

OS:Surface,
<<<<<<< HEAD
  {f6bb158d-cae5-442a-8b6f-e24d4e228037}, !- Handle
  Surface 15,                             !- Name
  RoofCeiling,                            !- Surface Type
  ,                                       !- Construction Name
  {ec93f06b-c595-46b2-99de-ba34649530d3}, !- Space Name
=======
  {cd4d7e37-5139-4093-9bc1-37f1aec9e6e5}, !- Handle
  Surface 15,                             !- Name
  RoofCeiling,                            !- Surface Type
  ,                                       !- Construction Name
  {00fde6da-4b60-46b8-ab04-0fa8c246673f}, !- Space Name
>>>>>>> 039e157a
  Outdoors,                               !- Outside Boundary Condition
  ,                                       !- Outside Boundary Condition Object
  SunExposed,                             !- Sun Exposure
  WindExposed,                            !- Wind Exposure
  ,                                       !- View Factor to Ground
  ,                                       !- Number of Vertices
  0, 2.78243059212624, 1.39121529606312,  !- X,Y,Z Vertex 1 {m}
  11.129722368505, 2.78243059212624, 1.39121529606312, !- X,Y,Z Vertex 2 {m}
  11.129722368505, 5.56486118425249, 0,   !- X,Y,Z Vertex 3 {m}
  0, 5.56486118425249, 0;                 !- X,Y,Z Vertex 4 {m}

OS:Surface,
<<<<<<< HEAD
  {c2cbc286-8cc9-4f80-9c23-76df64ec4b9b}, !- Handle
  Surface 16,                             !- Name
  Wall,                                   !- Surface Type
  ,                                       !- Construction Name
  {ec93f06b-c595-46b2-99de-ba34649530d3}, !- Space Name
=======
  {e8f561e0-6d2f-419e-ad62-794bde5a2662}, !- Handle
  Surface 16,                             !- Name
  Wall,                                   !- Surface Type
  ,                                       !- Construction Name
  {00fde6da-4b60-46b8-ab04-0fa8c246673f}, !- Space Name
>>>>>>> 039e157a
  Outdoors,                               !- Outside Boundary Condition
  ,                                       !- Outside Boundary Condition Object
  SunExposed,                             !- Sun Exposure
  WindExposed,                            !- Wind Exposure
  ,                                       !- View Factor to Ground
  ,                                       !- Number of Vertices
  0, 2.78243059212624, 1.39121529606312,  !- X,Y,Z Vertex 1 {m}
  0, 5.56486118425249, 0,                 !- X,Y,Z Vertex 2 {m}
  0, 0, 0;                                !- X,Y,Z Vertex 3 {m}

OS:Surface,
<<<<<<< HEAD
  {6be521fa-a032-4a51-903d-47c4d694689e}, !- Handle
  Surface 17,                             !- Name
  Wall,                                   !- Surface Type
  ,                                       !- Construction Name
  {ec93f06b-c595-46b2-99de-ba34649530d3}, !- Space Name
=======
  {1ec3dfb8-970c-40b0-95fb-d8395ec504eb}, !- Handle
  Surface 17,                             !- Name
  Wall,                                   !- Surface Type
  ,                                       !- Construction Name
  {00fde6da-4b60-46b8-ab04-0fa8c246673f}, !- Space Name
>>>>>>> 039e157a
  Outdoors,                               !- Outside Boundary Condition
  ,                                       !- Outside Boundary Condition Object
  SunExposed,                             !- Sun Exposure
  WindExposed,                            !- Wind Exposure
  ,                                       !- View Factor to Ground
  ,                                       !- Number of Vertices
  11.129722368505, 2.78243059212624, 1.39121529606312, !- X,Y,Z Vertex 1 {m}
  11.129722368505, 0, 0,                  !- X,Y,Z Vertex 2 {m}
  11.129722368505, 5.56486118425249, 0;   !- X,Y,Z Vertex 3 {m}

OS:Space,
<<<<<<< HEAD
  {ec93f06b-c595-46b2-99de-ba34649530d3}, !- Handle
  unfinished attic space,                 !- Name
  {ab7aec9f-6a67-4752-887e-62fb39b9bfcc}, !- Space Type Name
=======
  {00fde6da-4b60-46b8-ab04-0fa8c246673f}, !- Handle
  unfinished attic space,                 !- Name
  {cac03f74-31ef-478e-8272-0520f1ca7604}, !- Space Type Name
>>>>>>> 039e157a
  ,                                       !- Default Construction Set Name
  ,                                       !- Default Schedule Set Name
  -0,                                     !- Direction of Relative North {deg}
  0,                                      !- X Origin {m}
  0,                                      !- Y Origin {m}
  4.8768,                                 !- Z Origin {m}
  ,                                       !- Building Story Name
<<<<<<< HEAD
  {53ed7e35-7ed5-4e2e-aa18-d49086ea01d4}; !- Thermal Zone Name

OS:ThermalZone,
  {53ed7e35-7ed5-4e2e-aa18-d49086ea01d4}, !- Handle
=======
  {54e88bba-67cd-4e91-b1cd-7fb6279e2d8a}; !- Thermal Zone Name

OS:ThermalZone,
  {54e88bba-67cd-4e91-b1cd-7fb6279e2d8a}, !- Handle
>>>>>>> 039e157a
  unfinished attic zone,                  !- Name
  ,                                       !- Multiplier
  ,                                       !- Ceiling Height {m}
  ,                                       !- Volume {m3}
  ,                                       !- Floor Area {m2}
  ,                                       !- Zone Inside Convection Algorithm
  ,                                       !- Zone Outside Convection Algorithm
  ,                                       !- Zone Conditioning Equipment List Name
<<<<<<< HEAD
  {355a62b9-e033-4524-a5aa-639975870bd4}, !- Zone Air Inlet Port List
  {27fa7b80-6ed9-46da-ae91-a3c4d186bf21}, !- Zone Air Exhaust Port List
  {b9b67c1d-70e4-418e-91d3-076d71220318}, !- Zone Air Node Name
  {647cca02-80c3-42ff-9268-d82d5a4da58e}, !- Zone Return Air Port List
=======
  {e12fc024-7486-499f-8121-cc5175046066}, !- Zone Air Inlet Port List
  {e2454f7f-99a9-4434-9058-546e21ff0fd3}, !- Zone Air Exhaust Port List
  {485efc22-5894-4ad2-9d5a-eb0953184a9c}, !- Zone Air Node Name
  {f78a2660-932a-44cb-a587-2701fcc45611}, !- Zone Return Air Port List
>>>>>>> 039e157a
  ,                                       !- Primary Daylighting Control Name
  ,                                       !- Fraction of Zone Controlled by Primary Daylighting Control
  ,                                       !- Secondary Daylighting Control Name
  ,                                       !- Fraction of Zone Controlled by Secondary Daylighting Control
  ,                                       !- Illuminance Map Name
  ,                                       !- Group Rendering Name
  ,                                       !- Thermostat Name
  No;                                     !- Use Ideal Air Loads

OS:Node,
<<<<<<< HEAD
  {e74a5853-e6b4-4a5c-a1a3-9fce275d1907}, !- Handle
  Node 2,                                 !- Name
  {b9b67c1d-70e4-418e-91d3-076d71220318}, !- Inlet Port
  ;                                       !- Outlet Port

OS:Connection,
  {b9b67c1d-70e4-418e-91d3-076d71220318}, !- Handle
  {4e48ef34-1418-41e8-9327-db556c3a8c51}, !- Name
  {53ed7e35-7ed5-4e2e-aa18-d49086ea01d4}, !- Source Object
  11,                                     !- Outlet Port
  {e74a5853-e6b4-4a5c-a1a3-9fce275d1907}, !- Target Object
  2;                                      !- Inlet Port

OS:PortList,
  {355a62b9-e033-4524-a5aa-639975870bd4}, !- Handle
  {a0dc6ca9-15d2-40cd-bf05-6486a6a74e92}, !- Name
  {53ed7e35-7ed5-4e2e-aa18-d49086ea01d4}; !- HVAC Component

OS:PortList,
  {27fa7b80-6ed9-46da-ae91-a3c4d186bf21}, !- Handle
  {cd73a335-00f1-45eb-8357-c79fb9bdd17b}, !- Name
  {53ed7e35-7ed5-4e2e-aa18-d49086ea01d4}; !- HVAC Component

OS:PortList,
  {647cca02-80c3-42ff-9268-d82d5a4da58e}, !- Handle
  {9e19697a-5dba-4ed8-bbaf-1b951f077c6e}, !- Name
  {53ed7e35-7ed5-4e2e-aa18-d49086ea01d4}; !- HVAC Component

OS:Sizing:Zone,
  {4b977ccf-8186-44c6-a8bc-10cd78e88542}, !- Handle
  {53ed7e35-7ed5-4e2e-aa18-d49086ea01d4}, !- Zone or ZoneList Name
=======
  {70792672-6397-4da7-929e-db9023d3b9a2}, !- Handle
  Node 2,                                 !- Name
  {485efc22-5894-4ad2-9d5a-eb0953184a9c}, !- Inlet Port
  ;                                       !- Outlet Port

OS:Connection,
  {485efc22-5894-4ad2-9d5a-eb0953184a9c}, !- Handle
  {93827e3f-c2b3-4f01-9295-b62144013ab8}, !- Name
  {54e88bba-67cd-4e91-b1cd-7fb6279e2d8a}, !- Source Object
  11,                                     !- Outlet Port
  {70792672-6397-4da7-929e-db9023d3b9a2}, !- Target Object
  2;                                      !- Inlet Port

OS:PortList,
  {e12fc024-7486-499f-8121-cc5175046066}, !- Handle
  {0e2f6be5-7852-46da-8419-74a1e12b6278}, !- Name
  {54e88bba-67cd-4e91-b1cd-7fb6279e2d8a}; !- HVAC Component

OS:PortList,
  {e2454f7f-99a9-4434-9058-546e21ff0fd3}, !- Handle
  {9535a407-ca49-4185-a01f-3af208191caf}, !- Name
  {54e88bba-67cd-4e91-b1cd-7fb6279e2d8a}; !- HVAC Component

OS:PortList,
  {f78a2660-932a-44cb-a587-2701fcc45611}, !- Handle
  {e0f060e8-0ed3-43d1-ac59-d5dbd0f86a7f}, !- Name
  {54e88bba-67cd-4e91-b1cd-7fb6279e2d8a}; !- HVAC Component

OS:Sizing:Zone,
  {01d90cf5-7b0a-4c82-87b0-84dab07e1ff2}, !- Handle
  {54e88bba-67cd-4e91-b1cd-7fb6279e2d8a}, !- Zone or ZoneList Name
>>>>>>> 039e157a
  SupplyAirTemperature,                   !- Zone Cooling Design Supply Air Temperature Input Method
  14,                                     !- Zone Cooling Design Supply Air Temperature {C}
  11.11,                                  !- Zone Cooling Design Supply Air Temperature Difference {deltaC}
  SupplyAirTemperature,                   !- Zone Heating Design Supply Air Temperature Input Method
  40,                                     !- Zone Heating Design Supply Air Temperature {C}
  11.11,                                  !- Zone Heating Design Supply Air Temperature Difference {deltaC}
  0.0085,                                 !- Zone Cooling Design Supply Air Humidity Ratio {kg-H2O/kg-air}
  0.008,                                  !- Zone Heating Design Supply Air Humidity Ratio {kg-H2O/kg-air}
  ,                                       !- Zone Heating Sizing Factor
  ,                                       !- Zone Cooling Sizing Factor
  DesignDay,                              !- Cooling Design Air Flow Method
  ,                                       !- Cooling Design Air Flow Rate {m3/s}
  ,                                       !- Cooling Minimum Air Flow per Zone Floor Area {m3/s-m2}
  ,                                       !- Cooling Minimum Air Flow {m3/s}
  ,                                       !- Cooling Minimum Air Flow Fraction
  DesignDay,                              !- Heating Design Air Flow Method
  ,                                       !- Heating Design Air Flow Rate {m3/s}
  ,                                       !- Heating Maximum Air Flow per Zone Floor Area {m3/s-m2}
  ,                                       !- Heating Maximum Air Flow {m3/s}
  ,                                       !- Heating Maximum Air Flow Fraction
  ,                                       !- Design Zone Air Distribution Effectiveness in Cooling Mode
  ,                                       !- Design Zone Air Distribution Effectiveness in Heating Mode
  No,                                     !- Account for Dedicated Outdoor Air System
  NeutralSupplyAir,                       !- Dedicated Outdoor Air System Control Strategy
  autosize,                               !- Dedicated Outdoor Air Low Setpoint Temperature for Design {C}
  autosize;                               !- Dedicated Outdoor Air High Setpoint Temperature for Design {C}

OS:ZoneHVAC:EquipmentList,
<<<<<<< HEAD
  {8c578675-7b44-41c9-82cc-77f904ac596b}, !- Handle
  Zone HVAC Equipment List 2,             !- Name
  {53ed7e35-7ed5-4e2e-aa18-d49086ea01d4}; !- Thermal Zone

OS:SpaceType,
  {ab7aec9f-6a67-4752-887e-62fb39b9bfcc}, !- Handle
=======
  {c56667c7-ad87-4cf2-96b1-1670029d48fd}, !- Handle
  Zone HVAC Equipment List 2,             !- Name
  {54e88bba-67cd-4e91-b1cd-7fb6279e2d8a}; !- Thermal Zone

OS:SpaceType,
  {cac03f74-31ef-478e-8272-0520f1ca7604}, !- Handle
>>>>>>> 039e157a
  Space Type 2,                           !- Name
  ,                                       !- Default Construction Set Name
  ,                                       !- Default Schedule Set Name
  ,                                       !- Group Rendering Name
  ,                                       !- Design Specification Outdoor Air Object Name
  ,                                       !- Standards Template
  ,                                       !- Standards Building Type
  unfinished attic;                       !- Standards Space Type

OS:ThermalZone,
<<<<<<< HEAD
  {d1ec1e68-179f-4768-b777-26764b977e92}, !- Handle
=======
  {f69c30bb-d3c1-413e-aee2-2a5a08d9d1d8}, !- Handle
>>>>>>> 039e157a
  finished basement zone,                 !- Name
  ,                                       !- Multiplier
  ,                                       !- Ceiling Height {m}
  ,                                       !- Volume {m3}
  ,                                       !- Floor Area {m2}
  ,                                       !- Zone Inside Convection Algorithm
  ,                                       !- Zone Outside Convection Algorithm
  ,                                       !- Zone Conditioning Equipment List Name
<<<<<<< HEAD
  {0847e0da-ac88-495e-961b-8459b53f9c5b}, !- Zone Air Inlet Port List
  {ff3f4ed0-e655-4f5d-b3f5-ddf51719b909}, !- Zone Air Exhaust Port List
  {54a7e7a0-babf-4a63-ab07-70647bf011a0}, !- Zone Air Node Name
  {c0f6dd47-552d-4516-9508-d43429ec73be}, !- Zone Return Air Port List
=======
  {2d8578c9-fc57-43ab-86d2-d70087aae79d}, !- Zone Air Inlet Port List
  {2ef50c93-f80c-489b-9724-9e12373badac}, !- Zone Air Exhaust Port List
  {d1f31d11-87e9-4d20-bea1-28a65557ee41}, !- Zone Air Node Name
  {a668e166-adc6-40ed-b1d7-fc30045c70ff}, !- Zone Return Air Port List
>>>>>>> 039e157a
  ,                                       !- Primary Daylighting Control Name
  ,                                       !- Fraction of Zone Controlled by Primary Daylighting Control
  ,                                       !- Secondary Daylighting Control Name
  ,                                       !- Fraction of Zone Controlled by Secondary Daylighting Control
  ,                                       !- Illuminance Map Name
  ,                                       !- Group Rendering Name
  ,                                       !- Thermostat Name
  No;                                     !- Use Ideal Air Loads

OS:Node,
<<<<<<< HEAD
  {fad67401-1fd2-44bc-b2cb-833d7f751b0c}, !- Handle
  Node 3,                                 !- Name
  {54a7e7a0-babf-4a63-ab07-70647bf011a0}, !- Inlet Port
  ;                                       !- Outlet Port

OS:Connection,
  {54a7e7a0-babf-4a63-ab07-70647bf011a0}, !- Handle
  {10df6ffd-1f37-49ac-a83f-3c7028201b81}, !- Name
  {d1ec1e68-179f-4768-b777-26764b977e92}, !- Source Object
  11,                                     !- Outlet Port
  {fad67401-1fd2-44bc-b2cb-833d7f751b0c}, !- Target Object
  2;                                      !- Inlet Port

OS:PortList,
  {0847e0da-ac88-495e-961b-8459b53f9c5b}, !- Handle
  {8192d86c-276e-4739-b312-22b153c0a206}, !- Name
  {d1ec1e68-179f-4768-b777-26764b977e92}; !- HVAC Component

OS:PortList,
  {ff3f4ed0-e655-4f5d-b3f5-ddf51719b909}, !- Handle
  {867cb803-2f5c-445a-910f-371d51271fbc}, !- Name
  {d1ec1e68-179f-4768-b777-26764b977e92}; !- HVAC Component

OS:PortList,
  {c0f6dd47-552d-4516-9508-d43429ec73be}, !- Handle
  {02545713-86a8-4fd7-b96f-403278234892}, !- Name
  {d1ec1e68-179f-4768-b777-26764b977e92}; !- HVAC Component

OS:Sizing:Zone,
  {eb388b36-b6ba-4262-b5f2-c614979abf9d}, !- Handle
  {d1ec1e68-179f-4768-b777-26764b977e92}, !- Zone or ZoneList Name
=======
  {58682ab7-94d9-472d-a20e-d160e6f77839}, !- Handle
  Node 3,                                 !- Name
  {d1f31d11-87e9-4d20-bea1-28a65557ee41}, !- Inlet Port
  ;                                       !- Outlet Port

OS:Connection,
  {d1f31d11-87e9-4d20-bea1-28a65557ee41}, !- Handle
  {67edd7bb-9cd5-4a23-8c0d-cd39ca523035}, !- Name
  {f69c30bb-d3c1-413e-aee2-2a5a08d9d1d8}, !- Source Object
  11,                                     !- Outlet Port
  {58682ab7-94d9-472d-a20e-d160e6f77839}, !- Target Object
  2;                                      !- Inlet Port

OS:PortList,
  {2d8578c9-fc57-43ab-86d2-d70087aae79d}, !- Handle
  {783495bc-6052-497a-b645-38e62b5b69f5}, !- Name
  {f69c30bb-d3c1-413e-aee2-2a5a08d9d1d8}; !- HVAC Component

OS:PortList,
  {2ef50c93-f80c-489b-9724-9e12373badac}, !- Handle
  {0dd8c3da-124a-47d3-b83a-7a937d8c9e30}, !- Name
  {f69c30bb-d3c1-413e-aee2-2a5a08d9d1d8}; !- HVAC Component

OS:PortList,
  {a668e166-adc6-40ed-b1d7-fc30045c70ff}, !- Handle
  {81fb2a84-f4b4-42f0-9f69-eaed98c796e7}, !- Name
  {f69c30bb-d3c1-413e-aee2-2a5a08d9d1d8}; !- HVAC Component

OS:Sizing:Zone,
  {cc0d0fab-abdd-4349-9efc-99257b563526}, !- Handle
  {f69c30bb-d3c1-413e-aee2-2a5a08d9d1d8}, !- Zone or ZoneList Name
>>>>>>> 039e157a
  SupplyAirTemperature,                   !- Zone Cooling Design Supply Air Temperature Input Method
  14,                                     !- Zone Cooling Design Supply Air Temperature {C}
  11.11,                                  !- Zone Cooling Design Supply Air Temperature Difference {deltaC}
  SupplyAirTemperature,                   !- Zone Heating Design Supply Air Temperature Input Method
  40,                                     !- Zone Heating Design Supply Air Temperature {C}
  11.11,                                  !- Zone Heating Design Supply Air Temperature Difference {deltaC}
  0.0085,                                 !- Zone Cooling Design Supply Air Humidity Ratio {kg-H2O/kg-air}
  0.008,                                  !- Zone Heating Design Supply Air Humidity Ratio {kg-H2O/kg-air}
  ,                                       !- Zone Heating Sizing Factor
  ,                                       !- Zone Cooling Sizing Factor
  DesignDay,                              !- Cooling Design Air Flow Method
  ,                                       !- Cooling Design Air Flow Rate {m3/s}
  ,                                       !- Cooling Minimum Air Flow per Zone Floor Area {m3/s-m2}
  ,                                       !- Cooling Minimum Air Flow {m3/s}
  ,                                       !- Cooling Minimum Air Flow Fraction
  DesignDay,                              !- Heating Design Air Flow Method
  ,                                       !- Heating Design Air Flow Rate {m3/s}
  ,                                       !- Heating Maximum Air Flow per Zone Floor Area {m3/s-m2}
  ,                                       !- Heating Maximum Air Flow {m3/s}
  ,                                       !- Heating Maximum Air Flow Fraction
  ,                                       !- Design Zone Air Distribution Effectiveness in Cooling Mode
  ,                                       !- Design Zone Air Distribution Effectiveness in Heating Mode
  No,                                     !- Account for Dedicated Outdoor Air System
  NeutralSupplyAir,                       !- Dedicated Outdoor Air System Control Strategy
  autosize,                               !- Dedicated Outdoor Air Low Setpoint Temperature for Design {C}
  autosize;                               !- Dedicated Outdoor Air High Setpoint Temperature for Design {C}

OS:ZoneHVAC:EquipmentList,
<<<<<<< HEAD
  {a075ccda-fd1e-4dee-b447-6ea2e17383d2}, !- Handle
  Zone HVAC Equipment List 3,             !- Name
  {d1ec1e68-179f-4768-b777-26764b977e92}; !- Thermal Zone

OS:Space,
  {11cd78bf-33c9-4e00-93e5-c4057861f149}, !- Handle
  finished basement space,                !- Name
  {51371638-8815-47b1-bc49-c28c40a3d0ad}, !- Space Type Name
=======
  {3f8f33a8-f90a-4315-b44f-5883ae81dbab}, !- Handle
  Zone HVAC Equipment List 3,             !- Name
  {f69c30bb-d3c1-413e-aee2-2a5a08d9d1d8}; !- Thermal Zone

OS:Space,
  {d9ce2122-c1e9-4af2-9d12-25aa35281bad}, !- Handle
  finished basement space,                !- Name
  {111fb377-1ca1-4d95-99e4-120ae43bb337}, !- Space Type Name
>>>>>>> 039e157a
  ,                                       !- Default Construction Set Name
  ,                                       !- Default Schedule Set Name
  -0,                                     !- Direction of Relative North {deg}
  0,                                      !- X Origin {m}
  0,                                      !- Y Origin {m}
  -2.4384,                                !- Z Origin {m}
  ,                                       !- Building Story Name
<<<<<<< HEAD
  {d1ec1e68-179f-4768-b777-26764b977e92}, !- Thermal Zone Name
  ,                                       !- Part of Total Floor Area
  ,                                       !- Design Specification Outdoor Air Object Name
  {fcecb486-0cb3-412f-9c94-159cf7628050}; !- Building Unit Name

OS:Surface,
  {48e39fea-fcf3-4d95-b9a4-b9727b0b0511}, !- Handle
  Surface 18,                             !- Name
  Floor,                                  !- Surface Type
  ,                                       !- Construction Name
  {11cd78bf-33c9-4e00-93e5-c4057861f149}, !- Space Name
=======
  {f69c30bb-d3c1-413e-aee2-2a5a08d9d1d8}, !- Thermal Zone Name
  ,                                       !- Part of Total Floor Area
  ,                                       !- Design Specification Outdoor Air Object Name
  {61c3d52d-9dca-41c3-b35f-b4f96be9c512}; !- Building Unit Name

OS:Surface,
  {0cd1b6fd-405c-4c48-b684-21cea14dde6d}, !- Handle
  Surface 18,                             !- Name
  Floor,                                  !- Surface Type
  ,                                       !- Construction Name
  {d9ce2122-c1e9-4af2-9d12-25aa35281bad}, !- Space Name
>>>>>>> 039e157a
  Foundation,                             !- Outside Boundary Condition
  ,                                       !- Outside Boundary Condition Object
  NoSun,                                  !- Sun Exposure
  NoWind,                                 !- Wind Exposure
  ,                                       !- View Factor to Ground
  ,                                       !- Number of Vertices
  0, 0, 0,                                !- X,Y,Z Vertex 1 {m}
  0, 5.56486118425249, 0,                 !- X,Y,Z Vertex 2 {m}
  11.129722368505, 5.56486118425249, 0,   !- X,Y,Z Vertex 3 {m}
  11.129722368505, 0, 0;                  !- X,Y,Z Vertex 4 {m}

OS:Surface,
<<<<<<< HEAD
  {c34d6ae3-4b80-4401-834e-b4b16ed1780a}, !- Handle
  Surface 19,                             !- Name
  Wall,                                   !- Surface Type
  ,                                       !- Construction Name
  {11cd78bf-33c9-4e00-93e5-c4057861f149}, !- Space Name
=======
  {ced381cd-b885-471c-998d-1ff9c9a69a4b}, !- Handle
  Surface 19,                             !- Name
  Wall,                                   !- Surface Type
  ,                                       !- Construction Name
  {d9ce2122-c1e9-4af2-9d12-25aa35281bad}, !- Space Name
>>>>>>> 039e157a
  Foundation,                             !- Outside Boundary Condition
  ,                                       !- Outside Boundary Condition Object
  NoSun,                                  !- Sun Exposure
  NoWind,                                 !- Wind Exposure
  ,                                       !- View Factor to Ground
  ,                                       !- Number of Vertices
  0, 5.56486118425249, 2.4384,            !- X,Y,Z Vertex 1 {m}
  0, 5.56486118425249, 0,                 !- X,Y,Z Vertex 2 {m}
  0, 0, 0,                                !- X,Y,Z Vertex 3 {m}
  0, 0, 2.4384;                           !- X,Y,Z Vertex 4 {m}

OS:Surface,
<<<<<<< HEAD
  {cc30220a-802a-43f9-aaee-9cba377d3335}, !- Handle
  Surface 20,                             !- Name
  Wall,                                   !- Surface Type
  ,                                       !- Construction Name
  {11cd78bf-33c9-4e00-93e5-c4057861f149}, !- Space Name
=======
  {fd2feda0-d9e1-427b-91fd-abd4034c227b}, !- Handle
  Surface 20,                             !- Name
  Wall,                                   !- Surface Type
  ,                                       !- Construction Name
  {d9ce2122-c1e9-4af2-9d12-25aa35281bad}, !- Space Name
>>>>>>> 039e157a
  Foundation,                             !- Outside Boundary Condition
  ,                                       !- Outside Boundary Condition Object
  NoSun,                                  !- Sun Exposure
  NoWind,                                 !- Wind Exposure
  ,                                       !- View Factor to Ground
  ,                                       !- Number of Vertices
  11.129722368505, 5.56486118425249, 2.4384, !- X,Y,Z Vertex 1 {m}
  11.129722368505, 5.56486118425249, 0,   !- X,Y,Z Vertex 2 {m}
  0, 5.56486118425249, 0,                 !- X,Y,Z Vertex 3 {m}
  0, 5.56486118425249, 2.4384;            !- X,Y,Z Vertex 4 {m}

OS:Surface,
<<<<<<< HEAD
  {66e6629f-5d25-4509-897a-e983ba0eefb3}, !- Handle
  Surface 21,                             !- Name
  Wall,                                   !- Surface Type
  ,                                       !- Construction Name
  {11cd78bf-33c9-4e00-93e5-c4057861f149}, !- Space Name
=======
  {f9010fd6-5800-4c00-8e92-0978a90b7bf5}, !- Handle
  Surface 21,                             !- Name
  Wall,                                   !- Surface Type
  ,                                       !- Construction Name
  {d9ce2122-c1e9-4af2-9d12-25aa35281bad}, !- Space Name
>>>>>>> 039e157a
  Foundation,                             !- Outside Boundary Condition
  ,                                       !- Outside Boundary Condition Object
  NoSun,                                  !- Sun Exposure
  NoWind,                                 !- Wind Exposure
  ,                                       !- View Factor to Ground
  ,                                       !- Number of Vertices
  11.129722368505, 0, 2.4384,             !- X,Y,Z Vertex 1 {m}
  11.129722368505, 0, 0,                  !- X,Y,Z Vertex 2 {m}
  11.129722368505, 5.56486118425249, 0,   !- X,Y,Z Vertex 3 {m}
  11.129722368505, 5.56486118425249, 2.4384; !- X,Y,Z Vertex 4 {m}

OS:Surface,
<<<<<<< HEAD
  {0f10e58c-6037-4aa9-9c2b-62210a72e92c}, !- Handle
  Surface 22,                             !- Name
  Wall,                                   !- Surface Type
  ,                                       !- Construction Name
  {11cd78bf-33c9-4e00-93e5-c4057861f149}, !- Space Name
=======
  {c3d0d518-d007-4b2b-9870-ea8491177665}, !- Handle
  Surface 22,                             !- Name
  Wall,                                   !- Surface Type
  ,                                       !- Construction Name
  {d9ce2122-c1e9-4af2-9d12-25aa35281bad}, !- Space Name
>>>>>>> 039e157a
  Foundation,                             !- Outside Boundary Condition
  ,                                       !- Outside Boundary Condition Object
  NoSun,                                  !- Sun Exposure
  NoWind,                                 !- Wind Exposure
  ,                                       !- View Factor to Ground
  ,                                       !- Number of Vertices
  0, 0, 2.4384,                           !- X,Y,Z Vertex 1 {m}
  0, 0, 0,                                !- X,Y,Z Vertex 2 {m}
  11.129722368505, 0, 0,                  !- X,Y,Z Vertex 3 {m}
  11.129722368505, 0, 2.4384;             !- X,Y,Z Vertex 4 {m}

OS:Surface,
<<<<<<< HEAD
  {e66ae9bb-39fe-464e-be0c-2e1b30bcce3c}, !- Handle
  Surface 23,                             !- Name
  RoofCeiling,                            !- Surface Type
  ,                                       !- Construction Name
  {11cd78bf-33c9-4e00-93e5-c4057861f149}, !- Space Name
  Surface,                                !- Outside Boundary Condition
  {1f00668a-b9c1-4886-bbeb-c77f80ef42c4}, !- Outside Boundary Condition Object
=======
  {f3f35bf4-bfd4-427f-88b8-cf836c40f81a}, !- Handle
  Surface 23,                             !- Name
  RoofCeiling,                            !- Surface Type
  ,                                       !- Construction Name
  {d9ce2122-c1e9-4af2-9d12-25aa35281bad}, !- Space Name
  Surface,                                !- Outside Boundary Condition
  {60d37cce-4183-43c2-b4eb-54ee57a7e4d0}, !- Outside Boundary Condition Object
>>>>>>> 039e157a
  NoSun,                                  !- Sun Exposure
  NoWind,                                 !- Wind Exposure
  ,                                       !- View Factor to Ground
  ,                                       !- Number of Vertices
  11.129722368505, 0, 2.4384,             !- X,Y,Z Vertex 1 {m}
  11.129722368505, 5.56486118425249, 2.4384, !- X,Y,Z Vertex 2 {m}
  0, 5.56486118425249, 2.4384,            !- X,Y,Z Vertex 3 {m}
  0, 0, 2.4384;                           !- X,Y,Z Vertex 4 {m}

OS:SpaceType,
<<<<<<< HEAD
  {51371638-8815-47b1-bc49-c28c40a3d0ad}, !- Handle
=======
  {111fb377-1ca1-4d95-99e4-120ae43bb337}, !- Handle
>>>>>>> 039e157a
  Space Type 3,                           !- Name
  ,                                       !- Default Construction Set Name
  ,                                       !- Default Schedule Set Name
  ,                                       !- Group Rendering Name
  ,                                       !- Design Specification Outdoor Air Object Name
  ,                                       !- Standards Template
  ,                                       !- Standards Building Type
  finished basement;                      !- Standards Space Type

OS:BuildingUnit,
<<<<<<< HEAD
  {fcecb486-0cb3-412f-9c94-159cf7628050}, !- Handle
=======
  {61c3d52d-9dca-41c3-b35f-b4f96be9c512}, !- Handle
>>>>>>> 039e157a
  unit 1,                                 !- Name
  ,                                       !- Rendering Color
  Residential;                            !- Building Unit Type

OS:AdditionalProperties,
<<<<<<< HEAD
  {7ab95616-ac41-42d6-a3ba-b79c0b9685e1}, !- Handle
  {fcecb486-0cb3-412f-9c94-159cf7628050}, !- Object Name
=======
  {3ae819df-9a04-457a-9bea-c0b225f54ecd}, !- Handle
  {61c3d52d-9dca-41c3-b35f-b4f96be9c512}, !- Object Name
>>>>>>> 039e157a
  NumberOfBedrooms,                       !- Feature Name 1
  Integer,                                !- Feature Data Type 1
  3,                                      !- Feature Value 1
  NumberOfBathrooms,                      !- Feature Name 2
  Double,                                 !- Feature Data Type 2
  2,                                      !- Feature Value 2
  NumberOfOccupants,                      !- Feature Name 3
  Double,                                 !- Feature Data Type 3
  2.6400000000000001;                     !- Feature Value 3

OS:External:File,
<<<<<<< HEAD
  {ccfd9f6e-463a-4bd7-bd62-37e43baf6b1c}, !- Handle
=======
  {a4531053-3e9f-460d-948a-91672dd8b089}, !- Handle
>>>>>>> 039e157a
  8760.csv,                               !- Name
  8760.csv;                               !- File Name

OS:Schedule:Day,
<<<<<<< HEAD
  {cd3e13ee-3a19-43aa-947a-e70b6482665a}, !- Handle
=======
  {afa67efd-488d-49ef-a76d-02ae59d14e48}, !- Handle
>>>>>>> 039e157a
  Schedule Day 1,                         !- Name
  ,                                       !- Schedule Type Limits Name
  ,                                       !- Interpolate to Timestep
  24,                                     !- Hour 1
  0,                                      !- Minute 1
  0;                                      !- Value Until Time 1

OS:Schedule:Day,
<<<<<<< HEAD
  {7c0bc810-9029-4adc-a2e2-5a93e7c22c3b}, !- Handle
=======
  {6ee7d09e-cdf5-4e43-8fd3-488bb73df0d7}, !- Handle
>>>>>>> 039e157a
  Schedule Day 2,                         !- Name
  ,                                       !- Schedule Type Limits Name
  ,                                       !- Interpolate to Timestep
  24,                                     !- Hour 1
  0,                                      !- Minute 1
  1;                                      !- Value Until Time 1

OS:Schedule:File,
<<<<<<< HEAD
  {92548cd2-508c-4aa6-864c-3f3d725ce355}, !- Handle
  occupants,                              !- Name
  {66c8659d-a1bc-4b23-abd6-e51451dcca77}, !- Schedule Type Limits Name
  {ccfd9f6e-463a-4bd7-bd62-37e43baf6b1c}, !- External File Name
=======
  {c82155ef-53ad-466c-8250-8bb082a0ce29}, !- Handle
  occupants,                              !- Name
  {209a2864-c355-44ac-8ad3-abdfbf54d141}, !- Schedule Type Limits Name
  {a4531053-3e9f-460d-948a-91672dd8b089}, !- External File Name
>>>>>>> 039e157a
  1,                                      !- Column Number
  1,                                      !- Rows to Skip at Top
  8760,                                   !- Number of Hours of Data
  ,                                       !- Column Separator
  ,                                       !- Interpolate to Timestep
  60;                                     !- Minutes per Item

OS:Schedule:Ruleset,
<<<<<<< HEAD
  {18f2fa15-119f-4ac4-8892-866eebf4e999}, !- Handle
  Schedule Ruleset 1,                     !- Name
  {0e668515-d16b-4be7-9a0a-7ea0d256619c}, !- Schedule Type Limits Name
  {c859071e-06e6-43b7-9549-6dd12d65d6b7}; !- Default Day Schedule Name

OS:Schedule:Day,
  {c859071e-06e6-43b7-9549-6dd12d65d6b7}, !- Handle
  Schedule Day 3,                         !- Name
  {0e668515-d16b-4be7-9a0a-7ea0d256619c}, !- Schedule Type Limits Name
=======
  {34b710dc-d61c-434c-916b-c08b3346a1f8}, !- Handle
  Schedule Ruleset 1,                     !- Name
  {f0279210-222f-47a2-84bf-fb88bf14229f}, !- Schedule Type Limits Name
  {7d1d95fa-d31d-44e1-bdd6-336df703df8f}; !- Default Day Schedule Name

OS:Schedule:Day,
  {7d1d95fa-d31d-44e1-bdd6-336df703df8f}, !- Handle
  Schedule Day 3,                         !- Name
  {f0279210-222f-47a2-84bf-fb88bf14229f}, !- Schedule Type Limits Name
>>>>>>> 039e157a
  ,                                       !- Interpolate to Timestep
  24,                                     !- Hour 1
  0,                                      !- Minute 1
  112.539290946133;                       !- Value Until Time 1

OS:People:Definition,
<<<<<<< HEAD
  {39bd4e03-397b-4576-b1b9-9bde7d9786e1}, !- Handle
=======
  {cd0b0bec-1ce7-48e4-aeba-211b8a415fc4}, !- Handle
>>>>>>> 039e157a
  res occupants|living space,             !- Name
  People,                                 !- Number of People Calculation Method
  0.88,                                   !- Number of People {people}
  ,                                       !- People per Space Floor Area {person/m2}
  ,                                       !- Space Floor Area per Person {m2/person}
  0.319734,                               !- Fraction Radiant
  0.573,                                  !- Sensible Heat Fraction
  0,                                      !- Carbon Dioxide Generation Rate {m3/s-W}
  No,                                     !- Enable ASHRAE 55 Comfort Warnings
  ZoneAveraged;                           !- Mean Radiant Temperature Calculation Type

OS:People,
<<<<<<< HEAD
  {241ade32-7e78-44d5-871d-8965e8766211}, !- Handle
  res occupants|living space,             !- Name
  {39bd4e03-397b-4576-b1b9-9bde7d9786e1}, !- People Definition Name
  {ee80eb03-aa1e-4272-9bff-1cacad494308}, !- Space or SpaceType Name
  {92548cd2-508c-4aa6-864c-3f3d725ce355}, !- Number of People Schedule Name
  {18f2fa15-119f-4ac4-8892-866eebf4e999}, !- Activity Level Schedule Name
=======
  {0bab1a0b-cbbe-46a4-9b46-9ac66701ce68}, !- Handle
  res occupants|living space,             !- Name
  {cd0b0bec-1ce7-48e4-aeba-211b8a415fc4}, !- People Definition Name
  {07354b43-369f-469a-925d-f985157f482f}, !- Space or SpaceType Name
  {c82155ef-53ad-466c-8250-8bb082a0ce29}, !- Number of People Schedule Name
  {34b710dc-d61c-434c-916b-c08b3346a1f8}, !- Activity Level Schedule Name
>>>>>>> 039e157a
  ,                                       !- Surface Name/Angle Factor List Name
  ,                                       !- Work Efficiency Schedule Name
  ,                                       !- Clothing Insulation Schedule Name
  ,                                       !- Air Velocity Schedule Name
  1;                                      !- Multiplier

OS:ScheduleTypeLimits,
<<<<<<< HEAD
  {0e668515-d16b-4be7-9a0a-7ea0d256619c}, !- Handle
=======
  {f0279210-222f-47a2-84bf-fb88bf14229f}, !- Handle
>>>>>>> 039e157a
  ActivityLevel,                          !- Name
  0,                                      !- Lower Limit Value
  ,                                       !- Upper Limit Value
  Continuous,                             !- Numeric Type
  ActivityLevel;                          !- Unit Type

OS:ScheduleTypeLimits,
<<<<<<< HEAD
  {66c8659d-a1bc-4b23-abd6-e51451dcca77}, !- Handle
=======
  {209a2864-c355-44ac-8ad3-abdfbf54d141}, !- Handle
>>>>>>> 039e157a
  Fractional,                             !- Name
  0,                                      !- Lower Limit Value
  1,                                      !- Upper Limit Value
  Continuous;                             !- Numeric Type

OS:People:Definition,
<<<<<<< HEAD
  {68cc1174-12ec-43ad-a4e7-037068e45aaf}, !- Handle
=======
  {543c0782-9acb-4fb2-bd30-f35d67e5430d}, !- Handle
>>>>>>> 039e157a
  res occupants|finished basement space,  !- Name
  People,                                 !- Number of People Calculation Method
  0.88,                                   !- Number of People {people}
  ,                                       !- People per Space Floor Area {person/m2}
  ,                                       !- Space Floor Area per Person {m2/person}
  0.319734,                               !- Fraction Radiant
  0.573,                                  !- Sensible Heat Fraction
  0,                                      !- Carbon Dioxide Generation Rate {m3/s-W}
  No,                                     !- Enable ASHRAE 55 Comfort Warnings
  ZoneAveraged;                           !- Mean Radiant Temperature Calculation Type

OS:People,
<<<<<<< HEAD
  {409bcdc3-093a-40d3-8861-e9688ac7a072}, !- Handle
  res occupants|finished basement space,  !- Name
  {68cc1174-12ec-43ad-a4e7-037068e45aaf}, !- People Definition Name
  {11cd78bf-33c9-4e00-93e5-c4057861f149}, !- Space or SpaceType Name
  {92548cd2-508c-4aa6-864c-3f3d725ce355}, !- Number of People Schedule Name
  {18f2fa15-119f-4ac4-8892-866eebf4e999}, !- Activity Level Schedule Name
=======
  {7eae700d-5401-418d-a730-4602d7933a6b}, !- Handle
  res occupants|finished basement space,  !- Name
  {543c0782-9acb-4fb2-bd30-f35d67e5430d}, !- People Definition Name
  {d9ce2122-c1e9-4af2-9d12-25aa35281bad}, !- Space or SpaceType Name
  {c82155ef-53ad-466c-8250-8bb082a0ce29}, !- Number of People Schedule Name
  {34b710dc-d61c-434c-916b-c08b3346a1f8}, !- Activity Level Schedule Name
>>>>>>> 039e157a
  ,                                       !- Surface Name/Angle Factor List Name
  ,                                       !- Work Efficiency Schedule Name
  ,                                       !- Clothing Insulation Schedule Name
  ,                                       !- Air Velocity Schedule Name
  1;                                      !- Multiplier

OS:People:Definition,
<<<<<<< HEAD
  {fd22c631-ac49-46c0-b27c-c0b2a8625fb0}, !- Handle
=======
  {f0ad1a58-12a6-4bc5-885e-6d78fb516fce}, !- Handle
>>>>>>> 039e157a
  res occupants|living space|story 2,     !- Name
  People,                                 !- Number of People Calculation Method
  0.88,                                   !- Number of People {people}
  ,                                       !- People per Space Floor Area {person/m2}
  ,                                       !- Space Floor Area per Person {m2/person}
  0.319734,                               !- Fraction Radiant
  0.573,                                  !- Sensible Heat Fraction
  0,                                      !- Carbon Dioxide Generation Rate {m3/s-W}
  No,                                     !- Enable ASHRAE 55 Comfort Warnings
  ZoneAveraged;                           !- Mean Radiant Temperature Calculation Type

OS:People,
<<<<<<< HEAD
  {b0cb1d1a-b17f-4c1a-98d1-4e5b0837befa}, !- Handle
  res occupants|living space|story 2,     !- Name
  {fd22c631-ac49-46c0-b27c-c0b2a8625fb0}, !- People Definition Name
  {d478d19c-c369-4a50-bef9-d63caa6d51e2}, !- Space or SpaceType Name
  {92548cd2-508c-4aa6-864c-3f3d725ce355}, !- Number of People Schedule Name
  {18f2fa15-119f-4ac4-8892-866eebf4e999}, !- Activity Level Schedule Name
=======
  {c400dbdd-69ca-44bd-8a57-ac5ce1d6525f}, !- Handle
  res occupants|living space|story 2,     !- Name
  {f0ad1a58-12a6-4bc5-885e-6d78fb516fce}, !- People Definition Name
  {0e532d87-6e18-4f31-9889-ddcf7c8f547c}, !- Space or SpaceType Name
  {c82155ef-53ad-466c-8250-8bb082a0ce29}, !- Number of People Schedule Name
  {34b710dc-d61c-434c-916b-c08b3346a1f8}, !- Activity Level Schedule Name
>>>>>>> 039e157a
  ,                                       !- Surface Name/Angle Factor List Name
  ,                                       !- Work Efficiency Schedule Name
  ,                                       !- Clothing Insulation Schedule Name
  ,                                       !- Air Velocity Schedule Name
  1;                                      !- Multiplier
<|MERGE_RESOLUTION|>--- conflicted
+++ resolved
@@ -1,73 +1,41 @@
 !- NOTE: Auto-generated from /test/osw_files/SFD_2000sqft_2story_FB_UA.osw
 
 OS:Version,
-<<<<<<< HEAD
-  {3bb6bd26-2a21-46bf-b2f6-784e4afe94b5}, !- Handle
+  {aa39aa78-c250-4450-b954-5ad7da06f828}, !- Handle
   2.9.0;                                  !- Version Identifier
 
 OS:SimulationControl,
-  {f35ff154-0549-488f-9e31-1acb4715e62f}, !- Handle
-=======
-  {1c86a517-21ec-4270-9e70-f4c493d3f835}, !- Handle
-  2.9.0;                                  !- Version Identifier
-
-OS:SimulationControl,
-  {dfbe2556-8dce-45ff-a673-328a967b7e18}, !- Handle
->>>>>>> 039e157a
+  {514ca78a-bbab-44ac-9735-bb2c1e0bbcf0}, !- Handle
   ,                                       !- Do Zone Sizing Calculation
   ,                                       !- Do System Sizing Calculation
   ,                                       !- Do Plant Sizing Calculation
   No;                                     !- Run Simulation for Sizing Periods
 
 OS:Timestep,
-<<<<<<< HEAD
-  {212965f6-d822-4667-b8dc-72c960592fbc}, !- Handle
+  {aafa68aa-84ce-4961-908e-10bab5b5a35a}, !- Handle
   6;                                      !- Number of Timesteps per Hour
 
 OS:ShadowCalculation,
-  {b252f724-c32f-408d-b410-3a13172b22be}, !- Handle
-=======
-  {87b02006-703c-434f-9dc5-91743a97feaf}, !- Handle
-  6;                                      !- Number of Timesteps per Hour
-
-OS:ShadowCalculation,
-  {7f86e6cf-e631-47aa-b057-75fd88f321ea}, !- Handle
->>>>>>> 039e157a
+  {88bfbeca-5ea5-45ae-856c-33571739e097}, !- Handle
   20,                                     !- Calculation Frequency
   200;                                    !- Maximum Figures in Shadow Overlap Calculations
 
 OS:SurfaceConvectionAlgorithm:Outside,
-<<<<<<< HEAD
-  {16e72529-92b8-4c64-b1b8-1e4d0648714e}, !- Handle
+  {351a99fa-bd38-4128-8d4b-609d9564ab12}, !- Handle
   DOE-2;                                  !- Algorithm
 
 OS:SurfaceConvectionAlgorithm:Inside,
-  {cd3ab25d-e10e-4b50-b301-d56ae3f2a57e}, !- Handle
+  {06b2c28f-4ab2-48a2-915a-6041fb92fca7}, !- Handle
   TARP;                                   !- Algorithm
 
 OS:ZoneCapacitanceMultiplier:ResearchSpecial,
-  {4e2fb28c-64e6-4527-b48e-2ca382081206}, !- Handle
-=======
-  {31af58a1-1d6a-4ce3-a9d9-4055d08fd624}, !- Handle
-  DOE-2;                                  !- Algorithm
-
-OS:SurfaceConvectionAlgorithm:Inside,
-  {b2ef7891-42e0-449e-b1a3-a48e201b5456}, !- Handle
-  TARP;                                   !- Algorithm
-
-OS:ZoneCapacitanceMultiplier:ResearchSpecial,
-  {98f69da3-1291-4ffc-a3b8-20205a7ee517}, !- Handle
->>>>>>> 039e157a
+  {9adadbb1-cf68-4e98-9bba-395cdcfc4e17}, !- Handle
   ,                                       !- Temperature Capacity Multiplier
   15,                                     !- Humidity Capacity Multiplier
   ;                                       !- Carbon Dioxide Capacity Multiplier
 
 OS:RunPeriod,
-<<<<<<< HEAD
-  {98214a0f-b8cb-4346-b7d8-2770a19ac017}, !- Handle
-=======
-  {b6223119-054e-4214-b532-c813cb9e1ca5}, !- Handle
->>>>>>> 039e157a
+  {1c1a1b26-052e-42e1-805d-0478b2e07f8b}, !- Handle
   Run Period 1,                           !- Name
   1,                                      !- Begin Month
   1,                                      !- Begin Day of Month
@@ -81,21 +49,13 @@
   ;                                       !- Number of Times Runperiod to be Repeated
 
 OS:YearDescription,
-<<<<<<< HEAD
-  {a371d867-3337-4f64-8f88-2f89bac7f21b}, !- Handle
-=======
-  {cfcfa15e-8cc2-4dce-910b-6690abc773da}, !- Handle
->>>>>>> 039e157a
+  {3d039f8c-4b99-434e-9bab-8bdd152b2646}, !- Handle
   2007,                                   !- Calendar Year
   ,                                       !- Day of Week for Start Day
   ;                                       !- Is Leap Year
 
 OS:Building,
-<<<<<<< HEAD
-  {fab68d7a-f2a2-4b7f-8869-462262612626}, !- Handle
-=======
-  {01ba0465-ee55-4fc7-8812-705714a8485c}, !- Handle
->>>>>>> 039e157a
+  {37061d9e-577a-4a14-84ed-62ec83de5022}, !- Handle
   Building 1,                             !- Name
   ,                                       !- Building Sector Type
   0,                                      !- North Axis {deg}
@@ -110,13 +70,8 @@
   1;                                      !- Standards Number of Living Units
 
 OS:AdditionalProperties,
-<<<<<<< HEAD
-  {e26dab84-093d-4026-b9a9-e7e2e5a7391a}, !- Handle
-  {fab68d7a-f2a2-4b7f-8869-462262612626}, !- Object Name
-=======
-  {1699f0f8-112a-4c62-bb21-77040ae7cffc}, !- Handle
-  {01ba0465-ee55-4fc7-8812-705714a8485c}, !- Object Name
->>>>>>> 039e157a
+  {434d8d5b-8d95-49b2-8736-d260d2f273a9}, !- Handle
+  {37061d9e-577a-4a14-84ed-62ec83de5022}, !- Object Name
   Total Units Represented,                !- Feature Name 1
   Integer,                                !- Feature Data Type 1
   1,                                      !- Feature Value 1
@@ -125,11 +80,7 @@
   1;                                      !- Feature Value 2
 
 OS:ThermalZone,
-<<<<<<< HEAD
-  {2563fa24-eef2-4f67-9aec-1b858700ffc8}, !- Handle
-=======
-  {952a1321-5589-4733-97c3-1bb0b1376e58}, !- Handle
->>>>>>> 039e157a
+  {0eb7e7f6-e67c-4d4b-b56d-de6f85f77da5}, !- Handle
   living zone,                            !- Name
   ,                                       !- Multiplier
   ,                                       !- Ceiling Height {m}
@@ -138,17 +89,10 @@
   ,                                       !- Zone Inside Convection Algorithm
   ,                                       !- Zone Outside Convection Algorithm
   ,                                       !- Zone Conditioning Equipment List Name
-<<<<<<< HEAD
-  {423cb0c0-53f6-437a-8dd4-04f31fe7f3e4}, !- Zone Air Inlet Port List
-  {8fc5998e-eca0-48b1-a899-22a299ffe010}, !- Zone Air Exhaust Port List
-  {4202560e-1d06-4271-bd7c-c6fd88ca97fd}, !- Zone Air Node Name
-  {ad0d8988-43cf-4941-9fb6-37c24e5f15a9}, !- Zone Return Air Port List
-=======
-  {4d364888-1eda-4e48-8b83-dc32568fac85}, !- Zone Air Inlet Port List
-  {dcd8b4e3-d07e-4e87-bae1-1aae6f705f2c}, !- Zone Air Exhaust Port List
-  {41675eb8-54ab-4bc4-bcd3-510c6512917c}, !- Zone Air Node Name
-  {6aa047a7-3962-46ed-9b08-e7467e8a5566}, !- Zone Return Air Port List
->>>>>>> 039e157a
+  {9b8c2492-3ab8-4b50-8ea5-0a38ed2f2635}, !- Zone Air Inlet Port List
+  {617f5fdd-2f5d-4828-9bb6-42b3414ab702}, !- Zone Air Exhaust Port List
+  {f433b094-953a-4de6-b98e-9c7ef48c4eaa}, !- Zone Air Node Name
+  {6e0e824c-570e-4d8c-9042-ed0fb18065b8}, !- Zone Return Air Port List
   ,                                       !- Primary Daylighting Control Name
   ,                                       !- Fraction of Zone Controlled by Primary Daylighting Control
   ,                                       !- Secondary Daylighting Control Name
@@ -159,71 +103,37 @@
   No;                                     !- Use Ideal Air Loads
 
 OS:Node,
-<<<<<<< HEAD
-  {bfa16525-f985-4be6-ba2d-048bda269bfc}, !- Handle
+  {e8ead08a-37dc-466c-9eec-50ed0280e02f}, !- Handle
   Node 1,                                 !- Name
-  {4202560e-1d06-4271-bd7c-c6fd88ca97fd}, !- Inlet Port
+  {f433b094-953a-4de6-b98e-9c7ef48c4eaa}, !- Inlet Port
   ;                                       !- Outlet Port
 
 OS:Connection,
-  {4202560e-1d06-4271-bd7c-c6fd88ca97fd}, !- Handle
-  {94a0b992-68f3-422b-a8a9-e38f1cec5dca}, !- Name
-  {2563fa24-eef2-4f67-9aec-1b858700ffc8}, !- Source Object
+  {f433b094-953a-4de6-b98e-9c7ef48c4eaa}, !- Handle
+  {adc3e508-ee0f-4a06-a3e3-e64e5a71fcf8}, !- Name
+  {0eb7e7f6-e67c-4d4b-b56d-de6f85f77da5}, !- Source Object
   11,                                     !- Outlet Port
-  {bfa16525-f985-4be6-ba2d-048bda269bfc}, !- Target Object
+  {e8ead08a-37dc-466c-9eec-50ed0280e02f}, !- Target Object
   2;                                      !- Inlet Port
 
 OS:PortList,
-  {423cb0c0-53f6-437a-8dd4-04f31fe7f3e4}, !- Handle
-  {b7c8feda-41e9-4df3-908d-1c639736c303}, !- Name
-  {2563fa24-eef2-4f67-9aec-1b858700ffc8}; !- HVAC Component
+  {9b8c2492-3ab8-4b50-8ea5-0a38ed2f2635}, !- Handle
+  {c9b5633b-9ce4-4850-b076-901684d1f75d}, !- Name
+  {0eb7e7f6-e67c-4d4b-b56d-de6f85f77da5}; !- HVAC Component
 
 OS:PortList,
-  {8fc5998e-eca0-48b1-a899-22a299ffe010}, !- Handle
-  {bb1071ac-9299-4fcb-975a-639de152b35a}, !- Name
-  {2563fa24-eef2-4f67-9aec-1b858700ffc8}; !- HVAC Component
+  {617f5fdd-2f5d-4828-9bb6-42b3414ab702}, !- Handle
+  {a1d14d87-ae86-4734-8f09-d40e95c88366}, !- Name
+  {0eb7e7f6-e67c-4d4b-b56d-de6f85f77da5}; !- HVAC Component
 
 OS:PortList,
-  {ad0d8988-43cf-4941-9fb6-37c24e5f15a9}, !- Handle
-  {75a2cea6-60cc-4544-aa59-b5960fd06697}, !- Name
-  {2563fa24-eef2-4f67-9aec-1b858700ffc8}; !- HVAC Component
+  {6e0e824c-570e-4d8c-9042-ed0fb18065b8}, !- Handle
+  {e0a04355-ccd8-43fe-8537-cee5b4ac5266}, !- Name
+  {0eb7e7f6-e67c-4d4b-b56d-de6f85f77da5}; !- HVAC Component
 
 OS:Sizing:Zone,
-  {5ff9a314-3f8c-454f-b1f6-72094e744b39}, !- Handle
-  {2563fa24-eef2-4f67-9aec-1b858700ffc8}, !- Zone or ZoneList Name
-=======
-  {a5e0ec87-cd45-4608-871b-38abc2299b71}, !- Handle
-  Node 1,                                 !- Name
-  {41675eb8-54ab-4bc4-bcd3-510c6512917c}, !- Inlet Port
-  ;                                       !- Outlet Port
-
-OS:Connection,
-  {41675eb8-54ab-4bc4-bcd3-510c6512917c}, !- Handle
-  {0694abde-eea3-46f0-bcb8-d0db841b6bf8}, !- Name
-  {952a1321-5589-4733-97c3-1bb0b1376e58}, !- Source Object
-  11,                                     !- Outlet Port
-  {a5e0ec87-cd45-4608-871b-38abc2299b71}, !- Target Object
-  2;                                      !- Inlet Port
-
-OS:PortList,
-  {4d364888-1eda-4e48-8b83-dc32568fac85}, !- Handle
-  {c8da3023-7a7b-4b47-9dfb-55c655e370d6}, !- Name
-  {952a1321-5589-4733-97c3-1bb0b1376e58}; !- HVAC Component
-
-OS:PortList,
-  {dcd8b4e3-d07e-4e87-bae1-1aae6f705f2c}, !- Handle
-  {229a3907-a16e-400a-8c75-1831f372f3bd}, !- Name
-  {952a1321-5589-4733-97c3-1bb0b1376e58}; !- HVAC Component
-
-OS:PortList,
-  {6aa047a7-3962-46ed-9b08-e7467e8a5566}, !- Handle
-  {e02c6764-f641-44a1-abce-0cdb0a8660c7}, !- Name
-  {952a1321-5589-4733-97c3-1bb0b1376e58}; !- HVAC Component
-
-OS:Sizing:Zone,
-  {64d6068d-5602-4a00-ba13-ca444c543ab9}, !- Handle
-  {952a1321-5589-4733-97c3-1bb0b1376e58}, !- Zone or ZoneList Name
->>>>>>> 039e157a
+  {44a1c30d-c783-4441-aace-defa8b91fdb1}, !- Handle
+  {0eb7e7f6-e67c-4d4b-b56d-de6f85f77da5}, !- Zone or ZoneList Name
   SupplyAirTemperature,                   !- Zone Cooling Design Supply Air Temperature Input Method
   14,                                     !- Zone Cooling Design Supply Air Temperature {C}
   11.11,                                  !- Zone Cooling Design Supply Air Temperature Difference {deltaC}
@@ -252,25 +162,14 @@
   autosize;                               !- Dedicated Outdoor Air High Setpoint Temperature for Design {C}
 
 OS:ZoneHVAC:EquipmentList,
-<<<<<<< HEAD
-  {7823dd74-c287-4d33-8e8a-5c8057e523b2}, !- Handle
+  {7871f414-04ca-4a3d-9fee-a6c90190b470}, !- Handle
   Zone HVAC Equipment List 1,             !- Name
-  {2563fa24-eef2-4f67-9aec-1b858700ffc8}; !- Thermal Zone
+  {0eb7e7f6-e67c-4d4b-b56d-de6f85f77da5}; !- Thermal Zone
 
 OS:Space,
-  {ee80eb03-aa1e-4272-9bff-1cacad494308}, !- Handle
+  {9a48a54c-a6ce-47ea-8f13-81957e64b9c8}, !- Handle
   living space,                           !- Name
-  {9143d6c0-e04a-4098-98da-32b47599e687}, !- Space Type Name
-=======
-  {8b8ab4d3-cf65-48e9-95d2-93b8044d787b}, !- Handle
-  Zone HVAC Equipment List 1,             !- Name
-  {952a1321-5589-4733-97c3-1bb0b1376e58}; !- Thermal Zone
-
-OS:Space,
-  {07354b43-369f-469a-925d-f985157f482f}, !- Handle
-  living space,                           !- Name
-  {c76347a8-5cb6-4e5a-8996-180c03ff3440}, !- Space Type Name
->>>>>>> 039e157a
+  {08098412-9020-4925-bd26-7547cbeea2b7}, !- Space Type Name
   ,                                       !- Default Construction Set Name
   ,                                       !- Default Schedule Set Name
   -0,                                     !- Direction of Relative North {deg}
@@ -278,35 +177,19 @@
   0,                                      !- Y Origin {m}
   0,                                      !- Z Origin {m}
   ,                                       !- Building Story Name
-<<<<<<< HEAD
-  {2563fa24-eef2-4f67-9aec-1b858700ffc8}, !- Thermal Zone Name
+  {0eb7e7f6-e67c-4d4b-b56d-de6f85f77da5}, !- Thermal Zone Name
   ,                                       !- Part of Total Floor Area
   ,                                       !- Design Specification Outdoor Air Object Name
-  {fcecb486-0cb3-412f-9c94-159cf7628050}; !- Building Unit Name
-
-OS:Surface,
-  {1f00668a-b9c1-4886-bbeb-c77f80ef42c4}, !- Handle
+  {d97150c2-de85-4963-89b8-d522823a4949}; !- Building Unit Name
+
+OS:Surface,
+  {b1a3fe61-a8fd-4e1a-82f9-d71173e9f8bf}, !- Handle
   Surface 1,                              !- Name
   Floor,                                  !- Surface Type
   ,                                       !- Construction Name
-  {ee80eb03-aa1e-4272-9bff-1cacad494308}, !- Space Name
+  {9a48a54c-a6ce-47ea-8f13-81957e64b9c8}, !- Space Name
   Surface,                                !- Outside Boundary Condition
-  {e66ae9bb-39fe-464e-be0c-2e1b30bcce3c}, !- Outside Boundary Condition Object
-=======
-  {952a1321-5589-4733-97c3-1bb0b1376e58}, !- Thermal Zone Name
-  ,                                       !- Part of Total Floor Area
-  ,                                       !- Design Specification Outdoor Air Object Name
-  {61c3d52d-9dca-41c3-b35f-b4f96be9c512}; !- Building Unit Name
-
-OS:Surface,
-  {60d37cce-4183-43c2-b4eb-54ee57a7e4d0}, !- Handle
-  Surface 1,                              !- Name
-  Floor,                                  !- Surface Type
-  ,                                       !- Construction Name
-  {07354b43-369f-469a-925d-f985157f482f}, !- Space Name
-  Surface,                                !- Outside Boundary Condition
-  {f3f35bf4-bfd4-427f-88b8-cf836c40f81a}, !- Outside Boundary Condition Object
->>>>>>> 039e157a
+  {59d796b2-a01a-41fb-bef7-f4a63621a4cf}, !- Outside Boundary Condition Object
   NoSun,                                  !- Sun Exposure
   NoWind,                                 !- Wind Exposure
   ,                                       !- View Factor to Ground
@@ -317,19 +200,11 @@
   11.129722368505, 0, 0;                  !- X,Y,Z Vertex 4 {m}
 
 OS:Surface,
-<<<<<<< HEAD
-  {0bb1f7d5-4777-44a4-8e77-2ae0f72889a2}, !- Handle
+  {39283a52-0ce6-41c4-a412-78464e26bcff}, !- Handle
   Surface 2,                              !- Name
   Wall,                                   !- Surface Type
   ,                                       !- Construction Name
-  {ee80eb03-aa1e-4272-9bff-1cacad494308}, !- Space Name
-=======
-  {fc50bd44-69f2-4544-b144-8c4d8074ac06}, !- Handle
-  Surface 2,                              !- Name
-  Wall,                                   !- Surface Type
-  ,                                       !- Construction Name
-  {07354b43-369f-469a-925d-f985157f482f}, !- Space Name
->>>>>>> 039e157a
+  {9a48a54c-a6ce-47ea-8f13-81957e64b9c8}, !- Space Name
   Outdoors,                               !- Outside Boundary Condition
   ,                                       !- Outside Boundary Condition Object
   SunExposed,                             !- Sun Exposure
@@ -342,19 +217,11 @@
   0, 0, 2.4384;                           !- X,Y,Z Vertex 4 {m}
 
 OS:Surface,
-<<<<<<< HEAD
-  {64167452-6c46-4456-a603-9a58e80e79aa}, !- Handle
+  {5468f3dd-31e4-4c14-b6bb-90854db86cfc}, !- Handle
   Surface 3,                              !- Name
   Wall,                                   !- Surface Type
   ,                                       !- Construction Name
-  {ee80eb03-aa1e-4272-9bff-1cacad494308}, !- Space Name
-=======
-  {643934c9-0b2d-4556-9fa7-8b2b3b7d0ea8}, !- Handle
-  Surface 3,                              !- Name
-  Wall,                                   !- Surface Type
-  ,                                       !- Construction Name
-  {07354b43-369f-469a-925d-f985157f482f}, !- Space Name
->>>>>>> 039e157a
+  {9a48a54c-a6ce-47ea-8f13-81957e64b9c8}, !- Space Name
   Outdoors,                               !- Outside Boundary Condition
   ,                                       !- Outside Boundary Condition Object
   SunExposed,                             !- Sun Exposure
@@ -367,19 +234,11 @@
   0, 5.56486118425249, 2.4384;            !- X,Y,Z Vertex 4 {m}
 
 OS:Surface,
-<<<<<<< HEAD
-  {19e195f7-b51d-49c4-bbaf-80d35fdc1d58}, !- Handle
+  {d9881d75-68ff-411a-8efc-0185d6b1d8f4}, !- Handle
   Surface 4,                              !- Name
   Wall,                                   !- Surface Type
   ,                                       !- Construction Name
-  {ee80eb03-aa1e-4272-9bff-1cacad494308}, !- Space Name
-=======
-  {afefdc15-ae04-4788-9ae4-a20e20244ef9}, !- Handle
-  Surface 4,                              !- Name
-  Wall,                                   !- Surface Type
-  ,                                       !- Construction Name
-  {07354b43-369f-469a-925d-f985157f482f}, !- Space Name
->>>>>>> 039e157a
+  {9a48a54c-a6ce-47ea-8f13-81957e64b9c8}, !- Space Name
   Outdoors,                               !- Outside Boundary Condition
   ,                                       !- Outside Boundary Condition Object
   SunExposed,                             !- Sun Exposure
@@ -392,19 +251,11 @@
   11.129722368505, 5.56486118425249, 2.4384; !- X,Y,Z Vertex 4 {m}
 
 OS:Surface,
-<<<<<<< HEAD
-  {c5f3026f-0ce0-4c3f-babf-8421a748974c}, !- Handle
+  {c0980348-519f-4c17-a611-7aa89c15a458}, !- Handle
   Surface 5,                              !- Name
   Wall,                                   !- Surface Type
   ,                                       !- Construction Name
-  {ee80eb03-aa1e-4272-9bff-1cacad494308}, !- Space Name
-=======
-  {f99bdebb-bfe2-4c5e-9ee0-bcb7439aa3ed}, !- Handle
-  Surface 5,                              !- Name
-  Wall,                                   !- Surface Type
-  ,                                       !- Construction Name
-  {07354b43-369f-469a-925d-f985157f482f}, !- Space Name
->>>>>>> 039e157a
+  {9a48a54c-a6ce-47ea-8f13-81957e64b9c8}, !- Space Name
   Outdoors,                               !- Outside Boundary Condition
   ,                                       !- Outside Boundary Condition Object
   SunExposed,                             !- Sun Exposure
@@ -417,23 +268,13 @@
   11.129722368505, 0, 2.4384;             !- X,Y,Z Vertex 4 {m}
 
 OS:Surface,
-<<<<<<< HEAD
-  {20850712-2964-46c5-9861-059cd2ac5bfa}, !- Handle
+  {1734c258-5950-4faf-9494-2456fe072a0d}, !- Handle
   Surface 6,                              !- Name
   RoofCeiling,                            !- Surface Type
   ,                                       !- Construction Name
-  {ee80eb03-aa1e-4272-9bff-1cacad494308}, !- Space Name
+  {9a48a54c-a6ce-47ea-8f13-81957e64b9c8}, !- Space Name
   Surface,                                !- Outside Boundary Condition
-  {51995025-4467-48ef-87c4-2074685ef116}, !- Outside Boundary Condition Object
-=======
-  {b38f6cfc-6504-402f-be48-f82083354adc}, !- Handle
-  Surface 6,                              !- Name
-  RoofCeiling,                            !- Surface Type
-  ,                                       !- Construction Name
-  {07354b43-369f-469a-925d-f985157f482f}, !- Space Name
-  Surface,                                !- Outside Boundary Condition
-  {5261bc64-1730-4bac-81d2-040d59ca1440}, !- Outside Boundary Condition Object
->>>>>>> 039e157a
+  {b982ed54-240b-4b6e-8476-585b37f79a36}, !- Outside Boundary Condition Object
   NoSun,                                  !- Sun Exposure
   NoWind,                                 !- Wind Exposure
   ,                                       !- View Factor to Ground
@@ -444,11 +285,7 @@
   0, 0, 2.4384;                           !- X,Y,Z Vertex 4 {m}
 
 OS:SpaceType,
-<<<<<<< HEAD
-  {9143d6c0-e04a-4098-98da-32b47599e687}, !- Handle
-=======
-  {c76347a8-5cb6-4e5a-8996-180c03ff3440}, !- Handle
->>>>>>> 039e157a
+  {08098412-9020-4925-bd26-7547cbeea2b7}, !- Handle
   Space Type 1,                           !- Name
   ,                                       !- Default Construction Set Name
   ,                                       !- Default Schedule Set Name
@@ -459,15 +296,9 @@
   living;                                 !- Standards Space Type
 
 OS:Space,
-<<<<<<< HEAD
-  {d478d19c-c369-4a50-bef9-d63caa6d51e2}, !- Handle
+  {c3493452-3f5f-4641-9b80-84b880fb9568}, !- Handle
   living space|story 2,                   !- Name
-  {9143d6c0-e04a-4098-98da-32b47599e687}, !- Space Type Name
-=======
-  {0e532d87-6e18-4f31-9889-ddcf7c8f547c}, !- Handle
-  living space|story 2,                   !- Name
-  {c76347a8-5cb6-4e5a-8996-180c03ff3440}, !- Space Type Name
->>>>>>> 039e157a
+  {08098412-9020-4925-bd26-7547cbeea2b7}, !- Space Type Name
   ,                                       !- Default Construction Set Name
   ,                                       !- Default Schedule Set Name
   -0,                                     !- Direction of Relative North {deg}
@@ -475,35 +306,19 @@
   0,                                      !- Y Origin {m}
   2.4384,                                 !- Z Origin {m}
   ,                                       !- Building Story Name
-<<<<<<< HEAD
-  {2563fa24-eef2-4f67-9aec-1b858700ffc8}, !- Thermal Zone Name
+  {0eb7e7f6-e67c-4d4b-b56d-de6f85f77da5}, !- Thermal Zone Name
   ,                                       !- Part of Total Floor Area
   ,                                       !- Design Specification Outdoor Air Object Name
-  {fcecb486-0cb3-412f-9c94-159cf7628050}; !- Building Unit Name
-
-OS:Surface,
-  {51995025-4467-48ef-87c4-2074685ef116}, !- Handle
+  {d97150c2-de85-4963-89b8-d522823a4949}; !- Building Unit Name
+
+OS:Surface,
+  {b982ed54-240b-4b6e-8476-585b37f79a36}, !- Handle
   Surface 7,                              !- Name
   Floor,                                  !- Surface Type
   ,                                       !- Construction Name
-  {d478d19c-c369-4a50-bef9-d63caa6d51e2}, !- Space Name
+  {c3493452-3f5f-4641-9b80-84b880fb9568}, !- Space Name
   Surface,                                !- Outside Boundary Condition
-  {20850712-2964-46c5-9861-059cd2ac5bfa}, !- Outside Boundary Condition Object
-=======
-  {952a1321-5589-4733-97c3-1bb0b1376e58}, !- Thermal Zone Name
-  ,                                       !- Part of Total Floor Area
-  ,                                       !- Design Specification Outdoor Air Object Name
-  {61c3d52d-9dca-41c3-b35f-b4f96be9c512}; !- Building Unit Name
-
-OS:Surface,
-  {5261bc64-1730-4bac-81d2-040d59ca1440}, !- Handle
-  Surface 7,                              !- Name
-  Floor,                                  !- Surface Type
-  ,                                       !- Construction Name
-  {0e532d87-6e18-4f31-9889-ddcf7c8f547c}, !- Space Name
-  Surface,                                !- Outside Boundary Condition
-  {b38f6cfc-6504-402f-be48-f82083354adc}, !- Outside Boundary Condition Object
->>>>>>> 039e157a
+  {1734c258-5950-4faf-9494-2456fe072a0d}, !- Outside Boundary Condition Object
   NoSun,                                  !- Sun Exposure
   NoWind,                                 !- Wind Exposure
   ,                                       !- View Factor to Ground
@@ -514,19 +329,11 @@
   11.129722368505, 0, 0;                  !- X,Y,Z Vertex 4 {m}
 
 OS:Surface,
-<<<<<<< HEAD
-  {8b6c15da-5609-4851-bec3-1651247826fb}, !- Handle
+  {ac287ef1-efd0-4c35-8a4a-0e80c0f71125}, !- Handle
   Surface 8,                              !- Name
   Wall,                                   !- Surface Type
   ,                                       !- Construction Name
-  {d478d19c-c369-4a50-bef9-d63caa6d51e2}, !- Space Name
-=======
-  {558ccba2-4081-4741-8c92-dace57c0107a}, !- Handle
-  Surface 8,                              !- Name
-  Wall,                                   !- Surface Type
-  ,                                       !- Construction Name
-  {0e532d87-6e18-4f31-9889-ddcf7c8f547c}, !- Space Name
->>>>>>> 039e157a
+  {c3493452-3f5f-4641-9b80-84b880fb9568}, !- Space Name
   Outdoors,                               !- Outside Boundary Condition
   ,                                       !- Outside Boundary Condition Object
   SunExposed,                             !- Sun Exposure
@@ -539,19 +346,11 @@
   0, 0, 2.4384;                           !- X,Y,Z Vertex 4 {m}
 
 OS:Surface,
-<<<<<<< HEAD
-  {91589c01-4970-4d05-95ff-57c0df5cfa2e}, !- Handle
+  {74fc3c98-9d8a-4304-b4c0-82858ea8c7be}, !- Handle
   Surface 9,                              !- Name
   Wall,                                   !- Surface Type
   ,                                       !- Construction Name
-  {d478d19c-c369-4a50-bef9-d63caa6d51e2}, !- Space Name
-=======
-  {86e0dc63-2ebb-4408-8d92-5ab6edf3b254}, !- Handle
-  Surface 9,                              !- Name
-  Wall,                                   !- Surface Type
-  ,                                       !- Construction Name
-  {0e532d87-6e18-4f31-9889-ddcf7c8f547c}, !- Space Name
->>>>>>> 039e157a
+  {c3493452-3f5f-4641-9b80-84b880fb9568}, !- Space Name
   Outdoors,                               !- Outside Boundary Condition
   ,                                       !- Outside Boundary Condition Object
   SunExposed,                             !- Sun Exposure
@@ -564,19 +363,11 @@
   0, 5.56486118425249, 2.4384;            !- X,Y,Z Vertex 4 {m}
 
 OS:Surface,
-<<<<<<< HEAD
-  {2c62d164-ac26-4f80-b6ad-cf18b9579921}, !- Handle
+  {fb811d38-e7f7-44df-aa97-68ba6448fdc5}, !- Handle
   Surface 10,                             !- Name
   Wall,                                   !- Surface Type
   ,                                       !- Construction Name
-  {d478d19c-c369-4a50-bef9-d63caa6d51e2}, !- Space Name
-=======
-  {b89723bc-77c7-4aac-a278-2003e84e3cfa}, !- Handle
-  Surface 10,                             !- Name
-  Wall,                                   !- Surface Type
-  ,                                       !- Construction Name
-  {0e532d87-6e18-4f31-9889-ddcf7c8f547c}, !- Space Name
->>>>>>> 039e157a
+  {c3493452-3f5f-4641-9b80-84b880fb9568}, !- Space Name
   Outdoors,                               !- Outside Boundary Condition
   ,                                       !- Outside Boundary Condition Object
   SunExposed,                             !- Sun Exposure
@@ -589,19 +380,11 @@
   11.129722368505, 5.56486118425249, 2.4384; !- X,Y,Z Vertex 4 {m}
 
 OS:Surface,
-<<<<<<< HEAD
-  {b0433ad5-925b-4b1e-83cd-15001ef904fd}, !- Handle
+  {d7f0c44e-856e-46ba-932f-f12415f2aaa9}, !- Handle
   Surface 11,                             !- Name
   Wall,                                   !- Surface Type
   ,                                       !- Construction Name
-  {d478d19c-c369-4a50-bef9-d63caa6d51e2}, !- Space Name
-=======
-  {5f5eda79-2d00-435e-9840-bdd134376534}, !- Handle
-  Surface 11,                             !- Name
-  Wall,                                   !- Surface Type
-  ,                                       !- Construction Name
-  {0e532d87-6e18-4f31-9889-ddcf7c8f547c}, !- Space Name
->>>>>>> 039e157a
+  {c3493452-3f5f-4641-9b80-84b880fb9568}, !- Space Name
   Outdoors,                               !- Outside Boundary Condition
   ,                                       !- Outside Boundary Condition Object
   SunExposed,                             !- Sun Exposure
@@ -614,23 +397,13 @@
   11.129722368505, 0, 2.4384;             !- X,Y,Z Vertex 4 {m}
 
 OS:Surface,
-<<<<<<< HEAD
-  {a414ac27-095e-476e-9336-97fa702376bb}, !- Handle
+  {6cf175df-eab1-4418-b1a8-ab409fe72f5e}, !- Handle
   Surface 12,                             !- Name
   RoofCeiling,                            !- Surface Type
   ,                                       !- Construction Name
-  {d478d19c-c369-4a50-bef9-d63caa6d51e2}, !- Space Name
+  {c3493452-3f5f-4641-9b80-84b880fb9568}, !- Space Name
   Surface,                                !- Outside Boundary Condition
-  {9373ff60-6e2d-417b-900e-984e346ff343}, !- Outside Boundary Condition Object
-=======
-  {4ca5677a-fbd0-4e45-969a-b16eed2fc49d}, !- Handle
-  Surface 12,                             !- Name
-  RoofCeiling,                            !- Surface Type
-  ,                                       !- Construction Name
-  {0e532d87-6e18-4f31-9889-ddcf7c8f547c}, !- Space Name
-  Surface,                                !- Outside Boundary Condition
-  {770a0bc8-9de4-41a9-a243-3c81571d4729}, !- Outside Boundary Condition Object
->>>>>>> 039e157a
+  {2115b3b5-efe2-486a-a470-f299c5160016}, !- Outside Boundary Condition Object
   NoSun,                                  !- Sun Exposure
   NoWind,                                 !- Wind Exposure
   ,                                       !- View Factor to Ground
@@ -641,23 +414,13 @@
   0, 0, 2.4384;                           !- X,Y,Z Vertex 4 {m}
 
 OS:Surface,
-<<<<<<< HEAD
-  {9373ff60-6e2d-417b-900e-984e346ff343}, !- Handle
+  {2115b3b5-efe2-486a-a470-f299c5160016}, !- Handle
   Surface 13,                             !- Name
   Floor,                                  !- Surface Type
   ,                                       !- Construction Name
-  {ec93f06b-c595-46b2-99de-ba34649530d3}, !- Space Name
+  {4df774bb-1e4e-45ee-ad04-63d0ead7652b}, !- Space Name
   Surface,                                !- Outside Boundary Condition
-  {a414ac27-095e-476e-9336-97fa702376bb}, !- Outside Boundary Condition Object
-=======
-  {770a0bc8-9de4-41a9-a243-3c81571d4729}, !- Handle
-  Surface 13,                             !- Name
-  Floor,                                  !- Surface Type
-  ,                                       !- Construction Name
-  {00fde6da-4b60-46b8-ab04-0fa8c246673f}, !- Space Name
-  Surface,                                !- Outside Boundary Condition
-  {4ca5677a-fbd0-4e45-969a-b16eed2fc49d}, !- Outside Boundary Condition Object
->>>>>>> 039e157a
+  {6cf175df-eab1-4418-b1a8-ab409fe72f5e}, !- Outside Boundary Condition Object
   NoSun,                                  !- Sun Exposure
   NoWind,                                 !- Wind Exposure
   ,                                       !- View Factor to Ground
@@ -668,19 +431,11 @@
   0, 0, 0;                                !- X,Y,Z Vertex 4 {m}
 
 OS:Surface,
-<<<<<<< HEAD
-  {e8de9bdc-f7a2-4ba4-b435-e0da411548c0}, !- Handle
+  {e4b85255-c338-4ec1-af7b-0a8a13cf0bfb}, !- Handle
   Surface 14,                             !- Name
   RoofCeiling,                            !- Surface Type
   ,                                       !- Construction Name
-  {ec93f06b-c595-46b2-99de-ba34649530d3}, !- Space Name
-=======
-  {4af6373d-7125-40b0-a98a-db7d8d1d9a6a}, !- Handle
-  Surface 14,                             !- Name
-  RoofCeiling,                            !- Surface Type
-  ,                                       !- Construction Name
-  {00fde6da-4b60-46b8-ab04-0fa8c246673f}, !- Space Name
->>>>>>> 039e157a
+  {4df774bb-1e4e-45ee-ad04-63d0ead7652b}, !- Space Name
   Outdoors,                               !- Outside Boundary Condition
   ,                                       !- Outside Boundary Condition Object
   SunExposed,                             !- Sun Exposure
@@ -693,19 +448,11 @@
   11.129722368505, 0, 0;                  !- X,Y,Z Vertex 4 {m}
 
 OS:Surface,
-<<<<<<< HEAD
-  {f6bb158d-cae5-442a-8b6f-e24d4e228037}, !- Handle
+  {bc3d0d92-8133-4c67-a75f-d67b9aaee8c9}, !- Handle
   Surface 15,                             !- Name
   RoofCeiling,                            !- Surface Type
   ,                                       !- Construction Name
-  {ec93f06b-c595-46b2-99de-ba34649530d3}, !- Space Name
-=======
-  {cd4d7e37-5139-4093-9bc1-37f1aec9e6e5}, !- Handle
-  Surface 15,                             !- Name
-  RoofCeiling,                            !- Surface Type
-  ,                                       !- Construction Name
-  {00fde6da-4b60-46b8-ab04-0fa8c246673f}, !- Space Name
->>>>>>> 039e157a
+  {4df774bb-1e4e-45ee-ad04-63d0ead7652b}, !- Space Name
   Outdoors,                               !- Outside Boundary Condition
   ,                                       !- Outside Boundary Condition Object
   SunExposed,                             !- Sun Exposure
@@ -718,19 +465,11 @@
   0, 5.56486118425249, 0;                 !- X,Y,Z Vertex 4 {m}
 
 OS:Surface,
-<<<<<<< HEAD
-  {c2cbc286-8cc9-4f80-9c23-76df64ec4b9b}, !- Handle
+  {c5a89537-b49d-49df-8777-e03500d3650b}, !- Handle
   Surface 16,                             !- Name
   Wall,                                   !- Surface Type
   ,                                       !- Construction Name
-  {ec93f06b-c595-46b2-99de-ba34649530d3}, !- Space Name
-=======
-  {e8f561e0-6d2f-419e-ad62-794bde5a2662}, !- Handle
-  Surface 16,                             !- Name
-  Wall,                                   !- Surface Type
-  ,                                       !- Construction Name
-  {00fde6da-4b60-46b8-ab04-0fa8c246673f}, !- Space Name
->>>>>>> 039e157a
+  {4df774bb-1e4e-45ee-ad04-63d0ead7652b}, !- Space Name
   Outdoors,                               !- Outside Boundary Condition
   ,                                       !- Outside Boundary Condition Object
   SunExposed,                             !- Sun Exposure
@@ -742,19 +481,11 @@
   0, 0, 0;                                !- X,Y,Z Vertex 3 {m}
 
 OS:Surface,
-<<<<<<< HEAD
-  {6be521fa-a032-4a51-903d-47c4d694689e}, !- Handle
+  {176a0171-1892-495d-a4c8-a54484b7cf93}, !- Handle
   Surface 17,                             !- Name
   Wall,                                   !- Surface Type
   ,                                       !- Construction Name
-  {ec93f06b-c595-46b2-99de-ba34649530d3}, !- Space Name
-=======
-  {1ec3dfb8-970c-40b0-95fb-d8395ec504eb}, !- Handle
-  Surface 17,                             !- Name
-  Wall,                                   !- Surface Type
-  ,                                       !- Construction Name
-  {00fde6da-4b60-46b8-ab04-0fa8c246673f}, !- Space Name
->>>>>>> 039e157a
+  {4df774bb-1e4e-45ee-ad04-63d0ead7652b}, !- Space Name
   Outdoors,                               !- Outside Boundary Condition
   ,                                       !- Outside Boundary Condition Object
   SunExposed,                             !- Sun Exposure
@@ -766,15 +497,9 @@
   11.129722368505, 5.56486118425249, 0;   !- X,Y,Z Vertex 3 {m}
 
 OS:Space,
-<<<<<<< HEAD
-  {ec93f06b-c595-46b2-99de-ba34649530d3}, !- Handle
+  {4df774bb-1e4e-45ee-ad04-63d0ead7652b}, !- Handle
   unfinished attic space,                 !- Name
-  {ab7aec9f-6a67-4752-887e-62fb39b9bfcc}, !- Space Type Name
-=======
-  {00fde6da-4b60-46b8-ab04-0fa8c246673f}, !- Handle
-  unfinished attic space,                 !- Name
-  {cac03f74-31ef-478e-8272-0520f1ca7604}, !- Space Type Name
->>>>>>> 039e157a
+  {aad64a89-189e-4ff7-a8fc-679fbe86cc8c}, !- Space Type Name
   ,                                       !- Default Construction Set Name
   ,                                       !- Default Schedule Set Name
   -0,                                     !- Direction of Relative North {deg}
@@ -782,17 +507,10 @@
   0,                                      !- Y Origin {m}
   4.8768,                                 !- Z Origin {m}
   ,                                       !- Building Story Name
-<<<<<<< HEAD
-  {53ed7e35-7ed5-4e2e-aa18-d49086ea01d4}; !- Thermal Zone Name
+  {99bf116c-9f3c-40d0-b21a-99a7fc88090b}; !- Thermal Zone Name
 
 OS:ThermalZone,
-  {53ed7e35-7ed5-4e2e-aa18-d49086ea01d4}, !- Handle
-=======
-  {54e88bba-67cd-4e91-b1cd-7fb6279e2d8a}; !- Thermal Zone Name
-
-OS:ThermalZone,
-  {54e88bba-67cd-4e91-b1cd-7fb6279e2d8a}, !- Handle
->>>>>>> 039e157a
+  {99bf116c-9f3c-40d0-b21a-99a7fc88090b}, !- Handle
   unfinished attic zone,                  !- Name
   ,                                       !- Multiplier
   ,                                       !- Ceiling Height {m}
@@ -801,17 +519,10 @@
   ,                                       !- Zone Inside Convection Algorithm
   ,                                       !- Zone Outside Convection Algorithm
   ,                                       !- Zone Conditioning Equipment List Name
-<<<<<<< HEAD
-  {355a62b9-e033-4524-a5aa-639975870bd4}, !- Zone Air Inlet Port List
-  {27fa7b80-6ed9-46da-ae91-a3c4d186bf21}, !- Zone Air Exhaust Port List
-  {b9b67c1d-70e4-418e-91d3-076d71220318}, !- Zone Air Node Name
-  {647cca02-80c3-42ff-9268-d82d5a4da58e}, !- Zone Return Air Port List
-=======
-  {e12fc024-7486-499f-8121-cc5175046066}, !- Zone Air Inlet Port List
-  {e2454f7f-99a9-4434-9058-546e21ff0fd3}, !- Zone Air Exhaust Port List
-  {485efc22-5894-4ad2-9d5a-eb0953184a9c}, !- Zone Air Node Name
-  {f78a2660-932a-44cb-a587-2701fcc45611}, !- Zone Return Air Port List
->>>>>>> 039e157a
+  {ee541cec-32a0-4bc8-85ea-3aae260fa482}, !- Zone Air Inlet Port List
+  {ef213a79-0c67-4776-88a0-2e207917c041}, !- Zone Air Exhaust Port List
+  {7d130a6b-94d7-4415-ac75-742d50cb38fa}, !- Zone Air Node Name
+  {5b14014b-eded-4b95-8409-e74a418cdc40}, !- Zone Return Air Port List
   ,                                       !- Primary Daylighting Control Name
   ,                                       !- Fraction of Zone Controlled by Primary Daylighting Control
   ,                                       !- Secondary Daylighting Control Name
@@ -822,71 +533,37 @@
   No;                                     !- Use Ideal Air Loads
 
 OS:Node,
-<<<<<<< HEAD
-  {e74a5853-e6b4-4a5c-a1a3-9fce275d1907}, !- Handle
+  {cf002461-6a4e-4a06-8edb-167404d8353c}, !- Handle
   Node 2,                                 !- Name
-  {b9b67c1d-70e4-418e-91d3-076d71220318}, !- Inlet Port
+  {7d130a6b-94d7-4415-ac75-742d50cb38fa}, !- Inlet Port
   ;                                       !- Outlet Port
 
 OS:Connection,
-  {b9b67c1d-70e4-418e-91d3-076d71220318}, !- Handle
-  {4e48ef34-1418-41e8-9327-db556c3a8c51}, !- Name
-  {53ed7e35-7ed5-4e2e-aa18-d49086ea01d4}, !- Source Object
+  {7d130a6b-94d7-4415-ac75-742d50cb38fa}, !- Handle
+  {dcf3a2b3-fc3e-4d14-988c-e3c6f7f8f722}, !- Name
+  {99bf116c-9f3c-40d0-b21a-99a7fc88090b}, !- Source Object
   11,                                     !- Outlet Port
-  {e74a5853-e6b4-4a5c-a1a3-9fce275d1907}, !- Target Object
+  {cf002461-6a4e-4a06-8edb-167404d8353c}, !- Target Object
   2;                                      !- Inlet Port
 
 OS:PortList,
-  {355a62b9-e033-4524-a5aa-639975870bd4}, !- Handle
-  {a0dc6ca9-15d2-40cd-bf05-6486a6a74e92}, !- Name
-  {53ed7e35-7ed5-4e2e-aa18-d49086ea01d4}; !- HVAC Component
+  {ee541cec-32a0-4bc8-85ea-3aae260fa482}, !- Handle
+  {7c43598d-4b6e-43ce-9895-c78d8f518e3b}, !- Name
+  {99bf116c-9f3c-40d0-b21a-99a7fc88090b}; !- HVAC Component
 
 OS:PortList,
-  {27fa7b80-6ed9-46da-ae91-a3c4d186bf21}, !- Handle
-  {cd73a335-00f1-45eb-8357-c79fb9bdd17b}, !- Name
-  {53ed7e35-7ed5-4e2e-aa18-d49086ea01d4}; !- HVAC Component
+  {ef213a79-0c67-4776-88a0-2e207917c041}, !- Handle
+  {8809f773-267a-48cd-a9a7-3e5a6d1b2d4a}, !- Name
+  {99bf116c-9f3c-40d0-b21a-99a7fc88090b}; !- HVAC Component
 
 OS:PortList,
-  {647cca02-80c3-42ff-9268-d82d5a4da58e}, !- Handle
-  {9e19697a-5dba-4ed8-bbaf-1b951f077c6e}, !- Name
-  {53ed7e35-7ed5-4e2e-aa18-d49086ea01d4}; !- HVAC Component
+  {5b14014b-eded-4b95-8409-e74a418cdc40}, !- Handle
+  {a8a15cb0-a3e7-44eb-99d3-2dabdf5dc335}, !- Name
+  {99bf116c-9f3c-40d0-b21a-99a7fc88090b}; !- HVAC Component
 
 OS:Sizing:Zone,
-  {4b977ccf-8186-44c6-a8bc-10cd78e88542}, !- Handle
-  {53ed7e35-7ed5-4e2e-aa18-d49086ea01d4}, !- Zone or ZoneList Name
-=======
-  {70792672-6397-4da7-929e-db9023d3b9a2}, !- Handle
-  Node 2,                                 !- Name
-  {485efc22-5894-4ad2-9d5a-eb0953184a9c}, !- Inlet Port
-  ;                                       !- Outlet Port
-
-OS:Connection,
-  {485efc22-5894-4ad2-9d5a-eb0953184a9c}, !- Handle
-  {93827e3f-c2b3-4f01-9295-b62144013ab8}, !- Name
-  {54e88bba-67cd-4e91-b1cd-7fb6279e2d8a}, !- Source Object
-  11,                                     !- Outlet Port
-  {70792672-6397-4da7-929e-db9023d3b9a2}, !- Target Object
-  2;                                      !- Inlet Port
-
-OS:PortList,
-  {e12fc024-7486-499f-8121-cc5175046066}, !- Handle
-  {0e2f6be5-7852-46da-8419-74a1e12b6278}, !- Name
-  {54e88bba-67cd-4e91-b1cd-7fb6279e2d8a}; !- HVAC Component
-
-OS:PortList,
-  {e2454f7f-99a9-4434-9058-546e21ff0fd3}, !- Handle
-  {9535a407-ca49-4185-a01f-3af208191caf}, !- Name
-  {54e88bba-67cd-4e91-b1cd-7fb6279e2d8a}; !- HVAC Component
-
-OS:PortList,
-  {f78a2660-932a-44cb-a587-2701fcc45611}, !- Handle
-  {e0f060e8-0ed3-43d1-ac59-d5dbd0f86a7f}, !- Name
-  {54e88bba-67cd-4e91-b1cd-7fb6279e2d8a}; !- HVAC Component
-
-OS:Sizing:Zone,
-  {01d90cf5-7b0a-4c82-87b0-84dab07e1ff2}, !- Handle
-  {54e88bba-67cd-4e91-b1cd-7fb6279e2d8a}, !- Zone or ZoneList Name
->>>>>>> 039e157a
+  {2d3b20e9-6e01-468d-8ff8-619baa6de24c}, !- Handle
+  {99bf116c-9f3c-40d0-b21a-99a7fc88090b}, !- Zone or ZoneList Name
   SupplyAirTemperature,                   !- Zone Cooling Design Supply Air Temperature Input Method
   14,                                     !- Zone Cooling Design Supply Air Temperature {C}
   11.11,                                  !- Zone Cooling Design Supply Air Temperature Difference {deltaC}
@@ -915,21 +592,12 @@
   autosize;                               !- Dedicated Outdoor Air High Setpoint Temperature for Design {C}
 
 OS:ZoneHVAC:EquipmentList,
-<<<<<<< HEAD
-  {8c578675-7b44-41c9-82cc-77f904ac596b}, !- Handle
+  {930e1c70-33ac-4fbb-9044-d55ba2ee27e6}, !- Handle
   Zone HVAC Equipment List 2,             !- Name
-  {53ed7e35-7ed5-4e2e-aa18-d49086ea01d4}; !- Thermal Zone
+  {99bf116c-9f3c-40d0-b21a-99a7fc88090b}; !- Thermal Zone
 
 OS:SpaceType,
-  {ab7aec9f-6a67-4752-887e-62fb39b9bfcc}, !- Handle
-=======
-  {c56667c7-ad87-4cf2-96b1-1670029d48fd}, !- Handle
-  Zone HVAC Equipment List 2,             !- Name
-  {54e88bba-67cd-4e91-b1cd-7fb6279e2d8a}; !- Thermal Zone
-
-OS:SpaceType,
-  {cac03f74-31ef-478e-8272-0520f1ca7604}, !- Handle
->>>>>>> 039e157a
+  {aad64a89-189e-4ff7-a8fc-679fbe86cc8c}, !- Handle
   Space Type 2,                           !- Name
   ,                                       !- Default Construction Set Name
   ,                                       !- Default Schedule Set Name
@@ -940,11 +608,7 @@
   unfinished attic;                       !- Standards Space Type
 
 OS:ThermalZone,
-<<<<<<< HEAD
-  {d1ec1e68-179f-4768-b777-26764b977e92}, !- Handle
-=======
-  {f69c30bb-d3c1-413e-aee2-2a5a08d9d1d8}, !- Handle
->>>>>>> 039e157a
+  {7e785c0a-daca-431f-84b7-dc9b9b601855}, !- Handle
   finished basement zone,                 !- Name
   ,                                       !- Multiplier
   ,                                       !- Ceiling Height {m}
@@ -953,17 +617,10 @@
   ,                                       !- Zone Inside Convection Algorithm
   ,                                       !- Zone Outside Convection Algorithm
   ,                                       !- Zone Conditioning Equipment List Name
-<<<<<<< HEAD
-  {0847e0da-ac88-495e-961b-8459b53f9c5b}, !- Zone Air Inlet Port List
-  {ff3f4ed0-e655-4f5d-b3f5-ddf51719b909}, !- Zone Air Exhaust Port List
-  {54a7e7a0-babf-4a63-ab07-70647bf011a0}, !- Zone Air Node Name
-  {c0f6dd47-552d-4516-9508-d43429ec73be}, !- Zone Return Air Port List
-=======
-  {2d8578c9-fc57-43ab-86d2-d70087aae79d}, !- Zone Air Inlet Port List
-  {2ef50c93-f80c-489b-9724-9e12373badac}, !- Zone Air Exhaust Port List
-  {d1f31d11-87e9-4d20-bea1-28a65557ee41}, !- Zone Air Node Name
-  {a668e166-adc6-40ed-b1d7-fc30045c70ff}, !- Zone Return Air Port List
->>>>>>> 039e157a
+  {4687629a-ffd5-4eea-9967-90cea4a0f0c7}, !- Zone Air Inlet Port List
+  {3c8b8b25-aa6a-4c38-aed8-6a4219aeaec2}, !- Zone Air Exhaust Port List
+  {8eb5b4b2-8e5b-4b5c-a8fd-fe2c3fcb09bb}, !- Zone Air Node Name
+  {3049531b-d1de-4ba7-b623-22d9732e415e}, !- Zone Return Air Port List
   ,                                       !- Primary Daylighting Control Name
   ,                                       !- Fraction of Zone Controlled by Primary Daylighting Control
   ,                                       !- Secondary Daylighting Control Name
@@ -974,71 +631,37 @@
   No;                                     !- Use Ideal Air Loads
 
 OS:Node,
-<<<<<<< HEAD
-  {fad67401-1fd2-44bc-b2cb-833d7f751b0c}, !- Handle
+  {f52c00dc-6b62-4f33-b178-569cf21b87cd}, !- Handle
   Node 3,                                 !- Name
-  {54a7e7a0-babf-4a63-ab07-70647bf011a0}, !- Inlet Port
+  {8eb5b4b2-8e5b-4b5c-a8fd-fe2c3fcb09bb}, !- Inlet Port
   ;                                       !- Outlet Port
 
 OS:Connection,
-  {54a7e7a0-babf-4a63-ab07-70647bf011a0}, !- Handle
-  {10df6ffd-1f37-49ac-a83f-3c7028201b81}, !- Name
-  {d1ec1e68-179f-4768-b777-26764b977e92}, !- Source Object
+  {8eb5b4b2-8e5b-4b5c-a8fd-fe2c3fcb09bb}, !- Handle
+  {5a7abae8-525a-4454-97de-7955dcff1ba6}, !- Name
+  {7e785c0a-daca-431f-84b7-dc9b9b601855}, !- Source Object
   11,                                     !- Outlet Port
-  {fad67401-1fd2-44bc-b2cb-833d7f751b0c}, !- Target Object
+  {f52c00dc-6b62-4f33-b178-569cf21b87cd}, !- Target Object
   2;                                      !- Inlet Port
 
 OS:PortList,
-  {0847e0da-ac88-495e-961b-8459b53f9c5b}, !- Handle
-  {8192d86c-276e-4739-b312-22b153c0a206}, !- Name
-  {d1ec1e68-179f-4768-b777-26764b977e92}; !- HVAC Component
+  {4687629a-ffd5-4eea-9967-90cea4a0f0c7}, !- Handle
+  {4a47d301-b792-44f7-a2ac-c4f007b89769}, !- Name
+  {7e785c0a-daca-431f-84b7-dc9b9b601855}; !- HVAC Component
 
 OS:PortList,
-  {ff3f4ed0-e655-4f5d-b3f5-ddf51719b909}, !- Handle
-  {867cb803-2f5c-445a-910f-371d51271fbc}, !- Name
-  {d1ec1e68-179f-4768-b777-26764b977e92}; !- HVAC Component
+  {3c8b8b25-aa6a-4c38-aed8-6a4219aeaec2}, !- Handle
+  {29c56872-3a3b-4c50-b866-38bfb21fedfd}, !- Name
+  {7e785c0a-daca-431f-84b7-dc9b9b601855}; !- HVAC Component
 
 OS:PortList,
-  {c0f6dd47-552d-4516-9508-d43429ec73be}, !- Handle
-  {02545713-86a8-4fd7-b96f-403278234892}, !- Name
-  {d1ec1e68-179f-4768-b777-26764b977e92}; !- HVAC Component
+  {3049531b-d1de-4ba7-b623-22d9732e415e}, !- Handle
+  {b461c4e9-f873-4d18-a11e-d9ca94c33bfb}, !- Name
+  {7e785c0a-daca-431f-84b7-dc9b9b601855}; !- HVAC Component
 
 OS:Sizing:Zone,
-  {eb388b36-b6ba-4262-b5f2-c614979abf9d}, !- Handle
-  {d1ec1e68-179f-4768-b777-26764b977e92}, !- Zone or ZoneList Name
-=======
-  {58682ab7-94d9-472d-a20e-d160e6f77839}, !- Handle
-  Node 3,                                 !- Name
-  {d1f31d11-87e9-4d20-bea1-28a65557ee41}, !- Inlet Port
-  ;                                       !- Outlet Port
-
-OS:Connection,
-  {d1f31d11-87e9-4d20-bea1-28a65557ee41}, !- Handle
-  {67edd7bb-9cd5-4a23-8c0d-cd39ca523035}, !- Name
-  {f69c30bb-d3c1-413e-aee2-2a5a08d9d1d8}, !- Source Object
-  11,                                     !- Outlet Port
-  {58682ab7-94d9-472d-a20e-d160e6f77839}, !- Target Object
-  2;                                      !- Inlet Port
-
-OS:PortList,
-  {2d8578c9-fc57-43ab-86d2-d70087aae79d}, !- Handle
-  {783495bc-6052-497a-b645-38e62b5b69f5}, !- Name
-  {f69c30bb-d3c1-413e-aee2-2a5a08d9d1d8}; !- HVAC Component
-
-OS:PortList,
-  {2ef50c93-f80c-489b-9724-9e12373badac}, !- Handle
-  {0dd8c3da-124a-47d3-b83a-7a937d8c9e30}, !- Name
-  {f69c30bb-d3c1-413e-aee2-2a5a08d9d1d8}; !- HVAC Component
-
-OS:PortList,
-  {a668e166-adc6-40ed-b1d7-fc30045c70ff}, !- Handle
-  {81fb2a84-f4b4-42f0-9f69-eaed98c796e7}, !- Name
-  {f69c30bb-d3c1-413e-aee2-2a5a08d9d1d8}; !- HVAC Component
-
-OS:Sizing:Zone,
-  {cc0d0fab-abdd-4349-9efc-99257b563526}, !- Handle
-  {f69c30bb-d3c1-413e-aee2-2a5a08d9d1d8}, !- Zone or ZoneList Name
->>>>>>> 039e157a
+  {de892c73-e294-40d2-afb1-0e52cd8ac0a2}, !- Handle
+  {7e785c0a-daca-431f-84b7-dc9b9b601855}, !- Zone or ZoneList Name
   SupplyAirTemperature,                   !- Zone Cooling Design Supply Air Temperature Input Method
   14,                                     !- Zone Cooling Design Supply Air Temperature {C}
   11.11,                                  !- Zone Cooling Design Supply Air Temperature Difference {deltaC}
@@ -1067,25 +690,14 @@
   autosize;                               !- Dedicated Outdoor Air High Setpoint Temperature for Design {C}
 
 OS:ZoneHVAC:EquipmentList,
-<<<<<<< HEAD
-  {a075ccda-fd1e-4dee-b447-6ea2e17383d2}, !- Handle
+  {1627dfd2-e3aa-433c-b3f3-56307e9f5595}, !- Handle
   Zone HVAC Equipment List 3,             !- Name
-  {d1ec1e68-179f-4768-b777-26764b977e92}; !- Thermal Zone
+  {7e785c0a-daca-431f-84b7-dc9b9b601855}; !- Thermal Zone
 
 OS:Space,
-  {11cd78bf-33c9-4e00-93e5-c4057861f149}, !- Handle
+  {5c028b82-49a5-414e-adef-703989566c1f}, !- Handle
   finished basement space,                !- Name
-  {51371638-8815-47b1-bc49-c28c40a3d0ad}, !- Space Type Name
-=======
-  {3f8f33a8-f90a-4315-b44f-5883ae81dbab}, !- Handle
-  Zone HVAC Equipment List 3,             !- Name
-  {f69c30bb-d3c1-413e-aee2-2a5a08d9d1d8}; !- Thermal Zone
-
-OS:Space,
-  {d9ce2122-c1e9-4af2-9d12-25aa35281bad}, !- Handle
-  finished basement space,                !- Name
-  {111fb377-1ca1-4d95-99e4-120ae43bb337}, !- Space Type Name
->>>>>>> 039e157a
+  {1f2e2c57-7726-4e37-b7ed-2e5e850d265e}, !- Space Type Name
   ,                                       !- Default Construction Set Name
   ,                                       !- Default Schedule Set Name
   -0,                                     !- Direction of Relative North {deg}
@@ -1093,31 +705,17 @@
   0,                                      !- Y Origin {m}
   -2.4384,                                !- Z Origin {m}
   ,                                       !- Building Story Name
-<<<<<<< HEAD
-  {d1ec1e68-179f-4768-b777-26764b977e92}, !- Thermal Zone Name
+  {7e785c0a-daca-431f-84b7-dc9b9b601855}, !- Thermal Zone Name
   ,                                       !- Part of Total Floor Area
   ,                                       !- Design Specification Outdoor Air Object Name
-  {fcecb486-0cb3-412f-9c94-159cf7628050}; !- Building Unit Name
-
-OS:Surface,
-  {48e39fea-fcf3-4d95-b9a4-b9727b0b0511}, !- Handle
+  {d97150c2-de85-4963-89b8-d522823a4949}; !- Building Unit Name
+
+OS:Surface,
+  {77886422-91dc-4fc3-99f8-db79fc44264f}, !- Handle
   Surface 18,                             !- Name
   Floor,                                  !- Surface Type
   ,                                       !- Construction Name
-  {11cd78bf-33c9-4e00-93e5-c4057861f149}, !- Space Name
-=======
-  {f69c30bb-d3c1-413e-aee2-2a5a08d9d1d8}, !- Thermal Zone Name
-  ,                                       !- Part of Total Floor Area
-  ,                                       !- Design Specification Outdoor Air Object Name
-  {61c3d52d-9dca-41c3-b35f-b4f96be9c512}; !- Building Unit Name
-
-OS:Surface,
-  {0cd1b6fd-405c-4c48-b684-21cea14dde6d}, !- Handle
-  Surface 18,                             !- Name
-  Floor,                                  !- Surface Type
-  ,                                       !- Construction Name
-  {d9ce2122-c1e9-4af2-9d12-25aa35281bad}, !- Space Name
->>>>>>> 039e157a
+  {5c028b82-49a5-414e-adef-703989566c1f}, !- Space Name
   Foundation,                             !- Outside Boundary Condition
   ,                                       !- Outside Boundary Condition Object
   NoSun,                                  !- Sun Exposure
@@ -1130,19 +728,11 @@
   11.129722368505, 0, 0;                  !- X,Y,Z Vertex 4 {m}
 
 OS:Surface,
-<<<<<<< HEAD
-  {c34d6ae3-4b80-4401-834e-b4b16ed1780a}, !- Handle
+  {a0a0820c-df56-4216-92c4-9c2fcdda09e1}, !- Handle
   Surface 19,                             !- Name
   Wall,                                   !- Surface Type
   ,                                       !- Construction Name
-  {11cd78bf-33c9-4e00-93e5-c4057861f149}, !- Space Name
-=======
-  {ced381cd-b885-471c-998d-1ff9c9a69a4b}, !- Handle
-  Surface 19,                             !- Name
-  Wall,                                   !- Surface Type
-  ,                                       !- Construction Name
-  {d9ce2122-c1e9-4af2-9d12-25aa35281bad}, !- Space Name
->>>>>>> 039e157a
+  {5c028b82-49a5-414e-adef-703989566c1f}, !- Space Name
   Foundation,                             !- Outside Boundary Condition
   ,                                       !- Outside Boundary Condition Object
   NoSun,                                  !- Sun Exposure
@@ -1155,19 +745,11 @@
   0, 0, 2.4384;                           !- X,Y,Z Vertex 4 {m}
 
 OS:Surface,
-<<<<<<< HEAD
-  {cc30220a-802a-43f9-aaee-9cba377d3335}, !- Handle
+  {40cf3fe1-b382-417a-a660-457c961e1b0b}, !- Handle
   Surface 20,                             !- Name
   Wall,                                   !- Surface Type
   ,                                       !- Construction Name
-  {11cd78bf-33c9-4e00-93e5-c4057861f149}, !- Space Name
-=======
-  {fd2feda0-d9e1-427b-91fd-abd4034c227b}, !- Handle
-  Surface 20,                             !- Name
-  Wall,                                   !- Surface Type
-  ,                                       !- Construction Name
-  {d9ce2122-c1e9-4af2-9d12-25aa35281bad}, !- Space Name
->>>>>>> 039e157a
+  {5c028b82-49a5-414e-adef-703989566c1f}, !- Space Name
   Foundation,                             !- Outside Boundary Condition
   ,                                       !- Outside Boundary Condition Object
   NoSun,                                  !- Sun Exposure
@@ -1180,19 +762,11 @@
   0, 5.56486118425249, 2.4384;            !- X,Y,Z Vertex 4 {m}
 
 OS:Surface,
-<<<<<<< HEAD
-  {66e6629f-5d25-4509-897a-e983ba0eefb3}, !- Handle
+  {e86d1c16-d50c-4b28-8b92-32f5a189f256}, !- Handle
   Surface 21,                             !- Name
   Wall,                                   !- Surface Type
   ,                                       !- Construction Name
-  {11cd78bf-33c9-4e00-93e5-c4057861f149}, !- Space Name
-=======
-  {f9010fd6-5800-4c00-8e92-0978a90b7bf5}, !- Handle
-  Surface 21,                             !- Name
-  Wall,                                   !- Surface Type
-  ,                                       !- Construction Name
-  {d9ce2122-c1e9-4af2-9d12-25aa35281bad}, !- Space Name
->>>>>>> 039e157a
+  {5c028b82-49a5-414e-adef-703989566c1f}, !- Space Name
   Foundation,                             !- Outside Boundary Condition
   ,                                       !- Outside Boundary Condition Object
   NoSun,                                  !- Sun Exposure
@@ -1205,19 +779,11 @@
   11.129722368505, 5.56486118425249, 2.4384; !- X,Y,Z Vertex 4 {m}
 
 OS:Surface,
-<<<<<<< HEAD
-  {0f10e58c-6037-4aa9-9c2b-62210a72e92c}, !- Handle
+  {586899cc-cccc-4cb7-a7e7-01227c551327}, !- Handle
   Surface 22,                             !- Name
   Wall,                                   !- Surface Type
   ,                                       !- Construction Name
-  {11cd78bf-33c9-4e00-93e5-c4057861f149}, !- Space Name
-=======
-  {c3d0d518-d007-4b2b-9870-ea8491177665}, !- Handle
-  Surface 22,                             !- Name
-  Wall,                                   !- Surface Type
-  ,                                       !- Construction Name
-  {d9ce2122-c1e9-4af2-9d12-25aa35281bad}, !- Space Name
->>>>>>> 039e157a
+  {5c028b82-49a5-414e-adef-703989566c1f}, !- Space Name
   Foundation,                             !- Outside Boundary Condition
   ,                                       !- Outside Boundary Condition Object
   NoSun,                                  !- Sun Exposure
@@ -1230,23 +796,13 @@
   11.129722368505, 0, 2.4384;             !- X,Y,Z Vertex 4 {m}
 
 OS:Surface,
-<<<<<<< HEAD
-  {e66ae9bb-39fe-464e-be0c-2e1b30bcce3c}, !- Handle
+  {59d796b2-a01a-41fb-bef7-f4a63621a4cf}, !- Handle
   Surface 23,                             !- Name
   RoofCeiling,                            !- Surface Type
   ,                                       !- Construction Name
-  {11cd78bf-33c9-4e00-93e5-c4057861f149}, !- Space Name
+  {5c028b82-49a5-414e-adef-703989566c1f}, !- Space Name
   Surface,                                !- Outside Boundary Condition
-  {1f00668a-b9c1-4886-bbeb-c77f80ef42c4}, !- Outside Boundary Condition Object
-=======
-  {f3f35bf4-bfd4-427f-88b8-cf836c40f81a}, !- Handle
-  Surface 23,                             !- Name
-  RoofCeiling,                            !- Surface Type
-  ,                                       !- Construction Name
-  {d9ce2122-c1e9-4af2-9d12-25aa35281bad}, !- Space Name
-  Surface,                                !- Outside Boundary Condition
-  {60d37cce-4183-43c2-b4eb-54ee57a7e4d0}, !- Outside Boundary Condition Object
->>>>>>> 039e157a
+  {b1a3fe61-a8fd-4e1a-82f9-d71173e9f8bf}, !- Outside Boundary Condition Object
   NoSun,                                  !- Sun Exposure
   NoWind,                                 !- Wind Exposure
   ,                                       !- View Factor to Ground
@@ -1257,11 +813,7 @@
   0, 0, 2.4384;                           !- X,Y,Z Vertex 4 {m}
 
 OS:SpaceType,
-<<<<<<< HEAD
-  {51371638-8815-47b1-bc49-c28c40a3d0ad}, !- Handle
-=======
-  {111fb377-1ca1-4d95-99e4-120ae43bb337}, !- Handle
->>>>>>> 039e157a
+  {1f2e2c57-7726-4e37-b7ed-2e5e850d265e}, !- Handle
   Space Type 3,                           !- Name
   ,                                       !- Default Construction Set Name
   ,                                       !- Default Schedule Set Name
@@ -1272,23 +824,14 @@
   finished basement;                      !- Standards Space Type
 
 OS:BuildingUnit,
-<<<<<<< HEAD
-  {fcecb486-0cb3-412f-9c94-159cf7628050}, !- Handle
-=======
-  {61c3d52d-9dca-41c3-b35f-b4f96be9c512}, !- Handle
->>>>>>> 039e157a
+  {d97150c2-de85-4963-89b8-d522823a4949}, !- Handle
   unit 1,                                 !- Name
   ,                                       !- Rendering Color
   Residential;                            !- Building Unit Type
 
 OS:AdditionalProperties,
-<<<<<<< HEAD
-  {7ab95616-ac41-42d6-a3ba-b79c0b9685e1}, !- Handle
-  {fcecb486-0cb3-412f-9c94-159cf7628050}, !- Object Name
-=======
-  {3ae819df-9a04-457a-9bea-c0b225f54ecd}, !- Handle
-  {61c3d52d-9dca-41c3-b35f-b4f96be9c512}, !- Object Name
->>>>>>> 039e157a
+  {55311842-2798-4478-881b-78a9a18c9198}, !- Handle
+  {d97150c2-de85-4963-89b8-d522823a4949}, !- Object Name
   NumberOfBedrooms,                       !- Feature Name 1
   Integer,                                !- Feature Data Type 1
   3,                                      !- Feature Value 1
@@ -1300,20 +843,12 @@
   2.6400000000000001;                     !- Feature Value 3
 
 OS:External:File,
-<<<<<<< HEAD
-  {ccfd9f6e-463a-4bd7-bd62-37e43baf6b1c}, !- Handle
-=======
-  {a4531053-3e9f-460d-948a-91672dd8b089}, !- Handle
->>>>>>> 039e157a
+  {c15e2210-b1b4-46ce-8918-42021e13994f}, !- Handle
   8760.csv,                               !- Name
   8760.csv;                               !- File Name
 
 OS:Schedule:Day,
-<<<<<<< HEAD
-  {cd3e13ee-3a19-43aa-947a-e70b6482665a}, !- Handle
-=======
-  {afa67efd-488d-49ef-a76d-02ae59d14e48}, !- Handle
->>>>>>> 039e157a
+  {3f73380d-ada4-4555-92f6-162647b738ff}, !- Handle
   Schedule Day 1,                         !- Name
   ,                                       !- Schedule Type Limits Name
   ,                                       !- Interpolate to Timestep
@@ -1322,11 +857,7 @@
   0;                                      !- Value Until Time 1
 
 OS:Schedule:Day,
-<<<<<<< HEAD
-  {7c0bc810-9029-4adc-a2e2-5a93e7c22c3b}, !- Handle
-=======
-  {6ee7d09e-cdf5-4e43-8fd3-488bb73df0d7}, !- Handle
->>>>>>> 039e157a
+  {170f4628-04c4-43ab-a4c2-d48afa954111}, !- Handle
   Schedule Day 2,                         !- Name
   ,                                       !- Schedule Type Limits Name
   ,                                       !- Interpolate to Timestep
@@ -1335,17 +866,10 @@
   1;                                      !- Value Until Time 1
 
 OS:Schedule:File,
-<<<<<<< HEAD
-  {92548cd2-508c-4aa6-864c-3f3d725ce355}, !- Handle
+  {6877a82e-b29e-451f-ab9b-8be5d1b325b0}, !- Handle
   occupants,                              !- Name
-  {66c8659d-a1bc-4b23-abd6-e51451dcca77}, !- Schedule Type Limits Name
-  {ccfd9f6e-463a-4bd7-bd62-37e43baf6b1c}, !- External File Name
-=======
-  {c82155ef-53ad-466c-8250-8bb082a0ce29}, !- Handle
-  occupants,                              !- Name
-  {209a2864-c355-44ac-8ad3-abdfbf54d141}, !- Schedule Type Limits Name
-  {a4531053-3e9f-460d-948a-91672dd8b089}, !- External File Name
->>>>>>> 039e157a
+  {3de7ddd6-ae2b-4586-82e8-26f51a7eccd5}, !- Schedule Type Limits Name
+  {c15e2210-b1b4-46ce-8918-42021e13994f}, !- External File Name
   1,                                      !- Column Number
   1,                                      !- Rows to Skip at Top
   8760,                                   !- Number of Hours of Data
@@ -1354,38 +878,63 @@
   60;                                     !- Minutes per Item
 
 OS:Schedule:Ruleset,
-<<<<<<< HEAD
-  {18f2fa15-119f-4ac4-8892-866eebf4e999}, !- Handle
+  {80566358-41b7-49b6-a656-4bd303897ec5}, !- Handle
   Schedule Ruleset 1,                     !- Name
-  {0e668515-d16b-4be7-9a0a-7ea0d256619c}, !- Schedule Type Limits Name
-  {c859071e-06e6-43b7-9549-6dd12d65d6b7}; !- Default Day Schedule Name
+  {55d15f1d-d319-4941-9538-00bfd7e08a35}, !- Schedule Type Limits Name
+  {1236d9a5-676f-4ca8-9e55-f1c23856d0dd}; !- Default Day Schedule Name
 
 OS:Schedule:Day,
-  {c859071e-06e6-43b7-9549-6dd12d65d6b7}, !- Handle
+  {1236d9a5-676f-4ca8-9e55-f1c23856d0dd}, !- Handle
   Schedule Day 3,                         !- Name
-  {0e668515-d16b-4be7-9a0a-7ea0d256619c}, !- Schedule Type Limits Name
-=======
-  {34b710dc-d61c-434c-916b-c08b3346a1f8}, !- Handle
-  Schedule Ruleset 1,                     !- Name
-  {f0279210-222f-47a2-84bf-fb88bf14229f}, !- Schedule Type Limits Name
-  {7d1d95fa-d31d-44e1-bdd6-336df703df8f}; !- Default Day Schedule Name
-
-OS:Schedule:Day,
-  {7d1d95fa-d31d-44e1-bdd6-336df703df8f}, !- Handle
-  Schedule Day 3,                         !- Name
-  {f0279210-222f-47a2-84bf-fb88bf14229f}, !- Schedule Type Limits Name
->>>>>>> 039e157a
+  {55d15f1d-d319-4941-9538-00bfd7e08a35}, !- Schedule Type Limits Name
   ,                                       !- Interpolate to Timestep
   24,                                     !- Hour 1
   0,                                      !- Minute 1
   112.539290946133;                       !- Value Until Time 1
 
 OS:People:Definition,
-<<<<<<< HEAD
-  {39bd4e03-397b-4576-b1b9-9bde7d9786e1}, !- Handle
-=======
-  {cd0b0bec-1ce7-48e4-aeba-211b8a415fc4}, !- Handle
->>>>>>> 039e157a
+  {6277abbc-2734-4c1a-a8e9-ce1ac16683ac}, !- Handle
+  res occupants|finished basement space,  !- Name
+  People,                                 !- Number of People Calculation Method
+  0.88,                                   !- Number of People {people}
+  ,                                       !- People per Space Floor Area {person/m2}
+  ,                                       !- Space Floor Area per Person {m2/person}
+  0.319734,                               !- Fraction Radiant
+  0.573,                                  !- Sensible Heat Fraction
+  0,                                      !- Carbon Dioxide Generation Rate {m3/s-W}
+  No,                                     !- Enable ASHRAE 55 Comfort Warnings
+  ZoneAveraged;                           !- Mean Radiant Temperature Calculation Type
+
+OS:People,
+  {f249c325-546f-40e4-8b50-60db35fa8c7e}, !- Handle
+  res occupants|finished basement space,  !- Name
+  {6277abbc-2734-4c1a-a8e9-ce1ac16683ac}, !- People Definition Name
+  {5c028b82-49a5-414e-adef-703989566c1f}, !- Space or SpaceType Name
+  {6877a82e-b29e-451f-ab9b-8be5d1b325b0}, !- Number of People Schedule Name
+  {80566358-41b7-49b6-a656-4bd303897ec5}, !- Activity Level Schedule Name
+  ,                                       !- Surface Name/Angle Factor List Name
+  ,                                       !- Work Efficiency Schedule Name
+  ,                                       !- Clothing Insulation Schedule Name
+  ,                                       !- Air Velocity Schedule Name
+  1;                                      !- Multiplier
+
+OS:ScheduleTypeLimits,
+  {55d15f1d-d319-4941-9538-00bfd7e08a35}, !- Handle
+  ActivityLevel,                          !- Name
+  0,                                      !- Lower Limit Value
+  ,                                       !- Upper Limit Value
+  Continuous,                             !- Numeric Type
+  ActivityLevel;                          !- Unit Type
+
+OS:ScheduleTypeLimits,
+  {3de7ddd6-ae2b-4586-82e8-26f51a7eccd5}, !- Handle
+  Fractional,                             !- Name
+  0,                                      !- Lower Limit Value
+  1,                                      !- Upper Limit Value
+  Continuous;                             !- Numeric Type
+
+OS:People:Definition,
+  {f6825fb1-55dd-48ef-bd07-9a71c7d5947a}, !- Handle
   res occupants|living space,             !- Name
   People,                                 !- Number of People Calculation Method
   0.88,                                   !- Number of People {people}
@@ -1398,95 +947,20 @@
   ZoneAveraged;                           !- Mean Radiant Temperature Calculation Type
 
 OS:People,
-<<<<<<< HEAD
-  {241ade32-7e78-44d5-871d-8965e8766211}, !- Handle
+  {b0a801c2-ff81-4d79-b8ec-161bd693f684}, !- Handle
   res occupants|living space,             !- Name
-  {39bd4e03-397b-4576-b1b9-9bde7d9786e1}, !- People Definition Name
-  {ee80eb03-aa1e-4272-9bff-1cacad494308}, !- Space or SpaceType Name
-  {92548cd2-508c-4aa6-864c-3f3d725ce355}, !- Number of People Schedule Name
-  {18f2fa15-119f-4ac4-8892-866eebf4e999}, !- Activity Level Schedule Name
-=======
-  {0bab1a0b-cbbe-46a4-9b46-9ac66701ce68}, !- Handle
-  res occupants|living space,             !- Name
-  {cd0b0bec-1ce7-48e4-aeba-211b8a415fc4}, !- People Definition Name
-  {07354b43-369f-469a-925d-f985157f482f}, !- Space or SpaceType Name
-  {c82155ef-53ad-466c-8250-8bb082a0ce29}, !- Number of People Schedule Name
-  {34b710dc-d61c-434c-916b-c08b3346a1f8}, !- Activity Level Schedule Name
->>>>>>> 039e157a
+  {f6825fb1-55dd-48ef-bd07-9a71c7d5947a}, !- People Definition Name
+  {9a48a54c-a6ce-47ea-8f13-81957e64b9c8}, !- Space or SpaceType Name
+  {6877a82e-b29e-451f-ab9b-8be5d1b325b0}, !- Number of People Schedule Name
+  {80566358-41b7-49b6-a656-4bd303897ec5}, !- Activity Level Schedule Name
   ,                                       !- Surface Name/Angle Factor List Name
   ,                                       !- Work Efficiency Schedule Name
   ,                                       !- Clothing Insulation Schedule Name
   ,                                       !- Air Velocity Schedule Name
   1;                                      !- Multiplier
 
-OS:ScheduleTypeLimits,
-<<<<<<< HEAD
-  {0e668515-d16b-4be7-9a0a-7ea0d256619c}, !- Handle
-=======
-  {f0279210-222f-47a2-84bf-fb88bf14229f}, !- Handle
->>>>>>> 039e157a
-  ActivityLevel,                          !- Name
-  0,                                      !- Lower Limit Value
-  ,                                       !- Upper Limit Value
-  Continuous,                             !- Numeric Type
-  ActivityLevel;                          !- Unit Type
-
-OS:ScheduleTypeLimits,
-<<<<<<< HEAD
-  {66c8659d-a1bc-4b23-abd6-e51451dcca77}, !- Handle
-=======
-  {209a2864-c355-44ac-8ad3-abdfbf54d141}, !- Handle
->>>>>>> 039e157a
-  Fractional,                             !- Name
-  0,                                      !- Lower Limit Value
-  1,                                      !- Upper Limit Value
-  Continuous;                             !- Numeric Type
-
 OS:People:Definition,
-<<<<<<< HEAD
-  {68cc1174-12ec-43ad-a4e7-037068e45aaf}, !- Handle
-=======
-  {543c0782-9acb-4fb2-bd30-f35d67e5430d}, !- Handle
->>>>>>> 039e157a
-  res occupants|finished basement space,  !- Name
-  People,                                 !- Number of People Calculation Method
-  0.88,                                   !- Number of People {people}
-  ,                                       !- People per Space Floor Area {person/m2}
-  ,                                       !- Space Floor Area per Person {m2/person}
-  0.319734,                               !- Fraction Radiant
-  0.573,                                  !- Sensible Heat Fraction
-  0,                                      !- Carbon Dioxide Generation Rate {m3/s-W}
-  No,                                     !- Enable ASHRAE 55 Comfort Warnings
-  ZoneAveraged;                           !- Mean Radiant Temperature Calculation Type
-
-OS:People,
-<<<<<<< HEAD
-  {409bcdc3-093a-40d3-8861-e9688ac7a072}, !- Handle
-  res occupants|finished basement space,  !- Name
-  {68cc1174-12ec-43ad-a4e7-037068e45aaf}, !- People Definition Name
-  {11cd78bf-33c9-4e00-93e5-c4057861f149}, !- Space or SpaceType Name
-  {92548cd2-508c-4aa6-864c-3f3d725ce355}, !- Number of People Schedule Name
-  {18f2fa15-119f-4ac4-8892-866eebf4e999}, !- Activity Level Schedule Name
-=======
-  {7eae700d-5401-418d-a730-4602d7933a6b}, !- Handle
-  res occupants|finished basement space,  !- Name
-  {543c0782-9acb-4fb2-bd30-f35d67e5430d}, !- People Definition Name
-  {d9ce2122-c1e9-4af2-9d12-25aa35281bad}, !- Space or SpaceType Name
-  {c82155ef-53ad-466c-8250-8bb082a0ce29}, !- Number of People Schedule Name
-  {34b710dc-d61c-434c-916b-c08b3346a1f8}, !- Activity Level Schedule Name
->>>>>>> 039e157a
-  ,                                       !- Surface Name/Angle Factor List Name
-  ,                                       !- Work Efficiency Schedule Name
-  ,                                       !- Clothing Insulation Schedule Name
-  ,                                       !- Air Velocity Schedule Name
-  1;                                      !- Multiplier
-
-OS:People:Definition,
-<<<<<<< HEAD
-  {fd22c631-ac49-46c0-b27c-c0b2a8625fb0}, !- Handle
-=======
-  {f0ad1a58-12a6-4bc5-885e-6d78fb516fce}, !- Handle
->>>>>>> 039e157a
+  {b488ee23-b31f-4631-9d18-90bd20b3b0d4}, !- Handle
   res occupants|living space|story 2,     !- Name
   People,                                 !- Number of People Calculation Method
   0.88,                                   !- Number of People {people}
@@ -1499,21 +973,12 @@
   ZoneAveraged;                           !- Mean Radiant Temperature Calculation Type
 
 OS:People,
-<<<<<<< HEAD
-  {b0cb1d1a-b17f-4c1a-98d1-4e5b0837befa}, !- Handle
+  {1ff3850c-a48a-4e9a-9369-c8aa261610c2}, !- Handle
   res occupants|living space|story 2,     !- Name
-  {fd22c631-ac49-46c0-b27c-c0b2a8625fb0}, !- People Definition Name
-  {d478d19c-c369-4a50-bef9-d63caa6d51e2}, !- Space or SpaceType Name
-  {92548cd2-508c-4aa6-864c-3f3d725ce355}, !- Number of People Schedule Name
-  {18f2fa15-119f-4ac4-8892-866eebf4e999}, !- Activity Level Schedule Name
-=======
-  {c400dbdd-69ca-44bd-8a57-ac5ce1d6525f}, !- Handle
-  res occupants|living space|story 2,     !- Name
-  {f0ad1a58-12a6-4bc5-885e-6d78fb516fce}, !- People Definition Name
-  {0e532d87-6e18-4f31-9889-ddcf7c8f547c}, !- Space or SpaceType Name
-  {c82155ef-53ad-466c-8250-8bb082a0ce29}, !- Number of People Schedule Name
-  {34b710dc-d61c-434c-916b-c08b3346a1f8}, !- Activity Level Schedule Name
->>>>>>> 039e157a
+  {b488ee23-b31f-4631-9d18-90bd20b3b0d4}, !- People Definition Name
+  {c3493452-3f5f-4641-9b80-84b880fb9568}, !- Space or SpaceType Name
+  {6877a82e-b29e-451f-ab9b-8be5d1b325b0}, !- Number of People Schedule Name
+  {80566358-41b7-49b6-a656-4bd303897ec5}, !- Activity Level Schedule Name
   ,                                       !- Surface Name/Angle Factor List Name
   ,                                       !- Work Efficiency Schedule Name
   ,                                       !- Clothing Insulation Schedule Name
