--- conflicted
+++ resolved
@@ -1,73 +1,41 @@
 !- NOTE: Auto-generated from /test/osw_files/SFD_2000sqft_2story_FB_UA.osw
 
 OS:Version,
-<<<<<<< HEAD
-  {c5e85293-6e54-498f-a289-f15ed46a35d3}, !- Handle
-  2.8.1;                                  !- Version Identifier
+  {c958dcdd-2b43-4ed4-8493-d96778040177}, !- Handle
+  2.9.0;                                  !- Version Identifier
 
 OS:SimulationControl,
-  {ea709872-4e94-488d-8b17-86eaf6b3a149}, !- Handle
-=======
-  {6290ba4b-4d4c-42a6-94a7-169ef7b0fce4}, !- Handle
-  2.9.1;                                  !- Version Identifier
-
-OS:SimulationControl,
-  {58480ec7-830f-4350-936e-c8fc731e9fb4}, !- Handle
->>>>>>> 17761b5e
+  {d2bf62cc-8790-4257-9d57-9c4e831c0b88}, !- Handle
   ,                                       !- Do Zone Sizing Calculation
   ,                                       !- Do System Sizing Calculation
   ,                                       !- Do Plant Sizing Calculation
   No;                                     !- Run Simulation for Sizing Periods
 
 OS:Timestep,
-<<<<<<< HEAD
-  {a0da26d8-b2ba-4b22-9984-5fd7b42726b0}, !- Handle
+  {beb573d1-3cdd-4dc1-b8e7-3285efca3741}, !- Handle
   6;                                      !- Number of Timesteps per Hour
 
 OS:ShadowCalculation,
-  {40600502-d993-45af-9347-ff5c443ab922}, !- Handle
-=======
-  {32335a19-2e2e-40a1-8f9b-048ab257a8a4}, !- Handle
-  6;                                      !- Number of Timesteps per Hour
-
-OS:ShadowCalculation,
-  {261eb5c7-95a8-478a-a641-640f8fa0e9e9}, !- Handle
->>>>>>> 17761b5e
+  {3c0dcff1-4747-4304-9da5-9fcfb29da4f3}, !- Handle
   20,                                     !- Calculation Frequency
   200;                                    !- Maximum Figures in Shadow Overlap Calculations
 
 OS:SurfaceConvectionAlgorithm:Outside,
-<<<<<<< HEAD
-  {19c1dc28-030a-4741-ab53-bfc0ebd0382e}, !- Handle
+  {c29b34e4-1c56-4210-91d2-72c8dd10bc43}, !- Handle
   DOE-2;                                  !- Algorithm
 
 OS:SurfaceConvectionAlgorithm:Inside,
-  {2da544fd-a684-41f4-8c23-83231528f269}, !- Handle
+  {7818ebd4-cb25-4e97-ac5c-a1e7fc86696a}, !- Handle
   TARP;                                   !- Algorithm
 
 OS:ZoneCapacitanceMultiplier:ResearchSpecial,
-  {924394e4-80f9-4813-bb7a-3c9fa75b4877}, !- Handle
-=======
-  {e1ccbb36-273d-4df9-baf5-5982fdcd0143}, !- Handle
-  DOE-2;                                  !- Algorithm
-
-OS:SurfaceConvectionAlgorithm:Inside,
-  {03e9fb54-e280-464e-8ffd-812469de09c5}, !- Handle
-  TARP;                                   !- Algorithm
-
-OS:ZoneCapacitanceMultiplier:ResearchSpecial,
-  {74c875a0-1c09-48d5-8b17-6911e0bcd60a}, !- Handle
->>>>>>> 17761b5e
+  {113f8240-d33e-48ab-9cdc-09a8c4b104fd}, !- Handle
   ,                                       !- Temperature Capacity Multiplier
   15,                                     !- Humidity Capacity Multiplier
   ;                                       !- Carbon Dioxide Capacity Multiplier
 
 OS:RunPeriod,
-<<<<<<< HEAD
-  {910e6409-4fe1-4aaa-b24a-3051a48152f1}, !- Handle
-=======
-  {8a84d3d5-0b49-4e5a-b7af-f72aeb1af38c}, !- Handle
->>>>>>> 17761b5e
+  {5530520c-d378-4075-ba95-5d0226e8f8e7}, !- Handle
   Run Period 1,                           !- Name
   1,                                      !- Begin Month
   1,                                      !- Begin Day of Month
@@ -81,21 +49,13 @@
   ;                                       !- Number of Times Runperiod to be Repeated
 
 OS:YearDescription,
-<<<<<<< HEAD
-  {f8d5047c-d250-4f51-85f6-95bc7df706b4}, !- Handle
-=======
-  {11a89948-cceb-4322-8e51-d3c2f7089926}, !- Handle
->>>>>>> 17761b5e
+  {1a5c6711-4009-4b21-9fa4-574daabcc123}, !- Handle
   2007,                                   !- Calendar Year
   ,                                       !- Day of Week for Start Day
   ;                                       !- Is Leap Year
 
 OS:ThermalZone,
-<<<<<<< HEAD
-  {83fe8181-0265-4af7-9efa-8fe1dd01d4d8}, !- Handle
-=======
-  {b3b1a668-700d-4846-9bd8-8f5d2ee17fb6}, !- Handle
->>>>>>> 17761b5e
+  {ab8cb79a-0c57-4654-bad8-39f69f4f6049}, !- Handle
   living zone,                            !- Name
   ,                                       !- Multiplier
   ,                                       !- Ceiling Height {m}
@@ -104,17 +64,10 @@
   ,                                       !- Zone Inside Convection Algorithm
   ,                                       !- Zone Outside Convection Algorithm
   ,                                       !- Zone Conditioning Equipment List Name
-<<<<<<< HEAD
-  {ef7727d4-406f-4463-8d52-2c34c588c113}, !- Zone Air Inlet Port List
-  {292edaf6-357f-47b4-8990-6de6a8cd3b03}, !- Zone Air Exhaust Port List
-  {ceebe961-c8bd-4b64-be37-d173d6599f46}, !- Zone Air Node Name
-  {0c4b1e60-71b1-4e55-9428-668a57d87e9b}, !- Zone Return Air Port List
-=======
-  {ce4028b2-41a3-4cca-a4e6-59689152ad80}, !- Zone Air Inlet Port List
-  {75441b2d-3852-450c-837f-ff4299a14c8f}, !- Zone Air Exhaust Port List
-  {ae448935-a886-4e9b-8845-65f7335664ab}, !- Zone Air Node Name
-  {71e855e0-28ff-446b-8f20-35b03e956617}, !- Zone Return Air Port List
->>>>>>> 17761b5e
+  {b4c9b458-e462-4d5c-8202-720a230dded4}, !- Zone Air Inlet Port List
+  {91f79042-9e3b-425e-b6da-b56c622f149d}, !- Zone Air Exhaust Port List
+  {cc7d635b-56fc-4b30-9653-cf0714f32654}, !- Zone Air Node Name
+  {cdc14e19-625d-44c5-b031-4717ce137a0c}, !- Zone Return Air Port List
   ,                                       !- Primary Daylighting Control Name
   ,                                       !- Fraction of Zone Controlled by Primary Daylighting Control
   ,                                       !- Secondary Daylighting Control Name
@@ -125,71 +78,37 @@
   No;                                     !- Use Ideal Air Loads
 
 OS:Node,
-<<<<<<< HEAD
-  {57a8d650-5561-4b19-a8cf-382b34970bff}, !- Handle
+  {3c2de879-4ea9-4648-aa07-cdb1ec0a95fe}, !- Handle
   Node 1,                                 !- Name
-  {ceebe961-c8bd-4b64-be37-d173d6599f46}, !- Inlet Port
+  {cc7d635b-56fc-4b30-9653-cf0714f32654}, !- Inlet Port
   ;                                       !- Outlet Port
 
 OS:Connection,
-  {ceebe961-c8bd-4b64-be37-d173d6599f46}, !- Handle
-  {c8e4f8fb-9bf4-4a1e-b162-74784f12919c}, !- Name
-  {83fe8181-0265-4af7-9efa-8fe1dd01d4d8}, !- Source Object
+  {cc7d635b-56fc-4b30-9653-cf0714f32654}, !- Handle
+  {e2eae26e-223f-482f-982e-d23acc766fca}, !- Name
+  {ab8cb79a-0c57-4654-bad8-39f69f4f6049}, !- Source Object
   11,                                     !- Outlet Port
-  {57a8d650-5561-4b19-a8cf-382b34970bff}, !- Target Object
+  {3c2de879-4ea9-4648-aa07-cdb1ec0a95fe}, !- Target Object
   2;                                      !- Inlet Port
 
 OS:PortList,
-  {ef7727d4-406f-4463-8d52-2c34c588c113}, !- Handle
-  {6e5df660-489a-48f3-b980-463415fceee9}, !- Name
-  {83fe8181-0265-4af7-9efa-8fe1dd01d4d8}; !- HVAC Component
+  {b4c9b458-e462-4d5c-8202-720a230dded4}, !- Handle
+  {eb091a43-f955-460a-a060-6344912bc49d}, !- Name
+  {ab8cb79a-0c57-4654-bad8-39f69f4f6049}; !- HVAC Component
 
 OS:PortList,
-  {292edaf6-357f-47b4-8990-6de6a8cd3b03}, !- Handle
-  {7df3965e-9437-426a-af03-31c3deb59751}, !- Name
-  {83fe8181-0265-4af7-9efa-8fe1dd01d4d8}; !- HVAC Component
+  {91f79042-9e3b-425e-b6da-b56c622f149d}, !- Handle
+  {5fcdf7cb-1024-4330-b1df-afdddf56355e}, !- Name
+  {ab8cb79a-0c57-4654-bad8-39f69f4f6049}; !- HVAC Component
 
 OS:PortList,
-  {0c4b1e60-71b1-4e55-9428-668a57d87e9b}, !- Handle
-  {94f32287-f937-4103-a315-569bbfa266fa}, !- Name
-  {83fe8181-0265-4af7-9efa-8fe1dd01d4d8}; !- HVAC Component
+  {cdc14e19-625d-44c5-b031-4717ce137a0c}, !- Handle
+  {566b2d9a-cc03-42b4-b19c-8b6aa423e6c9}, !- Name
+  {ab8cb79a-0c57-4654-bad8-39f69f4f6049}; !- HVAC Component
 
 OS:Sizing:Zone,
-  {b7efbde0-860b-4b3f-a770-a2e31cc4e576}, !- Handle
-  {83fe8181-0265-4af7-9efa-8fe1dd01d4d8}, !- Zone or ZoneList Name
-=======
-  {0a145e27-2597-4d0d-8c3a-74666fc3a591}, !- Handle
-  Node 1,                                 !- Name
-  {ae448935-a886-4e9b-8845-65f7335664ab}, !- Inlet Port
-  ;                                       !- Outlet Port
-
-OS:Connection,
-  {ae448935-a886-4e9b-8845-65f7335664ab}, !- Handle
-  {04a6c44a-6989-41b4-8a08-82ec8d8d4b94}, !- Name
-  {b3b1a668-700d-4846-9bd8-8f5d2ee17fb6}, !- Source Object
-  11,                                     !- Outlet Port
-  {0a145e27-2597-4d0d-8c3a-74666fc3a591}, !- Target Object
-  2;                                      !- Inlet Port
-
-OS:PortList,
-  {ce4028b2-41a3-4cca-a4e6-59689152ad80}, !- Handle
-  {67a259c4-90cd-437a-99d2-679d94bb732c}, !- Name
-  {b3b1a668-700d-4846-9bd8-8f5d2ee17fb6}; !- HVAC Component
-
-OS:PortList,
-  {75441b2d-3852-450c-837f-ff4299a14c8f}, !- Handle
-  {4bf96eda-2879-468a-9555-db9f29c202ae}, !- Name
-  {b3b1a668-700d-4846-9bd8-8f5d2ee17fb6}; !- HVAC Component
-
-OS:PortList,
-  {71e855e0-28ff-446b-8f20-35b03e956617}, !- Handle
-  {49e188fa-281c-4178-9464-4f9366ea33f0}, !- Name
-  {b3b1a668-700d-4846-9bd8-8f5d2ee17fb6}; !- HVAC Component
-
-OS:Sizing:Zone,
-  {cd80e1fb-5243-4637-abf7-20f05104e432}, !- Handle
-  {b3b1a668-700d-4846-9bd8-8f5d2ee17fb6}, !- Zone or ZoneList Name
->>>>>>> 17761b5e
+  {924f2808-aaa3-4e7c-9fe8-ccc485cfee9f}, !- Handle
+  {ab8cb79a-0c57-4654-bad8-39f69f4f6049}, !- Zone or ZoneList Name
   SupplyAirTemperature,                   !- Zone Cooling Design Supply Air Temperature Input Method
   14,                                     !- Zone Cooling Design Supply Air Temperature {C}
   11.11,                                  !- Zone Cooling Design Supply Air Temperature Difference {deltaC}
@@ -218,25 +137,14 @@
   autosize;                               !- Dedicated Outdoor Air High Setpoint Temperature for Design {C}
 
 OS:ZoneHVAC:EquipmentList,
-<<<<<<< HEAD
-  {717e2ba1-8ce3-4ffb-a21d-51359276bec4}, !- Handle
+  {634360f4-c1d6-482f-9fd4-60379a3850ab}, !- Handle
   Zone HVAC Equipment List 1,             !- Name
-  {83fe8181-0265-4af7-9efa-8fe1dd01d4d8}; !- Thermal Zone
+  {ab8cb79a-0c57-4654-bad8-39f69f4f6049}; !- Thermal Zone
 
 OS:Space,
-  {0e10d7a7-8178-41f7-b36e-5c44aaa99946}, !- Handle
+  {68c4d59e-4eaf-4b9c-8ba8-8f246bb2953e}, !- Handle
   living space,                           !- Name
-  {46a9203c-04a1-4af6-b178-05f75385e4df}, !- Space Type Name
-=======
-  {57777f1c-a7cb-4fda-85c8-d0578b5eb41e}, !- Handle
-  Zone HVAC Equipment List 1,             !- Name
-  {b3b1a668-700d-4846-9bd8-8f5d2ee17fb6}; !- Thermal Zone
-
-OS:Space,
-  {f53215a2-feb5-4f9c-b2b8-61c468db9d46}, !- Handle
-  living space,                           !- Name
-  {ea27e80d-ad0e-41b9-9101-2a925e622e5d}, !- Space Type Name
->>>>>>> 17761b5e
+  {f970af36-b974-4c92-86f7-a1e6bbc7595a}, !- Space Type Name
   ,                                       !- Default Construction Set Name
   ,                                       !- Default Schedule Set Name
   -0,                                     !- Direction of Relative North {deg}
@@ -244,35 +152,19 @@
   0,                                      !- Y Origin {m}
   0,                                      !- Z Origin {m}
   ,                                       !- Building Story Name
-<<<<<<< HEAD
-  {83fe8181-0265-4af7-9efa-8fe1dd01d4d8}, !- Thermal Zone Name
+  {ab8cb79a-0c57-4654-bad8-39f69f4f6049}, !- Thermal Zone Name
   ,                                       !- Part of Total Floor Area
   ,                                       !- Design Specification Outdoor Air Object Name
-  {d1a28ee6-c2a8-444b-95cb-8a29737e2ffd}; !- Building Unit Name
-
-OS:Surface,
-  {6a5fda30-62e7-49af-91fd-3d59163358a5}, !- Handle
+  {49c1d490-2f2b-4cda-ab04-093c2e751f08}; !- Building Unit Name
+
+OS:Surface,
+  {83e35d48-20ab-428d-b992-e910573d7014}, !- Handle
   Surface 1,                              !- Name
   Floor,                                  !- Surface Type
   ,                                       !- Construction Name
-  {0e10d7a7-8178-41f7-b36e-5c44aaa99946}, !- Space Name
+  {68c4d59e-4eaf-4b9c-8ba8-8f246bb2953e}, !- Space Name
   Surface,                                !- Outside Boundary Condition
-  {7a6d9bc1-37d3-4d8b-b294-2e253d8fa1ab}, !- Outside Boundary Condition Object
-=======
-  {b3b1a668-700d-4846-9bd8-8f5d2ee17fb6}, !- Thermal Zone Name
-  ,                                       !- Part of Total Floor Area
-  ,                                       !- Design Specification Outdoor Air Object Name
-  {91078070-fcec-42b2-ac35-d81be1ca6462}; !- Building Unit Name
-
-OS:Surface,
-  {80da4c49-2468-43a2-b877-e1aa42926ea0}, !- Handle
-  Surface 1,                              !- Name
-  Floor,                                  !- Surface Type
-  ,                                       !- Construction Name
-  {f53215a2-feb5-4f9c-b2b8-61c468db9d46}, !- Space Name
-  Surface,                                !- Outside Boundary Condition
-  {57d671db-2f00-4520-aa30-81188d3f549c}, !- Outside Boundary Condition Object
->>>>>>> 17761b5e
+  {3e1f729e-19ae-4a49-bd37-1e2799e802d9}, !- Outside Boundary Condition Object
   NoSun,                                  !- Sun Exposure
   NoWind,                                 !- Wind Exposure
   ,                                       !- View Factor to Ground
@@ -283,19 +175,11 @@
   11.129722368505, 0, 0;                  !- X,Y,Z Vertex 4 {m}
 
 OS:Surface,
-<<<<<<< HEAD
-  {fff66f80-f759-4e29-a07a-b62fedbfe86a}, !- Handle
+  {4cf5a160-828a-40de-a09b-758eb58fcba6}, !- Handle
   Surface 2,                              !- Name
   Wall,                                   !- Surface Type
   ,                                       !- Construction Name
-  {0e10d7a7-8178-41f7-b36e-5c44aaa99946}, !- Space Name
-=======
-  {bcaf945e-7b04-48da-85c3-95fab3fd6d19}, !- Handle
-  Surface 2,                              !- Name
-  Wall,                                   !- Surface Type
-  ,                                       !- Construction Name
-  {f53215a2-feb5-4f9c-b2b8-61c468db9d46}, !- Space Name
->>>>>>> 17761b5e
+  {68c4d59e-4eaf-4b9c-8ba8-8f246bb2953e}, !- Space Name
   Outdoors,                               !- Outside Boundary Condition
   ,                                       !- Outside Boundary Condition Object
   SunExposed,                             !- Sun Exposure
@@ -308,19 +192,11 @@
   0, 0, 2.4384;                           !- X,Y,Z Vertex 4 {m}
 
 OS:Surface,
-<<<<<<< HEAD
-  {8390813e-e183-4865-9cdd-39d3450b61fe}, !- Handle
+  {bc04b5f2-c733-4082-97a7-140c0369fa67}, !- Handle
   Surface 3,                              !- Name
   Wall,                                   !- Surface Type
   ,                                       !- Construction Name
-  {0e10d7a7-8178-41f7-b36e-5c44aaa99946}, !- Space Name
-=======
-  {3c8fdaad-b8e5-4536-b152-233cac33b2a6}, !- Handle
-  Surface 3,                              !- Name
-  Wall,                                   !- Surface Type
-  ,                                       !- Construction Name
-  {f53215a2-feb5-4f9c-b2b8-61c468db9d46}, !- Space Name
->>>>>>> 17761b5e
+  {68c4d59e-4eaf-4b9c-8ba8-8f246bb2953e}, !- Space Name
   Outdoors,                               !- Outside Boundary Condition
   ,                                       !- Outside Boundary Condition Object
   SunExposed,                             !- Sun Exposure
@@ -333,19 +209,11 @@
   0, 5.56486118425249, 2.4384;            !- X,Y,Z Vertex 4 {m}
 
 OS:Surface,
-<<<<<<< HEAD
-  {1b45defc-d415-4267-b2f6-ca3cf0661ec6}, !- Handle
+  {22f0869c-2c60-4b11-8b55-053e75a434a7}, !- Handle
   Surface 4,                              !- Name
   Wall,                                   !- Surface Type
   ,                                       !- Construction Name
-  {0e10d7a7-8178-41f7-b36e-5c44aaa99946}, !- Space Name
-=======
-  {2b60e298-1251-4039-8f38-ce72ef3a3227}, !- Handle
-  Surface 4,                              !- Name
-  Wall,                                   !- Surface Type
-  ,                                       !- Construction Name
-  {f53215a2-feb5-4f9c-b2b8-61c468db9d46}, !- Space Name
->>>>>>> 17761b5e
+  {68c4d59e-4eaf-4b9c-8ba8-8f246bb2953e}, !- Space Name
   Outdoors,                               !- Outside Boundary Condition
   ,                                       !- Outside Boundary Condition Object
   SunExposed,                             !- Sun Exposure
@@ -358,19 +226,11 @@
   11.129722368505, 5.56486118425249, 2.4384; !- X,Y,Z Vertex 4 {m}
 
 OS:Surface,
-<<<<<<< HEAD
-  {bf84bb39-b7ce-4e08-8cad-b062d39fbc6f}, !- Handle
+  {f8179b05-78d4-4ad4-8958-650dc8ddd847}, !- Handle
   Surface 5,                              !- Name
   Wall,                                   !- Surface Type
   ,                                       !- Construction Name
-  {0e10d7a7-8178-41f7-b36e-5c44aaa99946}, !- Space Name
-=======
-  {8b1a98f3-b5a7-4e6c-85e8-8fc515c9c61b}, !- Handle
-  Surface 5,                              !- Name
-  Wall,                                   !- Surface Type
-  ,                                       !- Construction Name
-  {f53215a2-feb5-4f9c-b2b8-61c468db9d46}, !- Space Name
->>>>>>> 17761b5e
+  {68c4d59e-4eaf-4b9c-8ba8-8f246bb2953e}, !- Space Name
   Outdoors,                               !- Outside Boundary Condition
   ,                                       !- Outside Boundary Condition Object
   SunExposed,                             !- Sun Exposure
@@ -383,23 +243,13 @@
   11.129722368505, 0, 2.4384;             !- X,Y,Z Vertex 4 {m}
 
 OS:Surface,
-<<<<<<< HEAD
-  {a7180e46-5c03-434f-9f38-239395c72dcf}, !- Handle
+  {5bd4a029-db99-407b-a988-8bb86ecf7b29}, !- Handle
   Surface 6,                              !- Name
   RoofCeiling,                            !- Surface Type
   ,                                       !- Construction Name
-  {0e10d7a7-8178-41f7-b36e-5c44aaa99946}, !- Space Name
+  {68c4d59e-4eaf-4b9c-8ba8-8f246bb2953e}, !- Space Name
   Surface,                                !- Outside Boundary Condition
-  {0b2f18d3-4bc5-4c97-8ff9-b9c2b37c4a2c}, !- Outside Boundary Condition Object
-=======
-  {5085a0dd-d77c-4f8c-9160-0bdc7b016fcc}, !- Handle
-  Surface 6,                              !- Name
-  RoofCeiling,                            !- Surface Type
-  ,                                       !- Construction Name
-  {f53215a2-feb5-4f9c-b2b8-61c468db9d46}, !- Space Name
-  Surface,                                !- Outside Boundary Condition
-  {3d52672d-9e64-43d4-8e78-345653ca070a}, !- Outside Boundary Condition Object
->>>>>>> 17761b5e
+  {07e5b976-67e4-4cff-ab84-9cfd94c60168}, !- Outside Boundary Condition Object
   NoSun,                                  !- Sun Exposure
   NoWind,                                 !- Wind Exposure
   ,                                       !- View Factor to Ground
@@ -410,11 +260,7 @@
   0, 0, 2.4384;                           !- X,Y,Z Vertex 4 {m}
 
 OS:SpaceType,
-<<<<<<< HEAD
-  {46a9203c-04a1-4af6-b178-05f75385e4df}, !- Handle
-=======
-  {ea27e80d-ad0e-41b9-9101-2a925e622e5d}, !- Handle
->>>>>>> 17761b5e
+  {f970af36-b974-4c92-86f7-a1e6bbc7595a}, !- Handle
   Space Type 1,                           !- Name
   ,                                       !- Default Construction Set Name
   ,                                       !- Default Schedule Set Name
@@ -425,15 +271,9 @@
   living;                                 !- Standards Space Type
 
 OS:Space,
-<<<<<<< HEAD
-  {1b93dc19-0fac-4f8d-890d-aa2ea5827d23}, !- Handle
+  {e9a40b11-d535-4908-b3f3-66bd9669625b}, !- Handle
   living space|story 2,                   !- Name
-  {46a9203c-04a1-4af6-b178-05f75385e4df}, !- Space Type Name
-=======
-  {fe2305a9-076e-4f1e-b032-3a0582c17329}, !- Handle
-  living space|story 2,                   !- Name
-  {ea27e80d-ad0e-41b9-9101-2a925e622e5d}, !- Space Type Name
->>>>>>> 17761b5e
+  {f970af36-b974-4c92-86f7-a1e6bbc7595a}, !- Space Type Name
   ,                                       !- Default Construction Set Name
   ,                                       !- Default Schedule Set Name
   -0,                                     !- Direction of Relative North {deg}
@@ -441,35 +281,19 @@
   0,                                      !- Y Origin {m}
   2.4384,                                 !- Z Origin {m}
   ,                                       !- Building Story Name
-<<<<<<< HEAD
-  {83fe8181-0265-4af7-9efa-8fe1dd01d4d8}, !- Thermal Zone Name
+  {ab8cb79a-0c57-4654-bad8-39f69f4f6049}, !- Thermal Zone Name
   ,                                       !- Part of Total Floor Area
   ,                                       !- Design Specification Outdoor Air Object Name
-  {d1a28ee6-c2a8-444b-95cb-8a29737e2ffd}; !- Building Unit Name
-
-OS:Surface,
-  {0b2f18d3-4bc5-4c97-8ff9-b9c2b37c4a2c}, !- Handle
+  {49c1d490-2f2b-4cda-ab04-093c2e751f08}; !- Building Unit Name
+
+OS:Surface,
+  {07e5b976-67e4-4cff-ab84-9cfd94c60168}, !- Handle
   Surface 7,                              !- Name
   Floor,                                  !- Surface Type
   ,                                       !- Construction Name
-  {1b93dc19-0fac-4f8d-890d-aa2ea5827d23}, !- Space Name
+  {e9a40b11-d535-4908-b3f3-66bd9669625b}, !- Space Name
   Surface,                                !- Outside Boundary Condition
-  {a7180e46-5c03-434f-9f38-239395c72dcf}, !- Outside Boundary Condition Object
-=======
-  {b3b1a668-700d-4846-9bd8-8f5d2ee17fb6}, !- Thermal Zone Name
-  ,                                       !- Part of Total Floor Area
-  ,                                       !- Design Specification Outdoor Air Object Name
-  {91078070-fcec-42b2-ac35-d81be1ca6462}; !- Building Unit Name
-
-OS:Surface,
-  {3d52672d-9e64-43d4-8e78-345653ca070a}, !- Handle
-  Surface 7,                              !- Name
-  Floor,                                  !- Surface Type
-  ,                                       !- Construction Name
-  {fe2305a9-076e-4f1e-b032-3a0582c17329}, !- Space Name
-  Surface,                                !- Outside Boundary Condition
-  {5085a0dd-d77c-4f8c-9160-0bdc7b016fcc}, !- Outside Boundary Condition Object
->>>>>>> 17761b5e
+  {5bd4a029-db99-407b-a988-8bb86ecf7b29}, !- Outside Boundary Condition Object
   NoSun,                                  !- Sun Exposure
   NoWind,                                 !- Wind Exposure
   ,                                       !- View Factor to Ground
@@ -480,19 +304,11 @@
   11.129722368505, 0, 0;                  !- X,Y,Z Vertex 4 {m}
 
 OS:Surface,
-<<<<<<< HEAD
-  {5f4a9b31-b303-4ace-8126-e8a81842736c}, !- Handle
+  {7abbb519-aff3-42f6-b476-2c758ca68b70}, !- Handle
   Surface 8,                              !- Name
   Wall,                                   !- Surface Type
   ,                                       !- Construction Name
-  {1b93dc19-0fac-4f8d-890d-aa2ea5827d23}, !- Space Name
-=======
-  {0f18484e-7e54-4346-b6e2-6eec9dca3dbf}, !- Handle
-  Surface 8,                              !- Name
-  Wall,                                   !- Surface Type
-  ,                                       !- Construction Name
-  {fe2305a9-076e-4f1e-b032-3a0582c17329}, !- Space Name
->>>>>>> 17761b5e
+  {e9a40b11-d535-4908-b3f3-66bd9669625b}, !- Space Name
   Outdoors,                               !- Outside Boundary Condition
   ,                                       !- Outside Boundary Condition Object
   SunExposed,                             !- Sun Exposure
@@ -505,19 +321,11 @@
   0, 0, 2.4384;                           !- X,Y,Z Vertex 4 {m}
 
 OS:Surface,
-<<<<<<< HEAD
-  {5894efa5-bfd6-4484-8740-4e9ecacbbe96}, !- Handle
+  {1dbf2550-0225-4c0f-abae-9210ed287426}, !- Handle
   Surface 9,                              !- Name
   Wall,                                   !- Surface Type
   ,                                       !- Construction Name
-  {1b93dc19-0fac-4f8d-890d-aa2ea5827d23}, !- Space Name
-=======
-  {fb80493d-bc2b-423b-8e22-4ef5ec88a98d}, !- Handle
-  Surface 9,                              !- Name
-  Wall,                                   !- Surface Type
-  ,                                       !- Construction Name
-  {fe2305a9-076e-4f1e-b032-3a0582c17329}, !- Space Name
->>>>>>> 17761b5e
+  {e9a40b11-d535-4908-b3f3-66bd9669625b}, !- Space Name
   Outdoors,                               !- Outside Boundary Condition
   ,                                       !- Outside Boundary Condition Object
   SunExposed,                             !- Sun Exposure
@@ -530,19 +338,11 @@
   0, 5.56486118425249, 2.4384;            !- X,Y,Z Vertex 4 {m}
 
 OS:Surface,
-<<<<<<< HEAD
-  {e6a84c85-d015-46a7-93b0-fa06345e4aa5}, !- Handle
+  {c66e6633-c5e4-4cde-b2e7-1aaab17561d1}, !- Handle
   Surface 10,                             !- Name
   Wall,                                   !- Surface Type
   ,                                       !- Construction Name
-  {1b93dc19-0fac-4f8d-890d-aa2ea5827d23}, !- Space Name
-=======
-  {2dfd23ec-a796-44e3-980e-2c8feaa30253}, !- Handle
-  Surface 10,                             !- Name
-  Wall,                                   !- Surface Type
-  ,                                       !- Construction Name
-  {fe2305a9-076e-4f1e-b032-3a0582c17329}, !- Space Name
->>>>>>> 17761b5e
+  {e9a40b11-d535-4908-b3f3-66bd9669625b}, !- Space Name
   Outdoors,                               !- Outside Boundary Condition
   ,                                       !- Outside Boundary Condition Object
   SunExposed,                             !- Sun Exposure
@@ -555,19 +355,11 @@
   11.129722368505, 5.56486118425249, 2.4384; !- X,Y,Z Vertex 4 {m}
 
 OS:Surface,
-<<<<<<< HEAD
-  {2a502cf6-6575-4109-88fb-7063e6bab5a7}, !- Handle
+  {be12234c-a373-4d2c-852f-1660acf68eed}, !- Handle
   Surface 11,                             !- Name
   Wall,                                   !- Surface Type
   ,                                       !- Construction Name
-  {1b93dc19-0fac-4f8d-890d-aa2ea5827d23}, !- Space Name
-=======
-  {bed08596-0399-43fb-aa61-69c9b949ee3e}, !- Handle
-  Surface 11,                             !- Name
-  Wall,                                   !- Surface Type
-  ,                                       !- Construction Name
-  {fe2305a9-076e-4f1e-b032-3a0582c17329}, !- Space Name
->>>>>>> 17761b5e
+  {e9a40b11-d535-4908-b3f3-66bd9669625b}, !- Space Name
   Outdoors,                               !- Outside Boundary Condition
   ,                                       !- Outside Boundary Condition Object
   SunExposed,                             !- Sun Exposure
@@ -580,23 +372,13 @@
   11.129722368505, 0, 2.4384;             !- X,Y,Z Vertex 4 {m}
 
 OS:Surface,
-<<<<<<< HEAD
-  {24385e71-e1ff-4fb6-a488-c866a2880919}, !- Handle
+  {0668e5d1-e627-483e-8225-832c49fe0a68}, !- Handle
   Surface 12,                             !- Name
   RoofCeiling,                            !- Surface Type
   ,                                       !- Construction Name
-  {1b93dc19-0fac-4f8d-890d-aa2ea5827d23}, !- Space Name
+  {e9a40b11-d535-4908-b3f3-66bd9669625b}, !- Space Name
   Surface,                                !- Outside Boundary Condition
-  {c28f27cd-4d73-4069-8877-670c82008545}, !- Outside Boundary Condition Object
-=======
-  {2e47b70f-d17d-4e32-abfc-fe252c925870}, !- Handle
-  Surface 12,                             !- Name
-  RoofCeiling,                            !- Surface Type
-  ,                                       !- Construction Name
-  {fe2305a9-076e-4f1e-b032-3a0582c17329}, !- Space Name
-  Surface,                                !- Outside Boundary Condition
-  {6569f2df-9e38-4f09-b0d4-d6d172e52852}, !- Outside Boundary Condition Object
->>>>>>> 17761b5e
+  {0dd9d632-ac5d-4f81-b1e3-085d082c4f5d}, !- Outside Boundary Condition Object
   NoSun,                                  !- Sun Exposure
   NoWind,                                 !- Wind Exposure
   ,                                       !- View Factor to Ground
@@ -607,23 +389,13 @@
   0, 0, 2.4384;                           !- X,Y,Z Vertex 4 {m}
 
 OS:Surface,
-<<<<<<< HEAD
-  {c28f27cd-4d73-4069-8877-670c82008545}, !- Handle
+  {0dd9d632-ac5d-4f81-b1e3-085d082c4f5d}, !- Handle
   Surface 13,                             !- Name
   Floor,                                  !- Surface Type
   ,                                       !- Construction Name
-  {fa64e008-3a58-49dd-81bb-bc0556a4cd96}, !- Space Name
+  {4934466e-10d3-4aa5-87a0-34ca5917cba8}, !- Space Name
   Surface,                                !- Outside Boundary Condition
-  {24385e71-e1ff-4fb6-a488-c866a2880919}, !- Outside Boundary Condition Object
-=======
-  {6569f2df-9e38-4f09-b0d4-d6d172e52852}, !- Handle
-  Surface 13,                             !- Name
-  Floor,                                  !- Surface Type
-  ,                                       !- Construction Name
-  {cc6e9d40-90ba-46d0-bc8e-b97b284ece8a}, !- Space Name
-  Surface,                                !- Outside Boundary Condition
-  {2e47b70f-d17d-4e32-abfc-fe252c925870}, !- Outside Boundary Condition Object
->>>>>>> 17761b5e
+  {0668e5d1-e627-483e-8225-832c49fe0a68}, !- Outside Boundary Condition Object
   NoSun,                                  !- Sun Exposure
   NoWind,                                 !- Wind Exposure
   ,                                       !- View Factor to Ground
@@ -634,19 +406,11 @@
   0, 0, 0;                                !- X,Y,Z Vertex 4 {m}
 
 OS:Surface,
-<<<<<<< HEAD
-  {dd042058-fc1c-4d05-9742-42390d31c044}, !- Handle
+  {8cf4257c-cbac-4018-8b81-6b87a90da1b6}, !- Handle
   Surface 14,                             !- Name
   RoofCeiling,                            !- Surface Type
   ,                                       !- Construction Name
-  {fa64e008-3a58-49dd-81bb-bc0556a4cd96}, !- Space Name
-=======
-  {c334fa87-6f2a-4187-b7d0-121f6383e83b}, !- Handle
-  Surface 14,                             !- Name
-  RoofCeiling,                            !- Surface Type
-  ,                                       !- Construction Name
-  {cc6e9d40-90ba-46d0-bc8e-b97b284ece8a}, !- Space Name
->>>>>>> 17761b5e
+  {4934466e-10d3-4aa5-87a0-34ca5917cba8}, !- Space Name
   Outdoors,                               !- Outside Boundary Condition
   ,                                       !- Outside Boundary Condition Object
   SunExposed,                             !- Sun Exposure
@@ -659,19 +423,11 @@
   11.129722368505, 0, 0;                  !- X,Y,Z Vertex 4 {m}
 
 OS:Surface,
-<<<<<<< HEAD
-  {42058e89-6307-454e-9c22-8d1d0259c89a}, !- Handle
+  {093010ad-57e6-4cce-b909-b9db49afb2a5}, !- Handle
   Surface 15,                             !- Name
   RoofCeiling,                            !- Surface Type
   ,                                       !- Construction Name
-  {fa64e008-3a58-49dd-81bb-bc0556a4cd96}, !- Space Name
-=======
-  {da491764-5508-42d1-aacc-18038c2ec6d0}, !- Handle
-  Surface 15,                             !- Name
-  RoofCeiling,                            !- Surface Type
-  ,                                       !- Construction Name
-  {cc6e9d40-90ba-46d0-bc8e-b97b284ece8a}, !- Space Name
->>>>>>> 17761b5e
+  {4934466e-10d3-4aa5-87a0-34ca5917cba8}, !- Space Name
   Outdoors,                               !- Outside Boundary Condition
   ,                                       !- Outside Boundary Condition Object
   SunExposed,                             !- Sun Exposure
@@ -684,19 +440,11 @@
   0, 5.56486118425249, 0;                 !- X,Y,Z Vertex 4 {m}
 
 OS:Surface,
-<<<<<<< HEAD
-  {6ebf5a56-95a6-4d42-8dc7-98475a54bacf}, !- Handle
+  {0b5205b4-7a28-47ee-a23b-766ce8f9c3ab}, !- Handle
   Surface 16,                             !- Name
   Wall,                                   !- Surface Type
   ,                                       !- Construction Name
-  {fa64e008-3a58-49dd-81bb-bc0556a4cd96}, !- Space Name
-=======
-  {1628aeff-1c36-40fe-8cdb-d47111bc6366}, !- Handle
-  Surface 16,                             !- Name
-  Wall,                                   !- Surface Type
-  ,                                       !- Construction Name
-  {cc6e9d40-90ba-46d0-bc8e-b97b284ece8a}, !- Space Name
->>>>>>> 17761b5e
+  {4934466e-10d3-4aa5-87a0-34ca5917cba8}, !- Space Name
   Outdoors,                               !- Outside Boundary Condition
   ,                                       !- Outside Boundary Condition Object
   SunExposed,                             !- Sun Exposure
@@ -708,19 +456,11 @@
   0, 0, 0;                                !- X,Y,Z Vertex 3 {m}
 
 OS:Surface,
-<<<<<<< HEAD
-  {b7d9531d-983d-4b35-b66e-d660dd54d7a5}, !- Handle
+  {30d8546c-120c-4b63-9c47-f236a0c58255}, !- Handle
   Surface 17,                             !- Name
   Wall,                                   !- Surface Type
   ,                                       !- Construction Name
-  {fa64e008-3a58-49dd-81bb-bc0556a4cd96}, !- Space Name
-=======
-  {c8bf7bdb-40df-4d5f-9d94-4625998f34e1}, !- Handle
-  Surface 17,                             !- Name
-  Wall,                                   !- Surface Type
-  ,                                       !- Construction Name
-  {cc6e9d40-90ba-46d0-bc8e-b97b284ece8a}, !- Space Name
->>>>>>> 17761b5e
+  {4934466e-10d3-4aa5-87a0-34ca5917cba8}, !- Space Name
   Outdoors,                               !- Outside Boundary Condition
   ,                                       !- Outside Boundary Condition Object
   SunExposed,                             !- Sun Exposure
@@ -732,15 +472,9 @@
   11.129722368505, 5.56486118425249, 0;   !- X,Y,Z Vertex 3 {m}
 
 OS:Space,
-<<<<<<< HEAD
-  {fa64e008-3a58-49dd-81bb-bc0556a4cd96}, !- Handle
+  {4934466e-10d3-4aa5-87a0-34ca5917cba8}, !- Handle
   unfinished attic space,                 !- Name
-  {e5bd243d-b67c-46d2-8fcb-548b01617efc}, !- Space Type Name
-=======
-  {cc6e9d40-90ba-46d0-bc8e-b97b284ece8a}, !- Handle
-  unfinished attic space,                 !- Name
-  {8234aac9-13b7-41bf-b1a4-de2a3594d1ee}, !- Space Type Name
->>>>>>> 17761b5e
+  {b6b5a16b-b615-4ef4-aaaa-2ad88a79eb5a}, !- Space Type Name
   ,                                       !- Default Construction Set Name
   ,                                       !- Default Schedule Set Name
   -0,                                     !- Direction of Relative North {deg}
@@ -748,17 +482,10 @@
   0,                                      !- Y Origin {m}
   4.8768,                                 !- Z Origin {m}
   ,                                       !- Building Story Name
-<<<<<<< HEAD
-  {7aa39b2c-d6bc-4b38-8504-e2c1af9957b0}; !- Thermal Zone Name
+  {6400770b-4764-47d4-a71b-b03c6040d587}; !- Thermal Zone Name
 
 OS:ThermalZone,
-  {7aa39b2c-d6bc-4b38-8504-e2c1af9957b0}, !- Handle
-=======
-  {4fd1c843-c5d9-43da-8a5d-b8c4eeced0fb}; !- Thermal Zone Name
-
-OS:ThermalZone,
-  {4fd1c843-c5d9-43da-8a5d-b8c4eeced0fb}, !- Handle
->>>>>>> 17761b5e
+  {6400770b-4764-47d4-a71b-b03c6040d587}, !- Handle
   unfinished attic zone,                  !- Name
   ,                                       !- Multiplier
   ,                                       !- Ceiling Height {m}
@@ -767,17 +494,10 @@
   ,                                       !- Zone Inside Convection Algorithm
   ,                                       !- Zone Outside Convection Algorithm
   ,                                       !- Zone Conditioning Equipment List Name
-<<<<<<< HEAD
-  {92f3b60b-a282-4016-9f51-df7938c03445}, !- Zone Air Inlet Port List
-  {31111d6c-1aa0-4c14-9c96-4e773f104649}, !- Zone Air Exhaust Port List
-  {51ce4f29-3855-4d1c-869c-34a727edfe3b}, !- Zone Air Node Name
-  {894647e8-662f-4f0c-b106-2006251acfb3}, !- Zone Return Air Port List
-=======
-  {9318ecbb-df42-47ad-add3-e6dac5c73e9b}, !- Zone Air Inlet Port List
-  {9894fb8f-49ed-4095-ab22-c7171e9e5534}, !- Zone Air Exhaust Port List
-  {ba32a7fe-d32d-4b8e-a957-9d5924e6e5d9}, !- Zone Air Node Name
-  {9182e2f0-d280-4a27-9aca-3e7e38b87004}, !- Zone Return Air Port List
->>>>>>> 17761b5e
+  {930f634d-b851-40b6-978e-924fc30b9adb}, !- Zone Air Inlet Port List
+  {d3273e41-373c-4719-a354-a00c1b4a4ee8}, !- Zone Air Exhaust Port List
+  {15d8f0b0-ca94-46ec-a0a0-ac376b97a599}, !- Zone Air Node Name
+  {b8f65d0e-2428-4700-991a-600caaaf5772}, !- Zone Return Air Port List
   ,                                       !- Primary Daylighting Control Name
   ,                                       !- Fraction of Zone Controlled by Primary Daylighting Control
   ,                                       !- Secondary Daylighting Control Name
@@ -788,71 +508,37 @@
   No;                                     !- Use Ideal Air Loads
 
 OS:Node,
-<<<<<<< HEAD
-  {2e107b0a-0883-4d36-9418-2ddb889ae7d0}, !- Handle
+  {020f9170-bdae-441c-a465-f18c540a0697}, !- Handle
   Node 2,                                 !- Name
-  {51ce4f29-3855-4d1c-869c-34a727edfe3b}, !- Inlet Port
+  {15d8f0b0-ca94-46ec-a0a0-ac376b97a599}, !- Inlet Port
   ;                                       !- Outlet Port
 
 OS:Connection,
-  {51ce4f29-3855-4d1c-869c-34a727edfe3b}, !- Handle
-  {c2080f3c-4ae5-4e50-915b-0fc612c25733}, !- Name
-  {7aa39b2c-d6bc-4b38-8504-e2c1af9957b0}, !- Source Object
+  {15d8f0b0-ca94-46ec-a0a0-ac376b97a599}, !- Handle
+  {2981536c-0fca-48c5-805c-b468be81ebb7}, !- Name
+  {6400770b-4764-47d4-a71b-b03c6040d587}, !- Source Object
   11,                                     !- Outlet Port
-  {2e107b0a-0883-4d36-9418-2ddb889ae7d0}, !- Target Object
+  {020f9170-bdae-441c-a465-f18c540a0697}, !- Target Object
   2;                                      !- Inlet Port
 
 OS:PortList,
-  {92f3b60b-a282-4016-9f51-df7938c03445}, !- Handle
-  {ed8fa61d-b4e1-493c-b72b-05d65eecffe2}, !- Name
-  {7aa39b2c-d6bc-4b38-8504-e2c1af9957b0}; !- HVAC Component
+  {930f634d-b851-40b6-978e-924fc30b9adb}, !- Handle
+  {75de15c1-4600-4f4b-8632-bf5c3ee1c803}, !- Name
+  {6400770b-4764-47d4-a71b-b03c6040d587}; !- HVAC Component
 
 OS:PortList,
-  {31111d6c-1aa0-4c14-9c96-4e773f104649}, !- Handle
-  {7dd26b20-7eb9-4482-8630-353769ebe026}, !- Name
-  {7aa39b2c-d6bc-4b38-8504-e2c1af9957b0}; !- HVAC Component
+  {d3273e41-373c-4719-a354-a00c1b4a4ee8}, !- Handle
+  {7790a477-6c78-41fa-8d43-e9d725a78e97}, !- Name
+  {6400770b-4764-47d4-a71b-b03c6040d587}; !- HVAC Component
 
 OS:PortList,
-  {894647e8-662f-4f0c-b106-2006251acfb3}, !- Handle
-  {896aa24f-d98e-4776-8f39-c9c65c5e3826}, !- Name
-  {7aa39b2c-d6bc-4b38-8504-e2c1af9957b0}; !- HVAC Component
+  {b8f65d0e-2428-4700-991a-600caaaf5772}, !- Handle
+  {5af42074-b760-41ba-a28a-7d7e4bf80353}, !- Name
+  {6400770b-4764-47d4-a71b-b03c6040d587}; !- HVAC Component
 
 OS:Sizing:Zone,
-  {e0071c19-825a-49b4-b853-481f3799a4c0}, !- Handle
-  {7aa39b2c-d6bc-4b38-8504-e2c1af9957b0}, !- Zone or ZoneList Name
-=======
-  {9e569167-8e5a-4406-afae-25fbba8c0078}, !- Handle
-  Node 2,                                 !- Name
-  {ba32a7fe-d32d-4b8e-a957-9d5924e6e5d9}, !- Inlet Port
-  ;                                       !- Outlet Port
-
-OS:Connection,
-  {ba32a7fe-d32d-4b8e-a957-9d5924e6e5d9}, !- Handle
-  {cb945a41-1e24-435a-ac26-c787513db487}, !- Name
-  {4fd1c843-c5d9-43da-8a5d-b8c4eeced0fb}, !- Source Object
-  11,                                     !- Outlet Port
-  {9e569167-8e5a-4406-afae-25fbba8c0078}, !- Target Object
-  2;                                      !- Inlet Port
-
-OS:PortList,
-  {9318ecbb-df42-47ad-add3-e6dac5c73e9b}, !- Handle
-  {380555b2-10c4-4c43-9e3d-3cdbc9591679}, !- Name
-  {4fd1c843-c5d9-43da-8a5d-b8c4eeced0fb}; !- HVAC Component
-
-OS:PortList,
-  {9894fb8f-49ed-4095-ab22-c7171e9e5534}, !- Handle
-  {c44fff32-43cb-49f1-bf21-4548c34af9cd}, !- Name
-  {4fd1c843-c5d9-43da-8a5d-b8c4eeced0fb}; !- HVAC Component
-
-OS:PortList,
-  {9182e2f0-d280-4a27-9aca-3e7e38b87004}, !- Handle
-  {d232247f-eb8b-4129-80f6-dcff555a0d15}, !- Name
-  {4fd1c843-c5d9-43da-8a5d-b8c4eeced0fb}; !- HVAC Component
-
-OS:Sizing:Zone,
-  {31f1c0d5-4aab-4418-bc72-7c093656d40d}, !- Handle
-  {4fd1c843-c5d9-43da-8a5d-b8c4eeced0fb}, !- Zone or ZoneList Name
->>>>>>> 17761b5e
+  {0fe002ed-a622-4fb0-a619-c2b4d7549947}, !- Handle
+  {6400770b-4764-47d4-a71b-b03c6040d587}, !- Zone or ZoneList Name
   SupplyAirTemperature,                   !- Zone Cooling Design Supply Air Temperature Input Method
   14,                                     !- Zone Cooling Design Supply Air Temperature {C}
   11.11,                                  !- Zone Cooling Design Supply Air Temperature Difference {deltaC}
@@ -881,21 +567,12 @@
   autosize;                               !- Dedicated Outdoor Air High Setpoint Temperature for Design {C}
 
 OS:ZoneHVAC:EquipmentList,
-<<<<<<< HEAD
-  {53b36c66-67bb-40f2-b136-6cf34651635e}, !- Handle
+  {7b2eac61-61ce-444c-8a73-13da182e98cf}, !- Handle
   Zone HVAC Equipment List 2,             !- Name
-  {7aa39b2c-d6bc-4b38-8504-e2c1af9957b0}; !- Thermal Zone
+  {6400770b-4764-47d4-a71b-b03c6040d587}; !- Thermal Zone
 
 OS:SpaceType,
-  {e5bd243d-b67c-46d2-8fcb-548b01617efc}, !- Handle
-=======
-  {df1ac138-8de2-465a-ac3d-46f89a781d05}, !- Handle
-  Zone HVAC Equipment List 2,             !- Name
-  {4fd1c843-c5d9-43da-8a5d-b8c4eeced0fb}; !- Thermal Zone
-
-OS:SpaceType,
-  {8234aac9-13b7-41bf-b1a4-de2a3594d1ee}, !- Handle
->>>>>>> 17761b5e
+  {b6b5a16b-b615-4ef4-aaaa-2ad88a79eb5a}, !- Handle
   Space Type 2,                           !- Name
   ,                                       !- Default Construction Set Name
   ,                                       !- Default Schedule Set Name
@@ -906,11 +583,7 @@
   unfinished attic;                       !- Standards Space Type
 
 OS:ThermalZone,
-<<<<<<< HEAD
-  {04f437dd-fab9-47c4-a11b-d65aeab5e021}, !- Handle
-=======
-  {534f6a2a-cb3c-4a9b-81ac-bb779254d42d}, !- Handle
->>>>>>> 17761b5e
+  {262cddd9-d358-432d-b22a-4323936908f9}, !- Handle
   finished basement zone,                 !- Name
   ,                                       !- Multiplier
   ,                                       !- Ceiling Height {m}
@@ -919,17 +592,10 @@
   ,                                       !- Zone Inside Convection Algorithm
   ,                                       !- Zone Outside Convection Algorithm
   ,                                       !- Zone Conditioning Equipment List Name
-<<<<<<< HEAD
-  {85a84753-0e2d-4d5c-90da-6409a100b66e}, !- Zone Air Inlet Port List
-  {19d2e5fa-d334-4214-857c-62cadf469729}, !- Zone Air Exhaust Port List
-  {3ed33f2e-3594-42ed-b31c-427b5298edc3}, !- Zone Air Node Name
-  {5b30e79d-4c63-4455-9cb7-87e549267de8}, !- Zone Return Air Port List
-=======
-  {61c2e360-391b-4284-869f-b1015464c78b}, !- Zone Air Inlet Port List
-  {518b64c2-da2f-44bc-a520-f07926c5e6c3}, !- Zone Air Exhaust Port List
-  {97fcfc44-361b-44fe-8c51-11df4e20f692}, !- Zone Air Node Name
-  {825c006f-6518-4610-a57b-1cbf53d6a53b}, !- Zone Return Air Port List
->>>>>>> 17761b5e
+  {01ab608e-710a-468b-887d-64fc9ba72c7b}, !- Zone Air Inlet Port List
+  {5ec34cbe-bb33-4ec1-8864-3600afc9f8ba}, !- Zone Air Exhaust Port List
+  {5e300293-c892-4fcb-994c-9220b6bf983e}, !- Zone Air Node Name
+  {533b1a81-1de2-4234-9895-0206eb4d0daa}, !- Zone Return Air Port List
   ,                                       !- Primary Daylighting Control Name
   ,                                       !- Fraction of Zone Controlled by Primary Daylighting Control
   ,                                       !- Secondary Daylighting Control Name
@@ -940,71 +606,37 @@
   No;                                     !- Use Ideal Air Loads
 
 OS:Node,
-<<<<<<< HEAD
-  {1bb4661f-d155-44c3-ac69-de6e33ae92c3}, !- Handle
+  {cd75643a-d7a8-4421-bd0c-d1bddb90e895}, !- Handle
   Node 3,                                 !- Name
-  {3ed33f2e-3594-42ed-b31c-427b5298edc3}, !- Inlet Port
+  {5e300293-c892-4fcb-994c-9220b6bf983e}, !- Inlet Port
   ;                                       !- Outlet Port
 
 OS:Connection,
-  {3ed33f2e-3594-42ed-b31c-427b5298edc3}, !- Handle
-  {2d88bd30-e13d-4e53-bf01-6d73ae4f1861}, !- Name
-  {04f437dd-fab9-47c4-a11b-d65aeab5e021}, !- Source Object
+  {5e300293-c892-4fcb-994c-9220b6bf983e}, !- Handle
+  {15a1cb63-293e-43e6-a75c-76bd564aabb1}, !- Name
+  {262cddd9-d358-432d-b22a-4323936908f9}, !- Source Object
   11,                                     !- Outlet Port
-  {1bb4661f-d155-44c3-ac69-de6e33ae92c3}, !- Target Object
+  {cd75643a-d7a8-4421-bd0c-d1bddb90e895}, !- Target Object
   2;                                      !- Inlet Port
 
 OS:PortList,
-  {85a84753-0e2d-4d5c-90da-6409a100b66e}, !- Handle
-  {a6dae5df-fd12-4793-9b30-5b833c1a7d7f}, !- Name
-  {04f437dd-fab9-47c4-a11b-d65aeab5e021}; !- HVAC Component
+  {01ab608e-710a-468b-887d-64fc9ba72c7b}, !- Handle
+  {a5549f06-7b37-46f7-a58b-b48d895fe040}, !- Name
+  {262cddd9-d358-432d-b22a-4323936908f9}; !- HVAC Component
 
 OS:PortList,
-  {19d2e5fa-d334-4214-857c-62cadf469729}, !- Handle
-  {bcd44f90-f157-42f2-8918-2e4c81415f2c}, !- Name
-  {04f437dd-fab9-47c4-a11b-d65aeab5e021}; !- HVAC Component
+  {5ec34cbe-bb33-4ec1-8864-3600afc9f8ba}, !- Handle
+  {89bdfc33-11c6-45d5-968e-e7b464ea6fa9}, !- Name
+  {262cddd9-d358-432d-b22a-4323936908f9}; !- HVAC Component
 
 OS:PortList,
-  {5b30e79d-4c63-4455-9cb7-87e549267de8}, !- Handle
-  {cd0f9120-89fe-4691-8d61-3b8d8c1beb7f}, !- Name
-  {04f437dd-fab9-47c4-a11b-d65aeab5e021}; !- HVAC Component
+  {533b1a81-1de2-4234-9895-0206eb4d0daa}, !- Handle
+  {610cbb4d-ddc2-427e-b957-9cdcd3208eca}, !- Name
+  {262cddd9-d358-432d-b22a-4323936908f9}; !- HVAC Component
 
 OS:Sizing:Zone,
-  {0083614e-5890-41b7-8346-ef3e83ece3a2}, !- Handle
-  {04f437dd-fab9-47c4-a11b-d65aeab5e021}, !- Zone or ZoneList Name
-=======
-  {ec168429-6326-4797-8d84-8ede93db86e2}, !- Handle
-  Node 3,                                 !- Name
-  {97fcfc44-361b-44fe-8c51-11df4e20f692}, !- Inlet Port
-  ;                                       !- Outlet Port
-
-OS:Connection,
-  {97fcfc44-361b-44fe-8c51-11df4e20f692}, !- Handle
-  {074b3159-4a8c-4261-baa3-aa714da37ddb}, !- Name
-  {534f6a2a-cb3c-4a9b-81ac-bb779254d42d}, !- Source Object
-  11,                                     !- Outlet Port
-  {ec168429-6326-4797-8d84-8ede93db86e2}, !- Target Object
-  2;                                      !- Inlet Port
-
-OS:PortList,
-  {61c2e360-391b-4284-869f-b1015464c78b}, !- Handle
-  {55b32587-c7df-44f1-b44c-d81a4816e65f}, !- Name
-  {534f6a2a-cb3c-4a9b-81ac-bb779254d42d}; !- HVAC Component
-
-OS:PortList,
-  {518b64c2-da2f-44bc-a520-f07926c5e6c3}, !- Handle
-  {da0332ca-8e4d-4f10-a42d-876f853950ed}, !- Name
-  {534f6a2a-cb3c-4a9b-81ac-bb779254d42d}; !- HVAC Component
-
-OS:PortList,
-  {825c006f-6518-4610-a57b-1cbf53d6a53b}, !- Handle
-  {30bbf7f8-2e31-4890-99f9-6c5cbdb762e4}, !- Name
-  {534f6a2a-cb3c-4a9b-81ac-bb779254d42d}; !- HVAC Component
-
-OS:Sizing:Zone,
-  {ac8ad73f-8d30-486f-b0cb-760ee81d6bad}, !- Handle
-  {534f6a2a-cb3c-4a9b-81ac-bb779254d42d}, !- Zone or ZoneList Name
->>>>>>> 17761b5e
+  {0067ecfd-90dd-4f9f-85be-799e81003168}, !- Handle
+  {262cddd9-d358-432d-b22a-4323936908f9}, !- Zone or ZoneList Name
   SupplyAirTemperature,                   !- Zone Cooling Design Supply Air Temperature Input Method
   14,                                     !- Zone Cooling Design Supply Air Temperature {C}
   11.11,                                  !- Zone Cooling Design Supply Air Temperature Difference {deltaC}
@@ -1033,25 +665,14 @@
   autosize;                               !- Dedicated Outdoor Air High Setpoint Temperature for Design {C}
 
 OS:ZoneHVAC:EquipmentList,
-<<<<<<< HEAD
-  {a9ad8609-4a91-483a-9791-91f4f0b2e5b2}, !- Handle
+  {5bf1a7fd-52d1-4e44-8bea-c3651ab2f5fc}, !- Handle
   Zone HVAC Equipment List 3,             !- Name
-  {04f437dd-fab9-47c4-a11b-d65aeab5e021}; !- Thermal Zone
+  {262cddd9-d358-432d-b22a-4323936908f9}; !- Thermal Zone
 
 OS:Space,
-  {6de9d02b-49a5-462d-b1b5-5d34925b50aa}, !- Handle
+  {dae4e32f-695c-4301-90ca-353e86a3e4de}, !- Handle
   finished basement space,                !- Name
-  {a8dd79ff-379b-45b2-b6ff-2539e1bec049}, !- Space Type Name
-=======
-  {3724543b-9260-4e77-997f-227a93f7e608}, !- Handle
-  Zone HVAC Equipment List 3,             !- Name
-  {534f6a2a-cb3c-4a9b-81ac-bb779254d42d}; !- Thermal Zone
-
-OS:Space,
-  {53473fa3-2296-4344-a2a6-efdc7c644859}, !- Handle
-  finished basement space,                !- Name
-  {cb9875c2-7304-478a-ae5d-5b38ef1d2b2f}, !- Space Type Name
->>>>>>> 17761b5e
+  {8e51cab1-f122-469b-af46-9fe28fdc24eb}, !- Space Type Name
   ,                                       !- Default Construction Set Name
   ,                                       !- Default Schedule Set Name
   -0,                                     !- Direction of Relative North {deg}
@@ -1059,31 +680,17 @@
   0,                                      !- Y Origin {m}
   -2.4384,                                !- Z Origin {m}
   ,                                       !- Building Story Name
-<<<<<<< HEAD
-  {04f437dd-fab9-47c4-a11b-d65aeab5e021}, !- Thermal Zone Name
+  {262cddd9-d358-432d-b22a-4323936908f9}, !- Thermal Zone Name
   ,                                       !- Part of Total Floor Area
   ,                                       !- Design Specification Outdoor Air Object Name
-  {d1a28ee6-c2a8-444b-95cb-8a29737e2ffd}; !- Building Unit Name
-
-OS:Surface,
-  {a8135b57-03f5-4385-858e-518c3c5e607c}, !- Handle
+  {49c1d490-2f2b-4cda-ab04-093c2e751f08}; !- Building Unit Name
+
+OS:Surface,
+  {e3df0dcc-b892-45ff-811f-8658e839327d}, !- Handle
   Surface 18,                             !- Name
   Floor,                                  !- Surface Type
   ,                                       !- Construction Name
-  {6de9d02b-49a5-462d-b1b5-5d34925b50aa}, !- Space Name
-=======
-  {534f6a2a-cb3c-4a9b-81ac-bb779254d42d}, !- Thermal Zone Name
-  ,                                       !- Part of Total Floor Area
-  ,                                       !- Design Specification Outdoor Air Object Name
-  {91078070-fcec-42b2-ac35-d81be1ca6462}; !- Building Unit Name
-
-OS:Surface,
-  {8c86eea3-77a4-48bf-a2f2-88efc657cbb8}, !- Handle
-  Surface 18,                             !- Name
-  Floor,                                  !- Surface Type
-  ,                                       !- Construction Name
-  {53473fa3-2296-4344-a2a6-efdc7c644859}, !- Space Name
->>>>>>> 17761b5e
+  {dae4e32f-695c-4301-90ca-353e86a3e4de}, !- Space Name
   Foundation,                             !- Outside Boundary Condition
   ,                                       !- Outside Boundary Condition Object
   NoSun,                                  !- Sun Exposure
@@ -1096,19 +703,11 @@
   11.129722368505, 0, 0;                  !- X,Y,Z Vertex 4 {m}
 
 OS:Surface,
-<<<<<<< HEAD
-  {f9735e3a-d959-40ef-9780-4ccde88449d9}, !- Handle
+  {81667963-ff0a-4104-88a2-5f8ef24b9e39}, !- Handle
   Surface 19,                             !- Name
   Wall,                                   !- Surface Type
   ,                                       !- Construction Name
-  {6de9d02b-49a5-462d-b1b5-5d34925b50aa}, !- Space Name
-=======
-  {5d6c9aa9-8233-48e9-8b48-6e30b3873118}, !- Handle
-  Surface 19,                             !- Name
-  Wall,                                   !- Surface Type
-  ,                                       !- Construction Name
-  {53473fa3-2296-4344-a2a6-efdc7c644859}, !- Space Name
->>>>>>> 17761b5e
+  {dae4e32f-695c-4301-90ca-353e86a3e4de}, !- Space Name
   Foundation,                             !- Outside Boundary Condition
   ,                                       !- Outside Boundary Condition Object
   NoSun,                                  !- Sun Exposure
@@ -1121,19 +720,11 @@
   0, 0, 2.4384;                           !- X,Y,Z Vertex 4 {m}
 
 OS:Surface,
-<<<<<<< HEAD
-  {9e5ef36b-1ccd-49ab-b677-6bfe315ee943}, !- Handle
+  {1bc1d01f-9fe7-4cfa-a748-d0310ef7cd5a}, !- Handle
   Surface 20,                             !- Name
   Wall,                                   !- Surface Type
   ,                                       !- Construction Name
-  {6de9d02b-49a5-462d-b1b5-5d34925b50aa}, !- Space Name
-=======
-  {b7baa186-c186-4d9c-ac1b-22435c0da7d7}, !- Handle
-  Surface 20,                             !- Name
-  Wall,                                   !- Surface Type
-  ,                                       !- Construction Name
-  {53473fa3-2296-4344-a2a6-efdc7c644859}, !- Space Name
->>>>>>> 17761b5e
+  {dae4e32f-695c-4301-90ca-353e86a3e4de}, !- Space Name
   Foundation,                             !- Outside Boundary Condition
   ,                                       !- Outside Boundary Condition Object
   NoSun,                                  !- Sun Exposure
@@ -1146,19 +737,11 @@
   0, 5.56486118425249, 2.4384;            !- X,Y,Z Vertex 4 {m}
 
 OS:Surface,
-<<<<<<< HEAD
-  {4998df2a-fa45-4617-8711-0cb8f09059bf}, !- Handle
+  {ad9f8862-73ec-47c3-9bb0-162269402020}, !- Handle
   Surface 21,                             !- Name
   Wall,                                   !- Surface Type
   ,                                       !- Construction Name
-  {6de9d02b-49a5-462d-b1b5-5d34925b50aa}, !- Space Name
-=======
-  {d127071c-4b97-4270-91c5-9fe8f1534b9d}, !- Handle
-  Surface 21,                             !- Name
-  Wall,                                   !- Surface Type
-  ,                                       !- Construction Name
-  {53473fa3-2296-4344-a2a6-efdc7c644859}, !- Space Name
->>>>>>> 17761b5e
+  {dae4e32f-695c-4301-90ca-353e86a3e4de}, !- Space Name
   Foundation,                             !- Outside Boundary Condition
   ,                                       !- Outside Boundary Condition Object
   NoSun,                                  !- Sun Exposure
@@ -1171,19 +754,11 @@
   11.129722368505, 5.56486118425249, 2.4384; !- X,Y,Z Vertex 4 {m}
 
 OS:Surface,
-<<<<<<< HEAD
-  {472de4a5-f61a-4753-9ce5-46f1d1ac2fcf}, !- Handle
+  {2611de34-acb0-49d6-806c-6e7fa5518afb}, !- Handle
   Surface 22,                             !- Name
   Wall,                                   !- Surface Type
   ,                                       !- Construction Name
-  {6de9d02b-49a5-462d-b1b5-5d34925b50aa}, !- Space Name
-=======
-  {ffa9e49e-234d-44c6-9747-ffefa036358c}, !- Handle
-  Surface 22,                             !- Name
-  Wall,                                   !- Surface Type
-  ,                                       !- Construction Name
-  {53473fa3-2296-4344-a2a6-efdc7c644859}, !- Space Name
->>>>>>> 17761b5e
+  {dae4e32f-695c-4301-90ca-353e86a3e4de}, !- Space Name
   Foundation,                             !- Outside Boundary Condition
   ,                                       !- Outside Boundary Condition Object
   NoSun,                                  !- Sun Exposure
@@ -1196,23 +771,13 @@
   11.129722368505, 0, 2.4384;             !- X,Y,Z Vertex 4 {m}
 
 OS:Surface,
-<<<<<<< HEAD
-  {7a6d9bc1-37d3-4d8b-b294-2e253d8fa1ab}, !- Handle
+  {3e1f729e-19ae-4a49-bd37-1e2799e802d9}, !- Handle
   Surface 23,                             !- Name
   RoofCeiling,                            !- Surface Type
   ,                                       !- Construction Name
-  {6de9d02b-49a5-462d-b1b5-5d34925b50aa}, !- Space Name
+  {dae4e32f-695c-4301-90ca-353e86a3e4de}, !- Space Name
   Surface,                                !- Outside Boundary Condition
-  {6a5fda30-62e7-49af-91fd-3d59163358a5}, !- Outside Boundary Condition Object
-=======
-  {57d671db-2f00-4520-aa30-81188d3f549c}, !- Handle
-  Surface 23,                             !- Name
-  RoofCeiling,                            !- Surface Type
-  ,                                       !- Construction Name
-  {53473fa3-2296-4344-a2a6-efdc7c644859}, !- Space Name
-  Surface,                                !- Outside Boundary Condition
-  {80da4c49-2468-43a2-b877-e1aa42926ea0}, !- Outside Boundary Condition Object
->>>>>>> 17761b5e
+  {83e35d48-20ab-428d-b992-e910573d7014}, !- Outside Boundary Condition Object
   NoSun,                                  !- Sun Exposure
   NoWind,                                 !- Wind Exposure
   ,                                       !- View Factor to Ground
@@ -1223,11 +788,7 @@
   0, 0, 2.4384;                           !- X,Y,Z Vertex 4 {m}
 
 OS:SpaceType,
-<<<<<<< HEAD
-  {a8dd79ff-379b-45b2-b6ff-2539e1bec049}, !- Handle
-=======
-  {cb9875c2-7304-478a-ae5d-5b38ef1d2b2f}, !- Handle
->>>>>>> 17761b5e
+  {8e51cab1-f122-469b-af46-9fe28fdc24eb}, !- Handle
   Space Type 3,                           !- Name
   ,                                       !- Default Construction Set Name
   ,                                       !- Default Schedule Set Name
@@ -1238,21 +799,13 @@
   finished basement;                      !- Standards Space Type
 
 OS:BuildingUnit,
-<<<<<<< HEAD
-  {d1a28ee6-c2a8-444b-95cb-8a29737e2ffd}, !- Handle
-=======
-  {91078070-fcec-42b2-ac35-d81be1ca6462}, !- Handle
->>>>>>> 17761b5e
+  {49c1d490-2f2b-4cda-ab04-093c2e751f08}, !- Handle
   unit 1,                                 !- Name
   ,                                       !- Rendering Color
   Residential;                            !- Building Unit Type
 
 OS:Building,
-<<<<<<< HEAD
-  {b2ef39a0-1c60-4971-b472-c497dd2c75fc}, !- Handle
-=======
-  {e04acf8c-ded5-4e61-af58-cf3bed870d6d}, !- Handle
->>>>>>> 17761b5e
+  {7d44ac53-b2cb-4936-8dc8-6a77b37de397}, !- Handle
   Building 1,                             !- Name
   ,                                       !- Building Sector Type
   0,                                      !- North Axis {deg}
@@ -1267,13 +820,8 @@
   1;                                      !- Standards Number of Living Units
 
 OS:AdditionalProperties,
-<<<<<<< HEAD
-  {05871e0e-dd90-440d-96e8-418e7bb9b45d}, !- Handle
-  {b2ef39a0-1c60-4971-b472-c497dd2c75fc}, !- Object Name
-=======
-  {9cb49aa5-248f-4b89-bfba-d431e3b755ee}, !- Handle
-  {e04acf8c-ded5-4e61-af58-cf3bed870d6d}, !- Object Name
->>>>>>> 17761b5e
+  {e74889fc-6fc0-49ca-9a77-da94ffddcca4}, !- Handle
+  {7d44ac53-b2cb-4936-8dc8-6a77b37de397}, !- Object Name
   Total Units Represented,                !- Feature Name 1
   Integer,                                !- Feature Data Type 1
   1,                                      !- Feature Value 1
@@ -1282,13 +830,8 @@
   1;                                      !- Feature Value 2
 
 OS:AdditionalProperties,
-<<<<<<< HEAD
-  {484920a3-805a-41c3-a475-ee1779a82b7b}, !- Handle
-  {d1a28ee6-c2a8-444b-95cb-8a29737e2ffd}, !- Object Name
-=======
-  {398aac7a-d0d2-49aa-9611-ee41df263944}, !- Handle
-  {91078070-fcec-42b2-ac35-d81be1ca6462}, !- Object Name
->>>>>>> 17761b5e
+  {4de13046-f101-422b-b889-f3e664d449fa}, !- Handle
+  {49c1d490-2f2b-4cda-ab04-093c2e751f08}, !- Object Name
   NumberOfBedrooms,                       !- Feature Name 1
   Integer,                                !- Feature Data Type 1
   3,                                      !- Feature Value 1
@@ -1297,11 +840,7 @@
   2;                                      !- Feature Value 2
 
 OS:Schedule:Day,
-<<<<<<< HEAD
-  {6856f410-c6bf-4a4e-ad52-2ceefa5f23e4}, !- Handle
-=======
-  {55c1fef1-5d6c-4d0e-b025-0ca8c9ef05aa}, !- Handle
->>>>>>> 17761b5e
+  {03c6c300-9685-476e-8366-671eb51cdc9f}, !- Handle
   Schedule Day 1,                         !- Name
   ,                                       !- Schedule Type Limits Name
   ,                                       !- Interpolate to Timestep
@@ -1310,11 +849,7 @@
   0;                                      !- Value Until Time 1
 
 OS:Schedule:Day,
-<<<<<<< HEAD
-  {ebfeb805-8af3-4768-8f85-0c35fd0cf20d}, !- Handle
-=======
-  {fafc3369-ed0b-4c82-9afe-f8b0aab7d44d}, !- Handle
->>>>>>> 17761b5e
+  {d9b846d8-ec80-4bcc-bec4-7e30966caf5a}, !- Handle
   Schedule Day 2,                         !- Name
   ,                                       !- Schedule Type Limits Name
   ,                                       !- Interpolate to Timestep
