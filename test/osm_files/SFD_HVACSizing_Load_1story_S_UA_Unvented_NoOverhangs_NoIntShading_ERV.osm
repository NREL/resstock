!- NOTE: Auto-generated from /test/osw_files/SFD_HVACSizing_Load_1story_S_UA_Unvented_NoOverhangs_NoIntShading_ERV.osw

OS:Version,
<<<<<<< HEAD
  {931012ff-ead4-4375-a0fa-0827af42a4cd}, !- Handle
  2.9.0;                                  !- Version Identifier

OS:SimulationControl,
  {e0a6f375-644c-4603-ab63-ebe7dfdc56be}, !- Handle
=======
  {542715b9-773c-4dc7-af1e-9dd9378a4b8a}, !- Handle
  2.9.0;                                  !- Version Identifier

OS:SimulationControl,
  {3fd62f66-abaa-4cc6-801a-870e1bcee808}, !- Handle
>>>>>>> 30cb9182
  ,                                       !- Do Zone Sizing Calculation
  ,                                       !- Do System Sizing Calculation
  ,                                       !- Do Plant Sizing Calculation
  No;                                     !- Run Simulation for Sizing Periods

OS:Timestep,
<<<<<<< HEAD
  {53005279-ce53-4a64-98a1-8e6ee5fc297a}, !- Handle
  6;                                      !- Number of Timesteps per Hour

OS:ShadowCalculation,
  {672a12ff-293f-4f32-819f-8cd2707aeacf}, !- Handle
=======
  {9389080b-5016-46dc-b7b2-984b7c9637d0}, !- Handle
  6;                                      !- Number of Timesteps per Hour

OS:ShadowCalculation,
  {e10504fd-6e16-4d2b-8dba-a7361e923a3f}, !- Handle
>>>>>>> 30cb9182
  20,                                     !- Calculation Frequency
  200;                                    !- Maximum Figures in Shadow Overlap Calculations

OS:SurfaceConvectionAlgorithm:Outside,
<<<<<<< HEAD
  {2755d2f5-c981-42c2-8ba9-8fd28747a259}, !- Handle
  DOE-2;                                  !- Algorithm

OS:SurfaceConvectionAlgorithm:Inside,
  {4b71ed7a-f032-4304-bbdb-748956cef1e6}, !- Handle
  TARP;                                   !- Algorithm

OS:ZoneCapacitanceMultiplier:ResearchSpecial,
  {4a447706-9e98-4ef8-9287-ceded08a57c6}, !- Handle
  ,                                       !- Temperature Capacity Multiplier
=======
  {0b2de5f0-7892-4880-851d-f6acdd360b57}, !- Handle
  DOE-2;                                  !- Algorithm

OS:SurfaceConvectionAlgorithm:Inside,
  {93275da3-4b18-496b-a993-d45c5d956756}, !- Handle
  TARP;                                   !- Algorithm

OS:ZoneCapacitanceMultiplier:ResearchSpecial,
  {b6e6bd7a-dfb5-4371-822c-edce1ad0596f}, !- Handle
  3.6,                                    !- Temperature Capacity Multiplier
>>>>>>> 30cb9182
  15,                                     !- Humidity Capacity Multiplier
  ;                                       !- Carbon Dioxide Capacity Multiplier

OS:RunPeriod,
<<<<<<< HEAD
  {81187006-c2fe-4003-a81c-f459f7e0d1dc}, !- Handle
=======
  {855b4275-8156-48a0-b315-75802d16daff}, !- Handle
>>>>>>> 30cb9182
  Run Period 1,                           !- Name
  1,                                      !- Begin Month
  1,                                      !- Begin Day of Month
  12,                                     !- End Month
  31,                                     !- End Day of Month
  ,                                       !- Use Weather File Holidays and Special Days
  ,                                       !- Use Weather File Daylight Saving Period
  ,                                       !- Apply Weekend Holiday Rule
  ,                                       !- Use Weather File Rain Indicators
  ,                                       !- Use Weather File Snow Indicators
  ;                                       !- Number of Times Runperiod to be Repeated

OS:YearDescription,
<<<<<<< HEAD
  {a398c5fc-4f9a-42ea-a925-5c5e74ff6491}, !- Handle
=======
  {07860a15-d024-42d2-9ac5-17f00f96f401}, !- Handle
>>>>>>> 30cb9182
  2007,                                   !- Calendar Year
  ,                                       !- Day of Week for Start Day
  ;                                       !- Is Leap Year

OS:WeatherFile,
<<<<<<< HEAD
  {7a750858-f8da-4aa6-8ea4-c95cc29ddc39}, !- Handle
=======
  {66114261-3ad7-4257-a383-b494a12b65d9}, !- Handle
>>>>>>> 30cb9182
  Denver Intl Ap,                         !- City
  CO,                                     !- State Province Region
  USA,                                    !- Country
  TMY3,                                   !- Data Source
  725650,                                 !- WMO Number
  39.83,                                  !- Latitude {deg}
  -104.65,                                !- Longitude {deg}
  -7,                                     !- Time Zone {hr}
  1650,                                   !- Elevation {m}
  file:../weather/USA_CO_Denver.Intl.AP.725650_TMY3.epw, !- Url
  E23378AA;                               !- Checksum

OS:AdditionalProperties,
<<<<<<< HEAD
  {bcef800a-0c15-4a73-8282-6584aee10376}, !- Handle
  {7a750858-f8da-4aa6-8ea4-c95cc29ddc39}, !- Object Name
=======
  {6d2fc19a-a266-47d6-aaf5-b06205675e67}, !- Handle
  {66114261-3ad7-4257-a383-b494a12b65d9}, !- Object Name
>>>>>>> 30cb9182
  EPWHeaderCity,                          !- Feature Name 1
  String,                                 !- Feature Data Type 1
  Denver Intl Ap,                         !- Feature Value 1
  EPWHeaderState,                         !- Feature Name 2
  String,                                 !- Feature Data Type 2
  CO,                                     !- Feature Value 2
  EPWHeaderCountry,                       !- Feature Name 3
  String,                                 !- Feature Data Type 3
  USA,                                    !- Feature Value 3
  EPWHeaderDataSource,                    !- Feature Name 4
  String,                                 !- Feature Data Type 4
  TMY3,                                   !- Feature Value 4
  EPWHeaderStation,                       !- Feature Name 5
  String,                                 !- Feature Data Type 5
  725650,                                 !- Feature Value 5
  EPWHeaderLatitude,                      !- Feature Name 6
  Double,                                 !- Feature Data Type 6
  39.829999999999998,                     !- Feature Value 6
  EPWHeaderLongitude,                     !- Feature Name 7
  Double,                                 !- Feature Data Type 7
  -104.65000000000001,                    !- Feature Value 7
  EPWHeaderTimezone,                      !- Feature Name 8
  Double,                                 !- Feature Data Type 8
  -7,                                     !- Feature Value 8
  EPWHeaderAltitude,                      !- Feature Name 9
  Double,                                 !- Feature Data Type 9
  5413.3858267716532,                     !- Feature Value 9
  EPWHeaderLocalPressure,                 !- Feature Name 10
  Double,                                 !- Feature Data Type 10
  0.81937567683596546,                    !- Feature Value 10
  EPWHeaderRecordsPerHour,                !- Feature Name 11
  Double,                                 !- Feature Data Type 11
  0,                                      !- Feature Value 11
  EPWDataAnnualAvgDrybulb,                !- Feature Name 12
  Double,                                 !- Feature Data Type 12
  51.575616438356228,                     !- Feature Value 12
  EPWDataAnnualMinDrybulb,                !- Feature Name 13
  Double,                                 !- Feature Data Type 13
  -2.9200000000000017,                    !- Feature Value 13
  EPWDataAnnualMaxDrybulb,                !- Feature Name 14
  Double,                                 !- Feature Data Type 14
  104,                                    !- Feature Value 14
  EPWDataCDD50F,                          !- Feature Name 15
  Double,                                 !- Feature Data Type 15
  3072.2925000000005,                     !- Feature Value 15
  EPWDataCDD65F,                          !- Feature Name 16
  Double,                                 !- Feature Data Type 16
  883.62000000000035,                     !- Feature Value 16
  EPWDataHDD50F,                          !- Feature Name 17
  Double,                                 !- Feature Data Type 17
  2497.1925000000001,                     !- Feature Value 17
  EPWDataHDD65F,                          !- Feature Name 18
  Double,                                 !- Feature Data Type 18
  5783.5200000000013,                     !- Feature Value 18
  EPWDataAnnualAvgWindspeed,              !- Feature Name 19
  Double,                                 !- Feature Data Type 19
  3.9165296803649667,                     !- Feature Value 19
  EPWDataMonthlyAvgDrybulbs,              !- Feature Name 20
  String,                                 !- Feature Data Type 20
  33.4191935483871&#4431.90142857142857&#4443.02620967741937&#4442.48624999999999&#4459.877741935483854&#4473.57574999999997&#4472.07975806451608&#4472.70008064516134&#4466.49200000000006&#4450.079112903225806&#4437.218250000000005&#4434.582177419354835, !- Feature Value 20
  EPWDataGroundMonthlyTemps,              !- Feature Name 21
  String,                                 !- Feature Data Type 21
  44.08306285945173&#4440.89570904991865&#4440.64045432632048&#4442.153016571250646&#4448.225111118704206&#4454.268919273837525&#4459.508577937551024&#4462.82777283423508&#4463.10975667174995&#4460.41014950381947&#4455.304105212311526&#4449.445696474514364, !- Feature Value 21
  EPWDataWSF,                             !- Feature Name 22
  Double,                                 !- Feature Data Type 22
  0.58999999999999997,                    !- Feature Value 22
  EPWDataMonthlyAvgDailyHighDrybulbs,     !- Feature Name 23
  String,                                 !- Feature Data Type 23
  47.41032258064516&#4446.58642857142857&#4455.15032258064517&#4453.708&#4472.80193548387098&#4488.67600000000002&#4486.1858064516129&#4485.87225806451613&#4482.082&#4463.18064516129033&#4448.73400000000001&#4448.87935483870968, !- Feature Value 23
  EPWDataMonthlyAvgDailyLowDrybulbs,      !- Feature Name 24
  String,                                 !- Feature Data Type 24
  19.347741935483874&#4419.856428571428573&#4430.316129032258065&#4431.112&#4447.41612903225806&#4457.901999999999994&#4459.063870967741934&#4460.956774193548384&#4452.352000000000004&#4438.41612903225806&#4427.002000000000002&#4423.02903225806451, !- Feature Value 24
  EPWDesignHeatingDrybulb,                !- Feature Name 25
  Double,                                 !- Feature Data Type 25
  12.02,                                  !- Feature Value 25
  EPWDesignHeatingWindspeed,              !- Feature Name 26
  Double,                                 !- Feature Data Type 26
  2.8062500000000004,                     !- Feature Value 26
  EPWDesignCoolingDrybulb,                !- Feature Name 27
  Double,                                 !- Feature Data Type 27
  91.939999999999998,                     !- Feature Value 27
  EPWDesignCoolingWetbulb,                !- Feature Name 28
  Double,                                 !- Feature Data Type 28
  59.95131430195849,                      !- Feature Value 28
  EPWDesignCoolingHumidityRatio,          !- Feature Name 29
  Double,                                 !- Feature Data Type 29
  0.0059161086834698092,                  !- Feature Value 29
  EPWDesignCoolingWindspeed,              !- Feature Name 30
  Double,                                 !- Feature Data Type 30
  3.7999999999999989,                     !- Feature Value 30
  EPWDesignDailyTemperatureRange,         !- Feature Name 31
  Double,                                 !- Feature Data Type 31
  24.915483870967748,                     !- Feature Value 31
  EPWDesignDehumidDrybulb,                !- Feature Name 32
  Double,                                 !- Feature Data Type 32
  67.996785714285721,                     !- Feature Value 32
  EPWDesignDehumidHumidityRatio,          !- Feature Name 33
  Double,                                 !- Feature Data Type 33
  0.012133744170488724,                   !- Feature Value 33
  EPWDesignCoolingDirectNormal,           !- Feature Name 34
  Double,                                 !- Feature Data Type 34
  985,                                    !- Feature Value 34
  EPWDesignCoolingDiffuseHorizontal,      !- Feature Name 35
  Double,                                 !- Feature Data Type 35
  84;                                     !- Feature Value 35

OS:Site,
<<<<<<< HEAD
  {8c2209d2-95ba-4e82-bd5f-e40cabe2300b}, !- Handle
=======
  {bfed553a-78be-4063-bee4-b50ff75d1492}, !- Handle
>>>>>>> 30cb9182
  Denver Intl Ap_CO_USA,                  !- Name
  39.83,                                  !- Latitude {deg}
  -104.65,                                !- Longitude {deg}
  -7,                                     !- Time Zone {hr}
  1650,                                   !- Elevation {m}
  ;                                       !- Terrain

OS:ClimateZones,
<<<<<<< HEAD
  {1b4e5d76-8c10-41c7-823b-926617387b57}, !- Handle
=======
  {fc85d6f5-e569-45ed-885b-e4f8546eec8a}, !- Handle
>>>>>>> 30cb9182
  ,                                       !- Active Institution
  ,                                       !- Active Year
  ,                                       !- Climate Zone Institution Name 1
  ,                                       !- Climate Zone Document Name 1
  ,                                       !- Climate Zone Document Year 1
  ,                                       !- Climate Zone Value 1
  Building America,                       !- Climate Zone Institution Name 2
  ,                                       !- Climate Zone Document Name 2
  0,                                      !- Climate Zone Document Year 2
  Cold;                                   !- Climate Zone Value 2

OS:Site:WaterMainsTemperature,
<<<<<<< HEAD
  {ba400954-2091-4d52-8f43-796be867b42b}, !- Handle
=======
  {b24378c9-40ee-4dd1-9a43-61bd958d368a}, !- Handle
>>>>>>> 30cb9182
  Correlation,                            !- Calculation Method
  ,                                       !- Temperature Schedule Name
  10.8753424657535,                       !- Annual Average Outdoor Air Temperature {C}
  23.1524007936508;                       !- Maximum Difference In Monthly Average Outdoor Air Temperatures {deltaC}

OS:RunPeriodControl:DaylightSavingTime,
<<<<<<< HEAD
  {d70b8c14-fc12-4199-b766-d2e2584fe12d}, !- Handle
=======
  {b6f41aeb-a0e8-4e71-9517-6d79086ba8d6}, !- Handle
>>>>>>> 30cb9182
  4/7,                                    !- Start Date
  10/26;                                  !- End Date

OS:Site:GroundTemperature:Deep,
<<<<<<< HEAD
  {494e4d17-1e77-403c-91cb-ba132e2122ea}, !- Handle
=======
  {d72702b6-b23b-4195-8232-c09ba479f840}, !- Handle
>>>>>>> 30cb9182
  10.8753424657535,                       !- January Deep Ground Temperature {C}
  10.8753424657535,                       !- February Deep Ground Temperature {C}
  10.8753424657535,                       !- March Deep Ground Temperature {C}
  10.8753424657535,                       !- April Deep Ground Temperature {C}
  10.8753424657535,                       !- May Deep Ground Temperature {C}
  10.8753424657535,                       !- June Deep Ground Temperature {C}
  10.8753424657535,                       !- July Deep Ground Temperature {C}
  10.8753424657535,                       !- August Deep Ground Temperature {C}
  10.8753424657535,                       !- September Deep Ground Temperature {C}
  10.8753424657535,                       !- October Deep Ground Temperature {C}
  10.8753424657535,                       !- November Deep Ground Temperature {C}
  10.8753424657535;                       !- December Deep Ground Temperature {C}

OS:Building,
<<<<<<< HEAD
  {7d7edc60-53f5-4492-a0db-17424ae38664}, !- Handle
=======
  {96bc07d1-f495-47ed-ac17-067353a9faa4}, !- Handle
>>>>>>> 30cb9182
  Building 1,                             !- Name
  ,                                       !- Building Sector Type
  ,                                       !- North Axis {deg}
  ,                                       !- Nominal Floor to Floor Height {m}
  ,                                       !- Space Type Name
  ,                                       !- Default Construction Set Name
  ,                                       !- Default Schedule Set Name
  1,                                      !- Standards Number of Stories
  1,                                      !- Standards Number of Above Ground Stories
  ,                                       !- Standards Template
  singlefamilydetached,                   !- Standards Building Type
  1;                                      !- Standards Number of Living Units

OS:AdditionalProperties,
<<<<<<< HEAD
  {50f10147-0075-4629-a7c7-82b221613a1b}, !- Handle
  {7d7edc60-53f5-4492-a0db-17424ae38664}, !- Object Name
=======
  {275d230e-8446-411c-815b-cc6adf6fc486}, !- Handle
  {96bc07d1-f495-47ed-ac17-067353a9faa4}, !- Object Name
>>>>>>> 30cb9182
  Total Units Represented,                !- Feature Name 1
  Integer,                                !- Feature Data Type 1
  1,                                      !- Feature Value 1
  Total Units Modeled,                    !- Feature Name 2
  Integer,                                !- Feature Data Type 2
  1;                                      !- Feature Value 2

OS:ThermalZone,
<<<<<<< HEAD
  {e4e9e95a-8e85-43a3-a276-e952184e3ca0}, !- Handle
=======
  {aee5348c-55e9-47e5-a5af-b666cd59c027}, !- Handle
>>>>>>> 30cb9182
  living zone,                            !- Name
  ,                                       !- Multiplier
  ,                                       !- Ceiling Height {m}
  ,                                       !- Volume {m3}
  ,                                       !- Floor Area {m2}
  ,                                       !- Zone Inside Convection Algorithm
  ,                                       !- Zone Outside Convection Algorithm
  ,                                       !- Zone Conditioning Equipment List Name
<<<<<<< HEAD
  {a1d0d87c-e971-4487-a0e9-572c14cc3fd9}, !- Zone Air Inlet Port List
  {8177aacf-1ea2-4627-85c5-4d227911a1fe}, !- Zone Air Exhaust Port List
  {ea553d8b-369e-4118-8af2-3bf6fde7d7b7}, !- Zone Air Node Name
  {638edc63-3aab-4d31-8778-1a5c42806064}, !- Zone Return Air Port List
=======
  {84722bea-861b-4130-8819-6552be2bbc0b}, !- Zone Air Inlet Port List
  {981b35a3-d6c0-455c-98ec-ec41c0136458}, !- Zone Air Exhaust Port List
  {fe99d33c-7ad1-4f22-afac-f97998f5c37c}, !- Zone Air Node Name
  {402c06b0-32f9-4a6b-95ea-e4582d117ecb}, !- Zone Return Air Port List
>>>>>>> 30cb9182
  ,                                       !- Primary Daylighting Control Name
  ,                                       !- Fraction of Zone Controlled by Primary Daylighting Control
  ,                                       !- Secondary Daylighting Control Name
  ,                                       !- Fraction of Zone Controlled by Secondary Daylighting Control
  ,                                       !- Illuminance Map Name
  ,                                       !- Group Rendering Name
  ,                                       !- Thermostat Name
  No;                                     !- Use Ideal Air Loads

OS:Node,
<<<<<<< HEAD
  {a7bad51d-e482-449f-a9a7-daf3025ba733}, !- Handle
  Node 1,                                 !- Name
  {ea553d8b-369e-4118-8af2-3bf6fde7d7b7}, !- Inlet Port
  ;                                       !- Outlet Port

OS:Connection,
  {ea553d8b-369e-4118-8af2-3bf6fde7d7b7}, !- Handle
  {7fc3cb2a-5181-482f-8382-0a6c2669612e}, !- Name
  {e4e9e95a-8e85-43a3-a276-e952184e3ca0}, !- Source Object
  11,                                     !- Outlet Port
  {a7bad51d-e482-449f-a9a7-daf3025ba733}, !- Target Object
  2;                                      !- Inlet Port

OS:PortList,
  {a1d0d87c-e971-4487-a0e9-572c14cc3fd9}, !- Handle
  {32d7771b-832a-41b8-9b54-3cf6d331227c}, !- Name
  {e4e9e95a-8e85-43a3-a276-e952184e3ca0}, !- HVAC Component
  {f1be6813-1ba6-41d7-b86e-a2d318c06c10}; !- Port 1

OS:PortList,
  {8177aacf-1ea2-4627-85c5-4d227911a1fe}, !- Handle
  {74a10a34-2cb5-4f29-a358-f9a6845544db}, !- Name
  {e4e9e95a-8e85-43a3-a276-e952184e3ca0}, !- HVAC Component
  {fb3ae687-c13f-4a74-aea4-4f06ec0f04e4}; !- Port 1

OS:PortList,
  {638edc63-3aab-4d31-8778-1a5c42806064}, !- Handle
  {8a2a672a-4729-47bb-b0aa-a296bcb39a13}, !- Name
  {e4e9e95a-8e85-43a3-a276-e952184e3ca0}; !- HVAC Component

OS:Sizing:Zone,
  {b8ec6fbb-9235-48bc-b4d6-86a4454f36d2}, !- Handle
  {e4e9e95a-8e85-43a3-a276-e952184e3ca0}, !- Zone or ZoneList Name
=======
  {c2fb8162-4daa-4bca-953f-2406ff428be4}, !- Handle
  Node 1,                                 !- Name
  {fe99d33c-7ad1-4f22-afac-f97998f5c37c}, !- Inlet Port
  ;                                       !- Outlet Port

OS:Connection,
  {fe99d33c-7ad1-4f22-afac-f97998f5c37c}, !- Handle
  {fdea80f3-d72b-430a-9931-dd9c634dca8e}, !- Name
  {aee5348c-55e9-47e5-a5af-b666cd59c027}, !- Source Object
  11,                                     !- Outlet Port
  {c2fb8162-4daa-4bca-953f-2406ff428be4}, !- Target Object
  2;                                      !- Inlet Port

OS:PortList,
  {84722bea-861b-4130-8819-6552be2bbc0b}, !- Handle
  {283860ed-c2eb-4e2c-a34d-057248ade8eb}, !- Name
  {aee5348c-55e9-47e5-a5af-b666cd59c027}; !- HVAC Component

OS:PortList,
  {981b35a3-d6c0-455c-98ec-ec41c0136458}, !- Handle
  {afaa32b7-d540-470b-a696-d93c68ccb730}, !- Name
  {aee5348c-55e9-47e5-a5af-b666cd59c027}; !- HVAC Component

OS:PortList,
  {402c06b0-32f9-4a6b-95ea-e4582d117ecb}, !- Handle
  {8b183967-4998-4eaf-83eb-5ad1a4237f79}, !- Name
  {aee5348c-55e9-47e5-a5af-b666cd59c027}; !- HVAC Component

OS:Sizing:Zone,
  {1c814378-781a-4fc1-bb96-65c63815e710}, !- Handle
  {aee5348c-55e9-47e5-a5af-b666cd59c027}, !- Zone or ZoneList Name
>>>>>>> 30cb9182
  SupplyAirTemperature,                   !- Zone Cooling Design Supply Air Temperature Input Method
  14,                                     !- Zone Cooling Design Supply Air Temperature {C}
  11.11,                                  !- Zone Cooling Design Supply Air Temperature Difference {deltaC}
  SupplyAirTemperature,                   !- Zone Heating Design Supply Air Temperature Input Method
  40,                                     !- Zone Heating Design Supply Air Temperature {C}
  11.11,                                  !- Zone Heating Design Supply Air Temperature Difference {deltaC}
  0.0085,                                 !- Zone Cooling Design Supply Air Humidity Ratio {kg-H2O/kg-air}
  0.008,                                  !- Zone Heating Design Supply Air Humidity Ratio {kg-H2O/kg-air}
  ,                                       !- Zone Heating Sizing Factor
  ,                                       !- Zone Cooling Sizing Factor
  DesignDay,                              !- Cooling Design Air Flow Method
  ,                                       !- Cooling Design Air Flow Rate {m3/s}
  ,                                       !- Cooling Minimum Air Flow per Zone Floor Area {m3/s-m2}
  ,                                       !- Cooling Minimum Air Flow {m3/s}
  ,                                       !- Cooling Minimum Air Flow Fraction
  DesignDay,                              !- Heating Design Air Flow Method
  ,                                       !- Heating Design Air Flow Rate {m3/s}
  ,                                       !- Heating Maximum Air Flow per Zone Floor Area {m3/s-m2}
  ,                                       !- Heating Maximum Air Flow {m3/s}
  ,                                       !- Heating Maximum Air Flow Fraction
  ,                                       !- Design Zone Air Distribution Effectiveness in Cooling Mode
  ,                                       !- Design Zone Air Distribution Effectiveness in Heating Mode
  No,                                     !- Account for Dedicated Outdoor Air System
  NeutralSupplyAir,                       !- Dedicated Outdoor Air System Control Strategy
  autosize,                               !- Dedicated Outdoor Air Low Setpoint Temperature for Design {C}
  autosize;                               !- Dedicated Outdoor Air High Setpoint Temperature for Design {C}

OS:ZoneHVAC:EquipmentList,
<<<<<<< HEAD
  {d13affb6-ffea-4dd3-b698-5008050e00a8}, !- Handle
  Zone HVAC Equipment List 1,             !- Name
  {e4e9e95a-8e85-43a3-a276-e952184e3ca0}, !- Thermal Zone
  SequentialLoad,                         !- Load Distribution Scheme
  {372a1e2e-ade8-49b9-9ca9-901ae7c0e860}, !- Zone Equipment 1
  1,                                      !- Zone Equipment Cooling Sequence 1
  1,                                      !- Zone Equipment Heating or No-Load Sequence 1
  ,                                       !- Zone Equipment Sequential Cooling Fraction Schedule Name 1
  ;                                       !- Zone Equipment Sequential Heating Fraction Schedule Name 1

OS:Space,
  {af036784-f315-4029-aaf9-78d7d5fb0958}, !- Handle
  living space,                           !- Name
  {d0f55b50-10cb-4a45-9551-c1c39221a629}, !- Space Type Name
=======
  {3be30564-5ba5-42bb-89a4-2de98fd1fa40}, !- Handle
  Zone HVAC Equipment List 1,             !- Name
  {aee5348c-55e9-47e5-a5af-b666cd59c027}; !- Thermal Zone

OS:Space,
  {9abab6ce-12ed-4a73-a3dc-9ddd9fdc1eca}, !- Handle
  living space,                           !- Name
  {6b3f747c-c03d-49e8-bb9e-0bdb6bf293e5}, !- Space Type Name
>>>>>>> 30cb9182
  ,                                       !- Default Construction Set Name
  ,                                       !- Default Schedule Set Name
  -0,                                     !- Direction of Relative North {deg}
  0,                                      !- X Origin {m}
  0,                                      !- Y Origin {m}
  0,                                      !- Z Origin {m}
  ,                                       !- Building Story Name
<<<<<<< HEAD
  {e4e9e95a-8e85-43a3-a276-e952184e3ca0}, !- Thermal Zone Name
  ,                                       !- Part of Total Floor Area
  ,                                       !- Design Specification Outdoor Air Object Name
  {c1152e48-9f74-4894-a588-6c12aad26984}; !- Building Unit Name

OS:Surface,
  {e8bd4cc5-983a-4a5e-a4ee-31611bbc5984}, !- Handle
  Surface 1,                              !- Name
  Floor,                                  !- Surface Type
  {1ac27a49-6e63-43ce-a3b3-0512351de64e}, !- Construction Name
  {af036784-f315-4029-aaf9-78d7d5fb0958}, !- Space Name
  Foundation,                             !- Outside Boundary Condition
  {ec284504-e28a-42c0-91ec-88e5b425dd9d}, !- Outside Boundary Condition Object
=======
  {aee5348c-55e9-47e5-a5af-b666cd59c027}, !- Thermal Zone Name
  ,                                       !- Part of Total Floor Area
  ,                                       !- Design Specification Outdoor Air Object Name
  {b33b3902-ab56-4e7d-834d-be836c98a2a6}; !- Building Unit Name

OS:Surface,
  {6f0d08eb-8dc9-4965-b187-ab7e626477b8}, !- Handle
  Surface 1,                              !- Name
  Floor,                                  !- Surface Type
  ,                                       !- Construction Name
  {9abab6ce-12ed-4a73-a3dc-9ddd9fdc1eca}, !- Space Name
  Foundation,                             !- Outside Boundary Condition
  ,                                       !- Outside Boundary Condition Object
>>>>>>> 30cb9182
  NoSun,                                  !- Sun Exposure
  NoWind,                                 !- Wind Exposure
  ,                                       !- View Factor to Ground
  ,                                       !- Number of Vertices
  0, 0, 0,                                !- X,Y,Z Vertex 1 {m}
  0, 10.7471427258245, 0,                 !- X,Y,Z Vertex 2 {m}
  17.2888817744574, 10.7471427258245, 0,  !- X,Y,Z Vertex 3 {m}
  17.2888817744574, 0, 0;                 !- X,Y,Z Vertex 4 {m}

OS:Surface,
<<<<<<< HEAD
  {ef371119-41f1-451e-b05b-f3798bc812df}, !- Handle
  Surface 2,                              !- Name
  Wall,                                   !- Surface Type
  {914dede3-100a-4a7d-800c-84eeaa4b0b03}, !- Construction Name
  {af036784-f315-4029-aaf9-78d7d5fb0958}, !- Space Name
=======
  {df6a6c63-908f-4639-bfbb-8abc8b265142}, !- Handle
  Surface 2,                              !- Name
  Wall,                                   !- Surface Type
  ,                                       !- Construction Name
  {9abab6ce-12ed-4a73-a3dc-9ddd9fdc1eca}, !- Space Name
>>>>>>> 30cb9182
  Outdoors,                               !- Outside Boundary Condition
  ,                                       !- Outside Boundary Condition Object
  SunExposed,                             !- Sun Exposure
  WindExposed,                            !- Wind Exposure
  ,                                       !- View Factor to Ground
  ,                                       !- Number of Vertices
  0, 10.7471427258245, 2.4384,            !- X,Y,Z Vertex 1 {m}
  0, 10.7471427258245, 0,                 !- X,Y,Z Vertex 2 {m}
  0, 0, 0,                                !- X,Y,Z Vertex 3 {m}
  0, 0, 2.4384;                           !- X,Y,Z Vertex 4 {m}

OS:Surface,
<<<<<<< HEAD
  {944603ef-fffa-4c0e-b969-c927b2f1e461}, !- Handle
  Surface 3,                              !- Name
  Wall,                                   !- Surface Type
  {914dede3-100a-4a7d-800c-84eeaa4b0b03}, !- Construction Name
  {af036784-f315-4029-aaf9-78d7d5fb0958}, !- Space Name
=======
  {12f0a404-d2d3-4b9f-b440-757f79f26dc8}, !- Handle
  Surface 3,                              !- Name
  Wall,                                   !- Surface Type
  ,                                       !- Construction Name
  {9abab6ce-12ed-4a73-a3dc-9ddd9fdc1eca}, !- Space Name
>>>>>>> 30cb9182
  Outdoors,                               !- Outside Boundary Condition
  ,                                       !- Outside Boundary Condition Object
  SunExposed,                             !- Sun Exposure
  WindExposed,                            !- Wind Exposure
  ,                                       !- View Factor to Ground
  ,                                       !- Number of Vertices
  17.2888817744574, 10.7471427258245, 2.4384, !- X,Y,Z Vertex 1 {m}
  17.2888817744574, 10.7471427258245, 0,  !- X,Y,Z Vertex 2 {m}
  0, 10.7471427258245, 0,                 !- X,Y,Z Vertex 3 {m}
  0, 10.7471427258245, 2.4384;            !- X,Y,Z Vertex 4 {m}

OS:Surface,
<<<<<<< HEAD
  {e8a09165-d9ea-4bd1-96d5-fff22f3f432f}, !- Handle
  Surface 4,                              !- Name
  Wall,                                   !- Surface Type
  {914dede3-100a-4a7d-800c-84eeaa4b0b03}, !- Construction Name
  {af036784-f315-4029-aaf9-78d7d5fb0958}, !- Space Name
=======
  {25847579-310a-4cd9-8d2f-b8821e57c33d}, !- Handle
  Surface 4,                              !- Name
  Wall,                                   !- Surface Type
  ,                                       !- Construction Name
  {9abab6ce-12ed-4a73-a3dc-9ddd9fdc1eca}, !- Space Name
>>>>>>> 30cb9182
  Outdoors,                               !- Outside Boundary Condition
  ,                                       !- Outside Boundary Condition Object
  SunExposed,                             !- Sun Exposure
  WindExposed,                            !- Wind Exposure
  ,                                       !- View Factor to Ground
  ,                                       !- Number of Vertices
  17.2888817744574, 0, 2.4384,            !- X,Y,Z Vertex 1 {m}
  17.2888817744574, 0, 0,                 !- X,Y,Z Vertex 2 {m}
  17.2888817744574, 10.7471427258245, 0,  !- X,Y,Z Vertex 3 {m}
  17.2888817744574, 10.7471427258245, 2.4384; !- X,Y,Z Vertex 4 {m}

OS:Surface,
<<<<<<< HEAD
  {9266e3e2-de46-4e94-882e-0ee46c563ee0}, !- Handle
  Surface 5,                              !- Name
  Wall,                                   !- Surface Type
  {914dede3-100a-4a7d-800c-84eeaa4b0b03}, !- Construction Name
  {af036784-f315-4029-aaf9-78d7d5fb0958}, !- Space Name
=======
  {8c531e83-dd7b-44ba-aeef-ceffc0cd8cc3}, !- Handle
  Surface 5,                              !- Name
  Wall,                                   !- Surface Type
  ,                                       !- Construction Name
  {9abab6ce-12ed-4a73-a3dc-9ddd9fdc1eca}, !- Space Name
>>>>>>> 30cb9182
  Outdoors,                               !- Outside Boundary Condition
  ,                                       !- Outside Boundary Condition Object
  SunExposed,                             !- Sun Exposure
  WindExposed,                            !- Wind Exposure
  ,                                       !- View Factor to Ground
  ,                                       !- Number of Vertices
  0, 0, 2.4384,                           !- X,Y,Z Vertex 1 {m}
  0, 0, 0,                                !- X,Y,Z Vertex 2 {m}
  17.2888817744574, 0, 0,                 !- X,Y,Z Vertex 3 {m}
  17.2888817744574, 0, 2.4384;            !- X,Y,Z Vertex 4 {m}

OS:Surface,
<<<<<<< HEAD
  {4da22a6e-b440-4380-b7a0-cb773c38b04a}, !- Handle
  Surface 6,                              !- Name
  RoofCeiling,                            !- Surface Type
  {862f3563-5847-4036-8ba3-4d2729f9caa6}, !- Construction Name
  {af036784-f315-4029-aaf9-78d7d5fb0958}, !- Space Name
  Surface,                                !- Outside Boundary Condition
  {2ed7332b-13ac-401b-8657-7a0637d1672f}, !- Outside Boundary Condition Object
=======
  {68be4d4c-7886-45c5-9d49-271e2e16a9a3}, !- Handle
  Surface 6,                              !- Name
  RoofCeiling,                            !- Surface Type
  ,                                       !- Construction Name
  {9abab6ce-12ed-4a73-a3dc-9ddd9fdc1eca}, !- Space Name
  Surface,                                !- Outside Boundary Condition
  {91f96443-b5b1-45b6-aeab-a8f1ce99cac5}, !- Outside Boundary Condition Object
>>>>>>> 30cb9182
  NoSun,                                  !- Sun Exposure
  NoWind,                                 !- Wind Exposure
  ,                                       !- View Factor to Ground
  ,                                       !- Number of Vertices
  17.2888817744574, 0, 2.4384,            !- X,Y,Z Vertex 1 {m}
  17.2888817744574, 10.7471427258245, 2.4384, !- X,Y,Z Vertex 2 {m}
  0, 10.7471427258245, 2.4384,            !- X,Y,Z Vertex 3 {m}
  0, 0, 2.4384;                           !- X,Y,Z Vertex 4 {m}

OS:SpaceType,
<<<<<<< HEAD
  {d0f55b50-10cb-4a45-9551-c1c39221a629}, !- Handle
=======
  {6b3f747c-c03d-49e8-bb9e-0bdb6bf293e5}, !- Handle
>>>>>>> 30cb9182
  Space Type 1,                           !- Name
  ,                                       !- Default Construction Set Name
  ,                                       !- Default Schedule Set Name
  ,                                       !- Group Rendering Name
  ,                                       !- Design Specification Outdoor Air Object Name
  ,                                       !- Standards Template
  ,                                       !- Standards Building Type
  living;                                 !- Standards Space Type

OS:Surface,
<<<<<<< HEAD
  {2ed7332b-13ac-401b-8657-7a0637d1672f}, !- Handle
  Surface 7,                              !- Name
  Floor,                                  !- Surface Type
  {39daac70-feed-47fe-9fc1-89105cdc25ec}, !- Construction Name
  {8d2e5da0-a014-41b0-adf9-0ec3ca0763c6}, !- Space Name
  Surface,                                !- Outside Boundary Condition
  {4da22a6e-b440-4380-b7a0-cb773c38b04a}, !- Outside Boundary Condition Object
=======
  {91f96443-b5b1-45b6-aeab-a8f1ce99cac5}, !- Handle
  Surface 7,                              !- Name
  Floor,                                  !- Surface Type
  ,                                       !- Construction Name
  {078e5445-090e-4e26-b4df-6d3719fab33b}, !- Space Name
  Surface,                                !- Outside Boundary Condition
  {68be4d4c-7886-45c5-9d49-271e2e16a9a3}, !- Outside Boundary Condition Object
>>>>>>> 30cb9182
  NoSun,                                  !- Sun Exposure
  NoWind,                                 !- Wind Exposure
  ,                                       !- View Factor to Ground
  ,                                       !- Number of Vertices
  0, 10.7471427258245, 0,                 !- X,Y,Z Vertex 1 {m}
  17.2888817744574, 10.7471427258245, 0,  !- X,Y,Z Vertex 2 {m}
  17.2888817744574, 0, 0,                 !- X,Y,Z Vertex 3 {m}
  0, 0, 0;                                !- X,Y,Z Vertex 4 {m}

OS:Surface,
<<<<<<< HEAD
  {09a31253-2055-47f7-896d-1b222e099027}, !- Handle
  Surface 8,                              !- Name
  RoofCeiling,                            !- Surface Type
  {eb6c6e64-22bb-4d16-a7dc-645561863d05}, !- Construction Name
  {8d2e5da0-a014-41b0-adf9-0ec3ca0763c6}, !- Space Name
=======
  {9967c2ce-e501-4e80-bad3-511d6c428785}, !- Handle
  Surface 8,                              !- Name
  RoofCeiling,                            !- Surface Type
  ,                                       !- Construction Name
  {078e5445-090e-4e26-b4df-6d3719fab33b}, !- Space Name
>>>>>>> 30cb9182
  Outdoors,                               !- Outside Boundary Condition
  ,                                       !- Outside Boundary Condition Object
  SunExposed,                             !- Sun Exposure
  WindExposed,                            !- Wind Exposure
  ,                                       !- View Factor to Ground
  ,                                       !- Number of Vertices
  17.2888817744574, 5.37357136291227, 2.68678568145614, !- X,Y,Z Vertex 1 {m}
  0, 5.37357136291227, 2.68678568145614,  !- X,Y,Z Vertex 2 {m}
  0, 0, 0,                                !- X,Y,Z Vertex 3 {m}
  17.2888817744574, 0, 0;                 !- X,Y,Z Vertex 4 {m}

OS:Surface,
<<<<<<< HEAD
  {ce22bb6e-953f-46b9-85a2-32f06869fef1}, !- Handle
  Surface 9,                              !- Name
  RoofCeiling,                            !- Surface Type
  {eb6c6e64-22bb-4d16-a7dc-645561863d05}, !- Construction Name
  {8d2e5da0-a014-41b0-adf9-0ec3ca0763c6}, !- Space Name
=======
  {f12e7ca6-f1ef-4cda-beb1-ce89e046f514}, !- Handle
  Surface 9,                              !- Name
  RoofCeiling,                            !- Surface Type
  ,                                       !- Construction Name
  {078e5445-090e-4e26-b4df-6d3719fab33b}, !- Space Name
>>>>>>> 30cb9182
  Outdoors,                               !- Outside Boundary Condition
  ,                                       !- Outside Boundary Condition Object
  SunExposed,                             !- Sun Exposure
  WindExposed,                            !- Wind Exposure
  ,                                       !- View Factor to Ground
  ,                                       !- Number of Vertices
  0, 5.37357136291227, 2.68678568145614,  !- X,Y,Z Vertex 1 {m}
  17.2888817744574, 5.37357136291227, 2.68678568145614, !- X,Y,Z Vertex 2 {m}
  17.2888817744574, 10.7471427258245, 0,  !- X,Y,Z Vertex 3 {m}
  0, 10.7471427258245, 0;                 !- X,Y,Z Vertex 4 {m}

OS:Surface,
<<<<<<< HEAD
  {e410b5ab-5a34-407c-b884-dd3f01900b29}, !- Handle
  Surface 10,                             !- Name
  Wall,                                   !- Surface Type
  {2fb81aac-9740-4cea-94cf-5211d7e2a2f6}, !- Construction Name
  {8d2e5da0-a014-41b0-adf9-0ec3ca0763c6}, !- Space Name
=======
  {fc77654e-a3fd-4c47-b3d7-0315535d3352}, !- Handle
  Surface 10,                             !- Name
  Wall,                                   !- Surface Type
  ,                                       !- Construction Name
  {078e5445-090e-4e26-b4df-6d3719fab33b}, !- Space Name
>>>>>>> 30cb9182
  Outdoors,                               !- Outside Boundary Condition
  ,                                       !- Outside Boundary Condition Object
  SunExposed,                             !- Sun Exposure
  WindExposed,                            !- Wind Exposure
  ,                                       !- View Factor to Ground
  ,                                       !- Number of Vertices
  0, 5.37357136291227, 2.68678568145614,  !- X,Y,Z Vertex 1 {m}
  0, 10.7471427258245, 0,                 !- X,Y,Z Vertex 2 {m}
  0, 0, 0;                                !- X,Y,Z Vertex 3 {m}

OS:Surface,
<<<<<<< HEAD
  {b73330c8-4634-4ec0-ba77-96a644be8f6b}, !- Handle
  Surface 11,                             !- Name
  Wall,                                   !- Surface Type
  {2fb81aac-9740-4cea-94cf-5211d7e2a2f6}, !- Construction Name
  {8d2e5da0-a014-41b0-adf9-0ec3ca0763c6}, !- Space Name
=======
  {0f44e2e6-16e4-44e4-998b-346f3c43bc63}, !- Handle
  Surface 11,                             !- Name
  Wall,                                   !- Surface Type
  ,                                       !- Construction Name
  {078e5445-090e-4e26-b4df-6d3719fab33b}, !- Space Name
>>>>>>> 30cb9182
  Outdoors,                               !- Outside Boundary Condition
  ,                                       !- Outside Boundary Condition Object
  SunExposed,                             !- Sun Exposure
  WindExposed,                            !- Wind Exposure
  ,                                       !- View Factor to Ground
  ,                                       !- Number of Vertices
  17.2888817744574, 5.37357136291227, 2.68678568145614, !- X,Y,Z Vertex 1 {m}
  17.2888817744574, 0, 0,                 !- X,Y,Z Vertex 2 {m}
  17.2888817744574, 10.7471427258245, 0;  !- X,Y,Z Vertex 3 {m}

OS:Space,
<<<<<<< HEAD
  {8d2e5da0-a014-41b0-adf9-0ec3ca0763c6}, !- Handle
  unfinished attic space,                 !- Name
  {cebf1bef-4e19-45b3-99b3-fcdcb9b371b9}, !- Space Type Name
=======
  {078e5445-090e-4e26-b4df-6d3719fab33b}, !- Handle
  unfinished attic space,                 !- Name
  {e64641c2-33e5-441f-bc2f-391471eebed5}, !- Space Type Name
>>>>>>> 30cb9182
  ,                                       !- Default Construction Set Name
  ,                                       !- Default Schedule Set Name
  -0,                                     !- Direction of Relative North {deg}
  0,                                      !- X Origin {m}
  0,                                      !- Y Origin {m}
  2.4384,                                 !- Z Origin {m}
  ,                                       !- Building Story Name
<<<<<<< HEAD
  {abf62cdb-9ed1-4868-8159-03c4440ead21}; !- Thermal Zone Name

OS:ThermalZone,
  {abf62cdb-9ed1-4868-8159-03c4440ead21}, !- Handle
=======
  {d4e015fa-f3d1-4c10-b906-386cbf75f3db}; !- Thermal Zone Name

OS:ThermalZone,
  {d4e015fa-f3d1-4c10-b906-386cbf75f3db}, !- Handle
>>>>>>> 30cb9182
  unfinished attic zone,                  !- Name
  ,                                       !- Multiplier
  ,                                       !- Ceiling Height {m}
  ,                                       !- Volume {m3}
  ,                                       !- Floor Area {m2}
  ,                                       !- Zone Inside Convection Algorithm
  ,                                       !- Zone Outside Convection Algorithm
  ,                                       !- Zone Conditioning Equipment List Name
<<<<<<< HEAD
  {8bea8763-8e4f-47ee-9985-5e3f8f638a5e}, !- Zone Air Inlet Port List
  {764c2bf6-544c-4a52-b187-b5daf0886d43}, !- Zone Air Exhaust Port List
  {6e389c3d-64cd-4192-ba7a-f69cae4b12a4}, !- Zone Air Node Name
  {34afb60a-ffac-4701-9c2c-e3087237d3bd}, !- Zone Return Air Port List
=======
  {5d7e74d6-2302-4f9a-a4c1-f5d32d6acf6b}, !- Zone Air Inlet Port List
  {5694008e-7df3-447c-8166-33a137e95018}, !- Zone Air Exhaust Port List
  {73b6b521-2abf-46ff-8226-fc0d928d68b6}, !- Zone Air Node Name
  {a6ae6d57-1e2a-4658-827e-a6405fc5b9b7}, !- Zone Return Air Port List
>>>>>>> 30cb9182
  ,                                       !- Primary Daylighting Control Name
  ,                                       !- Fraction of Zone Controlled by Primary Daylighting Control
  ,                                       !- Secondary Daylighting Control Name
  ,                                       !- Fraction of Zone Controlled by Secondary Daylighting Control
  ,                                       !- Illuminance Map Name
  ,                                       !- Group Rendering Name
  ,                                       !- Thermostat Name
  No;                                     !- Use Ideal Air Loads

OS:Node,
<<<<<<< HEAD
  {0854c4e4-6c27-4091-8c7e-ae8c45e5eba0}, !- Handle
  Node 2,                                 !- Name
  {6e389c3d-64cd-4192-ba7a-f69cae4b12a4}, !- Inlet Port
  ;                                       !- Outlet Port

OS:Connection,
  {6e389c3d-64cd-4192-ba7a-f69cae4b12a4}, !- Handle
  {643f59b6-c560-4197-90b6-89d6cc635e18}, !- Name
  {abf62cdb-9ed1-4868-8159-03c4440ead21}, !- Source Object
  11,                                     !- Outlet Port
  {0854c4e4-6c27-4091-8c7e-ae8c45e5eba0}, !- Target Object
  2;                                      !- Inlet Port

OS:PortList,
  {8bea8763-8e4f-47ee-9985-5e3f8f638a5e}, !- Handle
  {375649f1-f581-49da-9ba0-57b2471b5708}, !- Name
  {abf62cdb-9ed1-4868-8159-03c4440ead21}; !- HVAC Component

OS:PortList,
  {764c2bf6-544c-4a52-b187-b5daf0886d43}, !- Handle
  {4e10ca2d-c79f-4d53-b04c-5ffe85cb10ba}, !- Name
  {abf62cdb-9ed1-4868-8159-03c4440ead21}; !- HVAC Component

OS:PortList,
  {34afb60a-ffac-4701-9c2c-e3087237d3bd}, !- Handle
  {c7cf928c-b8b4-4b03-99cb-aab3158f78f1}, !- Name
  {abf62cdb-9ed1-4868-8159-03c4440ead21}; !- HVAC Component

OS:Sizing:Zone,
  {d503ca7a-6d1c-473b-bbfe-e8495621f56d}, !- Handle
  {abf62cdb-9ed1-4868-8159-03c4440ead21}, !- Zone or ZoneList Name
=======
  {947ad9fc-6c4d-4450-b4c8-b9d837107482}, !- Handle
  Node 2,                                 !- Name
  {73b6b521-2abf-46ff-8226-fc0d928d68b6}, !- Inlet Port
  ;                                       !- Outlet Port

OS:Connection,
  {73b6b521-2abf-46ff-8226-fc0d928d68b6}, !- Handle
  {d86807d6-36e1-4b9d-872a-bf832fe3354f}, !- Name
  {d4e015fa-f3d1-4c10-b906-386cbf75f3db}, !- Source Object
  11,                                     !- Outlet Port
  {947ad9fc-6c4d-4450-b4c8-b9d837107482}, !- Target Object
  2;                                      !- Inlet Port

OS:PortList,
  {5d7e74d6-2302-4f9a-a4c1-f5d32d6acf6b}, !- Handle
  {502980f8-8a95-4adf-92b9-7eb71c9e0fc2}, !- Name
  {d4e015fa-f3d1-4c10-b906-386cbf75f3db}; !- HVAC Component

OS:PortList,
  {5694008e-7df3-447c-8166-33a137e95018}, !- Handle
  {e1d284b8-8120-4dee-a600-dbc2d402781d}, !- Name
  {d4e015fa-f3d1-4c10-b906-386cbf75f3db}; !- HVAC Component

OS:PortList,
  {a6ae6d57-1e2a-4658-827e-a6405fc5b9b7}, !- Handle
  {609a1769-ff34-494d-874c-f4161bb8d82c}, !- Name
  {d4e015fa-f3d1-4c10-b906-386cbf75f3db}; !- HVAC Component

OS:Sizing:Zone,
  {c76a5040-fe29-41b2-963d-05698d07cabf}, !- Handle
  {d4e015fa-f3d1-4c10-b906-386cbf75f3db}, !- Zone or ZoneList Name
>>>>>>> 30cb9182
  SupplyAirTemperature,                   !- Zone Cooling Design Supply Air Temperature Input Method
  14,                                     !- Zone Cooling Design Supply Air Temperature {C}
  11.11,                                  !- Zone Cooling Design Supply Air Temperature Difference {deltaC}
  SupplyAirTemperature,                   !- Zone Heating Design Supply Air Temperature Input Method
  40,                                     !- Zone Heating Design Supply Air Temperature {C}
  11.11,                                  !- Zone Heating Design Supply Air Temperature Difference {deltaC}
  0.0085,                                 !- Zone Cooling Design Supply Air Humidity Ratio {kg-H2O/kg-air}
  0.008,                                  !- Zone Heating Design Supply Air Humidity Ratio {kg-H2O/kg-air}
  ,                                       !- Zone Heating Sizing Factor
  ,                                       !- Zone Cooling Sizing Factor
  DesignDay,                              !- Cooling Design Air Flow Method
  ,                                       !- Cooling Design Air Flow Rate {m3/s}
  ,                                       !- Cooling Minimum Air Flow per Zone Floor Area {m3/s-m2}
  ,                                       !- Cooling Minimum Air Flow {m3/s}
  ,                                       !- Cooling Minimum Air Flow Fraction
  DesignDay,                              !- Heating Design Air Flow Method
  ,                                       !- Heating Design Air Flow Rate {m3/s}
  ,                                       !- Heating Maximum Air Flow per Zone Floor Area {m3/s-m2}
  ,                                       !- Heating Maximum Air Flow {m3/s}
  ,                                       !- Heating Maximum Air Flow Fraction
  ,                                       !- Design Zone Air Distribution Effectiveness in Cooling Mode
  ,                                       !- Design Zone Air Distribution Effectiveness in Heating Mode
  No,                                     !- Account for Dedicated Outdoor Air System
  NeutralSupplyAir,                       !- Dedicated Outdoor Air System Control Strategy
  autosize,                               !- Dedicated Outdoor Air Low Setpoint Temperature for Design {C}
  autosize;                               !- Dedicated Outdoor Air High Setpoint Temperature for Design {C}

OS:ZoneHVAC:EquipmentList,
<<<<<<< HEAD
  {b499e732-ade7-4109-90d1-14169f92b1fd}, !- Handle
  Zone HVAC Equipment List 2,             !- Name
  {abf62cdb-9ed1-4868-8159-03c4440ead21}; !- Thermal Zone

OS:SpaceType,
  {cebf1bef-4e19-45b3-99b3-fcdcb9b371b9}, !- Handle
=======
  {91540ae6-519c-4e9f-a85c-638394b44853}, !- Handle
  Zone HVAC Equipment List 2,             !- Name
  {d4e015fa-f3d1-4c10-b906-386cbf75f3db}; !- Thermal Zone

OS:SpaceType,
  {e64641c2-33e5-441f-bc2f-391471eebed5}, !- Handle
>>>>>>> 30cb9182
  Space Type 2,                           !- Name
  ,                                       !- Default Construction Set Name
  ,                                       !- Default Schedule Set Name
  ,                                       !- Group Rendering Name
  ,                                       !- Design Specification Outdoor Air Object Name
  ,                                       !- Standards Template
  ,                                       !- Standards Building Type
  unfinished attic;                       !- Standards Space Type

OS:BuildingUnit,
<<<<<<< HEAD
  {c1152e48-9f74-4894-a588-6c12aad26984}, !- Handle
=======
  {b33b3902-ab56-4e7d-834d-be836c98a2a6}, !- Handle
>>>>>>> 30cb9182
  unit 1,                                 !- Name
  ,                                       !- Rendering Color
  Residential;                            !- Building Unit Type

OS:AdditionalProperties,
<<<<<<< HEAD
  {84e4e19a-9cbd-4591-9c5b-1e1a6dc90505}, !- Handle
  {c1152e48-9f74-4894-a588-6c12aad26984}, !- Object Name
=======
  {feee181b-af53-4afe-9163-bf8988974682}, !- Handle
  {b33b3902-ab56-4e7d-834d-be836c98a2a6}, !- Object Name
>>>>>>> 30cb9182
  NumberOfBedrooms,                       !- Feature Name 1
  Integer,                                !- Feature Data Type 1
  3,                                      !- Feature Value 1
  NumberOfBathrooms,                      !- Feature Name 2
  Double,                                 !- Feature Data Type 2
  2,                                      !- Feature Value 2
  NumberOfOccupants,                      !- Feature Name 3
  Double,                                 !- Feature Data Type 3
  2.6400000000000001;                     !- Feature Value 3

<<<<<<< HEAD
OS:External:File,
  {1f02aa9b-a718-4c9f-92a9-18c520bbdf98}, !- Handle
  8760.csv,                               !- Name
  8760.csv;                               !- File Name

OS:Schedule:File,
  {61ac4904-89fc-49f5-a5f8-e7235544ce7e}, !- Handle
  occupants,                              !- Name
  {91c9062c-5662-4f55-a013-c3225db7ab42}, !- Schedule Type Limits Name
  {1f02aa9b-a718-4c9f-92a9-18c520bbdf98}, !- External File Name
  1,                                      !- Column Number
  1,                                      !- Rows to Skip at Top
  8760,                                   !- Number of Hours of Data
  ,                                       !- Column Separator
  ,                                       !- Interpolate to Timestep
  60;                                     !- Minutes per Item

OS:Schedule:Ruleset,
  {5e28ed12-eadf-4110-93f9-4eee8124cb37}, !- Handle
  Schedule Ruleset 1,                     !- Name
  {c19f6e2b-5b34-4ee3-8374-51d5e61746d4}, !- Schedule Type Limits Name
  {e9b4002d-c616-476a-a8dd-eecd9f7b9ad7}; !- Default Day Schedule Name

OS:Schedule:Day,
  {e9b4002d-c616-476a-a8dd-eecd9f7b9ad7}, !- Handle
  Schedule Day 3,                         !- Name
  {c19f6e2b-5b34-4ee3-8374-51d5e61746d4}, !- Schedule Type Limits Name
  ,                                       !- Interpolate to Timestep
  24,                                     !- Hour 1
  0,                                      !- Minute 1
  112.539290946133;                       !- Value Until Time 1

OS:People:Definition,
  {4c30bf96-0a56-4126-ad4a-e535bd067bf5}, !- Handle
  res occupants|living space,             !- Name
  People,                                 !- Number of People Calculation Method
  2.64,                                   !- Number of People {people}
  ,                                       !- People per Space Floor Area {person/m2}
  ,                                       !- Space Floor Area per Person {m2/person}
  0.319734,                               !- Fraction Radiant
  0.573,                                  !- Sensible Heat Fraction
  0,                                      !- Carbon Dioxide Generation Rate {m3/s-W}
  No,                                     !- Enable ASHRAE 55 Comfort Warnings
  ZoneAveraged;                           !- Mean Radiant Temperature Calculation Type

OS:People,
  {a861a801-3e2b-4296-acd2-6cf2f16eb6f3}, !- Handle
  res occupants|living space,             !- Name
  {4c30bf96-0a56-4126-ad4a-e535bd067bf5}, !- People Definition Name
  {af036784-f315-4029-aaf9-78d7d5fb0958}, !- Space or SpaceType Name
  {61ac4904-89fc-49f5-a5f8-e7235544ce7e}, !- Number of People Schedule Name
  {5e28ed12-eadf-4110-93f9-4eee8124cb37}, !- Activity Level Schedule Name
  ,                                       !- Surface Name/Angle Factor List Name
  ,                                       !- Work Efficiency Schedule Name
  ,                                       !- Clothing Insulation Schedule Name
  ,                                       !- Air Velocity Schedule Name
  1;                                      !- Multiplier

OS:ScheduleTypeLimits,
  {c19f6e2b-5b34-4ee3-8374-51d5e61746d4}, !- Handle
  ActivityLevel,                          !- Name
  0,                                      !- Lower Limit Value
  ,                                       !- Upper Limit Value
  Continuous,                             !- Numeric Type
  ActivityLevel;                          !- Unit Type

OS:ScheduleTypeLimits,
  {91c9062c-5662-4f55-a013-c3225db7ab42}, !- Handle
  Fractional,                             !- Name
  0,                                      !- Lower Limit Value
  1,                                      !- Upper Limit Value
  Continuous;                             !- Numeric Type

OS:ShadingSurfaceGroup,
  {56af806a-82d1-47f5-844a-2f1054dd29c4}, !- Handle
  res neighbors,                          !- Name
  Building;                               !- Shading Surface Type

OS:ShadingSurface,
  {8432c0e7-49c3-48f1-9cda-71eac36de4ce}, !- Handle
  res neighbors left,                     !- Name
  ,                                       !- Construction Name
  {56af806a-82d1-47f5-844a-2f1054dd29c4}, !- Shading Surface Group Name
  ,                                       !- Transmittance Schedule Name
  ,                                       !- Number of Vertices
  -3.048, 0, 0,                           !- X,Y,Z Vertex 1 {m}
  -3.048, 0, 5.12518568145614,            !- X,Y,Z Vertex 2 {m}
  -3.048, 10.7471427258245, 5.12518568145614, !- X,Y,Z Vertex 3 {m}
  -3.048, 10.7471427258245, 0;            !- X,Y,Z Vertex 4 {m}

OS:ShadingSurface,
  {bcd41373-a5e5-4804-92a1-88b28abfbdd3}, !- Handle
  res neighbors right,                    !- Name
  ,                                       !- Construction Name
  {56af806a-82d1-47f5-844a-2f1054dd29c4}, !- Shading Surface Group Name
  ,                                       !- Transmittance Schedule Name
  ,                                       !- Number of Vertices
  20.3368817744574, 10.7471427258245, 0,  !- X,Y,Z Vertex 1 {m}
  20.3368817744574, 10.7471427258245, 5.12518568145614, !- X,Y,Z Vertex 2 {m}
  20.3368817744574, 0, 5.12518568145614,  !- X,Y,Z Vertex 3 {m}
  20.3368817744574, 0, 0;                 !- X,Y,Z Vertex 4 {m}

OS:SubSurface,
  {a51228fd-3c97-4723-a3e9-88d47f2b4806}, !- Handle
  unit 1 - Surface 5 - Door,              !- Name
  Door,                                   !- Sub Surface Type
  {848ff3a8-ba9e-4d57-b813-cb6db81330b6}, !- Construction Name
  {a4dbe64a-22e5-40d2-b281-0febfe7d774f}, !- Surface Name
  ,                                       !- Outside Boundary Condition Object
  ,                                       !- View Factor to Ground
  ,                                       !- Shading Control Name
  ,                                       !- Frame and Divider Name
  ,                                       !- Multiplier
  ,                                       !- Number of Vertices
  0.1524, 0, 2.1336,                      !- X,Y,Z Vertex 1 {m}
  0.1524, 0, 0,                           !- X,Y,Z Vertex 2 {m}
  1.02325714285714, 0, 0,                 !- X,Y,Z Vertex 3 {m}
  1.02325714285714, 0, 2.1336;            !- X,Y,Z Vertex 4 {m}

OS:Surface,
  {a4dbe64a-22e5-40d2-b281-0febfe7d774f}, !- Handle
  Surface 12,                             !- Name
  Wall,                                   !- Surface Type
  {914dede3-100a-4a7d-800c-84eeaa4b0b03}, !- Construction Name
  {af036784-f315-4029-aaf9-78d7d5fb0958}, !- Space Name
  Outdoors,                               !- Outside Boundary Condition
  ,                                       !- Outside Boundary Condition Object
  SunExposed,                             !- Sun Exposure
  WindExposed,                            !- Wind Exposure
  ,                                       !- View Factor to Ground
  ,                                       !- Number of Vertices
  1.04865714285714, 0, 2.4384,            !- X,Y,Z Vertex 1 {m}
  0.127, 0, 2.4384,                       !- X,Y,Z Vertex 2 {m}
  0.126999999999999, 0, 0,                !- X,Y,Z Vertex 3 {m}
  1.04865714285714, 0, 0;                 !- X,Y,Z Vertex 4 {m}

OS:Surface,
  {73ed4203-4b7a-45bf-b915-623812c9785b}, !- Handle
  Surface 13,                             !- Name
  Wall,                                   !- Surface Type
  {914dede3-100a-4a7d-800c-84eeaa4b0b03}, !- Construction Name
  {af036784-f315-4029-aaf9-78d7d5fb0958}, !- Space Name
  Outdoors,                               !- Outside Boundary Condition
  ,                                       !- Outside Boundary Condition Object
  SunExposed,                             !- Sun Exposure
  WindExposed,                            !- Wind Exposure
  ,                                       !- View Factor to Ground
  ,                                       !- Number of Vertices
  0.127, 0, 2.4384,                       !- X,Y,Z Vertex 1 {m}
  0, 0, 2.4384,                           !- X,Y,Z Vertex 2 {m}
  0, 0, 0,                                !- X,Y,Z Vertex 3 {m}
  0.126999999999999, 0, 0;                !- X,Y,Z Vertex 4 {m}

OS:SubSurface,
  {8230ba42-8e45-412a-9792-3279e7feccc6}, !- Handle
  Surface 5 - Window 1,                   !- Name
  FixedWindow,                            !- Sub Surface Type
  {fe4b92a1-6fd9-4356-b9db-504679550c5c}, !- Construction Name
  {9266e3e2-de46-4e94-882e-0ee46c563ee0}, !- Surface Name
  ,                                       !- Outside Boundary Condition Object
  ,                                       !- View Factor to Ground
  ,                                       !- Shading Control Name
  ,                                       !- Frame and Divider Name
  ,                                       !- Multiplier
  ,                                       !- Number of Vertices
  3.38879272590297, 0, 2.1336,            !- X,Y,Z Vertex 1 {m}
  3.38879272590297, 0, 0.963986685415458, !- X,Y,Z Vertex 2 {m}
  4.26622206917719, 0, 0.963986685415458, !- X,Y,Z Vertex 3 {m}
  4.26622206917719, 0, 2.1336;            !- X,Y,Z Vertex 4 {m}

OS:SubSurface,
  {dadede0c-8a2e-4d45-8ec0-71602c4272f0}, !- Handle
  Surface 5 - Window 2,                   !- Name
  FixedWindow,                            !- Sub Surface Type
  {fe4b92a1-6fd9-4356-b9db-504679550c5c}, !- Construction Name
  {9266e3e2-de46-4e94-882e-0ee46c563ee0}, !- Surface Name
  ,                                       !- Outside Boundary Condition Object
  ,                                       !- View Factor to Ground
  ,                                       !- Shading Control Name
  ,                                       !- Frame and Divider Name
  ,                                       !- Multiplier
  ,                                       !- Number of Vertices
  4.32718206917719, 0, 2.1336,            !- X,Y,Z Vertex 1 {m}
  4.32718206917719, 0, 0.963986685415458, !- X,Y,Z Vertex 2 {m}
  5.20461141245142, 0, 0.963986685415458, !- X,Y,Z Vertex 3 {m}
  5.20461141245142, 0, 2.1336;            !- X,Y,Z Vertex 4 {m}

OS:SubSurface,
  {84624162-d76b-4a3c-af80-c9da6b98791b}, !- Handle
  Surface 5 - Window 3,                   !- Name
  FixedWindow,                            !- Sub Surface Type
  {fe4b92a1-6fd9-4356-b9db-504679550c5c}, !- Construction Name
  {9266e3e2-de46-4e94-882e-0ee46c563ee0}, !- Surface Name
  ,                                       !- Outside Boundary Condition Object
  ,                                       !- View Factor to Ground
  ,                                       !- Shading Control Name
  ,                                       !- Frame and Divider Name
  ,                                       !- Multiplier
  ,                                       !- Number of Vertices
  6.63683765222302, 0, 2.1336,            !- X,Y,Z Vertex 1 {m}
  6.63683765222302, 0, 0.963986685415458, !- X,Y,Z Vertex 2 {m}
  7.51426699549724, 0, 0.963986685415458, !- X,Y,Z Vertex 3 {m}
  7.51426699549724, 0, 2.1336;            !- X,Y,Z Vertex 4 {m}

OS:SubSurface,
  {e638ef07-5aaa-4a7c-8f8b-54458ddc740e}, !- Handle
  Surface 5 - Window 4,                   !- Name
  FixedWindow,                            !- Sub Surface Type
  {fe4b92a1-6fd9-4356-b9db-504679550c5c}, !- Construction Name
  {9266e3e2-de46-4e94-882e-0ee46c563ee0}, !- Surface Name
  ,                                       !- Outside Boundary Condition Object
  ,                                       !- View Factor to Ground
  ,                                       !- Shading Control Name
  ,                                       !- Frame and Divider Name
  ,                                       !- Multiplier
  ,                                       !- Number of Vertices
  7.57522699549725, 0, 2.1336,            !- X,Y,Z Vertex 1 {m}
  7.57522699549725, 0, 0.963986685415458, !- X,Y,Z Vertex 2 {m}
  8.45265633877147, 0, 0.963986685415458, !- X,Y,Z Vertex 3 {m}
  8.45265633877147, 0, 2.1336;            !- X,Y,Z Vertex 4 {m}

OS:SubSurface,
  {19bb0ec1-efcd-4292-8797-f2b49bb84c39}, !- Handle
  Surface 5 - Window 5,                   !- Name
  FixedWindow,                            !- Sub Surface Type
  {fe4b92a1-6fd9-4356-b9db-504679550c5c}, !- Construction Name
  {9266e3e2-de46-4e94-882e-0ee46c563ee0}, !- Surface Name
  ,                                       !- Outside Boundary Condition Object
  ,                                       !- View Factor to Ground
  ,                                       !- Shading Control Name
  ,                                       !- Frame and Divider Name
  ,                                       !- Multiplier
  ,                                       !- Number of Vertices
  9.88488257854307, 0, 2.1336,            !- X,Y,Z Vertex 1 {m}
  9.88488257854307, 0, 0.963986685415458, !- X,Y,Z Vertex 2 {m}
  10.7623119218173, 0, 0.963986685415458, !- X,Y,Z Vertex 3 {m}
  10.7623119218173, 0, 2.1336;            !- X,Y,Z Vertex 4 {m}

OS:SubSurface,
  {85c5e9af-e3d4-43cf-bf92-b46219a59406}, !- Handle
  Surface 5 - Window 6,                   !- Name
  FixedWindow,                            !- Sub Surface Type
  {fe4b92a1-6fd9-4356-b9db-504679550c5c}, !- Construction Name
  {9266e3e2-de46-4e94-882e-0ee46c563ee0}, !- Surface Name
  ,                                       !- Outside Boundary Condition Object
  ,                                       !- View Factor to Ground
  ,                                       !- Shading Control Name
  ,                                       !- Frame and Divider Name
  ,                                       !- Multiplier
  ,                                       !- Number of Vertices
  10.8232719218173, 0, 2.1336,            !- X,Y,Z Vertex 1 {m}
  10.8232719218173, 0, 0.963986685415458, !- X,Y,Z Vertex 2 {m}
  11.7007012650915, 0, 0.963986685415458, !- X,Y,Z Vertex 3 {m}
  11.7007012650915, 0, 2.1336;            !- X,Y,Z Vertex 4 {m}

OS:SubSurface,
  {109d6af8-683f-415e-a507-3db53a91c607}, !- Handle
  Surface 5 - Window 7,                   !- Name
  FixedWindow,                            !- Sub Surface Type
  {fe4b92a1-6fd9-4356-b9db-504679550c5c}, !- Construction Name
  {9266e3e2-de46-4e94-882e-0ee46c563ee0}, !- Surface Name
  ,                                       !- Outside Boundary Condition Object
  ,                                       !- View Factor to Ground
  ,                                       !- Shading Control Name
  ,                                       !- Frame and Divider Name
  ,                                       !- Multiplier
  ,                                       !- Number of Vertices
  13.6021221765002, 0, 2.1336,            !- X,Y,Z Vertex 1 {m}
  13.6021221765002, 0, 0.963986685415458, !- X,Y,Z Vertex 2 {m}
  14.4795515197745, 0, 0.963986685415458, !- X,Y,Z Vertex 3 {m}
  14.4795515197745, 0, 2.1336;            !- X,Y,Z Vertex 4 {m}

OS:SubSurface,
  {9f635c33-fd09-4cb1-8ad9-68a4d741740c}, !- Handle
  Surface 3 - Window 1,                   !- Name
  FixedWindow,                            !- Sub Surface Type
  {fe4b92a1-6fd9-4356-b9db-504679550c5c}, !- Construction Name
  {944603ef-fffa-4c0e-b969-c927b2f1e461}, !- Surface Name
  ,                                       !- Outside Boundary Condition Object
  ,                                       !- View Factor to Ground
  ,                                       !- Shading Control Name
  ,                                       !- Frame and Divider Name
  ,                                       !- Multiplier
  ,                                       !- Number of Vertices
  14.76338096336, 10.7471427258245, 2.1336, !- X,Y,Z Vertex 1 {m}
  14.76338096336, 10.7471427258245, 0.931506540122505, !- X,Y,Z Vertex 2 {m}
  13.8615854195659, 10.7471427258245, 0.931506540122505, !- X,Y,Z Vertex 3 {m}
  13.8615854195659, 10.7471427258245, 2.1336; !- X,Y,Z Vertex 4 {m}

OS:SubSurface,
  {bdf3edc2-eac5-4f34-b440-5c8e777305f8}, !- Handle
  Surface 3 - Window 2,                   !- Name
  FixedWindow,                            !- Sub Surface Type
  {fe4b92a1-6fd9-4356-b9db-504679550c5c}, !- Construction Name
  {944603ef-fffa-4c0e-b969-c927b2f1e461}, !- Surface Name
  ,                                       !- Outside Boundary Condition Object
  ,                                       !- View Factor to Ground
  ,                                       !- Shading Control Name
  ,                                       !- Frame and Divider Name
  ,                                       !- Multiplier
  ,                                       !- Number of Vertices
  13.8006254195659, 10.7471427258245, 2.1336, !- X,Y,Z Vertex 1 {m}
  13.8006254195659, 10.7471427258245, 0.931506540122505, !- X,Y,Z Vertex 2 {m}
  12.8988298757719, 10.7471427258245, 0.931506540122505, !- X,Y,Z Vertex 3 {m}
  12.8988298757719, 10.7471427258245, 2.1336; !- X,Y,Z Vertex 4 {m}

OS:SubSurface,
  {b9e4e3d0-292e-444d-bbfd-d8b3d47b968d}, !- Handle
  Surface 3 - Window 3,                   !- Name
  FixedWindow,                            !- Sub Surface Type
  {fe4b92a1-6fd9-4356-b9db-504679550c5c}, !- Construction Name
  {944603ef-fffa-4c0e-b969-c927b2f1e461}, !- Surface Name
  ,                                       !- Outside Boundary Condition Object
  ,                                       !- View Factor to Ground
  ,                                       !- Shading Control Name
  ,                                       !- Frame and Divider Name
  ,                                       !- Multiplier
  ,                                       !- Number of Vertices
  11.3056046084685, 10.7471427258245, 2.1336, !- X,Y,Z Vertex 1 {m}
  11.3056046084685, 10.7471427258245, 0.931506540122505, !- X,Y,Z Vertex 2 {m}
  10.4038090646744, 10.7471427258245, 0.931506540122505, !- X,Y,Z Vertex 3 {m}
  10.4038090646744, 10.7471427258245, 2.1336; !- X,Y,Z Vertex 4 {m}

OS:SubSurface,
  {8f11e5df-bb9b-4ae6-98df-c1dd18990bea}, !- Handle
  Surface 3 - Window 4,                   !- Name
  FixedWindow,                            !- Sub Surface Type
  {fe4b92a1-6fd9-4356-b9db-504679550c5c}, !- Construction Name
  {944603ef-fffa-4c0e-b969-c927b2f1e461}, !- Surface Name
  ,                                       !- Outside Boundary Condition Object
  ,                                       !- View Factor to Ground
  ,                                       !- Shading Control Name
  ,                                       !- Frame and Divider Name
  ,                                       !- Multiplier
  ,                                       !- Number of Vertices
  10.3428490646744, 10.7471427258245, 2.1336, !- X,Y,Z Vertex 1 {m}
  10.3428490646744, 10.7471427258245, 0.931506540122505, !- X,Y,Z Vertex 2 {m}
  9.44105352088037, 10.7471427258245, 0.931506540122505, !- X,Y,Z Vertex 3 {m}
  9.44105352088037, 10.7471427258245, 2.1336; !- X,Y,Z Vertex 4 {m}

OS:SubSurface,
  {36f251fe-6c37-4f4f-993c-e44952914509}, !- Handle
  Surface 3 - Window 5,                   !- Name
  FixedWindow,                            !- Sub Surface Type
  {fe4b92a1-6fd9-4356-b9db-504679550c5c}, !- Construction Name
  {944603ef-fffa-4c0e-b969-c927b2f1e461}, !- Surface Name
  ,                                       !- Outside Boundary Condition Object
  ,                                       !- View Factor to Ground
  ,                                       !- Shading Control Name
  ,                                       !- Frame and Divider Name
  ,                                       !- Multiplier
  ,                                       !- Number of Vertices
  7.84782825357703, 10.7471427258245, 2.1336, !- X,Y,Z Vertex 1 {m}
  7.84782825357703, 10.7471427258245, 0.931506540122505, !- X,Y,Z Vertex 2 {m}
  6.94603270978296, 10.7471427258245, 0.931506540122505, !- X,Y,Z Vertex 3 {m}
  6.94603270978296, 10.7471427258245, 2.1336; !- X,Y,Z Vertex 4 {m}

OS:SubSurface,
  {8061b62a-9af4-4580-8078-1e785e2a7edb}, !- Handle
  Surface 3 - Window 6,                   !- Name
  FixedWindow,                            !- Sub Surface Type
  {fe4b92a1-6fd9-4356-b9db-504679550c5c}, !- Construction Name
  {944603ef-fffa-4c0e-b969-c927b2f1e461}, !- Surface Name
  ,                                       !- Outside Boundary Condition Object
  ,                                       !- View Factor to Ground
  ,                                       !- Shading Control Name
  ,                                       !- Frame and Divider Name
  ,                                       !- Multiplier
  ,                                       !- Number of Vertices
  6.88507270978296, 10.7471427258245, 2.1336, !- X,Y,Z Vertex 1 {m}
  6.88507270978296, 10.7471427258245, 0.931506540122505, !- X,Y,Z Vertex 2 {m}
  5.98327716598889, 10.7471427258245, 0.931506540122505, !- X,Y,Z Vertex 3 {m}
  5.98327716598889, 10.7471427258245, 2.1336; !- X,Y,Z Vertex 4 {m}

OS:SubSurface,
  {a6dfb9ea-271e-4c4f-b913-872580a8d7a7}, !- Handle
  Surface 3 - Window 7,                   !- Name
  FixedWindow,                            !- Sub Surface Type
  {fe4b92a1-6fd9-4356-b9db-504679550c5c}, !- Construction Name
  {944603ef-fffa-4c0e-b969-c927b2f1e461}, !- Surface Name
  ,                                       !- Outside Boundary Condition Object
  ,                                       !- View Factor to Ground
  ,                                       !- Shading Control Name
  ,                                       !- Frame and Divider Name
  ,                                       !- Multiplier
  ,                                       !- Number of Vertices
  3.90867412678852, 10.7471427258245, 2.1336, !- X,Y,Z Vertex 1 {m}
  3.90867412678852, 10.7471427258245, 0.931506540122505, !- X,Y,Z Vertex 2 {m}
  3.00687858299444, 10.7471427258245, 0.931506540122505, !- X,Y,Z Vertex 3 {m}
  3.00687858299444, 10.7471427258245, 2.1336; !- X,Y,Z Vertex 4 {m}

OS:SubSurface,
  {34d816e0-9b71-46f1-b517-78dc027d1388}, !- Handle
  Surface 2 - Window 1,                   !- Name
  FixedWindow,                            !- Sub Surface Type
  {fe4b92a1-6fd9-4356-b9db-504679550c5c}, !- Construction Name
  {ef371119-41f1-451e-b05b-f3798bc812df}, !- Surface Name
  ,                                       !- Outside Boundary Condition Object
  ,                                       !- View Factor to Ground
  ,                                       !- Shading Control Name
  ,                                       !- Frame and Divider Name
  ,                                       !- Multiplier
  ,                                       !- Number of Vertices
  0, 8.93210657300739, 2.1336,            !- X,Y,Z Vertex 1 {m}
  0, 8.93210657300739, 1.01218771832419,  !- X,Y,Z Vertex 2 {m}
  0, 8.09083704436837, 1.01218771832419,  !- X,Y,Z Vertex 3 {m}
  0, 8.09083704436837, 2.1336;            !- X,Y,Z Vertex 4 {m}

OS:SubSurface,
  {a057d7f8-4061-44b2-8a9c-3c7f559b6d0a}, !- Handle
  Surface 2 - Window 2,                   !- Name
  FixedWindow,                            !- Sub Surface Type
  {fe4b92a1-6fd9-4356-b9db-504679550c5c}, !- Construction Name
  {ef371119-41f1-451e-b05b-f3798bc812df}, !- Surface Name
  ,                                       !- Outside Boundary Condition Object
  ,                                       !- View Factor to Ground
  ,                                       !- Shading Control Name
  ,                                       !- Frame and Divider Name
  ,                                       !- Multiplier
  ,                                       !- Number of Vertices
  0, 8.02987704436837, 2.1336,            !- X,Y,Z Vertex 1 {m}
  0, 8.02987704436837, 1.01218771832419,  !- X,Y,Z Vertex 2 {m}
  0, 7.18860751572936, 1.01218771832419,  !- X,Y,Z Vertex 3 {m}
  0, 7.18860751572936, 2.1336;            !- X,Y,Z Vertex 4 {m}

OS:SubSurface,
  {ca5d3063-007d-4fd1-bcc8-1af34b62ae65}, !- Handle
  Surface 2 - Window 3,                   !- Name
  FixedWindow,                            !- Sub Surface Type
  {fe4b92a1-6fd9-4356-b9db-504679550c5c}, !- Construction Name
  {ef371119-41f1-451e-b05b-f3798bc812df}, !- Surface Name
  ,                                       !- Outside Boundary Condition Object
  ,                                       !- View Factor to Ground
  ,                                       !- Shading Control Name
  ,                                       !- Frame and Divider Name
  ,                                       !- Multiplier
  ,                                       !- Number of Vertices
  0, 6.24532089155127, 2.1336,            !- X,Y,Z Vertex 1 {m}
  0, 6.24532089155127, 1.01218771832419,  !- X,Y,Z Vertex 2 {m}
  0, 5.40405136291225, 1.01218771832419,  !- X,Y,Z Vertex 3 {m}
  0, 5.40405136291225, 2.1336;            !- X,Y,Z Vertex 4 {m}

OS:SubSurface,
  {1c9ec011-1ba5-4f71-9786-a07021b2ce0b}, !- Handle
  Surface 2 - Window 4,                   !- Name
  FixedWindow,                            !- Sub Surface Type
  {fe4b92a1-6fd9-4356-b9db-504679550c5c}, !- Construction Name
  {ef371119-41f1-451e-b05b-f3798bc812df}, !- Surface Name
  ,                                       !- Outside Boundary Condition Object
  ,                                       !- View Factor to Ground
  ,                                       !- Shading Control Name
  ,                                       !- Frame and Divider Name
  ,                                       !- Multiplier
  ,                                       !- Number of Vertices
  0, 5.34309136291225, 2.1336,            !- X,Y,Z Vertex 1 {m}
  0, 5.34309136291225, 1.01218771832419,  !- X,Y,Z Vertex 2 {m}
  0, 4.50182183427323, 1.01218771832419,  !- X,Y,Z Vertex 3 {m}
  0, 4.50182183427323, 2.1336;            !- X,Y,Z Vertex 4 {m}

OS:SubSurface,
  {790784ff-e32c-4a74-b306-b4b3373d18d0}, !- Handle
  Surface 2 - Window 5,                   !- Name
  FixedWindow,                            !- Sub Surface Type
  {fe4b92a1-6fd9-4356-b9db-504679550c5c}, !- Construction Name
  {ef371119-41f1-451e-b05b-f3798bc812df}, !- Surface Name
  ,                                       !- Outside Boundary Condition Object
  ,                                       !- View Factor to Ground
  ,                                       !- Shading Control Name
  ,                                       !- Frame and Divider Name
  ,                                       !- Multiplier
  ,                                       !- Number of Vertices
  0, 3.10742044577563, 2.1336,            !- X,Y,Z Vertex 1 {m}
  0, 3.10742044577563, 1.01218771832419,  !- X,Y,Z Vertex 2 {m}
  0, 2.26615091713662, 1.01218771832419,  !- X,Y,Z Vertex 3 {m}
  0, 2.26615091713662, 2.1336;            !- X,Y,Z Vertex 4 {m}

OS:SubSurface,
  {e0bf0ae0-d502-4b85-87b7-b807b01188c0}, !- Handle
  Surface 4 - Window 1,                   !- Name
  FixedWindow,                            !- Sub Surface Type
  {fe4b92a1-6fd9-4356-b9db-504679550c5c}, !- Construction Name
  {e8a09165-d9ea-4bd1-96d5-fff22f3f432f}, !- Surface Name
  ,                                       !- Outside Boundary Condition Object
  ,                                       !- View Factor to Ground
  ,                                       !- Shading Control Name
  ,                                       !- Frame and Divider Name
  ,                                       !- Multiplier
  ,                                       !- Number of Vertices
  17.2888817744574, 1.81503615281711, 2.1336, !- X,Y,Z Vertex 1 {m}
  17.2888817744574, 1.81503615281711, 1.01218771832419, !- X,Y,Z Vertex 2 {m}
  17.2888817744574, 2.65630568145613, 1.01218771832419, !- X,Y,Z Vertex 3 {m}
  17.2888817744574, 2.65630568145613, 2.1336; !- X,Y,Z Vertex 4 {m}

OS:SubSurface,
  {294ff0b0-bd33-4a81-b846-c36084121199}, !- Handle
  Surface 4 - Window 2,                   !- Name
  FixedWindow,                            !- Sub Surface Type
  {fe4b92a1-6fd9-4356-b9db-504679550c5c}, !- Construction Name
  {e8a09165-d9ea-4bd1-96d5-fff22f3f432f}, !- Surface Name
  ,                                       !- Outside Boundary Condition Object
  ,                                       !- View Factor to Ground
  ,                                       !- Shading Control Name
  ,                                       !- Frame and Divider Name
  ,                                       !- Multiplier
  ,                                       !- Number of Vertices
  17.2888817744574, 2.71726568145613, 2.1336, !- X,Y,Z Vertex 1 {m}
  17.2888817744574, 2.71726568145613, 1.01218771832419, !- X,Y,Z Vertex 2 {m}
  17.2888817744574, 3.55853521009514, 1.01218771832419, !- X,Y,Z Vertex 3 {m}
  17.2888817744574, 3.55853521009514, 2.1336; !- X,Y,Z Vertex 4 {m}

OS:SubSurface,
  {38accd3f-c5ef-42b7-8dd0-59a1749e1730}, !- Handle
  Surface 4 - Window 3,                   !- Name
  FixedWindow,                            !- Sub Surface Type
  {fe4b92a1-6fd9-4356-b9db-504679550c5c}, !- Construction Name
  {e8a09165-d9ea-4bd1-96d5-fff22f3f432f}, !- Surface Name
  ,                                       !- Outside Boundary Condition Object
  ,                                       !- View Factor to Ground
  ,                                       !- Shading Control Name
  ,                                       !- Frame and Divider Name
  ,                                       !- Multiplier
  ,                                       !- Number of Vertices
  17.2888817744574, 4.50182183427323, 2.1336, !- X,Y,Z Vertex 1 {m}
  17.2888817744574, 4.50182183427323, 1.01218771832419, !- X,Y,Z Vertex 2 {m}
  17.2888817744574, 5.34309136291225, 1.01218771832419, !- X,Y,Z Vertex 3 {m}
  17.2888817744574, 5.34309136291225, 2.1336; !- X,Y,Z Vertex 4 {m}

OS:SubSurface,
  {a878126e-d715-412b-a1e0-d21667360594}, !- Handle
  Surface 4 - Window 4,                   !- Name
  FixedWindow,                            !- Sub Surface Type
  {fe4b92a1-6fd9-4356-b9db-504679550c5c}, !- Construction Name
  {e8a09165-d9ea-4bd1-96d5-fff22f3f432f}, !- Surface Name
  ,                                       !- Outside Boundary Condition Object
  ,                                       !- View Factor to Ground
  ,                                       !- Shading Control Name
  ,                                       !- Frame and Divider Name
  ,                                       !- Multiplier
  ,                                       !- Number of Vertices
  17.2888817744574, 5.40405136291225, 2.1336, !- X,Y,Z Vertex 1 {m}
  17.2888817744574, 5.40405136291225, 1.01218771832419, !- X,Y,Z Vertex 2 {m}
  17.2888817744574, 6.24532089155127, 1.01218771832419, !- X,Y,Z Vertex 3 {m}
  17.2888817744574, 6.24532089155127, 2.1336; !- X,Y,Z Vertex 4 {m}

OS:SubSurface,
  {85af0bfe-3321-497e-ae91-211b92d00abd}, !- Handle
  Surface 4 - Window 5,                   !- Name
  FixedWindow,                            !- Sub Surface Type
  {fe4b92a1-6fd9-4356-b9db-504679550c5c}, !- Construction Name
  {e8a09165-d9ea-4bd1-96d5-fff22f3f432f}, !- Surface Name
  ,                                       !- Outside Boundary Condition Object
  ,                                       !- View Factor to Ground
  ,                                       !- Shading Control Name
  ,                                       !- Frame and Divider Name
  ,                                       !- Multiplier
  ,                                       !- Number of Vertices
  17.2888817744574, 7.63972228004887, 2.1336, !- X,Y,Z Vertex 1 {m}
  17.2888817744574, 7.63972228004887, 1.01218771832419, !- X,Y,Z Vertex 2 {m}
  17.2888817744574, 8.48099180868788, 1.01218771832419, !- X,Y,Z Vertex 3 {m}
  17.2888817744574, 8.48099180868788, 2.1336; !- X,Y,Z Vertex 4 {m}

OS:Material,
  {164392ad-c66c-4a23-a03a-22941a8617a9}, !- Handle
  FloorUAAdditionalCeilingIns,            !- Name
  Rough,                                  !- Roughness
  0.12827,                                !- Thickness {m}
  0.04111125,                             !- Conductivity {W/m-K}
  16.02,                                  !- Density {kg/m3}
  1046.75;                                !- Specific Heat {J/kg-K}

OS:Material,
  {336957e5-8e8e-4686-856b-9cd21a3578bb}, !- Handle
  FloorUATrussandIns,                     !- Name
  Rough,                                  !- Roughness
  0.0889,                                 !- Thickness {m}
  0.0436673814251492,                     !- Conductivity {W/m-K}
  50.7834,                                !- Density {kg/m3}
  1165.09548895899;                       !- Specific Heat {J/kg-K}

OS:Material,
  {b5100aa1-3ef8-4ca2-a60d-40febc6008b3}, !- Handle
  Drywall 0.5 in.,                        !- Name
  Rough,                                  !- Roughness
  0.0127,                                 !- Thickness {m}
  0.1602906,                              !- Conductivity {W/m-K}
  801,                                    !- Density {kg/m3}
  837.4,                                  !- Specific Heat {J/kg-K}
  0.9,                                    !- Thermal Absorptance
  0.5,                                    !- Solar Absorptance
  0.1;                                    !- Visible Absorptance

OS:Construction,
  {39daac70-feed-47fe-9fc1-89105cdc25ec}, !- Handle
  FloorFinInsUnfinAttic,                  !- Name
  ,                                       !- Surface Rendering Name
  {164392ad-c66c-4a23-a03a-22941a8617a9}, !- Layer 1
  {336957e5-8e8e-4686-856b-9cd21a3578bb}, !- Layer 2
  {b5100aa1-3ef8-4ca2-a60d-40febc6008b3}; !- Layer 3

OS:Construction,
  {862f3563-5847-4036-8ba3-4d2729f9caa6}, !- Handle
  FloorFinInsUnfinAttic Reversed,         !- Name
  ,                                       !- Surface Rendering Name
  {b5100aa1-3ef8-4ca2-a60d-40febc6008b3}, !- Layer 1
  {336957e5-8e8e-4686-856b-9cd21a3578bb}, !- Layer 2
  {164392ad-c66c-4a23-a03a-22941a8617a9}; !- Layer 3

OS:Material,
  {0e0d4deb-6805-475b-865a-dd44fce5d9e0}, !- Handle
  Asphalt Shingles&#44 Medium,            !- Name
  Rough,                                  !- Roughness
  0.009525,                               !- Thickness {m}
  0.162714,                               !- Conductivity {W/m-K}
  1121.4,                                 !- Density {kg/m3}
  1465.45,                                !- Specific Heat {J/kg-K}
  0.91,                                   !- Thermal Absorptance
  0.85,                                   !- Solar Absorptance
  0.85;                                   !- Visible Absorptance

OS:Material,
  {8bcfcb95-beae-4c1b-98a6-3204b5d48365}, !- Handle
  RoofSheathing,                          !- Name
  Rough,                                  !- Roughness
  0.01905,                                !- Thickness {m}
  0.1154577,                              !- Conductivity {W/m-K}
  512.64,                                 !- Density {kg/m3}
  1214.23;                                !- Specific Heat {J/kg-K}

OS:Material,
  {8de15b87-f718-4144-a8dc-5e9aa426c54f}, !- Handle
  RoofUARoofIns,                          !- Name
  Rough,                                  !- Roughness
  0.18415,                                !- Thickness {m}
  8.02397499707217,                       !- Conductivity {W/m-K}
  37.004876748,                           !- Density {kg/m3}
  1207.88064650997;                       !- Specific Heat {J/kg-K}

OS:Construction,
  {eb6c6e64-22bb-4d16-a7dc-645561863d05}, !- Handle
  RoofUnfinInsExt,                        !- Name
  ,                                       !- Surface Rendering Name
  {0e0d4deb-6805-475b-865a-dd44fce5d9e0}, !- Layer 1
  {8bcfcb95-beae-4c1b-98a6-3204b5d48365}, !- Layer 2
  {8de15b87-f718-4144-a8dc-5e9aa426c54f}; !- Layer 3

OS:AdditionalProperties,
  {e0e2e4b7-c102-481c-be46-5deb8ea3e430}, !- Handle
  {ce22bb6e-953f-46b9-85a2-32f06869fef1}, !- Object Name
  SizingInfoRoofColor,                    !- Feature Name 1
  String,                                 !- Feature Data Type 1
  medium,                                 !- Feature Value 1
  SizingInfoRoofMaterial,                 !- Feature Name 2
  String,                                 !- Feature Data Type 2
  asphalt shingles,                       !- Feature Value 2
  SizingInfoRoofRigidInsRvalue,           !- Feature Name 3
  Double,                                 !- Feature Data Type 3
  0,                                      !- Feature Value 3
  SizingInfoRoofHasRadiantBarrier,        !- Feature Name 4
  Boolean,                                !- Feature Data Type 4
  false;                                  !- Feature Value 4

OS:AdditionalProperties,
  {34de8b0d-15d4-4aa2-88fc-7a17d48d32ad}, !- Handle
  {09a31253-2055-47f7-896d-1b222e099027}, !- Object Name
  SizingInfoRoofColor,                    !- Feature Name 1
  String,                                 !- Feature Data Type 1
  medium,                                 !- Feature Value 1
  SizingInfoRoofMaterial,                 !- Feature Name 2
  String,                                 !- Feature Data Type 2
  asphalt shingles,                       !- Feature Value 2
  SizingInfoRoofRigidInsRvalue,           !- Feature Name 3
  Double,                                 !- Feature Data Type 3
  0,                                      !- Feature Value 3
  SizingInfoRoofHasRadiantBarrier,        !- Feature Name 4
  Boolean,                                !- Feature Data Type 4
  false;                                  !- Feature Value 4

OS:Foundation:Kiva,
  {ec284504-e28a-42c0-91ec-88e5b425dd9d}, !- Handle
  Foundation Kiva 1,                      !- Name
  ,                                       !- Initial Indoor Air Temperature {C}
  ,                                       !- Interior Horizontal Insulation Material Name
  ,                                       !- Interior Horizontal Insulation Depth {m}
  ,                                       !- Interior Horizontal Insulation Width {m}
  ,                                       !- Interior Vertical Insulation Material Name
  ,                                       !- Interior Vertical Insulation Depth {m}
  ,                                       !- Exterior Horizontal Insulation Material Name
  ,                                       !- Exterior Horizontal Insulation Depth {m}
  ,                                       !- Exterior Horizontal Insulation Width {m}
  ,                                       !- Exterior Vertical Insulation Material Name
  ,                                       !- Exterior Vertical Insulation Depth {m}
  0.2032,                                 !- Wall Height Above Grade {m}
  0.2032,                                 !- Wall Depth Below Slab {m}
  {3209bd7b-3f49-4dad-9ce0-40bf760de39c}, !- Footing Wall Construction Name
  ,                                       !- Footing Material Name
  ;                                       !- Footing Depth {m}

OS:Material,
  {a32cbc6f-c329-40df-b5a0-98cf6cb23396}, !- Handle
  FootingMaterial,                        !- Name
  Rough,                                  !- Roughness
  0.2032,                                 !- Thickness {m}
  1.803125,                               !- Conductivity {W/m-K}
  2242.8,                                 !- Density {kg/m3}
  837.4,                                  !- Specific Heat {J/kg-K}
  0.9;                                    !- Thermal Absorptance

OS:Construction,
  {3209bd7b-3f49-4dad-9ce0-40bf760de39c}, !- Handle
  FootingConstruction,                    !- Name
  ,                                       !- Surface Rendering Name
  {a32cbc6f-c329-40df-b5a0-98cf6cb23396}; !- Layer 1

OS:Foundation:Kiva:Settings,
  {b336e95a-50f1-4b2c-9cb6-694e970240d7}, !- Handle
  1.731,                                  !- Soil Conductivity {W/m-K}
  1842.3,                                 !- Soil Density {kg/m3}
  418.7,                                  !- Soil Specific Heat {J/kg-K}
  0.9,                                    !- Ground Solar Absorptivity {dimensionless}
  0.9,                                    !- Ground Thermal Absorptivity {dimensionless}
  0.03,                                   !- Ground Surface Roughness {m}
  40,                                     !- Far-Field Width {m}
  ZeroFlux,                               !- Deep-Ground Boundary Condition
  40,                                     !- Deep-Ground Depth {m}
  0.02,                                   !- Minimum Cell Dimension {m}
  1.5,                                    !- Maximum Cell Growth Coefficient {dimensionless}
  Hourly;                                 !- Simulation Timestep

OS:Material,
  {8e952792-35e3-460c-af8b-5245d94d9896}, !- Handle
  Concrete 4.0 in.,                       !- Name
  Rough,                                  !- Roughness
  0.1016,                                 !- Thickness {m}
  1.803125,                               !- Conductivity {W/m-K}
  2242.8,                                 !- Density {kg/m3}
  837.4,                                  !- Specific Heat {J/kg-K}
  0.9;                                    !- Thermal Absorptance

OS:Material,
  {1fb6aff8-021e-4cec-b1b2-9b0f9add42cf}, !- Handle
  Floor Covering,                         !- Name
  Rough,                                  !- Roughness
  0.0127,                                 !- Thickness {m}
  0.0433443509615385,                     !- Conductivity {W/m-K}
  54.468,                                 !- Density {kg/m3}
  1339.84,                                !- Specific Heat {J/kg-K}
  0.9,                                    !- Thermal Absorptance
  0.9;                                    !- Solar Absorptance

OS:Construction,
  {1ac27a49-6e63-43ce-a3b3-0512351de64e}, !- Handle
  FloorFndGrndFinSlab,                    !- Name
  ,                                       !- Surface Rendering Name
  {8e952792-35e3-460c-af8b-5245d94d9896}, !- Layer 1
  {1fb6aff8-021e-4cec-b1b2-9b0f9add42cf}; !- Layer 2

OS:SurfaceProperty:ExposedFoundationPerimeter,
  {64b083af-8c48-423a-99e1-a073919f5999}, !- Handle
  {e8bd4cc5-983a-4a5e-a4ee-31611bbc5984}, !- Surface Name
  TotalExposedPerimeter,                  !- Exposed Perimeter Calculation Method
  56.0720490005638;                       !- Total Exposed Perimeter {m}

OS:AdditionalProperties,
  {f122d3b0-1f6d-4597-89e6-79543f60407d}, !- Handle
  {e8bd4cc5-983a-4a5e-a4ee-31611bbc5984}, !- Object Name
  SizingInfoSlabRvalue,                   !- Feature Name 1
  Double,                                 !- Feature Data Type 1
  13.002788583308423;                     !- Feature Value 1

OS:Material,
  {43674615-fb77-4bc1-8ce8-6894c5d446a3}, !- Handle
  Vinyl&#44 Light,                        !- Name
  Rough,                                  !- Roughness
  0.009525,                               !- Thickness {m}
  0.089435,                               !- Conductivity {W/m-K}
  177.822,                                !- Density {kg/m3}
  1046.75,                                !- Specific Heat {J/kg-K}
  0.9,                                    !- Thermal Absorptance
  0.3,                                    !- Solar Absorptance
  0.3;                                    !- Visible Absorptance

OS:Material,
  {af899559-c3cc-4c81-a396-b4989d22a119}, !- Handle
  WallSheathing,                          !- Name
  Rough,                                  !- Roughness
  0.0127,                                 !- Thickness {m}
  0.1154577,                              !- Conductivity {W/m-K}
  512.64,                                 !- Density {kg/m3}
  1214.23;                                !- Specific Heat {J/kg-K}

OS:Material,
  {f9f9eb89-d6e1-4377-958c-4729cb323be0}, !- Handle
  WallStudAndCavity,                      !- Name
  Rough,                                  !- Roughness
  0.0889,                                 !- Thickness {m}
  0.0542450177597404,                     !- Conductivity {W/m-K}
  162.40275,                              !- Density {kg/m3}
  1178.91670776819;                       !- Specific Heat {J/kg-K}

OS:Construction,
  {914dede3-100a-4a7d-800c-84eeaa4b0b03}, !- Handle
  WallExtInsFin,                          !- Name
  ,                                       !- Surface Rendering Name
  {43674615-fb77-4bc1-8ce8-6894c5d446a3}, !- Layer 1
  {af899559-c3cc-4c81-a396-b4989d22a119}, !- Layer 2
  {f9f9eb89-d6e1-4377-958c-4729cb323be0}, !- Layer 3
  {b5100aa1-3ef8-4ca2-a60d-40febc6008b3}; !- Layer 4

OS:AdditionalProperties,
  {e3264fb6-1c2e-465f-b028-d931c17c9726}, !- Handle
  {73ed4203-4b7a-45bf-b915-623812c9785b}, !- Object Name
  SizingInfoWallType,                     !- Feature Name 1
  String,                                 !- Feature Data Type 1
  WoodStud,                               !- Feature Value 1
  SizingInfoStudWallCavityRvalue,         !- Feature Name 2
  Double,                                 !- Feature Data Type 2
  13;                                     !- Feature Value 2

OS:AdditionalProperties,
  {4b2a85a3-ba8a-4c90-bd60-ce38ea64554f}, !- Handle
  {944603ef-fffa-4c0e-b969-c927b2f1e461}, !- Object Name
  SizingInfoWallType,                     !- Feature Name 1
  String,                                 !- Feature Data Type 1
  WoodStud,                               !- Feature Value 1
  SizingInfoStudWallCavityRvalue,         !- Feature Name 2
  Double,                                 !- Feature Data Type 2
  13;                                     !- Feature Value 2

OS:AdditionalProperties,
  {b587e76c-fbe8-4f27-8efa-66c7ff5de912}, !- Handle
  {9266e3e2-de46-4e94-882e-0ee46c563ee0}, !- Object Name
  SizingInfoWallType,                     !- Feature Name 1
  String,                                 !- Feature Data Type 1
  WoodStud,                               !- Feature Value 1
  SizingInfoStudWallCavityRvalue,         !- Feature Name 2
  Double,                                 !- Feature Data Type 2
  13;                                     !- Feature Value 2

OS:AdditionalProperties,
  {cd5a6533-2c5a-423e-85f0-b1cf270fe41d}, !- Handle
  {e8a09165-d9ea-4bd1-96d5-fff22f3f432f}, !- Object Name
  SizingInfoWallType,                     !- Feature Name 1
  String,                                 !- Feature Data Type 1
  WoodStud,                               !- Feature Value 1
  SizingInfoStudWallCavityRvalue,         !- Feature Name 2
  Double,                                 !- Feature Data Type 2
  13;                                     !- Feature Value 2

OS:AdditionalProperties,
  {0018b520-fcce-4bfe-a0aa-716f1be4070a}, !- Handle
  {ef371119-41f1-451e-b05b-f3798bc812df}, !- Object Name
  SizingInfoWallType,                     !- Feature Name 1
  String,                                 !- Feature Data Type 1
  WoodStud,                               !- Feature Value 1
  SizingInfoStudWallCavityRvalue,         !- Feature Name 2
  Double,                                 !- Feature Data Type 2
  13;                                     !- Feature Value 2

OS:AdditionalProperties,
  {b76e55f9-ac33-4bba-b10f-5eb53c290844}, !- Handle
  {a4dbe64a-22e5-40d2-b281-0febfe7d774f}, !- Object Name
  SizingInfoWallType,                     !- Feature Name 1
  String,                                 !- Feature Data Type 1
  WoodStud,                               !- Feature Value 1
  SizingInfoStudWallCavityRvalue,         !- Feature Name 2
  Double,                                 !- Feature Data Type 2
  13;                                     !- Feature Value 2

OS:Material,
  {2144920a-3707-4134-8b03-1fd8f543ee7f}, !- Handle
  WallStudAndCavity 1,                    !- Name
  Rough,                                  !- Roughness
  0.0889,                                 !- Thickness {m}
  0.393743535157484,                      !- Conductivity {W/m-K}
  83.034082224,                           !- Density {kg/m3}
  1211.67419087611;                       !- Specific Heat {J/kg-K}

OS:Construction,
  {2fb81aac-9740-4cea-94cf-5211d7e2a2f6}, !- Handle
  WallExtUninsUnfin,                      !- Name
  ,                                       !- Surface Rendering Name
  {43674615-fb77-4bc1-8ce8-6894c5d446a3}, !- Layer 1
  {af899559-c3cc-4c81-a396-b4989d22a119}, !- Layer 2
  {2144920a-3707-4134-8b03-1fd8f543ee7f}; !- Layer 3

OS:AdditionalProperties,
  {aac1b7ab-0a26-4cfc-aa11-fb30e8ba7bca}, !- Handle
  {b73330c8-4634-4ec0-ba77-96a644be8f6b}, !- Object Name
  SizingInfoWallType,                     !- Feature Name 1
  String,                                 !- Feature Data Type 1
  WoodStud,                               !- Feature Value 1
  SizingInfoStudWallCavityRvalue,         !- Feature Name 2
  Integer,                                !- Feature Data Type 2
  0;                                      !- Feature Value 2

OS:AdditionalProperties,
  {27b45b23-d80d-42f1-9763-c17ca793cf34}, !- Handle
  {e410b5ab-5a34-407c-b884-dd3f01900b29}, !- Object Name
  SizingInfoWallType,                     !- Feature Name 1
  String,                                 !- Feature Data Type 1
  WoodStud,                               !- Feature Value 1
  SizingInfoStudWallCavityRvalue,         !- Feature Name 2
  Integer,                                !- Feature Data Type 2
  0;                                      !- Feature Value 2

OS:InternalMass:Definition,
  {54ab767c-c74f-4756-83c7-360a77a3e37f}, !- Handle
  living space Partition,                 !- Name
  {115423fc-5996-41fd-9be6-6fcb10187b15}, !- Construction Name
  SurfaceArea,                            !- Design Level Calculation Method
  185.80608,                              !- Surface Area {m2}
  ,                                       !- Surface Area per Space Floor Area {dimensionless}
  ;                                       !- Surface Area per Person {m2/person}

OS:InternalMass,
  {34be1f5f-b12b-4ca8-85c7-528940f770b8}, !- Handle
  living space Partition,                 !- Name
  {54ab767c-c74f-4756-83c7-360a77a3e37f}, !- Internal Mass Definition Name
  {af036784-f315-4029-aaf9-78d7d5fb0958}, !- Space or SpaceType Name
  1;                                      !- Multiplier

OS:Material,
  {a3deb409-acef-47ba-9083-35e614f3747b}, !- Handle
  WallStudAndCavity 2,                    !- Name
  Rough,                                  !- Roughness
  0.0889,                                 !- Thickness {m}
  0.397941757589692,                      !- Conductivity {W/m-K}
  83.034082224,                           !- Density {kg/m3}
  1211.67419087611;                       !- Specific Heat {J/kg-K}

OS:Construction,
  {115423fc-5996-41fd-9be6-6fcb10187b15}, !- Handle
  WallIntFinUninsFin,                     !- Name
  ,                                       !- Surface Rendering Name
  {a3deb409-acef-47ba-9083-35e614f3747b}, !- Layer 1
  {b5100aa1-3ef8-4ca2-a60d-40febc6008b3}; !- Layer 2

OS:AdditionalProperties,
  {3eeaec2d-e6a7-4f91-b375-cfe827cfb5f1}, !- Handle
  {54ab767c-c74f-4756-83c7-360a77a3e37f}, !- Object Name
  SizingInfoWallType,                     !- Feature Name 1
  String,                                 !- Feature Data Type 1
  WoodStud,                               !- Feature Value 1
  SizingInfoStudWallCavityRvalue,         !- Feature Name 2
  Integer,                                !- Feature Data Type 2
  0;                                      !- Feature Value 2

OS:InternalMass:Definition,
  {889984e3-26f2-4d1a-9fa9-a647deb6fc3e}, !- Handle
  res furniture mass living space,        !- Name
  {beced104-5c04-40cc-9688-36a330a9a3de}, !- Construction Name
  SurfaceArea,                            !- Design Level Calculation Method
  74.3224319999999,                       !- Surface Area {m2}
  ,                                       !- Surface Area per Space Floor Area {dimensionless}
  ;                                       !- Surface Area per Person {m2/person}

OS:InternalMass,
  {b1127201-0b04-44e9-a694-74dc5acd4ea2}, !- Handle
  res furniture mass living space,        !- Name
  {889984e3-26f2-4d1a-9fa9-a647deb6fc3e}, !- Internal Mass Definition Name
  {af036784-f315-4029-aaf9-78d7d5fb0958}, !- Space or SpaceType Name
  1;                                      !- Multiplier

OS:Material,
  {9d4320e0-9fb6-4eeb-82ae-dc1111d3bf30}, !- Handle
  res furniture material living space,    !- Name
  Rough,                                  !- Roughness
  0.1524,                                 !- Thickness {m}
  0.1154577,                              !- Conductivity {W/m-K}
  640.8,                                  !- Density {kg/m3}
  1214.23,                                !- Specific Heat {J/kg-K}
  0.9,                                    !- Thermal Absorptance
  0.6,                                    !- Solar Absorptance
  0.1;                                    !- Visible Absorptance

OS:Construction,
  {beced104-5c04-40cc-9688-36a330a9a3de}, !- Handle
  res furniture construction living space, !- Name
  ,                                       !- Surface Rendering Name
  {9d4320e0-9fb6-4eeb-82ae-dc1111d3bf30}; !- Layer 1

OS:WindowMaterial:SimpleGlazingSystem,
  {3376f46b-78f2-4641-8ba9-9e29ceb21bc6}, !- Handle
  WindowMaterial,                         !- Name
  2.10086,                                !- U-Factor {W/m2-K}
  0.3;                                    !- Solar Heat Gain Coefficient

OS:Construction,
  {fe4b92a1-6fd9-4356-b9db-504679550c5c}, !- Handle
  WindowConstruction,                     !- Name
  ,                                       !- Surface Rendering Name
  {3376f46b-78f2-4641-8ba9-9e29ceb21bc6}; !- Layer 1

OS:Material,
  {4585337e-55a7-4bf3-99e6-daf180f01c01}, !- Handle
  DoorMaterial,                           !- Name
  Rough,                                  !- Roughness
  0.04445,                                !- Thickness {m}
  0.0612266553480475,                     !- Conductivity {W/m-K}
  512.64,                                 !- Density {kg/m3}
  1214.23;                                !- Specific Heat {J/kg-K}

OS:Construction,
  {848ff3a8-ba9e-4d57-b813-cb6db81330b6}, !- Handle
  Door,                                   !- Name
  ,                                       !- Surface Rendering Name
  {4585337e-55a7-4bf3-99e6-daf180f01c01}; !- Layer 1

OS:PlantLoop,
  {c768a359-f20d-4959-a8e8-458305466173}, !- Handle
  Domestic Hot Water Loop,                !- Name
  ,                                       !- Fluid Type
  0,                                      !- Glycol Concentration
  ,                                       !- User Defined Fluid Type
  ,                                       !- Plant Equipment Operation Heating Load
  ,                                       !- Plant Equipment Operation Cooling Load
  ,                                       !- Primary Plant Equipment Operation Scheme
  {cb585f7d-c5c6-4d93-ae6f-869bdd15c84f}, !- Loop Temperature Setpoint Node Name
  ,                                       !- Maximum Loop Temperature {C}
  ,                                       !- Minimum Loop Temperature {C}
  0.01,                                   !- Maximum Loop Flow Rate {m3/s}
  ,                                       !- Minimum Loop Flow Rate {m3/s}
  0.003,                                  !- Plant Loop Volume {m3}
  {75864a7d-366f-4850-a3ac-9862f98b31cc}, !- Plant Side Inlet Node Name
  {3a208649-a215-430b-8d71-92bd3da106a2}, !- Plant Side Outlet Node Name
  ,                                       !- Plant Side Branch List Name
  {adf52d64-7e92-4238-a894-df7e3ad5aa6d}, !- Demand Side Inlet Node Name
  {0045d56d-1d00-41c2-875c-e7668250b420}, !- Demand Side Outlet Node Name
  ,                                       !- Demand Side Branch List Name
  ,                                       !- Demand Side Connector List Name
  Optimal,                                !- Load Distribution Scheme
  {1bb301f3-4be6-41ee-b57e-65807179ec97}, !- Availability Manager List Name
  ,                                       !- Plant Loop Demand Calculation Scheme
  ,                                       !- Common Pipe Simulation
  ,                                       !- Pressure Simulation Type
  ,                                       !- Plant Equipment Operation Heating Load Schedule
  ,                                       !- Plant Equipment Operation Cooling Load Schedule
  ,                                       !- Primary Plant Equipment Operation Scheme Schedule
  ,                                       !- Component Setpoint Operation Scheme Schedule
  {62c1ce9d-62c8-4af3-a608-f3c485cabd0e}, !- Demand Mixer Name
  {494986b6-9662-4f99-8ddc-f72b8f6a1fd7}, !- Demand Splitter Name
  {84a008c9-5dda-47e1-9b37-2c73844a9539}, !- Supply Mixer Name
  {7851baf7-c410-454a-a547-baf71724c33f}; !- Supply Splitter Name

OS:Node,
  {5056a927-1467-4d70-9594-e546d9990a43}, !- Handle
  Node 3,                                 !- Name
  {75864a7d-366f-4850-a3ac-9862f98b31cc}, !- Inlet Port
  {27d20496-976c-4d0b-a669-0fd048c828de}; !- Outlet Port

OS:Node,
  {cb585f7d-c5c6-4d93-ae6f-869bdd15c84f}, !- Handle
  Node 4,                                 !- Name
  {d1d46caf-cc96-4283-baf4-12b2806b028d}, !- Inlet Port
  {3a208649-a215-430b-8d71-92bd3da106a2}; !- Outlet Port

OS:Node,
  {43b8531a-fb5d-410b-86af-9e20e01567e3}, !- Handle
  Node 5,                                 !- Name
  {a8b846b4-a955-430b-8744-57b3bd8ed3b1}, !- Inlet Port
  {afc42e99-671e-4005-b855-22f034eea22d}; !- Outlet Port

OS:Connector:Mixer,
  {84a008c9-5dda-47e1-9b37-2c73844a9539}, !- Handle
  Connector Mixer 1,                      !- Name
  {8cc07b63-2ad5-4490-8347-4da1a62192c5}, !- Outlet Branch Name
  {fc397686-8f03-4ebe-a382-165fca2683d5}, !- Inlet Branch Name 1
  {c5f23dbb-e8bf-473b-a535-d2ae35c774de}; !- Inlet Branch Name 2

OS:Connector:Splitter,
  {7851baf7-c410-454a-a547-baf71724c33f}, !- Handle
  Connector Splitter 1,                   !- Name
  {1ac5e8a1-1a50-4a50-bb96-69a2f4a09669}, !- Inlet Branch Name
  {a8b846b4-a955-430b-8744-57b3bd8ed3b1}, !- Outlet Branch Name 1
  {beec9d61-6514-4bc9-a511-16798c871b43}; !- Outlet Branch Name 2

OS:Connection,
  {75864a7d-366f-4850-a3ac-9862f98b31cc}, !- Handle
  {32b3cb53-1cae-4ca1-aff8-b2708ed6862c}, !- Name
  {c768a359-f20d-4959-a8e8-458305466173}, !- Source Object
  14,                                     !- Outlet Port
  {5056a927-1467-4d70-9594-e546d9990a43}, !- Target Object
  2;                                      !- Inlet Port

OS:Connection,
  {a8b846b4-a955-430b-8744-57b3bd8ed3b1}, !- Handle
  {ad924089-84d3-416b-a05d-6c3b8911b8fb}, !- Name
  {7851baf7-c410-454a-a547-baf71724c33f}, !- Source Object
  3,                                      !- Outlet Port
  {43b8531a-fb5d-410b-86af-9e20e01567e3}, !- Target Object
  2;                                      !- Inlet Port

OS:Connection,
  {3a208649-a215-430b-8d71-92bd3da106a2}, !- Handle
  {d3c75263-9148-498d-90d2-17feed3becf5}, !- Name
  {cb585f7d-c5c6-4d93-ae6f-869bdd15c84f}, !- Source Object
  3,                                      !- Outlet Port
  {c768a359-f20d-4959-a8e8-458305466173}, !- Target Object
  15;                                     !- Inlet Port

OS:Node,
  {f996f554-140a-4a26-a8cc-be254edcc539}, !- Handle
  Node 6,                                 !- Name
  {adf52d64-7e92-4238-a894-df7e3ad5aa6d}, !- Inlet Port
  {e70f32fa-addd-49f6-aa71-0533447edc51}; !- Outlet Port

OS:Node,
  {d51ff30f-57e8-41c6-b7db-3f54136597ac}, !- Handle
  Node 7,                                 !- Name
  {a8479b69-c60e-4ebe-b6f3-55412a8db5b1}, !- Inlet Port
  {0045d56d-1d00-41c2-875c-e7668250b420}; !- Outlet Port

OS:Node,
  {f2a02feb-5080-48fb-adbb-202090506d00}, !- Handle
  Node 8,                                 !- Name
  {f7c8703c-9e09-42f4-88f7-0c10f92770f2}, !- Inlet Port
  {122f1c70-f667-4812-a769-f673270cf33c}; !- Outlet Port

OS:Connector:Mixer,
  {62c1ce9d-62c8-4af3-a608-f3c485cabd0e}, !- Handle
  Connector Mixer 2,                      !- Name
  {a8479b69-c60e-4ebe-b6f3-55412a8db5b1}, !- Outlet Branch Name
  {08c347e8-4d08-4488-b57d-f72d81531f90}; !- Inlet Branch Name 1

OS:Connector:Splitter,
  {494986b6-9662-4f99-8ddc-f72b8f6a1fd7}, !- Handle
  Connector Splitter 2,                   !- Name
  {e70f32fa-addd-49f6-aa71-0533447edc51}, !- Inlet Branch Name
  {f7c8703c-9e09-42f4-88f7-0c10f92770f2}; !- Outlet Branch Name 1

OS:Connection,
  {adf52d64-7e92-4238-a894-df7e3ad5aa6d}, !- Handle
  {db3127d7-529b-40db-a37f-83aa2434f5e7}, !- Name
  {c768a359-f20d-4959-a8e8-458305466173}, !- Source Object
  17,                                     !- Outlet Port
  {f996f554-140a-4a26-a8cc-be254edcc539}, !- Target Object
  2;                                      !- Inlet Port

OS:Connection,
  {e70f32fa-addd-49f6-aa71-0533447edc51}, !- Handle
  {7a724730-a874-4f57-a6ec-2dc157a02488}, !- Name
  {f996f554-140a-4a26-a8cc-be254edcc539}, !- Source Object
  3,                                      !- Outlet Port
  {494986b6-9662-4f99-8ddc-f72b8f6a1fd7}, !- Target Object
  2;                                      !- Inlet Port

OS:Connection,
  {f7c8703c-9e09-42f4-88f7-0c10f92770f2}, !- Handle
  {fc0af94d-c40e-4ee0-b05a-fc22e1415c3e}, !- Name
  {494986b6-9662-4f99-8ddc-f72b8f6a1fd7}, !- Source Object
  3,                                      !- Outlet Port
  {f2a02feb-5080-48fb-adbb-202090506d00}, !- Target Object
  2;                                      !- Inlet Port

OS:Connection,
  {a8479b69-c60e-4ebe-b6f3-55412a8db5b1}, !- Handle
  {f1c0b397-38c3-418e-98f0-4580ec76aba7}, !- Name
  {62c1ce9d-62c8-4af3-a608-f3c485cabd0e}, !- Source Object
  2,                                      !- Outlet Port
  {d51ff30f-57e8-41c6-b7db-3f54136597ac}, !- Target Object
  2;                                      !- Inlet Port

OS:Connection,
  {0045d56d-1d00-41c2-875c-e7668250b420}, !- Handle
  {67553812-f0f3-450c-8937-5108c918f5f1}, !- Name
  {d51ff30f-57e8-41c6-b7db-3f54136597ac}, !- Source Object
  3,                                      !- Outlet Port
  {c768a359-f20d-4959-a8e8-458305466173}, !- Target Object
  18;                                     !- Inlet Port

OS:Sizing:Plant,
  {baf93843-29f3-4ac4-98a6-0a75f905db37}, !- Handle
  {c768a359-f20d-4959-a8e8-458305466173}, !- Plant or Condenser Loop Name
  Heating,                                !- Loop Type
  52.6666666666667,                       !- Design Loop Exit Temperature {C}
  5.55555555555556,                       !- Loop Design Temperature Difference {deltaC}
  NonCoincident,                          !- Sizing Option
  1,                                      !- Zone Timesteps in Averaging Window
  None;                                   !- Coincident Sizing Factor Mode

OS:AvailabilityManagerAssignmentList,
  {1bb301f3-4be6-41ee-b57e-65807179ec97}, !- Handle
  Plant Loop 1 AvailabilityManagerAssignmentList; !- Name

OS:Pipe:Adiabatic,
  {235a866b-fd73-4256-90b4-a16201da5616}, !- Handle
  Pipe Adiabatic 1,                       !- Name
  {afc42e99-671e-4005-b855-22f034eea22d}, !- Inlet Node Name
  {a0137df6-93f3-4ddf-bff6-a46e52b2377d}; !- Outlet Node Name

OS:Pipe:Adiabatic,
  {41ea091f-f3af-4093-aad1-ddfe04dffa44}, !- Handle
  Pipe Adiabatic 2,                       !- Name
  {76009ba6-50df-45a7-8d0b-057e810dda92}, !- Inlet Node Name
  {d1d46caf-cc96-4283-baf4-12b2806b028d}; !- Outlet Node Name

OS:Node,
  {b55a3c55-6207-45bc-bcd7-01aa9625edca}, !- Handle
  Node 9,                                 !- Name
  {a0137df6-93f3-4ddf-bff6-a46e52b2377d}, !- Inlet Port
  {fc397686-8f03-4ebe-a382-165fca2683d5}; !- Outlet Port

OS:Connection,
  {afc42e99-671e-4005-b855-22f034eea22d}, !- Handle
  {1c6817b5-7c04-4638-b7ee-606362056170}, !- Name
  {43b8531a-fb5d-410b-86af-9e20e01567e3}, !- Source Object
  3,                                      !- Outlet Port
  {235a866b-fd73-4256-90b4-a16201da5616}, !- Target Object
  2;                                      !- Inlet Port

OS:Connection,
  {a0137df6-93f3-4ddf-bff6-a46e52b2377d}, !- Handle
  {4fe25049-7f20-4520-be62-c34fc9781240}, !- Name
  {235a866b-fd73-4256-90b4-a16201da5616}, !- Source Object
  3,                                      !- Outlet Port
  {b55a3c55-6207-45bc-bcd7-01aa9625edca}, !- Target Object
  2;                                      !- Inlet Port

OS:Connection,
  {fc397686-8f03-4ebe-a382-165fca2683d5}, !- Handle
  {cde821b9-a239-4322-a1a0-cd6618f4b712}, !- Name
  {b55a3c55-6207-45bc-bcd7-01aa9625edca}, !- Source Object
  3,                                      !- Outlet Port
  {84a008c9-5dda-47e1-9b37-2c73844a9539}, !- Target Object
  3;                                      !- Inlet Port

OS:Node,
  {d881f204-4c0c-4db4-9a67-a9d6068be674}, !- Handle
  Node 10,                                !- Name
  {8cc07b63-2ad5-4490-8347-4da1a62192c5}, !- Inlet Port
  {76009ba6-50df-45a7-8d0b-057e810dda92}; !- Outlet Port

OS:Connection,
  {8cc07b63-2ad5-4490-8347-4da1a62192c5}, !- Handle
  {dfd4e1c0-fb29-47d4-9c0f-24de561f73df}, !- Name
  {84a008c9-5dda-47e1-9b37-2c73844a9539}, !- Source Object
  2,                                      !- Outlet Port
  {d881f204-4c0c-4db4-9a67-a9d6068be674}, !- Target Object
  2;                                      !- Inlet Port

OS:Connection,
  {76009ba6-50df-45a7-8d0b-057e810dda92}, !- Handle
  {5a45bc2d-2f4f-431d-bdf0-6760dc9549dc}, !- Name
  {d881f204-4c0c-4db4-9a67-a9d6068be674}, !- Source Object
  3,                                      !- Outlet Port
  {41ea091f-f3af-4093-aad1-ddfe04dffa44}, !- Target Object
  2;                                      !- Inlet Port

OS:Connection,
  {d1d46caf-cc96-4283-baf4-12b2806b028d}, !- Handle
  {f84d9a86-3206-4381-a476-808f6a06ee96}, !- Name
  {41ea091f-f3af-4093-aad1-ddfe04dffa44}, !- Source Object
  3,                                      !- Outlet Port
  {cb585f7d-c5c6-4d93-ae6f-869bdd15c84f}, !- Target Object
  2;                                      !- Inlet Port

OS:Pump:VariableSpeed,
  {b005a386-8b26-4488-b0eb-182ebef7f28a}, !- Handle
  Pump Variable Speed 1,                  !- Name
  {27d20496-976c-4d0b-a669-0fd048c828de}, !- Inlet Node Name
  {d158f6a5-eef3-4494-8a36-e2faf3159e7d}, !- Outlet Node Name
  0.01,                                   !- Rated Flow Rate {m3/s}
  1,                                      !- Rated Pump Head {Pa}
  0,                                      !- Rated Power Consumption {W}
  1,                                      !- Motor Efficiency
  0,                                      !- Fraction of Motor Inefficiencies to Fluid Stream
  0,                                      !- Coefficient 1 of the Part Load Performance Curve
  1,                                      !- Coefficient 2 of the Part Load Performance Curve
  0,                                      !- Coefficient 3 of the Part Load Performance Curve
  0,                                      !- Coefficient 4 of the Part Load Performance Curve
  ,                                       !- Minimum Flow Rate {m3/s}
  Intermittent,                           !- Pump Control Type
  ,                                       !- Pump Flow Rate Schedule Name
  ,                                       !- Pump Curve Name
  ,                                       !- Impeller Diameter {m}
  ,                                       !- VFD Control Type
  ,                                       !- Pump RPM Schedule Name
  ,                                       !- Minimum Pressure Schedule {Pa}
  ,                                       !- Maximum Pressure Schedule {Pa}
  ,                                       !- Minimum RPM Schedule {rev/min}
  ,                                       !- Maximum RPM Schedule {rev/min}
  ,                                       !- Zone Name
  0.5,                                    !- Skin Loss Radiative Fraction
  PowerPerFlowPerPressure,                !- Design Power Sizing Method
  348701.1,                               !- Design Electric Power per Unit Flow Rate {W/(m3/s)}
  1.282051282,                            !- Design Shaft Power per Unit Flow Rate per Unit Head {W-s/m3-Pa}
  0,                                      !- Design Minimum Flow Rate Fraction
  General;                                !- End-Use Subcategory

OS:Node,
  {7e6292b6-e9a5-4208-9054-5aa4cfbaf7bf}, !- Handle
  Node 11,                                !- Name
  {d158f6a5-eef3-4494-8a36-e2faf3159e7d}, !- Inlet Port
  {1ac5e8a1-1a50-4a50-bb96-69a2f4a09669}; !- Outlet Port

OS:Connection,
  {27d20496-976c-4d0b-a669-0fd048c828de}, !- Handle
  {754d0bc5-c450-4b61-a2a6-5aa8c2e025b1}, !- Name
  {5056a927-1467-4d70-9594-e546d9990a43}, !- Source Object
  3,                                      !- Outlet Port
  {b005a386-8b26-4488-b0eb-182ebef7f28a}, !- Target Object
  2;                                      !- Inlet Port

OS:Connection,
  {d158f6a5-eef3-4494-8a36-e2faf3159e7d}, !- Handle
  {4e911bea-3c11-477c-a563-bb4bb496dbb9}, !- Name
  {b005a386-8b26-4488-b0eb-182ebef7f28a}, !- Source Object
  3,                                      !- Outlet Port
  {7e6292b6-e9a5-4208-9054-5aa4cfbaf7bf}, !- Target Object
  2;                                      !- Inlet Port

OS:Connection,
  {1ac5e8a1-1a50-4a50-bb96-69a2f4a09669}, !- Handle
  {e67993e4-d4d4-4d16-97cd-96714fb8d977}, !- Name
  {7e6292b6-e9a5-4208-9054-5aa4cfbaf7bf}, !- Source Object
  3,                                      !- Outlet Port
  {7851baf7-c410-454a-a547-baf71724c33f}, !- Target Object
  2;                                      !- Inlet Port

OS:Schedule:Constant,
  {8ff89a6a-e2ac-4f60-a5dd-6a9e1778868b}, !- Handle
  dhw temp,                               !- Name
  {8b965ec6-0d23-418d-b6bc-f7ec9de2aabb}, !- Schedule Type Limits Name
  52.6666666666667;                       !- Value

OS:SetpointManager:Scheduled,
  {8ec9a37a-59d2-47f5-ae85-626621847d17}, !- Handle
  Setpoint Manager Scheduled 1,           !- Name
  Temperature,                            !- Control Variable
  {8ff89a6a-e2ac-4f60-a5dd-6a9e1778868b}, !- Schedule Name
  {cb585f7d-c5c6-4d93-ae6f-869bdd15c84f}; !- Setpoint Node or NodeList Name

OS:ScheduleTypeLimits,
  {8b965ec6-0d23-418d-b6bc-f7ec9de2aabb}, !- Handle
  Temperature,                            !- Name
  ,                                       !- Lower Limit Value
  ,                                       !- Upper Limit Value
  Continuous,                             !- Numeric Type
  Temperature;                            !- Unit Type

OS:WaterHeater:Mixed,
  {ece855eb-4e8f-4e19-9e66-fa97ea0b23d5}, !- Handle
  res wh,                                 !- Name
  0.143845647790854,                      !- Tank Volume {m3}
  {65d0ac3f-9447-497b-8038-c17190eac806}, !- Setpoint Temperature Schedule Name
  2,                                      !- Deadband Temperature Difference {deltaC}
  99,                                     !- Maximum Temperature Limit {C}
  Cycle,                                  !- Heater Control Type
  11722.8428068889,                       !- Heater Maximum Capacity {W}
  0,                                      !- Heater Minimum Capacity {W}
  ,                                       !- Heater Ignition Minimum Flow Rate {m3/s}
  ,                                       !- Heater Ignition Delay {s}
  NaturalGas,                             !- Heater Fuel Type
  0.773298241318794,                      !- Heater Thermal Efficiency
  ,                                       !- Part Load Factor Curve Name
  0,                                      !- Off Cycle Parasitic Fuel Consumption Rate {W}
  Electricity,                            !- Off Cycle Parasitic Fuel Type
  0,                                      !- Off Cycle Parasitic Heat Fraction to Tank
  0,                                      !- On Cycle Parasitic Fuel Consumption Rate {W}
  Electricity,                            !- On Cycle Parasitic Fuel Type
  0,                                      !- On Cycle Parasitic Heat Fraction to Tank
  ThermalZone,                            !- Ambient Temperature Indicator
  ,                                       !- Ambient Temperature Schedule Name
  {e4e9e95a-8e85-43a3-a276-e952184e3ca0}, !- Ambient Temperature Thermal Zone Name
  ,                                       !- Ambient Temperature Outdoor Air Node Name
  4.15693173076374,                       !- Off Cycle Loss Coefficient to Ambient Temperature {W/K}
  0.64,                                   !- Off Cycle Loss Fraction to Thermal Zone
  4.15693173076374,                       !- On Cycle Loss Coefficient to Ambient Temperature {W/K}
  1,                                      !- On Cycle Loss Fraction to Thermal Zone
  ,                                       !- Peak Use Flow Rate {m3/s}
  ,                                       !- Use Flow Rate Fraction Schedule Name
  ,                                       !- Cold Water Supply Temperature Schedule Name
  {8172d3eb-6599-4df5-bbda-22e2e900f1a4}, !- Use Side Inlet Node Name
  {707db6e4-6e83-4088-b0bc-7fc712b6fa47}, !- Use Side Outlet Node Name
  1,                                      !- Use Side Effectiveness
  ,                                       !- Source Side Inlet Node Name
  ,                                       !- Source Side Outlet Node Name
  1,                                      !- Source Side Effectiveness
  autosize,                               !- Use Side Design Flow Rate {m3/s}
  autosize,                               !- Source Side Design Flow Rate {m3/s}
  1.5,                                    !- Indirect Water Heating Recovery Time {hr}
  IndirectHeatPrimarySetpoint,            !- Source Side Flow Control Mode
  ,                                       !- Indirect Alternate Setpoint Temperature Schedule Name
  res wh;                                 !- End-Use Subcategory

OS:Schedule:Constant,
  {65d0ac3f-9447-497b-8038-c17190eac806}, !- Handle
  WH Setpoint Temp,                       !- Name
  {8b965ec6-0d23-418d-b6bc-f7ec9de2aabb}, !- Schedule Type Limits Name
  52.6666666666667;                       !- Value

OS:Node,
  {01cc9ecf-1bba-4e68-986a-443c2886ed37}, !- Handle
  Node 12,                                !- Name
  {beec9d61-6514-4bc9-a511-16798c871b43}, !- Inlet Port
  {8172d3eb-6599-4df5-bbda-22e2e900f1a4}; !- Outlet Port

OS:Connection,
  {beec9d61-6514-4bc9-a511-16798c871b43}, !- Handle
  {636351c9-d0be-40b7-8025-417fc94f83b6}, !- Name
  {7851baf7-c410-454a-a547-baf71724c33f}, !- Source Object
  4,                                      !- Outlet Port
  {01cc9ecf-1bba-4e68-986a-443c2886ed37}, !- Target Object
  2;                                      !- Inlet Port

OS:Node,
  {3eb7e4ed-96b2-4c16-8f87-fa553b56c7b4}, !- Handle
  Node 13,                                !- Name
  {707db6e4-6e83-4088-b0bc-7fc712b6fa47}, !- Inlet Port
  {c5f23dbb-e8bf-473b-a535-d2ae35c774de}; !- Outlet Port

OS:Connection,
  {8172d3eb-6599-4df5-bbda-22e2e900f1a4}, !- Handle
  {265d9cbf-2885-42e9-b05b-4d8df80f0dee}, !- Name
  {01cc9ecf-1bba-4e68-986a-443c2886ed37}, !- Source Object
  3,                                      !- Outlet Port
  {ece855eb-4e8f-4e19-9e66-fa97ea0b23d5}, !- Target Object
  31;                                     !- Inlet Port

OS:Connection,
  {707db6e4-6e83-4088-b0bc-7fc712b6fa47}, !- Handle
  {cc65cadb-cae0-4cfe-8e94-15b1916b6c85}, !- Name
  {ece855eb-4e8f-4e19-9e66-fa97ea0b23d5}, !- Source Object
  32,                                     !- Outlet Port
  {3eb7e4ed-96b2-4c16-8f87-fa553b56c7b4}, !- Target Object
  2;                                      !- Inlet Port

OS:Connection,
  {c5f23dbb-e8bf-473b-a535-d2ae35c774de}, !- Handle
  {d2c605af-18fb-447b-8b7d-f1e195c352a4}, !- Name
  {3eb7e4ed-96b2-4c16-8f87-fa553b56c7b4}, !- Source Object
  3,                                      !- Outlet Port
  {84a008c9-5dda-47e1-9b37-2c73844a9539}, !- Target Object
  4;                                      !- Inlet Port

OS:Schedule:Constant,
  {278ec62b-eda4-41d3-80db-e5673f4caa3a}, !- Handle
  fixtures temperature schedule,          !- Name
  {8b965ec6-0d23-418d-b6bc-f7ec9de2aabb}, !- Schedule Type Limits Name
  43.3333333333333;                       !- Value

OS:WaterUse:Connections,
  {b6dc9a1e-0568-445f-b6ea-d4f3b228098e}, !- Handle
  Water Use Connections 1,                !- Name
  {122f1c70-f667-4812-a769-f673270cf33c}, !- Inlet Node Name
  {1424cc0d-6426-4e8d-b8d8-ff2d76e8d269}, !- Outlet Node Name
  ,                                       !- Supply Water Storage Tank Name
  ,                                       !- Reclamation Water Storage Tank Name
  ,                                       !- Hot Water Supply Temperature Schedule Name
  ,                                       !- Cold Water Supply Temperature Schedule Name
  ,                                       !- Drain Water Heat Exchanger Type
  ,                                       !- Drain Water Heat Exchanger Destination
  ,                                       !- Drain Water Heat Exchanger U-Factor Times Area {W/K}
  {5c353e84-6ce5-4346-b636-ab3ed13492c0}, !- Water Use Equipment Name 1
  {4a855181-214d-46e4-936b-b47f6e8fdbba}, !- Water Use Equipment Name 2
  {c043fcf5-11f0-4fa4-902e-a521539d6e4a}, !- Water Use Equipment Name 3
  {84357823-5f92-4398-bc5d-7c6ca77573de}, !- Water Use Equipment Name 4
  {d4d761ca-302d-4f02-ba89-b63ddb6c315d}, !- Water Use Equipment Name 5
  {7d8a439f-ac2a-400c-8057-db01ed9b93ed}, !- Water Use Equipment Name 6
  {4bf0b0da-5d74-4b80-a5ff-95c9d88ae23c}, !- Water Use Equipment Name 7
  {873e7be8-158a-4b2f-a954-6e0fea69101b}; !- Water Use Equipment Name 8

OS:Node,
  {b7335b8c-b0ca-4532-a012-6eb33749204f}, !- Handle
  Node 14,                                !- Name
  {1424cc0d-6426-4e8d-b8d8-ff2d76e8d269}, !- Inlet Port
  {08c347e8-4d08-4488-b57d-f72d81531f90}; !- Outlet Port

OS:Connection,
  {122f1c70-f667-4812-a769-f673270cf33c}, !- Handle
  {ae298309-67d0-43da-96c6-1fc2888cc3de}, !- Name
  {f2a02feb-5080-48fb-adbb-202090506d00}, !- Source Object
  3,                                      !- Outlet Port
  {b6dc9a1e-0568-445f-b6ea-d4f3b228098e}, !- Target Object
  2;                                      !- Inlet Port

OS:Connection,
  {1424cc0d-6426-4e8d-b8d8-ff2d76e8d269}, !- Handle
  {8606ebb5-1485-4ad0-b6f4-d561a8825c2e}, !- Name
  {b6dc9a1e-0568-445f-b6ea-d4f3b228098e}, !- Source Object
  3,                                      !- Outlet Port
  {b7335b8c-b0ca-4532-a012-6eb33749204f}, !- Target Object
  2;                                      !- Inlet Port

OS:Connection,
  {08c347e8-4d08-4488-b57d-f72d81531f90}, !- Handle
  {11a3f833-7eb4-4c1c-b227-86db5c9e51ab}, !- Name
  {b7335b8c-b0ca-4532-a012-6eb33749204f}, !- Source Object
  3,                                      !- Outlet Port
  {62c1ce9d-62c8-4af3-a608-f3c485cabd0e}, !- Target Object
  3;                                      !- Inlet Port

OS:Schedule:File,
  {3c82a852-705d-424e-8917-1dc3e08340f5}, !- Handle
  showers,                                !- Name
  {91c9062c-5662-4f55-a013-c3225db7ab42}, !- Schedule Type Limits Name
  {1f02aa9b-a718-4c9f-92a9-18c520bbdf98}, !- External File Name
  12,                                     !- Column Number
  1,                                      !- Rows to Skip at Top
  8760,                                   !- Number of Hours of Data
  ,                                       !- Column Separator
  ,                                       !- Interpolate to Timestep
  60;                                     !- Minutes per Item

OS:WaterUse:Equipment:Definition,
  {5cce7193-74e8-4def-9cc4-e3e3f5395af1}, !- Handle
  res shower,                             !- Name
  res shower,                             !- End-Use Subcategory
  0.0176331844796808,                     !- Peak Flow Rate {m3/s}
  {278ec62b-eda4-41d3-80db-e5673f4caa3a}; !- Target Temperature Schedule Name

OS:WaterUse:Equipment,
  {5c353e84-6ce5-4346-b636-ab3ed13492c0}, !- Handle
  res shower,                             !- Name
  {5cce7193-74e8-4def-9cc4-e3e3f5395af1}, !- Water Use Equipment Definition Name
  {af036784-f315-4029-aaf9-78d7d5fb0958}, !- Space Name
  {3c82a852-705d-424e-8917-1dc3e08340f5}; !- Flow Rate Fraction Schedule Name

OS:Schedule:Constant,
  {6377a45c-1342-489e-b93b-f10155c82510}, !- Handle
  Always On Discrete,                     !- Name
  {ee043c65-cc45-4406-bccc-86882d986ccc}, !- Schedule Type Limits Name
  1;                                      !- Value

OS:ScheduleTypeLimits,
  {ee043c65-cc45-4406-bccc-86882d986ccc}, !- Handle
  OnOff,                                  !- Name
  0,                                      !- Lower Limit Value
  1,                                      !- Upper Limit Value
  Discrete,                               !- Numeric Type
  Availability;                           !- Unit Type

OS:OtherEquipment:Definition,
  {9e3990a8-04f9-4499-9089-996a8ad7dd89}, !- Handle
  res shower,                             !- Name
  EquipmentLevel,                         !- Design Level Calculation Method
  507081.308470722,                       !- Design Level {W}
  ,                                       !- Watts per Space Floor Area {W/m2}
  ,                                       !- Watts per Person {W/Person}
  0.487196734303754,                      !- Fraction Latent
  0,                                      !- Fraction Radiant
  0;                                      !- Fraction Lost

OS:OtherEquipment,
  {4e2c911b-ff31-4eb5-89e2-4e7ecbbab9e2}, !- Handle
  res shower,                             !- Name
  {9e3990a8-04f9-4499-9089-996a8ad7dd89}, !- Other Equipment Definition Name
  {af036784-f315-4029-aaf9-78d7d5fb0958}, !- Space or SpaceType Name
  {3c82a852-705d-424e-8917-1dc3e08340f5}, !- Schedule Name
  ,                                       !- Multiplier
  ,                                       !- Fuel Type
  General;                                !- End-Use Subcategory

OS:Schedule:File,
  {0cbbb3ee-8ec6-4872-8592-8d3e84c8fc7d}, !- Handle
  sinks,                                  !- Name
  {91c9062c-5662-4f55-a013-c3225db7ab42}, !- Schedule Type Limits Name
  {1f02aa9b-a718-4c9f-92a9-18c520bbdf98}, !- External File Name
  13,                                     !- Column Number
  1,                                      !- Rows to Skip at Top
  8760,                                   !- Number of Hours of Data
  ,                                       !- Column Separator
  ,                                       !- Interpolate to Timestep
  60;                                     !- Minutes per Item

OS:WaterUse:Equipment:Definition,
  {11182fa4-1245-4429-9632-204ae9911f91}, !- Handle
  res sink,                               !- Name
  res sink,                               !- End-Use Subcategory
  0.0157378147481275,                     !- Peak Flow Rate {m3/s}
  {278ec62b-eda4-41d3-80db-e5673f4caa3a}; !- Target Temperature Schedule Name

OS:WaterUse:Equipment,
  {4a855181-214d-46e4-936b-b47f6e8fdbba}, !- Handle
  res sink,                               !- Name
  {11182fa4-1245-4429-9632-204ae9911f91}, !- Water Use Equipment Definition Name
  {af036784-f315-4029-aaf9-78d7d5fb0958}, !- Space Name
  {0cbbb3ee-8ec6-4872-8592-8d3e84c8fc7d}; !- Flow Rate Fraction Schedule Name

OS:OtherEquipment:Definition,
  {0d11360b-3a00-4e57-8ec5-a53218ef345c}, !- Handle
  res sink,                               !- Name
  EquipmentLevel,                         !- Design Level Calculation Method
  158036.112491921,                       !- Design Level {W}
  ,                                       !- Watts per Space Floor Area {W/m2}
  ,                                       !- Watts per Person {W/Person}
  0.312220664485836,                      !- Fraction Latent
  0,                                      !- Fraction Radiant
  0;                                      !- Fraction Lost

OS:OtherEquipment,
  {41da973d-e884-4a67-af92-074c037bab4c}, !- Handle
  res sink,                               !- Name
  {0d11360b-3a00-4e57-8ec5-a53218ef345c}, !- Other Equipment Definition Name
  {af036784-f315-4029-aaf9-78d7d5fb0958}, !- Space or SpaceType Name
  {0cbbb3ee-8ec6-4872-8592-8d3e84c8fc7d}, !- Schedule Name
  ,                                       !- Multiplier
  ,                                       !- Fuel Type
  General;                                !- End-Use Subcategory

OS:Schedule:File,
  {8bc136aa-155c-4ff3-b14c-ab1e81c75561}, !- Handle
  baths,                                  !- Name
  {91c9062c-5662-4f55-a013-c3225db7ab42}, !- Schedule Type Limits Name
  {1f02aa9b-a718-4c9f-92a9-18c520bbdf98}, !- External File Name
  11,                                     !- Column Number
  1,                                      !- Rows to Skip at Top
  8760,                                   !- Number of Hours of Data
  ,                                       !- Column Separator
  ,                                       !- Interpolate to Timestep
  60;                                     !- Minutes per Item

OS:WaterUse:Equipment:Definition,
  {cbb0201e-b0c0-4306-a4bb-cc3699736aa5}, !- Handle
  res bath,                               !- Name
  res bath,                               !- End-Use Subcategory
  0.00441644262955807,                    !- Peak Flow Rate {m3/s}
  {278ec62b-eda4-41d3-80db-e5673f4caa3a}; !- Target Temperature Schedule Name

OS:WaterUse:Equipment,
  {c043fcf5-11f0-4fa4-902e-a521539d6e4a}, !- Handle
  res bath,                               !- Name
  {cbb0201e-b0c0-4306-a4bb-cc3699736aa5}, !- Water Use Equipment Definition Name
  {af036784-f315-4029-aaf9-78d7d5fb0958}, !- Space Name
  {8bc136aa-155c-4ff3-b14c-ab1e81c75561}; !- Flow Rate Fraction Schedule Name

OS:OtherEquipment:Definition,
  {8a8c7e7c-dfd6-41cc-b356-3c2a839f6dd1}, !- Handle
  res bath,                               !- Name
  EquipmentLevel,                         !- Design Level Calculation Method
  65146.3417951306,                       !- Design Level {W}
  ,                                       !- Watts per Space Floor Area {W/m2}
  ,                                       !- Watts per Person {W/Person}
  0,                                      !- Fraction Latent
  0,                                      !- Fraction Radiant
  0;                                      !- Fraction Lost

OS:OtherEquipment,
  {43c47640-2fc8-409b-ac78-212cd80acad5}, !- Handle
  res bath,                               !- Name
  {8a8c7e7c-dfd6-41cc-b356-3c2a839f6dd1}, !- Other Equipment Definition Name
  {af036784-f315-4029-aaf9-78d7d5fb0958}, !- Space or SpaceType Name
  {8bc136aa-155c-4ff3-b14c-ab1e81c75561}, !- Schedule Name
  ,                                       !- Multiplier
  ,                                       !- Fuel Type
  General;                                !- End-Use Subcategory

OS:WaterUse:Equipment:Definition,
  {c9529817-30c6-40bb-a9f9-a2fe9b300eb3}, !- Handle
  res shower dist,                        !- Name
  ,                                       !- End-Use Subcategory
  0,                                      !- Peak Flow Rate {m3/s}
  {278ec62b-eda4-41d3-80db-e5673f4caa3a}; !- Target Temperature Schedule Name

OS:WaterUse:Equipment,
  {84357823-5f92-4398-bc5d-7c6ca77573de}, !- Handle
  res shower dist,                        !- Name
  {c9529817-30c6-40bb-a9f9-a2fe9b300eb3}, !- Water Use Equipment Definition Name
  {af036784-f315-4029-aaf9-78d7d5fb0958}, !- Space Name
  {3c82a852-705d-424e-8917-1dc3e08340f5}; !- Flow Rate Fraction Schedule Name

OS:AdditionalProperties,
  {6bce723e-3620-403b-b898-4237663eb5c8}, !- Handle
  {84357823-5f92-4398-bc5d-7c6ca77573de}, !- Object Name
  dist_hw,                                !- Feature Name 1
  Double,                                 !- Feature Data Type 1
  0;                                      !- Feature Value 1

OS:WaterUse:Equipment:Definition,
  {8bbc11d6-1cb5-4801-9ef6-53db70a40f86}, !- Handle
  res sink dist,                          !- Name
  ,                                       !- End-Use Subcategory
  0,                                      !- Peak Flow Rate {m3/s}
  {278ec62b-eda4-41d3-80db-e5673f4caa3a}; !- Target Temperature Schedule Name

OS:WaterUse:Equipment,
  {d4d761ca-302d-4f02-ba89-b63ddb6c315d}, !- Handle
  res sink dist,                          !- Name
  {8bbc11d6-1cb5-4801-9ef6-53db70a40f86}, !- Water Use Equipment Definition Name
  {af036784-f315-4029-aaf9-78d7d5fb0958}, !- Space Name
  {0cbbb3ee-8ec6-4872-8592-8d3e84c8fc7d}; !- Flow Rate Fraction Schedule Name

OS:AdditionalProperties,
  {fc0d514f-cba0-45d3-8e09-dd726179cd68}, !- Handle
  {d4d761ca-302d-4f02-ba89-b63ddb6c315d}, !- Object Name
  dist_hw,                                !- Feature Name 1
  Double,                                 !- Feature Data Type 1
  0;                                      !- Feature Value 1

OS:WaterUse:Equipment:Definition,
  {9852527a-a361-4c59-800c-566144ad7f1f}, !- Handle
  res bath dist,                          !- Name
  ,                                       !- End-Use Subcategory
  0,                                      !- Peak Flow Rate {m3/s}
  {278ec62b-eda4-41d3-80db-e5673f4caa3a}; !- Target Temperature Schedule Name

OS:WaterUse:Equipment,
  {7d8a439f-ac2a-400c-8057-db01ed9b93ed}, !- Handle
  res bath dist,                          !- Name
  {9852527a-a361-4c59-800c-566144ad7f1f}, !- Water Use Equipment Definition Name
  {af036784-f315-4029-aaf9-78d7d5fb0958}, !- Space Name
  {8bc136aa-155c-4ff3-b14c-ab1e81c75561}; !- Flow Rate Fraction Schedule Name

OS:AdditionalProperties,
  {a7a5d03d-5746-487a-91a0-16c0d702ea18}, !- Handle
  {7d8a439f-ac2a-400c-8057-db01ed9b93ed}, !- Object Name
  dist_hw,                                !- Feature Name 1
  Double,                                 !- Feature Data Type 1
  0;                                      !- Feature Value 1

OS:Schedule:Ruleset,
  {ff29fd25-f4b7-43c8-b3dd-96674836a348}, !- Handle
  res hot water distribution schedule,    !- Name
  {8d03dfff-62de-425a-9a83-2bcac9cb16ff}, !- Schedule Type Limits Name
  {7b0dfbcf-b3d6-4333-be68-49db5bf124ee}; !- Default Day Schedule Name

OS:Schedule:Day,
  {7b0dfbcf-b3d6-4333-be68-49db5bf124ee}, !- Handle
  Schedule Day 4,                         !- Name
  {8d03dfff-62de-425a-9a83-2bcac9cb16ff}, !- Schedule Type Limits Name
  ,                                       !- Interpolate to Timestep
  24,                                     !- Hour 1
  0,                                      !- Minute 1
  0;                                      !- Value Until Time 1

OS:Schedule:Rule,
  {f2a719ea-ea46-4337-929a-587f61ee3091}, !- Handle
  res hot water distribution schedule allday rule1, !- Name
  {ff29fd25-f4b7-43c8-b3dd-96674836a348}, !- Schedule Ruleset Name
  11,                                     !- Rule Order
  {69acf595-823e-438b-ab70-884c5abb5e83}, !- Day Schedule Name
  Yes,                                    !- Apply Sunday
  Yes,                                    !- Apply Monday
  Yes,                                    !- Apply Tuesday
  Yes,                                    !- Apply Wednesday
  Yes,                                    !- Apply Thursday
  Yes,                                    !- Apply Friday
  Yes,                                    !- Apply Saturday
  ,                                       !- Apply Holiday
  DateRange,                              !- Date Specification Type
  1,                                      !- Start Month
  1,                                      !- Start Day
  1,                                      !- End Month
  31;                                     !- End Day

OS:Schedule:Day,
  {69acf595-823e-438b-ab70-884c5abb5e83}, !- Handle
  res hot water distribution schedule allday1, !- Name
  {8d03dfff-62de-425a-9a83-2bcac9cb16ff}, !- Schedule Type Limits Name
  ,                                       !- Interpolate to Timestep
  1,                                      !- Hour 1
  0,                                      !- Minute 1
  0.078423967774421,                      !- Value Until Time 1
  2,                                      !- Hour 2
  0,                                      !- Minute 2
  0.0392749244712991,                     !- Value Until Time 2
  4,                                      !- Hour 3
  0,                                      !- Minute 3
  0.00981873111782477,                    !- Value Until Time 3
  5,                                      !- Hour 4
  0,                                      !- Minute 4
  0.0392749244712991,                     !- Value Until Time 4
  6,                                      !- Hour 5
  0,                                      !- Minute 5
  0.274546827794562,                      !- Value Until Time 5
  7,                                      !- Hour 6
  0,                                      !- Minute 6
  0.941213494461229,                      !- Value Until Time 6
  8,                                      !- Hour 7
  0,                                      !- Minute 7
  1,                                      !- Value Until Time 7
  9,                                      !- Hour 8
  0,                                      !- Minute 8
  0.960725075528701,                      !- Value Until Time 8
  10,                                     !- Hour 9
  0,                                      !- Minute 9
  0.843152064451158,                      !- Value Until Time 9
  11,                                     !- Hour 10
  0,                                      !- Minute 10
  0.764728096676737,                      !- Value Until Time 10
  12,                                     !- Hour 11
  0,                                      !- Minute 11
  0.607880161127895,                      !- Value Until Time 11
  13,                                     !- Hour 12
  0,                                      !- Minute 12
  0.529456193353474,                      !- Value Until Time 12
  15,                                     !- Hour 13
  0,                                      !- Minute 13
  0.470543806646526,                      !- Value Until Time 13
  16,                                     !- Hour 14
  0,                                      !- Minute 14
  0.411757301107754,                      !- Value Until Time 14
  17,                                     !- Hour 15
  0,                                      !- Minute 15
  0.548967774420947,                      !- Value Until Time 15
  18,                                     !- Hour 16
  0,                                      !- Minute 16
  0.725453172205438,                      !- Value Until Time 16
  19,                                     !- Hour 17
  0,                                      !- Minute 17
  0.862789526686808,                      !- Value Until Time 17
  20,                                     !- Hour 18
  0,                                      !- Minute 18
  0.823514602215509,                      !- Value Until Time 18
  21,                                     !- Hour 19
  0,                                      !- Minute 19
  0.745090634441088,                      !- Value Until Time 19
  22,                                     !- Hour 20
  0,                                      !- Minute 20
  0.607880161127895,                      !- Value Until Time 20
  23,                                     !- Hour 21
  0,                                      !- Minute 21
  0.529456193353474,                      !- Value Until Time 21
  24,                                     !- Hour 22
  0,                                      !- Minute 22
  0.294058408862034;                      !- Value Until Time 22

OS:Schedule:Rule,
  {8bc53a41-be1b-4724-a724-83c3c811e8b0}, !- Handle
  res hot water distribution schedule allday rule2, !- Name
  {ff29fd25-f4b7-43c8-b3dd-96674836a348}, !- Schedule Ruleset Name
  10,                                     !- Rule Order
  {303fa1e4-991d-44f4-a21a-da4f301ba90b}, !- Day Schedule Name
  Yes,                                    !- Apply Sunday
  Yes,                                    !- Apply Monday
  Yes,                                    !- Apply Tuesday
  Yes,                                    !- Apply Wednesday
  Yes,                                    !- Apply Thursday
  Yes,                                    !- Apply Friday
  Yes,                                    !- Apply Saturday
  ,                                       !- Apply Holiday
  DateRange,                              !- Date Specification Type
  2,                                      !- Start Month
  1,                                      !- Start Day
  2,                                      !- End Month
  28;                                     !- End Day

OS:Schedule:Day,
  {303fa1e4-991d-44f4-a21a-da4f301ba90b}, !- Handle
  res hot water distribution schedule allday2, !- Name
  {8d03dfff-62de-425a-9a83-2bcac9cb16ff}, !- Schedule Type Limits Name
  ,                                       !- Interpolate to Timestep
  1,                                      !- Hour 1
  0,                                      !- Minute 1
  0.078423967774421,                      !- Value Until Time 1
  2,                                      !- Hour 2
  0,                                      !- Minute 2
  0.0392749244712991,                     !- Value Until Time 2
  4,                                      !- Hour 3
  0,                                      !- Minute 3
  0.00981873111782477,                    !- Value Until Time 3
  5,                                      !- Hour 4
  0,                                      !- Minute 4
  0.0392749244712991,                     !- Value Until Time 4
  6,                                      !- Hour 5
  0,                                      !- Minute 5
  0.274546827794562,                      !- Value Until Time 5
  7,                                      !- Hour 6
  0,                                      !- Minute 6
  0.941213494461229,                      !- Value Until Time 6
  8,                                      !- Hour 7
  0,                                      !- Minute 7
  1,                                      !- Value Until Time 7
  9,                                      !- Hour 8
  0,                                      !- Minute 8
  0.960725075528701,                      !- Value Until Time 8
  10,                                     !- Hour 9
  0,                                      !- Minute 9
  0.843152064451158,                      !- Value Until Time 9
  11,                                     !- Hour 10
  0,                                      !- Minute 10
  0.764728096676737,                      !- Value Until Time 10
  12,                                     !- Hour 11
  0,                                      !- Minute 11
  0.607880161127895,                      !- Value Until Time 11
  13,                                     !- Hour 12
  0,                                      !- Minute 12
  0.529456193353474,                      !- Value Until Time 12
  15,                                     !- Hour 13
  0,                                      !- Minute 13
  0.470543806646526,                      !- Value Until Time 13
  16,                                     !- Hour 14
  0,                                      !- Minute 14
  0.411757301107754,                      !- Value Until Time 14
  17,                                     !- Hour 15
  0,                                      !- Minute 15
  0.548967774420947,                      !- Value Until Time 15
  18,                                     !- Hour 16
  0,                                      !- Minute 16
  0.725453172205438,                      !- Value Until Time 16
  19,                                     !- Hour 17
  0,                                      !- Minute 17
  0.862789526686808,                      !- Value Until Time 17
  20,                                     !- Hour 18
  0,                                      !- Minute 18
  0.823514602215509,                      !- Value Until Time 18
  21,                                     !- Hour 19
  0,                                      !- Minute 19
  0.745090634441088,                      !- Value Until Time 19
  22,                                     !- Hour 20
  0,                                      !- Minute 20
  0.607880161127895,                      !- Value Until Time 20
  23,                                     !- Hour 21
  0,                                      !- Minute 21
  0.529456193353474,                      !- Value Until Time 21
  24,                                     !- Hour 22
  0,                                      !- Minute 22
  0.294058408862034;                      !- Value Until Time 22

OS:Schedule:Rule,
  {5e901588-d378-4fb5-99a4-efa9936b157f}, !- Handle
  res hot water distribution schedule allday rule3, !- Name
  {ff29fd25-f4b7-43c8-b3dd-96674836a348}, !- Schedule Ruleset Name
  9,                                      !- Rule Order
  {0b7ec26b-9e06-40d0-86bf-901015bb6c95}, !- Day Schedule Name
  Yes,                                    !- Apply Sunday
  Yes,                                    !- Apply Monday
  Yes,                                    !- Apply Tuesday
  Yes,                                    !- Apply Wednesday
  Yes,                                    !- Apply Thursday
  Yes,                                    !- Apply Friday
  Yes,                                    !- Apply Saturday
  ,                                       !- Apply Holiday
  DateRange,                              !- Date Specification Type
  3,                                      !- Start Month
  1,                                      !- Start Day
  3,                                      !- End Month
  31;                                     !- End Day

OS:Schedule:Day,
  {0b7ec26b-9e06-40d0-86bf-901015bb6c95}, !- Handle
  res hot water distribution schedule allday3, !- Name
  {8d03dfff-62de-425a-9a83-2bcac9cb16ff}, !- Schedule Type Limits Name
  ,                                       !- Interpolate to Timestep
  1,                                      !- Hour 1
  0,                                      !- Minute 1
  0.078423967774421,                      !- Value Until Time 1
  2,                                      !- Hour 2
  0,                                      !- Minute 2
  0.0392749244712991,                     !- Value Until Time 2
  4,                                      !- Hour 3
  0,                                      !- Minute 3
  0.00981873111782477,                    !- Value Until Time 3
  5,                                      !- Hour 4
  0,                                      !- Minute 4
  0.0392749244712991,                     !- Value Until Time 4
  6,                                      !- Hour 5
  0,                                      !- Minute 5
  0.274546827794562,                      !- Value Until Time 5
  7,                                      !- Hour 6
  0,                                      !- Minute 6
  0.941213494461229,                      !- Value Until Time 6
  8,                                      !- Hour 7
  0,                                      !- Minute 7
  1,                                      !- Value Until Time 7
  9,                                      !- Hour 8
  0,                                      !- Minute 8
  0.960725075528701,                      !- Value Until Time 8
  10,                                     !- Hour 9
  0,                                      !- Minute 9
  0.843152064451158,                      !- Value Until Time 9
  11,                                     !- Hour 10
  0,                                      !- Minute 10
  0.764728096676737,                      !- Value Until Time 10
  12,                                     !- Hour 11
  0,                                      !- Minute 11
  0.607880161127895,                      !- Value Until Time 11
  13,                                     !- Hour 12
  0,                                      !- Minute 12
  0.529456193353474,                      !- Value Until Time 12
  15,                                     !- Hour 13
  0,                                      !- Minute 13
  0.470543806646526,                      !- Value Until Time 13
  16,                                     !- Hour 14
  0,                                      !- Minute 14
  0.411757301107754,                      !- Value Until Time 14
  17,                                     !- Hour 15
  0,                                      !- Minute 15
  0.548967774420947,                      !- Value Until Time 15
  18,                                     !- Hour 16
  0,                                      !- Minute 16
  0.725453172205438,                      !- Value Until Time 16
  19,                                     !- Hour 17
  0,                                      !- Minute 17
  0.862789526686808,                      !- Value Until Time 17
  20,                                     !- Hour 18
  0,                                      !- Minute 18
  0.823514602215509,                      !- Value Until Time 18
  21,                                     !- Hour 19
  0,                                      !- Minute 19
  0.745090634441088,                      !- Value Until Time 19
  22,                                     !- Hour 20
  0,                                      !- Minute 20
  0.607880161127895,                      !- Value Until Time 20
  23,                                     !- Hour 21
  0,                                      !- Minute 21
  0.529456193353474,                      !- Value Until Time 21
  24,                                     !- Hour 22
  0,                                      !- Minute 22
  0.294058408862034;                      !- Value Until Time 22

OS:Schedule:Rule,
  {a314d201-3532-4489-aaea-c5340f92fe4f}, !- Handle
  res hot water distribution schedule allday rule4, !- Name
  {ff29fd25-f4b7-43c8-b3dd-96674836a348}, !- Schedule Ruleset Name
  8,                                      !- Rule Order
  {bab096d4-ea53-4776-8afa-56399aa7cfde}, !- Day Schedule Name
  Yes,                                    !- Apply Sunday
  Yes,                                    !- Apply Monday
  Yes,                                    !- Apply Tuesday
  Yes,                                    !- Apply Wednesday
  Yes,                                    !- Apply Thursday
  Yes,                                    !- Apply Friday
  Yes,                                    !- Apply Saturday
  ,                                       !- Apply Holiday
  DateRange,                              !- Date Specification Type
  4,                                      !- Start Month
  1,                                      !- Start Day
  4,                                      !- End Month
  30;                                     !- End Day

OS:Schedule:Day,
  {bab096d4-ea53-4776-8afa-56399aa7cfde}, !- Handle
  res hot water distribution schedule allday4, !- Name
  {8d03dfff-62de-425a-9a83-2bcac9cb16ff}, !- Schedule Type Limits Name
  ,                                       !- Interpolate to Timestep
  1,                                      !- Hour 1
  0,                                      !- Minute 1
  0.078423967774421,                      !- Value Until Time 1
  2,                                      !- Hour 2
  0,                                      !- Minute 2
  0.0392749244712991,                     !- Value Until Time 2
  4,                                      !- Hour 3
  0,                                      !- Minute 3
  0.00981873111782477,                    !- Value Until Time 3
  5,                                      !- Hour 4
  0,                                      !- Minute 4
  0.0392749244712991,                     !- Value Until Time 4
  6,                                      !- Hour 5
  0,                                      !- Minute 5
  0.274546827794562,                      !- Value Until Time 5
  7,                                      !- Hour 6
  0,                                      !- Minute 6
  0.941213494461229,                      !- Value Until Time 6
  8,                                      !- Hour 7
  0,                                      !- Minute 7
  1,                                      !- Value Until Time 7
  9,                                      !- Hour 8
  0,                                      !- Minute 8
  0.960725075528701,                      !- Value Until Time 8
  10,                                     !- Hour 9
  0,                                      !- Minute 9
  0.843152064451158,                      !- Value Until Time 9
  11,                                     !- Hour 10
  0,                                      !- Minute 10
  0.764728096676737,                      !- Value Until Time 10
  12,                                     !- Hour 11
  0,                                      !- Minute 11
  0.607880161127895,                      !- Value Until Time 11
  13,                                     !- Hour 12
  0,                                      !- Minute 12
  0.529456193353474,                      !- Value Until Time 12
  15,                                     !- Hour 13
  0,                                      !- Minute 13
  0.470543806646526,                      !- Value Until Time 13
  16,                                     !- Hour 14
  0,                                      !- Minute 14
  0.411757301107754,                      !- Value Until Time 14
  17,                                     !- Hour 15
  0,                                      !- Minute 15
  0.548967774420947,                      !- Value Until Time 15
  18,                                     !- Hour 16
  0,                                      !- Minute 16
  0.725453172205438,                      !- Value Until Time 16
  19,                                     !- Hour 17
  0,                                      !- Minute 17
  0.862789526686808,                      !- Value Until Time 17
  20,                                     !- Hour 18
  0,                                      !- Minute 18
  0.823514602215509,                      !- Value Until Time 18
  21,                                     !- Hour 19
  0,                                      !- Minute 19
  0.745090634441088,                      !- Value Until Time 19
  22,                                     !- Hour 20
  0,                                      !- Minute 20
  0.607880161127895,                      !- Value Until Time 20
  23,                                     !- Hour 21
  0,                                      !- Minute 21
  0.529456193353474,                      !- Value Until Time 21
  24,                                     !- Hour 22
  0,                                      !- Minute 22
  0.294058408862034;                      !- Value Until Time 22

OS:Schedule:Rule,
  {1a34c65b-f2f3-4169-84e7-834bcf463e0b}, !- Handle
  res hot water distribution schedule allday rule5, !- Name
  {ff29fd25-f4b7-43c8-b3dd-96674836a348}, !- Schedule Ruleset Name
  7,                                      !- Rule Order
  {57072cbf-d760-4103-9c80-1cf0285c5285}, !- Day Schedule Name
  Yes,                                    !- Apply Sunday
  Yes,                                    !- Apply Monday
  Yes,                                    !- Apply Tuesday
  Yes,                                    !- Apply Wednesday
  Yes,                                    !- Apply Thursday
  Yes,                                    !- Apply Friday
  Yes,                                    !- Apply Saturday
  ,                                       !- Apply Holiday
  DateRange,                              !- Date Specification Type
  5,                                      !- Start Month
  1,                                      !- Start Day
  5,                                      !- End Month
  31;                                     !- End Day

OS:Schedule:Day,
  {57072cbf-d760-4103-9c80-1cf0285c5285}, !- Handle
  res hot water distribution schedule allday5, !- Name
  {8d03dfff-62de-425a-9a83-2bcac9cb16ff}, !- Schedule Type Limits Name
  ,                                       !- Interpolate to Timestep
  1,                                      !- Hour 1
  0,                                      !- Minute 1
  0.078423967774421,                      !- Value Until Time 1
  2,                                      !- Hour 2
  0,                                      !- Minute 2
  0.0392749244712991,                     !- Value Until Time 2
  4,                                      !- Hour 3
  0,                                      !- Minute 3
  0.00981873111782477,                    !- Value Until Time 3
  5,                                      !- Hour 4
  0,                                      !- Minute 4
  0.0392749244712991,                     !- Value Until Time 4
  6,                                      !- Hour 5
  0,                                      !- Minute 5
  0.274546827794562,                      !- Value Until Time 5
  7,                                      !- Hour 6
  0,                                      !- Minute 6
  0.941213494461229,                      !- Value Until Time 6
  8,                                      !- Hour 7
  0,                                      !- Minute 7
  1,                                      !- Value Until Time 7
  9,                                      !- Hour 8
  0,                                      !- Minute 8
  0.960725075528701,                      !- Value Until Time 8
  10,                                     !- Hour 9
  0,                                      !- Minute 9
  0.843152064451158,                      !- Value Until Time 9
  11,                                     !- Hour 10
  0,                                      !- Minute 10
  0.764728096676737,                      !- Value Until Time 10
  12,                                     !- Hour 11
  0,                                      !- Minute 11
  0.607880161127895,                      !- Value Until Time 11
  13,                                     !- Hour 12
  0,                                      !- Minute 12
  0.529456193353474,                      !- Value Until Time 12
  15,                                     !- Hour 13
  0,                                      !- Minute 13
  0.470543806646526,                      !- Value Until Time 13
  16,                                     !- Hour 14
  0,                                      !- Minute 14
  0.411757301107754,                      !- Value Until Time 14
  17,                                     !- Hour 15
  0,                                      !- Minute 15
  0.548967774420947,                      !- Value Until Time 15
  18,                                     !- Hour 16
  0,                                      !- Minute 16
  0.725453172205438,                      !- Value Until Time 16
  19,                                     !- Hour 17
  0,                                      !- Minute 17
  0.862789526686808,                      !- Value Until Time 17
  20,                                     !- Hour 18
  0,                                      !- Minute 18
  0.823514602215509,                      !- Value Until Time 18
  21,                                     !- Hour 19
  0,                                      !- Minute 19
  0.745090634441088,                      !- Value Until Time 19
  22,                                     !- Hour 20
  0,                                      !- Minute 20
  0.607880161127895,                      !- Value Until Time 20
  23,                                     !- Hour 21
  0,                                      !- Minute 21
  0.529456193353474,                      !- Value Until Time 21
  24,                                     !- Hour 22
  0,                                      !- Minute 22
  0.294058408862034;                      !- Value Until Time 22

OS:Schedule:Rule,
  {65230320-3f28-4ff6-91dd-6059fa56205c}, !- Handle
  res hot water distribution schedule allday rule6, !- Name
  {ff29fd25-f4b7-43c8-b3dd-96674836a348}, !- Schedule Ruleset Name
  6,                                      !- Rule Order
  {986ba7ac-c131-40e9-bd6c-e7585f85e364}, !- Day Schedule Name
  Yes,                                    !- Apply Sunday
  Yes,                                    !- Apply Monday
  Yes,                                    !- Apply Tuesday
  Yes,                                    !- Apply Wednesday
  Yes,                                    !- Apply Thursday
  Yes,                                    !- Apply Friday
  Yes,                                    !- Apply Saturday
  ,                                       !- Apply Holiday
  DateRange,                              !- Date Specification Type
  6,                                      !- Start Month
  1,                                      !- Start Day
  6,                                      !- End Month
  30;                                     !- End Day

OS:Schedule:Day,
  {986ba7ac-c131-40e9-bd6c-e7585f85e364}, !- Handle
  res hot water distribution schedule allday6, !- Name
  {8d03dfff-62de-425a-9a83-2bcac9cb16ff}, !- Schedule Type Limits Name
  ,                                       !- Interpolate to Timestep
  1,                                      !- Hour 1
  0,                                      !- Minute 1
  0.078423967774421,                      !- Value Until Time 1
  2,                                      !- Hour 2
  0,                                      !- Minute 2
  0.0392749244712991,                     !- Value Until Time 2
  4,                                      !- Hour 3
  0,                                      !- Minute 3
  0.00981873111782477,                    !- Value Until Time 3
  5,                                      !- Hour 4
  0,                                      !- Minute 4
  0.0392749244712991,                     !- Value Until Time 4
  6,                                      !- Hour 5
  0,                                      !- Minute 5
  0.274546827794562,                      !- Value Until Time 5
  7,                                      !- Hour 6
  0,                                      !- Minute 6
  0.941213494461229,                      !- Value Until Time 6
  8,                                      !- Hour 7
  0,                                      !- Minute 7
  1,                                      !- Value Until Time 7
  9,                                      !- Hour 8
  0,                                      !- Minute 8
  0.960725075528701,                      !- Value Until Time 8
  10,                                     !- Hour 9
  0,                                      !- Minute 9
  0.843152064451158,                      !- Value Until Time 9
  11,                                     !- Hour 10
  0,                                      !- Minute 10
  0.764728096676737,                      !- Value Until Time 10
  12,                                     !- Hour 11
  0,                                      !- Minute 11
  0.607880161127895,                      !- Value Until Time 11
  13,                                     !- Hour 12
  0,                                      !- Minute 12
  0.529456193353474,                      !- Value Until Time 12
  15,                                     !- Hour 13
  0,                                      !- Minute 13
  0.470543806646526,                      !- Value Until Time 13
  16,                                     !- Hour 14
  0,                                      !- Minute 14
  0.411757301107754,                      !- Value Until Time 14
  17,                                     !- Hour 15
  0,                                      !- Minute 15
  0.548967774420947,                      !- Value Until Time 15
  18,                                     !- Hour 16
  0,                                      !- Minute 16
  0.725453172205438,                      !- Value Until Time 16
  19,                                     !- Hour 17
  0,                                      !- Minute 17
  0.862789526686808,                      !- Value Until Time 17
  20,                                     !- Hour 18
  0,                                      !- Minute 18
  0.823514602215509,                      !- Value Until Time 18
  21,                                     !- Hour 19
  0,                                      !- Minute 19
  0.745090634441088,                      !- Value Until Time 19
  22,                                     !- Hour 20
  0,                                      !- Minute 20
  0.607880161127895,                      !- Value Until Time 20
  23,                                     !- Hour 21
  0,                                      !- Minute 21
  0.529456193353474,                      !- Value Until Time 21
  24,                                     !- Hour 22
  0,                                      !- Minute 22
  0.294058408862034;                      !- Value Until Time 22

OS:Schedule:Rule,
  {6626b3af-4ce4-4612-8fb5-dcdf7cfb5054}, !- Handle
  res hot water distribution schedule allday rule7, !- Name
  {ff29fd25-f4b7-43c8-b3dd-96674836a348}, !- Schedule Ruleset Name
  5,                                      !- Rule Order
  {7ca10ac8-0764-42a9-ba06-bda30979e13d}, !- Day Schedule Name
  Yes,                                    !- Apply Sunday
  Yes,                                    !- Apply Monday
  Yes,                                    !- Apply Tuesday
  Yes,                                    !- Apply Wednesday
  Yes,                                    !- Apply Thursday
  Yes,                                    !- Apply Friday
  Yes,                                    !- Apply Saturday
  ,                                       !- Apply Holiday
  DateRange,                              !- Date Specification Type
  7,                                      !- Start Month
  1,                                      !- Start Day
  7,                                      !- End Month
  31;                                     !- End Day

OS:Schedule:Day,
  {7ca10ac8-0764-42a9-ba06-bda30979e13d}, !- Handle
  res hot water distribution schedule allday7, !- Name
  {8d03dfff-62de-425a-9a83-2bcac9cb16ff}, !- Schedule Type Limits Name
  ,                                       !- Interpolate to Timestep
  1,                                      !- Hour 1
  0,                                      !- Minute 1
  0.078423967774421,                      !- Value Until Time 1
  2,                                      !- Hour 2
  0,                                      !- Minute 2
  0.0392749244712991,                     !- Value Until Time 2
  4,                                      !- Hour 3
  0,                                      !- Minute 3
  0.00981873111782477,                    !- Value Until Time 3
  5,                                      !- Hour 4
  0,                                      !- Minute 4
  0.0392749244712991,                     !- Value Until Time 4
  6,                                      !- Hour 5
  0,                                      !- Minute 5
  0.274546827794562,                      !- Value Until Time 5
  7,                                      !- Hour 6
  0,                                      !- Minute 6
  0.941213494461229,                      !- Value Until Time 6
  8,                                      !- Hour 7
  0,                                      !- Minute 7
  1,                                      !- Value Until Time 7
  9,                                      !- Hour 8
  0,                                      !- Minute 8
  0.960725075528701,                      !- Value Until Time 8
  10,                                     !- Hour 9
  0,                                      !- Minute 9
  0.843152064451158,                      !- Value Until Time 9
  11,                                     !- Hour 10
  0,                                      !- Minute 10
  0.764728096676737,                      !- Value Until Time 10
  12,                                     !- Hour 11
  0,                                      !- Minute 11
  0.607880161127895,                      !- Value Until Time 11
  13,                                     !- Hour 12
  0,                                      !- Minute 12
  0.529456193353474,                      !- Value Until Time 12
  15,                                     !- Hour 13
  0,                                      !- Minute 13
  0.470543806646526,                      !- Value Until Time 13
  16,                                     !- Hour 14
  0,                                      !- Minute 14
  0.411757301107754,                      !- Value Until Time 14
  17,                                     !- Hour 15
  0,                                      !- Minute 15
  0.548967774420947,                      !- Value Until Time 15
  18,                                     !- Hour 16
  0,                                      !- Minute 16
  0.725453172205438,                      !- Value Until Time 16
  19,                                     !- Hour 17
  0,                                      !- Minute 17
  0.862789526686808,                      !- Value Until Time 17
  20,                                     !- Hour 18
  0,                                      !- Minute 18
  0.823514602215509,                      !- Value Until Time 18
  21,                                     !- Hour 19
  0,                                      !- Minute 19
  0.745090634441088,                      !- Value Until Time 19
  22,                                     !- Hour 20
  0,                                      !- Minute 20
  0.607880161127895,                      !- Value Until Time 20
  23,                                     !- Hour 21
  0,                                      !- Minute 21
  0.529456193353474,                      !- Value Until Time 21
  24,                                     !- Hour 22
  0,                                      !- Minute 22
  0.294058408862034;                      !- Value Until Time 22

OS:Schedule:Rule,
  {4853b3a9-834b-4db6-bb15-9371c7eff76b}, !- Handle
  res hot water distribution schedule allday rule8, !- Name
  {ff29fd25-f4b7-43c8-b3dd-96674836a348}, !- Schedule Ruleset Name
  4,                                      !- Rule Order
  {f7a53902-77b4-468d-b062-4ee7e417a4a3}, !- Day Schedule Name
  Yes,                                    !- Apply Sunday
  Yes,                                    !- Apply Monday
  Yes,                                    !- Apply Tuesday
  Yes,                                    !- Apply Wednesday
  Yes,                                    !- Apply Thursday
  Yes,                                    !- Apply Friday
  Yes,                                    !- Apply Saturday
  ,                                       !- Apply Holiday
  DateRange,                              !- Date Specification Type
  8,                                      !- Start Month
  1,                                      !- Start Day
  8,                                      !- End Month
  31;                                     !- End Day

OS:Schedule:Day,
  {f7a53902-77b4-468d-b062-4ee7e417a4a3}, !- Handle
  res hot water distribution schedule allday8, !- Name
  {8d03dfff-62de-425a-9a83-2bcac9cb16ff}, !- Schedule Type Limits Name
  ,                                       !- Interpolate to Timestep
  1,                                      !- Hour 1
  0,                                      !- Minute 1
  0.078423967774421,                      !- Value Until Time 1
  2,                                      !- Hour 2
  0,                                      !- Minute 2
  0.0392749244712991,                     !- Value Until Time 2
  4,                                      !- Hour 3
  0,                                      !- Minute 3
  0.00981873111782477,                    !- Value Until Time 3
  5,                                      !- Hour 4
  0,                                      !- Minute 4
  0.0392749244712991,                     !- Value Until Time 4
  6,                                      !- Hour 5
  0,                                      !- Minute 5
  0.274546827794562,                      !- Value Until Time 5
  7,                                      !- Hour 6
  0,                                      !- Minute 6
  0.941213494461229,                      !- Value Until Time 6
  8,                                      !- Hour 7
  0,                                      !- Minute 7
  1,                                      !- Value Until Time 7
  9,                                      !- Hour 8
  0,                                      !- Minute 8
  0.960725075528701,                      !- Value Until Time 8
  10,                                     !- Hour 9
  0,                                      !- Minute 9
  0.843152064451158,                      !- Value Until Time 9
  11,                                     !- Hour 10
  0,                                      !- Minute 10
  0.764728096676737,                      !- Value Until Time 10
  12,                                     !- Hour 11
  0,                                      !- Minute 11
  0.607880161127895,                      !- Value Until Time 11
  13,                                     !- Hour 12
  0,                                      !- Minute 12
  0.529456193353474,                      !- Value Until Time 12
  15,                                     !- Hour 13
  0,                                      !- Minute 13
  0.470543806646526,                      !- Value Until Time 13
  16,                                     !- Hour 14
  0,                                      !- Minute 14
  0.411757301107754,                      !- Value Until Time 14
  17,                                     !- Hour 15
  0,                                      !- Minute 15
  0.548967774420947,                      !- Value Until Time 15
  18,                                     !- Hour 16
  0,                                      !- Minute 16
  0.725453172205438,                      !- Value Until Time 16
  19,                                     !- Hour 17
  0,                                      !- Minute 17
  0.862789526686808,                      !- Value Until Time 17
  20,                                     !- Hour 18
  0,                                      !- Minute 18
  0.823514602215509,                      !- Value Until Time 18
  21,                                     !- Hour 19
  0,                                      !- Minute 19
  0.745090634441088,                      !- Value Until Time 19
  22,                                     !- Hour 20
  0,                                      !- Minute 20
  0.607880161127895,                      !- Value Until Time 20
  23,                                     !- Hour 21
  0,                                      !- Minute 21
  0.529456193353474,                      !- Value Until Time 21
  24,                                     !- Hour 22
  0,                                      !- Minute 22
  0.294058408862034;                      !- Value Until Time 22

OS:Schedule:Rule,
  {e52adfc9-d29a-43df-818b-79d8c0a67f5d}, !- Handle
  res hot water distribution schedule allday rule9, !- Name
  {ff29fd25-f4b7-43c8-b3dd-96674836a348}, !- Schedule Ruleset Name
  3,                                      !- Rule Order
  {9fff532d-0951-4db7-934c-99631b76c18a}, !- Day Schedule Name
  Yes,                                    !- Apply Sunday
  Yes,                                    !- Apply Monday
  Yes,                                    !- Apply Tuesday
  Yes,                                    !- Apply Wednesday
  Yes,                                    !- Apply Thursday
  Yes,                                    !- Apply Friday
  Yes,                                    !- Apply Saturday
  ,                                       !- Apply Holiday
  DateRange,                              !- Date Specification Type
  9,                                      !- Start Month
  1,                                      !- Start Day
  9,                                      !- End Month
  30;                                     !- End Day

OS:Schedule:Day,
  {9fff532d-0951-4db7-934c-99631b76c18a}, !- Handle
  res hot water distribution schedule allday9, !- Name
  {8d03dfff-62de-425a-9a83-2bcac9cb16ff}, !- Schedule Type Limits Name
  ,                                       !- Interpolate to Timestep
  1,                                      !- Hour 1
  0,                                      !- Minute 1
  0.078423967774421,                      !- Value Until Time 1
  2,                                      !- Hour 2
  0,                                      !- Minute 2
  0.0392749244712991,                     !- Value Until Time 2
  4,                                      !- Hour 3
  0,                                      !- Minute 3
  0.00981873111782477,                    !- Value Until Time 3
  5,                                      !- Hour 4
  0,                                      !- Minute 4
  0.0392749244712991,                     !- Value Until Time 4
  6,                                      !- Hour 5
  0,                                      !- Minute 5
  0.274546827794562,                      !- Value Until Time 5
  7,                                      !- Hour 6
  0,                                      !- Minute 6
  0.941213494461229,                      !- Value Until Time 6
  8,                                      !- Hour 7
  0,                                      !- Minute 7
  1,                                      !- Value Until Time 7
  9,                                      !- Hour 8
  0,                                      !- Minute 8
  0.960725075528701,                      !- Value Until Time 8
  10,                                     !- Hour 9
  0,                                      !- Minute 9
  0.843152064451158,                      !- Value Until Time 9
  11,                                     !- Hour 10
  0,                                      !- Minute 10
  0.764728096676737,                      !- Value Until Time 10
  12,                                     !- Hour 11
  0,                                      !- Minute 11
  0.607880161127895,                      !- Value Until Time 11
  13,                                     !- Hour 12
  0,                                      !- Minute 12
  0.529456193353474,                      !- Value Until Time 12
  15,                                     !- Hour 13
  0,                                      !- Minute 13
  0.470543806646526,                      !- Value Until Time 13
  16,                                     !- Hour 14
  0,                                      !- Minute 14
  0.411757301107754,                      !- Value Until Time 14
  17,                                     !- Hour 15
  0,                                      !- Minute 15
  0.548967774420947,                      !- Value Until Time 15
  18,                                     !- Hour 16
  0,                                      !- Minute 16
  0.725453172205438,                      !- Value Until Time 16
  19,                                     !- Hour 17
  0,                                      !- Minute 17
  0.862789526686808,                      !- Value Until Time 17
  20,                                     !- Hour 18
  0,                                      !- Minute 18
  0.823514602215509,                      !- Value Until Time 18
  21,                                     !- Hour 19
  0,                                      !- Minute 19
  0.745090634441088,                      !- Value Until Time 19
  22,                                     !- Hour 20
  0,                                      !- Minute 20
  0.607880161127895,                      !- Value Until Time 20
  23,                                     !- Hour 21
  0,                                      !- Minute 21
  0.529456193353474,                      !- Value Until Time 21
  24,                                     !- Hour 22
  0,                                      !- Minute 22
  0.294058408862034;                      !- Value Until Time 22

OS:Schedule:Rule,
  {ef0f4f44-4ee3-4a63-8d44-b8ba692cdd3c}, !- Handle
  res hot water distribution schedule allday rule10, !- Name
  {ff29fd25-f4b7-43c8-b3dd-96674836a348}, !- Schedule Ruleset Name
  2,                                      !- Rule Order
  {cc66525e-6aff-4d4e-9ba8-bd079f30aef3}, !- Day Schedule Name
  Yes,                                    !- Apply Sunday
  Yes,                                    !- Apply Monday
  Yes,                                    !- Apply Tuesday
  Yes,                                    !- Apply Wednesday
  Yes,                                    !- Apply Thursday
  Yes,                                    !- Apply Friday
  Yes,                                    !- Apply Saturday
  ,                                       !- Apply Holiday
  DateRange,                              !- Date Specification Type
  10,                                     !- Start Month
  1,                                      !- Start Day
  10,                                     !- End Month
  31;                                     !- End Day

OS:Schedule:Day,
  {cc66525e-6aff-4d4e-9ba8-bd079f30aef3}, !- Handle
  res hot water distribution schedule allday10, !- Name
  {8d03dfff-62de-425a-9a83-2bcac9cb16ff}, !- Schedule Type Limits Name
  ,                                       !- Interpolate to Timestep
  1,                                      !- Hour 1
  0,                                      !- Minute 1
  0.078423967774421,                      !- Value Until Time 1
  2,                                      !- Hour 2
  0,                                      !- Minute 2
  0.0392749244712991,                     !- Value Until Time 2
  4,                                      !- Hour 3
  0,                                      !- Minute 3
  0.00981873111782477,                    !- Value Until Time 3
  5,                                      !- Hour 4
  0,                                      !- Minute 4
  0.0392749244712991,                     !- Value Until Time 4
  6,                                      !- Hour 5
  0,                                      !- Minute 5
  0.274546827794562,                      !- Value Until Time 5
  7,                                      !- Hour 6
  0,                                      !- Minute 6
  0.941213494461229,                      !- Value Until Time 6
  8,                                      !- Hour 7
  0,                                      !- Minute 7
  1,                                      !- Value Until Time 7
  9,                                      !- Hour 8
  0,                                      !- Minute 8
  0.960725075528701,                      !- Value Until Time 8
  10,                                     !- Hour 9
  0,                                      !- Minute 9
  0.843152064451158,                      !- Value Until Time 9
  11,                                     !- Hour 10
  0,                                      !- Minute 10
  0.764728096676737,                      !- Value Until Time 10
  12,                                     !- Hour 11
  0,                                      !- Minute 11
  0.607880161127895,                      !- Value Until Time 11
  13,                                     !- Hour 12
  0,                                      !- Minute 12
  0.529456193353474,                      !- Value Until Time 12
  15,                                     !- Hour 13
  0,                                      !- Minute 13
  0.470543806646526,                      !- Value Until Time 13
  16,                                     !- Hour 14
  0,                                      !- Minute 14
  0.411757301107754,                      !- Value Until Time 14
  17,                                     !- Hour 15
  0,                                      !- Minute 15
  0.548967774420947,                      !- Value Until Time 15
  18,                                     !- Hour 16
  0,                                      !- Minute 16
  0.725453172205438,                      !- Value Until Time 16
  19,                                     !- Hour 17
  0,                                      !- Minute 17
  0.862789526686808,                      !- Value Until Time 17
  20,                                     !- Hour 18
  0,                                      !- Minute 18
  0.823514602215509,                      !- Value Until Time 18
  21,                                     !- Hour 19
  0,                                      !- Minute 19
  0.745090634441088,                      !- Value Until Time 19
  22,                                     !- Hour 20
  0,                                      !- Minute 20
  0.607880161127895,                      !- Value Until Time 20
  23,                                     !- Hour 21
  0,                                      !- Minute 21
  0.529456193353474,                      !- Value Until Time 21
  24,                                     !- Hour 22
  0,                                      !- Minute 22
  0.294058408862034;                      !- Value Until Time 22

OS:Schedule:Rule,
  {38fcd4ee-d055-4ba6-bae4-95be4bb3e0a6}, !- Handle
  res hot water distribution schedule allday rule11, !- Name
  {ff29fd25-f4b7-43c8-b3dd-96674836a348}, !- Schedule Ruleset Name
  1,                                      !- Rule Order
  {c8501e15-4264-4e62-8aac-286aad14288a}, !- Day Schedule Name
  Yes,                                    !- Apply Sunday
  Yes,                                    !- Apply Monday
  Yes,                                    !- Apply Tuesday
  Yes,                                    !- Apply Wednesday
  Yes,                                    !- Apply Thursday
  Yes,                                    !- Apply Friday
  Yes,                                    !- Apply Saturday
  ,                                       !- Apply Holiday
  DateRange,                              !- Date Specification Type
  11,                                     !- Start Month
  1,                                      !- Start Day
  11,                                     !- End Month
  30;                                     !- End Day

OS:Schedule:Day,
  {c8501e15-4264-4e62-8aac-286aad14288a}, !- Handle
  res hot water distribution schedule allday11, !- Name
  {8d03dfff-62de-425a-9a83-2bcac9cb16ff}, !- Schedule Type Limits Name
  ,                                       !- Interpolate to Timestep
  1,                                      !- Hour 1
  0,                                      !- Minute 1
  0.078423967774421,                      !- Value Until Time 1
  2,                                      !- Hour 2
  0,                                      !- Minute 2
  0.0392749244712991,                     !- Value Until Time 2
  4,                                      !- Hour 3
  0,                                      !- Minute 3
  0.00981873111782477,                    !- Value Until Time 3
  5,                                      !- Hour 4
  0,                                      !- Minute 4
  0.0392749244712991,                     !- Value Until Time 4
  6,                                      !- Hour 5
  0,                                      !- Minute 5
  0.274546827794562,                      !- Value Until Time 5
  7,                                      !- Hour 6
  0,                                      !- Minute 6
  0.941213494461229,                      !- Value Until Time 6
  8,                                      !- Hour 7
  0,                                      !- Minute 7
  1,                                      !- Value Until Time 7
  9,                                      !- Hour 8
  0,                                      !- Minute 8
  0.960725075528701,                      !- Value Until Time 8
  10,                                     !- Hour 9
  0,                                      !- Minute 9
  0.843152064451158,                      !- Value Until Time 9
  11,                                     !- Hour 10
  0,                                      !- Minute 10
  0.764728096676737,                      !- Value Until Time 10
  12,                                     !- Hour 11
  0,                                      !- Minute 11
  0.607880161127895,                      !- Value Until Time 11
  13,                                     !- Hour 12
  0,                                      !- Minute 12
  0.529456193353474,                      !- Value Until Time 12
  15,                                     !- Hour 13
  0,                                      !- Minute 13
  0.470543806646526,                      !- Value Until Time 13
  16,                                     !- Hour 14
  0,                                      !- Minute 14
  0.411757301107754,                      !- Value Until Time 14
  17,                                     !- Hour 15
  0,                                      !- Minute 15
  0.548967774420947,                      !- Value Until Time 15
  18,                                     !- Hour 16
  0,                                      !- Minute 16
  0.725453172205438,                      !- Value Until Time 16
  19,                                     !- Hour 17
  0,                                      !- Minute 17
  0.862789526686808,                      !- Value Until Time 17
  20,                                     !- Hour 18
  0,                                      !- Minute 18
  0.823514602215509,                      !- Value Until Time 18
  21,                                     !- Hour 19
  0,                                      !- Minute 19
  0.745090634441088,                      !- Value Until Time 19
  22,                                     !- Hour 20
  0,                                      !- Minute 20
  0.607880161127895,                      !- Value Until Time 20
  23,                                     !- Hour 21
  0,                                      !- Minute 21
  0.529456193353474,                      !- Value Until Time 21
  24,                                     !- Hour 22
  0,                                      !- Minute 22
  0.294058408862034;                      !- Value Until Time 22

OS:Schedule:Rule,
  {0b64f417-43c7-4465-9fc0-fcb2eaf67667}, !- Handle
  res hot water distribution schedule allday rule12, !- Name
  {ff29fd25-f4b7-43c8-b3dd-96674836a348}, !- Schedule Ruleset Name
  0,                                      !- Rule Order
  {4fe828f5-86d2-40f9-b5a1-29969dcadd9f}, !- Day Schedule Name
  Yes,                                    !- Apply Sunday
  Yes,                                    !- Apply Monday
  Yes,                                    !- Apply Tuesday
  Yes,                                    !- Apply Wednesday
  Yes,                                    !- Apply Thursday
  Yes,                                    !- Apply Friday
  Yes,                                    !- Apply Saturday
  ,                                       !- Apply Holiday
  DateRange,                              !- Date Specification Type
  12,                                     !- Start Month
  1,                                      !- Start Day
  12,                                     !- End Month
  31;                                     !- End Day

OS:Schedule:Day,
  {4fe828f5-86d2-40f9-b5a1-29969dcadd9f}, !- Handle
  res hot water distribution schedule allday12, !- Name
  {8d03dfff-62de-425a-9a83-2bcac9cb16ff}, !- Schedule Type Limits Name
  ,                                       !- Interpolate to Timestep
  1,                                      !- Hour 1
  0,                                      !- Minute 1
  0.078423967774421,                      !- Value Until Time 1
  2,                                      !- Hour 2
  0,                                      !- Minute 2
  0.0392749244712991,                     !- Value Until Time 2
  4,                                      !- Hour 3
  0,                                      !- Minute 3
  0.00981873111782477,                    !- Value Until Time 3
  5,                                      !- Hour 4
  0,                                      !- Minute 4
  0.0392749244712991,                     !- Value Until Time 4
  6,                                      !- Hour 5
  0,                                      !- Minute 5
  0.274546827794562,                      !- Value Until Time 5
  7,                                      !- Hour 6
  0,                                      !- Minute 6
  0.941213494461229,                      !- Value Until Time 6
  8,                                      !- Hour 7
  0,                                      !- Minute 7
  1,                                      !- Value Until Time 7
  9,                                      !- Hour 8
  0,                                      !- Minute 8
  0.960725075528701,                      !- Value Until Time 8
  10,                                     !- Hour 9
  0,                                      !- Minute 9
  0.843152064451158,                      !- Value Until Time 9
  11,                                     !- Hour 10
  0,                                      !- Minute 10
  0.764728096676737,                      !- Value Until Time 10
  12,                                     !- Hour 11
  0,                                      !- Minute 11
  0.607880161127895,                      !- Value Until Time 11
  13,                                     !- Hour 12
  0,                                      !- Minute 12
  0.529456193353474,                      !- Value Until Time 12
  15,                                     !- Hour 13
  0,                                      !- Minute 13
  0.470543806646526,                      !- Value Until Time 13
  16,                                     !- Hour 14
  0,                                      !- Minute 14
  0.411757301107754,                      !- Value Until Time 14
  17,                                     !- Hour 15
  0,                                      !- Minute 15
  0.548967774420947,                      !- Value Until Time 15
  18,                                     !- Hour 16
  0,                                      !- Minute 16
  0.725453172205438,                      !- Value Until Time 16
  19,                                     !- Hour 17
  0,                                      !- Minute 17
  0.862789526686808,                      !- Value Until Time 17
  20,                                     !- Hour 18
  0,                                      !- Minute 18
  0.823514602215509,                      !- Value Until Time 18
  21,                                     !- Hour 19
  0,                                      !- Minute 19
  0.745090634441088,                      !- Value Until Time 19
  22,                                     !- Hour 20
  0,                                      !- Minute 20
  0.607880161127895,                      !- Value Until Time 20
  23,                                     !- Hour 21
  0,                                      !- Minute 21
  0.529456193353474,                      !- Value Until Time 21
  24,                                     !- Hour 22
  0,                                      !- Minute 22
  0.294058408862034;                      !- Value Until Time 22

OS:OtherEquipment:Definition,
  {69fbf3fb-59e9-4c4d-8ec2-b204be84630c}, !- Handle
  res hot water distribution,             !- Name
  EquipmentLevel,                         !- Design Level Calculation Method
  99.0621888283979,                       !- Design Level {W}
  ,                                       !- Watts per Space Floor Area {W/m2}
  ,                                       !- Watts per Person {W/Person}
  0,                                      !- Fraction Latent
  0,                                      !- Fraction Radiant
  0;                                      !- Fraction Lost

OS:OtherEquipment,
  {b7b0000f-39fa-4fcc-9d14-a3af641b9870}, !- Handle
  res hot water distribution,             !- Name
  {69fbf3fb-59e9-4c4d-8ec2-b204be84630c}, !- Other Equipment Definition Name
  {af036784-f315-4029-aaf9-78d7d5fb0958}, !- Space or SpaceType Name
  {ff29fd25-f4b7-43c8-b3dd-96674836a348}, !- Schedule Name
  ,                                       !- Multiplier
  ,                                       !- Fuel Type
  General;                                !- End-Use Subcategory

OS:ScheduleTypeLimits,
  {8d03dfff-62de-425a-9a83-2bcac9cb16ff}, !- Handle
  Dimensionless,                          !- Name
  ,                                       !- Lower Limit Value
  ,                                       !- Upper Limit Value
  Continuous;                             !- Numeric Type

OS:Schedule:Ruleset,
  {9c77a69a-213d-41d4-bf5a-9eec10996d6f}, !- Handle
  res ceil fan schedule,                  !- Name
  {91c9062c-5662-4f55-a013-c3225db7ab42}, !- Schedule Type Limits Name
  {26de0cfe-09c9-41c5-bf21-00d5b0e27191}; !- Default Day Schedule Name

OS:Schedule:Day,
  {26de0cfe-09c9-41c5-bf21-00d5b0e27191}, !- Handle
  Schedule Day 5,                         !- Name
  {91c9062c-5662-4f55-a013-c3225db7ab42}, !- Schedule Type Limits Name
  ,                                       !- Interpolate to Timestep
  24,                                     !- Hour 1
  0,                                      !- Minute 1
  0;                                      !- Value Until Time 1

OS:Schedule:Rule,
  {934a7c72-5e32-4701-a0cb-3a8ba4f2e6c9}, !- Handle
  res ceil fan schedule allday rule1,     !- Name
  {9c77a69a-213d-41d4-bf5a-9eec10996d6f}, !- Schedule Ruleset Name
  11,                                     !- Rule Order
  {269fb3cd-fb87-431c-93d4-b42e5c77a727}, !- Day Schedule Name
  Yes,                                    !- Apply Sunday
  Yes,                                    !- Apply Monday
  Yes,                                    !- Apply Tuesday
  Yes,                                    !- Apply Wednesday
  Yes,                                    !- Apply Thursday
  Yes,                                    !- Apply Friday
  Yes,                                    !- Apply Saturday
  ,                                       !- Apply Holiday
  DateRange,                              !- Date Specification Type
  1,                                      !- Start Month
  1,                                      !- Start Day
  1,                                      !- End Month
  31;                                     !- End Day

OS:Schedule:Day,
  {269fb3cd-fb87-431c-93d4-b42e5c77a727}, !- Handle
  res ceil fan schedule allday1,          !- Name
  {91c9062c-5662-4f55-a013-c3225db7ab42}, !- Schedule Type Limits Name
  ,                                       !- Interpolate to Timestep
  24,                                     !- Hour 1
  0,                                      !- Minute 1
  1;                                      !- Value Until Time 1

OS:Schedule:Rule,
  {d2bbb253-953c-428f-bcf6-70640e6c29e9}, !- Handle
  res ceil fan schedule allday rule2,     !- Name
  {9c77a69a-213d-41d4-bf5a-9eec10996d6f}, !- Schedule Ruleset Name
  10,                                     !- Rule Order
  {7de16c73-c99d-45f7-b931-65e193931627}, !- Day Schedule Name
  Yes,                                    !- Apply Sunday
  Yes,                                    !- Apply Monday
  Yes,                                    !- Apply Tuesday
  Yes,                                    !- Apply Wednesday
  Yes,                                    !- Apply Thursday
  Yes,                                    !- Apply Friday
  Yes,                                    !- Apply Saturday
  ,                                       !- Apply Holiday
  DateRange,                              !- Date Specification Type
  2,                                      !- Start Month
  1,                                      !- Start Day
  2,                                      !- End Month
  28;                                     !- End Day

OS:Schedule:Day,
  {7de16c73-c99d-45f7-b931-65e193931627}, !- Handle
  res ceil fan schedule allday2,          !- Name
  {91c9062c-5662-4f55-a013-c3225db7ab42}, !- Schedule Type Limits Name
  ,                                       !- Interpolate to Timestep
  24,                                     !- Hour 1
  0,                                      !- Minute 1
  1;                                      !- Value Until Time 1

OS:Schedule:Rule,
  {76ca6da9-81f8-4491-9b11-51fab72105de}, !- Handle
  res ceil fan schedule allday rule3,     !- Name
  {9c77a69a-213d-41d4-bf5a-9eec10996d6f}, !- Schedule Ruleset Name
  9,                                      !- Rule Order
  {521617c7-92bd-44d6-bd64-a2f87517cab3}, !- Day Schedule Name
  Yes,                                    !- Apply Sunday
  Yes,                                    !- Apply Monday
  Yes,                                    !- Apply Tuesday
  Yes,                                    !- Apply Wednesday
  Yes,                                    !- Apply Thursday
  Yes,                                    !- Apply Friday
  Yes,                                    !- Apply Saturday
  ,                                       !- Apply Holiday
  DateRange,                              !- Date Specification Type
  3,                                      !- Start Month
  1,                                      !- Start Day
  3,                                      !- End Month
  31;                                     !- End Day

OS:Schedule:Day,
  {521617c7-92bd-44d6-bd64-a2f87517cab3}, !- Handle
  res ceil fan schedule allday3,          !- Name
  {91c9062c-5662-4f55-a013-c3225db7ab42}, !- Schedule Type Limits Name
  ,                                       !- Interpolate to Timestep
  24,                                     !- Hour 1
  0,                                      !- Minute 1
  1;                                      !- Value Until Time 1

OS:Schedule:Rule,
  {d54a7038-3cf4-4d6d-9d17-44d788ebe5a7}, !- Handle
  res ceil fan schedule allday rule4,     !- Name
  {9c77a69a-213d-41d4-bf5a-9eec10996d6f}, !- Schedule Ruleset Name
  8,                                      !- Rule Order
  {a2b5f83a-c036-4bc8-a163-6b511dca9650}, !- Day Schedule Name
  Yes,                                    !- Apply Sunday
  Yes,                                    !- Apply Monday
  Yes,                                    !- Apply Tuesday
  Yes,                                    !- Apply Wednesday
  Yes,                                    !- Apply Thursday
  Yes,                                    !- Apply Friday
  Yes,                                    !- Apply Saturday
  ,                                       !- Apply Holiday
  DateRange,                              !- Date Specification Type
  4,                                      !- Start Month
  1,                                      !- Start Day
  4,                                      !- End Month
  30;                                     !- End Day

OS:Schedule:Day,
  {a2b5f83a-c036-4bc8-a163-6b511dca9650}, !- Handle
  res ceil fan schedule allday4,          !- Name
  {91c9062c-5662-4f55-a013-c3225db7ab42}, !- Schedule Type Limits Name
  ,                                       !- Interpolate to Timestep
  24,                                     !- Hour 1
  0,                                      !- Minute 1
  1;                                      !- Value Until Time 1

OS:Schedule:Rule,
  {036041bf-f8ab-464f-acc6-204b6a1c48da}, !- Handle
  res ceil fan schedule allday rule5,     !- Name
  {9c77a69a-213d-41d4-bf5a-9eec10996d6f}, !- Schedule Ruleset Name
  7,                                      !- Rule Order
  {ad39f9dd-0955-4f4c-a3cb-e0dd503c720f}, !- Day Schedule Name
  Yes,                                    !- Apply Sunday
  Yes,                                    !- Apply Monday
  Yes,                                    !- Apply Tuesday
  Yes,                                    !- Apply Wednesday
  Yes,                                    !- Apply Thursday
  Yes,                                    !- Apply Friday
  Yes,                                    !- Apply Saturday
  ,                                       !- Apply Holiday
  DateRange,                              !- Date Specification Type
  5,                                      !- Start Month
  1,                                      !- Start Day
  5,                                      !- End Month
  31;                                     !- End Day

OS:Schedule:Day,
  {ad39f9dd-0955-4f4c-a3cb-e0dd503c720f}, !- Handle
  res ceil fan schedule allday5,          !- Name
  {91c9062c-5662-4f55-a013-c3225db7ab42}, !- Schedule Type Limits Name
  ,                                       !- Interpolate to Timestep
  24,                                     !- Hour 1
  0,                                      !- Minute 1
  1;                                      !- Value Until Time 1

OS:Schedule:Rule,
  {4db680b8-2569-4589-9d85-d73fe0b1260d}, !- Handle
  res ceil fan schedule allday rule6,     !- Name
  {9c77a69a-213d-41d4-bf5a-9eec10996d6f}, !- Schedule Ruleset Name
  6,                                      !- Rule Order
  {3f2b43e3-e22a-4b36-806a-eeb346a221dd}, !- Day Schedule Name
  Yes,                                    !- Apply Sunday
  Yes,                                    !- Apply Monday
  Yes,                                    !- Apply Tuesday
  Yes,                                    !- Apply Wednesday
  Yes,                                    !- Apply Thursday
  Yes,                                    !- Apply Friday
  Yes,                                    !- Apply Saturday
  ,                                       !- Apply Holiday
  DateRange,                              !- Date Specification Type
  6,                                      !- Start Month
  1,                                      !- Start Day
  6,                                      !- End Month
  30;                                     !- End Day

OS:Schedule:Day,
  {3f2b43e3-e22a-4b36-806a-eeb346a221dd}, !- Handle
  res ceil fan schedule allday6,          !- Name
  {91c9062c-5662-4f55-a013-c3225db7ab42}, !- Schedule Type Limits Name
  ,                                       !- Interpolate to Timestep
  24,                                     !- Hour 1
  0,                                      !- Minute 1
  1;                                      !- Value Until Time 1

OS:Schedule:Rule,
  {45861e37-8672-4981-bb67-6425c07e48e2}, !- Handle
  res ceil fan schedule allday rule7,     !- Name
  {9c77a69a-213d-41d4-bf5a-9eec10996d6f}, !- Schedule Ruleset Name
  5,                                      !- Rule Order
  {1a434528-5f98-4ca9-a4be-cfaa4e9b4ea2}, !- Day Schedule Name
  Yes,                                    !- Apply Sunday
  Yes,                                    !- Apply Monday
  Yes,                                    !- Apply Tuesday
  Yes,                                    !- Apply Wednesday
  Yes,                                    !- Apply Thursday
  Yes,                                    !- Apply Friday
  Yes,                                    !- Apply Saturday
  ,                                       !- Apply Holiday
  DateRange,                              !- Date Specification Type
  7,                                      !- Start Month
  1,                                      !- Start Day
  7,                                      !- End Month
  31;                                     !- End Day

OS:Schedule:Day,
  {1a434528-5f98-4ca9-a4be-cfaa4e9b4ea2}, !- Handle
  res ceil fan schedule allday7,          !- Name
  {91c9062c-5662-4f55-a013-c3225db7ab42}, !- Schedule Type Limits Name
  ,                                       !- Interpolate to Timestep
  24,                                     !- Hour 1
  0,                                      !- Minute 1
  1;                                      !- Value Until Time 1

OS:Schedule:Rule,
  {bf43896e-b91d-4edc-af84-61a5e076960c}, !- Handle
  res ceil fan schedule allday rule8,     !- Name
  {9c77a69a-213d-41d4-bf5a-9eec10996d6f}, !- Schedule Ruleset Name
  4,                                      !- Rule Order
  {3d723a7d-63fa-447f-80bd-a1fdd7357c09}, !- Day Schedule Name
  Yes,                                    !- Apply Sunday
  Yes,                                    !- Apply Monday
  Yes,                                    !- Apply Tuesday
  Yes,                                    !- Apply Wednesday
  Yes,                                    !- Apply Thursday
  Yes,                                    !- Apply Friday
  Yes,                                    !- Apply Saturday
  ,                                       !- Apply Holiday
  DateRange,                              !- Date Specification Type
  8,                                      !- Start Month
  1,                                      !- Start Day
  8,                                      !- End Month
  31;                                     !- End Day

OS:Schedule:Day,
  {3d723a7d-63fa-447f-80bd-a1fdd7357c09}, !- Handle
  res ceil fan schedule allday8,          !- Name
  {91c9062c-5662-4f55-a013-c3225db7ab42}, !- Schedule Type Limits Name
  ,                                       !- Interpolate to Timestep
  24,                                     !- Hour 1
  0,                                      !- Minute 1
  1;                                      !- Value Until Time 1

OS:Schedule:Rule,
  {07876d67-c9ad-496e-8896-2f3d4f516832}, !- Handle
  res ceil fan schedule allday rule9,     !- Name
  {9c77a69a-213d-41d4-bf5a-9eec10996d6f}, !- Schedule Ruleset Name
  3,                                      !- Rule Order
  {31720f1d-ecf1-4b09-b415-8bcd2b95fe4e}, !- Day Schedule Name
  Yes,                                    !- Apply Sunday
  Yes,                                    !- Apply Monday
  Yes,                                    !- Apply Tuesday
  Yes,                                    !- Apply Wednesday
  Yes,                                    !- Apply Thursday
  Yes,                                    !- Apply Friday
  Yes,                                    !- Apply Saturday
  ,                                       !- Apply Holiday
  DateRange,                              !- Date Specification Type
  9,                                      !- Start Month
  1,                                      !- Start Day
  9,                                      !- End Month
  30;                                     !- End Day

OS:Schedule:Day,
  {31720f1d-ecf1-4b09-b415-8bcd2b95fe4e}, !- Handle
  res ceil fan schedule allday9,          !- Name
  {91c9062c-5662-4f55-a013-c3225db7ab42}, !- Schedule Type Limits Name
  ,                                       !- Interpolate to Timestep
  24,                                     !- Hour 1
  0,                                      !- Minute 1
  1;                                      !- Value Until Time 1

OS:Schedule:Rule,
  {a9523114-7612-4311-92df-e0aae95ad369}, !- Handle
  res ceil fan schedule allday rule10,    !- Name
  {9c77a69a-213d-41d4-bf5a-9eec10996d6f}, !- Schedule Ruleset Name
  2,                                      !- Rule Order
  {2d1a6e3f-795e-4761-ae63-a5bc57acc3ca}, !- Day Schedule Name
  Yes,                                    !- Apply Sunday
  Yes,                                    !- Apply Monday
  Yes,                                    !- Apply Tuesday
  Yes,                                    !- Apply Wednesday
  Yes,                                    !- Apply Thursday
  Yes,                                    !- Apply Friday
  Yes,                                    !- Apply Saturday
  ,                                       !- Apply Holiday
  DateRange,                              !- Date Specification Type
  10,                                     !- Start Month
  1,                                      !- Start Day
  10,                                     !- End Month
  31;                                     !- End Day

OS:Schedule:Day,
  {2d1a6e3f-795e-4761-ae63-a5bc57acc3ca}, !- Handle
  res ceil fan schedule allday10,         !- Name
  {91c9062c-5662-4f55-a013-c3225db7ab42}, !- Schedule Type Limits Name
  ,                                       !- Interpolate to Timestep
  24,                                     !- Hour 1
  0,                                      !- Minute 1
  1;                                      !- Value Until Time 1

OS:Schedule:Rule,
  {74ce7dc8-1732-47b4-83dd-de6363d7eeff}, !- Handle
  res ceil fan schedule allday rule11,    !- Name
  {9c77a69a-213d-41d4-bf5a-9eec10996d6f}, !- Schedule Ruleset Name
  1,                                      !- Rule Order
  {899b6303-7f50-4de9-8289-b0935fe4761f}, !- Day Schedule Name
  Yes,                                    !- Apply Sunday
  Yes,                                    !- Apply Monday
  Yes,                                    !- Apply Tuesday
  Yes,                                    !- Apply Wednesday
  Yes,                                    !- Apply Thursday
  Yes,                                    !- Apply Friday
  Yes,                                    !- Apply Saturday
  ,                                       !- Apply Holiday
  DateRange,                              !- Date Specification Type
  11,                                     !- Start Month
  1,                                      !- Start Day
  11,                                     !- End Month
  30;                                     !- End Day

OS:Schedule:Day,
  {899b6303-7f50-4de9-8289-b0935fe4761f}, !- Handle
  res ceil fan schedule allday11,         !- Name
  {91c9062c-5662-4f55-a013-c3225db7ab42}, !- Schedule Type Limits Name
  ,                                       !- Interpolate to Timestep
  24,                                     !- Hour 1
  0,                                      !- Minute 1
  1;                                      !- Value Until Time 1

OS:Schedule:Rule,
  {6fcfb121-d52b-4b46-8bc3-78e4412c3d7b}, !- Handle
  res ceil fan schedule allday rule12,    !- Name
  {9c77a69a-213d-41d4-bf5a-9eec10996d6f}, !- Schedule Ruleset Name
  0,                                      !- Rule Order
  {652e3ec2-00a1-4cbc-a27f-20cd55d2e126}, !- Day Schedule Name
  Yes,                                    !- Apply Sunday
  Yes,                                    !- Apply Monday
  Yes,                                    !- Apply Tuesday
  Yes,                                    !- Apply Wednesday
  Yes,                                    !- Apply Thursday
  Yes,                                    !- Apply Friday
  Yes,                                    !- Apply Saturday
  ,                                       !- Apply Holiday
  DateRange,                              !- Date Specification Type
  12,                                     !- Start Month
  1,                                      !- Start Day
  12,                                     !- End Month
  31;                                     !- End Day

OS:Schedule:Day,
  {652e3ec2-00a1-4cbc-a27f-20cd55d2e126}, !- Handle
  res ceil fan schedule allday12,         !- Name
  {91c9062c-5662-4f55-a013-c3225db7ab42}, !- Schedule Type Limits Name
  ,                                       !- Interpolate to Timestep
  24,                                     !- Hour 1
  0,                                      !- Minute 1
  1;                                      !- Value Until Time 1

OS:ScheduleTypeLimits,
  {c1197e0b-0ee6-4b83-b7ed-1b6a4cb897e2}, !- Handle
  OnOff 1,                                !- Name
  0,                                      !- Lower Limit Value
  1,                                      !- Upper Limit Value
  Discrete;                               !- Numeric Type

OS:Schedule:Constant,
  {caebf14a-13b5-438b-b043-32c41c466571}, !- Handle
  res ceil fan master,                    !- Name
  {c1197e0b-0ee6-4b83-b7ed-1b6a4cb897e2}, !- Schedule Type Limits Name
  1;                                      !- Value

OS:ElectricEquipment:Definition,
  {a2f79ada-5bfc-4ad7-84f3-15b37dd0e1ef}, !- Handle
  res ceil fan non benchmark equip,       !- Name
  EquipmentLevel,                         !- Design Level Calculation Method
  0,                                      !- Design Level {W}
  ,                                       !- Watts per Space Floor Area {W/m2}
  ,                                       !- Watts per Person {W/person}
  0,                                      !- Fraction Latent
  0.558,                                  !- Fraction Radiant
  0.07;                                   !- Fraction Lost

OS:ElectricEquipment,
  {441d3108-16fa-49a1-a6d3-50b0a87efcc2}, !- Handle
  res ceil fan non benchmark equip,       !- Name
  {a2f79ada-5bfc-4ad7-84f3-15b37dd0e1ef}, !- Electric Equipment Definition Name
  {af036784-f315-4029-aaf9-78d7d5fb0958}, !- Space or SpaceType Name
  {caebf14a-13b5-438b-b043-32c41c466571}, !- Schedule Name
  ,                                       !- Multiplier
  res ceil fan;                           !- End-Use Subcategory

OS:EnergyManagementSystem:Sensor,
  {be31deda-a445-486c-987f-2a8dbdc6c3a2}, !- Handle
  res_ceil_fan_sched_val_sensor,          !- Name
  res ceil fan schedule,                  !- Output Variable or Output Meter Index Key Name
  Schedule Value;                         !- Output Variable or Output Meter Name

OS:EnergyManagementSystem:Sensor,
  {9e624e37-f173-46d4-b8b0-60edf857ddb3}, !- Handle
  res_ceil_fan_tin_sensor,                !- Name
  living zone,                            !- Output Variable or Output Meter Index Key Name
  Zone Mean Air Temperature;              !- Output Variable or Output Meter Name

OS:EnergyManagementSystem:Actuator,
  {2bc16b75-4657-4208-8114-27191c1a340a}, !- Handle
  res_ceil_fan_sched_override,            !- Name
  {caebf14a-13b5-438b-b043-32c41c466571}, !- Actuated Component Name
  Schedule:Constant,                      !- Actuated Component Type
  Schedule Value;                         !- Actuated Component Control Type

OS:EnergyManagementSystem:Program,
  {68257dfb-0301-41f4-ac67-e45c30cd59aa}, !- Handle
  res_ceil_fan_schedule_program,          !- Name
  If res_ceil_fan_sched_val_sensor == 0,  !- Program Line 1
  Set res_ceil_fan_sched_override = 0,    !- Program Line 2
  ElseIf res_ceil_fan_tin_sensor < 24.389, !- Program Line 3
  Set res_ceil_fan_sched_override = 0,    !- Program Line 4
  Else,                                   !- Program Line 5
  Set res_ceil_fan_sched_override = 1,    !- Program Line 6
  EndIf;                                  !- Program Line 7

OS:EnergyManagementSystem:ProgramCallingManager,
  {f92acfa3-7525-4254-9cda-91f877dc5ef4}, !- Handle
  res ceil fan program calling manager,   !- Name
  BeginTimestepBeforePredictor,           !- EnergyPlus Model Calling Point
  {68257dfb-0301-41f4-ac67-e45c30cd59aa}; !- Program Name 1

OS:Schedule:File,
  {85a50388-5772-4d60-9860-e22406f7e561}, !- Handle
  ceiling_fan,                            !- Name
  {91c9062c-5662-4f55-a013-c3225db7ab42}, !- Schedule Type Limits Name
  {1f02aa9b-a718-4c9f-92a9-18c520bbdf98}, !- External File Name
  14,                                     !- Column Number
  1,                                      !- Rows to Skip at Top
  8760,                                   !- Number of Hours of Data
  ,                                       !- Column Separator
  ,                                       !- Interpolate to Timestep
  60;                                     !- Minutes per Item

OS:ElectricEquipment:Definition,
  {e1c6314d-9903-4225-832c-85e40555bea3}, !- Handle
  res ceil fan benchmark|living space,    !- Name
  EquipmentLevel,                         !- Design Level Calculation Method
  38.6090605111787,                       !- Design Level {W}
  ,                                       !- Watts per Space Floor Area {W/m2}
  ,                                       !- Watts per Person {W/person}
  0,                                      !- Fraction Latent
  0.558,                                  !- Fraction Radiant
  0.07;                                   !- Fraction Lost

OS:ElectricEquipment,
  {f0bb0b2b-6999-440c-8380-07e8cbd75999}, !- Handle
  res ceil fan benchmark|living space,    !- Name
  {e1c6314d-9903-4225-832c-85e40555bea3}, !- Electric Equipment Definition Name
  {af036784-f315-4029-aaf9-78d7d5fb0958}, !- Space or SpaceType Name
  {85a50388-5772-4d60-9860-e22406f7e561}, !- Schedule Name
  ,                                       !- Multiplier
  res ceil fan;                           !- End-Use Subcategory

OS:Schedule:Ruleset,
  {73040729-6813-4d59-b918-74f1262bdf88}, !- Handle
  res refrig schedule,                    !- Name
  {91c9062c-5662-4f55-a013-c3225db7ab42}, !- Schedule Type Limits Name
  {4aa6deb0-7b67-4a10-b781-feebdc9ee503}, !- Default Day Schedule Name
  {f537bf30-0535-4065-9d1b-5720a7818908}, !- Summer Design Day Schedule Name
  {b7c3f350-c9e4-4bf4-b12f-429d7471b198}; !- Winter Design Day Schedule Name

OS:Schedule:Day,
  {4aa6deb0-7b67-4a10-b781-feebdc9ee503}, !- Handle
  Schedule Day 8,                         !- Name
  {91c9062c-5662-4f55-a013-c3225db7ab42}, !- Schedule Type Limits Name
  ,                                       !- Interpolate to Timestep
  24,                                     !- Hour 1
  0,                                      !- Minute 1
  0;                                      !- Value Until Time 1

OS:Schedule:Rule,
  {2e34333c-cfd6-4050-83dc-f847c786218b}, !- Handle
  res refrig schedule allday rule1,       !- Name
  {73040729-6813-4d59-b918-74f1262bdf88}, !- Schedule Ruleset Name
  11,                                     !- Rule Order
  {5e28d16a-d42a-4ba4-86b3-76e9e845b4f9}, !- Day Schedule Name
  Yes,                                    !- Apply Sunday
  Yes,                                    !- Apply Monday
  Yes,                                    !- Apply Tuesday
  Yes,                                    !- Apply Wednesday
  Yes,                                    !- Apply Thursday
  Yes,                                    !- Apply Friday
  Yes,                                    !- Apply Saturday
  ,                                       !- Apply Holiday
  DateRange,                              !- Date Specification Type
  1,                                      !- Start Month
  1,                                      !- Start Day
  1,                                      !- End Month
  31;                                     !- End Day

OS:Schedule:Day,
  {5e28d16a-d42a-4ba4-86b3-76e9e845b4f9}, !- Handle
  res refrig schedule allday1,            !- Name
  {91c9062c-5662-4f55-a013-c3225db7ab42}, !- Schedule Type Limits Name
  ,                                       !- Interpolate to Timestep
  1,                                      !- Hour 1
  0,                                      !- Minute 1
  0.610948905109489,                      !- Value Until Time 1
  2,                                      !- Hour 2
  0,                                      !- Minute 2
  0.595675182481752,                      !- Value Until Time 2
  3,                                      !- Hour 3
  0,                                      !- Minute 3
  0.580401459854014,                      !- Value Until Time 3
  4,                                      !- Hour 4
  0,                                      !- Minute 4
  0.565127737226277,                      !- Value Until Time 4
  6,                                      !- Hour 5
  0,                                      !- Minute 5
  0.54985401459854,                       !- Value Until Time 5
  7,                                      !- Hour 6
  0,                                      !- Minute 6
  0.580401459854014,                      !- Value Until Time 6
  8,                                      !- Hour 7
  0,                                      !- Minute 7
  0.610948905109489,                      !- Value Until Time 7
  10,                                     !- Hour 8
  0,                                      !- Minute 8
  0.626222627737226,                      !- Value Until Time 8
  12,                                     !- Hour 9
  0,                                      !- Minute 9
  0.610948905109489,                      !- Value Until Time 9
  15,                                     !- Hour 10
  0,                                      !- Minute 10
  0.641496350364963,                      !- Value Until Time 10
  16,                                     !- Hour 11
  0,                                      !- Minute 11
  0.626222627737226,                      !- Value Until Time 11
  17,                                     !- Hour 12
  0,                                      !- Minute 12
  0.672043795620438,                      !- Value Until Time 12
  18,                                     !- Hour 13
  0,                                      !- Minute 13
  0.733138686131387,                      !- Value Until Time 13
  19,                                     !- Hour 14
  0,                                      !- Minute 14
  0.763686131386861,                      !- Value Until Time 14
  20,                                     !- Hour 15
  0,                                      !- Minute 15
  0.733138686131387,                      !- Value Until Time 15
  21,                                     !- Hour 16
  0,                                      !- Minute 16
  0.717864963503649,                      !- Value Until Time 16
  22,                                     !- Hour 17
  0,                                      !- Minute 17
  0.702591240875912,                      !- Value Until Time 17
  23,                                     !- Hour 18
  0,                                      !- Minute 18
  0.672043795620438,                      !- Value Until Time 18
  24,                                     !- Hour 19
  0,                                      !- Minute 19
  0.626222627737226;                      !- Value Until Time 19

OS:Schedule:Rule,
  {d36c28cc-8571-4b02-9a4f-e58ae4c14267}, !- Handle
  res refrig schedule allday rule2,       !- Name
  {73040729-6813-4d59-b918-74f1262bdf88}, !- Schedule Ruleset Name
  10,                                     !- Rule Order
  {10714089-188c-45ca-bde5-ef4f537f739e}, !- Day Schedule Name
  Yes,                                    !- Apply Sunday
  Yes,                                    !- Apply Monday
  Yes,                                    !- Apply Tuesday
  Yes,                                    !- Apply Wednesday
  Yes,                                    !- Apply Thursday
  Yes,                                    !- Apply Friday
  Yes,                                    !- Apply Saturday
  ,                                       !- Apply Holiday
  DateRange,                              !- Date Specification Type
  2,                                      !- Start Month
  1,                                      !- Start Day
  2,                                      !- End Month
  28;                                     !- End Day

OS:Schedule:Day,
  {10714089-188c-45ca-bde5-ef4f537f739e}, !- Handle
  res refrig schedule allday2,            !- Name
  {91c9062c-5662-4f55-a013-c3225db7ab42}, !- Schedule Type Limits Name
  ,                                       !- Interpolate to Timestep
  1,                                      !- Hour 1
  0,                                      !- Minute 1
  0.60948905109489,                       !- Value Until Time 1
  2,                                      !- Hour 2
  0,                                      !- Minute 2
  0.594251824817518,                      !- Value Until Time 2
  3,                                      !- Hour 3
  0,                                      !- Minute 3
  0.579014598540146,                      !- Value Until Time 3
  4,                                      !- Hour 4
  0,                                      !- Minute 4
  0.563777372262774,                      !- Value Until Time 4
  6,                                      !- Hour 5
  0,                                      !- Minute 5
  0.548540145985401,                      !- Value Until Time 5
  7,                                      !- Hour 6
  0,                                      !- Minute 6
  0.579014598540146,                      !- Value Until Time 6
  8,                                      !- Hour 7
  0,                                      !- Minute 7
  0.60948905109489,                       !- Value Until Time 7
  10,                                     !- Hour 8
  0,                                      !- Minute 8
  0.624726277372263,                      !- Value Until Time 8
  12,                                     !- Hour 9
  0,                                      !- Minute 9
  0.60948905109489,                       !- Value Until Time 9
  15,                                     !- Hour 10
  0,                                      !- Minute 10
  0.639963503649635,                      !- Value Until Time 10
  16,                                     !- Hour 11
  0,                                      !- Minute 11
  0.624726277372263,                      !- Value Until Time 11
  17,                                     !- Hour 12
  0,                                      !- Minute 12
  0.670437956204379,                      !- Value Until Time 12
  18,                                     !- Hour 13
  0,                                      !- Minute 13
  0.731386861313868,                      !- Value Until Time 13
  19,                                     !- Hour 14
  0,                                      !- Minute 14
  0.761861313868613,                      !- Value Until Time 14
  20,                                     !- Hour 15
  0,                                      !- Minute 15
  0.731386861313868,                      !- Value Until Time 15
  21,                                     !- Hour 16
  0,                                      !- Minute 16
  0.716149635036496,                      !- Value Until Time 16
  22,                                     !- Hour 17
  0,                                      !- Minute 17
  0.700912408759124,                      !- Value Until Time 17
  23,                                     !- Hour 18
  0,                                      !- Minute 18
  0.670437956204379,                      !- Value Until Time 18
  24,                                     !- Hour 19
  0,                                      !- Minute 19
  0.624726277372263;                      !- Value Until Time 19

OS:Schedule:Rule,
  {5fa42961-f17e-4924-8fc3-09f9e049afbf}, !- Handle
  res refrig schedule allday rule3,       !- Name
  {73040729-6813-4d59-b918-74f1262bdf88}, !- Schedule Ruleset Name
  9,                                      !- Rule Order
  {a2f8a811-bcb5-4de8-a069-c53ada57f416}, !- Day Schedule Name
  Yes,                                    !- Apply Sunday
  Yes,                                    !- Apply Monday
  Yes,                                    !- Apply Tuesday
  Yes,                                    !- Apply Wednesday
  Yes,                                    !- Apply Thursday
  Yes,                                    !- Apply Friday
  Yes,                                    !- Apply Saturday
  ,                                       !- Apply Holiday
  DateRange,                              !- Date Specification Type
  3,                                      !- Start Month
  1,                                      !- Start Day
  3,                                      !- End Month
  31;                                     !- End Day

OS:Schedule:Day,
  {a2f8a811-bcb5-4de8-a069-c53ada57f416}, !- Handle
  res refrig schedule allday3,            !- Name
  {91c9062c-5662-4f55-a013-c3225db7ab42}, !- Schedule Type Limits Name
  ,                                       !- Interpolate to Timestep
  1,                                      !- Hour 1
  0,                                      !- Minute 1
  0.791240875912409,                      !- Value Until Time 1
  2,                                      !- Hour 2
  0,                                      !- Minute 2
  0.771459854014598,                      !- Value Until Time 2
  3,                                      !- Hour 3
  0,                                      !- Minute 3
  0.751678832116788,                      !- Value Until Time 3
  4,                                      !- Hour 4
  0,                                      !- Minute 4
  0.731897810218978,                      !- Value Until Time 4
  6,                                      !- Hour 5
  0,                                      !- Minute 5
  0.712116788321168,                      !- Value Until Time 5
  7,                                      !- Hour 6
  0,                                      !- Minute 6
  0.751678832116788,                      !- Value Until Time 6
  8,                                      !- Hour 7
  0,                                      !- Minute 7
  0.791240875912409,                      !- Value Until Time 7
  10,                                     !- Hour 8
  0,                                      !- Minute 8
  0.811021897810219,                      !- Value Until Time 8
  12,                                     !- Hour 9
  0,                                      !- Minute 9
  0.791240875912409,                      !- Value Until Time 9
  15,                                     !- Hour 10
  0,                                      !- Minute 10
  0.830802919708029,                      !- Value Until Time 10
  16,                                     !- Hour 11
  0,                                      !- Minute 11
  0.811021897810219,                      !- Value Until Time 11
  17,                                     !- Hour 12
  0,                                      !- Minute 12
  0.87036496350365,                       !- Value Until Time 12
  18,                                     !- Hour 13
  0,                                      !- Minute 13
  0.949489051094891,                      !- Value Until Time 13
  19,                                     !- Hour 14
  0,                                      !- Minute 14
  0.989051094890511,                      !- Value Until Time 14
  20,                                     !- Hour 15
  0,                                      !- Minute 15
  0.949489051094891,                      !- Value Until Time 15
  21,                                     !- Hour 16
  0,                                      !- Minute 16
  0.92970802919708,                       !- Value Until Time 16
  22,                                     !- Hour 17
  0,                                      !- Minute 17
  0.90992700729927,                       !- Value Until Time 17
  23,                                     !- Hour 18
  0,                                      !- Minute 18
  0.87036496350365,                       !- Value Until Time 18
  24,                                     !- Hour 19
  0,                                      !- Minute 19
  0.811021897810219;                      !- Value Until Time 19

OS:Schedule:Rule,
  {c1494c95-5f97-4e87-acd2-af663c197bf8}, !- Handle
  res refrig schedule allday rule4,       !- Name
  {73040729-6813-4d59-b918-74f1262bdf88}, !- Schedule Ruleset Name
  8,                                      !- Rule Order
  {356cafd7-90cb-4ce1-865c-6ff3cbbbbbd5}, !- Day Schedule Name
  Yes,                                    !- Apply Sunday
  Yes,                                    !- Apply Monday
  Yes,                                    !- Apply Tuesday
  Yes,                                    !- Apply Wednesday
  Yes,                                    !- Apply Thursday
  Yes,                                    !- Apply Friday
  Yes,                                    !- Apply Saturday
  ,                                       !- Apply Holiday
  DateRange,                              !- Date Specification Type
  4,                                      !- Start Month
  1,                                      !- Start Day
  4,                                      !- End Month
  30;                                     !- End Day

OS:Schedule:Day,
  {356cafd7-90cb-4ce1-865c-6ff3cbbbbbd5}, !- Handle
  res refrig schedule allday4,            !- Name
  {91c9062c-5662-4f55-a013-c3225db7ab42}, !- Schedule Type Limits Name
  ,                                       !- Interpolate to Timestep
  1,                                      !- Hour 1
  0,                                      !- Minute 1
  0.791240875912409,                      !- Value Until Time 1
  2,                                      !- Hour 2
  0,                                      !- Minute 2
  0.771459854014598,                      !- Value Until Time 2
  3,                                      !- Hour 3
  0,                                      !- Minute 3
  0.751678832116788,                      !- Value Until Time 3
  4,                                      !- Hour 4
  0,                                      !- Minute 4
  0.731897810218978,                      !- Value Until Time 4
  6,                                      !- Hour 5
  0,                                      !- Minute 5
  0.712116788321168,                      !- Value Until Time 5
  7,                                      !- Hour 6
  0,                                      !- Minute 6
  0.751678832116788,                      !- Value Until Time 6
  8,                                      !- Hour 7
  0,                                      !- Minute 7
  0.791240875912409,                      !- Value Until Time 7
  10,                                     !- Hour 8
  0,                                      !- Minute 8
  0.811021897810219,                      !- Value Until Time 8
  12,                                     !- Hour 9
  0,                                      !- Minute 9
  0.791240875912409,                      !- Value Until Time 9
  15,                                     !- Hour 10
  0,                                      !- Minute 10
  0.830802919708029,                      !- Value Until Time 10
  16,                                     !- Hour 11
  0,                                      !- Minute 11
  0.811021897810219,                      !- Value Until Time 11
  17,                                     !- Hour 12
  0,                                      !- Minute 12
  0.87036496350365,                       !- Value Until Time 12
  18,                                     !- Hour 13
  0,                                      !- Minute 13
  0.949489051094891,                      !- Value Until Time 13
  19,                                     !- Hour 14
  0,                                      !- Minute 14
  0.989051094890511,                      !- Value Until Time 14
  20,                                     !- Hour 15
  0,                                      !- Minute 15
  0.949489051094891,                      !- Value Until Time 15
  21,                                     !- Hour 16
  0,                                      !- Minute 16
  0.92970802919708,                       !- Value Until Time 16
  22,                                     !- Hour 17
  0,                                      !- Minute 17
  0.90992700729927,                       !- Value Until Time 17
  23,                                     !- Hour 18
  0,                                      !- Minute 18
  0.87036496350365,                       !- Value Until Time 18
  24,                                     !- Hour 19
  0,                                      !- Minute 19
  0.811021897810219;                      !- Value Until Time 19

OS:Schedule:Rule,
  {5b8a7366-ffa8-42de-9443-f86c44f11d62}, !- Handle
  res refrig schedule allday rule5,       !- Name
  {73040729-6813-4d59-b918-74f1262bdf88}, !- Schedule Ruleset Name
  7,                                      !- Rule Order
  {403a6ec3-73c4-4fa0-9a5c-5d9676573197}, !- Day Schedule Name
  Yes,                                    !- Apply Sunday
  Yes,                                    !- Apply Monday
  Yes,                                    !- Apply Tuesday
  Yes,                                    !- Apply Wednesday
  Yes,                                    !- Apply Thursday
  Yes,                                    !- Apply Friday
  Yes,                                    !- Apply Saturday
  ,                                       !- Apply Holiday
  DateRange,                              !- Date Specification Type
  5,                                      !- Start Month
  1,                                      !- Start Day
  5,                                      !- End Month
  31;                                     !- End Day

OS:Schedule:Day,
  {403a6ec3-73c4-4fa0-9a5c-5d9676573197}, !- Handle
  res refrig schedule allday5,            !- Name
  {91c9062c-5662-4f55-a013-c3225db7ab42}, !- Schedule Type Limits Name
  ,                                       !- Interpolate to Timestep
  1,                                      !- Hour 1
  0,                                      !- Minute 1
  0.791240875912409,                      !- Value Until Time 1
  2,                                      !- Hour 2
  0,                                      !- Minute 2
  0.771459854014598,                      !- Value Until Time 2
  3,                                      !- Hour 3
  0,                                      !- Minute 3
  0.751678832116788,                      !- Value Until Time 3
  4,                                      !- Hour 4
  0,                                      !- Minute 4
  0.731897810218978,                      !- Value Until Time 4
  6,                                      !- Hour 5
  0,                                      !- Minute 5
  0.712116788321168,                      !- Value Until Time 5
  7,                                      !- Hour 6
  0,                                      !- Minute 6
  0.751678832116788,                      !- Value Until Time 6
  8,                                      !- Hour 7
  0,                                      !- Minute 7
  0.791240875912409,                      !- Value Until Time 7
  10,                                     !- Hour 8
  0,                                      !- Minute 8
  0.811021897810219,                      !- Value Until Time 8
  12,                                     !- Hour 9
  0,                                      !- Minute 9
  0.791240875912409,                      !- Value Until Time 9
  15,                                     !- Hour 10
  0,                                      !- Minute 10
  0.830802919708029,                      !- Value Until Time 10
  16,                                     !- Hour 11
  0,                                      !- Minute 11
  0.811021897810219,                      !- Value Until Time 11
  17,                                     !- Hour 12
  0,                                      !- Minute 12
  0.87036496350365,                       !- Value Until Time 12
  18,                                     !- Hour 13
  0,                                      !- Minute 13
  0.949489051094891,                      !- Value Until Time 13
  19,                                     !- Hour 14
  0,                                      !- Minute 14
  0.989051094890511,                      !- Value Until Time 14
  20,                                     !- Hour 15
  0,                                      !- Minute 15
  0.949489051094891,                      !- Value Until Time 15
  21,                                     !- Hour 16
  0,                                      !- Minute 16
  0.92970802919708,                       !- Value Until Time 16
  22,                                     !- Hour 17
  0,                                      !- Minute 17
  0.90992700729927,                       !- Value Until Time 17
  23,                                     !- Hour 18
  0,                                      !- Minute 18
  0.87036496350365,                       !- Value Until Time 18
  24,                                     !- Hour 19
  0,                                      !- Minute 19
  0.811021897810219;                      !- Value Until Time 19

OS:Schedule:Rule,
  {94f3c5a9-fbbb-4881-86b0-b8951665682e}, !- Handle
  res refrig schedule allday rule6,       !- Name
  {73040729-6813-4d59-b918-74f1262bdf88}, !- Schedule Ruleset Name
  6,                                      !- Rule Order
  {ca00a14d-0cf0-4076-a4f4-1016422f0a60}, !- Day Schedule Name
  Yes,                                    !- Apply Sunday
  Yes,                                    !- Apply Monday
  Yes,                                    !- Apply Tuesday
  Yes,                                    !- Apply Wednesday
  Yes,                                    !- Apply Thursday
  Yes,                                    !- Apply Friday
  Yes,                                    !- Apply Saturday
  ,                                       !- Apply Holiday
  DateRange,                              !- Date Specification Type
  6,                                      !- Start Month
  1,                                      !- Start Day
  6,                                      !- End Month
  30;                                     !- End Day

OS:Schedule:Day,
  {ca00a14d-0cf0-4076-a4f4-1016422f0a60}, !- Handle
  res refrig schedule allday6,            !- Name
  {91c9062c-5662-4f55-a013-c3225db7ab42}, !- Schedule Type Limits Name
  ,                                       !- Interpolate to Timestep
  1,                                      !- Hour 1
  0,                                      !- Minute 1
  0.8,                                    !- Value Until Time 1
  2,                                      !- Hour 2
  0,                                      !- Minute 2
  0.78,                                   !- Value Until Time 2
  3,                                      !- Hour 3
  0,                                      !- Minute 3
  0.76,                                   !- Value Until Time 3
  4,                                      !- Hour 4
  0,                                      !- Minute 4
  0.74,                                   !- Value Until Time 4
  6,                                      !- Hour 5
  0,                                      !- Minute 5
  0.72,                                   !- Value Until Time 5
  7,                                      !- Hour 6
  0,                                      !- Minute 6
  0.76,                                   !- Value Until Time 6
  8,                                      !- Hour 7
  0,                                      !- Minute 7
  0.8,                                    !- Value Until Time 7
  10,                                     !- Hour 8
  0,                                      !- Minute 8
  0.82,                                   !- Value Until Time 8
  12,                                     !- Hour 9
  0,                                      !- Minute 9
  0.8,                                    !- Value Until Time 9
  15,                                     !- Hour 10
  0,                                      !- Minute 10
  0.84,                                   !- Value Until Time 10
  16,                                     !- Hour 11
  0,                                      !- Minute 11
  0.82,                                   !- Value Until Time 11
  17,                                     !- Hour 12
  0,                                      !- Minute 12
  0.88,                                   !- Value Until Time 12
  18,                                     !- Hour 13
  0,                                      !- Minute 13
  0.96,                                   !- Value Until Time 13
  19,                                     !- Hour 14
  0,                                      !- Minute 14
  1,                                      !- Value Until Time 14
  20,                                     !- Hour 15
  0,                                      !- Minute 15
  0.96,                                   !- Value Until Time 15
  21,                                     !- Hour 16
  0,                                      !- Minute 16
  0.94,                                   !- Value Until Time 16
  22,                                     !- Hour 17
  0,                                      !- Minute 17
  0.92,                                   !- Value Until Time 17
  23,                                     !- Hour 18
  0,                                      !- Minute 18
  0.88,                                   !- Value Until Time 18
  24,                                     !- Hour 19
  0,                                      !- Minute 19
  0.82;                                   !- Value Until Time 19

OS:Schedule:Rule,
  {7a0a9f12-8020-4fba-8eb1-350926c301ff}, !- Handle
  res refrig schedule allday rule7,       !- Name
  {73040729-6813-4d59-b918-74f1262bdf88}, !- Schedule Ruleset Name
  5,                                      !- Rule Order
  {598634cf-8354-42d8-9418-f7d30a088fc1}, !- Day Schedule Name
  Yes,                                    !- Apply Sunday
  Yes,                                    !- Apply Monday
  Yes,                                    !- Apply Tuesday
  Yes,                                    !- Apply Wednesday
  Yes,                                    !- Apply Thursday
  Yes,                                    !- Apply Friday
  Yes,                                    !- Apply Saturday
  ,                                       !- Apply Holiday
  DateRange,                              !- Date Specification Type
  7,                                      !- Start Month
  1,                                      !- Start Day
  7,                                      !- End Month
  31;                                     !- End Day

OS:Schedule:Day,
  {598634cf-8354-42d8-9418-f7d30a088fc1}, !- Handle
  res refrig schedule allday7,            !- Name
  {91c9062c-5662-4f55-a013-c3225db7ab42}, !- Schedule Type Limits Name
  ,                                       !- Interpolate to Timestep
  1,                                      !- Hour 1
  0,                                      !- Minute 1
  0.8,                                    !- Value Until Time 1
  2,                                      !- Hour 2
  0,                                      !- Minute 2
  0.78,                                   !- Value Until Time 2
  3,                                      !- Hour 3
  0,                                      !- Minute 3
  0.76,                                   !- Value Until Time 3
  4,                                      !- Hour 4
  0,                                      !- Minute 4
  0.74,                                   !- Value Until Time 4
  6,                                      !- Hour 5
  0,                                      !- Minute 5
  0.72,                                   !- Value Until Time 5
  7,                                      !- Hour 6
  0,                                      !- Minute 6
  0.76,                                   !- Value Until Time 6
  8,                                      !- Hour 7
  0,                                      !- Minute 7
  0.8,                                    !- Value Until Time 7
  10,                                     !- Hour 8
  0,                                      !- Minute 8
  0.82,                                   !- Value Until Time 8
  12,                                     !- Hour 9
  0,                                      !- Minute 9
  0.8,                                    !- Value Until Time 9
  15,                                     !- Hour 10
  0,                                      !- Minute 10
  0.84,                                   !- Value Until Time 10
  16,                                     !- Hour 11
  0,                                      !- Minute 11
  0.82,                                   !- Value Until Time 11
  17,                                     !- Hour 12
  0,                                      !- Minute 12
  0.88,                                   !- Value Until Time 12
  18,                                     !- Hour 13
  0,                                      !- Minute 13
  0.96,                                   !- Value Until Time 13
  19,                                     !- Hour 14
  0,                                      !- Minute 14
  1,                                      !- Value Until Time 14
  20,                                     !- Hour 15
  0,                                      !- Minute 15
  0.96,                                   !- Value Until Time 15
  21,                                     !- Hour 16
  0,                                      !- Minute 16
  0.94,                                   !- Value Until Time 16
  22,                                     !- Hour 17
  0,                                      !- Minute 17
  0.92,                                   !- Value Until Time 17
  23,                                     !- Hour 18
  0,                                      !- Minute 18
  0.88,                                   !- Value Until Time 18
  24,                                     !- Hour 19
  0,                                      !- Minute 19
  0.82;                                   !- Value Until Time 19

OS:Schedule:Rule,
  {2eb0d861-3c60-4ed1-99fb-26c7b6bdebeb}, !- Handle
  res refrig schedule allday rule8,       !- Name
  {73040729-6813-4d59-b918-74f1262bdf88}, !- Schedule Ruleset Name
  4,                                      !- Rule Order
  {4242953d-e5cf-4e0f-b437-3d262a32ed25}, !- Day Schedule Name
  Yes,                                    !- Apply Sunday
  Yes,                                    !- Apply Monday
  Yes,                                    !- Apply Tuesday
  Yes,                                    !- Apply Wednesday
  Yes,                                    !- Apply Thursday
  Yes,                                    !- Apply Friday
  Yes,                                    !- Apply Saturday
  ,                                       !- Apply Holiday
  DateRange,                              !- Date Specification Type
  8,                                      !- Start Month
  1,                                      !- Start Day
  8,                                      !- End Month
  31;                                     !- End Day

OS:Schedule:Day,
  {4242953d-e5cf-4e0f-b437-3d262a32ed25}, !- Handle
  res refrig schedule allday8,            !- Name
  {91c9062c-5662-4f55-a013-c3225db7ab42}, !- Schedule Type Limits Name
  ,                                       !- Interpolate to Timestep
  1,                                      !- Hour 1
  0,                                      !- Minute 1
  0.8,                                    !- Value Until Time 1
  2,                                      !- Hour 2
  0,                                      !- Minute 2
  0.78,                                   !- Value Until Time 2
  3,                                      !- Hour 3
  0,                                      !- Minute 3
  0.76,                                   !- Value Until Time 3
  4,                                      !- Hour 4
  0,                                      !- Minute 4
  0.74,                                   !- Value Until Time 4
  6,                                      !- Hour 5
  0,                                      !- Minute 5
  0.72,                                   !- Value Until Time 5
  7,                                      !- Hour 6
  0,                                      !- Minute 6
  0.76,                                   !- Value Until Time 6
  8,                                      !- Hour 7
  0,                                      !- Minute 7
  0.8,                                    !- Value Until Time 7
  10,                                     !- Hour 8
  0,                                      !- Minute 8
  0.82,                                   !- Value Until Time 8
  12,                                     !- Hour 9
  0,                                      !- Minute 9
  0.8,                                    !- Value Until Time 9
  15,                                     !- Hour 10
  0,                                      !- Minute 10
  0.84,                                   !- Value Until Time 10
  16,                                     !- Hour 11
  0,                                      !- Minute 11
  0.82,                                   !- Value Until Time 11
  17,                                     !- Hour 12
  0,                                      !- Minute 12
  0.88,                                   !- Value Until Time 12
  18,                                     !- Hour 13
  0,                                      !- Minute 13
  0.96,                                   !- Value Until Time 13
  19,                                     !- Hour 14
  0,                                      !- Minute 14
  1,                                      !- Value Until Time 14
  20,                                     !- Hour 15
  0,                                      !- Minute 15
  0.96,                                   !- Value Until Time 15
  21,                                     !- Hour 16
  0,                                      !- Minute 16
  0.94,                                   !- Value Until Time 16
  22,                                     !- Hour 17
  0,                                      !- Minute 17
  0.92,                                   !- Value Until Time 17
  23,                                     !- Hour 18
  0,                                      !- Minute 18
  0.88,                                   !- Value Until Time 18
  24,                                     !- Hour 19
  0,                                      !- Minute 19
  0.82;                                   !- Value Until Time 19

OS:Schedule:Rule,
  {ef907203-f9d2-4d7e-97f5-8195ffd5e2b3}, !- Handle
  res refrig schedule allday rule9,       !- Name
  {73040729-6813-4d59-b918-74f1262bdf88}, !- Schedule Ruleset Name
  3,                                      !- Rule Order
  {948b5355-eddd-41b7-b40e-237f33f7dd5e}, !- Day Schedule Name
  Yes,                                    !- Apply Sunday
  Yes,                                    !- Apply Monday
  Yes,                                    !- Apply Tuesday
  Yes,                                    !- Apply Wednesday
  Yes,                                    !- Apply Thursday
  Yes,                                    !- Apply Friday
  Yes,                                    !- Apply Saturday
  ,                                       !- Apply Holiday
  DateRange,                              !- Date Specification Type
  9,                                      !- Start Month
  1,                                      !- Start Day
  9,                                      !- End Month
  30;                                     !- End Day

OS:Schedule:Day,
  {948b5355-eddd-41b7-b40e-237f33f7dd5e}, !- Handle
  res refrig schedule allday9,            !- Name
  {91c9062c-5662-4f55-a013-c3225db7ab42}, !- Schedule Type Limits Name
  ,                                       !- Interpolate to Timestep
  1,                                      !- Hour 1
  0,                                      !- Minute 1
  0.8,                                    !- Value Until Time 1
  2,                                      !- Hour 2
  0,                                      !- Minute 2
  0.78,                                   !- Value Until Time 2
  3,                                      !- Hour 3
  0,                                      !- Minute 3
  0.76,                                   !- Value Until Time 3
  4,                                      !- Hour 4
  0,                                      !- Minute 4
  0.74,                                   !- Value Until Time 4
  6,                                      !- Hour 5
  0,                                      !- Minute 5
  0.72,                                   !- Value Until Time 5
  7,                                      !- Hour 6
  0,                                      !- Minute 6
  0.76,                                   !- Value Until Time 6
  8,                                      !- Hour 7
  0,                                      !- Minute 7
  0.8,                                    !- Value Until Time 7
  10,                                     !- Hour 8
  0,                                      !- Minute 8
  0.82,                                   !- Value Until Time 8
  12,                                     !- Hour 9
  0,                                      !- Minute 9
  0.8,                                    !- Value Until Time 9
  15,                                     !- Hour 10
  0,                                      !- Minute 10
  0.84,                                   !- Value Until Time 10
  16,                                     !- Hour 11
  0,                                      !- Minute 11
  0.82,                                   !- Value Until Time 11
  17,                                     !- Hour 12
  0,                                      !- Minute 12
  0.88,                                   !- Value Until Time 12
  18,                                     !- Hour 13
  0,                                      !- Minute 13
  0.96,                                   !- Value Until Time 13
  19,                                     !- Hour 14
  0,                                      !- Minute 14
  1,                                      !- Value Until Time 14
  20,                                     !- Hour 15
  0,                                      !- Minute 15
  0.96,                                   !- Value Until Time 15
  21,                                     !- Hour 16
  0,                                      !- Minute 16
  0.94,                                   !- Value Until Time 16
  22,                                     !- Hour 17
  0,                                      !- Minute 17
  0.92,                                   !- Value Until Time 17
  23,                                     !- Hour 18
  0,                                      !- Minute 18
  0.88,                                   !- Value Until Time 18
  24,                                     !- Hour 19
  0,                                      !- Minute 19
  0.82;                                   !- Value Until Time 19

OS:Schedule:Rule,
  {659aa5e1-04a1-4276-a710-374e1b901f01}, !- Handle
  res refrig schedule allday rule10,      !- Name
  {73040729-6813-4d59-b918-74f1262bdf88}, !- Schedule Ruleset Name
  2,                                      !- Rule Order
  {e7092fb5-4b55-4d7d-a6a7-873ae8d53c5e}, !- Day Schedule Name
  Yes,                                    !- Apply Sunday
  Yes,                                    !- Apply Monday
  Yes,                                    !- Apply Tuesday
  Yes,                                    !- Apply Wednesday
  Yes,                                    !- Apply Thursday
  Yes,                                    !- Apply Friday
  Yes,                                    !- Apply Saturday
  ,                                       !- Apply Holiday
  DateRange,                              !- Date Specification Type
  10,                                     !- Start Month
  1,                                      !- Start Day
  10,                                     !- End Month
  31;                                     !- End Day

OS:Schedule:Day,
  {e7092fb5-4b55-4d7d-a6a7-873ae8d53c5e}, !- Handle
  res refrig schedule allday10,           !- Name
  {91c9062c-5662-4f55-a013-c3225db7ab42}, !- Schedule Type Limits Name
  ,                                       !- Interpolate to Timestep
  1,                                      !- Hour 1
  0,                                      !- Minute 1
  0.67956204379562,                       !- Value Until Time 1
  2,                                      !- Hour 2
  0,                                      !- Minute 2
  0.66257299270073,                       !- Value Until Time 2
  3,                                      !- Hour 3
  0,                                      !- Minute 3
  0.645583941605839,                      !- Value Until Time 3
  4,                                      !- Hour 4
  0,                                      !- Minute 4
  0.628594890510949,                      !- Value Until Time 4
  6,                                      !- Hour 5
  0,                                      !- Minute 5
  0.611605839416058,                      !- Value Until Time 5
  7,                                      !- Hour 6
  0,                                      !- Minute 6
  0.645583941605839,                      !- Value Until Time 6
  8,                                      !- Hour 7
  0,                                      !- Minute 7
  0.67956204379562,                       !- Value Until Time 7
  10,                                     !- Hour 8
  0,                                      !- Minute 8
  0.696551094890511,                      !- Value Until Time 8
  12,                                     !- Hour 9
  0,                                      !- Minute 9
  0.67956204379562,                       !- Value Until Time 9
  15,                                     !- Hour 10
  0,                                      !- Minute 10
  0.713540145985402,                      !- Value Until Time 10
  16,                                     !- Hour 11
  0,                                      !- Minute 11
  0.696551094890511,                      !- Value Until Time 11
  17,                                     !- Hour 12
  0,                                      !- Minute 12
  0.747518248175182,                      !- Value Until Time 12
  18,                                     !- Hour 13
  0,                                      !- Minute 13
  0.815474452554744,                      !- Value Until Time 13
  19,                                     !- Hour 14
  0,                                      !- Minute 14
  0.849452554744526,                      !- Value Until Time 14
  20,                                     !- Hour 15
  0,                                      !- Minute 15
  0.815474452554744,                      !- Value Until Time 15
  21,                                     !- Hour 16
  0,                                      !- Minute 16
  0.798485401459854,                      !- Value Until Time 16
  22,                                     !- Hour 17
  0,                                      !- Minute 17
  0.781496350364963,                      !- Value Until Time 17
  23,                                     !- Hour 18
  0,                                      !- Minute 18
  0.747518248175182,                      !- Value Until Time 18
  24,                                     !- Hour 19
  0,                                      !- Minute 19
  0.696551094890511;                      !- Value Until Time 19

OS:Schedule:Rule,
  {978195d9-6801-4f7a-84f8-894852db86a2}, !- Handle
  res refrig schedule allday rule11,      !- Name
  {73040729-6813-4d59-b918-74f1262bdf88}, !- Schedule Ruleset Name
  1,                                      !- Rule Order
  {e81c2c21-4004-44f5-a441-18aa258190cb}, !- Day Schedule Name
  Yes,                                    !- Apply Sunday
  Yes,                                    !- Apply Monday
  Yes,                                    !- Apply Tuesday
  Yes,                                    !- Apply Wednesday
  Yes,                                    !- Apply Thursday
  Yes,                                    !- Apply Friday
  Yes,                                    !- Apply Saturday
  ,                                       !- Apply Holiday
  DateRange,                              !- Date Specification Type
  11,                                     !- Start Month
  1,                                      !- Start Day
  11,                                     !- End Month
  30;                                     !- End Day

OS:Schedule:Day,
  {e81c2c21-4004-44f5-a441-18aa258190cb}, !- Handle
  res refrig schedule allday11,           !- Name
  {91c9062c-5662-4f55-a013-c3225db7ab42}, !- Schedule Type Limits Name
  ,                                       !- Interpolate to Timestep
  1,                                      !- Hour 1
  0,                                      !- Minute 1
  0.675182481751825,                      !- Value Until Time 1
  2,                                      !- Hour 2
  0,                                      !- Minute 2
  0.658302919708029,                      !- Value Until Time 2
  3,                                      !- Hour 3
  0,                                      !- Minute 3
  0.641423357664234,                      !- Value Until Time 3
  4,                                      !- Hour 4
  0,                                      !- Minute 4
  0.624543795620438,                      !- Value Until Time 4
  6,                                      !- Hour 5
  0,                                      !- Minute 5
  0.607664233576642,                      !- Value Until Time 5
  7,                                      !- Hour 6
  0,                                      !- Minute 6
  0.641423357664234,                      !- Value Until Time 6
  8,                                      !- Hour 7
  0,                                      !- Minute 7
  0.675182481751825,                      !- Value Until Time 7
  10,                                     !- Hour 8
  0,                                      !- Minute 8
  0.69206204379562,                       !- Value Until Time 8
  12,                                     !- Hour 9
  0,                                      !- Minute 9
  0.675182481751825,                      !- Value Until Time 9
  15,                                     !- Hour 10
  0,                                      !- Minute 10
  0.708941605839416,                      !- Value Until Time 10
  16,                                     !- Hour 11
  0,                                      !- Minute 11
  0.69206204379562,                       !- Value Until Time 11
  17,                                     !- Hour 12
  0,                                      !- Minute 12
  0.742700729927007,                      !- Value Until Time 12
  18,                                     !- Hour 13
  0,                                      !- Minute 13
  0.81021897810219,                       !- Value Until Time 13
  19,                                     !- Hour 14
  0,                                      !- Minute 14
  0.843978102189781,                      !- Value Until Time 14
  20,                                     !- Hour 15
  0,                                      !- Minute 15
  0.81021897810219,                       !- Value Until Time 15
  21,                                     !- Hour 16
  0,                                      !- Minute 16
  0.793339416058394,                      !- Value Until Time 16
  22,                                     !- Hour 17
  0,                                      !- Minute 17
  0.776459854014598,                      !- Value Until Time 17
  23,                                     !- Hour 18
  0,                                      !- Minute 18
  0.742700729927007,                      !- Value Until Time 18
  24,                                     !- Hour 19
  0,                                      !- Minute 19
  0.69206204379562;                       !- Value Until Time 19

OS:Schedule:Rule,
  {fc8638c9-af5f-4b50-a693-7a3e522ed1d8}, !- Handle
  res refrig schedule allday rule12,      !- Name
  {73040729-6813-4d59-b918-74f1262bdf88}, !- Schedule Ruleset Name
  0,                                      !- Rule Order
  {b9efb4e9-bf6b-4a1a-aea9-59b22b39a4b0}, !- Day Schedule Name
  Yes,                                    !- Apply Sunday
  Yes,                                    !- Apply Monday
  Yes,                                    !- Apply Tuesday
  Yes,                                    !- Apply Wednesday
  Yes,                                    !- Apply Thursday
  Yes,                                    !- Apply Friday
  Yes,                                    !- Apply Saturday
  ,                                       !- Apply Holiday
  DateRange,                              !- Date Specification Type
  12,                                     !- Start Month
  1,                                      !- Start Day
  12,                                     !- End Month
  31;                                     !- End Day

OS:Schedule:Day,
  {b9efb4e9-bf6b-4a1a-aea9-59b22b39a4b0}, !- Handle
  res refrig schedule allday12,           !- Name
  {91c9062c-5662-4f55-a013-c3225db7ab42}, !- Schedule Type Limits Name
  ,                                       !- Interpolate to Timestep
  1,                                      !- Hour 1
  0,                                      !- Minute 1
  0.610948905109489,                      !- Value Until Time 1
  2,                                      !- Hour 2
  0,                                      !- Minute 2
  0.595675182481752,                      !- Value Until Time 2
  3,                                      !- Hour 3
  0,                                      !- Minute 3
  0.580401459854014,                      !- Value Until Time 3
  4,                                      !- Hour 4
  0,                                      !- Minute 4
  0.565127737226277,                      !- Value Until Time 4
  6,                                      !- Hour 5
  0,                                      !- Minute 5
  0.54985401459854,                       !- Value Until Time 5
  7,                                      !- Hour 6
  0,                                      !- Minute 6
  0.580401459854014,                      !- Value Until Time 6
  8,                                      !- Hour 7
  0,                                      !- Minute 7
  0.610948905109489,                      !- Value Until Time 7
  10,                                     !- Hour 8
  0,                                      !- Minute 8
  0.626222627737226,                      !- Value Until Time 8
  12,                                     !- Hour 9
  0,                                      !- Minute 9
  0.610948905109489,                      !- Value Until Time 9
  15,                                     !- Hour 10
  0,                                      !- Minute 10
  0.641496350364963,                      !- Value Until Time 10
  16,                                     !- Hour 11
  0,                                      !- Minute 11
  0.626222627737226,                      !- Value Until Time 11
  17,                                     !- Hour 12
  0,                                      !- Minute 12
  0.672043795620438,                      !- Value Until Time 12
  18,                                     !- Hour 13
  0,                                      !- Minute 13
  0.733138686131387,                      !- Value Until Time 13
  19,                                     !- Hour 14
  0,                                      !- Minute 14
  0.763686131386861,                      !- Value Until Time 14
  20,                                     !- Hour 15
  0,                                      !- Minute 15
  0.733138686131387,                      !- Value Until Time 15
  21,                                     !- Hour 16
  0,                                      !- Minute 16
  0.717864963503649,                      !- Value Until Time 16
  22,                                     !- Hour 17
  0,                                      !- Minute 17
  0.702591240875912,                      !- Value Until Time 17
  23,                                     !- Hour 18
  0,                                      !- Minute 18
  0.672043795620438,                      !- Value Until Time 18
  24,                                     !- Hour 19
  0,                                      !- Minute 19
  0.626222627737226;                      !- Value Until Time 19

OS:Schedule:Day,
  {b7c3f350-c9e4-4bf4-b12f-429d7471b198}, !- Handle
  res refrig schedule winter design,      !- Name
  {91c9062c-5662-4f55-a013-c3225db7ab42}, !- Schedule Type Limits Name
  ,                                       !- Interpolate to Timestep
  24,                                     !- Hour 1
  0,                                      !- Minute 1
  0;                                      !- Value Until Time 1

OS:Schedule:Day,
  {f537bf30-0535-4065-9d1b-5720a7818908}, !- Handle
  res refrig schedule summer design,      !- Name
  {91c9062c-5662-4f55-a013-c3225db7ab42}, !- Schedule Type Limits Name
  ,                                       !- Interpolate to Timestep
  24,                                     !- Hour 1
  0,                                      !- Minute 1
  1;                                      !- Value Until Time 1

OS:ElectricEquipment:Definition,
  {27ad989e-d5d5-4613-ae7e-d4032d4cc188}, !- Handle
  res refrig,                             !- Name
  EquipmentLevel,                         !- Design Level Calculation Method
  65.0889336192958,                       !- Design Level {W}
  ,                                       !- Watts per Space Floor Area {W/m2}
  ,                                       !- Watts per Person {W/person}
  0,                                      !- Fraction Latent
  0,                                      !- Fraction Radiant
  0;                                      !- Fraction Lost

OS:ElectricEquipment,
  {b40243ca-8fe0-46bb-9d92-a6f1b04e2aa2}, !- Handle
  res refrig,                             !- Name
  {27ad989e-d5d5-4613-ae7e-d4032d4cc188}, !- Electric Equipment Definition Name
  {af036784-f315-4029-aaf9-78d7d5fb0958}, !- Space or SpaceType Name
  {73040729-6813-4d59-b918-74f1262bdf88}, !- Schedule Name
  ,                                       !- Multiplier
  res refrig;                             !- End-Use Subcategory

OS:Schedule:File,
  {8069611a-61d4-4fba-929e-7f3560b99288}, !- Handle
  cooking_range,                          !- Name
  {91c9062c-5662-4f55-a013-c3225db7ab42}, !- Schedule Type Limits Name
  {1f02aa9b-a718-4c9f-92a9-18c520bbdf98}, !- External File Name
  2,                                      !- Column Number
  1,                                      !- Rows to Skip at Top
  8760,                                   !- Number of Hours of Data
  ,                                       !- Column Separator
  ,                                       !- Interpolate to Timestep
  60;                                     !- Minutes per Item

OS:ElectricEquipment:Definition,
  {1d0a0af0-6c39-4ccf-b4be-b64868e3aa2d}, !- Handle
  res range electric,                     !- Name
  EquipmentLevel,                         !- Design Level Calculation Method
  35.8746205512987,                       !- Design Level {W}
  ,                                       !- Watts per Space Floor Area {W/m2}
  ,                                       !- Watts per Person {W/person}
  0.3,                                    !- Fraction Latent
  0.24,                                   !- Fraction Radiant
  0.3;                                    !- Fraction Lost

OS:ElectricEquipment,
  {298e5612-b7c1-4a75-9438-b7c2ed6e2f14}, !- Handle
  res range electric,                     !- Name
  {1d0a0af0-6c39-4ccf-b4be-b64868e3aa2d}, !- Electric Equipment Definition Name
  {af036784-f315-4029-aaf9-78d7d5fb0958}, !- Space or SpaceType Name
  {8069611a-61d4-4fba-929e-7f3560b99288}, !- Schedule Name
  ,                                       !- Multiplier
  res range electric;                     !- End-Use Subcategory

OS:OtherEquipment:Definition,
  {f8540f3f-4ff0-4b5e-a0e3-c53834f3e50d}, !- Handle
  res range gas,                          !- Name
  EquipmentLevel,                         !- Design Level Calculation Method
  373.944060316336,                       !- Design Level {W}
  ,                                       !- Watts per Space Floor Area {W/m2}
  ,                                       !- Watts per Person {W/Person}
  0.2,                                    !- Fraction Latent
  0.18,                                   !- Fraction Radiant
  0.5;                                    !- Fraction Lost

OS:OtherEquipment,
  {f9e3b094-d5a9-42d0-a108-42ad8cb191e5}, !- Handle
  res range gas,                          !- Name
  {f8540f3f-4ff0-4b5e-a0e3-c53834f3e50d}, !- Other Equipment Definition Name
  {af036784-f315-4029-aaf9-78d7d5fb0958}, !- Space or SpaceType Name
  {8069611a-61d4-4fba-929e-7f3560b99288}, !- Schedule Name
  ,                                       !- Multiplier
  NaturalGas,                             !- Fuel Type
  res range gas;                          !- End-Use Subcategory

OS:Schedule:File,
  {ae933bdd-3737-4fb4-ab46-ff4b5df1bc81}, !- Handle
  dishwasher,                             !- Name
  {91c9062c-5662-4f55-a013-c3225db7ab42}, !- Schedule Type Limits Name
  {1f02aa9b-a718-4c9f-92a9-18c520bbdf98}, !- External File Name
  10,                                     !- Column Number
  1,                                      !- Rows to Skip at Top
  8760,                                   !- Number of Hours of Data
  ,                                       !- Column Separator
  ,                                       !- Interpolate to Timestep
  60;                                     !- Minutes per Item

OS:Schedule:File,
  {6fa532dd-0bfe-46ed-ac5b-c5ea08e1daaf}, !- Handle
  dishwasher_power,                       !- Name
  {91c9062c-5662-4f55-a013-c3225db7ab42}, !- Schedule Type Limits Name
  {1f02aa9b-a718-4c9f-92a9-18c520bbdf98}, !- External File Name
  17,                                     !- Column Number
  1,                                      !- Rows to Skip at Top
  8760,                                   !- Number of Hours of Data
  ,                                       !- Column Separator
  ,                                       !- Interpolate to Timestep
  60;                                     !- Minutes per Item

OS:Schedule:Constant,
  {7d23fec0-b747-44bd-8f93-7ec7a4332b91}, !- Handle
  res dw temperature schedule,            !- Name
  {8b965ec6-0d23-418d-b6bc-f7ec9de2aabb}, !- Schedule Type Limits Name
  52.666;                                 !- Value

OS:ElectricEquipment:Definition,
  {3bd48f09-2a36-4bec-ab3a-4da0676016fe}, !- Handle
  res dw,                                 !- Name
  EquipmentLevel,                         !- Design Level Calculation Method
  136387.720713322,                       !- Design Level {W}
  ,                                       !- Watts per Space Floor Area {W/m2}
  ,                                       !- Watts per Person {W/person}
  0.15,                                   !- Fraction Latent
  0.36,                                   !- Fraction Radiant
  0.25;                                   !- Fraction Lost

OS:ElectricEquipment,
  {e99c1873-2076-4ae7-b9c5-6983fda0ae60}, !- Handle
  res dw,                                 !- Name
  {3bd48f09-2a36-4bec-ab3a-4da0676016fe}, !- Electric Equipment Definition Name
  {af036784-f315-4029-aaf9-78d7d5fb0958}, !- Space or SpaceType Name
  {6fa532dd-0bfe-46ed-ac5b-c5ea08e1daaf}, !- Schedule Name
  ,                                       !- Multiplier
  res dw;                                 !- End-Use Subcategory

OS:WaterUse:Equipment:Definition,
  {fbbdaa8a-987f-406d-8ed5-4dac78a9a3fe}, !- Handle
  res dw,                                 !- Name
  res dw,                                 !- End-Use Subcategory
  0.00104011079523683,                    !- Peak Flow Rate {m3/s}
  {7d23fec0-b747-44bd-8f93-7ec7a4332b91}; !- Target Temperature Schedule Name

OS:WaterUse:Equipment,
  {4bf0b0da-5d74-4b80-a5ff-95c9d88ae23c}, !- Handle
  res dw,                                 !- Name
  {fbbdaa8a-987f-406d-8ed5-4dac78a9a3fe}, !- Water Use Equipment Definition Name
  {af036784-f315-4029-aaf9-78d7d5fb0958}, !- Space Name
  {ae933bdd-3737-4fb4-ab46-ff4b5df1bc81}; !- Flow Rate Fraction Schedule Name

OS:Schedule:File,
  {8fb89fa0-b1da-43d9-839b-dd583415318b}, !- Handle
  clothes_washer,                         !- Name
  {91c9062c-5662-4f55-a013-c3225db7ab42}, !- Schedule Type Limits Name
  {1f02aa9b-a718-4c9f-92a9-18c520bbdf98}, !- External File Name
  8,                                      !- Column Number
  1,                                      !- Rows to Skip at Top
  8760,                                   !- Number of Hours of Data
  ,                                       !- Column Separator
  ,                                       !- Interpolate to Timestep
  60;                                     !- Minutes per Item

OS:Schedule:File,
  {fe0b068e-03ef-4e80-bbfe-bd74e2f49278}, !- Handle
  clothes_washer_power,                   !- Name
  {91c9062c-5662-4f55-a013-c3225db7ab42}, !- Schedule Type Limits Name
  {1f02aa9b-a718-4c9f-92a9-18c520bbdf98}, !- External File Name
  16,                                     !- Column Number
  1,                                      !- Rows to Skip at Top
  8760,                                   !- Number of Hours of Data
  ,                                       !- Column Separator
  ,                                       !- Interpolate to Timestep
  60;                                     !- Minutes per Item

OS:Schedule:Constant,
  {a90dedf3-1186-4a11-aefd-309dce38439a}, !- Handle
  res cw temperature schedule,            !- Name
  {8b965ec6-0d23-418d-b6bc-f7ec9de2aabb}, !- Schedule Type Limits Name
  52.666;                                 !- Value

OS:ElectricEquipment:Definition,
  {666ed3cd-5236-4af9-9698-966aa64ce127}, !- Handle
  res cw,                                 !- Name
  EquipmentLevel,                         !- Design Level Calculation Method
  70491.5361082842,                       !- Design Level {W}
  ,                                       !- Watts per Space Floor Area {W/m2}
  ,                                       !- Watts per Person {W/person}
  0,                                      !- Fraction Latent
  0.48,                                   !- Fraction Radiant
  0.2;                                    !- Fraction Lost

OS:ElectricEquipment,
  {74fd9b34-7d09-4a2c-9bbc-1c2b2dc94d6d}, !- Handle
  res cw,                                 !- Name
  {666ed3cd-5236-4af9-9698-966aa64ce127}, !- Electric Equipment Definition Name
  {af036784-f315-4029-aaf9-78d7d5fb0958}, !- Space or SpaceType Name
  {fe0b068e-03ef-4e80-bbfe-bd74e2f49278}, !- Schedule Name
  ,                                       !- Multiplier
  res cw;                                 !- End-Use Subcategory

OS:WaterUse:Equipment:Definition,
  {71d56a5e-6023-4942-bf45-5d539bb67963}, !- Handle
  res cw,                                 !- Name
  res cw,                                 !- End-Use Subcategory
  0.00629939013401745,                    !- Peak Flow Rate {m3/s}
  {a90dedf3-1186-4a11-aefd-309dce38439a}; !- Target Temperature Schedule Name

OS:WaterUse:Equipment,
  {873e7be8-158a-4b2f-a954-6e0fea69101b}, !- Handle
  res cw,                                 !- Name
  {71d56a5e-6023-4942-bf45-5d539bb67963}, !- Water Use Equipment Definition Name
  {af036784-f315-4029-aaf9-78d7d5fb0958}, !- Space Name
  {8fb89fa0-b1da-43d9-839b-dd583415318b}; !- Flow Rate Fraction Schedule Name

OS:AdditionalProperties,
  {c59ede62-e266-44e6-8bec-16aaa6446fb2}, !- Handle
  {74fd9b34-7d09-4a2c-9bbc-1c2b2dc94d6d}, !- Object Name
  ClothesWasherIMEF,                      !- Feature Name 1
  Double,                                 !- Feature Data Type 1
  0.94999999999999996,                    !- Feature Value 1
  ClothesWasherRatedAnnualEnergy,         !- Feature Name 2
  Double,                                 !- Feature Data Type 2
  387,                                    !- Feature Value 2
  ClothesWasherDrumVolume,                !- Feature Name 3
  Double,                                 !- Feature Data Type 3
  3.5;                                    !- Feature Value 3

OS:Schedule:File,
  {61d94158-0ab9-4f5b-b5e7-89128e077161}, !- Handle
  clothes_dryer,                          !- Name
  {91c9062c-5662-4f55-a013-c3225db7ab42}, !- Schedule Type Limits Name
  {1f02aa9b-a718-4c9f-92a9-18c520bbdf98}, !- External File Name
  9,                                      !- Column Number
  1,                                      !- Rows to Skip at Top
  8760,                                   !- Number of Hours of Data
  ,                                       !- Column Separator
  ,                                       !- Interpolate to Timestep
  60;                                     !- Minutes per Item

OS:ElectricEquipment:Definition,
  {51839e25-d6dd-4391-9554-7a948a4c6be3}, !- Handle
  res cd electric,                        !- Name
  EquipmentLevel,                         !- Design Level Calculation Method
  14710.466591403,                        !- Design Level {W}
  ,                                       !- Watts per Space Floor Area {W/m2}
  ,                                       !- Watts per Person {W/person}
  0,                                      !- Fraction Latent
  0.6,                                    !- Fraction Radiant
  0;                                      !- Fraction Lost

OS:ElectricEquipment,
  {2ca055eb-f710-44fe-ac6f-d2e869682aba}, !- Handle
  res cd electric,                        !- Name
  {51839e25-d6dd-4391-9554-7a948a4c6be3}, !- Electric Equipment Definition Name
  {af036784-f315-4029-aaf9-78d7d5fb0958}, !- Space or SpaceType Name
  {61d94158-0ab9-4f5b-b5e7-89128e077161}, !- Schedule Name
  ,                                       !- Multiplier
  res cd electric;                        !- End-Use Subcategory

OS:OtherEquipment:Definition,
  {1f842584-2a12-4b79-a5a6-bad241a2f3f2}, !- Handle
  res cd gas,                             !- Name
  EquipmentLevel,                         !- Design Level Calculation Method
  195439.056142925,                       !- Design Level {W}
  ,                                       !- Watts per Space Floor Area {W/m2}
  ,                                       !- Watts per Person {W/Person}
  0.05,                                   !- Fraction Latent
  0.06,                                   !- Fraction Radiant
  0.85;                                   !- Fraction Lost

OS:OtherEquipment,
  {9142b987-54b8-418a-ac23-cf49acd1765e}, !- Handle
  res cd gas,                             !- Name
  {1f842584-2a12-4b79-a5a6-bad241a2f3f2}, !- Other Equipment Definition Name
  {af036784-f315-4029-aaf9-78d7d5fb0958}, !- Space or SpaceType Name
  {61d94158-0ab9-4f5b-b5e7-89128e077161}, !- Schedule Name
  ,                                       !- Multiplier
  NaturalGas,                             !- Fuel Type
  res cd gas;                             !- End-Use Subcategory

OS:AdditionalProperties,
  {cbfb11f6-81be-40db-aa61-29bef18a610e}, !- Handle
  {9142b987-54b8-418a-ac23-cf49acd1765e}, !- Object Name
  ClothesDryerCEF,                        !- Feature Name 1
  Double,                                 !- Feature Data Type 1
  2.3999999999999999,                     !- Feature Value 1
  ClothesDryerMult,                       !- Feature Name 2
  Double,                                 !- Feature Data Type 2
  1,                                      !- Feature Value 2
  ClothesDryerFuelType,                   !- Feature Name 3
  String,                                 !- Feature Data Type 3
  gas,                                    !- Feature Value 3
  ClothesDryerFuelSplit,                  !- Feature Name 4
  Double,                                 !- Feature Data Type 4
  0.070000000000000007;                   !- Feature Value 4

OS:Schedule:File,
  {da823490-0e55-453f-bd29-65a064bf10c5}, !- Handle
  lighting_interior,                      !- Name
  {91c9062c-5662-4f55-a013-c3225db7ab42}, !- Schedule Type Limits Name
  {1f02aa9b-a718-4c9f-92a9-18c520bbdf98}, !- External File Name
  4,                                      !- Column Number
  1,                                      !- Rows to Skip at Top
  8760,                                   !- Number of Hours of Data
  ,                                       !- Column Separator
  ,                                       !- Interpolate to Timestep
  60;                                     !- Minutes per Item

OS:Lights:Definition,
  {180a7941-9e33-474a-8918-e4f7dcbffe91}, !- Handle
  res lighting interior living space,     !- Name
  LightingLevel,                          !- Design Level Calculation Method
  427.162778037194,                       !- Lighting Level {W}
  ,                                       !- Watts per Space Floor Area {W/m2}
  ,                                       !- Watts per Person {W/person}
  0.6,                                    !- Fraction Radiant
  0.2,                                    !- Fraction Visible
  0;                                      !- Return Air Fraction

OS:Lights,
  {d808c190-f6d4-4494-99e3-916dd1629e4d}, !- Handle
  res lighting interior living space,     !- Name
  {180a7941-9e33-474a-8918-e4f7dcbffe91}, !- Lights Definition Name
  {af036784-f315-4029-aaf9-78d7d5fb0958}, !- Space or SpaceType Name
  {da823490-0e55-453f-bd29-65a064bf10c5}, !- Schedule Name
  1,                                      !- Fraction Replaceable
  ,                                       !- Multiplier
  res lighting interior living space;     !- End-Use Subcategory

OS:Schedule:File,
  {ce908ed9-0400-40e2-a65f-9296f5fc229a}, !- Handle
  lighting_exterior,                      !- Name
  {91c9062c-5662-4f55-a013-c3225db7ab42}, !- Schedule Type Limits Name
  {1f02aa9b-a718-4c9f-92a9-18c520bbdf98}, !- External File Name
  5,                                      !- Column Number
  1,                                      !- Rows to Skip at Top
  8760,                                   !- Number of Hours of Data
  ,                                       !- Column Separator
  ,                                       !- Interpolate to Timestep
  60;                                     !- Minutes per Item

OS:Exterior:Lights:Definition,
  {c79b1fa5-1da0-4e6c-b9e6-9f37e58a2e0f}, !- Handle
  res lighting exterior,                  !- Name
  87.36051172834;                         !- Design Level {W}

OS:Exterior:Lights,
  {c431d167-4f3a-47f6-84e5-c3d8b6c7fe5e}, !- Handle
  res lighting exterior,                  !- Name
  {c79b1fa5-1da0-4e6c-b9e6-9f37e58a2e0f}, !- Exterior Lights Definition Name
  {ce908ed9-0400-40e2-a65f-9296f5fc229a}, !- Schedule Name
  ,                                       !- Control Option
  ,                                       !- Multiplier
  res lighting exterior;                  !- End-Use Subcategory

OS:Schedule:File,
  {79aeedf2-3a3a-4a87-a366-3dd16f976907}, !- Handle
  plug_loads,                             !- Name
  {91c9062c-5662-4f55-a013-c3225db7ab42}, !- Schedule Type Limits Name
  {1f02aa9b-a718-4c9f-92a9-18c520bbdf98}, !- External File Name
  3,                                      !- Column Number
  1,                                      !- Rows to Skip at Top
  8760,                                   !- Number of Hours of Data
  ,                                       !- Column Separator
  ,                                       !- Interpolate to Timestep
  60;                                     !- Minutes per Item

OS:ElectricEquipment:Definition,
  {47723cae-d10b-40ef-bc23-a79a2913e26b}, !- Handle
  res misc plug loads|living space,       !- Name
  EquipmentLevel,                         !- Design Level Calculation Method
  442.993996544561,                       !- Design Level {W}
  ,                                       !- Watts per Space Floor Area {W/m2}
  ,                                       !- Watts per Person {W/person}
  0.021,                                  !- Fraction Latent
  0.558,                                  !- Fraction Radiant
  0.0489999999999999;                     !- Fraction Lost

OS:ElectricEquipment,
  {5195ad67-dc99-451e-8aaa-8997f1e82839}, !- Handle
  res misc plug loads|living space,       !- Name
  {47723cae-d10b-40ef-bc23-a79a2913e26b}, !- Electric Equipment Definition Name
  {af036784-f315-4029-aaf9-78d7d5fb0958}, !- Space or SpaceType Name
  {79aeedf2-3a3a-4a87-a366-3dd16f976907}, !- Schedule Name
  ,                                       !- Multiplier
  res misc plug loads;                    !- End-Use Subcategory

OS:EnergyManagementSystem:Sensor,
  {91d8bd02-5d61-4112-a89f-fa80abbe50cb}, !- Handle
  res_nv_pb_s,                            !- Name
  ,                                       !- Output Variable or Output Meter Index Key Name
  Site Outdoor Air Barometric Pressure;   !- Output Variable or Output Meter Name

OS:EnergyManagementSystem:Sensor,
  {e2f228fd-c06b-42d5-8cb7-4b4f9b70364a}, !- Handle
  res_af_vw_s,                            !- Name
  ,                                       !- Output Variable or Output Meter Index Key Name
  Site Wind Speed;                        !- Output Variable or Output Meter Name

OS:EnergyManagementSystem:Sensor,
  {43708fd8-cfba-4577-8f96-e6d6ec9b5d06}, !- Handle
  res_nv_wt_s,                            !- Name
  ,                                       !- Output Variable or Output Meter Index Key Name
  Site Outdoor Air Humidity Ratio;        !- Output Variable or Output Meter Name

OS:Material:NoMass,
  {9f8021c1-e24d-4180-9de1-c82969484233}, !- Handle
  Adiabatic,                              !- Name
  Rough,                                  !- Roughness
  176.1;                                  !- Thermal Resistance {m2-K/W}

OS:Construction,
  {30a822f2-a01f-4a17-acdf-c568775ece3d}, !- Handle
  AdiabaticConst,                         !- Name
  ,                                       !- Surface Rendering Name
  {9f8021c1-e24d-4180-9de1-c82969484233}; !- Layer 1

OS:EnergyManagementSystem:Sensor,
  {31374f6e-f841-4212-af10-3b1519fdcefd}, !- Handle
  res_af_1_tin_s,                         !- Name
  living zone,                            !- Output Variable or Output Meter Index Key Name
  Zone Mean Air Temperature;              !- Output Variable or Output Meter Name

OS:EnergyManagementSystem:Sensor,
  {77ed36d2-e2e1-4e1b-8108-1f6f65c8ad34}, !- Handle
  res_af_1_tt_s,                          !- Name
  living zone,                            !- Output Variable or Output Meter Index Key Name
  Zone Outdoor Air Drybulb Temperature;   !- Output Variable or Output Meter Name

OS:Schedule:Ruleset,
  {caa5dbe3-6b1d-437e-bfd1-662cc9c2f444}, !- Handle
  res nv_1 temp schedule,                 !- Name
  {8b965ec6-0d23-418d-b6bc-f7ec9de2aabb}, !- Schedule Type Limits Name
  {b4999d3d-c50a-4749-a93f-8aaef674e036}; !- Default Day Schedule Name

OS:Schedule:Day,
  {b4999d3d-c50a-4749-a93f-8aaef674e036}, !- Handle
  Schedule Day 11,                        !- Name
  {8b965ec6-0d23-418d-b6bc-f7ec9de2aabb}, !- Schedule Type Limits Name
  ,                                       !- Interpolate to Timestep
  24,                                     !- Hour 1
  0,                                      !- Minute 1
  0;                                      !- Value Until Time 1

OS:Schedule:Rule,
  {fc3df43f-ad3e-4a8a-b9f1-4387023bf505}, !- Handle
  res nv_1 temp schedule allday rule1,    !- Name
  {caa5dbe3-6b1d-437e-bfd1-662cc9c2f444}, !- Schedule Ruleset Name
  11,                                     !- Rule Order
  {26d6bffa-3444-4564-b44f-0284dc0e06f6}, !- Day Schedule Name
  Yes,                                    !- Apply Sunday
  Yes,                                    !- Apply Monday
  Yes,                                    !- Apply Tuesday
  Yes,                                    !- Apply Wednesday
  Yes,                                    !- Apply Thursday
  Yes,                                    !- Apply Friday
  Yes,                                    !- Apply Saturday
  ,                                       !- Apply Holiday
  DateRange,                              !- Date Specification Type
  1,                                      !- Start Month
  1,                                      !- Start Day
  1,                                      !- End Month
  31;                                     !- End Day

OS:Schedule:Day,
  {26d6bffa-3444-4564-b44f-0284dc0e06f6}, !- Handle
  res nv_1 temp schedule allday1,         !- Name
  {8b965ec6-0d23-418d-b6bc-f7ec9de2aabb}, !- Schedule Type Limits Name
  ,                                       !- Interpolate to Timestep
  24,                                     !- Hour 1
  0,                                      !- Minute 1
  23.8888888888889;                       !- Value Until Time 1

OS:Schedule:Rule,
  {12ebea4e-dd5d-4495-9b7d-4ccef0606581}, !- Handle
  res nv_1 temp schedule allday rule2,    !- Name
  {caa5dbe3-6b1d-437e-bfd1-662cc9c2f444}, !- Schedule Ruleset Name
  10,                                     !- Rule Order
  {be3920ad-63c9-4ba5-a008-9e7fc06aa18f}, !- Day Schedule Name
  Yes,                                    !- Apply Sunday
  Yes,                                    !- Apply Monday
  Yes,                                    !- Apply Tuesday
  Yes,                                    !- Apply Wednesday
  Yes,                                    !- Apply Thursday
  Yes,                                    !- Apply Friday
  Yes,                                    !- Apply Saturday
  ,                                       !- Apply Holiday
  DateRange,                              !- Date Specification Type
  2,                                      !- Start Month
  1,                                      !- Start Day
  2,                                      !- End Month
  28;                                     !- End Day

OS:Schedule:Day,
  {be3920ad-63c9-4ba5-a008-9e7fc06aa18f}, !- Handle
  res nv_1 temp schedule allday2,         !- Name
  {8b965ec6-0d23-418d-b6bc-f7ec9de2aabb}, !- Schedule Type Limits Name
  ,                                       !- Interpolate to Timestep
  24,                                     !- Hour 1
  0,                                      !- Minute 1
  23.8888888888889;                       !- Value Until Time 1

OS:Schedule:Rule,
  {5ea361fa-fc5d-4004-8f15-d4e926d70a35}, !- Handle
  res nv_1 temp schedule allday rule3,    !- Name
  {caa5dbe3-6b1d-437e-bfd1-662cc9c2f444}, !- Schedule Ruleset Name
  9,                                      !- Rule Order
  {20c669bc-6173-4268-90a7-5070438a6ad2}, !- Day Schedule Name
  Yes,                                    !- Apply Sunday
  Yes,                                    !- Apply Monday
  Yes,                                    !- Apply Tuesday
  Yes,                                    !- Apply Wednesday
  Yes,                                    !- Apply Thursday
  Yes,                                    !- Apply Friday
  Yes,                                    !- Apply Saturday
  ,                                       !- Apply Holiday
  DateRange,                              !- Date Specification Type
  3,                                      !- Start Month
  1,                                      !- Start Day
  3,                                      !- End Month
  31;                                     !- End Day

OS:Schedule:Day,
  {20c669bc-6173-4268-90a7-5070438a6ad2}, !- Handle
  res nv_1 temp schedule allday3,         !- Name
  {8b965ec6-0d23-418d-b6bc-f7ec9de2aabb}, !- Schedule Type Limits Name
  ,                                       !- Interpolate to Timestep
  24,                                     !- Hour 1
  0,                                      !- Minute 1
  23.8888888888889;                       !- Value Until Time 1

OS:Schedule:Rule,
  {8aed53ce-472b-46f8-be53-13e92d82ddb7}, !- Handle
  res nv_1 temp schedule allday rule4,    !- Name
  {caa5dbe3-6b1d-437e-bfd1-662cc9c2f444}, !- Schedule Ruleset Name
  8,                                      !- Rule Order
  {f16c7234-939e-4b9e-859e-df8d5801d20b}, !- Day Schedule Name
  Yes,                                    !- Apply Sunday
  Yes,                                    !- Apply Monday
  Yes,                                    !- Apply Tuesday
  Yes,                                    !- Apply Wednesday
  Yes,                                    !- Apply Thursday
  Yes,                                    !- Apply Friday
  Yes,                                    !- Apply Saturday
  ,                                       !- Apply Holiday
  DateRange,                              !- Date Specification Type
  4,                                      !- Start Month
  1,                                      !- Start Day
  4,                                      !- End Month
  30;                                     !- End Day

OS:Schedule:Day,
  {f16c7234-939e-4b9e-859e-df8d5801d20b}, !- Handle
  res nv_1 temp schedule allday4,         !- Name
  {8b965ec6-0d23-418d-b6bc-f7ec9de2aabb}, !- Schedule Type Limits Name
  ,                                       !- Interpolate to Timestep
  24,                                     !- Hour 1
  0,                                      !- Minute 1
  23.8888888888889;                       !- Value Until Time 1

OS:Schedule:Rule,
  {0e5b63e1-0d20-483d-93d9-68814da14eaa}, !- Handle
  res nv_1 temp schedule allday rule5,    !- Name
  {caa5dbe3-6b1d-437e-bfd1-662cc9c2f444}, !- Schedule Ruleset Name
  7,                                      !- Rule Order
  {ead62f93-b7a6-4c42-b2e8-8a62267937d0}, !- Day Schedule Name
  Yes,                                    !- Apply Sunday
  Yes,                                    !- Apply Monday
  Yes,                                    !- Apply Tuesday
  Yes,                                    !- Apply Wednesday
  Yes,                                    !- Apply Thursday
  Yes,                                    !- Apply Friday
  Yes,                                    !- Apply Saturday
  ,                                       !- Apply Holiday
  DateRange,                              !- Date Specification Type
  5,                                      !- Start Month
  1,                                      !- Start Day
  5,                                      !- End Month
  31;                                     !- End Day

OS:Schedule:Day,
  {ead62f93-b7a6-4c42-b2e8-8a62267937d0}, !- Handle
  res nv_1 temp schedule allday5,         !- Name
  {8b965ec6-0d23-418d-b6bc-f7ec9de2aabb}, !- Schedule Type Limits Name
  ,                                       !- Interpolate to Timestep
  24,                                     !- Hour 1
  0,                                      !- Minute 1
  22.2222222222222;                       !- Value Until Time 1

OS:Schedule:Rule,
  {271ba7b3-b72c-423e-8003-e908fdbb22ef}, !- Handle
  res nv_1 temp schedule allday rule6,    !- Name
  {caa5dbe3-6b1d-437e-bfd1-662cc9c2f444}, !- Schedule Ruleset Name
  6,                                      !- Rule Order
  {f4d3c2a9-66c9-4f97-903c-ff530f2695e6}, !- Day Schedule Name
  Yes,                                    !- Apply Sunday
  Yes,                                    !- Apply Monday
  Yes,                                    !- Apply Tuesday
  Yes,                                    !- Apply Wednesday
  Yes,                                    !- Apply Thursday
  Yes,                                    !- Apply Friday
  Yes,                                    !- Apply Saturday
  ,                                       !- Apply Holiday
  DateRange,                              !- Date Specification Type
  6,                                      !- Start Month
  1,                                      !- Start Day
  6,                                      !- End Month
  30;                                     !- End Day

OS:Schedule:Day,
  {f4d3c2a9-66c9-4f97-903c-ff530f2695e6}, !- Handle
  res nv_1 temp schedule allday6,         !- Name
  {8b965ec6-0d23-418d-b6bc-f7ec9de2aabb}, !- Schedule Type Limits Name
  ,                                       !- Interpolate to Timestep
  24,                                     !- Hour 1
  0,                                      !- Minute 1
  22.2222222222222;                       !- Value Until Time 1

OS:Schedule:Rule,
  {50daff0a-a820-4097-89c0-f54b860ed149}, !- Handle
  res nv_1 temp schedule allday rule7,    !- Name
  {caa5dbe3-6b1d-437e-bfd1-662cc9c2f444}, !- Schedule Ruleset Name
  5,                                      !- Rule Order
  {17a6bc3b-ab92-4f91-a178-a1d4c7c20f60}, !- Day Schedule Name
  Yes,                                    !- Apply Sunday
  Yes,                                    !- Apply Monday
  Yes,                                    !- Apply Tuesday
  Yes,                                    !- Apply Wednesday
  Yes,                                    !- Apply Thursday
  Yes,                                    !- Apply Friday
  Yes,                                    !- Apply Saturday
  ,                                       !- Apply Holiday
  DateRange,                              !- Date Specification Type
  7,                                      !- Start Month
  1,                                      !- Start Day
  7,                                      !- End Month
  31;                                     !- End Day

OS:Schedule:Day,
  {17a6bc3b-ab92-4f91-a178-a1d4c7c20f60}, !- Handle
  res nv_1 temp schedule allday7,         !- Name
  {8b965ec6-0d23-418d-b6bc-f7ec9de2aabb}, !- Schedule Type Limits Name
  ,                                       !- Interpolate to Timestep
  24,                                     !- Hour 1
  0,                                      !- Minute 1
  22.2222222222222;                       !- Value Until Time 1

OS:Schedule:Rule,
  {6f1275ee-0889-4925-ad51-e6ab830d56b9}, !- Handle
  res nv_1 temp schedule allday rule8,    !- Name
  {caa5dbe3-6b1d-437e-bfd1-662cc9c2f444}, !- Schedule Ruleset Name
  4,                                      !- Rule Order
  {a17021dd-0c23-4c32-a9c6-d35f71081563}, !- Day Schedule Name
  Yes,                                    !- Apply Sunday
  Yes,                                    !- Apply Monday
  Yes,                                    !- Apply Tuesday
  Yes,                                    !- Apply Wednesday
  Yes,                                    !- Apply Thursday
  Yes,                                    !- Apply Friday
  Yes,                                    !- Apply Saturday
  ,                                       !- Apply Holiday
  DateRange,                              !- Date Specification Type
  8,                                      !- Start Month
  1,                                      !- Start Day
  8,                                      !- End Month
  31;                                     !- End Day

OS:Schedule:Day,
  {a17021dd-0c23-4c32-a9c6-d35f71081563}, !- Handle
  res nv_1 temp schedule allday8,         !- Name
  {8b965ec6-0d23-418d-b6bc-f7ec9de2aabb}, !- Schedule Type Limits Name
  ,                                       !- Interpolate to Timestep
  24,                                     !- Hour 1
  0,                                      !- Minute 1
  22.2222222222222;                       !- Value Until Time 1

OS:Schedule:Rule,
  {fc90a7e3-e421-410c-ab98-865e8693f2a0}, !- Handle
  res nv_1 temp schedule allday rule9,    !- Name
  {caa5dbe3-6b1d-437e-bfd1-662cc9c2f444}, !- Schedule Ruleset Name
  3,                                      !- Rule Order
  {5139b54e-9f5a-40ba-8009-49c856733ef1}, !- Day Schedule Name
  Yes,                                    !- Apply Sunday
  Yes,                                    !- Apply Monday
  Yes,                                    !- Apply Tuesday
  Yes,                                    !- Apply Wednesday
  Yes,                                    !- Apply Thursday
  Yes,                                    !- Apply Friday
  Yes,                                    !- Apply Saturday
  ,                                       !- Apply Holiday
  DateRange,                              !- Date Specification Type
  9,                                      !- Start Month
  1,                                      !- Start Day
  9,                                      !- End Month
  30;                                     !- End Day

OS:Schedule:Day,
  {5139b54e-9f5a-40ba-8009-49c856733ef1}, !- Handle
  res nv_1 temp schedule allday9,         !- Name
  {8b965ec6-0d23-418d-b6bc-f7ec9de2aabb}, !- Schedule Type Limits Name
  ,                                       !- Interpolate to Timestep
  24,                                     !- Hour 1
  0,                                      !- Minute 1
  22.2222222222222;                       !- Value Until Time 1

OS:Schedule:Rule,
  {78ba9023-4532-4107-8027-100868f11080}, !- Handle
  res nv_1 temp schedule allday rule10,   !- Name
  {caa5dbe3-6b1d-437e-bfd1-662cc9c2f444}, !- Schedule Ruleset Name
  2,                                      !- Rule Order
  {f9ab5de8-77b0-4ff5-bfbd-1f26697d35da}, !- Day Schedule Name
  Yes,                                    !- Apply Sunday
  Yes,                                    !- Apply Monday
  Yes,                                    !- Apply Tuesday
  Yes,                                    !- Apply Wednesday
  Yes,                                    !- Apply Thursday
  Yes,                                    !- Apply Friday
  Yes,                                    !- Apply Saturday
  ,                                       !- Apply Holiday
  DateRange,                              !- Date Specification Type
  10,                                     !- Start Month
  1,                                      !- Start Day
  10,                                     !- End Month
  31;                                     !- End Day

OS:Schedule:Day,
  {f9ab5de8-77b0-4ff5-bfbd-1f26697d35da}, !- Handle
  res nv_1 temp schedule allday10,        !- Name
  {8b965ec6-0d23-418d-b6bc-f7ec9de2aabb}, !- Schedule Type Limits Name
  ,                                       !- Interpolate to Timestep
  24,                                     !- Hour 1
  0,                                      !- Minute 1
  22.2222222222222;                       !- Value Until Time 1

OS:Schedule:Rule,
  {4a9d28fd-455a-4327-9be4-1b6c4976be21}, !- Handle
  res nv_1 temp schedule allday rule11,   !- Name
  {caa5dbe3-6b1d-437e-bfd1-662cc9c2f444}, !- Schedule Ruleset Name
  1,                                      !- Rule Order
  {7657f99f-758f-4285-8088-e7a96760aece}, !- Day Schedule Name
  Yes,                                    !- Apply Sunday
  Yes,                                    !- Apply Monday
  Yes,                                    !- Apply Tuesday
  Yes,                                    !- Apply Wednesday
  Yes,                                    !- Apply Thursday
  Yes,                                    !- Apply Friday
  Yes,                                    !- Apply Saturday
  ,                                       !- Apply Holiday
  DateRange,                              !- Date Specification Type
  11,                                     !- Start Month
  1,                                      !- Start Day
  11,                                     !- End Month
  30;                                     !- End Day

OS:Schedule:Day,
  {7657f99f-758f-4285-8088-e7a96760aece}, !- Handle
  res nv_1 temp schedule allday11,        !- Name
  {8b965ec6-0d23-418d-b6bc-f7ec9de2aabb}, !- Schedule Type Limits Name
  ,                                       !- Interpolate to Timestep
  24,                                     !- Hour 1
  0,                                      !- Minute 1
  23.8888888888889;                       !- Value Until Time 1

OS:Schedule:Rule,
  {9d86579e-d1fa-41db-a3b0-77255c429250}, !- Handle
  res nv_1 temp schedule allday rule12,   !- Name
  {caa5dbe3-6b1d-437e-bfd1-662cc9c2f444}, !- Schedule Ruleset Name
  0,                                      !- Rule Order
  {54c5d30e-cfaa-4578-9d3f-8248b3f10393}, !- Day Schedule Name
  Yes,                                    !- Apply Sunday
  Yes,                                    !- Apply Monday
  Yes,                                    !- Apply Tuesday
  Yes,                                    !- Apply Wednesday
  Yes,                                    !- Apply Thursday
  Yes,                                    !- Apply Friday
  Yes,                                    !- Apply Saturday
  ,                                       !- Apply Holiday
  DateRange,                              !- Date Specification Type
  12,                                     !- Start Month
  1,                                      !- Start Day
  12,                                     !- End Month
  31;                                     !- End Day

OS:Schedule:Day,
  {54c5d30e-cfaa-4578-9d3f-8248b3f10393}, !- Handle
  res nv_1 temp schedule allday12,        !- Name
  {8b965ec6-0d23-418d-b6bc-f7ec9de2aabb}, !- Schedule Type Limits Name
  ,                                       !- Interpolate to Timestep
  24,                                     !- Hour 1
  0,                                      !- Minute 1
  23.8888888888889;                       !- Value Until Time 1

OS:Schedule:Ruleset,
  {916b861d-c234-4839-8868-1258683b6a21}, !- Handle
  res nv_1 avail schedule,                !- Name
  {ee043c65-cc45-4406-bccc-86882d986ccc}, !- Schedule Type Limits Name
  {6fc50422-c30d-4615-bb4f-862133c32070}; !- Default Day Schedule Name

OS:Schedule:Day,
  {6fc50422-c30d-4615-bb4f-862133c32070}, !- Handle
  Schedule Day 12,                        !- Name
  {ee043c65-cc45-4406-bccc-86882d986ccc}, !- Schedule Type Limits Name
  ,                                       !- Interpolate to Timestep
  24,                                     !- Hour 1
  0,                                      !- Minute 1
  0;                                      !- Value Until Time 1

OS:Schedule:Rule,
  {5db11018-969c-4242-be78-016ed5d504c8}, !- Handle
  res nv_1 availability schedule allday ruleset1 on, !- Name
  {916b861d-c234-4839-8868-1258683b6a21}, !- Schedule Ruleset Name
  11,                                     !- Rule Order
  {83524a6c-b7a2-4fd3-8f00-f17713c93431}, !- Day Schedule Name
  ,                                       !- Apply Sunday
  Yes,                                    !- Apply Monday
  ,                                       !- Apply Tuesday
  Yes,                                    !- Apply Wednesday
  ,                                       !- Apply Thursday
  Yes,                                    !- Apply Friday
  ,                                       !- Apply Saturday
  ,                                       !- Apply Holiday
  DateRange,                              !- Date Specification Type
  1,                                      !- Start Month
  1,                                      !- Start Day
  1,                                      !- End Month
  31;                                     !- End Day

OS:Schedule:Day,
  {83524a6c-b7a2-4fd3-8f00-f17713c93431}, !- Handle
  res nv_1 availability schedule allday1 on, !- Name
  {ee043c65-cc45-4406-bccc-86882d986ccc}, !- Schedule Type Limits Name
  ,                                       !- Interpolate to Timestep
  1,                                      !- Hour 1
  0,                                      !- Minute 1
  1,                                      !- Value Until Time 1
  2,                                      !- Hour 2
  0,                                      !- Minute 2
  1,                                      !- Value Until Time 2
  3,                                      !- Hour 3
  0,                                      !- Minute 3
  1,                                      !- Value Until Time 3
  4,                                      !- Hour 4
  0,                                      !- Minute 4
  1,                                      !- Value Until Time 4
  5,                                      !- Hour 5
  0,                                      !- Minute 5
  1,                                      !- Value Until Time 5
  6,                                      !- Hour 6
  0,                                      !- Minute 6
  1,                                      !- Value Until Time 6
  7,                                      !- Hour 7
  0,                                      !- Minute 7
  1,                                      !- Value Until Time 7
  8,                                      !- Hour 8
  0,                                      !- Minute 8
  1,                                      !- Value Until Time 8
  9,                                      !- Hour 9
  0,                                      !- Minute 9
  1,                                      !- Value Until Time 9
  10,                                     !- Hour 10
  0,                                      !- Minute 10
  1,                                      !- Value Until Time 10
  11,                                     !- Hour 11
  0,                                      !- Minute 11
  1,                                      !- Value Until Time 11
  12,                                     !- Hour 12
  0,                                      !- Minute 12
  1,                                      !- Value Until Time 12
  13,                                     !- Hour 13
  0,                                      !- Minute 13
  1,                                      !- Value Until Time 13
  14,                                     !- Hour 14
  0,                                      !- Minute 14
  1,                                      !- Value Until Time 14
  15,                                     !- Hour 15
  0,                                      !- Minute 15
  1,                                      !- Value Until Time 15
  16,                                     !- Hour 16
  0,                                      !- Minute 16
  1,                                      !- Value Until Time 16
  17,                                     !- Hour 17
  0,                                      !- Minute 17
  1,                                      !- Value Until Time 17
  18,                                     !- Hour 18
  0,                                      !- Minute 18
  1,                                      !- Value Until Time 18
  19,                                     !- Hour 19
  0,                                      !- Minute 19
  1,                                      !- Value Until Time 19
  20,                                     !- Hour 20
  0,                                      !- Minute 20
  1,                                      !- Value Until Time 20
  21,                                     !- Hour 21
  0,                                      !- Minute 21
  1,                                      !- Value Until Time 21
  22,                                     !- Hour 22
  0,                                      !- Minute 22
  1,                                      !- Value Until Time 22
  23,                                     !- Hour 23
  0,                                      !- Minute 23
  1,                                      !- Value Until Time 23
  24,                                     !- Hour 24
  0,                                      !- Minute 24
  1;                                      !- Value Until Time 24

OS:Schedule:Rule,
  {911f268e-d190-4502-83b7-b6054d6e52f7}, !- Handle
  res nv_1 availability schedule allday ruleset2 on, !- Name
  {916b861d-c234-4839-8868-1258683b6a21}, !- Schedule Ruleset Name
  10,                                     !- Rule Order
  {412361df-11e1-4f88-8b52-9c82ca94f6ff}, !- Day Schedule Name
  ,                                       !- Apply Sunday
  Yes,                                    !- Apply Monday
  ,                                       !- Apply Tuesday
  Yes,                                    !- Apply Wednesday
  ,                                       !- Apply Thursday
  Yes,                                    !- Apply Friday
  ,                                       !- Apply Saturday
  ,                                       !- Apply Holiday
  DateRange,                              !- Date Specification Type
  2,                                      !- Start Month
  1,                                      !- Start Day
  2,                                      !- End Month
  28;                                     !- End Day

OS:Schedule:Day,
  {412361df-11e1-4f88-8b52-9c82ca94f6ff}, !- Handle
  res nv_1 availability schedule allday1 on 1, !- Name
  {ee043c65-cc45-4406-bccc-86882d986ccc}, !- Schedule Type Limits Name
  ,                                       !- Interpolate to Timestep
  1,                                      !- Hour 1
  0,                                      !- Minute 1
  1,                                      !- Value Until Time 1
  2,                                      !- Hour 2
  0,                                      !- Minute 2
  1,                                      !- Value Until Time 2
  3,                                      !- Hour 3
  0,                                      !- Minute 3
  1,                                      !- Value Until Time 3
  4,                                      !- Hour 4
  0,                                      !- Minute 4
  1,                                      !- Value Until Time 4
  5,                                      !- Hour 5
  0,                                      !- Minute 5
  1,                                      !- Value Until Time 5
  6,                                      !- Hour 6
  0,                                      !- Minute 6
  1,                                      !- Value Until Time 6
  7,                                      !- Hour 7
  0,                                      !- Minute 7
  1,                                      !- Value Until Time 7
  8,                                      !- Hour 8
  0,                                      !- Minute 8
  1,                                      !- Value Until Time 8
  9,                                      !- Hour 9
  0,                                      !- Minute 9
  1,                                      !- Value Until Time 9
  10,                                     !- Hour 10
  0,                                      !- Minute 10
  1,                                      !- Value Until Time 10
  11,                                     !- Hour 11
  0,                                      !- Minute 11
  1,                                      !- Value Until Time 11
  12,                                     !- Hour 12
  0,                                      !- Minute 12
  1,                                      !- Value Until Time 12
  13,                                     !- Hour 13
  0,                                      !- Minute 13
  1,                                      !- Value Until Time 13
  14,                                     !- Hour 14
  0,                                      !- Minute 14
  1,                                      !- Value Until Time 14
  15,                                     !- Hour 15
  0,                                      !- Minute 15
  1,                                      !- Value Until Time 15
  16,                                     !- Hour 16
  0,                                      !- Minute 16
  1,                                      !- Value Until Time 16
  17,                                     !- Hour 17
  0,                                      !- Minute 17
  1,                                      !- Value Until Time 17
  18,                                     !- Hour 18
  0,                                      !- Minute 18
  1,                                      !- Value Until Time 18
  19,                                     !- Hour 19
  0,                                      !- Minute 19
  1,                                      !- Value Until Time 19
  20,                                     !- Hour 20
  0,                                      !- Minute 20
  1,                                      !- Value Until Time 20
  21,                                     !- Hour 21
  0,                                      !- Minute 21
  1,                                      !- Value Until Time 21
  22,                                     !- Hour 22
  0,                                      !- Minute 22
  1,                                      !- Value Until Time 22
  23,                                     !- Hour 23
  0,                                      !- Minute 23
  1,                                      !- Value Until Time 23
  24,                                     !- Hour 24
  0,                                      !- Minute 24
  1;                                      !- Value Until Time 24

OS:Schedule:Rule,
  {e981edf0-8365-4391-b1b7-1c737cf1d0ab}, !- Handle
  res nv_1 availability schedule allday ruleset3 on, !- Name
  {916b861d-c234-4839-8868-1258683b6a21}, !- Schedule Ruleset Name
  9,                                      !- Rule Order
  {51f7a883-6f35-42fd-979c-18bb8e99a112}, !- Day Schedule Name
  ,                                       !- Apply Sunday
  Yes,                                    !- Apply Monday
  ,                                       !- Apply Tuesday
  Yes,                                    !- Apply Wednesday
  ,                                       !- Apply Thursday
  Yes,                                    !- Apply Friday
  ,                                       !- Apply Saturday
  ,                                       !- Apply Holiday
  DateRange,                              !- Date Specification Type
  3,                                      !- Start Month
  1,                                      !- Start Day
  3,                                      !- End Month
  31;                                     !- End Day

OS:Schedule:Day,
  {51f7a883-6f35-42fd-979c-18bb8e99a112}, !- Handle
  res nv_1 availability schedule allday1 on 2, !- Name
  {ee043c65-cc45-4406-bccc-86882d986ccc}, !- Schedule Type Limits Name
  ,                                       !- Interpolate to Timestep
  1,                                      !- Hour 1
  0,                                      !- Minute 1
  1,                                      !- Value Until Time 1
  2,                                      !- Hour 2
  0,                                      !- Minute 2
  1,                                      !- Value Until Time 2
  3,                                      !- Hour 3
  0,                                      !- Minute 3
  1,                                      !- Value Until Time 3
  4,                                      !- Hour 4
  0,                                      !- Minute 4
  1,                                      !- Value Until Time 4
  5,                                      !- Hour 5
  0,                                      !- Minute 5
  1,                                      !- Value Until Time 5
  6,                                      !- Hour 6
  0,                                      !- Minute 6
  1,                                      !- Value Until Time 6
  7,                                      !- Hour 7
  0,                                      !- Minute 7
  1,                                      !- Value Until Time 7
  8,                                      !- Hour 8
  0,                                      !- Minute 8
  1,                                      !- Value Until Time 8
  9,                                      !- Hour 9
  0,                                      !- Minute 9
  1,                                      !- Value Until Time 9
  10,                                     !- Hour 10
  0,                                      !- Minute 10
  1,                                      !- Value Until Time 10
  11,                                     !- Hour 11
  0,                                      !- Minute 11
  1,                                      !- Value Until Time 11
  12,                                     !- Hour 12
  0,                                      !- Minute 12
  1,                                      !- Value Until Time 12
  13,                                     !- Hour 13
  0,                                      !- Minute 13
  1,                                      !- Value Until Time 13
  14,                                     !- Hour 14
  0,                                      !- Minute 14
  1,                                      !- Value Until Time 14
  15,                                     !- Hour 15
  0,                                      !- Minute 15
  1,                                      !- Value Until Time 15
  16,                                     !- Hour 16
  0,                                      !- Minute 16
  1,                                      !- Value Until Time 16
  17,                                     !- Hour 17
  0,                                      !- Minute 17
  1,                                      !- Value Until Time 17
  18,                                     !- Hour 18
  0,                                      !- Minute 18
  1,                                      !- Value Until Time 18
  19,                                     !- Hour 19
  0,                                      !- Minute 19
  1,                                      !- Value Until Time 19
  20,                                     !- Hour 20
  0,                                      !- Minute 20
  1,                                      !- Value Until Time 20
  21,                                     !- Hour 21
  0,                                      !- Minute 21
  1,                                      !- Value Until Time 21
  22,                                     !- Hour 22
  0,                                      !- Minute 22
  1,                                      !- Value Until Time 22
  23,                                     !- Hour 23
  0,                                      !- Minute 23
  1,                                      !- Value Until Time 23
  24,                                     !- Hour 24
  0,                                      !- Minute 24
  1;                                      !- Value Until Time 24

OS:Schedule:Rule,
  {25da5eac-fd1d-40df-834f-46ad9c7de64f}, !- Handle
  res nv_1 availability schedule allday ruleset4 on, !- Name
  {916b861d-c234-4839-8868-1258683b6a21}, !- Schedule Ruleset Name
  8,                                      !- Rule Order
  {58df236a-d658-41d8-91ae-c4090a0adec8}, !- Day Schedule Name
  ,                                       !- Apply Sunday
  Yes,                                    !- Apply Monday
  ,                                       !- Apply Tuesday
  Yes,                                    !- Apply Wednesday
  ,                                       !- Apply Thursday
  Yes,                                    !- Apply Friday
  ,                                       !- Apply Saturday
  ,                                       !- Apply Holiday
  DateRange,                              !- Date Specification Type
  4,                                      !- Start Month
  1,                                      !- Start Day
  4,                                      !- End Month
  30;                                     !- End Day

OS:Schedule:Day,
  {58df236a-d658-41d8-91ae-c4090a0adec8}, !- Handle
  res nv_1 availability schedule allday1 on 3, !- Name
  {ee043c65-cc45-4406-bccc-86882d986ccc}, !- Schedule Type Limits Name
  ,                                       !- Interpolate to Timestep
  1,                                      !- Hour 1
  0,                                      !- Minute 1
  1,                                      !- Value Until Time 1
  2,                                      !- Hour 2
  0,                                      !- Minute 2
  1,                                      !- Value Until Time 2
  3,                                      !- Hour 3
  0,                                      !- Minute 3
  1,                                      !- Value Until Time 3
  4,                                      !- Hour 4
  0,                                      !- Minute 4
  1,                                      !- Value Until Time 4
  5,                                      !- Hour 5
  0,                                      !- Minute 5
  1,                                      !- Value Until Time 5
  6,                                      !- Hour 6
  0,                                      !- Minute 6
  1,                                      !- Value Until Time 6
  7,                                      !- Hour 7
  0,                                      !- Minute 7
  1,                                      !- Value Until Time 7
  8,                                      !- Hour 8
  0,                                      !- Minute 8
  1,                                      !- Value Until Time 8
  9,                                      !- Hour 9
  0,                                      !- Minute 9
  1,                                      !- Value Until Time 9
  10,                                     !- Hour 10
  0,                                      !- Minute 10
  1,                                      !- Value Until Time 10
  11,                                     !- Hour 11
  0,                                      !- Minute 11
  1,                                      !- Value Until Time 11
  12,                                     !- Hour 12
  0,                                      !- Minute 12
  1,                                      !- Value Until Time 12
  13,                                     !- Hour 13
  0,                                      !- Minute 13
  1,                                      !- Value Until Time 13
  14,                                     !- Hour 14
  0,                                      !- Minute 14
  1,                                      !- Value Until Time 14
  15,                                     !- Hour 15
  0,                                      !- Minute 15
  1,                                      !- Value Until Time 15
  16,                                     !- Hour 16
  0,                                      !- Minute 16
  1,                                      !- Value Until Time 16
  17,                                     !- Hour 17
  0,                                      !- Minute 17
  1,                                      !- Value Until Time 17
  18,                                     !- Hour 18
  0,                                      !- Minute 18
  1,                                      !- Value Until Time 18
  19,                                     !- Hour 19
  0,                                      !- Minute 19
  1,                                      !- Value Until Time 19
  20,                                     !- Hour 20
  0,                                      !- Minute 20
  1,                                      !- Value Until Time 20
  21,                                     !- Hour 21
  0,                                      !- Minute 21
  1,                                      !- Value Until Time 21
  22,                                     !- Hour 22
  0,                                      !- Minute 22
  1,                                      !- Value Until Time 22
  23,                                     !- Hour 23
  0,                                      !- Minute 23
  1,                                      !- Value Until Time 23
  24,                                     !- Hour 24
  0,                                      !- Minute 24
  1;                                      !- Value Until Time 24

OS:Schedule:Rule,
  {7cfc7610-40ac-4423-8ac8-bf044ea0ee01}, !- Handle
  res nv_1 availability schedule allday ruleset5 on, !- Name
  {916b861d-c234-4839-8868-1258683b6a21}, !- Schedule Ruleset Name
  7,                                      !- Rule Order
  {a503e49e-feae-4a51-8679-9a6eb859281c}, !- Day Schedule Name
  ,                                       !- Apply Sunday
  Yes,                                    !- Apply Monday
  ,                                       !- Apply Tuesday
  Yes,                                    !- Apply Wednesday
  ,                                       !- Apply Thursday
  Yes,                                    !- Apply Friday
  ,                                       !- Apply Saturday
  ,                                       !- Apply Holiday
  DateRange,                              !- Date Specification Type
  5,                                      !- Start Month
  1,                                      !- Start Day
  5,                                      !- End Month
  31;                                     !- End Day

OS:Schedule:Day,
  {a503e49e-feae-4a51-8679-9a6eb859281c}, !- Handle
  res nv_1 availability schedule allday1 on 4, !- Name
  {ee043c65-cc45-4406-bccc-86882d986ccc}, !- Schedule Type Limits Name
  ,                                       !- Interpolate to Timestep
  1,                                      !- Hour 1
  0,                                      !- Minute 1
  1,                                      !- Value Until Time 1
  2,                                      !- Hour 2
  0,                                      !- Minute 2
  1,                                      !- Value Until Time 2
  3,                                      !- Hour 3
  0,                                      !- Minute 3
  1,                                      !- Value Until Time 3
  4,                                      !- Hour 4
  0,                                      !- Minute 4
  1,                                      !- Value Until Time 4
  5,                                      !- Hour 5
  0,                                      !- Minute 5
  1,                                      !- Value Until Time 5
  6,                                      !- Hour 6
  0,                                      !- Minute 6
  1,                                      !- Value Until Time 6
  7,                                      !- Hour 7
  0,                                      !- Minute 7
  1,                                      !- Value Until Time 7
  8,                                      !- Hour 8
  0,                                      !- Minute 8
  1,                                      !- Value Until Time 8
  9,                                      !- Hour 9
  0,                                      !- Minute 9
  1,                                      !- Value Until Time 9
  10,                                     !- Hour 10
  0,                                      !- Minute 10
  1,                                      !- Value Until Time 10
  11,                                     !- Hour 11
  0,                                      !- Minute 11
  1,                                      !- Value Until Time 11
  12,                                     !- Hour 12
  0,                                      !- Minute 12
  1,                                      !- Value Until Time 12
  13,                                     !- Hour 13
  0,                                      !- Minute 13
  1,                                      !- Value Until Time 13
  14,                                     !- Hour 14
  0,                                      !- Minute 14
  1,                                      !- Value Until Time 14
  15,                                     !- Hour 15
  0,                                      !- Minute 15
  1,                                      !- Value Until Time 15
  16,                                     !- Hour 16
  0,                                      !- Minute 16
  1,                                      !- Value Until Time 16
  17,                                     !- Hour 17
  0,                                      !- Minute 17
  1,                                      !- Value Until Time 17
  18,                                     !- Hour 18
  0,                                      !- Minute 18
  1,                                      !- Value Until Time 18
  19,                                     !- Hour 19
  0,                                      !- Minute 19
  1,                                      !- Value Until Time 19
  20,                                     !- Hour 20
  0,                                      !- Minute 20
  1,                                      !- Value Until Time 20
  21,                                     !- Hour 21
  0,                                      !- Minute 21
  1,                                      !- Value Until Time 21
  22,                                     !- Hour 22
  0,                                      !- Minute 22
  1,                                      !- Value Until Time 22
  23,                                     !- Hour 23
  0,                                      !- Minute 23
  1,                                      !- Value Until Time 23
  24,                                     !- Hour 24
  0,                                      !- Minute 24
  1;                                      !- Value Until Time 24

OS:Schedule:Rule,
  {b8b4f4d5-bae4-443a-8d08-145ca220b087}, !- Handle
  res nv_1 availability schedule allday ruleset6 on, !- Name
  {916b861d-c234-4839-8868-1258683b6a21}, !- Schedule Ruleset Name
  6,                                      !- Rule Order
  {5f5dd294-7de5-4c1a-8f46-05606849994c}, !- Day Schedule Name
  ,                                       !- Apply Sunday
  Yes,                                    !- Apply Monday
  ,                                       !- Apply Tuesday
  Yes,                                    !- Apply Wednesday
  ,                                       !- Apply Thursday
  Yes,                                    !- Apply Friday
  ,                                       !- Apply Saturday
  ,                                       !- Apply Holiday
  DateRange,                              !- Date Specification Type
  6,                                      !- Start Month
  1,                                      !- Start Day
  6,                                      !- End Month
  30;                                     !- End Day

OS:Schedule:Day,
  {5f5dd294-7de5-4c1a-8f46-05606849994c}, !- Handle
  res nv_1 availability schedule allday1 on 5, !- Name
  {ee043c65-cc45-4406-bccc-86882d986ccc}, !- Schedule Type Limits Name
  ,                                       !- Interpolate to Timestep
  1,                                      !- Hour 1
  0,                                      !- Minute 1
  1,                                      !- Value Until Time 1
  2,                                      !- Hour 2
  0,                                      !- Minute 2
  1,                                      !- Value Until Time 2
  3,                                      !- Hour 3
  0,                                      !- Minute 3
  1,                                      !- Value Until Time 3
  4,                                      !- Hour 4
  0,                                      !- Minute 4
  1,                                      !- Value Until Time 4
  5,                                      !- Hour 5
  0,                                      !- Minute 5
  1,                                      !- Value Until Time 5
  6,                                      !- Hour 6
  0,                                      !- Minute 6
  1,                                      !- Value Until Time 6
  7,                                      !- Hour 7
  0,                                      !- Minute 7
  1,                                      !- Value Until Time 7
  8,                                      !- Hour 8
  0,                                      !- Minute 8
  1,                                      !- Value Until Time 8
  9,                                      !- Hour 9
  0,                                      !- Minute 9
  1,                                      !- Value Until Time 9
  10,                                     !- Hour 10
  0,                                      !- Minute 10
  1,                                      !- Value Until Time 10
  11,                                     !- Hour 11
  0,                                      !- Minute 11
  1,                                      !- Value Until Time 11
  12,                                     !- Hour 12
  0,                                      !- Minute 12
  1,                                      !- Value Until Time 12
  13,                                     !- Hour 13
  0,                                      !- Minute 13
  1,                                      !- Value Until Time 13
  14,                                     !- Hour 14
  0,                                      !- Minute 14
  1,                                      !- Value Until Time 14
  15,                                     !- Hour 15
  0,                                      !- Minute 15
  1,                                      !- Value Until Time 15
  16,                                     !- Hour 16
  0,                                      !- Minute 16
  1,                                      !- Value Until Time 16
  17,                                     !- Hour 17
  0,                                      !- Minute 17
  1,                                      !- Value Until Time 17
  18,                                     !- Hour 18
  0,                                      !- Minute 18
  1,                                      !- Value Until Time 18
  19,                                     !- Hour 19
  0,                                      !- Minute 19
  1,                                      !- Value Until Time 19
  20,                                     !- Hour 20
  0,                                      !- Minute 20
  1,                                      !- Value Until Time 20
  21,                                     !- Hour 21
  0,                                      !- Minute 21
  1,                                      !- Value Until Time 21
  22,                                     !- Hour 22
  0,                                      !- Minute 22
  1,                                      !- Value Until Time 22
  23,                                     !- Hour 23
  0,                                      !- Minute 23
  1,                                      !- Value Until Time 23
  24,                                     !- Hour 24
  0,                                      !- Minute 24
  1;                                      !- Value Until Time 24

OS:Schedule:Rule,
  {33262398-5c6a-4a47-a387-99029907b394}, !- Handle
  res nv_1 availability schedule allday ruleset7 on, !- Name
  {916b861d-c234-4839-8868-1258683b6a21}, !- Schedule Ruleset Name
  5,                                      !- Rule Order
  {ac83cdcb-7b09-4241-9eee-1ad2131a63b4}, !- Day Schedule Name
  ,                                       !- Apply Sunday
  Yes,                                    !- Apply Monday
  ,                                       !- Apply Tuesday
  Yes,                                    !- Apply Wednesday
  ,                                       !- Apply Thursday
  Yes,                                    !- Apply Friday
  ,                                       !- Apply Saturday
  ,                                       !- Apply Holiday
  DateRange,                              !- Date Specification Type
  7,                                      !- Start Month
  1,                                      !- Start Day
  7,                                      !- End Month
  31;                                     !- End Day

OS:Schedule:Day,
  {ac83cdcb-7b09-4241-9eee-1ad2131a63b4}, !- Handle
  res nv_1 availability schedule allday1 on 6, !- Name
  {ee043c65-cc45-4406-bccc-86882d986ccc}, !- Schedule Type Limits Name
  ,                                       !- Interpolate to Timestep
  1,                                      !- Hour 1
  0,                                      !- Minute 1
  1,                                      !- Value Until Time 1
  2,                                      !- Hour 2
  0,                                      !- Minute 2
  1,                                      !- Value Until Time 2
  3,                                      !- Hour 3
  0,                                      !- Minute 3
  1,                                      !- Value Until Time 3
  4,                                      !- Hour 4
  0,                                      !- Minute 4
  1,                                      !- Value Until Time 4
  5,                                      !- Hour 5
  0,                                      !- Minute 5
  1,                                      !- Value Until Time 5
  6,                                      !- Hour 6
  0,                                      !- Minute 6
  1,                                      !- Value Until Time 6
  7,                                      !- Hour 7
  0,                                      !- Minute 7
  1,                                      !- Value Until Time 7
  8,                                      !- Hour 8
  0,                                      !- Minute 8
  1,                                      !- Value Until Time 8
  9,                                      !- Hour 9
  0,                                      !- Minute 9
  1,                                      !- Value Until Time 9
  10,                                     !- Hour 10
  0,                                      !- Minute 10
  1,                                      !- Value Until Time 10
  11,                                     !- Hour 11
  0,                                      !- Minute 11
  1,                                      !- Value Until Time 11
  12,                                     !- Hour 12
  0,                                      !- Minute 12
  1,                                      !- Value Until Time 12
  13,                                     !- Hour 13
  0,                                      !- Minute 13
  1,                                      !- Value Until Time 13
  14,                                     !- Hour 14
  0,                                      !- Minute 14
  1,                                      !- Value Until Time 14
  15,                                     !- Hour 15
  0,                                      !- Minute 15
  1,                                      !- Value Until Time 15
  16,                                     !- Hour 16
  0,                                      !- Minute 16
  1,                                      !- Value Until Time 16
  17,                                     !- Hour 17
  0,                                      !- Minute 17
  1,                                      !- Value Until Time 17
  18,                                     !- Hour 18
  0,                                      !- Minute 18
  1,                                      !- Value Until Time 18
  19,                                     !- Hour 19
  0,                                      !- Minute 19
  1,                                      !- Value Until Time 19
  20,                                     !- Hour 20
  0,                                      !- Minute 20
  1,                                      !- Value Until Time 20
  21,                                     !- Hour 21
  0,                                      !- Minute 21
  1,                                      !- Value Until Time 21
  22,                                     !- Hour 22
  0,                                      !- Minute 22
  1,                                      !- Value Until Time 22
  23,                                     !- Hour 23
  0,                                      !- Minute 23
  1,                                      !- Value Until Time 23
  24,                                     !- Hour 24
  0,                                      !- Minute 24
  1;                                      !- Value Until Time 24

OS:Schedule:Rule,
  {cdbbfce2-9bc5-4239-927c-7ae0b33be0c6}, !- Handle
  res nv_1 availability schedule allday ruleset8 on, !- Name
  {916b861d-c234-4839-8868-1258683b6a21}, !- Schedule Ruleset Name
  4,                                      !- Rule Order
  {93b2a004-d4b9-4112-a6f3-9c05518ce14d}, !- Day Schedule Name
  ,                                       !- Apply Sunday
  Yes,                                    !- Apply Monday
  ,                                       !- Apply Tuesday
  Yes,                                    !- Apply Wednesday
  ,                                       !- Apply Thursday
  Yes,                                    !- Apply Friday
  ,                                       !- Apply Saturday
  ,                                       !- Apply Holiday
  DateRange,                              !- Date Specification Type
  8,                                      !- Start Month
  1,                                      !- Start Day
  8,                                      !- End Month
  31;                                     !- End Day

OS:Schedule:Day,
  {93b2a004-d4b9-4112-a6f3-9c05518ce14d}, !- Handle
  res nv_1 availability schedule allday1 on 7, !- Name
  {ee043c65-cc45-4406-bccc-86882d986ccc}, !- Schedule Type Limits Name
  ,                                       !- Interpolate to Timestep
  1,                                      !- Hour 1
  0,                                      !- Minute 1
  1,                                      !- Value Until Time 1
  2,                                      !- Hour 2
  0,                                      !- Minute 2
  1,                                      !- Value Until Time 2
  3,                                      !- Hour 3
  0,                                      !- Minute 3
  1,                                      !- Value Until Time 3
  4,                                      !- Hour 4
  0,                                      !- Minute 4
  1,                                      !- Value Until Time 4
  5,                                      !- Hour 5
  0,                                      !- Minute 5
  1,                                      !- Value Until Time 5
  6,                                      !- Hour 6
  0,                                      !- Minute 6
  1,                                      !- Value Until Time 6
  7,                                      !- Hour 7
  0,                                      !- Minute 7
  1,                                      !- Value Until Time 7
  8,                                      !- Hour 8
  0,                                      !- Minute 8
  1,                                      !- Value Until Time 8
  9,                                      !- Hour 9
  0,                                      !- Minute 9
  1,                                      !- Value Until Time 9
  10,                                     !- Hour 10
  0,                                      !- Minute 10
  1,                                      !- Value Until Time 10
  11,                                     !- Hour 11
  0,                                      !- Minute 11
  1,                                      !- Value Until Time 11
  12,                                     !- Hour 12
  0,                                      !- Minute 12
  1,                                      !- Value Until Time 12
  13,                                     !- Hour 13
  0,                                      !- Minute 13
  1,                                      !- Value Until Time 13
  14,                                     !- Hour 14
  0,                                      !- Minute 14
  1,                                      !- Value Until Time 14
  15,                                     !- Hour 15
  0,                                      !- Minute 15
  1,                                      !- Value Until Time 15
  16,                                     !- Hour 16
  0,                                      !- Minute 16
  1,                                      !- Value Until Time 16
  17,                                     !- Hour 17
  0,                                      !- Minute 17
  1,                                      !- Value Until Time 17
  18,                                     !- Hour 18
  0,                                      !- Minute 18
  1,                                      !- Value Until Time 18
  19,                                     !- Hour 19
  0,                                      !- Minute 19
  1,                                      !- Value Until Time 19
  20,                                     !- Hour 20
  0,                                      !- Minute 20
  1,                                      !- Value Until Time 20
  21,                                     !- Hour 21
  0,                                      !- Minute 21
  1,                                      !- Value Until Time 21
  22,                                     !- Hour 22
  0,                                      !- Minute 22
  1,                                      !- Value Until Time 22
  23,                                     !- Hour 23
  0,                                      !- Minute 23
  1,                                      !- Value Until Time 23
  24,                                     !- Hour 24
  0,                                      !- Minute 24
  1;                                      !- Value Until Time 24

OS:Schedule:Rule,
  {f4300c1d-11af-4ef8-bf74-c9d933448482}, !- Handle
  res nv_1 availability schedule allday ruleset9 on, !- Name
  {916b861d-c234-4839-8868-1258683b6a21}, !- Schedule Ruleset Name
  3,                                      !- Rule Order
  {9a7f2191-0d82-4497-b12a-801bd1186941}, !- Day Schedule Name
  ,                                       !- Apply Sunday
  Yes,                                    !- Apply Monday
  ,                                       !- Apply Tuesday
  Yes,                                    !- Apply Wednesday
  ,                                       !- Apply Thursday
  Yes,                                    !- Apply Friday
  ,                                       !- Apply Saturday
  ,                                       !- Apply Holiday
  DateRange,                              !- Date Specification Type
  9,                                      !- Start Month
  1,                                      !- Start Day
  9,                                      !- End Month
  30;                                     !- End Day

OS:Schedule:Day,
  {9a7f2191-0d82-4497-b12a-801bd1186941}, !- Handle
  res nv_1 availability schedule allday1 on 8, !- Name
  {ee043c65-cc45-4406-bccc-86882d986ccc}, !- Schedule Type Limits Name
  ,                                       !- Interpolate to Timestep
  1,                                      !- Hour 1
  0,                                      !- Minute 1
  1,                                      !- Value Until Time 1
  2,                                      !- Hour 2
  0,                                      !- Minute 2
  1,                                      !- Value Until Time 2
  3,                                      !- Hour 3
  0,                                      !- Minute 3
  1,                                      !- Value Until Time 3
  4,                                      !- Hour 4
  0,                                      !- Minute 4
  1,                                      !- Value Until Time 4
  5,                                      !- Hour 5
  0,                                      !- Minute 5
  1,                                      !- Value Until Time 5
  6,                                      !- Hour 6
  0,                                      !- Minute 6
  1,                                      !- Value Until Time 6
  7,                                      !- Hour 7
  0,                                      !- Minute 7
  1,                                      !- Value Until Time 7
  8,                                      !- Hour 8
  0,                                      !- Minute 8
  1,                                      !- Value Until Time 8
  9,                                      !- Hour 9
  0,                                      !- Minute 9
  1,                                      !- Value Until Time 9
  10,                                     !- Hour 10
  0,                                      !- Minute 10
  1,                                      !- Value Until Time 10
  11,                                     !- Hour 11
  0,                                      !- Minute 11
  1,                                      !- Value Until Time 11
  12,                                     !- Hour 12
  0,                                      !- Minute 12
  1,                                      !- Value Until Time 12
  13,                                     !- Hour 13
  0,                                      !- Minute 13
  1,                                      !- Value Until Time 13
  14,                                     !- Hour 14
  0,                                      !- Minute 14
  1,                                      !- Value Until Time 14
  15,                                     !- Hour 15
  0,                                      !- Minute 15
  1,                                      !- Value Until Time 15
  16,                                     !- Hour 16
  0,                                      !- Minute 16
  1,                                      !- Value Until Time 16
  17,                                     !- Hour 17
  0,                                      !- Minute 17
  1,                                      !- Value Until Time 17
  18,                                     !- Hour 18
  0,                                      !- Minute 18
  1,                                      !- Value Until Time 18
  19,                                     !- Hour 19
  0,                                      !- Minute 19
  1,                                      !- Value Until Time 19
  20,                                     !- Hour 20
  0,                                      !- Minute 20
  1,                                      !- Value Until Time 20
  21,                                     !- Hour 21
  0,                                      !- Minute 21
  1,                                      !- Value Until Time 21
  22,                                     !- Hour 22
  0,                                      !- Minute 22
  1,                                      !- Value Until Time 22
  23,                                     !- Hour 23
  0,                                      !- Minute 23
  1,                                      !- Value Until Time 23
  24,                                     !- Hour 24
  0,                                      !- Minute 24
  1;                                      !- Value Until Time 24

OS:Schedule:Rule,
  {bbade4c2-a799-4339-b0b4-8dae63496b1a}, !- Handle
  res nv_1 availability schedule allday ruleset10 on, !- Name
  {916b861d-c234-4839-8868-1258683b6a21}, !- Schedule Ruleset Name
  2,                                      !- Rule Order
  {46d8390f-db37-492d-96e6-f2c812c74f6b}, !- Day Schedule Name
  ,                                       !- Apply Sunday
  Yes,                                    !- Apply Monday
  ,                                       !- Apply Tuesday
  Yes,                                    !- Apply Wednesday
  ,                                       !- Apply Thursday
  Yes,                                    !- Apply Friday
  ,                                       !- Apply Saturday
  ,                                       !- Apply Holiday
  DateRange,                              !- Date Specification Type
  10,                                     !- Start Month
  1,                                      !- Start Day
  10,                                     !- End Month
  31;                                     !- End Day

OS:Schedule:Day,
  {46d8390f-db37-492d-96e6-f2c812c74f6b}, !- Handle
  res nv_1 availability schedule allday1 on 9, !- Name
  {ee043c65-cc45-4406-bccc-86882d986ccc}, !- Schedule Type Limits Name
  ,                                       !- Interpolate to Timestep
  1,                                      !- Hour 1
  0,                                      !- Minute 1
  1,                                      !- Value Until Time 1
  2,                                      !- Hour 2
  0,                                      !- Minute 2
  1,                                      !- Value Until Time 2
  3,                                      !- Hour 3
  0,                                      !- Minute 3
  1,                                      !- Value Until Time 3
  4,                                      !- Hour 4
  0,                                      !- Minute 4
  1,                                      !- Value Until Time 4
  5,                                      !- Hour 5
  0,                                      !- Minute 5
  1,                                      !- Value Until Time 5
  6,                                      !- Hour 6
  0,                                      !- Minute 6
  1,                                      !- Value Until Time 6
  7,                                      !- Hour 7
  0,                                      !- Minute 7
  1,                                      !- Value Until Time 7
  8,                                      !- Hour 8
  0,                                      !- Minute 8
  1,                                      !- Value Until Time 8
  9,                                      !- Hour 9
  0,                                      !- Minute 9
  1,                                      !- Value Until Time 9
  10,                                     !- Hour 10
  0,                                      !- Minute 10
  1,                                      !- Value Until Time 10
  11,                                     !- Hour 11
  0,                                      !- Minute 11
  1,                                      !- Value Until Time 11
  12,                                     !- Hour 12
  0,                                      !- Minute 12
  1,                                      !- Value Until Time 12
  13,                                     !- Hour 13
  0,                                      !- Minute 13
  1,                                      !- Value Until Time 13
  14,                                     !- Hour 14
  0,                                      !- Minute 14
  1,                                      !- Value Until Time 14
  15,                                     !- Hour 15
  0,                                      !- Minute 15
  1,                                      !- Value Until Time 15
  16,                                     !- Hour 16
  0,                                      !- Minute 16
  1,                                      !- Value Until Time 16
  17,                                     !- Hour 17
  0,                                      !- Minute 17
  1,                                      !- Value Until Time 17
  18,                                     !- Hour 18
  0,                                      !- Minute 18
  1,                                      !- Value Until Time 18
  19,                                     !- Hour 19
  0,                                      !- Minute 19
  1,                                      !- Value Until Time 19
  20,                                     !- Hour 20
  0,                                      !- Minute 20
  1,                                      !- Value Until Time 20
  21,                                     !- Hour 21
  0,                                      !- Minute 21
  1,                                      !- Value Until Time 21
  22,                                     !- Hour 22
  0,                                      !- Minute 22
  1,                                      !- Value Until Time 22
  23,                                     !- Hour 23
  0,                                      !- Minute 23
  1,                                      !- Value Until Time 23
  24,                                     !- Hour 24
  0,                                      !- Minute 24
  1;                                      !- Value Until Time 24

OS:Schedule:Rule,
  {0872af52-7b4c-4459-a274-8f1be3cb577c}, !- Handle
  res nv_1 availability schedule allday ruleset11 on, !- Name
  {916b861d-c234-4839-8868-1258683b6a21}, !- Schedule Ruleset Name
  1,                                      !- Rule Order
  {53bc9508-c7a0-4c3b-bf7d-0498f5762fa9}, !- Day Schedule Name
  ,                                       !- Apply Sunday
  Yes,                                    !- Apply Monday
  ,                                       !- Apply Tuesday
  Yes,                                    !- Apply Wednesday
  ,                                       !- Apply Thursday
  Yes,                                    !- Apply Friday
  ,                                       !- Apply Saturday
  ,                                       !- Apply Holiday
  DateRange,                              !- Date Specification Type
  11,                                     !- Start Month
  1,                                      !- Start Day
  11,                                     !- End Month
  30;                                     !- End Day

OS:Schedule:Day,
  {53bc9508-c7a0-4c3b-bf7d-0498f5762fa9}, !- Handle
  res nv_1 availability schedule allday1 on 10, !- Name
  {ee043c65-cc45-4406-bccc-86882d986ccc}, !- Schedule Type Limits Name
  ,                                       !- Interpolate to Timestep
  1,                                      !- Hour 1
  0,                                      !- Minute 1
  1,                                      !- Value Until Time 1
  2,                                      !- Hour 2
  0,                                      !- Minute 2
  1,                                      !- Value Until Time 2
  3,                                      !- Hour 3
  0,                                      !- Minute 3
  1,                                      !- Value Until Time 3
  4,                                      !- Hour 4
  0,                                      !- Minute 4
  1,                                      !- Value Until Time 4
  5,                                      !- Hour 5
  0,                                      !- Minute 5
  1,                                      !- Value Until Time 5
  6,                                      !- Hour 6
  0,                                      !- Minute 6
  1,                                      !- Value Until Time 6
  7,                                      !- Hour 7
  0,                                      !- Minute 7
  1,                                      !- Value Until Time 7
  8,                                      !- Hour 8
  0,                                      !- Minute 8
  1,                                      !- Value Until Time 8
  9,                                      !- Hour 9
  0,                                      !- Minute 9
  1,                                      !- Value Until Time 9
  10,                                     !- Hour 10
  0,                                      !- Minute 10
  1,                                      !- Value Until Time 10
  11,                                     !- Hour 11
  0,                                      !- Minute 11
  1,                                      !- Value Until Time 11
  12,                                     !- Hour 12
  0,                                      !- Minute 12
  1,                                      !- Value Until Time 12
  13,                                     !- Hour 13
  0,                                      !- Minute 13
  1,                                      !- Value Until Time 13
  14,                                     !- Hour 14
  0,                                      !- Minute 14
  1,                                      !- Value Until Time 14
  15,                                     !- Hour 15
  0,                                      !- Minute 15
  1,                                      !- Value Until Time 15
  16,                                     !- Hour 16
  0,                                      !- Minute 16
  1,                                      !- Value Until Time 16
  17,                                     !- Hour 17
  0,                                      !- Minute 17
  1,                                      !- Value Until Time 17
  18,                                     !- Hour 18
  0,                                      !- Minute 18
  1,                                      !- Value Until Time 18
  19,                                     !- Hour 19
  0,                                      !- Minute 19
  1,                                      !- Value Until Time 19
  20,                                     !- Hour 20
  0,                                      !- Minute 20
  1,                                      !- Value Until Time 20
  21,                                     !- Hour 21
  0,                                      !- Minute 21
  1,                                      !- Value Until Time 21
  22,                                     !- Hour 22
  0,                                      !- Minute 22
  1,                                      !- Value Until Time 22
  23,                                     !- Hour 23
  0,                                      !- Minute 23
  1,                                      !- Value Until Time 23
  24,                                     !- Hour 24
  0,                                      !- Minute 24
  1;                                      !- Value Until Time 24

OS:Schedule:Rule,
  {54504c8d-51e5-4783-ba75-a362f616e80b}, !- Handle
  res nv_1 availability schedule allday ruleset12 on, !- Name
  {916b861d-c234-4839-8868-1258683b6a21}, !- Schedule Ruleset Name
  0,                                      !- Rule Order
  {3705ed21-313d-4b31-848a-5c0673908ee9}, !- Day Schedule Name
  ,                                       !- Apply Sunday
  Yes,                                    !- Apply Monday
  ,                                       !- Apply Tuesday
  Yes,                                    !- Apply Wednesday
  ,                                       !- Apply Thursday
  Yes,                                    !- Apply Friday
  ,                                       !- Apply Saturday
  ,                                       !- Apply Holiday
  DateRange,                              !- Date Specification Type
  12,                                     !- Start Month
  1,                                      !- Start Day
  12,                                     !- End Month
  31;                                     !- End Day

OS:Schedule:Day,
  {3705ed21-313d-4b31-848a-5c0673908ee9}, !- Handle
  res nv_1 availability schedule allday1 on 11, !- Name
  {ee043c65-cc45-4406-bccc-86882d986ccc}, !- Schedule Type Limits Name
  ,                                       !- Interpolate to Timestep
  1,                                      !- Hour 1
  0,                                      !- Minute 1
  1,                                      !- Value Until Time 1
  2,                                      !- Hour 2
  0,                                      !- Minute 2
  1,                                      !- Value Until Time 2
  3,                                      !- Hour 3
  0,                                      !- Minute 3
  1,                                      !- Value Until Time 3
  4,                                      !- Hour 4
  0,                                      !- Minute 4
  1,                                      !- Value Until Time 4
  5,                                      !- Hour 5
  0,                                      !- Minute 5
  1,                                      !- Value Until Time 5
  6,                                      !- Hour 6
  0,                                      !- Minute 6
  1,                                      !- Value Until Time 6
  7,                                      !- Hour 7
  0,                                      !- Minute 7
  1,                                      !- Value Until Time 7
  8,                                      !- Hour 8
  0,                                      !- Minute 8
  1,                                      !- Value Until Time 8
  9,                                      !- Hour 9
  0,                                      !- Minute 9
  1,                                      !- Value Until Time 9
  10,                                     !- Hour 10
  0,                                      !- Minute 10
  1,                                      !- Value Until Time 10
  11,                                     !- Hour 11
  0,                                      !- Minute 11
  1,                                      !- Value Until Time 11
  12,                                     !- Hour 12
  0,                                      !- Minute 12
  1,                                      !- Value Until Time 12
  13,                                     !- Hour 13
  0,                                      !- Minute 13
  1,                                      !- Value Until Time 13
  14,                                     !- Hour 14
  0,                                      !- Minute 14
  1,                                      !- Value Until Time 14
  15,                                     !- Hour 15
  0,                                      !- Minute 15
  1,                                      !- Value Until Time 15
  16,                                     !- Hour 16
  0,                                      !- Minute 16
  1,                                      !- Value Until Time 16
  17,                                     !- Hour 17
  0,                                      !- Minute 17
  1,                                      !- Value Until Time 17
  18,                                     !- Hour 18
  0,                                      !- Minute 18
  1,                                      !- Value Until Time 18
  19,                                     !- Hour 19
  0,                                      !- Minute 19
  1,                                      !- Value Until Time 19
  20,                                     !- Hour 20
  0,                                      !- Minute 20
  1,                                      !- Value Until Time 20
  21,                                     !- Hour 21
  0,                                      !- Minute 21
  1,                                      !- Value Until Time 21
  22,                                     !- Hour 22
  0,                                      !- Minute 22
  1,                                      !- Value Until Time 22
  23,                                     !- Hour 23
  0,                                      !- Minute 23
  1,                                      !- Value Until Time 23
  24,                                     !- Hour 24
  0,                                      !- Minute 24
  1;                                      !- Value Until Time 24

OS:EnergyManagementSystem:Sensor,
  {18777244-5706-4406-b261-42994cab595f}, !- Handle
  res_nv_1_nva_s,                         !- Name
  res nv_1 avail schedule,                !- Output Variable or Output Meter Index Key Name
  Schedule Value;                         !- Output Variable or Output Meter Name

OS:EnergyManagementSystem:Sensor,
  {9a194f34-d3de-4997-9520-9b200f1d6115}, !- Handle
  res_nv_1_sp_s,                          !- Name
  res nv_1 temp schedule,                 !- Output Variable or Output Meter Index Key Name
  Schedule Value;                         !- Output Variable or Output Meter Name

OS:SpaceInfiltration:DesignFlowRate,
  {cad617fb-6559-4850-9452-83563218877e}, !- Handle
  res nv_1 flow,                          !- Name
  {af036784-f315-4029-aaf9-78d7d5fb0958}, !- Space or SpaceType Name
  {6377a45c-1342-489e-b93b-f10155c82510}, !- Schedule Name
  Flow/Space,                             !- Design Flow Rate Calculation Method
  0,                                      !- Design Flow Rate {m3/s}
  ,                                       !- Flow per Space Floor Area {m3/s-m2}
  ,                                       !- Flow per Exterior Surface Area {m3/s-m2}
  ,                                       !- Air Changes per Hour {1/hr}
  ,                                       !- Constant Term Coefficient
  ,                                       !- Temperature Term Coefficient
  ,                                       !- Velocity Term Coefficient
  ;                                       !- Velocity Squared Term Coefficient

OS:EnergyManagementSystem:Actuator,
  {fb0c749c-f4c7-4a67-b4d2-68468470831f}, !- Handle
  res_nv_1_flow_act,                      !- Name
  {cad617fb-6559-4850-9452-83563218877e}, !- Actuated Component Name
  Zone Infiltration,                      !- Actuated Component Type
  Air Exchange Flow Rate;                 !- Actuated Component Control Type

OS:EnergyManagementSystem:Program,
  {adf2c8d3-da37-4a51-8d4d-a58fe448dc81}, !- Handle
  res_nv_1_program,                       !- Name
  Set Tdiff = res_af_1_tin_s-res_af_1_tt_s, !- Program Line 1
  Set dT = (@Abs Tdiff),                  !- Program Line 2
  Set pt = (@RhFnTdbWPb res_af_1_tt_s res_nv_wt_s res_nv_pb_s), !- Program Line 3
  Set NVA = 9585.642841255678,            !- Program Line 4
  Set Cs = 8.963020389461627e-05,         !- Program Line 5
  Set Cw = 6.158219665777789e-05,         !- Program Line 6
  Set MNV = 2.517053030399995,            !- Program Line 7
  Set MHR = 0.0115,                       !- Program Line 8
  Set MRH = 0.7,                          !- Program Line 9
  Set temp1 = (res_nv_1_nva_s*NVA),       !- Program Line 10
  Set SGNV = temp1*((((Cs*dT)+(Cw*(res_af_vw_s^2)))^0.5)/1000), !- Program Line 11
  If (res_nv_wt_s<MHR) && (pt<MRH) && (res_af_1_tin_s>res_nv_1_sp_s), !- Program Line 12
  Set temp2 = (res_af_1_tin_s-res_nv_1_sp_s), !- Program Line 13
  Set NVadj1 = temp2/(res_af_1_tin_s-res_af_1_tt_s), !- Program Line 14
  Set NVadj2 = (@Min NVadj1 1),           !- Program Line 15
  Set NVadj3 = (@Max NVadj2 0),           !- Program Line 16
  Set NVadj = SGNV*NVadj3,                !- Program Line 17
  Set res_nv_1_flow_act = (@Min NVadj MNV), !- Program Line 18
  Else,                                   !- Program Line 19
  Set res_nv_1_flow_act = 0,              !- Program Line 20
  EndIf;                                  !- Program Line 21

OS:Schedule:Ruleset,
  {02f89016-e27a-4325-8842-51afcd3c7b28}, !- Handle
  res mv_1 range exhaust schedule,        !- Name
  {ee043c65-cc45-4406-bccc-86882d986ccc}, !- Schedule Type Limits Name
  {1f1b79b6-d66f-4dcf-a241-4f6016e677ce}, !- Default Day Schedule Name
  {9eb695f8-0655-411c-b46e-c12579830eba}, !- Summer Design Day Schedule Name
  {1eb575ed-3888-434b-8b18-c1bfd3cf52ff}; !- Winter Design Day Schedule Name

OS:Schedule:Day,
  {1f1b79b6-d66f-4dcf-a241-4f6016e677ce}, !- Handle
  Schedule Day 15,                        !- Name
  {ee043c65-cc45-4406-bccc-86882d986ccc}, !- Schedule Type Limits Name
  ,                                       !- Interpolate to Timestep
  24,                                     !- Hour 1
  0,                                      !- Minute 1
  0;                                      !- Value Until Time 1

OS:Schedule:Rule,
  {fe1bff24-ff71-4f52-8cc5-ff14d903036b}, !- Handle
  res mv_1 range exhaust schedule allday rule1, !- Name
  {02f89016-e27a-4325-8842-51afcd3c7b28}, !- Schedule Ruleset Name
  11,                                     !- Rule Order
  {5b6bce98-f1f4-435e-adde-c6099ffcf3df}, !- Day Schedule Name
  Yes,                                    !- Apply Sunday
  Yes,                                    !- Apply Monday
  Yes,                                    !- Apply Tuesday
  Yes,                                    !- Apply Wednesday
  Yes,                                    !- Apply Thursday
  Yes,                                    !- Apply Friday
  Yes,                                    !- Apply Saturday
  ,                                       !- Apply Holiday
  DateRange,                              !- Date Specification Type
  1,                                      !- Start Month
  1,                                      !- Start Day
  1,                                      !- End Month
  31;                                     !- End Day

OS:Schedule:Day,
  {5b6bce98-f1f4-435e-adde-c6099ffcf3df}, !- Handle
  res mv_1 range exhaust schedule allday1, !- Name
  {ee043c65-cc45-4406-bccc-86882d986ccc}, !- Schedule Type Limits Name
  ,                                       !- Interpolate to Timestep
  15,                                     !- Hour 1
  0,                                      !- Minute 1
  0,                                      !- Value Until Time 1
  16,                                     !- Hour 2
  0,                                      !- Minute 2
  1,                                      !- Value Until Time 2
  24,                                     !- Hour 3
  0,                                      !- Minute 3
  0;                                      !- Value Until Time 3

OS:Schedule:Rule,
  {4f5286ee-378b-4bf3-80f6-47533a242e3e}, !- Handle
  res mv_1 range exhaust schedule allday rule2, !- Name
  {02f89016-e27a-4325-8842-51afcd3c7b28}, !- Schedule Ruleset Name
  10,                                     !- Rule Order
  {f111ba3d-b98b-4677-a54a-3b0e9b2e5799}, !- Day Schedule Name
  Yes,                                    !- Apply Sunday
  Yes,                                    !- Apply Monday
  Yes,                                    !- Apply Tuesday
  Yes,                                    !- Apply Wednesday
  Yes,                                    !- Apply Thursday
  Yes,                                    !- Apply Friday
  Yes,                                    !- Apply Saturday
  ,                                       !- Apply Holiday
  DateRange,                              !- Date Specification Type
  2,                                      !- Start Month
  1,                                      !- Start Day
  2,                                      !- End Month
  28;                                     !- End Day

OS:Schedule:Day,
  {f111ba3d-b98b-4677-a54a-3b0e9b2e5799}, !- Handle
  res mv_1 range exhaust schedule allday2, !- Name
  {ee043c65-cc45-4406-bccc-86882d986ccc}, !- Schedule Type Limits Name
  ,                                       !- Interpolate to Timestep
  15,                                     !- Hour 1
  0,                                      !- Minute 1
  0,                                      !- Value Until Time 1
  16,                                     !- Hour 2
  0,                                      !- Minute 2
  1,                                      !- Value Until Time 2
  24,                                     !- Hour 3
  0,                                      !- Minute 3
  0;                                      !- Value Until Time 3

OS:Schedule:Rule,
  {0112648b-dab6-4b32-beb3-77f0a0c0ab8b}, !- Handle
  res mv_1 range exhaust schedule allday rule3, !- Name
  {02f89016-e27a-4325-8842-51afcd3c7b28}, !- Schedule Ruleset Name
  9,                                      !- Rule Order
  {f6138bdc-fed3-44f1-a747-3d2ba04da744}, !- Day Schedule Name
  Yes,                                    !- Apply Sunday
  Yes,                                    !- Apply Monday
  Yes,                                    !- Apply Tuesday
  Yes,                                    !- Apply Wednesday
  Yes,                                    !- Apply Thursday
  Yes,                                    !- Apply Friday
  Yes,                                    !- Apply Saturday
  ,                                       !- Apply Holiday
  DateRange,                              !- Date Specification Type
  3,                                      !- Start Month
  1,                                      !- Start Day
  3,                                      !- End Month
  31;                                     !- End Day

OS:Schedule:Day,
  {f6138bdc-fed3-44f1-a747-3d2ba04da744}, !- Handle
  res mv_1 range exhaust schedule allday3, !- Name
  {ee043c65-cc45-4406-bccc-86882d986ccc}, !- Schedule Type Limits Name
  ,                                       !- Interpolate to Timestep
  15,                                     !- Hour 1
  0,                                      !- Minute 1
  0,                                      !- Value Until Time 1
  16,                                     !- Hour 2
  0,                                      !- Minute 2
  1,                                      !- Value Until Time 2
  24,                                     !- Hour 3
  0,                                      !- Minute 3
  0;                                      !- Value Until Time 3

OS:Schedule:Rule,
  {ce509bc8-e591-47c2-8065-abe8530636d0}, !- Handle
  res mv_1 range exhaust schedule allday rule4, !- Name
  {02f89016-e27a-4325-8842-51afcd3c7b28}, !- Schedule Ruleset Name
  8,                                      !- Rule Order
  {84eef785-909a-4867-8dd9-9531d7b2f9ca}, !- Day Schedule Name
  Yes,                                    !- Apply Sunday
  Yes,                                    !- Apply Monday
  Yes,                                    !- Apply Tuesday
  Yes,                                    !- Apply Wednesday
  Yes,                                    !- Apply Thursday
  Yes,                                    !- Apply Friday
  Yes,                                    !- Apply Saturday
  ,                                       !- Apply Holiday
  DateRange,                              !- Date Specification Type
  4,                                      !- Start Month
  1,                                      !- Start Day
  4,                                      !- End Month
  30;                                     !- End Day

OS:Schedule:Day,
  {84eef785-909a-4867-8dd9-9531d7b2f9ca}, !- Handle
  res mv_1 range exhaust schedule allday4, !- Name
  {ee043c65-cc45-4406-bccc-86882d986ccc}, !- Schedule Type Limits Name
  ,                                       !- Interpolate to Timestep
  15,                                     !- Hour 1
  0,                                      !- Minute 1
  0,                                      !- Value Until Time 1
  16,                                     !- Hour 2
  0,                                      !- Minute 2
  1,                                      !- Value Until Time 2
  24,                                     !- Hour 3
  0,                                      !- Minute 3
  0;                                      !- Value Until Time 3

OS:Schedule:Rule,
  {f8a8c10e-b773-4781-b827-8a6bb245d769}, !- Handle
  res mv_1 range exhaust schedule allday rule5, !- Name
  {02f89016-e27a-4325-8842-51afcd3c7b28}, !- Schedule Ruleset Name
  7,                                      !- Rule Order
  {1f017371-1756-4be4-8f3b-b3157766cc3d}, !- Day Schedule Name
  Yes,                                    !- Apply Sunday
  Yes,                                    !- Apply Monday
  Yes,                                    !- Apply Tuesday
  Yes,                                    !- Apply Wednesday
  Yes,                                    !- Apply Thursday
  Yes,                                    !- Apply Friday
  Yes,                                    !- Apply Saturday
  ,                                       !- Apply Holiday
  DateRange,                              !- Date Specification Type
  5,                                      !- Start Month
  1,                                      !- Start Day
  5,                                      !- End Month
  31;                                     !- End Day

OS:Schedule:Day,
  {1f017371-1756-4be4-8f3b-b3157766cc3d}, !- Handle
  res mv_1 range exhaust schedule allday5, !- Name
  {ee043c65-cc45-4406-bccc-86882d986ccc}, !- Schedule Type Limits Name
  ,                                       !- Interpolate to Timestep
  15,                                     !- Hour 1
  0,                                      !- Minute 1
  0,                                      !- Value Until Time 1
  16,                                     !- Hour 2
  0,                                      !- Minute 2
  1,                                      !- Value Until Time 2
  24,                                     !- Hour 3
  0,                                      !- Minute 3
  0;                                      !- Value Until Time 3

OS:Schedule:Rule,
  {dfda80a9-3bec-453d-b0c0-02584afa93cf}, !- Handle
  res mv_1 range exhaust schedule allday rule6, !- Name
  {02f89016-e27a-4325-8842-51afcd3c7b28}, !- Schedule Ruleset Name
  6,                                      !- Rule Order
  {aadea202-5dc2-441f-9fb8-6fd256af8fa9}, !- Day Schedule Name
  Yes,                                    !- Apply Sunday
  Yes,                                    !- Apply Monday
  Yes,                                    !- Apply Tuesday
  Yes,                                    !- Apply Wednesday
  Yes,                                    !- Apply Thursday
  Yes,                                    !- Apply Friday
  Yes,                                    !- Apply Saturday
  ,                                       !- Apply Holiday
  DateRange,                              !- Date Specification Type
  6,                                      !- Start Month
  1,                                      !- Start Day
  6,                                      !- End Month
  30;                                     !- End Day

OS:Schedule:Day,
  {aadea202-5dc2-441f-9fb8-6fd256af8fa9}, !- Handle
  res mv_1 range exhaust schedule allday6, !- Name
  {ee043c65-cc45-4406-bccc-86882d986ccc}, !- Schedule Type Limits Name
  ,                                       !- Interpolate to Timestep
  15,                                     !- Hour 1
  0,                                      !- Minute 1
  0,                                      !- Value Until Time 1
  16,                                     !- Hour 2
  0,                                      !- Minute 2
  1,                                      !- Value Until Time 2
  24,                                     !- Hour 3
  0,                                      !- Minute 3
  0;                                      !- Value Until Time 3

OS:Schedule:Rule,
  {9c5a4f4c-8753-434e-a9d9-96de1b2c863e}, !- Handle
  res mv_1 range exhaust schedule allday rule7, !- Name
  {02f89016-e27a-4325-8842-51afcd3c7b28}, !- Schedule Ruleset Name
  5,                                      !- Rule Order
  {982ddcd4-8dac-4d70-84ab-20f6a88ac5e8}, !- Day Schedule Name
  Yes,                                    !- Apply Sunday
  Yes,                                    !- Apply Monday
  Yes,                                    !- Apply Tuesday
  Yes,                                    !- Apply Wednesday
  Yes,                                    !- Apply Thursday
  Yes,                                    !- Apply Friday
  Yes,                                    !- Apply Saturday
  ,                                       !- Apply Holiday
  DateRange,                              !- Date Specification Type
  7,                                      !- Start Month
  1,                                      !- Start Day
  7,                                      !- End Month
  31;                                     !- End Day

OS:Schedule:Day,
  {982ddcd4-8dac-4d70-84ab-20f6a88ac5e8}, !- Handle
  res mv_1 range exhaust schedule allday7, !- Name
  {ee043c65-cc45-4406-bccc-86882d986ccc}, !- Schedule Type Limits Name
  ,                                       !- Interpolate to Timestep
  15,                                     !- Hour 1
  0,                                      !- Minute 1
  0,                                      !- Value Until Time 1
  16,                                     !- Hour 2
  0,                                      !- Minute 2
  1,                                      !- Value Until Time 2
  24,                                     !- Hour 3
  0,                                      !- Minute 3
  0;                                      !- Value Until Time 3

OS:Schedule:Rule,
  {3245e49d-785a-4c9f-bb50-05a3ce86e059}, !- Handle
  res mv_1 range exhaust schedule allday rule8, !- Name
  {02f89016-e27a-4325-8842-51afcd3c7b28}, !- Schedule Ruleset Name
  4,                                      !- Rule Order
  {b1e5758f-fb3d-4e6b-800f-d62c5756c6e3}, !- Day Schedule Name
  Yes,                                    !- Apply Sunday
  Yes,                                    !- Apply Monday
  Yes,                                    !- Apply Tuesday
  Yes,                                    !- Apply Wednesday
  Yes,                                    !- Apply Thursday
  Yes,                                    !- Apply Friday
  Yes,                                    !- Apply Saturday
  ,                                       !- Apply Holiday
  DateRange,                              !- Date Specification Type
  8,                                      !- Start Month
  1,                                      !- Start Day
  8,                                      !- End Month
  31;                                     !- End Day

OS:Schedule:Day,
  {b1e5758f-fb3d-4e6b-800f-d62c5756c6e3}, !- Handle
  res mv_1 range exhaust schedule allday8, !- Name
  {ee043c65-cc45-4406-bccc-86882d986ccc}, !- Schedule Type Limits Name
  ,                                       !- Interpolate to Timestep
  15,                                     !- Hour 1
  0,                                      !- Minute 1
  0,                                      !- Value Until Time 1
  16,                                     !- Hour 2
  0,                                      !- Minute 2
  1,                                      !- Value Until Time 2
  24,                                     !- Hour 3
  0,                                      !- Minute 3
  0;                                      !- Value Until Time 3

OS:Schedule:Rule,
  {4020d84f-743b-41f7-891a-95c530b2adb6}, !- Handle
  res mv_1 range exhaust schedule allday rule9, !- Name
  {02f89016-e27a-4325-8842-51afcd3c7b28}, !- Schedule Ruleset Name
  3,                                      !- Rule Order
  {a53a278f-b5b3-4224-a326-80aa030d7bb0}, !- Day Schedule Name
  Yes,                                    !- Apply Sunday
  Yes,                                    !- Apply Monday
  Yes,                                    !- Apply Tuesday
  Yes,                                    !- Apply Wednesday
  Yes,                                    !- Apply Thursday
  Yes,                                    !- Apply Friday
  Yes,                                    !- Apply Saturday
  ,                                       !- Apply Holiday
  DateRange,                              !- Date Specification Type
  9,                                      !- Start Month
  1,                                      !- Start Day
  9,                                      !- End Month
  30;                                     !- End Day

OS:Schedule:Day,
  {a53a278f-b5b3-4224-a326-80aa030d7bb0}, !- Handle
  res mv_1 range exhaust schedule allday9, !- Name
  {ee043c65-cc45-4406-bccc-86882d986ccc}, !- Schedule Type Limits Name
  ,                                       !- Interpolate to Timestep
  15,                                     !- Hour 1
  0,                                      !- Minute 1
  0,                                      !- Value Until Time 1
  16,                                     !- Hour 2
  0,                                      !- Minute 2
  1,                                      !- Value Until Time 2
  24,                                     !- Hour 3
  0,                                      !- Minute 3
  0;                                      !- Value Until Time 3

OS:Schedule:Rule,
  {c790bd41-149b-4523-a245-d13584cbb517}, !- Handle
  res mv_1 range exhaust schedule allday rule10, !- Name
  {02f89016-e27a-4325-8842-51afcd3c7b28}, !- Schedule Ruleset Name
  2,                                      !- Rule Order
  {d1a917bc-bdae-4971-a354-4281a8898d3c}, !- Day Schedule Name
  Yes,                                    !- Apply Sunday
  Yes,                                    !- Apply Monday
  Yes,                                    !- Apply Tuesday
  Yes,                                    !- Apply Wednesday
  Yes,                                    !- Apply Thursday
  Yes,                                    !- Apply Friday
  Yes,                                    !- Apply Saturday
  ,                                       !- Apply Holiday
  DateRange,                              !- Date Specification Type
  10,                                     !- Start Month
  1,                                      !- Start Day
  10,                                     !- End Month
  31;                                     !- End Day

OS:Schedule:Day,
  {d1a917bc-bdae-4971-a354-4281a8898d3c}, !- Handle
  res mv_1 range exhaust schedule allday10, !- Name
  {ee043c65-cc45-4406-bccc-86882d986ccc}, !- Schedule Type Limits Name
  ,                                       !- Interpolate to Timestep
  15,                                     !- Hour 1
  0,                                      !- Minute 1
  0,                                      !- Value Until Time 1
  16,                                     !- Hour 2
  0,                                      !- Minute 2
  1,                                      !- Value Until Time 2
  24,                                     !- Hour 3
  0,                                      !- Minute 3
  0;                                      !- Value Until Time 3

OS:Schedule:Rule,
  {adc09661-5d6c-4be3-aef1-49f4f928f806}, !- Handle
  res mv_1 range exhaust schedule allday rule11, !- Name
  {02f89016-e27a-4325-8842-51afcd3c7b28}, !- Schedule Ruleset Name
  1,                                      !- Rule Order
  {027a3dff-c9c7-40a0-aae2-e500a9d478bd}, !- Day Schedule Name
  Yes,                                    !- Apply Sunday
  Yes,                                    !- Apply Monday
  Yes,                                    !- Apply Tuesday
  Yes,                                    !- Apply Wednesday
  Yes,                                    !- Apply Thursday
  Yes,                                    !- Apply Friday
  Yes,                                    !- Apply Saturday
  ,                                       !- Apply Holiday
  DateRange,                              !- Date Specification Type
  11,                                     !- Start Month
  1,                                      !- Start Day
  11,                                     !- End Month
  30;                                     !- End Day

OS:Schedule:Day,
  {027a3dff-c9c7-40a0-aae2-e500a9d478bd}, !- Handle
  res mv_1 range exhaust schedule allday11, !- Name
  {ee043c65-cc45-4406-bccc-86882d986ccc}, !- Schedule Type Limits Name
  ,                                       !- Interpolate to Timestep
  15,                                     !- Hour 1
  0,                                      !- Minute 1
  0,                                      !- Value Until Time 1
  16,                                     !- Hour 2
  0,                                      !- Minute 2
  1,                                      !- Value Until Time 2
  24,                                     !- Hour 3
  0,                                      !- Minute 3
  0;                                      !- Value Until Time 3

OS:Schedule:Rule,
  {9218982f-1333-407d-a807-83cad5ab5831}, !- Handle
  res mv_1 range exhaust schedule allday rule12, !- Name
  {02f89016-e27a-4325-8842-51afcd3c7b28}, !- Schedule Ruleset Name
  0,                                      !- Rule Order
  {2f99d58b-c3be-414a-8cdb-e2a41055ccb4}, !- Day Schedule Name
  Yes,                                    !- Apply Sunday
  Yes,                                    !- Apply Monday
  Yes,                                    !- Apply Tuesday
  Yes,                                    !- Apply Wednesday
  Yes,                                    !- Apply Thursday
  Yes,                                    !- Apply Friday
  Yes,                                    !- Apply Saturday
  ,                                       !- Apply Holiday
  DateRange,                              !- Date Specification Type
  12,                                     !- Start Month
  1,                                      !- Start Day
  12,                                     !- End Month
  31;                                     !- End Day

OS:Schedule:Day,
  {2f99d58b-c3be-414a-8cdb-e2a41055ccb4}, !- Handle
  res mv_1 range exhaust schedule allday12, !- Name
  {ee043c65-cc45-4406-bccc-86882d986ccc}, !- Schedule Type Limits Name
  ,                                       !- Interpolate to Timestep
  15,                                     !- Hour 1
  0,                                      !- Minute 1
  0,                                      !- Value Until Time 1
  16,                                     !- Hour 2
  0,                                      !- Minute 2
  1,                                      !- Value Until Time 2
  24,                                     !- Hour 3
  0,                                      !- Minute 3
  0;                                      !- Value Until Time 3

OS:Schedule:Day,
  {1eb575ed-3888-434b-8b18-c1bfd3cf52ff}, !- Handle
  res mv_1 range exhaust schedule winter design, !- Name
  {ee043c65-cc45-4406-bccc-86882d986ccc}, !- Schedule Type Limits Name
  ,                                       !- Interpolate to Timestep
  24,                                     !- Hour 1
  0,                                      !- Minute 1
  0;                                      !- Value Until Time 1

OS:Schedule:Day,
  {9eb695f8-0655-411c-b46e-c12579830eba}, !- Handle
  res mv_1 range exhaust schedule summer design, !- Name
  {ee043c65-cc45-4406-bccc-86882d986ccc}, !- Schedule Type Limits Name
  ,                                       !- Interpolate to Timestep
  24,                                     !- Hour 1
  0,                                      !- Minute 1
  1;                                      !- Value Until Time 1

OS:EnergyManagementSystem:Sensor,
  {bfc58878-f566-4ecf-afed-ecbeb344ef19}, !- Handle
  res_infil_1_range_sch_s,                !- Name
  res mv_1 range exhaust schedule,        !- Output Variable or Output Meter Index Key Name
  Schedule Value;                         !- Output Variable or Output Meter Name

OS:Schedule:Ruleset,
  {da27f4a8-61d6-45b3-8469-e389a273dbf4}, !- Handle
  res mv_1 bath exhaust schedule,         !- Name
  {ee043c65-cc45-4406-bccc-86882d986ccc}, !- Schedule Type Limits Name
  {7d3e0f94-c818-4c5a-9985-ea973c90506e}, !- Default Day Schedule Name
  {1f5ec33c-70a4-472d-abcb-15330996c3a0}, !- Summer Design Day Schedule Name
  {63b1287c-47d2-41bb-8bf0-b40f6aedc041}; !- Winter Design Day Schedule Name

OS:Schedule:Day,
  {7d3e0f94-c818-4c5a-9985-ea973c90506e}, !- Handle
  Schedule Day 16,                        !- Name
  {ee043c65-cc45-4406-bccc-86882d986ccc}, !- Schedule Type Limits Name
  ,                                       !- Interpolate to Timestep
  24,                                     !- Hour 1
  0,                                      !- Minute 1
  0;                                      !- Value Until Time 1

OS:Schedule:Rule,
  {f8ad3d47-b784-48d5-8f29-c38b40112829}, !- Handle
  res mv_1 bath exhaust schedule allday rule1, !- Name
  {da27f4a8-61d6-45b3-8469-e389a273dbf4}, !- Schedule Ruleset Name
  11,                                     !- Rule Order
  {b988fc42-2e47-497e-a757-5add555ff910}, !- Day Schedule Name
  Yes,                                    !- Apply Sunday
  Yes,                                    !- Apply Monday
  Yes,                                    !- Apply Tuesday
  Yes,                                    !- Apply Wednesday
  Yes,                                    !- Apply Thursday
  Yes,                                    !- Apply Friday
  Yes,                                    !- Apply Saturday
  ,                                       !- Apply Holiday
  DateRange,                              !- Date Specification Type
  1,                                      !- Start Month
  1,                                      !- Start Day
  1,                                      !- End Month
  31;                                     !- End Day

OS:Schedule:Day,
  {b988fc42-2e47-497e-a757-5add555ff910}, !- Handle
  res mv_1 bath exhaust schedule allday1, !- Name
  {ee043c65-cc45-4406-bccc-86882d986ccc}, !- Schedule Type Limits Name
  ,                                       !- Interpolate to Timestep
  4,                                      !- Hour 1
  0,                                      !- Minute 1
  0,                                      !- Value Until Time 1
  5,                                      !- Hour 2
  0,                                      !- Minute 2
  1,                                      !- Value Until Time 2
  24,                                     !- Hour 3
  0,                                      !- Minute 3
  0;                                      !- Value Until Time 3

OS:Schedule:Rule,
  {ee801cfb-e8c2-43f8-967b-bd3db175333a}, !- Handle
  res mv_1 bath exhaust schedule allday rule2, !- Name
  {da27f4a8-61d6-45b3-8469-e389a273dbf4}, !- Schedule Ruleset Name
  10,                                     !- Rule Order
  {43b7c362-2e3f-45cf-aa46-a26a32ff5c67}, !- Day Schedule Name
  Yes,                                    !- Apply Sunday
  Yes,                                    !- Apply Monday
  Yes,                                    !- Apply Tuesday
  Yes,                                    !- Apply Wednesday
  Yes,                                    !- Apply Thursday
  Yes,                                    !- Apply Friday
  Yes,                                    !- Apply Saturday
  ,                                       !- Apply Holiday
  DateRange,                              !- Date Specification Type
  2,                                      !- Start Month
  1,                                      !- Start Day
  2,                                      !- End Month
  28;                                     !- End Day

OS:Schedule:Day,
  {43b7c362-2e3f-45cf-aa46-a26a32ff5c67}, !- Handle
  res mv_1 bath exhaust schedule allday2, !- Name
  {ee043c65-cc45-4406-bccc-86882d986ccc}, !- Schedule Type Limits Name
  ,                                       !- Interpolate to Timestep
  4,                                      !- Hour 1
  0,                                      !- Minute 1
  0,                                      !- Value Until Time 1
  5,                                      !- Hour 2
  0,                                      !- Minute 2
  1,                                      !- Value Until Time 2
  24,                                     !- Hour 3
  0,                                      !- Minute 3
  0;                                      !- Value Until Time 3

OS:Schedule:Rule,
  {afb7dd42-0bf6-41cd-800a-f4a30eea4f6d}, !- Handle
  res mv_1 bath exhaust schedule allday rule3, !- Name
  {da27f4a8-61d6-45b3-8469-e389a273dbf4}, !- Schedule Ruleset Name
  9,                                      !- Rule Order
  {1a3fa9c3-4249-47cf-aaa3-9aad2ce69f52}, !- Day Schedule Name
  Yes,                                    !- Apply Sunday
  Yes,                                    !- Apply Monday
  Yes,                                    !- Apply Tuesday
  Yes,                                    !- Apply Wednesday
  Yes,                                    !- Apply Thursday
  Yes,                                    !- Apply Friday
  Yes,                                    !- Apply Saturday
  ,                                       !- Apply Holiday
  DateRange,                              !- Date Specification Type
  3,                                      !- Start Month
  1,                                      !- Start Day
  3,                                      !- End Month
  31;                                     !- End Day

OS:Schedule:Day,
  {1a3fa9c3-4249-47cf-aaa3-9aad2ce69f52}, !- Handle
  res mv_1 bath exhaust schedule allday3, !- Name
  {ee043c65-cc45-4406-bccc-86882d986ccc}, !- Schedule Type Limits Name
  ,                                       !- Interpolate to Timestep
  4,                                      !- Hour 1
  0,                                      !- Minute 1
  0,                                      !- Value Until Time 1
  5,                                      !- Hour 2
  0,                                      !- Minute 2
  1,                                      !- Value Until Time 2
  24,                                     !- Hour 3
  0,                                      !- Minute 3
  0;                                      !- Value Until Time 3

OS:Schedule:Rule,
  {b1b130e7-756b-4585-9b2f-26de12f8380a}, !- Handle
  res mv_1 bath exhaust schedule allday rule4, !- Name
  {da27f4a8-61d6-45b3-8469-e389a273dbf4}, !- Schedule Ruleset Name
  8,                                      !- Rule Order
  {4bbb5fe7-f3b3-4d8f-bea1-38118eeab33a}, !- Day Schedule Name
  Yes,                                    !- Apply Sunday
  Yes,                                    !- Apply Monday
  Yes,                                    !- Apply Tuesday
  Yes,                                    !- Apply Wednesday
  Yes,                                    !- Apply Thursday
  Yes,                                    !- Apply Friday
  Yes,                                    !- Apply Saturday
  ,                                       !- Apply Holiday
  DateRange,                              !- Date Specification Type
  4,                                      !- Start Month
  1,                                      !- Start Day
  4,                                      !- End Month
  30;                                     !- End Day

OS:Schedule:Day,
  {4bbb5fe7-f3b3-4d8f-bea1-38118eeab33a}, !- Handle
  res mv_1 bath exhaust schedule allday4, !- Name
  {ee043c65-cc45-4406-bccc-86882d986ccc}, !- Schedule Type Limits Name
  ,                                       !- Interpolate to Timestep
  4,                                      !- Hour 1
  0,                                      !- Minute 1
  0,                                      !- Value Until Time 1
  5,                                      !- Hour 2
  0,                                      !- Minute 2
  1,                                      !- Value Until Time 2
  24,                                     !- Hour 3
  0,                                      !- Minute 3
  0;                                      !- Value Until Time 3

OS:Schedule:Rule,
  {41339a8a-89d9-4e58-8736-52855f8d0b2a}, !- Handle
  res mv_1 bath exhaust schedule allday rule5, !- Name
  {da27f4a8-61d6-45b3-8469-e389a273dbf4}, !- Schedule Ruleset Name
  7,                                      !- Rule Order
  {45c6e15e-4ca6-4235-98bd-e6569bf13404}, !- Day Schedule Name
  Yes,                                    !- Apply Sunday
  Yes,                                    !- Apply Monday
  Yes,                                    !- Apply Tuesday
  Yes,                                    !- Apply Wednesday
  Yes,                                    !- Apply Thursday
  Yes,                                    !- Apply Friday
  Yes,                                    !- Apply Saturday
  ,                                       !- Apply Holiday
  DateRange,                              !- Date Specification Type
  5,                                      !- Start Month
  1,                                      !- Start Day
  5,                                      !- End Month
  31;                                     !- End Day

OS:Schedule:Day,
  {45c6e15e-4ca6-4235-98bd-e6569bf13404}, !- Handle
  res mv_1 bath exhaust schedule allday5, !- Name
  {ee043c65-cc45-4406-bccc-86882d986ccc}, !- Schedule Type Limits Name
  ,                                       !- Interpolate to Timestep
  4,                                      !- Hour 1
  0,                                      !- Minute 1
  0,                                      !- Value Until Time 1
  5,                                      !- Hour 2
  0,                                      !- Minute 2
  1,                                      !- Value Until Time 2
  24,                                     !- Hour 3
  0,                                      !- Minute 3
  0;                                      !- Value Until Time 3

OS:Schedule:Rule,
  {3e12e344-830f-4c15-8dec-7eb743e2c4b6}, !- Handle
  res mv_1 bath exhaust schedule allday rule6, !- Name
  {da27f4a8-61d6-45b3-8469-e389a273dbf4}, !- Schedule Ruleset Name
  6,                                      !- Rule Order
  {136c1abf-3f64-40e3-8bdc-5443559ddf3f}, !- Day Schedule Name
  Yes,                                    !- Apply Sunday
  Yes,                                    !- Apply Monday
  Yes,                                    !- Apply Tuesday
  Yes,                                    !- Apply Wednesday
  Yes,                                    !- Apply Thursday
  Yes,                                    !- Apply Friday
  Yes,                                    !- Apply Saturday
  ,                                       !- Apply Holiday
  DateRange,                              !- Date Specification Type
  6,                                      !- Start Month
  1,                                      !- Start Day
  6,                                      !- End Month
  30;                                     !- End Day

OS:Schedule:Day,
  {136c1abf-3f64-40e3-8bdc-5443559ddf3f}, !- Handle
  res mv_1 bath exhaust schedule allday6, !- Name
  {ee043c65-cc45-4406-bccc-86882d986ccc}, !- Schedule Type Limits Name
  ,                                       !- Interpolate to Timestep
  4,                                      !- Hour 1
  0,                                      !- Minute 1
  0,                                      !- Value Until Time 1
  5,                                      !- Hour 2
  0,                                      !- Minute 2
  1,                                      !- Value Until Time 2
  24,                                     !- Hour 3
  0,                                      !- Minute 3
  0;                                      !- Value Until Time 3

OS:Schedule:Rule,
  {26d08d1b-5ea1-477c-9dad-2b6019bd236b}, !- Handle
  res mv_1 bath exhaust schedule allday rule7, !- Name
  {da27f4a8-61d6-45b3-8469-e389a273dbf4}, !- Schedule Ruleset Name
  5,                                      !- Rule Order
  {2180ec39-2748-42fd-a21b-2ad8ad2b542d}, !- Day Schedule Name
  Yes,                                    !- Apply Sunday
  Yes,                                    !- Apply Monday
  Yes,                                    !- Apply Tuesday
  Yes,                                    !- Apply Wednesday
  Yes,                                    !- Apply Thursday
  Yes,                                    !- Apply Friday
  Yes,                                    !- Apply Saturday
  ,                                       !- Apply Holiday
  DateRange,                              !- Date Specification Type
  7,                                      !- Start Month
  1,                                      !- Start Day
  7,                                      !- End Month
  31;                                     !- End Day

OS:Schedule:Day,
  {2180ec39-2748-42fd-a21b-2ad8ad2b542d}, !- Handle
  res mv_1 bath exhaust schedule allday7, !- Name
  {ee043c65-cc45-4406-bccc-86882d986ccc}, !- Schedule Type Limits Name
  ,                                       !- Interpolate to Timestep
  4,                                      !- Hour 1
  0,                                      !- Minute 1
  0,                                      !- Value Until Time 1
  5,                                      !- Hour 2
  0,                                      !- Minute 2
  1,                                      !- Value Until Time 2
  24,                                     !- Hour 3
  0,                                      !- Minute 3
  0;                                      !- Value Until Time 3

OS:Schedule:Rule,
  {263191c2-041c-4d58-aa59-356a64b65054}, !- Handle
  res mv_1 bath exhaust schedule allday rule8, !- Name
  {da27f4a8-61d6-45b3-8469-e389a273dbf4}, !- Schedule Ruleset Name
  4,                                      !- Rule Order
  {5559291a-e1a7-4976-842d-ee9bb7b6c5ab}, !- Day Schedule Name
  Yes,                                    !- Apply Sunday
  Yes,                                    !- Apply Monday
  Yes,                                    !- Apply Tuesday
  Yes,                                    !- Apply Wednesday
  Yes,                                    !- Apply Thursday
  Yes,                                    !- Apply Friday
  Yes,                                    !- Apply Saturday
  ,                                       !- Apply Holiday
  DateRange,                              !- Date Specification Type
  8,                                      !- Start Month
  1,                                      !- Start Day
  8,                                      !- End Month
  31;                                     !- End Day

OS:Schedule:Day,
  {5559291a-e1a7-4976-842d-ee9bb7b6c5ab}, !- Handle
  res mv_1 bath exhaust schedule allday8, !- Name
  {ee043c65-cc45-4406-bccc-86882d986ccc}, !- Schedule Type Limits Name
  ,                                       !- Interpolate to Timestep
  4,                                      !- Hour 1
  0,                                      !- Minute 1
  0,                                      !- Value Until Time 1
  5,                                      !- Hour 2
  0,                                      !- Minute 2
  1,                                      !- Value Until Time 2
  24,                                     !- Hour 3
  0,                                      !- Minute 3
  0;                                      !- Value Until Time 3

OS:Schedule:Rule,
  {f5999d39-c8c2-4317-8f51-b9acf55679b6}, !- Handle
  res mv_1 bath exhaust schedule allday rule9, !- Name
  {da27f4a8-61d6-45b3-8469-e389a273dbf4}, !- Schedule Ruleset Name
  3,                                      !- Rule Order
  {f38d7c49-40b8-4d90-879f-954dbcda0c0d}, !- Day Schedule Name
  Yes,                                    !- Apply Sunday
  Yes,                                    !- Apply Monday
  Yes,                                    !- Apply Tuesday
  Yes,                                    !- Apply Wednesday
  Yes,                                    !- Apply Thursday
  Yes,                                    !- Apply Friday
  Yes,                                    !- Apply Saturday
  ,                                       !- Apply Holiday
  DateRange,                              !- Date Specification Type
  9,                                      !- Start Month
  1,                                      !- Start Day
  9,                                      !- End Month
  30;                                     !- End Day

OS:Schedule:Day,
  {f38d7c49-40b8-4d90-879f-954dbcda0c0d}, !- Handle
  res mv_1 bath exhaust schedule allday9, !- Name
  {ee043c65-cc45-4406-bccc-86882d986ccc}, !- Schedule Type Limits Name
  ,                                       !- Interpolate to Timestep
  4,                                      !- Hour 1
  0,                                      !- Minute 1
  0,                                      !- Value Until Time 1
  5,                                      !- Hour 2
  0,                                      !- Minute 2
  1,                                      !- Value Until Time 2
  24,                                     !- Hour 3
  0,                                      !- Minute 3
  0;                                      !- Value Until Time 3

OS:Schedule:Rule,
  {71bc8064-9178-48e4-b148-3b52932410fa}, !- Handle
  res mv_1 bath exhaust schedule allday rule10, !- Name
  {da27f4a8-61d6-45b3-8469-e389a273dbf4}, !- Schedule Ruleset Name
  2,                                      !- Rule Order
  {7e302986-38c4-4d08-af57-20e7e9483721}, !- Day Schedule Name
  Yes,                                    !- Apply Sunday
  Yes,                                    !- Apply Monday
  Yes,                                    !- Apply Tuesday
  Yes,                                    !- Apply Wednesday
  Yes,                                    !- Apply Thursday
  Yes,                                    !- Apply Friday
  Yes,                                    !- Apply Saturday
  ,                                       !- Apply Holiday
  DateRange,                              !- Date Specification Type
  10,                                     !- Start Month
  1,                                      !- Start Day
  10,                                     !- End Month
  31;                                     !- End Day

OS:Schedule:Day,
  {7e302986-38c4-4d08-af57-20e7e9483721}, !- Handle
  res mv_1 bath exhaust schedule allday10, !- Name
  {ee043c65-cc45-4406-bccc-86882d986ccc}, !- Schedule Type Limits Name
  ,                                       !- Interpolate to Timestep
  4,                                      !- Hour 1
  0,                                      !- Minute 1
  0,                                      !- Value Until Time 1
  5,                                      !- Hour 2
  0,                                      !- Minute 2
  1,                                      !- Value Until Time 2
  24,                                     !- Hour 3
  0,                                      !- Minute 3
  0;                                      !- Value Until Time 3

OS:Schedule:Rule,
  {79e43420-6c72-4331-9875-b72fade3a8f6}, !- Handle
  res mv_1 bath exhaust schedule allday rule11, !- Name
  {da27f4a8-61d6-45b3-8469-e389a273dbf4}, !- Schedule Ruleset Name
  1,                                      !- Rule Order
  {5b07013c-9119-43bc-9f4c-ffc74d86b008}, !- Day Schedule Name
  Yes,                                    !- Apply Sunday
  Yes,                                    !- Apply Monday
  Yes,                                    !- Apply Tuesday
  Yes,                                    !- Apply Wednesday
  Yes,                                    !- Apply Thursday
  Yes,                                    !- Apply Friday
  Yes,                                    !- Apply Saturday
  ,                                       !- Apply Holiday
  DateRange,                              !- Date Specification Type
  11,                                     !- Start Month
  1,                                      !- Start Day
  11,                                     !- End Month
  30;                                     !- End Day

OS:Schedule:Day,
  {5b07013c-9119-43bc-9f4c-ffc74d86b008}, !- Handle
  res mv_1 bath exhaust schedule allday11, !- Name
  {ee043c65-cc45-4406-bccc-86882d986ccc}, !- Schedule Type Limits Name
  ,                                       !- Interpolate to Timestep
  4,                                      !- Hour 1
  0,                                      !- Minute 1
  0,                                      !- Value Until Time 1
  5,                                      !- Hour 2
  0,                                      !- Minute 2
  1,                                      !- Value Until Time 2
  24,                                     !- Hour 3
  0,                                      !- Minute 3
  0;                                      !- Value Until Time 3

OS:Schedule:Rule,
  {812b68ae-3c7c-4f50-8ff1-90821e462b14}, !- Handle
  res mv_1 bath exhaust schedule allday rule12, !- Name
  {da27f4a8-61d6-45b3-8469-e389a273dbf4}, !- Schedule Ruleset Name
  0,                                      !- Rule Order
  {b72b8ae8-468a-4d81-9ba5-18a0ee1e44a6}, !- Day Schedule Name
  Yes,                                    !- Apply Sunday
  Yes,                                    !- Apply Monday
  Yes,                                    !- Apply Tuesday
  Yes,                                    !- Apply Wednesday
  Yes,                                    !- Apply Thursday
  Yes,                                    !- Apply Friday
  Yes,                                    !- Apply Saturday
  ,                                       !- Apply Holiday
  DateRange,                              !- Date Specification Type
  12,                                     !- Start Month
  1,                                      !- Start Day
  12,                                     !- End Month
  31;                                     !- End Day

OS:Schedule:Day,
  {b72b8ae8-468a-4d81-9ba5-18a0ee1e44a6}, !- Handle
  res mv_1 bath exhaust schedule allday12, !- Name
  {ee043c65-cc45-4406-bccc-86882d986ccc}, !- Schedule Type Limits Name
  ,                                       !- Interpolate to Timestep
  4,                                      !- Hour 1
  0,                                      !- Minute 1
  0,                                      !- Value Until Time 1
  5,                                      !- Hour 2
  0,                                      !- Minute 2
  1,                                      !- Value Until Time 2
  24,                                     !- Hour 3
  0,                                      !- Minute 3
  0;                                      !- Value Until Time 3

OS:Schedule:Day,
  {63b1287c-47d2-41bb-8bf0-b40f6aedc041}, !- Handle
  res mv_1 bath exhaust schedule winter design, !- Name
  {ee043c65-cc45-4406-bccc-86882d986ccc}, !- Schedule Type Limits Name
  ,                                       !- Interpolate to Timestep
  24,                                     !- Hour 1
  0,                                      !- Minute 1
  0;                                      !- Value Until Time 1

OS:Schedule:Day,
  {1f5ec33c-70a4-472d-abcb-15330996c3a0}, !- Handle
  res mv_1 bath exhaust schedule summer design, !- Name
  {ee043c65-cc45-4406-bccc-86882d986ccc}, !- Schedule Type Limits Name
=======
OS:Schedule:Day,
  {cdc9286d-6161-40cb-9b11-1f72ddbf89d8}, !- Handle
  Schedule Day 1,                         !- Name
  ,                                       !- Schedule Type Limits Name
  ,                                       !- Interpolate to Timestep
  24,                                     !- Hour 1
  0,                                      !- Minute 1
  0;                                      !- Value Until Time 1

OS:Schedule:Day,
  {3982443b-4c77-4cfa-8ceb-ea4f9721e4d4}, !- Handle
  Schedule Day 2,                         !- Name
  ,                                       !- Schedule Type Limits Name
>>>>>>> 30cb9182
  ,                                       !- Interpolate to Timestep
  24,                                     !- Hour 1
  0,                                      !- Minute 1
  1;                                      !- Value Until Time 1
<<<<<<< HEAD

OS:EnergyManagementSystem:Sensor,
  {8d554b62-38f2-42f2-baa2-9a0798348857}, !- Handle
  res_infil_1_bath_sch_s,                 !- Name
  res mv_1 bath exhaust schedule,         !- Output Variable or Output Meter Index Key Name
  Schedule Value;                         !- Output Variable or Output Meter Name

OS:Schedule:File,
  {3aaf67d8-84a2-4f9c-9766-7ba39eef6264}, !- Handle
  clothes_dryer_exhaust,                  !- Name
  ,                                       !- Schedule Type Limits Name
  {1f02aa9b-a718-4c9f-92a9-18c520bbdf98}, !- External File Name
  15,                                     !- Column Number
  1,                                      !- Rows to Skip at Top
  8760,                                   !- Number of Hours of Data
  ,                                       !- Column Separator
  ,                                       !- Interpolate to Timestep
  60;                                     !- Minutes per Item

OS:EnergyManagementSystem:Sensor,
  {f8864555-94b0-4c68-867d-1f4e8d3bc106}, !- Handle
  res_infil_1_dryer_sch_s,                !- Name
  clothes_dryer_exhaust,                  !- Output Variable or Output Meter Index Key Name
  Schedule Value;                         !- Output Variable or Output Meter Name

OS:EnergyManagementSystem:Sensor,
  {7d1b9138-bd57-46e5-a31a-a47fd66ca066}, !- Handle
  res_infil_1_wh_sch_s,                   !- Name
  Always On Discrete,                     !- Output Variable or Output Meter Index Key Name
  Schedule Value;                         !- Output Variable or Output Meter Name

OS:Fan:OnOff,
  {68144179-e7a6-4910-98c3-26ce359802b4}, !- Handle
  res mv_1 erv supply fan,                !- Name
  {6377a45c-1342-489e-b93b-f10155c82510}, !- Availability Schedule Name
  1,                                      !- Fan Total Efficiency
  0,                                      !- Pressure Rise {Pa}
  0.02359737216,                          !- Maximum Flow Rate {m3/s}
  1,                                      !- Motor Efficiency
  1,                                      !- Motor In Airstream Fraction
  ,                                       !- Air Inlet Node Name
  ,                                       !- Air Outlet Node Name
  {dab56174-7e45-4b08-b195-c4cfc6b0ebf2}, !- Fan Power Ratio Function of Speed Ratio Curve Name
  {528fb307-d7c1-4c99-b9f5-433943270f0f}, !- Fan Efficiency Ratio Function of Speed Ratio Curve Name
  ;                                       !- End-Use Subcategory

OS:Curve:Exponent,
  {dab56174-7e45-4b08-b195-c4cfc6b0ebf2}, !- Handle
  Fan On Off Power Curve,                 !- Name
  1,                                      !- Coefficient1 Constant
  0,                                      !- Coefficient2 Constant
  0,                                      !- Coefficient3 Constant
  0,                                      !- Minimum Value of x
  1,                                      !- Maximum Value of x
  ,                                       !- Minimum Curve Output
  ,                                       !- Maximum Curve Output
  ,                                       !- Input Unit Type for X
  ;                                       !- Output Unit Type

OS:Curve:Cubic,
  {528fb307-d7c1-4c99-b9f5-433943270f0f}, !- Handle
  Fan On Off Efficiency Curve,            !- Name
  1,                                      !- Coefficient1 Constant
  0,                                      !- Coefficient2 x
  0,                                      !- Coefficient3 x**2
  0,                                      !- Coefficient4 x**3
  0,                                      !- Minimum Value of x
  1;                                      !- Maximum Value of x

OS:Fan:OnOff,
  {5da9c5d4-2985-4b46-a7b5-506f3ee74f11}, !- Handle
  res mv_1 erv exhaust fan,               !- Name
  {6377a45c-1342-489e-b93b-f10155c82510}, !- Availability Schedule Name
  1,                                      !- Fan Total Efficiency
  0,                                      !- Pressure Rise {Pa}
  0.02359737216,                          !- Maximum Flow Rate {m3/s}
  1,                                      !- Motor Efficiency
  0,                                      !- Motor In Airstream Fraction
  ,                                       !- Air Inlet Node Name
  ,                                       !- Air Outlet Node Name
  {ccbb1d54-77aa-4c20-9514-e35ce7a6e137}, !- Fan Power Ratio Function of Speed Ratio Curve Name
  {a46648f3-f139-4068-8454-c9797c97cdbb}, !- Fan Efficiency Ratio Function of Speed Ratio Curve Name
  ;                                       !- End-Use Subcategory

OS:Curve:Exponent,
  {ccbb1d54-77aa-4c20-9514-e35ce7a6e137}, !- Handle
  Fan On Off Power Curve 1,               !- Name
  1,                                      !- Coefficient1 Constant
  0,                                      !- Coefficient2 Constant
  0,                                      !- Coefficient3 Constant
  0,                                      !- Minimum Value of x
  1,                                      !- Maximum Value of x
  ,                                       !- Minimum Curve Output
  ,                                       !- Maximum Curve Output
  ,                                       !- Input Unit Type for X
  ;                                       !- Output Unit Type

OS:Curve:Cubic,
  {a46648f3-f139-4068-8454-c9797c97cdbb}, !- Handle
  Fan On Off Efficiency Curve 1,          !- Name
  1,                                      !- Coefficient1 Constant
  0,                                      !- Coefficient2 x
  0,                                      !- Coefficient3 x**2
  0,                                      !- Coefficient4 x**3
  0,                                      !- Minimum Value of x
  1;                                      !- Maximum Value of x

OS:ZoneHVAC:EnergyRecoveryVentilator:Controller,
  {de1cc497-809e-48b2-b9da-d3cdb37fd1ae}, !- Handle
  res mv_1 erv controller,                !- Name
  ,                                       !- Temperature High Limit {C}
  ,                                       !- Temperature Low Limit {C}
  ,                                       !- Enthalpy High Limit {J/kg}
  ,                                       !- Dewpoint Temperature Limit {C}
  ,                                       !- Electronic Enthalpy Limit Curve Name
  NoExhaustAirTemperatureLimit,           !- Exhaust Air Temperature Limit
  NoExhaustAirEnthalpyLimit,              !- Exhaust Air Enthalpy Limit
  {f316e80d-1e82-4f42-9e2f-645e0916d5fc}, !- Time of Day Economizer Flow Control Schedule Name
  No,                                     !- High Humidity Control Flag
  1,                                      !- High Humidity Outdoor Air Flow Ratio
  Yes;                                    !- Control High Indoor Humidity Based on Outdoor Humidity Ratio

OS:Schedule:Constant,
  {f316e80d-1e82-4f42-9e2f-645e0916d5fc}, !- Handle
  Always Off Discrete,                    !- Name
  {231576c8-6bc3-452a-a2a1-71a8bac6d840}, !- Schedule Type Limits Name
  0;                                      !- Value

OS:ScheduleTypeLimits,
  {231576c8-6bc3-452a-a2a1-71a8bac6d840}, !- Handle
  OnOff 2,                                !- Name
  0,                                      !- Lower Limit Value
  1,                                      !- Upper Limit Value
  Discrete,                               !- Numeric Type
  Availability;                           !- Unit Type

OS:HeatExchanger:AirToAir:SensibleAndLatent,
  {7eb389f3-4fa2-4edb-bcde-08e8e31d7634}, !- Handle
  res mv_1 erv heat exchanger,            !- Name
  {6377a45c-1342-489e-b93b-f10155c82510}, !- Availability Schedule
  0.02359737216,                          !- Nominal Supply Air Flow Rate {m3/s}
  0.74678230260612,                       !- Sensible Effectiveness at 100% Heating Air Flow {dimensionless}
  0.448653116694292,                      !- Latent Effectiveness at 100% Heating Air Flow {dimensionless}
  0.74678230260612,                       !- Sensible Effectiveness at 75% Heating Air Flow {dimensionless}
  0.448653116694292,                      !- Latent Effectiveness at 75% Heating Air Flow {dimensionless}
  0.74678230260612,                       !- Sensible Effectiveness at 100% Cooling Air Flow {dimensionless}
  0.448653116694292,                      !- Latent Effectiveness at 100% Cooling Air Flow {dimensionless}
  0.74678230260612,                       !- Sensible Effectiveness at 75% Cooling Air Flow {dimensionless}
  0.448653116694292,                      !- Latent Effectiveness at 75% Cooling Air Flow {dimensionless}
  ,                                       !- Supply Air Inlet Node
  ,                                       !- Supply Air Outlet Node
  ,                                       !- Exhaust Air Inlet Node
  ,                                       !- Exhaust Air Outlet Node
  0,                                      !- Nominal Electric Power {W}
  No,                                     !- Supply Air Outlet Temperature Control
  Plate,                                  !- Heat Exchanger Type
  None,                                   !- Frost Control Type
  1.7,                                    !- Threshold Temperature {C}
  ,                                       !- Initial Defrost Time Fraction {dimensionless}
  ,                                       !- Rate of Defrost Time Fraction Increase {1/K}
  Yes;                                    !- Economizer Lockout

OS:ZoneHVAC:EnergyRecoveryVentilator,
  {372a1e2e-ade8-49b9-9ca9-901ae7c0e860}, !- Handle
  res mv_1 erv,                           !- Name
  {6377a45c-1342-489e-b93b-f10155c82510}, !- Availability Schedule Name
  {7eb389f3-4fa2-4edb-bcde-08e8e31d7634}, !- Heat Exchanger Name
  0.02359737216,                          !- Supply Air Flow Rate {m3/s}
  0.02359737216,                          !- Exhaust Air Flow Rate {m3/s}
  {68144179-e7a6-4910-98c3-26ce359802b4}, !- Supply Air Fan Name
  {5da9c5d4-2985-4b46-a7b5-506f3ee74f11}, !- Exhaust Air Fan Name
  {de1cc497-809e-48b2-b9da-d3cdb37fd1ae}, !- Controller Name
  0,                                      !- Ventilation Rate per Unit Floor Area {m3/s-m2}
  0,                                      !- Ventilation Rate per Occupant {m3/s-person}
  ,                                       !- Availability Manager List Name
  {9f7a3ff4-3105-4a88-9126-78581bd135c7}, !- Air Inlet Node Name
  {888b8f52-8670-416e-a561-97fc8821e6cf}; !- Air Outlet Node Name

OS:Node,
  {fc642fe6-4c1e-4dc7-a571-1e46047bf902}, !- Handle
  Node 15,                                !- Name
  {fb3ae687-c13f-4a74-aea4-4f06ec0f04e4}, !- Inlet Port
  {9f7a3ff4-3105-4a88-9126-78581bd135c7}; !- Outlet Port

OS:Connection,
  {fb3ae687-c13f-4a74-aea4-4f06ec0f04e4}, !- Handle
  {b45cf44b-e52f-488f-a8a1-55d69f06660a}, !- Name
  {8177aacf-1ea2-4627-85c5-4d227911a1fe}, !- Source Object
  3,                                      !- Outlet Port
  {fc642fe6-4c1e-4dc7-a571-1e46047bf902}, !- Target Object
  2;                                      !- Inlet Port

OS:Connection,
  {9f7a3ff4-3105-4a88-9126-78581bd135c7}, !- Handle
  {f0298ce5-b304-4da8-918b-fea8e4de1d19}, !- Name
  {fc642fe6-4c1e-4dc7-a571-1e46047bf902}, !- Source Object
  3,                                      !- Outlet Port
  {372a1e2e-ade8-49b9-9ca9-901ae7c0e860}, !- Target Object
  12;                                     !- Inlet Port

OS:Node,
  {0e956014-b02d-490f-bbd8-41f6113289f0}, !- Handle
  Node 16,                                !- Name
  {888b8f52-8670-416e-a561-97fc8821e6cf}, !- Inlet Port
  {f1be6813-1ba6-41d7-b86e-a2d318c06c10}; !- Outlet Port

OS:Connection,
  {f1be6813-1ba6-41d7-b86e-a2d318c06c10}, !- Handle
  {4cf34b59-98ac-43d2-8cee-58b598e98124}, !- Name
  {0e956014-b02d-490f-bbd8-41f6113289f0}, !- Source Object
  3,                                      !- Outlet Port
  {a1d0d87c-e971-4487-a0e9-572c14cc3fd9}, !- Target Object
  3;                                      !- Inlet Port

OS:Connection,
  {888b8f52-8670-416e-a561-97fc8821e6cf}, !- Handle
  {367fc567-b872-4cdd-be55-862eb66ad544}, !- Name
  {372a1e2e-ade8-49b9-9ca9-901ae7c0e860}, !- Source Object
  13,                                     !- Outlet Port
  {0e956014-b02d-490f-bbd8-41f6113289f0}, !- Target Object
  2;                                      !- Inlet Port

OS:ElectricEquipment:Definition,
  {ecf9677c-32be-46a1-bfb8-a953a7480507}, !- Handle
  res infil_1 house fan,                  !- Name
  EquipmentLevel,                         !- Design Level Calculation Method
  0,                                      !- Design Level {W}
  ,                                       !- Watts per Space Floor Area {W/m2}
  ,                                       !- Watts per Person {W/person}
  0,                                      !- Fraction Latent
  0,                                      !- Fraction Radiant
  0.5;                                    !- Fraction Lost

OS:ElectricEquipment,
  {3f27f63f-4cba-49dd-bb76-bc24533beba2}, !- Handle
  res infil_1 house fan,                  !- Name
  {ecf9677c-32be-46a1-bfb8-a953a7480507}, !- Electric Equipment Definition Name
  {af036784-f315-4029-aaf9-78d7d5fb0958}, !- Space or SpaceType Name
  {6377a45c-1342-489e-b93b-f10155c82510}, !- Schedule Name
  ,                                       !- Multiplier
  res mv_1 house fan;                     !- End-Use Subcategory

OS:EnergyManagementSystem:Actuator,
  {1fc4361d-d42a-4eac-b4d6-2c4df1b0572a}, !- Handle
  res_infil_1_house_fan_act,              !- Name
  {3f27f63f-4cba-49dd-bb76-bc24533beba2}, !- Actuated Component Name
  ElectricEquipment,                      !- Actuated Component Type
  Electric Power Level;                   !- Actuated Component Control Type

OS:ElectricEquipment:Definition,
  {c3070b50-f022-487f-bab1-b6de2b9c0eab}, !- Handle
  res infil_1 range fan,                  !- Name
  EquipmentLevel,                         !- Design Level Calculation Method
  0,                                      !- Design Level {W}
  ,                                       !- Watts per Space Floor Area {W/m2}
  ,                                       !- Watts per Person {W/person}
  0,                                      !- Fraction Latent
  0,                                      !- Fraction Radiant
  1;                                      !- Fraction Lost

OS:ElectricEquipment,
  {d3d7dfe0-862e-42ea-b015-e538b24f488e}, !- Handle
  res infil_1 range fan,                  !- Name
  {c3070b50-f022-487f-bab1-b6de2b9c0eab}, !- Electric Equipment Definition Name
  {af036784-f315-4029-aaf9-78d7d5fb0958}, !- Space or SpaceType Name
  {6377a45c-1342-489e-b93b-f10155c82510}, !- Schedule Name
  ,                                       !- Multiplier
  res mv_1 range fan;                     !- End-Use Subcategory

OS:EnergyManagementSystem:Actuator,
  {019f81b2-9e7c-403f-a348-46eff51b70ce}, !- Handle
  res_infil_1_range_fan_act,              !- Name
  {d3d7dfe0-862e-42ea-b015-e538b24f488e}, !- Actuated Component Name
  ElectricEquipment,                      !- Actuated Component Type
  Electric Power Level;                   !- Actuated Component Control Type

OS:ElectricEquipment:Definition,
  {880c009c-7d63-44ab-a684-f4f3d4bcd9a9}, !- Handle
  res infil_1 bath fan,                   !- Name
  EquipmentLevel,                         !- Design Level Calculation Method
  0,                                      !- Design Level {W}
  ,                                       !- Watts per Space Floor Area {W/m2}
  ,                                       !- Watts per Person {W/person}
  0,                                      !- Fraction Latent
  0,                                      !- Fraction Radiant
  1;                                      !- Fraction Lost

OS:ElectricEquipment,
  {3ead5412-4338-4d76-ac28-b0807989fdcd}, !- Handle
  res infil_1 bath fan,                   !- Name
  {880c009c-7d63-44ab-a684-f4f3d4bcd9a9}, !- Electric Equipment Definition Name
  {af036784-f315-4029-aaf9-78d7d5fb0958}, !- Space or SpaceType Name
  {6377a45c-1342-489e-b93b-f10155c82510}, !- Schedule Name
  ,                                       !- Multiplier
  res mv_1 bath fan;                      !- End-Use Subcategory

OS:EnergyManagementSystem:Actuator,
  {77644da6-5fe5-4946-ba51-a7a9e863e4c0}, !- Handle
  res_infil_1_bath_fan_act,               !- Name
  {3ead5412-4338-4d76-ac28-b0807989fdcd}, !- Actuated Component Name
  ElectricEquipment,                      !- Actuated Component Type
  Electric Power Level;                   !- Actuated Component Control Type

OS:SpaceInfiltration:DesignFlowRate,
  {03c12716-b9b1-4315-ad71-0cab9dc03575}, !- Handle
  res infil_1 flow,                       !- Name
  {af036784-f315-4029-aaf9-78d7d5fb0958}, !- Space or SpaceType Name
  {6377a45c-1342-489e-b93b-f10155c82510}, !- Schedule Name
  Flow/Space,                             !- Design Flow Rate Calculation Method
  0,                                      !- Design Flow Rate {m3/s}
  ,                                       !- Flow per Space Floor Area {m3/s-m2}
  ,                                       !- Flow per Exterior Surface Area {m3/s-m2}
  ,                                       !- Air Changes per Hour {1/hr}
  ,                                       !- Constant Term Coefficient
  ,                                       !- Temperature Term Coefficient
  ,                                       !- Velocity Term Coefficient
  ;                                       !- Velocity Squared Term Coefficient

OS:EnergyManagementSystem:Actuator,
  {a10e4fdd-9e67-46f8-a3d0-ca6497843845}, !- Handle
  res_infil_1_flow_act,                   !- Name
  {03c12716-b9b1-4315-ad71-0cab9dc03575}, !- Actuated Component Name
  Zone Infiltration,                      !- Actuated Component Type
  Air Exchange Flow Rate;                 !- Actuated Component Control Type

OS:EnergyManagementSystem:Program,
  {3a86707d-dcc9-4dc1-be8c-cd2f314ae6d0}, !- Handle
  res_infil_1_program,                    !- Name
  Set p_m = 0.14,                         !- Program Line 1
  Set p_s = 0.22,                         !- Program Line 2
  Set s_m = 270,                          !- Program Line 3
  Set s_s = 370,                          !- Program Line 4
  Set z_m = 9.99744,                      !- Program Line 5
  Set z_s = 2.4384,                       !- Program Line 6
  Set f_t = (((s_m/z_m)^p_m)*((z_s/s_s)^p_s)), !- Program Line 7
  Set Tdiff = res_af_1_tin_s-res_af_1_tt_s, !- Program Line 8
  Set dT = @Abs Tdiff,                    !- Program Line 9
  Set c = 0.0697,                         !- Program Line 10
  Set Cs = 0.0644,                        !- Program Line 11
  Set Cw = 0.1284,                        !- Program Line 12
  Set n = 0.67,                           !- Program Line 13
  Set sft = (f_t*0.7000000000000001),     !- Program Line 14
  Set temp1 = ((c*Cw)*((sft*res_af_vw_s)^(2*n)))^2, !- Program Line 15
  Set Qn = (((c*Cs*(dT^n))^2)+temp1)^0.5, !- Program Line 16
  Set Tdiff = res_af_1_tin_s-res_af_1_tt_s, !- Program Line 17
  Set dT = @Abs Tdiff,                    !- Program Line 18
  Set QWHV = res_infil_1_wh_sch_s*0.0236, !- Program Line 19
  Set Qrange = res_infil_1_range_sch_s*0.0472, !- Program Line 20
  Set Qdryer = res_infil_1_dryer_sch_s*0.0472, !- Program Line 21
  Set Qbath = res_infil_1_bath_sch_s*0.0472, !- Program Line 22
  Set QhpwhOut = 0,                       !- Program Line 23
  Set QhpwhIn = 0,                        !- Program Line 24
  Set QductsOut = 0,                      !- Program Line 25
  Set QductsIn = 0,                       !- Program Line 26
  Set Qout = Qrange+Qbath+Qdryer+QhpwhOut+QductsOut, !- Program Line 27
  Set Qin = QhpwhIn+QductsIn,             !- Program Line 28
  Set Qu = (@Abs (Qout-Qin)),             !- Program Line 29
  Set Qb = QWHV + (@Min Qout Qin),        !- Program Line 30
  Set faneff_wh = 0.28316846592000006,    !- Program Line 31
  Set res_infil_1_house_fan_act = (QWHV*300)/faneff_wh*2, !- Program Line 32
  Set faneff_sp = 0.4719474432000001,     !- Program Line 33
  Set res_infil_1_range_fan_act = (Qrange*300)/faneff_sp, !- Program Line 34
  Set res_infil_1_bath_fan_act = (Qbath*300)/faneff_sp, !- Program Line 35
  Set Q_acctd_for_elsewhere = QhpwhOut+QhpwhIn+QductsOut+QductsIn, !- Program Line 36
  Set res_infil_1_flow_act = (((Qu^2)+(Qn^2))^0.5)-Q_acctd_for_elsewhere, !- Program Line 37
  Set res_infil_1_flow_act = (@Max res_infil_1_flow_act 0); !- Program Line 38

OS:EnergyManagementSystem:ProgramCallingManager,
  {70096cce-2411-49b4-89d8-0618d256cfbb}, !- Handle
  res af_1 program calling manager,       !- Name
  BeginTimestepBeforePredictor,           !- EnergyPlus Model Calling Point
  {3a86707d-dcc9-4dc1-be8c-cd2f314ae6d0}, !- Program Name 1
  {adf2c8d3-da37-4a51-8d4d-a58fe448dc81}; !- Program Name 2

OS:AdditionalProperties,
  {fa0ea71b-f896-4b1c-9679-40d043c9ca97}, !- Handle
  {e4e9e95a-8e85-43a3-a276-e952184e3ca0}, !- Object Name
  SizingInfoZoneInfiltrationELA,          !- Feature Name 1
  Double,                                 !- Feature Data Type 1
  0.67659320941517043,                    !- Feature Value 1
  SizingInfoZoneInfiltrationCFM,          !- Feature Name 2
  Double,                                 !- Feature Data Type 2
  75.150744392038533;                     !- Feature Value 2

OS:AdditionalProperties,
  {220d6ae6-4aaf-4ab9-9425-a78d0e4941a1}, !- Handle
  {abf62cdb-9ed1-4868-8159-03c4440ead21}, !- Object Name
  SizingInfoZoneInfiltrationCFM,          !- Feature Name 1
  Double,                                 !- Feature Data Type 1
  0;                                      !- Feature Value 1
=======
>>>>>>> 30cb9182
<|MERGE_RESOLUTION|>--- conflicted
+++ resolved
@@ -1,54 +1,26 @@
 !- NOTE: Auto-generated from /test/osw_files/SFD_HVACSizing_Load_1story_S_UA_Unvented_NoOverhangs_NoIntShading_ERV.osw
 
 OS:Version,
-<<<<<<< HEAD
-  {931012ff-ead4-4375-a0fa-0827af42a4cd}, !- Handle
-  2.9.0;                                  !- Version Identifier
-
-OS:SimulationControl,
-  {e0a6f375-644c-4603-ab63-ebe7dfdc56be}, !- Handle
-=======
   {542715b9-773c-4dc7-af1e-9dd9378a4b8a}, !- Handle
   2.9.0;                                  !- Version Identifier
 
 OS:SimulationControl,
   {3fd62f66-abaa-4cc6-801a-870e1bcee808}, !- Handle
->>>>>>> 30cb9182
   ,                                       !- Do Zone Sizing Calculation
   ,                                       !- Do System Sizing Calculation
   ,                                       !- Do Plant Sizing Calculation
   No;                                     !- Run Simulation for Sizing Periods
 
 OS:Timestep,
-<<<<<<< HEAD
-  {53005279-ce53-4a64-98a1-8e6ee5fc297a}, !- Handle
-  6;                                      !- Number of Timesteps per Hour
-
-OS:ShadowCalculation,
-  {672a12ff-293f-4f32-819f-8cd2707aeacf}, !- Handle
-=======
   {9389080b-5016-46dc-b7b2-984b7c9637d0}, !- Handle
   6;                                      !- Number of Timesteps per Hour
 
 OS:ShadowCalculation,
   {e10504fd-6e16-4d2b-8dba-a7361e923a3f}, !- Handle
->>>>>>> 30cb9182
   20,                                     !- Calculation Frequency
   200;                                    !- Maximum Figures in Shadow Overlap Calculations
 
 OS:SurfaceConvectionAlgorithm:Outside,
-<<<<<<< HEAD
-  {2755d2f5-c981-42c2-8ba9-8fd28747a259}, !- Handle
-  DOE-2;                                  !- Algorithm
-
-OS:SurfaceConvectionAlgorithm:Inside,
-  {4b71ed7a-f032-4304-bbdb-748956cef1e6}, !- Handle
-  TARP;                                   !- Algorithm
-
-OS:ZoneCapacitanceMultiplier:ResearchSpecial,
-  {4a447706-9e98-4ef8-9287-ceded08a57c6}, !- Handle
-  ,                                       !- Temperature Capacity Multiplier
-=======
   {0b2de5f0-7892-4880-851d-f6acdd360b57}, !- Handle
   DOE-2;                                  !- Algorithm
 
@@ -59,16 +31,11 @@
 OS:ZoneCapacitanceMultiplier:ResearchSpecial,
   {b6e6bd7a-dfb5-4371-822c-edce1ad0596f}, !- Handle
   3.6,                                    !- Temperature Capacity Multiplier
->>>>>>> 30cb9182
   15,                                     !- Humidity Capacity Multiplier
   ;                                       !- Carbon Dioxide Capacity Multiplier
 
 OS:RunPeriod,
-<<<<<<< HEAD
-  {81187006-c2fe-4003-a81c-f459f7e0d1dc}, !- Handle
-=======
   {855b4275-8156-48a0-b315-75802d16daff}, !- Handle
->>>>>>> 30cb9182
   Run Period 1,                           !- Name
   1,                                      !- Begin Month
   1,                                      !- Begin Day of Month
@@ -82,21 +49,13 @@
   ;                                       !- Number of Times Runperiod to be Repeated
 
 OS:YearDescription,
-<<<<<<< HEAD
-  {a398c5fc-4f9a-42ea-a925-5c5e74ff6491}, !- Handle
-=======
   {07860a15-d024-42d2-9ac5-17f00f96f401}, !- Handle
->>>>>>> 30cb9182
   2007,                                   !- Calendar Year
   ,                                       !- Day of Week for Start Day
   ;                                       !- Is Leap Year
 
 OS:WeatherFile,
-<<<<<<< HEAD
-  {7a750858-f8da-4aa6-8ea4-c95cc29ddc39}, !- Handle
-=======
   {66114261-3ad7-4257-a383-b494a12b65d9}, !- Handle
->>>>>>> 30cb9182
   Denver Intl Ap,                         !- City
   CO,                                     !- State Province Region
   USA,                                    !- Country
@@ -110,13 +69,8 @@
   E23378AA;                               !- Checksum
 
 OS:AdditionalProperties,
-<<<<<<< HEAD
-  {bcef800a-0c15-4a73-8282-6584aee10376}, !- Handle
-  {7a750858-f8da-4aa6-8ea4-c95cc29ddc39}, !- Object Name
-=======
   {6d2fc19a-a266-47d6-aaf5-b06205675e67}, !- Handle
   {66114261-3ad7-4257-a383-b494a12b65d9}, !- Object Name
->>>>>>> 30cb9182
   EPWHeaderCity,                          !- Feature Name 1
   String,                                 !- Feature Data Type 1
   Denver Intl Ap,                         !- Feature Value 1
@@ -224,11 +178,7 @@
   84;                                     !- Feature Value 35
 
 OS:Site,
-<<<<<<< HEAD
-  {8c2209d2-95ba-4e82-bd5f-e40cabe2300b}, !- Handle
-=======
   {bfed553a-78be-4063-bee4-b50ff75d1492}, !- Handle
->>>>>>> 30cb9182
   Denver Intl Ap_CO_USA,                  !- Name
   39.83,                                  !- Latitude {deg}
   -104.65,                                !- Longitude {deg}
@@ -237,11 +187,7 @@
   ;                                       !- Terrain
 
 OS:ClimateZones,
-<<<<<<< HEAD
-  {1b4e5d76-8c10-41c7-823b-926617387b57}, !- Handle
-=======
   {fc85d6f5-e569-45ed-885b-e4f8546eec8a}, !- Handle
->>>>>>> 30cb9182
   ,                                       !- Active Institution
   ,                                       !- Active Year
   ,                                       !- Climate Zone Institution Name 1
@@ -254,31 +200,19 @@
   Cold;                                   !- Climate Zone Value 2
 
 OS:Site:WaterMainsTemperature,
-<<<<<<< HEAD
-  {ba400954-2091-4d52-8f43-796be867b42b}, !- Handle
-=======
   {b24378c9-40ee-4dd1-9a43-61bd958d368a}, !- Handle
->>>>>>> 30cb9182
   Correlation,                            !- Calculation Method
   ,                                       !- Temperature Schedule Name
   10.8753424657535,                       !- Annual Average Outdoor Air Temperature {C}
   23.1524007936508;                       !- Maximum Difference In Monthly Average Outdoor Air Temperatures {deltaC}
 
 OS:RunPeriodControl:DaylightSavingTime,
-<<<<<<< HEAD
-  {d70b8c14-fc12-4199-b766-d2e2584fe12d}, !- Handle
-=======
   {b6f41aeb-a0e8-4e71-9517-6d79086ba8d6}, !- Handle
->>>>>>> 30cb9182
   4/7,                                    !- Start Date
   10/26;                                  !- End Date
 
 OS:Site:GroundTemperature:Deep,
-<<<<<<< HEAD
-  {494e4d17-1e77-403c-91cb-ba132e2122ea}, !- Handle
-=======
   {d72702b6-b23b-4195-8232-c09ba479f840}, !- Handle
->>>>>>> 30cb9182
   10.8753424657535,                       !- January Deep Ground Temperature {C}
   10.8753424657535,                       !- February Deep Ground Temperature {C}
   10.8753424657535,                       !- March Deep Ground Temperature {C}
@@ -293,11 +227,7 @@
   10.8753424657535;                       !- December Deep Ground Temperature {C}
 
 OS:Building,
-<<<<<<< HEAD
-  {7d7edc60-53f5-4492-a0db-17424ae38664}, !- Handle
-=======
   {96bc07d1-f495-47ed-ac17-067353a9faa4}, !- Handle
->>>>>>> 30cb9182
   Building 1,                             !- Name
   ,                                       !- Building Sector Type
   ,                                       !- North Axis {deg}
@@ -312,13 +242,8 @@
   1;                                      !- Standards Number of Living Units
 
 OS:AdditionalProperties,
-<<<<<<< HEAD
-  {50f10147-0075-4629-a7c7-82b221613a1b}, !- Handle
-  {7d7edc60-53f5-4492-a0db-17424ae38664}, !- Object Name
-=======
   {275d230e-8446-411c-815b-cc6adf6fc486}, !- Handle
   {96bc07d1-f495-47ed-ac17-067353a9faa4}, !- Object Name
->>>>>>> 30cb9182
   Total Units Represented,                !- Feature Name 1
   Integer,                                !- Feature Data Type 1
   1,                                      !- Feature Value 1
@@ -327,11 +252,7 @@
   1;                                      !- Feature Value 2
 
 OS:ThermalZone,
-<<<<<<< HEAD
-  {e4e9e95a-8e85-43a3-a276-e952184e3ca0}, !- Handle
-=======
   {aee5348c-55e9-47e5-a5af-b666cd59c027}, !- Handle
->>>>>>> 30cb9182
   living zone,                            !- Name
   ,                                       !- Multiplier
   ,                                       !- Ceiling Height {m}
@@ -340,17 +261,10 @@
   ,                                       !- Zone Inside Convection Algorithm
   ,                                       !- Zone Outside Convection Algorithm
   ,                                       !- Zone Conditioning Equipment List Name
-<<<<<<< HEAD
-  {a1d0d87c-e971-4487-a0e9-572c14cc3fd9}, !- Zone Air Inlet Port List
-  {8177aacf-1ea2-4627-85c5-4d227911a1fe}, !- Zone Air Exhaust Port List
-  {ea553d8b-369e-4118-8af2-3bf6fde7d7b7}, !- Zone Air Node Name
-  {638edc63-3aab-4d31-8778-1a5c42806064}, !- Zone Return Air Port List
-=======
   {84722bea-861b-4130-8819-6552be2bbc0b}, !- Zone Air Inlet Port List
   {981b35a3-d6c0-455c-98ec-ec41c0136458}, !- Zone Air Exhaust Port List
   {fe99d33c-7ad1-4f22-afac-f97998f5c37c}, !- Zone Air Node Name
   {402c06b0-32f9-4a6b-95ea-e4582d117ecb}, !- Zone Return Air Port List
->>>>>>> 30cb9182
   ,                                       !- Primary Daylighting Control Name
   ,                                       !- Fraction of Zone Controlled by Primary Daylighting Control
   ,                                       !- Secondary Daylighting Control Name
@@ -361,41 +275,6 @@
   No;                                     !- Use Ideal Air Loads
 
 OS:Node,
-<<<<<<< HEAD
-  {a7bad51d-e482-449f-a9a7-daf3025ba733}, !- Handle
-  Node 1,                                 !- Name
-  {ea553d8b-369e-4118-8af2-3bf6fde7d7b7}, !- Inlet Port
-  ;                                       !- Outlet Port
-
-OS:Connection,
-  {ea553d8b-369e-4118-8af2-3bf6fde7d7b7}, !- Handle
-  {7fc3cb2a-5181-482f-8382-0a6c2669612e}, !- Name
-  {e4e9e95a-8e85-43a3-a276-e952184e3ca0}, !- Source Object
-  11,                                     !- Outlet Port
-  {a7bad51d-e482-449f-a9a7-daf3025ba733}, !- Target Object
-  2;                                      !- Inlet Port
-
-OS:PortList,
-  {a1d0d87c-e971-4487-a0e9-572c14cc3fd9}, !- Handle
-  {32d7771b-832a-41b8-9b54-3cf6d331227c}, !- Name
-  {e4e9e95a-8e85-43a3-a276-e952184e3ca0}, !- HVAC Component
-  {f1be6813-1ba6-41d7-b86e-a2d318c06c10}; !- Port 1
-
-OS:PortList,
-  {8177aacf-1ea2-4627-85c5-4d227911a1fe}, !- Handle
-  {74a10a34-2cb5-4f29-a358-f9a6845544db}, !- Name
-  {e4e9e95a-8e85-43a3-a276-e952184e3ca0}, !- HVAC Component
-  {fb3ae687-c13f-4a74-aea4-4f06ec0f04e4}; !- Port 1
-
-OS:PortList,
-  {638edc63-3aab-4d31-8778-1a5c42806064}, !- Handle
-  {8a2a672a-4729-47bb-b0aa-a296bcb39a13}, !- Name
-  {e4e9e95a-8e85-43a3-a276-e952184e3ca0}; !- HVAC Component
-
-OS:Sizing:Zone,
-  {b8ec6fbb-9235-48bc-b4d6-86a4454f36d2}, !- Handle
-  {e4e9e95a-8e85-43a3-a276-e952184e3ca0}, !- Zone or ZoneList Name
-=======
   {c2fb8162-4daa-4bca-953f-2406ff428be4}, !- Handle
   Node 1,                                 !- Name
   {fe99d33c-7ad1-4f22-afac-f97998f5c37c}, !- Inlet Port
@@ -427,7 +306,6 @@
 OS:Sizing:Zone,
   {1c814378-781a-4fc1-bb96-65c63815e710}, !- Handle
   {aee5348c-55e9-47e5-a5af-b666cd59c027}, !- Zone or ZoneList Name
->>>>>>> 30cb9182
   SupplyAirTemperature,                   !- Zone Cooling Design Supply Air Temperature Input Method
   14,                                     !- Zone Cooling Design Supply Air Temperature {C}
   11.11,                                  !- Zone Cooling Design Supply Air Temperature Difference {deltaC}
@@ -456,22 +334,6 @@
   autosize;                               !- Dedicated Outdoor Air High Setpoint Temperature for Design {C}
 
 OS:ZoneHVAC:EquipmentList,
-<<<<<<< HEAD
-  {d13affb6-ffea-4dd3-b698-5008050e00a8}, !- Handle
-  Zone HVAC Equipment List 1,             !- Name
-  {e4e9e95a-8e85-43a3-a276-e952184e3ca0}, !- Thermal Zone
-  SequentialLoad,                         !- Load Distribution Scheme
-  {372a1e2e-ade8-49b9-9ca9-901ae7c0e860}, !- Zone Equipment 1
-  1,                                      !- Zone Equipment Cooling Sequence 1
-  1,                                      !- Zone Equipment Heating or No-Load Sequence 1
-  ,                                       !- Zone Equipment Sequential Cooling Fraction Schedule Name 1
-  ;                                       !- Zone Equipment Sequential Heating Fraction Schedule Name 1
-
-OS:Space,
-  {af036784-f315-4029-aaf9-78d7d5fb0958}, !- Handle
-  living space,                           !- Name
-  {d0f55b50-10cb-4a45-9551-c1c39221a629}, !- Space Type Name
-=======
   {3be30564-5ba5-42bb-89a4-2de98fd1fa40}, !- Handle
   Zone HVAC Equipment List 1,             !- Name
   {aee5348c-55e9-47e5-a5af-b666cd59c027}; !- Thermal Zone
@@ -480,7 +342,6 @@
   {9abab6ce-12ed-4a73-a3dc-9ddd9fdc1eca}, !- Handle
   living space,                           !- Name
   {6b3f747c-c03d-49e8-bb9e-0bdb6bf293e5}, !- Space Type Name
->>>>>>> 30cb9182
   ,                                       !- Default Construction Set Name
   ,                                       !- Default Schedule Set Name
   -0,                                     !- Direction of Relative North {deg}
@@ -488,21 +349,6 @@
   0,                                      !- Y Origin {m}
   0,                                      !- Z Origin {m}
   ,                                       !- Building Story Name
-<<<<<<< HEAD
-  {e4e9e95a-8e85-43a3-a276-e952184e3ca0}, !- Thermal Zone Name
-  ,                                       !- Part of Total Floor Area
-  ,                                       !- Design Specification Outdoor Air Object Name
-  {c1152e48-9f74-4894-a588-6c12aad26984}; !- Building Unit Name
-
-OS:Surface,
-  {e8bd4cc5-983a-4a5e-a4ee-31611bbc5984}, !- Handle
-  Surface 1,                              !- Name
-  Floor,                                  !- Surface Type
-  {1ac27a49-6e63-43ce-a3b3-0512351de64e}, !- Construction Name
-  {af036784-f315-4029-aaf9-78d7d5fb0958}, !- Space Name
-  Foundation,                             !- Outside Boundary Condition
-  {ec284504-e28a-42c0-91ec-88e5b425dd9d}, !- Outside Boundary Condition Object
-=======
   {aee5348c-55e9-47e5-a5af-b666cd59c027}, !- Thermal Zone Name
   ,                                       !- Part of Total Floor Area
   ,                                       !- Design Specification Outdoor Air Object Name
@@ -516,7 +362,6 @@
   {9abab6ce-12ed-4a73-a3dc-9ddd9fdc1eca}, !- Space Name
   Foundation,                             !- Outside Boundary Condition
   ,                                       !- Outside Boundary Condition Object
->>>>>>> 30cb9182
   NoSun,                                  !- Sun Exposure
   NoWind,                                 !- Wind Exposure
   ,                                       !- View Factor to Ground
@@ -527,19 +372,11 @@
   17.2888817744574, 0, 0;                 !- X,Y,Z Vertex 4 {m}
 
 OS:Surface,
-<<<<<<< HEAD
-  {ef371119-41f1-451e-b05b-f3798bc812df}, !- Handle
-  Surface 2,                              !- Name
-  Wall,                                   !- Surface Type
-  {914dede3-100a-4a7d-800c-84eeaa4b0b03}, !- Construction Name
-  {af036784-f315-4029-aaf9-78d7d5fb0958}, !- Space Name
-=======
   {df6a6c63-908f-4639-bfbb-8abc8b265142}, !- Handle
   Surface 2,                              !- Name
   Wall,                                   !- Surface Type
   ,                                       !- Construction Name
   {9abab6ce-12ed-4a73-a3dc-9ddd9fdc1eca}, !- Space Name
->>>>>>> 30cb9182
   Outdoors,                               !- Outside Boundary Condition
   ,                                       !- Outside Boundary Condition Object
   SunExposed,                             !- Sun Exposure
@@ -552,19 +389,11 @@
   0, 0, 2.4384;                           !- X,Y,Z Vertex 4 {m}
 
 OS:Surface,
-<<<<<<< HEAD
-  {944603ef-fffa-4c0e-b969-c927b2f1e461}, !- Handle
-  Surface 3,                              !- Name
-  Wall,                                   !- Surface Type
-  {914dede3-100a-4a7d-800c-84eeaa4b0b03}, !- Construction Name
-  {af036784-f315-4029-aaf9-78d7d5fb0958}, !- Space Name
-=======
   {12f0a404-d2d3-4b9f-b440-757f79f26dc8}, !- Handle
   Surface 3,                              !- Name
   Wall,                                   !- Surface Type
   ,                                       !- Construction Name
   {9abab6ce-12ed-4a73-a3dc-9ddd9fdc1eca}, !- Space Name
->>>>>>> 30cb9182
   Outdoors,                               !- Outside Boundary Condition
   ,                                       !- Outside Boundary Condition Object
   SunExposed,                             !- Sun Exposure
@@ -577,19 +406,11 @@
   0, 10.7471427258245, 2.4384;            !- X,Y,Z Vertex 4 {m}
 
 OS:Surface,
-<<<<<<< HEAD
-  {e8a09165-d9ea-4bd1-96d5-fff22f3f432f}, !- Handle
-  Surface 4,                              !- Name
-  Wall,                                   !- Surface Type
-  {914dede3-100a-4a7d-800c-84eeaa4b0b03}, !- Construction Name
-  {af036784-f315-4029-aaf9-78d7d5fb0958}, !- Space Name
-=======
   {25847579-310a-4cd9-8d2f-b8821e57c33d}, !- Handle
   Surface 4,                              !- Name
   Wall,                                   !- Surface Type
   ,                                       !- Construction Name
   {9abab6ce-12ed-4a73-a3dc-9ddd9fdc1eca}, !- Space Name
->>>>>>> 30cb9182
   Outdoors,                               !- Outside Boundary Condition
   ,                                       !- Outside Boundary Condition Object
   SunExposed,                             !- Sun Exposure
@@ -602,19 +423,11 @@
   17.2888817744574, 10.7471427258245, 2.4384; !- X,Y,Z Vertex 4 {m}
 
 OS:Surface,
-<<<<<<< HEAD
-  {9266e3e2-de46-4e94-882e-0ee46c563ee0}, !- Handle
-  Surface 5,                              !- Name
-  Wall,                                   !- Surface Type
-  {914dede3-100a-4a7d-800c-84eeaa4b0b03}, !- Construction Name
-  {af036784-f315-4029-aaf9-78d7d5fb0958}, !- Space Name
-=======
   {8c531e83-dd7b-44ba-aeef-ceffc0cd8cc3}, !- Handle
   Surface 5,                              !- Name
   Wall,                                   !- Surface Type
   ,                                       !- Construction Name
   {9abab6ce-12ed-4a73-a3dc-9ddd9fdc1eca}, !- Space Name
->>>>>>> 30cb9182
   Outdoors,                               !- Outside Boundary Condition
   ,                                       !- Outside Boundary Condition Object
   SunExposed,                             !- Sun Exposure
@@ -627,15 +440,6 @@
   17.2888817744574, 0, 2.4384;            !- X,Y,Z Vertex 4 {m}
 
 OS:Surface,
-<<<<<<< HEAD
-  {4da22a6e-b440-4380-b7a0-cb773c38b04a}, !- Handle
-  Surface 6,                              !- Name
-  RoofCeiling,                            !- Surface Type
-  {862f3563-5847-4036-8ba3-4d2729f9caa6}, !- Construction Name
-  {af036784-f315-4029-aaf9-78d7d5fb0958}, !- Space Name
-  Surface,                                !- Outside Boundary Condition
-  {2ed7332b-13ac-401b-8657-7a0637d1672f}, !- Outside Boundary Condition Object
-=======
   {68be4d4c-7886-45c5-9d49-271e2e16a9a3}, !- Handle
   Surface 6,                              !- Name
   RoofCeiling,                            !- Surface Type
@@ -643,7 +447,6 @@
   {9abab6ce-12ed-4a73-a3dc-9ddd9fdc1eca}, !- Space Name
   Surface,                                !- Outside Boundary Condition
   {91f96443-b5b1-45b6-aeab-a8f1ce99cac5}, !- Outside Boundary Condition Object
->>>>>>> 30cb9182
   NoSun,                                  !- Sun Exposure
   NoWind,                                 !- Wind Exposure
   ,                                       !- View Factor to Ground
@@ -654,11 +457,7 @@
   0, 0, 2.4384;                           !- X,Y,Z Vertex 4 {m}
 
 OS:SpaceType,
-<<<<<<< HEAD
-  {d0f55b50-10cb-4a45-9551-c1c39221a629}, !- Handle
-=======
   {6b3f747c-c03d-49e8-bb9e-0bdb6bf293e5}, !- Handle
->>>>>>> 30cb9182
   Space Type 1,                           !- Name
   ,                                       !- Default Construction Set Name
   ,                                       !- Default Schedule Set Name
@@ -669,15 +468,6 @@
   living;                                 !- Standards Space Type
 
 OS:Surface,
-<<<<<<< HEAD
-  {2ed7332b-13ac-401b-8657-7a0637d1672f}, !- Handle
-  Surface 7,                              !- Name
-  Floor,                                  !- Surface Type
-  {39daac70-feed-47fe-9fc1-89105cdc25ec}, !- Construction Name
-  {8d2e5da0-a014-41b0-adf9-0ec3ca0763c6}, !- Space Name
-  Surface,                                !- Outside Boundary Condition
-  {4da22a6e-b440-4380-b7a0-cb773c38b04a}, !- Outside Boundary Condition Object
-=======
   {91f96443-b5b1-45b6-aeab-a8f1ce99cac5}, !- Handle
   Surface 7,                              !- Name
   Floor,                                  !- Surface Type
@@ -685,7 +475,6 @@
   {078e5445-090e-4e26-b4df-6d3719fab33b}, !- Space Name
   Surface,                                !- Outside Boundary Condition
   {68be4d4c-7886-45c5-9d49-271e2e16a9a3}, !- Outside Boundary Condition Object
->>>>>>> 30cb9182
   NoSun,                                  !- Sun Exposure
   NoWind,                                 !- Wind Exposure
   ,                                       !- View Factor to Ground
@@ -696,19 +485,11 @@
   0, 0, 0;                                !- X,Y,Z Vertex 4 {m}
 
 OS:Surface,
-<<<<<<< HEAD
-  {09a31253-2055-47f7-896d-1b222e099027}, !- Handle
-  Surface 8,                              !- Name
-  RoofCeiling,                            !- Surface Type
-  {eb6c6e64-22bb-4d16-a7dc-645561863d05}, !- Construction Name
-  {8d2e5da0-a014-41b0-adf9-0ec3ca0763c6}, !- Space Name
-=======
   {9967c2ce-e501-4e80-bad3-511d6c428785}, !- Handle
   Surface 8,                              !- Name
   RoofCeiling,                            !- Surface Type
   ,                                       !- Construction Name
   {078e5445-090e-4e26-b4df-6d3719fab33b}, !- Space Name
->>>>>>> 30cb9182
   Outdoors,                               !- Outside Boundary Condition
   ,                                       !- Outside Boundary Condition Object
   SunExposed,                             !- Sun Exposure
@@ -721,19 +502,11 @@
   17.2888817744574, 0, 0;                 !- X,Y,Z Vertex 4 {m}
 
 OS:Surface,
-<<<<<<< HEAD
-  {ce22bb6e-953f-46b9-85a2-32f06869fef1}, !- Handle
-  Surface 9,                              !- Name
-  RoofCeiling,                            !- Surface Type
-  {eb6c6e64-22bb-4d16-a7dc-645561863d05}, !- Construction Name
-  {8d2e5da0-a014-41b0-adf9-0ec3ca0763c6}, !- Space Name
-=======
   {f12e7ca6-f1ef-4cda-beb1-ce89e046f514}, !- Handle
   Surface 9,                              !- Name
   RoofCeiling,                            !- Surface Type
   ,                                       !- Construction Name
   {078e5445-090e-4e26-b4df-6d3719fab33b}, !- Space Name
->>>>>>> 30cb9182
   Outdoors,                               !- Outside Boundary Condition
   ,                                       !- Outside Boundary Condition Object
   SunExposed,                             !- Sun Exposure
@@ -746,19 +519,11 @@
   0, 10.7471427258245, 0;                 !- X,Y,Z Vertex 4 {m}
 
 OS:Surface,
-<<<<<<< HEAD
-  {e410b5ab-5a34-407c-b884-dd3f01900b29}, !- Handle
-  Surface 10,                             !- Name
-  Wall,                                   !- Surface Type
-  {2fb81aac-9740-4cea-94cf-5211d7e2a2f6}, !- Construction Name
-  {8d2e5da0-a014-41b0-adf9-0ec3ca0763c6}, !- Space Name
-=======
   {fc77654e-a3fd-4c47-b3d7-0315535d3352}, !- Handle
   Surface 10,                             !- Name
   Wall,                                   !- Surface Type
   ,                                       !- Construction Name
   {078e5445-090e-4e26-b4df-6d3719fab33b}, !- Space Name
->>>>>>> 30cb9182
   Outdoors,                               !- Outside Boundary Condition
   ,                                       !- Outside Boundary Condition Object
   SunExposed,                             !- Sun Exposure
@@ -770,19 +535,11 @@
   0, 0, 0;                                !- X,Y,Z Vertex 3 {m}
 
 OS:Surface,
-<<<<<<< HEAD
-  {b73330c8-4634-4ec0-ba77-96a644be8f6b}, !- Handle
-  Surface 11,                             !- Name
-  Wall,                                   !- Surface Type
-  {2fb81aac-9740-4cea-94cf-5211d7e2a2f6}, !- Construction Name
-  {8d2e5da0-a014-41b0-adf9-0ec3ca0763c6}, !- Space Name
-=======
   {0f44e2e6-16e4-44e4-998b-346f3c43bc63}, !- Handle
   Surface 11,                             !- Name
   Wall,                                   !- Surface Type
   ,                                       !- Construction Name
   {078e5445-090e-4e26-b4df-6d3719fab33b}, !- Space Name
->>>>>>> 30cb9182
   Outdoors,                               !- Outside Boundary Condition
   ,                                       !- Outside Boundary Condition Object
   SunExposed,                             !- Sun Exposure
@@ -794,15 +551,9 @@
   17.2888817744574, 10.7471427258245, 0;  !- X,Y,Z Vertex 3 {m}
 
 OS:Space,
-<<<<<<< HEAD
-  {8d2e5da0-a014-41b0-adf9-0ec3ca0763c6}, !- Handle
-  unfinished attic space,                 !- Name
-  {cebf1bef-4e19-45b3-99b3-fcdcb9b371b9}, !- Space Type Name
-=======
   {078e5445-090e-4e26-b4df-6d3719fab33b}, !- Handle
   unfinished attic space,                 !- Name
   {e64641c2-33e5-441f-bc2f-391471eebed5}, !- Space Type Name
->>>>>>> 30cb9182
   ,                                       !- Default Construction Set Name
   ,                                       !- Default Schedule Set Name
   -0,                                     !- Direction of Relative North {deg}
@@ -810,17 +561,10 @@
   0,                                      !- Y Origin {m}
   2.4384,                                 !- Z Origin {m}
   ,                                       !- Building Story Name
-<<<<<<< HEAD
-  {abf62cdb-9ed1-4868-8159-03c4440ead21}; !- Thermal Zone Name
-
-OS:ThermalZone,
-  {abf62cdb-9ed1-4868-8159-03c4440ead21}, !- Handle
-=======
   {d4e015fa-f3d1-4c10-b906-386cbf75f3db}; !- Thermal Zone Name
 
 OS:ThermalZone,
   {d4e015fa-f3d1-4c10-b906-386cbf75f3db}, !- Handle
->>>>>>> 30cb9182
   unfinished attic zone,                  !- Name
   ,                                       !- Multiplier
   ,                                       !- Ceiling Height {m}
@@ -829,17 +573,10 @@
   ,                                       !- Zone Inside Convection Algorithm
   ,                                       !- Zone Outside Convection Algorithm
   ,                                       !- Zone Conditioning Equipment List Name
-<<<<<<< HEAD
-  {8bea8763-8e4f-47ee-9985-5e3f8f638a5e}, !- Zone Air Inlet Port List
-  {764c2bf6-544c-4a52-b187-b5daf0886d43}, !- Zone Air Exhaust Port List
-  {6e389c3d-64cd-4192-ba7a-f69cae4b12a4}, !- Zone Air Node Name
-  {34afb60a-ffac-4701-9c2c-e3087237d3bd}, !- Zone Return Air Port List
-=======
   {5d7e74d6-2302-4f9a-a4c1-f5d32d6acf6b}, !- Zone Air Inlet Port List
   {5694008e-7df3-447c-8166-33a137e95018}, !- Zone Air Exhaust Port List
   {73b6b521-2abf-46ff-8226-fc0d928d68b6}, !- Zone Air Node Name
   {a6ae6d57-1e2a-4658-827e-a6405fc5b9b7}, !- Zone Return Air Port List
->>>>>>> 30cb9182
   ,                                       !- Primary Daylighting Control Name
   ,                                       !- Fraction of Zone Controlled by Primary Daylighting Control
   ,                                       !- Secondary Daylighting Control Name
@@ -850,39 +587,6 @@
   No;                                     !- Use Ideal Air Loads
 
 OS:Node,
-<<<<<<< HEAD
-  {0854c4e4-6c27-4091-8c7e-ae8c45e5eba0}, !- Handle
-  Node 2,                                 !- Name
-  {6e389c3d-64cd-4192-ba7a-f69cae4b12a4}, !- Inlet Port
-  ;                                       !- Outlet Port
-
-OS:Connection,
-  {6e389c3d-64cd-4192-ba7a-f69cae4b12a4}, !- Handle
-  {643f59b6-c560-4197-90b6-89d6cc635e18}, !- Name
-  {abf62cdb-9ed1-4868-8159-03c4440ead21}, !- Source Object
-  11,                                     !- Outlet Port
-  {0854c4e4-6c27-4091-8c7e-ae8c45e5eba0}, !- Target Object
-  2;                                      !- Inlet Port
-
-OS:PortList,
-  {8bea8763-8e4f-47ee-9985-5e3f8f638a5e}, !- Handle
-  {375649f1-f581-49da-9ba0-57b2471b5708}, !- Name
-  {abf62cdb-9ed1-4868-8159-03c4440ead21}; !- HVAC Component
-
-OS:PortList,
-  {764c2bf6-544c-4a52-b187-b5daf0886d43}, !- Handle
-  {4e10ca2d-c79f-4d53-b04c-5ffe85cb10ba}, !- Name
-  {abf62cdb-9ed1-4868-8159-03c4440ead21}; !- HVAC Component
-
-OS:PortList,
-  {34afb60a-ffac-4701-9c2c-e3087237d3bd}, !- Handle
-  {c7cf928c-b8b4-4b03-99cb-aab3158f78f1}, !- Name
-  {abf62cdb-9ed1-4868-8159-03c4440ead21}; !- HVAC Component
-
-OS:Sizing:Zone,
-  {d503ca7a-6d1c-473b-bbfe-e8495621f56d}, !- Handle
-  {abf62cdb-9ed1-4868-8159-03c4440ead21}, !- Zone or ZoneList Name
-=======
   {947ad9fc-6c4d-4450-b4c8-b9d837107482}, !- Handle
   Node 2,                                 !- Name
   {73b6b521-2abf-46ff-8226-fc0d928d68b6}, !- Inlet Port
@@ -914,7 +618,6 @@
 OS:Sizing:Zone,
   {c76a5040-fe29-41b2-963d-05698d07cabf}, !- Handle
   {d4e015fa-f3d1-4c10-b906-386cbf75f3db}, !- Zone or ZoneList Name
->>>>>>> 30cb9182
   SupplyAirTemperature,                   !- Zone Cooling Design Supply Air Temperature Input Method
   14,                                     !- Zone Cooling Design Supply Air Temperature {C}
   11.11,                                  !- Zone Cooling Design Supply Air Temperature Difference {deltaC}
@@ -943,21 +646,12 @@
   autosize;                               !- Dedicated Outdoor Air High Setpoint Temperature for Design {C}
 
 OS:ZoneHVAC:EquipmentList,
-<<<<<<< HEAD
-  {b499e732-ade7-4109-90d1-14169f92b1fd}, !- Handle
-  Zone HVAC Equipment List 2,             !- Name
-  {abf62cdb-9ed1-4868-8159-03c4440ead21}; !- Thermal Zone
-
-OS:SpaceType,
-  {cebf1bef-4e19-45b3-99b3-fcdcb9b371b9}, !- Handle
-=======
   {91540ae6-519c-4e9f-a85c-638394b44853}, !- Handle
   Zone HVAC Equipment List 2,             !- Name
   {d4e015fa-f3d1-4c10-b906-386cbf75f3db}; !- Thermal Zone
 
 OS:SpaceType,
   {e64641c2-33e5-441f-bc2f-391471eebed5}, !- Handle
->>>>>>> 30cb9182
   Space Type 2,                           !- Name
   ,                                       !- Default Construction Set Name
   ,                                       !- Default Schedule Set Name
@@ -968,23 +662,14 @@
   unfinished attic;                       !- Standards Space Type
 
 OS:BuildingUnit,
-<<<<<<< HEAD
-  {c1152e48-9f74-4894-a588-6c12aad26984}, !- Handle
-=======
   {b33b3902-ab56-4e7d-834d-be836c98a2a6}, !- Handle
->>>>>>> 30cb9182
   unit 1,                                 !- Name
   ,                                       !- Rendering Color
   Residential;                            !- Building Unit Type
 
 OS:AdditionalProperties,
-<<<<<<< HEAD
-  {84e4e19a-9cbd-4591-9c5b-1e1a6dc90505}, !- Handle
-  {c1152e48-9f74-4894-a588-6c12aad26984}, !- Object Name
-=======
   {feee181b-af53-4afe-9163-bf8988974682}, !- Handle
   {b33b3902-ab56-4e7d-834d-be836c98a2a6}, !- Object Name
->>>>>>> 30cb9182
   NumberOfBedrooms,                       !- Feature Name 1
   Integer,                                !- Feature Data Type 1
   3,                                      !- Feature Value 1
@@ -995,7300 +680,6 @@
   Double,                                 !- Feature Data Type 3
   2.6400000000000001;                     !- Feature Value 3
 
-<<<<<<< HEAD
-OS:External:File,
-  {1f02aa9b-a718-4c9f-92a9-18c520bbdf98}, !- Handle
-  8760.csv,                               !- Name
-  8760.csv;                               !- File Name
-
-OS:Schedule:File,
-  {61ac4904-89fc-49f5-a5f8-e7235544ce7e}, !- Handle
-  occupants,                              !- Name
-  {91c9062c-5662-4f55-a013-c3225db7ab42}, !- Schedule Type Limits Name
-  {1f02aa9b-a718-4c9f-92a9-18c520bbdf98}, !- External File Name
-  1,                                      !- Column Number
-  1,                                      !- Rows to Skip at Top
-  8760,                                   !- Number of Hours of Data
-  ,                                       !- Column Separator
-  ,                                       !- Interpolate to Timestep
-  60;                                     !- Minutes per Item
-
-OS:Schedule:Ruleset,
-  {5e28ed12-eadf-4110-93f9-4eee8124cb37}, !- Handle
-  Schedule Ruleset 1,                     !- Name
-  {c19f6e2b-5b34-4ee3-8374-51d5e61746d4}, !- Schedule Type Limits Name
-  {e9b4002d-c616-476a-a8dd-eecd9f7b9ad7}; !- Default Day Schedule Name
-
-OS:Schedule:Day,
-  {e9b4002d-c616-476a-a8dd-eecd9f7b9ad7}, !- Handle
-  Schedule Day 3,                         !- Name
-  {c19f6e2b-5b34-4ee3-8374-51d5e61746d4}, !- Schedule Type Limits Name
-  ,                                       !- Interpolate to Timestep
-  24,                                     !- Hour 1
-  0,                                      !- Minute 1
-  112.539290946133;                       !- Value Until Time 1
-
-OS:People:Definition,
-  {4c30bf96-0a56-4126-ad4a-e535bd067bf5}, !- Handle
-  res occupants|living space,             !- Name
-  People,                                 !- Number of People Calculation Method
-  2.64,                                   !- Number of People {people}
-  ,                                       !- People per Space Floor Area {person/m2}
-  ,                                       !- Space Floor Area per Person {m2/person}
-  0.319734,                               !- Fraction Radiant
-  0.573,                                  !- Sensible Heat Fraction
-  0,                                      !- Carbon Dioxide Generation Rate {m3/s-W}
-  No,                                     !- Enable ASHRAE 55 Comfort Warnings
-  ZoneAveraged;                           !- Mean Radiant Temperature Calculation Type
-
-OS:People,
-  {a861a801-3e2b-4296-acd2-6cf2f16eb6f3}, !- Handle
-  res occupants|living space,             !- Name
-  {4c30bf96-0a56-4126-ad4a-e535bd067bf5}, !- People Definition Name
-  {af036784-f315-4029-aaf9-78d7d5fb0958}, !- Space or SpaceType Name
-  {61ac4904-89fc-49f5-a5f8-e7235544ce7e}, !- Number of People Schedule Name
-  {5e28ed12-eadf-4110-93f9-4eee8124cb37}, !- Activity Level Schedule Name
-  ,                                       !- Surface Name/Angle Factor List Name
-  ,                                       !- Work Efficiency Schedule Name
-  ,                                       !- Clothing Insulation Schedule Name
-  ,                                       !- Air Velocity Schedule Name
-  1;                                      !- Multiplier
-
-OS:ScheduleTypeLimits,
-  {c19f6e2b-5b34-4ee3-8374-51d5e61746d4}, !- Handle
-  ActivityLevel,                          !- Name
-  0,                                      !- Lower Limit Value
-  ,                                       !- Upper Limit Value
-  Continuous,                             !- Numeric Type
-  ActivityLevel;                          !- Unit Type
-
-OS:ScheduleTypeLimits,
-  {91c9062c-5662-4f55-a013-c3225db7ab42}, !- Handle
-  Fractional,                             !- Name
-  0,                                      !- Lower Limit Value
-  1,                                      !- Upper Limit Value
-  Continuous;                             !- Numeric Type
-
-OS:ShadingSurfaceGroup,
-  {56af806a-82d1-47f5-844a-2f1054dd29c4}, !- Handle
-  res neighbors,                          !- Name
-  Building;                               !- Shading Surface Type
-
-OS:ShadingSurface,
-  {8432c0e7-49c3-48f1-9cda-71eac36de4ce}, !- Handle
-  res neighbors left,                     !- Name
-  ,                                       !- Construction Name
-  {56af806a-82d1-47f5-844a-2f1054dd29c4}, !- Shading Surface Group Name
-  ,                                       !- Transmittance Schedule Name
-  ,                                       !- Number of Vertices
-  -3.048, 0, 0,                           !- X,Y,Z Vertex 1 {m}
-  -3.048, 0, 5.12518568145614,            !- X,Y,Z Vertex 2 {m}
-  -3.048, 10.7471427258245, 5.12518568145614, !- X,Y,Z Vertex 3 {m}
-  -3.048, 10.7471427258245, 0;            !- X,Y,Z Vertex 4 {m}
-
-OS:ShadingSurface,
-  {bcd41373-a5e5-4804-92a1-88b28abfbdd3}, !- Handle
-  res neighbors right,                    !- Name
-  ,                                       !- Construction Name
-  {56af806a-82d1-47f5-844a-2f1054dd29c4}, !- Shading Surface Group Name
-  ,                                       !- Transmittance Schedule Name
-  ,                                       !- Number of Vertices
-  20.3368817744574, 10.7471427258245, 0,  !- X,Y,Z Vertex 1 {m}
-  20.3368817744574, 10.7471427258245, 5.12518568145614, !- X,Y,Z Vertex 2 {m}
-  20.3368817744574, 0, 5.12518568145614,  !- X,Y,Z Vertex 3 {m}
-  20.3368817744574, 0, 0;                 !- X,Y,Z Vertex 4 {m}
-
-OS:SubSurface,
-  {a51228fd-3c97-4723-a3e9-88d47f2b4806}, !- Handle
-  unit 1 - Surface 5 - Door,              !- Name
-  Door,                                   !- Sub Surface Type
-  {848ff3a8-ba9e-4d57-b813-cb6db81330b6}, !- Construction Name
-  {a4dbe64a-22e5-40d2-b281-0febfe7d774f}, !- Surface Name
-  ,                                       !- Outside Boundary Condition Object
-  ,                                       !- View Factor to Ground
-  ,                                       !- Shading Control Name
-  ,                                       !- Frame and Divider Name
-  ,                                       !- Multiplier
-  ,                                       !- Number of Vertices
-  0.1524, 0, 2.1336,                      !- X,Y,Z Vertex 1 {m}
-  0.1524, 0, 0,                           !- X,Y,Z Vertex 2 {m}
-  1.02325714285714, 0, 0,                 !- X,Y,Z Vertex 3 {m}
-  1.02325714285714, 0, 2.1336;            !- X,Y,Z Vertex 4 {m}
-
-OS:Surface,
-  {a4dbe64a-22e5-40d2-b281-0febfe7d774f}, !- Handle
-  Surface 12,                             !- Name
-  Wall,                                   !- Surface Type
-  {914dede3-100a-4a7d-800c-84eeaa4b0b03}, !- Construction Name
-  {af036784-f315-4029-aaf9-78d7d5fb0958}, !- Space Name
-  Outdoors,                               !- Outside Boundary Condition
-  ,                                       !- Outside Boundary Condition Object
-  SunExposed,                             !- Sun Exposure
-  WindExposed,                            !- Wind Exposure
-  ,                                       !- View Factor to Ground
-  ,                                       !- Number of Vertices
-  1.04865714285714, 0, 2.4384,            !- X,Y,Z Vertex 1 {m}
-  0.127, 0, 2.4384,                       !- X,Y,Z Vertex 2 {m}
-  0.126999999999999, 0, 0,                !- X,Y,Z Vertex 3 {m}
-  1.04865714285714, 0, 0;                 !- X,Y,Z Vertex 4 {m}
-
-OS:Surface,
-  {73ed4203-4b7a-45bf-b915-623812c9785b}, !- Handle
-  Surface 13,                             !- Name
-  Wall,                                   !- Surface Type
-  {914dede3-100a-4a7d-800c-84eeaa4b0b03}, !- Construction Name
-  {af036784-f315-4029-aaf9-78d7d5fb0958}, !- Space Name
-  Outdoors,                               !- Outside Boundary Condition
-  ,                                       !- Outside Boundary Condition Object
-  SunExposed,                             !- Sun Exposure
-  WindExposed,                            !- Wind Exposure
-  ,                                       !- View Factor to Ground
-  ,                                       !- Number of Vertices
-  0.127, 0, 2.4384,                       !- X,Y,Z Vertex 1 {m}
-  0, 0, 2.4384,                           !- X,Y,Z Vertex 2 {m}
-  0, 0, 0,                                !- X,Y,Z Vertex 3 {m}
-  0.126999999999999, 0, 0;                !- X,Y,Z Vertex 4 {m}
-
-OS:SubSurface,
-  {8230ba42-8e45-412a-9792-3279e7feccc6}, !- Handle
-  Surface 5 - Window 1,                   !- Name
-  FixedWindow,                            !- Sub Surface Type
-  {fe4b92a1-6fd9-4356-b9db-504679550c5c}, !- Construction Name
-  {9266e3e2-de46-4e94-882e-0ee46c563ee0}, !- Surface Name
-  ,                                       !- Outside Boundary Condition Object
-  ,                                       !- View Factor to Ground
-  ,                                       !- Shading Control Name
-  ,                                       !- Frame and Divider Name
-  ,                                       !- Multiplier
-  ,                                       !- Number of Vertices
-  3.38879272590297, 0, 2.1336,            !- X,Y,Z Vertex 1 {m}
-  3.38879272590297, 0, 0.963986685415458, !- X,Y,Z Vertex 2 {m}
-  4.26622206917719, 0, 0.963986685415458, !- X,Y,Z Vertex 3 {m}
-  4.26622206917719, 0, 2.1336;            !- X,Y,Z Vertex 4 {m}
-
-OS:SubSurface,
-  {dadede0c-8a2e-4d45-8ec0-71602c4272f0}, !- Handle
-  Surface 5 - Window 2,                   !- Name
-  FixedWindow,                            !- Sub Surface Type
-  {fe4b92a1-6fd9-4356-b9db-504679550c5c}, !- Construction Name
-  {9266e3e2-de46-4e94-882e-0ee46c563ee0}, !- Surface Name
-  ,                                       !- Outside Boundary Condition Object
-  ,                                       !- View Factor to Ground
-  ,                                       !- Shading Control Name
-  ,                                       !- Frame and Divider Name
-  ,                                       !- Multiplier
-  ,                                       !- Number of Vertices
-  4.32718206917719, 0, 2.1336,            !- X,Y,Z Vertex 1 {m}
-  4.32718206917719, 0, 0.963986685415458, !- X,Y,Z Vertex 2 {m}
-  5.20461141245142, 0, 0.963986685415458, !- X,Y,Z Vertex 3 {m}
-  5.20461141245142, 0, 2.1336;            !- X,Y,Z Vertex 4 {m}
-
-OS:SubSurface,
-  {84624162-d76b-4a3c-af80-c9da6b98791b}, !- Handle
-  Surface 5 - Window 3,                   !- Name
-  FixedWindow,                            !- Sub Surface Type
-  {fe4b92a1-6fd9-4356-b9db-504679550c5c}, !- Construction Name
-  {9266e3e2-de46-4e94-882e-0ee46c563ee0}, !- Surface Name
-  ,                                       !- Outside Boundary Condition Object
-  ,                                       !- View Factor to Ground
-  ,                                       !- Shading Control Name
-  ,                                       !- Frame and Divider Name
-  ,                                       !- Multiplier
-  ,                                       !- Number of Vertices
-  6.63683765222302, 0, 2.1336,            !- X,Y,Z Vertex 1 {m}
-  6.63683765222302, 0, 0.963986685415458, !- X,Y,Z Vertex 2 {m}
-  7.51426699549724, 0, 0.963986685415458, !- X,Y,Z Vertex 3 {m}
-  7.51426699549724, 0, 2.1336;            !- X,Y,Z Vertex 4 {m}
-
-OS:SubSurface,
-  {e638ef07-5aaa-4a7c-8f8b-54458ddc740e}, !- Handle
-  Surface 5 - Window 4,                   !- Name
-  FixedWindow,                            !- Sub Surface Type
-  {fe4b92a1-6fd9-4356-b9db-504679550c5c}, !- Construction Name
-  {9266e3e2-de46-4e94-882e-0ee46c563ee0}, !- Surface Name
-  ,                                       !- Outside Boundary Condition Object
-  ,                                       !- View Factor to Ground
-  ,                                       !- Shading Control Name
-  ,                                       !- Frame and Divider Name
-  ,                                       !- Multiplier
-  ,                                       !- Number of Vertices
-  7.57522699549725, 0, 2.1336,            !- X,Y,Z Vertex 1 {m}
-  7.57522699549725, 0, 0.963986685415458, !- X,Y,Z Vertex 2 {m}
-  8.45265633877147, 0, 0.963986685415458, !- X,Y,Z Vertex 3 {m}
-  8.45265633877147, 0, 2.1336;            !- X,Y,Z Vertex 4 {m}
-
-OS:SubSurface,
-  {19bb0ec1-efcd-4292-8797-f2b49bb84c39}, !- Handle
-  Surface 5 - Window 5,                   !- Name
-  FixedWindow,                            !- Sub Surface Type
-  {fe4b92a1-6fd9-4356-b9db-504679550c5c}, !- Construction Name
-  {9266e3e2-de46-4e94-882e-0ee46c563ee0}, !- Surface Name
-  ,                                       !- Outside Boundary Condition Object
-  ,                                       !- View Factor to Ground
-  ,                                       !- Shading Control Name
-  ,                                       !- Frame and Divider Name
-  ,                                       !- Multiplier
-  ,                                       !- Number of Vertices
-  9.88488257854307, 0, 2.1336,            !- X,Y,Z Vertex 1 {m}
-  9.88488257854307, 0, 0.963986685415458, !- X,Y,Z Vertex 2 {m}
-  10.7623119218173, 0, 0.963986685415458, !- X,Y,Z Vertex 3 {m}
-  10.7623119218173, 0, 2.1336;            !- X,Y,Z Vertex 4 {m}
-
-OS:SubSurface,
-  {85c5e9af-e3d4-43cf-bf92-b46219a59406}, !- Handle
-  Surface 5 - Window 6,                   !- Name
-  FixedWindow,                            !- Sub Surface Type
-  {fe4b92a1-6fd9-4356-b9db-504679550c5c}, !- Construction Name
-  {9266e3e2-de46-4e94-882e-0ee46c563ee0}, !- Surface Name
-  ,                                       !- Outside Boundary Condition Object
-  ,                                       !- View Factor to Ground
-  ,                                       !- Shading Control Name
-  ,                                       !- Frame and Divider Name
-  ,                                       !- Multiplier
-  ,                                       !- Number of Vertices
-  10.8232719218173, 0, 2.1336,            !- X,Y,Z Vertex 1 {m}
-  10.8232719218173, 0, 0.963986685415458, !- X,Y,Z Vertex 2 {m}
-  11.7007012650915, 0, 0.963986685415458, !- X,Y,Z Vertex 3 {m}
-  11.7007012650915, 0, 2.1336;            !- X,Y,Z Vertex 4 {m}
-
-OS:SubSurface,
-  {109d6af8-683f-415e-a507-3db53a91c607}, !- Handle
-  Surface 5 - Window 7,                   !- Name
-  FixedWindow,                            !- Sub Surface Type
-  {fe4b92a1-6fd9-4356-b9db-504679550c5c}, !- Construction Name
-  {9266e3e2-de46-4e94-882e-0ee46c563ee0}, !- Surface Name
-  ,                                       !- Outside Boundary Condition Object
-  ,                                       !- View Factor to Ground
-  ,                                       !- Shading Control Name
-  ,                                       !- Frame and Divider Name
-  ,                                       !- Multiplier
-  ,                                       !- Number of Vertices
-  13.6021221765002, 0, 2.1336,            !- X,Y,Z Vertex 1 {m}
-  13.6021221765002, 0, 0.963986685415458, !- X,Y,Z Vertex 2 {m}
-  14.4795515197745, 0, 0.963986685415458, !- X,Y,Z Vertex 3 {m}
-  14.4795515197745, 0, 2.1336;            !- X,Y,Z Vertex 4 {m}
-
-OS:SubSurface,
-  {9f635c33-fd09-4cb1-8ad9-68a4d741740c}, !- Handle
-  Surface 3 - Window 1,                   !- Name
-  FixedWindow,                            !- Sub Surface Type
-  {fe4b92a1-6fd9-4356-b9db-504679550c5c}, !- Construction Name
-  {944603ef-fffa-4c0e-b969-c927b2f1e461}, !- Surface Name
-  ,                                       !- Outside Boundary Condition Object
-  ,                                       !- View Factor to Ground
-  ,                                       !- Shading Control Name
-  ,                                       !- Frame and Divider Name
-  ,                                       !- Multiplier
-  ,                                       !- Number of Vertices
-  14.76338096336, 10.7471427258245, 2.1336, !- X,Y,Z Vertex 1 {m}
-  14.76338096336, 10.7471427258245, 0.931506540122505, !- X,Y,Z Vertex 2 {m}
-  13.8615854195659, 10.7471427258245, 0.931506540122505, !- X,Y,Z Vertex 3 {m}
-  13.8615854195659, 10.7471427258245, 2.1336; !- X,Y,Z Vertex 4 {m}
-
-OS:SubSurface,
-  {bdf3edc2-eac5-4f34-b440-5c8e777305f8}, !- Handle
-  Surface 3 - Window 2,                   !- Name
-  FixedWindow,                            !- Sub Surface Type
-  {fe4b92a1-6fd9-4356-b9db-504679550c5c}, !- Construction Name
-  {944603ef-fffa-4c0e-b969-c927b2f1e461}, !- Surface Name
-  ,                                       !- Outside Boundary Condition Object
-  ,                                       !- View Factor to Ground
-  ,                                       !- Shading Control Name
-  ,                                       !- Frame and Divider Name
-  ,                                       !- Multiplier
-  ,                                       !- Number of Vertices
-  13.8006254195659, 10.7471427258245, 2.1336, !- X,Y,Z Vertex 1 {m}
-  13.8006254195659, 10.7471427258245, 0.931506540122505, !- X,Y,Z Vertex 2 {m}
-  12.8988298757719, 10.7471427258245, 0.931506540122505, !- X,Y,Z Vertex 3 {m}
-  12.8988298757719, 10.7471427258245, 2.1336; !- X,Y,Z Vertex 4 {m}
-
-OS:SubSurface,
-  {b9e4e3d0-292e-444d-bbfd-d8b3d47b968d}, !- Handle
-  Surface 3 - Window 3,                   !- Name
-  FixedWindow,                            !- Sub Surface Type
-  {fe4b92a1-6fd9-4356-b9db-504679550c5c}, !- Construction Name
-  {944603ef-fffa-4c0e-b969-c927b2f1e461}, !- Surface Name
-  ,                                       !- Outside Boundary Condition Object
-  ,                                       !- View Factor to Ground
-  ,                                       !- Shading Control Name
-  ,                                       !- Frame and Divider Name
-  ,                                       !- Multiplier
-  ,                                       !- Number of Vertices
-  11.3056046084685, 10.7471427258245, 2.1336, !- X,Y,Z Vertex 1 {m}
-  11.3056046084685, 10.7471427258245, 0.931506540122505, !- X,Y,Z Vertex 2 {m}
-  10.4038090646744, 10.7471427258245, 0.931506540122505, !- X,Y,Z Vertex 3 {m}
-  10.4038090646744, 10.7471427258245, 2.1336; !- X,Y,Z Vertex 4 {m}
-
-OS:SubSurface,
-  {8f11e5df-bb9b-4ae6-98df-c1dd18990bea}, !- Handle
-  Surface 3 - Window 4,                   !- Name
-  FixedWindow,                            !- Sub Surface Type
-  {fe4b92a1-6fd9-4356-b9db-504679550c5c}, !- Construction Name
-  {944603ef-fffa-4c0e-b969-c927b2f1e461}, !- Surface Name
-  ,                                       !- Outside Boundary Condition Object
-  ,                                       !- View Factor to Ground
-  ,                                       !- Shading Control Name
-  ,                                       !- Frame and Divider Name
-  ,                                       !- Multiplier
-  ,                                       !- Number of Vertices
-  10.3428490646744, 10.7471427258245, 2.1336, !- X,Y,Z Vertex 1 {m}
-  10.3428490646744, 10.7471427258245, 0.931506540122505, !- X,Y,Z Vertex 2 {m}
-  9.44105352088037, 10.7471427258245, 0.931506540122505, !- X,Y,Z Vertex 3 {m}
-  9.44105352088037, 10.7471427258245, 2.1336; !- X,Y,Z Vertex 4 {m}
-
-OS:SubSurface,
-  {36f251fe-6c37-4f4f-993c-e44952914509}, !- Handle
-  Surface 3 - Window 5,                   !- Name
-  FixedWindow,                            !- Sub Surface Type
-  {fe4b92a1-6fd9-4356-b9db-504679550c5c}, !- Construction Name
-  {944603ef-fffa-4c0e-b969-c927b2f1e461}, !- Surface Name
-  ,                                       !- Outside Boundary Condition Object
-  ,                                       !- View Factor to Ground
-  ,                                       !- Shading Control Name
-  ,                                       !- Frame and Divider Name
-  ,                                       !- Multiplier
-  ,                                       !- Number of Vertices
-  7.84782825357703, 10.7471427258245, 2.1336, !- X,Y,Z Vertex 1 {m}
-  7.84782825357703, 10.7471427258245, 0.931506540122505, !- X,Y,Z Vertex 2 {m}
-  6.94603270978296, 10.7471427258245, 0.931506540122505, !- X,Y,Z Vertex 3 {m}
-  6.94603270978296, 10.7471427258245, 2.1336; !- X,Y,Z Vertex 4 {m}
-
-OS:SubSurface,
-  {8061b62a-9af4-4580-8078-1e785e2a7edb}, !- Handle
-  Surface 3 - Window 6,                   !- Name
-  FixedWindow,                            !- Sub Surface Type
-  {fe4b92a1-6fd9-4356-b9db-504679550c5c}, !- Construction Name
-  {944603ef-fffa-4c0e-b969-c927b2f1e461}, !- Surface Name
-  ,                                       !- Outside Boundary Condition Object
-  ,                                       !- View Factor to Ground
-  ,                                       !- Shading Control Name
-  ,                                       !- Frame and Divider Name
-  ,                                       !- Multiplier
-  ,                                       !- Number of Vertices
-  6.88507270978296, 10.7471427258245, 2.1336, !- X,Y,Z Vertex 1 {m}
-  6.88507270978296, 10.7471427258245, 0.931506540122505, !- X,Y,Z Vertex 2 {m}
-  5.98327716598889, 10.7471427258245, 0.931506540122505, !- X,Y,Z Vertex 3 {m}
-  5.98327716598889, 10.7471427258245, 2.1336; !- X,Y,Z Vertex 4 {m}
-
-OS:SubSurface,
-  {a6dfb9ea-271e-4c4f-b913-872580a8d7a7}, !- Handle
-  Surface 3 - Window 7,                   !- Name
-  FixedWindow,                            !- Sub Surface Type
-  {fe4b92a1-6fd9-4356-b9db-504679550c5c}, !- Construction Name
-  {944603ef-fffa-4c0e-b969-c927b2f1e461}, !- Surface Name
-  ,                                       !- Outside Boundary Condition Object
-  ,                                       !- View Factor to Ground
-  ,                                       !- Shading Control Name
-  ,                                       !- Frame and Divider Name
-  ,                                       !- Multiplier
-  ,                                       !- Number of Vertices
-  3.90867412678852, 10.7471427258245, 2.1336, !- X,Y,Z Vertex 1 {m}
-  3.90867412678852, 10.7471427258245, 0.931506540122505, !- X,Y,Z Vertex 2 {m}
-  3.00687858299444, 10.7471427258245, 0.931506540122505, !- X,Y,Z Vertex 3 {m}
-  3.00687858299444, 10.7471427258245, 2.1336; !- X,Y,Z Vertex 4 {m}
-
-OS:SubSurface,
-  {34d816e0-9b71-46f1-b517-78dc027d1388}, !- Handle
-  Surface 2 - Window 1,                   !- Name
-  FixedWindow,                            !- Sub Surface Type
-  {fe4b92a1-6fd9-4356-b9db-504679550c5c}, !- Construction Name
-  {ef371119-41f1-451e-b05b-f3798bc812df}, !- Surface Name
-  ,                                       !- Outside Boundary Condition Object
-  ,                                       !- View Factor to Ground
-  ,                                       !- Shading Control Name
-  ,                                       !- Frame and Divider Name
-  ,                                       !- Multiplier
-  ,                                       !- Number of Vertices
-  0, 8.93210657300739, 2.1336,            !- X,Y,Z Vertex 1 {m}
-  0, 8.93210657300739, 1.01218771832419,  !- X,Y,Z Vertex 2 {m}
-  0, 8.09083704436837, 1.01218771832419,  !- X,Y,Z Vertex 3 {m}
-  0, 8.09083704436837, 2.1336;            !- X,Y,Z Vertex 4 {m}
-
-OS:SubSurface,
-  {a057d7f8-4061-44b2-8a9c-3c7f559b6d0a}, !- Handle
-  Surface 2 - Window 2,                   !- Name
-  FixedWindow,                            !- Sub Surface Type
-  {fe4b92a1-6fd9-4356-b9db-504679550c5c}, !- Construction Name
-  {ef371119-41f1-451e-b05b-f3798bc812df}, !- Surface Name
-  ,                                       !- Outside Boundary Condition Object
-  ,                                       !- View Factor to Ground
-  ,                                       !- Shading Control Name
-  ,                                       !- Frame and Divider Name
-  ,                                       !- Multiplier
-  ,                                       !- Number of Vertices
-  0, 8.02987704436837, 2.1336,            !- X,Y,Z Vertex 1 {m}
-  0, 8.02987704436837, 1.01218771832419,  !- X,Y,Z Vertex 2 {m}
-  0, 7.18860751572936, 1.01218771832419,  !- X,Y,Z Vertex 3 {m}
-  0, 7.18860751572936, 2.1336;            !- X,Y,Z Vertex 4 {m}
-
-OS:SubSurface,
-  {ca5d3063-007d-4fd1-bcc8-1af34b62ae65}, !- Handle
-  Surface 2 - Window 3,                   !- Name
-  FixedWindow,                            !- Sub Surface Type
-  {fe4b92a1-6fd9-4356-b9db-504679550c5c}, !- Construction Name
-  {ef371119-41f1-451e-b05b-f3798bc812df}, !- Surface Name
-  ,                                       !- Outside Boundary Condition Object
-  ,                                       !- View Factor to Ground
-  ,                                       !- Shading Control Name
-  ,                                       !- Frame and Divider Name
-  ,                                       !- Multiplier
-  ,                                       !- Number of Vertices
-  0, 6.24532089155127, 2.1336,            !- X,Y,Z Vertex 1 {m}
-  0, 6.24532089155127, 1.01218771832419,  !- X,Y,Z Vertex 2 {m}
-  0, 5.40405136291225, 1.01218771832419,  !- X,Y,Z Vertex 3 {m}
-  0, 5.40405136291225, 2.1336;            !- X,Y,Z Vertex 4 {m}
-
-OS:SubSurface,
-  {1c9ec011-1ba5-4f71-9786-a07021b2ce0b}, !- Handle
-  Surface 2 - Window 4,                   !- Name
-  FixedWindow,                            !- Sub Surface Type
-  {fe4b92a1-6fd9-4356-b9db-504679550c5c}, !- Construction Name
-  {ef371119-41f1-451e-b05b-f3798bc812df}, !- Surface Name
-  ,                                       !- Outside Boundary Condition Object
-  ,                                       !- View Factor to Ground
-  ,                                       !- Shading Control Name
-  ,                                       !- Frame and Divider Name
-  ,                                       !- Multiplier
-  ,                                       !- Number of Vertices
-  0, 5.34309136291225, 2.1336,            !- X,Y,Z Vertex 1 {m}
-  0, 5.34309136291225, 1.01218771832419,  !- X,Y,Z Vertex 2 {m}
-  0, 4.50182183427323, 1.01218771832419,  !- X,Y,Z Vertex 3 {m}
-  0, 4.50182183427323, 2.1336;            !- X,Y,Z Vertex 4 {m}
-
-OS:SubSurface,
-  {790784ff-e32c-4a74-b306-b4b3373d18d0}, !- Handle
-  Surface 2 - Window 5,                   !- Name
-  FixedWindow,                            !- Sub Surface Type
-  {fe4b92a1-6fd9-4356-b9db-504679550c5c}, !- Construction Name
-  {ef371119-41f1-451e-b05b-f3798bc812df}, !- Surface Name
-  ,                                       !- Outside Boundary Condition Object
-  ,                                       !- View Factor to Ground
-  ,                                       !- Shading Control Name
-  ,                                       !- Frame and Divider Name
-  ,                                       !- Multiplier
-  ,                                       !- Number of Vertices
-  0, 3.10742044577563, 2.1336,            !- X,Y,Z Vertex 1 {m}
-  0, 3.10742044577563, 1.01218771832419,  !- X,Y,Z Vertex 2 {m}
-  0, 2.26615091713662, 1.01218771832419,  !- X,Y,Z Vertex 3 {m}
-  0, 2.26615091713662, 2.1336;            !- X,Y,Z Vertex 4 {m}
-
-OS:SubSurface,
-  {e0bf0ae0-d502-4b85-87b7-b807b01188c0}, !- Handle
-  Surface 4 - Window 1,                   !- Name
-  FixedWindow,                            !- Sub Surface Type
-  {fe4b92a1-6fd9-4356-b9db-504679550c5c}, !- Construction Name
-  {e8a09165-d9ea-4bd1-96d5-fff22f3f432f}, !- Surface Name
-  ,                                       !- Outside Boundary Condition Object
-  ,                                       !- View Factor to Ground
-  ,                                       !- Shading Control Name
-  ,                                       !- Frame and Divider Name
-  ,                                       !- Multiplier
-  ,                                       !- Number of Vertices
-  17.2888817744574, 1.81503615281711, 2.1336, !- X,Y,Z Vertex 1 {m}
-  17.2888817744574, 1.81503615281711, 1.01218771832419, !- X,Y,Z Vertex 2 {m}
-  17.2888817744574, 2.65630568145613, 1.01218771832419, !- X,Y,Z Vertex 3 {m}
-  17.2888817744574, 2.65630568145613, 2.1336; !- X,Y,Z Vertex 4 {m}
-
-OS:SubSurface,
-  {294ff0b0-bd33-4a81-b846-c36084121199}, !- Handle
-  Surface 4 - Window 2,                   !- Name
-  FixedWindow,                            !- Sub Surface Type
-  {fe4b92a1-6fd9-4356-b9db-504679550c5c}, !- Construction Name
-  {e8a09165-d9ea-4bd1-96d5-fff22f3f432f}, !- Surface Name
-  ,                                       !- Outside Boundary Condition Object
-  ,                                       !- View Factor to Ground
-  ,                                       !- Shading Control Name
-  ,                                       !- Frame and Divider Name
-  ,                                       !- Multiplier
-  ,                                       !- Number of Vertices
-  17.2888817744574, 2.71726568145613, 2.1336, !- X,Y,Z Vertex 1 {m}
-  17.2888817744574, 2.71726568145613, 1.01218771832419, !- X,Y,Z Vertex 2 {m}
-  17.2888817744574, 3.55853521009514, 1.01218771832419, !- X,Y,Z Vertex 3 {m}
-  17.2888817744574, 3.55853521009514, 2.1336; !- X,Y,Z Vertex 4 {m}
-
-OS:SubSurface,
-  {38accd3f-c5ef-42b7-8dd0-59a1749e1730}, !- Handle
-  Surface 4 - Window 3,                   !- Name
-  FixedWindow,                            !- Sub Surface Type
-  {fe4b92a1-6fd9-4356-b9db-504679550c5c}, !- Construction Name
-  {e8a09165-d9ea-4bd1-96d5-fff22f3f432f}, !- Surface Name
-  ,                                       !- Outside Boundary Condition Object
-  ,                                       !- View Factor to Ground
-  ,                                       !- Shading Control Name
-  ,                                       !- Frame and Divider Name
-  ,                                       !- Multiplier
-  ,                                       !- Number of Vertices
-  17.2888817744574, 4.50182183427323, 2.1336, !- X,Y,Z Vertex 1 {m}
-  17.2888817744574, 4.50182183427323, 1.01218771832419, !- X,Y,Z Vertex 2 {m}
-  17.2888817744574, 5.34309136291225, 1.01218771832419, !- X,Y,Z Vertex 3 {m}
-  17.2888817744574, 5.34309136291225, 2.1336; !- X,Y,Z Vertex 4 {m}
-
-OS:SubSurface,
-  {a878126e-d715-412b-a1e0-d21667360594}, !- Handle
-  Surface 4 - Window 4,                   !- Name
-  FixedWindow,                            !- Sub Surface Type
-  {fe4b92a1-6fd9-4356-b9db-504679550c5c}, !- Construction Name
-  {e8a09165-d9ea-4bd1-96d5-fff22f3f432f}, !- Surface Name
-  ,                                       !- Outside Boundary Condition Object
-  ,                                       !- View Factor to Ground
-  ,                                       !- Shading Control Name
-  ,                                       !- Frame and Divider Name
-  ,                                       !- Multiplier
-  ,                                       !- Number of Vertices
-  17.2888817744574, 5.40405136291225, 2.1336, !- X,Y,Z Vertex 1 {m}
-  17.2888817744574, 5.40405136291225, 1.01218771832419, !- X,Y,Z Vertex 2 {m}
-  17.2888817744574, 6.24532089155127, 1.01218771832419, !- X,Y,Z Vertex 3 {m}
-  17.2888817744574, 6.24532089155127, 2.1336; !- X,Y,Z Vertex 4 {m}
-
-OS:SubSurface,
-  {85af0bfe-3321-497e-ae91-211b92d00abd}, !- Handle
-  Surface 4 - Window 5,                   !- Name
-  FixedWindow,                            !- Sub Surface Type
-  {fe4b92a1-6fd9-4356-b9db-504679550c5c}, !- Construction Name
-  {e8a09165-d9ea-4bd1-96d5-fff22f3f432f}, !- Surface Name
-  ,                                       !- Outside Boundary Condition Object
-  ,                                       !- View Factor to Ground
-  ,                                       !- Shading Control Name
-  ,                                       !- Frame and Divider Name
-  ,                                       !- Multiplier
-  ,                                       !- Number of Vertices
-  17.2888817744574, 7.63972228004887, 2.1336, !- X,Y,Z Vertex 1 {m}
-  17.2888817744574, 7.63972228004887, 1.01218771832419, !- X,Y,Z Vertex 2 {m}
-  17.2888817744574, 8.48099180868788, 1.01218771832419, !- X,Y,Z Vertex 3 {m}
-  17.2888817744574, 8.48099180868788, 2.1336; !- X,Y,Z Vertex 4 {m}
-
-OS:Material,
-  {164392ad-c66c-4a23-a03a-22941a8617a9}, !- Handle
-  FloorUAAdditionalCeilingIns,            !- Name
-  Rough,                                  !- Roughness
-  0.12827,                                !- Thickness {m}
-  0.04111125,                             !- Conductivity {W/m-K}
-  16.02,                                  !- Density {kg/m3}
-  1046.75;                                !- Specific Heat {J/kg-K}
-
-OS:Material,
-  {336957e5-8e8e-4686-856b-9cd21a3578bb}, !- Handle
-  FloorUATrussandIns,                     !- Name
-  Rough,                                  !- Roughness
-  0.0889,                                 !- Thickness {m}
-  0.0436673814251492,                     !- Conductivity {W/m-K}
-  50.7834,                                !- Density {kg/m3}
-  1165.09548895899;                       !- Specific Heat {J/kg-K}
-
-OS:Material,
-  {b5100aa1-3ef8-4ca2-a60d-40febc6008b3}, !- Handle
-  Drywall 0.5 in.,                        !- Name
-  Rough,                                  !- Roughness
-  0.0127,                                 !- Thickness {m}
-  0.1602906,                              !- Conductivity {W/m-K}
-  801,                                    !- Density {kg/m3}
-  837.4,                                  !- Specific Heat {J/kg-K}
-  0.9,                                    !- Thermal Absorptance
-  0.5,                                    !- Solar Absorptance
-  0.1;                                    !- Visible Absorptance
-
-OS:Construction,
-  {39daac70-feed-47fe-9fc1-89105cdc25ec}, !- Handle
-  FloorFinInsUnfinAttic,                  !- Name
-  ,                                       !- Surface Rendering Name
-  {164392ad-c66c-4a23-a03a-22941a8617a9}, !- Layer 1
-  {336957e5-8e8e-4686-856b-9cd21a3578bb}, !- Layer 2
-  {b5100aa1-3ef8-4ca2-a60d-40febc6008b3}; !- Layer 3
-
-OS:Construction,
-  {862f3563-5847-4036-8ba3-4d2729f9caa6}, !- Handle
-  FloorFinInsUnfinAttic Reversed,         !- Name
-  ,                                       !- Surface Rendering Name
-  {b5100aa1-3ef8-4ca2-a60d-40febc6008b3}, !- Layer 1
-  {336957e5-8e8e-4686-856b-9cd21a3578bb}, !- Layer 2
-  {164392ad-c66c-4a23-a03a-22941a8617a9}; !- Layer 3
-
-OS:Material,
-  {0e0d4deb-6805-475b-865a-dd44fce5d9e0}, !- Handle
-  Asphalt Shingles&#44 Medium,            !- Name
-  Rough,                                  !- Roughness
-  0.009525,                               !- Thickness {m}
-  0.162714,                               !- Conductivity {W/m-K}
-  1121.4,                                 !- Density {kg/m3}
-  1465.45,                                !- Specific Heat {J/kg-K}
-  0.91,                                   !- Thermal Absorptance
-  0.85,                                   !- Solar Absorptance
-  0.85;                                   !- Visible Absorptance
-
-OS:Material,
-  {8bcfcb95-beae-4c1b-98a6-3204b5d48365}, !- Handle
-  RoofSheathing,                          !- Name
-  Rough,                                  !- Roughness
-  0.01905,                                !- Thickness {m}
-  0.1154577,                              !- Conductivity {W/m-K}
-  512.64,                                 !- Density {kg/m3}
-  1214.23;                                !- Specific Heat {J/kg-K}
-
-OS:Material,
-  {8de15b87-f718-4144-a8dc-5e9aa426c54f}, !- Handle
-  RoofUARoofIns,                          !- Name
-  Rough,                                  !- Roughness
-  0.18415,                                !- Thickness {m}
-  8.02397499707217,                       !- Conductivity {W/m-K}
-  37.004876748,                           !- Density {kg/m3}
-  1207.88064650997;                       !- Specific Heat {J/kg-K}
-
-OS:Construction,
-  {eb6c6e64-22bb-4d16-a7dc-645561863d05}, !- Handle
-  RoofUnfinInsExt,                        !- Name
-  ,                                       !- Surface Rendering Name
-  {0e0d4deb-6805-475b-865a-dd44fce5d9e0}, !- Layer 1
-  {8bcfcb95-beae-4c1b-98a6-3204b5d48365}, !- Layer 2
-  {8de15b87-f718-4144-a8dc-5e9aa426c54f}; !- Layer 3
-
-OS:AdditionalProperties,
-  {e0e2e4b7-c102-481c-be46-5deb8ea3e430}, !- Handle
-  {ce22bb6e-953f-46b9-85a2-32f06869fef1}, !- Object Name
-  SizingInfoRoofColor,                    !- Feature Name 1
-  String,                                 !- Feature Data Type 1
-  medium,                                 !- Feature Value 1
-  SizingInfoRoofMaterial,                 !- Feature Name 2
-  String,                                 !- Feature Data Type 2
-  asphalt shingles,                       !- Feature Value 2
-  SizingInfoRoofRigidInsRvalue,           !- Feature Name 3
-  Double,                                 !- Feature Data Type 3
-  0,                                      !- Feature Value 3
-  SizingInfoRoofHasRadiantBarrier,        !- Feature Name 4
-  Boolean,                                !- Feature Data Type 4
-  false;                                  !- Feature Value 4
-
-OS:AdditionalProperties,
-  {34de8b0d-15d4-4aa2-88fc-7a17d48d32ad}, !- Handle
-  {09a31253-2055-47f7-896d-1b222e099027}, !- Object Name
-  SizingInfoRoofColor,                    !- Feature Name 1
-  String,                                 !- Feature Data Type 1
-  medium,                                 !- Feature Value 1
-  SizingInfoRoofMaterial,                 !- Feature Name 2
-  String,                                 !- Feature Data Type 2
-  asphalt shingles,                       !- Feature Value 2
-  SizingInfoRoofRigidInsRvalue,           !- Feature Name 3
-  Double,                                 !- Feature Data Type 3
-  0,                                      !- Feature Value 3
-  SizingInfoRoofHasRadiantBarrier,        !- Feature Name 4
-  Boolean,                                !- Feature Data Type 4
-  false;                                  !- Feature Value 4
-
-OS:Foundation:Kiva,
-  {ec284504-e28a-42c0-91ec-88e5b425dd9d}, !- Handle
-  Foundation Kiva 1,                      !- Name
-  ,                                       !- Initial Indoor Air Temperature {C}
-  ,                                       !- Interior Horizontal Insulation Material Name
-  ,                                       !- Interior Horizontal Insulation Depth {m}
-  ,                                       !- Interior Horizontal Insulation Width {m}
-  ,                                       !- Interior Vertical Insulation Material Name
-  ,                                       !- Interior Vertical Insulation Depth {m}
-  ,                                       !- Exterior Horizontal Insulation Material Name
-  ,                                       !- Exterior Horizontal Insulation Depth {m}
-  ,                                       !- Exterior Horizontal Insulation Width {m}
-  ,                                       !- Exterior Vertical Insulation Material Name
-  ,                                       !- Exterior Vertical Insulation Depth {m}
-  0.2032,                                 !- Wall Height Above Grade {m}
-  0.2032,                                 !- Wall Depth Below Slab {m}
-  {3209bd7b-3f49-4dad-9ce0-40bf760de39c}, !- Footing Wall Construction Name
-  ,                                       !- Footing Material Name
-  ;                                       !- Footing Depth {m}
-
-OS:Material,
-  {a32cbc6f-c329-40df-b5a0-98cf6cb23396}, !- Handle
-  FootingMaterial,                        !- Name
-  Rough,                                  !- Roughness
-  0.2032,                                 !- Thickness {m}
-  1.803125,                               !- Conductivity {W/m-K}
-  2242.8,                                 !- Density {kg/m3}
-  837.4,                                  !- Specific Heat {J/kg-K}
-  0.9;                                    !- Thermal Absorptance
-
-OS:Construction,
-  {3209bd7b-3f49-4dad-9ce0-40bf760de39c}, !- Handle
-  FootingConstruction,                    !- Name
-  ,                                       !- Surface Rendering Name
-  {a32cbc6f-c329-40df-b5a0-98cf6cb23396}; !- Layer 1
-
-OS:Foundation:Kiva:Settings,
-  {b336e95a-50f1-4b2c-9cb6-694e970240d7}, !- Handle
-  1.731,                                  !- Soil Conductivity {W/m-K}
-  1842.3,                                 !- Soil Density {kg/m3}
-  418.7,                                  !- Soil Specific Heat {J/kg-K}
-  0.9,                                    !- Ground Solar Absorptivity {dimensionless}
-  0.9,                                    !- Ground Thermal Absorptivity {dimensionless}
-  0.03,                                   !- Ground Surface Roughness {m}
-  40,                                     !- Far-Field Width {m}
-  ZeroFlux,                               !- Deep-Ground Boundary Condition
-  40,                                     !- Deep-Ground Depth {m}
-  0.02,                                   !- Minimum Cell Dimension {m}
-  1.5,                                    !- Maximum Cell Growth Coefficient {dimensionless}
-  Hourly;                                 !- Simulation Timestep
-
-OS:Material,
-  {8e952792-35e3-460c-af8b-5245d94d9896}, !- Handle
-  Concrete 4.0 in.,                       !- Name
-  Rough,                                  !- Roughness
-  0.1016,                                 !- Thickness {m}
-  1.803125,                               !- Conductivity {W/m-K}
-  2242.8,                                 !- Density {kg/m3}
-  837.4,                                  !- Specific Heat {J/kg-K}
-  0.9;                                    !- Thermal Absorptance
-
-OS:Material,
-  {1fb6aff8-021e-4cec-b1b2-9b0f9add42cf}, !- Handle
-  Floor Covering,                         !- Name
-  Rough,                                  !- Roughness
-  0.0127,                                 !- Thickness {m}
-  0.0433443509615385,                     !- Conductivity {W/m-K}
-  54.468,                                 !- Density {kg/m3}
-  1339.84,                                !- Specific Heat {J/kg-K}
-  0.9,                                    !- Thermal Absorptance
-  0.9;                                    !- Solar Absorptance
-
-OS:Construction,
-  {1ac27a49-6e63-43ce-a3b3-0512351de64e}, !- Handle
-  FloorFndGrndFinSlab,                    !- Name
-  ,                                       !- Surface Rendering Name
-  {8e952792-35e3-460c-af8b-5245d94d9896}, !- Layer 1
-  {1fb6aff8-021e-4cec-b1b2-9b0f9add42cf}; !- Layer 2
-
-OS:SurfaceProperty:ExposedFoundationPerimeter,
-  {64b083af-8c48-423a-99e1-a073919f5999}, !- Handle
-  {e8bd4cc5-983a-4a5e-a4ee-31611bbc5984}, !- Surface Name
-  TotalExposedPerimeter,                  !- Exposed Perimeter Calculation Method
-  56.0720490005638;                       !- Total Exposed Perimeter {m}
-
-OS:AdditionalProperties,
-  {f122d3b0-1f6d-4597-89e6-79543f60407d}, !- Handle
-  {e8bd4cc5-983a-4a5e-a4ee-31611bbc5984}, !- Object Name
-  SizingInfoSlabRvalue,                   !- Feature Name 1
-  Double,                                 !- Feature Data Type 1
-  13.002788583308423;                     !- Feature Value 1
-
-OS:Material,
-  {43674615-fb77-4bc1-8ce8-6894c5d446a3}, !- Handle
-  Vinyl&#44 Light,                        !- Name
-  Rough,                                  !- Roughness
-  0.009525,                               !- Thickness {m}
-  0.089435,                               !- Conductivity {W/m-K}
-  177.822,                                !- Density {kg/m3}
-  1046.75,                                !- Specific Heat {J/kg-K}
-  0.9,                                    !- Thermal Absorptance
-  0.3,                                    !- Solar Absorptance
-  0.3;                                    !- Visible Absorptance
-
-OS:Material,
-  {af899559-c3cc-4c81-a396-b4989d22a119}, !- Handle
-  WallSheathing,                          !- Name
-  Rough,                                  !- Roughness
-  0.0127,                                 !- Thickness {m}
-  0.1154577,                              !- Conductivity {W/m-K}
-  512.64,                                 !- Density {kg/m3}
-  1214.23;                                !- Specific Heat {J/kg-K}
-
-OS:Material,
-  {f9f9eb89-d6e1-4377-958c-4729cb323be0}, !- Handle
-  WallStudAndCavity,                      !- Name
-  Rough,                                  !- Roughness
-  0.0889,                                 !- Thickness {m}
-  0.0542450177597404,                     !- Conductivity {W/m-K}
-  162.40275,                              !- Density {kg/m3}
-  1178.91670776819;                       !- Specific Heat {J/kg-K}
-
-OS:Construction,
-  {914dede3-100a-4a7d-800c-84eeaa4b0b03}, !- Handle
-  WallExtInsFin,                          !- Name
-  ,                                       !- Surface Rendering Name
-  {43674615-fb77-4bc1-8ce8-6894c5d446a3}, !- Layer 1
-  {af899559-c3cc-4c81-a396-b4989d22a119}, !- Layer 2
-  {f9f9eb89-d6e1-4377-958c-4729cb323be0}, !- Layer 3
-  {b5100aa1-3ef8-4ca2-a60d-40febc6008b3}; !- Layer 4
-
-OS:AdditionalProperties,
-  {e3264fb6-1c2e-465f-b028-d931c17c9726}, !- Handle
-  {73ed4203-4b7a-45bf-b915-623812c9785b}, !- Object Name
-  SizingInfoWallType,                     !- Feature Name 1
-  String,                                 !- Feature Data Type 1
-  WoodStud,                               !- Feature Value 1
-  SizingInfoStudWallCavityRvalue,         !- Feature Name 2
-  Double,                                 !- Feature Data Type 2
-  13;                                     !- Feature Value 2
-
-OS:AdditionalProperties,
-  {4b2a85a3-ba8a-4c90-bd60-ce38ea64554f}, !- Handle
-  {944603ef-fffa-4c0e-b969-c927b2f1e461}, !- Object Name
-  SizingInfoWallType,                     !- Feature Name 1
-  String,                                 !- Feature Data Type 1
-  WoodStud,                               !- Feature Value 1
-  SizingInfoStudWallCavityRvalue,         !- Feature Name 2
-  Double,                                 !- Feature Data Type 2
-  13;                                     !- Feature Value 2
-
-OS:AdditionalProperties,
-  {b587e76c-fbe8-4f27-8efa-66c7ff5de912}, !- Handle
-  {9266e3e2-de46-4e94-882e-0ee46c563ee0}, !- Object Name
-  SizingInfoWallType,                     !- Feature Name 1
-  String,                                 !- Feature Data Type 1
-  WoodStud,                               !- Feature Value 1
-  SizingInfoStudWallCavityRvalue,         !- Feature Name 2
-  Double,                                 !- Feature Data Type 2
-  13;                                     !- Feature Value 2
-
-OS:AdditionalProperties,
-  {cd5a6533-2c5a-423e-85f0-b1cf270fe41d}, !- Handle
-  {e8a09165-d9ea-4bd1-96d5-fff22f3f432f}, !- Object Name
-  SizingInfoWallType,                     !- Feature Name 1
-  String,                                 !- Feature Data Type 1
-  WoodStud,                               !- Feature Value 1
-  SizingInfoStudWallCavityRvalue,         !- Feature Name 2
-  Double,                                 !- Feature Data Type 2
-  13;                                     !- Feature Value 2
-
-OS:AdditionalProperties,
-  {0018b520-fcce-4bfe-a0aa-716f1be4070a}, !- Handle
-  {ef371119-41f1-451e-b05b-f3798bc812df}, !- Object Name
-  SizingInfoWallType,                     !- Feature Name 1
-  String,                                 !- Feature Data Type 1
-  WoodStud,                               !- Feature Value 1
-  SizingInfoStudWallCavityRvalue,         !- Feature Name 2
-  Double,                                 !- Feature Data Type 2
-  13;                                     !- Feature Value 2
-
-OS:AdditionalProperties,
-  {b76e55f9-ac33-4bba-b10f-5eb53c290844}, !- Handle
-  {a4dbe64a-22e5-40d2-b281-0febfe7d774f}, !- Object Name
-  SizingInfoWallType,                     !- Feature Name 1
-  String,                                 !- Feature Data Type 1
-  WoodStud,                               !- Feature Value 1
-  SizingInfoStudWallCavityRvalue,         !- Feature Name 2
-  Double,                                 !- Feature Data Type 2
-  13;                                     !- Feature Value 2
-
-OS:Material,
-  {2144920a-3707-4134-8b03-1fd8f543ee7f}, !- Handle
-  WallStudAndCavity 1,                    !- Name
-  Rough,                                  !- Roughness
-  0.0889,                                 !- Thickness {m}
-  0.393743535157484,                      !- Conductivity {W/m-K}
-  83.034082224,                           !- Density {kg/m3}
-  1211.67419087611;                       !- Specific Heat {J/kg-K}
-
-OS:Construction,
-  {2fb81aac-9740-4cea-94cf-5211d7e2a2f6}, !- Handle
-  WallExtUninsUnfin,                      !- Name
-  ,                                       !- Surface Rendering Name
-  {43674615-fb77-4bc1-8ce8-6894c5d446a3}, !- Layer 1
-  {af899559-c3cc-4c81-a396-b4989d22a119}, !- Layer 2
-  {2144920a-3707-4134-8b03-1fd8f543ee7f}; !- Layer 3
-
-OS:AdditionalProperties,
-  {aac1b7ab-0a26-4cfc-aa11-fb30e8ba7bca}, !- Handle
-  {b73330c8-4634-4ec0-ba77-96a644be8f6b}, !- Object Name
-  SizingInfoWallType,                     !- Feature Name 1
-  String,                                 !- Feature Data Type 1
-  WoodStud,                               !- Feature Value 1
-  SizingInfoStudWallCavityRvalue,         !- Feature Name 2
-  Integer,                                !- Feature Data Type 2
-  0;                                      !- Feature Value 2
-
-OS:AdditionalProperties,
-  {27b45b23-d80d-42f1-9763-c17ca793cf34}, !- Handle
-  {e410b5ab-5a34-407c-b884-dd3f01900b29}, !- Object Name
-  SizingInfoWallType,                     !- Feature Name 1
-  String,                                 !- Feature Data Type 1
-  WoodStud,                               !- Feature Value 1
-  SizingInfoStudWallCavityRvalue,         !- Feature Name 2
-  Integer,                                !- Feature Data Type 2
-  0;                                      !- Feature Value 2
-
-OS:InternalMass:Definition,
-  {54ab767c-c74f-4756-83c7-360a77a3e37f}, !- Handle
-  living space Partition,                 !- Name
-  {115423fc-5996-41fd-9be6-6fcb10187b15}, !- Construction Name
-  SurfaceArea,                            !- Design Level Calculation Method
-  185.80608,                              !- Surface Area {m2}
-  ,                                       !- Surface Area per Space Floor Area {dimensionless}
-  ;                                       !- Surface Area per Person {m2/person}
-
-OS:InternalMass,
-  {34be1f5f-b12b-4ca8-85c7-528940f770b8}, !- Handle
-  living space Partition,                 !- Name
-  {54ab767c-c74f-4756-83c7-360a77a3e37f}, !- Internal Mass Definition Name
-  {af036784-f315-4029-aaf9-78d7d5fb0958}, !- Space or SpaceType Name
-  1;                                      !- Multiplier
-
-OS:Material,
-  {a3deb409-acef-47ba-9083-35e614f3747b}, !- Handle
-  WallStudAndCavity 2,                    !- Name
-  Rough,                                  !- Roughness
-  0.0889,                                 !- Thickness {m}
-  0.397941757589692,                      !- Conductivity {W/m-K}
-  83.034082224,                           !- Density {kg/m3}
-  1211.67419087611;                       !- Specific Heat {J/kg-K}
-
-OS:Construction,
-  {115423fc-5996-41fd-9be6-6fcb10187b15}, !- Handle
-  WallIntFinUninsFin,                     !- Name
-  ,                                       !- Surface Rendering Name
-  {a3deb409-acef-47ba-9083-35e614f3747b}, !- Layer 1
-  {b5100aa1-3ef8-4ca2-a60d-40febc6008b3}; !- Layer 2
-
-OS:AdditionalProperties,
-  {3eeaec2d-e6a7-4f91-b375-cfe827cfb5f1}, !- Handle
-  {54ab767c-c74f-4756-83c7-360a77a3e37f}, !- Object Name
-  SizingInfoWallType,                     !- Feature Name 1
-  String,                                 !- Feature Data Type 1
-  WoodStud,                               !- Feature Value 1
-  SizingInfoStudWallCavityRvalue,         !- Feature Name 2
-  Integer,                                !- Feature Data Type 2
-  0;                                      !- Feature Value 2
-
-OS:InternalMass:Definition,
-  {889984e3-26f2-4d1a-9fa9-a647deb6fc3e}, !- Handle
-  res furniture mass living space,        !- Name
-  {beced104-5c04-40cc-9688-36a330a9a3de}, !- Construction Name
-  SurfaceArea,                            !- Design Level Calculation Method
-  74.3224319999999,                       !- Surface Area {m2}
-  ,                                       !- Surface Area per Space Floor Area {dimensionless}
-  ;                                       !- Surface Area per Person {m2/person}
-
-OS:InternalMass,
-  {b1127201-0b04-44e9-a694-74dc5acd4ea2}, !- Handle
-  res furniture mass living space,        !- Name
-  {889984e3-26f2-4d1a-9fa9-a647deb6fc3e}, !- Internal Mass Definition Name
-  {af036784-f315-4029-aaf9-78d7d5fb0958}, !- Space or SpaceType Name
-  1;                                      !- Multiplier
-
-OS:Material,
-  {9d4320e0-9fb6-4eeb-82ae-dc1111d3bf30}, !- Handle
-  res furniture material living space,    !- Name
-  Rough,                                  !- Roughness
-  0.1524,                                 !- Thickness {m}
-  0.1154577,                              !- Conductivity {W/m-K}
-  640.8,                                  !- Density {kg/m3}
-  1214.23,                                !- Specific Heat {J/kg-K}
-  0.9,                                    !- Thermal Absorptance
-  0.6,                                    !- Solar Absorptance
-  0.1;                                    !- Visible Absorptance
-
-OS:Construction,
-  {beced104-5c04-40cc-9688-36a330a9a3de}, !- Handle
-  res furniture construction living space, !- Name
-  ,                                       !- Surface Rendering Name
-  {9d4320e0-9fb6-4eeb-82ae-dc1111d3bf30}; !- Layer 1
-
-OS:WindowMaterial:SimpleGlazingSystem,
-  {3376f46b-78f2-4641-8ba9-9e29ceb21bc6}, !- Handle
-  WindowMaterial,                         !- Name
-  2.10086,                                !- U-Factor {W/m2-K}
-  0.3;                                    !- Solar Heat Gain Coefficient
-
-OS:Construction,
-  {fe4b92a1-6fd9-4356-b9db-504679550c5c}, !- Handle
-  WindowConstruction,                     !- Name
-  ,                                       !- Surface Rendering Name
-  {3376f46b-78f2-4641-8ba9-9e29ceb21bc6}; !- Layer 1
-
-OS:Material,
-  {4585337e-55a7-4bf3-99e6-daf180f01c01}, !- Handle
-  DoorMaterial,                           !- Name
-  Rough,                                  !- Roughness
-  0.04445,                                !- Thickness {m}
-  0.0612266553480475,                     !- Conductivity {W/m-K}
-  512.64,                                 !- Density {kg/m3}
-  1214.23;                                !- Specific Heat {J/kg-K}
-
-OS:Construction,
-  {848ff3a8-ba9e-4d57-b813-cb6db81330b6}, !- Handle
-  Door,                                   !- Name
-  ,                                       !- Surface Rendering Name
-  {4585337e-55a7-4bf3-99e6-daf180f01c01}; !- Layer 1
-
-OS:PlantLoop,
-  {c768a359-f20d-4959-a8e8-458305466173}, !- Handle
-  Domestic Hot Water Loop,                !- Name
-  ,                                       !- Fluid Type
-  0,                                      !- Glycol Concentration
-  ,                                       !- User Defined Fluid Type
-  ,                                       !- Plant Equipment Operation Heating Load
-  ,                                       !- Plant Equipment Operation Cooling Load
-  ,                                       !- Primary Plant Equipment Operation Scheme
-  {cb585f7d-c5c6-4d93-ae6f-869bdd15c84f}, !- Loop Temperature Setpoint Node Name
-  ,                                       !- Maximum Loop Temperature {C}
-  ,                                       !- Minimum Loop Temperature {C}
-  0.01,                                   !- Maximum Loop Flow Rate {m3/s}
-  ,                                       !- Minimum Loop Flow Rate {m3/s}
-  0.003,                                  !- Plant Loop Volume {m3}
-  {75864a7d-366f-4850-a3ac-9862f98b31cc}, !- Plant Side Inlet Node Name
-  {3a208649-a215-430b-8d71-92bd3da106a2}, !- Plant Side Outlet Node Name
-  ,                                       !- Plant Side Branch List Name
-  {adf52d64-7e92-4238-a894-df7e3ad5aa6d}, !- Demand Side Inlet Node Name
-  {0045d56d-1d00-41c2-875c-e7668250b420}, !- Demand Side Outlet Node Name
-  ,                                       !- Demand Side Branch List Name
-  ,                                       !- Demand Side Connector List Name
-  Optimal,                                !- Load Distribution Scheme
-  {1bb301f3-4be6-41ee-b57e-65807179ec97}, !- Availability Manager List Name
-  ,                                       !- Plant Loop Demand Calculation Scheme
-  ,                                       !- Common Pipe Simulation
-  ,                                       !- Pressure Simulation Type
-  ,                                       !- Plant Equipment Operation Heating Load Schedule
-  ,                                       !- Plant Equipment Operation Cooling Load Schedule
-  ,                                       !- Primary Plant Equipment Operation Scheme Schedule
-  ,                                       !- Component Setpoint Operation Scheme Schedule
-  {62c1ce9d-62c8-4af3-a608-f3c485cabd0e}, !- Demand Mixer Name
-  {494986b6-9662-4f99-8ddc-f72b8f6a1fd7}, !- Demand Splitter Name
-  {84a008c9-5dda-47e1-9b37-2c73844a9539}, !- Supply Mixer Name
-  {7851baf7-c410-454a-a547-baf71724c33f}; !- Supply Splitter Name
-
-OS:Node,
-  {5056a927-1467-4d70-9594-e546d9990a43}, !- Handle
-  Node 3,                                 !- Name
-  {75864a7d-366f-4850-a3ac-9862f98b31cc}, !- Inlet Port
-  {27d20496-976c-4d0b-a669-0fd048c828de}; !- Outlet Port
-
-OS:Node,
-  {cb585f7d-c5c6-4d93-ae6f-869bdd15c84f}, !- Handle
-  Node 4,                                 !- Name
-  {d1d46caf-cc96-4283-baf4-12b2806b028d}, !- Inlet Port
-  {3a208649-a215-430b-8d71-92bd3da106a2}; !- Outlet Port
-
-OS:Node,
-  {43b8531a-fb5d-410b-86af-9e20e01567e3}, !- Handle
-  Node 5,                                 !- Name
-  {a8b846b4-a955-430b-8744-57b3bd8ed3b1}, !- Inlet Port
-  {afc42e99-671e-4005-b855-22f034eea22d}; !- Outlet Port
-
-OS:Connector:Mixer,
-  {84a008c9-5dda-47e1-9b37-2c73844a9539}, !- Handle
-  Connector Mixer 1,                      !- Name
-  {8cc07b63-2ad5-4490-8347-4da1a62192c5}, !- Outlet Branch Name
-  {fc397686-8f03-4ebe-a382-165fca2683d5}, !- Inlet Branch Name 1
-  {c5f23dbb-e8bf-473b-a535-d2ae35c774de}; !- Inlet Branch Name 2
-
-OS:Connector:Splitter,
-  {7851baf7-c410-454a-a547-baf71724c33f}, !- Handle
-  Connector Splitter 1,                   !- Name
-  {1ac5e8a1-1a50-4a50-bb96-69a2f4a09669}, !- Inlet Branch Name
-  {a8b846b4-a955-430b-8744-57b3bd8ed3b1}, !- Outlet Branch Name 1
-  {beec9d61-6514-4bc9-a511-16798c871b43}; !- Outlet Branch Name 2
-
-OS:Connection,
-  {75864a7d-366f-4850-a3ac-9862f98b31cc}, !- Handle
-  {32b3cb53-1cae-4ca1-aff8-b2708ed6862c}, !- Name
-  {c768a359-f20d-4959-a8e8-458305466173}, !- Source Object
-  14,                                     !- Outlet Port
-  {5056a927-1467-4d70-9594-e546d9990a43}, !- Target Object
-  2;                                      !- Inlet Port
-
-OS:Connection,
-  {a8b846b4-a955-430b-8744-57b3bd8ed3b1}, !- Handle
-  {ad924089-84d3-416b-a05d-6c3b8911b8fb}, !- Name
-  {7851baf7-c410-454a-a547-baf71724c33f}, !- Source Object
-  3,                                      !- Outlet Port
-  {43b8531a-fb5d-410b-86af-9e20e01567e3}, !- Target Object
-  2;                                      !- Inlet Port
-
-OS:Connection,
-  {3a208649-a215-430b-8d71-92bd3da106a2}, !- Handle
-  {d3c75263-9148-498d-90d2-17feed3becf5}, !- Name
-  {cb585f7d-c5c6-4d93-ae6f-869bdd15c84f}, !- Source Object
-  3,                                      !- Outlet Port
-  {c768a359-f20d-4959-a8e8-458305466173}, !- Target Object
-  15;                                     !- Inlet Port
-
-OS:Node,
-  {f996f554-140a-4a26-a8cc-be254edcc539}, !- Handle
-  Node 6,                                 !- Name
-  {adf52d64-7e92-4238-a894-df7e3ad5aa6d}, !- Inlet Port
-  {e70f32fa-addd-49f6-aa71-0533447edc51}; !- Outlet Port
-
-OS:Node,
-  {d51ff30f-57e8-41c6-b7db-3f54136597ac}, !- Handle
-  Node 7,                                 !- Name
-  {a8479b69-c60e-4ebe-b6f3-55412a8db5b1}, !- Inlet Port
-  {0045d56d-1d00-41c2-875c-e7668250b420}; !- Outlet Port
-
-OS:Node,
-  {f2a02feb-5080-48fb-adbb-202090506d00}, !- Handle
-  Node 8,                                 !- Name
-  {f7c8703c-9e09-42f4-88f7-0c10f92770f2}, !- Inlet Port
-  {122f1c70-f667-4812-a769-f673270cf33c}; !- Outlet Port
-
-OS:Connector:Mixer,
-  {62c1ce9d-62c8-4af3-a608-f3c485cabd0e}, !- Handle
-  Connector Mixer 2,                      !- Name
-  {a8479b69-c60e-4ebe-b6f3-55412a8db5b1}, !- Outlet Branch Name
-  {08c347e8-4d08-4488-b57d-f72d81531f90}; !- Inlet Branch Name 1
-
-OS:Connector:Splitter,
-  {494986b6-9662-4f99-8ddc-f72b8f6a1fd7}, !- Handle
-  Connector Splitter 2,                   !- Name
-  {e70f32fa-addd-49f6-aa71-0533447edc51}, !- Inlet Branch Name
-  {f7c8703c-9e09-42f4-88f7-0c10f92770f2}; !- Outlet Branch Name 1
-
-OS:Connection,
-  {adf52d64-7e92-4238-a894-df7e3ad5aa6d}, !- Handle
-  {db3127d7-529b-40db-a37f-83aa2434f5e7}, !- Name
-  {c768a359-f20d-4959-a8e8-458305466173}, !- Source Object
-  17,                                     !- Outlet Port
-  {f996f554-140a-4a26-a8cc-be254edcc539}, !- Target Object
-  2;                                      !- Inlet Port
-
-OS:Connection,
-  {e70f32fa-addd-49f6-aa71-0533447edc51}, !- Handle
-  {7a724730-a874-4f57-a6ec-2dc157a02488}, !- Name
-  {f996f554-140a-4a26-a8cc-be254edcc539}, !- Source Object
-  3,                                      !- Outlet Port
-  {494986b6-9662-4f99-8ddc-f72b8f6a1fd7}, !- Target Object
-  2;                                      !- Inlet Port
-
-OS:Connection,
-  {f7c8703c-9e09-42f4-88f7-0c10f92770f2}, !- Handle
-  {fc0af94d-c40e-4ee0-b05a-fc22e1415c3e}, !- Name
-  {494986b6-9662-4f99-8ddc-f72b8f6a1fd7}, !- Source Object
-  3,                                      !- Outlet Port
-  {f2a02feb-5080-48fb-adbb-202090506d00}, !- Target Object
-  2;                                      !- Inlet Port
-
-OS:Connection,
-  {a8479b69-c60e-4ebe-b6f3-55412a8db5b1}, !- Handle
-  {f1c0b397-38c3-418e-98f0-4580ec76aba7}, !- Name
-  {62c1ce9d-62c8-4af3-a608-f3c485cabd0e}, !- Source Object
-  2,                                      !- Outlet Port
-  {d51ff30f-57e8-41c6-b7db-3f54136597ac}, !- Target Object
-  2;                                      !- Inlet Port
-
-OS:Connection,
-  {0045d56d-1d00-41c2-875c-e7668250b420}, !- Handle
-  {67553812-f0f3-450c-8937-5108c918f5f1}, !- Name
-  {d51ff30f-57e8-41c6-b7db-3f54136597ac}, !- Source Object
-  3,                                      !- Outlet Port
-  {c768a359-f20d-4959-a8e8-458305466173}, !- Target Object
-  18;                                     !- Inlet Port
-
-OS:Sizing:Plant,
-  {baf93843-29f3-4ac4-98a6-0a75f905db37}, !- Handle
-  {c768a359-f20d-4959-a8e8-458305466173}, !- Plant or Condenser Loop Name
-  Heating,                                !- Loop Type
-  52.6666666666667,                       !- Design Loop Exit Temperature {C}
-  5.55555555555556,                       !- Loop Design Temperature Difference {deltaC}
-  NonCoincident,                          !- Sizing Option
-  1,                                      !- Zone Timesteps in Averaging Window
-  None;                                   !- Coincident Sizing Factor Mode
-
-OS:AvailabilityManagerAssignmentList,
-  {1bb301f3-4be6-41ee-b57e-65807179ec97}, !- Handle
-  Plant Loop 1 AvailabilityManagerAssignmentList; !- Name
-
-OS:Pipe:Adiabatic,
-  {235a866b-fd73-4256-90b4-a16201da5616}, !- Handle
-  Pipe Adiabatic 1,                       !- Name
-  {afc42e99-671e-4005-b855-22f034eea22d}, !- Inlet Node Name
-  {a0137df6-93f3-4ddf-bff6-a46e52b2377d}; !- Outlet Node Name
-
-OS:Pipe:Adiabatic,
-  {41ea091f-f3af-4093-aad1-ddfe04dffa44}, !- Handle
-  Pipe Adiabatic 2,                       !- Name
-  {76009ba6-50df-45a7-8d0b-057e810dda92}, !- Inlet Node Name
-  {d1d46caf-cc96-4283-baf4-12b2806b028d}; !- Outlet Node Name
-
-OS:Node,
-  {b55a3c55-6207-45bc-bcd7-01aa9625edca}, !- Handle
-  Node 9,                                 !- Name
-  {a0137df6-93f3-4ddf-bff6-a46e52b2377d}, !- Inlet Port
-  {fc397686-8f03-4ebe-a382-165fca2683d5}; !- Outlet Port
-
-OS:Connection,
-  {afc42e99-671e-4005-b855-22f034eea22d}, !- Handle
-  {1c6817b5-7c04-4638-b7ee-606362056170}, !- Name
-  {43b8531a-fb5d-410b-86af-9e20e01567e3}, !- Source Object
-  3,                                      !- Outlet Port
-  {235a866b-fd73-4256-90b4-a16201da5616}, !- Target Object
-  2;                                      !- Inlet Port
-
-OS:Connection,
-  {a0137df6-93f3-4ddf-bff6-a46e52b2377d}, !- Handle
-  {4fe25049-7f20-4520-be62-c34fc9781240}, !- Name
-  {235a866b-fd73-4256-90b4-a16201da5616}, !- Source Object
-  3,                                      !- Outlet Port
-  {b55a3c55-6207-45bc-bcd7-01aa9625edca}, !- Target Object
-  2;                                      !- Inlet Port
-
-OS:Connection,
-  {fc397686-8f03-4ebe-a382-165fca2683d5}, !- Handle
-  {cde821b9-a239-4322-a1a0-cd6618f4b712}, !- Name
-  {b55a3c55-6207-45bc-bcd7-01aa9625edca}, !- Source Object
-  3,                                      !- Outlet Port
-  {84a008c9-5dda-47e1-9b37-2c73844a9539}, !- Target Object
-  3;                                      !- Inlet Port
-
-OS:Node,
-  {d881f204-4c0c-4db4-9a67-a9d6068be674}, !- Handle
-  Node 10,                                !- Name
-  {8cc07b63-2ad5-4490-8347-4da1a62192c5}, !- Inlet Port
-  {76009ba6-50df-45a7-8d0b-057e810dda92}; !- Outlet Port
-
-OS:Connection,
-  {8cc07b63-2ad5-4490-8347-4da1a62192c5}, !- Handle
-  {dfd4e1c0-fb29-47d4-9c0f-24de561f73df}, !- Name
-  {84a008c9-5dda-47e1-9b37-2c73844a9539}, !- Source Object
-  2,                                      !- Outlet Port
-  {d881f204-4c0c-4db4-9a67-a9d6068be674}, !- Target Object
-  2;                                      !- Inlet Port
-
-OS:Connection,
-  {76009ba6-50df-45a7-8d0b-057e810dda92}, !- Handle
-  {5a45bc2d-2f4f-431d-bdf0-6760dc9549dc}, !- Name
-  {d881f204-4c0c-4db4-9a67-a9d6068be674}, !- Source Object
-  3,                                      !- Outlet Port
-  {41ea091f-f3af-4093-aad1-ddfe04dffa44}, !- Target Object
-  2;                                      !- Inlet Port
-
-OS:Connection,
-  {d1d46caf-cc96-4283-baf4-12b2806b028d}, !- Handle
-  {f84d9a86-3206-4381-a476-808f6a06ee96}, !- Name
-  {41ea091f-f3af-4093-aad1-ddfe04dffa44}, !- Source Object
-  3,                                      !- Outlet Port
-  {cb585f7d-c5c6-4d93-ae6f-869bdd15c84f}, !- Target Object
-  2;                                      !- Inlet Port
-
-OS:Pump:VariableSpeed,
-  {b005a386-8b26-4488-b0eb-182ebef7f28a}, !- Handle
-  Pump Variable Speed 1,                  !- Name
-  {27d20496-976c-4d0b-a669-0fd048c828de}, !- Inlet Node Name
-  {d158f6a5-eef3-4494-8a36-e2faf3159e7d}, !- Outlet Node Name
-  0.01,                                   !- Rated Flow Rate {m3/s}
-  1,                                      !- Rated Pump Head {Pa}
-  0,                                      !- Rated Power Consumption {W}
-  1,                                      !- Motor Efficiency
-  0,                                      !- Fraction of Motor Inefficiencies to Fluid Stream
-  0,                                      !- Coefficient 1 of the Part Load Performance Curve
-  1,                                      !- Coefficient 2 of the Part Load Performance Curve
-  0,                                      !- Coefficient 3 of the Part Load Performance Curve
-  0,                                      !- Coefficient 4 of the Part Load Performance Curve
-  ,                                       !- Minimum Flow Rate {m3/s}
-  Intermittent,                           !- Pump Control Type
-  ,                                       !- Pump Flow Rate Schedule Name
-  ,                                       !- Pump Curve Name
-  ,                                       !- Impeller Diameter {m}
-  ,                                       !- VFD Control Type
-  ,                                       !- Pump RPM Schedule Name
-  ,                                       !- Minimum Pressure Schedule {Pa}
-  ,                                       !- Maximum Pressure Schedule {Pa}
-  ,                                       !- Minimum RPM Schedule {rev/min}
-  ,                                       !- Maximum RPM Schedule {rev/min}
-  ,                                       !- Zone Name
-  0.5,                                    !- Skin Loss Radiative Fraction
-  PowerPerFlowPerPressure,                !- Design Power Sizing Method
-  348701.1,                               !- Design Electric Power per Unit Flow Rate {W/(m3/s)}
-  1.282051282,                            !- Design Shaft Power per Unit Flow Rate per Unit Head {W-s/m3-Pa}
-  0,                                      !- Design Minimum Flow Rate Fraction
-  General;                                !- End-Use Subcategory
-
-OS:Node,
-  {7e6292b6-e9a5-4208-9054-5aa4cfbaf7bf}, !- Handle
-  Node 11,                                !- Name
-  {d158f6a5-eef3-4494-8a36-e2faf3159e7d}, !- Inlet Port
-  {1ac5e8a1-1a50-4a50-bb96-69a2f4a09669}; !- Outlet Port
-
-OS:Connection,
-  {27d20496-976c-4d0b-a669-0fd048c828de}, !- Handle
-  {754d0bc5-c450-4b61-a2a6-5aa8c2e025b1}, !- Name
-  {5056a927-1467-4d70-9594-e546d9990a43}, !- Source Object
-  3,                                      !- Outlet Port
-  {b005a386-8b26-4488-b0eb-182ebef7f28a}, !- Target Object
-  2;                                      !- Inlet Port
-
-OS:Connection,
-  {d158f6a5-eef3-4494-8a36-e2faf3159e7d}, !- Handle
-  {4e911bea-3c11-477c-a563-bb4bb496dbb9}, !- Name
-  {b005a386-8b26-4488-b0eb-182ebef7f28a}, !- Source Object
-  3,                                      !- Outlet Port
-  {7e6292b6-e9a5-4208-9054-5aa4cfbaf7bf}, !- Target Object
-  2;                                      !- Inlet Port
-
-OS:Connection,
-  {1ac5e8a1-1a50-4a50-bb96-69a2f4a09669}, !- Handle
-  {e67993e4-d4d4-4d16-97cd-96714fb8d977}, !- Name
-  {7e6292b6-e9a5-4208-9054-5aa4cfbaf7bf}, !- Source Object
-  3,                                      !- Outlet Port
-  {7851baf7-c410-454a-a547-baf71724c33f}, !- Target Object
-  2;                                      !- Inlet Port
-
-OS:Schedule:Constant,
-  {8ff89a6a-e2ac-4f60-a5dd-6a9e1778868b}, !- Handle
-  dhw temp,                               !- Name
-  {8b965ec6-0d23-418d-b6bc-f7ec9de2aabb}, !- Schedule Type Limits Name
-  52.6666666666667;                       !- Value
-
-OS:SetpointManager:Scheduled,
-  {8ec9a37a-59d2-47f5-ae85-626621847d17}, !- Handle
-  Setpoint Manager Scheduled 1,           !- Name
-  Temperature,                            !- Control Variable
-  {8ff89a6a-e2ac-4f60-a5dd-6a9e1778868b}, !- Schedule Name
-  {cb585f7d-c5c6-4d93-ae6f-869bdd15c84f}; !- Setpoint Node or NodeList Name
-
-OS:ScheduleTypeLimits,
-  {8b965ec6-0d23-418d-b6bc-f7ec9de2aabb}, !- Handle
-  Temperature,                            !- Name
-  ,                                       !- Lower Limit Value
-  ,                                       !- Upper Limit Value
-  Continuous,                             !- Numeric Type
-  Temperature;                            !- Unit Type
-
-OS:WaterHeater:Mixed,
-  {ece855eb-4e8f-4e19-9e66-fa97ea0b23d5}, !- Handle
-  res wh,                                 !- Name
-  0.143845647790854,                      !- Tank Volume {m3}
-  {65d0ac3f-9447-497b-8038-c17190eac806}, !- Setpoint Temperature Schedule Name
-  2,                                      !- Deadband Temperature Difference {deltaC}
-  99,                                     !- Maximum Temperature Limit {C}
-  Cycle,                                  !- Heater Control Type
-  11722.8428068889,                       !- Heater Maximum Capacity {W}
-  0,                                      !- Heater Minimum Capacity {W}
-  ,                                       !- Heater Ignition Minimum Flow Rate {m3/s}
-  ,                                       !- Heater Ignition Delay {s}
-  NaturalGas,                             !- Heater Fuel Type
-  0.773298241318794,                      !- Heater Thermal Efficiency
-  ,                                       !- Part Load Factor Curve Name
-  0,                                      !- Off Cycle Parasitic Fuel Consumption Rate {W}
-  Electricity,                            !- Off Cycle Parasitic Fuel Type
-  0,                                      !- Off Cycle Parasitic Heat Fraction to Tank
-  0,                                      !- On Cycle Parasitic Fuel Consumption Rate {W}
-  Electricity,                            !- On Cycle Parasitic Fuel Type
-  0,                                      !- On Cycle Parasitic Heat Fraction to Tank
-  ThermalZone,                            !- Ambient Temperature Indicator
-  ,                                       !- Ambient Temperature Schedule Name
-  {e4e9e95a-8e85-43a3-a276-e952184e3ca0}, !- Ambient Temperature Thermal Zone Name
-  ,                                       !- Ambient Temperature Outdoor Air Node Name
-  4.15693173076374,                       !- Off Cycle Loss Coefficient to Ambient Temperature {W/K}
-  0.64,                                   !- Off Cycle Loss Fraction to Thermal Zone
-  4.15693173076374,                       !- On Cycle Loss Coefficient to Ambient Temperature {W/K}
-  1,                                      !- On Cycle Loss Fraction to Thermal Zone
-  ,                                       !- Peak Use Flow Rate {m3/s}
-  ,                                       !- Use Flow Rate Fraction Schedule Name
-  ,                                       !- Cold Water Supply Temperature Schedule Name
-  {8172d3eb-6599-4df5-bbda-22e2e900f1a4}, !- Use Side Inlet Node Name
-  {707db6e4-6e83-4088-b0bc-7fc712b6fa47}, !- Use Side Outlet Node Name
-  1,                                      !- Use Side Effectiveness
-  ,                                       !- Source Side Inlet Node Name
-  ,                                       !- Source Side Outlet Node Name
-  1,                                      !- Source Side Effectiveness
-  autosize,                               !- Use Side Design Flow Rate {m3/s}
-  autosize,                               !- Source Side Design Flow Rate {m3/s}
-  1.5,                                    !- Indirect Water Heating Recovery Time {hr}
-  IndirectHeatPrimarySetpoint,            !- Source Side Flow Control Mode
-  ,                                       !- Indirect Alternate Setpoint Temperature Schedule Name
-  res wh;                                 !- End-Use Subcategory
-
-OS:Schedule:Constant,
-  {65d0ac3f-9447-497b-8038-c17190eac806}, !- Handle
-  WH Setpoint Temp,                       !- Name
-  {8b965ec6-0d23-418d-b6bc-f7ec9de2aabb}, !- Schedule Type Limits Name
-  52.6666666666667;                       !- Value
-
-OS:Node,
-  {01cc9ecf-1bba-4e68-986a-443c2886ed37}, !- Handle
-  Node 12,                                !- Name
-  {beec9d61-6514-4bc9-a511-16798c871b43}, !- Inlet Port
-  {8172d3eb-6599-4df5-bbda-22e2e900f1a4}; !- Outlet Port
-
-OS:Connection,
-  {beec9d61-6514-4bc9-a511-16798c871b43}, !- Handle
-  {636351c9-d0be-40b7-8025-417fc94f83b6}, !- Name
-  {7851baf7-c410-454a-a547-baf71724c33f}, !- Source Object
-  4,                                      !- Outlet Port
-  {01cc9ecf-1bba-4e68-986a-443c2886ed37}, !- Target Object
-  2;                                      !- Inlet Port
-
-OS:Node,
-  {3eb7e4ed-96b2-4c16-8f87-fa553b56c7b4}, !- Handle
-  Node 13,                                !- Name
-  {707db6e4-6e83-4088-b0bc-7fc712b6fa47}, !- Inlet Port
-  {c5f23dbb-e8bf-473b-a535-d2ae35c774de}; !- Outlet Port
-
-OS:Connection,
-  {8172d3eb-6599-4df5-bbda-22e2e900f1a4}, !- Handle
-  {265d9cbf-2885-42e9-b05b-4d8df80f0dee}, !- Name
-  {01cc9ecf-1bba-4e68-986a-443c2886ed37}, !- Source Object
-  3,                                      !- Outlet Port
-  {ece855eb-4e8f-4e19-9e66-fa97ea0b23d5}, !- Target Object
-  31;                                     !- Inlet Port
-
-OS:Connection,
-  {707db6e4-6e83-4088-b0bc-7fc712b6fa47}, !- Handle
-  {cc65cadb-cae0-4cfe-8e94-15b1916b6c85}, !- Name
-  {ece855eb-4e8f-4e19-9e66-fa97ea0b23d5}, !- Source Object
-  32,                                     !- Outlet Port
-  {3eb7e4ed-96b2-4c16-8f87-fa553b56c7b4}, !- Target Object
-  2;                                      !- Inlet Port
-
-OS:Connection,
-  {c5f23dbb-e8bf-473b-a535-d2ae35c774de}, !- Handle
-  {d2c605af-18fb-447b-8b7d-f1e195c352a4}, !- Name
-  {3eb7e4ed-96b2-4c16-8f87-fa553b56c7b4}, !- Source Object
-  3,                                      !- Outlet Port
-  {84a008c9-5dda-47e1-9b37-2c73844a9539}, !- Target Object
-  4;                                      !- Inlet Port
-
-OS:Schedule:Constant,
-  {278ec62b-eda4-41d3-80db-e5673f4caa3a}, !- Handle
-  fixtures temperature schedule,          !- Name
-  {8b965ec6-0d23-418d-b6bc-f7ec9de2aabb}, !- Schedule Type Limits Name
-  43.3333333333333;                       !- Value
-
-OS:WaterUse:Connections,
-  {b6dc9a1e-0568-445f-b6ea-d4f3b228098e}, !- Handle
-  Water Use Connections 1,                !- Name
-  {122f1c70-f667-4812-a769-f673270cf33c}, !- Inlet Node Name
-  {1424cc0d-6426-4e8d-b8d8-ff2d76e8d269}, !- Outlet Node Name
-  ,                                       !- Supply Water Storage Tank Name
-  ,                                       !- Reclamation Water Storage Tank Name
-  ,                                       !- Hot Water Supply Temperature Schedule Name
-  ,                                       !- Cold Water Supply Temperature Schedule Name
-  ,                                       !- Drain Water Heat Exchanger Type
-  ,                                       !- Drain Water Heat Exchanger Destination
-  ,                                       !- Drain Water Heat Exchanger U-Factor Times Area {W/K}
-  {5c353e84-6ce5-4346-b636-ab3ed13492c0}, !- Water Use Equipment Name 1
-  {4a855181-214d-46e4-936b-b47f6e8fdbba}, !- Water Use Equipment Name 2
-  {c043fcf5-11f0-4fa4-902e-a521539d6e4a}, !- Water Use Equipment Name 3
-  {84357823-5f92-4398-bc5d-7c6ca77573de}, !- Water Use Equipment Name 4
-  {d4d761ca-302d-4f02-ba89-b63ddb6c315d}, !- Water Use Equipment Name 5
-  {7d8a439f-ac2a-400c-8057-db01ed9b93ed}, !- Water Use Equipment Name 6
-  {4bf0b0da-5d74-4b80-a5ff-95c9d88ae23c}, !- Water Use Equipment Name 7
-  {873e7be8-158a-4b2f-a954-6e0fea69101b}; !- Water Use Equipment Name 8
-
-OS:Node,
-  {b7335b8c-b0ca-4532-a012-6eb33749204f}, !- Handle
-  Node 14,                                !- Name
-  {1424cc0d-6426-4e8d-b8d8-ff2d76e8d269}, !- Inlet Port
-  {08c347e8-4d08-4488-b57d-f72d81531f90}; !- Outlet Port
-
-OS:Connection,
-  {122f1c70-f667-4812-a769-f673270cf33c}, !- Handle
-  {ae298309-67d0-43da-96c6-1fc2888cc3de}, !- Name
-  {f2a02feb-5080-48fb-adbb-202090506d00}, !- Source Object
-  3,                                      !- Outlet Port
-  {b6dc9a1e-0568-445f-b6ea-d4f3b228098e}, !- Target Object
-  2;                                      !- Inlet Port
-
-OS:Connection,
-  {1424cc0d-6426-4e8d-b8d8-ff2d76e8d269}, !- Handle
-  {8606ebb5-1485-4ad0-b6f4-d561a8825c2e}, !- Name
-  {b6dc9a1e-0568-445f-b6ea-d4f3b228098e}, !- Source Object
-  3,                                      !- Outlet Port
-  {b7335b8c-b0ca-4532-a012-6eb33749204f}, !- Target Object
-  2;                                      !- Inlet Port
-
-OS:Connection,
-  {08c347e8-4d08-4488-b57d-f72d81531f90}, !- Handle
-  {11a3f833-7eb4-4c1c-b227-86db5c9e51ab}, !- Name
-  {b7335b8c-b0ca-4532-a012-6eb33749204f}, !- Source Object
-  3,                                      !- Outlet Port
-  {62c1ce9d-62c8-4af3-a608-f3c485cabd0e}, !- Target Object
-  3;                                      !- Inlet Port
-
-OS:Schedule:File,
-  {3c82a852-705d-424e-8917-1dc3e08340f5}, !- Handle
-  showers,                                !- Name
-  {91c9062c-5662-4f55-a013-c3225db7ab42}, !- Schedule Type Limits Name
-  {1f02aa9b-a718-4c9f-92a9-18c520bbdf98}, !- External File Name
-  12,                                     !- Column Number
-  1,                                      !- Rows to Skip at Top
-  8760,                                   !- Number of Hours of Data
-  ,                                       !- Column Separator
-  ,                                       !- Interpolate to Timestep
-  60;                                     !- Minutes per Item
-
-OS:WaterUse:Equipment:Definition,
-  {5cce7193-74e8-4def-9cc4-e3e3f5395af1}, !- Handle
-  res shower,                             !- Name
-  res shower,                             !- End-Use Subcategory
-  0.0176331844796808,                     !- Peak Flow Rate {m3/s}
-  {278ec62b-eda4-41d3-80db-e5673f4caa3a}; !- Target Temperature Schedule Name
-
-OS:WaterUse:Equipment,
-  {5c353e84-6ce5-4346-b636-ab3ed13492c0}, !- Handle
-  res shower,                             !- Name
-  {5cce7193-74e8-4def-9cc4-e3e3f5395af1}, !- Water Use Equipment Definition Name
-  {af036784-f315-4029-aaf9-78d7d5fb0958}, !- Space Name
-  {3c82a852-705d-424e-8917-1dc3e08340f5}; !- Flow Rate Fraction Schedule Name
-
-OS:Schedule:Constant,
-  {6377a45c-1342-489e-b93b-f10155c82510}, !- Handle
-  Always On Discrete,                     !- Name
-  {ee043c65-cc45-4406-bccc-86882d986ccc}, !- Schedule Type Limits Name
-  1;                                      !- Value
-
-OS:ScheduleTypeLimits,
-  {ee043c65-cc45-4406-bccc-86882d986ccc}, !- Handle
-  OnOff,                                  !- Name
-  0,                                      !- Lower Limit Value
-  1,                                      !- Upper Limit Value
-  Discrete,                               !- Numeric Type
-  Availability;                           !- Unit Type
-
-OS:OtherEquipment:Definition,
-  {9e3990a8-04f9-4499-9089-996a8ad7dd89}, !- Handle
-  res shower,                             !- Name
-  EquipmentLevel,                         !- Design Level Calculation Method
-  507081.308470722,                       !- Design Level {W}
-  ,                                       !- Watts per Space Floor Area {W/m2}
-  ,                                       !- Watts per Person {W/Person}
-  0.487196734303754,                      !- Fraction Latent
-  0,                                      !- Fraction Radiant
-  0;                                      !- Fraction Lost
-
-OS:OtherEquipment,
-  {4e2c911b-ff31-4eb5-89e2-4e7ecbbab9e2}, !- Handle
-  res shower,                             !- Name
-  {9e3990a8-04f9-4499-9089-996a8ad7dd89}, !- Other Equipment Definition Name
-  {af036784-f315-4029-aaf9-78d7d5fb0958}, !- Space or SpaceType Name
-  {3c82a852-705d-424e-8917-1dc3e08340f5}, !- Schedule Name
-  ,                                       !- Multiplier
-  ,                                       !- Fuel Type
-  General;                                !- End-Use Subcategory
-
-OS:Schedule:File,
-  {0cbbb3ee-8ec6-4872-8592-8d3e84c8fc7d}, !- Handle
-  sinks,                                  !- Name
-  {91c9062c-5662-4f55-a013-c3225db7ab42}, !- Schedule Type Limits Name
-  {1f02aa9b-a718-4c9f-92a9-18c520bbdf98}, !- External File Name
-  13,                                     !- Column Number
-  1,                                      !- Rows to Skip at Top
-  8760,                                   !- Number of Hours of Data
-  ,                                       !- Column Separator
-  ,                                       !- Interpolate to Timestep
-  60;                                     !- Minutes per Item
-
-OS:WaterUse:Equipment:Definition,
-  {11182fa4-1245-4429-9632-204ae9911f91}, !- Handle
-  res sink,                               !- Name
-  res sink,                               !- End-Use Subcategory
-  0.0157378147481275,                     !- Peak Flow Rate {m3/s}
-  {278ec62b-eda4-41d3-80db-e5673f4caa3a}; !- Target Temperature Schedule Name
-
-OS:WaterUse:Equipment,
-  {4a855181-214d-46e4-936b-b47f6e8fdbba}, !- Handle
-  res sink,                               !- Name
-  {11182fa4-1245-4429-9632-204ae9911f91}, !- Water Use Equipment Definition Name
-  {af036784-f315-4029-aaf9-78d7d5fb0958}, !- Space Name
-  {0cbbb3ee-8ec6-4872-8592-8d3e84c8fc7d}; !- Flow Rate Fraction Schedule Name
-
-OS:OtherEquipment:Definition,
-  {0d11360b-3a00-4e57-8ec5-a53218ef345c}, !- Handle
-  res sink,                               !- Name
-  EquipmentLevel,                         !- Design Level Calculation Method
-  158036.112491921,                       !- Design Level {W}
-  ,                                       !- Watts per Space Floor Area {W/m2}
-  ,                                       !- Watts per Person {W/Person}
-  0.312220664485836,                      !- Fraction Latent
-  0,                                      !- Fraction Radiant
-  0;                                      !- Fraction Lost
-
-OS:OtherEquipment,
-  {41da973d-e884-4a67-af92-074c037bab4c}, !- Handle
-  res sink,                               !- Name
-  {0d11360b-3a00-4e57-8ec5-a53218ef345c}, !- Other Equipment Definition Name
-  {af036784-f315-4029-aaf9-78d7d5fb0958}, !- Space or SpaceType Name
-  {0cbbb3ee-8ec6-4872-8592-8d3e84c8fc7d}, !- Schedule Name
-  ,                                       !- Multiplier
-  ,                                       !- Fuel Type
-  General;                                !- End-Use Subcategory
-
-OS:Schedule:File,
-  {8bc136aa-155c-4ff3-b14c-ab1e81c75561}, !- Handle
-  baths,                                  !- Name
-  {91c9062c-5662-4f55-a013-c3225db7ab42}, !- Schedule Type Limits Name
-  {1f02aa9b-a718-4c9f-92a9-18c520bbdf98}, !- External File Name
-  11,                                     !- Column Number
-  1,                                      !- Rows to Skip at Top
-  8760,                                   !- Number of Hours of Data
-  ,                                       !- Column Separator
-  ,                                       !- Interpolate to Timestep
-  60;                                     !- Minutes per Item
-
-OS:WaterUse:Equipment:Definition,
-  {cbb0201e-b0c0-4306-a4bb-cc3699736aa5}, !- Handle
-  res bath,                               !- Name
-  res bath,                               !- End-Use Subcategory
-  0.00441644262955807,                    !- Peak Flow Rate {m3/s}
-  {278ec62b-eda4-41d3-80db-e5673f4caa3a}; !- Target Temperature Schedule Name
-
-OS:WaterUse:Equipment,
-  {c043fcf5-11f0-4fa4-902e-a521539d6e4a}, !- Handle
-  res bath,                               !- Name
-  {cbb0201e-b0c0-4306-a4bb-cc3699736aa5}, !- Water Use Equipment Definition Name
-  {af036784-f315-4029-aaf9-78d7d5fb0958}, !- Space Name
-  {8bc136aa-155c-4ff3-b14c-ab1e81c75561}; !- Flow Rate Fraction Schedule Name
-
-OS:OtherEquipment:Definition,
-  {8a8c7e7c-dfd6-41cc-b356-3c2a839f6dd1}, !- Handle
-  res bath,                               !- Name
-  EquipmentLevel,                         !- Design Level Calculation Method
-  65146.3417951306,                       !- Design Level {W}
-  ,                                       !- Watts per Space Floor Area {W/m2}
-  ,                                       !- Watts per Person {W/Person}
-  0,                                      !- Fraction Latent
-  0,                                      !- Fraction Radiant
-  0;                                      !- Fraction Lost
-
-OS:OtherEquipment,
-  {43c47640-2fc8-409b-ac78-212cd80acad5}, !- Handle
-  res bath,                               !- Name
-  {8a8c7e7c-dfd6-41cc-b356-3c2a839f6dd1}, !- Other Equipment Definition Name
-  {af036784-f315-4029-aaf9-78d7d5fb0958}, !- Space or SpaceType Name
-  {8bc136aa-155c-4ff3-b14c-ab1e81c75561}, !- Schedule Name
-  ,                                       !- Multiplier
-  ,                                       !- Fuel Type
-  General;                                !- End-Use Subcategory
-
-OS:WaterUse:Equipment:Definition,
-  {c9529817-30c6-40bb-a9f9-a2fe9b300eb3}, !- Handle
-  res shower dist,                        !- Name
-  ,                                       !- End-Use Subcategory
-  0,                                      !- Peak Flow Rate {m3/s}
-  {278ec62b-eda4-41d3-80db-e5673f4caa3a}; !- Target Temperature Schedule Name
-
-OS:WaterUse:Equipment,
-  {84357823-5f92-4398-bc5d-7c6ca77573de}, !- Handle
-  res shower dist,                        !- Name
-  {c9529817-30c6-40bb-a9f9-a2fe9b300eb3}, !- Water Use Equipment Definition Name
-  {af036784-f315-4029-aaf9-78d7d5fb0958}, !- Space Name
-  {3c82a852-705d-424e-8917-1dc3e08340f5}; !- Flow Rate Fraction Schedule Name
-
-OS:AdditionalProperties,
-  {6bce723e-3620-403b-b898-4237663eb5c8}, !- Handle
-  {84357823-5f92-4398-bc5d-7c6ca77573de}, !- Object Name
-  dist_hw,                                !- Feature Name 1
-  Double,                                 !- Feature Data Type 1
-  0;                                      !- Feature Value 1
-
-OS:WaterUse:Equipment:Definition,
-  {8bbc11d6-1cb5-4801-9ef6-53db70a40f86}, !- Handle
-  res sink dist,                          !- Name
-  ,                                       !- End-Use Subcategory
-  0,                                      !- Peak Flow Rate {m3/s}
-  {278ec62b-eda4-41d3-80db-e5673f4caa3a}; !- Target Temperature Schedule Name
-
-OS:WaterUse:Equipment,
-  {d4d761ca-302d-4f02-ba89-b63ddb6c315d}, !- Handle
-  res sink dist,                          !- Name
-  {8bbc11d6-1cb5-4801-9ef6-53db70a40f86}, !- Water Use Equipment Definition Name
-  {af036784-f315-4029-aaf9-78d7d5fb0958}, !- Space Name
-  {0cbbb3ee-8ec6-4872-8592-8d3e84c8fc7d}; !- Flow Rate Fraction Schedule Name
-
-OS:AdditionalProperties,
-  {fc0d514f-cba0-45d3-8e09-dd726179cd68}, !- Handle
-  {d4d761ca-302d-4f02-ba89-b63ddb6c315d}, !- Object Name
-  dist_hw,                                !- Feature Name 1
-  Double,                                 !- Feature Data Type 1
-  0;                                      !- Feature Value 1
-
-OS:WaterUse:Equipment:Definition,
-  {9852527a-a361-4c59-800c-566144ad7f1f}, !- Handle
-  res bath dist,                          !- Name
-  ,                                       !- End-Use Subcategory
-  0,                                      !- Peak Flow Rate {m3/s}
-  {278ec62b-eda4-41d3-80db-e5673f4caa3a}; !- Target Temperature Schedule Name
-
-OS:WaterUse:Equipment,
-  {7d8a439f-ac2a-400c-8057-db01ed9b93ed}, !- Handle
-  res bath dist,                          !- Name
-  {9852527a-a361-4c59-800c-566144ad7f1f}, !- Water Use Equipment Definition Name
-  {af036784-f315-4029-aaf9-78d7d5fb0958}, !- Space Name
-  {8bc136aa-155c-4ff3-b14c-ab1e81c75561}; !- Flow Rate Fraction Schedule Name
-
-OS:AdditionalProperties,
-  {a7a5d03d-5746-487a-91a0-16c0d702ea18}, !- Handle
-  {7d8a439f-ac2a-400c-8057-db01ed9b93ed}, !- Object Name
-  dist_hw,                                !- Feature Name 1
-  Double,                                 !- Feature Data Type 1
-  0;                                      !- Feature Value 1
-
-OS:Schedule:Ruleset,
-  {ff29fd25-f4b7-43c8-b3dd-96674836a348}, !- Handle
-  res hot water distribution schedule,    !- Name
-  {8d03dfff-62de-425a-9a83-2bcac9cb16ff}, !- Schedule Type Limits Name
-  {7b0dfbcf-b3d6-4333-be68-49db5bf124ee}; !- Default Day Schedule Name
-
-OS:Schedule:Day,
-  {7b0dfbcf-b3d6-4333-be68-49db5bf124ee}, !- Handle
-  Schedule Day 4,                         !- Name
-  {8d03dfff-62de-425a-9a83-2bcac9cb16ff}, !- Schedule Type Limits Name
-  ,                                       !- Interpolate to Timestep
-  24,                                     !- Hour 1
-  0,                                      !- Minute 1
-  0;                                      !- Value Until Time 1
-
-OS:Schedule:Rule,
-  {f2a719ea-ea46-4337-929a-587f61ee3091}, !- Handle
-  res hot water distribution schedule allday rule1, !- Name
-  {ff29fd25-f4b7-43c8-b3dd-96674836a348}, !- Schedule Ruleset Name
-  11,                                     !- Rule Order
-  {69acf595-823e-438b-ab70-884c5abb5e83}, !- Day Schedule Name
-  Yes,                                    !- Apply Sunday
-  Yes,                                    !- Apply Monday
-  Yes,                                    !- Apply Tuesday
-  Yes,                                    !- Apply Wednesday
-  Yes,                                    !- Apply Thursday
-  Yes,                                    !- Apply Friday
-  Yes,                                    !- Apply Saturday
-  ,                                       !- Apply Holiday
-  DateRange,                              !- Date Specification Type
-  1,                                      !- Start Month
-  1,                                      !- Start Day
-  1,                                      !- End Month
-  31;                                     !- End Day
-
-OS:Schedule:Day,
-  {69acf595-823e-438b-ab70-884c5abb5e83}, !- Handle
-  res hot water distribution schedule allday1, !- Name
-  {8d03dfff-62de-425a-9a83-2bcac9cb16ff}, !- Schedule Type Limits Name
-  ,                                       !- Interpolate to Timestep
-  1,                                      !- Hour 1
-  0,                                      !- Minute 1
-  0.078423967774421,                      !- Value Until Time 1
-  2,                                      !- Hour 2
-  0,                                      !- Minute 2
-  0.0392749244712991,                     !- Value Until Time 2
-  4,                                      !- Hour 3
-  0,                                      !- Minute 3
-  0.00981873111782477,                    !- Value Until Time 3
-  5,                                      !- Hour 4
-  0,                                      !- Minute 4
-  0.0392749244712991,                     !- Value Until Time 4
-  6,                                      !- Hour 5
-  0,                                      !- Minute 5
-  0.274546827794562,                      !- Value Until Time 5
-  7,                                      !- Hour 6
-  0,                                      !- Minute 6
-  0.941213494461229,                      !- Value Until Time 6
-  8,                                      !- Hour 7
-  0,                                      !- Minute 7
-  1,                                      !- Value Until Time 7
-  9,                                      !- Hour 8
-  0,                                      !- Minute 8
-  0.960725075528701,                      !- Value Until Time 8
-  10,                                     !- Hour 9
-  0,                                      !- Minute 9
-  0.843152064451158,                      !- Value Until Time 9
-  11,                                     !- Hour 10
-  0,                                      !- Minute 10
-  0.764728096676737,                      !- Value Until Time 10
-  12,                                     !- Hour 11
-  0,                                      !- Minute 11
-  0.607880161127895,                      !- Value Until Time 11
-  13,                                     !- Hour 12
-  0,                                      !- Minute 12
-  0.529456193353474,                      !- Value Until Time 12
-  15,                                     !- Hour 13
-  0,                                      !- Minute 13
-  0.470543806646526,                      !- Value Until Time 13
-  16,                                     !- Hour 14
-  0,                                      !- Minute 14
-  0.411757301107754,                      !- Value Until Time 14
-  17,                                     !- Hour 15
-  0,                                      !- Minute 15
-  0.548967774420947,                      !- Value Until Time 15
-  18,                                     !- Hour 16
-  0,                                      !- Minute 16
-  0.725453172205438,                      !- Value Until Time 16
-  19,                                     !- Hour 17
-  0,                                      !- Minute 17
-  0.862789526686808,                      !- Value Until Time 17
-  20,                                     !- Hour 18
-  0,                                      !- Minute 18
-  0.823514602215509,                      !- Value Until Time 18
-  21,                                     !- Hour 19
-  0,                                      !- Minute 19
-  0.745090634441088,                      !- Value Until Time 19
-  22,                                     !- Hour 20
-  0,                                      !- Minute 20
-  0.607880161127895,                      !- Value Until Time 20
-  23,                                     !- Hour 21
-  0,                                      !- Minute 21
-  0.529456193353474,                      !- Value Until Time 21
-  24,                                     !- Hour 22
-  0,                                      !- Minute 22
-  0.294058408862034;                      !- Value Until Time 22
-
-OS:Schedule:Rule,
-  {8bc53a41-be1b-4724-a724-83c3c811e8b0}, !- Handle
-  res hot water distribution schedule allday rule2, !- Name
-  {ff29fd25-f4b7-43c8-b3dd-96674836a348}, !- Schedule Ruleset Name
-  10,                                     !- Rule Order
-  {303fa1e4-991d-44f4-a21a-da4f301ba90b}, !- Day Schedule Name
-  Yes,                                    !- Apply Sunday
-  Yes,                                    !- Apply Monday
-  Yes,                                    !- Apply Tuesday
-  Yes,                                    !- Apply Wednesday
-  Yes,                                    !- Apply Thursday
-  Yes,                                    !- Apply Friday
-  Yes,                                    !- Apply Saturday
-  ,                                       !- Apply Holiday
-  DateRange,                              !- Date Specification Type
-  2,                                      !- Start Month
-  1,                                      !- Start Day
-  2,                                      !- End Month
-  28;                                     !- End Day
-
-OS:Schedule:Day,
-  {303fa1e4-991d-44f4-a21a-da4f301ba90b}, !- Handle
-  res hot water distribution schedule allday2, !- Name
-  {8d03dfff-62de-425a-9a83-2bcac9cb16ff}, !- Schedule Type Limits Name
-  ,                                       !- Interpolate to Timestep
-  1,                                      !- Hour 1
-  0,                                      !- Minute 1
-  0.078423967774421,                      !- Value Until Time 1
-  2,                                      !- Hour 2
-  0,                                      !- Minute 2
-  0.0392749244712991,                     !- Value Until Time 2
-  4,                                      !- Hour 3
-  0,                                      !- Minute 3
-  0.00981873111782477,                    !- Value Until Time 3
-  5,                                      !- Hour 4
-  0,                                      !- Minute 4
-  0.0392749244712991,                     !- Value Until Time 4
-  6,                                      !- Hour 5
-  0,                                      !- Minute 5
-  0.274546827794562,                      !- Value Until Time 5
-  7,                                      !- Hour 6
-  0,                                      !- Minute 6
-  0.941213494461229,                      !- Value Until Time 6
-  8,                                      !- Hour 7
-  0,                                      !- Minute 7
-  1,                                      !- Value Until Time 7
-  9,                                      !- Hour 8
-  0,                                      !- Minute 8
-  0.960725075528701,                      !- Value Until Time 8
-  10,                                     !- Hour 9
-  0,                                      !- Minute 9
-  0.843152064451158,                      !- Value Until Time 9
-  11,                                     !- Hour 10
-  0,                                      !- Minute 10
-  0.764728096676737,                      !- Value Until Time 10
-  12,                                     !- Hour 11
-  0,                                      !- Minute 11
-  0.607880161127895,                      !- Value Until Time 11
-  13,                                     !- Hour 12
-  0,                                      !- Minute 12
-  0.529456193353474,                      !- Value Until Time 12
-  15,                                     !- Hour 13
-  0,                                      !- Minute 13
-  0.470543806646526,                      !- Value Until Time 13
-  16,                                     !- Hour 14
-  0,                                      !- Minute 14
-  0.411757301107754,                      !- Value Until Time 14
-  17,                                     !- Hour 15
-  0,                                      !- Minute 15
-  0.548967774420947,                      !- Value Until Time 15
-  18,                                     !- Hour 16
-  0,                                      !- Minute 16
-  0.725453172205438,                      !- Value Until Time 16
-  19,                                     !- Hour 17
-  0,                                      !- Minute 17
-  0.862789526686808,                      !- Value Until Time 17
-  20,                                     !- Hour 18
-  0,                                      !- Minute 18
-  0.823514602215509,                      !- Value Until Time 18
-  21,                                     !- Hour 19
-  0,                                      !- Minute 19
-  0.745090634441088,                      !- Value Until Time 19
-  22,                                     !- Hour 20
-  0,                                      !- Minute 20
-  0.607880161127895,                      !- Value Until Time 20
-  23,                                     !- Hour 21
-  0,                                      !- Minute 21
-  0.529456193353474,                      !- Value Until Time 21
-  24,                                     !- Hour 22
-  0,                                      !- Minute 22
-  0.294058408862034;                      !- Value Until Time 22
-
-OS:Schedule:Rule,
-  {5e901588-d378-4fb5-99a4-efa9936b157f}, !- Handle
-  res hot water distribution schedule allday rule3, !- Name
-  {ff29fd25-f4b7-43c8-b3dd-96674836a348}, !- Schedule Ruleset Name
-  9,                                      !- Rule Order
-  {0b7ec26b-9e06-40d0-86bf-901015bb6c95}, !- Day Schedule Name
-  Yes,                                    !- Apply Sunday
-  Yes,                                    !- Apply Monday
-  Yes,                                    !- Apply Tuesday
-  Yes,                                    !- Apply Wednesday
-  Yes,                                    !- Apply Thursday
-  Yes,                                    !- Apply Friday
-  Yes,                                    !- Apply Saturday
-  ,                                       !- Apply Holiday
-  DateRange,                              !- Date Specification Type
-  3,                                      !- Start Month
-  1,                                      !- Start Day
-  3,                                      !- End Month
-  31;                                     !- End Day
-
-OS:Schedule:Day,
-  {0b7ec26b-9e06-40d0-86bf-901015bb6c95}, !- Handle
-  res hot water distribution schedule allday3, !- Name
-  {8d03dfff-62de-425a-9a83-2bcac9cb16ff}, !- Schedule Type Limits Name
-  ,                                       !- Interpolate to Timestep
-  1,                                      !- Hour 1
-  0,                                      !- Minute 1
-  0.078423967774421,                      !- Value Until Time 1
-  2,                                      !- Hour 2
-  0,                                      !- Minute 2
-  0.0392749244712991,                     !- Value Until Time 2
-  4,                                      !- Hour 3
-  0,                                      !- Minute 3
-  0.00981873111782477,                    !- Value Until Time 3
-  5,                                      !- Hour 4
-  0,                                      !- Minute 4
-  0.0392749244712991,                     !- Value Until Time 4
-  6,                                      !- Hour 5
-  0,                                      !- Minute 5
-  0.274546827794562,                      !- Value Until Time 5
-  7,                                      !- Hour 6
-  0,                                      !- Minute 6
-  0.941213494461229,                      !- Value Until Time 6
-  8,                                      !- Hour 7
-  0,                                      !- Minute 7
-  1,                                      !- Value Until Time 7
-  9,                                      !- Hour 8
-  0,                                      !- Minute 8
-  0.960725075528701,                      !- Value Until Time 8
-  10,                                     !- Hour 9
-  0,                                      !- Minute 9
-  0.843152064451158,                      !- Value Until Time 9
-  11,                                     !- Hour 10
-  0,                                      !- Minute 10
-  0.764728096676737,                      !- Value Until Time 10
-  12,                                     !- Hour 11
-  0,                                      !- Minute 11
-  0.607880161127895,                      !- Value Until Time 11
-  13,                                     !- Hour 12
-  0,                                      !- Minute 12
-  0.529456193353474,                      !- Value Until Time 12
-  15,                                     !- Hour 13
-  0,                                      !- Minute 13
-  0.470543806646526,                      !- Value Until Time 13
-  16,                                     !- Hour 14
-  0,                                      !- Minute 14
-  0.411757301107754,                      !- Value Until Time 14
-  17,                                     !- Hour 15
-  0,                                      !- Minute 15
-  0.548967774420947,                      !- Value Until Time 15
-  18,                                     !- Hour 16
-  0,                                      !- Minute 16
-  0.725453172205438,                      !- Value Until Time 16
-  19,                                     !- Hour 17
-  0,                                      !- Minute 17
-  0.862789526686808,                      !- Value Until Time 17
-  20,                                     !- Hour 18
-  0,                                      !- Minute 18
-  0.823514602215509,                      !- Value Until Time 18
-  21,                                     !- Hour 19
-  0,                                      !- Minute 19
-  0.745090634441088,                      !- Value Until Time 19
-  22,                                     !- Hour 20
-  0,                                      !- Minute 20
-  0.607880161127895,                      !- Value Until Time 20
-  23,                                     !- Hour 21
-  0,                                      !- Minute 21
-  0.529456193353474,                      !- Value Until Time 21
-  24,                                     !- Hour 22
-  0,                                      !- Minute 22
-  0.294058408862034;                      !- Value Until Time 22
-
-OS:Schedule:Rule,
-  {a314d201-3532-4489-aaea-c5340f92fe4f}, !- Handle
-  res hot water distribution schedule allday rule4, !- Name
-  {ff29fd25-f4b7-43c8-b3dd-96674836a348}, !- Schedule Ruleset Name
-  8,                                      !- Rule Order
-  {bab096d4-ea53-4776-8afa-56399aa7cfde}, !- Day Schedule Name
-  Yes,                                    !- Apply Sunday
-  Yes,                                    !- Apply Monday
-  Yes,                                    !- Apply Tuesday
-  Yes,                                    !- Apply Wednesday
-  Yes,                                    !- Apply Thursday
-  Yes,                                    !- Apply Friday
-  Yes,                                    !- Apply Saturday
-  ,                                       !- Apply Holiday
-  DateRange,                              !- Date Specification Type
-  4,                                      !- Start Month
-  1,                                      !- Start Day
-  4,                                      !- End Month
-  30;                                     !- End Day
-
-OS:Schedule:Day,
-  {bab096d4-ea53-4776-8afa-56399aa7cfde}, !- Handle
-  res hot water distribution schedule allday4, !- Name
-  {8d03dfff-62de-425a-9a83-2bcac9cb16ff}, !- Schedule Type Limits Name
-  ,                                       !- Interpolate to Timestep
-  1,                                      !- Hour 1
-  0,                                      !- Minute 1
-  0.078423967774421,                      !- Value Until Time 1
-  2,                                      !- Hour 2
-  0,                                      !- Minute 2
-  0.0392749244712991,                     !- Value Until Time 2
-  4,                                      !- Hour 3
-  0,                                      !- Minute 3
-  0.00981873111782477,                    !- Value Until Time 3
-  5,                                      !- Hour 4
-  0,                                      !- Minute 4
-  0.0392749244712991,                     !- Value Until Time 4
-  6,                                      !- Hour 5
-  0,                                      !- Minute 5
-  0.274546827794562,                      !- Value Until Time 5
-  7,                                      !- Hour 6
-  0,                                      !- Minute 6
-  0.941213494461229,                      !- Value Until Time 6
-  8,                                      !- Hour 7
-  0,                                      !- Minute 7
-  1,                                      !- Value Until Time 7
-  9,                                      !- Hour 8
-  0,                                      !- Minute 8
-  0.960725075528701,                      !- Value Until Time 8
-  10,                                     !- Hour 9
-  0,                                      !- Minute 9
-  0.843152064451158,                      !- Value Until Time 9
-  11,                                     !- Hour 10
-  0,                                      !- Minute 10
-  0.764728096676737,                      !- Value Until Time 10
-  12,                                     !- Hour 11
-  0,                                      !- Minute 11
-  0.607880161127895,                      !- Value Until Time 11
-  13,                                     !- Hour 12
-  0,                                      !- Minute 12
-  0.529456193353474,                      !- Value Until Time 12
-  15,                                     !- Hour 13
-  0,                                      !- Minute 13
-  0.470543806646526,                      !- Value Until Time 13
-  16,                                     !- Hour 14
-  0,                                      !- Minute 14
-  0.411757301107754,                      !- Value Until Time 14
-  17,                                     !- Hour 15
-  0,                                      !- Minute 15
-  0.548967774420947,                      !- Value Until Time 15
-  18,                                     !- Hour 16
-  0,                                      !- Minute 16
-  0.725453172205438,                      !- Value Until Time 16
-  19,                                     !- Hour 17
-  0,                                      !- Minute 17
-  0.862789526686808,                      !- Value Until Time 17
-  20,                                     !- Hour 18
-  0,                                      !- Minute 18
-  0.823514602215509,                      !- Value Until Time 18
-  21,                                     !- Hour 19
-  0,                                      !- Minute 19
-  0.745090634441088,                      !- Value Until Time 19
-  22,                                     !- Hour 20
-  0,                                      !- Minute 20
-  0.607880161127895,                      !- Value Until Time 20
-  23,                                     !- Hour 21
-  0,                                      !- Minute 21
-  0.529456193353474,                      !- Value Until Time 21
-  24,                                     !- Hour 22
-  0,                                      !- Minute 22
-  0.294058408862034;                      !- Value Until Time 22
-
-OS:Schedule:Rule,
-  {1a34c65b-f2f3-4169-84e7-834bcf463e0b}, !- Handle
-  res hot water distribution schedule allday rule5, !- Name
-  {ff29fd25-f4b7-43c8-b3dd-96674836a348}, !- Schedule Ruleset Name
-  7,                                      !- Rule Order
-  {57072cbf-d760-4103-9c80-1cf0285c5285}, !- Day Schedule Name
-  Yes,                                    !- Apply Sunday
-  Yes,                                    !- Apply Monday
-  Yes,                                    !- Apply Tuesday
-  Yes,                                    !- Apply Wednesday
-  Yes,                                    !- Apply Thursday
-  Yes,                                    !- Apply Friday
-  Yes,                                    !- Apply Saturday
-  ,                                       !- Apply Holiday
-  DateRange,                              !- Date Specification Type
-  5,                                      !- Start Month
-  1,                                      !- Start Day
-  5,                                      !- End Month
-  31;                                     !- End Day
-
-OS:Schedule:Day,
-  {57072cbf-d760-4103-9c80-1cf0285c5285}, !- Handle
-  res hot water distribution schedule allday5, !- Name
-  {8d03dfff-62de-425a-9a83-2bcac9cb16ff}, !- Schedule Type Limits Name
-  ,                                       !- Interpolate to Timestep
-  1,                                      !- Hour 1
-  0,                                      !- Minute 1
-  0.078423967774421,                      !- Value Until Time 1
-  2,                                      !- Hour 2
-  0,                                      !- Minute 2
-  0.0392749244712991,                     !- Value Until Time 2
-  4,                                      !- Hour 3
-  0,                                      !- Minute 3
-  0.00981873111782477,                    !- Value Until Time 3
-  5,                                      !- Hour 4
-  0,                                      !- Minute 4
-  0.0392749244712991,                     !- Value Until Time 4
-  6,                                      !- Hour 5
-  0,                                      !- Minute 5
-  0.274546827794562,                      !- Value Until Time 5
-  7,                                      !- Hour 6
-  0,                                      !- Minute 6
-  0.941213494461229,                      !- Value Until Time 6
-  8,                                      !- Hour 7
-  0,                                      !- Minute 7
-  1,                                      !- Value Until Time 7
-  9,                                      !- Hour 8
-  0,                                      !- Minute 8
-  0.960725075528701,                      !- Value Until Time 8
-  10,                                     !- Hour 9
-  0,                                      !- Minute 9
-  0.843152064451158,                      !- Value Until Time 9
-  11,                                     !- Hour 10
-  0,                                      !- Minute 10
-  0.764728096676737,                      !- Value Until Time 10
-  12,                                     !- Hour 11
-  0,                                      !- Minute 11
-  0.607880161127895,                      !- Value Until Time 11
-  13,                                     !- Hour 12
-  0,                                      !- Minute 12
-  0.529456193353474,                      !- Value Until Time 12
-  15,                                     !- Hour 13
-  0,                                      !- Minute 13
-  0.470543806646526,                      !- Value Until Time 13
-  16,                                     !- Hour 14
-  0,                                      !- Minute 14
-  0.411757301107754,                      !- Value Until Time 14
-  17,                                     !- Hour 15
-  0,                                      !- Minute 15
-  0.548967774420947,                      !- Value Until Time 15
-  18,                                     !- Hour 16
-  0,                                      !- Minute 16
-  0.725453172205438,                      !- Value Until Time 16
-  19,                                     !- Hour 17
-  0,                                      !- Minute 17
-  0.862789526686808,                      !- Value Until Time 17
-  20,                                     !- Hour 18
-  0,                                      !- Minute 18
-  0.823514602215509,                      !- Value Until Time 18
-  21,                                     !- Hour 19
-  0,                                      !- Minute 19
-  0.745090634441088,                      !- Value Until Time 19
-  22,                                     !- Hour 20
-  0,                                      !- Minute 20
-  0.607880161127895,                      !- Value Until Time 20
-  23,                                     !- Hour 21
-  0,                                      !- Minute 21
-  0.529456193353474,                      !- Value Until Time 21
-  24,                                     !- Hour 22
-  0,                                      !- Minute 22
-  0.294058408862034;                      !- Value Until Time 22
-
-OS:Schedule:Rule,
-  {65230320-3f28-4ff6-91dd-6059fa56205c}, !- Handle
-  res hot water distribution schedule allday rule6, !- Name
-  {ff29fd25-f4b7-43c8-b3dd-96674836a348}, !- Schedule Ruleset Name
-  6,                                      !- Rule Order
-  {986ba7ac-c131-40e9-bd6c-e7585f85e364}, !- Day Schedule Name
-  Yes,                                    !- Apply Sunday
-  Yes,                                    !- Apply Monday
-  Yes,                                    !- Apply Tuesday
-  Yes,                                    !- Apply Wednesday
-  Yes,                                    !- Apply Thursday
-  Yes,                                    !- Apply Friday
-  Yes,                                    !- Apply Saturday
-  ,                                       !- Apply Holiday
-  DateRange,                              !- Date Specification Type
-  6,                                      !- Start Month
-  1,                                      !- Start Day
-  6,                                      !- End Month
-  30;                                     !- End Day
-
-OS:Schedule:Day,
-  {986ba7ac-c131-40e9-bd6c-e7585f85e364}, !- Handle
-  res hot water distribution schedule allday6, !- Name
-  {8d03dfff-62de-425a-9a83-2bcac9cb16ff}, !- Schedule Type Limits Name
-  ,                                       !- Interpolate to Timestep
-  1,                                      !- Hour 1
-  0,                                      !- Minute 1
-  0.078423967774421,                      !- Value Until Time 1
-  2,                                      !- Hour 2
-  0,                                      !- Minute 2
-  0.0392749244712991,                     !- Value Until Time 2
-  4,                                      !- Hour 3
-  0,                                      !- Minute 3
-  0.00981873111782477,                    !- Value Until Time 3
-  5,                                      !- Hour 4
-  0,                                      !- Minute 4
-  0.0392749244712991,                     !- Value Until Time 4
-  6,                                      !- Hour 5
-  0,                                      !- Minute 5
-  0.274546827794562,                      !- Value Until Time 5
-  7,                                      !- Hour 6
-  0,                                      !- Minute 6
-  0.941213494461229,                      !- Value Until Time 6
-  8,                                      !- Hour 7
-  0,                                      !- Minute 7
-  1,                                      !- Value Until Time 7
-  9,                                      !- Hour 8
-  0,                                      !- Minute 8
-  0.960725075528701,                      !- Value Until Time 8
-  10,                                     !- Hour 9
-  0,                                      !- Minute 9
-  0.843152064451158,                      !- Value Until Time 9
-  11,                                     !- Hour 10
-  0,                                      !- Minute 10
-  0.764728096676737,                      !- Value Until Time 10
-  12,                                     !- Hour 11
-  0,                                      !- Minute 11
-  0.607880161127895,                      !- Value Until Time 11
-  13,                                     !- Hour 12
-  0,                                      !- Minute 12
-  0.529456193353474,                      !- Value Until Time 12
-  15,                                     !- Hour 13
-  0,                                      !- Minute 13
-  0.470543806646526,                      !- Value Until Time 13
-  16,                                     !- Hour 14
-  0,                                      !- Minute 14
-  0.411757301107754,                      !- Value Until Time 14
-  17,                                     !- Hour 15
-  0,                                      !- Minute 15
-  0.548967774420947,                      !- Value Until Time 15
-  18,                                     !- Hour 16
-  0,                                      !- Minute 16
-  0.725453172205438,                      !- Value Until Time 16
-  19,                                     !- Hour 17
-  0,                                      !- Minute 17
-  0.862789526686808,                      !- Value Until Time 17
-  20,                                     !- Hour 18
-  0,                                      !- Minute 18
-  0.823514602215509,                      !- Value Until Time 18
-  21,                                     !- Hour 19
-  0,                                      !- Minute 19
-  0.745090634441088,                      !- Value Until Time 19
-  22,                                     !- Hour 20
-  0,                                      !- Minute 20
-  0.607880161127895,                      !- Value Until Time 20
-  23,                                     !- Hour 21
-  0,                                      !- Minute 21
-  0.529456193353474,                      !- Value Until Time 21
-  24,                                     !- Hour 22
-  0,                                      !- Minute 22
-  0.294058408862034;                      !- Value Until Time 22
-
-OS:Schedule:Rule,
-  {6626b3af-4ce4-4612-8fb5-dcdf7cfb5054}, !- Handle
-  res hot water distribution schedule allday rule7, !- Name
-  {ff29fd25-f4b7-43c8-b3dd-96674836a348}, !- Schedule Ruleset Name
-  5,                                      !- Rule Order
-  {7ca10ac8-0764-42a9-ba06-bda30979e13d}, !- Day Schedule Name
-  Yes,                                    !- Apply Sunday
-  Yes,                                    !- Apply Monday
-  Yes,                                    !- Apply Tuesday
-  Yes,                                    !- Apply Wednesday
-  Yes,                                    !- Apply Thursday
-  Yes,                                    !- Apply Friday
-  Yes,                                    !- Apply Saturday
-  ,                                       !- Apply Holiday
-  DateRange,                              !- Date Specification Type
-  7,                                      !- Start Month
-  1,                                      !- Start Day
-  7,                                      !- End Month
-  31;                                     !- End Day
-
-OS:Schedule:Day,
-  {7ca10ac8-0764-42a9-ba06-bda30979e13d}, !- Handle
-  res hot water distribution schedule allday7, !- Name
-  {8d03dfff-62de-425a-9a83-2bcac9cb16ff}, !- Schedule Type Limits Name
-  ,                                       !- Interpolate to Timestep
-  1,                                      !- Hour 1
-  0,                                      !- Minute 1
-  0.078423967774421,                      !- Value Until Time 1
-  2,                                      !- Hour 2
-  0,                                      !- Minute 2
-  0.0392749244712991,                     !- Value Until Time 2
-  4,                                      !- Hour 3
-  0,                                      !- Minute 3
-  0.00981873111782477,                    !- Value Until Time 3
-  5,                                      !- Hour 4
-  0,                                      !- Minute 4
-  0.0392749244712991,                     !- Value Until Time 4
-  6,                                      !- Hour 5
-  0,                                      !- Minute 5
-  0.274546827794562,                      !- Value Until Time 5
-  7,                                      !- Hour 6
-  0,                                      !- Minute 6
-  0.941213494461229,                      !- Value Until Time 6
-  8,                                      !- Hour 7
-  0,                                      !- Minute 7
-  1,                                      !- Value Until Time 7
-  9,                                      !- Hour 8
-  0,                                      !- Minute 8
-  0.960725075528701,                      !- Value Until Time 8
-  10,                                     !- Hour 9
-  0,                                      !- Minute 9
-  0.843152064451158,                      !- Value Until Time 9
-  11,                                     !- Hour 10
-  0,                                      !- Minute 10
-  0.764728096676737,                      !- Value Until Time 10
-  12,                                     !- Hour 11
-  0,                                      !- Minute 11
-  0.607880161127895,                      !- Value Until Time 11
-  13,                                     !- Hour 12
-  0,                                      !- Minute 12
-  0.529456193353474,                      !- Value Until Time 12
-  15,                                     !- Hour 13
-  0,                                      !- Minute 13
-  0.470543806646526,                      !- Value Until Time 13
-  16,                                     !- Hour 14
-  0,                                      !- Minute 14
-  0.411757301107754,                      !- Value Until Time 14
-  17,                                     !- Hour 15
-  0,                                      !- Minute 15
-  0.548967774420947,                      !- Value Until Time 15
-  18,                                     !- Hour 16
-  0,                                      !- Minute 16
-  0.725453172205438,                      !- Value Until Time 16
-  19,                                     !- Hour 17
-  0,                                      !- Minute 17
-  0.862789526686808,                      !- Value Until Time 17
-  20,                                     !- Hour 18
-  0,                                      !- Minute 18
-  0.823514602215509,                      !- Value Until Time 18
-  21,                                     !- Hour 19
-  0,                                      !- Minute 19
-  0.745090634441088,                      !- Value Until Time 19
-  22,                                     !- Hour 20
-  0,                                      !- Minute 20
-  0.607880161127895,                      !- Value Until Time 20
-  23,                                     !- Hour 21
-  0,                                      !- Minute 21
-  0.529456193353474,                      !- Value Until Time 21
-  24,                                     !- Hour 22
-  0,                                      !- Minute 22
-  0.294058408862034;                      !- Value Until Time 22
-
-OS:Schedule:Rule,
-  {4853b3a9-834b-4db6-bb15-9371c7eff76b}, !- Handle
-  res hot water distribution schedule allday rule8, !- Name
-  {ff29fd25-f4b7-43c8-b3dd-96674836a348}, !- Schedule Ruleset Name
-  4,                                      !- Rule Order
-  {f7a53902-77b4-468d-b062-4ee7e417a4a3}, !- Day Schedule Name
-  Yes,                                    !- Apply Sunday
-  Yes,                                    !- Apply Monday
-  Yes,                                    !- Apply Tuesday
-  Yes,                                    !- Apply Wednesday
-  Yes,                                    !- Apply Thursday
-  Yes,                                    !- Apply Friday
-  Yes,                                    !- Apply Saturday
-  ,                                       !- Apply Holiday
-  DateRange,                              !- Date Specification Type
-  8,                                      !- Start Month
-  1,                                      !- Start Day
-  8,                                      !- End Month
-  31;                                     !- End Day
-
-OS:Schedule:Day,
-  {f7a53902-77b4-468d-b062-4ee7e417a4a3}, !- Handle
-  res hot water distribution schedule allday8, !- Name
-  {8d03dfff-62de-425a-9a83-2bcac9cb16ff}, !- Schedule Type Limits Name
-  ,                                       !- Interpolate to Timestep
-  1,                                      !- Hour 1
-  0,                                      !- Minute 1
-  0.078423967774421,                      !- Value Until Time 1
-  2,                                      !- Hour 2
-  0,                                      !- Minute 2
-  0.0392749244712991,                     !- Value Until Time 2
-  4,                                      !- Hour 3
-  0,                                      !- Minute 3
-  0.00981873111782477,                    !- Value Until Time 3
-  5,                                      !- Hour 4
-  0,                                      !- Minute 4
-  0.0392749244712991,                     !- Value Until Time 4
-  6,                                      !- Hour 5
-  0,                                      !- Minute 5
-  0.274546827794562,                      !- Value Until Time 5
-  7,                                      !- Hour 6
-  0,                                      !- Minute 6
-  0.941213494461229,                      !- Value Until Time 6
-  8,                                      !- Hour 7
-  0,                                      !- Minute 7
-  1,                                      !- Value Until Time 7
-  9,                                      !- Hour 8
-  0,                                      !- Minute 8
-  0.960725075528701,                      !- Value Until Time 8
-  10,                                     !- Hour 9
-  0,                                      !- Minute 9
-  0.843152064451158,                      !- Value Until Time 9
-  11,                                     !- Hour 10
-  0,                                      !- Minute 10
-  0.764728096676737,                      !- Value Until Time 10
-  12,                                     !- Hour 11
-  0,                                      !- Minute 11
-  0.607880161127895,                      !- Value Until Time 11
-  13,                                     !- Hour 12
-  0,                                      !- Minute 12
-  0.529456193353474,                      !- Value Until Time 12
-  15,                                     !- Hour 13
-  0,                                      !- Minute 13
-  0.470543806646526,                      !- Value Until Time 13
-  16,                                     !- Hour 14
-  0,                                      !- Minute 14
-  0.411757301107754,                      !- Value Until Time 14
-  17,                                     !- Hour 15
-  0,                                      !- Minute 15
-  0.548967774420947,                      !- Value Until Time 15
-  18,                                     !- Hour 16
-  0,                                      !- Minute 16
-  0.725453172205438,                      !- Value Until Time 16
-  19,                                     !- Hour 17
-  0,                                      !- Minute 17
-  0.862789526686808,                      !- Value Until Time 17
-  20,                                     !- Hour 18
-  0,                                      !- Minute 18
-  0.823514602215509,                      !- Value Until Time 18
-  21,                                     !- Hour 19
-  0,                                      !- Minute 19
-  0.745090634441088,                      !- Value Until Time 19
-  22,                                     !- Hour 20
-  0,                                      !- Minute 20
-  0.607880161127895,                      !- Value Until Time 20
-  23,                                     !- Hour 21
-  0,                                      !- Minute 21
-  0.529456193353474,                      !- Value Until Time 21
-  24,                                     !- Hour 22
-  0,                                      !- Minute 22
-  0.294058408862034;                      !- Value Until Time 22
-
-OS:Schedule:Rule,
-  {e52adfc9-d29a-43df-818b-79d8c0a67f5d}, !- Handle
-  res hot water distribution schedule allday rule9, !- Name
-  {ff29fd25-f4b7-43c8-b3dd-96674836a348}, !- Schedule Ruleset Name
-  3,                                      !- Rule Order
-  {9fff532d-0951-4db7-934c-99631b76c18a}, !- Day Schedule Name
-  Yes,                                    !- Apply Sunday
-  Yes,                                    !- Apply Monday
-  Yes,                                    !- Apply Tuesday
-  Yes,                                    !- Apply Wednesday
-  Yes,                                    !- Apply Thursday
-  Yes,                                    !- Apply Friday
-  Yes,                                    !- Apply Saturday
-  ,                                       !- Apply Holiday
-  DateRange,                              !- Date Specification Type
-  9,                                      !- Start Month
-  1,                                      !- Start Day
-  9,                                      !- End Month
-  30;                                     !- End Day
-
-OS:Schedule:Day,
-  {9fff532d-0951-4db7-934c-99631b76c18a}, !- Handle
-  res hot water distribution schedule allday9, !- Name
-  {8d03dfff-62de-425a-9a83-2bcac9cb16ff}, !- Schedule Type Limits Name
-  ,                                       !- Interpolate to Timestep
-  1,                                      !- Hour 1
-  0,                                      !- Minute 1
-  0.078423967774421,                      !- Value Until Time 1
-  2,                                      !- Hour 2
-  0,                                      !- Minute 2
-  0.0392749244712991,                     !- Value Until Time 2
-  4,                                      !- Hour 3
-  0,                                      !- Minute 3
-  0.00981873111782477,                    !- Value Until Time 3
-  5,                                      !- Hour 4
-  0,                                      !- Minute 4
-  0.0392749244712991,                     !- Value Until Time 4
-  6,                                      !- Hour 5
-  0,                                      !- Minute 5
-  0.274546827794562,                      !- Value Until Time 5
-  7,                                      !- Hour 6
-  0,                                      !- Minute 6
-  0.941213494461229,                      !- Value Until Time 6
-  8,                                      !- Hour 7
-  0,                                      !- Minute 7
-  1,                                      !- Value Until Time 7
-  9,                                      !- Hour 8
-  0,                                      !- Minute 8
-  0.960725075528701,                      !- Value Until Time 8
-  10,                                     !- Hour 9
-  0,                                      !- Minute 9
-  0.843152064451158,                      !- Value Until Time 9
-  11,                                     !- Hour 10
-  0,                                      !- Minute 10
-  0.764728096676737,                      !- Value Until Time 10
-  12,                                     !- Hour 11
-  0,                                      !- Minute 11
-  0.607880161127895,                      !- Value Until Time 11
-  13,                                     !- Hour 12
-  0,                                      !- Minute 12
-  0.529456193353474,                      !- Value Until Time 12
-  15,                                     !- Hour 13
-  0,                                      !- Minute 13
-  0.470543806646526,                      !- Value Until Time 13
-  16,                                     !- Hour 14
-  0,                                      !- Minute 14
-  0.411757301107754,                      !- Value Until Time 14
-  17,                                     !- Hour 15
-  0,                                      !- Minute 15
-  0.548967774420947,                      !- Value Until Time 15
-  18,                                     !- Hour 16
-  0,                                      !- Minute 16
-  0.725453172205438,                      !- Value Until Time 16
-  19,                                     !- Hour 17
-  0,                                      !- Minute 17
-  0.862789526686808,                      !- Value Until Time 17
-  20,                                     !- Hour 18
-  0,                                      !- Minute 18
-  0.823514602215509,                      !- Value Until Time 18
-  21,                                     !- Hour 19
-  0,                                      !- Minute 19
-  0.745090634441088,                      !- Value Until Time 19
-  22,                                     !- Hour 20
-  0,                                      !- Minute 20
-  0.607880161127895,                      !- Value Until Time 20
-  23,                                     !- Hour 21
-  0,                                      !- Minute 21
-  0.529456193353474,                      !- Value Until Time 21
-  24,                                     !- Hour 22
-  0,                                      !- Minute 22
-  0.294058408862034;                      !- Value Until Time 22
-
-OS:Schedule:Rule,
-  {ef0f4f44-4ee3-4a63-8d44-b8ba692cdd3c}, !- Handle
-  res hot water distribution schedule allday rule10, !- Name
-  {ff29fd25-f4b7-43c8-b3dd-96674836a348}, !- Schedule Ruleset Name
-  2,                                      !- Rule Order
-  {cc66525e-6aff-4d4e-9ba8-bd079f30aef3}, !- Day Schedule Name
-  Yes,                                    !- Apply Sunday
-  Yes,                                    !- Apply Monday
-  Yes,                                    !- Apply Tuesday
-  Yes,                                    !- Apply Wednesday
-  Yes,                                    !- Apply Thursday
-  Yes,                                    !- Apply Friday
-  Yes,                                    !- Apply Saturday
-  ,                                       !- Apply Holiday
-  DateRange,                              !- Date Specification Type
-  10,                                     !- Start Month
-  1,                                      !- Start Day
-  10,                                     !- End Month
-  31;                                     !- End Day
-
-OS:Schedule:Day,
-  {cc66525e-6aff-4d4e-9ba8-bd079f30aef3}, !- Handle
-  res hot water distribution schedule allday10, !- Name
-  {8d03dfff-62de-425a-9a83-2bcac9cb16ff}, !- Schedule Type Limits Name
-  ,                                       !- Interpolate to Timestep
-  1,                                      !- Hour 1
-  0,                                      !- Minute 1
-  0.078423967774421,                      !- Value Until Time 1
-  2,                                      !- Hour 2
-  0,                                      !- Minute 2
-  0.0392749244712991,                     !- Value Until Time 2
-  4,                                      !- Hour 3
-  0,                                      !- Minute 3
-  0.00981873111782477,                    !- Value Until Time 3
-  5,                                      !- Hour 4
-  0,                                      !- Minute 4
-  0.0392749244712991,                     !- Value Until Time 4
-  6,                                      !- Hour 5
-  0,                                      !- Minute 5
-  0.274546827794562,                      !- Value Until Time 5
-  7,                                      !- Hour 6
-  0,                                      !- Minute 6
-  0.941213494461229,                      !- Value Until Time 6
-  8,                                      !- Hour 7
-  0,                                      !- Minute 7
-  1,                                      !- Value Until Time 7
-  9,                                      !- Hour 8
-  0,                                      !- Minute 8
-  0.960725075528701,                      !- Value Until Time 8
-  10,                                     !- Hour 9
-  0,                                      !- Minute 9
-  0.843152064451158,                      !- Value Until Time 9
-  11,                                     !- Hour 10
-  0,                                      !- Minute 10
-  0.764728096676737,                      !- Value Until Time 10
-  12,                                     !- Hour 11
-  0,                                      !- Minute 11
-  0.607880161127895,                      !- Value Until Time 11
-  13,                                     !- Hour 12
-  0,                                      !- Minute 12
-  0.529456193353474,                      !- Value Until Time 12
-  15,                                     !- Hour 13
-  0,                                      !- Minute 13
-  0.470543806646526,                      !- Value Until Time 13
-  16,                                     !- Hour 14
-  0,                                      !- Minute 14
-  0.411757301107754,                      !- Value Until Time 14
-  17,                                     !- Hour 15
-  0,                                      !- Minute 15
-  0.548967774420947,                      !- Value Until Time 15
-  18,                                     !- Hour 16
-  0,                                      !- Minute 16
-  0.725453172205438,                      !- Value Until Time 16
-  19,                                     !- Hour 17
-  0,                                      !- Minute 17
-  0.862789526686808,                      !- Value Until Time 17
-  20,                                     !- Hour 18
-  0,                                      !- Minute 18
-  0.823514602215509,                      !- Value Until Time 18
-  21,                                     !- Hour 19
-  0,                                      !- Minute 19
-  0.745090634441088,                      !- Value Until Time 19
-  22,                                     !- Hour 20
-  0,                                      !- Minute 20
-  0.607880161127895,                      !- Value Until Time 20
-  23,                                     !- Hour 21
-  0,                                      !- Minute 21
-  0.529456193353474,                      !- Value Until Time 21
-  24,                                     !- Hour 22
-  0,                                      !- Minute 22
-  0.294058408862034;                      !- Value Until Time 22
-
-OS:Schedule:Rule,
-  {38fcd4ee-d055-4ba6-bae4-95be4bb3e0a6}, !- Handle
-  res hot water distribution schedule allday rule11, !- Name
-  {ff29fd25-f4b7-43c8-b3dd-96674836a348}, !- Schedule Ruleset Name
-  1,                                      !- Rule Order
-  {c8501e15-4264-4e62-8aac-286aad14288a}, !- Day Schedule Name
-  Yes,                                    !- Apply Sunday
-  Yes,                                    !- Apply Monday
-  Yes,                                    !- Apply Tuesday
-  Yes,                                    !- Apply Wednesday
-  Yes,                                    !- Apply Thursday
-  Yes,                                    !- Apply Friday
-  Yes,                                    !- Apply Saturday
-  ,                                       !- Apply Holiday
-  DateRange,                              !- Date Specification Type
-  11,                                     !- Start Month
-  1,                                      !- Start Day
-  11,                                     !- End Month
-  30;                                     !- End Day
-
-OS:Schedule:Day,
-  {c8501e15-4264-4e62-8aac-286aad14288a}, !- Handle
-  res hot water distribution schedule allday11, !- Name
-  {8d03dfff-62de-425a-9a83-2bcac9cb16ff}, !- Schedule Type Limits Name
-  ,                                       !- Interpolate to Timestep
-  1,                                      !- Hour 1
-  0,                                      !- Minute 1
-  0.078423967774421,                      !- Value Until Time 1
-  2,                                      !- Hour 2
-  0,                                      !- Minute 2
-  0.0392749244712991,                     !- Value Until Time 2
-  4,                                      !- Hour 3
-  0,                                      !- Minute 3
-  0.00981873111782477,                    !- Value Until Time 3
-  5,                                      !- Hour 4
-  0,                                      !- Minute 4
-  0.0392749244712991,                     !- Value Until Time 4
-  6,                                      !- Hour 5
-  0,                                      !- Minute 5
-  0.274546827794562,                      !- Value Until Time 5
-  7,                                      !- Hour 6
-  0,                                      !- Minute 6
-  0.941213494461229,                      !- Value Until Time 6
-  8,                                      !- Hour 7
-  0,                                      !- Minute 7
-  1,                                      !- Value Until Time 7
-  9,                                      !- Hour 8
-  0,                                      !- Minute 8
-  0.960725075528701,                      !- Value Until Time 8
-  10,                                     !- Hour 9
-  0,                                      !- Minute 9
-  0.843152064451158,                      !- Value Until Time 9
-  11,                                     !- Hour 10
-  0,                                      !- Minute 10
-  0.764728096676737,                      !- Value Until Time 10
-  12,                                     !- Hour 11
-  0,                                      !- Minute 11
-  0.607880161127895,                      !- Value Until Time 11
-  13,                                     !- Hour 12
-  0,                                      !- Minute 12
-  0.529456193353474,                      !- Value Until Time 12
-  15,                                     !- Hour 13
-  0,                                      !- Minute 13
-  0.470543806646526,                      !- Value Until Time 13
-  16,                                     !- Hour 14
-  0,                                      !- Minute 14
-  0.411757301107754,                      !- Value Until Time 14
-  17,                                     !- Hour 15
-  0,                                      !- Minute 15
-  0.548967774420947,                      !- Value Until Time 15
-  18,                                     !- Hour 16
-  0,                                      !- Minute 16
-  0.725453172205438,                      !- Value Until Time 16
-  19,                                     !- Hour 17
-  0,                                      !- Minute 17
-  0.862789526686808,                      !- Value Until Time 17
-  20,                                     !- Hour 18
-  0,                                      !- Minute 18
-  0.823514602215509,                      !- Value Until Time 18
-  21,                                     !- Hour 19
-  0,                                      !- Minute 19
-  0.745090634441088,                      !- Value Until Time 19
-  22,                                     !- Hour 20
-  0,                                      !- Minute 20
-  0.607880161127895,                      !- Value Until Time 20
-  23,                                     !- Hour 21
-  0,                                      !- Minute 21
-  0.529456193353474,                      !- Value Until Time 21
-  24,                                     !- Hour 22
-  0,                                      !- Minute 22
-  0.294058408862034;                      !- Value Until Time 22
-
-OS:Schedule:Rule,
-  {0b64f417-43c7-4465-9fc0-fcb2eaf67667}, !- Handle
-  res hot water distribution schedule allday rule12, !- Name
-  {ff29fd25-f4b7-43c8-b3dd-96674836a348}, !- Schedule Ruleset Name
-  0,                                      !- Rule Order
-  {4fe828f5-86d2-40f9-b5a1-29969dcadd9f}, !- Day Schedule Name
-  Yes,                                    !- Apply Sunday
-  Yes,                                    !- Apply Monday
-  Yes,                                    !- Apply Tuesday
-  Yes,                                    !- Apply Wednesday
-  Yes,                                    !- Apply Thursday
-  Yes,                                    !- Apply Friday
-  Yes,                                    !- Apply Saturday
-  ,                                       !- Apply Holiday
-  DateRange,                              !- Date Specification Type
-  12,                                     !- Start Month
-  1,                                      !- Start Day
-  12,                                     !- End Month
-  31;                                     !- End Day
-
-OS:Schedule:Day,
-  {4fe828f5-86d2-40f9-b5a1-29969dcadd9f}, !- Handle
-  res hot water distribution schedule allday12, !- Name
-  {8d03dfff-62de-425a-9a83-2bcac9cb16ff}, !- Schedule Type Limits Name
-  ,                                       !- Interpolate to Timestep
-  1,                                      !- Hour 1
-  0,                                      !- Minute 1
-  0.078423967774421,                      !- Value Until Time 1
-  2,                                      !- Hour 2
-  0,                                      !- Minute 2
-  0.0392749244712991,                     !- Value Until Time 2
-  4,                                      !- Hour 3
-  0,                                      !- Minute 3
-  0.00981873111782477,                    !- Value Until Time 3
-  5,                                      !- Hour 4
-  0,                                      !- Minute 4
-  0.0392749244712991,                     !- Value Until Time 4
-  6,                                      !- Hour 5
-  0,                                      !- Minute 5
-  0.274546827794562,                      !- Value Until Time 5
-  7,                                      !- Hour 6
-  0,                                      !- Minute 6
-  0.941213494461229,                      !- Value Until Time 6
-  8,                                      !- Hour 7
-  0,                                      !- Minute 7
-  1,                                      !- Value Until Time 7
-  9,                                      !- Hour 8
-  0,                                      !- Minute 8
-  0.960725075528701,                      !- Value Until Time 8
-  10,                                     !- Hour 9
-  0,                                      !- Minute 9
-  0.843152064451158,                      !- Value Until Time 9
-  11,                                     !- Hour 10
-  0,                                      !- Minute 10
-  0.764728096676737,                      !- Value Until Time 10
-  12,                                     !- Hour 11
-  0,                                      !- Minute 11
-  0.607880161127895,                      !- Value Until Time 11
-  13,                                     !- Hour 12
-  0,                                      !- Minute 12
-  0.529456193353474,                      !- Value Until Time 12
-  15,                                     !- Hour 13
-  0,                                      !- Minute 13
-  0.470543806646526,                      !- Value Until Time 13
-  16,                                     !- Hour 14
-  0,                                      !- Minute 14
-  0.411757301107754,                      !- Value Until Time 14
-  17,                                     !- Hour 15
-  0,                                      !- Minute 15
-  0.548967774420947,                      !- Value Until Time 15
-  18,                                     !- Hour 16
-  0,                                      !- Minute 16
-  0.725453172205438,                      !- Value Until Time 16
-  19,                                     !- Hour 17
-  0,                                      !- Minute 17
-  0.862789526686808,                      !- Value Until Time 17
-  20,                                     !- Hour 18
-  0,                                      !- Minute 18
-  0.823514602215509,                      !- Value Until Time 18
-  21,                                     !- Hour 19
-  0,                                      !- Minute 19
-  0.745090634441088,                      !- Value Until Time 19
-  22,                                     !- Hour 20
-  0,                                      !- Minute 20
-  0.607880161127895,                      !- Value Until Time 20
-  23,                                     !- Hour 21
-  0,                                      !- Minute 21
-  0.529456193353474,                      !- Value Until Time 21
-  24,                                     !- Hour 22
-  0,                                      !- Minute 22
-  0.294058408862034;                      !- Value Until Time 22
-
-OS:OtherEquipment:Definition,
-  {69fbf3fb-59e9-4c4d-8ec2-b204be84630c}, !- Handle
-  res hot water distribution,             !- Name
-  EquipmentLevel,                         !- Design Level Calculation Method
-  99.0621888283979,                       !- Design Level {W}
-  ,                                       !- Watts per Space Floor Area {W/m2}
-  ,                                       !- Watts per Person {W/Person}
-  0,                                      !- Fraction Latent
-  0,                                      !- Fraction Radiant
-  0;                                      !- Fraction Lost
-
-OS:OtherEquipment,
-  {b7b0000f-39fa-4fcc-9d14-a3af641b9870}, !- Handle
-  res hot water distribution,             !- Name
-  {69fbf3fb-59e9-4c4d-8ec2-b204be84630c}, !- Other Equipment Definition Name
-  {af036784-f315-4029-aaf9-78d7d5fb0958}, !- Space or SpaceType Name
-  {ff29fd25-f4b7-43c8-b3dd-96674836a348}, !- Schedule Name
-  ,                                       !- Multiplier
-  ,                                       !- Fuel Type
-  General;                                !- End-Use Subcategory
-
-OS:ScheduleTypeLimits,
-  {8d03dfff-62de-425a-9a83-2bcac9cb16ff}, !- Handle
-  Dimensionless,                          !- Name
-  ,                                       !- Lower Limit Value
-  ,                                       !- Upper Limit Value
-  Continuous;                             !- Numeric Type
-
-OS:Schedule:Ruleset,
-  {9c77a69a-213d-41d4-bf5a-9eec10996d6f}, !- Handle
-  res ceil fan schedule,                  !- Name
-  {91c9062c-5662-4f55-a013-c3225db7ab42}, !- Schedule Type Limits Name
-  {26de0cfe-09c9-41c5-bf21-00d5b0e27191}; !- Default Day Schedule Name
-
-OS:Schedule:Day,
-  {26de0cfe-09c9-41c5-bf21-00d5b0e27191}, !- Handle
-  Schedule Day 5,                         !- Name
-  {91c9062c-5662-4f55-a013-c3225db7ab42}, !- Schedule Type Limits Name
-  ,                                       !- Interpolate to Timestep
-  24,                                     !- Hour 1
-  0,                                      !- Minute 1
-  0;                                      !- Value Until Time 1
-
-OS:Schedule:Rule,
-  {934a7c72-5e32-4701-a0cb-3a8ba4f2e6c9}, !- Handle
-  res ceil fan schedule allday rule1,     !- Name
-  {9c77a69a-213d-41d4-bf5a-9eec10996d6f}, !- Schedule Ruleset Name
-  11,                                     !- Rule Order
-  {269fb3cd-fb87-431c-93d4-b42e5c77a727}, !- Day Schedule Name
-  Yes,                                    !- Apply Sunday
-  Yes,                                    !- Apply Monday
-  Yes,                                    !- Apply Tuesday
-  Yes,                                    !- Apply Wednesday
-  Yes,                                    !- Apply Thursday
-  Yes,                                    !- Apply Friday
-  Yes,                                    !- Apply Saturday
-  ,                                       !- Apply Holiday
-  DateRange,                              !- Date Specification Type
-  1,                                      !- Start Month
-  1,                                      !- Start Day
-  1,                                      !- End Month
-  31;                                     !- End Day
-
-OS:Schedule:Day,
-  {269fb3cd-fb87-431c-93d4-b42e5c77a727}, !- Handle
-  res ceil fan schedule allday1,          !- Name
-  {91c9062c-5662-4f55-a013-c3225db7ab42}, !- Schedule Type Limits Name
-  ,                                       !- Interpolate to Timestep
-  24,                                     !- Hour 1
-  0,                                      !- Minute 1
-  1;                                      !- Value Until Time 1
-
-OS:Schedule:Rule,
-  {d2bbb253-953c-428f-bcf6-70640e6c29e9}, !- Handle
-  res ceil fan schedule allday rule2,     !- Name
-  {9c77a69a-213d-41d4-bf5a-9eec10996d6f}, !- Schedule Ruleset Name
-  10,                                     !- Rule Order
-  {7de16c73-c99d-45f7-b931-65e193931627}, !- Day Schedule Name
-  Yes,                                    !- Apply Sunday
-  Yes,                                    !- Apply Monday
-  Yes,                                    !- Apply Tuesday
-  Yes,                                    !- Apply Wednesday
-  Yes,                                    !- Apply Thursday
-  Yes,                                    !- Apply Friday
-  Yes,                                    !- Apply Saturday
-  ,                                       !- Apply Holiday
-  DateRange,                              !- Date Specification Type
-  2,                                      !- Start Month
-  1,                                      !- Start Day
-  2,                                      !- End Month
-  28;                                     !- End Day
-
-OS:Schedule:Day,
-  {7de16c73-c99d-45f7-b931-65e193931627}, !- Handle
-  res ceil fan schedule allday2,          !- Name
-  {91c9062c-5662-4f55-a013-c3225db7ab42}, !- Schedule Type Limits Name
-  ,                                       !- Interpolate to Timestep
-  24,                                     !- Hour 1
-  0,                                      !- Minute 1
-  1;                                      !- Value Until Time 1
-
-OS:Schedule:Rule,
-  {76ca6da9-81f8-4491-9b11-51fab72105de}, !- Handle
-  res ceil fan schedule allday rule3,     !- Name
-  {9c77a69a-213d-41d4-bf5a-9eec10996d6f}, !- Schedule Ruleset Name
-  9,                                      !- Rule Order
-  {521617c7-92bd-44d6-bd64-a2f87517cab3}, !- Day Schedule Name
-  Yes,                                    !- Apply Sunday
-  Yes,                                    !- Apply Monday
-  Yes,                                    !- Apply Tuesday
-  Yes,                                    !- Apply Wednesday
-  Yes,                                    !- Apply Thursday
-  Yes,                                    !- Apply Friday
-  Yes,                                    !- Apply Saturday
-  ,                                       !- Apply Holiday
-  DateRange,                              !- Date Specification Type
-  3,                                      !- Start Month
-  1,                                      !- Start Day
-  3,                                      !- End Month
-  31;                                     !- End Day
-
-OS:Schedule:Day,
-  {521617c7-92bd-44d6-bd64-a2f87517cab3}, !- Handle
-  res ceil fan schedule allday3,          !- Name
-  {91c9062c-5662-4f55-a013-c3225db7ab42}, !- Schedule Type Limits Name
-  ,                                       !- Interpolate to Timestep
-  24,                                     !- Hour 1
-  0,                                      !- Minute 1
-  1;                                      !- Value Until Time 1
-
-OS:Schedule:Rule,
-  {d54a7038-3cf4-4d6d-9d17-44d788ebe5a7}, !- Handle
-  res ceil fan schedule allday rule4,     !- Name
-  {9c77a69a-213d-41d4-bf5a-9eec10996d6f}, !- Schedule Ruleset Name
-  8,                                      !- Rule Order
-  {a2b5f83a-c036-4bc8-a163-6b511dca9650}, !- Day Schedule Name
-  Yes,                                    !- Apply Sunday
-  Yes,                                    !- Apply Monday
-  Yes,                                    !- Apply Tuesday
-  Yes,                                    !- Apply Wednesday
-  Yes,                                    !- Apply Thursday
-  Yes,                                    !- Apply Friday
-  Yes,                                    !- Apply Saturday
-  ,                                       !- Apply Holiday
-  DateRange,                              !- Date Specification Type
-  4,                                      !- Start Month
-  1,                                      !- Start Day
-  4,                                      !- End Month
-  30;                                     !- End Day
-
-OS:Schedule:Day,
-  {a2b5f83a-c036-4bc8-a163-6b511dca9650}, !- Handle
-  res ceil fan schedule allday4,          !- Name
-  {91c9062c-5662-4f55-a013-c3225db7ab42}, !- Schedule Type Limits Name
-  ,                                       !- Interpolate to Timestep
-  24,                                     !- Hour 1
-  0,                                      !- Minute 1
-  1;                                      !- Value Until Time 1
-
-OS:Schedule:Rule,
-  {036041bf-f8ab-464f-acc6-204b6a1c48da}, !- Handle
-  res ceil fan schedule allday rule5,     !- Name
-  {9c77a69a-213d-41d4-bf5a-9eec10996d6f}, !- Schedule Ruleset Name
-  7,                                      !- Rule Order
-  {ad39f9dd-0955-4f4c-a3cb-e0dd503c720f}, !- Day Schedule Name
-  Yes,                                    !- Apply Sunday
-  Yes,                                    !- Apply Monday
-  Yes,                                    !- Apply Tuesday
-  Yes,                                    !- Apply Wednesday
-  Yes,                                    !- Apply Thursday
-  Yes,                                    !- Apply Friday
-  Yes,                                    !- Apply Saturday
-  ,                                       !- Apply Holiday
-  DateRange,                              !- Date Specification Type
-  5,                                      !- Start Month
-  1,                                      !- Start Day
-  5,                                      !- End Month
-  31;                                     !- End Day
-
-OS:Schedule:Day,
-  {ad39f9dd-0955-4f4c-a3cb-e0dd503c720f}, !- Handle
-  res ceil fan schedule allday5,          !- Name
-  {91c9062c-5662-4f55-a013-c3225db7ab42}, !- Schedule Type Limits Name
-  ,                                       !- Interpolate to Timestep
-  24,                                     !- Hour 1
-  0,                                      !- Minute 1
-  1;                                      !- Value Until Time 1
-
-OS:Schedule:Rule,
-  {4db680b8-2569-4589-9d85-d73fe0b1260d}, !- Handle
-  res ceil fan schedule allday rule6,     !- Name
-  {9c77a69a-213d-41d4-bf5a-9eec10996d6f}, !- Schedule Ruleset Name
-  6,                                      !- Rule Order
-  {3f2b43e3-e22a-4b36-806a-eeb346a221dd}, !- Day Schedule Name
-  Yes,                                    !- Apply Sunday
-  Yes,                                    !- Apply Monday
-  Yes,                                    !- Apply Tuesday
-  Yes,                                    !- Apply Wednesday
-  Yes,                                    !- Apply Thursday
-  Yes,                                    !- Apply Friday
-  Yes,                                    !- Apply Saturday
-  ,                                       !- Apply Holiday
-  DateRange,                              !- Date Specification Type
-  6,                                      !- Start Month
-  1,                                      !- Start Day
-  6,                                      !- End Month
-  30;                                     !- End Day
-
-OS:Schedule:Day,
-  {3f2b43e3-e22a-4b36-806a-eeb346a221dd}, !- Handle
-  res ceil fan schedule allday6,          !- Name
-  {91c9062c-5662-4f55-a013-c3225db7ab42}, !- Schedule Type Limits Name
-  ,                                       !- Interpolate to Timestep
-  24,                                     !- Hour 1
-  0,                                      !- Minute 1
-  1;                                      !- Value Until Time 1
-
-OS:Schedule:Rule,
-  {45861e37-8672-4981-bb67-6425c07e48e2}, !- Handle
-  res ceil fan schedule allday rule7,     !- Name
-  {9c77a69a-213d-41d4-bf5a-9eec10996d6f}, !- Schedule Ruleset Name
-  5,                                      !- Rule Order
-  {1a434528-5f98-4ca9-a4be-cfaa4e9b4ea2}, !- Day Schedule Name
-  Yes,                                    !- Apply Sunday
-  Yes,                                    !- Apply Monday
-  Yes,                                    !- Apply Tuesday
-  Yes,                                    !- Apply Wednesday
-  Yes,                                    !- Apply Thursday
-  Yes,                                    !- Apply Friday
-  Yes,                                    !- Apply Saturday
-  ,                                       !- Apply Holiday
-  DateRange,                              !- Date Specification Type
-  7,                                      !- Start Month
-  1,                                      !- Start Day
-  7,                                      !- End Month
-  31;                                     !- End Day
-
-OS:Schedule:Day,
-  {1a434528-5f98-4ca9-a4be-cfaa4e9b4ea2}, !- Handle
-  res ceil fan schedule allday7,          !- Name
-  {91c9062c-5662-4f55-a013-c3225db7ab42}, !- Schedule Type Limits Name
-  ,                                       !- Interpolate to Timestep
-  24,                                     !- Hour 1
-  0,                                      !- Minute 1
-  1;                                      !- Value Until Time 1
-
-OS:Schedule:Rule,
-  {bf43896e-b91d-4edc-af84-61a5e076960c}, !- Handle
-  res ceil fan schedule allday rule8,     !- Name
-  {9c77a69a-213d-41d4-bf5a-9eec10996d6f}, !- Schedule Ruleset Name
-  4,                                      !- Rule Order
-  {3d723a7d-63fa-447f-80bd-a1fdd7357c09}, !- Day Schedule Name
-  Yes,                                    !- Apply Sunday
-  Yes,                                    !- Apply Monday
-  Yes,                                    !- Apply Tuesday
-  Yes,                                    !- Apply Wednesday
-  Yes,                                    !- Apply Thursday
-  Yes,                                    !- Apply Friday
-  Yes,                                    !- Apply Saturday
-  ,                                       !- Apply Holiday
-  DateRange,                              !- Date Specification Type
-  8,                                      !- Start Month
-  1,                                      !- Start Day
-  8,                                      !- End Month
-  31;                                     !- End Day
-
-OS:Schedule:Day,
-  {3d723a7d-63fa-447f-80bd-a1fdd7357c09}, !- Handle
-  res ceil fan schedule allday8,          !- Name
-  {91c9062c-5662-4f55-a013-c3225db7ab42}, !- Schedule Type Limits Name
-  ,                                       !- Interpolate to Timestep
-  24,                                     !- Hour 1
-  0,                                      !- Minute 1
-  1;                                      !- Value Until Time 1
-
-OS:Schedule:Rule,
-  {07876d67-c9ad-496e-8896-2f3d4f516832}, !- Handle
-  res ceil fan schedule allday rule9,     !- Name
-  {9c77a69a-213d-41d4-bf5a-9eec10996d6f}, !- Schedule Ruleset Name
-  3,                                      !- Rule Order
-  {31720f1d-ecf1-4b09-b415-8bcd2b95fe4e}, !- Day Schedule Name
-  Yes,                                    !- Apply Sunday
-  Yes,                                    !- Apply Monday
-  Yes,                                    !- Apply Tuesday
-  Yes,                                    !- Apply Wednesday
-  Yes,                                    !- Apply Thursday
-  Yes,                                    !- Apply Friday
-  Yes,                                    !- Apply Saturday
-  ,                                       !- Apply Holiday
-  DateRange,                              !- Date Specification Type
-  9,                                      !- Start Month
-  1,                                      !- Start Day
-  9,                                      !- End Month
-  30;                                     !- End Day
-
-OS:Schedule:Day,
-  {31720f1d-ecf1-4b09-b415-8bcd2b95fe4e}, !- Handle
-  res ceil fan schedule allday9,          !- Name
-  {91c9062c-5662-4f55-a013-c3225db7ab42}, !- Schedule Type Limits Name
-  ,                                       !- Interpolate to Timestep
-  24,                                     !- Hour 1
-  0,                                      !- Minute 1
-  1;                                      !- Value Until Time 1
-
-OS:Schedule:Rule,
-  {a9523114-7612-4311-92df-e0aae95ad369}, !- Handle
-  res ceil fan schedule allday rule10,    !- Name
-  {9c77a69a-213d-41d4-bf5a-9eec10996d6f}, !- Schedule Ruleset Name
-  2,                                      !- Rule Order
-  {2d1a6e3f-795e-4761-ae63-a5bc57acc3ca}, !- Day Schedule Name
-  Yes,                                    !- Apply Sunday
-  Yes,                                    !- Apply Monday
-  Yes,                                    !- Apply Tuesday
-  Yes,                                    !- Apply Wednesday
-  Yes,                                    !- Apply Thursday
-  Yes,                                    !- Apply Friday
-  Yes,                                    !- Apply Saturday
-  ,                                       !- Apply Holiday
-  DateRange,                              !- Date Specification Type
-  10,                                     !- Start Month
-  1,                                      !- Start Day
-  10,                                     !- End Month
-  31;                                     !- End Day
-
-OS:Schedule:Day,
-  {2d1a6e3f-795e-4761-ae63-a5bc57acc3ca}, !- Handle
-  res ceil fan schedule allday10,         !- Name
-  {91c9062c-5662-4f55-a013-c3225db7ab42}, !- Schedule Type Limits Name
-  ,                                       !- Interpolate to Timestep
-  24,                                     !- Hour 1
-  0,                                      !- Minute 1
-  1;                                      !- Value Until Time 1
-
-OS:Schedule:Rule,
-  {74ce7dc8-1732-47b4-83dd-de6363d7eeff}, !- Handle
-  res ceil fan schedule allday rule11,    !- Name
-  {9c77a69a-213d-41d4-bf5a-9eec10996d6f}, !- Schedule Ruleset Name
-  1,                                      !- Rule Order
-  {899b6303-7f50-4de9-8289-b0935fe4761f}, !- Day Schedule Name
-  Yes,                                    !- Apply Sunday
-  Yes,                                    !- Apply Monday
-  Yes,                                    !- Apply Tuesday
-  Yes,                                    !- Apply Wednesday
-  Yes,                                    !- Apply Thursday
-  Yes,                                    !- Apply Friday
-  Yes,                                    !- Apply Saturday
-  ,                                       !- Apply Holiday
-  DateRange,                              !- Date Specification Type
-  11,                                     !- Start Month
-  1,                                      !- Start Day
-  11,                                     !- End Month
-  30;                                     !- End Day
-
-OS:Schedule:Day,
-  {899b6303-7f50-4de9-8289-b0935fe4761f}, !- Handle
-  res ceil fan schedule allday11,         !- Name
-  {91c9062c-5662-4f55-a013-c3225db7ab42}, !- Schedule Type Limits Name
-  ,                                       !- Interpolate to Timestep
-  24,                                     !- Hour 1
-  0,                                      !- Minute 1
-  1;                                      !- Value Until Time 1
-
-OS:Schedule:Rule,
-  {6fcfb121-d52b-4b46-8bc3-78e4412c3d7b}, !- Handle
-  res ceil fan schedule allday rule12,    !- Name
-  {9c77a69a-213d-41d4-bf5a-9eec10996d6f}, !- Schedule Ruleset Name
-  0,                                      !- Rule Order
-  {652e3ec2-00a1-4cbc-a27f-20cd55d2e126}, !- Day Schedule Name
-  Yes,                                    !- Apply Sunday
-  Yes,                                    !- Apply Monday
-  Yes,                                    !- Apply Tuesday
-  Yes,                                    !- Apply Wednesday
-  Yes,                                    !- Apply Thursday
-  Yes,                                    !- Apply Friday
-  Yes,                                    !- Apply Saturday
-  ,                                       !- Apply Holiday
-  DateRange,                              !- Date Specification Type
-  12,                                     !- Start Month
-  1,                                      !- Start Day
-  12,                                     !- End Month
-  31;                                     !- End Day
-
-OS:Schedule:Day,
-  {652e3ec2-00a1-4cbc-a27f-20cd55d2e126}, !- Handle
-  res ceil fan schedule allday12,         !- Name
-  {91c9062c-5662-4f55-a013-c3225db7ab42}, !- Schedule Type Limits Name
-  ,                                       !- Interpolate to Timestep
-  24,                                     !- Hour 1
-  0,                                      !- Minute 1
-  1;                                      !- Value Until Time 1
-
-OS:ScheduleTypeLimits,
-  {c1197e0b-0ee6-4b83-b7ed-1b6a4cb897e2}, !- Handle
-  OnOff 1,                                !- Name
-  0,                                      !- Lower Limit Value
-  1,                                      !- Upper Limit Value
-  Discrete;                               !- Numeric Type
-
-OS:Schedule:Constant,
-  {caebf14a-13b5-438b-b043-32c41c466571}, !- Handle
-  res ceil fan master,                    !- Name
-  {c1197e0b-0ee6-4b83-b7ed-1b6a4cb897e2}, !- Schedule Type Limits Name
-  1;                                      !- Value
-
-OS:ElectricEquipment:Definition,
-  {a2f79ada-5bfc-4ad7-84f3-15b37dd0e1ef}, !- Handle
-  res ceil fan non benchmark equip,       !- Name
-  EquipmentLevel,                         !- Design Level Calculation Method
-  0,                                      !- Design Level {W}
-  ,                                       !- Watts per Space Floor Area {W/m2}
-  ,                                       !- Watts per Person {W/person}
-  0,                                      !- Fraction Latent
-  0.558,                                  !- Fraction Radiant
-  0.07;                                   !- Fraction Lost
-
-OS:ElectricEquipment,
-  {441d3108-16fa-49a1-a6d3-50b0a87efcc2}, !- Handle
-  res ceil fan non benchmark equip,       !- Name
-  {a2f79ada-5bfc-4ad7-84f3-15b37dd0e1ef}, !- Electric Equipment Definition Name
-  {af036784-f315-4029-aaf9-78d7d5fb0958}, !- Space or SpaceType Name
-  {caebf14a-13b5-438b-b043-32c41c466571}, !- Schedule Name
-  ,                                       !- Multiplier
-  res ceil fan;                           !- End-Use Subcategory
-
-OS:EnergyManagementSystem:Sensor,
-  {be31deda-a445-486c-987f-2a8dbdc6c3a2}, !- Handle
-  res_ceil_fan_sched_val_sensor,          !- Name
-  res ceil fan schedule,                  !- Output Variable or Output Meter Index Key Name
-  Schedule Value;                         !- Output Variable or Output Meter Name
-
-OS:EnergyManagementSystem:Sensor,
-  {9e624e37-f173-46d4-b8b0-60edf857ddb3}, !- Handle
-  res_ceil_fan_tin_sensor,                !- Name
-  living zone,                            !- Output Variable or Output Meter Index Key Name
-  Zone Mean Air Temperature;              !- Output Variable or Output Meter Name
-
-OS:EnergyManagementSystem:Actuator,
-  {2bc16b75-4657-4208-8114-27191c1a340a}, !- Handle
-  res_ceil_fan_sched_override,            !- Name
-  {caebf14a-13b5-438b-b043-32c41c466571}, !- Actuated Component Name
-  Schedule:Constant,                      !- Actuated Component Type
-  Schedule Value;                         !- Actuated Component Control Type
-
-OS:EnergyManagementSystem:Program,
-  {68257dfb-0301-41f4-ac67-e45c30cd59aa}, !- Handle
-  res_ceil_fan_schedule_program,          !- Name
-  If res_ceil_fan_sched_val_sensor == 0,  !- Program Line 1
-  Set res_ceil_fan_sched_override = 0,    !- Program Line 2
-  ElseIf res_ceil_fan_tin_sensor < 24.389, !- Program Line 3
-  Set res_ceil_fan_sched_override = 0,    !- Program Line 4
-  Else,                                   !- Program Line 5
-  Set res_ceil_fan_sched_override = 1,    !- Program Line 6
-  EndIf;                                  !- Program Line 7
-
-OS:EnergyManagementSystem:ProgramCallingManager,
-  {f92acfa3-7525-4254-9cda-91f877dc5ef4}, !- Handle
-  res ceil fan program calling manager,   !- Name
-  BeginTimestepBeforePredictor,           !- EnergyPlus Model Calling Point
-  {68257dfb-0301-41f4-ac67-e45c30cd59aa}; !- Program Name 1
-
-OS:Schedule:File,
-  {85a50388-5772-4d60-9860-e22406f7e561}, !- Handle
-  ceiling_fan,                            !- Name
-  {91c9062c-5662-4f55-a013-c3225db7ab42}, !- Schedule Type Limits Name
-  {1f02aa9b-a718-4c9f-92a9-18c520bbdf98}, !- External File Name
-  14,                                     !- Column Number
-  1,                                      !- Rows to Skip at Top
-  8760,                                   !- Number of Hours of Data
-  ,                                       !- Column Separator
-  ,                                       !- Interpolate to Timestep
-  60;                                     !- Minutes per Item
-
-OS:ElectricEquipment:Definition,
-  {e1c6314d-9903-4225-832c-85e40555bea3}, !- Handle
-  res ceil fan benchmark|living space,    !- Name
-  EquipmentLevel,                         !- Design Level Calculation Method
-  38.6090605111787,                       !- Design Level {W}
-  ,                                       !- Watts per Space Floor Area {W/m2}
-  ,                                       !- Watts per Person {W/person}
-  0,                                      !- Fraction Latent
-  0.558,                                  !- Fraction Radiant
-  0.07;                                   !- Fraction Lost
-
-OS:ElectricEquipment,
-  {f0bb0b2b-6999-440c-8380-07e8cbd75999}, !- Handle
-  res ceil fan benchmark|living space,    !- Name
-  {e1c6314d-9903-4225-832c-85e40555bea3}, !- Electric Equipment Definition Name
-  {af036784-f315-4029-aaf9-78d7d5fb0958}, !- Space or SpaceType Name
-  {85a50388-5772-4d60-9860-e22406f7e561}, !- Schedule Name
-  ,                                       !- Multiplier
-  res ceil fan;                           !- End-Use Subcategory
-
-OS:Schedule:Ruleset,
-  {73040729-6813-4d59-b918-74f1262bdf88}, !- Handle
-  res refrig schedule,                    !- Name
-  {91c9062c-5662-4f55-a013-c3225db7ab42}, !- Schedule Type Limits Name
-  {4aa6deb0-7b67-4a10-b781-feebdc9ee503}, !- Default Day Schedule Name
-  {f537bf30-0535-4065-9d1b-5720a7818908}, !- Summer Design Day Schedule Name
-  {b7c3f350-c9e4-4bf4-b12f-429d7471b198}; !- Winter Design Day Schedule Name
-
-OS:Schedule:Day,
-  {4aa6deb0-7b67-4a10-b781-feebdc9ee503}, !- Handle
-  Schedule Day 8,                         !- Name
-  {91c9062c-5662-4f55-a013-c3225db7ab42}, !- Schedule Type Limits Name
-  ,                                       !- Interpolate to Timestep
-  24,                                     !- Hour 1
-  0,                                      !- Minute 1
-  0;                                      !- Value Until Time 1
-
-OS:Schedule:Rule,
-  {2e34333c-cfd6-4050-83dc-f847c786218b}, !- Handle
-  res refrig schedule allday rule1,       !- Name
-  {73040729-6813-4d59-b918-74f1262bdf88}, !- Schedule Ruleset Name
-  11,                                     !- Rule Order
-  {5e28d16a-d42a-4ba4-86b3-76e9e845b4f9}, !- Day Schedule Name
-  Yes,                                    !- Apply Sunday
-  Yes,                                    !- Apply Monday
-  Yes,                                    !- Apply Tuesday
-  Yes,                                    !- Apply Wednesday
-  Yes,                                    !- Apply Thursday
-  Yes,                                    !- Apply Friday
-  Yes,                                    !- Apply Saturday
-  ,                                       !- Apply Holiday
-  DateRange,                              !- Date Specification Type
-  1,                                      !- Start Month
-  1,                                      !- Start Day
-  1,                                      !- End Month
-  31;                                     !- End Day
-
-OS:Schedule:Day,
-  {5e28d16a-d42a-4ba4-86b3-76e9e845b4f9}, !- Handle
-  res refrig schedule allday1,            !- Name
-  {91c9062c-5662-4f55-a013-c3225db7ab42}, !- Schedule Type Limits Name
-  ,                                       !- Interpolate to Timestep
-  1,                                      !- Hour 1
-  0,                                      !- Minute 1
-  0.610948905109489,                      !- Value Until Time 1
-  2,                                      !- Hour 2
-  0,                                      !- Minute 2
-  0.595675182481752,                      !- Value Until Time 2
-  3,                                      !- Hour 3
-  0,                                      !- Minute 3
-  0.580401459854014,                      !- Value Until Time 3
-  4,                                      !- Hour 4
-  0,                                      !- Minute 4
-  0.565127737226277,                      !- Value Until Time 4
-  6,                                      !- Hour 5
-  0,                                      !- Minute 5
-  0.54985401459854,                       !- Value Until Time 5
-  7,                                      !- Hour 6
-  0,                                      !- Minute 6
-  0.580401459854014,                      !- Value Until Time 6
-  8,                                      !- Hour 7
-  0,                                      !- Minute 7
-  0.610948905109489,                      !- Value Until Time 7
-  10,                                     !- Hour 8
-  0,                                      !- Minute 8
-  0.626222627737226,                      !- Value Until Time 8
-  12,                                     !- Hour 9
-  0,                                      !- Minute 9
-  0.610948905109489,                      !- Value Until Time 9
-  15,                                     !- Hour 10
-  0,                                      !- Minute 10
-  0.641496350364963,                      !- Value Until Time 10
-  16,                                     !- Hour 11
-  0,                                      !- Minute 11
-  0.626222627737226,                      !- Value Until Time 11
-  17,                                     !- Hour 12
-  0,                                      !- Minute 12
-  0.672043795620438,                      !- Value Until Time 12
-  18,                                     !- Hour 13
-  0,                                      !- Minute 13
-  0.733138686131387,                      !- Value Until Time 13
-  19,                                     !- Hour 14
-  0,                                      !- Minute 14
-  0.763686131386861,                      !- Value Until Time 14
-  20,                                     !- Hour 15
-  0,                                      !- Minute 15
-  0.733138686131387,                      !- Value Until Time 15
-  21,                                     !- Hour 16
-  0,                                      !- Minute 16
-  0.717864963503649,                      !- Value Until Time 16
-  22,                                     !- Hour 17
-  0,                                      !- Minute 17
-  0.702591240875912,                      !- Value Until Time 17
-  23,                                     !- Hour 18
-  0,                                      !- Minute 18
-  0.672043795620438,                      !- Value Until Time 18
-  24,                                     !- Hour 19
-  0,                                      !- Minute 19
-  0.626222627737226;                      !- Value Until Time 19
-
-OS:Schedule:Rule,
-  {d36c28cc-8571-4b02-9a4f-e58ae4c14267}, !- Handle
-  res refrig schedule allday rule2,       !- Name
-  {73040729-6813-4d59-b918-74f1262bdf88}, !- Schedule Ruleset Name
-  10,                                     !- Rule Order
-  {10714089-188c-45ca-bde5-ef4f537f739e}, !- Day Schedule Name
-  Yes,                                    !- Apply Sunday
-  Yes,                                    !- Apply Monday
-  Yes,                                    !- Apply Tuesday
-  Yes,                                    !- Apply Wednesday
-  Yes,                                    !- Apply Thursday
-  Yes,                                    !- Apply Friday
-  Yes,                                    !- Apply Saturday
-  ,                                       !- Apply Holiday
-  DateRange,                              !- Date Specification Type
-  2,                                      !- Start Month
-  1,                                      !- Start Day
-  2,                                      !- End Month
-  28;                                     !- End Day
-
-OS:Schedule:Day,
-  {10714089-188c-45ca-bde5-ef4f537f739e}, !- Handle
-  res refrig schedule allday2,            !- Name
-  {91c9062c-5662-4f55-a013-c3225db7ab42}, !- Schedule Type Limits Name
-  ,                                       !- Interpolate to Timestep
-  1,                                      !- Hour 1
-  0,                                      !- Minute 1
-  0.60948905109489,                       !- Value Until Time 1
-  2,                                      !- Hour 2
-  0,                                      !- Minute 2
-  0.594251824817518,                      !- Value Until Time 2
-  3,                                      !- Hour 3
-  0,                                      !- Minute 3
-  0.579014598540146,                      !- Value Until Time 3
-  4,                                      !- Hour 4
-  0,                                      !- Minute 4
-  0.563777372262774,                      !- Value Until Time 4
-  6,                                      !- Hour 5
-  0,                                      !- Minute 5
-  0.548540145985401,                      !- Value Until Time 5
-  7,                                      !- Hour 6
-  0,                                      !- Minute 6
-  0.579014598540146,                      !- Value Until Time 6
-  8,                                      !- Hour 7
-  0,                                      !- Minute 7
-  0.60948905109489,                       !- Value Until Time 7
-  10,                                     !- Hour 8
-  0,                                      !- Minute 8
-  0.624726277372263,                      !- Value Until Time 8
-  12,                                     !- Hour 9
-  0,                                      !- Minute 9
-  0.60948905109489,                       !- Value Until Time 9
-  15,                                     !- Hour 10
-  0,                                      !- Minute 10
-  0.639963503649635,                      !- Value Until Time 10
-  16,                                     !- Hour 11
-  0,                                      !- Minute 11
-  0.624726277372263,                      !- Value Until Time 11
-  17,                                     !- Hour 12
-  0,                                      !- Minute 12
-  0.670437956204379,                      !- Value Until Time 12
-  18,                                     !- Hour 13
-  0,                                      !- Minute 13
-  0.731386861313868,                      !- Value Until Time 13
-  19,                                     !- Hour 14
-  0,                                      !- Minute 14
-  0.761861313868613,                      !- Value Until Time 14
-  20,                                     !- Hour 15
-  0,                                      !- Minute 15
-  0.731386861313868,                      !- Value Until Time 15
-  21,                                     !- Hour 16
-  0,                                      !- Minute 16
-  0.716149635036496,                      !- Value Until Time 16
-  22,                                     !- Hour 17
-  0,                                      !- Minute 17
-  0.700912408759124,                      !- Value Until Time 17
-  23,                                     !- Hour 18
-  0,                                      !- Minute 18
-  0.670437956204379,                      !- Value Until Time 18
-  24,                                     !- Hour 19
-  0,                                      !- Minute 19
-  0.624726277372263;                      !- Value Until Time 19
-
-OS:Schedule:Rule,
-  {5fa42961-f17e-4924-8fc3-09f9e049afbf}, !- Handle
-  res refrig schedule allday rule3,       !- Name
-  {73040729-6813-4d59-b918-74f1262bdf88}, !- Schedule Ruleset Name
-  9,                                      !- Rule Order
-  {a2f8a811-bcb5-4de8-a069-c53ada57f416}, !- Day Schedule Name
-  Yes,                                    !- Apply Sunday
-  Yes,                                    !- Apply Monday
-  Yes,                                    !- Apply Tuesday
-  Yes,                                    !- Apply Wednesday
-  Yes,                                    !- Apply Thursday
-  Yes,                                    !- Apply Friday
-  Yes,                                    !- Apply Saturday
-  ,                                       !- Apply Holiday
-  DateRange,                              !- Date Specification Type
-  3,                                      !- Start Month
-  1,                                      !- Start Day
-  3,                                      !- End Month
-  31;                                     !- End Day
-
-OS:Schedule:Day,
-  {a2f8a811-bcb5-4de8-a069-c53ada57f416}, !- Handle
-  res refrig schedule allday3,            !- Name
-  {91c9062c-5662-4f55-a013-c3225db7ab42}, !- Schedule Type Limits Name
-  ,                                       !- Interpolate to Timestep
-  1,                                      !- Hour 1
-  0,                                      !- Minute 1
-  0.791240875912409,                      !- Value Until Time 1
-  2,                                      !- Hour 2
-  0,                                      !- Minute 2
-  0.771459854014598,                      !- Value Until Time 2
-  3,                                      !- Hour 3
-  0,                                      !- Minute 3
-  0.751678832116788,                      !- Value Until Time 3
-  4,                                      !- Hour 4
-  0,                                      !- Minute 4
-  0.731897810218978,                      !- Value Until Time 4
-  6,                                      !- Hour 5
-  0,                                      !- Minute 5
-  0.712116788321168,                      !- Value Until Time 5
-  7,                                      !- Hour 6
-  0,                                      !- Minute 6
-  0.751678832116788,                      !- Value Until Time 6
-  8,                                      !- Hour 7
-  0,                                      !- Minute 7
-  0.791240875912409,                      !- Value Until Time 7
-  10,                                     !- Hour 8
-  0,                                      !- Minute 8
-  0.811021897810219,                      !- Value Until Time 8
-  12,                                     !- Hour 9
-  0,                                      !- Minute 9
-  0.791240875912409,                      !- Value Until Time 9
-  15,                                     !- Hour 10
-  0,                                      !- Minute 10
-  0.830802919708029,                      !- Value Until Time 10
-  16,                                     !- Hour 11
-  0,                                      !- Minute 11
-  0.811021897810219,                      !- Value Until Time 11
-  17,                                     !- Hour 12
-  0,                                      !- Minute 12
-  0.87036496350365,                       !- Value Until Time 12
-  18,                                     !- Hour 13
-  0,                                      !- Minute 13
-  0.949489051094891,                      !- Value Until Time 13
-  19,                                     !- Hour 14
-  0,                                      !- Minute 14
-  0.989051094890511,                      !- Value Until Time 14
-  20,                                     !- Hour 15
-  0,                                      !- Minute 15
-  0.949489051094891,                      !- Value Until Time 15
-  21,                                     !- Hour 16
-  0,                                      !- Minute 16
-  0.92970802919708,                       !- Value Until Time 16
-  22,                                     !- Hour 17
-  0,                                      !- Minute 17
-  0.90992700729927,                       !- Value Until Time 17
-  23,                                     !- Hour 18
-  0,                                      !- Minute 18
-  0.87036496350365,                       !- Value Until Time 18
-  24,                                     !- Hour 19
-  0,                                      !- Minute 19
-  0.811021897810219;                      !- Value Until Time 19
-
-OS:Schedule:Rule,
-  {c1494c95-5f97-4e87-acd2-af663c197bf8}, !- Handle
-  res refrig schedule allday rule4,       !- Name
-  {73040729-6813-4d59-b918-74f1262bdf88}, !- Schedule Ruleset Name
-  8,                                      !- Rule Order
-  {356cafd7-90cb-4ce1-865c-6ff3cbbbbbd5}, !- Day Schedule Name
-  Yes,                                    !- Apply Sunday
-  Yes,                                    !- Apply Monday
-  Yes,                                    !- Apply Tuesday
-  Yes,                                    !- Apply Wednesday
-  Yes,                                    !- Apply Thursday
-  Yes,                                    !- Apply Friday
-  Yes,                                    !- Apply Saturday
-  ,                                       !- Apply Holiday
-  DateRange,                              !- Date Specification Type
-  4,                                      !- Start Month
-  1,                                      !- Start Day
-  4,                                      !- End Month
-  30;                                     !- End Day
-
-OS:Schedule:Day,
-  {356cafd7-90cb-4ce1-865c-6ff3cbbbbbd5}, !- Handle
-  res refrig schedule allday4,            !- Name
-  {91c9062c-5662-4f55-a013-c3225db7ab42}, !- Schedule Type Limits Name
-  ,                                       !- Interpolate to Timestep
-  1,                                      !- Hour 1
-  0,                                      !- Minute 1
-  0.791240875912409,                      !- Value Until Time 1
-  2,                                      !- Hour 2
-  0,                                      !- Minute 2
-  0.771459854014598,                      !- Value Until Time 2
-  3,                                      !- Hour 3
-  0,                                      !- Minute 3
-  0.751678832116788,                      !- Value Until Time 3
-  4,                                      !- Hour 4
-  0,                                      !- Minute 4
-  0.731897810218978,                      !- Value Until Time 4
-  6,                                      !- Hour 5
-  0,                                      !- Minute 5
-  0.712116788321168,                      !- Value Until Time 5
-  7,                                      !- Hour 6
-  0,                                      !- Minute 6
-  0.751678832116788,                      !- Value Until Time 6
-  8,                                      !- Hour 7
-  0,                                      !- Minute 7
-  0.791240875912409,                      !- Value Until Time 7
-  10,                                     !- Hour 8
-  0,                                      !- Minute 8
-  0.811021897810219,                      !- Value Until Time 8
-  12,                                     !- Hour 9
-  0,                                      !- Minute 9
-  0.791240875912409,                      !- Value Until Time 9
-  15,                                     !- Hour 10
-  0,                                      !- Minute 10
-  0.830802919708029,                      !- Value Until Time 10
-  16,                                     !- Hour 11
-  0,                                      !- Minute 11
-  0.811021897810219,                      !- Value Until Time 11
-  17,                                     !- Hour 12
-  0,                                      !- Minute 12
-  0.87036496350365,                       !- Value Until Time 12
-  18,                                     !- Hour 13
-  0,                                      !- Minute 13
-  0.949489051094891,                      !- Value Until Time 13
-  19,                                     !- Hour 14
-  0,                                      !- Minute 14
-  0.989051094890511,                      !- Value Until Time 14
-  20,                                     !- Hour 15
-  0,                                      !- Minute 15
-  0.949489051094891,                      !- Value Until Time 15
-  21,                                     !- Hour 16
-  0,                                      !- Minute 16
-  0.92970802919708,                       !- Value Until Time 16
-  22,                                     !- Hour 17
-  0,                                      !- Minute 17
-  0.90992700729927,                       !- Value Until Time 17
-  23,                                     !- Hour 18
-  0,                                      !- Minute 18
-  0.87036496350365,                       !- Value Until Time 18
-  24,                                     !- Hour 19
-  0,                                      !- Minute 19
-  0.811021897810219;                      !- Value Until Time 19
-
-OS:Schedule:Rule,
-  {5b8a7366-ffa8-42de-9443-f86c44f11d62}, !- Handle
-  res refrig schedule allday rule5,       !- Name
-  {73040729-6813-4d59-b918-74f1262bdf88}, !- Schedule Ruleset Name
-  7,                                      !- Rule Order
-  {403a6ec3-73c4-4fa0-9a5c-5d9676573197}, !- Day Schedule Name
-  Yes,                                    !- Apply Sunday
-  Yes,                                    !- Apply Monday
-  Yes,                                    !- Apply Tuesday
-  Yes,                                    !- Apply Wednesday
-  Yes,                                    !- Apply Thursday
-  Yes,                                    !- Apply Friday
-  Yes,                                    !- Apply Saturday
-  ,                                       !- Apply Holiday
-  DateRange,                              !- Date Specification Type
-  5,                                      !- Start Month
-  1,                                      !- Start Day
-  5,                                      !- End Month
-  31;                                     !- End Day
-
-OS:Schedule:Day,
-  {403a6ec3-73c4-4fa0-9a5c-5d9676573197}, !- Handle
-  res refrig schedule allday5,            !- Name
-  {91c9062c-5662-4f55-a013-c3225db7ab42}, !- Schedule Type Limits Name
-  ,                                       !- Interpolate to Timestep
-  1,                                      !- Hour 1
-  0,                                      !- Minute 1
-  0.791240875912409,                      !- Value Until Time 1
-  2,                                      !- Hour 2
-  0,                                      !- Minute 2
-  0.771459854014598,                      !- Value Until Time 2
-  3,                                      !- Hour 3
-  0,                                      !- Minute 3
-  0.751678832116788,                      !- Value Until Time 3
-  4,                                      !- Hour 4
-  0,                                      !- Minute 4
-  0.731897810218978,                      !- Value Until Time 4
-  6,                                      !- Hour 5
-  0,                                      !- Minute 5
-  0.712116788321168,                      !- Value Until Time 5
-  7,                                      !- Hour 6
-  0,                                      !- Minute 6
-  0.751678832116788,                      !- Value Until Time 6
-  8,                                      !- Hour 7
-  0,                                      !- Minute 7
-  0.791240875912409,                      !- Value Until Time 7
-  10,                                     !- Hour 8
-  0,                                      !- Minute 8
-  0.811021897810219,                      !- Value Until Time 8
-  12,                                     !- Hour 9
-  0,                                      !- Minute 9
-  0.791240875912409,                      !- Value Until Time 9
-  15,                                     !- Hour 10
-  0,                                      !- Minute 10
-  0.830802919708029,                      !- Value Until Time 10
-  16,                                     !- Hour 11
-  0,                                      !- Minute 11
-  0.811021897810219,                      !- Value Until Time 11
-  17,                                     !- Hour 12
-  0,                                      !- Minute 12
-  0.87036496350365,                       !- Value Until Time 12
-  18,                                     !- Hour 13
-  0,                                      !- Minute 13
-  0.949489051094891,                      !- Value Until Time 13
-  19,                                     !- Hour 14
-  0,                                      !- Minute 14
-  0.989051094890511,                      !- Value Until Time 14
-  20,                                     !- Hour 15
-  0,                                      !- Minute 15
-  0.949489051094891,                      !- Value Until Time 15
-  21,                                     !- Hour 16
-  0,                                      !- Minute 16
-  0.92970802919708,                       !- Value Until Time 16
-  22,                                     !- Hour 17
-  0,                                      !- Minute 17
-  0.90992700729927,                       !- Value Until Time 17
-  23,                                     !- Hour 18
-  0,                                      !- Minute 18
-  0.87036496350365,                       !- Value Until Time 18
-  24,                                     !- Hour 19
-  0,                                      !- Minute 19
-  0.811021897810219;                      !- Value Until Time 19
-
-OS:Schedule:Rule,
-  {94f3c5a9-fbbb-4881-86b0-b8951665682e}, !- Handle
-  res refrig schedule allday rule6,       !- Name
-  {73040729-6813-4d59-b918-74f1262bdf88}, !- Schedule Ruleset Name
-  6,                                      !- Rule Order
-  {ca00a14d-0cf0-4076-a4f4-1016422f0a60}, !- Day Schedule Name
-  Yes,                                    !- Apply Sunday
-  Yes,                                    !- Apply Monday
-  Yes,                                    !- Apply Tuesday
-  Yes,                                    !- Apply Wednesday
-  Yes,                                    !- Apply Thursday
-  Yes,                                    !- Apply Friday
-  Yes,                                    !- Apply Saturday
-  ,                                       !- Apply Holiday
-  DateRange,                              !- Date Specification Type
-  6,                                      !- Start Month
-  1,                                      !- Start Day
-  6,                                      !- End Month
-  30;                                     !- End Day
-
-OS:Schedule:Day,
-  {ca00a14d-0cf0-4076-a4f4-1016422f0a60}, !- Handle
-  res refrig schedule allday6,            !- Name
-  {91c9062c-5662-4f55-a013-c3225db7ab42}, !- Schedule Type Limits Name
-  ,                                       !- Interpolate to Timestep
-  1,                                      !- Hour 1
-  0,                                      !- Minute 1
-  0.8,                                    !- Value Until Time 1
-  2,                                      !- Hour 2
-  0,                                      !- Minute 2
-  0.78,                                   !- Value Until Time 2
-  3,                                      !- Hour 3
-  0,                                      !- Minute 3
-  0.76,                                   !- Value Until Time 3
-  4,                                      !- Hour 4
-  0,                                      !- Minute 4
-  0.74,                                   !- Value Until Time 4
-  6,                                      !- Hour 5
-  0,                                      !- Minute 5
-  0.72,                                   !- Value Until Time 5
-  7,                                      !- Hour 6
-  0,                                      !- Minute 6
-  0.76,                                   !- Value Until Time 6
-  8,                                      !- Hour 7
-  0,                                      !- Minute 7
-  0.8,                                    !- Value Until Time 7
-  10,                                     !- Hour 8
-  0,                                      !- Minute 8
-  0.82,                                   !- Value Until Time 8
-  12,                                     !- Hour 9
-  0,                                      !- Minute 9
-  0.8,                                    !- Value Until Time 9
-  15,                                     !- Hour 10
-  0,                                      !- Minute 10
-  0.84,                                   !- Value Until Time 10
-  16,                                     !- Hour 11
-  0,                                      !- Minute 11
-  0.82,                                   !- Value Until Time 11
-  17,                                     !- Hour 12
-  0,                                      !- Minute 12
-  0.88,                                   !- Value Until Time 12
-  18,                                     !- Hour 13
-  0,                                      !- Minute 13
-  0.96,                                   !- Value Until Time 13
-  19,                                     !- Hour 14
-  0,                                      !- Minute 14
-  1,                                      !- Value Until Time 14
-  20,                                     !- Hour 15
-  0,                                      !- Minute 15
-  0.96,                                   !- Value Until Time 15
-  21,                                     !- Hour 16
-  0,                                      !- Minute 16
-  0.94,                                   !- Value Until Time 16
-  22,                                     !- Hour 17
-  0,                                      !- Minute 17
-  0.92,                                   !- Value Until Time 17
-  23,                                     !- Hour 18
-  0,                                      !- Minute 18
-  0.88,                                   !- Value Until Time 18
-  24,                                     !- Hour 19
-  0,                                      !- Minute 19
-  0.82;                                   !- Value Until Time 19
-
-OS:Schedule:Rule,
-  {7a0a9f12-8020-4fba-8eb1-350926c301ff}, !- Handle
-  res refrig schedule allday rule7,       !- Name
-  {73040729-6813-4d59-b918-74f1262bdf88}, !- Schedule Ruleset Name
-  5,                                      !- Rule Order
-  {598634cf-8354-42d8-9418-f7d30a088fc1}, !- Day Schedule Name
-  Yes,                                    !- Apply Sunday
-  Yes,                                    !- Apply Monday
-  Yes,                                    !- Apply Tuesday
-  Yes,                                    !- Apply Wednesday
-  Yes,                                    !- Apply Thursday
-  Yes,                                    !- Apply Friday
-  Yes,                                    !- Apply Saturday
-  ,                                       !- Apply Holiday
-  DateRange,                              !- Date Specification Type
-  7,                                      !- Start Month
-  1,                                      !- Start Day
-  7,                                      !- End Month
-  31;                                     !- End Day
-
-OS:Schedule:Day,
-  {598634cf-8354-42d8-9418-f7d30a088fc1}, !- Handle
-  res refrig schedule allday7,            !- Name
-  {91c9062c-5662-4f55-a013-c3225db7ab42}, !- Schedule Type Limits Name
-  ,                                       !- Interpolate to Timestep
-  1,                                      !- Hour 1
-  0,                                      !- Minute 1
-  0.8,                                    !- Value Until Time 1
-  2,                                      !- Hour 2
-  0,                                      !- Minute 2
-  0.78,                                   !- Value Until Time 2
-  3,                                      !- Hour 3
-  0,                                      !- Minute 3
-  0.76,                                   !- Value Until Time 3
-  4,                                      !- Hour 4
-  0,                                      !- Minute 4
-  0.74,                                   !- Value Until Time 4
-  6,                                      !- Hour 5
-  0,                                      !- Minute 5
-  0.72,                                   !- Value Until Time 5
-  7,                                      !- Hour 6
-  0,                                      !- Minute 6
-  0.76,                                   !- Value Until Time 6
-  8,                                      !- Hour 7
-  0,                                      !- Minute 7
-  0.8,                                    !- Value Until Time 7
-  10,                                     !- Hour 8
-  0,                                      !- Minute 8
-  0.82,                                   !- Value Until Time 8
-  12,                                     !- Hour 9
-  0,                                      !- Minute 9
-  0.8,                                    !- Value Until Time 9
-  15,                                     !- Hour 10
-  0,                                      !- Minute 10
-  0.84,                                   !- Value Until Time 10
-  16,                                     !- Hour 11
-  0,                                      !- Minute 11
-  0.82,                                   !- Value Until Time 11
-  17,                                     !- Hour 12
-  0,                                      !- Minute 12
-  0.88,                                   !- Value Until Time 12
-  18,                                     !- Hour 13
-  0,                                      !- Minute 13
-  0.96,                                   !- Value Until Time 13
-  19,                                     !- Hour 14
-  0,                                      !- Minute 14
-  1,                                      !- Value Until Time 14
-  20,                                     !- Hour 15
-  0,                                      !- Minute 15
-  0.96,                                   !- Value Until Time 15
-  21,                                     !- Hour 16
-  0,                                      !- Minute 16
-  0.94,                                   !- Value Until Time 16
-  22,                                     !- Hour 17
-  0,                                      !- Minute 17
-  0.92,                                   !- Value Until Time 17
-  23,                                     !- Hour 18
-  0,                                      !- Minute 18
-  0.88,                                   !- Value Until Time 18
-  24,                                     !- Hour 19
-  0,                                      !- Minute 19
-  0.82;                                   !- Value Until Time 19
-
-OS:Schedule:Rule,
-  {2eb0d861-3c60-4ed1-99fb-26c7b6bdebeb}, !- Handle
-  res refrig schedule allday rule8,       !- Name
-  {73040729-6813-4d59-b918-74f1262bdf88}, !- Schedule Ruleset Name
-  4,                                      !- Rule Order
-  {4242953d-e5cf-4e0f-b437-3d262a32ed25}, !- Day Schedule Name
-  Yes,                                    !- Apply Sunday
-  Yes,                                    !- Apply Monday
-  Yes,                                    !- Apply Tuesday
-  Yes,                                    !- Apply Wednesday
-  Yes,                                    !- Apply Thursday
-  Yes,                                    !- Apply Friday
-  Yes,                                    !- Apply Saturday
-  ,                                       !- Apply Holiday
-  DateRange,                              !- Date Specification Type
-  8,                                      !- Start Month
-  1,                                      !- Start Day
-  8,                                      !- End Month
-  31;                                     !- End Day
-
-OS:Schedule:Day,
-  {4242953d-e5cf-4e0f-b437-3d262a32ed25}, !- Handle
-  res refrig schedule allday8,            !- Name
-  {91c9062c-5662-4f55-a013-c3225db7ab42}, !- Schedule Type Limits Name
-  ,                                       !- Interpolate to Timestep
-  1,                                      !- Hour 1
-  0,                                      !- Minute 1
-  0.8,                                    !- Value Until Time 1
-  2,                                      !- Hour 2
-  0,                                      !- Minute 2
-  0.78,                                   !- Value Until Time 2
-  3,                                      !- Hour 3
-  0,                                      !- Minute 3
-  0.76,                                   !- Value Until Time 3
-  4,                                      !- Hour 4
-  0,                                      !- Minute 4
-  0.74,                                   !- Value Until Time 4
-  6,                                      !- Hour 5
-  0,                                      !- Minute 5
-  0.72,                                   !- Value Until Time 5
-  7,                                      !- Hour 6
-  0,                                      !- Minute 6
-  0.76,                                   !- Value Until Time 6
-  8,                                      !- Hour 7
-  0,                                      !- Minute 7
-  0.8,                                    !- Value Until Time 7
-  10,                                     !- Hour 8
-  0,                                      !- Minute 8
-  0.82,                                   !- Value Until Time 8
-  12,                                     !- Hour 9
-  0,                                      !- Minute 9
-  0.8,                                    !- Value Until Time 9
-  15,                                     !- Hour 10
-  0,                                      !- Minute 10
-  0.84,                                   !- Value Until Time 10
-  16,                                     !- Hour 11
-  0,                                      !- Minute 11
-  0.82,                                   !- Value Until Time 11
-  17,                                     !- Hour 12
-  0,                                      !- Minute 12
-  0.88,                                   !- Value Until Time 12
-  18,                                     !- Hour 13
-  0,                                      !- Minute 13
-  0.96,                                   !- Value Until Time 13
-  19,                                     !- Hour 14
-  0,                                      !- Minute 14
-  1,                                      !- Value Until Time 14
-  20,                                     !- Hour 15
-  0,                                      !- Minute 15
-  0.96,                                   !- Value Until Time 15
-  21,                                     !- Hour 16
-  0,                                      !- Minute 16
-  0.94,                                   !- Value Until Time 16
-  22,                                     !- Hour 17
-  0,                                      !- Minute 17
-  0.92,                                   !- Value Until Time 17
-  23,                                     !- Hour 18
-  0,                                      !- Minute 18
-  0.88,                                   !- Value Until Time 18
-  24,                                     !- Hour 19
-  0,                                      !- Minute 19
-  0.82;                                   !- Value Until Time 19
-
-OS:Schedule:Rule,
-  {ef907203-f9d2-4d7e-97f5-8195ffd5e2b3}, !- Handle
-  res refrig schedule allday rule9,       !- Name
-  {73040729-6813-4d59-b918-74f1262bdf88}, !- Schedule Ruleset Name
-  3,                                      !- Rule Order
-  {948b5355-eddd-41b7-b40e-237f33f7dd5e}, !- Day Schedule Name
-  Yes,                                    !- Apply Sunday
-  Yes,                                    !- Apply Monday
-  Yes,                                    !- Apply Tuesday
-  Yes,                                    !- Apply Wednesday
-  Yes,                                    !- Apply Thursday
-  Yes,                                    !- Apply Friday
-  Yes,                                    !- Apply Saturday
-  ,                                       !- Apply Holiday
-  DateRange,                              !- Date Specification Type
-  9,                                      !- Start Month
-  1,                                      !- Start Day
-  9,                                      !- End Month
-  30;                                     !- End Day
-
-OS:Schedule:Day,
-  {948b5355-eddd-41b7-b40e-237f33f7dd5e}, !- Handle
-  res refrig schedule allday9,            !- Name
-  {91c9062c-5662-4f55-a013-c3225db7ab42}, !- Schedule Type Limits Name
-  ,                                       !- Interpolate to Timestep
-  1,                                      !- Hour 1
-  0,                                      !- Minute 1
-  0.8,                                    !- Value Until Time 1
-  2,                                      !- Hour 2
-  0,                                      !- Minute 2
-  0.78,                                   !- Value Until Time 2
-  3,                                      !- Hour 3
-  0,                                      !- Minute 3
-  0.76,                                   !- Value Until Time 3
-  4,                                      !- Hour 4
-  0,                                      !- Minute 4
-  0.74,                                   !- Value Until Time 4
-  6,                                      !- Hour 5
-  0,                                      !- Minute 5
-  0.72,                                   !- Value Until Time 5
-  7,                                      !- Hour 6
-  0,                                      !- Minute 6
-  0.76,                                   !- Value Until Time 6
-  8,                                      !- Hour 7
-  0,                                      !- Minute 7
-  0.8,                                    !- Value Until Time 7
-  10,                                     !- Hour 8
-  0,                                      !- Minute 8
-  0.82,                                   !- Value Until Time 8
-  12,                                     !- Hour 9
-  0,                                      !- Minute 9
-  0.8,                                    !- Value Until Time 9
-  15,                                     !- Hour 10
-  0,                                      !- Minute 10
-  0.84,                                   !- Value Until Time 10
-  16,                                     !- Hour 11
-  0,                                      !- Minute 11
-  0.82,                                   !- Value Until Time 11
-  17,                                     !- Hour 12
-  0,                                      !- Minute 12
-  0.88,                                   !- Value Until Time 12
-  18,                                     !- Hour 13
-  0,                                      !- Minute 13
-  0.96,                                   !- Value Until Time 13
-  19,                                     !- Hour 14
-  0,                                      !- Minute 14
-  1,                                      !- Value Until Time 14
-  20,                                     !- Hour 15
-  0,                                      !- Minute 15
-  0.96,                                   !- Value Until Time 15
-  21,                                     !- Hour 16
-  0,                                      !- Minute 16
-  0.94,                                   !- Value Until Time 16
-  22,                                     !- Hour 17
-  0,                                      !- Minute 17
-  0.92,                                   !- Value Until Time 17
-  23,                                     !- Hour 18
-  0,                                      !- Minute 18
-  0.88,                                   !- Value Until Time 18
-  24,                                     !- Hour 19
-  0,                                      !- Minute 19
-  0.82;                                   !- Value Until Time 19
-
-OS:Schedule:Rule,
-  {659aa5e1-04a1-4276-a710-374e1b901f01}, !- Handle
-  res refrig schedule allday rule10,      !- Name
-  {73040729-6813-4d59-b918-74f1262bdf88}, !- Schedule Ruleset Name
-  2,                                      !- Rule Order
-  {e7092fb5-4b55-4d7d-a6a7-873ae8d53c5e}, !- Day Schedule Name
-  Yes,                                    !- Apply Sunday
-  Yes,                                    !- Apply Monday
-  Yes,                                    !- Apply Tuesday
-  Yes,                                    !- Apply Wednesday
-  Yes,                                    !- Apply Thursday
-  Yes,                                    !- Apply Friday
-  Yes,                                    !- Apply Saturday
-  ,                                       !- Apply Holiday
-  DateRange,                              !- Date Specification Type
-  10,                                     !- Start Month
-  1,                                      !- Start Day
-  10,                                     !- End Month
-  31;                                     !- End Day
-
-OS:Schedule:Day,
-  {e7092fb5-4b55-4d7d-a6a7-873ae8d53c5e}, !- Handle
-  res refrig schedule allday10,           !- Name
-  {91c9062c-5662-4f55-a013-c3225db7ab42}, !- Schedule Type Limits Name
-  ,                                       !- Interpolate to Timestep
-  1,                                      !- Hour 1
-  0,                                      !- Minute 1
-  0.67956204379562,                       !- Value Until Time 1
-  2,                                      !- Hour 2
-  0,                                      !- Minute 2
-  0.66257299270073,                       !- Value Until Time 2
-  3,                                      !- Hour 3
-  0,                                      !- Minute 3
-  0.645583941605839,                      !- Value Until Time 3
-  4,                                      !- Hour 4
-  0,                                      !- Minute 4
-  0.628594890510949,                      !- Value Until Time 4
-  6,                                      !- Hour 5
-  0,                                      !- Minute 5
-  0.611605839416058,                      !- Value Until Time 5
-  7,                                      !- Hour 6
-  0,                                      !- Minute 6
-  0.645583941605839,                      !- Value Until Time 6
-  8,                                      !- Hour 7
-  0,                                      !- Minute 7
-  0.67956204379562,                       !- Value Until Time 7
-  10,                                     !- Hour 8
-  0,                                      !- Minute 8
-  0.696551094890511,                      !- Value Until Time 8
-  12,                                     !- Hour 9
-  0,                                      !- Minute 9
-  0.67956204379562,                       !- Value Until Time 9
-  15,                                     !- Hour 10
-  0,                                      !- Minute 10
-  0.713540145985402,                      !- Value Until Time 10
-  16,                                     !- Hour 11
-  0,                                      !- Minute 11
-  0.696551094890511,                      !- Value Until Time 11
-  17,                                     !- Hour 12
-  0,                                      !- Minute 12
-  0.747518248175182,                      !- Value Until Time 12
-  18,                                     !- Hour 13
-  0,                                      !- Minute 13
-  0.815474452554744,                      !- Value Until Time 13
-  19,                                     !- Hour 14
-  0,                                      !- Minute 14
-  0.849452554744526,                      !- Value Until Time 14
-  20,                                     !- Hour 15
-  0,                                      !- Minute 15
-  0.815474452554744,                      !- Value Until Time 15
-  21,                                     !- Hour 16
-  0,                                      !- Minute 16
-  0.798485401459854,                      !- Value Until Time 16
-  22,                                     !- Hour 17
-  0,                                      !- Minute 17
-  0.781496350364963,                      !- Value Until Time 17
-  23,                                     !- Hour 18
-  0,                                      !- Minute 18
-  0.747518248175182,                      !- Value Until Time 18
-  24,                                     !- Hour 19
-  0,                                      !- Minute 19
-  0.696551094890511;                      !- Value Until Time 19
-
-OS:Schedule:Rule,
-  {978195d9-6801-4f7a-84f8-894852db86a2}, !- Handle
-  res refrig schedule allday rule11,      !- Name
-  {73040729-6813-4d59-b918-74f1262bdf88}, !- Schedule Ruleset Name
-  1,                                      !- Rule Order
-  {e81c2c21-4004-44f5-a441-18aa258190cb}, !- Day Schedule Name
-  Yes,                                    !- Apply Sunday
-  Yes,                                    !- Apply Monday
-  Yes,                                    !- Apply Tuesday
-  Yes,                                    !- Apply Wednesday
-  Yes,                                    !- Apply Thursday
-  Yes,                                    !- Apply Friday
-  Yes,                                    !- Apply Saturday
-  ,                                       !- Apply Holiday
-  DateRange,                              !- Date Specification Type
-  11,                                     !- Start Month
-  1,                                      !- Start Day
-  11,                                     !- End Month
-  30;                                     !- End Day
-
-OS:Schedule:Day,
-  {e81c2c21-4004-44f5-a441-18aa258190cb}, !- Handle
-  res refrig schedule allday11,           !- Name
-  {91c9062c-5662-4f55-a013-c3225db7ab42}, !- Schedule Type Limits Name
-  ,                                       !- Interpolate to Timestep
-  1,                                      !- Hour 1
-  0,                                      !- Minute 1
-  0.675182481751825,                      !- Value Until Time 1
-  2,                                      !- Hour 2
-  0,                                      !- Minute 2
-  0.658302919708029,                      !- Value Until Time 2
-  3,                                      !- Hour 3
-  0,                                      !- Minute 3
-  0.641423357664234,                      !- Value Until Time 3
-  4,                                      !- Hour 4
-  0,                                      !- Minute 4
-  0.624543795620438,                      !- Value Until Time 4
-  6,                                      !- Hour 5
-  0,                                      !- Minute 5
-  0.607664233576642,                      !- Value Until Time 5
-  7,                                      !- Hour 6
-  0,                                      !- Minute 6
-  0.641423357664234,                      !- Value Until Time 6
-  8,                                      !- Hour 7
-  0,                                      !- Minute 7
-  0.675182481751825,                      !- Value Until Time 7
-  10,                                     !- Hour 8
-  0,                                      !- Minute 8
-  0.69206204379562,                       !- Value Until Time 8
-  12,                                     !- Hour 9
-  0,                                      !- Minute 9
-  0.675182481751825,                      !- Value Until Time 9
-  15,                                     !- Hour 10
-  0,                                      !- Minute 10
-  0.708941605839416,                      !- Value Until Time 10
-  16,                                     !- Hour 11
-  0,                                      !- Minute 11
-  0.69206204379562,                       !- Value Until Time 11
-  17,                                     !- Hour 12
-  0,                                      !- Minute 12
-  0.742700729927007,                      !- Value Until Time 12
-  18,                                     !- Hour 13
-  0,                                      !- Minute 13
-  0.81021897810219,                       !- Value Until Time 13
-  19,                                     !- Hour 14
-  0,                                      !- Minute 14
-  0.843978102189781,                      !- Value Until Time 14
-  20,                                     !- Hour 15
-  0,                                      !- Minute 15
-  0.81021897810219,                       !- Value Until Time 15
-  21,                                     !- Hour 16
-  0,                                      !- Minute 16
-  0.793339416058394,                      !- Value Until Time 16
-  22,                                     !- Hour 17
-  0,                                      !- Minute 17
-  0.776459854014598,                      !- Value Until Time 17
-  23,                                     !- Hour 18
-  0,                                      !- Minute 18
-  0.742700729927007,                      !- Value Until Time 18
-  24,                                     !- Hour 19
-  0,                                      !- Minute 19
-  0.69206204379562;                       !- Value Until Time 19
-
-OS:Schedule:Rule,
-  {fc8638c9-af5f-4b50-a693-7a3e522ed1d8}, !- Handle
-  res refrig schedule allday rule12,      !- Name
-  {73040729-6813-4d59-b918-74f1262bdf88}, !- Schedule Ruleset Name
-  0,                                      !- Rule Order
-  {b9efb4e9-bf6b-4a1a-aea9-59b22b39a4b0}, !- Day Schedule Name
-  Yes,                                    !- Apply Sunday
-  Yes,                                    !- Apply Monday
-  Yes,                                    !- Apply Tuesday
-  Yes,                                    !- Apply Wednesday
-  Yes,                                    !- Apply Thursday
-  Yes,                                    !- Apply Friday
-  Yes,                                    !- Apply Saturday
-  ,                                       !- Apply Holiday
-  DateRange,                              !- Date Specification Type
-  12,                                     !- Start Month
-  1,                                      !- Start Day
-  12,                                     !- End Month
-  31;                                     !- End Day
-
-OS:Schedule:Day,
-  {b9efb4e9-bf6b-4a1a-aea9-59b22b39a4b0}, !- Handle
-  res refrig schedule allday12,           !- Name
-  {91c9062c-5662-4f55-a013-c3225db7ab42}, !- Schedule Type Limits Name
-  ,                                       !- Interpolate to Timestep
-  1,                                      !- Hour 1
-  0,                                      !- Minute 1
-  0.610948905109489,                      !- Value Until Time 1
-  2,                                      !- Hour 2
-  0,                                      !- Minute 2
-  0.595675182481752,                      !- Value Until Time 2
-  3,                                      !- Hour 3
-  0,                                      !- Minute 3
-  0.580401459854014,                      !- Value Until Time 3
-  4,                                      !- Hour 4
-  0,                                      !- Minute 4
-  0.565127737226277,                      !- Value Until Time 4
-  6,                                      !- Hour 5
-  0,                                      !- Minute 5
-  0.54985401459854,                       !- Value Until Time 5
-  7,                                      !- Hour 6
-  0,                                      !- Minute 6
-  0.580401459854014,                      !- Value Until Time 6
-  8,                                      !- Hour 7
-  0,                                      !- Minute 7
-  0.610948905109489,                      !- Value Until Time 7
-  10,                                     !- Hour 8
-  0,                                      !- Minute 8
-  0.626222627737226,                      !- Value Until Time 8
-  12,                                     !- Hour 9
-  0,                                      !- Minute 9
-  0.610948905109489,                      !- Value Until Time 9
-  15,                                     !- Hour 10
-  0,                                      !- Minute 10
-  0.641496350364963,                      !- Value Until Time 10
-  16,                                     !- Hour 11
-  0,                                      !- Minute 11
-  0.626222627737226,                      !- Value Until Time 11
-  17,                                     !- Hour 12
-  0,                                      !- Minute 12
-  0.672043795620438,                      !- Value Until Time 12
-  18,                                     !- Hour 13
-  0,                                      !- Minute 13
-  0.733138686131387,                      !- Value Until Time 13
-  19,                                     !- Hour 14
-  0,                                      !- Minute 14
-  0.763686131386861,                      !- Value Until Time 14
-  20,                                     !- Hour 15
-  0,                                      !- Minute 15
-  0.733138686131387,                      !- Value Until Time 15
-  21,                                     !- Hour 16
-  0,                                      !- Minute 16
-  0.717864963503649,                      !- Value Until Time 16
-  22,                                     !- Hour 17
-  0,                                      !- Minute 17
-  0.702591240875912,                      !- Value Until Time 17
-  23,                                     !- Hour 18
-  0,                                      !- Minute 18
-  0.672043795620438,                      !- Value Until Time 18
-  24,                                     !- Hour 19
-  0,                                      !- Minute 19
-  0.626222627737226;                      !- Value Until Time 19
-
-OS:Schedule:Day,
-  {b7c3f350-c9e4-4bf4-b12f-429d7471b198}, !- Handle
-  res refrig schedule winter design,      !- Name
-  {91c9062c-5662-4f55-a013-c3225db7ab42}, !- Schedule Type Limits Name
-  ,                                       !- Interpolate to Timestep
-  24,                                     !- Hour 1
-  0,                                      !- Minute 1
-  0;                                      !- Value Until Time 1
-
-OS:Schedule:Day,
-  {f537bf30-0535-4065-9d1b-5720a7818908}, !- Handle
-  res refrig schedule summer design,      !- Name
-  {91c9062c-5662-4f55-a013-c3225db7ab42}, !- Schedule Type Limits Name
-  ,                                       !- Interpolate to Timestep
-  24,                                     !- Hour 1
-  0,                                      !- Minute 1
-  1;                                      !- Value Until Time 1
-
-OS:ElectricEquipment:Definition,
-  {27ad989e-d5d5-4613-ae7e-d4032d4cc188}, !- Handle
-  res refrig,                             !- Name
-  EquipmentLevel,                         !- Design Level Calculation Method
-  65.0889336192958,                       !- Design Level {W}
-  ,                                       !- Watts per Space Floor Area {W/m2}
-  ,                                       !- Watts per Person {W/person}
-  0,                                      !- Fraction Latent
-  0,                                      !- Fraction Radiant
-  0;                                      !- Fraction Lost
-
-OS:ElectricEquipment,
-  {b40243ca-8fe0-46bb-9d92-a6f1b04e2aa2}, !- Handle
-  res refrig,                             !- Name
-  {27ad989e-d5d5-4613-ae7e-d4032d4cc188}, !- Electric Equipment Definition Name
-  {af036784-f315-4029-aaf9-78d7d5fb0958}, !- Space or SpaceType Name
-  {73040729-6813-4d59-b918-74f1262bdf88}, !- Schedule Name
-  ,                                       !- Multiplier
-  res refrig;                             !- End-Use Subcategory
-
-OS:Schedule:File,
-  {8069611a-61d4-4fba-929e-7f3560b99288}, !- Handle
-  cooking_range,                          !- Name
-  {91c9062c-5662-4f55-a013-c3225db7ab42}, !- Schedule Type Limits Name
-  {1f02aa9b-a718-4c9f-92a9-18c520bbdf98}, !- External File Name
-  2,                                      !- Column Number
-  1,                                      !- Rows to Skip at Top
-  8760,                                   !- Number of Hours of Data
-  ,                                       !- Column Separator
-  ,                                       !- Interpolate to Timestep
-  60;                                     !- Minutes per Item
-
-OS:ElectricEquipment:Definition,
-  {1d0a0af0-6c39-4ccf-b4be-b64868e3aa2d}, !- Handle
-  res range electric,                     !- Name
-  EquipmentLevel,                         !- Design Level Calculation Method
-  35.8746205512987,                       !- Design Level {W}
-  ,                                       !- Watts per Space Floor Area {W/m2}
-  ,                                       !- Watts per Person {W/person}
-  0.3,                                    !- Fraction Latent
-  0.24,                                   !- Fraction Radiant
-  0.3;                                    !- Fraction Lost
-
-OS:ElectricEquipment,
-  {298e5612-b7c1-4a75-9438-b7c2ed6e2f14}, !- Handle
-  res range electric,                     !- Name
-  {1d0a0af0-6c39-4ccf-b4be-b64868e3aa2d}, !- Electric Equipment Definition Name
-  {af036784-f315-4029-aaf9-78d7d5fb0958}, !- Space or SpaceType Name
-  {8069611a-61d4-4fba-929e-7f3560b99288}, !- Schedule Name
-  ,                                       !- Multiplier
-  res range electric;                     !- End-Use Subcategory
-
-OS:OtherEquipment:Definition,
-  {f8540f3f-4ff0-4b5e-a0e3-c53834f3e50d}, !- Handle
-  res range gas,                          !- Name
-  EquipmentLevel,                         !- Design Level Calculation Method
-  373.944060316336,                       !- Design Level {W}
-  ,                                       !- Watts per Space Floor Area {W/m2}
-  ,                                       !- Watts per Person {W/Person}
-  0.2,                                    !- Fraction Latent
-  0.18,                                   !- Fraction Radiant
-  0.5;                                    !- Fraction Lost
-
-OS:OtherEquipment,
-  {f9e3b094-d5a9-42d0-a108-42ad8cb191e5}, !- Handle
-  res range gas,                          !- Name
-  {f8540f3f-4ff0-4b5e-a0e3-c53834f3e50d}, !- Other Equipment Definition Name
-  {af036784-f315-4029-aaf9-78d7d5fb0958}, !- Space or SpaceType Name
-  {8069611a-61d4-4fba-929e-7f3560b99288}, !- Schedule Name
-  ,                                       !- Multiplier
-  NaturalGas,                             !- Fuel Type
-  res range gas;                          !- End-Use Subcategory
-
-OS:Schedule:File,
-  {ae933bdd-3737-4fb4-ab46-ff4b5df1bc81}, !- Handle
-  dishwasher,                             !- Name
-  {91c9062c-5662-4f55-a013-c3225db7ab42}, !- Schedule Type Limits Name
-  {1f02aa9b-a718-4c9f-92a9-18c520bbdf98}, !- External File Name
-  10,                                     !- Column Number
-  1,                                      !- Rows to Skip at Top
-  8760,                                   !- Number of Hours of Data
-  ,                                       !- Column Separator
-  ,                                       !- Interpolate to Timestep
-  60;                                     !- Minutes per Item
-
-OS:Schedule:File,
-  {6fa532dd-0bfe-46ed-ac5b-c5ea08e1daaf}, !- Handle
-  dishwasher_power,                       !- Name
-  {91c9062c-5662-4f55-a013-c3225db7ab42}, !- Schedule Type Limits Name
-  {1f02aa9b-a718-4c9f-92a9-18c520bbdf98}, !- External File Name
-  17,                                     !- Column Number
-  1,                                      !- Rows to Skip at Top
-  8760,                                   !- Number of Hours of Data
-  ,                                       !- Column Separator
-  ,                                       !- Interpolate to Timestep
-  60;                                     !- Minutes per Item
-
-OS:Schedule:Constant,
-  {7d23fec0-b747-44bd-8f93-7ec7a4332b91}, !- Handle
-  res dw temperature schedule,            !- Name
-  {8b965ec6-0d23-418d-b6bc-f7ec9de2aabb}, !- Schedule Type Limits Name
-  52.666;                                 !- Value
-
-OS:ElectricEquipment:Definition,
-  {3bd48f09-2a36-4bec-ab3a-4da0676016fe}, !- Handle
-  res dw,                                 !- Name
-  EquipmentLevel,                         !- Design Level Calculation Method
-  136387.720713322,                       !- Design Level {W}
-  ,                                       !- Watts per Space Floor Area {W/m2}
-  ,                                       !- Watts per Person {W/person}
-  0.15,                                   !- Fraction Latent
-  0.36,                                   !- Fraction Radiant
-  0.25;                                   !- Fraction Lost
-
-OS:ElectricEquipment,
-  {e99c1873-2076-4ae7-b9c5-6983fda0ae60}, !- Handle
-  res dw,                                 !- Name
-  {3bd48f09-2a36-4bec-ab3a-4da0676016fe}, !- Electric Equipment Definition Name
-  {af036784-f315-4029-aaf9-78d7d5fb0958}, !- Space or SpaceType Name
-  {6fa532dd-0bfe-46ed-ac5b-c5ea08e1daaf}, !- Schedule Name
-  ,                                       !- Multiplier
-  res dw;                                 !- End-Use Subcategory
-
-OS:WaterUse:Equipment:Definition,
-  {fbbdaa8a-987f-406d-8ed5-4dac78a9a3fe}, !- Handle
-  res dw,                                 !- Name
-  res dw,                                 !- End-Use Subcategory
-  0.00104011079523683,                    !- Peak Flow Rate {m3/s}
-  {7d23fec0-b747-44bd-8f93-7ec7a4332b91}; !- Target Temperature Schedule Name
-
-OS:WaterUse:Equipment,
-  {4bf0b0da-5d74-4b80-a5ff-95c9d88ae23c}, !- Handle
-  res dw,                                 !- Name
-  {fbbdaa8a-987f-406d-8ed5-4dac78a9a3fe}, !- Water Use Equipment Definition Name
-  {af036784-f315-4029-aaf9-78d7d5fb0958}, !- Space Name
-  {ae933bdd-3737-4fb4-ab46-ff4b5df1bc81}; !- Flow Rate Fraction Schedule Name
-
-OS:Schedule:File,
-  {8fb89fa0-b1da-43d9-839b-dd583415318b}, !- Handle
-  clothes_washer,                         !- Name
-  {91c9062c-5662-4f55-a013-c3225db7ab42}, !- Schedule Type Limits Name
-  {1f02aa9b-a718-4c9f-92a9-18c520bbdf98}, !- External File Name
-  8,                                      !- Column Number
-  1,                                      !- Rows to Skip at Top
-  8760,                                   !- Number of Hours of Data
-  ,                                       !- Column Separator
-  ,                                       !- Interpolate to Timestep
-  60;                                     !- Minutes per Item
-
-OS:Schedule:File,
-  {fe0b068e-03ef-4e80-bbfe-bd74e2f49278}, !- Handle
-  clothes_washer_power,                   !- Name
-  {91c9062c-5662-4f55-a013-c3225db7ab42}, !- Schedule Type Limits Name
-  {1f02aa9b-a718-4c9f-92a9-18c520bbdf98}, !- External File Name
-  16,                                     !- Column Number
-  1,                                      !- Rows to Skip at Top
-  8760,                                   !- Number of Hours of Data
-  ,                                       !- Column Separator
-  ,                                       !- Interpolate to Timestep
-  60;                                     !- Minutes per Item
-
-OS:Schedule:Constant,
-  {a90dedf3-1186-4a11-aefd-309dce38439a}, !- Handle
-  res cw temperature schedule,            !- Name
-  {8b965ec6-0d23-418d-b6bc-f7ec9de2aabb}, !- Schedule Type Limits Name
-  52.666;                                 !- Value
-
-OS:ElectricEquipment:Definition,
-  {666ed3cd-5236-4af9-9698-966aa64ce127}, !- Handle
-  res cw,                                 !- Name
-  EquipmentLevel,                         !- Design Level Calculation Method
-  70491.5361082842,                       !- Design Level {W}
-  ,                                       !- Watts per Space Floor Area {W/m2}
-  ,                                       !- Watts per Person {W/person}
-  0,                                      !- Fraction Latent
-  0.48,                                   !- Fraction Radiant
-  0.2;                                    !- Fraction Lost
-
-OS:ElectricEquipment,
-  {74fd9b34-7d09-4a2c-9bbc-1c2b2dc94d6d}, !- Handle
-  res cw,                                 !- Name
-  {666ed3cd-5236-4af9-9698-966aa64ce127}, !- Electric Equipment Definition Name
-  {af036784-f315-4029-aaf9-78d7d5fb0958}, !- Space or SpaceType Name
-  {fe0b068e-03ef-4e80-bbfe-bd74e2f49278}, !- Schedule Name
-  ,                                       !- Multiplier
-  res cw;                                 !- End-Use Subcategory
-
-OS:WaterUse:Equipment:Definition,
-  {71d56a5e-6023-4942-bf45-5d539bb67963}, !- Handle
-  res cw,                                 !- Name
-  res cw,                                 !- End-Use Subcategory
-  0.00629939013401745,                    !- Peak Flow Rate {m3/s}
-  {a90dedf3-1186-4a11-aefd-309dce38439a}; !- Target Temperature Schedule Name
-
-OS:WaterUse:Equipment,
-  {873e7be8-158a-4b2f-a954-6e0fea69101b}, !- Handle
-  res cw,                                 !- Name
-  {71d56a5e-6023-4942-bf45-5d539bb67963}, !- Water Use Equipment Definition Name
-  {af036784-f315-4029-aaf9-78d7d5fb0958}, !- Space Name
-  {8fb89fa0-b1da-43d9-839b-dd583415318b}; !- Flow Rate Fraction Schedule Name
-
-OS:AdditionalProperties,
-  {c59ede62-e266-44e6-8bec-16aaa6446fb2}, !- Handle
-  {74fd9b34-7d09-4a2c-9bbc-1c2b2dc94d6d}, !- Object Name
-  ClothesWasherIMEF,                      !- Feature Name 1
-  Double,                                 !- Feature Data Type 1
-  0.94999999999999996,                    !- Feature Value 1
-  ClothesWasherRatedAnnualEnergy,         !- Feature Name 2
-  Double,                                 !- Feature Data Type 2
-  387,                                    !- Feature Value 2
-  ClothesWasherDrumVolume,                !- Feature Name 3
-  Double,                                 !- Feature Data Type 3
-  3.5;                                    !- Feature Value 3
-
-OS:Schedule:File,
-  {61d94158-0ab9-4f5b-b5e7-89128e077161}, !- Handle
-  clothes_dryer,                          !- Name
-  {91c9062c-5662-4f55-a013-c3225db7ab42}, !- Schedule Type Limits Name
-  {1f02aa9b-a718-4c9f-92a9-18c520bbdf98}, !- External File Name
-  9,                                      !- Column Number
-  1,                                      !- Rows to Skip at Top
-  8760,                                   !- Number of Hours of Data
-  ,                                       !- Column Separator
-  ,                                       !- Interpolate to Timestep
-  60;                                     !- Minutes per Item
-
-OS:ElectricEquipment:Definition,
-  {51839e25-d6dd-4391-9554-7a948a4c6be3}, !- Handle
-  res cd electric,                        !- Name
-  EquipmentLevel,                         !- Design Level Calculation Method
-  14710.466591403,                        !- Design Level {W}
-  ,                                       !- Watts per Space Floor Area {W/m2}
-  ,                                       !- Watts per Person {W/person}
-  0,                                      !- Fraction Latent
-  0.6,                                    !- Fraction Radiant
-  0;                                      !- Fraction Lost
-
-OS:ElectricEquipment,
-  {2ca055eb-f710-44fe-ac6f-d2e869682aba}, !- Handle
-  res cd electric,                        !- Name
-  {51839e25-d6dd-4391-9554-7a948a4c6be3}, !- Electric Equipment Definition Name
-  {af036784-f315-4029-aaf9-78d7d5fb0958}, !- Space or SpaceType Name
-  {61d94158-0ab9-4f5b-b5e7-89128e077161}, !- Schedule Name
-  ,                                       !- Multiplier
-  res cd electric;                        !- End-Use Subcategory
-
-OS:OtherEquipment:Definition,
-  {1f842584-2a12-4b79-a5a6-bad241a2f3f2}, !- Handle
-  res cd gas,                             !- Name
-  EquipmentLevel,                         !- Design Level Calculation Method
-  195439.056142925,                       !- Design Level {W}
-  ,                                       !- Watts per Space Floor Area {W/m2}
-  ,                                       !- Watts per Person {W/Person}
-  0.05,                                   !- Fraction Latent
-  0.06,                                   !- Fraction Radiant
-  0.85;                                   !- Fraction Lost
-
-OS:OtherEquipment,
-  {9142b987-54b8-418a-ac23-cf49acd1765e}, !- Handle
-  res cd gas,                             !- Name
-  {1f842584-2a12-4b79-a5a6-bad241a2f3f2}, !- Other Equipment Definition Name
-  {af036784-f315-4029-aaf9-78d7d5fb0958}, !- Space or SpaceType Name
-  {61d94158-0ab9-4f5b-b5e7-89128e077161}, !- Schedule Name
-  ,                                       !- Multiplier
-  NaturalGas,                             !- Fuel Type
-  res cd gas;                             !- End-Use Subcategory
-
-OS:AdditionalProperties,
-  {cbfb11f6-81be-40db-aa61-29bef18a610e}, !- Handle
-  {9142b987-54b8-418a-ac23-cf49acd1765e}, !- Object Name
-  ClothesDryerCEF,                        !- Feature Name 1
-  Double,                                 !- Feature Data Type 1
-  2.3999999999999999,                     !- Feature Value 1
-  ClothesDryerMult,                       !- Feature Name 2
-  Double,                                 !- Feature Data Type 2
-  1,                                      !- Feature Value 2
-  ClothesDryerFuelType,                   !- Feature Name 3
-  String,                                 !- Feature Data Type 3
-  gas,                                    !- Feature Value 3
-  ClothesDryerFuelSplit,                  !- Feature Name 4
-  Double,                                 !- Feature Data Type 4
-  0.070000000000000007;                   !- Feature Value 4
-
-OS:Schedule:File,
-  {da823490-0e55-453f-bd29-65a064bf10c5}, !- Handle
-  lighting_interior,                      !- Name
-  {91c9062c-5662-4f55-a013-c3225db7ab42}, !- Schedule Type Limits Name
-  {1f02aa9b-a718-4c9f-92a9-18c520bbdf98}, !- External File Name
-  4,                                      !- Column Number
-  1,                                      !- Rows to Skip at Top
-  8760,                                   !- Number of Hours of Data
-  ,                                       !- Column Separator
-  ,                                       !- Interpolate to Timestep
-  60;                                     !- Minutes per Item
-
-OS:Lights:Definition,
-  {180a7941-9e33-474a-8918-e4f7dcbffe91}, !- Handle
-  res lighting interior living space,     !- Name
-  LightingLevel,                          !- Design Level Calculation Method
-  427.162778037194,                       !- Lighting Level {W}
-  ,                                       !- Watts per Space Floor Area {W/m2}
-  ,                                       !- Watts per Person {W/person}
-  0.6,                                    !- Fraction Radiant
-  0.2,                                    !- Fraction Visible
-  0;                                      !- Return Air Fraction
-
-OS:Lights,
-  {d808c190-f6d4-4494-99e3-916dd1629e4d}, !- Handle
-  res lighting interior living space,     !- Name
-  {180a7941-9e33-474a-8918-e4f7dcbffe91}, !- Lights Definition Name
-  {af036784-f315-4029-aaf9-78d7d5fb0958}, !- Space or SpaceType Name
-  {da823490-0e55-453f-bd29-65a064bf10c5}, !- Schedule Name
-  1,                                      !- Fraction Replaceable
-  ,                                       !- Multiplier
-  res lighting interior living space;     !- End-Use Subcategory
-
-OS:Schedule:File,
-  {ce908ed9-0400-40e2-a65f-9296f5fc229a}, !- Handle
-  lighting_exterior,                      !- Name
-  {91c9062c-5662-4f55-a013-c3225db7ab42}, !- Schedule Type Limits Name
-  {1f02aa9b-a718-4c9f-92a9-18c520bbdf98}, !- External File Name
-  5,                                      !- Column Number
-  1,                                      !- Rows to Skip at Top
-  8760,                                   !- Number of Hours of Data
-  ,                                       !- Column Separator
-  ,                                       !- Interpolate to Timestep
-  60;                                     !- Minutes per Item
-
-OS:Exterior:Lights:Definition,
-  {c79b1fa5-1da0-4e6c-b9e6-9f37e58a2e0f}, !- Handle
-  res lighting exterior,                  !- Name
-  87.36051172834;                         !- Design Level {W}
-
-OS:Exterior:Lights,
-  {c431d167-4f3a-47f6-84e5-c3d8b6c7fe5e}, !- Handle
-  res lighting exterior,                  !- Name
-  {c79b1fa5-1da0-4e6c-b9e6-9f37e58a2e0f}, !- Exterior Lights Definition Name
-  {ce908ed9-0400-40e2-a65f-9296f5fc229a}, !- Schedule Name
-  ,                                       !- Control Option
-  ,                                       !- Multiplier
-  res lighting exterior;                  !- End-Use Subcategory
-
-OS:Schedule:File,
-  {79aeedf2-3a3a-4a87-a366-3dd16f976907}, !- Handle
-  plug_loads,                             !- Name
-  {91c9062c-5662-4f55-a013-c3225db7ab42}, !- Schedule Type Limits Name
-  {1f02aa9b-a718-4c9f-92a9-18c520bbdf98}, !- External File Name
-  3,                                      !- Column Number
-  1,                                      !- Rows to Skip at Top
-  8760,                                   !- Number of Hours of Data
-  ,                                       !- Column Separator
-  ,                                       !- Interpolate to Timestep
-  60;                                     !- Minutes per Item
-
-OS:ElectricEquipment:Definition,
-  {47723cae-d10b-40ef-bc23-a79a2913e26b}, !- Handle
-  res misc plug loads|living space,       !- Name
-  EquipmentLevel,                         !- Design Level Calculation Method
-  442.993996544561,                       !- Design Level {W}
-  ,                                       !- Watts per Space Floor Area {W/m2}
-  ,                                       !- Watts per Person {W/person}
-  0.021,                                  !- Fraction Latent
-  0.558,                                  !- Fraction Radiant
-  0.0489999999999999;                     !- Fraction Lost
-
-OS:ElectricEquipment,
-  {5195ad67-dc99-451e-8aaa-8997f1e82839}, !- Handle
-  res misc plug loads|living space,       !- Name
-  {47723cae-d10b-40ef-bc23-a79a2913e26b}, !- Electric Equipment Definition Name
-  {af036784-f315-4029-aaf9-78d7d5fb0958}, !- Space or SpaceType Name
-  {79aeedf2-3a3a-4a87-a366-3dd16f976907}, !- Schedule Name
-  ,                                       !- Multiplier
-  res misc plug loads;                    !- End-Use Subcategory
-
-OS:EnergyManagementSystem:Sensor,
-  {91d8bd02-5d61-4112-a89f-fa80abbe50cb}, !- Handle
-  res_nv_pb_s,                            !- Name
-  ,                                       !- Output Variable or Output Meter Index Key Name
-  Site Outdoor Air Barometric Pressure;   !- Output Variable or Output Meter Name
-
-OS:EnergyManagementSystem:Sensor,
-  {e2f228fd-c06b-42d5-8cb7-4b4f9b70364a}, !- Handle
-  res_af_vw_s,                            !- Name
-  ,                                       !- Output Variable or Output Meter Index Key Name
-  Site Wind Speed;                        !- Output Variable or Output Meter Name
-
-OS:EnergyManagementSystem:Sensor,
-  {43708fd8-cfba-4577-8f96-e6d6ec9b5d06}, !- Handle
-  res_nv_wt_s,                            !- Name
-  ,                                       !- Output Variable or Output Meter Index Key Name
-  Site Outdoor Air Humidity Ratio;        !- Output Variable or Output Meter Name
-
-OS:Material:NoMass,
-  {9f8021c1-e24d-4180-9de1-c82969484233}, !- Handle
-  Adiabatic,                              !- Name
-  Rough,                                  !- Roughness
-  176.1;                                  !- Thermal Resistance {m2-K/W}
-
-OS:Construction,
-  {30a822f2-a01f-4a17-acdf-c568775ece3d}, !- Handle
-  AdiabaticConst,                         !- Name
-  ,                                       !- Surface Rendering Name
-  {9f8021c1-e24d-4180-9de1-c82969484233}; !- Layer 1
-
-OS:EnergyManagementSystem:Sensor,
-  {31374f6e-f841-4212-af10-3b1519fdcefd}, !- Handle
-  res_af_1_tin_s,                         !- Name
-  living zone,                            !- Output Variable or Output Meter Index Key Name
-  Zone Mean Air Temperature;              !- Output Variable or Output Meter Name
-
-OS:EnergyManagementSystem:Sensor,
-  {77ed36d2-e2e1-4e1b-8108-1f6f65c8ad34}, !- Handle
-  res_af_1_tt_s,                          !- Name
-  living zone,                            !- Output Variable or Output Meter Index Key Name
-  Zone Outdoor Air Drybulb Temperature;   !- Output Variable or Output Meter Name
-
-OS:Schedule:Ruleset,
-  {caa5dbe3-6b1d-437e-bfd1-662cc9c2f444}, !- Handle
-  res nv_1 temp schedule,                 !- Name
-  {8b965ec6-0d23-418d-b6bc-f7ec9de2aabb}, !- Schedule Type Limits Name
-  {b4999d3d-c50a-4749-a93f-8aaef674e036}; !- Default Day Schedule Name
-
-OS:Schedule:Day,
-  {b4999d3d-c50a-4749-a93f-8aaef674e036}, !- Handle
-  Schedule Day 11,                        !- Name
-  {8b965ec6-0d23-418d-b6bc-f7ec9de2aabb}, !- Schedule Type Limits Name
-  ,                                       !- Interpolate to Timestep
-  24,                                     !- Hour 1
-  0,                                      !- Minute 1
-  0;                                      !- Value Until Time 1
-
-OS:Schedule:Rule,
-  {fc3df43f-ad3e-4a8a-b9f1-4387023bf505}, !- Handle
-  res nv_1 temp schedule allday rule1,    !- Name
-  {caa5dbe3-6b1d-437e-bfd1-662cc9c2f444}, !- Schedule Ruleset Name
-  11,                                     !- Rule Order
-  {26d6bffa-3444-4564-b44f-0284dc0e06f6}, !- Day Schedule Name
-  Yes,                                    !- Apply Sunday
-  Yes,                                    !- Apply Monday
-  Yes,                                    !- Apply Tuesday
-  Yes,                                    !- Apply Wednesday
-  Yes,                                    !- Apply Thursday
-  Yes,                                    !- Apply Friday
-  Yes,                                    !- Apply Saturday
-  ,                                       !- Apply Holiday
-  DateRange,                              !- Date Specification Type
-  1,                                      !- Start Month
-  1,                                      !- Start Day
-  1,                                      !- End Month
-  31;                                     !- End Day
-
-OS:Schedule:Day,
-  {26d6bffa-3444-4564-b44f-0284dc0e06f6}, !- Handle
-  res nv_1 temp schedule allday1,         !- Name
-  {8b965ec6-0d23-418d-b6bc-f7ec9de2aabb}, !- Schedule Type Limits Name
-  ,                                       !- Interpolate to Timestep
-  24,                                     !- Hour 1
-  0,                                      !- Minute 1
-  23.8888888888889;                       !- Value Until Time 1
-
-OS:Schedule:Rule,
-  {12ebea4e-dd5d-4495-9b7d-4ccef0606581}, !- Handle
-  res nv_1 temp schedule allday rule2,    !- Name
-  {caa5dbe3-6b1d-437e-bfd1-662cc9c2f444}, !- Schedule Ruleset Name
-  10,                                     !- Rule Order
-  {be3920ad-63c9-4ba5-a008-9e7fc06aa18f}, !- Day Schedule Name
-  Yes,                                    !- Apply Sunday
-  Yes,                                    !- Apply Monday
-  Yes,                                    !- Apply Tuesday
-  Yes,                                    !- Apply Wednesday
-  Yes,                                    !- Apply Thursday
-  Yes,                                    !- Apply Friday
-  Yes,                                    !- Apply Saturday
-  ,                                       !- Apply Holiday
-  DateRange,                              !- Date Specification Type
-  2,                                      !- Start Month
-  1,                                      !- Start Day
-  2,                                      !- End Month
-  28;                                     !- End Day
-
-OS:Schedule:Day,
-  {be3920ad-63c9-4ba5-a008-9e7fc06aa18f}, !- Handle
-  res nv_1 temp schedule allday2,         !- Name
-  {8b965ec6-0d23-418d-b6bc-f7ec9de2aabb}, !- Schedule Type Limits Name
-  ,                                       !- Interpolate to Timestep
-  24,                                     !- Hour 1
-  0,                                      !- Minute 1
-  23.8888888888889;                       !- Value Until Time 1
-
-OS:Schedule:Rule,
-  {5ea361fa-fc5d-4004-8f15-d4e926d70a35}, !- Handle
-  res nv_1 temp schedule allday rule3,    !- Name
-  {caa5dbe3-6b1d-437e-bfd1-662cc9c2f444}, !- Schedule Ruleset Name
-  9,                                      !- Rule Order
-  {20c669bc-6173-4268-90a7-5070438a6ad2}, !- Day Schedule Name
-  Yes,                                    !- Apply Sunday
-  Yes,                                    !- Apply Monday
-  Yes,                                    !- Apply Tuesday
-  Yes,                                    !- Apply Wednesday
-  Yes,                                    !- Apply Thursday
-  Yes,                                    !- Apply Friday
-  Yes,                                    !- Apply Saturday
-  ,                                       !- Apply Holiday
-  DateRange,                              !- Date Specification Type
-  3,                                      !- Start Month
-  1,                                      !- Start Day
-  3,                                      !- End Month
-  31;                                     !- End Day
-
-OS:Schedule:Day,
-  {20c669bc-6173-4268-90a7-5070438a6ad2}, !- Handle
-  res nv_1 temp schedule allday3,         !- Name
-  {8b965ec6-0d23-418d-b6bc-f7ec9de2aabb}, !- Schedule Type Limits Name
-  ,                                       !- Interpolate to Timestep
-  24,                                     !- Hour 1
-  0,                                      !- Minute 1
-  23.8888888888889;                       !- Value Until Time 1
-
-OS:Schedule:Rule,
-  {8aed53ce-472b-46f8-be53-13e92d82ddb7}, !- Handle
-  res nv_1 temp schedule allday rule4,    !- Name
-  {caa5dbe3-6b1d-437e-bfd1-662cc9c2f444}, !- Schedule Ruleset Name
-  8,                                      !- Rule Order
-  {f16c7234-939e-4b9e-859e-df8d5801d20b}, !- Day Schedule Name
-  Yes,                                    !- Apply Sunday
-  Yes,                                    !- Apply Monday
-  Yes,                                    !- Apply Tuesday
-  Yes,                                    !- Apply Wednesday
-  Yes,                                    !- Apply Thursday
-  Yes,                                    !- Apply Friday
-  Yes,                                    !- Apply Saturday
-  ,                                       !- Apply Holiday
-  DateRange,                              !- Date Specification Type
-  4,                                      !- Start Month
-  1,                                      !- Start Day
-  4,                                      !- End Month
-  30;                                     !- End Day
-
-OS:Schedule:Day,
-  {f16c7234-939e-4b9e-859e-df8d5801d20b}, !- Handle
-  res nv_1 temp schedule allday4,         !- Name
-  {8b965ec6-0d23-418d-b6bc-f7ec9de2aabb}, !- Schedule Type Limits Name
-  ,                                       !- Interpolate to Timestep
-  24,                                     !- Hour 1
-  0,                                      !- Minute 1
-  23.8888888888889;                       !- Value Until Time 1
-
-OS:Schedule:Rule,
-  {0e5b63e1-0d20-483d-93d9-68814da14eaa}, !- Handle
-  res nv_1 temp schedule allday rule5,    !- Name
-  {caa5dbe3-6b1d-437e-bfd1-662cc9c2f444}, !- Schedule Ruleset Name
-  7,                                      !- Rule Order
-  {ead62f93-b7a6-4c42-b2e8-8a62267937d0}, !- Day Schedule Name
-  Yes,                                    !- Apply Sunday
-  Yes,                                    !- Apply Monday
-  Yes,                                    !- Apply Tuesday
-  Yes,                                    !- Apply Wednesday
-  Yes,                                    !- Apply Thursday
-  Yes,                                    !- Apply Friday
-  Yes,                                    !- Apply Saturday
-  ,                                       !- Apply Holiday
-  DateRange,                              !- Date Specification Type
-  5,                                      !- Start Month
-  1,                                      !- Start Day
-  5,                                      !- End Month
-  31;                                     !- End Day
-
-OS:Schedule:Day,
-  {ead62f93-b7a6-4c42-b2e8-8a62267937d0}, !- Handle
-  res nv_1 temp schedule allday5,         !- Name
-  {8b965ec6-0d23-418d-b6bc-f7ec9de2aabb}, !- Schedule Type Limits Name
-  ,                                       !- Interpolate to Timestep
-  24,                                     !- Hour 1
-  0,                                      !- Minute 1
-  22.2222222222222;                       !- Value Until Time 1
-
-OS:Schedule:Rule,
-  {271ba7b3-b72c-423e-8003-e908fdbb22ef}, !- Handle
-  res nv_1 temp schedule allday rule6,    !- Name
-  {caa5dbe3-6b1d-437e-bfd1-662cc9c2f444}, !- Schedule Ruleset Name
-  6,                                      !- Rule Order
-  {f4d3c2a9-66c9-4f97-903c-ff530f2695e6}, !- Day Schedule Name
-  Yes,                                    !- Apply Sunday
-  Yes,                                    !- Apply Monday
-  Yes,                                    !- Apply Tuesday
-  Yes,                                    !- Apply Wednesday
-  Yes,                                    !- Apply Thursday
-  Yes,                                    !- Apply Friday
-  Yes,                                    !- Apply Saturday
-  ,                                       !- Apply Holiday
-  DateRange,                              !- Date Specification Type
-  6,                                      !- Start Month
-  1,                                      !- Start Day
-  6,                                      !- End Month
-  30;                                     !- End Day
-
-OS:Schedule:Day,
-  {f4d3c2a9-66c9-4f97-903c-ff530f2695e6}, !- Handle
-  res nv_1 temp schedule allday6,         !- Name
-  {8b965ec6-0d23-418d-b6bc-f7ec9de2aabb}, !- Schedule Type Limits Name
-  ,                                       !- Interpolate to Timestep
-  24,                                     !- Hour 1
-  0,                                      !- Minute 1
-  22.2222222222222;                       !- Value Until Time 1
-
-OS:Schedule:Rule,
-  {50daff0a-a820-4097-89c0-f54b860ed149}, !- Handle
-  res nv_1 temp schedule allday rule7,    !- Name
-  {caa5dbe3-6b1d-437e-bfd1-662cc9c2f444}, !- Schedule Ruleset Name
-  5,                                      !- Rule Order
-  {17a6bc3b-ab92-4f91-a178-a1d4c7c20f60}, !- Day Schedule Name
-  Yes,                                    !- Apply Sunday
-  Yes,                                    !- Apply Monday
-  Yes,                                    !- Apply Tuesday
-  Yes,                                    !- Apply Wednesday
-  Yes,                                    !- Apply Thursday
-  Yes,                                    !- Apply Friday
-  Yes,                                    !- Apply Saturday
-  ,                                       !- Apply Holiday
-  DateRange,                              !- Date Specification Type
-  7,                                      !- Start Month
-  1,                                      !- Start Day
-  7,                                      !- End Month
-  31;                                     !- End Day
-
-OS:Schedule:Day,
-  {17a6bc3b-ab92-4f91-a178-a1d4c7c20f60}, !- Handle
-  res nv_1 temp schedule allday7,         !- Name
-  {8b965ec6-0d23-418d-b6bc-f7ec9de2aabb}, !- Schedule Type Limits Name
-  ,                                       !- Interpolate to Timestep
-  24,                                     !- Hour 1
-  0,                                      !- Minute 1
-  22.2222222222222;                       !- Value Until Time 1
-
-OS:Schedule:Rule,
-  {6f1275ee-0889-4925-ad51-e6ab830d56b9}, !- Handle
-  res nv_1 temp schedule allday rule8,    !- Name
-  {caa5dbe3-6b1d-437e-bfd1-662cc9c2f444}, !- Schedule Ruleset Name
-  4,                                      !- Rule Order
-  {a17021dd-0c23-4c32-a9c6-d35f71081563}, !- Day Schedule Name
-  Yes,                                    !- Apply Sunday
-  Yes,                                    !- Apply Monday
-  Yes,                                    !- Apply Tuesday
-  Yes,                                    !- Apply Wednesday
-  Yes,                                    !- Apply Thursday
-  Yes,                                    !- Apply Friday
-  Yes,                                    !- Apply Saturday
-  ,                                       !- Apply Holiday
-  DateRange,                              !- Date Specification Type
-  8,                                      !- Start Month
-  1,                                      !- Start Day
-  8,                                      !- End Month
-  31;                                     !- End Day
-
-OS:Schedule:Day,
-  {a17021dd-0c23-4c32-a9c6-d35f71081563}, !- Handle
-  res nv_1 temp schedule allday8,         !- Name
-  {8b965ec6-0d23-418d-b6bc-f7ec9de2aabb}, !- Schedule Type Limits Name
-  ,                                       !- Interpolate to Timestep
-  24,                                     !- Hour 1
-  0,                                      !- Minute 1
-  22.2222222222222;                       !- Value Until Time 1
-
-OS:Schedule:Rule,
-  {fc90a7e3-e421-410c-ab98-865e8693f2a0}, !- Handle
-  res nv_1 temp schedule allday rule9,    !- Name
-  {caa5dbe3-6b1d-437e-bfd1-662cc9c2f444}, !- Schedule Ruleset Name
-  3,                                      !- Rule Order
-  {5139b54e-9f5a-40ba-8009-49c856733ef1}, !- Day Schedule Name
-  Yes,                                    !- Apply Sunday
-  Yes,                                    !- Apply Monday
-  Yes,                                    !- Apply Tuesday
-  Yes,                                    !- Apply Wednesday
-  Yes,                                    !- Apply Thursday
-  Yes,                                    !- Apply Friday
-  Yes,                                    !- Apply Saturday
-  ,                                       !- Apply Holiday
-  DateRange,                              !- Date Specification Type
-  9,                                      !- Start Month
-  1,                                      !- Start Day
-  9,                                      !- End Month
-  30;                                     !- End Day
-
-OS:Schedule:Day,
-  {5139b54e-9f5a-40ba-8009-49c856733ef1}, !- Handle
-  res nv_1 temp schedule allday9,         !- Name
-  {8b965ec6-0d23-418d-b6bc-f7ec9de2aabb}, !- Schedule Type Limits Name
-  ,                                       !- Interpolate to Timestep
-  24,                                     !- Hour 1
-  0,                                      !- Minute 1
-  22.2222222222222;                       !- Value Until Time 1
-
-OS:Schedule:Rule,
-  {78ba9023-4532-4107-8027-100868f11080}, !- Handle
-  res nv_1 temp schedule allday rule10,   !- Name
-  {caa5dbe3-6b1d-437e-bfd1-662cc9c2f444}, !- Schedule Ruleset Name
-  2,                                      !- Rule Order
-  {f9ab5de8-77b0-4ff5-bfbd-1f26697d35da}, !- Day Schedule Name
-  Yes,                                    !- Apply Sunday
-  Yes,                                    !- Apply Monday
-  Yes,                                    !- Apply Tuesday
-  Yes,                                    !- Apply Wednesday
-  Yes,                                    !- Apply Thursday
-  Yes,                                    !- Apply Friday
-  Yes,                                    !- Apply Saturday
-  ,                                       !- Apply Holiday
-  DateRange,                              !- Date Specification Type
-  10,                                     !- Start Month
-  1,                                      !- Start Day
-  10,                                     !- End Month
-  31;                                     !- End Day
-
-OS:Schedule:Day,
-  {f9ab5de8-77b0-4ff5-bfbd-1f26697d35da}, !- Handle
-  res nv_1 temp schedule allday10,        !- Name
-  {8b965ec6-0d23-418d-b6bc-f7ec9de2aabb}, !- Schedule Type Limits Name
-  ,                                       !- Interpolate to Timestep
-  24,                                     !- Hour 1
-  0,                                      !- Minute 1
-  22.2222222222222;                       !- Value Until Time 1
-
-OS:Schedule:Rule,
-  {4a9d28fd-455a-4327-9be4-1b6c4976be21}, !- Handle
-  res nv_1 temp schedule allday rule11,   !- Name
-  {caa5dbe3-6b1d-437e-bfd1-662cc9c2f444}, !- Schedule Ruleset Name
-  1,                                      !- Rule Order
-  {7657f99f-758f-4285-8088-e7a96760aece}, !- Day Schedule Name
-  Yes,                                    !- Apply Sunday
-  Yes,                                    !- Apply Monday
-  Yes,                                    !- Apply Tuesday
-  Yes,                                    !- Apply Wednesday
-  Yes,                                    !- Apply Thursday
-  Yes,                                    !- Apply Friday
-  Yes,                                    !- Apply Saturday
-  ,                                       !- Apply Holiday
-  DateRange,                              !- Date Specification Type
-  11,                                     !- Start Month
-  1,                                      !- Start Day
-  11,                                     !- End Month
-  30;                                     !- End Day
-
-OS:Schedule:Day,
-  {7657f99f-758f-4285-8088-e7a96760aece}, !- Handle
-  res nv_1 temp schedule allday11,        !- Name
-  {8b965ec6-0d23-418d-b6bc-f7ec9de2aabb}, !- Schedule Type Limits Name
-  ,                                       !- Interpolate to Timestep
-  24,                                     !- Hour 1
-  0,                                      !- Minute 1
-  23.8888888888889;                       !- Value Until Time 1
-
-OS:Schedule:Rule,
-  {9d86579e-d1fa-41db-a3b0-77255c429250}, !- Handle
-  res nv_1 temp schedule allday rule12,   !- Name
-  {caa5dbe3-6b1d-437e-bfd1-662cc9c2f444}, !- Schedule Ruleset Name
-  0,                                      !- Rule Order
-  {54c5d30e-cfaa-4578-9d3f-8248b3f10393}, !- Day Schedule Name
-  Yes,                                    !- Apply Sunday
-  Yes,                                    !- Apply Monday
-  Yes,                                    !- Apply Tuesday
-  Yes,                                    !- Apply Wednesday
-  Yes,                                    !- Apply Thursday
-  Yes,                                    !- Apply Friday
-  Yes,                                    !- Apply Saturday
-  ,                                       !- Apply Holiday
-  DateRange,                              !- Date Specification Type
-  12,                                     !- Start Month
-  1,                                      !- Start Day
-  12,                                     !- End Month
-  31;                                     !- End Day
-
-OS:Schedule:Day,
-  {54c5d30e-cfaa-4578-9d3f-8248b3f10393}, !- Handle
-  res nv_1 temp schedule allday12,        !- Name
-  {8b965ec6-0d23-418d-b6bc-f7ec9de2aabb}, !- Schedule Type Limits Name
-  ,                                       !- Interpolate to Timestep
-  24,                                     !- Hour 1
-  0,                                      !- Minute 1
-  23.8888888888889;                       !- Value Until Time 1
-
-OS:Schedule:Ruleset,
-  {916b861d-c234-4839-8868-1258683b6a21}, !- Handle
-  res nv_1 avail schedule,                !- Name
-  {ee043c65-cc45-4406-bccc-86882d986ccc}, !- Schedule Type Limits Name
-  {6fc50422-c30d-4615-bb4f-862133c32070}; !- Default Day Schedule Name
-
-OS:Schedule:Day,
-  {6fc50422-c30d-4615-bb4f-862133c32070}, !- Handle
-  Schedule Day 12,                        !- Name
-  {ee043c65-cc45-4406-bccc-86882d986ccc}, !- Schedule Type Limits Name
-  ,                                       !- Interpolate to Timestep
-  24,                                     !- Hour 1
-  0,                                      !- Minute 1
-  0;                                      !- Value Until Time 1
-
-OS:Schedule:Rule,
-  {5db11018-969c-4242-be78-016ed5d504c8}, !- Handle
-  res nv_1 availability schedule allday ruleset1 on, !- Name
-  {916b861d-c234-4839-8868-1258683b6a21}, !- Schedule Ruleset Name
-  11,                                     !- Rule Order
-  {83524a6c-b7a2-4fd3-8f00-f17713c93431}, !- Day Schedule Name
-  ,                                       !- Apply Sunday
-  Yes,                                    !- Apply Monday
-  ,                                       !- Apply Tuesday
-  Yes,                                    !- Apply Wednesday
-  ,                                       !- Apply Thursday
-  Yes,                                    !- Apply Friday
-  ,                                       !- Apply Saturday
-  ,                                       !- Apply Holiday
-  DateRange,                              !- Date Specification Type
-  1,                                      !- Start Month
-  1,                                      !- Start Day
-  1,                                      !- End Month
-  31;                                     !- End Day
-
-OS:Schedule:Day,
-  {83524a6c-b7a2-4fd3-8f00-f17713c93431}, !- Handle
-  res nv_1 availability schedule allday1 on, !- Name
-  {ee043c65-cc45-4406-bccc-86882d986ccc}, !- Schedule Type Limits Name
-  ,                                       !- Interpolate to Timestep
-  1,                                      !- Hour 1
-  0,                                      !- Minute 1
-  1,                                      !- Value Until Time 1
-  2,                                      !- Hour 2
-  0,                                      !- Minute 2
-  1,                                      !- Value Until Time 2
-  3,                                      !- Hour 3
-  0,                                      !- Minute 3
-  1,                                      !- Value Until Time 3
-  4,                                      !- Hour 4
-  0,                                      !- Minute 4
-  1,                                      !- Value Until Time 4
-  5,                                      !- Hour 5
-  0,                                      !- Minute 5
-  1,                                      !- Value Until Time 5
-  6,                                      !- Hour 6
-  0,                                      !- Minute 6
-  1,                                      !- Value Until Time 6
-  7,                                      !- Hour 7
-  0,                                      !- Minute 7
-  1,                                      !- Value Until Time 7
-  8,                                      !- Hour 8
-  0,                                      !- Minute 8
-  1,                                      !- Value Until Time 8
-  9,                                      !- Hour 9
-  0,                                      !- Minute 9
-  1,                                      !- Value Until Time 9
-  10,                                     !- Hour 10
-  0,                                      !- Minute 10
-  1,                                      !- Value Until Time 10
-  11,                                     !- Hour 11
-  0,                                      !- Minute 11
-  1,                                      !- Value Until Time 11
-  12,                                     !- Hour 12
-  0,                                      !- Minute 12
-  1,                                      !- Value Until Time 12
-  13,                                     !- Hour 13
-  0,                                      !- Minute 13
-  1,                                      !- Value Until Time 13
-  14,                                     !- Hour 14
-  0,                                      !- Minute 14
-  1,                                      !- Value Until Time 14
-  15,                                     !- Hour 15
-  0,                                      !- Minute 15
-  1,                                      !- Value Until Time 15
-  16,                                     !- Hour 16
-  0,                                      !- Minute 16
-  1,                                      !- Value Until Time 16
-  17,                                     !- Hour 17
-  0,                                      !- Minute 17
-  1,                                      !- Value Until Time 17
-  18,                                     !- Hour 18
-  0,                                      !- Minute 18
-  1,                                      !- Value Until Time 18
-  19,                                     !- Hour 19
-  0,                                      !- Minute 19
-  1,                                      !- Value Until Time 19
-  20,                                     !- Hour 20
-  0,                                      !- Minute 20
-  1,                                      !- Value Until Time 20
-  21,                                     !- Hour 21
-  0,                                      !- Minute 21
-  1,                                      !- Value Until Time 21
-  22,                                     !- Hour 22
-  0,                                      !- Minute 22
-  1,                                      !- Value Until Time 22
-  23,                                     !- Hour 23
-  0,                                      !- Minute 23
-  1,                                      !- Value Until Time 23
-  24,                                     !- Hour 24
-  0,                                      !- Minute 24
-  1;                                      !- Value Until Time 24
-
-OS:Schedule:Rule,
-  {911f268e-d190-4502-83b7-b6054d6e52f7}, !- Handle
-  res nv_1 availability schedule allday ruleset2 on, !- Name
-  {916b861d-c234-4839-8868-1258683b6a21}, !- Schedule Ruleset Name
-  10,                                     !- Rule Order
-  {412361df-11e1-4f88-8b52-9c82ca94f6ff}, !- Day Schedule Name
-  ,                                       !- Apply Sunday
-  Yes,                                    !- Apply Monday
-  ,                                       !- Apply Tuesday
-  Yes,                                    !- Apply Wednesday
-  ,                                       !- Apply Thursday
-  Yes,                                    !- Apply Friday
-  ,                                       !- Apply Saturday
-  ,                                       !- Apply Holiday
-  DateRange,                              !- Date Specification Type
-  2,                                      !- Start Month
-  1,                                      !- Start Day
-  2,                                      !- End Month
-  28;                                     !- End Day
-
-OS:Schedule:Day,
-  {412361df-11e1-4f88-8b52-9c82ca94f6ff}, !- Handle
-  res nv_1 availability schedule allday1 on 1, !- Name
-  {ee043c65-cc45-4406-bccc-86882d986ccc}, !- Schedule Type Limits Name
-  ,                                       !- Interpolate to Timestep
-  1,                                      !- Hour 1
-  0,                                      !- Minute 1
-  1,                                      !- Value Until Time 1
-  2,                                      !- Hour 2
-  0,                                      !- Minute 2
-  1,                                      !- Value Until Time 2
-  3,                                      !- Hour 3
-  0,                                      !- Minute 3
-  1,                                      !- Value Until Time 3
-  4,                                      !- Hour 4
-  0,                                      !- Minute 4
-  1,                                      !- Value Until Time 4
-  5,                                      !- Hour 5
-  0,                                      !- Minute 5
-  1,                                      !- Value Until Time 5
-  6,                                      !- Hour 6
-  0,                                      !- Minute 6
-  1,                                      !- Value Until Time 6
-  7,                                      !- Hour 7
-  0,                                      !- Minute 7
-  1,                                      !- Value Until Time 7
-  8,                                      !- Hour 8
-  0,                                      !- Minute 8
-  1,                                      !- Value Until Time 8
-  9,                                      !- Hour 9
-  0,                                      !- Minute 9
-  1,                                      !- Value Until Time 9
-  10,                                     !- Hour 10
-  0,                                      !- Minute 10
-  1,                                      !- Value Until Time 10
-  11,                                     !- Hour 11
-  0,                                      !- Minute 11
-  1,                                      !- Value Until Time 11
-  12,                                     !- Hour 12
-  0,                                      !- Minute 12
-  1,                                      !- Value Until Time 12
-  13,                                     !- Hour 13
-  0,                                      !- Minute 13
-  1,                                      !- Value Until Time 13
-  14,                                     !- Hour 14
-  0,                                      !- Minute 14
-  1,                                      !- Value Until Time 14
-  15,                                     !- Hour 15
-  0,                                      !- Minute 15
-  1,                                      !- Value Until Time 15
-  16,                                     !- Hour 16
-  0,                                      !- Minute 16
-  1,                                      !- Value Until Time 16
-  17,                                     !- Hour 17
-  0,                                      !- Minute 17
-  1,                                      !- Value Until Time 17
-  18,                                     !- Hour 18
-  0,                                      !- Minute 18
-  1,                                      !- Value Until Time 18
-  19,                                     !- Hour 19
-  0,                                      !- Minute 19
-  1,                                      !- Value Until Time 19
-  20,                                     !- Hour 20
-  0,                                      !- Minute 20
-  1,                                      !- Value Until Time 20
-  21,                                     !- Hour 21
-  0,                                      !- Minute 21
-  1,                                      !- Value Until Time 21
-  22,                                     !- Hour 22
-  0,                                      !- Minute 22
-  1,                                      !- Value Until Time 22
-  23,                                     !- Hour 23
-  0,                                      !- Minute 23
-  1,                                      !- Value Until Time 23
-  24,                                     !- Hour 24
-  0,                                      !- Minute 24
-  1;                                      !- Value Until Time 24
-
-OS:Schedule:Rule,
-  {e981edf0-8365-4391-b1b7-1c737cf1d0ab}, !- Handle
-  res nv_1 availability schedule allday ruleset3 on, !- Name
-  {916b861d-c234-4839-8868-1258683b6a21}, !- Schedule Ruleset Name
-  9,                                      !- Rule Order
-  {51f7a883-6f35-42fd-979c-18bb8e99a112}, !- Day Schedule Name
-  ,                                       !- Apply Sunday
-  Yes,                                    !- Apply Monday
-  ,                                       !- Apply Tuesday
-  Yes,                                    !- Apply Wednesday
-  ,                                       !- Apply Thursday
-  Yes,                                    !- Apply Friday
-  ,                                       !- Apply Saturday
-  ,                                       !- Apply Holiday
-  DateRange,                              !- Date Specification Type
-  3,                                      !- Start Month
-  1,                                      !- Start Day
-  3,                                      !- End Month
-  31;                                     !- End Day
-
-OS:Schedule:Day,
-  {51f7a883-6f35-42fd-979c-18bb8e99a112}, !- Handle
-  res nv_1 availability schedule allday1 on 2, !- Name
-  {ee043c65-cc45-4406-bccc-86882d986ccc}, !- Schedule Type Limits Name
-  ,                                       !- Interpolate to Timestep
-  1,                                      !- Hour 1
-  0,                                      !- Minute 1
-  1,                                      !- Value Until Time 1
-  2,                                      !- Hour 2
-  0,                                      !- Minute 2
-  1,                                      !- Value Until Time 2
-  3,                                      !- Hour 3
-  0,                                      !- Minute 3
-  1,                                      !- Value Until Time 3
-  4,                                      !- Hour 4
-  0,                                      !- Minute 4
-  1,                                      !- Value Until Time 4
-  5,                                      !- Hour 5
-  0,                                      !- Minute 5
-  1,                                      !- Value Until Time 5
-  6,                                      !- Hour 6
-  0,                                      !- Minute 6
-  1,                                      !- Value Until Time 6
-  7,                                      !- Hour 7
-  0,                                      !- Minute 7
-  1,                                      !- Value Until Time 7
-  8,                                      !- Hour 8
-  0,                                      !- Minute 8
-  1,                                      !- Value Until Time 8
-  9,                                      !- Hour 9
-  0,                                      !- Minute 9
-  1,                                      !- Value Until Time 9
-  10,                                     !- Hour 10
-  0,                                      !- Minute 10
-  1,                                      !- Value Until Time 10
-  11,                                     !- Hour 11
-  0,                                      !- Minute 11
-  1,                                      !- Value Until Time 11
-  12,                                     !- Hour 12
-  0,                                      !- Minute 12
-  1,                                      !- Value Until Time 12
-  13,                                     !- Hour 13
-  0,                                      !- Minute 13
-  1,                                      !- Value Until Time 13
-  14,                                     !- Hour 14
-  0,                                      !- Minute 14
-  1,                                      !- Value Until Time 14
-  15,                                     !- Hour 15
-  0,                                      !- Minute 15
-  1,                                      !- Value Until Time 15
-  16,                                     !- Hour 16
-  0,                                      !- Minute 16
-  1,                                      !- Value Until Time 16
-  17,                                     !- Hour 17
-  0,                                      !- Minute 17
-  1,                                      !- Value Until Time 17
-  18,                                     !- Hour 18
-  0,                                      !- Minute 18
-  1,                                      !- Value Until Time 18
-  19,                                     !- Hour 19
-  0,                                      !- Minute 19
-  1,                                      !- Value Until Time 19
-  20,                                     !- Hour 20
-  0,                                      !- Minute 20
-  1,                                      !- Value Until Time 20
-  21,                                     !- Hour 21
-  0,                                      !- Minute 21
-  1,                                      !- Value Until Time 21
-  22,                                     !- Hour 22
-  0,                                      !- Minute 22
-  1,                                      !- Value Until Time 22
-  23,                                     !- Hour 23
-  0,                                      !- Minute 23
-  1,                                      !- Value Until Time 23
-  24,                                     !- Hour 24
-  0,                                      !- Minute 24
-  1;                                      !- Value Until Time 24
-
-OS:Schedule:Rule,
-  {25da5eac-fd1d-40df-834f-46ad9c7de64f}, !- Handle
-  res nv_1 availability schedule allday ruleset4 on, !- Name
-  {916b861d-c234-4839-8868-1258683b6a21}, !- Schedule Ruleset Name
-  8,                                      !- Rule Order
-  {58df236a-d658-41d8-91ae-c4090a0adec8}, !- Day Schedule Name
-  ,                                       !- Apply Sunday
-  Yes,                                    !- Apply Monday
-  ,                                       !- Apply Tuesday
-  Yes,                                    !- Apply Wednesday
-  ,                                       !- Apply Thursday
-  Yes,                                    !- Apply Friday
-  ,                                       !- Apply Saturday
-  ,                                       !- Apply Holiday
-  DateRange,                              !- Date Specification Type
-  4,                                      !- Start Month
-  1,                                      !- Start Day
-  4,                                      !- End Month
-  30;                                     !- End Day
-
-OS:Schedule:Day,
-  {58df236a-d658-41d8-91ae-c4090a0adec8}, !- Handle
-  res nv_1 availability schedule allday1 on 3, !- Name
-  {ee043c65-cc45-4406-bccc-86882d986ccc}, !- Schedule Type Limits Name
-  ,                                       !- Interpolate to Timestep
-  1,                                      !- Hour 1
-  0,                                      !- Minute 1
-  1,                                      !- Value Until Time 1
-  2,                                      !- Hour 2
-  0,                                      !- Minute 2
-  1,                                      !- Value Until Time 2
-  3,                                      !- Hour 3
-  0,                                      !- Minute 3
-  1,                                      !- Value Until Time 3
-  4,                                      !- Hour 4
-  0,                                      !- Minute 4
-  1,                                      !- Value Until Time 4
-  5,                                      !- Hour 5
-  0,                                      !- Minute 5
-  1,                                      !- Value Until Time 5
-  6,                                      !- Hour 6
-  0,                                      !- Minute 6
-  1,                                      !- Value Until Time 6
-  7,                                      !- Hour 7
-  0,                                      !- Minute 7
-  1,                                      !- Value Until Time 7
-  8,                                      !- Hour 8
-  0,                                      !- Minute 8
-  1,                                      !- Value Until Time 8
-  9,                                      !- Hour 9
-  0,                                      !- Minute 9
-  1,                                      !- Value Until Time 9
-  10,                                     !- Hour 10
-  0,                                      !- Minute 10
-  1,                                      !- Value Until Time 10
-  11,                                     !- Hour 11
-  0,                                      !- Minute 11
-  1,                                      !- Value Until Time 11
-  12,                                     !- Hour 12
-  0,                                      !- Minute 12
-  1,                                      !- Value Until Time 12
-  13,                                     !- Hour 13
-  0,                                      !- Minute 13
-  1,                                      !- Value Until Time 13
-  14,                                     !- Hour 14
-  0,                                      !- Minute 14
-  1,                                      !- Value Until Time 14
-  15,                                     !- Hour 15
-  0,                                      !- Minute 15
-  1,                                      !- Value Until Time 15
-  16,                                     !- Hour 16
-  0,                                      !- Minute 16
-  1,                                      !- Value Until Time 16
-  17,                                     !- Hour 17
-  0,                                      !- Minute 17
-  1,                                      !- Value Until Time 17
-  18,                                     !- Hour 18
-  0,                                      !- Minute 18
-  1,                                      !- Value Until Time 18
-  19,                                     !- Hour 19
-  0,                                      !- Minute 19
-  1,                                      !- Value Until Time 19
-  20,                                     !- Hour 20
-  0,                                      !- Minute 20
-  1,                                      !- Value Until Time 20
-  21,                                     !- Hour 21
-  0,                                      !- Minute 21
-  1,                                      !- Value Until Time 21
-  22,                                     !- Hour 22
-  0,                                      !- Minute 22
-  1,                                      !- Value Until Time 22
-  23,                                     !- Hour 23
-  0,                                      !- Minute 23
-  1,                                      !- Value Until Time 23
-  24,                                     !- Hour 24
-  0,                                      !- Minute 24
-  1;                                      !- Value Until Time 24
-
-OS:Schedule:Rule,
-  {7cfc7610-40ac-4423-8ac8-bf044ea0ee01}, !- Handle
-  res nv_1 availability schedule allday ruleset5 on, !- Name
-  {916b861d-c234-4839-8868-1258683b6a21}, !- Schedule Ruleset Name
-  7,                                      !- Rule Order
-  {a503e49e-feae-4a51-8679-9a6eb859281c}, !- Day Schedule Name
-  ,                                       !- Apply Sunday
-  Yes,                                    !- Apply Monday
-  ,                                       !- Apply Tuesday
-  Yes,                                    !- Apply Wednesday
-  ,                                       !- Apply Thursday
-  Yes,                                    !- Apply Friday
-  ,                                       !- Apply Saturday
-  ,                                       !- Apply Holiday
-  DateRange,                              !- Date Specification Type
-  5,                                      !- Start Month
-  1,                                      !- Start Day
-  5,                                      !- End Month
-  31;                                     !- End Day
-
-OS:Schedule:Day,
-  {a503e49e-feae-4a51-8679-9a6eb859281c}, !- Handle
-  res nv_1 availability schedule allday1 on 4, !- Name
-  {ee043c65-cc45-4406-bccc-86882d986ccc}, !- Schedule Type Limits Name
-  ,                                       !- Interpolate to Timestep
-  1,                                      !- Hour 1
-  0,                                      !- Minute 1
-  1,                                      !- Value Until Time 1
-  2,                                      !- Hour 2
-  0,                                      !- Minute 2
-  1,                                      !- Value Until Time 2
-  3,                                      !- Hour 3
-  0,                                      !- Minute 3
-  1,                                      !- Value Until Time 3
-  4,                                      !- Hour 4
-  0,                                      !- Minute 4
-  1,                                      !- Value Until Time 4
-  5,                                      !- Hour 5
-  0,                                      !- Minute 5
-  1,                                      !- Value Until Time 5
-  6,                                      !- Hour 6
-  0,                                      !- Minute 6
-  1,                                      !- Value Until Time 6
-  7,                                      !- Hour 7
-  0,                                      !- Minute 7
-  1,                                      !- Value Until Time 7
-  8,                                      !- Hour 8
-  0,                                      !- Minute 8
-  1,                                      !- Value Until Time 8
-  9,                                      !- Hour 9
-  0,                                      !- Minute 9
-  1,                                      !- Value Until Time 9
-  10,                                     !- Hour 10
-  0,                                      !- Minute 10
-  1,                                      !- Value Until Time 10
-  11,                                     !- Hour 11
-  0,                                      !- Minute 11
-  1,                                      !- Value Until Time 11
-  12,                                     !- Hour 12
-  0,                                      !- Minute 12
-  1,                                      !- Value Until Time 12
-  13,                                     !- Hour 13
-  0,                                      !- Minute 13
-  1,                                      !- Value Until Time 13
-  14,                                     !- Hour 14
-  0,                                      !- Minute 14
-  1,                                      !- Value Until Time 14
-  15,                                     !- Hour 15
-  0,                                      !- Minute 15
-  1,                                      !- Value Until Time 15
-  16,                                     !- Hour 16
-  0,                                      !- Minute 16
-  1,                                      !- Value Until Time 16
-  17,                                     !- Hour 17
-  0,                                      !- Minute 17
-  1,                                      !- Value Until Time 17
-  18,                                     !- Hour 18
-  0,                                      !- Minute 18
-  1,                                      !- Value Until Time 18
-  19,                                     !- Hour 19
-  0,                                      !- Minute 19
-  1,                                      !- Value Until Time 19
-  20,                                     !- Hour 20
-  0,                                      !- Minute 20
-  1,                                      !- Value Until Time 20
-  21,                                     !- Hour 21
-  0,                                      !- Minute 21
-  1,                                      !- Value Until Time 21
-  22,                                     !- Hour 22
-  0,                                      !- Minute 22
-  1,                                      !- Value Until Time 22
-  23,                                     !- Hour 23
-  0,                                      !- Minute 23
-  1,                                      !- Value Until Time 23
-  24,                                     !- Hour 24
-  0,                                      !- Minute 24
-  1;                                      !- Value Until Time 24
-
-OS:Schedule:Rule,
-  {b8b4f4d5-bae4-443a-8d08-145ca220b087}, !- Handle
-  res nv_1 availability schedule allday ruleset6 on, !- Name
-  {916b861d-c234-4839-8868-1258683b6a21}, !- Schedule Ruleset Name
-  6,                                      !- Rule Order
-  {5f5dd294-7de5-4c1a-8f46-05606849994c}, !- Day Schedule Name
-  ,                                       !- Apply Sunday
-  Yes,                                    !- Apply Monday
-  ,                                       !- Apply Tuesday
-  Yes,                                    !- Apply Wednesday
-  ,                                       !- Apply Thursday
-  Yes,                                    !- Apply Friday
-  ,                                       !- Apply Saturday
-  ,                                       !- Apply Holiday
-  DateRange,                              !- Date Specification Type
-  6,                                      !- Start Month
-  1,                                      !- Start Day
-  6,                                      !- End Month
-  30;                                     !- End Day
-
-OS:Schedule:Day,
-  {5f5dd294-7de5-4c1a-8f46-05606849994c}, !- Handle
-  res nv_1 availability schedule allday1 on 5, !- Name
-  {ee043c65-cc45-4406-bccc-86882d986ccc}, !- Schedule Type Limits Name
-  ,                                       !- Interpolate to Timestep
-  1,                                      !- Hour 1
-  0,                                      !- Minute 1
-  1,                                      !- Value Until Time 1
-  2,                                      !- Hour 2
-  0,                                      !- Minute 2
-  1,                                      !- Value Until Time 2
-  3,                                      !- Hour 3
-  0,                                      !- Minute 3
-  1,                                      !- Value Until Time 3
-  4,                                      !- Hour 4
-  0,                                      !- Minute 4
-  1,                                      !- Value Until Time 4
-  5,                                      !- Hour 5
-  0,                                      !- Minute 5
-  1,                                      !- Value Until Time 5
-  6,                                      !- Hour 6
-  0,                                      !- Minute 6
-  1,                                      !- Value Until Time 6
-  7,                                      !- Hour 7
-  0,                                      !- Minute 7
-  1,                                      !- Value Until Time 7
-  8,                                      !- Hour 8
-  0,                                      !- Minute 8
-  1,                                      !- Value Until Time 8
-  9,                                      !- Hour 9
-  0,                                      !- Minute 9
-  1,                                      !- Value Until Time 9
-  10,                                     !- Hour 10
-  0,                                      !- Minute 10
-  1,                                      !- Value Until Time 10
-  11,                                     !- Hour 11
-  0,                                      !- Minute 11
-  1,                                      !- Value Until Time 11
-  12,                                     !- Hour 12
-  0,                                      !- Minute 12
-  1,                                      !- Value Until Time 12
-  13,                                     !- Hour 13
-  0,                                      !- Minute 13
-  1,                                      !- Value Until Time 13
-  14,                                     !- Hour 14
-  0,                                      !- Minute 14
-  1,                                      !- Value Until Time 14
-  15,                                     !- Hour 15
-  0,                                      !- Minute 15
-  1,                                      !- Value Until Time 15
-  16,                                     !- Hour 16
-  0,                                      !- Minute 16
-  1,                                      !- Value Until Time 16
-  17,                                     !- Hour 17
-  0,                                      !- Minute 17
-  1,                                      !- Value Until Time 17
-  18,                                     !- Hour 18
-  0,                                      !- Minute 18
-  1,                                      !- Value Until Time 18
-  19,                                     !- Hour 19
-  0,                                      !- Minute 19
-  1,                                      !- Value Until Time 19
-  20,                                     !- Hour 20
-  0,                                      !- Minute 20
-  1,                                      !- Value Until Time 20
-  21,                                     !- Hour 21
-  0,                                      !- Minute 21
-  1,                                      !- Value Until Time 21
-  22,                                     !- Hour 22
-  0,                                      !- Minute 22
-  1,                                      !- Value Until Time 22
-  23,                                     !- Hour 23
-  0,                                      !- Minute 23
-  1,                                      !- Value Until Time 23
-  24,                                     !- Hour 24
-  0,                                      !- Minute 24
-  1;                                      !- Value Until Time 24
-
-OS:Schedule:Rule,
-  {33262398-5c6a-4a47-a387-99029907b394}, !- Handle
-  res nv_1 availability schedule allday ruleset7 on, !- Name
-  {916b861d-c234-4839-8868-1258683b6a21}, !- Schedule Ruleset Name
-  5,                                      !- Rule Order
-  {ac83cdcb-7b09-4241-9eee-1ad2131a63b4}, !- Day Schedule Name
-  ,                                       !- Apply Sunday
-  Yes,                                    !- Apply Monday
-  ,                                       !- Apply Tuesday
-  Yes,                                    !- Apply Wednesday
-  ,                                       !- Apply Thursday
-  Yes,                                    !- Apply Friday
-  ,                                       !- Apply Saturday
-  ,                                       !- Apply Holiday
-  DateRange,                              !- Date Specification Type
-  7,                                      !- Start Month
-  1,                                      !- Start Day
-  7,                                      !- End Month
-  31;                                     !- End Day
-
-OS:Schedule:Day,
-  {ac83cdcb-7b09-4241-9eee-1ad2131a63b4}, !- Handle
-  res nv_1 availability schedule allday1 on 6, !- Name
-  {ee043c65-cc45-4406-bccc-86882d986ccc}, !- Schedule Type Limits Name
-  ,                                       !- Interpolate to Timestep
-  1,                                      !- Hour 1
-  0,                                      !- Minute 1
-  1,                                      !- Value Until Time 1
-  2,                                      !- Hour 2
-  0,                                      !- Minute 2
-  1,                                      !- Value Until Time 2
-  3,                                      !- Hour 3
-  0,                                      !- Minute 3
-  1,                                      !- Value Until Time 3
-  4,                                      !- Hour 4
-  0,                                      !- Minute 4
-  1,                                      !- Value Until Time 4
-  5,                                      !- Hour 5
-  0,                                      !- Minute 5
-  1,                                      !- Value Until Time 5
-  6,                                      !- Hour 6
-  0,                                      !- Minute 6
-  1,                                      !- Value Until Time 6
-  7,                                      !- Hour 7
-  0,                                      !- Minute 7
-  1,                                      !- Value Until Time 7
-  8,                                      !- Hour 8
-  0,                                      !- Minute 8
-  1,                                      !- Value Until Time 8
-  9,                                      !- Hour 9
-  0,                                      !- Minute 9
-  1,                                      !- Value Until Time 9
-  10,                                     !- Hour 10
-  0,                                      !- Minute 10
-  1,                                      !- Value Until Time 10
-  11,                                     !- Hour 11
-  0,                                      !- Minute 11
-  1,                                      !- Value Until Time 11
-  12,                                     !- Hour 12
-  0,                                      !- Minute 12
-  1,                                      !- Value Until Time 12
-  13,                                     !- Hour 13
-  0,                                      !- Minute 13
-  1,                                      !- Value Until Time 13
-  14,                                     !- Hour 14
-  0,                                      !- Minute 14
-  1,                                      !- Value Until Time 14
-  15,                                     !- Hour 15
-  0,                                      !- Minute 15
-  1,                                      !- Value Until Time 15
-  16,                                     !- Hour 16
-  0,                                      !- Minute 16
-  1,                                      !- Value Until Time 16
-  17,                                     !- Hour 17
-  0,                                      !- Minute 17
-  1,                                      !- Value Until Time 17
-  18,                                     !- Hour 18
-  0,                                      !- Minute 18
-  1,                                      !- Value Until Time 18
-  19,                                     !- Hour 19
-  0,                                      !- Minute 19
-  1,                                      !- Value Until Time 19
-  20,                                     !- Hour 20
-  0,                                      !- Minute 20
-  1,                                      !- Value Until Time 20
-  21,                                     !- Hour 21
-  0,                                      !- Minute 21
-  1,                                      !- Value Until Time 21
-  22,                                     !- Hour 22
-  0,                                      !- Minute 22
-  1,                                      !- Value Until Time 22
-  23,                                     !- Hour 23
-  0,                                      !- Minute 23
-  1,                                      !- Value Until Time 23
-  24,                                     !- Hour 24
-  0,                                      !- Minute 24
-  1;                                      !- Value Until Time 24
-
-OS:Schedule:Rule,
-  {cdbbfce2-9bc5-4239-927c-7ae0b33be0c6}, !- Handle
-  res nv_1 availability schedule allday ruleset8 on, !- Name
-  {916b861d-c234-4839-8868-1258683b6a21}, !- Schedule Ruleset Name
-  4,                                      !- Rule Order
-  {93b2a004-d4b9-4112-a6f3-9c05518ce14d}, !- Day Schedule Name
-  ,                                       !- Apply Sunday
-  Yes,                                    !- Apply Monday
-  ,                                       !- Apply Tuesday
-  Yes,                                    !- Apply Wednesday
-  ,                                       !- Apply Thursday
-  Yes,                                    !- Apply Friday
-  ,                                       !- Apply Saturday
-  ,                                       !- Apply Holiday
-  DateRange,                              !- Date Specification Type
-  8,                                      !- Start Month
-  1,                                      !- Start Day
-  8,                                      !- End Month
-  31;                                     !- End Day
-
-OS:Schedule:Day,
-  {93b2a004-d4b9-4112-a6f3-9c05518ce14d}, !- Handle
-  res nv_1 availability schedule allday1 on 7, !- Name
-  {ee043c65-cc45-4406-bccc-86882d986ccc}, !- Schedule Type Limits Name
-  ,                                       !- Interpolate to Timestep
-  1,                                      !- Hour 1
-  0,                                      !- Minute 1
-  1,                                      !- Value Until Time 1
-  2,                                      !- Hour 2
-  0,                                      !- Minute 2
-  1,                                      !- Value Until Time 2
-  3,                                      !- Hour 3
-  0,                                      !- Minute 3
-  1,                                      !- Value Until Time 3
-  4,                                      !- Hour 4
-  0,                                      !- Minute 4
-  1,                                      !- Value Until Time 4
-  5,                                      !- Hour 5
-  0,                                      !- Minute 5
-  1,                                      !- Value Until Time 5
-  6,                                      !- Hour 6
-  0,                                      !- Minute 6
-  1,                                      !- Value Until Time 6
-  7,                                      !- Hour 7
-  0,                                      !- Minute 7
-  1,                                      !- Value Until Time 7
-  8,                                      !- Hour 8
-  0,                                      !- Minute 8
-  1,                                      !- Value Until Time 8
-  9,                                      !- Hour 9
-  0,                                      !- Minute 9
-  1,                                      !- Value Until Time 9
-  10,                                     !- Hour 10
-  0,                                      !- Minute 10
-  1,                                      !- Value Until Time 10
-  11,                                     !- Hour 11
-  0,                                      !- Minute 11
-  1,                                      !- Value Until Time 11
-  12,                                     !- Hour 12
-  0,                                      !- Minute 12
-  1,                                      !- Value Until Time 12
-  13,                                     !- Hour 13
-  0,                                      !- Minute 13
-  1,                                      !- Value Until Time 13
-  14,                                     !- Hour 14
-  0,                                      !- Minute 14
-  1,                                      !- Value Until Time 14
-  15,                                     !- Hour 15
-  0,                                      !- Minute 15
-  1,                                      !- Value Until Time 15
-  16,                                     !- Hour 16
-  0,                                      !- Minute 16
-  1,                                      !- Value Until Time 16
-  17,                                     !- Hour 17
-  0,                                      !- Minute 17
-  1,                                      !- Value Until Time 17
-  18,                                     !- Hour 18
-  0,                                      !- Minute 18
-  1,                                      !- Value Until Time 18
-  19,                                     !- Hour 19
-  0,                                      !- Minute 19
-  1,                                      !- Value Until Time 19
-  20,                                     !- Hour 20
-  0,                                      !- Minute 20
-  1,                                      !- Value Until Time 20
-  21,                                     !- Hour 21
-  0,                                      !- Minute 21
-  1,                                      !- Value Until Time 21
-  22,                                     !- Hour 22
-  0,                                      !- Minute 22
-  1,                                      !- Value Until Time 22
-  23,                                     !- Hour 23
-  0,                                      !- Minute 23
-  1,                                      !- Value Until Time 23
-  24,                                     !- Hour 24
-  0,                                      !- Minute 24
-  1;                                      !- Value Until Time 24
-
-OS:Schedule:Rule,
-  {f4300c1d-11af-4ef8-bf74-c9d933448482}, !- Handle
-  res nv_1 availability schedule allday ruleset9 on, !- Name
-  {916b861d-c234-4839-8868-1258683b6a21}, !- Schedule Ruleset Name
-  3,                                      !- Rule Order
-  {9a7f2191-0d82-4497-b12a-801bd1186941}, !- Day Schedule Name
-  ,                                       !- Apply Sunday
-  Yes,                                    !- Apply Monday
-  ,                                       !- Apply Tuesday
-  Yes,                                    !- Apply Wednesday
-  ,                                       !- Apply Thursday
-  Yes,                                    !- Apply Friday
-  ,                                       !- Apply Saturday
-  ,                                       !- Apply Holiday
-  DateRange,                              !- Date Specification Type
-  9,                                      !- Start Month
-  1,                                      !- Start Day
-  9,                                      !- End Month
-  30;                                     !- End Day
-
-OS:Schedule:Day,
-  {9a7f2191-0d82-4497-b12a-801bd1186941}, !- Handle
-  res nv_1 availability schedule allday1 on 8, !- Name
-  {ee043c65-cc45-4406-bccc-86882d986ccc}, !- Schedule Type Limits Name
-  ,                                       !- Interpolate to Timestep
-  1,                                      !- Hour 1
-  0,                                      !- Minute 1
-  1,                                      !- Value Until Time 1
-  2,                                      !- Hour 2
-  0,                                      !- Minute 2
-  1,                                      !- Value Until Time 2
-  3,                                      !- Hour 3
-  0,                                      !- Minute 3
-  1,                                      !- Value Until Time 3
-  4,                                      !- Hour 4
-  0,                                      !- Minute 4
-  1,                                      !- Value Until Time 4
-  5,                                      !- Hour 5
-  0,                                      !- Minute 5
-  1,                                      !- Value Until Time 5
-  6,                                      !- Hour 6
-  0,                                      !- Minute 6
-  1,                                      !- Value Until Time 6
-  7,                                      !- Hour 7
-  0,                                      !- Minute 7
-  1,                                      !- Value Until Time 7
-  8,                                      !- Hour 8
-  0,                                      !- Minute 8
-  1,                                      !- Value Until Time 8
-  9,                                      !- Hour 9
-  0,                                      !- Minute 9
-  1,                                      !- Value Until Time 9
-  10,                                     !- Hour 10
-  0,                                      !- Minute 10
-  1,                                      !- Value Until Time 10
-  11,                                     !- Hour 11
-  0,                                      !- Minute 11
-  1,                                      !- Value Until Time 11
-  12,                                     !- Hour 12
-  0,                                      !- Minute 12
-  1,                                      !- Value Until Time 12
-  13,                                     !- Hour 13
-  0,                                      !- Minute 13
-  1,                                      !- Value Until Time 13
-  14,                                     !- Hour 14
-  0,                                      !- Minute 14
-  1,                                      !- Value Until Time 14
-  15,                                     !- Hour 15
-  0,                                      !- Minute 15
-  1,                                      !- Value Until Time 15
-  16,                                     !- Hour 16
-  0,                                      !- Minute 16
-  1,                                      !- Value Until Time 16
-  17,                                     !- Hour 17
-  0,                                      !- Minute 17
-  1,                                      !- Value Until Time 17
-  18,                                     !- Hour 18
-  0,                                      !- Minute 18
-  1,                                      !- Value Until Time 18
-  19,                                     !- Hour 19
-  0,                                      !- Minute 19
-  1,                                      !- Value Until Time 19
-  20,                                     !- Hour 20
-  0,                                      !- Minute 20
-  1,                                      !- Value Until Time 20
-  21,                                     !- Hour 21
-  0,                                      !- Minute 21
-  1,                                      !- Value Until Time 21
-  22,                                     !- Hour 22
-  0,                                      !- Minute 22
-  1,                                      !- Value Until Time 22
-  23,                                     !- Hour 23
-  0,                                      !- Minute 23
-  1,                                      !- Value Until Time 23
-  24,                                     !- Hour 24
-  0,                                      !- Minute 24
-  1;                                      !- Value Until Time 24
-
-OS:Schedule:Rule,
-  {bbade4c2-a799-4339-b0b4-8dae63496b1a}, !- Handle
-  res nv_1 availability schedule allday ruleset10 on, !- Name
-  {916b861d-c234-4839-8868-1258683b6a21}, !- Schedule Ruleset Name
-  2,                                      !- Rule Order
-  {46d8390f-db37-492d-96e6-f2c812c74f6b}, !- Day Schedule Name
-  ,                                       !- Apply Sunday
-  Yes,                                    !- Apply Monday
-  ,                                       !- Apply Tuesday
-  Yes,                                    !- Apply Wednesday
-  ,                                       !- Apply Thursday
-  Yes,                                    !- Apply Friday
-  ,                                       !- Apply Saturday
-  ,                                       !- Apply Holiday
-  DateRange,                              !- Date Specification Type
-  10,                                     !- Start Month
-  1,                                      !- Start Day
-  10,                                     !- End Month
-  31;                                     !- End Day
-
-OS:Schedule:Day,
-  {46d8390f-db37-492d-96e6-f2c812c74f6b}, !- Handle
-  res nv_1 availability schedule allday1 on 9, !- Name
-  {ee043c65-cc45-4406-bccc-86882d986ccc}, !- Schedule Type Limits Name
-  ,                                       !- Interpolate to Timestep
-  1,                                      !- Hour 1
-  0,                                      !- Minute 1
-  1,                                      !- Value Until Time 1
-  2,                                      !- Hour 2
-  0,                                      !- Minute 2
-  1,                                      !- Value Until Time 2
-  3,                                      !- Hour 3
-  0,                                      !- Minute 3
-  1,                                      !- Value Until Time 3
-  4,                                      !- Hour 4
-  0,                                      !- Minute 4
-  1,                                      !- Value Until Time 4
-  5,                                      !- Hour 5
-  0,                                      !- Minute 5
-  1,                                      !- Value Until Time 5
-  6,                                      !- Hour 6
-  0,                                      !- Minute 6
-  1,                                      !- Value Until Time 6
-  7,                                      !- Hour 7
-  0,                                      !- Minute 7
-  1,                                      !- Value Until Time 7
-  8,                                      !- Hour 8
-  0,                                      !- Minute 8
-  1,                                      !- Value Until Time 8
-  9,                                      !- Hour 9
-  0,                                      !- Minute 9
-  1,                                      !- Value Until Time 9
-  10,                                     !- Hour 10
-  0,                                      !- Minute 10
-  1,                                      !- Value Until Time 10
-  11,                                     !- Hour 11
-  0,                                      !- Minute 11
-  1,                                      !- Value Until Time 11
-  12,                                     !- Hour 12
-  0,                                      !- Minute 12
-  1,                                      !- Value Until Time 12
-  13,                                     !- Hour 13
-  0,                                      !- Minute 13
-  1,                                      !- Value Until Time 13
-  14,                                     !- Hour 14
-  0,                                      !- Minute 14
-  1,                                      !- Value Until Time 14
-  15,                                     !- Hour 15
-  0,                                      !- Minute 15
-  1,                                      !- Value Until Time 15
-  16,                                     !- Hour 16
-  0,                                      !- Minute 16
-  1,                                      !- Value Until Time 16
-  17,                                     !- Hour 17
-  0,                                      !- Minute 17
-  1,                                      !- Value Until Time 17
-  18,                                     !- Hour 18
-  0,                                      !- Minute 18
-  1,                                      !- Value Until Time 18
-  19,                                     !- Hour 19
-  0,                                      !- Minute 19
-  1,                                      !- Value Until Time 19
-  20,                                     !- Hour 20
-  0,                                      !- Minute 20
-  1,                                      !- Value Until Time 20
-  21,                                     !- Hour 21
-  0,                                      !- Minute 21
-  1,                                      !- Value Until Time 21
-  22,                                     !- Hour 22
-  0,                                      !- Minute 22
-  1,                                      !- Value Until Time 22
-  23,                                     !- Hour 23
-  0,                                      !- Minute 23
-  1,                                      !- Value Until Time 23
-  24,                                     !- Hour 24
-  0,                                      !- Minute 24
-  1;                                      !- Value Until Time 24
-
-OS:Schedule:Rule,
-  {0872af52-7b4c-4459-a274-8f1be3cb577c}, !- Handle
-  res nv_1 availability schedule allday ruleset11 on, !- Name
-  {916b861d-c234-4839-8868-1258683b6a21}, !- Schedule Ruleset Name
-  1,                                      !- Rule Order
-  {53bc9508-c7a0-4c3b-bf7d-0498f5762fa9}, !- Day Schedule Name
-  ,                                       !- Apply Sunday
-  Yes,                                    !- Apply Monday
-  ,                                       !- Apply Tuesday
-  Yes,                                    !- Apply Wednesday
-  ,                                       !- Apply Thursday
-  Yes,                                    !- Apply Friday
-  ,                                       !- Apply Saturday
-  ,                                       !- Apply Holiday
-  DateRange,                              !- Date Specification Type
-  11,                                     !- Start Month
-  1,                                      !- Start Day
-  11,                                     !- End Month
-  30;                                     !- End Day
-
-OS:Schedule:Day,
-  {53bc9508-c7a0-4c3b-bf7d-0498f5762fa9}, !- Handle
-  res nv_1 availability schedule allday1 on 10, !- Name
-  {ee043c65-cc45-4406-bccc-86882d986ccc}, !- Schedule Type Limits Name
-  ,                                       !- Interpolate to Timestep
-  1,                                      !- Hour 1
-  0,                                      !- Minute 1
-  1,                                      !- Value Until Time 1
-  2,                                      !- Hour 2
-  0,                                      !- Minute 2
-  1,                                      !- Value Until Time 2
-  3,                                      !- Hour 3
-  0,                                      !- Minute 3
-  1,                                      !- Value Until Time 3
-  4,                                      !- Hour 4
-  0,                                      !- Minute 4
-  1,                                      !- Value Until Time 4
-  5,                                      !- Hour 5
-  0,                                      !- Minute 5
-  1,                                      !- Value Until Time 5
-  6,                                      !- Hour 6
-  0,                                      !- Minute 6
-  1,                                      !- Value Until Time 6
-  7,                                      !- Hour 7
-  0,                                      !- Minute 7
-  1,                                      !- Value Until Time 7
-  8,                                      !- Hour 8
-  0,                                      !- Minute 8
-  1,                                      !- Value Until Time 8
-  9,                                      !- Hour 9
-  0,                                      !- Minute 9
-  1,                                      !- Value Until Time 9
-  10,                                     !- Hour 10
-  0,                                      !- Minute 10
-  1,                                      !- Value Until Time 10
-  11,                                     !- Hour 11
-  0,                                      !- Minute 11
-  1,                                      !- Value Until Time 11
-  12,                                     !- Hour 12
-  0,                                      !- Minute 12
-  1,                                      !- Value Until Time 12
-  13,                                     !- Hour 13
-  0,                                      !- Minute 13
-  1,                                      !- Value Until Time 13
-  14,                                     !- Hour 14
-  0,                                      !- Minute 14
-  1,                                      !- Value Until Time 14
-  15,                                     !- Hour 15
-  0,                                      !- Minute 15
-  1,                                      !- Value Until Time 15
-  16,                                     !- Hour 16
-  0,                                      !- Minute 16
-  1,                                      !- Value Until Time 16
-  17,                                     !- Hour 17
-  0,                                      !- Minute 17
-  1,                                      !- Value Until Time 17
-  18,                                     !- Hour 18
-  0,                                      !- Minute 18
-  1,                                      !- Value Until Time 18
-  19,                                     !- Hour 19
-  0,                                      !- Minute 19
-  1,                                      !- Value Until Time 19
-  20,                                     !- Hour 20
-  0,                                      !- Minute 20
-  1,                                      !- Value Until Time 20
-  21,                                     !- Hour 21
-  0,                                      !- Minute 21
-  1,                                      !- Value Until Time 21
-  22,                                     !- Hour 22
-  0,                                      !- Minute 22
-  1,                                      !- Value Until Time 22
-  23,                                     !- Hour 23
-  0,                                      !- Minute 23
-  1,                                      !- Value Until Time 23
-  24,                                     !- Hour 24
-  0,                                      !- Minute 24
-  1;                                      !- Value Until Time 24
-
-OS:Schedule:Rule,
-  {54504c8d-51e5-4783-ba75-a362f616e80b}, !- Handle
-  res nv_1 availability schedule allday ruleset12 on, !- Name
-  {916b861d-c234-4839-8868-1258683b6a21}, !- Schedule Ruleset Name
-  0,                                      !- Rule Order
-  {3705ed21-313d-4b31-848a-5c0673908ee9}, !- Day Schedule Name
-  ,                                       !- Apply Sunday
-  Yes,                                    !- Apply Monday
-  ,                                       !- Apply Tuesday
-  Yes,                                    !- Apply Wednesday
-  ,                                       !- Apply Thursday
-  Yes,                                    !- Apply Friday
-  ,                                       !- Apply Saturday
-  ,                                       !- Apply Holiday
-  DateRange,                              !- Date Specification Type
-  12,                                     !- Start Month
-  1,                                      !- Start Day
-  12,                                     !- End Month
-  31;                                     !- End Day
-
-OS:Schedule:Day,
-  {3705ed21-313d-4b31-848a-5c0673908ee9}, !- Handle
-  res nv_1 availability schedule allday1 on 11, !- Name
-  {ee043c65-cc45-4406-bccc-86882d986ccc}, !- Schedule Type Limits Name
-  ,                                       !- Interpolate to Timestep
-  1,                                      !- Hour 1
-  0,                                      !- Minute 1
-  1,                                      !- Value Until Time 1
-  2,                                      !- Hour 2
-  0,                                      !- Minute 2
-  1,                                      !- Value Until Time 2
-  3,                                      !- Hour 3
-  0,                                      !- Minute 3
-  1,                                      !- Value Until Time 3
-  4,                                      !- Hour 4
-  0,                                      !- Minute 4
-  1,                                      !- Value Until Time 4
-  5,                                      !- Hour 5
-  0,                                      !- Minute 5
-  1,                                      !- Value Until Time 5
-  6,                                      !- Hour 6
-  0,                                      !- Minute 6
-  1,                                      !- Value Until Time 6
-  7,                                      !- Hour 7
-  0,                                      !- Minute 7
-  1,                                      !- Value Until Time 7
-  8,                                      !- Hour 8
-  0,                                      !- Minute 8
-  1,                                      !- Value Until Time 8
-  9,                                      !- Hour 9
-  0,                                      !- Minute 9
-  1,                                      !- Value Until Time 9
-  10,                                     !- Hour 10
-  0,                                      !- Minute 10
-  1,                                      !- Value Until Time 10
-  11,                                     !- Hour 11
-  0,                                      !- Minute 11
-  1,                                      !- Value Until Time 11
-  12,                                     !- Hour 12
-  0,                                      !- Minute 12
-  1,                                      !- Value Until Time 12
-  13,                                     !- Hour 13
-  0,                                      !- Minute 13
-  1,                                      !- Value Until Time 13
-  14,                                     !- Hour 14
-  0,                                      !- Minute 14
-  1,                                      !- Value Until Time 14
-  15,                                     !- Hour 15
-  0,                                      !- Minute 15
-  1,                                      !- Value Until Time 15
-  16,                                     !- Hour 16
-  0,                                      !- Minute 16
-  1,                                      !- Value Until Time 16
-  17,                                     !- Hour 17
-  0,                                      !- Minute 17
-  1,                                      !- Value Until Time 17
-  18,                                     !- Hour 18
-  0,                                      !- Minute 18
-  1,                                      !- Value Until Time 18
-  19,                                     !- Hour 19
-  0,                                      !- Minute 19
-  1,                                      !- Value Until Time 19
-  20,                                     !- Hour 20
-  0,                                      !- Minute 20
-  1,                                      !- Value Until Time 20
-  21,                                     !- Hour 21
-  0,                                      !- Minute 21
-  1,                                      !- Value Until Time 21
-  22,                                     !- Hour 22
-  0,                                      !- Minute 22
-  1,                                      !- Value Until Time 22
-  23,                                     !- Hour 23
-  0,                                      !- Minute 23
-  1,                                      !- Value Until Time 23
-  24,                                     !- Hour 24
-  0,                                      !- Minute 24
-  1;                                      !- Value Until Time 24
-
-OS:EnergyManagementSystem:Sensor,
-  {18777244-5706-4406-b261-42994cab595f}, !- Handle
-  res_nv_1_nva_s,                         !- Name
-  res nv_1 avail schedule,                !- Output Variable or Output Meter Index Key Name
-  Schedule Value;                         !- Output Variable or Output Meter Name
-
-OS:EnergyManagementSystem:Sensor,
-  {9a194f34-d3de-4997-9520-9b200f1d6115}, !- Handle
-  res_nv_1_sp_s,                          !- Name
-  res nv_1 temp schedule,                 !- Output Variable or Output Meter Index Key Name
-  Schedule Value;                         !- Output Variable or Output Meter Name
-
-OS:SpaceInfiltration:DesignFlowRate,
-  {cad617fb-6559-4850-9452-83563218877e}, !- Handle
-  res nv_1 flow,                          !- Name
-  {af036784-f315-4029-aaf9-78d7d5fb0958}, !- Space or SpaceType Name
-  {6377a45c-1342-489e-b93b-f10155c82510}, !- Schedule Name
-  Flow/Space,                             !- Design Flow Rate Calculation Method
-  0,                                      !- Design Flow Rate {m3/s}
-  ,                                       !- Flow per Space Floor Area {m3/s-m2}
-  ,                                       !- Flow per Exterior Surface Area {m3/s-m2}
-  ,                                       !- Air Changes per Hour {1/hr}
-  ,                                       !- Constant Term Coefficient
-  ,                                       !- Temperature Term Coefficient
-  ,                                       !- Velocity Term Coefficient
-  ;                                       !- Velocity Squared Term Coefficient
-
-OS:EnergyManagementSystem:Actuator,
-  {fb0c749c-f4c7-4a67-b4d2-68468470831f}, !- Handle
-  res_nv_1_flow_act,                      !- Name
-  {cad617fb-6559-4850-9452-83563218877e}, !- Actuated Component Name
-  Zone Infiltration,                      !- Actuated Component Type
-  Air Exchange Flow Rate;                 !- Actuated Component Control Type
-
-OS:EnergyManagementSystem:Program,
-  {adf2c8d3-da37-4a51-8d4d-a58fe448dc81}, !- Handle
-  res_nv_1_program,                       !- Name
-  Set Tdiff = res_af_1_tin_s-res_af_1_tt_s, !- Program Line 1
-  Set dT = (@Abs Tdiff),                  !- Program Line 2
-  Set pt = (@RhFnTdbWPb res_af_1_tt_s res_nv_wt_s res_nv_pb_s), !- Program Line 3
-  Set NVA = 9585.642841255678,            !- Program Line 4
-  Set Cs = 8.963020389461627e-05,         !- Program Line 5
-  Set Cw = 6.158219665777789e-05,         !- Program Line 6
-  Set MNV = 2.517053030399995,            !- Program Line 7
-  Set MHR = 0.0115,                       !- Program Line 8
-  Set MRH = 0.7,                          !- Program Line 9
-  Set temp1 = (res_nv_1_nva_s*NVA),       !- Program Line 10
-  Set SGNV = temp1*((((Cs*dT)+(Cw*(res_af_vw_s^2)))^0.5)/1000), !- Program Line 11
-  If (res_nv_wt_s<MHR) && (pt<MRH) && (res_af_1_tin_s>res_nv_1_sp_s), !- Program Line 12
-  Set temp2 = (res_af_1_tin_s-res_nv_1_sp_s), !- Program Line 13
-  Set NVadj1 = temp2/(res_af_1_tin_s-res_af_1_tt_s), !- Program Line 14
-  Set NVadj2 = (@Min NVadj1 1),           !- Program Line 15
-  Set NVadj3 = (@Max NVadj2 0),           !- Program Line 16
-  Set NVadj = SGNV*NVadj3,                !- Program Line 17
-  Set res_nv_1_flow_act = (@Min NVadj MNV), !- Program Line 18
-  Else,                                   !- Program Line 19
-  Set res_nv_1_flow_act = 0,              !- Program Line 20
-  EndIf;                                  !- Program Line 21
-
-OS:Schedule:Ruleset,
-  {02f89016-e27a-4325-8842-51afcd3c7b28}, !- Handle
-  res mv_1 range exhaust schedule,        !- Name
-  {ee043c65-cc45-4406-bccc-86882d986ccc}, !- Schedule Type Limits Name
-  {1f1b79b6-d66f-4dcf-a241-4f6016e677ce}, !- Default Day Schedule Name
-  {9eb695f8-0655-411c-b46e-c12579830eba}, !- Summer Design Day Schedule Name
-  {1eb575ed-3888-434b-8b18-c1bfd3cf52ff}; !- Winter Design Day Schedule Name
-
-OS:Schedule:Day,
-  {1f1b79b6-d66f-4dcf-a241-4f6016e677ce}, !- Handle
-  Schedule Day 15,                        !- Name
-  {ee043c65-cc45-4406-bccc-86882d986ccc}, !- Schedule Type Limits Name
-  ,                                       !- Interpolate to Timestep
-  24,                                     !- Hour 1
-  0,                                      !- Minute 1
-  0;                                      !- Value Until Time 1
-
-OS:Schedule:Rule,
-  {fe1bff24-ff71-4f52-8cc5-ff14d903036b}, !- Handle
-  res mv_1 range exhaust schedule allday rule1, !- Name
-  {02f89016-e27a-4325-8842-51afcd3c7b28}, !- Schedule Ruleset Name
-  11,                                     !- Rule Order
-  {5b6bce98-f1f4-435e-adde-c6099ffcf3df}, !- Day Schedule Name
-  Yes,                                    !- Apply Sunday
-  Yes,                                    !- Apply Monday
-  Yes,                                    !- Apply Tuesday
-  Yes,                                    !- Apply Wednesday
-  Yes,                                    !- Apply Thursday
-  Yes,                                    !- Apply Friday
-  Yes,                                    !- Apply Saturday
-  ,                                       !- Apply Holiday
-  DateRange,                              !- Date Specification Type
-  1,                                      !- Start Month
-  1,                                      !- Start Day
-  1,                                      !- End Month
-  31;                                     !- End Day
-
-OS:Schedule:Day,
-  {5b6bce98-f1f4-435e-adde-c6099ffcf3df}, !- Handle
-  res mv_1 range exhaust schedule allday1, !- Name
-  {ee043c65-cc45-4406-bccc-86882d986ccc}, !- Schedule Type Limits Name
-  ,                                       !- Interpolate to Timestep
-  15,                                     !- Hour 1
-  0,                                      !- Minute 1
-  0,                                      !- Value Until Time 1
-  16,                                     !- Hour 2
-  0,                                      !- Minute 2
-  1,                                      !- Value Until Time 2
-  24,                                     !- Hour 3
-  0,                                      !- Minute 3
-  0;                                      !- Value Until Time 3
-
-OS:Schedule:Rule,
-  {4f5286ee-378b-4bf3-80f6-47533a242e3e}, !- Handle
-  res mv_1 range exhaust schedule allday rule2, !- Name
-  {02f89016-e27a-4325-8842-51afcd3c7b28}, !- Schedule Ruleset Name
-  10,                                     !- Rule Order
-  {f111ba3d-b98b-4677-a54a-3b0e9b2e5799}, !- Day Schedule Name
-  Yes,                                    !- Apply Sunday
-  Yes,                                    !- Apply Monday
-  Yes,                                    !- Apply Tuesday
-  Yes,                                    !- Apply Wednesday
-  Yes,                                    !- Apply Thursday
-  Yes,                                    !- Apply Friday
-  Yes,                                    !- Apply Saturday
-  ,                                       !- Apply Holiday
-  DateRange,                              !- Date Specification Type
-  2,                                      !- Start Month
-  1,                                      !- Start Day
-  2,                                      !- End Month
-  28;                                     !- End Day
-
-OS:Schedule:Day,
-  {f111ba3d-b98b-4677-a54a-3b0e9b2e5799}, !- Handle
-  res mv_1 range exhaust schedule allday2, !- Name
-  {ee043c65-cc45-4406-bccc-86882d986ccc}, !- Schedule Type Limits Name
-  ,                                       !- Interpolate to Timestep
-  15,                                     !- Hour 1
-  0,                                      !- Minute 1
-  0,                                      !- Value Until Time 1
-  16,                                     !- Hour 2
-  0,                                      !- Minute 2
-  1,                                      !- Value Until Time 2
-  24,                                     !- Hour 3
-  0,                                      !- Minute 3
-  0;                                      !- Value Until Time 3
-
-OS:Schedule:Rule,
-  {0112648b-dab6-4b32-beb3-77f0a0c0ab8b}, !- Handle
-  res mv_1 range exhaust schedule allday rule3, !- Name
-  {02f89016-e27a-4325-8842-51afcd3c7b28}, !- Schedule Ruleset Name
-  9,                                      !- Rule Order
-  {f6138bdc-fed3-44f1-a747-3d2ba04da744}, !- Day Schedule Name
-  Yes,                                    !- Apply Sunday
-  Yes,                                    !- Apply Monday
-  Yes,                                    !- Apply Tuesday
-  Yes,                                    !- Apply Wednesday
-  Yes,                                    !- Apply Thursday
-  Yes,                                    !- Apply Friday
-  Yes,                                    !- Apply Saturday
-  ,                                       !- Apply Holiday
-  DateRange,                              !- Date Specification Type
-  3,                                      !- Start Month
-  1,                                      !- Start Day
-  3,                                      !- End Month
-  31;                                     !- End Day
-
-OS:Schedule:Day,
-  {f6138bdc-fed3-44f1-a747-3d2ba04da744}, !- Handle
-  res mv_1 range exhaust schedule allday3, !- Name
-  {ee043c65-cc45-4406-bccc-86882d986ccc}, !- Schedule Type Limits Name
-  ,                                       !- Interpolate to Timestep
-  15,                                     !- Hour 1
-  0,                                      !- Minute 1
-  0,                                      !- Value Until Time 1
-  16,                                     !- Hour 2
-  0,                                      !- Minute 2
-  1,                                      !- Value Until Time 2
-  24,                                     !- Hour 3
-  0,                                      !- Minute 3
-  0;                                      !- Value Until Time 3
-
-OS:Schedule:Rule,
-  {ce509bc8-e591-47c2-8065-abe8530636d0}, !- Handle
-  res mv_1 range exhaust schedule allday rule4, !- Name
-  {02f89016-e27a-4325-8842-51afcd3c7b28}, !- Schedule Ruleset Name
-  8,                                      !- Rule Order
-  {84eef785-909a-4867-8dd9-9531d7b2f9ca}, !- Day Schedule Name
-  Yes,                                    !- Apply Sunday
-  Yes,                                    !- Apply Monday
-  Yes,                                    !- Apply Tuesday
-  Yes,                                    !- Apply Wednesday
-  Yes,                                    !- Apply Thursday
-  Yes,                                    !- Apply Friday
-  Yes,                                    !- Apply Saturday
-  ,                                       !- Apply Holiday
-  DateRange,                              !- Date Specification Type
-  4,                                      !- Start Month
-  1,                                      !- Start Day
-  4,                                      !- End Month
-  30;                                     !- End Day
-
-OS:Schedule:Day,
-  {84eef785-909a-4867-8dd9-9531d7b2f9ca}, !- Handle
-  res mv_1 range exhaust schedule allday4, !- Name
-  {ee043c65-cc45-4406-bccc-86882d986ccc}, !- Schedule Type Limits Name
-  ,                                       !- Interpolate to Timestep
-  15,                                     !- Hour 1
-  0,                                      !- Minute 1
-  0,                                      !- Value Until Time 1
-  16,                                     !- Hour 2
-  0,                                      !- Minute 2
-  1,                                      !- Value Until Time 2
-  24,                                     !- Hour 3
-  0,                                      !- Minute 3
-  0;                                      !- Value Until Time 3
-
-OS:Schedule:Rule,
-  {f8a8c10e-b773-4781-b827-8a6bb245d769}, !- Handle
-  res mv_1 range exhaust schedule allday rule5, !- Name
-  {02f89016-e27a-4325-8842-51afcd3c7b28}, !- Schedule Ruleset Name
-  7,                                      !- Rule Order
-  {1f017371-1756-4be4-8f3b-b3157766cc3d}, !- Day Schedule Name
-  Yes,                                    !- Apply Sunday
-  Yes,                                    !- Apply Monday
-  Yes,                                    !- Apply Tuesday
-  Yes,                                    !- Apply Wednesday
-  Yes,                                    !- Apply Thursday
-  Yes,                                    !- Apply Friday
-  Yes,                                    !- Apply Saturday
-  ,                                       !- Apply Holiday
-  DateRange,                              !- Date Specification Type
-  5,                                      !- Start Month
-  1,                                      !- Start Day
-  5,                                      !- End Month
-  31;                                     !- End Day
-
-OS:Schedule:Day,
-  {1f017371-1756-4be4-8f3b-b3157766cc3d}, !- Handle
-  res mv_1 range exhaust schedule allday5, !- Name
-  {ee043c65-cc45-4406-bccc-86882d986ccc}, !- Schedule Type Limits Name
-  ,                                       !- Interpolate to Timestep
-  15,                                     !- Hour 1
-  0,                                      !- Minute 1
-  0,                                      !- Value Until Time 1
-  16,                                     !- Hour 2
-  0,                                      !- Minute 2
-  1,                                      !- Value Until Time 2
-  24,                                     !- Hour 3
-  0,                                      !- Minute 3
-  0;                                      !- Value Until Time 3
-
-OS:Schedule:Rule,
-  {dfda80a9-3bec-453d-b0c0-02584afa93cf}, !- Handle
-  res mv_1 range exhaust schedule allday rule6, !- Name
-  {02f89016-e27a-4325-8842-51afcd3c7b28}, !- Schedule Ruleset Name
-  6,                                      !- Rule Order
-  {aadea202-5dc2-441f-9fb8-6fd256af8fa9}, !- Day Schedule Name
-  Yes,                                    !- Apply Sunday
-  Yes,                                    !- Apply Monday
-  Yes,                                    !- Apply Tuesday
-  Yes,                                    !- Apply Wednesday
-  Yes,                                    !- Apply Thursday
-  Yes,                                    !- Apply Friday
-  Yes,                                    !- Apply Saturday
-  ,                                       !- Apply Holiday
-  DateRange,                              !- Date Specification Type
-  6,                                      !- Start Month
-  1,                                      !- Start Day
-  6,                                      !- End Month
-  30;                                     !- End Day
-
-OS:Schedule:Day,
-  {aadea202-5dc2-441f-9fb8-6fd256af8fa9}, !- Handle
-  res mv_1 range exhaust schedule allday6, !- Name
-  {ee043c65-cc45-4406-bccc-86882d986ccc}, !- Schedule Type Limits Name
-  ,                                       !- Interpolate to Timestep
-  15,                                     !- Hour 1
-  0,                                      !- Minute 1
-  0,                                      !- Value Until Time 1
-  16,                                     !- Hour 2
-  0,                                      !- Minute 2
-  1,                                      !- Value Until Time 2
-  24,                                     !- Hour 3
-  0,                                      !- Minute 3
-  0;                                      !- Value Until Time 3
-
-OS:Schedule:Rule,
-  {9c5a4f4c-8753-434e-a9d9-96de1b2c863e}, !- Handle
-  res mv_1 range exhaust schedule allday rule7, !- Name
-  {02f89016-e27a-4325-8842-51afcd3c7b28}, !- Schedule Ruleset Name
-  5,                                      !- Rule Order
-  {982ddcd4-8dac-4d70-84ab-20f6a88ac5e8}, !- Day Schedule Name
-  Yes,                                    !- Apply Sunday
-  Yes,                                    !- Apply Monday
-  Yes,                                    !- Apply Tuesday
-  Yes,                                    !- Apply Wednesday
-  Yes,                                    !- Apply Thursday
-  Yes,                                    !- Apply Friday
-  Yes,                                    !- Apply Saturday
-  ,                                       !- Apply Holiday
-  DateRange,                              !- Date Specification Type
-  7,                                      !- Start Month
-  1,                                      !- Start Day
-  7,                                      !- End Month
-  31;                                     !- End Day
-
-OS:Schedule:Day,
-  {982ddcd4-8dac-4d70-84ab-20f6a88ac5e8}, !- Handle
-  res mv_1 range exhaust schedule allday7, !- Name
-  {ee043c65-cc45-4406-bccc-86882d986ccc}, !- Schedule Type Limits Name
-  ,                                       !- Interpolate to Timestep
-  15,                                     !- Hour 1
-  0,                                      !- Minute 1
-  0,                                      !- Value Until Time 1
-  16,                                     !- Hour 2
-  0,                                      !- Minute 2
-  1,                                      !- Value Until Time 2
-  24,                                     !- Hour 3
-  0,                                      !- Minute 3
-  0;                                      !- Value Until Time 3
-
-OS:Schedule:Rule,
-  {3245e49d-785a-4c9f-bb50-05a3ce86e059}, !- Handle
-  res mv_1 range exhaust schedule allday rule8, !- Name
-  {02f89016-e27a-4325-8842-51afcd3c7b28}, !- Schedule Ruleset Name
-  4,                                      !- Rule Order
-  {b1e5758f-fb3d-4e6b-800f-d62c5756c6e3}, !- Day Schedule Name
-  Yes,                                    !- Apply Sunday
-  Yes,                                    !- Apply Monday
-  Yes,                                    !- Apply Tuesday
-  Yes,                                    !- Apply Wednesday
-  Yes,                                    !- Apply Thursday
-  Yes,                                    !- Apply Friday
-  Yes,                                    !- Apply Saturday
-  ,                                       !- Apply Holiday
-  DateRange,                              !- Date Specification Type
-  8,                                      !- Start Month
-  1,                                      !- Start Day
-  8,                                      !- End Month
-  31;                                     !- End Day
-
-OS:Schedule:Day,
-  {b1e5758f-fb3d-4e6b-800f-d62c5756c6e3}, !- Handle
-  res mv_1 range exhaust schedule allday8, !- Name
-  {ee043c65-cc45-4406-bccc-86882d986ccc}, !- Schedule Type Limits Name
-  ,                                       !- Interpolate to Timestep
-  15,                                     !- Hour 1
-  0,                                      !- Minute 1
-  0,                                      !- Value Until Time 1
-  16,                                     !- Hour 2
-  0,                                      !- Minute 2
-  1,                                      !- Value Until Time 2
-  24,                                     !- Hour 3
-  0,                                      !- Minute 3
-  0;                                      !- Value Until Time 3
-
-OS:Schedule:Rule,
-  {4020d84f-743b-41f7-891a-95c530b2adb6}, !- Handle
-  res mv_1 range exhaust schedule allday rule9, !- Name
-  {02f89016-e27a-4325-8842-51afcd3c7b28}, !- Schedule Ruleset Name
-  3,                                      !- Rule Order
-  {a53a278f-b5b3-4224-a326-80aa030d7bb0}, !- Day Schedule Name
-  Yes,                                    !- Apply Sunday
-  Yes,                                    !- Apply Monday
-  Yes,                                    !- Apply Tuesday
-  Yes,                                    !- Apply Wednesday
-  Yes,                                    !- Apply Thursday
-  Yes,                                    !- Apply Friday
-  Yes,                                    !- Apply Saturday
-  ,                                       !- Apply Holiday
-  DateRange,                              !- Date Specification Type
-  9,                                      !- Start Month
-  1,                                      !- Start Day
-  9,                                      !- End Month
-  30;                                     !- End Day
-
-OS:Schedule:Day,
-  {a53a278f-b5b3-4224-a326-80aa030d7bb0}, !- Handle
-  res mv_1 range exhaust schedule allday9, !- Name
-  {ee043c65-cc45-4406-bccc-86882d986ccc}, !- Schedule Type Limits Name
-  ,                                       !- Interpolate to Timestep
-  15,                                     !- Hour 1
-  0,                                      !- Minute 1
-  0,                                      !- Value Until Time 1
-  16,                                     !- Hour 2
-  0,                                      !- Minute 2
-  1,                                      !- Value Until Time 2
-  24,                                     !- Hour 3
-  0,                                      !- Minute 3
-  0;                                      !- Value Until Time 3
-
-OS:Schedule:Rule,
-  {c790bd41-149b-4523-a245-d13584cbb517}, !- Handle
-  res mv_1 range exhaust schedule allday rule10, !- Name
-  {02f89016-e27a-4325-8842-51afcd3c7b28}, !- Schedule Ruleset Name
-  2,                                      !- Rule Order
-  {d1a917bc-bdae-4971-a354-4281a8898d3c}, !- Day Schedule Name
-  Yes,                                    !- Apply Sunday
-  Yes,                                    !- Apply Monday
-  Yes,                                    !- Apply Tuesday
-  Yes,                                    !- Apply Wednesday
-  Yes,                                    !- Apply Thursday
-  Yes,                                    !- Apply Friday
-  Yes,                                    !- Apply Saturday
-  ,                                       !- Apply Holiday
-  DateRange,                              !- Date Specification Type
-  10,                                     !- Start Month
-  1,                                      !- Start Day
-  10,                                     !- End Month
-  31;                                     !- End Day
-
-OS:Schedule:Day,
-  {d1a917bc-bdae-4971-a354-4281a8898d3c}, !- Handle
-  res mv_1 range exhaust schedule allday10, !- Name
-  {ee043c65-cc45-4406-bccc-86882d986ccc}, !- Schedule Type Limits Name
-  ,                                       !- Interpolate to Timestep
-  15,                                     !- Hour 1
-  0,                                      !- Minute 1
-  0,                                      !- Value Until Time 1
-  16,                                     !- Hour 2
-  0,                                      !- Minute 2
-  1,                                      !- Value Until Time 2
-  24,                                     !- Hour 3
-  0,                                      !- Minute 3
-  0;                                      !- Value Until Time 3
-
-OS:Schedule:Rule,
-  {adc09661-5d6c-4be3-aef1-49f4f928f806}, !- Handle
-  res mv_1 range exhaust schedule allday rule11, !- Name
-  {02f89016-e27a-4325-8842-51afcd3c7b28}, !- Schedule Ruleset Name
-  1,                                      !- Rule Order
-  {027a3dff-c9c7-40a0-aae2-e500a9d478bd}, !- Day Schedule Name
-  Yes,                                    !- Apply Sunday
-  Yes,                                    !- Apply Monday
-  Yes,                                    !- Apply Tuesday
-  Yes,                                    !- Apply Wednesday
-  Yes,                                    !- Apply Thursday
-  Yes,                                    !- Apply Friday
-  Yes,                                    !- Apply Saturday
-  ,                                       !- Apply Holiday
-  DateRange,                              !- Date Specification Type
-  11,                                     !- Start Month
-  1,                                      !- Start Day
-  11,                                     !- End Month
-  30;                                     !- End Day
-
-OS:Schedule:Day,
-  {027a3dff-c9c7-40a0-aae2-e500a9d478bd}, !- Handle
-  res mv_1 range exhaust schedule allday11, !- Name
-  {ee043c65-cc45-4406-bccc-86882d986ccc}, !- Schedule Type Limits Name
-  ,                                       !- Interpolate to Timestep
-  15,                                     !- Hour 1
-  0,                                      !- Minute 1
-  0,                                      !- Value Until Time 1
-  16,                                     !- Hour 2
-  0,                                      !- Minute 2
-  1,                                      !- Value Until Time 2
-  24,                                     !- Hour 3
-  0,                                      !- Minute 3
-  0;                                      !- Value Until Time 3
-
-OS:Schedule:Rule,
-  {9218982f-1333-407d-a807-83cad5ab5831}, !- Handle
-  res mv_1 range exhaust schedule allday rule12, !- Name
-  {02f89016-e27a-4325-8842-51afcd3c7b28}, !- Schedule Ruleset Name
-  0,                                      !- Rule Order
-  {2f99d58b-c3be-414a-8cdb-e2a41055ccb4}, !- Day Schedule Name
-  Yes,                                    !- Apply Sunday
-  Yes,                                    !- Apply Monday
-  Yes,                                    !- Apply Tuesday
-  Yes,                                    !- Apply Wednesday
-  Yes,                                    !- Apply Thursday
-  Yes,                                    !- Apply Friday
-  Yes,                                    !- Apply Saturday
-  ,                                       !- Apply Holiday
-  DateRange,                              !- Date Specification Type
-  12,                                     !- Start Month
-  1,                                      !- Start Day
-  12,                                     !- End Month
-  31;                                     !- End Day
-
-OS:Schedule:Day,
-  {2f99d58b-c3be-414a-8cdb-e2a41055ccb4}, !- Handle
-  res mv_1 range exhaust schedule allday12, !- Name
-  {ee043c65-cc45-4406-bccc-86882d986ccc}, !- Schedule Type Limits Name
-  ,                                       !- Interpolate to Timestep
-  15,                                     !- Hour 1
-  0,                                      !- Minute 1
-  0,                                      !- Value Until Time 1
-  16,                                     !- Hour 2
-  0,                                      !- Minute 2
-  1,                                      !- Value Until Time 2
-  24,                                     !- Hour 3
-  0,                                      !- Minute 3
-  0;                                      !- Value Until Time 3
-
-OS:Schedule:Day,
-  {1eb575ed-3888-434b-8b18-c1bfd3cf52ff}, !- Handle
-  res mv_1 range exhaust schedule winter design, !- Name
-  {ee043c65-cc45-4406-bccc-86882d986ccc}, !- Schedule Type Limits Name
-  ,                                       !- Interpolate to Timestep
-  24,                                     !- Hour 1
-  0,                                      !- Minute 1
-  0;                                      !- Value Until Time 1
-
-OS:Schedule:Day,
-  {9eb695f8-0655-411c-b46e-c12579830eba}, !- Handle
-  res mv_1 range exhaust schedule summer design, !- Name
-  {ee043c65-cc45-4406-bccc-86882d986ccc}, !- Schedule Type Limits Name
-  ,                                       !- Interpolate to Timestep
-  24,                                     !- Hour 1
-  0,                                      !- Minute 1
-  1;                                      !- Value Until Time 1
-
-OS:EnergyManagementSystem:Sensor,
-  {bfc58878-f566-4ecf-afed-ecbeb344ef19}, !- Handle
-  res_infil_1_range_sch_s,                !- Name
-  res mv_1 range exhaust schedule,        !- Output Variable or Output Meter Index Key Name
-  Schedule Value;                         !- Output Variable or Output Meter Name
-
-OS:Schedule:Ruleset,
-  {da27f4a8-61d6-45b3-8469-e389a273dbf4}, !- Handle
-  res mv_1 bath exhaust schedule,         !- Name
-  {ee043c65-cc45-4406-bccc-86882d986ccc}, !- Schedule Type Limits Name
-  {7d3e0f94-c818-4c5a-9985-ea973c90506e}, !- Default Day Schedule Name
-  {1f5ec33c-70a4-472d-abcb-15330996c3a0}, !- Summer Design Day Schedule Name
-  {63b1287c-47d2-41bb-8bf0-b40f6aedc041}; !- Winter Design Day Schedule Name
-
-OS:Schedule:Day,
-  {7d3e0f94-c818-4c5a-9985-ea973c90506e}, !- Handle
-  Schedule Day 16,                        !- Name
-  {ee043c65-cc45-4406-bccc-86882d986ccc}, !- Schedule Type Limits Name
-  ,                                       !- Interpolate to Timestep
-  24,                                     !- Hour 1
-  0,                                      !- Minute 1
-  0;                                      !- Value Until Time 1
-
-OS:Schedule:Rule,
-  {f8ad3d47-b784-48d5-8f29-c38b40112829}, !- Handle
-  res mv_1 bath exhaust schedule allday rule1, !- Name
-  {da27f4a8-61d6-45b3-8469-e389a273dbf4}, !- Schedule Ruleset Name
-  11,                                     !- Rule Order
-  {b988fc42-2e47-497e-a757-5add555ff910}, !- Day Schedule Name
-  Yes,                                    !- Apply Sunday
-  Yes,                                    !- Apply Monday
-  Yes,                                    !- Apply Tuesday
-  Yes,                                    !- Apply Wednesday
-  Yes,                                    !- Apply Thursday
-  Yes,                                    !- Apply Friday
-  Yes,                                    !- Apply Saturday
-  ,                                       !- Apply Holiday
-  DateRange,                              !- Date Specification Type
-  1,                                      !- Start Month
-  1,                                      !- Start Day
-  1,                                      !- End Month
-  31;                                     !- End Day
-
-OS:Schedule:Day,
-  {b988fc42-2e47-497e-a757-5add555ff910}, !- Handle
-  res mv_1 bath exhaust schedule allday1, !- Name
-  {ee043c65-cc45-4406-bccc-86882d986ccc}, !- Schedule Type Limits Name
-  ,                                       !- Interpolate to Timestep
-  4,                                      !- Hour 1
-  0,                                      !- Minute 1
-  0,                                      !- Value Until Time 1
-  5,                                      !- Hour 2
-  0,                                      !- Minute 2
-  1,                                      !- Value Until Time 2
-  24,                                     !- Hour 3
-  0,                                      !- Minute 3
-  0;                                      !- Value Until Time 3
-
-OS:Schedule:Rule,
-  {ee801cfb-e8c2-43f8-967b-bd3db175333a}, !- Handle
-  res mv_1 bath exhaust schedule allday rule2, !- Name
-  {da27f4a8-61d6-45b3-8469-e389a273dbf4}, !- Schedule Ruleset Name
-  10,                                     !- Rule Order
-  {43b7c362-2e3f-45cf-aa46-a26a32ff5c67}, !- Day Schedule Name
-  Yes,                                    !- Apply Sunday
-  Yes,                                    !- Apply Monday
-  Yes,                                    !- Apply Tuesday
-  Yes,                                    !- Apply Wednesday
-  Yes,                                    !- Apply Thursday
-  Yes,                                    !- Apply Friday
-  Yes,                                    !- Apply Saturday
-  ,                                       !- Apply Holiday
-  DateRange,                              !- Date Specification Type
-  2,                                      !- Start Month
-  1,                                      !- Start Day
-  2,                                      !- End Month
-  28;                                     !- End Day
-
-OS:Schedule:Day,
-  {43b7c362-2e3f-45cf-aa46-a26a32ff5c67}, !- Handle
-  res mv_1 bath exhaust schedule allday2, !- Name
-  {ee043c65-cc45-4406-bccc-86882d986ccc}, !- Schedule Type Limits Name
-  ,                                       !- Interpolate to Timestep
-  4,                                      !- Hour 1
-  0,                                      !- Minute 1
-  0,                                      !- Value Until Time 1
-  5,                                      !- Hour 2
-  0,                                      !- Minute 2
-  1,                                      !- Value Until Time 2
-  24,                                     !- Hour 3
-  0,                                      !- Minute 3
-  0;                                      !- Value Until Time 3
-
-OS:Schedule:Rule,
-  {afb7dd42-0bf6-41cd-800a-f4a30eea4f6d}, !- Handle
-  res mv_1 bath exhaust schedule allday rule3, !- Name
-  {da27f4a8-61d6-45b3-8469-e389a273dbf4}, !- Schedule Ruleset Name
-  9,                                      !- Rule Order
-  {1a3fa9c3-4249-47cf-aaa3-9aad2ce69f52}, !- Day Schedule Name
-  Yes,                                    !- Apply Sunday
-  Yes,                                    !- Apply Monday
-  Yes,                                    !- Apply Tuesday
-  Yes,                                    !- Apply Wednesday
-  Yes,                                    !- Apply Thursday
-  Yes,                                    !- Apply Friday
-  Yes,                                    !- Apply Saturday
-  ,                                       !- Apply Holiday
-  DateRange,                              !- Date Specification Type
-  3,                                      !- Start Month
-  1,                                      !- Start Day
-  3,                                      !- End Month
-  31;                                     !- End Day
-
-OS:Schedule:Day,
-  {1a3fa9c3-4249-47cf-aaa3-9aad2ce69f52}, !- Handle
-  res mv_1 bath exhaust schedule allday3, !- Name
-  {ee043c65-cc45-4406-bccc-86882d986ccc}, !- Schedule Type Limits Name
-  ,                                       !- Interpolate to Timestep
-  4,                                      !- Hour 1
-  0,                                      !- Minute 1
-  0,                                      !- Value Until Time 1
-  5,                                      !- Hour 2
-  0,                                      !- Minute 2
-  1,                                      !- Value Until Time 2
-  24,                                     !- Hour 3
-  0,                                      !- Minute 3
-  0;                                      !- Value Until Time 3
-
-OS:Schedule:Rule,
-  {b1b130e7-756b-4585-9b2f-26de12f8380a}, !- Handle
-  res mv_1 bath exhaust schedule allday rule4, !- Name
-  {da27f4a8-61d6-45b3-8469-e389a273dbf4}, !- Schedule Ruleset Name
-  8,                                      !- Rule Order
-  {4bbb5fe7-f3b3-4d8f-bea1-38118eeab33a}, !- Day Schedule Name
-  Yes,                                    !- Apply Sunday
-  Yes,                                    !- Apply Monday
-  Yes,                                    !- Apply Tuesday
-  Yes,                                    !- Apply Wednesday
-  Yes,                                    !- Apply Thursday
-  Yes,                                    !- Apply Friday
-  Yes,                                    !- Apply Saturday
-  ,                                       !- Apply Holiday
-  DateRange,                              !- Date Specification Type
-  4,                                      !- Start Month
-  1,                                      !- Start Day
-  4,                                      !- End Month
-  30;                                     !- End Day
-
-OS:Schedule:Day,
-  {4bbb5fe7-f3b3-4d8f-bea1-38118eeab33a}, !- Handle
-  res mv_1 bath exhaust schedule allday4, !- Name
-  {ee043c65-cc45-4406-bccc-86882d986ccc}, !- Schedule Type Limits Name
-  ,                                       !- Interpolate to Timestep
-  4,                                      !- Hour 1
-  0,                                      !- Minute 1
-  0,                                      !- Value Until Time 1
-  5,                                      !- Hour 2
-  0,                                      !- Minute 2
-  1,                                      !- Value Until Time 2
-  24,                                     !- Hour 3
-  0,                                      !- Minute 3
-  0;                                      !- Value Until Time 3
-
-OS:Schedule:Rule,
-  {41339a8a-89d9-4e58-8736-52855f8d0b2a}, !- Handle
-  res mv_1 bath exhaust schedule allday rule5, !- Name
-  {da27f4a8-61d6-45b3-8469-e389a273dbf4}, !- Schedule Ruleset Name
-  7,                                      !- Rule Order
-  {45c6e15e-4ca6-4235-98bd-e6569bf13404}, !- Day Schedule Name
-  Yes,                                    !- Apply Sunday
-  Yes,                                    !- Apply Monday
-  Yes,                                    !- Apply Tuesday
-  Yes,                                    !- Apply Wednesday
-  Yes,                                    !- Apply Thursday
-  Yes,                                    !- Apply Friday
-  Yes,                                    !- Apply Saturday
-  ,                                       !- Apply Holiday
-  DateRange,                              !- Date Specification Type
-  5,                                      !- Start Month
-  1,                                      !- Start Day
-  5,                                      !- End Month
-  31;                                     !- End Day
-
-OS:Schedule:Day,
-  {45c6e15e-4ca6-4235-98bd-e6569bf13404}, !- Handle
-  res mv_1 bath exhaust schedule allday5, !- Name
-  {ee043c65-cc45-4406-bccc-86882d986ccc}, !- Schedule Type Limits Name
-  ,                                       !- Interpolate to Timestep
-  4,                                      !- Hour 1
-  0,                                      !- Minute 1
-  0,                                      !- Value Until Time 1
-  5,                                      !- Hour 2
-  0,                                      !- Minute 2
-  1,                                      !- Value Until Time 2
-  24,                                     !- Hour 3
-  0,                                      !- Minute 3
-  0;                                      !- Value Until Time 3
-
-OS:Schedule:Rule,
-  {3e12e344-830f-4c15-8dec-7eb743e2c4b6}, !- Handle
-  res mv_1 bath exhaust schedule allday rule6, !- Name
-  {da27f4a8-61d6-45b3-8469-e389a273dbf4}, !- Schedule Ruleset Name
-  6,                                      !- Rule Order
-  {136c1abf-3f64-40e3-8bdc-5443559ddf3f}, !- Day Schedule Name
-  Yes,                                    !- Apply Sunday
-  Yes,                                    !- Apply Monday
-  Yes,                                    !- Apply Tuesday
-  Yes,                                    !- Apply Wednesday
-  Yes,                                    !- Apply Thursday
-  Yes,                                    !- Apply Friday
-  Yes,                                    !- Apply Saturday
-  ,                                       !- Apply Holiday
-  DateRange,                              !- Date Specification Type
-  6,                                      !- Start Month
-  1,                                      !- Start Day
-  6,                                      !- End Month
-  30;                                     !- End Day
-
-OS:Schedule:Day,
-  {136c1abf-3f64-40e3-8bdc-5443559ddf3f}, !- Handle
-  res mv_1 bath exhaust schedule allday6, !- Name
-  {ee043c65-cc45-4406-bccc-86882d986ccc}, !- Schedule Type Limits Name
-  ,                                       !- Interpolate to Timestep
-  4,                                      !- Hour 1
-  0,                                      !- Minute 1
-  0,                                      !- Value Until Time 1
-  5,                                      !- Hour 2
-  0,                                      !- Minute 2
-  1,                                      !- Value Until Time 2
-  24,                                     !- Hour 3
-  0,                                      !- Minute 3
-  0;                                      !- Value Until Time 3
-
-OS:Schedule:Rule,
-  {26d08d1b-5ea1-477c-9dad-2b6019bd236b}, !- Handle
-  res mv_1 bath exhaust schedule allday rule7, !- Name
-  {da27f4a8-61d6-45b3-8469-e389a273dbf4}, !- Schedule Ruleset Name
-  5,                                      !- Rule Order
-  {2180ec39-2748-42fd-a21b-2ad8ad2b542d}, !- Day Schedule Name
-  Yes,                                    !- Apply Sunday
-  Yes,                                    !- Apply Monday
-  Yes,                                    !- Apply Tuesday
-  Yes,                                    !- Apply Wednesday
-  Yes,                                    !- Apply Thursday
-  Yes,                                    !- Apply Friday
-  Yes,                                    !- Apply Saturday
-  ,                                       !- Apply Holiday
-  DateRange,                              !- Date Specification Type
-  7,                                      !- Start Month
-  1,                                      !- Start Day
-  7,                                      !- End Month
-  31;                                     !- End Day
-
-OS:Schedule:Day,
-  {2180ec39-2748-42fd-a21b-2ad8ad2b542d}, !- Handle
-  res mv_1 bath exhaust schedule allday7, !- Name
-  {ee043c65-cc45-4406-bccc-86882d986ccc}, !- Schedule Type Limits Name
-  ,                                       !- Interpolate to Timestep
-  4,                                      !- Hour 1
-  0,                                      !- Minute 1
-  0,                                      !- Value Until Time 1
-  5,                                      !- Hour 2
-  0,                                      !- Minute 2
-  1,                                      !- Value Until Time 2
-  24,                                     !- Hour 3
-  0,                                      !- Minute 3
-  0;                                      !- Value Until Time 3
-
-OS:Schedule:Rule,
-  {263191c2-041c-4d58-aa59-356a64b65054}, !- Handle
-  res mv_1 bath exhaust schedule allday rule8, !- Name
-  {da27f4a8-61d6-45b3-8469-e389a273dbf4}, !- Schedule Ruleset Name
-  4,                                      !- Rule Order
-  {5559291a-e1a7-4976-842d-ee9bb7b6c5ab}, !- Day Schedule Name
-  Yes,                                    !- Apply Sunday
-  Yes,                                    !- Apply Monday
-  Yes,                                    !- Apply Tuesday
-  Yes,                                    !- Apply Wednesday
-  Yes,                                    !- Apply Thursday
-  Yes,                                    !- Apply Friday
-  Yes,                                    !- Apply Saturday
-  ,                                       !- Apply Holiday
-  DateRange,                              !- Date Specification Type
-  8,                                      !- Start Month
-  1,                                      !- Start Day
-  8,                                      !- End Month
-  31;                                     !- End Day
-
-OS:Schedule:Day,
-  {5559291a-e1a7-4976-842d-ee9bb7b6c5ab}, !- Handle
-  res mv_1 bath exhaust schedule allday8, !- Name
-  {ee043c65-cc45-4406-bccc-86882d986ccc}, !- Schedule Type Limits Name
-  ,                                       !- Interpolate to Timestep
-  4,                                      !- Hour 1
-  0,                                      !- Minute 1
-  0,                                      !- Value Until Time 1
-  5,                                      !- Hour 2
-  0,                                      !- Minute 2
-  1,                                      !- Value Until Time 2
-  24,                                     !- Hour 3
-  0,                                      !- Minute 3
-  0;                                      !- Value Until Time 3
-
-OS:Schedule:Rule,
-  {f5999d39-c8c2-4317-8f51-b9acf55679b6}, !- Handle
-  res mv_1 bath exhaust schedule allday rule9, !- Name
-  {da27f4a8-61d6-45b3-8469-e389a273dbf4}, !- Schedule Ruleset Name
-  3,                                      !- Rule Order
-  {f38d7c49-40b8-4d90-879f-954dbcda0c0d}, !- Day Schedule Name
-  Yes,                                    !- Apply Sunday
-  Yes,                                    !- Apply Monday
-  Yes,                                    !- Apply Tuesday
-  Yes,                                    !- Apply Wednesday
-  Yes,                                    !- Apply Thursday
-  Yes,                                    !- Apply Friday
-  Yes,                                    !- Apply Saturday
-  ,                                       !- Apply Holiday
-  DateRange,                              !- Date Specification Type
-  9,                                      !- Start Month
-  1,                                      !- Start Day
-  9,                                      !- End Month
-  30;                                     !- End Day
-
-OS:Schedule:Day,
-  {f38d7c49-40b8-4d90-879f-954dbcda0c0d}, !- Handle
-  res mv_1 bath exhaust schedule allday9, !- Name
-  {ee043c65-cc45-4406-bccc-86882d986ccc}, !- Schedule Type Limits Name
-  ,                                       !- Interpolate to Timestep
-  4,                                      !- Hour 1
-  0,                                      !- Minute 1
-  0,                                      !- Value Until Time 1
-  5,                                      !- Hour 2
-  0,                                      !- Minute 2
-  1,                                      !- Value Until Time 2
-  24,                                     !- Hour 3
-  0,                                      !- Minute 3
-  0;                                      !- Value Until Time 3
-
-OS:Schedule:Rule,
-  {71bc8064-9178-48e4-b148-3b52932410fa}, !- Handle
-  res mv_1 bath exhaust schedule allday rule10, !- Name
-  {da27f4a8-61d6-45b3-8469-e389a273dbf4}, !- Schedule Ruleset Name
-  2,                                      !- Rule Order
-  {7e302986-38c4-4d08-af57-20e7e9483721}, !- Day Schedule Name
-  Yes,                                    !- Apply Sunday
-  Yes,                                    !- Apply Monday
-  Yes,                                    !- Apply Tuesday
-  Yes,                                    !- Apply Wednesday
-  Yes,                                    !- Apply Thursday
-  Yes,                                    !- Apply Friday
-  Yes,                                    !- Apply Saturday
-  ,                                       !- Apply Holiday
-  DateRange,                              !- Date Specification Type
-  10,                                     !- Start Month
-  1,                                      !- Start Day
-  10,                                     !- End Month
-  31;                                     !- End Day
-
-OS:Schedule:Day,
-  {7e302986-38c4-4d08-af57-20e7e9483721}, !- Handle
-  res mv_1 bath exhaust schedule allday10, !- Name
-  {ee043c65-cc45-4406-bccc-86882d986ccc}, !- Schedule Type Limits Name
-  ,                                       !- Interpolate to Timestep
-  4,                                      !- Hour 1
-  0,                                      !- Minute 1
-  0,                                      !- Value Until Time 1
-  5,                                      !- Hour 2
-  0,                                      !- Minute 2
-  1,                                      !- Value Until Time 2
-  24,                                     !- Hour 3
-  0,                                      !- Minute 3
-  0;                                      !- Value Until Time 3
-
-OS:Schedule:Rule,
-  {79e43420-6c72-4331-9875-b72fade3a8f6}, !- Handle
-  res mv_1 bath exhaust schedule allday rule11, !- Name
-  {da27f4a8-61d6-45b3-8469-e389a273dbf4}, !- Schedule Ruleset Name
-  1,                                      !- Rule Order
-  {5b07013c-9119-43bc-9f4c-ffc74d86b008}, !- Day Schedule Name
-  Yes,                                    !- Apply Sunday
-  Yes,                                    !- Apply Monday
-  Yes,                                    !- Apply Tuesday
-  Yes,                                    !- Apply Wednesday
-  Yes,                                    !- Apply Thursday
-  Yes,                                    !- Apply Friday
-  Yes,                                    !- Apply Saturday
-  ,                                       !- Apply Holiday
-  DateRange,                              !- Date Specification Type
-  11,                                     !- Start Month
-  1,                                      !- Start Day
-  11,                                     !- End Month
-  30;                                     !- End Day
-
-OS:Schedule:Day,
-  {5b07013c-9119-43bc-9f4c-ffc74d86b008}, !- Handle
-  res mv_1 bath exhaust schedule allday11, !- Name
-  {ee043c65-cc45-4406-bccc-86882d986ccc}, !- Schedule Type Limits Name
-  ,                                       !- Interpolate to Timestep
-  4,                                      !- Hour 1
-  0,                                      !- Minute 1
-  0,                                      !- Value Until Time 1
-  5,                                      !- Hour 2
-  0,                                      !- Minute 2
-  1,                                      !- Value Until Time 2
-  24,                                     !- Hour 3
-  0,                                      !- Minute 3
-  0;                                      !- Value Until Time 3
-
-OS:Schedule:Rule,
-  {812b68ae-3c7c-4f50-8ff1-90821e462b14}, !- Handle
-  res mv_1 bath exhaust schedule allday rule12, !- Name
-  {da27f4a8-61d6-45b3-8469-e389a273dbf4}, !- Schedule Ruleset Name
-  0,                                      !- Rule Order
-  {b72b8ae8-468a-4d81-9ba5-18a0ee1e44a6}, !- Day Schedule Name
-  Yes,                                    !- Apply Sunday
-  Yes,                                    !- Apply Monday
-  Yes,                                    !- Apply Tuesday
-  Yes,                                    !- Apply Wednesday
-  Yes,                                    !- Apply Thursday
-  Yes,                                    !- Apply Friday
-  Yes,                                    !- Apply Saturday
-  ,                                       !- Apply Holiday
-  DateRange,                              !- Date Specification Type
-  12,                                     !- Start Month
-  1,                                      !- Start Day
-  12,                                     !- End Month
-  31;                                     !- End Day
-
-OS:Schedule:Day,
-  {b72b8ae8-468a-4d81-9ba5-18a0ee1e44a6}, !- Handle
-  res mv_1 bath exhaust schedule allday12, !- Name
-  {ee043c65-cc45-4406-bccc-86882d986ccc}, !- Schedule Type Limits Name
-  ,                                       !- Interpolate to Timestep
-  4,                                      !- Hour 1
-  0,                                      !- Minute 1
-  0,                                      !- Value Until Time 1
-  5,                                      !- Hour 2
-  0,                                      !- Minute 2
-  1,                                      !- Value Until Time 2
-  24,                                     !- Hour 3
-  0,                                      !- Minute 3
-  0;                                      !- Value Until Time 3
-
-OS:Schedule:Day,
-  {63b1287c-47d2-41bb-8bf0-b40f6aedc041}, !- Handle
-  res mv_1 bath exhaust schedule winter design, !- Name
-  {ee043c65-cc45-4406-bccc-86882d986ccc}, !- Schedule Type Limits Name
-  ,                                       !- Interpolate to Timestep
-  24,                                     !- Hour 1
-  0,                                      !- Minute 1
-  0;                                      !- Value Until Time 1
-
-OS:Schedule:Day,
-  {1f5ec33c-70a4-472d-abcb-15330996c3a0}, !- Handle
-  res mv_1 bath exhaust schedule summer design, !- Name
-  {ee043c65-cc45-4406-bccc-86882d986ccc}, !- Schedule Type Limits Name
-=======
 OS:Schedule:Day,
   {cdc9286d-6161-40cb-9b11-1f72ddbf89d8}, !- Handle
   Schedule Day 1,                         !- Name
@@ -8302,401 +693,7 @@
   {3982443b-4c77-4cfa-8ceb-ea4f9721e4d4}, !- Handle
   Schedule Day 2,                         !- Name
   ,                                       !- Schedule Type Limits Name
->>>>>>> 30cb9182
   ,                                       !- Interpolate to Timestep
   24,                                     !- Hour 1
   0,                                      !- Minute 1
   1;                                      !- Value Until Time 1
-<<<<<<< HEAD
-
-OS:EnergyManagementSystem:Sensor,
-  {8d554b62-38f2-42f2-baa2-9a0798348857}, !- Handle
-  res_infil_1_bath_sch_s,                 !- Name
-  res mv_1 bath exhaust schedule,         !- Output Variable or Output Meter Index Key Name
-  Schedule Value;                         !- Output Variable or Output Meter Name
-
-OS:Schedule:File,
-  {3aaf67d8-84a2-4f9c-9766-7ba39eef6264}, !- Handle
-  clothes_dryer_exhaust,                  !- Name
-  ,                                       !- Schedule Type Limits Name
-  {1f02aa9b-a718-4c9f-92a9-18c520bbdf98}, !- External File Name
-  15,                                     !- Column Number
-  1,                                      !- Rows to Skip at Top
-  8760,                                   !- Number of Hours of Data
-  ,                                       !- Column Separator
-  ,                                       !- Interpolate to Timestep
-  60;                                     !- Minutes per Item
-
-OS:EnergyManagementSystem:Sensor,
-  {f8864555-94b0-4c68-867d-1f4e8d3bc106}, !- Handle
-  res_infil_1_dryer_sch_s,                !- Name
-  clothes_dryer_exhaust,                  !- Output Variable or Output Meter Index Key Name
-  Schedule Value;                         !- Output Variable or Output Meter Name
-
-OS:EnergyManagementSystem:Sensor,
-  {7d1b9138-bd57-46e5-a31a-a47fd66ca066}, !- Handle
-  res_infil_1_wh_sch_s,                   !- Name
-  Always On Discrete,                     !- Output Variable or Output Meter Index Key Name
-  Schedule Value;                         !- Output Variable or Output Meter Name
-
-OS:Fan:OnOff,
-  {68144179-e7a6-4910-98c3-26ce359802b4}, !- Handle
-  res mv_1 erv supply fan,                !- Name
-  {6377a45c-1342-489e-b93b-f10155c82510}, !- Availability Schedule Name
-  1,                                      !- Fan Total Efficiency
-  0,                                      !- Pressure Rise {Pa}
-  0.02359737216,                          !- Maximum Flow Rate {m3/s}
-  1,                                      !- Motor Efficiency
-  1,                                      !- Motor In Airstream Fraction
-  ,                                       !- Air Inlet Node Name
-  ,                                       !- Air Outlet Node Name
-  {dab56174-7e45-4b08-b195-c4cfc6b0ebf2}, !- Fan Power Ratio Function of Speed Ratio Curve Name
-  {528fb307-d7c1-4c99-b9f5-433943270f0f}, !- Fan Efficiency Ratio Function of Speed Ratio Curve Name
-  ;                                       !- End-Use Subcategory
-
-OS:Curve:Exponent,
-  {dab56174-7e45-4b08-b195-c4cfc6b0ebf2}, !- Handle
-  Fan On Off Power Curve,                 !- Name
-  1,                                      !- Coefficient1 Constant
-  0,                                      !- Coefficient2 Constant
-  0,                                      !- Coefficient3 Constant
-  0,                                      !- Minimum Value of x
-  1,                                      !- Maximum Value of x
-  ,                                       !- Minimum Curve Output
-  ,                                       !- Maximum Curve Output
-  ,                                       !- Input Unit Type for X
-  ;                                       !- Output Unit Type
-
-OS:Curve:Cubic,
-  {528fb307-d7c1-4c99-b9f5-433943270f0f}, !- Handle
-  Fan On Off Efficiency Curve,            !- Name
-  1,                                      !- Coefficient1 Constant
-  0,                                      !- Coefficient2 x
-  0,                                      !- Coefficient3 x**2
-  0,                                      !- Coefficient4 x**3
-  0,                                      !- Minimum Value of x
-  1;                                      !- Maximum Value of x
-
-OS:Fan:OnOff,
-  {5da9c5d4-2985-4b46-a7b5-506f3ee74f11}, !- Handle
-  res mv_1 erv exhaust fan,               !- Name
-  {6377a45c-1342-489e-b93b-f10155c82510}, !- Availability Schedule Name
-  1,                                      !- Fan Total Efficiency
-  0,                                      !- Pressure Rise {Pa}
-  0.02359737216,                          !- Maximum Flow Rate {m3/s}
-  1,                                      !- Motor Efficiency
-  0,                                      !- Motor In Airstream Fraction
-  ,                                       !- Air Inlet Node Name
-  ,                                       !- Air Outlet Node Name
-  {ccbb1d54-77aa-4c20-9514-e35ce7a6e137}, !- Fan Power Ratio Function of Speed Ratio Curve Name
-  {a46648f3-f139-4068-8454-c9797c97cdbb}, !- Fan Efficiency Ratio Function of Speed Ratio Curve Name
-  ;                                       !- End-Use Subcategory
-
-OS:Curve:Exponent,
-  {ccbb1d54-77aa-4c20-9514-e35ce7a6e137}, !- Handle
-  Fan On Off Power Curve 1,               !- Name
-  1,                                      !- Coefficient1 Constant
-  0,                                      !- Coefficient2 Constant
-  0,                                      !- Coefficient3 Constant
-  0,                                      !- Minimum Value of x
-  1,                                      !- Maximum Value of x
-  ,                                       !- Minimum Curve Output
-  ,                                       !- Maximum Curve Output
-  ,                                       !- Input Unit Type for X
-  ;                                       !- Output Unit Type
-
-OS:Curve:Cubic,
-  {a46648f3-f139-4068-8454-c9797c97cdbb}, !- Handle
-  Fan On Off Efficiency Curve 1,          !- Name
-  1,                                      !- Coefficient1 Constant
-  0,                                      !- Coefficient2 x
-  0,                                      !- Coefficient3 x**2
-  0,                                      !- Coefficient4 x**3
-  0,                                      !- Minimum Value of x
-  1;                                      !- Maximum Value of x
-
-OS:ZoneHVAC:EnergyRecoveryVentilator:Controller,
-  {de1cc497-809e-48b2-b9da-d3cdb37fd1ae}, !- Handle
-  res mv_1 erv controller,                !- Name
-  ,                                       !- Temperature High Limit {C}
-  ,                                       !- Temperature Low Limit {C}
-  ,                                       !- Enthalpy High Limit {J/kg}
-  ,                                       !- Dewpoint Temperature Limit {C}
-  ,                                       !- Electronic Enthalpy Limit Curve Name
-  NoExhaustAirTemperatureLimit,           !- Exhaust Air Temperature Limit
-  NoExhaustAirEnthalpyLimit,              !- Exhaust Air Enthalpy Limit
-  {f316e80d-1e82-4f42-9e2f-645e0916d5fc}, !- Time of Day Economizer Flow Control Schedule Name
-  No,                                     !- High Humidity Control Flag
-  1,                                      !- High Humidity Outdoor Air Flow Ratio
-  Yes;                                    !- Control High Indoor Humidity Based on Outdoor Humidity Ratio
-
-OS:Schedule:Constant,
-  {f316e80d-1e82-4f42-9e2f-645e0916d5fc}, !- Handle
-  Always Off Discrete,                    !- Name
-  {231576c8-6bc3-452a-a2a1-71a8bac6d840}, !- Schedule Type Limits Name
-  0;                                      !- Value
-
-OS:ScheduleTypeLimits,
-  {231576c8-6bc3-452a-a2a1-71a8bac6d840}, !- Handle
-  OnOff 2,                                !- Name
-  0,                                      !- Lower Limit Value
-  1,                                      !- Upper Limit Value
-  Discrete,                               !- Numeric Type
-  Availability;                           !- Unit Type
-
-OS:HeatExchanger:AirToAir:SensibleAndLatent,
-  {7eb389f3-4fa2-4edb-bcde-08e8e31d7634}, !- Handle
-  res mv_1 erv heat exchanger,            !- Name
-  {6377a45c-1342-489e-b93b-f10155c82510}, !- Availability Schedule
-  0.02359737216,                          !- Nominal Supply Air Flow Rate {m3/s}
-  0.74678230260612,                       !- Sensible Effectiveness at 100% Heating Air Flow {dimensionless}
-  0.448653116694292,                      !- Latent Effectiveness at 100% Heating Air Flow {dimensionless}
-  0.74678230260612,                       !- Sensible Effectiveness at 75% Heating Air Flow {dimensionless}
-  0.448653116694292,                      !- Latent Effectiveness at 75% Heating Air Flow {dimensionless}
-  0.74678230260612,                       !- Sensible Effectiveness at 100% Cooling Air Flow {dimensionless}
-  0.448653116694292,                      !- Latent Effectiveness at 100% Cooling Air Flow {dimensionless}
-  0.74678230260612,                       !- Sensible Effectiveness at 75% Cooling Air Flow {dimensionless}
-  0.448653116694292,                      !- Latent Effectiveness at 75% Cooling Air Flow {dimensionless}
-  ,                                       !- Supply Air Inlet Node
-  ,                                       !- Supply Air Outlet Node
-  ,                                       !- Exhaust Air Inlet Node
-  ,                                       !- Exhaust Air Outlet Node
-  0,                                      !- Nominal Electric Power {W}
-  No,                                     !- Supply Air Outlet Temperature Control
-  Plate,                                  !- Heat Exchanger Type
-  None,                                   !- Frost Control Type
-  1.7,                                    !- Threshold Temperature {C}
-  ,                                       !- Initial Defrost Time Fraction {dimensionless}
-  ,                                       !- Rate of Defrost Time Fraction Increase {1/K}
-  Yes;                                    !- Economizer Lockout
-
-OS:ZoneHVAC:EnergyRecoveryVentilator,
-  {372a1e2e-ade8-49b9-9ca9-901ae7c0e860}, !- Handle
-  res mv_1 erv,                           !- Name
-  {6377a45c-1342-489e-b93b-f10155c82510}, !- Availability Schedule Name
-  {7eb389f3-4fa2-4edb-bcde-08e8e31d7634}, !- Heat Exchanger Name
-  0.02359737216,                          !- Supply Air Flow Rate {m3/s}
-  0.02359737216,                          !- Exhaust Air Flow Rate {m3/s}
-  {68144179-e7a6-4910-98c3-26ce359802b4}, !- Supply Air Fan Name
-  {5da9c5d4-2985-4b46-a7b5-506f3ee74f11}, !- Exhaust Air Fan Name
-  {de1cc497-809e-48b2-b9da-d3cdb37fd1ae}, !- Controller Name
-  0,                                      !- Ventilation Rate per Unit Floor Area {m3/s-m2}
-  0,                                      !- Ventilation Rate per Occupant {m3/s-person}
-  ,                                       !- Availability Manager List Name
-  {9f7a3ff4-3105-4a88-9126-78581bd135c7}, !- Air Inlet Node Name
-  {888b8f52-8670-416e-a561-97fc8821e6cf}; !- Air Outlet Node Name
-
-OS:Node,
-  {fc642fe6-4c1e-4dc7-a571-1e46047bf902}, !- Handle
-  Node 15,                                !- Name
-  {fb3ae687-c13f-4a74-aea4-4f06ec0f04e4}, !- Inlet Port
-  {9f7a3ff4-3105-4a88-9126-78581bd135c7}; !- Outlet Port
-
-OS:Connection,
-  {fb3ae687-c13f-4a74-aea4-4f06ec0f04e4}, !- Handle
-  {b45cf44b-e52f-488f-a8a1-55d69f06660a}, !- Name
-  {8177aacf-1ea2-4627-85c5-4d227911a1fe}, !- Source Object
-  3,                                      !- Outlet Port
-  {fc642fe6-4c1e-4dc7-a571-1e46047bf902}, !- Target Object
-  2;                                      !- Inlet Port
-
-OS:Connection,
-  {9f7a3ff4-3105-4a88-9126-78581bd135c7}, !- Handle
-  {f0298ce5-b304-4da8-918b-fea8e4de1d19}, !- Name
-  {fc642fe6-4c1e-4dc7-a571-1e46047bf902}, !- Source Object
-  3,                                      !- Outlet Port
-  {372a1e2e-ade8-49b9-9ca9-901ae7c0e860}, !- Target Object
-  12;                                     !- Inlet Port
-
-OS:Node,
-  {0e956014-b02d-490f-bbd8-41f6113289f0}, !- Handle
-  Node 16,                                !- Name
-  {888b8f52-8670-416e-a561-97fc8821e6cf}, !- Inlet Port
-  {f1be6813-1ba6-41d7-b86e-a2d318c06c10}; !- Outlet Port
-
-OS:Connection,
-  {f1be6813-1ba6-41d7-b86e-a2d318c06c10}, !- Handle
-  {4cf34b59-98ac-43d2-8cee-58b598e98124}, !- Name
-  {0e956014-b02d-490f-bbd8-41f6113289f0}, !- Source Object
-  3,                                      !- Outlet Port
-  {a1d0d87c-e971-4487-a0e9-572c14cc3fd9}, !- Target Object
-  3;                                      !- Inlet Port
-
-OS:Connection,
-  {888b8f52-8670-416e-a561-97fc8821e6cf}, !- Handle
-  {367fc567-b872-4cdd-be55-862eb66ad544}, !- Name
-  {372a1e2e-ade8-49b9-9ca9-901ae7c0e860}, !- Source Object
-  13,                                     !- Outlet Port
-  {0e956014-b02d-490f-bbd8-41f6113289f0}, !- Target Object
-  2;                                      !- Inlet Port
-
-OS:ElectricEquipment:Definition,
-  {ecf9677c-32be-46a1-bfb8-a953a7480507}, !- Handle
-  res infil_1 house fan,                  !- Name
-  EquipmentLevel,                         !- Design Level Calculation Method
-  0,                                      !- Design Level {W}
-  ,                                       !- Watts per Space Floor Area {W/m2}
-  ,                                       !- Watts per Person {W/person}
-  0,                                      !- Fraction Latent
-  0,                                      !- Fraction Radiant
-  0.5;                                    !- Fraction Lost
-
-OS:ElectricEquipment,
-  {3f27f63f-4cba-49dd-bb76-bc24533beba2}, !- Handle
-  res infil_1 house fan,                  !- Name
-  {ecf9677c-32be-46a1-bfb8-a953a7480507}, !- Electric Equipment Definition Name
-  {af036784-f315-4029-aaf9-78d7d5fb0958}, !- Space or SpaceType Name
-  {6377a45c-1342-489e-b93b-f10155c82510}, !- Schedule Name
-  ,                                       !- Multiplier
-  res mv_1 house fan;                     !- End-Use Subcategory
-
-OS:EnergyManagementSystem:Actuator,
-  {1fc4361d-d42a-4eac-b4d6-2c4df1b0572a}, !- Handle
-  res_infil_1_house_fan_act,              !- Name
-  {3f27f63f-4cba-49dd-bb76-bc24533beba2}, !- Actuated Component Name
-  ElectricEquipment,                      !- Actuated Component Type
-  Electric Power Level;                   !- Actuated Component Control Type
-
-OS:ElectricEquipment:Definition,
-  {c3070b50-f022-487f-bab1-b6de2b9c0eab}, !- Handle
-  res infil_1 range fan,                  !- Name
-  EquipmentLevel,                         !- Design Level Calculation Method
-  0,                                      !- Design Level {W}
-  ,                                       !- Watts per Space Floor Area {W/m2}
-  ,                                       !- Watts per Person {W/person}
-  0,                                      !- Fraction Latent
-  0,                                      !- Fraction Radiant
-  1;                                      !- Fraction Lost
-
-OS:ElectricEquipment,
-  {d3d7dfe0-862e-42ea-b015-e538b24f488e}, !- Handle
-  res infil_1 range fan,                  !- Name
-  {c3070b50-f022-487f-bab1-b6de2b9c0eab}, !- Electric Equipment Definition Name
-  {af036784-f315-4029-aaf9-78d7d5fb0958}, !- Space or SpaceType Name
-  {6377a45c-1342-489e-b93b-f10155c82510}, !- Schedule Name
-  ,                                       !- Multiplier
-  res mv_1 range fan;                     !- End-Use Subcategory
-
-OS:EnergyManagementSystem:Actuator,
-  {019f81b2-9e7c-403f-a348-46eff51b70ce}, !- Handle
-  res_infil_1_range_fan_act,              !- Name
-  {d3d7dfe0-862e-42ea-b015-e538b24f488e}, !- Actuated Component Name
-  ElectricEquipment,                      !- Actuated Component Type
-  Electric Power Level;                   !- Actuated Component Control Type
-
-OS:ElectricEquipment:Definition,
-  {880c009c-7d63-44ab-a684-f4f3d4bcd9a9}, !- Handle
-  res infil_1 bath fan,                   !- Name
-  EquipmentLevel,                         !- Design Level Calculation Method
-  0,                                      !- Design Level {W}
-  ,                                       !- Watts per Space Floor Area {W/m2}
-  ,                                       !- Watts per Person {W/person}
-  0,                                      !- Fraction Latent
-  0,                                      !- Fraction Radiant
-  1;                                      !- Fraction Lost
-
-OS:ElectricEquipment,
-  {3ead5412-4338-4d76-ac28-b0807989fdcd}, !- Handle
-  res infil_1 bath fan,                   !- Name
-  {880c009c-7d63-44ab-a684-f4f3d4bcd9a9}, !- Electric Equipment Definition Name
-  {af036784-f315-4029-aaf9-78d7d5fb0958}, !- Space or SpaceType Name
-  {6377a45c-1342-489e-b93b-f10155c82510}, !- Schedule Name
-  ,                                       !- Multiplier
-  res mv_1 bath fan;                      !- End-Use Subcategory
-
-OS:EnergyManagementSystem:Actuator,
-  {77644da6-5fe5-4946-ba51-a7a9e863e4c0}, !- Handle
-  res_infil_1_bath_fan_act,               !- Name
-  {3ead5412-4338-4d76-ac28-b0807989fdcd}, !- Actuated Component Name
-  ElectricEquipment,                      !- Actuated Component Type
-  Electric Power Level;                   !- Actuated Component Control Type
-
-OS:SpaceInfiltration:DesignFlowRate,
-  {03c12716-b9b1-4315-ad71-0cab9dc03575}, !- Handle
-  res infil_1 flow,                       !- Name
-  {af036784-f315-4029-aaf9-78d7d5fb0958}, !- Space or SpaceType Name
-  {6377a45c-1342-489e-b93b-f10155c82510}, !- Schedule Name
-  Flow/Space,                             !- Design Flow Rate Calculation Method
-  0,                                      !- Design Flow Rate {m3/s}
-  ,                                       !- Flow per Space Floor Area {m3/s-m2}
-  ,                                       !- Flow per Exterior Surface Area {m3/s-m2}
-  ,                                       !- Air Changes per Hour {1/hr}
-  ,                                       !- Constant Term Coefficient
-  ,                                       !- Temperature Term Coefficient
-  ,                                       !- Velocity Term Coefficient
-  ;                                       !- Velocity Squared Term Coefficient
-
-OS:EnergyManagementSystem:Actuator,
-  {a10e4fdd-9e67-46f8-a3d0-ca6497843845}, !- Handle
-  res_infil_1_flow_act,                   !- Name
-  {03c12716-b9b1-4315-ad71-0cab9dc03575}, !- Actuated Component Name
-  Zone Infiltration,                      !- Actuated Component Type
-  Air Exchange Flow Rate;                 !- Actuated Component Control Type
-
-OS:EnergyManagementSystem:Program,
-  {3a86707d-dcc9-4dc1-be8c-cd2f314ae6d0}, !- Handle
-  res_infil_1_program,                    !- Name
-  Set p_m = 0.14,                         !- Program Line 1
-  Set p_s = 0.22,                         !- Program Line 2
-  Set s_m = 270,                          !- Program Line 3
-  Set s_s = 370,                          !- Program Line 4
-  Set z_m = 9.99744,                      !- Program Line 5
-  Set z_s = 2.4384,                       !- Program Line 6
-  Set f_t = (((s_m/z_m)^p_m)*((z_s/s_s)^p_s)), !- Program Line 7
-  Set Tdiff = res_af_1_tin_s-res_af_1_tt_s, !- Program Line 8
-  Set dT = @Abs Tdiff,                    !- Program Line 9
-  Set c = 0.0697,                         !- Program Line 10
-  Set Cs = 0.0644,                        !- Program Line 11
-  Set Cw = 0.1284,                        !- Program Line 12
-  Set n = 0.67,                           !- Program Line 13
-  Set sft = (f_t*0.7000000000000001),     !- Program Line 14
-  Set temp1 = ((c*Cw)*((sft*res_af_vw_s)^(2*n)))^2, !- Program Line 15
-  Set Qn = (((c*Cs*(dT^n))^2)+temp1)^0.5, !- Program Line 16
-  Set Tdiff = res_af_1_tin_s-res_af_1_tt_s, !- Program Line 17
-  Set dT = @Abs Tdiff,                    !- Program Line 18
-  Set QWHV = res_infil_1_wh_sch_s*0.0236, !- Program Line 19
-  Set Qrange = res_infil_1_range_sch_s*0.0472, !- Program Line 20
-  Set Qdryer = res_infil_1_dryer_sch_s*0.0472, !- Program Line 21
-  Set Qbath = res_infil_1_bath_sch_s*0.0472, !- Program Line 22
-  Set QhpwhOut = 0,                       !- Program Line 23
-  Set QhpwhIn = 0,                        !- Program Line 24
-  Set QductsOut = 0,                      !- Program Line 25
-  Set QductsIn = 0,                       !- Program Line 26
-  Set Qout = Qrange+Qbath+Qdryer+QhpwhOut+QductsOut, !- Program Line 27
-  Set Qin = QhpwhIn+QductsIn,             !- Program Line 28
-  Set Qu = (@Abs (Qout-Qin)),             !- Program Line 29
-  Set Qb = QWHV + (@Min Qout Qin),        !- Program Line 30
-  Set faneff_wh = 0.28316846592000006,    !- Program Line 31
-  Set res_infil_1_house_fan_act = (QWHV*300)/faneff_wh*2, !- Program Line 32
-  Set faneff_sp = 0.4719474432000001,     !- Program Line 33
-  Set res_infil_1_range_fan_act = (Qrange*300)/faneff_sp, !- Program Line 34
-  Set res_infil_1_bath_fan_act = (Qbath*300)/faneff_sp, !- Program Line 35
-  Set Q_acctd_for_elsewhere = QhpwhOut+QhpwhIn+QductsOut+QductsIn, !- Program Line 36
-  Set res_infil_1_flow_act = (((Qu^2)+(Qn^2))^0.5)-Q_acctd_for_elsewhere, !- Program Line 37
-  Set res_infil_1_flow_act = (@Max res_infil_1_flow_act 0); !- Program Line 38
-
-OS:EnergyManagementSystem:ProgramCallingManager,
-  {70096cce-2411-49b4-89d8-0618d256cfbb}, !- Handle
-  res af_1 program calling manager,       !- Name
-  BeginTimestepBeforePredictor,           !- EnergyPlus Model Calling Point
-  {3a86707d-dcc9-4dc1-be8c-cd2f314ae6d0}, !- Program Name 1
-  {adf2c8d3-da37-4a51-8d4d-a58fe448dc81}; !- Program Name 2
-
-OS:AdditionalProperties,
-  {fa0ea71b-f896-4b1c-9679-40d043c9ca97}, !- Handle
-  {e4e9e95a-8e85-43a3-a276-e952184e3ca0}, !- Object Name
-  SizingInfoZoneInfiltrationELA,          !- Feature Name 1
-  Double,                                 !- Feature Data Type 1
-  0.67659320941517043,                    !- Feature Value 1
-  SizingInfoZoneInfiltrationCFM,          !- Feature Name 2
-  Double,                                 !- Feature Data Type 2
-  75.150744392038533;                     !- Feature Value 2
-
-OS:AdditionalProperties,
-  {220d6ae6-4aaf-4ab9-9425-a78d0e4941a1}, !- Handle
-  {abf62cdb-9ed1-4868-8159-03c4440ead21}, !- Object Name
-  SizingInfoZoneInfiltrationCFM,          !- Feature Name 1
-  Double,                                 !- Feature Data Type 1
-  0;                                      !- Feature Value 1
-=======
->>>>>>> 30cb9182
