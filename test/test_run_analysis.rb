# frozen_string_literal: true

require_relative '../resources/hpxml-measures/HPXMLtoOpenStudio/resources/minitest_helper'
require 'minitest/autorun'
require 'openstudio'

require_relative '../resources/buildstock'

class TestRunAnalysis < MiniTest::Test
  def before_setup
    cli_path = OpenStudio.getOpenStudioCLI
    @command = "\"#{cli_path}\" workflow/run_analysis.rb"

    workflow_dir = File.join(File.dirname(__FILE__), '../workflow')
    @testing_baseline = File.join(workflow_dir, 'testing_baseline')
    @national_baseline = File.join(workflow_dir, 'national_baseline')
    @testing_upgrades = File.join(workflow_dir, 'testing_upgrades')
    @national_upgrades = File.join(workflow_dir, 'national_upgrades')

    @expected_baseline_columns = [
<<<<<<< HEAD
      'report_simulation_output.energy_use_total_m_btu',
      'report_simulation_output.energy_use_net_m_btu',
    ]
    @expected_nonzero_columns = [
      'report_simulation_output.energy_use_total_m_btu',
=======
      'building_id',
      'job_id',
      'completed_status',
      'report_simulation_output.add_timeseries_dst_column',
      'report_simulation_output.emissions_co_2_e_lrmer_mid_case_15_electricity_lb',
      'upgrade_costs.door_area_ft_2',
      'qoi_report.qoi_average_maximum_daily_timing_cooling_hour'
    ]
    @expected_upgrades_columns = @expected_baseline_columns + [
      'apply_upgrade.option_01_cost_1_multiplier_to_apply'
    ]
    @expected_nonnull_columns = [
      'apply_upgrade.upgrade_name',
      'upgrade_costs.door_area_ft_2',
      'upgrade_costs.option_01_name',
      'upgrade_costs.option_01_cost_usd'
    ]
    @expected_nonzero_columns = [
      'upgrade_costs.upgrade_cost_usd'
>>>>>>> 2eff3e64
    ]
  end

  def test_version
    @command += ' -v'

    cli_output = `#{@command}`

    assert("#{Version.software_program_used} v#{Version.software_program_version}", cli_output)
  end

  def test_errors
    yml = ' -y test/yml_bad_value/testing_baseline.yml'
    @command += yml

    cli_output = `#{@command}`

    assert(File.read(File.join(@testing_baseline, 'cli_output.log')).include?('ERROR'))
    assert(cli_output.include?('Failures detected for: 1, 2.'))

    FileUtils.rm_rf(@testing_baseline)
  end

  def test_testing_baseline
    yml = ' -y project_testing/testing_baseline.yml'
    @command += yml

    system(@command)

    assert(File.exist?(File.join(@testing_baseline, 'cli_output.log')))
    assert(!File.read(File.join(@testing_baseline, 'cli_output.log')).include?('ERROR'))

    assert(File.exist?(File.join(@testing_baseline, 'results_characteristics.csv')))
    assert(File.exist?(File.join(@testing_baseline, 'results_output.csv')))

    results_output = CSV.read(File.join(@testing_baseline, 'results_output.csv'), headers: true)
    assert((@expected_baseline_columns - results_output.headers).empty?)
<<<<<<< HEAD
=======
    @expected_nonnull_columns.each do |col|
      next if !results_output.headers.include?(col)

      assert(!results_output[col].all? { |i| i.nil? })
    end
>>>>>>> 2eff3e64
    @expected_nonzero_columns.each do |col|
      next if !results_output.headers.include?(col)

      assert(!results_output[col].all? { |i| i == 0 })
    end

    assert(File.exist?(File.join(@testing_baseline, 'osw', 'Baseline', '1.osw')))
    assert(File.exist?(File.join(@testing_baseline, 'xml', 'Baseline', '1.xml')))

    assert(File.exist?(File.join(@testing_baseline, 'run1', 'run', 'data_point_out.json')))
    assert(File.exist?(File.join(@testing_baseline, 'run1', 'run', 'results_timeseries.csv')))
    assert(File.exist?(File.join(@testing_baseline, 'run1', 'run', 'in.idf')))
    assert(File.exist?(File.join(@testing_baseline, 'run1', 'run', 'schedules.csv')))

    FileUtils.rm_rf(@testing_baseline)
  end

  def test_national_baseline
    yml = ' -y project_national/national_baseline.yml'
    @command += yml

    system(@command)

    assert(File.exist?(File.join(@national_baseline, 'cli_output.log')))
    assert(!File.read(File.join(@national_baseline, 'cli_output.log')).include?('ERROR'))

    assert(File.exist?(File.join(@national_baseline, 'results_characteristics.csv')))
    assert(File.exist?(File.join(@national_baseline, 'results_output.csv')))

    results_output = CSV.read(File.join(@national_baseline, 'results_output.csv'), headers: true)
    assert((@expected_baseline_columns - results_output.headers).empty?)
<<<<<<< HEAD
=======
    @expected_nonnull_columns.each do |col|
      next if !results_output.headers.include?(col)

      assert(!results_output[col].all? { |i| i.nil? })
    end
>>>>>>> 2eff3e64
    @expected_nonzero_columns.each do |col|
      next if !results_output.headers.include?(col)

      assert(!results_output[col].all? { |i| i == 0 })
    end

    assert(File.exist?(File.join(@national_baseline, 'osw', 'Baseline', '1.osw')))
    assert(File.exist?(File.join(@national_baseline, 'xml', 'Baseline', '1.xml')))

    assert(File.exist?(File.join(@national_baseline, 'run1', 'run', 'data_point_out.json')))
    assert(File.exist?(File.join(@national_baseline, 'run1', 'run', 'results_timeseries.csv')))
    assert(!File.exist?(File.join(@national_baseline, 'run1', 'run', 'in.idf')))
    assert(!File.exist?(File.join(@national_baseline, 'run1', 'run', 'schedules.csv')))

    FileUtils.rm_rf(@national_baseline)
  end

  def test_testing_upgrades
    yml = ' -y project_testing/testing_upgrades.yml'
    @command += yml
    @command += ' -d'

    system(@command)

    assert(File.exist?(File.join(@testing_upgrades, 'cli_output.log')))
    assert(!File.read(File.join(@testing_upgrades, 'cli_output.log')).include?('ERROR'))

    assert(File.exist?(File.join(@testing_upgrades, 'results_characteristics.csv')))
    assert(File.exist?(File.join(@testing_upgrades, 'results_output.csv')))

    results_output = CSV.read(File.join(@testing_upgrades, 'results_output.csv'), headers: true)
<<<<<<< HEAD
    assert((@expected_baseline_columns - results_output.headers).empty?)
=======
    assert((@expected_upgrades_columns - results_output.headers).empty?)
    @expected_nonnull_columns.each do |col|
      next if !results_output.headers.include?(col)

      assert(!results_output[col].all? { |i| i.nil? })
    end
>>>>>>> 2eff3e64
    @expected_nonzero_columns.each do |col|
      next if !results_output.headers.include?(col)

      assert(!results_output[col].all? { |i| i == 0 })
    end

    assert(File.exist?(File.join(@testing_upgrades, 'osw', 'Baseline', '1-existing.osw')))
    assert(!File.exist?(File.join(@testing_upgrades, 'osw', 'Baseline', '1-upgraded.osw')))
    assert(File.exist?(File.join(@testing_upgrades, 'xml', 'Baseline', '1-existing-defaulted.xml')))
    assert(!File.exist?(File.join(@testing_upgrades, 'xml', 'Baseline', '1-upgraded-defaulted.xml')))
    assert(File.exist?(File.join(@testing_upgrades, 'xml', 'Baseline', '1-existing.xml')))
    assert(!File.exist?(File.join(@testing_upgrades, 'xml', 'Baseline', '1-upgraded.xml')))

    assert(File.exist?(File.join(@testing_upgrades, 'osw', 'Windows', '1-existing.osw')))
    assert(File.exist?(File.join(@testing_upgrades, 'osw', 'Windows', '1-upgraded.osw')))
    assert(!File.exist?(File.join(@testing_upgrades, 'xml', 'Windows', '1-existing-defaulted.xml')))
    assert(File.exist?(File.join(@testing_upgrades, 'xml', 'Windows', '1-upgraded-defaulted.xml')))
    assert(File.exist?(File.join(@testing_upgrades, 'xml', 'Windows', '1-existing.xml')))
    assert(File.exist?(File.join(@testing_upgrades, 'xml', 'Windows', '1-upgraded.xml')))

    assert(File.exist?(File.join(@testing_upgrades, 'run1', 'run', 'data_point_out.json')))
    assert(File.exist?(File.join(@testing_upgrades, 'run1', 'run', 'results_timeseries.csv')))
    assert(File.exist?(File.join(@testing_upgrades, 'run1', 'run', 'in.idf')))
    assert(File.exist?(File.join(@testing_upgrades, 'run1', 'run', 'schedules.csv')))

    FileUtils.rm_rf(@testing_upgrades)
  end

  def test_national_upgrades
    yml = ' -y project_national/national_upgrades.yml'
    @command += yml
    @command += ' -d'

    system(@command)

    assert(File.exist?(File.join(@national_upgrades, 'cli_output.log')))
    assert(!File.read(File.join(@national_upgrades, 'cli_output.log')).include?('ERROR'))

    assert(File.exist?(File.join(@national_upgrades, 'results_characteristics.csv')))
    assert(File.exist?(File.join(@national_upgrades, 'results_output.csv')))

    results_output = CSV.read(File.join(@national_upgrades, 'results_output.csv'), headers: true)
<<<<<<< HEAD
    assert((@expected_baseline_columns - results_output.headers).empty?)
=======
    assert((@expected_upgrades_columns - results_output.headers).empty?)
    @expected_nonnull_columns.each do |col|
      next if !results_output.headers.include?(col)

      assert(!results_output[col].all? { |i| i.nil? })
    end
>>>>>>> 2eff3e64
    @expected_nonzero_columns.each do |col|
      next if !results_output.headers.include?(col)

      assert(!results_output[col].all? { |i| i == 0 })
    end

    assert(File.exist?(File.join(@national_upgrades, 'osw', 'Baseline', '1-existing.osw')))
    assert(!File.exist?(File.join(@national_upgrades, 'osw', 'Baseline', '1-upgraded.osw')))
    assert(File.exist?(File.join(@national_upgrades, 'xml', 'Baseline', '1-existing-defaulted.xml')))
    assert(!File.exist?(File.join(@national_upgrades, 'xml', 'Baseline', '1-upgraded-defaulted.xml')))
    assert(File.exist?(File.join(@national_upgrades, 'xml', 'Baseline', '1-existing.xml')))
    assert(!File.exist?(File.join(@national_upgrades, 'xml', 'Baseline', '1-upgraded.xml')))

    assert(File.exist?(File.join(@national_upgrades, 'osw', 'Windows', '1-existing.osw')))
    assert(File.exist?(File.join(@national_upgrades, 'osw', 'Windows', '1-upgraded.osw')))
    assert(!File.exist?(File.join(@national_upgrades, 'xml', 'Windows', '1-existing-defaulted.xml')))
    assert(File.exist?(File.join(@national_upgrades, 'xml', 'Windows', '1-upgraded-defaulted.xml')))
    assert(File.exist?(File.join(@national_upgrades, 'xml', 'Windows', '1-existing.xml')))
    assert(File.exist?(File.join(@national_upgrades, 'xml', 'Windows', '1-upgraded.xml')))

    assert(File.exist?(File.join(@national_upgrades, 'run1', 'run', 'data_point_out.json')))
    assert(File.exist?(File.join(@national_upgrades, 'run1', 'run', 'results_timeseries.csv')))
    assert(!File.exist?(File.join(@national_upgrades, 'run1', 'run', 'in.idf')))
    assert(!File.exist?(File.join(@national_upgrades, 'run1', 'run', 'schedules.csv')))

    FileUtils.rm_rf(@national_upgrades)
  end
end<|MERGE_RESOLUTION|>--- conflicted
+++ resolved
@@ -18,13 +18,8 @@
     @national_upgrades = File.join(workflow_dir, 'national_upgrades')
 
     @expected_baseline_columns = [
-<<<<<<< HEAD
       'report_simulation_output.energy_use_total_m_btu',
       'report_simulation_output.energy_use_net_m_btu',
-    ]
-    @expected_nonzero_columns = [
-      'report_simulation_output.energy_use_total_m_btu',
-=======
       'building_id',
       'job_id',
       'completed_status',
@@ -37,14 +32,15 @@
       'apply_upgrade.option_01_cost_1_multiplier_to_apply'
     ]
     @expected_nonnull_columns = [
+      'report_simulation_output.energy_use_net_m_btu',
       'apply_upgrade.upgrade_name',
       'upgrade_costs.door_area_ft_2',
       'upgrade_costs.option_01_name',
       'upgrade_costs.option_01_cost_usd'
     ]
     @expected_nonzero_columns = [
+      'report_simulation_output.energy_use_total_m_btu',
       'upgrade_costs.upgrade_cost_usd'
->>>>>>> 2eff3e64
     ]
   end
 
@@ -82,14 +78,11 @@
 
     results_output = CSV.read(File.join(@testing_baseline, 'results_output.csv'), headers: true)
     assert((@expected_baseline_columns - results_output.headers).empty?)
-<<<<<<< HEAD
-=======
-    @expected_nonnull_columns.each do |col|
-      next if !results_output.headers.include?(col)
-
-      assert(!results_output[col].all? { |i| i.nil? })
-    end
->>>>>>> 2eff3e64
+    @expected_nonnull_columns.each do |col|
+      next if !results_output.headers.include?(col)
+
+      assert(!results_output[col].all? { |i| i.nil? })
+    end
     @expected_nonzero_columns.each do |col|
       next if !results_output.headers.include?(col)
 
@@ -121,14 +114,11 @@
 
     results_output = CSV.read(File.join(@national_baseline, 'results_output.csv'), headers: true)
     assert((@expected_baseline_columns - results_output.headers).empty?)
-<<<<<<< HEAD
-=======
-    @expected_nonnull_columns.each do |col|
-      next if !results_output.headers.include?(col)
-
-      assert(!results_output[col].all? { |i| i.nil? })
-    end
->>>>>>> 2eff3e64
+    @expected_nonnull_columns.each do |col|
+      next if !results_output.headers.include?(col)
+
+      assert(!results_output[col].all? { |i| i.nil? })
+    end
     @expected_nonzero_columns.each do |col|
       next if !results_output.headers.include?(col)
 
@@ -160,16 +150,12 @@
     assert(File.exist?(File.join(@testing_upgrades, 'results_output.csv')))
 
     results_output = CSV.read(File.join(@testing_upgrades, 'results_output.csv'), headers: true)
-<<<<<<< HEAD
-    assert((@expected_baseline_columns - results_output.headers).empty?)
-=======
     assert((@expected_upgrades_columns - results_output.headers).empty?)
     @expected_nonnull_columns.each do |col|
       next if !results_output.headers.include?(col)
 
       assert(!results_output[col].all? { |i| i.nil? })
     end
->>>>>>> 2eff3e64
     @expected_nonzero_columns.each do |col|
       next if !results_output.headers.include?(col)
 
@@ -212,16 +198,12 @@
     assert(File.exist?(File.join(@national_upgrades, 'results_output.csv')))
 
     results_output = CSV.read(File.join(@national_upgrades, 'results_output.csv'), headers: true)
-<<<<<<< HEAD
-    assert((@expected_baseline_columns - results_output.headers).empty?)
-=======
     assert((@expected_upgrades_columns - results_output.headers).empty?)
     @expected_nonnull_columns.each do |col|
       next if !results_output.headers.include?(col)
 
       assert(!results_output[col].all? { |i| i.nil? })
     end
->>>>>>> 2eff3e64
     @expected_nonzero_columns.each do |col|
       next if !results_output.headers.include?(col)
 
