--- conflicted
+++ resolved
@@ -25,7 +25,409 @@
     FileUtils.rm_rf(@national_upgrades)
   end
 
-<<<<<<< HEAD
+  def test_version
+    @command += ' -v'
+
+    stdout_str, _stderr_str, _status = Open3.capture3(@command, unsetenv_others: true)
+
+    assert_includes(stdout_str, "ResStock v#{Version::ResStock_Version}")
+    assert_includes(stdout_str, "OpenStudio-HPXML v#{Version::OS_HPXML_Version}")
+    assert_includes(stdout_str, "HPXML v#{Version::HPXML_Version}")
+    assert_includes(stdout_str, "OpenStudio v#{OpenStudio.openStudioLongVersion}")
+    assert_includes(stdout_str, "EnergyPlus v#{OpenStudio.energyPlusVersion}.#{OpenStudio.energyPlusBuildSHA}")
+  end
+
+  def test_errors_wrong_path
+    yml = ' -y test/yml_bad_value/testing_baseline.yml'
+    @command += yml
+
+    stdout_str, _stderr_str, _status = Open3.capture3(@command, unsetenv_others: true)
+
+    _assert_and_puts([stdout_str], "Error: YML file does not exist at 'test/yml_bad_value/testing_baseline.yml'.")
+  end
+
+  def test_no_yml_argument
+    stdout_str, _stderr_str, _status = Open3.capture3(@command, unsetenv_others: true)
+
+    _assert_and_puts([stdout_str], 'Error: YML argument is required. Call run_analysis.rb -h for usage.')
+  end
+
+  def test_errors_bad_value
+    yml = ' -y test/tests_yml_files/yml_bad_value/testing_baseline.yml'
+    @command += yml
+
+    stdout_str, _stderr_str, _status = Open3.capture3(@command, unsetenv_others: true)
+
+    _assert_and_puts([stdout_str], 'Failures detected for: 1, 2.')
+
+    cli_output_log = File.readlines(File.join(@testing_baseline, 'cli_output.log'))
+    _assert_and_puts(cli_output_log, 'ERROR')
+    _assert_and_puts(cli_output_log, 'Run Period End Day of Month (32) must be one of')
+  end
+
+  def test_errors_already_exists
+    yml = ' -y test/tests_yml_files/yml_bad_value/testing_baseline.yml'
+    @command += yml
+
+    Open3.capture3(@command, unsetenv_others: true)
+    stdout_str, _stderr_str, _status = Open3.capture3(@command, unsetenv_others: true)
+
+    _assert_and_puts([stdout_str], "Error: Output directory 'testing_baseline' already exists.")
+  end
+
+  def test_errors_downselect_resample
+    yml = ' -y test/tests_yml_files/yml_resample/testing_baseline.yml'
+    @command += yml
+
+    stdout_str, _stderr_str, _status = Open3.capture3(@command, unsetenv_others: true)
+
+    _assert_and_puts([stdout_str], "Error: Not supporting residential_quota_downselect's 'resample' at this time.")
+  end
+
+  def test_errors_weather_files
+    yml = ' -y test/tests_yml_files/yml_weather_files/testing_baseline.yml'
+    @command += yml
+
+    FileUtils.rm_rf(File.join(File.dirname(__FILE__), '../weather'))
+    assert(!File.exist?(File.join(File.dirname(__FILE__), '../weather')))
+    stdout_str, _stderr_str, _status = Open3.capture3(@command, unsetenv_others: true)
+
+    _assert_and_puts([stdout_str], "Error: Must include 'weather_files_url' or 'weather_files_path' in yml.")
+    assert(!File.exist?(File.join(File.dirname(__FILE__), '../weather')))
+  end
+
+  def test_errors_downsampler
+    yml = ' -y test/tests_yml_files/yml_downsampler/testing_baseline.yml'
+    @command += yml
+
+    stdout_str, _stderr_str, _status = Open3.capture3(@command, unsetenv_others: true)
+
+    _assert_and_puts([stdout_str], "Error: Sampler type 'residential_quota_downsampler' is invalid or not supported.")
+  end
+
+  def test_errors_missing_key
+    yml = ' -y test/tests_yml_files/yml_missing_key/testing_baseline.yml'
+    @command += yml
+
+    stdout_str, _stderr_str, _status = Open3.capture3(@command, unsetenv_others: true)
+
+    _assert_and_puts([stdout_str], "Error: Both 'build_existing_model' and 'simulation_output_report' must be included in yml.")
+  end
+
+  def test_errors_precomputed_outdated_missing_parameter
+    yml = ' -y test/tests_yml_files/yml_precomputed_outdated/testing_baseline_missing.yml'
+    @command += yml
+
+    system(@command)
+    cli_output = File.readlines(File.join(@testing_baseline, 'cli_output.log'))
+
+    _assert_and_puts(cli_output, 'Mismatch between buildstock.csv and options_lookup.tsv. Missing parameters: HVAC Cooling Partial Space Conditioning.')
+  end
+
+  def test_errors_precomputed_outdated_extra_parameter
+    yml = ' -y test/tests_yml_files/yml_precomputed_outdated/testing_baseline_extra.yml'
+    @command += yml
+
+    system(@command)
+    cli_output = File.readlines(File.join(@testing_baseline, 'cli_output.log'))
+
+    _assert_and_puts(cli_output, 'Mismatch between buildstock.csv and options_lookup.tsv. Extra parameters: Extra Parameter.')
+  end
+
+  def test_measures_only
+    yml = ' -y test/tests_yml_files/yml_valid/testing_baseline.yml'
+    @command += yml
+    @command += ' -m'
+
+    system(@command)
+
+    _test_measure_order(File.join(@testing_baseline, 'testing_baseline-Baseline.osw'))
+    assert(File.exist?(File.join(@testing_baseline, 'run1')))
+    assert(!File.exist?(File.join(@testing_baseline, 'run1', 'eplusout.sql')))
+  end
+
+  def test_sampling_only
+    yml = ' -y test/tests_yml_files/yml_valid/testing_baseline.yml'
+    @command += yml
+    @command += ' -s'
+
+    system(@command)
+
+    assert(!File.exist?(File.join(@testing_baseline, 'testing_baseline-Baseline.osw')))
+    assert(!File.exist?(File.join(@testing_baseline, 'run1')))
+    assert(File.exist?(File.join(@testing_baseline, 'buildstock.csv')))
+  end
+
+  def test_building_id
+    yml = ' -y test/tests_yml_files/yml_valid/testing_baseline.yml'
+    @command += yml
+    @command += ' -i 1'
+
+    system(@command)
+
+    _test_measure_order(File.join(@testing_baseline, 'testing_baseline-Baseline.osw'))
+    assert(File.exist?(File.join(@testing_baseline, 'run1')))
+    assert(!File.exist?(File.join(@testing_baseline, 'run2')))
+  end
+
+  def test_threads_and_keep_run_folders
+    yml = ' -y test/tests_yml_files/yml_valid/testing_baseline.yml'
+    @command += yml
+    @command += ' -n 1'
+    @command += ' -k'
+
+    system(@command)
+
+    _test_measure_order(File.join(@testing_baseline, 'testing_baseline-Baseline.osw'))
+    assert(File.exist?(File.join(@testing_baseline, 'run1')))
+    assert(File.exist?(File.join(@testing_baseline, 'run2')))
+  end
+
+  def test_relative_weather_files_path
+    yml = ' -y test/tests_yml_files/yml_relative_weather_path/testing_baseline.yml'
+    @command += yml
+
+    FileUtils.rm_rf(File.join(File.dirname(__FILE__), '../weather'))
+    assert(!File.exist?(File.join(File.dirname(__FILE__), '../weather')))
+
+    system(@command)
+
+    _test_measure_order(File.join(@testing_baseline, 'testing_baseline-Baseline.osw'))
+    assert(File.exist?(File.join(@testing_baseline, 'run1')))
+    assert(File.exist?(File.join(@testing_baseline, 'run2')))
+
+    FileUtils.rm_rf(File.join(File.dirname(__FILE__), '../weather'))
+    assert(!File.exist?(File.join(File.dirname(__FILE__), '../weather')))
+  end
+
+  def test_precomputed
+    yml = ' -y test/tests_yml_files/yml_precomputed/testing_baseline.yml'
+    @command += yml
+
+    system(@command)
+
+    cli_output_log = File.join(@testing_baseline, 'cli_output.log')
+    assert(File.exist?(cli_output_log))
+    cli_output = File.readlines(cli_output_log)
+    _assert_and_puts(cli_output, 'ERROR', false)
+
+    _test_measure_order(File.join(@testing_baseline, 'testing_baseline-Baseline.osw'))
+    assert(File.exist?(File.join(@testing_baseline, 'run1')))
+    assert(File.exist?(File.join(@testing_baseline, 'run2')))
+    assert(!File.exist?(File.join(@testing_baseline, 'run3')))
+
+    results_baseline = File.join(@testing_baseline, 'results-Baseline.csv')
+    assert(File.exist?(results_baseline))
+    results = CSV.read(results_baseline, headers: true)
+    assert(results.headers.include?('build_existing_model.sample_weight'))
+    assert_in_delta(results['build_existing_model.sample_weight'][0].to_f, 110000000 / 2, 0.001)
+    assert_in_delta(results['build_existing_model.sample_weight'][1].to_f, 110000000 / 2, 0.001)
+  end
+
+  def test_precomputed_sample_weight
+    yml = ' -y test/tests_yml_files/yml_precomputed_weight/testing_baseline.yml'
+    @command += yml
+
+    system(@command)
+
+    cli_output_log = File.join(@testing_baseline, 'cli_output.log')
+    assert(File.exist?(cli_output_log))
+    cli_output = File.readlines(cli_output_log)
+    _assert_and_puts(cli_output, 'ERROR', false)
+
+    _test_measure_order(File.join(@testing_baseline, 'testing_baseline-Baseline.osw'))
+    assert(File.exist?(File.join(@testing_baseline, 'run1')))
+    assert(File.exist?(File.join(@testing_baseline, 'run2')))
+    assert(!File.exist?(File.join(@testing_baseline, 'run3')))
+
+    results_baseline = File.join(@testing_baseline, 'results-Baseline.csv')
+    assert(File.exist?(results_baseline))
+    results = CSV.read(results_baseline, headers: true)
+    assert(results.headers.include?('build_existing_model.sample_weight'))
+    assert_in_delta(results['build_existing_model.sample_weight'][0].to_f, 226.2342, 0.001)
+    assert_in_delta(results['build_existing_model.sample_weight'][1].to_f, 1.000009, 0.001)
+  end
+
+  def test_testing_baseline
+    yml = ' -y project_testing/testing_baseline.yml'
+    @command += yml
+    @command += ' -k'
+
+    system(@command)
+
+    cli_output_log = File.join(@testing_baseline, 'cli_output.log')
+    assert(File.exist?(cli_output_log))
+    cli_output = File.readlines(cli_output_log)
+    _assert_and_puts(cli_output, 'ERROR', false)
+    _verify_outputs(cli_output_log, true)
+
+    _test_measure_order(File.join(@testing_baseline, 'testing_baseline-Baseline.osw'))
+    results_baseline = File.join(@testing_baseline, 'results-Baseline.csv')
+    assert(File.exist?(results_baseline))
+    results = CSV.read(results_baseline, headers: true)
+
+    _test_columns(results)
+
+    assert(File.exist?(File.join(@testing_baseline, 'run1', 'run')))
+    contents = Dir[File.join(@testing_baseline, 'run1', 'run/*')].collect { |x| File.basename(x) }
+
+    _test_contents(contents, false, true)
+
+    timeseries = _get_timeseries_columns(Dir[File.join(@testing_baseline, 'run*/run/results_timeseries.csv')])
+    assert(_test_timeseries_columns(timeseries, true))
+
+    assert(File.exist?(File.join(@testing_baseline, 'osw', 'Baseline', '1.osw')))
+    assert(File.exist?(File.join(@testing_baseline, 'xml', 'Baseline', '1.xml')))
+
+    FileUtils.cp(results_baseline, File.join(File.dirname(@testing_baseline), 'project_testing'))
+  end
+
+  def test_national_baseline
+    yml = ' -y project_national/national_baseline.yml'
+    @command += yml
+    @command += ' -k'
+
+    system(@command)
+
+    cli_output_log = File.join(@national_baseline, 'cli_output.log')
+    assert(File.exist?(cli_output_log))
+    cli_output = File.readlines(cli_output_log)
+    _assert_and_puts(cli_output, 'ERROR', false)
+    _verify_outputs(cli_output_log)
+
+    _test_measure_order(File.join(@national_baseline, 'national_baseline-Baseline.osw'))
+    results_baseline = File.join(@national_baseline, 'results-Baseline.csv')
+    assert(File.exist?(results_baseline))
+    results = CSV.read(results_baseline, headers: true)
+
+    _test_columns(results)
+
+    assert(File.exist?(File.join(@national_baseline, 'run1', 'run')))
+    contents = Dir[File.join(@national_baseline, 'run1', 'run/*')].collect { |x| File.basename(x) }
+
+    _test_contents(contents, false, false)
+
+    timeseries = _get_timeseries_columns(Dir[File.join(@national_baseline, 'run*/run/results_timeseries.csv')])
+    assert(_test_timeseries_columns(timeseries))
+
+    assert(!File.exist?(File.join(@national_baseline, 'osw', 'Baseline', '1.osw')))
+    assert(File.exist?(File.join(@national_baseline, 'xml', 'Baseline', '1.xml')))
+
+    FileUtils.cp(results_baseline, File.join(File.dirname(@national_baseline), 'project_national'))
+  end
+
+  def test_testing_upgrades
+    yml = ' -y project_testing/testing_upgrades.yml'
+    @command += yml
+    @command += ' -d'
+    @command += ' -k'
+
+    system(@command)
+
+    cli_output_log = File.join(@testing_upgrades, 'cli_output.log')
+    assert(File.exist?(cli_output_log))
+    cli_output = File.readlines(cli_output_log)
+    _assert_and_puts(cli_output, 'ERROR', false)
+    _verify_outputs(cli_output_log, true)
+
+    _test_measure_order(File.join(@testing_upgrades, 'testing_upgrades-Baseline.osw'))
+    results_baseline = File.join(@testing_upgrades, 'results-Baseline.csv')
+    assert(File.exist?(results_baseline))
+    results = CSV.read(results_baseline, headers: true)
+
+    _test_columns(results)
+
+    assert(File.exist?(File.join(@testing_upgrades, 'run1', 'run')))
+    contents = Dir[File.join(@testing_upgrades, 'run1', 'run/*')].collect { |x| File.basename(x) }
+
+    _test_contents(contents, false, true)
+
+    _test_measure_order(File.join(@testing_upgrades, 'testing_upgrades-PackageUpgrade.osw'))
+    results_packageupgrade = File.join(@testing_upgrades, 'results-PackageUpgrade.csv')
+    assert(File.exist?(results_packageupgrade))
+    results = CSV.read(results_packageupgrade, headers: true)
+
+    _test_columns(results, true)
+
+    num_run_folders = Dir[File.join(@testing_upgrades, 'run*')].count
+    assert(File.exist?(File.join(@testing_upgrades, "run#{num_run_folders}", 'run')))
+    contents = Dir[File.join(@testing_upgrades, "run#{num_run_folders}", 'run/*')].collect { |x| File.basename(x) }
+
+    _test_contents(contents, true, true)
+
+    timeseries = _get_timeseries_columns(Dir[File.join(@testing_upgrades, 'run*/run/results_timeseries.csv')])
+    assert(_test_timeseries_columns(timeseries, true))
+
+    assert(File.exist?(File.join(@testing_upgrades, 'osw', 'Baseline', '1-existing.osw')))
+    assert(!File.exist?(File.join(@testing_upgrades, 'osw', 'Baseline', '1-upgraded.osw')))
+    assert(File.exist?(File.join(@testing_upgrades, 'xml', 'Baseline', '1-existing.xml')))
+    assert(!File.exist?(File.join(@testing_upgrades, 'xml', 'Baseline', '1-upgraded.xml')))
+
+    assert(File.exist?(File.join(@testing_upgrades, 'osw', 'PackageUpgrade', '1-existing.osw')))
+    assert(File.exist?(File.join(@testing_upgrades, 'osw', 'PackageUpgrade', '1-upgraded.osw')))
+    assert(File.exist?(File.join(@testing_upgrades, 'xml', 'PackageUpgrade', '1-existing.xml')))
+    assert(File.exist?(File.join(@testing_upgrades, 'xml', 'PackageUpgrade', '1-upgraded.xml')))
+
+    FileUtils.cp(results_packageupgrade, File.join(File.dirname(@testing_upgrades), 'project_testing'))
+  end
+
+  def test_national_upgrades
+    yml = ' -y project_national/national_upgrades.yml'
+    @command += yml
+    @command += ' -d'
+    @command += ' -k'
+
+    system(@command)
+
+    cli_output_log = File.join(@national_upgrades, 'cli_output.log')
+    assert(File.exist?(cli_output_log))
+    cli_output = File.readlines(cli_output_log)
+    _assert_and_puts(cli_output, 'ERROR', false)
+    _verify_outputs(cli_output_log)
+
+    _test_measure_order(File.join(@national_upgrades, 'national_upgrades-Baseline.osw'))
+    results_baseline = File.join(@national_upgrades, 'results-Baseline.csv')
+    assert(File.exist?(results_baseline))
+    results = CSV.read(results_baseline, headers: true)
+
+    _test_columns(results)
+
+    assert(File.exist?(File.join(@national_upgrades, 'run1', 'run')))
+    contents = Dir[File.join(@national_upgrades, 'run1', 'run/*')].collect { |x| File.basename(x) }
+
+    _test_contents(contents, false, false)
+
+    _test_measure_order(File.join(@national_upgrades, 'national_upgrades-PackageUpgrade.osw'))
+    results_packageupgrade = File.join(@national_upgrades, 'results-PackageUpgrade.csv')
+    assert(File.exist?(results_packageupgrade))
+    results = CSV.read(results_packageupgrade, headers: true)
+
+    _test_columns(results, true)
+
+    num_run_folders = Dir[File.join(@national_upgrades, 'run*')].count
+    assert(File.exist?(File.join(@national_upgrades, "run#{num_run_folders}", 'run')))
+    contents = Dir[File.join(@national_upgrades, "run#{num_run_folders}", 'run/*')].collect { |x| File.basename(x) }
+
+    _test_contents(contents, true, false)
+
+    timeseries = _get_timeseries_columns(Dir[File.join(@national_upgrades, 'run*/run/results_timeseries.csv')])
+    assert(_test_timeseries_columns(timeseries))
+
+    assert(!File.exist?(File.join(@national_upgrades, 'osw', 'Baseline', '1-existing.osw')))
+    assert(!File.exist?(File.join(@national_upgrades, 'osw', 'Baseline', '1-upgraded.osw')))
+    assert(!File.exist?(File.join(@national_upgrades, 'xml', 'Baseline', '1-existing.xml')))
+    assert(!File.exist?(File.join(@national_upgrades, 'xml', 'Baseline', '1-upgraded.xml')))
+
+    assert(!File.exist?(File.join(@national_upgrades, 'osw', 'PackageUpgrade', '1-existing.osw')))
+    assert(!File.exist?(File.join(@national_upgrades, 'osw', 'PackageUpgrade', '1-upgraded.osw')))
+    assert(!File.exist?(File.join(@national_upgrades, 'xml', 'PackageUpgrade', '1-existing.xml')))
+    assert(!File.exist?(File.join(@national_upgrades, 'xml', 'PackageUpgrade', '1-upgraded.xml')))
+
+    FileUtils.cp(results_packageupgrade, File.join(File.dirname(@national_upgrades), 'project_national'))
+  end
+
+  private
+
   def _test_measure_order(osw)
     expected_order = ['BuildExistingModel',
                       'ApplyUpgrade',
@@ -37,7 +439,7 @@
                       'QOIReport',
                       'ServerDirectoryCleanup']
     json = JSON.parse(File.read(osw), symbolize_names: true)
-    actual_order = json[:steps].collect { |k, _v| k[:measure_dir_name] }
+    actual_order = json[:steps].collect { |k, _v| k[:measure_dir_name] }.uniq
     expected_order &= actual_order # subset expected_order to what's in actual_order
     assert_equal(expected_order, actual_order)
   end
@@ -141,522 +543,4 @@
 
     return false
   end
-
-=======
->>>>>>> e90c4d29
-  def test_version
-    @command += ' -v'
-
-    stdout_str, _stderr_str, _status = Open3.capture3(@command, unsetenv_others: true)
-
-    assert_includes(stdout_str, "ResStock v#{Version::ResStock_Version}")
-    assert_includes(stdout_str, "OpenStudio-HPXML v#{Version::OS_HPXML_Version}")
-    assert_includes(stdout_str, "HPXML v#{Version::HPXML_Version}")
-    assert_includes(stdout_str, "OpenStudio v#{OpenStudio.openStudioLongVersion}")
-    assert_includes(stdout_str, "EnergyPlus v#{OpenStudio.energyPlusVersion}.#{OpenStudio.energyPlusBuildSHA}")
-  end
-
-  def test_errors_wrong_path
-    yml = ' -y test/yml_bad_value/testing_baseline.yml'
-    @command += yml
-
-    stdout_str, _stderr_str, _status = Open3.capture3(@command, unsetenv_others: true)
-
-    _assert_and_puts([stdout_str], "Error: YML file does not exist at 'test/yml_bad_value/testing_baseline.yml'.")
-  end
-
-  def test_no_yml_argument
-    stdout_str, _stderr_str, _status = Open3.capture3(@command, unsetenv_others: true)
-
-    _assert_and_puts([stdout_str], 'Error: YML argument is required. Call run_analysis.rb -h for usage.')
-  end
-
-  def test_errors_bad_value
-    yml = ' -y test/tests_yml_files/yml_bad_value/testing_baseline.yml'
-    @command += yml
-
-    stdout_str, _stderr_str, _status = Open3.capture3(@command, unsetenv_others: true)
-
-    _assert_and_puts([stdout_str], 'Failures detected for: 1, 2.')
-
-    cli_output_log = File.readlines(File.join(@testing_baseline, 'cli_output.log'))
-    _assert_and_puts(cli_output_log, 'ERROR')
-    _assert_and_puts(cli_output_log, 'Run Period End Day of Month (32) must be one of')
-  end
-
-  def test_errors_already_exists
-    yml = ' -y test/tests_yml_files/yml_bad_value/testing_baseline.yml'
-    @command += yml
-
-    Open3.capture3(@command, unsetenv_others: true)
-    stdout_str, _stderr_str, _status = Open3.capture3(@command, unsetenv_others: true)
-
-    _assert_and_puts([stdout_str], "Error: Output directory 'testing_baseline' already exists.")
-  end
-
-  def test_errors_downselect_resample
-    yml = ' -y test/tests_yml_files/yml_resample/testing_baseline.yml'
-    @command += yml
-
-    stdout_str, _stderr_str, _status = Open3.capture3(@command, unsetenv_others: true)
-
-    _assert_and_puts([stdout_str], "Error: Not supporting residential_quota_downselect's 'resample' at this time.")
-  end
-
-  def test_errors_weather_files
-    yml = ' -y test/tests_yml_files/yml_weather_files/testing_baseline.yml'
-    @command += yml
-
-    FileUtils.rm_rf(File.join(File.dirname(__FILE__), '../weather'))
-    assert(!File.exist?(File.join(File.dirname(__FILE__), '../weather')))
-    stdout_str, _stderr_str, _status = Open3.capture3(@command, unsetenv_others: true)
-
-    _assert_and_puts([stdout_str], "Error: Must include 'weather_files_url' or 'weather_files_path' in yml.")
-    assert(!File.exist?(File.join(File.dirname(__FILE__), '../weather')))
-  end
-
-  def test_errors_downsampler
-    yml = ' -y test/tests_yml_files/yml_downsampler/testing_baseline.yml'
-    @command += yml
-
-    stdout_str, _stderr_str, _status = Open3.capture3(@command, unsetenv_others: true)
-
-    _assert_and_puts([stdout_str], "Error: Sampler type 'residential_quota_downsampler' is invalid or not supported.")
-  end
-
-  def test_errors_missing_key
-    yml = ' -y test/tests_yml_files/yml_missing_key/testing_baseline.yml'
-    @command += yml
-
-    stdout_str, _stderr_str, _status = Open3.capture3(@command, unsetenv_others: true)
-
-    _assert_and_puts([stdout_str], "Error: Both 'build_existing_model' and 'simulation_output_report' must be included in yml.")
-  end
-
-  def test_errors_precomputed_outdated_missing_parameter
-    yml = ' -y test/tests_yml_files/yml_precomputed_outdated/testing_baseline_missing.yml'
-    @command += yml
-
-    system(@command)
-    cli_output = File.readlines(File.join(@testing_baseline, 'cli_output.log'))
-
-    _assert_and_puts(cli_output, 'Mismatch between buildstock.csv and options_lookup.tsv. Missing parameters: HVAC Cooling Partial Space Conditioning.')
-  end
-
-  def test_errors_precomputed_outdated_extra_parameter
-    yml = ' -y test/tests_yml_files/yml_precomputed_outdated/testing_baseline_extra.yml'
-    @command += yml
-
-    system(@command)
-    cli_output = File.readlines(File.join(@testing_baseline, 'cli_output.log'))
-
-    _assert_and_puts(cli_output, 'Mismatch between buildstock.csv and options_lookup.tsv. Extra parameters: Extra Parameter.')
-  end
-
-  def test_measures_only
-    yml = ' -y test/tests_yml_files/yml_valid/testing_baseline.yml'
-    @command += yml
-    @command += ' -m'
-
-    system(@command)
-
-    _test_measure_order(File.join(@testing_baseline, 'testing_baseline-Baseline.osw'))
-    assert(File.exist?(File.join(@testing_baseline, 'run1')))
-    assert(!File.exist?(File.join(@testing_baseline, 'run1', 'eplusout.sql')))
-  end
-
-  def test_sampling_only
-    yml = ' -y test/tests_yml_files/yml_valid/testing_baseline.yml'
-    @command += yml
-    @command += ' -s'
-
-    system(@command)
-
-    assert(!File.exist?(File.join(@testing_baseline, 'testing_baseline-Baseline.osw')))
-    assert(!File.exist?(File.join(@testing_baseline, 'run1')))
-    assert(File.exist?(File.join(@testing_baseline, 'buildstock.csv')))
-  end
-
-  def test_building_id
-    yml = ' -y test/tests_yml_files/yml_valid/testing_baseline.yml'
-    @command += yml
-    @command += ' -i 1'
-
-    system(@command)
-
-    _test_measure_order(File.join(@testing_baseline, 'testing_baseline-Baseline.osw'))
-    assert(File.exist?(File.join(@testing_baseline, 'run1')))
-    assert(!File.exist?(File.join(@testing_baseline, 'run2')))
-  end
-
-  def test_threads_and_keep_run_folders
-    yml = ' -y test/tests_yml_files/yml_valid/testing_baseline.yml'
-    @command += yml
-    @command += ' -n 1'
-    @command += ' -k'
-
-    system(@command)
-
-    _test_measure_order(File.join(@testing_baseline, 'testing_baseline-Baseline.osw'))
-    assert(File.exist?(File.join(@testing_baseline, 'run1')))
-    assert(File.exist?(File.join(@testing_baseline, 'run2')))
-  end
-
-  def test_relative_weather_files_path
-    yml = ' -y test/tests_yml_files/yml_relative_weather_path/testing_baseline.yml'
-    @command += yml
-
-    FileUtils.rm_rf(File.join(File.dirname(__FILE__), '../weather'))
-    assert(!File.exist?(File.join(File.dirname(__FILE__), '../weather')))
-
-    system(@command)
-
-    _test_measure_order(File.join(@testing_baseline, 'testing_baseline-Baseline.osw'))
-    assert(File.exist?(File.join(@testing_baseline, 'run1')))
-    assert(File.exist?(File.join(@testing_baseline, 'run2')))
-
-    FileUtils.rm_rf(File.join(File.dirname(__FILE__), '../weather'))
-    assert(!File.exist?(File.join(File.dirname(__FILE__), '../weather')))
-  end
-
-  def test_precomputed
-    yml = ' -y test/tests_yml_files/yml_precomputed/testing_baseline.yml'
-    @command += yml
-
-    system(@command)
-
-    cli_output_log = File.join(@testing_baseline, 'cli_output.log')
-    assert(File.exist?(cli_output_log))
-    cli_output = File.readlines(cli_output_log)
-    _assert_and_puts(cli_output, 'ERROR', false)
-
-    _test_measure_order(File.join(@testing_baseline, 'testing_baseline-Baseline.osw'))
-    assert(File.exist?(File.join(@testing_baseline, 'run1')))
-    assert(File.exist?(File.join(@testing_baseline, 'run2')))
-    assert(!File.exist?(File.join(@testing_baseline, 'run3')))
-
-    results_baseline = File.join(@testing_baseline, 'results-Baseline.csv')
-    assert(File.exist?(results_baseline))
-    results = CSV.read(results_baseline, headers: true)
-    assert(results.headers.include?('build_existing_model.sample_weight'))
-    assert_in_delta(results['build_existing_model.sample_weight'][0].to_f, 110000000 / 2, 0.001)
-    assert_in_delta(results['build_existing_model.sample_weight'][1].to_f, 110000000 / 2, 0.001)
-  end
-
-  def test_precomputed_sample_weight
-    yml = ' -y test/tests_yml_files/yml_precomputed_weight/testing_baseline.yml'
-    @command += yml
-
-    system(@command)
-
-    cli_output_log = File.join(@testing_baseline, 'cli_output.log')
-    assert(File.exist?(cli_output_log))
-    cli_output = File.readlines(cli_output_log)
-    _assert_and_puts(cli_output, 'ERROR', false)
-
-    _test_measure_order(File.join(@testing_baseline, 'testing_baseline-Baseline.osw'))
-    assert(File.exist?(File.join(@testing_baseline, 'run1')))
-    assert(File.exist?(File.join(@testing_baseline, 'run2')))
-    assert(!File.exist?(File.join(@testing_baseline, 'run3')))
-
-    results_baseline = File.join(@testing_baseline, 'results-Baseline.csv')
-    assert(File.exist?(results_baseline))
-    results = CSV.read(results_baseline, headers: true)
-    assert(results.headers.include?('build_existing_model.sample_weight'))
-    assert_in_delta(results['build_existing_model.sample_weight'][0].to_f, 226.2342, 0.001)
-    assert_in_delta(results['build_existing_model.sample_weight'][1].to_f, 1.000009, 0.001)
-  end
-
-  def test_testing_baseline
-    yml = ' -y project_testing/testing_baseline.yml'
-    @command += yml
-    @command += ' -k'
-
-    system(@command)
-
-    cli_output_log = File.join(@testing_baseline, 'cli_output.log')
-    assert(File.exist?(cli_output_log))
-    cli_output = File.readlines(cli_output_log)
-    _assert_and_puts(cli_output, 'ERROR', false)
-    _verify_outputs(cli_output_log, true)
-
-    _test_measure_order(File.join(@testing_baseline, 'testing_baseline-Baseline.osw'))
-    results_baseline = File.join(@testing_baseline, 'results-Baseline.csv')
-    assert(File.exist?(results_baseline))
-    results = CSV.read(results_baseline, headers: true)
-
-    _test_columns(results)
-
-    assert(File.exist?(File.join(@testing_baseline, 'run1', 'run')))
-    contents = Dir[File.join(@testing_baseline, 'run1', 'run/*')].collect { |x| File.basename(x) }
-
-    _test_contents(contents, false, true)
-
-    timeseries = _get_timeseries_columns(Dir[File.join(@testing_baseline, 'run*/run/results_timeseries.csv')])
-    assert(_test_timeseries_columns(timeseries, true))
-
-    assert(File.exist?(File.join(@testing_baseline, 'osw', 'Baseline', '1.osw')))
-    assert(File.exist?(File.join(@testing_baseline, 'xml', 'Baseline', '1.xml')))
-
-    FileUtils.cp(results_baseline, File.join(File.dirname(@testing_baseline), 'project_testing'))
-  end
-
-  def test_national_baseline
-    yml = ' -y project_national/national_baseline.yml'
-    @command += yml
-    @command += ' -k'
-
-    system(@command)
-
-    cli_output_log = File.join(@national_baseline, 'cli_output.log')
-    assert(File.exist?(cli_output_log))
-    cli_output = File.readlines(cli_output_log)
-    _assert_and_puts(cli_output, 'ERROR', false)
-    _verify_outputs(cli_output_log)
-
-    _test_measure_order(File.join(@national_baseline, 'national_baseline-Baseline.osw'))
-    results_baseline = File.join(@national_baseline, 'results-Baseline.csv')
-    assert(File.exist?(results_baseline))
-    results = CSV.read(results_baseline, headers: true)
-
-    _test_columns(results)
-
-    assert(File.exist?(File.join(@national_baseline, 'run1', 'run')))
-    contents = Dir[File.join(@national_baseline, 'run1', 'run/*')].collect { |x| File.basename(x) }
-
-    _test_contents(contents, false, false)
-
-    timeseries = _get_timeseries_columns(Dir[File.join(@national_baseline, 'run*/run/results_timeseries.csv')])
-    assert(_test_timeseries_columns(timeseries))
-
-    assert(!File.exist?(File.join(@national_baseline, 'osw', 'Baseline', '1.osw')))
-    assert(File.exist?(File.join(@national_baseline, 'xml', 'Baseline', '1.xml')))
-
-    FileUtils.cp(results_baseline, File.join(File.dirname(@national_baseline), 'project_national'))
-  end
-
-  def test_testing_upgrades
-    yml = ' -y project_testing/testing_upgrades.yml'
-    @command += yml
-    @command += ' -d'
-    @command += ' -k'
-
-    system(@command)
-
-    cli_output_log = File.join(@testing_upgrades, 'cli_output.log')
-    assert(File.exist?(cli_output_log))
-    cli_output = File.readlines(cli_output_log)
-    _assert_and_puts(cli_output, 'ERROR', false)
-    _verify_outputs(cli_output_log, true)
-
-    _test_measure_order(File.join(@testing_upgrades, 'testing_upgrades-Baseline.osw'))
-    results_baseline = File.join(@testing_upgrades, 'results-Baseline.csv')
-    assert(File.exist?(results_baseline))
-    results = CSV.read(results_baseline, headers: true)
-
-    _test_columns(results)
-
-    assert(File.exist?(File.join(@testing_upgrades, 'run1', 'run')))
-    contents = Dir[File.join(@testing_upgrades, 'run1', 'run/*')].collect { |x| File.basename(x) }
-
-    _test_contents(contents, false, true)
-
-    _test_measure_order(File.join(@testing_upgrades, 'testing_upgrades-PackageUpgrade.osw'))
-    results_packageupgrade = File.join(@testing_upgrades, 'results-PackageUpgrade.csv')
-    assert(File.exist?(results_packageupgrade))
-    results = CSV.read(results_packageupgrade, headers: true)
-
-    _test_columns(results, true)
-
-    num_run_folders = Dir[File.join(@testing_upgrades, 'run*')].count
-    assert(File.exist?(File.join(@testing_upgrades, "run#{num_run_folders}", 'run')))
-    contents = Dir[File.join(@testing_upgrades, "run#{num_run_folders}", 'run/*')].collect { |x| File.basename(x) }
-
-    _test_contents(contents, true, true)
-
-    timeseries = _get_timeseries_columns(Dir[File.join(@testing_upgrades, 'run*/run/results_timeseries.csv')])
-    assert(_test_timeseries_columns(timeseries, true))
-
-    assert(File.exist?(File.join(@testing_upgrades, 'osw', 'Baseline', '1-existing.osw')))
-    assert(!File.exist?(File.join(@testing_upgrades, 'osw', 'Baseline', '1-upgraded.osw')))
-    assert(File.exist?(File.join(@testing_upgrades, 'xml', 'Baseline', '1-existing.xml')))
-    assert(!File.exist?(File.join(@testing_upgrades, 'xml', 'Baseline', '1-upgraded.xml')))
-
-    assert(File.exist?(File.join(@testing_upgrades, 'osw', 'PackageUpgrade', '1-existing.osw')))
-    assert(File.exist?(File.join(@testing_upgrades, 'osw', 'PackageUpgrade', '1-upgraded.osw')))
-    assert(File.exist?(File.join(@testing_upgrades, 'xml', 'PackageUpgrade', '1-existing.xml')))
-    assert(File.exist?(File.join(@testing_upgrades, 'xml', 'PackageUpgrade', '1-upgraded.xml')))
-
-    FileUtils.cp(results_packageupgrade, File.join(File.dirname(@testing_upgrades), 'project_testing'))
-  end
-
-  def test_national_upgrades
-    yml = ' -y project_national/national_upgrades.yml'
-    @command += yml
-    @command += ' -d'
-    @command += ' -k'
-
-    system(@command)
-
-    cli_output_log = File.join(@national_upgrades, 'cli_output.log')
-    assert(File.exist?(cli_output_log))
-    cli_output = File.readlines(cli_output_log)
-    _assert_and_puts(cli_output, 'ERROR', false)
-    _verify_outputs(cli_output_log)
-
-    _test_measure_order(File.join(@national_upgrades, 'national_upgrades-Baseline.osw'))
-    results_baseline = File.join(@national_upgrades, 'results-Baseline.csv')
-    assert(File.exist?(results_baseline))
-    results = CSV.read(results_baseline, headers: true)
-
-    _test_columns(results)
-
-    assert(File.exist?(File.join(@national_upgrades, 'run1', 'run')))
-    contents = Dir[File.join(@national_upgrades, 'run1', 'run/*')].collect { |x| File.basename(x) }
-
-    _test_contents(contents, false, false)
-
-    _test_measure_order(File.join(@national_upgrades, 'national_upgrades-PackageUpgrade.osw'))
-    results_packageupgrade = File.join(@national_upgrades, 'results-PackageUpgrade.csv')
-    assert(File.exist?(results_packageupgrade))
-    results = CSV.read(results_packageupgrade, headers: true)
-
-    _test_columns(results, true)
-
-    num_run_folders = Dir[File.join(@national_upgrades, 'run*')].count
-    assert(File.exist?(File.join(@national_upgrades, "run#{num_run_folders}", 'run')))
-    contents = Dir[File.join(@national_upgrades, "run#{num_run_folders}", 'run/*')].collect { |x| File.basename(x) }
-
-    _test_contents(contents, true, false)
-
-    timeseries = _get_timeseries_columns(Dir[File.join(@national_upgrades, 'run*/run/results_timeseries.csv')])
-    assert(_test_timeseries_columns(timeseries))
-
-    assert(!File.exist?(File.join(@national_upgrades, 'osw', 'Baseline', '1-existing.osw')))
-    assert(!File.exist?(File.join(@national_upgrades, 'osw', 'Baseline', '1-upgraded.osw')))
-    assert(!File.exist?(File.join(@national_upgrades, 'xml', 'Baseline', '1-existing.xml')))
-    assert(!File.exist?(File.join(@national_upgrades, 'xml', 'Baseline', '1-upgraded.xml')))
-
-    assert(!File.exist?(File.join(@national_upgrades, 'osw', 'PackageUpgrade', '1-existing.osw')))
-    assert(!File.exist?(File.join(@national_upgrades, 'osw', 'PackageUpgrade', '1-upgraded.osw')))
-    assert(!File.exist?(File.join(@national_upgrades, 'xml', 'PackageUpgrade', '1-existing.xml')))
-    assert(!File.exist?(File.join(@national_upgrades, 'xml', 'PackageUpgrade', '1-upgraded.xml')))
-
-    FileUtils.cp(results_packageupgrade, File.join(File.dirname(@national_upgrades), 'project_national'))
-  end
-
-  private
-
-  def _test_measure_order(osw)
-    expected_order = ['BuildExistingModel',
-                      'ApplyUpgrade',
-                      'HPXMLtoOpenStudio',
-                      'ReportSimulationOutput',
-                      'ReportHPXMLOutput',
-                      'ReportUtilityBills',
-                      'UpgradeCosts',
-                      'QOIReport',
-                      'ServerDirectoryCleanup']
-    json = JSON.parse(File.read(osw), symbolize_names: true)
-    actual_order = json[:steps].collect { |k, _v| k[:measure_dir_name] }.uniq
-    expected_order &= actual_order # subset expected_order to what's in actual_order
-    assert_equal(expected_order, actual_order)
-  end
-
-  def _assert_and_puts(output, msg, expect = true)
-    includes = output.select { |o| o.include?(msg) }.size > 0
-    if !includes && expect
-      puts output
-      assert(includes)
-    elsif includes && !expect
-      puts output
-      assert(!includes)
-    end
-  end
-
-  def _verify_outputs(cli_output_log, testing = false)
-    # Check cli_output.log warnings
-    File.readlines(cli_output_log).each do |message|
-      next if message.strip.empty?
-      next if message.include?('Building ID:')
-
-      # Expected warnings
-      next if _expected_warning_message(message, 'The model contains existing objects and is being reset.')
-      next if _expected_warning_message(message, 'HVAC setpoints have been automatically adjusted to prevent periods where the heating setpoint is greater than the cooling setpoint.')
-      next if _expected_warning_message(message, 'It is not possible to eliminate all HVAC energy use (e.g. crankcase/defrost energy) in EnergyPlus during an unavailable period.')
-      next if _expected_warning_message(message, 'It is not possible to eliminate all water heater energy use (e.g. parasitics) in EnergyPlus during an unavailable period.')
-      next if _expected_warning_message(message, 'No space heating specified, the model will not include space heating energy use. [context: /HPXML/Building/BuildingDetails, id: "MyBuilding"]')
-      next if _expected_warning_message(message, 'No space cooling specified, the model will not include space cooling energy use. [context: /HPXML/Building/BuildingDetails, id: "MyBuilding"]')
-      next if _expected_warning_message(message, 'No clothes washer specified, the model will not include clothes washer energy use. [context: /HPXML/Building/BuildingDetails, id: "MyBuilding"]')
-      next if _expected_warning_message(message, 'No clothes dryer specified, the model will not include clothes dryer energy use. [context: /HPXML/Building/BuildingDetails, id: "MyBuilding"]')
-      next if _expected_warning_message(message, 'No dishwasher specified, the model will not include dishwasher energy use. [context: /HPXML/Building/BuildingDetails, id: "MyBuilding"]')
-      next if _expected_warning_message(message, 'No refrigerator specified, the model will not include refrigerator energy use. [context: /HPXML/Building/BuildingDetails, id: "MyBuilding"]')
-      next if _expected_warning_message(message, 'No cooking range specified, the model will not include cooking range/oven energy use. [context: /HPXML/Building/BuildingDetails, id: "MyBuilding"]')
-      next if _expected_warning_message(message, "Foundation type of 'AboveApartment' cannot have a non-zero height. Assuming height is zero.")
-      next if _expected_warning_message(message, "Both 'occupants' schedule file and weekday fractions provided; the latter will be ignored.")
-      next if _expected_warning_message(message, "Both 'occupants' schedule file and weekend fractions provided; the latter will be ignored.")
-      next if _expected_warning_message(message, "Both 'occupants' schedule file and monthly multipliers provided; the latter will be ignored.")
-      next if _expected_warning_message(message, "Both 'ceiling_fan' schedule file and weekday fractions provided; the latter will be ignored.")
-      next if _expected_warning_message(message, "Both 'ceiling_fan' schedule file and weekend fractions provided; the latter will be ignored.")
-      next if _expected_warning_message(message, "Both 'ceiling_fan' schedule file and monthly multipliers provided; the latter will be ignored.")
-      next if _expected_warning_message(message, "Both 'clothes_washer' schedule file and weekday fractions provided; the latter will be ignored.")
-      next if _expected_warning_message(message, "Both 'clothes_washer' schedule file and weekend fractions provided; the latter will be ignored.")
-      next if _expected_warning_message(message, "Both 'clothes_washer' schedule file and monthly multipliers provided; the latter will be ignored.")
-      next if _expected_warning_message(message, "Both 'clothes_dryer' schedule file and weekday fractions provided; the latter will be ignored.")
-      next if _expected_warning_message(message, "Both 'clothes_dryer' schedule file and weekend fractions provided; the latter will be ignored.")
-      next if _expected_warning_message(message, "Both 'clothes_dryer' schedule file and monthly multipliers provided; the latter will be ignored.")
-      next if _expected_warning_message(message, "Both 'dishwasher' schedule file and weekday fractions provided; the latter will be ignored.")
-      next if _expected_warning_message(message, "Both 'dishwasher' schedule file and weekend fractions provided; the latter will be ignored.")
-      next if _expected_warning_message(message, "Both 'dishwasher' schedule file and monthly multipliers provided; the latter will be ignored.")
-      next if _expected_warning_message(message, "Both 'cooking_range' schedule file and weekday fractions provided; the latter will be ignored.")
-      next if _expected_warning_message(message, "Both 'cooking_range' schedule file and weekend fractions provided; the latter will be ignored.")
-      next if _expected_warning_message(message, "Both 'cooking_range' schedule file and monthly multipliers provided; the latter will be ignored.")
-      next if _expected_warning_message(message, "Both 'hot_water_fixtures' schedule file and weekday fractions provided; the latter will be ignored.")
-      next if _expected_warning_message(message, "Both 'hot_water_fixtures' schedule file and weekend fractions provided; the latter will be ignored.")
-      next if _expected_warning_message(message, "Both 'hot_water_fixtures' schedule file and monthly multipliers provided; the latter will be ignored.")
-      next if _expected_warning_message(message, "Both 'plug_loads_other' schedule file and weekday fractions provided; the latter will be ignored.")
-      next if _expected_warning_message(message, "Both 'plug_loads_other' schedule file and weekend fractions provided; the latter will be ignored.")
-      next if _expected_warning_message(message, "Both 'plug_loads_other' schedule file and monthly multipliers provided; the latter will be ignored.")
-      next if _expected_warning_message(message, "Both 'lighting_interior' schedule file and weekday fractions provided; the latter will be ignored.")
-      next if _expected_warning_message(message, "Both 'lighting_interior' schedule file and weekend fractions provided; the latter will be ignored.")
-      next if _expected_warning_message(message, "Both 'lighting_interior' schedule file and monthly multipliers provided; the latter will be ignored.")
-      next if _expected_warning_message(message, "Both 'lighting_garage' schedule file and weekday fractions provided; the latter will be ignored.")
-      next if _expected_warning_message(message, "Both 'lighting_garage' schedule file and weekend fractions provided; the latter will be ignored.")
-      next if _expected_warning_message(message, "Both 'lighting_garage' schedule file and monthly multipliers provided; the latter will be ignored.")
-      next if _expected_warning_message(message, 'Could not find state average propane rate based on')
-      next if _expected_warning_message(message, 'Could not find state average fuel oil rate based on')
-      next if _expected_warning_message(message, "Specified incompatible corridor; setting corridor position to 'Single Exterior (Front)'.")
-      next if _expected_warning_message(message, 'DistanceToTopOfWindow is greater than 12 feet; this may indicate incorrect units. [context: /HPXML/Building/BuildingDetails/Enclosure/Windows/Window/Overhangs[number(Depth) > 0]')
-      next if _expected_warning_message(message, 'Not calculating emissions because an electricity filepath for at least one emissions scenario could not be located.') # these are AK/HI samples
-      next if _expected_warning_message(message, 'Could not find State=AK')  # these are AK samples
-
-      if !testing
-        next if _expected_warning_message(message, 'No design condition info found; calculating design conditions from EPW weather data.')
-        next if _expected_warning_message(message, 'The garage pitch was changed to accommodate garage ridge >= house ridge')
-      end
-      if testing
-        next if _expected_warning_message(message, 'Could not find County=') # we intentionally leave some fields blank in resources/data/simple_rates/County.tsv
-        next if _expected_warning_message(message, 'Battery without PV specified, and no charging/discharging schedule provided; battery is assumed to operate as backup and will not be modeled.')
-        next if _expected_warning_message(message, "Request for output variable 'Zone People Occupant Count' returned no key values.")
-        next if _expected_warning_message(message, 'No windows specified, the model will not include window heat transfer. [context: /HPXML/Building/BuildingDetails, id: "MyBuilding"]')
-        next if _expected_warning_message(message, 'No interior lighting specified, the model will not include interior lighting energy use. [context: /HPXML/Building/BuildingDetails, id: "MyBuilding"]')
-        next if _expected_warning_message(message, 'No exterior lighting specified, the model will not include exterior lighting energy use. [context: /HPXML/Building/BuildingDetails, id: "MyBuilding"]')
-        next if _expected_warning_message(message, 'Home with unconditioned basement/crawlspace foundation type has both foundation wall insulation and floor insulation.')
-        next if _expected_warning_message(message, 'Cooling capacity should typically be greater than or equal to 1000 Btu/hr. [context: /HPXML/Building/BuildingDetails/Systems/HVAC/HVACPlant/CoolingSystem[CoolingSystemType="room air conditioner" or CoolingSystemType="packaged terminal air conditioner"]')
-        next if _expected_warning_message(message, 'Cooling capacity should typically be greater than or equal to 1000 Btu/hr. [context: /HPXML/Building/BuildingDetails/Systems/HVAC/HVACPlant/CoolingSystem[CoolingSystemType="central air conditioner"]')
-        next if _expected_warning_message(message, 'Cooling capacity should typically be greater than or equal to 1000 Btu/hr. [context: /HPXML/Building/BuildingDetails/Systems/HVAC/HVACPlant/CoolingSystem[CoolingSystemType="mini-split"]')
-        next if _expected_warning_message(message, 'Heating capacity should typically be greater than or equal to 1000 Btu/hr. [context: /HPXML/Building/BuildingDetails/Systems/HVAC/HVACPlant/HeatingSystem[HeatingSystemType/Fireplace]')
-        next if _expected_warning_message(message, 'Heating capacity should typically be greater than or equal to 1000 Btu/hr. [context: /HPXML/Building/BuildingDetails/Systems/HVAC/HVACPlant/HeatingSystem[HeatingSystemType/SpaceHeater]')
-        next if _expected_warning_message(message, 'Backup heating capacity should typically be greater than or equal to 1000 Btu/hr. [context: /HPXML/Building/BuildingDetails/Systems/HVAC/HVACPlant/HeatPump[BackupType="integrated" or BackupSystemFuel]')
-      end
-
-      flunk "Unexpected cli_output.log message found: #{message}"
-    end
-  end
-
-  def _expected_warning_message(message, txt)
-    return true if message.include?('WARN') && message.include?(txt)
-
-    return false
-  end
 end