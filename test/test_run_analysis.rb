--- conflicted
+++ resolved
@@ -6,10 +6,6 @@
 class TestResStockMeasuresOSW < MiniTest::Test
   def before_setup
     cli_path = OpenStudio.getOpenStudioCLI
-<<<<<<< HEAD
-    @command = "\"#{cli_path}\" workflow/run_analysis.rb -y "
-    @workflowdir = File.join(File.dirname(__FILE__), '..', 'workflow')
-=======
     @command = "\"#{cli_path}\" workflow/run_analysis.rb"
     @workflowdir = File.join(File.dirname(__FILE__), '..', 'workflow')
   end
@@ -18,7 +14,6 @@
     @command += ' -v'
 
     system(@command)
->>>>>>> 2240d33f
   end
 
   def test_testing_baseline_measures_only
@@ -28,11 +23,7 @@
 
     system(@command)
 
-<<<<<<< HEAD
-    assert(!File.exist?(File.join(@workflowdir, 'testing_baseline', 'run', 'data_point_out.json')))
-=======
     assert(!File.exist?(File.join(@workflowdir, 'testing_baseline', 'run0', 'run', 'data_point_out.json')))
->>>>>>> 2240d33f
 
     FileUtils.rm_rf(File.join(@workflowdir, 'testing_baseline'))
   end
@@ -43,7 +34,6 @@
 
     system(@command)
 
-<<<<<<< HEAD
     assert(File.exist?(File.join(@workflowdir, 'testing_upgrades', 'osw', '1.osw')))
     assert(File.exist?(File.join(@workflowdir, 'testing_upgrades', 'xml', '1.xml')))
 
@@ -51,7 +41,7 @@
   end
 
   def test_testing_upgrades_debug
-    yml = 'project_testing/testing_upgrades.yml'
+    yml = ' -y project_testing/testing_upgrades.yml'
     @command += yml
     @command += ' -d'
 
@@ -60,10 +50,6 @@
     assert(File.exist?(File.join(@workflowdir, 'testing_upgrades', 'osw', '1-upgraded.osw')))
     assert(File.exist?(File.join(@workflowdir, 'testing_upgrades', 'xml', '1-upgraded.xml')))
     assert(File.exist?(File.join(@workflowdir, 'testing_upgrades', 'xml', '1-upgraded-defaulted.xml')))
-=======
-    assert(File.exist?(File.join(@workflowdir, 'testing_upgrades', 'osw', '1-measures.osw')))
-    assert(File.exist?(File.join(@workflowdir, 'testing_upgrades', 'osw', '1-measures-upgrade.osw')))
->>>>>>> 2240d33f
 
     FileUtils.rm_rf(File.join(@workflowdir, 'testing_upgrades'))
   end
