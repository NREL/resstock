# frozen_string_literal: true

require_relative '../resources/hpxml-measures/HPXMLtoOpenStudio/resources/minitest_helper'
require_relative '../resources/buildstock'
require_relative '../test/analysis'
require 'openstudio'

class TestRunAnalysis < MiniTest::Test
  def before_setup
    cli_path = OpenStudio.getOpenStudioCLI
    @command = "\"#{cli_path}\" workflow/run_analysis.rb"

    buildstock_directory = File.join(File.dirname(__FILE__), '..')

    @testing_baseline = File.join(buildstock_directory, 'testing_baseline')
    @national_baseline = File.join(buildstock_directory, 'national_baseline')
    @testing_upgrades = File.join(buildstock_directory, 'testing_upgrades')
    @national_upgrades = File.join(buildstock_directory, 'national_upgrades')
<<<<<<< HEAD
    @la100es_baseline = File.join(buildstock_directory, 'la100es_baseline')
=======

    FileUtils.rm_rf(@testing_baseline)
    FileUtils.rm_rf(@national_baseline)
    FileUtils.rm_rf(@testing_upgrades)
    FileUtils.rm_rf(@national_upgrades)
>>>>>>> d4be06d9
  end

  def _test_measure_order(osw)
    expected_order = ['BuildExistingModel',
                      'ApplyUpgrade',
                      'ReportSimulationOutput',
                      'ReportHPXMLOutput',
                      'UpgradeCosts',
                      'QOIReport',
                      'ServerDirectoryCleanup']
    json = JSON.parse(File.read(osw), symbolize_names: true)
    actual_order = json[:steps].collect { |k, _v| k[:measure_dir_name] }
    expected_order &= actual_order # subset expected_order to what's in actual_order
    assert_equal(expected_order, actual_order)
  end

  def test_version
    @command += ' -v'

    cli_output = `#{@command}`

    assert("ResStock v#{Version::ResStock_Version}", cli_output)
  end

  def test_errors_wrong_path
    yml = ' -y test/yml_bad_value/testing_baseline.yml'
    @command += yml

    cli_output = `#{@command}`

    assert(cli_output.include?("Error: YML file does not exist at 'test/yml_bad_value/testing_baseline.yml'."))
  end

  def test_errors_bad_value
    yml = ' -y test/tests_yml_files/yml_bad_value/testing_baseline.yml'
    @command += yml

    cli_output = `#{@command}`

    assert(cli_output.include?('Failures detected for: 1, 2.'))

    cli_output_log = File.read(File.join(@testing_baseline, 'cli_output.log'))
    assert(cli_output_log.include?('ERROR'))
    assert(cli_output_log.include?('Run Period End Day of Month (32) must be one of'))
  end

  def test_errors_already_exists
    yml = ' -y test/tests_yml_files/yml_bad_value/testing_baseline.yml'
    @command += yml

    `#{@command}`
    cli_output = `#{@command}`

    assert(cli_output.include?("Output directory 'testing_baseline' already exists."))
  end

  def test_errors_downselect_resample
    yml = ' -y test/tests_yml_files/yml_resample/testing_baseline.yml'
    @command += yml

    cli_output = `#{@command}`

    assert(cli_output.include?("Not supporting residential_quota_downselect's 'resample' at this time."))
  end

  def test_errors_weather_files
    yml = ' -y test/tests_yml_files/yml_weather_files/testing_baseline.yml'
    @command += yml

    FileUtils.rm_rf(File.join(File.dirname(__FILE__), '../weather'))
    assert(!File.exist?(File.join(File.dirname(__FILE__), '../weather')))
    cli_output = `#{@command}`

    assert(cli_output.include?("Must include 'weather_files_url' or 'weather_files_path' in yml."))
    assert(!File.exist?(File.join(File.dirname(__FILE__), '../weather')))
  end

  def test_errors_downsampler
    yml = ' -y test/tests_yml_files/yml_downsampler/testing_baseline.yml'
    @command += yml

    cli_output = `#{@command}`

    assert(cli_output.include?("Sampler type 'residential_quota_downsampler' is invalid or not supported."))
  end

  def test_errors_missing_key
    yml = ' -y test/tests_yml_files/yml_missing_key/testing_baseline.yml'
    @command += yml

    cli_output = `#{@command}`

    assert(cli_output.include?("Both 'build_existing_model' and 'simulation_output_report' must be included in yml."))
  end

  def test_measures_only
    yml = ' -y test/tests_yml_files/yml_valid/testing_baseline.yml'
    @command += yml
    @command += ' -m'

    system(@command)

    _test_measure_order(File.join(@testing_baseline, 'testing_baseline-Baseline.osw'))
    assert(File.exist?(File.join(@testing_baseline, 'run1')))
    assert(!File.exist?(File.join(@testing_baseline, 'run1', 'eplusout.sql')))
  end

  def test_sampling_only
    yml = ' -y test/tests_yml_files/yml_valid/testing_baseline.yml'
    @command += yml
    @command += ' -s'

    system(@command)

    _test_measure_order(File.join(@testing_baseline, 'testing_baseline-Baseline.osw'))
    assert(!File.exist?(File.join(@testing_baseline, 'run1')))
    assert(File.exist?(File.join(@testing_baseline, 'buildstock.csv')))
  end

  def test_building_id
    yml = ' -y test/tests_yml_files/yml_valid/testing_baseline.yml'
    @command += yml
    @command += ' -i 1'

    system(@command)

    _test_measure_order(File.join(@testing_baseline, 'testing_baseline-Baseline.osw'))
    assert(File.exist?(File.join(@testing_baseline, 'run1')))
    assert(!File.exist?(File.join(@testing_baseline, 'run2')))
  end

  def test_threads_and_keep_run_folders
    yml = ' -y test/tests_yml_files/yml_valid/testing_baseline.yml'
    @command += yml
    @command += ' -n 1'
    @command += ' -k'

    system(@command)

    _test_measure_order(File.join(@testing_baseline, 'testing_baseline-Baseline.osw'))
    assert(File.exist?(File.join(@testing_baseline, 'run1')))
    assert(File.exist?(File.join(@testing_baseline, 'run2')))
  end

  def test_relative_weather_files_path
    yml = ' -y test/tests_yml_files/yml_relative_weather_path/testing_baseline.yml'
    @command += yml

    FileUtils.rm_rf(File.join(File.dirname(__FILE__), '../weather'))
    assert(!File.exist?(File.join(File.dirname(__FILE__), '../weather')))

    system(@command)

    _test_measure_order(File.join(@testing_baseline, 'testing_baseline-Baseline.osw'))
    assert(File.exist?(File.join(@testing_baseline, 'run1')))
    assert(File.exist?(File.join(@testing_baseline, 'run2')))

    FileUtils.rm_rf(File.join(File.dirname(__FILE__), '../weather'))
    assert(!File.exist?(File.join(File.dirname(__FILE__), '../weather')))
  end

  def test_testing_baseline
    skip
    yml = ' -y project_testing/testing_baseline.yml'
    @command += yml
    @command += ' -k'

    system(@command)

    cli_output_log = File.join(@testing_baseline, 'cli_output.log')
    assert(File.exist?(cli_output_log))
    cli_output = File.read(cli_output_log)
    if cli_output.include?('ERROR')
      puts cli_output
      assert(!cli_output.include?('ERROR'))
    end

    _test_measure_order(File.join(@testing_baseline, 'testing_baseline-Baseline.osw'))
    results_baseline = File.join(@testing_baseline, 'results-Baseline.csv')
    assert(File.exist?(results_baseline))
    results = CSV.read(results_baseline, headers: true)

    _test_columns(results)

    assert(File.exist?(File.join(@testing_baseline, 'run1', 'run')))
    contents = Dir[File.join(@testing_baseline, 'run1', 'run/*')].collect { |x| File.basename(x) }

    _test_contents(contents, false, true)

    timeseries = _get_timeseries_columns(Dir[File.join(@testing_baseline, 'run*/run/results_timeseries.csv')])
    assert(_test_timeseries_columns(timeseries, true))

    assert(File.exist?(File.join(@testing_baseline, 'osw', 'Baseline', '1.osw')))
    assert(File.exist?(File.join(@testing_baseline, 'xml', 'Baseline', '1.xml')))

    FileUtils.cp(results_baseline, File.join(File.dirname(@testing_baseline), 'project_testing'))
  end

  def test_national_baseline
    skip
    yml = ' -y project_national/national_baseline.yml'
    @command += yml
    @command += ' -k'

    system(@command)

    cli_output_log = File.join(@national_baseline, 'cli_output.log')
    assert(File.exist?(cli_output_log))
    cli_output = File.read(cli_output_log)
    if cli_output.include?('ERROR')
      puts cli_output
      assert(!cli_output.include?('ERROR'))
    end

    _test_measure_order(File.join(@national_baseline, 'national_baseline-Baseline.osw'))
    results_baseline = File.join(@national_baseline, 'results-Baseline.csv')
    assert(File.exist?(results_baseline))
    results = CSV.read(results_baseline, headers: true)

    _test_columns(results)

    assert(File.exist?(File.join(@national_baseline, 'run1', 'run')))
    contents = Dir[File.join(@national_baseline, 'run1', 'run/*')].collect { |x| File.basename(x) }

    _test_contents(contents, false, false)

    timeseries = _get_timeseries_columns(Dir[File.join(@national_baseline, 'run*/run/results_timeseries.csv')])
    assert(_test_timeseries_columns(timeseries))

    assert(File.exist?(File.join(@national_baseline, 'osw', 'Baseline', '1.osw')))
    assert(File.exist?(File.join(@national_baseline, 'xml', 'Baseline', '1.xml')))

    FileUtils.cp(results_baseline, File.join(File.dirname(@national_baseline), 'project_national'))
  end

  def test_testing_upgrades
    skip
    yml = ' -y project_testing/testing_upgrades.yml'
    @command += yml
    @command += ' -d'
    @command += ' -k'

    system(@command)

    cli_output_log = File.join(@testing_upgrades, 'cli_output.log')
    assert(File.exist?(cli_output_log))
    cli_output = File.read(cli_output_log)
    if cli_output.include?('ERROR')
      puts cli_output
      assert(!cli_output.include?('ERROR'))
    end

    _test_measure_order(File.join(@testing_upgrades, 'testing_upgrades-Baseline.osw'))
    results_baseline = File.join(@testing_upgrades, 'results-Baseline.csv')
    assert(File.exist?(results_baseline))
    results = CSV.read(results_baseline, headers: true)

    _test_columns(results)

    assert(File.exist?(File.join(@testing_upgrades, 'run1', 'run')))
    contents = Dir[File.join(@testing_upgrades, 'run1', 'run/*')].collect { |x| File.basename(x) }

    _test_contents(contents, false, true)

    _test_measure_order(File.join(@testing_upgrades, 'testing_upgrades-AllUpgrades.osw'))
    results_allupgrades = File.join(@testing_upgrades, 'results-AllUpgrades.csv')
    assert(File.exist?(results_allupgrades))
    results = CSV.read(results_allupgrades, headers: true)

    _test_columns(results, true)

    assert(File.exist?(File.join(@testing_upgrades, 'run66', 'run')))
    contents = Dir[File.join(@testing_upgrades, 'run66', 'run/*')].collect { |x| File.basename(x) }

    _test_contents(contents, true, true)

    timeseries = _get_timeseries_columns(Dir[File.join(@testing_upgrades, 'run*/run/results_timeseries.csv')])
    assert(_test_timeseries_columns(timeseries, true))

    assert(File.exist?(File.join(@testing_upgrades, 'osw', 'Baseline', '1-existing.osw')))
    assert(!File.exist?(File.join(@testing_upgrades, 'osw', 'Baseline', '1-upgraded.osw')))
    assert(File.exist?(File.join(@testing_upgrades, 'xml', 'Baseline', '1-existing-defaulted.xml')))
    assert(!File.exist?(File.join(@testing_upgrades, 'xml', 'Baseline', '1-upgraded-defaulted.xml')))
    assert(File.exist?(File.join(@testing_upgrades, 'xml', 'Baseline', '1-existing.xml')))
    assert(!File.exist?(File.join(@testing_upgrades, 'xml', 'Baseline', '1-upgraded.xml')))

    assert(File.exist?(File.join(@testing_upgrades, 'osw', 'AllUpgrades', '1-existing.osw')))
    assert(File.exist?(File.join(@testing_upgrades, 'osw', 'AllUpgrades', '1-upgraded.osw')))
    assert(!File.exist?(File.join(@testing_upgrades, 'xml', 'AllUpgrades', '1-existing-defaulted.xml')))
    assert(File.exist?(File.join(@testing_upgrades, 'xml', 'AllUpgrades', '1-upgraded-defaulted.xml')))
    assert(File.exist?(File.join(@testing_upgrades, 'xml', 'AllUpgrades', '1-existing.xml')))
    assert(File.exist?(File.join(@testing_upgrades, 'xml', 'AllUpgrades', '1-upgraded.xml')))

    FileUtils.cp(results_allupgrades, File.join(File.dirname(@testing_upgrades), 'project_testing'))
  end

  def test_national_upgrades
    skip
    yml = ' -y project_national/national_upgrades.yml'
    @command += yml
    @command += ' -d'
    @command += ' -k'

    system(@command)

    cli_output_log = File.join(@national_upgrades, 'cli_output.log')
    assert(File.exist?(cli_output_log))
    cli_output = File.read(cli_output_log)
    if cli_output.include?('ERROR')
      puts cli_output
      assert(!cli_output.include?('ERROR'))
    end

    _test_measure_order(File.join(@national_upgrades, 'national_upgrades-Baseline.osw'))
    results_baseline = File.join(@national_upgrades, 'results-Baseline.csv')
    assert(File.exist?(results_baseline))
    results = CSV.read(results_baseline, headers: true)

    _test_columns(results)

    assert(File.exist?(File.join(@national_upgrades, 'run1', 'run')))
    contents = Dir[File.join(@national_upgrades, 'run1', 'run/*')].collect { |x| File.basename(x) }

    _test_contents(contents, false, false)

    _test_measure_order(File.join(@national_upgrades, 'national_upgrades-AllUpgrades.osw'))
    results_allupgrades = File.join(@national_upgrades, 'results-AllUpgrades.csv')
    assert(File.exist?(results_allupgrades))
    results = CSV.read(results_allupgrades, headers: true)

    _test_columns(results, true)

    assert(File.exist?(File.join(@national_upgrades, 'run66', 'run')))
    contents = Dir[File.join(@national_upgrades, 'run66', 'run/*')].collect { |x| File.basename(x) }

    _test_contents(contents, true, false)

    timeseries = _get_timeseries_columns(Dir[File.join(@national_upgrades, 'run*/run/results_timeseries.csv')])
    assert(_test_timeseries_columns(timeseries))

    assert(File.exist?(File.join(@national_upgrades, 'osw', 'Baseline', '1-existing.osw')))
    assert(!File.exist?(File.join(@national_upgrades, 'osw', 'Baseline', '1-upgraded.osw')))
    assert(File.exist?(File.join(@national_upgrades, 'xml', 'Baseline', '1-existing-defaulted.xml')))
    assert(!File.exist?(File.join(@national_upgrades, 'xml', 'Baseline', '1-upgraded-defaulted.xml')))
    assert(File.exist?(File.join(@national_upgrades, 'xml', 'Baseline', '1-existing.xml')))
    assert(!File.exist?(File.join(@national_upgrades, 'xml', 'Baseline', '1-upgraded.xml')))

    assert(File.exist?(File.join(@national_upgrades, 'osw', 'AllUpgrades', '1-existing.osw')))
    assert(File.exist?(File.join(@national_upgrades, 'osw', 'AllUpgrades', '1-upgraded.osw')))
    assert(!File.exist?(File.join(@national_upgrades, 'xml', 'AllUpgrades', '1-existing-defaulted.xml')))
    assert(File.exist?(File.join(@national_upgrades, 'xml', 'AllUpgrades', '1-upgraded-defaulted.xml')))
    assert(File.exist?(File.join(@national_upgrades, 'xml', 'AllUpgrades', '1-existing.xml')))
    assert(File.exist?(File.join(@national_upgrades, 'xml', 'AllUpgrades', '1-upgraded.xml')))

    FileUtils.cp(results_allupgrades, File.join(File.dirname(@national_upgrades), 'project_national'))
  end
end
<|MERGE_RESOLUTION|>--- conflicted
+++ resolved
@@ -16,15 +16,12 @@
     @national_baseline = File.join(buildstock_directory, 'national_baseline')
     @testing_upgrades = File.join(buildstock_directory, 'testing_upgrades')
     @national_upgrades = File.join(buildstock_directory, 'national_upgrades')
-<<<<<<< HEAD
     @la100es_baseline = File.join(buildstock_directory, 'la100es_baseline')
-=======
-
     FileUtils.rm_rf(@testing_baseline)
     FileUtils.rm_rf(@national_baseline)
     FileUtils.rm_rf(@testing_upgrades)
     FileUtils.rm_rf(@national_upgrades)
->>>>>>> d4be06d9
+    FileUtils.rm_rf(@la100es_baseline)
   end
 
   def _test_measure_order(osw)
