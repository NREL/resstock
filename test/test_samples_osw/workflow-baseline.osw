--- conflicted
+++ resolved
@@ -16,7 +16,7 @@
         "simulation_control_run_period_end_day_of_month": 31,
         "simulation_control_run_period_calendar_year": 2007,
         "debug": false,
-        "add_component_loads": true
+        "add_component_loads": false
       }
     },
     {
@@ -34,12 +34,9 @@
         "include_timeseries_airflows": "false",
         "include_timeseries_weather": "false"
       }
-<<<<<<< HEAD
     },
     {
       "measure_dir_name": "UpgradeCosts"
-=======
->>>>>>> 14640726
     }
   ],
   "run_options": {
