# frozen_string_literal: true

require 'openstudio'
require 'parallel'

require_relative '../resources/hpxml-measures/HPXMLtoOpenStudio/resources/minitest_helper'
require_relative '../resources/run_sampling'
require_relative '../resources/buildstock'

class IntegrationWorkflowTest < MiniTest::Test
  def before_setup
    @project_dir_baseline = { 'project_testing' => 100, 'project_national' => 3000 }
    @project_dir_upgrades = { 'project_testing' => 1, 'project_national' => 1 }

    @top_dir = File.absolute_path(File.join(File.dirname(__FILE__), 'test_samples_osw'))
    @lib_dir = File.join(@top_dir, '..', '..', 'lib')
    @resources_dir = File.join(@top_dir, '..', '..', 'resources')
    @outfile = File.join('..', 'lib', 'housing_characteristics', 'buildstock.csv')
  end

  def after_teardown
    FileUtils.rm_rf(@lib_dir) if File.exist?(@lib_dir)

    Dir["#{@top_dir}/workflow*.osw"].each do |osw|
      change_building_id(osw, 1)
    end
  end

  def test_baseline
    scenario_dir = File.join(@top_dir, 'baseline')
    Dir.mkdir(scenario_dir) unless File.exist?(scenario_dir)

    all_results_characteristics = []
    all_results_output = []
<<<<<<< HEAD
    @project_dir_baseline.each_with_index do |(project_dir, num_samples), color_index|
      next unless num_samples > 0
=======
    [['project_testing', 100], ['project_national', 3000]].each_with_index do |scenario, i|
      project_dir, num_samples = scenario
      next if num_samples == 0

      buildstock_csv = create_buildstock_csv(project_dir, num_samples)
      lib_dir = create_lib_folder(parent_dir, project_dir, buildstock_csv)

      runner = OpenStudio::Measure::OSRunner.new(OpenStudio::WorkflowJSON.new)
      Dir["#{parent_dir}/workflow-baseline.osw"].each do |workflow|
        measures_osw_dir = nil
        measures_upgrade_osw_dir = nil

        json = JSON.parse(File.read(workflow), symbolize_names: true)
        json[:steps].each do |measure|
          if measure[:measure_dir_name] == 'BuildExistingModel'
            measures_osw_dir = File.join(parent_dir, "#{project_dir}_measures_osw")
            Dir.mkdir(measures_osw_dir) unless File.exist?(measures_osw_dir)
          end
          if measure[:measure_dir_name] == 'ApplyUpgrade'
            measures_upgrade_osw_dir = File.join(parent_dir, "#{project_dir}_measures_upgrade_osw")
            Dir.mkdir(measures_upgrade_osw_dir) unless File.exist?(measures_upgrade_osw_dir)
          end
        end
>>>>>>> ad15e0a5

      samples_osw(scenario_dir, project_dir, num_samples, all_results_characteristics, all_results_output, color_index)
    end

    results_dir = File.join(scenario_dir, 'results')
    RunOSWs._rm_path(results_dir)
    results_csv_characteristics = RunOSWs.write_summary_results(results_dir, 'results_characteristics.csv', all_results_characteristics)
    results_csv_output = RunOSWs.write_summary_results(results_dir, 'results_output.csv', all_results_output)

    [results_csv_characteristics, results_csv_output].each do |results_csv|
      rows = CSV.read(results_csv)

      cols = rows.transpose
      cols.each do |col|
        next if col[0] != 'completed_status'

        assert(col[1..-1].all? { |x| x == 'Success' })
      end
    end
  end

  def test_upgrades
    scenario_dir = File.join(@top_dir, 'upgrades')
    Dir.mkdir(scenario_dir) unless File.exist?(scenario_dir)

    all_results_characteristics = []
    all_results_output = []
    @project_dir_upgrades.each_with_index do |(project_dir, num_samples), color_index|
      next unless num_samples > 0

      samples_osw(scenario_dir, project_dir, num_samples, all_results_characteristics, all_results_output, color_index)
    end

    results_dir = File.join(scenario_dir, 'results')
    RunOSWs._rm_path(results_dir)
    results_csv_characteristics = RunOSWs.write_summary_results(results_dir, 'results_characteristics.csv', all_results_characteristics)
    results_csv_output = RunOSWs.write_summary_results(results_dir, 'results_output.csv', all_results_output)

    [results_csv_characteristics, results_csv_output].each do |results_csv|
      rows = CSV.read(results_csv)

      cols = rows.transpose
      cols.each do |col|
        next if col[0] != 'completed_status'

        assert(col[1..-1].all? { |x| x != 'Fail' })
      end
    end
  end

  private

  def samples_osw(scenario_dir, project_dir, num_samples, all_results_characteristics, all_results_output, color_index)
    parent_dir = File.join(scenario_dir, project_dir)
    Dir.mkdir(parent_dir) unless File.exist?(parent_dir)

    osw_dir = File.join(parent_dir, 'osw')
    Dir.mkdir(osw_dir) unless File.exist?(osw_dir)

    xml_dir = File.join(parent_dir, 'xml')
    Dir.mkdir(xml_dir) unless File.exist?(xml_dir)

    create_lib_folder(project_dir)
    create_buildstock_csv(parent_dir, project_dir, num_samples)

    runner = OpenStudio::Measure::OSRunner.new(OpenStudio::WorkflowJSON.new)

    workflow_and_building_ids = []
    buildstock_csv_data = CSV.open(File.join(@lib_dir, 'housing_characteristics/buildstock.csv'), headers: true).map(&:to_hash)
    Dir["#{@top_dir}/workflow*.osw"].each do |workflow|
      next unless workflow.include?(File.basename(scenario_dir))

      (1..num_samples).to_a.each do |building_id|
        bldg_data = get_data_for_sample(buildstock_csv_data, building_id, runner)
        next unless counties.include? bldg_data['County']

        workflow_and_building_ids << [workflow, building_id]
      end
    end

    Parallel.map(workflow_and_building_ids, in_threads: Parallel.processor_count) do |workflow, building_id|
      worker_number = Parallel.worker_number
      osw_basename = File.basename(workflow)
      puts "\nWorkflow: #{osw_basename}, Building ID: #{building_id} (#{workflow_and_building_ids.index([workflow, building_id]) + 1} / #{workflow_and_building_ids.size}), Worker Number: #{worker_number} ...\n"

      worker_folder = "run#{worker_number}"
      worker_dir = File.join(File.dirname(workflow), worker_folder)
      Dir.mkdir(worker_dir) unless File.exist?(worker_dir)
      FileUtils.cp(workflow, worker_dir)
      osw = File.join(worker_dir, File.basename(workflow))

      change_building_id(osw, building_id)

      finished_job, result_characteristics, result_output = RunOSWs.run_and_check(osw, File.join(@top_dir, worker_folder))

      osw = "#{project_dir}-#{building_id.to_s.rjust(4, '0')}.osw"
      result_characteristics['OSW'] = osw
      result_output['OSW'] = osw
      result_output['color_index'] = color_index

      check_finished_job(result_characteristics, finished_job)
      check_finished_job(result_output, finished_job)

      all_results_characteristics << result_characteristics
      all_results_output << result_output

      # Save existing/upgraded osws and xmls
      ['existing', 'upgraded'].each do |scen|
        ['osw', 'xml'].each do |type|
          from = File.join(@top_dir, worker_folder, 'run', "#{scen}.#{type}")

          dir = osw_dir
          dir = xml_dir if type == 'xml'
          to = File.join(dir, "#{building_id}-#{osw_basename.gsub('.osw', '')}-#{scen}.#{type}")

          FileUtils.mv(from, to) if File.exist?(from)
        end
      end
    end
  end

  def create_lib_folder(project_dir)
    Dir.mkdir(@lib_dir) unless File.exist?(@lib_dir)
    FileUtils.cp_r(@resources_dir, @lib_dir)
    housing_characteristics_dir = File.join(@top_dir, '..', '..', project_dir, 'housing_characteristics')
    FileUtils.cp_r(housing_characteristics_dir, @lib_dir)
  end

  def create_buildstock_csv(parent_dir, project_dir, num_samples)
    r = RunSampling.new
    r.run(project_dir, num_samples, @outfile)
    FileUtils.cp(File.join(@lib_dir, 'housing_characteristics', 'buildstock.csv'), parent_dir)
  end

  def change_building_id(osw, building_id)
    json = JSON.parse(File.read(osw), symbolize_names: true)
    json[:steps].each do |measure|
      next if measure[:measure_dir_name] != 'BuildExistingModel'

      measure[:arguments][:building_id] = "#{building_id}"
    end
    File.open(osw, 'w') do |f|
      f.write(JSON.pretty_generate(json))
    end
  end

  def check_finished_job(result, finished_job)
    result['completed_status'] = 'Fail'
    if File.exist?(finished_job)
      result['completed_status'] = 'Success'
    end

    return result
  end

  def counties
    return [
      'AZ, Maricopa County',
      'CA, Los Angeles County',
      'GA, Fulton County',
      'IL, Cook County',
      'TX, Harris County',
      'WA, King County'
    ]
  end
end<|MERGE_RESOLUTION|>--- conflicted
+++ resolved
@@ -32,34 +32,8 @@
 
     all_results_characteristics = []
     all_results_output = []
-<<<<<<< HEAD
     @project_dir_baseline.each_with_index do |(project_dir, num_samples), color_index|
-      next unless num_samples > 0
-=======
-    [['project_testing', 100], ['project_national', 3000]].each_with_index do |scenario, i|
-      project_dir, num_samples = scenario
       next if num_samples == 0
-
-      buildstock_csv = create_buildstock_csv(project_dir, num_samples)
-      lib_dir = create_lib_folder(parent_dir, project_dir, buildstock_csv)
-
-      runner = OpenStudio::Measure::OSRunner.new(OpenStudio::WorkflowJSON.new)
-      Dir["#{parent_dir}/workflow-baseline.osw"].each do |workflow|
-        measures_osw_dir = nil
-        measures_upgrade_osw_dir = nil
-
-        json = JSON.parse(File.read(workflow), symbolize_names: true)
-        json[:steps].each do |measure|
-          if measure[:measure_dir_name] == 'BuildExistingModel'
-            measures_osw_dir = File.join(parent_dir, "#{project_dir}_measures_osw")
-            Dir.mkdir(measures_osw_dir) unless File.exist?(measures_osw_dir)
-          end
-          if measure[:measure_dir_name] == 'ApplyUpgrade'
-            measures_upgrade_osw_dir = File.join(parent_dir, "#{project_dir}_measures_upgrade_osw")
-            Dir.mkdir(measures_upgrade_osw_dir) unless File.exist?(measures_upgrade_osw_dir)
-          end
-        end
->>>>>>> ad15e0a5
 
       samples_osw(scenario_dir, project_dir, num_samples, all_results_characteristics, all_results_output, color_index)
     end
