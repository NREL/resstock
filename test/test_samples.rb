# frozen_string_literal: true

require 'openstudio'
require 'parallel'

require_relative '../resources/hpxml-measures/HPXMLtoOpenStudio/resources/minitest_helper'
require_relative '../resources/run_sampling'
require_relative '../resources/buildstock'

class IntegrationWorkflowTest < MiniTest::Test
  def before_setup
<<<<<<< HEAD
    @project_dir_baseline = { 'project_testing' => 100, 'project_national' => 3000 }
    @project_dir_upgrades = { 'project_testing' => 1, 'project_national' => 50 }
=======
    @project_dir_baseline = { 'project_testing' => 1, 'project_national' => 1 }
    @project_dir_upgrades = { 'project_testing' => 1, 'project_national' => 1 }
>>>>>>> 62550ce9

    @top_dir = File.absolute_path(File.join(File.dirname(__FILE__), 'test_samples_osw'))
    @lib_dir = File.join(@top_dir, '..', '..', 'lib')
    @resources_dir = File.join(@top_dir, '..', '..', 'resources')
    @outfile = File.join('..', 'lib', 'housing_characteristics', 'buildstock.csv')
  end

  def after_teardown
    FileUtils.rm_rf(@lib_dir) if File.exist?(@lib_dir)

    Dir["#{@top_dir}/workflow*.osw"].each do |osw|
      change_building_id(osw, 1)
    end
  end

  def test_baseline
    scenario_dir = File.join(@top_dir, 'baseline')
    Dir.mkdir(scenario_dir) unless File.exist?(scenario_dir)

    all_results_characteristics = []
    all_results_output = []
    @project_dir_baseline.each_with_index do |(project_dir, num_samples), color_index|
      next if num_samples == 0

      samples_osw(scenario_dir, project_dir, num_samples, all_results_characteristics, all_results_output, color_index)
    end

    results_dir = File.join(scenario_dir, 'results')
    RunOSWs._rm_path(results_dir)
    results_csv_characteristics = RunOSWs.write_summary_results(results_dir, 'results_characteristics.csv', all_results_characteristics)
    results_csv_output = RunOSWs.write_summary_results(results_dir, 'results_output.csv', all_results_output)

    [results_csv_characteristics, results_csv_output].each do |results_csv|
      rows = CSV.read(results_csv)

      cols = rows.transpose
      cols.each do |col|
        next if col[0] != 'completed_status'

        assert(col[1..-1].all? { |x| x == 'Success' })
      end
    end
  end

  def test_upgrades
    scenario_dir = File.join(@top_dir, 'upgrades-flex')
    Dir.mkdir(scenario_dir) unless File.exist?(scenario_dir)

    all_results_characteristics = []
    all_results_output = []
    @project_dir_upgrades.each_with_index do |(project_dir, num_samples), color_index|
      next unless num_samples > 0

      samples_osw(scenario_dir, project_dir, num_samples, all_results_characteristics, all_results_output, color_index)
    end

    results_dir = File.join(scenario_dir, 'results')
    RunOSWs._rm_path(results_dir)
    results_csv_characteristics = RunOSWs.write_summary_results(results_dir, 'results_characteristics.csv', all_results_characteristics)
    results_csv_output = RunOSWs.write_summary_results(results_dir, 'results_output.csv', all_results_output)

    [results_csv_characteristics, results_csv_output].each do |results_csv|
      rows = CSV.read(results_csv)

      cols = rows.transpose
      cols.each do |col|
        next if col[0] != 'completed_status'

        # assert(col[1..-1].all? { |x| x != 'Fail' })
      end
    end
  end

  private

  def samples_osw(scenario_dir, project_dir, num_samples, all_results_characteristics, all_results_output, color_index)
    parent_dir = File.join(scenario_dir, project_dir)
    Dir.mkdir(parent_dir) unless File.exist?(parent_dir)

    osw_dir = File.join(parent_dir, 'osw')
    Dir.mkdir(osw_dir) unless File.exist?(osw_dir)

    xml_dir = File.join(parent_dir, 'xml')
    Dir.mkdir(xml_dir) unless File.exist?(xml_dir)

    create_lib_folder(project_dir)
    create_buildstock_csv(parent_dir, project_dir, num_samples)

    runner = OpenStudio::Measure::OSRunner.new(OpenStudio::WorkflowJSON.new)

    workflow_and_building_ids = []
    buildstock_csv_data = CSV.open(File.join(@lib_dir, 'housing_characteristics/buildstock.csv'), headers: true).map(&:to_hash)
    buildstock_map = Hash[buildstock_csv_data.map { |x| [x['Building'].to_i, x] }]
    Dir["#{@top_dir}/workflow*.osw"].each do |workflow|
      next unless workflow.include?(File.basename(scenario_dir))

      (1..num_samples).to_a.each do |building_id|
        bldg_data = buildstock_map[building_id]
        next unless counties.include? bldg_data['County']

        workflow_and_building_ids << [workflow, building_id]
      end
    end

    Parallel.map(workflow_and_building_ids, in_threads: Parallel.processor_count) do |workflow, building_id|
      worker_number = Parallel.worker_number
      osw_basename = File.basename(workflow)
      puts "\nWorkflow: #{osw_basename}, Building ID: #{building_id} (#{workflow_and_building_ids.index([workflow, building_id]) + 1} / #{workflow_and_building_ids.size}), Worker Number: #{worker_number} ...\n"

      worker_folder = "run#{worker_number}"
      worker_dir = File.join(File.dirname(workflow), worker_folder)
      Dir.mkdir(worker_dir) unless File.exist?(worker_dir)
      FileUtils.cp(workflow, worker_dir)
      osw = File.join(worker_dir, File.basename(workflow))

      change_building_id(osw, building_id)

      finished_job, result_characteristics, result_output = RunOSWs.run_and_check(osw, File.join(@top_dir, worker_folder))

      osw = "#{project_dir}-#{building_id.to_s.rjust(4, '0')}.osw"
      result_characteristics['OSW'] = osw
      result_output['OSW'] = osw
      result_output['color_index'] = color_index

      check_finished_job(result_characteristics, finished_job)
      check_finished_job(result_output, finished_job)

      all_results_characteristics << result_characteristics
      all_results_output << result_output

      # Save existing/upgraded osws and xmls
      ['existing', 'upgraded'].each do |scen|
        ['osw', 'xml'].each do |type|
          from = File.join(@top_dir, worker_folder, 'run', "#{scen}.#{type}")

          dir = osw_dir
          dir = xml_dir if type == 'xml'
          to = File.join(dir, "#{building_id}-#{osw_basename.gsub('.osw', '')}-#{scen}.#{type}")

          FileUtils.mv(from, to) if File.exist?(from)
        end
      end
    end
  end

  def create_lib_folder(project_dir)
    Dir.mkdir(@lib_dir) unless File.exist?(@lib_dir)
    FileUtils.cp_r(@resources_dir, @lib_dir)
    housing_characteristics_dir = File.join(@top_dir, '..', '..', project_dir, 'housing_characteristics')
    FileUtils.cp_r(housing_characteristics_dir, @lib_dir)
  end

  def create_buildstock_csv(parent_dir, project_dir, num_samples)
    r = RunSampling.new
    r.run(project_dir, num_samples, @outfile)
    FileUtils.cp(File.join(@lib_dir, 'housing_characteristics', 'buildstock.csv'), parent_dir)
  end

  def change_building_id(osw, building_id)
    json = JSON.parse(File.read(osw), symbolize_names: true)
    json[:steps].each do |measure|
      next if measure[:measure_dir_name] != 'BuildExistingModel'

      measure[:arguments][:building_id] = "#{building_id}"
    end
    File.open(osw, 'w') do |f|
      f.write(JSON.pretty_generate(json))
    end
  end

  def check_finished_job(result, finished_job)
    result['completed_status'] = 'Fail'
    if File.exist?(finished_job)
      result['completed_status'] = 'Success'
    end

    return result
  end

  def counties
    return [
      'AZ, Maricopa County',
      'CA, Los Angeles County',
      'GA, Fulton County',
      'IL, Cook County',
      'TX, Harris County',
      'WA, King County'
    ]
  end
end<|MERGE_RESOLUTION|>--- conflicted
+++ resolved
@@ -9,13 +9,8 @@
 
 class IntegrationWorkflowTest < MiniTest::Test
   def before_setup
-<<<<<<< HEAD
-    @project_dir_baseline = { 'project_testing' => 100, 'project_national' => 3000 }
-    @project_dir_upgrades = { 'project_testing' => 1, 'project_national' => 50 }
-=======
     @project_dir_baseline = { 'project_testing' => 1, 'project_national' => 1 }
     @project_dir_upgrades = { 'project_testing' => 1, 'project_national' => 1 }
->>>>>>> 62550ce9
 
     @top_dir = File.absolute_path(File.join(File.dirname(__FILE__), 'test_samples_osw'))
     @lib_dir = File.join(@top_dir, '..', '..', 'lib')
