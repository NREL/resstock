--- conflicted
+++ resolved
@@ -43,16 +43,8 @@
     results_csv_characteristics = RunOSWs.write_summary_results(results_dir, 'results_characteristics.csv', all_results_characteristics)
     results_csv_output = RunOSWs.write_summary_results(results_dir, 'results_output.csv', all_results_output)
 
-<<<<<<< HEAD
     [results_csv_characteristics, results_csv_output].each do |results_csv|
       rows = CSV.read(results_csv)
-=======
-        building_ids = []
-        buildstock_csv_data = CSV.open(File.join(lib_dir, 'housing_characteristics/buildstock.csv'), headers: true).map(&:to_hash)
-        (1..num_samples).to_a.each do |building_id|
-          bldg_data = get_data_for_sample(buildstock_csv_data, building_id, runner)
-          next unless counties.include? bldg_data['County']
->>>>>>> 742ab583
 
       cols = rows.transpose
       cols.each do |col|
@@ -110,11 +102,12 @@
     runner = OpenStudio::Measure::OSRunner.new(OpenStudio::WorkflowJSON.new)
 
     workflow_and_building_ids = []
+    buildstock_csv_data = CSV.open(File.join(@lib_dir, 'housing_characteristics/buildstock.csv'), headers: true).map(&:to_hash)
     Dir["#{@top_dir}/workflow*.osw"].each do |workflow|
       next unless workflow.include?(File.basename(scenario_dir))
 
       (1..num_samples).to_a.each do |building_id|
-        bldg_data = get_data_for_sample(File.join(@lib_dir, 'housing_characteristics/buildstock.csv'), building_id, runner)
+        bldg_data = get_data_for_sample(buildstock_csv_data, building_id, runner)
         next unless counties.include? bldg_data['County']
 
         workflow_and_building_ids << [workflow, building_id]
