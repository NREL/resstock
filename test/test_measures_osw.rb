--- conflicted
+++ resolved
@@ -9,49 +9,6 @@
   def test_measures_osw
     parent_dir = File.absolute_path(File.join(File.dirname(__FILE__), 'test_measures_osw'))
 
-<<<<<<< HEAD
-    buildstock_csv = '../test/test_measures_osw/buildstock.csv'
-    unless File.exist?(File.expand_path('test/test_measures_osw/buildstock.csv'))
-      buildstock_csv = create_buildstock_csv(project_dir, num_samples)
-    end
-    lib_dir = create_lib_folder(parent_dir, project_dir, buildstock_csv)
-    weather_dir = create_weather_folder(parent_dir, project_dir)
-
-    Dir["#{parent_dir}/workflow-baseline.osw"].each do |osw|
-      measures_osw_dir = nil
-      measures_upgrade_osw_dir = nil
-
-      json = JSON.parse(File.read(osw), symbolize_names: true)
-      json[:steps].each do |measure|
-        if measure[:measure_dir_name] == 'BuildExistingModel'
-          measures_osw_dir = File.join(parent_dir, 'measures_osw')
-          Dir.mkdir(measures_osw_dir) unless File.exist?(measures_osw_dir)
-        end
-        if measure[:measure_dir_name] == 'ApplyUpgrade'
-          measures_upgrade_osw_dir = File.join(parent_dir, 'measures_upgrade_osw')
-          Dir.mkdir(measures_upgrade_osw_dir) unless File.exist?(measures_upgrade_osw_dir)
-        end
-      end
-
-      (1..num_samples).to_a.each do |building_id|
-        puts "\nBuilding ID: #{building_id} ...\n"
-
-        change_building_id(osw, building_id)
-        out_osw, result = RunOSWs.run_and_check(osw, parent_dir)
-        result['OSW'] = "#{building_id}.osw"
-        all_results << result
-
-        # Check workflow was successful
-        assert(File.exist?(out_osw))
-        data_hash = JSON.parse(File.read(out_osw))
-        assert_equal(data_hash['completed_status'], 'Success')
-
-        # Save measures.osw
-        unless measures_osw_dir.nil?
-          measures_osw = File.join(parent_dir, 'run', 'measures.osw')
-          new_measures_osw = File.join(measures_osw_dir, "#{building_id}.osw")
-          FileUtils.mv(measures_osw, new_measures_osw)
-=======
     [['project_testing', 10], ['project_national', 30]].each do |scenario|
       project_dir, num_samples = scenario
 
@@ -75,7 +32,6 @@
             measures_upgrade_osw_dir = File.join(parent_dir, "#{project_dir}_measures_upgrade_osw")
             Dir.mkdir(measures_upgrade_osw_dir) unless File.exist?(measures_upgrade_osw_dir)
           end
->>>>>>> c5011b01
         end
 
         (1..num_samples).to_a.each do |building_id|
@@ -114,14 +70,6 @@
       Dir["#{parent_dir}/workflow.osw"].each do |osw|
         change_building_id(osw, 1)
       end
-<<<<<<< HEAD
-    end
-
-    Dir["#{parent_dir}/workflow-baseline.osw"].each do |osw|
-      change_building_id(osw, 1)
-    end
-=======
->>>>>>> c5011b01
 
       FileUtils.rm_rf(lib_dir) if File.exist?(lib_dir)
       FileUtils.rm_rf(weather_dir) if File.exist?(weather_dir)
