--- conflicted
+++ resolved
@@ -1,11 +1,6 @@
 # frozen_string_literal: true
 
-<<<<<<< HEAD
-require_relative '../resources/hpxml-measures/HPXMLtoOpenStudio/resources/minitest_helper'
-require 'csv'
-=======
 require 'minitest/autorun'
->>>>>>> 939bfe7c
 require 'rubygems/package'
 require 'zlib'
 
@@ -37,15 +32,9 @@
     tar_extract.close
 
     assert(up00.include?('data_point_out.json'))
-<<<<<<< HEAD
     assert(up00.include?('existing.xml'))
     assert(!up00.include?('upgraded.xml'))
-    assert(!up00.include?('results_timeseries.csv'))
-=======
-    assert(up00.include?('measures.osw'))
-    assert(!up00.include?('measures-upgrade.osw'))
-    assert(up00.include?('enduse_timeseries.csv'))
->>>>>>> 939bfe7c
+    assert(up00.include?('results_timeseries.csv'))
     assert(!up00.include?('in.idf'))
     assert(!up00.include?('schedules.csv'))
   end
@@ -70,15 +59,9 @@
     tar_extract.close
 
     assert(up00.include?('data_point_out.json'))
-<<<<<<< HEAD
     assert(up00.include?('existing.xml'))
     assert(!up00.include?('upgraded.xml'))
-    assert(!up00.include?('results_timeseries.csv'))
-=======
-    assert(up00.include?('measures.osw'))
-    assert(!up00.include?('measures-upgrade.osw'))
-    assert(up00.include?('enduse_timeseries.csv'))
->>>>>>> 939bfe7c
+    assert(up00.include?('results_timeseries.csv'))
     assert(!up00.include?('in.idf'))
     assert(!up00.include?('schedules.csv'))
   end
