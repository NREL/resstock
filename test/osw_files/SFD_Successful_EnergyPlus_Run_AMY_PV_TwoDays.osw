{
  "measure_paths": [
    "../../measures",
    "../../resources/measures"
  ],
  "steps": [
    {
      "measure_dir_name": "ResidentialSimulationControls",
      "arguments": {
        "begin_day_of_month": "23",
        "begin_month": "1",
        "calendar_year": "2007",
        "end_day_of_month": "24",
        "end_month": "1",
        "timesteps_per_hr": "6"
      }
    },
    {
      "measure_dir_name": "ResidentialLocation",
      "arguments": {
        "dst_end_date": "October 26",
        "dst_start_date": "April 7",
        "weather_directory": "../HPXMLtoOpenStudio/weather",
        "weather_file_name": "0465925_US_CO_Boulder_8013_0-20000-0-72469_40.13_-105.22_NSRDB_2.0.1_AMY_2014.epw"
      }
    },
    {
      "measure_dir_name": "ResidentialGeometryCreateSingleFamilyDetached",
      "arguments": {
        "aspect_ratio": "2",
        "attic_type": "unfinished attic",
        "eaves_depth": "0",
        "foundation_height": "3",
        "foundation_type": "slab",
        "garage_depth": "20",
        "garage_position": "Right",
        "garage_protrusion": "0",
        "garage_width": "0",
        "neighbor_back_offset": "0",
        "neighbor_front_offset": "0",
        "neighbor_left_offset": "10",
        "neighbor_right_offset": "10",
        "num_bathrooms": "2",
        "num_bedrooms": "3",
        "num_floors": "2",
        "orientation": "22.5",
        "roof_pitch": "6:12",
        "roof_structure": "truss, cantilever",
        "roof_type": "gable",
        "total_ffa": "100",
        "wall_height": "8"
      }
    },
    {
      "arguments": {
        "door_area": "20"
      },
      "measure_dir_name": "ResidentialGeometryDoorArea"
    },
    {
      "arguments": {
        "back_skylight_area": "0",
        "back_window_area": "0",
        "back_wwr": "0.18",
        "front_skylight_area": "0",
        "front_window_area": "0",
        "front_wwr": "0.18",
        "left_skylight_area": "0",
        "left_window_area": "0",
        "left_wwr": "0.18",
        "overhang_back_facade": "true",
        "overhang_depth": "2",
        "overhang_front_facade": "true",
        "overhang_left_facade": "true",
        "overhang_offset": "0.5",
        "overhang_right_facade": "true",
        "right_skylight_area": "0",
        "right_window_area": "0",
        "right_wwr": "0.18",
        "window_aspect_ratio": "1.333"
      },
      "measure_dir_name": "ResidentialGeometryWindowSkylightArea"
    },
    {
      "arguments": {
        "ceiling_drywall_thick_in": "0.5",
        "ceiling_framing_factor": "0.07",
        "ceiling_ins_thick_in": "8.55",
        "ceiling_install_grade": "1",
        "ceiling_joist_height_in": "3.5",
        "ceiling_r": "30",
        "has_radiant_barrier": "false",
        "roof_cavity_ins_thick_in": "0",
        "roof_cavity_r": "0",
        "roof_framing_factor": "0.07",
        "roof_framing_thick_in": "7.25",
        "roof_install_grade": "1",
        "roof_osb_thick_in": "0.75",
        "roof_rigid_r": "0",
        "roofing_material": "Asphalt Shingles, Medium"
      },
      "measure_dir_name": "ResidentialConstructionsUnfinishedAttic"
    },
    {
      "arguments": {
        "exterior_depth": "0",
        "exterior_r": "0",
        "gap_r": "0",
        "perimeter_r": "0",
        "perimeter_width": "0",
        "whole_r": "0"
      },
      "measure_dir_name": "ResidentialConstructionsSlab"
    },
    {
      "arguments": {
        "cavity_r": "19",
        "framing_factor": "0.13",
        "install_grade": "1",
        "joist_height_in": "5.5"
      },
      "measure_dir_name": "ResidentialConstructionsFloors"
    },
    {
      "arguments": {
        "cavity_depth_in": "3.5",
        "cavity_filled": "true",
        "cavity_r": "13",
        "drywall_thick_in": "0.5",
        "exterior_finish": "Vinyl, Light",
        "framing_factor": "0.25",
        "install_grade": "1",
        "osb_thick_in": "0.5",
        "rigid_r": "0"
      },
      "measure_dir_name": "ResidentialConstructionsWallsWoodStud"
    },
    {
      "arguments": {
        "skylight_cool_shade_mult": "1",
        "skylight_heat_shade_mult": "1",
        "skylight_shgc": "0.45",
        "skylight_ufactor": "0.33",
        "window_cool_shade_mult": "0.7",
        "window_heat_shade_mult": "0.7",
        "window_shgc": "0.3",
        "window_ufactor": "0.37"
      },
      "measure_dir_name": "ResidentialConstructionsWindowsSkylights"
    },
    {
      "arguments": {
        "ufactor": "0.2"
      },
      "measure_dir_name": "ResidentialConstructionsDoors"
    },
    {
      "measure_dir_name": "ResidentialHotWaterHeaterTank",
      "arguments": {
        "capacity": "40.0",
        "energy_factor": "0.59",
        "fuel_type": "oil",
        "has_water_heater_flue": "true",
        "location": "auto",
        "offcyc_power": "0",
        "oncyc_power": "0",
        "recovery_efficiency": "0.76",
        "schedules_directory": "./resources",
        "setpoint_schedule": "hourly_setpoint_schedule.csv",
        "setpoint_temp": "125",
<<<<<<< HEAD
        "tank_volume": "auto",
        "setpoint_type": "constant",
        "tank_model_type": "mixed",
        "schedules_directory": "./resources",
        "setpoint_schedule": "hourly_setpoint_schedule.csv"
=======
        "setpoint_type": "constant",
        "tank_model_type": "mixed",
        "tank_volume": "auto"
>>>>>>> 78d739aa
      }
    },
    {
      "arguments": {
        "afue": "0.78",
        "capacity": "autosize",
        "dse": "NA",
        "fan_power_installed": "0.5",
        "fuel_type": "gas",
        "has_hvac_flue": "true"
      },
      "measure_dir_name": "ResidentialHVACFurnace"
    },
    {
      "arguments": {
        "capacity": "autosize",
        "crankcase_capacity": "0",
        "crankcase_temp": "55",
        "dse": "NA",
        "eer": "11.1",
        "eer_capacity_derate_1ton": "1",
        "eer_capacity_derate_2ton": "1",
        "eer_capacity_derate_3ton": "1",
        "eer_capacity_derate_4ton": "1",
        "eer_capacity_derate_5ton": "1",
        "fan_power_installed": "0.5",
        "fan_power_rated": "0.365",
        "seer": "13",
        "shr": "0.73"
      },
      "measure_dir_name": "ResidentialHVACCentralAirConditionerSingleSpeed"
    },
    {
      "arguments": {
        "season_end_month": "Dec",
        "season_start_month": "Jan",
        "use_auto_season": "false",
        "weekday_offset_magnitude": "0",
        "weekday_offset_schedule": "0,0,0,0,0,0,0,0,0,0,0,0,0,0,0,0,0,0,0,0,0,0,0,0",
        "weekday_setpoint": "76.0",
        "weekend_offset_magnitude": "0",
        "weekend_offset_schedule": "0,0,0,0,0,0,0,0,0,0,0,0,0,0,0,0,0,0,0,0,0,0,0,0",
        "weekend_setpoint": "76.0",
        "apply_offset": "true"
      },
      "measure_dir_name": "ResidentialHVACCoolingSetpoints"
    },
    {
      "arguments": {
        "season_end_month": "Dec",
        "season_start_month": "Jan",
        "use_auto_season": "false",
        "weekday_offset_magnitude": "0",
        "weekday_offset_schedule": "0,0,0,0,0,0,0,0,0,0,0,0,0,0,0,0,0,0,0,0,0,0,0,0",
        "weekday_setpoint": "71.0",
        "weekend_offset_magnitude": "0",
        "weekend_offset_schedule": "0,0,0,0,0,0,0,0,0,0,0,0,0,0,0,0,0,0,0,0,0,0,0,0",
        "weekend_setpoint": "71.0",
        "apply_offset": "true"
      },
      "measure_dir_name": "ResidentialHVACHeatingSetpoints"
    },
    {
      "arguments": {
        "bathroom_exhaust_hour": "5",
        "clothes_dryer_exhaust": "100",
        "crawl_ach": "0",
        "duct_ah_return_frac": "0.267",
        "duct_ah_supply_frac": "0.067",
        "duct_location": "auto",
        "duct_location_frac": "auto",
        "duct_num_returns": "auto",
        "duct_r": "0",
        "duct_return_area_mult": "1",
        "duct_return_frac": "0.067",
        "duct_supply_area_mult": "1",
        "duct_supply_frac": "0.6",
        "duct_total_leakage": "0.3",
        "finished_basement_ach": "0",
        "garage_ach50": "7",
        "is_existing_home": "false",
        "living_ach50": "7",
        "mech_vent_ashrae_std": "2010",
        "mech_vent_cfis_airflow_frac": "1",
        "mech_vent_cfis_open_time": "20",
        "mech_vent_fan_power": "0.15",
        "mech_vent_frac_62_2": "1",
        "mech_vent_infil_credit": "true",
        "mech_vent_sensible_efficiency": "0",
        "mech_vent_total_efficiency": "0",
        "mech_vent_type": "exhaust",
        "nat_vent_clg_offset": "1",
        "nat_vent_clg_season": "true",
        "nat_vent_frac_window_area_openable": "0.2",
        "nat_vent_frac_windows_open": "0.33",
        "nat_vent_htg_offset": "1",
        "nat_vent_htg_season": "true",
        "nat_vent_max_oa_hr": "0.0115",
        "nat_vent_max_oa_rh": "0.7",
        "nat_vent_num_weekdays": "3",
        "nat_vent_num_weekends": "0",
        "nat_vent_ovlp_offset": "1",
        "nat_vent_ovlp_season": "true",
        "pier_beam_ach": "100",
        "range_exhaust_hour": "16",
        "shelter_coef": "auto",
        "terrain": "suburban",
        "unfinished_attic_sla": "0.00333",
        "unfinished_basement_ach": "0.1"
      },
      "measure_dir_name": "ResidentialAirflow"
    },
    {
      "arguments": {
        "show_debug_info": "false"
      },
      "measure_dir_name": "ResidentialHVACSizing"
    },
    {
      "arguments": {
        "array_type": "FixedRoofMounted",
        "azimuth": "180",
        "azimuth_type": "relative",
        "inverter_efficiency": "0.96",
        "module_type": "Standard",
        "size": "2.5",
        "system_losses": "0.14",
        "tilt": "0",
        "tilt_type": "pitch"
      },
      "measure_dir_name": "ResidentialPhotovoltaics"
    }
  ]
}<|MERGE_RESOLUTION|>--- conflicted
+++ resolved
@@ -168,17 +168,9 @@
         "schedules_directory": "./resources",
         "setpoint_schedule": "hourly_setpoint_schedule.csv",
         "setpoint_temp": "125",
-<<<<<<< HEAD
-        "tank_volume": "auto",
-        "setpoint_type": "constant",
-        "tank_model_type": "mixed",
-        "schedules_directory": "./resources",
-        "setpoint_schedule": "hourly_setpoint_schedule.csv"
-=======
         "setpoint_type": "constant",
         "tank_model_type": "mixed",
         "tank_volume": "auto"
->>>>>>> 78d739aa
       }
     },
     {
@@ -221,8 +213,7 @@
         "weekday_setpoint": "76.0",
         "weekend_offset_magnitude": "0",
         "weekend_offset_schedule": "0,0,0,0,0,0,0,0,0,0,0,0,0,0,0,0,0,0,0,0,0,0,0,0",
-        "weekend_setpoint": "76.0",
-        "apply_offset": "true"
+        "weekend_setpoint": "76.0"
       },
       "measure_dir_name": "ResidentialHVACCoolingSetpoints"
     },
@@ -236,8 +227,7 @@
         "weekday_setpoint": "71.0",
         "weekend_offset_magnitude": "0",
         "weekend_offset_schedule": "0,0,0,0,0,0,0,0,0,0,0,0,0,0,0,0,0,0,0,0,0,0,0,0",
-        "weekend_setpoint": "71.0",
-        "apply_offset": "true"
+        "weekend_setpoint": "71.0"
       },
       "measure_dir_name": "ResidentialHVACHeatingSetpoints"
     },
