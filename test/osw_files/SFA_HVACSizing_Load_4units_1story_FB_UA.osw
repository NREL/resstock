--- conflicted
+++ resolved
@@ -169,17 +169,9 @@
         "schedules_directory": "./resources",
         "setpoint_schedule": "hourly_setpoint_schedule.csv",
         "setpoint_temp": "125",
-<<<<<<< HEAD
-        "tank_volume": "auto",
-        "schedules_directory": "../HPXMLtoOpenStudio/resources",
-        "setpoint_schedule": "hourly_setpoint_schedule.csv",
-        "setpoint_type": "constant",
-        "tank_model_type": "mixed"
-=======
         "setpoint_type": "constant",
         "tank_model_type": "mixed",
         "tank_volume": "auto"
->>>>>>> 78d739aa
       },
       "measure_dir_name": "ResidentialHotWaterHeaterTank"
     },
@@ -223,8 +215,7 @@
         "weekday_setpoint": "76.0",
         "weekend_offset_magnitude": "0",
         "weekend_offset_schedule": "0,0,0,0,0,0,0,0,0,0,0,0,0,0,0,0,0,0,0,0,0,0,0,0",
-        "weekend_setpoint": "76.0",
-        "apply_offset": "true"
+        "weekend_setpoint": "76.0"
       },
       "measure_dir_name": "ResidentialHVACCoolingSetpoints"
     },
@@ -238,8 +229,7 @@
         "weekday_setpoint": "71.0",
         "weekend_offset_magnitude": "0",
         "weekend_offset_schedule": "0,0,0,0,0,0,0,0,0,0,0,0,0,0,0,0,0,0,0,0,0,0,0,0",
-        "weekend_setpoint": "71.0",
-        "apply_offset": "true"
+        "weekend_setpoint": "71.0"
       },
       "measure_dir_name": "ResidentialHVACHeatingSetpoints"
     },
