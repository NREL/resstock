--- conflicted
+++ resolved
@@ -64,17 +64,9 @@
         "schedules_directory": "./resources",
         "setpoint_schedule": "hourly_setpoint_schedule.csv",
         "setpoint_temp": "125",
-<<<<<<< HEAD
-        "tank_volume": "auto",
-        "setpoint_type": "constant",
-        "tank_model_type": "mixed",
-        "schedules_directory": "./resources",
-        "setpoint_schedule": "hourly_setpoint_schedule.csv"
-=======
         "setpoint_type": "constant",
         "tank_model_type": "mixed",
         "tank_volume": "auto"
->>>>>>> 78d739aa
       }
     }
   ]
