--- conflicted
+++ resolved
@@ -161,11 +161,7 @@
         "oncyc_power": "0",
         "recovery_efficiency": "0.76",
         "setpoint_temp": "125",
-        "tank_volume": "auto",
-        "schedules_directory": "../HPXMLtoOpenStudio/resources",
-        "setpoint_schedule": "hourly_setpoint_schedule.csv",
-        "setpoint_type": "constant",
-        "tank_model_type": "mixed"
+        "tank_volume": "auto"
       },
       "measure_dir_name": "ResidentialHotWaterHeaterTank"
     },
@@ -174,8 +170,7 @@
         "bath_mult": "1",
         "plant_loop": "auto",
         "shower_mult": "1",
-        "sink_mult": "1",
-        "draw_profile_type": "realistic"
+        "sink_mult": "1"
       },
       "measure_dir_name": "ResidentialHotWaterFixtures"
     },
@@ -210,8 +205,7 @@
         "weekday_setpoint": "71.0",
         "weekend_offset_magnitude": "0",
         "weekend_offset_schedule": "0,0,0,0,0,0,0,0,0,0,0,0,0,0,0,0,0,0,0,0,0,0,0,0",
-        "weekend_setpoint": "71.0",
-        "apply_offset": "true"
+        "weekend_setpoint": "71.0"
       },
       "measure_dir_name": "ResidentialHVACHeatingSetpoints"
     },
@@ -261,13 +255,7 @@
         "num_settings": "12",
         "plant_loop": "auto",
         "rated_annual_energy": "290",
-<<<<<<< HEAD
-        "schedule_day_shift": "0",
-        "test_date": "2007",
-        "draw_profile_type": "realistic"
-=======
         "test_date": "2007"
->>>>>>> 49f5e9b9
       },
       "measure_dir_name": "ResidentialApplianceDishwasher"
     },
@@ -285,8 +273,7 @@
         "plant_loop": "auto",
         "rated_annual_energy": "387",
         "test_date": "2007",
-        "thermostatic_control": "true",
-        "draw_profile_type": "realistic"
+        "thermostatic_control": "true"
       },
       "measure_dir_name": "ResidentialApplianceClothesWasher"
     },
