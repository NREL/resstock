{
  "measure_paths": [
    "../../resources/measures"
  ],
  "steps": [
    {
      "arguments": {
        "begin_day_of_month": "1",
        "begin_month": "1",
        "calendar_year": "2007",
        "end_day_of_month": "31",
        "end_month": "12",
        "timesteps_per_hr": "6"
      },
      "measure_dir_name": "ResidentialSimulationControls"
    },
    {
      "arguments": {
        "dst_end_date": "October 26",
        "dst_start_date": "April 7",
        "weather_directory": "../HPXMLtoOpenStudio/weather",
        "weather_file_name": "USA_CO_Denver.Intl.AP.725650_TMY3.epw"
      },
      "measure_dir_name": "ResidentialLocation"
    },
    {
      "measure_dir_name": "ResidentialGeometryCreateMultifamily",
      "arguments": {
        "balcony_depth": "0",
        "corridor_position": "Double-Loaded Interior",
        "corridor_width": "10",
        "eaves_depth": "0",
        "foundation_height": "3",
        "foundation_type": "slab",
        "inset_depth": "0",
        "inset_position": "Right",
        "inset_width": "0",
        "neighbor_back_offset": "0",
        "neighbor_front_offset": "0",
        "neighbor_left_offset": "0",
        "neighbor_right_offset": "0",
        "num_bathrooms": "2",
        "num_bedrooms": "3",
        "num_floors": "1",
        "num_units": "8",
        "orientation": "0",
        "unit_aspect_ratio": "2",
        "unit_ffa": "900",
        "wall_height": "8",
        "level": "Bottom",
        "horz_location": "Left"
      }
    },
    {
      "arguments": {
        "capacity": "40.0",
        "energy_factor": "0.59",
        "fuel_type": "gas",
        "has_water_heater_flue": "true",
        "location": "auto",
        "offcyc_power": "0",
        "oncyc_power": "0",
        "recovery_efficiency": "0.76",
        "schedules_directory": "./resources",
        "setpoint_schedule": "hourly_setpoint_schedule.csv",
        "setpoint_temp": "125",
<<<<<<< HEAD
        "tank_volume": "auto",
        "schedules_directory": "../HPXMLtoOpenStudio/resources",
        "setpoint_schedule": "hourly_setpoint_schedule.csv",
        "setpoint_type": "constant",
        "tank_model_type": "mixed"
=======
        "setpoint_type": "constant",
        "tank_model_type": "mixed",
        "tank_volume": "auto"
>>>>>>> 78d739aa
      },
      "measure_dir_name": "ResidentialHotWaterHeaterTank"
    },
    {
      "arguments": {
        "bath_mult": "1",
        "plant_loop": "auto",
        "shower_mult": "1",
        "sink_mult": "1",
        "draw_profile_type": "realistic"
      },
      "measure_dir_name": "ResidentialHotWaterFixtures"
    }
  ]
}<|MERGE_RESOLUTION|>--- conflicted
+++ resolved
@@ -64,17 +64,9 @@
         "schedules_directory": "./resources",
         "setpoint_schedule": "hourly_setpoint_schedule.csv",
         "setpoint_temp": "125",
-<<<<<<< HEAD
-        "tank_volume": "auto",
-        "schedules_directory": "../HPXMLtoOpenStudio/resources",
-        "setpoint_schedule": "hourly_setpoint_schedule.csv",
-        "setpoint_type": "constant",
-        "tank_model_type": "mixed"
-=======
         "setpoint_type": "constant",
         "tank_model_type": "mixed",
         "tank_volume": "auto"
->>>>>>> 78d739aa
       },
       "measure_dir_name": "ResidentialHotWaterHeaterTank"
     },
@@ -83,8 +75,7 @@
         "bath_mult": "1",
         "plant_loop": "auto",
         "shower_mult": "1",
-        "sink_mult": "1",
-        "draw_profile_type": "realistic"
+        "sink_mult": "1"
       },
       "measure_dir_name": "ResidentialHotWaterFixtures"
     }
