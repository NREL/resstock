--- conflicted
+++ resolved
@@ -2,13 +2,8 @@
   <schema_version>3.0</schema_version>
   <name>timeseries_csv_export</name>
   <uid>2a3442c1-944d-4e91-9e11-11e0cf368c64</uid>
-<<<<<<< HEAD
-  <version_id>036dba4b-f448-477f-b3b0-75df301c1d4a</version_id>
-  <version_modified>20181110T125825Z</version_modified>
-=======
-  <version_id>363f6afb-2eed-4413-aabb-dbb75e1258b6</version_id>
-  <version_modified>20181112T233355Z</version_modified>
->>>>>>> c4e17be5
+  <version_id>52776269-9c63-4b5f-af76-025e203809b2</version_id>
+  <version_modified>20181113T182357Z</version_modified>
   <xml_checksum>15BF4E57</xml_checksum>
   <class_name>TimeseriesCSVExport</class_name>
   <display_name>Timeseries CSV Export</display_name>
@@ -119,15 +114,12 @@
       <checksum>7B68102F</checksum>
     </file>
     <file>
-<<<<<<< HEAD
-=======
       <filename>constants.rb</filename>
       <filetype>rb</filetype>
       <usage_type>resource</usage_type>
-      <checksum>623A924C</checksum>
+      <checksum>2C1D920B</checksum>
     </file>
     <file>
->>>>>>> c4e17be5
       <filename>materials.rb</filename>
       <filetype>rb</filetype>
       <usage_type>resource</usage_type>
@@ -143,33 +135,19 @@
       <filename>unit_conversions.rb</filename>
       <filetype>rb</filetype>
       <usage_type>resource</usage_type>
-      <checksum>67D46496</checksum>
+      <checksum>7161039B</checksum>
     </file>
     <file>
       <filename>util.rb</filename>
       <filetype>rb</filetype>
       <usage_type>resource</usage_type>
-<<<<<<< HEAD
       <checksum>B8804B95</checksum>
-=======
-      <checksum>4516079E</checksum>
->>>>>>> c4e17be5
     </file>
     <file>
       <filename>weather.rb</filename>
       <filetype>rb</filetype>
       <usage_type>resource</usage_type>
-<<<<<<< HEAD
-      <checksum>7161039B</checksum>
-    </file>
-    <file>
-      <filename>constants.rb</filename>
-      <filetype>rb</filetype>
-      <usage_type>resource</usage_type>
-      <checksum>2C1D920B</checksum>
-=======
       <checksum>454E14D4</checksum>
->>>>>>> c4e17be5
     </file>
   </files>
 </measure>