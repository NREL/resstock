{
  "measure_paths": [
<<<<<<< HEAD
    "../measures",
    "../resources/hpxml-measures"
=======
    "../../measures",
    "../../resources/measures"
>>>>>>> 306cecb6
  ],
  "run_options": {
    "fast": true,
    "skip_energyplus_preprocess": true,
    "skip_expand_objects": true
  },
  "steps": [
    {
      "arguments": {
        "air_leakage_house_pressure": "50",
        "air_leakage_shielding_of_home": "auto",
        "air_leakage_units": "ACH",
        "air_leakage_value": "3",
        "bathroom_fans_flow_rate": "auto",
        "bathroom_fans_hours_in_operation": "auto",
        "bathroom_fans_power": "auto",
        "bathroom_fans_quantity": "auto",
        "bathroom_fans_start_hour": "auto",
        "ceiling_assembly_r": "30",
        "ceiling_fan_cooling_setpoint_temp_offset": "0.5",
        "ceiling_fan_efficiency": "auto",
        "ceiling_fan_present": "true",
        "ceiling_fan_quantity": "auto",
        "clothes_dryer_efficiency": "auto",
        "clothes_dryer_efficiency_type": "CombinedEnergyFactor",
        "clothes_dryer_fuel_type": "natural gas",
        "clothes_dryer_location": "auto",
        "clothes_dryer_usage_multiplier": "1",
        "clothes_dryer_vented_flow_rate": "auto",
        "clothes_washer_capacity": "auto",
        "clothes_washer_efficiency": "auto",
        "clothes_washer_efficiency_type": "IntegratedModifiedEnergyFactor",
        "clothes_washer_label_annual_gas_cost": "auto",
        "clothes_washer_label_electric_rate": "auto",
        "clothes_washer_label_gas_rate": "auto",
        "clothes_washer_label_usage": "auto",
        "clothes_washer_location": "auto",
        "clothes_washer_rated_annual_kwh": "auto",
        "clothes_washer_usage_multiplier": "1",
        "cooking_range_oven_fuel_type": "natural gas",
        "cooking_range_oven_location": "auto",
        "cooking_range_oven_usage_multiplier": "1",
        "cooling_system_cooling_capacity": "auto",
        "cooling_system_cooling_efficiency": "13",
        "cooling_system_cooling_efficiency_type": "SEER",
        "cooling_system_fraction_cool_load_served": "1",
        "cooling_system_is_ducted": "false",
        "cooling_system_type": "central air conditioner",
        "dehumidifier_capacity": "40",
        "dehumidifier_efficiency": "1.5",
        "dehumidifier_efficiency_type": "IntegratedEnergyFactor",
        "dehumidifier_fraction_dehumidification_load_served": "1",
        "dehumidifier_rh_setpoint": "0.5",
        "dehumidifier_type": "none",
        "dhw_distribution_pipe_r": "auto",
        "dhw_distribution_recirc_branch_piping_length": "auto",
        "dhw_distribution_recirc_control_type": "no control",
        "dhw_distribution_recirc_piping_length": "auto",
        "dhw_distribution_recirc_pump_power": "auto",
        "dhw_distribution_standard_piping_length": "auto",
        "dhw_distribution_system_type": "Standard",
        "dishwasher_efficiency": "auto",
        "dishwasher_efficiency_type": "RatedAnnualkWh",
        "dishwasher_label_annual_gas_cost": "auto",
        "dishwasher_label_electric_rate": "auto",
        "dishwasher_label_gas_rate": "auto",
        "dishwasher_label_usage": "auto",
        "dishwasher_location": "auto",
        "dishwasher_place_setting_capacity": "auto",
        "dishwasher_usage_multiplier": "1",
        "door_area": "20",
        "door_rvalue": "5",
        "ducts_number_of_return_registers": "auto",
        "ducts_return_insulation_r": "0",
        "ducts_return_leakage_units": "CFM25",
        "ducts_return_leakage_value": "25",
        "ducts_return_location": "auto",
        "ducts_return_surface_area": "auto",
        "ducts_supply_insulation_r": "0",
        "ducts_supply_leakage_units": "CFM25",
        "ducts_supply_leakage_value": "75",
        "ducts_supply_location": "auto",
        "ducts_supply_surface_area": "auto",
        "dwhr_efficiency": "0.55",
        "dwhr_equal_flow": "true",
        "dwhr_facilities_connected": "none",
        "extra_refrigerator_location": "auto",
        "extra_refrigerator_rated_annual_kwh": "auto",
        "extra_refrigerator_usage_multiplier": "1",
        "floor_assembly_r": "30",
        "foundation_wall_insulation_distance_to_bottom": "auto",
        "foundation_wall_insulation_distance_to_top": "0",
        "foundation_wall_insulation_r": "0",
        "foundation_wall_thickness": "auto",
        "freezer_location": "auto",
        "freezer_rated_annual_kwh": "auto",
        "freezer_usage_multiplier": "1",
        "fuel_loads_fireplace_annual_therm": "auto",
        "fuel_loads_fireplace_frac_latent": "auto",
        "fuel_loads_fireplace_frac_sensible": "auto",
        "fuel_loads_fireplace_fuel_type": "natural gas",
        "fuel_loads_fireplace_present": "false",
        "fuel_loads_fireplace_usage_multiplier": "0",
        "fuel_loads_grill_annual_therm": "auto",
        "fuel_loads_grill_fuel_type": "natural gas",
        "fuel_loads_grill_present": "false",
        "fuel_loads_grill_usage_multiplier": "0",
        "fuel_loads_lighting_annual_therm": "auto",
        "fuel_loads_lighting_fuel_type": "natural gas",
        "fuel_loads_lighting_present": "false",
        "fuel_loads_lighting_usage_multiplier": "0",
        "geometry_aspect_ratio": "2",
        "geometry_attic_type": "VentedAttic",
        "geometry_balcony_depth": "0",
        "geometry_cfa": "2000",
        "geometry_cfa_bin": "2000-2499",
        "geometry_corridor_position": "Double-Loaded Interior",
        "geometry_corridor_width": "10",
        "geometry_eaves_depth": "2",
        "geometry_foundation_height": "0",
        "geometry_foundation_height_above_grade": "0",
        "geometry_foundation_type": "SlabOnGrade",
        "geometry_garage_depth": "20",
        "geometry_garage_position": "Right",
        "geometry_garage_protrusion": "0",
        "geometry_garage_width": "0",
        "geometry_inset_depth": "0",
        "geometry_inset_position": "Right",
        "geometry_inset_width": "0",
        "geometry_num_bathrooms": "auto",
        "geometry_num_bedrooms": "3",
        "geometry_num_floors_above_grade": "2",
        "geometry_num_occupants": "auto",
        "geometry_orientation": "180",
        "geometry_rim_joist_height": "9.25",
        "geometry_roof_pitch": "6:12",
        "geometry_roof_type": "gable",
        "geometry_unit_type": "single-family detached",
        "geometry_wall_height": "8",
        "heat_pump_backup_fuel": "none",
        "heat_pump_backup_heating_capacity": "auto",
        "heat_pump_backup_heating_efficiency": "1",
        "heat_pump_cooling_capacity": "auto",
        "heat_pump_cooling_efficiency": "13",
        "heat_pump_cooling_efficiency_type": "SEER",
        "heat_pump_fraction_cool_load_served": "1",
        "heat_pump_fraction_heat_load_served": "1",
        "heat_pump_heating_capacity": "auto",
        "heat_pump_heating_capacity_17_f": "auto",
        "heat_pump_heating_efficiency": "7.7",
        "heat_pump_heating_efficiency_type": "HSPF",
        "heat_pump_type": "none",
        "heating_system_fraction_heat_load_served": "1",
        "heating_system_fraction_heat_load_served_2": "0.25",
        "heating_system_fuel": "natural gas",
        "heating_system_fuel_2": "electricity",
        "heating_system_has_flue_or_chimney": "auto",
        "heating_system_has_flue_or_chimney_2": "auto",
        "heating_system_heating_capacity": "auto",
        "heating_system_heating_capacity_2": "auto",
        "heating_system_heating_efficiency": "0.78",
        "heating_system_heating_efficiency_2": "1",
        "heating_system_type": "Furnace",
        "heating_system_type_2": "none",
        "holiday_lighting_daily_kwh": "auto",
        "holiday_lighting_period_begin_day_of_month": "auto",
        "holiday_lighting_period_begin_month": "auto",
        "holiday_lighting_period_end_day_of_month": "auto",
        "holiday_lighting_period_end_month": "auto",
        "holiday_lighting_present": "false",
        "hot_tub_heater_annual_kwh": "auto",
        "hot_tub_heater_annual_therm": "auto",
        "hot_tub_heater_type": "none",
        "hot_tub_heater_usage_multiplier": "1",
        "hot_tub_present": "false",
        "hot_tub_pump_annual_kwh": "auto",
        "hot_tub_pump_usage_multiplier": "1",
        "kitchen_fans_flow_rate": "auto",
        "kitchen_fans_hours_in_operation": "auto",
        "kitchen_fans_power": "auto",
        "kitchen_fans_quantity": "auto",
        "kitchen_fans_start_hour": "auto",
        "lighting_fraction_cfl_exterior": "0.4",
        "lighting_fraction_cfl_garage": "0.4",
        "lighting_fraction_cfl_interior": "0.4",
        "lighting_fraction_led_exterior": "0.25",
        "lighting_fraction_led_garage": "0.25",
        "lighting_fraction_led_interior": "0.25",
        "lighting_fraction_lfl_exterior": "0.1",
        "lighting_fraction_lfl_garage": "0.1",
        "lighting_fraction_lfl_interior": "0.1",
        "lighting_usage_multiplier_exterior": "1",
        "lighting_usage_multiplier_garage": "1",
        "lighting_usage_multiplier_interior": "1",
        "mech_vent_fan_power": "auto",
        "mech_vent_fan_power_2": "30",
        "mech_vent_fan_type": "none",
        "mech_vent_fan_type_2": "none",
        "mech_vent_flow_rate": "110",
        "mech_vent_flow_rate_2": "110",
        "mech_vent_hours_in_operation": "auto",
        "mech_vent_hours_in_operation_2": "24",
        "mech_vent_num_units_served": "1",
        "mech_vent_recovery_efficiency_type": "Unadjusted",
        "mech_vent_recovery_efficiency_type_2": "Unadjusted",
        "mech_vent_sensible_recovery_efficiency": "0.72",
        "mech_vent_sensible_recovery_efficiency_2": "0.72",
        "mech_vent_total_recovery_efficiency": "0.48",
        "mech_vent_total_recovery_efficiency_2": "0.48",
        "neighbor_back_distance": "0",
        "neighbor_back_height": "auto",
        "neighbor_front_distance": "0",
        "neighbor_front_height": "auto",
        "neighbor_left_distance": "10",
        "neighbor_left_height": "auto",
        "neighbor_right_distance": "10",
        "neighbor_right_height": "auto",
        "overhangs_back_depth": "0",
        "overhangs_back_distance_to_top_of_window": "0",
        "overhangs_front_depth": "0",
        "overhangs_front_distance_to_top_of_window": "0",
        "overhangs_left_depth": "0",
        "overhangs_left_distance_to_top_of_window": "0",
        "overhangs_right_depth": "0",
        "overhangs_right_distance_to_top_of_window": "0",
        "plug_loads_other_annual_kwh": "auto",
        "plug_loads_other_frac_latent": "auto",
        "plug_loads_other_frac_sensible": "auto",
        "plug_loads_other_usage_multiplier": "1",
        "plug_loads_other_usage_multiplier_2": "1",
        "plug_loads_vehicle_annual_kwh": "auto",
        "plug_loads_vehicle_present": "false",
        "plug_loads_vehicle_usage_multiplier": "1",
        "plug_loads_vehicle_usage_multiplier_2": "0",
        "plug_loads_well_pump_annual_kwh": "auto",
        "plug_loads_well_pump_present": "false",
        "plug_loads_well_pump_usage_multiplier": "1",
        "plug_loads_well_pump_usage_multiplier_2": "0",
        "pool_heater_annual_kwh": "auto",
        "pool_heater_annual_therm": "auto",
        "pool_heater_type": "none",
        "pool_heater_usage_multiplier": "1",
        "pool_present": "false",
        "pool_pump_annual_kwh": "auto",
        "pool_pump_usage_multiplier": "1",
        "pv_system_array_azimuth_1": "180",
        "pv_system_array_azimuth_2": "180",
        "pv_system_array_tilt_1": "RoofPitch",
        "pv_system_array_tilt_2": "RoofPitch",
        "pv_system_location_1": "auto",
        "pv_system_location_2": "auto",
        "pv_system_max_power_output_1": "4000",
        "pv_system_max_power_output_2": "4000",
        "pv_system_module_type_1": "none",
        "pv_system_module_type_2": "none",
        "pv_system_num_units_served_1": "1",
        "pv_system_num_units_served_2": "1",
        "pv_system_tracking_1": "auto",
        "pv_system_tracking_2": "auto",
        "refrigerator_location": "auto",
        "refrigerator_rated_annual_kwh": "auto",
        "refrigerator_usage_multiplier": "1",
        "rim_joist_assembly_r": "23",
        "roof_assembly_r": "2.3",
        "roof_color": "medium",
        "roof_radiant_barrier": "false",
        "roof_radiant_barrier_grade": "1",
        "schedules_type": "default",
        "setpoint_cooling_weekday_offset_magnitude": "0",
        "setpoint_cooling_weekday_schedule": "0, 0, 0, 0, 0, 0, 0, 0, 0, 0, 0, 0, 0, 0, 0, 0, 0, 0, 0, 0, 0, 0, 0, 0",
        "setpoint_cooling_weekday_temp": "76",
        "setpoint_cooling_weekend_offset_magnitude": "0",
        "setpoint_cooling_weekend_schedule": "0, 0, 0, 0, 0, 0, 0, 0, 0, 0, 0, 0, 0, 0, 0, 0, 0, 0, 0, 0, 0, 0, 0, 0",
        "setpoint_cooling_weekend_temp": "76",
        "setpoint_heating_weekday_offset_magnitude": "0",
        "setpoint_heating_weekday_schedule": "0, 0, 0, 0, 0, 0, 0, 0, 0, 0, 0, 0, 0, 0, 0, 0, 0, 0, 0, 0, 0, 0, 0, 0",
        "setpoint_heating_weekday_temp": "71",
        "setpoint_heating_weekend_offset_magnitude": "0",
        "setpoint_heating_weekend_schedule": "0, 0, 0, 0, 0, 0, 0, 0, 0, 0, 0, 0, 0, 0, 0, 0, 0, 0, 0, 0, 0, 0, 0, 0",
        "setpoint_heating_weekend_temp": "71",
        "skylight_area_back": "0",
        "skylight_area_front": "0",
        "skylight_area_left": "0",
        "skylight_area_right": "0",
        "skylight_shgc": "0.45",
        "skylight_ufactor": "0.33",
        "slab_carpet_fraction": "auto",
        "slab_carpet_r": "auto",
        "slab_perimeter_depth": "0",
        "slab_perimeter_insulation_r": "0",
        "slab_thickness": "auto",
        "slab_under_insulation_r": "0",
        "slab_under_width": "0",
        "solar_thermal_collector_area": "40",
        "solar_thermal_collector_azimuth": "180",
        "solar_thermal_collector_loop_type": "liquid direct",
        "solar_thermal_collector_rated_optical_efficiency": "0.5",
        "solar_thermal_collector_rated_thermal_losses": "0.2799",
        "solar_thermal_collector_tilt": "RoofPitch",
        "solar_thermal_collector_type": "evacuated tube",
        "solar_thermal_solar_fraction": "0",
        "solar_thermal_storage_volume": "auto",
        "solar_thermal_system_type": "none",
        "use_auto_cooling_season": "false",
        "use_auto_heating_season": "false",
        "wall_assembly_r": "13",
        "wall_color": "medium",
        "wall_type": "WoodStud",
        "water_fixtures_shower_low_flow": "false",
        "water_fixtures_sink_low_flow": "false",
        "water_fixtures_usage_multiplier": "1",
        "water_heater_efficiency": "0.67",
        "water_heater_efficiency_type": "EnergyFactor",
        "water_heater_fuel_type": "natural gas",
        "water_heater_has_flue_or_chimney": "auto",
        "water_heater_location": "auto",
        "water_heater_num_units_served": "1",
        "water_heater_recovery_efficiency": "auto",
        "water_heater_setpoint_temperature": "auto",
        "water_heater_tank_volume": "auto",
        "water_heater_type": "storage water heater",
        "weather_station_epw_filepath": "USA_CO_Denver.Intl.AP.725650_TMY3.epw",
        "whole_house_fan_flow_rate": "4500",
        "whole_house_fan_power": "300",
        "whole_house_fan_present": "false",
        "window_area_back": "0",
        "window_area_front": "0",
        "window_area_left": "0",
        "window_area_right": "0",
        "window_aspect_ratio": "1.333",
        "window_back_wwr": "0.18",
        "window_front_wwr": "0.18",
        "window_left_wwr": "0.18",
        "window_right_wwr": "0.18",
        "window_shgc": "0.3",
        "window_ufactor": "0.37"
      },
      "measure_dir_name": "ResStockArguments"
    },
    {
      "arguments": {
        "air_leakage_house_pressure": "50",
        "air_leakage_shielding_of_home": "auto",
        "air_leakage_units": "ACH",
        "air_leakage_value": "3",
        "bathroom_fans_flow_rate": "auto",
        "bathroom_fans_hours_in_operation": "auto",
        "bathroom_fans_power": "auto",
        "bathroom_fans_quantity": "auto",
        "bathroom_fans_start_hour": "auto",
        "ceiling_assembly_r": "30",
        "ceiling_fan_cooling_setpoint_temp_offset": "0.5",
        "ceiling_fan_efficiency": "auto",
        "ceiling_fan_present": "true",
        "ceiling_fan_quantity": "auto",
        "clothes_dryer_efficiency": "auto",
        "clothes_dryer_efficiency_type": "CombinedEnergyFactor",
        "clothes_dryer_fuel_type": "natural gas",
        "clothes_dryer_location": "auto",
        "clothes_dryer_usage_multiplier": "1",
        "clothes_dryer_vented_flow_rate": "auto",
        "clothes_washer_capacity": "auto",
        "clothes_washer_efficiency": "auto",
        "clothes_washer_efficiency_type": "IntegratedModifiedEnergyFactor",
        "clothes_washer_label_annual_gas_cost": "auto",
        "clothes_washer_label_electric_rate": "auto",
        "clothes_washer_label_gas_rate": "auto",
        "clothes_washer_label_usage": "auto",
        "clothes_washer_location": "auto",
        "clothes_washer_rated_annual_kwh": "auto",
        "clothes_washer_usage_multiplier": "1",
        "cooking_range_oven_fuel_type": "natural gas",
        "cooking_range_oven_location": "auto",
        "cooking_range_oven_usage_multiplier": "1",
        "cooling_system_cooling_capacity": "auto",
        "cooling_system_cooling_efficiency": "13",
        "cooling_system_cooling_efficiency_type": "SEER",
        "cooling_system_fraction_cool_load_served": "1",
        "cooling_system_is_ducted": "false",
        "cooling_system_type": "central air conditioner",
        "dehumidifier_capacity": "40",
        "dehumidifier_efficiency": "1.5",
        "dehumidifier_efficiency_type": "IntegratedEnergyFactor",
        "dehumidifier_fraction_dehumidification_load_served": "1",
        "dehumidifier_rh_setpoint": "0.5",
        "dehumidifier_type": "none",
        "dhw_distribution_pipe_r": "auto",
        "dhw_distribution_recirc_branch_piping_length": "auto",
        "dhw_distribution_recirc_control_type": "no control",
        "dhw_distribution_recirc_piping_length": "auto",
        "dhw_distribution_recirc_pump_power": "auto",
        "dhw_distribution_standard_piping_length": "auto",
        "dhw_distribution_system_type": "Standard",
        "dishwasher_efficiency": "auto",
        "dishwasher_efficiency_type": "RatedAnnualkWh",
        "dishwasher_label_annual_gas_cost": "auto",
        "dishwasher_label_electric_rate": "auto",
        "dishwasher_label_gas_rate": "auto",
        "dishwasher_label_usage": "auto",
        "dishwasher_location": "auto",
        "dishwasher_place_setting_capacity": "auto",
        "dishwasher_usage_multiplier": "1",
        "door_area": "20",
        "door_rvalue": "5",
        "ducts_number_of_return_registers": "auto",
        "ducts_return_insulation_r": "0",
        "ducts_return_leakage_units": "CFM25",
        "ducts_return_leakage_value": "25",
        "ducts_return_location": "auto",
        "ducts_return_surface_area": "auto",
        "ducts_supply_insulation_r": "0",
        "ducts_supply_leakage_units": "CFM25",
        "ducts_supply_leakage_value": "75",
        "ducts_supply_location": "auto",
        "ducts_supply_surface_area": "auto",
        "dwhr_efficiency": "0.55",
        "dwhr_equal_flow": "true",
        "dwhr_facilities_connected": "none",
        "extra_refrigerator_location": "auto",
        "extra_refrigerator_rated_annual_kwh": "auto",
        "extra_refrigerator_usage_multiplier": "1",
        "floor_assembly_r": "30",
        "foundation_wall_insulation_distance_to_bottom": "auto",
        "foundation_wall_insulation_distance_to_top": "0",
        "foundation_wall_insulation_r": "0",
        "foundation_wall_thickness": "auto",
        "freezer_location": "auto",
        "freezer_rated_annual_kwh": "auto",
        "freezer_usage_multiplier": "1",
        "fuel_loads_fireplace_annual_therm": "auto",
        "fuel_loads_fireplace_frac_latent": "auto",
        "fuel_loads_fireplace_frac_sensible": "auto",
        "fuel_loads_fireplace_fuel_type": "natural gas",
        "fuel_loads_fireplace_present": "false",
        "fuel_loads_fireplace_usage_multiplier": "0",
        "fuel_loads_grill_annual_therm": "auto",
        "fuel_loads_grill_fuel_type": "natural gas",
        "fuel_loads_grill_present": "false",
        "fuel_loads_grill_usage_multiplier": "0",
        "fuel_loads_lighting_annual_therm": "auto",
        "fuel_loads_lighting_fuel_type": "natural gas",
        "fuel_loads_lighting_present": "false",
        "fuel_loads_lighting_usage_multiplier": "0",
        "geometry_aspect_ratio": "2",
        "geometry_attic_type": "VentedAttic",
        "geometry_balcony_depth": "0",
        "geometry_cfa": "2000",
        "geometry_corridor_position": "Double-Loaded Interior",
        "geometry_corridor_width": "10",
        "geometry_eaves_depth": "2",
        "geometry_foundation_height": "0",
        "geometry_foundation_height_above_grade": "0",
        "geometry_foundation_type": "SlabOnGrade",
        "geometry_garage_depth": "20",
        "geometry_garage_position": "Right",
        "geometry_garage_protrusion": "0",
        "geometry_garage_width": "0",
        "geometry_has_flue_or_chimney": "auto",
        "geometry_inset_depth": "0",
        "geometry_inset_position": "Right",
        "geometry_inset_width": "0",
        "geometry_num_bathrooms": "auto",
        "geometry_num_bedrooms": "3",
        "geometry_num_floors_above_grade": "2",
        "geometry_num_occupants": "auto",
        "geometry_orientation": "180",
        "geometry_rim_joist_height": "9.25",
        "geometry_roof_pitch": "6:12",
        "geometry_roof_type": "gable",
        "geometry_unit_type": "single-family detached",
        "geometry_wall_height": "8",
        "heat_pump_backup_fuel": "none",
        "heat_pump_backup_heating_capacity": "auto",
        "heat_pump_backup_heating_efficiency": "1",
        "heat_pump_cooling_capacity": "auto",
        "heat_pump_cooling_efficiency": "13",
        "heat_pump_cooling_efficiency_type": "SEER",
        "heat_pump_fraction_cool_load_served": "1",
        "heat_pump_fraction_heat_load_served": "1",
        "heat_pump_heating_capacity": "auto",
        "heat_pump_heating_capacity_17_f": "auto",
        "heat_pump_heating_efficiency": "7.7",
        "heat_pump_heating_efficiency_type": "HSPF",
        "heat_pump_type": "none",
        "heating_system_fraction_heat_load_served": "1",
        "heating_system_fraction_heat_load_served_2": "0.25",
        "heating_system_fuel": "natural gas",
        "heating_system_fuel_2": "electricity",
        "heating_system_heating_capacity": "auto",
        "heating_system_heating_capacity_2": "auto",
        "heating_system_heating_efficiency": "0.78",
        "heating_system_heating_efficiency_2": "1",
        "heating_system_type": "Furnace",
        "heating_system_type_2": "none",
        "holiday_lighting_daily_kwh": "auto",
        "holiday_lighting_period_begin_day_of_month": "auto",
        "holiday_lighting_period_begin_month": "auto",
        "holiday_lighting_period_end_day_of_month": "auto",
        "holiday_lighting_period_end_month": "auto",
        "holiday_lighting_present": "false",
        "hot_tub_heater_annual_kwh": "auto",
        "hot_tub_heater_annual_therm": "auto",
        "hot_tub_heater_type": "none",
        "hot_tub_heater_usage_multiplier": "1",
        "hot_tub_present": "false",
        "hot_tub_pump_annual_kwh": "auto",
        "hot_tub_pump_usage_multiplier": "1",
        "hpxml_path": "C:/OpenStudio/resstock/workflows/run/existing.xml",
        "kitchen_fans_flow_rate": "auto",
        "kitchen_fans_hours_in_operation": "auto",
        "kitchen_fans_power": "auto",
        "kitchen_fans_quantity": "auto",
        "kitchen_fans_start_hour": "auto",
        "lighting_fraction_cfl_exterior": "0.4",
        "lighting_fraction_cfl_garage": "0.4",
        "lighting_fraction_cfl_interior": "0.4",
        "lighting_fraction_led_exterior": "0.25",
        "lighting_fraction_led_garage": "0.25",
        "lighting_fraction_led_interior": "0.25",
        "lighting_fraction_lfl_exterior": "0.1",
        "lighting_fraction_lfl_garage": "0.1",
        "lighting_fraction_lfl_interior": "0.1",
        "lighting_usage_multiplier_exterior": "1",
        "lighting_usage_multiplier_garage": "1",
        "lighting_usage_multiplier_interior": "1",
        "mech_vent_fan_power": "auto",
        "mech_vent_fan_power_2": "30",
        "mech_vent_fan_type": "none",
        "mech_vent_fan_type_2": "none",
        "mech_vent_flow_rate": "110",
        "mech_vent_flow_rate_2": "110",
        "mech_vent_hours_in_operation": "auto",
        "mech_vent_hours_in_operation_2": "24",
        "mech_vent_num_units_served": "1",
        "mech_vent_recovery_efficiency_type": "Unadjusted",
        "mech_vent_recovery_efficiency_type_2": "Unadjusted",
        "mech_vent_sensible_recovery_efficiency": "0.72",
        "mech_vent_sensible_recovery_efficiency_2": "0.72",
        "mech_vent_total_recovery_efficiency": "0.48",
        "mech_vent_total_recovery_efficiency_2": "0.48",
        "neighbor_back_distance": "0",
        "neighbor_back_height": "auto",
        "neighbor_front_distance": "0",
        "neighbor_front_height": "auto",
        "neighbor_left_distance": "10",
        "neighbor_left_height": "auto",
        "neighbor_right_distance": "10",
        "neighbor_right_height": "auto",
        "overhangs_back_depth": "0",
        "overhangs_back_distance_to_top_of_window": "0",
        "overhangs_front_depth": "0",
        "overhangs_front_distance_to_top_of_window": "0",
        "overhangs_left_depth": "0",
        "overhangs_left_distance_to_top_of_window": "0",
        "overhangs_right_depth": "0",
        "overhangs_right_distance_to_top_of_window": "0",
        "plug_loads_other_annual_kwh": "auto",
        "plug_loads_other_frac_latent": "auto",
        "plug_loads_other_frac_sensible": "auto",
        "plug_loads_other_usage_multiplier": "1",
        "plug_loads_television_annual_kwh": "auto",
        "plug_loads_television_usage_multiplier": "1",
        "plug_loads_vehicle_annual_kwh": "auto",
        "plug_loads_vehicle_present": "false",
        "plug_loads_vehicle_usage_multiplier": "1",
        "plug_loads_well_pump_annual_kwh": "auto",
        "plug_loads_well_pump_present": "false",
        "plug_loads_well_pump_usage_multiplier": "1",
        "pool_heater_annual_kwh": "auto",
        "pool_heater_annual_therm": "auto",
        "pool_heater_type": "none",
        "pool_heater_usage_multiplier": "1",
        "pool_present": "false",
        "pool_pump_annual_kwh": "auto",
        "pool_pump_usage_multiplier": "1",
        "pv_system_array_azimuth_1": "180",
        "pv_system_array_azimuth_2": "180",
        "pv_system_array_tilt_1": "RoofPitch",
        "pv_system_array_tilt_2": "RoofPitch",
        "pv_system_location_1": "auto",
        "pv_system_location_2": "auto",
        "pv_system_max_power_output_1": "4000",
        "pv_system_max_power_output_2": "4000",
        "pv_system_module_type_1": "none",
        "pv_system_module_type_2": "none",
        "pv_system_num_units_served_1": "1",
        "pv_system_num_units_served_2": "1",
        "pv_system_tracking_1": "auto",
        "pv_system_tracking_2": "auto",
        "refrigerator_location": "auto",
        "refrigerator_rated_annual_kwh": "auto",
        "refrigerator_usage_multiplier": "1",
        "rim_joist_assembly_r": "23",
        "roof_assembly_r": "2.3",
        "roof_color": "medium",
        "roof_radiant_barrier": "false",
        "roof_radiant_barrier_grade": "1",
        "schedules_type": "stochastic",
        "setpoint_cooling_weekday": "76",
        "setpoint_cooling_weekend": "76",
        "setpoint_heating_weekday": "71",
        "setpoint_heating_weekend": "71",
        "skylight_area_back": "0",
        "skylight_area_front": "0",
        "skylight_area_left": "0",
        "skylight_area_right": "0",
        "skylight_shgc": "0.45",
        "skylight_ufactor": "0.33",
        "slab_carpet_fraction": "auto",
        "slab_carpet_r": "auto",
        "slab_perimeter_depth": "0",
        "slab_perimeter_insulation_r": "0",
        "slab_thickness": "auto",
        "slab_under_insulation_r": "0",
        "slab_under_width": "0",
        "solar_thermal_collector_area": "40",
        "solar_thermal_collector_azimuth": "180",
        "solar_thermal_collector_loop_type": "liquid direct",
        "solar_thermal_collector_rated_optical_efficiency": "0.5",
        "solar_thermal_collector_rated_thermal_losses": "0.2799",
        "solar_thermal_collector_tilt": "RoofPitch",
        "solar_thermal_collector_type": "evacuated tube",
        "solar_thermal_solar_fraction": "0",
        "solar_thermal_storage_volume": "auto",
        "solar_thermal_system_type": "none",
        "wall_assembly_r": "13",
        "wall_color": "medium",
        "wall_type": "WoodStud",
        "water_fixtures_shower_low_flow": "false",
        "water_fixtures_sink_low_flow": "false",
        "water_fixtures_usage_multiplier": "1",
        "water_heater_efficiency": "0.67",
        "water_heater_efficiency_type": "EnergyFactor",
        "water_heater_fuel_type": "natural gas",
        "water_heater_location": "auto",
        "water_heater_num_units_served": "1",
        "water_heater_recovery_efficiency": "auto",
        "water_heater_setpoint_temperature": "auto",
        "water_heater_tank_volume": "auto",
        "water_heater_type": "storage water heater",
        "weather_station_epw_filepath": "C:/OpenStudio/resstock/weather/0465925_US_CO_Boulder_8013_0-20000-0-72469_40.13_-105.22_NSRDB_2.0.1_AMY_2014.epw",
        "whole_house_fan_flow_rate": "4500",
        "whole_house_fan_power": "300",
        "whole_house_fan_present": "false",
        "window_area_back": "0",
        "window_area_front": "0",
        "window_area_left": "0",
        "window_area_right": "0",
        "window_aspect_ratio": "1.333",
        "window_back_wwr": "0.18",
        "window_front_wwr": "0.18",
        "window_left_wwr": "0.18",
        "window_right_wwr": "0.18",
        "window_shgc": "0.3",
        "window_ufactor": "0.37"
      },
      "measure_dir_name": "BuildResidentialHPXML"
    },
    {
      "arguments": {
        "add_component_loads": "false",
        "debug": "false",
        "hpxml_path": "C:/OpenStudio/resstock/workflows/run/existing.xml",
        "output_dir": "C:/OpenStudio/resstock/workflows/run",
        "skip_validation": "false"
      },
      "measure_dir_name": "HPXMLtoOpenStudio"
    }
  ]
}<|MERGE_RESOLUTION|>--- conflicted
+++ resolved
@@ -1,12 +1,7 @@
 {
   "measure_paths": [
-<<<<<<< HEAD
-    "../measures",
-    "../resources/hpxml-measures"
-=======
     "../../measures",
-    "../../resources/measures"
->>>>>>> 306cecb6
+    "../../resources/hpxml-measures"
   ],
   "run_options": {
     "fast": true,
