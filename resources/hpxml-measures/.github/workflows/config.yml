name: ci

on:
  push:
    branches: [ master ]
  pull_request:
    types: [ synchronize, opened ]
  workflow_dispatch:

jobs:
  run-unit-tests:
    runs-on: ubuntu-latest
    container:
<<<<<<< HEAD
      image: docker://nrel/openstudio:3.7.0-rc3
=======
      image: docker://nrel/openstudio:3.7.0
>>>>>>> 4d02afe9
    steps:
      - uses: actions/checkout@v3
        with:
          ref: ${{ github.head_ref }}

      - name: Install software
        run: |
          rm -f Gemfile.lock && bundle install
          export DEBIAN_FRONTEND=noninteractive
          sudo apt update
          sudo -E apt-get install -y wget unzip python3-sphinx-rtd-theme

      - name: Check HPXMLs
        shell: bash
        run: |
          echo "Regenerating HPXML files..."
          openstudio tasks.rb update_hpxmls
          echo "Checking for HPXML differences..."
          git config --global --add safe.directory $(realpath .)
          git diff --exit-code --ignore-cr-at-eol *.xml

      - name: Run measure unit tests
        run: |
          bundle exec rake test_measures

      - name: Store code coverage
        uses: actions/upload-artifact@v3
        with:
          path: coverage
          name: coverage

      - name: Store results
        uses: actions/upload-artifact@v3
        with:
          path: workflow/tests/results
          name: results

      - name: Build documentation
        run: |
          cd docs
          make html SPHINXOPTS="-W --keep-going -n"

      - name: Save Docs
        uses: actions/upload-artifact@v3
        with:
          name: documentation
          path: docs/_build/html/

  run-workflow1-tests:
    runs-on: ubuntu-latest
    container:
<<<<<<< HEAD
      image: docker://nrel/openstudio:3.7.0-rc3
=======
      image: docker://nrel/openstudio:3.7.0
>>>>>>> 4d02afe9
    steps:
      - uses: actions/checkout@v3
        with:
          ref: ${{ github.head_ref }}

      - name: Install software
        run: |
          rm -f Gemfile.lock && bundle install

      - name: Run workflow tests
        run: |
          bundle exec rake test_workflow1

      - name: Store results
        uses: actions/upload-artifact@v3
        with:
          path: workflow/tests/results
          name: results

  run-workflow2-tests:
    runs-on: ubuntu-latest
    container:
<<<<<<< HEAD
      image: docker://nrel/openstudio:3.7.0-rc3
=======
      image: docker://nrel/openstudio:3.7.0
>>>>>>> 4d02afe9
    steps:
      - uses: actions/checkout@v3
        with:
          ref: ${{ github.head_ref }}

      - name: Install software
        run: |
          rm -f Gemfile.lock && bundle install

      - name: Run workflow tests
        run: |
          bundle exec rake test_workflow2

      - name: Store results
        uses: actions/upload-artifact@v3
        with:
          path: workflow/tests/results
          name: results

  run-windows-tests:
    runs-on: windows-latest
    steps:
      - uses: actions/checkout@v3
        with:
          ref: ${{ github.head_ref }}
      - name: Install software and run test
        shell: pwsh
        run: |
<<<<<<< HEAD
          $env:OS_VERSION="3.7.0-rc3"
          $env:OS_SHA="37087fd612"
=======
          $env:OS_VERSION="3.7.0"
          $env:OS_SHA="d5269793f1"
>>>>>>> 4d02afe9
          Invoke-WebRequest -OutFile Windows.tar.gz -URI "https://github.com/NREL/OpenStudio/releases/download/v${env:OS_VERSION}/OpenStudio-${env:OS_VERSION}+${env:OS_SHA}-Windows.tar.gz"
          tar -xzf Windows.tar.gz
          & .\OpenStudio-${env:OS_VERSION}+${env:OS_SHA}-Windows\bin\openstudio.exe workflow\run_simulation.rb -x workflow\sample_files\base.xml --hourly ALL --add-component-loads --add-stochastic-schedules

  compare-results:
    if: github.event_name == 'pull_request'
    runs-on: ubuntu-latest
    needs: [run-workflow1-tests, run-workflow2-tests, run-unit-tests]
    steps:
      - uses: actions/checkout@v3
        with:
          ref: ${{ github.event.pull_request.base.sha }}

      - name: Store base results
        uses: actions/upload-artifact@v3
        with:
          path: workflow/tests/base_results
          name: base_results

      - uses: actions/checkout@v3
        with:
          ref: ${{ github.event.pull_request.head.sha }}

      - name: Download base results
        uses: actions/download-artifact@v3
        with:
          path: |
            base_results
          name: base_results

      - name: Download feature results
        uses: actions/download-artifact@v3
        with:
          path: |
            results
          name: results

      - name: Compare results
        run: |
          cp -r base_results/results*.csv workflow/tests/base_results
          mkdir workflow/tests/results
          cp -r results/results* workflow/tests/results
          
          pip install numpy
          pip install pandas
          pip install plotly
          pip install kaleido
          
          python workflow/tests/compare.py -a results
          python workflow/tests/compare.py -a visualize

      - name: Store comparisons
        uses: actions/upload-artifact@v3
        with:
          path: workflow/tests/comparisons
          name: comparisons

  update-results:
    runs-on: ubuntu-latest
    needs: [run-workflow1-tests, run-workflow2-tests, run-unit-tests]
    steps:
      - uses: actions/checkout@v3
        with:
          ref: ${{ github.head_ref }}

      - name: Download feature results
        uses: actions/download-artifact@v3
        with:
          path: |
            results
          name: results

      - name: Commit latest results
        shell: bash        
        run: |
          branch_name="${{ github.head_ref }}"
          git pull origin $branch_name
          cp -r results/results* workflow/tests/base_results
          git add workflow/tests/base_results
          git status
          if [[ $(git diff --cached --exit-code) ]]; then
            git config --global user.email "github-action@users.noreply.github.com"
            git config --global user.name "GitHub Action"
            git commit -m "Latest results."
            echo "Pushing to branch: $branch_name"
            git push -u origin $branch_name
          fi<|MERGE_RESOLUTION|>--- conflicted
+++ resolved
@@ -11,11 +11,7 @@
   run-unit-tests:
     runs-on: ubuntu-latest
     container:
-<<<<<<< HEAD
-      image: docker://nrel/openstudio:3.7.0-rc3
-=======
       image: docker://nrel/openstudio:3.7.0
->>>>>>> 4d02afe9
     steps:
       - uses: actions/checkout@v3
         with:
@@ -67,11 +63,7 @@
   run-workflow1-tests:
     runs-on: ubuntu-latest
     container:
-<<<<<<< HEAD
-      image: docker://nrel/openstudio:3.7.0-rc3
-=======
       image: docker://nrel/openstudio:3.7.0
->>>>>>> 4d02afe9
     steps:
       - uses: actions/checkout@v3
         with:
@@ -94,11 +86,7 @@
   run-workflow2-tests:
     runs-on: ubuntu-latest
     container:
-<<<<<<< HEAD
-      image: docker://nrel/openstudio:3.7.0-rc3
-=======
       image: docker://nrel/openstudio:3.7.0
->>>>>>> 4d02afe9
     steps:
       - uses: actions/checkout@v3
         with:
@@ -127,13 +115,8 @@
       - name: Install software and run test
         shell: pwsh
         run: |
-<<<<<<< HEAD
-          $env:OS_VERSION="3.7.0-rc3"
-          $env:OS_SHA="37087fd612"
-=======
           $env:OS_VERSION="3.7.0"
           $env:OS_SHA="d5269793f1"
->>>>>>> 4d02afe9
           Invoke-WebRequest -OutFile Windows.tar.gz -URI "https://github.com/NREL/OpenStudio/releases/download/v${env:OS_VERSION}/OpenStudio-${env:OS_VERSION}+${env:OS_SHA}-Windows.tar.gz"
           tar -xzf Windows.tar.gz
           & .\OpenStudio-${env:OS_VERSION}+${env:OS_SHA}-Windows\bin\openstudio.exe workflow\run_simulation.rb -x workflow\sample_files\base.xml --hourly ALL --add-component-loads --add-stochastic-schedules
