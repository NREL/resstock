name: ci

on:
  push:
    branches: [ master ]
  pull_request:
    types: [ synchronize, opened ]
  workflow_dispatch:

jobs:
  run-unit-tests:
    runs-on: ubuntu-22.04
    container:
<<<<<<< HEAD
      image: docker://nrel/openstudio:dev-3.9.0-rc1
=======
      image: docker://nrel/openstudio:3.9.0
>>>>>>> f88cb14e
    steps:
      - uses: actions/checkout@v4
        with:
          ref: ${{ github.head_ref }}

      - name: Install software
        run: |
          rm -f Gemfile.lock && bundle install
          export DEBIAN_FRONTEND=noninteractive
          sudo apt update
          sudo -E apt-get install -y wget unzip python3-sphinx-rtd-theme

      - name: Check measures
        shell: bash
        run: |
          out=$(openstudio tasks.rb update_measures 2>&1)
          if [[ "$out" == *"RuboCop failed"* ]]; then echo "$out" && exit 1; fi
          echo "Checking for file differences..."
          git config --global --add safe.directory $(realpath .)
          git diff --exit-code --ignore-cr-at-eol *.rb

      - name: Check HPXMLs
        shell: bash
        run: |
          echo "Regenerating HPXML files..."
          openstudio tasks.rb update_hpxmls
          echo "Checking for HPXML differences..."
          git config --global --add safe.directory $(realpath .)
          git diff --exit-code --ignore-cr-at-eol workflow/*.xml

      - name: Run measure unit tests
        run: |
          bundle exec rake test_measures

      - name: Store code coverage
        uses: actions/upload-artifact@v4
        with:
          path: coverage
          name: coverage

      - name: Store results
        uses: actions/upload-artifact@v4
        with:
          path: workflow/tests/test_results
          name: results-unit-tests

      - name: Build documentation
        run: |
          cd docs
          make html SPHINXOPTS="-W --keep-going -n"

      - name: Check documentation
        run: |
          echo "Checking for misaligned documentation footnotes..."
          for RST_FILE in docs/source/*.rst; do NUM_REFS=$(grep -F -o "[#]_" $RST_FILE | wc -l); NUM_FOOTNOTES=$(grep -F -o ".. [#]" $RST_FILE | wc -l); if [ $NUM_REFS != $NUM_FOOTNOTES ]; then echo "ERROR: Number of footnote references doesn't match number of footnotes in $RST_FILE." && exit 1; fi done

      - name: Save Docs
        uses: actions/upload-artifact@v4
        with:
          name: documentation
          path: docs/_build/html/

  run-workflow1-tests:
    runs-on: ubuntu-22.04
    container:
<<<<<<< HEAD
      image: docker://nrel/openstudio:dev-3.9.0-rc1
=======
      image: docker://nrel/openstudio:3.9.0
>>>>>>> f88cb14e
    steps:
      - uses: actions/checkout@v4
        with:
          ref: ${{ github.head_ref }}

      - name: Install software
        run: |
          rm -f Gemfile.lock && bundle install

      - name: Run workflow tests
        run: |
          bundle exec rake test_workflow1

      - name: Store results
        uses: actions/upload-artifact@v4
        with:
          path: workflow/tests/test_results
          name: results-workflow1-tests

  run-workflow2-tests:
    runs-on: ubuntu-22.04
    container:
<<<<<<< HEAD
      image: docker://nrel/openstudio:dev-3.9.0-rc1
=======
      image: docker://nrel/openstudio:3.9.0
>>>>>>> f88cb14e
    steps:
      - uses: actions/checkout@v4
        with:
          ref: ${{ github.head_ref }}

      - name: Install software
        run: |
          rm -f Gemfile.lock && bundle install

      - name: Run workflow tests
        run: |
          bundle exec rake test_workflow2

      - name: Store results
        uses: actions/upload-artifact@v4
        with:
          path: workflow/tests/test_results
          name: results-workflow2-tests

  run-windows-tests:
    runs-on: windows-latest
    steps:
      - uses: actions/checkout@v4
        with:
          ref: ${{ github.head_ref }}
      - name: Install software and run test
        shell: pwsh
        run: |
<<<<<<< HEAD
          $env:OS_VERSION="3.9.0-rc1"
          $env:OS_SHA="fb69e5479c"
=======
          $env:OS_VERSION="3.9.0"
          $env:OS_SHA="c77fbb9569"
>>>>>>> f88cb14e
          Invoke-WebRequest -OutFile Windows.tar.gz -URI "https://github.com/NREL/OpenStudio/releases/download/v${env:OS_VERSION}/OpenStudio-${env:OS_VERSION}+${env:OS_SHA}-Windows.tar.gz"
          tar -xzf Windows.tar.gz
          & .\OpenStudio-${env:OS_VERSION}+${env:OS_SHA}-Windows\bin\openstudio.exe workflow\run_simulation.rb -x workflow\sample_files\base.xml --hourly ALL --add-component-loads --add-stochastic-schedules

  merge-results:
    runs-on: ubuntu-22.04
    needs: [run-workflow1-tests, run-workflow2-tests, run-unit-tests]
    steps:
      - uses: actions/checkout@v4
        with:
          ref: ${{ github.head_ref }}

      - name: Download all results
        uses: actions/download-artifact@v4
        with:
          path: test_results
          pattern: results-*
          merge-multiple: true

      - name: Delete artifacts
        uses: geekyeggo/delete-artifact@v5
        with:
          name: results-*

      - name: Merge results
        run: |
          mkdir workflow/tests/test_results
          cp -r test_results/results* workflow/tests/test_results
          cd workflow/tests
          pip install pandas
          for csv in test_results/*1_*.csv; do csv2="${csv/1_/2_}"; csv_out="${csv/1_/_}"; python merge.py $csv $csv2 $csv_out; rm $csv; rm $csv2; done

      - name: Store results
        uses: actions/upload-artifact@v4
        with:
          path: workflow/tests/test_results
          name: test_results

  compare-results:
    if: github.event_name == 'pull_request'
    runs-on: ubuntu-22.04
    needs: merge-results
    steps:
      - uses: actions/checkout@v4
        with:
          ref: ${{ github.event.pull_request.base.sha }}

      - name: Store base results
        uses: actions/upload-artifact@v4
        with:
          path: workflow/tests/base_results
          name: base_results

      - uses: actions/checkout@v4
        with:
          ref: ${{ github.event.pull_request.head.sha }}

      - name: Download base results
        uses: actions/download-artifact@v4
        with:
          path: base_results
          name: base_results

      - name: Download feature results
        uses: actions/download-artifact@v4
        with:
          path: test_results
          name: test_results

      - name: Compare results
        run: |
          cp -r base_results/results*.csv workflow/tests/base_results
          mkdir workflow/tests/test_results
          cp -r test_results/results* workflow/tests/test_results
          
          pip install numpy
          pip install pandas
          pip install plotly
          pip install kaleido
          
          python workflow/tests/compare.py -a results
          python workflow/tests/compare.py -a visualize

      - name: Store comparisons
        uses: actions/upload-artifact@v4
        with:
          path: workflow/tests/comparisons
          name: comparisons

  update-results:
    runs-on: ubuntu-22.04
    needs: merge-results
    steps:
      - uses: actions/checkout@v4
        with:
          ref: ${{ github.head_ref }}

      - name: Download feature results
        uses: actions/download-artifact@v4
        with:
          path: test_results
          name: test_results

      - name: Commit latest results
        shell: bash        
        run: |
          branch_name="${{ github.head_ref }}"
          git pull origin $branch_name
          cp -r test_results/results* workflow/tests/base_results
          git add workflow/tests/base_results
          git status
          if [[ $(git diff --cached --exit-code) ]]; then
            git config --global user.email "github-action@users.noreply.github.com"
            git config --global user.name "GitHub Action"
            git commit -m "Latest results."
            echo "Pushing to branch: $branch_name"
            git push -u origin $branch_name
          fi<|MERGE_RESOLUTION|>--- conflicted
+++ resolved
@@ -11,11 +11,7 @@
   run-unit-tests:
     runs-on: ubuntu-22.04
     container:
-<<<<<<< HEAD
-      image: docker://nrel/openstudio:dev-3.9.0-rc1
-=======
       image: docker://nrel/openstudio:3.9.0
->>>>>>> f88cb14e
     steps:
       - uses: actions/checkout@v4
         with:
@@ -81,11 +77,7 @@
   run-workflow1-tests:
     runs-on: ubuntu-22.04
     container:
-<<<<<<< HEAD
-      image: docker://nrel/openstudio:dev-3.9.0-rc1
-=======
       image: docker://nrel/openstudio:3.9.0
->>>>>>> f88cb14e
     steps:
       - uses: actions/checkout@v4
         with:
@@ -108,11 +100,7 @@
   run-workflow2-tests:
     runs-on: ubuntu-22.04
     container:
-<<<<<<< HEAD
-      image: docker://nrel/openstudio:dev-3.9.0-rc1
-=======
       image: docker://nrel/openstudio:3.9.0
->>>>>>> f88cb14e
     steps:
       - uses: actions/checkout@v4
         with:
@@ -141,13 +129,8 @@
       - name: Install software and run test
         shell: pwsh
         run: |
-<<<<<<< HEAD
-          $env:OS_VERSION="3.9.0-rc1"
-          $env:OS_SHA="fb69e5479c"
-=======
           $env:OS_VERSION="3.9.0"
           $env:OS_SHA="c77fbb9569"
->>>>>>> f88cb14e
           Invoke-WebRequest -OutFile Windows.tar.gz -URI "https://github.com/NREL/OpenStudio/releases/download/v${env:OS_VERSION}/OpenStudio-${env:OS_VERSION}+${env:OS_SHA}-Windows.tar.gz"
           tar -xzf Windows.tar.gz
           & .\OpenStudio-${env:OS_VERSION}+${env:OS_SHA}-Windows\bin\openstudio.exe workflow\run_simulation.rb -x workflow\sample_files\base.xml --hourly ALL --add-component-loads --add-stochastic-schedules
