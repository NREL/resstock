# frozen_string_literal: true

# This file is only used to run all tests and collect results on the CI.
# All rake tasks have been moved to tasks.rb.

require 'rake'
require 'rake/testtask'

desc 'Run all tests'
Rake::TestTask.new('test_all') do |t|
  t.test_files = Dir['*/tests/*.rb']
  t.warning = false
  t.verbose = true
end

desc 'Run measure unit tests'
Rake::TestTask.new('test_measures') do |t|
  t.test_files = Dir['*/tests/*.rb'] - Dir['workflow/tests/*.rb']
  t.warning = false
  t.verbose = true
end

<<<<<<< HEAD
desc 'Run workflow tests, sample files'
Rake::TestTask.new('test_workflow1') do |t|
  t.test_files = Dir['workflow/tests/test_sample_files.rb']
=======
desc 'Run workflow1 tests'
Rake::TestTask.new('test_workflow1') do |t|
  t.test_files = Dir['workflow/tests/test_simulations1.rb']
>>>>>>> 50e9b621
  t.warning = false
  t.verbose = true
end

<<<<<<< HEAD
desc 'Run workflow tests, non-sample files'
Rake::TestTask.new('test_workflow2') do |t|
  t.test_files = Dir['workflow/tests/*.rb'] - Dir['workflow/tests/test_sample_files.rb']
=======
desc 'Run workflow2 tests'
Rake::TestTask.new('test_workflow2') do |t|
  t.test_files = Dir['workflow/tests/*.rb'] - Dir['workflow/tests/test_simulations1.rb']
>>>>>>> 50e9b621
  t.warning = false
  t.verbose = true
end<|MERGE_RESOLUTION|>--- conflicted
+++ resolved
@@ -20,28 +20,16 @@
   t.verbose = true
 end
 
-<<<<<<< HEAD
-desc 'Run workflow tests, sample files'
-Rake::TestTask.new('test_workflow1') do |t|
-  t.test_files = Dir['workflow/tests/test_sample_files.rb']
-=======
 desc 'Run workflow1 tests'
 Rake::TestTask.new('test_workflow1') do |t|
   t.test_files = Dir['workflow/tests/test_simulations1.rb']
->>>>>>> 50e9b621
   t.warning = false
   t.verbose = true
 end
 
-<<<<<<< HEAD
-desc 'Run workflow tests, non-sample files'
-Rake::TestTask.new('test_workflow2') do |t|
-  t.test_files = Dir['workflow/tests/*.rb'] - Dir['workflow/tests/test_sample_files.rb']
-=======
 desc 'Run workflow2 tests'
 Rake::TestTask.new('test_workflow2') do |t|
   t.test_files = Dir['workflow/tests/*.rb'] - Dir['workflow/tests/test_simulations1.rb']
->>>>>>> 50e9b621
   t.warning = false
   t.verbose = true
 end