--- conflicted
+++ resolved
@@ -852,11 +852,7 @@
     elsif ['extra-state-code-different-than-epw.xml'].include? hpxml_file
       args['site_state_code'] = 'WY'
     elsif ['extra-time-zone-different-than-epw.xml'].include? hpxml_file
-<<<<<<< HEAD
-      args['site_time_zone'] = '-6'
-=======
       args['site_time_zone_utc_offset'] = '-6'
->>>>>>> 0628e703
     elsif ['extra-sfa-atticroof-conditioned-eaves-gable.xml'].include? hpxml_file
       args['geometry_unit_num_floors_above_grade'] = 2
       args['geometry_attic_type'] = HPXML::AtticTypeConditioned
