--- conflicted
+++ resolved
@@ -3,13 +3,8 @@
   <schema_version>3.0</schema_version>
   <name>build_residential_hpxml</name>
   <uid>a13a8983-2b01-4930-8af2-42030b6e4233</uid>
-<<<<<<< HEAD
-  <version_id>1e52e548-1aed-4231-9872-5495fdc81c4f</version_id>
-  <version_modified>20220817T014303Z</version_modified>
-=======
   <version_id>23e818f1-4e67-4711-8ff5-c319ac4978d0</version_id>
   <version_modified>20220816T191604Z</version_modified>
->>>>>>> 077286d6
   <xml_checksum>2C38F48B</xml_checksum>
   <class_name>BuildResidentialHPXML</class_name>
   <display_name>HPXML Builder</display_name>
@@ -114,14 +109,6 @@
       <name>simulation_control_daylight_saving_period</name>
       <display_name>Simulation Control: Daylight Saving Period</display_name>
       <description>Enter a date like "Mar 15 - Dec 15". If not provided, the OS-HPXML default is used.</description>
-      <type>String</type>
-      <required>false</required>
-      <model_dependent>false</model_dependent>
-    </argument>
-    <argument>
-      <name>simulation_control_temperature_capacitance_multiplier</name>
-      <display_name>Simulation Control: Temperature Capacitance Multiplier</display_name>
-      <description>Affects the transient calculation of indoor air temperatures. If not provided, the OS-HPXML default is used.</description>
       <type>String</type>
       <required>false</required>
       <model_dependent>false</model_dependent>
@@ -6400,11 +6387,7 @@
       <filename>measure.rb</filename>
       <filetype>rb</filetype>
       <usage_type>script</usage_type>
-<<<<<<< HEAD
-      <checksum>EEFE5325</checksum>
-=======
       <checksum>5E1FEEA9</checksum>
->>>>>>> 077286d6
     </file>
     <file>
       <filename>extra_files/base-mf.xml</filename>
