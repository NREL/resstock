--- conflicted
+++ resolved
@@ -3,13 +3,8 @@
   <schema_version>3.0</schema_version>
   <name>build_residential_hpxml</name>
   <uid>a13a8983-2b01-4930-8af2-42030b6e4233</uid>
-<<<<<<< HEAD
-  <version_id>8a2743d8-0204-4ead-ada6-f68170cd8edf</version_id>
-  <version_modified>20210811T170609Z</version_modified>
-=======
   <version_id>970845d3-a7ec-4889-96f4-e92da5611081</version_id>
   <version_modified>20210806T202539Z</version_modified>
->>>>>>> 70cd3a6e
   <xml_checksum>2C38F48B</xml_checksum>
   <class_name>BuildResidentialHPXML</class_name>
   <display_name>HPXML Builder</display_name>
@@ -3032,13 +3027,9 @@
       <units>CFM</units>
       <required>true</required>
       <model_dependent>false</model_dependent>
-<<<<<<< HEAD
-      <default_value>auto</default_value>
-=======
       <default_value>110</default_value>
       <min_value></min_value>
       <max_value></max_value>
->>>>>>> 70cd3a6e
     </argument>
     <argument>
       <name>mech_vent_hours_in_operation</name>
@@ -3512,13 +3503,9 @@
       <units>CFM</units>
       <required>false</required>
       <model_dependent>false</model_dependent>
-<<<<<<< HEAD
-      <default_value>auto</default_value>
-=======
       <default_value>4500</default_value>
       <min_value></min_value>
       <max_value></max_value>
->>>>>>> 70cd3a6e
     </argument>
     <argument>
       <name>whole_house_fan_power</name>
@@ -3528,13 +3515,9 @@
       <units>W</units>
       <required>false</required>
       <model_dependent>false</model_dependent>
-<<<<<<< HEAD
-      <default_value>auto</default_value>
-=======
       <default_value>300</default_value>
       <min_value></min_value>
       <max_value></max_value>
->>>>>>> 70cd3a6e
     </argument>
     <argument>
       <name>water_heater_type</name>
@@ -7127,29 +7110,22 @@
       <checksum>EC6567F6</checksum>
     </file>
     <file>
-<<<<<<< HEAD
+      <filename>schedules_config.json</filename>
+      <filetype>json</filetype>
+      <usage_type>resource</usage_type>
+      <checksum>BC384EA9</checksum>
+    </file>
+    <file>
       <filename>geometry.rb</filename>
       <filetype>rb</filetype>
       <usage_type>resource</usage_type>
       <checksum>FD7A80CD</checksum>
-=======
-      <filename>schedules_config.json</filename>
-      <filetype>json</filetype>
-      <usage_type>resource</usage_type>
-      <checksum>BC384EA9</checksum>
-    </file>
-    <file>
-      <filename>geometry.rb</filename>
-      <filetype>rb</filetype>
-      <usage_type>resource</usage_type>
-      <checksum>FD7A80CD</checksum>
     </file>
     <file>
       <filename>schedules.rb</filename>
       <filetype>rb</filetype>
       <usage_type>resource</usage_type>
       <checksum>B25E6C5F</checksum>
->>>>>>> 70cd3a6e
     </file>
     <file>
       <filename>base-hvac-air-to-air-heat-pump-1-speed-heating-only.osw</filename>
@@ -9112,21 +9088,17 @@
       <filetype>osw</filetype>
       <usage_type>test</usage_type>
       <checksum>FC918CD0</checksum>
-<<<<<<< HEAD
-    </file>
-    <file>
-      <filename>base-simcontrol-runperiod-1-month.osw</filename>
+    </file>
+    <file>
+      <filename>base-hvac-seasons.osw</filename>
       <filetype>osw</filetype>
       <usage_type>test</usage_type>
       <checksum>3B98374B</checksum>
-=======
->>>>>>> 70cd3a6e
     </file>
     <file>
       <filename>base-hvac-seasons.osw</filename>
       <filetype>osw</filetype>
       <usage_type>test</usage_type>
-<<<<<<< HEAD
       <checksum>46DB2EF8</checksum>
     </file>
     <file>
@@ -9170,163 +9142,6 @@
       <filetype>osw</filetype>
       <usage_type>test</usage_type>
       <checksum>A53A3D7B</checksum>
-    </file>
-    <file>
-      <filename>base-lighting-holiday.osw</filename>
-      <filetype>osw</filetype>
-      <usage_type>test</usage_type>
-      <checksum>DCFD1BCA</checksum>
-=======
-      <checksum>3B98374B</checksum>
-    </file>
-    <file>
-      <filename>base-hvac-seasons.osw</filename>
-      <filetype>osw</filetype>
-      <usage_type>test</usage_type>
-      <checksum>46DB2EF8</checksum>
-    </file>
-    <file>
-      <filename>base-bldgtype-single-family-attached-2stories.osw</filename>
-      <filetype>osw</filetype>
-      <usage_type>test</usage_type>
-      <checksum>CDECF654</checksum>
-    </file>
-    <file>
-      <filename>base-enclosure-2stories-garage.osw</filename>
-      <filetype>osw</filetype>
-      <usage_type>test</usage_type>
-      <checksum>7BA5558E</checksum>
-    </file>
-    <file>
-      <filename>extra-enclosure-garage-atticroof-conditioned.osw</filename>
-      <filetype>osw</filetype>
-      <usage_type>test</usage_type>
-      <checksum>1F2A01C9</checksum>
-    </file>
-    <file>
-      <filename>base-schedules-detailed-smooth.osw</filename>
-      <filetype>osw</filetype>
-      <usage_type>test</usage_type>
-      <checksum>59B0724A</checksum>
-    </file>
-    <file>
-      <filename>base-schedules-detailed-stochastic-vacancy.osw</filename>
-      <filetype>osw</filetype>
-      <usage_type>test</usage_type>
-      <checksum>A0F6758E</checksum>
->>>>>>> 70cd3a6e
-    </file>
-    <file>
-      <filename>base-schedules-detailed-stochastic.osw</filename>
-      <filetype>osw</filetype>
-      <usage_type>test</usage_type>
-<<<<<<< HEAD
-      <checksum>9F531540</checksum>
-    </file>
-    <file>
-      <filename>schedules_config.json</filename>
-      <filetype>json</filetype>
-      <usage_type>resource</usage_type>
-      <checksum>0CB5683C</checksum>
-    </file>
-    <file>
-      <filename>schedules.rb</filename>
-      <filetype>rb</filetype>
-      <usage_type>resource</usage_type>
-      <checksum>0C80B9A4</checksum>
-    </file>
-    <file>
-      <filename>test_measure.xml</filename>
-      <filetype>xml</filetype>
-      <usage_type>test</usage_type>
-      <checksum>4A44E6CE</checksum>
-    </file>
-    <file>
-      <filename>test_rakefile.xml</filename>
-      <filetype>xml</filetype>
-      <usage_type>test</usage_type>
-      <checksum>AA111C8D</checksum>
-    </file>
-    <file>
-      <filename>schedules_clothes_dryer_consumption_dist.csv</filename>
-      <filetype>csv</filetype>
-      <usage_type>resource</usage_type>
-      <checksum>C11EB889</checksum>
-    </file>
-    <file>
-      <filename>schedules_clothes_dryer_duration_dist.csv</filename>
-      <filetype>csv</filetype>
-      <usage_type>resource</usage_type>
-      <checksum>E26C2515</checksum>
-    </file>
-    <file>
-      <filename>schedules_clothes_washer_consumption_dist.csv</filename>
-      <filetype>csv</filetype>
-      <usage_type>resource</usage_type>
-      <checksum>B82EBBFB</checksum>
-    </file>
-    <file>
-      <filename>schedules_clothes_washer_duration_dist.csv</filename>
-      <filetype>csv</filetype>
-      <usage_type>resource</usage_type>
-      <checksum>7F0BFEDA</checksum>
-    </file>
-    <file>
-      <filename>schedules_cooking_consumption_dist.csv</filename>
-      <filetype>csv</filetype>
-      <usage_type>resource</usage_type>
-      <checksum>1C8AAA92</checksum>
-    </file>
-    <file>
-      <filename>schedules_cooking_duration_dist.csv</filename>
-      <filetype>csv</filetype>
-      <usage_type>resource</usage_type>
-      <checksum>66C47C80</checksum>
-    </file>
-    <file>
-      <filename>schedules_dishwasher_consumption_dist.csv</filename>
-      <filetype>csv</filetype>
-      <usage_type>resource</usage_type>
-      <checksum>50A1CFBC</checksum>
-    </file>
-    <file>
-      <filename>schedules_dishwasher_duration_dist.csv</filename>
-      <filetype>csv</filetype>
-      <usage_type>resource</usage_type>
-      <checksum>A7E76021</checksum>
-    </file>
-    <file>
-      <filename>schedules_hot_water_clothes_washer_cluster_size_probability.csv</filename>
-      <filetype>csv</filetype>
-      <usage_type>resource</usage_type>
-      <checksum>2401A66F</checksum>
-    </file>
-    <file>
-      <filename>schedules_hot_water_clothes_washer_event_duration_probability.csv</filename>
-      <filetype>csv</filetype>
-      <usage_type>resource</usage_type>
-      <checksum>9D369386</checksum>
-    </file>
-    <file>
-      <filename>schedules_hot_water_dishwasher_cluster_size_probability.csv</filename>
-      <filetype>csv</filetype>
-      <usage_type>resource</usage_type>
-      <checksum>93DCD6FD</checksum>
-    </file>
-    <file>
-      <filename>schedules_hot_water_dishwasher_event_duration_probability.csv</filename>
-      <filetype>csv</filetype>
-      <usage_type>resource</usage_type>
-      <checksum>419E598E</checksum>
-=======
-      <checksum>549668FF</checksum>
-    </file>
-    <file>
-      <filename>base-schedules-simple.osw</filename>
-      <filetype>osw</filetype>
-      <usage_type>test</usage_type>
-      <checksum>A53A3D7B</checksum>
->>>>>>> 70cd3a6e
     </file>
     <file>
       <version>
@@ -9337,9 +9152,6 @@
       <filename>measure.rb</filename>
       <filetype>rb</filetype>
       <usage_type>script</usage_type>
-<<<<<<< HEAD
-      <checksum>D2832DCF</checksum>
-=======
       <checksum>FC524C15</checksum>
     </file>
     <file>
@@ -9365,7 +9177,6 @@
       <filetype>xml</filetype>
       <usage_type>test</usage_type>
       <checksum>51E9D512</checksum>
->>>>>>> 70cd3a6e
     </file>
   </files>
 </measure>