--- conflicted
+++ resolved
@@ -3,13 +3,8 @@
   <schema_version>3.1</schema_version>
   <name>build_residential_hpxml</name>
   <uid>a13a8983-2b01-4930-8af2-42030b6e4233</uid>
-<<<<<<< HEAD
-  <version_id>85a6fd2e-890f-43c0-a857-f3a2bbe318d2</version_id>
-  <version_modified>2024-05-01T18:16:59Z</version_modified>
-=======
   <version_id>b0604dc5-b6a6-4e72-b423-b3c4e25ae1fc</version_id>
   <version_modified>2024-05-07T13:37:00Z</version_modified>
->>>>>>> ccd98718
   <xml_checksum>2C38F48B</xml_checksum>
   <class_name>BuildResidentialHPXML</class_name>
   <display_name>HPXML Builder</display_name>
@@ -3031,24 +3026,6 @@
       <units>W</units>
       <required>false</required>
       <model_dependent>false</model_dependent>
-    </argument>
-    <argument>
-      <name>heat_pump_advanced_defrost_approach</name>
-      <display_name>Heat Pump: Advanced Defrost Approach</display_name>
-      <description>Whether to apply advanced defrost approach.</description>
-      <type>Boolean</type>
-      <required>false</required>
-      <model_dependent>false</model_dependent>
-      <choices>
-        <choice>
-          <value>true</value>
-          <display_name>true</display_name>
-        </choice>
-        <choice>
-          <value>false</value>
-          <display_name>false</display_name>
-        </choice>
-      </choices>
     </argument>
     <argument>
       <name>hvac_perf_data_capacity_type</name>
@@ -7348,7 +7325,7 @@
       <filename>README.md</filename>
       <filetype>md</filetype>
       <usage_type>readme</usage_type>
-      <checksum>0B9494DA</checksum>
+      <checksum>54A95546</checksum>
     </file>
     <file>
       <filename>README.md.erb</filename>
@@ -7365,11 +7342,7 @@
       <filename>measure.rb</filename>
       <filetype>rb</filetype>
       <usage_type>script</usage_type>
-<<<<<<< HEAD
-      <checksum>FD10031B</checksum>
-=======
       <checksum>58EF2442</checksum>
->>>>>>> ccd98718
     </file>
     <file>
       <filename>geometry.rb</filename>
