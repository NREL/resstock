<?xml version="1.0"?>
<measure>
  <schema_version>3.0</schema_version>
  <name>build_residential_hpxml</name>
  <uid>a13a8983-2b01-4930-8af2-42030b6e4233</uid>
<<<<<<< HEAD
  <version_id>48b609c3-3473-4e87-90a7-41560f349ecd</version_id>
  <version_modified>20210901T151502Z</version_modified>
=======
  <version_id>3457de62-3eb8-4a0a-b6f6-dc3714ed0eaf</version_id>
  <version_modified>20210904T135415Z</version_modified>
>>>>>>> 17345fba
  <xml_checksum>2C38F48B</xml_checksum>
  <class_name>BuildResidentialHPXML</class_name>
  <display_name>HPXML Builder (Beta)</display_name>
  <description>Builds a residential HPXML file.</description>
  <modeler_description>TODO</modeler_description>
  <arguments>
    <argument>
      <name>hpxml_path</name>
      <display_name>HPXML File Path</display_name>
      <description>Absolute/relative path of the HPXML file.</description>
      <type>String</type>
      <required>true</required>
      <model_dependent>false</model_dependent>
    </argument>
    <argument>
      <name>software_info_program_used</name>
      <display_name>Software Info: Program Used</display_name>
      <description>The name of the software program used.</description>
      <type>String</type>
      <required>false</required>
      <model_dependent>false</model_dependent>
    </argument>
    <argument>
      <name>software_info_program_version</name>
      <display_name>Software Info: Program Version</display_name>
      <description>The version of the software program used.</description>
      <type>String</type>
      <required>false</required>
      <model_dependent>false</model_dependent>
    </argument>
    <argument>
      <name>simulation_control_timestep</name>
      <display_name>Simulation Control: Timestep</display_name>
      <description>Value must be a divisor of 60.</description>
      <type>Integer</type>
      <units>min</units>
      <required>false</required>
      <model_dependent>false</model_dependent>
    </argument>
    <argument>
      <name>simulation_control_run_period</name>
      <display_name>Simulation Control: Run Period</display_name>
      <description>Enter a date like "Jan 1 - Dec 31".</description>
      <type>String</type>
      <required>false</required>
      <model_dependent>false</model_dependent>
    </argument>
    <argument>
      <name>simulation_control_run_period_calendar_year</name>
      <display_name>Simulation Control: Run Period Calendar Year</display_name>
      <description>This numeric field should contain the calendar year that determines the start day of week. If you are running simulations using AMY weather files, the value entered for calendar year will not be used; it will be overridden by the actual year found in the AMY weather file.</description>
      <type>Integer</type>
      <units>year</units>
      <required>false</required>
      <model_dependent>false</model_dependent>
    </argument>
    <argument>
      <name>simulation_control_daylight_saving_enabled</name>
      <display_name>Simulation Control: Daylight Saving Enabled</display_name>
      <description>Whether to use daylight saving.</description>
      <type>Boolean</type>
      <required>false</required>
      <model_dependent>false</model_dependent>
      <choices>
        <choice>
          <value>true</value>
          <display_name>true</display_name>
        </choice>
        <choice>
          <value>false</value>
          <display_name>false</display_name>
        </choice>
      </choices>
    </argument>
    <argument>
      <name>simulation_control_daylight_saving_period</name>
      <display_name>Simulation Control: Daylight Saving Period</display_name>
      <description>Enter a date like "Mar 15 - Dec 15".</description>
      <type>String</type>
      <required>false</required>
      <model_dependent>false</model_dependent>
    </argument>
    <argument>
      <name>site_type</name>
      <display_name>Site: Type</display_name>
      <description>The type of site.</description>
      <type>Choice</type>
      <required>false</required>
      <model_dependent>false</model_dependent>
      <choices>
        <choice>
          <value>suburban</value>
          <display_name>suburban</display_name>
        </choice>
        <choice>
          <value>urban</value>
          <display_name>urban</display_name>
        </choice>
        <choice>
          <value>rural</value>
          <display_name>rural</display_name>
        </choice>
      </choices>
    </argument>
    <argument>
      <name>site_shielding_of_home</name>
      <display_name>Site: Shielding of Home</display_name>
      <description>Presence of nearby buildings, trees, obstructions for infiltration model.  A value of 'auto' will use 'normal'.</description>
      <type>Choice</type>
      <required>true</required>
      <model_dependent>false</model_dependent>
      <default_value>auto</default_value>
      <choices>
        <choice>
          <value>auto</value>
          <display_name>auto</display_name>
        </choice>
        <choice>
          <value>exposed</value>
          <display_name>exposed</display_name>
        </choice>
        <choice>
          <value>normal</value>
          <display_name>normal</display_name>
        </choice>
        <choice>
          <value>well-shielded</value>
          <display_name>well-shielded</display_name>
        </choice>
      </choices>
    </argument>
    <argument>
      <name>site_state_code</name>
      <display_name>Site: State Code</display_name>
      <description>State code of the home address. If not provided, uses the EPW weather file state code.</description>
      <type>Choice</type>
      <required>false</required>
      <model_dependent>false</model_dependent>
      <choices>
        <choice>
          <value>AK</value>
          <display_name>AK</display_name>
        </choice>
        <choice>
          <value>AL</value>
          <display_name>AL</display_name>
        </choice>
        <choice>
          <value>AR</value>
          <display_name>AR</display_name>
        </choice>
        <choice>
          <value>AZ</value>
          <display_name>AZ</display_name>
        </choice>
        <choice>
          <value>CA</value>
          <display_name>CA</display_name>
        </choice>
        <choice>
          <value>CO</value>
          <display_name>CO</display_name>
        </choice>
        <choice>
          <value>CT</value>
          <display_name>CT</display_name>
        </choice>
        <choice>
          <value>DC</value>
          <display_name>DC</display_name>
        </choice>
        <choice>
          <value>DE</value>
          <display_name>DE</display_name>
        </choice>
        <choice>
          <value>FL</value>
          <display_name>FL</display_name>
        </choice>
        <choice>
          <value>GA</value>
          <display_name>GA</display_name>
        </choice>
        <choice>
          <value>HI</value>
          <display_name>HI</display_name>
        </choice>
        <choice>
          <value>IA</value>
          <display_name>IA</display_name>
        </choice>
        <choice>
          <value>ID</value>
          <display_name>ID</display_name>
        </choice>
        <choice>
          <value>IL</value>
          <display_name>IL</display_name>
        </choice>
        <choice>
          <value>IN</value>
          <display_name>IN</display_name>
        </choice>
        <choice>
          <value>KS</value>
          <display_name>KS</display_name>
        </choice>
        <choice>
          <value>KY</value>
          <display_name>KY</display_name>
        </choice>
        <choice>
          <value>LA</value>
          <display_name>LA</display_name>
        </choice>
        <choice>
          <value>MA</value>
          <display_name>MA</display_name>
        </choice>
        <choice>
          <value>MD</value>
          <display_name>MD</display_name>
        </choice>
        <choice>
          <value>ME</value>
          <display_name>ME</display_name>
        </choice>
        <choice>
          <value>MI</value>
          <display_name>MI</display_name>
        </choice>
        <choice>
          <value>MN</value>
          <display_name>MN</display_name>
        </choice>
        <choice>
          <value>MO</value>
          <display_name>MO</display_name>
        </choice>
        <choice>
          <value>MS</value>
          <display_name>MS</display_name>
        </choice>
        <choice>
          <value>MT</value>
          <display_name>MT</display_name>
        </choice>
        <choice>
          <value>NC</value>
          <display_name>NC</display_name>
        </choice>
        <choice>
          <value>ND</value>
          <display_name>ND</display_name>
        </choice>
        <choice>
          <value>NE</value>
          <display_name>NE</display_name>
        </choice>
        <choice>
          <value>NH</value>
          <display_name>NH</display_name>
        </choice>
        <choice>
          <value>NJ</value>
          <display_name>NJ</display_name>
        </choice>
        <choice>
          <value>NM</value>
          <display_name>NM</display_name>
        </choice>
        <choice>
          <value>NV</value>
          <display_name>NV</display_name>
        </choice>
        <choice>
          <value>NY</value>
          <display_name>NY</display_name>
        </choice>
        <choice>
          <value>OH</value>
          <display_name>OH</display_name>
        </choice>
        <choice>
          <value>OK</value>
          <display_name>OK</display_name>
        </choice>
        <choice>
          <value>OR</value>
          <display_name>OR</display_name>
        </choice>
        <choice>
          <value>PA</value>
          <display_name>PA</display_name>
        </choice>
        <choice>
          <value>RI</value>
          <display_name>RI</display_name>
        </choice>
        <choice>
          <value>SC</value>
          <display_name>SC</display_name>
        </choice>
        <choice>
          <value>SD</value>
          <display_name>SD</display_name>
        </choice>
        <choice>
          <value>TN</value>
          <display_name>TN</display_name>
        </choice>
        <choice>
          <value>TX</value>
          <display_name>TX</display_name>
        </choice>
        <choice>
          <value>UT</value>
          <display_name>UT</display_name>
        </choice>
        <choice>
          <value>VA</value>
          <display_name>VA</display_name>
        </choice>
        <choice>
          <value>VT</value>
          <display_name>VT</display_name>
        </choice>
        <choice>
          <value>WA</value>
          <display_name>WA</display_name>
        </choice>
        <choice>
          <value>WI</value>
          <display_name>WI</display_name>
        </choice>
        <choice>
          <value>WV</value>
          <display_name>WV</display_name>
        </choice>
        <choice>
          <value>WY</value>
          <display_name>WY</display_name>
        </choice>
      </choices>
    </argument>
    <argument>
      <name>weather_station_epw_filepath</name>
      <display_name>Weather Station: EnergyPlus Weather (EPW) Filepath</display_name>
      <description>Path of the EPW file.</description>
      <type>String</type>
      <required>true</required>
      <model_dependent>false</model_dependent>
      <default_value>USA_CO_Denver.Intl.AP.725650_TMY3.epw</default_value>
    </argument>
    <argument>
      <name>geometry_unit_type</name>
      <display_name>Geometry: Unit Type</display_name>
      <description>The type of dwelling unit. Use single-family attached for a dwelling unit with 1 or more stories, attached units to one or both sides, and no units above/below. Use apartment unit for a dwelling unit with 1 story, attached units to one, two, or three sides, and units above and/or below.</description>
      <type>Choice</type>
      <required>true</required>
      <model_dependent>false</model_dependent>
      <default_value>single-family detached</default_value>
      <choices>
        <choice>
          <value>single-family detached</value>
          <display_name>single-family detached</display_name>
        </choice>
        <choice>
          <value>single-family attached</value>
          <display_name>single-family attached</display_name>
        </choice>
        <choice>
          <value>apartment unit</value>
          <display_name>apartment unit</display_name>
        </choice>
      </choices>
    </argument>
    <argument>
      <name>geometry_unit_level</name>
      <display_name>Geometry: Unit Level</display_name>
      <description>The level of the unit. This is required for apartment units.</description>
      <type>Choice</type>
      <required>false</required>
      <model_dependent>false</model_dependent>
      <choices>
        <choice>
          <value>Bottom</value>
          <display_name>Bottom</display_name>
        </choice>
        <choice>
          <value>Middle</value>
          <display_name>Middle</display_name>
        </choice>
        <choice>
          <value>Top</value>
          <display_name>Top</display_name>
        </choice>
      </choices>
    </argument>
    <argument>
      <name>geometry_unit_horizontal_location</name>
      <display_name>Geometry: Unit Horizontal Location</display_name>
      <description>The horizontal location of the unit when viewing the front of the building. This is required for single-family attached and apartment units.</description>
      <type>Choice</type>
      <required>false</required>
      <model_dependent>false</model_dependent>
      <choices>
        <choice>
          <value>None</value>
          <display_name>None</display_name>
        </choice>
        <choice>
          <value>Left</value>
          <display_name>Left</display_name>
        </choice>
        <choice>
          <value>Middle</value>
          <display_name>Middle</display_name>
        </choice>
        <choice>
          <value>Right</value>
          <display_name>Right</display_name>
        </choice>
      </choices>
    </argument>
    <argument>
      <name>geometry_num_floors_above_grade</name>
      <display_name>Geometry: Number of Floors Above Grade</display_name>
      <description>The number of floors above grade (in the unit if single-family detached or single-family attached, and in the building if apartment unit). Conditioned attics are included.</description>
      <type>Integer</type>
      <units>#</units>
      <required>true</required>
      <model_dependent>false</model_dependent>
      <default_value>2</default_value>
    </argument>
    <argument>
      <name>geometry_unit_cfa</name>
      <display_name>Geometry: Unit Conditioned Floor Area</display_name>
      <description>The total floor area of the unit's conditioned space (including any conditioned basement floor area).</description>
      <type>Double</type>
      <units>ft^2</units>
      <required>true</required>
      <model_dependent>false</model_dependent>
      <default_value>2000</default_value>
    </argument>
    <argument>
      <name>geometry_unit_aspect_ratio</name>
      <display_name>Geometry: Unit Aspect Ratio</display_name>
      <description>The ratio of front/back wall length to left/right wall length for the unit, excluding any protruding garage wall area.</description>
      <type>Double</type>
      <units>FB/LR</units>
      <required>true</required>
      <model_dependent>false</model_dependent>
      <default_value>2</default_value>
    </argument>
    <argument>
      <name>geometry_unit_orientation</name>
      <display_name>Geometry: Unit Orientation</display_name>
      <description>The unit's orientation is measured clockwise from north (e.g., North=0, East=90, South=180, West=270).</description>
      <type>Double</type>
      <units>degrees</units>
      <required>true</required>
      <model_dependent>false</model_dependent>
      <default_value>180</default_value>
    </argument>
    <argument>
      <name>geometry_unit_num_bedrooms</name>
      <display_name>Geometry: Unit Number of Bedrooms</display_name>
      <description>The number of bedrooms in the unit. Used to determine the energy usage of appliances and plug loads, hot water usage, etc.</description>
      <type>Integer</type>
      <units>#</units>
      <required>true</required>
      <model_dependent>false</model_dependent>
      <default_value>3</default_value>
    </argument>
    <argument>
      <name>geometry_unit_num_bathrooms</name>
      <display_name>Geometry: Unit Number of Bathrooms</display_name>
      <description>The number of bathrooms in the unit.  A value of 'auto' will default the value based on the number of bedrooms.</description>
      <type>String</type>
      <units>#</units>
      <required>true</required>
      <model_dependent>false</model_dependent>
      <default_value>auto</default_value>
    </argument>
    <argument>
      <name>geometry_unit_num_occupants</name>
      <display_name>Geometry: Unit Number of Occupants</display_name>
      <description>The number of occupants in the unit. A value of 'auto' will default the value based on the number of bedrooms. Used to specify the internal gains from people only.</description>
      <type>String</type>
      <units>#</units>
      <required>true</required>
      <model_dependent>false</model_dependent>
      <default_value>auto</default_value>
    </argument>
    <argument>
      <name>geometry_building_num_units</name>
      <display_name>Geometry: Building Number of Units</display_name>
      <description>The number of units in the building. This is required for single-family attached and apartment units.</description>
      <type>Integer</type>
      <units>#</units>
      <required>false</required>
      <model_dependent>false</model_dependent>
    </argument>
    <argument>
      <name>geometry_building_num_bedrooms</name>
      <display_name>Geometry: Building Number of Bedrooms</display_name>
      <description>The number of bedrooms in the building. This is required for single-family attached and apartment units with shared PV systems.</description>
      <type>Integer</type>
      <units>#</units>
      <required>false</required>
      <model_dependent>false</model_dependent>
    </argument>
    <argument>
      <name>geometry_wall_height</name>
      <display_name>Geometry: Average Wall Height</display_name>
      <description>The average height of the walls.</description>
      <type>Double</type>
      <units>ft</units>
      <required>true</required>
      <model_dependent>false</model_dependent>
      <default_value>8</default_value>
    </argument>
    <argument>
      <name>geometry_garage_width</name>
      <display_name>Geometry: Garage Width</display_name>
      <description>The width of the garage. Enter zero for no garage. Only applies to single-family detached units.</description>
      <type>Double</type>
      <units>ft</units>
      <required>true</required>
      <model_dependent>false</model_dependent>
      <default_value>0</default_value>
    </argument>
    <argument>
      <name>geometry_garage_depth</name>
      <display_name>Geometry: Garage Depth</display_name>
      <description>The depth of the garage. Only applies to single-family detached units.</description>
      <type>Double</type>
      <units>ft</units>
      <required>true</required>
      <model_dependent>false</model_dependent>
      <default_value>20</default_value>
    </argument>
    <argument>
      <name>geometry_garage_protrusion</name>
      <display_name>Geometry: Garage Protrusion</display_name>
      <description>The fraction of the garage that is protruding from the living space. Only applies to single-family detached units.</description>
      <type>Double</type>
      <units>frac</units>
      <required>true</required>
      <model_dependent>false</model_dependent>
      <default_value>0</default_value>
    </argument>
    <argument>
      <name>geometry_garage_position</name>
      <display_name>Geometry: Garage Position</display_name>
      <description>The position of the garage. Only applies to single-family detached units.</description>
      <type>Choice</type>
      <required>true</required>
      <model_dependent>false</model_dependent>
      <default_value>Right</default_value>
      <choices>
        <choice>
          <value>Right</value>
          <display_name>Right</display_name>
        </choice>
        <choice>
          <value>Left</value>
          <display_name>Left</display_name>
        </choice>
      </choices>
    </argument>
    <argument>
      <name>geometry_corridor_position</name>
      <display_name>Geometry: Corridor Position</display_name>
      <description>The position of the corridor. Only applies to single-family attached and apartment units. Exterior corridors are shaded, but not enclosed. Interior corridors are enclosed and conditioned.</description>
      <type>Choice</type>
      <required>true</required>
      <model_dependent>false</model_dependent>
      <default_value>Double-Loaded Interior</default_value>
      <choices>
        <choice>
          <value>Double-Loaded Interior</value>
          <display_name>Double-Loaded Interior</display_name>
        </choice>
        <choice>
          <value>Single Exterior (Front)</value>
          <display_name>Single Exterior (Front)</display_name>
        </choice>
        <choice>
          <value>Double Exterior</value>
          <display_name>Double Exterior</display_name>
        </choice>
        <choice>
          <value>None</value>
          <display_name>None</display_name>
        </choice>
      </choices>
    </argument>
    <argument>
      <name>geometry_corridor_width</name>
      <display_name>Geometry: Corridor Width</display_name>
      <description>The width of the corridor. Only applies to apartment units.</description>
      <type>Double</type>
      <units>ft</units>
      <required>true</required>
      <model_dependent>false</model_dependent>
      <default_value>10</default_value>
    </argument>
    <argument>
      <name>geometry_inset_width</name>
      <display_name>Geometry: Inset Width</display_name>
      <description>The width of the inset. Only applies to apartment units.</description>
      <type>Double</type>
      <units>ft</units>
      <required>true</required>
      <model_dependent>false</model_dependent>
      <default_value>0</default_value>
    </argument>
    <argument>
      <name>geometry_inset_depth</name>
      <display_name>Geometry: Inset Depth</display_name>
      <description>The depth of the inset. Only applies to apartment units.</description>
      <type>Double</type>
      <units>ft</units>
      <required>true</required>
      <model_dependent>false</model_dependent>
      <default_value>0</default_value>
    </argument>
    <argument>
      <name>geometry_inset_position</name>
      <display_name>Geometry: Inset Position</display_name>
      <description>The position of the inset. Only applies to apartment units.</description>
      <type>Choice</type>
      <required>true</required>
      <model_dependent>false</model_dependent>
      <default_value>Right</default_value>
      <choices>
        <choice>
          <value>Right</value>
          <display_name>Right</display_name>
        </choice>
        <choice>
          <value>Left</value>
          <display_name>Left</display_name>
        </choice>
      </choices>
    </argument>
    <argument>
      <name>geometry_balcony_depth</name>
      <display_name>Geometry: Balcony Depth</display_name>
      <description>The depth of the balcony. Only applies to apartment units.</description>
      <type>Double</type>
      <units>ft</units>
      <required>true</required>
      <model_dependent>false</model_dependent>
      <default_value>0</default_value>
    </argument>
    <argument>
      <name>geometry_foundation_type</name>
      <display_name>Geometry: Foundation Type</display_name>
      <description>The foundation type of the building.</description>
      <type>Choice</type>
      <required>true</required>
      <model_dependent>false</model_dependent>
      <default_value>SlabOnGrade</default_value>
      <choices>
        <choice>
          <value>SlabOnGrade</value>
          <display_name>SlabOnGrade</display_name>
        </choice>
        <choice>
          <value>VentedCrawlspace</value>
          <display_name>VentedCrawlspace</display_name>
        </choice>
        <choice>
          <value>UnventedCrawlspace</value>
          <display_name>UnventedCrawlspace</display_name>
        </choice>
        <choice>
          <value>UnconditionedBasement</value>
          <display_name>UnconditionedBasement</display_name>
        </choice>
        <choice>
          <value>ConditionedBasement</value>
          <display_name>ConditionedBasement</display_name>
        </choice>
        <choice>
          <value>Ambient</value>
          <display_name>Ambient</display_name>
        </choice>
      </choices>
    </argument>
    <argument>
      <name>geometry_foundation_height</name>
      <display_name>Geometry: Foundation Height</display_name>
      <description>The height of the foundation (e.g., 3ft for crawlspace, 8ft for basement). Only applies to basements/crawlspaces.</description>
      <type>Double</type>
      <units>ft</units>
      <required>true</required>
      <model_dependent>false</model_dependent>
      <default_value>0</default_value>
    </argument>
    <argument>
      <name>geometry_foundation_height_above_grade</name>
      <display_name>Geometry: Foundation Height Above Grade</display_name>
      <description>The depth above grade of the foundation wall. Only applies to basements/crawlspaces.</description>
      <type>Double</type>
      <units>ft</units>
      <required>true</required>
      <model_dependent>false</model_dependent>
      <default_value>0</default_value>
    </argument>
    <argument>
      <name>geometry_rim_joist_height</name>
      <display_name>Geometry: Rim Joist Height</display_name>
      <description>The height of the rim joists. Only applies to basements/crawlspaces.</description>
      <type>Double</type>
      <units>in</units>
      <required>false</required>
      <model_dependent>false</model_dependent>
    </argument>
    <argument>
      <name>geometry_roof_type</name>
      <display_name>Geometry: Roof Type</display_name>
      <description>The roof type of the building. Assumed flat for apartment units.</description>
      <type>Choice</type>
      <required>true</required>
      <model_dependent>false</model_dependent>
      <default_value>gable</default_value>
      <choices>
        <choice>
          <value>gable</value>
          <display_name>gable</display_name>
        </choice>
        <choice>
          <value>hip</value>
          <display_name>hip</display_name>
        </choice>
        <choice>
          <value>flat</value>
          <display_name>flat</display_name>
        </choice>
      </choices>
    </argument>
    <argument>
      <name>geometry_roof_pitch</name>
      <display_name>Geometry: Roof Pitch</display_name>
      <description>The roof pitch of the attic. Ignored if the building has a flat roof.</description>
      <type>Choice</type>
      <required>true</required>
      <model_dependent>false</model_dependent>
      <default_value>6:12</default_value>
      <choices>
        <choice>
          <value>1:12</value>
          <display_name>1:12</display_name>
        </choice>
        <choice>
          <value>2:12</value>
          <display_name>2:12</display_name>
        </choice>
        <choice>
          <value>3:12</value>
          <display_name>3:12</display_name>
        </choice>
        <choice>
          <value>4:12</value>
          <display_name>4:12</display_name>
        </choice>
        <choice>
          <value>5:12</value>
          <display_name>5:12</display_name>
        </choice>
        <choice>
          <value>6:12</value>
          <display_name>6:12</display_name>
        </choice>
        <choice>
          <value>7:12</value>
          <display_name>7:12</display_name>
        </choice>
        <choice>
          <value>8:12</value>
          <display_name>8:12</display_name>
        </choice>
        <choice>
          <value>9:12</value>
          <display_name>9:12</display_name>
        </choice>
        <choice>
          <value>10:12</value>
          <display_name>10:12</display_name>
        </choice>
        <choice>
          <value>11:12</value>
          <display_name>11:12</display_name>
        </choice>
        <choice>
          <value>12:12</value>
          <display_name>12:12</display_name>
        </choice>
      </choices>
    </argument>
    <argument>
      <name>geometry_attic_type</name>
      <display_name>Geometry: Attic Type</display_name>
      <description>The attic type of the building. Ignored if the building has a flat roof.</description>
      <type>Choice</type>
      <required>true</required>
      <model_dependent>false</model_dependent>
      <default_value>VentedAttic</default_value>
      <choices>
        <choice>
          <value>VentedAttic</value>
          <display_name>VentedAttic</display_name>
        </choice>
        <choice>
          <value>UnventedAttic</value>
          <display_name>UnventedAttic</display_name>
        </choice>
        <choice>
          <value>ConditionedAttic</value>
          <display_name>ConditionedAttic</display_name>
        </choice>
      </choices>
    </argument>
    <argument>
      <name>geometry_eaves_depth</name>
      <display_name>Geometry: Eaves Depth</display_name>
      <description>The eaves depth of the roof.</description>
      <type>Double</type>
      <units>ft</units>
      <required>true</required>
      <model_dependent>false</model_dependent>
      <default_value>2</default_value>
    </argument>
    <argument>
      <name>geometry_has_flue_or_chimney</name>
      <display_name>Geometry: Has Flue or Chimney</display_name>
      <description>Presence of flue or chimney for infiltration model.  A value of 'auto' will default based on the fuel type and efficiency of space/water heating equipment in the home.</description>
      <type>String</type>
      <required>true</required>
      <model_dependent>false</model_dependent>
      <default_value>auto</default_value>
    </argument>
    <argument>
      <name>neighbor_front_distance</name>
      <display_name>Neighbor: Front Distance</display_name>
      <description>The distance between the unit and the neighboring building to the front (not including eaves). A value of zero indicates no neighbors. Used for shading.</description>
      <type>Double</type>
      <units>ft</units>
      <required>true</required>
      <model_dependent>false</model_dependent>
      <default_value>0</default_value>
    </argument>
    <argument>
      <name>neighbor_back_distance</name>
      <display_name>Neighbor: Back Distance</display_name>
      <description>The distance between the unit and the neighboring building to the back (not including eaves). A value of zero indicates no neighbors. Used for shading.</description>
      <type>Double</type>
      <units>ft</units>
      <required>true</required>
      <model_dependent>false</model_dependent>
      <default_value>0</default_value>
    </argument>
    <argument>
      <name>neighbor_left_distance</name>
      <display_name>Neighbor: Left Distance</display_name>
      <description>The distance between the unit and the neighboring building to the left (not including eaves). A value of zero indicates no neighbors. Used for shading.</description>
      <type>Double</type>
      <units>ft</units>
      <required>true</required>
      <model_dependent>false</model_dependent>
      <default_value>10</default_value>
    </argument>
    <argument>
      <name>neighbor_right_distance</name>
      <display_name>Neighbor: Right Distance</display_name>
      <description>The distance between the unit and the neighboring building to the right (not including eaves). A value of zero indicates no neighbors. Used for shading.</description>
      <type>Double</type>
      <units>ft</units>
      <required>true</required>
      <model_dependent>false</model_dependent>
      <default_value>10</default_value>
    </argument>
    <argument>
      <name>neighbor_front_height</name>
      <display_name>Neighbor: Front Height</display_name>
      <description>The height of the neighboring building to the front. A value of 'auto' will use the same height as this building.</description>
      <type>String</type>
      <units>ft</units>
      <required>true</required>
      <model_dependent>false</model_dependent>
      <default_value>auto</default_value>
    </argument>
    <argument>
      <name>neighbor_back_height</name>
      <display_name>Neighbor: Back Height</display_name>
      <description>The height of the neighboring building to the back. A value of 'auto' will use the same height as this building.</description>
      <type>String</type>
      <units>ft</units>
      <required>true</required>
      <model_dependent>false</model_dependent>
      <default_value>auto</default_value>
    </argument>
    <argument>
      <name>neighbor_left_height</name>
      <display_name>Neighbor: Left Height</display_name>
      <description>The height of the neighboring building to the left. A value of 'auto' will use the same height as this building.</description>
      <type>String</type>
      <units>ft</units>
      <required>true</required>
      <model_dependent>false</model_dependent>
      <default_value>auto</default_value>
    </argument>
    <argument>
      <name>neighbor_right_height</name>
      <display_name>Neighbor: Right Height</display_name>
      <description>The height of the neighboring building to the right. A value of 'auto' will use the same height as this building.</description>
      <type>String</type>
      <units>ft</units>
      <required>true</required>
      <model_dependent>false</model_dependent>
      <default_value>auto</default_value>
    </argument>
    <argument>
      <name>floor_over_foundation_assembly_r</name>
      <display_name>Floor: Over Foundation Assembly R-value</display_name>
      <description>Assembly R-value for the floor over the foundation. Ignored if the building has a slab-on-grade foundation.</description>
      <type>Double</type>
      <units>h-ft^2-R/Btu</units>
      <required>true</required>
      <model_dependent>false</model_dependent>
      <default_value>28.1</default_value>
    </argument>
    <argument>
      <name>floor_over_garage_assembly_r</name>
      <display_name>Floor: Over Garage Assembly R-value</display_name>
      <description>Assembly R-value for the floor over the garage. Ignored unless the building has a garage under conditioned space.</description>
      <type>Double</type>
      <units>h-ft^2-R/Btu</units>
      <required>true</required>
      <model_dependent>false</model_dependent>
      <default_value>28.1</default_value>
    </argument>
    <argument>
      <name>foundation_wall_insulation_r</name>
      <display_name>Foundation Wall: Insulation Nominal R-value</display_name>
      <description>Nominal R-value for the foundation wall insulation. Only applies to basements/crawlspaces.</description>
      <type>Double</type>
      <units>h-ft^2-R/Btu</units>
      <required>true</required>
      <model_dependent>false</model_dependent>
      <default_value>0</default_value>
    </argument>
    <argument>
      <name>foundation_wall_insulation_distance_to_top</name>
      <display_name>Foundation Wall: Insulation Distance To Top</display_name>
      <description>The distance from the top of the foundation wall to the top of the foundation wall insulation. Only applies to basements/crawlspaces. A value of 'auto' will use zero.</description>
      <type>String</type>
      <units>ft</units>
      <required>true</required>
      <model_dependent>false</model_dependent>
      <default_value>auto</default_value>
    </argument>
    <argument>
      <name>foundation_wall_insulation_distance_to_bottom</name>
      <display_name>Foundation Wall: Insulation Distance To Bottom</display_name>
      <description>The distance from the top of the foundation wall to the bottom of the foundation wall insulation. Only applies to basements/crawlspaces. A value of 'auto' will use the height of the foundation wall.</description>
      <type>String</type>
      <units>ft</units>
      <required>true</required>
      <model_dependent>false</model_dependent>
      <default_value>auto</default_value>
    </argument>
    <argument>
      <name>foundation_wall_assembly_r</name>
      <display_name>Foundation Wall: Assembly R-value</display_name>
      <description>Assembly R-value for the foundation walls. Only applies to basements/crawlspaces. If provided, overrides the previous foundation wall insulation inputs.</description>
      <type>Double</type>
      <units>h-ft^2-R/Btu</units>
      <required>false</required>
      <model_dependent>false</model_dependent>
    </argument>
    <argument>
      <name>foundation_wall_thickness</name>
      <display_name>Foundation Wall: Thickness</display_name>
      <description>The thickness of the foundation wall.</description>
      <type>String</type>
      <required>true</required>
      <model_dependent>false</model_dependent>
      <default_value>auto</default_value>
    </argument>
    <argument>
      <name>rim_joist_assembly_r</name>
      <display_name>Rim Joist: Assembly R-value</display_name>
      <description>Assembly R-value for the rim joists. Only applies to basements/crawlspaces.</description>
      <type>Double</type>
      <units>h-ft^2-R/Btu</units>
      <required>false</required>
      <model_dependent>false</model_dependent>
    </argument>
    <argument>
      <name>slab_perimeter_insulation_r</name>
      <display_name>Slab: Perimeter Insulation Nominal R-value</display_name>
      <description>Nominal R-value of the vertical slab perimeter insulation. Applies to slab-on-grade foundations and basement/crawlspace floors.</description>
      <type>Double</type>
      <units>h-ft^2-R/Btu</units>
      <required>true</required>
      <model_dependent>false</model_dependent>
      <default_value>0</default_value>
    </argument>
    <argument>
      <name>slab_perimeter_depth</name>
      <display_name>Slab: Perimeter Insulation Depth</display_name>
      <description>Depth from grade to bottom of vertical slab perimeter insulation. Applies to slab-on-grade foundations and basement/crawlspace floors.</description>
      <type>Double</type>
      <units>ft</units>
      <required>true</required>
      <model_dependent>false</model_dependent>
      <default_value>0</default_value>
    </argument>
    <argument>
      <name>slab_under_insulation_r</name>
      <display_name>Slab: Under Slab Insulation Nominal R-value</display_name>
      <description>Nominal R-value of the horizontal under slab insulation. Applies to slab-on-grade foundations and basement/crawlspace floors.</description>
      <type>Double</type>
      <units>h-ft^2-R/Btu</units>
      <required>true</required>
      <model_dependent>false</model_dependent>
      <default_value>0</default_value>
    </argument>
    <argument>
      <name>slab_under_width</name>
      <display_name>Slab: Under Slab Insulation Width</display_name>
      <description>Width from slab edge inward of horizontal under-slab insulation. Enter 999 to specify that the under slab insulation spans the entire slab. Applies to slab-on-grade foundations and basement/crawlspace floors.</description>
      <type>Double</type>
      <units>ft</units>
      <required>true</required>
      <model_dependent>false</model_dependent>
      <default_value>0</default_value>
    </argument>
    <argument>
      <name>slab_thickness</name>
      <display_name>Slab: Thickness</display_name>
      <description>The thickness of the slab.</description>
      <type>String</type>
      <required>true</required>
      <model_dependent>false</model_dependent>
      <default_value>auto</default_value>
    </argument>
    <argument>
      <name>slab_carpet_fraction</name>
      <display_name>Slab: Carpet Fraction</display_name>
      <description>Fraction of the slab floor area that is carpeted.</description>
      <type>String</type>
      <units>Frac</units>
      <required>true</required>
      <model_dependent>false</model_dependent>
      <default_value>auto</default_value>
    </argument>
    <argument>
      <name>slab_carpet_r</name>
      <display_name>Slab: Carpet R-value</display_name>
      <description>R-value of the slab carpet.</description>
      <type>String</type>
      <units>h-ft^2-R/Btu</units>
      <required>true</required>
      <model_dependent>false</model_dependent>
      <default_value>auto</default_value>
    </argument>
    <argument>
      <name>ceiling_assembly_r</name>
      <display_name>Ceiling: Assembly R-value</display_name>
      <description>Assembly R-value for the ceiling (attic floor).</description>
      <type>Double</type>
      <units>h-ft^2-R/Btu</units>
      <required>true</required>
      <model_dependent>false</model_dependent>
      <default_value>31.6</default_value>
    </argument>
    <argument>
      <name>roof_material_type</name>
      <display_name>Roof: Material Type</display_name>
      <description>The material type of the roof.</description>
      <type>Choice</type>
      <required>false</required>
      <model_dependent>false</model_dependent>
      <choices>
        <choice>
          <value>asphalt or fiberglass shingles</value>
          <display_name>asphalt or fiberglass shingles</display_name>
        </choice>
        <choice>
          <value>concrete</value>
          <display_name>concrete</display_name>
        </choice>
        <choice>
          <value>cool roof</value>
          <display_name>cool roof</display_name>
        </choice>
        <choice>
          <value>slate or tile shingles</value>
          <display_name>slate or tile shingles</display_name>
        </choice>
        <choice>
          <value>expanded polystyrene sheathing</value>
          <display_name>expanded polystyrene sheathing</display_name>
        </choice>
        <choice>
          <value>metal surfacing</value>
          <display_name>metal surfacing</display_name>
        </choice>
        <choice>
          <value>plastic/rubber/synthetic sheeting</value>
          <display_name>plastic/rubber/synthetic sheeting</display_name>
        </choice>
        <choice>
          <value>shingles</value>
          <display_name>shingles</display_name>
        </choice>
        <choice>
          <value>wood shingles or shakes</value>
          <display_name>wood shingles or shakes</display_name>
        </choice>
      </choices>
    </argument>
    <argument>
      <name>roof_color</name>
      <display_name>Roof: Color</display_name>
      <description>The color of the roof.</description>
      <type>Choice</type>
      <required>true</required>
      <model_dependent>false</model_dependent>
      <default_value>medium</default_value>
      <choices>
        <choice>
          <value>dark</value>
          <display_name>dark</display_name>
        </choice>
        <choice>
          <value>light</value>
          <display_name>light</display_name>
        </choice>
        <choice>
          <value>medium</value>
          <display_name>medium</display_name>
        </choice>
        <choice>
          <value>medium dark</value>
          <display_name>medium dark</display_name>
        </choice>
        <choice>
          <value>reflective</value>
          <display_name>reflective</display_name>
        </choice>
      </choices>
    </argument>
    <argument>
      <name>roof_assembly_r</name>
      <display_name>Roof: Assembly R-value</display_name>
      <description>Assembly R-value of the roof.</description>
      <type>Double</type>
      <units>h-ft^2-R/Btu</units>
      <required>true</required>
      <model_dependent>false</model_dependent>
      <default_value>2.3</default_value>
    </argument>
    <argument>
      <name>roof_radiant_barrier</name>
      <display_name>Roof: Has Radiant Barrier</display_name>
      <description>Presence of a radiant barrier in the attic.</description>
      <type>Boolean</type>
      <required>true</required>
      <model_dependent>false</model_dependent>
      <default_value>false</default_value>
      <choices>
        <choice>
          <value>true</value>
          <display_name>true</display_name>
        </choice>
        <choice>
          <value>false</value>
          <display_name>false</display_name>
        </choice>
      </choices>
    </argument>
    <argument>
      <name>roof_radiant_barrier_grade</name>
      <display_name>Roof: Radiant Barrier Grade</display_name>
      <description>The grade of the radiant barrier, if it exists.</description>
      <type>Choice</type>
      <required>true</required>
      <model_dependent>false</model_dependent>
      <default_value>1</default_value>
      <choices>
        <choice>
          <value>1</value>
          <display_name>1</display_name>
        </choice>
        <choice>
          <value>2</value>
          <display_name>2</display_name>
        </choice>
        <choice>
          <value>3</value>
          <display_name>3</display_name>
        </choice>
      </choices>
    </argument>
    <argument>
      <name>wall_type</name>
      <display_name>Wall: Type</display_name>
      <description>The type of walls.</description>
      <type>Choice</type>
      <required>true</required>
      <model_dependent>false</model_dependent>
      <default_value>WoodStud</default_value>
      <choices>
        <choice>
          <value>WoodStud</value>
          <display_name>WoodStud</display_name>
        </choice>
        <choice>
          <value>ConcreteMasonryUnit</value>
          <display_name>ConcreteMasonryUnit</display_name>
        </choice>
        <choice>
          <value>DoubleWoodStud</value>
          <display_name>DoubleWoodStud</display_name>
        </choice>
        <choice>
          <value>InsulatedConcreteForms</value>
          <display_name>InsulatedConcreteForms</display_name>
        </choice>
        <choice>
          <value>LogWall</value>
          <display_name>LogWall</display_name>
        </choice>
        <choice>
          <value>StructurallyInsulatedPanel</value>
          <display_name>StructurallyInsulatedPanel</display_name>
        </choice>
        <choice>
          <value>SolidConcrete</value>
          <display_name>SolidConcrete</display_name>
        </choice>
        <choice>
          <value>SteelFrame</value>
          <display_name>SteelFrame</display_name>
        </choice>
        <choice>
          <value>Stone</value>
          <display_name>Stone</display_name>
        </choice>
        <choice>
          <value>StrawBale</value>
          <display_name>StrawBale</display_name>
        </choice>
        <choice>
          <value>StructuralBrick</value>
          <display_name>StructuralBrick</display_name>
        </choice>
      </choices>
    </argument>
    <argument>
      <name>wall_siding_type</name>
      <display_name>Wall: Siding Type</display_name>
      <description>The siding type of the walls. Also applies to rim joists.</description>
      <type>Choice</type>
      <required>false</required>
      <model_dependent>false</model_dependent>
      <choices>
        <choice>
          <value>aluminum siding</value>
          <display_name>aluminum siding</display_name>
        </choice>
        <choice>
          <value>asbestos siding</value>
          <display_name>asbestos siding</display_name>
        </choice>
        <choice>
          <value>brick veneer</value>
          <display_name>brick veneer</display_name>
        </choice>
        <choice>
          <value>composite shingle siding</value>
          <display_name>composite shingle siding</display_name>
        </choice>
        <choice>
          <value>fiber cement siding</value>
          <display_name>fiber cement siding</display_name>
        </choice>
        <choice>
          <value>masonite siding</value>
          <display_name>masonite siding</display_name>
        </choice>
        <choice>
          <value>none</value>
          <display_name>none</display_name>
        </choice>
        <choice>
          <value>stucco</value>
          <display_name>stucco</display_name>
        </choice>
        <choice>
          <value>synthetic stucco</value>
          <display_name>synthetic stucco</display_name>
        </choice>
        <choice>
          <value>vinyl siding</value>
          <display_name>vinyl siding</display_name>
        </choice>
        <choice>
          <value>wood siding</value>
          <display_name>wood siding</display_name>
        </choice>
      </choices>
    </argument>
    <argument>
      <name>wall_color</name>
      <display_name>Wall: Color</display_name>
      <description>The color of the walls. Also applies to rim joists.</description>
      <type>Choice</type>
      <required>true</required>
      <model_dependent>false</model_dependent>
      <default_value>medium</default_value>
      <choices>
        <choice>
          <value>dark</value>
          <display_name>dark</display_name>
        </choice>
        <choice>
          <value>light</value>
          <display_name>light</display_name>
        </choice>
        <choice>
          <value>medium</value>
          <display_name>medium</display_name>
        </choice>
        <choice>
          <value>medium dark</value>
          <display_name>medium dark</display_name>
        </choice>
        <choice>
          <value>reflective</value>
          <display_name>reflective</display_name>
        </choice>
      </choices>
    </argument>
    <argument>
      <name>wall_assembly_r</name>
      <display_name>Wall: Assembly R-value</display_name>
      <description>Assembly R-value of the walls.</description>
      <type>Double</type>
      <units>h-ft^2-R/Btu</units>
      <required>true</required>
      <model_dependent>false</model_dependent>
      <default_value>11.9</default_value>
    </argument>
    <argument>
      <name>window_front_wwr</name>
      <display_name>Windows: Front Window-to-Wall Ratio</display_name>
      <description>The ratio of window area to wall area for the unit's front facade. Enter 0 if specifying Front Window Area instead.</description>
      <type>Double</type>
      <required>true</required>
      <model_dependent>false</model_dependent>
      <default_value>0.18</default_value>
    </argument>
    <argument>
      <name>window_back_wwr</name>
      <display_name>Windows: Back Window-to-Wall Ratio</display_name>
      <description>The ratio of window area to wall area for the unit's back facade. Enter 0 if specifying Back Window Area instead.</description>
      <type>Double</type>
      <required>true</required>
      <model_dependent>false</model_dependent>
      <default_value>0.18</default_value>
    </argument>
    <argument>
      <name>window_left_wwr</name>
      <display_name>Windows: Left Window-to-Wall Ratio</display_name>
      <description>The ratio of window area to wall area for the unit's left facade (when viewed from the front). Enter 0 if specifying Left Window Area instead.</description>
      <type>Double</type>
      <required>true</required>
      <model_dependent>false</model_dependent>
      <default_value>0.18</default_value>
    </argument>
    <argument>
      <name>window_right_wwr</name>
      <display_name>Windows: Right Window-to-Wall Ratio</display_name>
      <description>The ratio of window area to wall area for the unit's right facade (when viewed from the front). Enter 0 if specifying Right Window Area instead.</description>
      <type>Double</type>
      <required>true</required>
      <model_dependent>false</model_dependent>
      <default_value>0.18</default_value>
    </argument>
    <argument>
      <name>window_area_front</name>
      <display_name>Windows: Front Window Area</display_name>
      <description>The amount of window area on the unit's front facade. Enter 0 if specifying Front Window-to-Wall Ratio instead.</description>
      <type>Double</type>
      <required>true</required>
      <model_dependent>false</model_dependent>
      <default_value>0</default_value>
    </argument>
    <argument>
      <name>window_area_back</name>
      <display_name>Windows: Back Window Area</display_name>
      <description>The amount of window area on the unit's back facade. Enter 0 if specifying Back Window-to-Wall Ratio instead.</description>
      <type>Double</type>
      <required>true</required>
      <model_dependent>false</model_dependent>
      <default_value>0</default_value>
    </argument>
    <argument>
      <name>window_area_left</name>
      <display_name>Windows: Left Window Area</display_name>
      <description>The amount of window area on the unit's left facade (when viewed from the front). Enter 0 if specifying Left Window-to-Wall Ratio instead.</description>
      <type>Double</type>
      <required>true</required>
      <model_dependent>false</model_dependent>
      <default_value>0</default_value>
    </argument>
    <argument>
      <name>window_area_right</name>
      <display_name>Windows: Right Window Area</display_name>
      <description>The amount of window area on the unit's right facade (when viewed from the front). Enter 0 if specifying Right Window-to-Wall Ratio instead.</description>
      <type>Double</type>
      <required>true</required>
      <model_dependent>false</model_dependent>
      <default_value>0</default_value>
    </argument>
    <argument>
      <name>window_aspect_ratio</name>
      <display_name>Windows: Aspect Ratio</display_name>
      <description>Ratio of window height to width.</description>
      <type>Double</type>
      <required>true</required>
      <model_dependent>false</model_dependent>
      <default_value>1.333</default_value>
    </argument>
    <argument>
      <name>window_fraction_operable</name>
      <display_name>Windows: Fraction Operable</display_name>
      <description>Fraction of windows that are operable.</description>
      <type>Double</type>
      <required>false</required>
      <model_dependent>false</model_dependent>
    </argument>
    <argument>
      <name>window_ufactor</name>
      <display_name>Windows: U-Factor</display_name>
      <description>Full-assembly NFRC U-factor.</description>
      <type>Double</type>
      <units>Btu/hr-ft^2-R</units>
      <required>true</required>
      <model_dependent>false</model_dependent>
      <default_value>0.37</default_value>
    </argument>
    <argument>
      <name>window_shgc</name>
      <display_name>Windows: SHGC</display_name>
      <description>Full-assembly NFRC solar heat gain coefficient.</description>
      <type>Double</type>
      <required>true</required>
      <model_dependent>false</model_dependent>
      <default_value>0.3</default_value>
    </argument>
    <argument>
      <name>window_interior_shading_winter</name>
      <display_name>Windows: Winter Interior Shading</display_name>
      <description>Interior shading multiplier for the heating season. 1.0 indicates no reduction in solar gain, 0.85 indicates 15% reduction, etc.</description>
      <type>Double</type>
      <required>false</required>
      <model_dependent>false</model_dependent>
    </argument>
    <argument>
      <name>window_interior_shading_summer</name>
      <display_name>Windows: Summer Interior Shading</display_name>
      <description>Interior shading multiplier for the cooling season. 1.0 indicates no reduction in solar gain, 0.85 indicates 15% reduction, etc.</description>
      <type>Double</type>
      <required>false</required>
      <model_dependent>false</model_dependent>
    </argument>
    <argument>
      <name>window_exterior_shading_winter</name>
      <display_name>Windows: Winter Exterior Shading</display_name>
      <description>Exterior shading multiplier for the heating season. 1.0 indicates no reduction in solar gain, 0.85 indicates 15% reduction, etc.</description>
      <type>Double</type>
      <required>false</required>
      <model_dependent>false</model_dependent>
    </argument>
    <argument>
      <name>window_exterior_shading_summer</name>
      <display_name>Windows: Summer Exterior Shading</display_name>
      <description>Exterior shading multiplier for the cooling season. 1.0 indicates no reduction in solar gain, 0.85 indicates 15% reduction, etc.</description>
      <type>Double</type>
      <required>false</required>
      <model_dependent>false</model_dependent>
    </argument>
    <argument>
      <name>overhangs_front_depth</name>
      <display_name>Overhangs: Front Depth</display_name>
      <description>The depth of overhangs for windows for the front facade.</description>
      <type>Double</type>
      <required>true</required>
      <model_dependent>false</model_dependent>
      <default_value>0</default_value>
    </argument>
    <argument>
      <name>overhangs_front_distance_to_top_of_window</name>
      <display_name>Overhangs: Front Distance to Top of Window</display_name>
      <description>The overhangs distance to the top of window for the front facade.</description>
      <type>Double</type>
      <required>true</required>
      <model_dependent>false</model_dependent>
      <default_value>0</default_value>
    </argument>
    <argument>
      <name>overhangs_back_depth</name>
      <display_name>Overhangs: Back Depth</display_name>
      <description>The depth of overhangs for windows for the back facade.</description>
      <type>Double</type>
      <required>true</required>
      <model_dependent>false</model_dependent>
      <default_value>0</default_value>
    </argument>
    <argument>
      <name>overhangs_back_distance_to_top_of_window</name>
      <display_name>Overhangs: Back Distance to Top of Window</display_name>
      <description>The overhangs distance to the top of window for the back facade.</description>
      <type>Double</type>
      <required>true</required>
      <model_dependent>false</model_dependent>
      <default_value>0</default_value>
    </argument>
    <argument>
      <name>overhangs_left_depth</name>
      <display_name>Overhangs: Left Depth</display_name>
      <description>The depth of overhangs for windows for the left facade.</description>
      <type>Double</type>
      <required>true</required>
      <model_dependent>false</model_dependent>
      <default_value>0</default_value>
    </argument>
    <argument>
      <name>overhangs_left_distance_to_top_of_window</name>
      <display_name>Overhangs: Left Distance to Top of Window</display_name>
      <description>The overhangs distance to the top of window for the left facade.</description>
      <type>Double</type>
      <required>true</required>
      <model_dependent>false</model_dependent>
      <default_value>0</default_value>
    </argument>
    <argument>
      <name>overhangs_right_depth</name>
      <display_name>Overhangs: Right Depth</display_name>
      <description>The depth of overhangs for windows for the right facade.</description>
      <type>Double</type>
      <required>true</required>
      <model_dependent>false</model_dependent>
      <default_value>0</default_value>
    </argument>
    <argument>
      <name>overhangs_right_distance_to_top_of_window</name>
      <display_name>Overhangs: Right Distance to Top of Window</display_name>
      <description>The overhangs distance to the top of window for the right facade.</description>
      <type>Double</type>
      <required>true</required>
      <model_dependent>false</model_dependent>
      <default_value>0</default_value>
    </argument>
    <argument>
      <name>skylight_area_front</name>
      <display_name>Skylights: Front Roof Area</display_name>
      <description>The amount of skylight area on the unit's front conditioned roof facade.</description>
      <type>Double</type>
      <required>true</required>
      <model_dependent>false</model_dependent>
      <default_value>0</default_value>
    </argument>
    <argument>
      <name>skylight_area_back</name>
      <display_name>Skylights: Back Roof Area</display_name>
      <description>The amount of skylight area on the unit's back conditioned roof facade.</description>
      <type>Double</type>
      <required>true</required>
      <model_dependent>false</model_dependent>
      <default_value>0</default_value>
    </argument>
    <argument>
      <name>skylight_area_left</name>
      <display_name>Skylights: Left Roof Area</display_name>
      <description>The amount of skylight area on the unit's left conditioned roof facade (when viewed from the front).</description>
      <type>Double</type>
      <required>true</required>
      <model_dependent>false</model_dependent>
      <default_value>0</default_value>
    </argument>
    <argument>
      <name>skylight_area_right</name>
      <display_name>Skylights: Right Roof Area</display_name>
      <description>The amount of skylight area on the unit's right conditioned roof facade (when viewed from the front).</description>
      <type>Double</type>
      <required>true</required>
      <model_dependent>false</model_dependent>
      <default_value>0</default_value>
    </argument>
    <argument>
      <name>skylight_ufactor</name>
      <display_name>Skylights: U-Factor</display_name>
      <description>Full-assembly NFRC U-factor.</description>
      <type>Double</type>
      <units>Btu/hr-ft^2-R</units>
      <required>true</required>
      <model_dependent>false</model_dependent>
      <default_value>0.33</default_value>
    </argument>
    <argument>
      <name>skylight_shgc</name>
      <display_name>Skylights: SHGC</display_name>
      <description>Full-assembly NFRC solar heat gain coefficient.</description>
      <type>Double</type>
      <required>true</required>
      <model_dependent>false</model_dependent>
      <default_value>0.45</default_value>
    </argument>
    <argument>
      <name>door_area</name>
      <display_name>Doors: Area</display_name>
      <description>The area of the opaque door(s).</description>
      <type>Double</type>
      <units>ft^2</units>
      <required>true</required>
      <model_dependent>false</model_dependent>
      <default_value>20</default_value>
    </argument>
    <argument>
      <name>door_rvalue</name>
      <display_name>Doors: R-value</display_name>
      <description>R-value of the opaque door(s).</description>
      <type>Double</type>
      <units>h-ft^2-R/Btu</units>
      <required>true</required>
      <model_dependent>false</model_dependent>
      <default_value>4.4</default_value>
    </argument>
    <argument>
      <name>air_leakage_units</name>
      <display_name>Air Leakage: Units</display_name>
      <description>The unit of measure for the air leakage.</description>
      <type>Choice</type>
      <required>true</required>
      <model_dependent>false</model_dependent>
      <default_value>ACH</default_value>
      <choices>
        <choice>
          <value>ACH</value>
          <display_name>ACH</display_name>
        </choice>
        <choice>
          <value>CFM</value>
          <display_name>CFM</display_name>
        </choice>
        <choice>
          <value>ACHnatural</value>
          <display_name>ACHnatural</display_name>
        </choice>
      </choices>
    </argument>
    <argument>
      <name>air_leakage_house_pressure</name>
      <display_name>Air Leakage: House Pressure</display_name>
      <description>The house pressure relative to outside. Required when units are ACH or CFM.</description>
      <type>Double</type>
      <units>Pa</units>
      <required>true</required>
      <model_dependent>false</model_dependent>
      <default_value>50</default_value>
    </argument>
    <argument>
      <name>air_leakage_value</name>
      <display_name>Air Leakage: Value</display_name>
      <description>Air exchange rate value.</description>
      <type>Double</type>
      <required>true</required>
      <model_dependent>false</model_dependent>
      <default_value>3</default_value>
    </argument>
    <argument>
      <name>heating_system_type</name>
      <display_name>Heating System: Type</display_name>
      <description>The type of heating system. Use 'none' if there is no heating system.</description>
      <type>Choice</type>
      <required>true</required>
      <model_dependent>false</model_dependent>
      <default_value>Furnace</default_value>
      <choices>
        <choice>
          <value>none</value>
          <display_name>none</display_name>
        </choice>
        <choice>
          <value>Furnace</value>
          <display_name>Furnace</display_name>
        </choice>
        <choice>
          <value>WallFurnace</value>
          <display_name>WallFurnace</display_name>
        </choice>
        <choice>
          <value>FloorFurnace</value>
          <display_name>FloorFurnace</display_name>
        </choice>
        <choice>
          <value>Boiler</value>
          <display_name>Boiler</display_name>
        </choice>
        <choice>
          <value>ElectricResistance</value>
          <display_name>ElectricResistance</display_name>
        </choice>
        <choice>
          <value>Stove</value>
          <display_name>Stove</display_name>
        </choice>
        <choice>
          <value>PortableHeater</value>
          <display_name>PortableHeater</display_name>
        </choice>
        <choice>
          <value>Fireplace</value>
          <display_name>Fireplace</display_name>
        </choice>
        <choice>
          <value>FixedHeater</value>
          <display_name>FixedHeater</display_name>
        </choice>
        <choice>
          <value>Shared Boiler w/ Baseboard</value>
          <display_name>Shared Boiler w/ Baseboard</display_name>
        </choice>
        <choice>
          <value>Shared Boiler w/ Ductless Fan Coil</value>
          <display_name>Shared Boiler w/ Ductless Fan Coil</display_name>
        </choice>
      </choices>
    </argument>
    <argument>
      <name>heating_system_fuel</name>
      <display_name>Heating System: Fuel Type</display_name>
      <description>The fuel type of the heating system. Ignored for ElectricResistance.</description>
      <type>Choice</type>
      <required>true</required>
      <model_dependent>false</model_dependent>
      <default_value>natural gas</default_value>
      <choices>
        <choice>
          <value>electricity</value>
          <display_name>electricity</display_name>
        </choice>
        <choice>
          <value>natural gas</value>
          <display_name>natural gas</display_name>
        </choice>
        <choice>
          <value>fuel oil</value>
          <display_name>fuel oil</display_name>
        </choice>
        <choice>
          <value>propane</value>
          <display_name>propane</display_name>
        </choice>
        <choice>
          <value>wood</value>
          <display_name>wood</display_name>
        </choice>
        <choice>
          <value>wood pellets</value>
          <display_name>wood pellets</display_name>
        </choice>
        <choice>
          <value>coal</value>
          <display_name>coal</display_name>
        </choice>
      </choices>
    </argument>
    <argument>
      <name>heating_system_heating_efficiency</name>
      <display_name>Heating System: Rated AFUE or Percent</display_name>
      <description>The rated heating efficiency value of the heating system.</description>
      <type>Double</type>
      <units>Frac</units>
      <required>true</required>
      <model_dependent>false</model_dependent>
      <default_value>0.78</default_value>
    </argument>
    <argument>
      <name>heating_system_heating_capacity</name>
      <display_name>Heating System: Heating Capacity</display_name>
      <description>The output heating capacity of the heating system. Enter 'auto' to size the capacity based on ACCA Manual J/S.</description>
      <type>String</type>
      <units>Btu/hr</units>
      <required>true</required>
      <model_dependent>false</model_dependent>
      <default_value>auto</default_value>
    </argument>
    <argument>
      <name>heating_system_fraction_heat_load_served</name>
      <display_name>Heating System: Fraction Heat Load Served</display_name>
      <description>The heating load served by the heating system.</description>
      <type>Double</type>
      <units>Frac</units>
      <required>true</required>
      <model_dependent>false</model_dependent>
      <default_value>1</default_value>
    </argument>
    <argument>
      <name>heating_system_airflow_defect_ratio</name>
      <display_name>Heating System: Airflow Defect Ratio</display_name>
      <description>The airflow defect ratio, defined as (InstalledAirflow - DesignAirflow) / DesignAirflow, of the heating system per ANSI/RESNET/ACCA Standard 310. A value of zero means no airflow defect. Applies only to Furnace.</description>
      <type>Double</type>
      <units>Frac</units>
      <required>false</required>
      <model_dependent>false</model_dependent>
    </argument>
    <argument>
      <name>cooling_system_type</name>
      <display_name>Cooling System: Type</display_name>
      <description>The type of cooling system. Use 'none' if there is no cooling system.</description>
      <type>Choice</type>
      <required>true</required>
      <model_dependent>false</model_dependent>
      <default_value>central air conditioner</default_value>
      <choices>
        <choice>
          <value>none</value>
          <display_name>none</display_name>
        </choice>
        <choice>
          <value>central air conditioner</value>
          <display_name>central air conditioner</display_name>
        </choice>
        <choice>
          <value>room air conditioner</value>
          <display_name>room air conditioner</display_name>
        </choice>
        <choice>
          <value>evaporative cooler</value>
          <display_name>evaporative cooler</display_name>
        </choice>
        <choice>
          <value>mini-split</value>
          <display_name>mini-split</display_name>
        </choice>
      </choices>
    </argument>
    <argument>
      <name>cooling_system_cooling_efficiency_type</name>
      <display_name>Cooling System: Efficiency Type</display_name>
      <description>The efficiency type of the cooling system. System types central air conditioner and mini-split use SEER. System type room air conditioner uses EER or CEER. Ignored for system type evaporative cooler.</description>
      <type>Choice</type>
      <required>true</required>
      <model_dependent>false</model_dependent>
      <default_value>SEER</default_value>
      <choices>
        <choice>
          <value>SEER</value>
          <display_name>SEER</display_name>
        </choice>
        <choice>
          <value>EER</value>
          <display_name>EER</display_name>
        </choice>
        <choice>
          <value>CEER</value>
          <display_name>CEER</display_name>
        </choice>
      </choices>
    </argument>
    <argument>
      <name>cooling_system_cooling_efficiency</name>
      <display_name>Cooling System: Efficiency</display_name>
      <description>The rated efficiency value of the cooling system. Ignored for evaporative cooler.</description>
      <type>Double</type>
      <units>SEER or EER or CEER</units>
      <required>true</required>
      <model_dependent>false</model_dependent>
      <default_value>13</default_value>
    </argument>
    <argument>
      <name>cooling_system_cooling_compressor_type</name>
      <display_name>Cooling System: Cooling Compressor Type</display_name>
      <description>The compressor type of the cooling system. Only applies to central air conditioner.</description>
      <type>Choice</type>
      <required>false</required>
      <model_dependent>false</model_dependent>
      <choices>
        <choice>
          <value>single stage</value>
          <display_name>single stage</display_name>
        </choice>
        <choice>
          <value>two stage</value>
          <display_name>two stage</display_name>
        </choice>
        <choice>
          <value>variable speed</value>
          <display_name>variable speed</display_name>
        </choice>
      </choices>
    </argument>
    <argument>
      <name>cooling_system_cooling_sensible_heat_fraction</name>
      <display_name>Cooling System: Cooling Sensible Heat Fraction</display_name>
      <description>The sensible heat fraction of the cooling system. Ignored for evaporative cooler.</description>
      <type>Double</type>
      <units>Frac</units>
      <required>false</required>
      <model_dependent>false</model_dependent>
    </argument>
    <argument>
      <name>cooling_system_cooling_capacity</name>
      <display_name>Cooling System: Cooling Capacity</display_name>
      <description>The output cooling capacity of the cooling system. Enter 'auto' to size the capacity based on ACCA Manual J/S.</description>
      <type>String</type>
      <units>tons</units>
      <required>true</required>
      <model_dependent>false</model_dependent>
      <default_value>auto</default_value>
    </argument>
    <argument>
      <name>cooling_system_fraction_cool_load_served</name>
      <display_name>Cooling System: Fraction Cool Load Served</display_name>
      <description>The cooling load served by the cooling system.</description>
      <type>Double</type>
      <units>Frac</units>
      <required>true</required>
      <model_dependent>false</model_dependent>
      <default_value>1</default_value>
    </argument>
    <argument>
      <name>cooling_system_is_ducted</name>
      <display_name>Cooling System: Is Ducted</display_name>
      <description>Whether the cooling system is ducted or not. Only used for mini-split and evaporative cooler. It's assumed that central air conditioner is ducted and room air conditioner is not ducted.</description>
      <type>Boolean</type>
      <required>true</required>
      <model_dependent>false</model_dependent>
      <default_value>false</default_value>
      <choices>
        <choice>
          <value>true</value>
          <display_name>true</display_name>
        </choice>
        <choice>
          <value>false</value>
          <display_name>false</display_name>
        </choice>
      </choices>
    </argument>
    <argument>
      <name>cooling_system_airflow_defect_ratio</name>
      <display_name>Cooling System: Airflow Defect Ratio</display_name>
      <description>The airflow defect ratio, defined as (InstalledAirflow - DesignAirflow) / DesignAirflow, of the cooling system per ANSI/RESNET/ACCA Standard 310. A value of zero means no airflow defect. Applies only to central air conditioner and ducted mini-split.</description>
      <type>Double</type>
      <units>Frac</units>
      <required>false</required>
      <model_dependent>false</model_dependent>
    </argument>
    <argument>
      <name>cooling_system_charge_defect_ratio</name>
      <display_name>Cooling System: Charge Defect Ratio</display_name>
      <description>The refrigerant charge defect ratio, defined as (InstalledCharge - DesignCharge) / DesignCharge, of the cooling system per ANSI/RESNET/ACCA Standard 310. A value of zero means no refrigerant charge defect. Applies only to central air conditioner and mini-split.</description>
      <type>Double</type>
      <units>Frac</units>
      <required>false</required>
      <model_dependent>false</model_dependent>
    </argument>
    <argument>
      <name>heat_pump_type</name>
      <display_name>Heat Pump: Type</display_name>
      <description>The type of heat pump. Use 'none' if there is no heat pump.</description>
      <type>Choice</type>
      <required>true</required>
      <model_dependent>false</model_dependent>
      <default_value>none</default_value>
      <choices>
        <choice>
          <value>none</value>
          <display_name>none</display_name>
        </choice>
        <choice>
          <value>air-to-air</value>
          <display_name>air-to-air</display_name>
        </choice>
        <choice>
          <value>mini-split</value>
          <display_name>mini-split</display_name>
        </choice>
        <choice>
          <value>ground-to-air</value>
          <display_name>ground-to-air</display_name>
        </choice>
      </choices>
    </argument>
    <argument>
      <name>heat_pump_heating_efficiency_type</name>
      <display_name>Heat Pump: Heating Efficiency Type</display_name>
      <description>The heating efficiency type of heat pump. System types air-to-air and mini-split use HSPF. System type ground-to-air uses COP.</description>
      <type>Choice</type>
      <required>true</required>
      <model_dependent>false</model_dependent>
      <default_value>HSPF</default_value>
      <choices>
        <choice>
          <value>HSPF</value>
          <display_name>HSPF</display_name>
        </choice>
        <choice>
          <value>COP</value>
          <display_name>COP</display_name>
        </choice>
      </choices>
    </argument>
    <argument>
      <name>heat_pump_heating_efficiency</name>
      <display_name>Heat Pump: Heating Efficiency</display_name>
      <description>The rated heating efficiency value of the heat pump.</description>
      <type>Double</type>
      <units>HSPF or COP</units>
      <required>true</required>
      <model_dependent>false</model_dependent>
      <default_value>7.7</default_value>
    </argument>
    <argument>
      <name>heat_pump_cooling_efficiency_type</name>
      <display_name>Heat Pump: Cooling Efficiency Type</display_name>
      <description>The cooling efficiency type of heat pump. System types air-to-air and mini-split use SEER. System type ground-to-air uses EER.</description>
      <type>Choice</type>
      <required>true</required>
      <model_dependent>false</model_dependent>
      <default_value>SEER</default_value>
      <choices>
        <choice>
          <value>SEER</value>
          <display_name>SEER</display_name>
        </choice>
        <choice>
          <value>EER</value>
          <display_name>EER</display_name>
        </choice>
        <choice>
          <value>CEER</value>
          <display_name>CEER</display_name>
        </choice>
      </choices>
    </argument>
    <argument>
      <name>heat_pump_cooling_efficiency</name>
      <display_name>Heat Pump: Cooling Efficiency</display_name>
      <description>The rated cooling efficiency value of the heat pump.</description>
      <type>Double</type>
      <units>SEER or EER</units>
      <required>true</required>
      <model_dependent>false</model_dependent>
      <default_value>13</default_value>
    </argument>
    <argument>
      <name>heat_pump_cooling_compressor_type</name>
      <display_name>Heat Pump: Cooling Compressor Type</display_name>
      <description>The compressor type of the heat pump. Only applies to air-to-air and mini-split.</description>
      <type>Choice</type>
      <required>false</required>
      <model_dependent>false</model_dependent>
      <choices>
        <choice>
          <value>single stage</value>
          <display_name>single stage</display_name>
        </choice>
        <choice>
          <value>two stage</value>
          <display_name>two stage</display_name>
        </choice>
        <choice>
          <value>variable speed</value>
          <display_name>variable speed</display_name>
        </choice>
      </choices>
    </argument>
    <argument>
      <name>heat_pump_cooling_sensible_heat_fraction</name>
      <display_name>Heat Pump: Cooling Sensible Heat Fraction</display_name>
      <description>The sensible heat fraction of the heat pump.</description>
      <type>Double</type>
      <units>Frac</units>
      <required>false</required>
      <model_dependent>false</model_dependent>
    </argument>
    <argument>
      <name>heat_pump_heating_capacity</name>
      <display_name>Heat Pump: Heating Capacity</display_name>
      <description>The output heating capacity of the heat pump. Enter 'auto' to size the capacity based on ACCA Manual J/S (i.e., based on cooling design loads with some oversizing allowances for heating design loads). Enter 'auto using max load' to size the capacity based on the maximum of heating/cooling design loads.</description>
      <type>String</type>
      <units>Btu/hr</units>
      <required>true</required>
      <model_dependent>false</model_dependent>
      <default_value>auto</default_value>
    </argument>
    <argument>
      <name>heat_pump_heating_capacity_17_f</name>
      <display_name>Heat Pump: Heating Capacity 17F</display_name>
      <description>The output heating capacity of the heat pump at 17F. Only applies to air-to-air and mini-split.</description>
      <type>String</type>
      <units>Btu/hr</units>
      <required>true</required>
      <model_dependent>false</model_dependent>
      <default_value>auto</default_value>
    </argument>
    <argument>
      <name>heat_pump_cooling_capacity</name>
      <display_name>Heat Pump: Cooling Capacity</display_name>
      <description>The output cooling capacity of the heat pump. Enter 'auto' to size the capacity based on ACCA Manual J/S.</description>
      <type>String</type>
      <units>Btu/hr</units>
      <required>true</required>
      <model_dependent>false</model_dependent>
      <default_value>auto</default_value>
    </argument>
    <argument>
      <name>heat_pump_fraction_heat_load_served</name>
      <display_name>Heat Pump: Fraction Heat Load Served</display_name>
      <description>The heating load served by the heat pump.</description>
      <type>Double</type>
      <units>Frac</units>
      <required>true</required>
      <model_dependent>false</model_dependent>
      <default_value>1</default_value>
    </argument>
    <argument>
      <name>heat_pump_fraction_cool_load_served</name>
      <display_name>Heat Pump: Fraction Cool Load Served</display_name>
      <description>The cooling load served by the heat pump.</description>
      <type>Double</type>
      <units>Frac</units>
      <required>true</required>
      <model_dependent>false</model_dependent>
      <default_value>1</default_value>
    </argument>
    <argument>
      <name>heat_pump_backup_fuel</name>
      <display_name>Heat Pump: Backup Fuel Type</display_name>
      <description>The backup fuel type of the heat pump. Use 'none' if there is no backup heating.</description>
      <type>Choice</type>
      <required>true</required>
      <model_dependent>false</model_dependent>
      <default_value>none</default_value>
      <choices>
        <choice>
          <value>none</value>
          <display_name>none</display_name>
        </choice>
        <choice>
          <value>electricity</value>
          <display_name>electricity</display_name>
        </choice>
        <choice>
          <value>natural gas</value>
          <display_name>natural gas</display_name>
        </choice>
        <choice>
          <value>fuel oil</value>
          <display_name>fuel oil</display_name>
        </choice>
        <choice>
          <value>propane</value>
          <display_name>propane</display_name>
        </choice>
      </choices>
    </argument>
    <argument>
      <name>heat_pump_backup_heating_efficiency</name>
      <display_name>Heat Pump: Backup Rated Efficiency</display_name>
      <description>The backup rated efficiency value of the heat pump. Percent for electricity fuel type. AFUE otherwise.</description>
      <type>Double</type>
      <required>true</required>
      <model_dependent>false</model_dependent>
      <default_value>1</default_value>
    </argument>
    <argument>
      <name>heat_pump_backup_heating_capacity</name>
      <display_name>Heat Pump: Backup Heating Capacity</display_name>
      <description>The backup output heating capacity of the heat pump. Enter 'auto' to size the capacity based on ACCA Manual J/S.</description>
      <type>String</type>
      <units>Btu/hr</units>
      <required>true</required>
      <model_dependent>false</model_dependent>
      <default_value>auto</default_value>
    </argument>
    <argument>
      <name>heat_pump_backup_heating_switchover_temp</name>
      <display_name>Heat Pump: Backup Heating Switchover Temperature</display_name>
      <description>The temperature at which the heat pump stops operating and the backup heating system starts running. Only applies to air-to-air and mini-split. If not provided, backup heating will operate as needed when heat pump capacity is insufficient.</description>
      <type>Double</type>
      <units>deg-F</units>
      <required>false</required>
      <model_dependent>false</model_dependent>
    </argument>
    <argument>
      <name>heat_pump_is_ducted</name>
      <display_name>Heat Pump: Is Ducted</display_name>
      <description>Whether the heat pump is ducted or not. Only used for mini-split. It's assumed that air-to-air and ground-to-air are ducted.</description>
      <type>Boolean</type>
      <required>false</required>
      <model_dependent>false</model_dependent>
      <choices>
        <choice>
          <value>true</value>
          <display_name>true</display_name>
        </choice>
        <choice>
          <value>false</value>
          <display_name>false</display_name>
        </choice>
      </choices>
    </argument>
    <argument>
      <name>heat_pump_airflow_defect_ratio</name>
      <display_name>Heat Pump: Airflow Defect Ratio</display_name>
      <description>The airflow defect ratio, defined as (InstalledAirflow - DesignAirflow) / DesignAirflow, of the heat pump per ANSI/RESNET/ACCA Standard 310. A value of zero means no airflow defect. Applies only to air-to-air, ducted mini-split, and ground-to-air.</description>
      <type>Double</type>
      <units>Frac</units>
      <required>false</required>
      <model_dependent>false</model_dependent>
    </argument>
    <argument>
      <name>heat_pump_charge_defect_ratio</name>
      <display_name>Heat Pump: Charge Defect Ratio</display_name>
      <description>The refrigerant charge defect ratio, defined as (InstalledCharge - DesignCharge) / DesignCharge, of the heat pump per ANSI/RESNET/ACCA Standard 310. A value of zero means no refrigerant charge defect. Applies to all heat pump types.</description>
      <type>Double</type>
      <units>Frac</units>
      <required>false</required>
      <model_dependent>false</model_dependent>
    </argument>
    <argument>
<<<<<<< HEAD
      <name>heat_pump_demand_flexibility</name>
      <display_name>Heat Pump: Demand Flexibility Grid Connected</display_name>
      <description>Whether equipment is grid connected.</description>
      <type>Boolean</type>
      <required>false</required>
      <model_dependent>false</model_dependent>
      <choices>
        <choice>
          <value>true</value>
          <display_name>true</display_name>
        </choice>
        <choice>
          <value>false</value>
          <display_name>false</display_name>
        </choice>
      </choices>
    </argument>
    <argument>
      <name>max_flex_speed</name>
      <display_name>Heat Pump: Demand Flexibility Maximum Speed During Grid Response</display_name>
      <description>Set the maximum speed of the heat pump during grid response.</description>
      <type>Integer</type>
      <required>false</required>
      <model_dependent>false</model_dependent>
    </argument>
    <argument>
      <name>heat_pump_demand_flexibility_modulating</name>
      <display_name>Heat Pump: Demand Flexibility Modulating</display_name>
      <description></description>
      <type>Boolean</type>
      <required>false</required>
      <model_dependent>false</model_dependent>
      <choices>
        <choice>
          <value>true</value>
          <display_name>true</display_name>
        </choice>
        <choice>
          <value>false</value>
          <display_name>false</display_name>
        </choice>
      </choices>
    </argument>
    <argument>
      <name>heat_pump_demand_flexibility_dual_source</name>
      <display_name>Heat Pump: Demand Flexibility Dual-Source</display_name>
      <description></description>
      <type>Boolean</type>
      <required>false</required>
      <model_dependent>false</model_dependent>
      <choices>
        <choice>
          <value>true</value>
          <display_name>true</display_name>
        </choice>
        <choice>
          <value>false</value>
          <display_name>false</display_name>
        </choice>
      </choices>
    </argument>
    <argument>
      <name>heat_pump_demand_flexibility_ihp_grid_ac</name>
      <display_name>Heat Pump: Demand Flexibility Integrated Heat Pump Modulating</display_name>
      <description></description>
      <type>Boolean</type>
      <required>false</required>
      <model_dependent>false</model_dependent>
      <choices>
        <choice>
          <value>true</value>
          <display_name>true</display_name>
        </choice>
        <choice>
          <value>false</value>
          <display_name>false</display_name>
        </choice>
      </choices>
    </argument>
    <argument>
      <name>heat_pump_demand_flexibility_ihp_ice_storage</name>
      <display_name>Heat Pump: Demand Flexibility Integrated Heat Pump Modulating w/ Ice Storage</display_name>
      <description></description>
      <type>Boolean</type>
      <required>false</required>
      <model_dependent>false</model_dependent>
      <choices>
        <choice>
          <value>true</value>
          <display_name>true</display_name>
        </choice>
        <choice>
          <value>false</value>
          <display_name>false</display_name>
        </choice>
      </choices>
    </argument>
    <argument>
      <name>heat_pump_demand_flexibility_ihp_pcm_storage</name>
      <display_name>Heat Pump: Demand Flexibility Integrated Heat Pump Modulating w/ Pcm Storage</display_name>
      <description></description>
      <type>Boolean</type>
      <required>false</required>
      <model_dependent>false</model_dependent>
      <choices>
        <choice>
          <value>true</value>
          <display_name>true</display_name>
        </choice>
        <choice>
          <value>false</value>
          <display_name>false</display_name>
        </choice>
      </choices>
    </argument>
    <argument>
      <name>grid_signal_schedule</name>
      <display_name>Grid Signal Schedule for Demand Flexibility Measures</display_name>
      <description>Schedule can be 24 hour array or file location</description>
      <type>String</type>
      <required>false</required>
      <model_dependent>false</model_dependent>
    </argument>
    <argument>
      <name>heating_system_type_2</name>
=======
      <name>heating_system_2_type</name>
>>>>>>> 17345fba
      <display_name>Heating System 2: Type</display_name>
      <description>The type of the second heating system.</description>
      <type>Choice</type>
      <required>true</required>
      <model_dependent>false</model_dependent>
      <default_value>none</default_value>
      <choices>
        <choice>
          <value>none</value>
          <display_name>none</display_name>
        </choice>
        <choice>
          <value>WallFurnace</value>
          <display_name>WallFurnace</display_name>
        </choice>
        <choice>
          <value>FloorFurnace</value>
          <display_name>FloorFurnace</display_name>
        </choice>
        <choice>
          <value>Boiler</value>
          <display_name>Boiler</display_name>
        </choice>
        <choice>
          <value>ElectricResistance</value>
          <display_name>ElectricResistance</display_name>
        </choice>
        <choice>
          <value>Stove</value>
          <display_name>Stove</display_name>
        </choice>
        <choice>
          <value>PortableHeater</value>
          <display_name>PortableHeater</display_name>
        </choice>
        <choice>
          <value>Fireplace</value>
          <display_name>Fireplace</display_name>
        </choice>
      </choices>
    </argument>
    <argument>
      <name>heating_system_2_fuel</name>
      <display_name>Heating System 2: Fuel Type</display_name>
      <description>The fuel type of the second heating system. Ignored for ElectricResistance.</description>
      <type>Choice</type>
      <required>true</required>
      <model_dependent>false</model_dependent>
      <default_value>electricity</default_value>
      <choices>
        <choice>
          <value>electricity</value>
          <display_name>electricity</display_name>
        </choice>
        <choice>
          <value>natural gas</value>
          <display_name>natural gas</display_name>
        </choice>
        <choice>
          <value>fuel oil</value>
          <display_name>fuel oil</display_name>
        </choice>
        <choice>
          <value>propane</value>
          <display_name>propane</display_name>
        </choice>
        <choice>
          <value>wood</value>
          <display_name>wood</display_name>
        </choice>
        <choice>
          <value>wood pellets</value>
          <display_name>wood pellets</display_name>
        </choice>
        <choice>
          <value>coal</value>
          <display_name>coal</display_name>
        </choice>
      </choices>
    </argument>
    <argument>
      <name>heating_system_2_heating_efficiency</name>
      <display_name>Heating System 2: Rated AFUE or Percent</display_name>
      <description>The rated heating efficiency value of the second heating system.</description>
      <type>Double</type>
      <units>Frac</units>
      <required>true</required>
      <model_dependent>false</model_dependent>
      <default_value>1</default_value>
    </argument>
    <argument>
      <name>heating_system_2_heating_capacity</name>
      <display_name>Heating System 2: Heating Capacity</display_name>
      <description>The output heating capacity of the second heating system. Enter 'auto' to size the capacity based on ACCA Manual J/S.</description>
      <type>String</type>
      <units>Btu/hr</units>
      <required>true</required>
      <model_dependent>false</model_dependent>
      <default_value>auto</default_value>
    </argument>
    <argument>
      <name>heating_system_2_fraction_heat_load_served</name>
      <display_name>Heating System 2: Fraction Heat Load Served</display_name>
      <description>The heat load served fraction of the second heating system.</description>
      <type>Double</type>
      <units>Frac</units>
      <required>true</required>
      <model_dependent>false</model_dependent>
      <default_value>0.25</default_value>
    </argument>
    <argument>
      <name>hvac_control_heating_weekday_setpoint</name>
      <display_name>HVAC Control: Heating Weekday Setpoint Schedule</display_name>
      <description>Specify the constant or 24-hour comma-separated weekday heating setpoint schedule.</description>
      <type>String</type>
      <units>deg-F</units>
      <required>true</required>
      <model_dependent>false</model_dependent>
      <default_value>71</default_value>
    </argument>
    <argument>
      <name>hvac_control_heating_weekend_setpoint</name>
      <display_name>HVAC Control: Heating Weekend Setpoint Schedule</display_name>
      <description>Specify the constant or 24-hour comma-separated weekend heating setpoint schedule.</description>
      <type>String</type>
      <units>deg-F</units>
      <required>true</required>
      <model_dependent>false</model_dependent>
      <default_value>71</default_value>
    </argument>
    <argument>
      <name>hvac_control_cooling_weekday_setpoint</name>
      <display_name>HVAC Control: Cooling Weekday Setpoint Schedule</display_name>
      <description>Specify the constant or 24-hour comma-separated weekday cooling setpoint schedule.</description>
      <type>String</type>
      <units>deg-F</units>
      <required>true</required>
      <model_dependent>false</model_dependent>
      <default_value>76</default_value>
    </argument>
    <argument>
      <name>hvac_control_cooling_weekend_setpoint</name>
      <display_name>HVAC Control: Cooling Weekend Setpoint Schedule</display_name>
      <description>Specify the constant or 24-hour comma-separated weekend cooling setpoint schedule.</description>
      <type>String</type>
      <units>deg-F</units>
      <required>true</required>
      <model_dependent>false</model_dependent>
      <default_value>76</default_value>
    </argument>
    <argument>
      <name>hvac_control_heating_season_period</name>
      <display_name>HVAC Control: Heating Season Period</display_name>
      <description>Enter a date like "Nov 1 - Jun 30".</description>
      <type>String</type>
      <required>false</required>
      <model_dependent>false</model_dependent>
    </argument>
    <argument>
      <name>hvac_control_cooling_season_period</name>
      <display_name>HVAC Control: Cooling Season Period</display_name>
      <description>Enter a date like "Jun 1 - Oct 31".</description>
      <type>String</type>
      <required>false</required>
      <model_dependent>false</model_dependent>
    </argument>
    <argument>
      <name>ducts_leakage_units</name>
      <display_name>Ducts: Leakage Units</display_name>
      <description>The leakage units of the ducts.</description>
      <type>Choice</type>
      <required>true</required>
      <model_dependent>false</model_dependent>
      <default_value>CFM25</default_value>
      <choices>
        <choice>
          <value>CFM25</value>
          <display_name>CFM25</display_name>
        </choice>
        <choice>
          <value>Percent</value>
          <display_name>Percent</display_name>
        </choice>
      </choices>
    </argument>
    <argument>
      <name>ducts_supply_leakage_to_outside_value</name>
      <display_name>Ducts: Supply Leakage to Outside Value</display_name>
      <description>The leakage value to outside for the supply ducts.</description>
      <type>Double</type>
      <required>true</required>
      <model_dependent>false</model_dependent>
      <default_value>75</default_value>
    </argument>
    <argument>
      <name>ducts_return_leakage_to_outside_value</name>
      <display_name>Ducts: Return Leakage to Outside Value</display_name>
      <description>The leakage value to outside for the return ducts.</description>
      <type>Double</type>
      <required>true</required>
      <model_dependent>false</model_dependent>
      <default_value>25</default_value>
    </argument>
    <argument>
      <name>ducts_supply_insulation_r</name>
      <display_name>Ducts: Supply Insulation R-Value</display_name>
      <description>The insulation r-value of the supply ducts excluding air films.</description>
      <type>Double</type>
      <units>h-ft^2-R/Btu</units>
      <required>true</required>
      <model_dependent>false</model_dependent>
      <default_value>0</default_value>
    </argument>
    <argument>
      <name>ducts_return_insulation_r</name>
      <display_name>Ducts: Return Insulation R-Value</display_name>
      <description>The insulation r-value of the return ducts excluding air films.</description>
      <type>Double</type>
      <units>h-ft^2-R/Btu</units>
      <required>true</required>
      <model_dependent>false</model_dependent>
      <default_value>0</default_value>
    </argument>
    <argument>
      <name>ducts_supply_location</name>
      <display_name>Ducts: Supply Location</display_name>
      <description>The location of the supply ducts.</description>
      <type>Choice</type>
      <required>true</required>
      <model_dependent>false</model_dependent>
      <default_value>auto</default_value>
      <choices>
        <choice>
          <value>auto</value>
          <display_name>auto</display_name>
        </choice>
        <choice>
          <value>living space</value>
          <display_name>living space</display_name>
        </choice>
        <choice>
          <value>basement - conditioned</value>
          <display_name>basement - conditioned</display_name>
        </choice>
        <choice>
          <value>basement - unconditioned</value>
          <display_name>basement - unconditioned</display_name>
        </choice>
        <choice>
          <value>crawlspace - vented</value>
          <display_name>crawlspace - vented</display_name>
        </choice>
        <choice>
          <value>crawlspace - unvented</value>
          <display_name>crawlspace - unvented</display_name>
        </choice>
        <choice>
          <value>attic - vented</value>
          <display_name>attic - vented</display_name>
        </choice>
        <choice>
          <value>attic - unvented</value>
          <display_name>attic - unvented</display_name>
        </choice>
        <choice>
          <value>garage</value>
          <display_name>garage</display_name>
        </choice>
        <choice>
          <value>exterior wall</value>
          <display_name>exterior wall</display_name>
        </choice>
        <choice>
          <value>under slab</value>
          <display_name>under slab</display_name>
        </choice>
        <choice>
          <value>roof deck</value>
          <display_name>roof deck</display_name>
        </choice>
        <choice>
          <value>outside</value>
          <display_name>outside</display_name>
        </choice>
        <choice>
          <value>other housing unit</value>
          <display_name>other housing unit</display_name>
        </choice>
        <choice>
          <value>other heated space</value>
          <display_name>other heated space</display_name>
        </choice>
        <choice>
          <value>other multifamily buffer space</value>
          <display_name>other multifamily buffer space</display_name>
        </choice>
        <choice>
          <value>other non-freezing space</value>
          <display_name>other non-freezing space</display_name>
        </choice>
      </choices>
    </argument>
    <argument>
      <name>ducts_return_location</name>
      <display_name>Ducts: Return Location</display_name>
      <description>The location of the return ducts.</description>
      <type>Choice</type>
      <required>true</required>
      <model_dependent>false</model_dependent>
      <default_value>auto</default_value>
      <choices>
        <choice>
          <value>auto</value>
          <display_name>auto</display_name>
        </choice>
        <choice>
          <value>living space</value>
          <display_name>living space</display_name>
        </choice>
        <choice>
          <value>basement - conditioned</value>
          <display_name>basement - conditioned</display_name>
        </choice>
        <choice>
          <value>basement - unconditioned</value>
          <display_name>basement - unconditioned</display_name>
        </choice>
        <choice>
          <value>crawlspace - vented</value>
          <display_name>crawlspace - vented</display_name>
        </choice>
        <choice>
          <value>crawlspace - unvented</value>
          <display_name>crawlspace - unvented</display_name>
        </choice>
        <choice>
          <value>attic - vented</value>
          <display_name>attic - vented</display_name>
        </choice>
        <choice>
          <value>attic - unvented</value>
          <display_name>attic - unvented</display_name>
        </choice>
        <choice>
          <value>garage</value>
          <display_name>garage</display_name>
        </choice>
        <choice>
          <value>exterior wall</value>
          <display_name>exterior wall</display_name>
        </choice>
        <choice>
          <value>under slab</value>
          <display_name>under slab</display_name>
        </choice>
        <choice>
          <value>roof deck</value>
          <display_name>roof deck</display_name>
        </choice>
        <choice>
          <value>outside</value>
          <display_name>outside</display_name>
        </choice>
        <choice>
          <value>other housing unit</value>
          <display_name>other housing unit</display_name>
        </choice>
        <choice>
          <value>other heated space</value>
          <display_name>other heated space</display_name>
        </choice>
        <choice>
          <value>other multifamily buffer space</value>
          <display_name>other multifamily buffer space</display_name>
        </choice>
        <choice>
          <value>other non-freezing space</value>
          <display_name>other non-freezing space</display_name>
        </choice>
      </choices>
    </argument>
    <argument>
      <name>ducts_supply_surface_area</name>
      <display_name>Ducts: Supply Surface Area</display_name>
      <description>The surface area of the supply ducts.</description>
      <type>String</type>
      <units>ft^2</units>
      <required>true</required>
      <model_dependent>false</model_dependent>
      <default_value>auto</default_value>
    </argument>
    <argument>
      <name>ducts_return_surface_area</name>
      <display_name>Ducts: Return Surface Area</display_name>
      <description>The surface area of the return ducts.</description>
      <type>String</type>
      <units>ft^2</units>
      <required>true</required>
      <model_dependent>false</model_dependent>
      <default_value>auto</default_value>
    </argument>
    <argument>
      <name>ducts_number_of_return_registers</name>
      <display_name>Ducts: Number of Return Registers</display_name>
      <description>The number of return registers of the ducts. Ignored for ducted evaporative cooler.</description>
      <type>String</type>
      <units>#</units>
      <required>true</required>
      <model_dependent>false</model_dependent>
      <default_value>auto</default_value>
    </argument>
    <argument>
      <name>mech_vent_fan_type</name>
      <display_name>Mechanical Ventilation: Fan Type</display_name>
      <description>The type of the mechanical ventilation. Use 'none' if there is no mechanical ventilation system.</description>
      <type>Choice</type>
      <required>true</required>
      <model_dependent>false</model_dependent>
      <default_value>none</default_value>
      <choices>
        <choice>
          <value>none</value>
          <display_name>none</display_name>
        </choice>
        <choice>
          <value>exhaust only</value>
          <display_name>exhaust only</display_name>
        </choice>
        <choice>
          <value>supply only</value>
          <display_name>supply only</display_name>
        </choice>
        <choice>
          <value>energy recovery ventilator</value>
          <display_name>energy recovery ventilator</display_name>
        </choice>
        <choice>
          <value>heat recovery ventilator</value>
          <display_name>heat recovery ventilator</display_name>
        </choice>
        <choice>
          <value>balanced</value>
          <display_name>balanced</display_name>
        </choice>
        <choice>
          <value>central fan integrated supply</value>
          <display_name>central fan integrated supply</display_name>
        </choice>
      </choices>
    </argument>
    <argument>
      <name>mech_vent_flow_rate</name>
      <display_name>Mechanical Ventilation: Flow Rate</display_name>
      <description>The flow rate of the mechanical ventilation.</description>
      <type>String</type>
      <units>CFM</units>
      <required>true</required>
      <model_dependent>false</model_dependent>
      <default_value>auto</default_value>
    </argument>
    <argument>
      <name>mech_vent_hours_in_operation</name>
      <display_name>Mechanical Ventilation: Hours In Operation</display_name>
      <description>The hours in operation of the mechanical ventilation.</description>
      <type>String</type>
      <units>hrs/day</units>
      <required>true</required>
      <model_dependent>false</model_dependent>
      <default_value>auto</default_value>
    </argument>
    <argument>
      <name>mech_vent_recovery_efficiency_type</name>
      <display_name>Mechanical Ventilation: Total Recovery Efficiency Type</display_name>
      <description>The total recovery efficiency type of the mechanical ventilation.</description>
      <type>Choice</type>
      <required>true</required>
      <model_dependent>false</model_dependent>
      <default_value>Unadjusted</default_value>
      <choices>
        <choice>
          <value>Unadjusted</value>
          <display_name>Unadjusted</display_name>
        </choice>
        <choice>
          <value>Adjusted</value>
          <display_name>Adjusted</display_name>
        </choice>
      </choices>
    </argument>
    <argument>
      <name>mech_vent_total_recovery_efficiency</name>
      <display_name>Mechanical Ventilation: Total Recovery Efficiency</display_name>
      <description>The Unadjusted or Adjusted total recovery efficiency of the mechanical ventilation. Applies to energy recovery ventilator.</description>
      <type>Double</type>
      <units>Frac</units>
      <required>true</required>
      <model_dependent>false</model_dependent>
      <default_value>0.48</default_value>
    </argument>
    <argument>
      <name>mech_vent_sensible_recovery_efficiency</name>
      <display_name>Mechanical Ventilation: Sensible Recovery Efficiency</display_name>
      <description>The Unadjusted or Adjusted sensible recovery efficiency of the mechanical ventilation. Applies to energy recovery ventilator and heat recovery ventilator.</description>
      <type>Double</type>
      <units>Frac</units>
      <required>true</required>
      <model_dependent>false</model_dependent>
      <default_value>0.72</default_value>
    </argument>
    <argument>
      <name>mech_vent_fan_power</name>
      <display_name>Mechanical Ventilation: Fan Power</display_name>
      <description>The fan power of the mechanical ventilation.</description>
      <type>String</type>
      <units>W</units>
      <required>true</required>
      <model_dependent>false</model_dependent>
      <default_value>auto</default_value>
    </argument>
    <argument>
      <name>mech_vent_num_units_served</name>
      <display_name>Mechanical Ventilation: Number of Units Served</display_name>
      <description>Number of dwelling units served by the mechanical ventilation system. Must be 1 if single-family detached. Used to apportion flow rate and fan power to the unit.</description>
      <type>Integer</type>
      <units>#</units>
      <required>true</required>
      <model_dependent>false</model_dependent>
      <default_value>1</default_value>
    </argument>
    <argument>
      <name>mech_vent_shared_frac_recirculation</name>
      <display_name>Shared Mechanical Ventilation: Fraction Recirculation</display_name>
      <description>Fraction of the total supply air that is recirculated, with the remainder assumed to be outdoor air. The value must be 0 for exhaust only systems. This is required for a shared mechanical ventilation system.</description>
      <type>Double</type>
      <units>Frac</units>
      <required>false</required>
      <model_dependent>false</model_dependent>
    </argument>
    <argument>
      <name>mech_vent_shared_preheating_fuel</name>
      <display_name>Shared Mechanical Ventilation: Preheating Fuel</display_name>
      <description>Fuel type of the preconditioning heating equipment. Only used for a shared mechanical ventilation system.</description>
      <type>Choice</type>
      <required>false</required>
      <model_dependent>false</model_dependent>
      <choices>
        <choice>
          <value>electricity</value>
          <display_name>electricity</display_name>
        </choice>
        <choice>
          <value>natural gas</value>
          <display_name>natural gas</display_name>
        </choice>
        <choice>
          <value>fuel oil</value>
          <display_name>fuel oil</display_name>
        </choice>
        <choice>
          <value>propane</value>
          <display_name>propane</display_name>
        </choice>
        <choice>
          <value>wood</value>
          <display_name>wood</display_name>
        </choice>
        <choice>
          <value>wood pellets</value>
          <display_name>wood pellets</display_name>
        </choice>
        <choice>
          <value>coal</value>
          <display_name>coal</display_name>
        </choice>
      </choices>
    </argument>
    <argument>
      <name>mech_vent_shared_preheating_efficiency</name>
      <display_name>Shared Mechanical Ventilation: Preheating Efficiency</display_name>
      <description>Efficiency of the preconditioning heating equipment. Only used for a shared mechanical ventilation system.</description>
      <type>Double</type>
      <units>COP</units>
      <required>false</required>
      <model_dependent>false</model_dependent>
    </argument>
    <argument>
      <name>mech_vent_shared_preheating_fraction_heat_load_served</name>
      <display_name>Shared Mechanical Ventilation: Preheating Fraction Ventilation Heat Load Served</display_name>
      <description>Fraction of heating load introduced by the shared ventilation system that is met by the preconditioning heating equipment.</description>
      <type>Double</type>
      <units>Frac</units>
      <required>false</required>
      <model_dependent>false</model_dependent>
    </argument>
    <argument>
      <name>mech_vent_shared_precooling_fuel</name>
      <display_name>Shared Mechanical Ventilation: Precooling Fuel</display_name>
      <description>Fuel type of the preconditioning cooling equipment. Only used for a shared mechanical ventilation system.</description>
      <type>Choice</type>
      <required>false</required>
      <model_dependent>false</model_dependent>
      <choices>
        <choice>
          <value>electricity</value>
          <display_name>electricity</display_name>
        </choice>
      </choices>
    </argument>
    <argument>
      <name>mech_vent_shared_precooling_efficiency</name>
      <display_name>Shared Mechanical Ventilation: Precooling Efficiency</display_name>
      <description>Efficiency of the preconditioning cooling equipment. Only used for a shared mechanical ventilation system.</description>
      <type>Double</type>
      <units>COP</units>
      <required>false</required>
      <model_dependent>false</model_dependent>
    </argument>
    <argument>
      <name>mech_vent_shared_precooling_fraction_cool_load_served</name>
      <display_name>Shared Mechanical Ventilation: Precooling Fraction Ventilation Cool Load Served</display_name>
      <description>Fraction of cooling load introduced by the shared ventilation system that is met by the preconditioning cooling equipment.</description>
      <type>Double</type>
      <units>Frac</units>
      <required>false</required>
      <model_dependent>false</model_dependent>
    </argument>
    <argument>
      <name>mech_vent_2_fan_type</name>
      <display_name>Mechanical Ventilation 2: Fan Type</display_name>
      <description>The type of the second mechanical ventilation. Use 'none' if there is no second mechanical ventilation system.</description>
      <type>Choice</type>
      <required>true</required>
      <model_dependent>false</model_dependent>
      <default_value>none</default_value>
      <choices>
        <choice>
          <value>none</value>
          <display_name>none</display_name>
        </choice>
        <choice>
          <value>exhaust only</value>
          <display_name>exhaust only</display_name>
        </choice>
        <choice>
          <value>supply only</value>
          <display_name>supply only</display_name>
        </choice>
        <choice>
          <value>energy recovery ventilator</value>
          <display_name>energy recovery ventilator</display_name>
        </choice>
        <choice>
          <value>heat recovery ventilator</value>
          <display_name>heat recovery ventilator</display_name>
        </choice>
        <choice>
          <value>balanced</value>
          <display_name>balanced</display_name>
        </choice>
      </choices>
    </argument>
    <argument>
      <name>mech_vent_2_flow_rate</name>
      <display_name>Mechanical Ventilation 2: Flow Rate</display_name>
      <description>The flow rate of the second mechanical ventilation.</description>
      <type>Double</type>
      <units>CFM</units>
      <required>true</required>
      <model_dependent>false</model_dependent>
      <default_value>110</default_value>
    </argument>
    <argument>
      <name>mech_vent_2_hours_in_operation</name>
      <display_name>Mechanical Ventilation 2: Hours In Operation</display_name>
      <description>The hours in operation of the second mechanical ventilation.</description>
      <type>Double</type>
      <units>hrs/day</units>
      <required>true</required>
      <model_dependent>false</model_dependent>
      <default_value>24</default_value>
    </argument>
    <argument>
      <name>mech_vent_2_recovery_efficiency_type</name>
      <display_name>Mechanical Ventilation 2: Total Recovery Efficiency Type</display_name>
      <description>The total recovery efficiency type of the second mechanical ventilation.</description>
      <type>Choice</type>
      <required>true</required>
      <model_dependent>false</model_dependent>
      <default_value>Unadjusted</default_value>
      <choices>
        <choice>
          <value>Unadjusted</value>
          <display_name>Unadjusted</display_name>
        </choice>
        <choice>
          <value>Adjusted</value>
          <display_name>Adjusted</display_name>
        </choice>
      </choices>
    </argument>
    <argument>
      <name>mech_vent_2_total_recovery_efficiency</name>
      <display_name>Mechanical Ventilation 2: Total Recovery Efficiency</display_name>
      <description>The Unadjusted or Adjusted total recovery efficiency of the second mechanical ventilation. Applies to energy recovery ventilator.</description>
      <type>Double</type>
      <units>Frac</units>
      <required>true</required>
      <model_dependent>false</model_dependent>
      <default_value>0.48</default_value>
    </argument>
    <argument>
      <name>mech_vent_2_sensible_recovery_efficiency</name>
      <display_name>Mechanical Ventilation 2: Sensible Recovery Efficiency</display_name>
      <description>The Unadjusted or Adjusted sensible recovery efficiency of the second mechanical ventilation. Applies to energy recovery ventilator and heat recovery ventilator.</description>
      <type>Double</type>
      <units>Frac</units>
      <required>true</required>
      <model_dependent>false</model_dependent>
      <default_value>0.72</default_value>
    </argument>
    <argument>
      <name>mech_vent_2_fan_power</name>
      <display_name>Mechanical Ventilation 2: Fan Power</display_name>
      <description>The fan power of the second mechanical ventilation.</description>
      <type>Double</type>
      <units>W</units>
      <required>true</required>
      <model_dependent>false</model_dependent>
      <default_value>30</default_value>
    </argument>
    <argument>
      <name>kitchen_fans_quantity</name>
      <display_name>Kitchen Fans: Quantity</display_name>
      <description>The quantity of the kitchen fans.</description>
      <type>String</type>
      <units>#</units>
      <required>true</required>
      <model_dependent>false</model_dependent>
      <default_value>auto</default_value>
    </argument>
    <argument>
      <name>kitchen_fans_flow_rate</name>
      <display_name>Kitchen Fans: Flow Rate</display_name>
      <description>The flow rate of the kitchen fan.</description>
      <type>String</type>
      <units>CFM</units>
      <required>false</required>
      <model_dependent>false</model_dependent>
      <default_value>auto</default_value>
    </argument>
    <argument>
      <name>kitchen_fans_hours_in_operation</name>
      <display_name>Kitchen Fans: Hours In Operation</display_name>
      <description>The hours in operation of the kitchen fan.</description>
      <type>String</type>
      <units>hrs/day</units>
      <required>false</required>
      <model_dependent>false</model_dependent>
      <default_value>auto</default_value>
    </argument>
    <argument>
      <name>kitchen_fans_power</name>
      <display_name>Kitchen Fans: Fan Power</display_name>
      <description>The fan power of the kitchen fan.</description>
      <type>String</type>
      <units>W</units>
      <required>false</required>
      <model_dependent>false</model_dependent>
      <default_value>auto</default_value>
    </argument>
    <argument>
      <name>kitchen_fans_start_hour</name>
      <display_name>Kitchen Fans: Start Hour</display_name>
      <description>The start hour of the kitchen fan.</description>
      <type>String</type>
      <units>hr</units>
      <required>false</required>
      <model_dependent>false</model_dependent>
      <default_value>auto</default_value>
    </argument>
    <argument>
      <name>bathroom_fans_quantity</name>
      <display_name>Bathroom Fans: Quantity</display_name>
      <description>The quantity of the bathroom fans.</description>
      <type>String</type>
      <units>#</units>
      <required>true</required>
      <model_dependent>false</model_dependent>
      <default_value>auto</default_value>
    </argument>
    <argument>
      <name>bathroom_fans_flow_rate</name>
      <display_name>Bathroom Fans: Flow Rate</display_name>
      <description>The flow rate of the bathroom fans.</description>
      <type>String</type>
      <units>CFM</units>
      <required>false</required>
      <model_dependent>false</model_dependent>
      <default_value>auto</default_value>
    </argument>
    <argument>
      <name>bathroom_fans_hours_in_operation</name>
      <display_name>Bathroom Fans: Hours In Operation</display_name>
      <description>The hours in operation of the bathroom fans.</description>
      <type>String</type>
      <units>hrs/day</units>
      <required>false</required>
      <model_dependent>false</model_dependent>
      <default_value>auto</default_value>
    </argument>
    <argument>
      <name>bathroom_fans_power</name>
      <display_name>Bathroom Fans: Fan Power</display_name>
      <description>The fan power of the bathroom fans.</description>
      <type>String</type>
      <units>W</units>
      <required>false</required>
      <model_dependent>false</model_dependent>
      <default_value>auto</default_value>
    </argument>
    <argument>
      <name>bathroom_fans_start_hour</name>
      <display_name>Bathroom Fans: Start Hour</display_name>
      <description>The start hour of the bathroom fans.</description>
      <type>String</type>
      <units>hr</units>
      <required>false</required>
      <model_dependent>false</model_dependent>
      <default_value>auto</default_value>
    </argument>
    <argument>
      <name>whole_house_fan_present</name>
      <display_name>Whole House Fan: Present</display_name>
      <description>Whether there is a whole house fan.</description>
      <type>Boolean</type>
      <required>true</required>
      <model_dependent>false</model_dependent>
      <default_value>false</default_value>
      <choices>
        <choice>
          <value>true</value>
          <display_name>true</display_name>
        </choice>
        <choice>
          <value>false</value>
          <display_name>false</display_name>
        </choice>
      </choices>
    </argument>
    <argument>
      <name>whole_house_fan_flow_rate</name>
      <display_name>Whole House Fan: Flow Rate</display_name>
      <description>The flow rate of the whole house fan.</description>
      <type>String</type>
      <units>CFM</units>
      <required>false</required>
      <model_dependent>false</model_dependent>
      <default_value>auto</default_value>
    </argument>
    <argument>
      <name>whole_house_fan_power</name>
      <display_name>Whole House Fan: Fan Power</display_name>
      <description>The fan power of the whole house fan.</description>
      <type>String</type>
      <units>W</units>
      <required>false</required>
      <model_dependent>false</model_dependent>
      <default_value>auto</default_value>
    </argument>
    <argument>
      <name>water_heater_type</name>
      <display_name>Water Heater: Type</display_name>
      <description>The type of water heater. Use 'none' if there is no water heater.</description>
      <type>Choice</type>
      <required>true</required>
      <model_dependent>false</model_dependent>
      <default_value>storage water heater</default_value>
      <choices>
        <choice>
          <value>none</value>
          <display_name>none</display_name>
        </choice>
        <choice>
          <value>storage water heater</value>
          <display_name>storage water heater</display_name>
        </choice>
        <choice>
          <value>instantaneous water heater</value>
          <display_name>instantaneous water heater</display_name>
        </choice>
        <choice>
          <value>heat pump water heater</value>
          <display_name>heat pump water heater</display_name>
        </choice>
        <choice>
          <value>space-heating boiler with storage tank</value>
          <display_name>space-heating boiler with storage tank</display_name>
        </choice>
        <choice>
          <value>space-heating boiler with tankless coil</value>
          <display_name>space-heating boiler with tankless coil</display_name>
        </choice>
      </choices>
    </argument>
    <argument>
      <name>water_heater_fuel_type</name>
      <display_name>Water Heater: Fuel Type</display_name>
      <description>The fuel type of water heater. Ignored for heat pump water heater.</description>
      <type>Choice</type>
      <required>true</required>
      <model_dependent>false</model_dependent>
      <default_value>natural gas</default_value>
      <choices>
        <choice>
          <value>electricity</value>
          <display_name>electricity</display_name>
        </choice>
        <choice>
          <value>natural gas</value>
          <display_name>natural gas</display_name>
        </choice>
        <choice>
          <value>fuel oil</value>
          <display_name>fuel oil</display_name>
        </choice>
        <choice>
          <value>propane</value>
          <display_name>propane</display_name>
        </choice>
        <choice>
          <value>wood</value>
          <display_name>wood</display_name>
        </choice>
        <choice>
          <value>coal</value>
          <display_name>coal</display_name>
        </choice>
      </choices>
    </argument>
    <argument>
      <name>water_heater_location</name>
      <display_name>Water Heater: Location</display_name>
      <description>The location of water heater.</description>
      <type>Choice</type>
      <required>true</required>
      <model_dependent>false</model_dependent>
      <default_value>auto</default_value>
      <choices>
        <choice>
          <value>auto</value>
          <display_name>auto</display_name>
        </choice>
        <choice>
          <value>living space</value>
          <display_name>living space</display_name>
        </choice>
        <choice>
          <value>basement - conditioned</value>
          <display_name>basement - conditioned</display_name>
        </choice>
        <choice>
          <value>basement - unconditioned</value>
          <display_name>basement - unconditioned</display_name>
        </choice>
        <choice>
          <value>garage</value>
          <display_name>garage</display_name>
        </choice>
        <choice>
          <value>attic - vented</value>
          <display_name>attic - vented</display_name>
        </choice>
        <choice>
          <value>attic - unvented</value>
          <display_name>attic - unvented</display_name>
        </choice>
        <choice>
          <value>crawlspace - vented</value>
          <display_name>crawlspace - vented</display_name>
        </choice>
        <choice>
          <value>crawlspace - unvented</value>
          <display_name>crawlspace - unvented</display_name>
        </choice>
        <choice>
          <value>other exterior</value>
          <display_name>other exterior</display_name>
        </choice>
        <choice>
          <value>other housing unit</value>
          <display_name>other housing unit</display_name>
        </choice>
        <choice>
          <value>other heated space</value>
          <display_name>other heated space</display_name>
        </choice>
        <choice>
          <value>other multifamily buffer space</value>
          <display_name>other multifamily buffer space</display_name>
        </choice>
        <choice>
          <value>other non-freezing space</value>
          <display_name>other non-freezing space</display_name>
        </choice>
      </choices>
    </argument>
    <argument>
      <name>water_heater_tank_volume</name>
      <display_name>Water Heater: Tank Volume</display_name>
      <description>Nominal volume of water heater tank. Set to 'auto' to have volume autosized. Only applies to storage water heater, heat pump water heater, and space-heating boiler with storage tank.</description>
      <type>String</type>
      <units>gal</units>
      <required>true</required>
      <model_dependent>false</model_dependent>
      <default_value>auto</default_value>
    </argument>
    <argument>
      <name>water_heater_efficiency_type</name>
      <display_name>Water Heater: Efficiency Type</display_name>
      <description>The efficiency type of water heater. Does not apply to space-heating boilers.</description>
      <type>Choice</type>
      <required>true</required>
      <model_dependent>false</model_dependent>
      <default_value>EnergyFactor</default_value>
      <choices>
        <choice>
          <value>EnergyFactor</value>
          <display_name>EnergyFactor</display_name>
        </choice>
        <choice>
          <value>UniformEnergyFactor</value>
          <display_name>UniformEnergyFactor</display_name>
        </choice>
      </choices>
    </argument>
    <argument>
      <name>water_heater_efficiency</name>
      <display_name>Water Heater: Efficiency</display_name>
      <description>Rated Energy Factor or Uniform Energy Factor. Does not apply to space-heating boilers.</description>
      <type>Double</type>
      <required>true</required>
      <model_dependent>false</model_dependent>
      <default_value>0.67</default_value>
    </argument>
    <argument>
      <name>water_heater_usage_bin</name>
      <display_name>Water Heater: Usage Bin</display_name>
      <description>The usage of the water heater. Required if Efficiency Type is UniformEnergyFactor and Type is not instantaneous water heater. Does not apply to space-heating boilers.</description>
      <type>Choice</type>
      <required>false</required>
      <model_dependent>false</model_dependent>
      <choices>
        <choice>
          <value>very small</value>
          <display_name>very small</display_name>
        </choice>
        <choice>
          <value>low</value>
          <display_name>low</display_name>
        </choice>
        <choice>
          <value>medium</value>
          <display_name>medium</display_name>
        </choice>
        <choice>
          <value>high</value>
          <display_name>high</display_name>
        </choice>
      </choices>
    </argument>
    <argument>
      <name>water_heater_recovery_efficiency</name>
      <display_name>Water Heater: Recovery Efficiency</display_name>
      <description>Ratio of energy delivered to water heater to the energy content of the fuel consumed by the water heater. Only used for non-electric storage water heaters.</description>
      <type>String</type>
      <units>Frac</units>
      <required>true</required>
      <model_dependent>false</model_dependent>
      <default_value>auto</default_value>
    </argument>
    <argument>
      <name>water_heater_standby_loss</name>
      <display_name>Water Heater: Standby Loss</display_name>
      <description>The standby loss of water heater. Only applies to space-heating boilers.</description>
      <type>Double</type>
      <units>deg-F/hr</units>
      <required>false</required>
      <model_dependent>false</model_dependent>
    </argument>
    <argument>
      <name>water_heater_jacket_rvalue</name>
      <display_name>Water Heater: Jacket R-value</display_name>
      <description>The jacket R-value of water heater. Doesn't apply to instantaneous water heater or space-heating boiler with tankless coil.</description>
      <type>Double</type>
      <units>h-ft^2-R/Btu</units>
      <required>false</required>
      <model_dependent>false</model_dependent>
    </argument>
    <argument>
      <name>water_heater_setpoint_temperature</name>
      <display_name>Water Heater: Setpoint Temperature</display_name>
      <description>The setpoint temperature of water heater.</description>
      <type>String</type>
      <units>deg-F</units>
      <required>true</required>
      <model_dependent>false</model_dependent>
      <default_value>auto</default_value>
    </argument>
    <argument>
      <name>water_heater_num_units_served</name>
      <display_name>Water Heater: Number of Units Served</display_name>
      <description>Number of dwelling units served (directly or indirectly) by the water heater. Must be 1 if single-family detached. Used to apportion water heater tank losses to the unit.</description>
      <type>Integer</type>
      <units>#</units>
      <required>true</required>
      <model_dependent>false</model_dependent>
      <default_value>1</default_value>
    </argument>
    <argument>
      <name>hot_water_distribution_system_type</name>
      <display_name>Hot Water Distribution: System Type</display_name>
      <description>The type of the hot water distribution system.</description>
      <type>Choice</type>
      <required>true</required>
      <model_dependent>false</model_dependent>
      <default_value>Standard</default_value>
      <choices>
        <choice>
          <value>Standard</value>
          <display_name>Standard</display_name>
        </choice>
        <choice>
          <value>Recirculation</value>
          <display_name>Recirculation</display_name>
        </choice>
      </choices>
    </argument>
    <argument>
      <name>hot_water_distribution_standard_piping_length</name>
      <display_name>Hot Water Distribution: Standard Piping Length</display_name>
      <description>If the distribution system is Standard, the length of the piping. A value of 'auto' will use a default.</description>
      <type>String</type>
      <units>ft</units>
      <required>true</required>
      <model_dependent>false</model_dependent>
      <default_value>auto</default_value>
    </argument>
    <argument>
      <name>hot_water_distribution_recirc_control_type</name>
      <display_name>Hot Water Distribution: Recirculation Control Type</display_name>
      <description>If the distribution system is Recirculation, the type of hot water recirculation control, if any.</description>
      <type>Choice</type>
      <required>true</required>
      <model_dependent>false</model_dependent>
      <default_value>no control</default_value>
      <choices>
        <choice>
          <value>no control</value>
          <display_name>no control</display_name>
        </choice>
        <choice>
          <value>timer</value>
          <display_name>timer</display_name>
        </choice>
        <choice>
          <value>temperature</value>
          <display_name>temperature</display_name>
        </choice>
        <choice>
          <value>presence sensor demand control</value>
          <display_name>presence sensor demand control</display_name>
        </choice>
        <choice>
          <value>manual demand control</value>
          <display_name>manual demand control</display_name>
        </choice>
      </choices>
    </argument>
    <argument>
      <name>hot_water_distribution_recirc_piping_length</name>
      <display_name>Hot Water Distribution: Recirculation Piping Length</display_name>
      <description>If the distribution system is Recirculation, the length of the recirculation piping.</description>
      <type>String</type>
      <units>ft</units>
      <required>true</required>
      <model_dependent>false</model_dependent>
      <default_value>auto</default_value>
    </argument>
    <argument>
      <name>hot_water_distribution_recirc_branch_piping_length</name>
      <display_name>Hot Water Distribution: Recirculation Branch Piping Length</display_name>
      <description>If the distribution system is Recirculation, the length of the recirculation branch piping.</description>
      <type>String</type>
      <units>ft</units>
      <required>true</required>
      <model_dependent>false</model_dependent>
      <default_value>auto</default_value>
    </argument>
    <argument>
      <name>hot_water_distribution_recirc_pump_power</name>
      <display_name>Hot Water Distribution: Recirculation Pump Power</display_name>
      <description>If the distribution system is Recirculation, the recirculation pump power.</description>
      <type>String</type>
      <units>W</units>
      <required>true</required>
      <model_dependent>false</model_dependent>
      <default_value>auto</default_value>
    </argument>
    <argument>
      <name>hot_water_distribution_pipe_r</name>
      <display_name>Hot Water Distribution: Pipe Insulation Nominal R-Value</display_name>
      <description>Nominal R-value of the pipe insulation.</description>
      <type>String</type>
      <units>h-ft^2-R/Btu</units>
      <required>true</required>
      <model_dependent>false</model_dependent>
      <default_value>auto</default_value>
    </argument>
    <argument>
      <name>dwhr_facilities_connected</name>
      <display_name>Drain Water Heat Recovery: Facilities Connected</display_name>
      <description>Which facilities are connected for the drain water heat recovery. Use 'none' if there is no drain water heat recovery system.</description>
      <type>Choice</type>
      <required>true</required>
      <model_dependent>false</model_dependent>
      <default_value>none</default_value>
      <choices>
        <choice>
          <value>none</value>
          <display_name>none</display_name>
        </choice>
        <choice>
          <value>one</value>
          <display_name>one</display_name>
        </choice>
        <choice>
          <value>all</value>
          <display_name>all</display_name>
        </choice>
      </choices>
    </argument>
    <argument>
      <name>dwhr_equal_flow</name>
      <display_name>Drain Water Heat Recovery: Equal Flow</display_name>
      <description>Whether the drain water heat recovery has equal flow.</description>
      <type>Boolean</type>
      <required>true</required>
      <model_dependent>false</model_dependent>
      <default_value>true</default_value>
      <choices>
        <choice>
          <value>true</value>
          <display_name>true</display_name>
        </choice>
        <choice>
          <value>false</value>
          <display_name>false</display_name>
        </choice>
      </choices>
    </argument>
    <argument>
      <name>dwhr_efficiency</name>
      <display_name>Drain Water Heat Recovery: Efficiency</display_name>
      <description>The efficiency of the drain water heat recovery.</description>
      <type>Double</type>
      <units>Frac</units>
      <required>true</required>
      <model_dependent>false</model_dependent>
      <default_value>0.55</default_value>
    </argument>
    <argument>
      <name>water_fixtures_shower_low_flow</name>
      <display_name>Hot Water Fixtures: Is Shower Low Flow</display_name>
      <description>Whether the shower fixture is low flow.</description>
      <type>Boolean</type>
      <required>true</required>
      <model_dependent>false</model_dependent>
      <default_value>false</default_value>
      <choices>
        <choice>
          <value>true</value>
          <display_name>true</display_name>
        </choice>
        <choice>
          <value>false</value>
          <display_name>false</display_name>
        </choice>
      </choices>
    </argument>
    <argument>
      <name>water_fixtures_sink_low_flow</name>
      <display_name>Hot Water Fixtures: Is Sink Low Flow</display_name>
      <description>Whether the sink fixture is low flow.</description>
      <type>Boolean</type>
      <required>true</required>
      <model_dependent>false</model_dependent>
      <default_value>false</default_value>
      <choices>
        <choice>
          <value>true</value>
          <display_name>true</display_name>
        </choice>
        <choice>
          <value>false</value>
          <display_name>false</display_name>
        </choice>
      </choices>
    </argument>
    <argument>
      <name>water_fixtures_usage_multiplier</name>
      <display_name>Hot Water Fixtures: Usage Multiplier</display_name>
      <description>Multiplier on the hot water usage that can reflect, e.g., high/low usage occupants.</description>
      <type>Double</type>
      <required>true</required>
      <model_dependent>false</model_dependent>
      <default_value>1</default_value>
    </argument>
    <argument>
      <name>solar_thermal_system_type</name>
      <display_name>Solar Thermal: System Type</display_name>
      <description>The type of solar thermal system. Use 'none' if there is no solar thermal system.</description>
      <type>Choice</type>
      <required>true</required>
      <model_dependent>false</model_dependent>
      <default_value>none</default_value>
      <choices>
        <choice>
          <value>none</value>
          <display_name>none</display_name>
        </choice>
        <choice>
          <value>hot water</value>
          <display_name>hot water</display_name>
        </choice>
      </choices>
    </argument>
    <argument>
      <name>solar_thermal_collector_area</name>
      <display_name>Solar Thermal: Collector Area</display_name>
      <description>The collector area of the solar thermal system.</description>
      <type>Double</type>
      <units>ft^2</units>
      <required>true</required>
      <model_dependent>false</model_dependent>
      <default_value>40</default_value>
    </argument>
    <argument>
      <name>solar_thermal_collector_loop_type</name>
      <display_name>Solar Thermal: Collector Loop Type</display_name>
      <description>The collector loop type of the solar thermal system.</description>
      <type>Choice</type>
      <required>true</required>
      <model_dependent>false</model_dependent>
      <default_value>liquid direct</default_value>
      <choices>
        <choice>
          <value>liquid direct</value>
          <display_name>liquid direct</display_name>
        </choice>
        <choice>
          <value>liquid indirect</value>
          <display_name>liquid indirect</display_name>
        </choice>
        <choice>
          <value>passive thermosyphon</value>
          <display_name>passive thermosyphon</display_name>
        </choice>
      </choices>
    </argument>
    <argument>
      <name>solar_thermal_collector_type</name>
      <display_name>Solar Thermal: Collector Type</display_name>
      <description>The collector type of the solar thermal system.</description>
      <type>Choice</type>
      <required>true</required>
      <model_dependent>false</model_dependent>
      <default_value>evacuated tube</default_value>
      <choices>
        <choice>
          <value>evacuated tube</value>
          <display_name>evacuated tube</display_name>
        </choice>
        <choice>
          <value>single glazing black</value>
          <display_name>single glazing black</display_name>
        </choice>
        <choice>
          <value>double glazing black</value>
          <display_name>double glazing black</display_name>
        </choice>
        <choice>
          <value>integrated collector storage</value>
          <display_name>integrated collector storage</display_name>
        </choice>
      </choices>
    </argument>
    <argument>
      <name>solar_thermal_collector_azimuth</name>
      <display_name>Solar Thermal: Collector Azimuth</display_name>
      <description>The collector azimuth of the solar thermal system. Azimuth is measured clockwise from north (e.g., North=0, East=90, South=180, West=270).</description>
      <type>Double</type>
      <units>degrees</units>
      <required>true</required>
      <model_dependent>false</model_dependent>
      <default_value>180</default_value>
    </argument>
    <argument>
      <name>solar_thermal_collector_tilt</name>
      <display_name>Solar Thermal: Collector Tilt</display_name>
      <description>The collector tilt of the solar thermal system. Can also enter, e.g., RoofPitch, RoofPitch+20, Latitude, Latitude-15, etc.</description>
      <type>String</type>
      <units>degrees</units>
      <required>true</required>
      <model_dependent>false</model_dependent>
      <default_value>RoofPitch</default_value>
    </argument>
    <argument>
      <name>solar_thermal_collector_rated_optical_efficiency</name>
      <display_name>Solar Thermal: Collector Rated Optical Efficiency</display_name>
      <description>The collector rated optical efficiency of the solar thermal system.</description>
      <type>Double</type>
      <units>Frac</units>
      <required>true</required>
      <model_dependent>false</model_dependent>
      <default_value>0.5</default_value>
    </argument>
    <argument>
      <name>solar_thermal_collector_rated_thermal_losses</name>
      <display_name>Solar Thermal: Collector Rated Thermal Losses</display_name>
      <description>The collector rated thermal losses of the solar thermal system.</description>
      <type>Double</type>
      <units>Frac</units>
      <required>true</required>
      <model_dependent>false</model_dependent>
      <default_value>0.2799</default_value>
    </argument>
    <argument>
      <name>solar_thermal_storage_volume</name>
      <display_name>Solar Thermal: Storage Volume</display_name>
      <description>The storage volume of the solar thermal system.</description>
      <type>String</type>
      <units>Frac</units>
      <required>true</required>
      <model_dependent>false</model_dependent>
      <default_value>auto</default_value>
    </argument>
    <argument>
      <name>solar_thermal_solar_fraction</name>
      <display_name>Solar Thermal: Solar Fraction</display_name>
      <description>The solar fraction of the solar thermal system. If provided, overrides all other solar thermal inputs.</description>
      <type>Double</type>
      <units>Frac</units>
      <required>true</required>
      <model_dependent>false</model_dependent>
      <default_value>0</default_value>
    </argument>
    <argument>
      <name>pv_system_module_type</name>
      <display_name>PV System: Module Type</display_name>
      <description>Module type of the PV system. Use 'none' if there is no PV system 1.</description>
      <type>Choice</type>
      <required>true</required>
      <model_dependent>false</model_dependent>
      <default_value>none</default_value>
      <choices>
        <choice>
          <value>none</value>
          <display_name>none</display_name>
        </choice>
        <choice>
          <value>auto</value>
          <display_name>auto</display_name>
        </choice>
        <choice>
          <value>standard</value>
          <display_name>standard</display_name>
        </choice>
        <choice>
          <value>premium</value>
          <display_name>premium</display_name>
        </choice>
        <choice>
          <value>thin film</value>
          <display_name>thin film</display_name>
        </choice>
      </choices>
    </argument>
    <argument>
      <name>pv_system_location</name>
      <display_name>PV System: Location</display_name>
      <description>Location of the PV system.</description>
      <type>Choice</type>
      <required>true</required>
      <model_dependent>false</model_dependent>
      <default_value>auto</default_value>
      <choices>
        <choice>
          <value>auto</value>
          <display_name>auto</display_name>
        </choice>
        <choice>
          <value>roof</value>
          <display_name>roof</display_name>
        </choice>
        <choice>
          <value>ground</value>
          <display_name>ground</display_name>
        </choice>
      </choices>
    </argument>
    <argument>
      <name>pv_system_tracking</name>
      <display_name>PV System: Tracking</display_name>
      <description>Tracking of the PV system.</description>
      <type>Choice</type>
      <required>true</required>
      <model_dependent>false</model_dependent>
      <default_value>auto</default_value>
      <choices>
        <choice>
          <value>auto</value>
          <display_name>auto</display_name>
        </choice>
        <choice>
          <value>fixed</value>
          <display_name>fixed</display_name>
        </choice>
        <choice>
          <value>1-axis</value>
          <display_name>1-axis</display_name>
        </choice>
        <choice>
          <value>1-axis backtracked</value>
          <display_name>1-axis backtracked</display_name>
        </choice>
        <choice>
          <value>2-axis</value>
          <display_name>2-axis</display_name>
        </choice>
      </choices>
    </argument>
    <argument>
      <name>pv_system_array_azimuth</name>
      <display_name>PV System: Array Azimuth</display_name>
      <description>Array azimuth of the PV system. Azimuth is measured clockwise from north (e.g., North=0, East=90, South=180, West=270).</description>
      <type>Double</type>
      <units>degrees</units>
      <required>true</required>
      <model_dependent>false</model_dependent>
      <default_value>180</default_value>
    </argument>
    <argument>
      <name>pv_system_array_tilt</name>
      <display_name>PV System: Array Tilt</display_name>
      <description>Array tilt of the PV system. Can also enter, e.g., RoofPitch, RoofPitch+20, Latitude, Latitude-15, etc.</description>
      <type>String</type>
      <units>degrees</units>
      <required>true</required>
      <model_dependent>false</model_dependent>
      <default_value>RoofPitch</default_value>
    </argument>
    <argument>
      <name>pv_system_max_power_output</name>
      <display_name>PV System: Maximum Power Output</display_name>
      <description>Maximum power output of the PV system. For a shared system, this is the total building maximum power output.</description>
      <type>Double</type>
      <units>W</units>
      <required>true</required>
      <model_dependent>false</model_dependent>
      <default_value>4000</default_value>
    </argument>
    <argument>
      <name>pv_system_inverter_efficiency</name>
      <display_name>PV System: Inverter Efficiency</display_name>
      <description>Inverter efficiency of the PV system.</description>
      <type>Double</type>
      <units>Frac</units>
      <required>false</required>
      <model_dependent>false</model_dependent>
    </argument>
    <argument>
      <name>pv_system_system_losses_fraction</name>
      <display_name>PV System: System Losses Fraction</display_name>
      <description>System losses fraction of the PV system.</description>
      <type>Double</type>
      <units>Frac</units>
      <required>false</required>
      <model_dependent>false</model_dependent>
    </argument>
    <argument>
      <name>pv_system_num_units_served</name>
      <display_name>PV System: Number of Units Served</display_name>
      <description>Number of dwelling units served by PV system. Must be 1 if single-family detached. Used to apportion PV generation to the unit.</description>
      <type>Integer</type>
      <units>#</units>
      <required>true</required>
      <model_dependent>false</model_dependent>
      <default_value>1</default_value>
    </argument>
    <argument>
      <name>pv_system_2_module_type</name>
      <display_name>PV System 2: Module Type</display_name>
      <description>Module type of the second PV system. Use 'none' if there is no PV system 2.</description>
      <type>Choice</type>
      <required>true</required>
      <model_dependent>false</model_dependent>
      <default_value>none</default_value>
      <choices>
        <choice>
          <value>none</value>
          <display_name>none</display_name>
        </choice>
        <choice>
          <value>auto</value>
          <display_name>auto</display_name>
        </choice>
        <choice>
          <value>standard</value>
          <display_name>standard</display_name>
        </choice>
        <choice>
          <value>premium</value>
          <display_name>premium</display_name>
        </choice>
        <choice>
          <value>thin film</value>
          <display_name>thin film</display_name>
        </choice>
      </choices>
    </argument>
    <argument>
      <name>pv_system_2_location</name>
      <display_name>PV System 2: Location</display_name>
      <description>Location of the second PV system.</description>
      <type>Choice</type>
      <required>true</required>
      <model_dependent>false</model_dependent>
      <default_value>auto</default_value>
      <choices>
        <choice>
          <value>auto</value>
          <display_name>auto</display_name>
        </choice>
        <choice>
          <value>roof</value>
          <display_name>roof</display_name>
        </choice>
        <choice>
          <value>ground</value>
          <display_name>ground</display_name>
        </choice>
      </choices>
    </argument>
    <argument>
      <name>pv_system_2_tracking</name>
      <display_name>PV System 2: Tracking</display_name>
      <description>Tracking of the second PV system.</description>
      <type>Choice</type>
      <required>true</required>
      <model_dependent>false</model_dependent>
      <default_value>auto</default_value>
      <choices>
        <choice>
          <value>auto</value>
          <display_name>auto</display_name>
        </choice>
        <choice>
          <value>fixed</value>
          <display_name>fixed</display_name>
        </choice>
        <choice>
          <value>1-axis</value>
          <display_name>1-axis</display_name>
        </choice>
        <choice>
          <value>1-axis backtracked</value>
          <display_name>1-axis backtracked</display_name>
        </choice>
        <choice>
          <value>2-axis</value>
          <display_name>2-axis</display_name>
        </choice>
      </choices>
    </argument>
    <argument>
      <name>pv_system_2_array_azimuth</name>
      <display_name>PV System 2: Array Azimuth</display_name>
      <description>Array azimuth of the second PV system. Azimuth is measured clockwise from north (e.g., North=0, East=90, South=180, West=270).</description>
      <type>Double</type>
      <units>degrees</units>
      <required>true</required>
      <model_dependent>false</model_dependent>
      <default_value>180</default_value>
    </argument>
    <argument>
      <name>pv_system_2_array_tilt</name>
      <display_name>PV System 2: Array Tilt</display_name>
      <description>Array tilt of the second PV system. Can also enter, e.g., RoofPitch, RoofPitch+20, Latitude, Latitude-15, etc.</description>
      <type>String</type>
      <units>degrees</units>
      <required>true</required>
      <model_dependent>false</model_dependent>
      <default_value>RoofPitch</default_value>
    </argument>
    <argument>
      <name>pv_system_2_max_power_output</name>
      <display_name>PV System 2: Maximum Power Output</display_name>
      <description>Maximum power output of the second PV system. For a shared system, this is the total building maximum power output.</description>
      <type>Double</type>
      <units>W</units>
      <required>true</required>
      <model_dependent>false</model_dependent>
      <default_value>4000</default_value>
    </argument>
    <argument>
      <name>pv_system_2_inverter_efficiency</name>
      <display_name>PV System 2: Inverter Efficiency</display_name>
      <description>Inverter efficiency of the second PV system.</description>
      <type>Double</type>
      <units>Frac</units>
      <required>false</required>
      <model_dependent>false</model_dependent>
    </argument>
    <argument>
      <name>pv_system_2_system_losses_fraction</name>
      <display_name>PV System 2: System Losses Fraction</display_name>
      <description>System losses fraction of the second PV system.</description>
      <type>Double</type>
      <units>Frac</units>
      <required>false</required>
      <model_dependent>false</model_dependent>
    </argument>
    <argument>
      <name>pv_system_2_num_units_served</name>
      <display_name>PV System 2: Number of Units Served</display_name>
      <description>Number of dwelling units served by second PV system. Must be 1 if single-family detached. Used to apportion PV generation to the unit.</description>
      <type>Integer</type>
      <units>#</units>
      <required>true</required>
      <model_dependent>false</model_dependent>
      <default_value>1</default_value>
    </argument>
    <argument>
      <name>lighting_interior_fraction_cfl</name>
      <display_name>Lighting: Interior Fraction CFL</display_name>
      <description>Fraction of all lamps (interior) that are compact fluorescent. Lighting not specified as CFL, LFL, or LED is assumed to be incandescent.</description>
      <type>Double</type>
      <required>true</required>
      <model_dependent>false</model_dependent>
      <default_value>0.4</default_value>
    </argument>
    <argument>
      <name>lighting_interior_fraction_lfl</name>
      <display_name>Lighting: Interior Fraction LFL</display_name>
      <description>Fraction of all lamps (interior) that are linear fluorescent. Lighting not specified as CFL, LFL, or LED is assumed to be incandescent.</description>
      <type>Double</type>
      <required>true</required>
      <model_dependent>false</model_dependent>
      <default_value>0.1</default_value>
    </argument>
    <argument>
      <name>lighting_interior_fraction_led</name>
      <display_name>Lighting: Interior Fraction LED</display_name>
      <description>Fraction of all lamps (interior) that are light emitting diodes. Lighting not specified as CFL, LFL, or LED is assumed to be incandescent.</description>
      <type>Double</type>
      <required>true</required>
      <model_dependent>false</model_dependent>
      <default_value>0.25</default_value>
    </argument>
    <argument>
      <name>lighting_interior_usage_multiplier</name>
      <display_name>Lighting: Interior Usage Multiplier</display_name>
      <description>Multiplier on the lighting energy usage (interior) that can reflect, e.g., high/low usage occupants.</description>
      <type>Double</type>
      <required>true</required>
      <model_dependent>false</model_dependent>
      <default_value>1</default_value>
    </argument>
    <argument>
      <name>lighting_exterior_fraction_cfl</name>
      <display_name>Lighting: Exterior Fraction CFL</display_name>
      <description>Fraction of all lamps (exterior) that are compact fluorescent. Lighting not specified as CFL, LFL, or LED is assumed to be incandescent.</description>
      <type>Double</type>
      <required>true</required>
      <model_dependent>false</model_dependent>
      <default_value>0.4</default_value>
    </argument>
    <argument>
      <name>lighting_exterior_fraction_lfl</name>
      <display_name>Lighting: Exterior Fraction LFL</display_name>
      <description>Fraction of all lamps (exterior) that are linear fluorescent. Lighting not specified as CFL, LFL, or LED is assumed to be incandescent.</description>
      <type>Double</type>
      <required>true</required>
      <model_dependent>false</model_dependent>
      <default_value>0.1</default_value>
    </argument>
    <argument>
      <name>lighting_exterior_fraction_led</name>
      <display_name>Lighting: Exterior Fraction LED</display_name>
      <description>Fraction of all lamps (exterior) that are light emitting diodes. Lighting not specified as CFL, LFL, or LED is assumed to be incandescent.</description>
      <type>Double</type>
      <required>true</required>
      <model_dependent>false</model_dependent>
      <default_value>0.25</default_value>
    </argument>
    <argument>
      <name>lighting_exterior_usage_multiplier</name>
      <display_name>Lighting: Exterior Usage Multiplier</display_name>
      <description>Multiplier on the lighting energy usage (exterior) that can reflect, e.g., high/low usage occupants.</description>
      <type>Double</type>
      <required>true</required>
      <model_dependent>false</model_dependent>
      <default_value>1</default_value>
    </argument>
    <argument>
      <name>lighting_garage_fraction_cfl</name>
      <display_name>Lighting: Garage Fraction CFL</display_name>
      <description>Fraction of all lamps (garage) that are compact fluorescent. Lighting not specified as CFL, LFL, or LED is assumed to be incandescent.</description>
      <type>Double</type>
      <required>true</required>
      <model_dependent>false</model_dependent>
      <default_value>0.4</default_value>
    </argument>
    <argument>
      <name>lighting_garage_fraction_lfl</name>
      <display_name>Lighting: Garage Fraction LFL</display_name>
      <description>Fraction of all lamps (garage) that are linear fluorescent. Lighting not specified as CFL, LFL, or LED is assumed to be incandescent.</description>
      <type>Double</type>
      <required>true</required>
      <model_dependent>false</model_dependent>
      <default_value>0.1</default_value>
    </argument>
    <argument>
      <name>lighting_garage_fraction_led</name>
      <display_name>Lighting: Garage Fraction LED</display_name>
      <description>Fraction of all lamps (garage) that are light emitting diodes. Lighting not specified as CFL, LFL, or LED is assumed to be incandescent.</description>
      <type>Double</type>
      <required>true</required>
      <model_dependent>false</model_dependent>
      <default_value>0.25</default_value>
    </argument>
    <argument>
      <name>lighting_garage_usage_multiplier</name>
      <display_name>Lighting: Garage Usage Multiplier</display_name>
      <description>Multiplier on the lighting energy usage (garage) that can reflect, e.g., high/low usage occupants.</description>
      <type>Double</type>
      <required>true</required>
      <model_dependent>false</model_dependent>
      <default_value>1</default_value>
    </argument>
    <argument>
      <name>holiday_lighting_present</name>
      <display_name>Holiday Lighting: Present</display_name>
      <description>Whether there is holiday lighting.</description>
      <type>Boolean</type>
      <required>true</required>
      <model_dependent>false</model_dependent>
      <default_value>false</default_value>
      <choices>
        <choice>
          <value>true</value>
          <display_name>true</display_name>
        </choice>
        <choice>
          <value>false</value>
          <display_name>false</display_name>
        </choice>
      </choices>
    </argument>
    <argument>
      <name>holiday_lighting_daily_kwh</name>
      <display_name>Holiday Lighting: Daily Consumption</display_name>
      <description>The daily energy consumption for holiday lighting (exterior).</description>
      <type>String</type>
      <units>kWh/day</units>
      <required>true</required>
      <model_dependent>false</model_dependent>
      <default_value>auto</default_value>
    </argument>
    <argument>
      <name>holiday_lighting_period</name>
      <display_name>Holiday Lighting: Period</display_name>
      <description>Enter a date like "Nov 25 - Jan 5".</description>
      <type>String</type>
      <required>false</required>
      <model_dependent>false</model_dependent>
    </argument>
    <argument>
      <name>dehumidifier_type</name>
      <display_name>Dehumidifier: Type</display_name>
      <description>The type of dehumidifier.</description>
      <type>Choice</type>
      <required>true</required>
      <model_dependent>false</model_dependent>
      <default_value>none</default_value>
      <choices>
        <choice>
          <value>none</value>
          <display_name>none</display_name>
        </choice>
        <choice>
          <value>portable</value>
          <display_name>portable</display_name>
        </choice>
        <choice>
          <value>whole-home</value>
          <display_name>whole-home</display_name>
        </choice>
      </choices>
    </argument>
    <argument>
      <name>dehumidifier_efficiency_type</name>
      <display_name>Dehumidifier: Efficiency Type</display_name>
      <description>The efficiency type of dehumidifier.</description>
      <type>Choice</type>
      <required>true</required>
      <model_dependent>false</model_dependent>
      <default_value>IntegratedEnergyFactor</default_value>
      <choices>
        <choice>
          <value>EnergyFactor</value>
          <display_name>EnergyFactor</display_name>
        </choice>
        <choice>
          <value>IntegratedEnergyFactor</value>
          <display_name>IntegratedEnergyFactor</display_name>
        </choice>
      </choices>
    </argument>
    <argument>
      <name>dehumidifier_efficiency</name>
      <display_name>Dehumidifier: Efficiency</display_name>
      <description>The efficiency of the dehumidifier.</description>
      <type>Double</type>
      <units>liters/kWh</units>
      <required>true</required>
      <model_dependent>false</model_dependent>
      <default_value>1.5</default_value>
    </argument>
    <argument>
      <name>dehumidifier_capacity</name>
      <display_name>Dehumidifier: Capacity</display_name>
      <description>The capacity (water removal rate) of the dehumidifier.</description>
      <type>Double</type>
      <units>pint/day</units>
      <required>true</required>
      <model_dependent>false</model_dependent>
      <default_value>40</default_value>
    </argument>
    <argument>
      <name>dehumidifier_rh_setpoint</name>
      <display_name>Dehumidifier: Relative Humidity Setpoint</display_name>
      <description>The relative humidity setpoint of the dehumidifier.</description>
      <type>Double</type>
      <units>Frac</units>
      <required>true</required>
      <model_dependent>false</model_dependent>
      <default_value>0.5</default_value>
    </argument>
    <argument>
      <name>dehumidifier_fraction_dehumidification_load_served</name>
      <display_name>Dehumidifier: Fraction Dehumidification Load Served</display_name>
      <description>The dehumidification load served fraction of the dehumidifier.</description>
      <type>Double</type>
      <units>Frac</units>
      <required>true</required>
      <model_dependent>false</model_dependent>
      <default_value>1</default_value>
    </argument>
    <argument>
      <name>clothes_washer_location</name>
      <display_name>Clothes Washer: Location</display_name>
      <description>The space type for the clothes washer location.</description>
      <type>Choice</type>
      <required>true</required>
      <model_dependent>false</model_dependent>
      <default_value>auto</default_value>
      <choices>
        <choice>
          <value>auto</value>
          <display_name>auto</display_name>
        </choice>
        <choice>
          <value>none</value>
          <display_name>none</display_name>
        </choice>
        <choice>
          <value>living space</value>
          <display_name>living space</display_name>
        </choice>
        <choice>
          <value>basement - conditioned</value>
          <display_name>basement - conditioned</display_name>
        </choice>
        <choice>
          <value>basement - unconditioned</value>
          <display_name>basement - unconditioned</display_name>
        </choice>
        <choice>
          <value>garage</value>
          <display_name>garage</display_name>
        </choice>
        <choice>
          <value>other housing unit</value>
          <display_name>other housing unit</display_name>
        </choice>
        <choice>
          <value>other heated space</value>
          <display_name>other heated space</display_name>
        </choice>
        <choice>
          <value>other multifamily buffer space</value>
          <display_name>other multifamily buffer space</display_name>
        </choice>
        <choice>
          <value>other non-freezing space</value>
          <display_name>other non-freezing space</display_name>
        </choice>
      </choices>
    </argument>
    <argument>
      <name>clothes_washer_efficiency_type</name>
      <display_name>Clothes Washer: Efficiency Type</display_name>
      <description>The efficiency type of the clothes washer.</description>
      <type>Choice</type>
      <required>true</required>
      <model_dependent>false</model_dependent>
      <default_value>IntegratedModifiedEnergyFactor</default_value>
      <choices>
        <choice>
          <value>ModifiedEnergyFactor</value>
          <display_name>ModifiedEnergyFactor</display_name>
        </choice>
        <choice>
          <value>IntegratedModifiedEnergyFactor</value>
          <display_name>IntegratedModifiedEnergyFactor</display_name>
        </choice>
      </choices>
    </argument>
    <argument>
      <name>clothes_washer_efficiency</name>
      <display_name>Clothes Washer: Efficiency</display_name>
      <description>The efficiency of the clothes washer.</description>
      <type>String</type>
      <units>ft^3/kWh-cyc</units>
      <required>true</required>
      <model_dependent>false</model_dependent>
      <default_value>auto</default_value>
    </argument>
    <argument>
      <name>clothes_washer_rated_annual_kwh</name>
      <display_name>Clothes Washer: Rated Annual Consumption</display_name>
      <description>The annual energy consumed by the clothes washer, as rated, obtained from the EnergyGuide label. This includes both the appliance electricity consumption and the energy required for water heating.</description>
      <type>String</type>
      <units>kWh/yr</units>
      <required>true</required>
      <model_dependent>false</model_dependent>
      <default_value>auto</default_value>
    </argument>
    <argument>
      <name>clothes_washer_label_electric_rate</name>
      <display_name>Clothes Washer: Label Electric Rate</display_name>
      <description>The annual energy consumed by the clothes washer, as rated, obtained from the EnergyGuide label. This includes both the appliance electricity consumption and the energy required for water heating.</description>
      <type>String</type>
      <units>$/kWh</units>
      <required>true</required>
      <model_dependent>false</model_dependent>
      <default_value>auto</default_value>
    </argument>
    <argument>
      <name>clothes_washer_label_gas_rate</name>
      <display_name>Clothes Washer: Label Gas Rate</display_name>
      <description>The annual energy consumed by the clothes washer, as rated, obtained from the EnergyGuide label. This includes both the appliance electricity consumption and the energy required for water heating.</description>
      <type>String</type>
      <units>$/therm</units>
      <required>true</required>
      <model_dependent>false</model_dependent>
      <default_value>auto</default_value>
    </argument>
    <argument>
      <name>clothes_washer_label_annual_gas_cost</name>
      <display_name>Clothes Washer: Label Annual Cost with Gas DHW</display_name>
      <description>The annual cost of using the system under test conditions. Input is obtained from the EnergyGuide label.</description>
      <type>String</type>
      <units>$</units>
      <required>true</required>
      <model_dependent>false</model_dependent>
      <default_value>auto</default_value>
    </argument>
    <argument>
      <name>clothes_washer_label_usage</name>
      <display_name>Clothes Washer: Label Usage</display_name>
      <description>The clothes washer loads per week.</description>
      <type>String</type>
      <units>cyc/wk</units>
      <required>true</required>
      <model_dependent>false</model_dependent>
      <default_value>auto</default_value>
    </argument>
    <argument>
      <name>clothes_washer_capacity</name>
      <display_name>Clothes Washer: Drum Volume</display_name>
      <description>Volume of the washer drum. Obtained from the EnergyStar website or the manufacturer's literature.</description>
      <type>String</type>
      <units>ft^3</units>
      <required>true</required>
      <model_dependent>false</model_dependent>
      <default_value>auto</default_value>
    </argument>
    <argument>
      <name>clothes_washer_usage_multiplier</name>
      <display_name>Clothes Washer: Usage Multiplier</display_name>
      <description>Multiplier on the clothes washer energy and hot water usage that can reflect, e.g., high/low usage occupants.</description>
      <type>Double</type>
      <required>true</required>
      <model_dependent>false</model_dependent>
      <default_value>1</default_value>
    </argument>
    <argument>
      <name>clothes_dryer_location</name>
      <display_name>Clothes Dryer: Location</display_name>
      <description>The space type for the clothes dryer location.</description>
      <type>Choice</type>
      <required>true</required>
      <model_dependent>false</model_dependent>
      <default_value>auto</default_value>
      <choices>
        <choice>
          <value>auto</value>
          <display_name>auto</display_name>
        </choice>
        <choice>
          <value>none</value>
          <display_name>none</display_name>
        </choice>
        <choice>
          <value>living space</value>
          <display_name>living space</display_name>
        </choice>
        <choice>
          <value>basement - conditioned</value>
          <display_name>basement - conditioned</display_name>
        </choice>
        <choice>
          <value>basement - unconditioned</value>
          <display_name>basement - unconditioned</display_name>
        </choice>
        <choice>
          <value>garage</value>
          <display_name>garage</display_name>
        </choice>
        <choice>
          <value>other housing unit</value>
          <display_name>other housing unit</display_name>
        </choice>
        <choice>
          <value>other heated space</value>
          <display_name>other heated space</display_name>
        </choice>
        <choice>
          <value>other multifamily buffer space</value>
          <display_name>other multifamily buffer space</display_name>
        </choice>
        <choice>
          <value>other non-freezing space</value>
          <display_name>other non-freezing space</display_name>
        </choice>
      </choices>
    </argument>
    <argument>
      <name>clothes_dryer_fuel_type</name>
      <display_name>Clothes Dryer: Fuel Type</display_name>
      <description>Type of fuel used by the clothes dryer.</description>
      <type>Choice</type>
      <required>true</required>
      <model_dependent>false</model_dependent>
      <default_value>natural gas</default_value>
      <choices>
        <choice>
          <value>electricity</value>
          <display_name>electricity</display_name>
        </choice>
        <choice>
          <value>natural gas</value>
          <display_name>natural gas</display_name>
        </choice>
        <choice>
          <value>fuel oil</value>
          <display_name>fuel oil</display_name>
        </choice>
        <choice>
          <value>propane</value>
          <display_name>propane</display_name>
        </choice>
        <choice>
          <value>wood</value>
          <display_name>wood</display_name>
        </choice>
        <choice>
          <value>coal</value>
          <display_name>coal</display_name>
        </choice>
      </choices>
    </argument>
    <argument>
      <name>clothes_dryer_efficiency_type</name>
      <display_name>Clothes Dryer: Efficiency Type</display_name>
      <description>The efficiency type of the clothes dryer.</description>
      <type>Choice</type>
      <required>true</required>
      <model_dependent>false</model_dependent>
      <default_value>CombinedEnergyFactor</default_value>
      <choices>
        <choice>
          <value>EnergyFactor</value>
          <display_name>EnergyFactor</display_name>
        </choice>
        <choice>
          <value>CombinedEnergyFactor</value>
          <display_name>CombinedEnergyFactor</display_name>
        </choice>
      </choices>
    </argument>
    <argument>
      <name>clothes_dryer_efficiency</name>
      <display_name>Clothes Dryer: Efficiency</display_name>
      <description>The efficiency of the clothes dryer.</description>
      <type>String</type>
      <units>lb/kWh</units>
      <required>true</required>
      <model_dependent>false</model_dependent>
      <default_value>auto</default_value>
    </argument>
    <argument>
      <name>clothes_dryer_vented_flow_rate</name>
      <display_name>Clothes Dryer: Vented Flow Rate</display_name>
      <description>The exhaust flow rate of the vented clothes dryer.</description>
      <type>String</type>
      <units>CFM</units>
      <required>true</required>
      <model_dependent>false</model_dependent>
      <default_value>auto</default_value>
    </argument>
    <argument>
      <name>clothes_dryer_usage_multiplier</name>
      <display_name>Clothes Dryer: Usage Multiplier</display_name>
      <description>Multiplier on the clothes dryer energy usage that can reflect, e.g., high/low usage occupants.</description>
      <type>Double</type>
      <required>true</required>
      <model_dependent>false</model_dependent>
      <default_value>1</default_value>
    </argument>
    <argument>
      <name>dishwasher_location</name>
      <display_name>Dishwasher: Location</display_name>
      <description>The space type for the dishwasher location.</description>
      <type>Choice</type>
      <required>true</required>
      <model_dependent>false</model_dependent>
      <default_value>auto</default_value>
      <choices>
        <choice>
          <value>auto</value>
          <display_name>auto</display_name>
        </choice>
        <choice>
          <value>none</value>
          <display_name>none</display_name>
        </choice>
        <choice>
          <value>living space</value>
          <display_name>living space</display_name>
        </choice>
        <choice>
          <value>basement - conditioned</value>
          <display_name>basement - conditioned</display_name>
        </choice>
        <choice>
          <value>basement - unconditioned</value>
          <display_name>basement - unconditioned</display_name>
        </choice>
        <choice>
          <value>garage</value>
          <display_name>garage</display_name>
        </choice>
        <choice>
          <value>other housing unit</value>
          <display_name>other housing unit</display_name>
        </choice>
        <choice>
          <value>other heated space</value>
          <display_name>other heated space</display_name>
        </choice>
        <choice>
          <value>other multifamily buffer space</value>
          <display_name>other multifamily buffer space</display_name>
        </choice>
        <choice>
          <value>other non-freezing space</value>
          <display_name>other non-freezing space</display_name>
        </choice>
      </choices>
    </argument>
    <argument>
      <name>dishwasher_efficiency_type</name>
      <display_name>Dishwasher: Efficiency Type</display_name>
      <description>The efficiency type of dishwasher.</description>
      <type>Choice</type>
      <required>true</required>
      <model_dependent>false</model_dependent>
      <default_value>RatedAnnualkWh</default_value>
      <choices>
        <choice>
          <value>RatedAnnualkWh</value>
          <display_name>RatedAnnualkWh</display_name>
        </choice>
        <choice>
          <value>EnergyFactor</value>
          <display_name>EnergyFactor</display_name>
        </choice>
      </choices>
    </argument>
    <argument>
      <name>dishwasher_efficiency</name>
      <display_name>Dishwasher: Efficiency</display_name>
      <description>The efficiency of the dishwasher.</description>
      <type>String</type>
      <units>RatedAnnualkWh or EnergyFactor</units>
      <required>true</required>
      <model_dependent>false</model_dependent>
      <default_value>auto</default_value>
    </argument>
    <argument>
      <name>dishwasher_label_electric_rate</name>
      <display_name>Dishwasher: Label Electric Rate</display_name>
      <description>The label electric rate of the dishwasher.</description>
      <type>String</type>
      <units>$/kWh</units>
      <required>true</required>
      <model_dependent>false</model_dependent>
      <default_value>auto</default_value>
    </argument>
    <argument>
      <name>dishwasher_label_gas_rate</name>
      <display_name>Dishwasher: Label Gas Rate</display_name>
      <description>The label gas rate of the dishwasher.</description>
      <type>String</type>
      <units>$/therm</units>
      <required>true</required>
      <model_dependent>false</model_dependent>
      <default_value>auto</default_value>
    </argument>
    <argument>
      <name>dishwasher_label_annual_gas_cost</name>
      <display_name>Dishwasher: Label Annual Gas Cost</display_name>
      <description>The label annual gas cost of the dishwasher.</description>
      <type>String</type>
      <units>$</units>
      <required>true</required>
      <model_dependent>false</model_dependent>
      <default_value>auto</default_value>
    </argument>
    <argument>
      <name>dishwasher_label_usage</name>
      <display_name>Dishwasher: Label Usage</display_name>
      <description>The dishwasher loads per week.</description>
      <type>String</type>
      <units>cyc/wk</units>
      <required>true</required>
      <model_dependent>false</model_dependent>
      <default_value>auto</default_value>
    </argument>
    <argument>
      <name>dishwasher_place_setting_capacity</name>
      <display_name>Dishwasher: Number of Place Settings</display_name>
      <description>The number of place settings for the unit. Data obtained from manufacturer's literature.</description>
      <type>String</type>
      <units>#</units>
      <required>true</required>
      <model_dependent>false</model_dependent>
      <default_value>auto</default_value>
    </argument>
    <argument>
      <name>dishwasher_usage_multiplier</name>
      <display_name>Dishwasher: Usage Multiplier</display_name>
      <description>Multiplier on the dishwasher energy usage that can reflect, e.g., high/low usage occupants.</description>
      <type>Double</type>
      <required>true</required>
      <model_dependent>false</model_dependent>
      <default_value>1</default_value>
    </argument>
    <argument>
      <name>refrigerator_location</name>
      <display_name>Refrigerator: Location</display_name>
      <description>The space type for the refrigerator location.</description>
      <type>Choice</type>
      <required>true</required>
      <model_dependent>false</model_dependent>
      <default_value>auto</default_value>
      <choices>
        <choice>
          <value>auto</value>
          <display_name>auto</display_name>
        </choice>
        <choice>
          <value>none</value>
          <display_name>none</display_name>
        </choice>
        <choice>
          <value>living space</value>
          <display_name>living space</display_name>
        </choice>
        <choice>
          <value>basement - conditioned</value>
          <display_name>basement - conditioned</display_name>
        </choice>
        <choice>
          <value>basement - unconditioned</value>
          <display_name>basement - unconditioned</display_name>
        </choice>
        <choice>
          <value>garage</value>
          <display_name>garage</display_name>
        </choice>
        <choice>
          <value>other housing unit</value>
          <display_name>other housing unit</display_name>
        </choice>
        <choice>
          <value>other heated space</value>
          <display_name>other heated space</display_name>
        </choice>
        <choice>
          <value>other multifamily buffer space</value>
          <display_name>other multifamily buffer space</display_name>
        </choice>
        <choice>
          <value>other non-freezing space</value>
          <display_name>other non-freezing space</display_name>
        </choice>
      </choices>
    </argument>
    <argument>
      <name>refrigerator_rated_annual_kwh</name>
      <display_name>Refrigerator: Rated Annual Consumption</display_name>
      <description>The EnergyGuide rated annual energy consumption for a refrigerator.</description>
      <type>String</type>
      <units>kWh/yr</units>
      <required>true</required>
      <model_dependent>false</model_dependent>
      <default_value>auto</default_value>
    </argument>
    <argument>
      <name>refrigerator_usage_multiplier</name>
      <display_name>Refrigerator: Usage Multiplier</display_name>
      <description>Multiplier on the refrigerator energy usage that can reflect, e.g., high/low usage occupants.</description>
      <type>Double</type>
      <required>true</required>
      <model_dependent>false</model_dependent>
      <default_value>1</default_value>
    </argument>
    <argument>
      <name>extra_refrigerator_location</name>
      <display_name>Extra Refrigerator: Location</display_name>
      <description>The space type for the extra refrigerator location.</description>
      <type>Choice</type>
      <required>true</required>
      <model_dependent>false</model_dependent>
      <default_value>auto</default_value>
      <choices>
        <choice>
          <value>auto</value>
          <display_name>auto</display_name>
        </choice>
        <choice>
          <value>none</value>
          <display_name>none</display_name>
        </choice>
        <choice>
          <value>living space</value>
          <display_name>living space</display_name>
        </choice>
        <choice>
          <value>basement - conditioned</value>
          <display_name>basement - conditioned</display_name>
        </choice>
        <choice>
          <value>basement - unconditioned</value>
          <display_name>basement - unconditioned</display_name>
        </choice>
        <choice>
          <value>garage</value>
          <display_name>garage</display_name>
        </choice>
        <choice>
          <value>other housing unit</value>
          <display_name>other housing unit</display_name>
        </choice>
        <choice>
          <value>other heated space</value>
          <display_name>other heated space</display_name>
        </choice>
        <choice>
          <value>other multifamily buffer space</value>
          <display_name>other multifamily buffer space</display_name>
        </choice>
        <choice>
          <value>other non-freezing space</value>
          <display_name>other non-freezing space</display_name>
        </choice>
      </choices>
    </argument>
    <argument>
      <name>extra_refrigerator_rated_annual_kwh</name>
      <display_name>Extra Refrigerator: Rated Annual Consumption</display_name>
      <description>The EnergyGuide rated annual energy consumption for an extra rrefrigerator.</description>
      <type>String</type>
      <units>kWh/yr</units>
      <required>true</required>
      <model_dependent>false</model_dependent>
      <default_value>auto</default_value>
    </argument>
    <argument>
      <name>extra_refrigerator_usage_multiplier</name>
      <display_name>Extra Refrigerator: Usage Multiplier</display_name>
      <description>Multiplier on the extra refrigerator energy usage that can reflect, e.g., high/low usage occupants.</description>
      <type>Double</type>
      <required>true</required>
      <model_dependent>false</model_dependent>
      <default_value>1</default_value>
    </argument>
    <argument>
      <name>freezer_location</name>
      <display_name>Freezer: Location</display_name>
      <description>The space type for the freezer location.</description>
      <type>Choice</type>
      <required>true</required>
      <model_dependent>false</model_dependent>
      <default_value>auto</default_value>
      <choices>
        <choice>
          <value>auto</value>
          <display_name>auto</display_name>
        </choice>
        <choice>
          <value>none</value>
          <display_name>none</display_name>
        </choice>
        <choice>
          <value>living space</value>
          <display_name>living space</display_name>
        </choice>
        <choice>
          <value>basement - conditioned</value>
          <display_name>basement - conditioned</display_name>
        </choice>
        <choice>
          <value>basement - unconditioned</value>
          <display_name>basement - unconditioned</display_name>
        </choice>
        <choice>
          <value>garage</value>
          <display_name>garage</display_name>
        </choice>
        <choice>
          <value>other housing unit</value>
          <display_name>other housing unit</display_name>
        </choice>
        <choice>
          <value>other heated space</value>
          <display_name>other heated space</display_name>
        </choice>
        <choice>
          <value>other multifamily buffer space</value>
          <display_name>other multifamily buffer space</display_name>
        </choice>
        <choice>
          <value>other non-freezing space</value>
          <display_name>other non-freezing space</display_name>
        </choice>
      </choices>
    </argument>
    <argument>
      <name>freezer_rated_annual_kwh</name>
      <display_name>Freezer: Rated Annual Consumption</display_name>
      <description>The EnergyGuide rated annual energy consumption for a freezer.</description>
      <type>String</type>
      <units>kWh/yr</units>
      <required>true</required>
      <model_dependent>false</model_dependent>
      <default_value>auto</default_value>
    </argument>
    <argument>
      <name>freezer_usage_multiplier</name>
      <display_name>Freezer: Usage Multiplier</display_name>
      <description>Multiplier on the freezer energy usage that can reflect, e.g., high/low usage occupants.</description>
      <type>Double</type>
      <required>true</required>
      <model_dependent>false</model_dependent>
      <default_value>1</default_value>
    </argument>
    <argument>
      <name>cooking_range_oven_location</name>
      <display_name>Cooking Range/Oven: Location</display_name>
      <description>The space type for the cooking range/oven location.</description>
      <type>Choice</type>
      <required>true</required>
      <model_dependent>false</model_dependent>
      <default_value>auto</default_value>
      <choices>
        <choice>
          <value>auto</value>
          <display_name>auto</display_name>
        </choice>
        <choice>
          <value>none</value>
          <display_name>none</display_name>
        </choice>
        <choice>
          <value>living space</value>
          <display_name>living space</display_name>
        </choice>
        <choice>
          <value>basement - conditioned</value>
          <display_name>basement - conditioned</display_name>
        </choice>
        <choice>
          <value>basement - unconditioned</value>
          <display_name>basement - unconditioned</display_name>
        </choice>
        <choice>
          <value>garage</value>
          <display_name>garage</display_name>
        </choice>
        <choice>
          <value>other housing unit</value>
          <display_name>other housing unit</display_name>
        </choice>
        <choice>
          <value>other heated space</value>
          <display_name>other heated space</display_name>
        </choice>
        <choice>
          <value>other multifamily buffer space</value>
          <display_name>other multifamily buffer space</display_name>
        </choice>
        <choice>
          <value>other non-freezing space</value>
          <display_name>other non-freezing space</display_name>
        </choice>
      </choices>
    </argument>
    <argument>
      <name>cooking_range_oven_fuel_type</name>
      <display_name>Cooking Range/Oven: Fuel Type</display_name>
      <description>Type of fuel used by the cooking range/oven.</description>
      <type>Choice</type>
      <required>true</required>
      <model_dependent>false</model_dependent>
      <default_value>natural gas</default_value>
      <choices>
        <choice>
          <value>electricity</value>
          <display_name>electricity</display_name>
        </choice>
        <choice>
          <value>natural gas</value>
          <display_name>natural gas</display_name>
        </choice>
        <choice>
          <value>fuel oil</value>
          <display_name>fuel oil</display_name>
        </choice>
        <choice>
          <value>propane</value>
          <display_name>propane</display_name>
        </choice>
        <choice>
          <value>wood</value>
          <display_name>wood</display_name>
        </choice>
        <choice>
          <value>coal</value>
          <display_name>coal</display_name>
        </choice>
      </choices>
    </argument>
    <argument>
      <name>cooking_range_oven_is_induction</name>
      <display_name>Cooking Range/Oven: Is Induction</display_name>
      <description>Whether the cooking range is induction.</description>
      <type>Boolean</type>
      <required>false</required>
      <model_dependent>false</model_dependent>
      <choices>
        <choice>
          <value>true</value>
          <display_name>true</display_name>
        </choice>
        <choice>
          <value>false</value>
          <display_name>false</display_name>
        </choice>
      </choices>
    </argument>
    <argument>
      <name>cooking_range_oven_is_convection</name>
      <display_name>Cooking Range/Oven: Is Convection</display_name>
      <description>Whether the oven is convection.</description>
      <type>Boolean</type>
      <required>false</required>
      <model_dependent>false</model_dependent>
      <choices>
        <choice>
          <value>true</value>
          <display_name>true</display_name>
        </choice>
        <choice>
          <value>false</value>
          <display_name>false</display_name>
        </choice>
      </choices>
    </argument>
    <argument>
      <name>cooking_range_oven_usage_multiplier</name>
      <display_name>Cooking Range/Oven: Usage Multiplier</display_name>
      <description>Multiplier on the cooking range/oven energy usage that can reflect, e.g., high/low usage occupants.</description>
      <type>Double</type>
      <required>true</required>
      <model_dependent>false</model_dependent>
      <default_value>1</default_value>
    </argument>
    <argument>
      <name>ceiling_fan_present</name>
      <display_name>Ceiling Fan: Present</display_name>
      <description>Whether there is are any ceiling fans.</description>
      <type>Boolean</type>
      <required>true</required>
      <model_dependent>false</model_dependent>
      <default_value>true</default_value>
      <choices>
        <choice>
          <value>true</value>
          <display_name>true</display_name>
        </choice>
        <choice>
          <value>false</value>
          <display_name>false</display_name>
        </choice>
      </choices>
    </argument>
    <argument>
      <name>ceiling_fan_efficiency</name>
      <display_name>Ceiling Fan: Efficiency</display_name>
      <description>The efficiency rating of the ceiling fan(s) at medium speed.</description>
      <type>String</type>
      <units>CFM/W</units>
      <required>true</required>
      <model_dependent>false</model_dependent>
      <default_value>auto</default_value>
    </argument>
    <argument>
      <name>ceiling_fan_quantity</name>
      <display_name>Ceiling Fan: Quantity</display_name>
      <description>Total number of ceiling fans.</description>
      <type>String</type>
      <units>#</units>
      <required>true</required>
      <model_dependent>false</model_dependent>
      <default_value>auto</default_value>
    </argument>
    <argument>
      <name>ceiling_fan_cooling_setpoint_temp_offset</name>
      <display_name>Ceiling Fan: Cooling Setpoint Temperature Offset</display_name>
      <description>The setpoint temperature offset during cooling season for the ceiling fan(s). Only applies if ceiling fan quantity is greater than zero.</description>
      <type>Double</type>
      <units>deg-F</units>
      <required>true</required>
      <model_dependent>false</model_dependent>
      <default_value>0.5</default_value>
    </argument>
    <argument>
      <name>misc_plug_loads_television_annual_kwh</name>
      <display_name>Misc Plug Loads: Television Annual kWh</display_name>
      <description>The annual energy consumption of the television plug loads.</description>
      <type>String</type>
      <units>kWh/yr</units>
      <required>true</required>
      <model_dependent>false</model_dependent>
      <default_value>auto</default_value>
    </argument>
    <argument>
      <name>misc_plug_loads_television_usage_multiplier</name>
      <display_name>Misc Plug Loads: Television Usage Multiplier</display_name>
      <description>Multiplier on the television energy usage that can reflect, e.g., high/low usage occupants.</description>
      <type>Double</type>
      <required>true</required>
      <model_dependent>false</model_dependent>
      <default_value>1</default_value>
    </argument>
    <argument>
      <name>misc_plug_loads_other_annual_kwh</name>
      <display_name>Misc Plug Loads: Other Annual kWh</display_name>
      <description>The annual energy consumption of the other residual plug loads.</description>
      <type>String</type>
      <units>kWh/yr</units>
      <required>true</required>
      <model_dependent>false</model_dependent>
      <default_value>auto</default_value>
    </argument>
    <argument>
      <name>misc_plug_loads_other_frac_sensible</name>
      <display_name>Misc Plug Loads: Other Sensible Fraction</display_name>
      <description>Fraction of other residual plug loads' internal gains that are sensible.</description>
      <type>String</type>
      <units>Frac</units>
      <required>true</required>
      <model_dependent>false</model_dependent>
      <default_value>auto</default_value>
    </argument>
    <argument>
      <name>misc_plug_loads_other_frac_latent</name>
      <display_name>Misc Plug Loads: Other Latent Fraction</display_name>
      <description>Fraction of other residual plug loads' internal gains that are latent.</description>
      <type>String</type>
      <units>Frac</units>
      <required>true</required>
      <model_dependent>false</model_dependent>
      <default_value>auto</default_value>
    </argument>
    <argument>
      <name>misc_plug_loads_other_usage_multiplier</name>
      <display_name>Misc Plug Loads: Other Usage Multiplier</display_name>
      <description>Multiplier on the other energy usage that can reflect, e.g., high/low usage occupants.</description>
      <type>Double</type>
      <required>true</required>
      <model_dependent>false</model_dependent>
      <default_value>1</default_value>
    </argument>
    <argument>
      <name>misc_plug_loads_well_pump_present</name>
      <display_name>Misc Plug Loads: Well Pump Present</display_name>
      <description>Whether there is a well pump.</description>
      <type>Boolean</type>
      <required>true</required>
      <model_dependent>false</model_dependent>
      <default_value>false</default_value>
      <choices>
        <choice>
          <value>true</value>
          <display_name>true</display_name>
        </choice>
        <choice>
          <value>false</value>
          <display_name>false</display_name>
        </choice>
      </choices>
    </argument>
    <argument>
      <name>misc_plug_loads_well_pump_annual_kwh</name>
      <display_name>Misc Plug Loads: Well Pump Annual kWh</display_name>
      <description>The annual energy consumption of the well pump plug loads.</description>
      <type>String</type>
      <units>kWh/yr</units>
      <required>true</required>
      <model_dependent>false</model_dependent>
      <default_value>auto</default_value>
    </argument>
    <argument>
      <name>misc_plug_loads_well_pump_usage_multiplier</name>
      <display_name>Misc Plug Loads: Well Pump Usage Multiplier</display_name>
      <description>Multiplier on the well pump energy usage that can reflect, e.g., high/low usage occupants.</description>
      <type>Double</type>
      <required>true</required>
      <model_dependent>false</model_dependent>
      <default_value>1</default_value>
    </argument>
    <argument>
      <name>misc_plug_loads_vehicle_present</name>
      <display_name>Misc Plug Loads: Vehicle Present</display_name>
      <description>Whether there is an electric vehicle.</description>
      <type>Boolean</type>
      <required>true</required>
      <model_dependent>false</model_dependent>
      <default_value>false</default_value>
      <choices>
        <choice>
          <value>true</value>
          <display_name>true</display_name>
        </choice>
        <choice>
          <value>false</value>
          <display_name>false</display_name>
        </choice>
      </choices>
    </argument>
    <argument>
      <name>misc_plug_loads_vehicle_annual_kwh</name>
      <display_name>Misc Plug Loads: Vehicle Annual kWh</display_name>
      <description>The annual energy consumption of the electric vehicle plug loads.</description>
      <type>String</type>
      <units>kWh/yr</units>
      <required>true</required>
      <model_dependent>false</model_dependent>
      <default_value>auto</default_value>
    </argument>
    <argument>
      <name>misc_plug_loads_vehicle_usage_multiplier</name>
      <display_name>Misc Plug Loads: Vehicle Usage Multiplier</display_name>
      <description>Multiplier on the electric vehicle energy usage that can reflect, e.g., high/low usage occupants.</description>
      <type>Double</type>
      <required>true</required>
      <model_dependent>false</model_dependent>
      <default_value>1</default_value>
    </argument>
    <argument>
      <name>misc_fuel_loads_grill_present</name>
      <display_name>Misc Fuel Loads: Grill Present</display_name>
      <description>Whether there is a fuel loads grill.</description>
      <type>Boolean</type>
      <required>true</required>
      <model_dependent>false</model_dependent>
      <default_value>false</default_value>
      <choices>
        <choice>
          <value>true</value>
          <display_name>true</display_name>
        </choice>
        <choice>
          <value>false</value>
          <display_name>false</display_name>
        </choice>
      </choices>
    </argument>
    <argument>
      <name>misc_fuel_loads_grill_fuel_type</name>
      <display_name>Misc Fuel Loads: Grill Fuel Type</display_name>
      <description>The fuel type of the fuel loads grill.</description>
      <type>Choice</type>
      <required>true</required>
      <model_dependent>false</model_dependent>
      <default_value>natural gas</default_value>
      <choices>
        <choice>
          <value>natural gas</value>
          <display_name>natural gas</display_name>
        </choice>
        <choice>
          <value>fuel oil</value>
          <display_name>fuel oil</display_name>
        </choice>
        <choice>
          <value>propane</value>
          <display_name>propane</display_name>
        </choice>
        <choice>
          <value>wood</value>
          <display_name>wood</display_name>
        </choice>
        <choice>
          <value>wood pellets</value>
          <display_name>wood pellets</display_name>
        </choice>
      </choices>
    </argument>
    <argument>
      <name>misc_fuel_loads_grill_annual_therm</name>
      <display_name>Misc Fuel Loads: Grill Annual therm</display_name>
      <description>The annual energy consumption of the fuel loads grill.</description>
      <type>String</type>
      <units>therm/yr</units>
      <required>true</required>
      <model_dependent>false</model_dependent>
      <default_value>auto</default_value>
    </argument>
    <argument>
      <name>misc_fuel_loads_grill_usage_multiplier</name>
      <display_name>Misc Fuel Loads: Grill Usage Multiplier</display_name>
      <description>Multiplier on the fuel loads grill energy usage that can reflect, e.g., high/low usage occupants.</description>
      <type>Double</type>
      <required>true</required>
      <model_dependent>false</model_dependent>
      <default_value>0</default_value>
    </argument>
    <argument>
      <name>misc_fuel_loads_lighting_present</name>
      <display_name>Misc Fuel Loads: Lighting Present</display_name>
      <description>Whether there is fuel loads lighting.</description>
      <type>Boolean</type>
      <required>true</required>
      <model_dependent>false</model_dependent>
      <default_value>false</default_value>
      <choices>
        <choice>
          <value>true</value>
          <display_name>true</display_name>
        </choice>
        <choice>
          <value>false</value>
          <display_name>false</display_name>
        </choice>
      </choices>
    </argument>
    <argument>
      <name>misc_fuel_loads_lighting_fuel_type</name>
      <display_name>Misc Fuel Loads: Lighting Fuel Type</display_name>
      <description>The fuel type of the fuel loads lighting.</description>
      <type>Choice</type>
      <required>true</required>
      <model_dependent>false</model_dependent>
      <default_value>natural gas</default_value>
      <choices>
        <choice>
          <value>natural gas</value>
          <display_name>natural gas</display_name>
        </choice>
        <choice>
          <value>fuel oil</value>
          <display_name>fuel oil</display_name>
        </choice>
        <choice>
          <value>propane</value>
          <display_name>propane</display_name>
        </choice>
        <choice>
          <value>wood</value>
          <display_name>wood</display_name>
        </choice>
        <choice>
          <value>wood pellets</value>
          <display_name>wood pellets</display_name>
        </choice>
      </choices>
    </argument>
    <argument>
      <name>misc_fuel_loads_lighting_annual_therm</name>
      <display_name>Misc Fuel Loads: Lighting Annual therm</display_name>
      <description>The annual energy consumption of the fuel loads lighting.</description>
      <type>String</type>
      <units>therm/yr</units>
      <required>true</required>
      <model_dependent>false</model_dependent>
      <default_value>auto</default_value>
    </argument>
    <argument>
      <name>misc_fuel_loads_lighting_usage_multiplier</name>
      <display_name>Misc Fuel Loads: Lighting Usage Multiplier</display_name>
      <description>Multiplier on the fuel loads lighting energy usage that can reflect, e.g., high/low usage occupants.</description>
      <type>Double</type>
      <required>true</required>
      <model_dependent>false</model_dependent>
      <default_value>0</default_value>
    </argument>
    <argument>
      <name>misc_fuel_loads_fireplace_present</name>
      <display_name>Misc Fuel Loads: Fireplace Present</display_name>
      <description>Whether there is fuel loads fireplace.</description>
      <type>Boolean</type>
      <required>true</required>
      <model_dependent>false</model_dependent>
      <default_value>false</default_value>
      <choices>
        <choice>
          <value>true</value>
          <display_name>true</display_name>
        </choice>
        <choice>
          <value>false</value>
          <display_name>false</display_name>
        </choice>
      </choices>
    </argument>
    <argument>
      <name>misc_fuel_loads_fireplace_fuel_type</name>
      <display_name>Misc Fuel Loads: Fireplace Fuel Type</display_name>
      <description>The fuel type of the fuel loads fireplace.</description>
      <type>Choice</type>
      <required>true</required>
      <model_dependent>false</model_dependent>
      <default_value>natural gas</default_value>
      <choices>
        <choice>
          <value>natural gas</value>
          <display_name>natural gas</display_name>
        </choice>
        <choice>
          <value>fuel oil</value>
          <display_name>fuel oil</display_name>
        </choice>
        <choice>
          <value>propane</value>
          <display_name>propane</display_name>
        </choice>
        <choice>
          <value>wood</value>
          <display_name>wood</display_name>
        </choice>
        <choice>
          <value>wood pellets</value>
          <display_name>wood pellets</display_name>
        </choice>
      </choices>
    </argument>
    <argument>
      <name>misc_fuel_loads_fireplace_annual_therm</name>
      <display_name>Misc Fuel Loads: Fireplace Annual therm</display_name>
      <description>The annual energy consumption of the fuel loads fireplace.</description>
      <type>String</type>
      <units>therm/yr</units>
      <required>true</required>
      <model_dependent>false</model_dependent>
      <default_value>auto</default_value>
    </argument>
    <argument>
      <name>misc_fuel_loads_fireplace_frac_sensible</name>
      <display_name>Misc Fuel Loads: Fireplace Sensible Fraction</display_name>
      <description>Fraction of fireplace residual fuel loads' internal gains that are sensible.</description>
      <type>String</type>
      <units>Frac</units>
      <required>true</required>
      <model_dependent>false</model_dependent>
      <default_value>auto</default_value>
    </argument>
    <argument>
      <name>misc_fuel_loads_fireplace_frac_latent</name>
      <display_name>Misc Fuel Loads: Fireplace Latent Fraction</display_name>
      <description>Fraction of fireplace residual fuel loads' internal gains that are latent.</description>
      <type>String</type>
      <units>Frac</units>
      <required>true</required>
      <model_dependent>false</model_dependent>
      <default_value>auto</default_value>
    </argument>
    <argument>
      <name>misc_fuel_loads_fireplace_usage_multiplier</name>
      <display_name>Misc Fuel Loads: Fireplace Usage Multiplier</display_name>
      <description>Multiplier on the fuel loads fireplace energy usage that can reflect, e.g., high/low usage occupants.</description>
      <type>Double</type>
      <required>true</required>
      <model_dependent>false</model_dependent>
      <default_value>0</default_value>
    </argument>
    <argument>
      <name>pool_present</name>
      <display_name>Pool: Present</display_name>
      <description>Whether there is a pool.</description>
      <type>Boolean</type>
      <required>true</required>
      <model_dependent>false</model_dependent>
      <default_value>false</default_value>
      <choices>
        <choice>
          <value>true</value>
          <display_name>true</display_name>
        </choice>
        <choice>
          <value>false</value>
          <display_name>false</display_name>
        </choice>
      </choices>
    </argument>
    <argument>
      <name>pool_pump_annual_kwh</name>
      <display_name>Pool: Pump Annual kWh</display_name>
      <description>The annual energy consumption of the pool pump.</description>
      <type>String</type>
      <units>kWh/yr</units>
      <required>true</required>
      <model_dependent>false</model_dependent>
      <default_value>auto</default_value>
    </argument>
    <argument>
      <name>pool_pump_usage_multiplier</name>
      <display_name>Pool: Pump Usage Multiplier</display_name>
      <description>Multiplier on the pool pump energy usage that can reflect, e.g., high/low usage occupants.</description>
      <type>Double</type>
      <required>true</required>
      <model_dependent>false</model_dependent>
      <default_value>1</default_value>
    </argument>
    <argument>
      <name>pool_heater_type</name>
      <display_name>Pool: Heater Type</display_name>
      <description>The type of pool heater. Use 'none' if there is no pool heater.</description>
      <type>Choice</type>
      <required>true</required>
      <model_dependent>false</model_dependent>
      <default_value>none</default_value>
      <choices>
        <choice>
          <value>none</value>
          <display_name>none</display_name>
        </choice>
        <choice>
          <value>electric resistance</value>
          <display_name>electric resistance</display_name>
        </choice>
        <choice>
          <value>gas fired</value>
          <display_name>gas fired</display_name>
        </choice>
        <choice>
          <value>heat pump</value>
          <display_name>heat pump</display_name>
        </choice>
      </choices>
    </argument>
    <argument>
      <name>pool_heater_annual_kwh</name>
      <display_name>Pool: Heater Annual kWh</display_name>
      <description>The annual energy consumption of the electric resistance pool heater.</description>
      <type>String</type>
      <units>kWh/yr</units>
      <required>true</required>
      <model_dependent>false</model_dependent>
      <default_value>auto</default_value>
    </argument>
    <argument>
      <name>pool_heater_annual_therm</name>
      <display_name>Pool: Heater Annual therm</display_name>
      <description>The annual energy consumption of the gas fired pool heater.</description>
      <type>String</type>
      <units>therm/yr</units>
      <required>true</required>
      <model_dependent>false</model_dependent>
      <default_value>auto</default_value>
    </argument>
    <argument>
      <name>pool_heater_usage_multiplier</name>
      <display_name>Pool: Heater Usage Multiplier</display_name>
      <description>Multiplier on the pool heater energy usage that can reflect, e.g., high/low usage occupants.</description>
      <type>Double</type>
      <required>true</required>
      <model_dependent>false</model_dependent>
      <default_value>1</default_value>
    </argument>
    <argument>
      <name>hot_tub_present</name>
      <display_name>Hot Tub: Present</display_name>
      <description>Whether there is a hot tub.</description>
      <type>Boolean</type>
      <required>true</required>
      <model_dependent>false</model_dependent>
      <default_value>false</default_value>
      <choices>
        <choice>
          <value>true</value>
          <display_name>true</display_name>
        </choice>
        <choice>
          <value>false</value>
          <display_name>false</display_name>
        </choice>
      </choices>
    </argument>
    <argument>
      <name>hot_tub_pump_annual_kwh</name>
      <display_name>Hot Tub: Pump Annual kWh</display_name>
      <description>The annual energy consumption of the hot tub pump.</description>
      <type>String</type>
      <units>kWh/yr</units>
      <required>true</required>
      <model_dependent>false</model_dependent>
      <default_value>auto</default_value>
    </argument>
    <argument>
      <name>hot_tub_pump_usage_multiplier</name>
      <display_name>Hot Tub: Pump Usage Multiplier</display_name>
      <description>Multiplier on the hot tub pump energy usage that can reflect, e.g., high/low usage occupants.</description>
      <type>Double</type>
      <required>true</required>
      <model_dependent>false</model_dependent>
      <default_value>1</default_value>
    </argument>
    <argument>
      <name>hot_tub_heater_type</name>
      <display_name>Hot Tub: Heater Type</display_name>
      <description>The type of hot tub heater. Use 'none' if there is no hot tub heater.</description>
      <type>Choice</type>
      <required>true</required>
      <model_dependent>false</model_dependent>
      <default_value>none</default_value>
      <choices>
        <choice>
          <value>none</value>
          <display_name>none</display_name>
        </choice>
        <choice>
          <value>electric resistance</value>
          <display_name>electric resistance</display_name>
        </choice>
        <choice>
          <value>gas fired</value>
          <display_name>gas fired</display_name>
        </choice>
        <choice>
          <value>heat pump</value>
          <display_name>heat pump</display_name>
        </choice>
      </choices>
    </argument>
    <argument>
      <name>hot_tub_heater_annual_kwh</name>
      <display_name>Hot Tub: Heater Annual kWh</display_name>
      <description>The annual energy consumption of the electric resistance hot tub heater.</description>
      <type>String</type>
      <units>kWh/yr</units>
      <required>true</required>
      <model_dependent>false</model_dependent>
      <default_value>auto</default_value>
    </argument>
    <argument>
      <name>hot_tub_heater_annual_therm</name>
      <display_name>Hot Tub: Heater Annual therm</display_name>
      <description>The annual energy consumption of the gas fired hot tub heater.</description>
      <type>String</type>
      <units>therm/yr</units>
      <required>true</required>
      <model_dependent>false</model_dependent>
      <default_value>auto</default_value>
    </argument>
    <argument>
      <name>hot_tub_heater_usage_multiplier</name>
      <display_name>Hot Tub: Heater Usage Multiplier</display_name>
      <description>Multiplier on the hot tub heater energy usage that can reflect, e.g., high/low usage occupants.</description>
      <type>Double</type>
      <required>true</required>
      <model_dependent>false</model_dependent>
      <default_value>1</default_value>
    </argument>
  </arguments>
  <outputs />
  <provenances />
  <tags>
    <tag>Whole Building.Space Types</tag>
  </tags>
  <attributes>
    <attribute>
      <name>Measure Type</name>
      <value>ModelMeasure</value>
      <datatype>string</datatype>
    </attribute>
  </attributes>
  <files>
    <file>
      <filename>geometry.rb</filename>
      <filetype>rb</filetype>
      <usage_type>resource</usage_type>
      <checksum>F47ACFE1</checksum>
    </file>
    <file>
      <filename>base-hvac-air-to-air-heat-pump-1-speed-heating-only.osw</filename>
      <filetype>osw</filetype>
      <usage_type>test</usage_type>
      <checksum>47783E9C</checksum>
    </file>
    <file>
      <filename>extra-second-heating-system-portable-heater-to-heat-pump.osw</filename>
      <filetype>osw</filetype>
      <usage_type>test</usage_type>
      <checksum>6A29BADA</checksum>
    </file>
    <file>
      <filename>base-hvac-air-to-air-heat-pump-1-speed-cooling-only.osw</filename>
      <filetype>osw</filetype>
      <usage_type>test</usage_type>
      <checksum>C00EE3B3</checksum>
    </file>
    <file>
      <filename>base-hvac-air-to-air-heat-pump-1-speed.osw</filename>
      <filetype>osw</filetype>
      <usage_type>test</usage_type>
      <checksum>65861431</checksum>
    </file>
    <file>
      <filename>base-hvac-air-to-air-heat-pump-2-speed.osw</filename>
      <filetype>osw</filetype>
      <usage_type>test</usage_type>
      <checksum>50F8DD6B</checksum>
    </file>
    <file>
      <filename>base-hvac-dual-fuel-air-to-air-heat-pump-2-speed.osw</filename>
      <filetype>osw</filetype>
      <usage_type>test</usage_type>
      <checksum>8AFC7254</checksum>
    </file>
    <file>
      <filename>base-atticroof-unvented-insulated-roof.osw</filename>
      <filetype>osw</filetype>
      <usage_type>test</usage_type>
      <checksum>5D6A3DB7</checksum>
    </file>
    <file>
      <filename>base-atticroof-flat.osw</filename>
      <filetype>osw</filetype>
      <usage_type>test</usage_type>
      <checksum>42A591D3</checksum>
    </file>
    <file>
      <filename>base.osw</filename>
      <filetype>osw</filetype>
      <usage_type>test</usage_type>
      <checksum>A4B32B84</checksum>
    </file>
    <file>
      <filename>base-appliances-none.osw</filename>
      <filetype>osw</filetype>
      <usage_type>test</usage_type>
      <checksum>63B49EDD</checksum>
    </file>
    <file>
      <filename>base-mechvent-cfis.osw</filename>
      <filetype>osw</filetype>
      <usage_type>test</usage_type>
      <checksum>27BBCBC0</checksum>
    </file>
    <file>
      <filename>base-dhw-jacket-electric.osw</filename>
      <filetype>osw</filetype>
      <usage_type>test</usage_type>
      <checksum>195D77DE</checksum>
    </file>
    <file>
      <filename>base-dhw-low-flow-fixtures.osw</filename>
      <filetype>osw</filetype>
      <usage_type>test</usage_type>
      <checksum>A0AD4EB2</checksum>
    </file>
    <file>
      <filename>base-dhw-recirc-demand.osw</filename>
      <filetype>osw</filetype>
      <usage_type>test</usage_type>
      <checksum>D80D4417</checksum>
    </file>
    <file>
      <filename>base-dhw-recirc-manual.osw</filename>
      <filetype>osw</filetype>
      <usage_type>test</usage_type>
      <checksum>901BAACB</checksum>
    </file>
    <file>
      <filename>base-dhw-recirc-nocontrol.osw</filename>
      <filetype>osw</filetype>
      <usage_type>test</usage_type>
      <checksum>35AF87C5</checksum>
    </file>
    <file>
      <filename>base-dhw-recirc-temperature.osw</filename>
      <filetype>osw</filetype>
      <usage_type>test</usage_type>
      <checksum>ADFB231E</checksum>
    </file>
    <file>
      <filename>base-dhw-recirc-timer.osw</filename>
      <filetype>osw</filetype>
      <usage_type>test</usage_type>
      <checksum>ED8D36B9</checksum>
    </file>
    <file>
      <filename>base-dhw-solar-fraction.osw</filename>
      <filetype>osw</filetype>
      <usage_type>test</usage_type>
      <checksum>5674C359</checksum>
    </file>
    <file>
      <filename>base-enclosure-infil-cfm50.osw</filename>
      <filetype>osw</filetype>
      <usage_type>test</usage_type>
      <checksum>15E9ADCC</checksum>
    </file>
    <file>
      <filename>base-foundation-conditioned-basement-slab-insulation.osw</filename>
      <filetype>osw</filetype>
      <usage_type>test</usage_type>
      <checksum>7BB192E6</checksum>
    </file>
    <file>
      <filename>base-hvac-boiler-oil-only.osw</filename>
      <filetype>osw</filetype>
      <usage_type>test</usage_type>
      <checksum>89C954E1</checksum>
    </file>
    <file>
      <filename>base-hvac-boiler-propane-only.osw</filename>
      <filetype>osw</filetype>
      <usage_type>test</usage_type>
      <checksum>1DC85B38</checksum>
    </file>
    <file>
      <filename>base-hvac-boiler-wood-only.osw</filename>
      <filetype>osw</filetype>
      <usage_type>test</usage_type>
      <checksum>C51D862C</checksum>
    </file>
    <file>
      <filename>base-hvac-ducts-leakage-percent.osw</filename>
      <filetype>osw</filetype>
      <usage_type>test</usage_type>
      <checksum>FD60B216</checksum>
    </file>
    <file>
      <filename>base-hvac-furnace-oil-only.osw</filename>
      <filetype>osw</filetype>
      <usage_type>test</usage_type>
      <checksum>5359D9DD</checksum>
    </file>
    <file>
      <filename>base-hvac-furnace-propane-only.osw</filename>
      <filetype>osw</filetype>
      <usage_type>test</usage_type>
      <checksum>5778F321</checksum>
    </file>
    <file>
      <filename>base-hvac-furnace-wood-only.osw</filename>
      <filetype>osw</filetype>
      <usage_type>test</usage_type>
      <checksum>D4902BEB</checksum>
    </file>
    <file>
      <filename>base-hvac-none.osw</filename>
      <filetype>osw</filetype>
      <usage_type>test</usage_type>
      <checksum>283B250A</checksum>
    </file>
    <file>
      <filename>base-hvac-setpoints.osw</filename>
      <filetype>osw</filetype>
      <usage_type>test</usage_type>
      <checksum>F6E10BCF</checksum>
    </file>
    <file>
      <filename>base-mechvent-balanced.osw</filename>
      <filetype>osw</filetype>
      <usage_type>test</usage_type>
      <checksum>04E71FD2</checksum>
    </file>
    <file>
      <filename>base-mechvent-erv.osw</filename>
      <filetype>osw</filetype>
      <usage_type>test</usage_type>
      <checksum>3A7C04B0</checksum>
    </file>
    <file>
      <filename>base-mechvent-exhaust.osw</filename>
      <filetype>osw</filetype>
      <usage_type>test</usage_type>
      <checksum>6804E26C</checksum>
    </file>
    <file>
      <filename>base-mechvent-hrv.osw</filename>
      <filetype>osw</filetype>
      <usage_type>test</usage_type>
      <checksum>3187689D</checksum>
    </file>
    <file>
      <filename>base-mechvent-supply.osw</filename>
      <filetype>osw</filetype>
      <usage_type>test</usage_type>
      <checksum>C31ADD4F</checksum>
    </file>
    <file>
      <filename>base-mechvent-erv-atre-asre.osw</filename>
      <filetype>osw</filetype>
      <usage_type>test</usage_type>
      <checksum>B5695BB3</checksum>
    </file>
    <file>
      <filename>base-enclosure-windows-none.osw</filename>
      <filetype>osw</filetype>
      <usage_type>test</usage_type>
      <checksum>9ACB822E</checksum>
    </file>
    <file>
      <filename>base-mechvent-hrv-asre.osw</filename>
      <filetype>osw</filetype>
      <usage_type>test</usage_type>
      <checksum>F51D9062</checksum>
    </file>
    <file>
      <filename>base-atticroof-vented.osw</filename>
      <filetype>osw</filetype>
      <usage_type>test</usage_type>
      <checksum>673BB404</checksum>
    </file>
    <file>
      <filename>base-dhw-dwhr.osw</filename>
      <filetype>osw</filetype>
      <usage_type>test</usage_type>
      <checksum>7F90EFDC</checksum>
    </file>
    <file>
      <filename>base-enclosure-beds-4.osw</filename>
      <filetype>osw</filetype>
      <usage_type>test</usage_type>
      <checksum>D8DE9A8F</checksum>
    </file>
    <file>
      <filename>base-hvac-central-ac-only-2-speed.osw</filename>
      <filetype>osw</filetype>
      <usage_type>test</usage_type>
      <checksum>257BB67A</checksum>
    </file>
    <file>
      <filename>base-hvac-air-to-air-heat-pump-var-speed.osw</filename>
      <filetype>osw</filetype>
      <usage_type>test</usage_type>
      <checksum>F3DED4C7</checksum>
    </file>
    <file>
      <filename>base-hvac-furnace-gas-central-ac-2-speed.osw</filename>
      <filetype>osw</filetype>
      <usage_type>test</usage_type>
      <checksum>DB4E4F8B</checksum>
    </file>
    <file>
      <filename>base-hvac-central-ac-only-var-speed.osw</filename>
      <filetype>osw</filetype>
      <usage_type>test</usage_type>
      <checksum>DC21F2B3</checksum>
    </file>
    <file>
      <filename>base-hvac-evap-cooler-furnace-gas.osw</filename>
      <filetype>osw</filetype>
      <usage_type>test</usage_type>
      <checksum>79CB1F64</checksum>
    </file>
    <file>
      <filename>base-hvac-furnace-gas-central-ac-var-speed.osw</filename>
      <filetype>osw</filetype>
      <usage_type>test</usage_type>
      <checksum>7FA48F55</checksum>
    </file>
    <file>
      <filename>base-hvac-furnace-gas-room-ac.osw</filename>
      <filetype>osw</filetype>
      <usage_type>test</usage_type>
      <checksum>56AD0240</checksum>
    </file>
    <file>
      <filename>base-hvac-room-ac-only.osw</filename>
      <filetype>osw</filetype>
      <usage_type>test</usage_type>
      <checksum>77CF7FBA</checksum>
    </file>
    <file>
      <filename>extra-dhw-solar-latitude.osw</filename>
      <filetype>osw</filetype>
      <usage_type>test</usage_type>
      <checksum>63C14B49</checksum>
    </file>
    <file>
      <filename>extra-pv-roofpitch.osw</filename>
      <filetype>osw</filetype>
      <usage_type>test</usage_type>
      <checksum>E1C8ED7C</checksum>
    </file>
    <file>
      <filename>extra-auto.osw</filename>
      <filetype>osw</filetype>
      <usage_type>test</usage_type>
      <checksum>4305B08B</checksum>
    </file>
    <file>
      <filename>base-mechvent-bath-kitchen-fans.osw</filename>
      <filetype>osw</filetype>
      <usage_type>test</usage_type>
      <checksum>41E6271D</checksum>
    </file>
    <file>
      <filename>base-misc-neighbor-shading.osw</filename>
      <filetype>osw</filetype>
      <usage_type>test</usage_type>
      <checksum>1ED070D2</checksum>
    </file>
    <file>
      <filename>base-dhw-tank-heat-pump-outside.osw</filename>
      <filetype>osw</filetype>
      <usage_type>test</usage_type>
      <checksum>03F1488B</checksum>
    </file>
    <file>
      <filename>base-dhw-tank-heat-pump-with-solar-fraction.osw</filename>
      <filetype>osw</filetype>
      <usage_type>test</usage_type>
      <checksum>F79E916B</checksum>
    </file>
    <file>
      <filename>base-dhw-tank-heat-pump.osw</filename>
      <filetype>osw</filetype>
      <usage_type>test</usage_type>
      <checksum>8FBC2690</checksum>
    </file>
    <file>
      <filename>base-dhw-jacket-hpwh.osw</filename>
      <filetype>osw</filetype>
      <usage_type>test</usage_type>
      <checksum>A11E5B42</checksum>
    </file>
    <file>
      <filename>base-dhw-jacket-gas.osw</filename>
      <filetype>osw</filetype>
      <usage_type>test</usage_type>
      <checksum>73C1A15F</checksum>
    </file>
    <file>
      <filename>base-dhw-solar-direct-evacuated-tube.osw</filename>
      <filetype>osw</filetype>
      <usage_type>test</usage_type>
      <checksum>19A0A80B</checksum>
    </file>
    <file>
      <filename>base-dhw-solar-direct-flat-plate.osw</filename>
      <filetype>osw</filetype>
      <usage_type>test</usage_type>
      <checksum>52076CBB</checksum>
    </file>
    <file>
      <filename>base-dhw-solar-direct-ics.osw</filename>
      <filetype>osw</filetype>
      <usage_type>test</usage_type>
      <checksum>34F22A4F</checksum>
    </file>
    <file>
      <filename>base-dhw-solar-indirect-flat-plate.osw</filename>
      <filetype>osw</filetype>
      <usage_type>test</usage_type>
      <checksum>BEC1BA44</checksum>
    </file>
    <file>
      <filename>base-dhw-solar-thermosyphon-flat-plate.osw</filename>
      <filetype>osw</filetype>
      <usage_type>test</usage_type>
      <checksum>8CC120D8</checksum>
    </file>
    <file>
      <filename>base-dhw-tank-heat-pump-with-solar.osw</filename>
      <filetype>osw</filetype>
      <usage_type>test</usage_type>
      <checksum>8D21E996</checksum>
    </file>
    <file>
      <filename>base-dhw-tank-gas-outside.osw</filename>
      <filetype>osw</filetype>
      <usage_type>test</usage_type>
      <checksum>91064606</checksum>
    </file>
    <file>
      <filename>base-dhw-tank-gas.osw</filename>
      <filetype>osw</filetype>
      <usage_type>test</usage_type>
      <checksum>D82C2D55</checksum>
    </file>
    <file>
      <filename>base-dhw-tank-oil.osw</filename>
      <filetype>osw</filetype>
      <usage_type>test</usage_type>
      <checksum>0482F3E7</checksum>
    </file>
    <file>
      <filename>base-dhw-tank-wood.osw</filename>
      <filetype>osw</filetype>
      <usage_type>test</usage_type>
      <checksum>E103CD14</checksum>
    </file>
    <file>
      <filename>base-dhw-tankless-gas-with-solar.osw</filename>
      <filetype>osw</filetype>
      <usage_type>test</usage_type>
      <checksum>C9C021EE</checksum>
    </file>
    <file>
      <filename>base-dhw-tankless-electric.osw</filename>
      <filetype>osw</filetype>
      <usage_type>test</usage_type>
      <checksum>518AAC6C</checksum>
    </file>
    <file>
      <filename>base-dhw-tankless-gas-with-solar-fraction.osw</filename>
      <filetype>osw</filetype>
      <usage_type>test</usage_type>
      <checksum>810B6974</checksum>
    </file>
    <file>
      <filename>base-dhw-tankless-propane.osw</filename>
      <filetype>osw</filetype>
      <usage_type>test</usage_type>
      <checksum>EAE2372B</checksum>
    </file>
    <file>
      <filename>base-dhw-tankless-gas.osw</filename>
      <filetype>osw</filetype>
      <usage_type>test</usage_type>
      <checksum>0938C5EA</checksum>
    </file>
    <file>
      <filename>base-hvac-furnace-elec-central-ac-1-speed.osw</filename>
      <filetype>osw</filetype>
      <usage_type>test</usage_type>
      <checksum>639A15CD</checksum>
    </file>
    <file>
      <filename>extra-second-refrigerator.osw</filename>
      <filetype>osw</filetype>
      <usage_type>test</usage_type>
      <checksum>D89531A1</checksum>
    </file>
    <file>
      <filename>base-enclosure-garage.osw</filename>
      <filetype>osw</filetype>
      <usage_type>test</usage_type>
      <checksum>2A144AFF</checksum>
    </file>
    <file>
      <filename>base-dhw-tank-coal.osw</filename>
      <filetype>osw</filetype>
      <usage_type>test</usage_type>
      <checksum>08D0316B</checksum>
    </file>
    <file>
      <filename>base-hvac-boiler-coal-only.osw</filename>
      <filetype>osw</filetype>
      <usage_type>test</usage_type>
      <checksum>6BA9306D</checksum>
    </file>
    <file>
      <filename>base-hvac-elec-resistance-only.osw</filename>
      <filetype>osw</filetype>
      <usage_type>test</usage_type>
      <checksum>434F0F8E</checksum>
    </file>
    <file>
      <filename>base-simcontrol-timestep-10-mins.osw</filename>
      <filetype>osw</filetype>
      <usage_type>test</usage_type>
      <checksum>7AC6EBAD</checksum>
    </file>
    <file>
      <filename>base-simcontrol-daylight-saving-disabled.osw</filename>
      <filetype>osw</filetype>
      <usage_type>test</usage_type>
      <checksum>1B034B57</checksum>
    </file>
    <file>
      <filename>base-mechvent-whole-house-fan.osw</filename>
      <filetype>osw</filetype>
      <usage_type>test</usage_type>
      <checksum>57744449</checksum>
    </file>
    <file>
      <filename>base-dhw-none.osw</filename>
      <filetype>osw</filetype>
      <usage_type>test</usage_type>
      <checksum>1D057871</checksum>
    </file>
    <file>
      <filename>base-enclosure-infil-ach-house-pressure.osw</filename>
      <filetype>osw</filetype>
      <usage_type>test</usage_type>
      <checksum>FB531E17</checksum>
    </file>
    <file>
      <filename>base-enclosure-infil-cfm-house-pressure.osw</filename>
      <filetype>osw</filetype>
      <usage_type>test</usage_type>
      <checksum>8CA4FA5C</checksum>
    </file>
    <file>
      <filename>base-dhw-tankless-electric-outside.osw</filename>
      <filetype>osw</filetype>
      <usage_type>test</usage_type>
      <checksum>87F26BA2</checksum>
    </file>
    <file>
      <filename>base-enclosure-beds-5.osw</filename>
      <filetype>osw</filetype>
      <usage_type>test</usage_type>
      <checksum>79E31B3F</checksum>
    </file>
    <file>
      <filename>base-enclosure-beds-1.osw</filename>
      <filetype>osw</filetype>
      <usage_type>test</usage_type>
      <checksum>1985CD70</checksum>
    </file>
    <file>
      <filename>base-enclosure-beds-2.osw</filename>
      <filetype>osw</filetype>
      <usage_type>test</usage_type>
      <checksum>AAE74EBD</checksum>
    </file>
    <file>
      <filename>extra-enclosure-garage-partially-protruded.osw</filename>
      <filetype>osw</filetype>
      <usage_type>test</usage_type>
      <checksum>54406B06</checksum>
    </file>
    <file>
      <filename>base-hvac-dual-fuel-air-to-air-heat-pump-var-speed.osw</filename>
      <filetype>osw</filetype>
      <usage_type>test</usage_type>
      <checksum>D00239FA</checksum>
    </file>
    <file>
      <filename>base-appliances-coal.osw</filename>
      <filetype>osw</filetype>
      <usage_type>test</usage_type>
      <checksum>BDB480E4</checksum>
    </file>
    <file>
      <filename>base-appliances-gas.osw</filename>
      <filetype>osw</filetype>
      <usage_type>test</usage_type>
      <checksum>3A07B4E1</checksum>
    </file>
    <file>
      <filename>base-appliances-modified.osw</filename>
      <filetype>osw</filetype>
      <usage_type>test</usage_type>
      <checksum>92AD797D</checksum>
    </file>
    <file>
      <filename>base-appliances-oil.osw</filename>
      <filetype>osw</filetype>
      <usage_type>test</usage_type>
      <checksum>AC830F39</checksum>
    </file>
    <file>
      <filename>base-appliances-propane.osw</filename>
      <filetype>osw</filetype>
      <usage_type>test</usage_type>
      <checksum>9B3EF1E9</checksum>
    </file>
    <file>
      <filename>base-appliances-wood.osw</filename>
      <filetype>osw</filetype>
      <usage_type>test</usage_type>
      <checksum>2BF703DE</checksum>
    </file>
    <file>
      <filename>base-simcontrol-calendar-year-custom.osw</filename>
      <filetype>osw</filetype>
      <usage_type>test</usage_type>
      <checksum>64050D16</checksum>
    </file>
    <file>
      <filename>base-location-AMY-2012.osw</filename>
      <filetype>osw</filetype>
      <usage_type>test</usage_type>
      <checksum>ED4A990E</checksum>
    </file>
    <file>
      <filename>base-lighting-ceiling-fans.osw</filename>
      <filetype>osw</filetype>
      <usage_type>test</usage_type>
      <checksum>C4D02AC2</checksum>
    </file>
    <file>
      <filename>base-misc-usage-multiplier.osw</filename>
      <filetype>osw</filetype>
      <usage_type>test</usage_type>
      <checksum>BF310CF5</checksum>
    </file>
    <file>
      <filename>base-pv.osw</filename>
      <filetype>osw</filetype>
      <usage_type>test</usage_type>
      <checksum>4BB368AF</checksum>
    </file>
    <file>
      <filename>base-dhw-tankless-electric-uef.osw</filename>
      <filetype>osw</filetype>
      <usage_type>test</usage_type>
      <checksum>F00B07BE</checksum>
    </file>
    <file>
      <filename>base-dhw-tankless-gas-uef.osw</filename>
      <filetype>osw</filetype>
      <usage_type>test</usage_type>
      <checksum>59681D93</checksum>
    </file>
    <file>
      <filename>base-misc-loads-large-uncommon.osw</filename>
      <filetype>osw</filetype>
      <usage_type>test</usage_type>
      <checksum>3B2B7EC4</checksum>
    </file>
    <file>
      <filename>base-misc-loads-large-uncommon2.osw</filename>
      <filetype>osw</filetype>
      <usage_type>test</usage_type>
      <checksum>7BA300C0</checksum>
    </file>
    <file>
      <filename>base-dhw-indirect-outside.osw</filename>
      <filetype>osw</filetype>
      <usage_type>test</usage_type>
      <checksum>3262099E</checksum>
    </file>
    <file>
      <filename>base-hvac-boiler-gas-only.osw</filename>
      <filetype>osw</filetype>
      <usage_type>test</usage_type>
      <checksum>E037AE5B</checksum>
    </file>
    <file>
      <filename>base-dhw-indirect-standbyloss.osw</filename>
      <filetype>osw</filetype>
      <usage_type>test</usage_type>
      <checksum>510E7A35</checksum>
    </file>
    <file>
      <filename>base-dhw-indirect.osw</filename>
      <filetype>osw</filetype>
      <usage_type>test</usage_type>
      <checksum>BA942D4F</checksum>
    </file>
    <file>
      <filename>base-dhw-jacket-indirect.osw</filename>
      <filetype>osw</filetype>
      <usage_type>test</usage_type>
      <checksum>A474D8C7</checksum>
    </file>
    <file>
      <filename>base-dhw-indirect-with-solar-fraction.osw</filename>
      <filetype>osw</filetype>
      <usage_type>test</usage_type>
      <checksum>CCEC28D7</checksum>
    </file>
    <file>
      <filename>base-dhw-combi-tankless-outside.osw</filename>
      <filetype>osw</filetype>
      <usage_type>test</usage_type>
      <checksum>7C748245</checksum>
    </file>
    <file>
      <filename>base-dhw-combi-tankless.osw</filename>
      <filetype>osw</filetype>
      <usage_type>test</usage_type>
      <checksum>8EFECD73</checksum>
    </file>
    <file>
      <filename>base-hvac-fireplace-wood-only.osw</filename>
      <filetype>osw</filetype>
      <usage_type>test</usage_type>
      <checksum>353D4AE7</checksum>
    </file>
    <file>
      <filename>base-hvac-furnace-gas-only.osw</filename>
      <filetype>osw</filetype>
      <usage_type>test</usage_type>
      <checksum>AF8DDABF</checksum>
    </file>
    <file>
      <filename>base-hvac-evap-cooler-only.osw</filename>
      <filetype>osw</filetype>
      <usage_type>test</usage_type>
      <checksum>2CD313E3</checksum>
    </file>
    <file>
      <filename>base-hvac-mini-split-air-conditioner-only-ducted.osw</filename>
      <filetype>osw</filetype>
      <usage_type>test</usage_type>
      <checksum>E7B80A0E</checksum>
    </file>
    <file>
      <filename>base-hvac-mini-split-air-conditioner-only-ductless.osw</filename>
      <filetype>osw</filetype>
      <usage_type>test</usage_type>
      <checksum>3F06B4A2</checksum>
    </file>
    <file>
      <filename>base-hvac-central-ac-only-1-speed.osw</filename>
      <filetype>osw</filetype>
      <usage_type>test</usage_type>
      <checksum>7B9E0557</checksum>
    </file>
    <file>
      <filename>base-hvac-stove-oil-only.osw</filename>
      <filetype>osw</filetype>
      <usage_type>test</usage_type>
      <checksum>C981B37B</checksum>
    </file>
    <file>
      <filename>base-hvac-stove-wood-pellets-only.osw</filename>
      <filetype>osw</filetype>
      <usage_type>test</usage_type>
      <checksum>D41289B5</checksum>
    </file>
    <file>
      <filename>base-hvac-floor-furnace-propane-only.osw</filename>
      <filetype>osw</filetype>
      <usage_type>test</usage_type>
      <checksum>DBE36C32</checksum>
    </file>
    <file>
      <filename>base-hvac-mini-split-heat-pump-ducted-cooling-only.osw</filename>
      <filetype>osw</filetype>
      <usage_type>test</usage_type>
      <checksum>19AE55C2</checksum>
    </file>
    <file>
      <filename>base-enclosure-infil-flue.osw</filename>
      <filetype>osw</filetype>
      <usage_type>test</usage_type>
      <checksum>2E59F03E</checksum>
    </file>
    <file>
      <filename>extra-enclosure-windows-shading.osw</filename>
      <filetype>osw</filetype>
      <usage_type>test</usage_type>
      <checksum>121EB8FD</checksum>
    </file>
    <file>
      <filename>base-enclosure-overhangs.osw</filename>
      <filetype>osw</filetype>
      <usage_type>test</usage_type>
      <checksum>6A433662</checksum>
    </file>
    <file>
      <filename>base-hvac-evap-cooler-only-ducted.osw</filename>
      <filetype>osw</filetype>
      <usage_type>test</usage_type>
      <checksum>8CA39B80</checksum>
    </file>
    <file>
      <filename>base-mechvent-cfis-evap-cooler-only-ducted.osw</filename>
      <filetype>osw</filetype>
      <usage_type>test</usage_type>
      <checksum>C60AE0E8</checksum>
    </file>
    <file>
      <filename>extra-second-heating-system-portable-heater-to-heating-system.osw</filename>
      <filetype>osw</filetype>
      <usage_type>test</usage_type>
      <checksum>05AE8ECB</checksum>
    </file>
    <file>
      <filename>extra-second-heating-system-fireplace-to-heating-system.osw</filename>
      <filetype>osw</filetype>
      <usage_type>test</usage_type>
      <checksum>B0530D82</checksum>
    </file>
    <file>
      <filename>base-hvac-furnace-coal-only.osw</filename>
      <filetype>osw</filetype>
      <usage_type>test</usage_type>
      <checksum>60F3EDE6</checksum>
    </file>
    <file>
      <filename>base-mechvent-exhaust-rated-flow-rate.osw</filename>
      <filetype>osw</filetype>
      <usage_type>test</usage_type>
      <checksum>69C7C587</checksum>
    </file>
    <file>
      <filename>base-hvac-ground-to-air-heat-pump-cooling-only.osw</filename>
      <filetype>osw</filetype>
      <usage_type>test</usage_type>
      <checksum>E7C2D4D0</checksum>
    </file>
    <file>
      <filename>base-hvac-boiler-gas-central-ac-1-speed.osw</filename>
      <filetype>osw</filetype>
      <usage_type>test</usage_type>
      <checksum>0FD66BFB</checksum>
    </file>
    <file>
      <filename>extra-second-heating-system-boiler-to-heating-system.osw</filename>
      <filetype>osw</filetype>
      <usage_type>test</usage_type>
      <checksum>1D710602</checksum>
    </file>
    <file>
      <filename>extra-zero-extra-refrigerator-kwh.osw</filename>
      <filetype>osw</filetype>
      <usage_type>test</usage_type>
      <checksum>EBB6D61E</checksum>
    </file>
    <file>
      <filename>extra-zero-freezer-kwh.osw</filename>
      <filetype>osw</filetype>
      <usage_type>test</usage_type>
      <checksum>BC0B43E2</checksum>
    </file>
    <file>
      <filename>extra-zero-refrigerator-kwh.osw</filename>
      <filetype>osw</filetype>
      <usage_type>test</usage_type>
      <checksum>A9601054</checksum>
    </file>
    <file>
      <filename>extra-zero-clothes-washer-kwh.osw</filename>
      <filetype>osw</filetype>
      <usage_type>test</usage_type>
      <checksum>8587AEBF</checksum>
    </file>
    <file>
      <filename>extra-zero-dishwasher-kwh.osw</filename>
      <filetype>osw</filetype>
      <usage_type>test</usage_type>
      <checksum>0160E7CB</checksum>
    </file>
    <file>
      <filename>base-misc-shielding-of-home.osw</filename>
      <filetype>osw</filetype>
      <usage_type>test</usage_type>
      <checksum>80E75AD1</checksum>
    </file>
    <file>
      <filename>extra-gas-hot-tub-heater-with-zero-kwh.osw</filename>
      <filetype>osw</filetype>
      <usage_type>test</usage_type>
      <checksum>BD313200</checksum>
    </file>
    <file>
      <filename>extra-gas-pool-heater-with-zero-kwh.osw</filename>
      <filetype>osw</filetype>
      <usage_type>test</usage_type>
      <checksum>8F683635</checksum>
    </file>
    <file>
      <filename>base-bldgtype-single-family-attached.osw</filename>
      <filetype>osw</filetype>
      <usage_type>test</usage_type>
      <checksum>14D16677</checksum>
    </file>
    <file>
      <filename>extra-bldgtype-single-family-attached-double-exterior.osw</filename>
      <filetype>osw</filetype>
      <usage_type>test</usage_type>
      <checksum>3CD4E645</checksum>
    </file>
    <file>
      <filename>extra-bldgtype-single-family-attached-single-exterior-front.osw</filename>
      <filetype>osw</filetype>
      <usage_type>test</usage_type>
      <checksum>EC33F347</checksum>
    </file>
    <file>
      <filename>extra-bldgtype-single-family-attached-atticroof-flat.osw</filename>
      <filetype>osw</filetype>
      <usage_type>test</usage_type>
      <checksum>2515EAB9</checksum>
    </file>
    <file>
      <filename>base-enclosure-infil-natural-ach.osw</filename>
      <filetype>osw</filetype>
      <usage_type>test</usage_type>
      <checksum>E01C2402</checksum>
    </file>
    <file>
      <filename>base-hvac-central-ac-plus-air-to-air-heat-pump-heating.osw</filename>
      <filetype>osw</filetype>
      <usage_type>test</usage_type>
      <checksum>1DC91F0B</checksum>
    </file>
    <file>
      <filename>base-hvac-dual-fuel-air-to-air-heat-pump-1-speed.osw</filename>
      <filetype>osw</filetype>
      <usage_type>test</usage_type>
      <checksum>73DEBA18</checksum>
    </file>
    <file>
      <filename>base-hvac-dual-fuel-air-to-air-heat-pump-1-speed-electric.osw</filename>
      <filetype>osw</filetype>
      <usage_type>test</usage_type>
      <checksum>DA60DC46</checksum>
    </file>
    <file>
      <filename>base-hvac-dual-fuel-mini-split-heat-pump-ducted.osw</filename>
      <filetype>osw</filetype>
      <usage_type>test</usage_type>
      <checksum>99A38B96</checksum>
    </file>
    <file>
      <filename>base-hvac-ground-to-air-heat-pump-heating-only.osw</filename>
      <filetype>osw</filetype>
      <usage_type>test</usage_type>
      <checksum>E7399D4D</checksum>
    </file>
    <file>
      <filename>base-hvac-ground-to-air-heat-pump.osw</filename>
      <filetype>osw</filetype>
      <usage_type>test</usage_type>
      <checksum>EF2115AE</checksum>
    </file>
    <file>
      <filename>extra-second-heating-system-boiler-to-heat-pump.osw</filename>
      <filetype>osw</filetype>
      <usage_type>test</usage_type>
      <checksum>DAD4947E</checksum>
    </file>
    <file>
      <filename>base-hvac-mini-split-heat-pump-ducted-heating-only.osw</filename>
      <filetype>osw</filetype>
      <usage_type>test</usage_type>
      <checksum>DD7E1B3B</checksum>
    </file>
    <file>
      <filename>base-hvac-mini-split-heat-pump-ducted.osw</filename>
      <filetype>osw</filetype>
      <usage_type>test</usage_type>
      <checksum>A3E243CF</checksum>
    </file>
    <file>
      <filename>base-hvac-mini-split-heat-pump-ductless.osw</filename>
      <filetype>osw</filetype>
      <usage_type>test</usage_type>
      <checksum>5574AF09</checksum>
    </file>
    <file>
      <filename>extra-second-heating-system-fireplace-to-heat-pump.osw</filename>
      <filetype>osw</filetype>
      <usage_type>test</usage_type>
      <checksum>68ECFAC1</checksum>
    </file>
    <file>
      <filename>base-hvac-undersized.osw</filename>
      <filetype>osw</filetype>
      <usage_type>test</usage_type>
      <checksum>CB006F08</checksum>
    </file>
    <file>
      <filename>base-hvac-room-ac-only-33percent.osw</filename>
      <filetype>osw</filetype>
      <usage_type>test</usage_type>
      <checksum>5CE6D273</checksum>
    </file>
    <file>
      <filename>base-location-helena-mt.osw</filename>
      <filetype>osw</filetype>
      <usage_type>test</usage_type>
      <checksum>D1EDDD68</checksum>
    </file>
    <file>
      <filename>base-hvac-programmable-thermostat-detailed.osw</filename>
      <filetype>osw</filetype>
      <usage_type>test</usage_type>
      <checksum>AEA91C08</checksum>
    </file>
    <file>
      <filename>base-hvac-fixed-heater-gas-only.osw</filename>
      <filetype>osw</filetype>
      <usage_type>test</usage_type>
      <checksum>A41EB405</checksum>
    </file>
    <file>
      <filename>base-hvac-portable-heater-gas-only.osw</filename>
      <filetype>osw</filetype>
      <usage_type>test</usage_type>
      <checksum>D0A214D6</checksum>
    </file>
    <file>
      <filename>base-hvac-boiler-elec-only.osw</filename>
      <filetype>osw</filetype>
      <usage_type>test</usage_type>
      <checksum>A59C63AD</checksum>
    </file>
    <file>
      <filename>base-hvac-furnace-elec-only.osw</filename>
      <filetype>osw</filetype>
      <usage_type>test</usage_type>
      <checksum>381ACE52</checksum>
    </file>
    <file>
      <filename>base-hvac-wall-furnace-elec-only.osw</filename>
      <filetype>osw</filetype>
      <usage_type>test</usage_type>
      <checksum>F0E41B23</checksum>
    </file>
    <file>
      <filename>base-hvac-install-quality-air-to-air-heat-pump-1-speed.osw</filename>
      <filetype>osw</filetype>
      <usage_type>test</usage_type>
      <checksum>D1608F12</checksum>
    </file>
    <file>
      <filename>base-hvac-install-quality-air-to-air-heat-pump-2-speed.osw</filename>
      <filetype>osw</filetype>
      <usage_type>test</usage_type>
      <checksum>BA424915</checksum>
    </file>
    <file>
      <filename>base-hvac-install-quality-air-to-air-heat-pump-var-speed.osw</filename>
      <filetype>osw</filetype>
      <usage_type>test</usage_type>
      <checksum>1003CEBF</checksum>
    </file>
    <file>
      <filename>base-hvac-install-quality-furnace-gas-central-ac-1-speed.osw</filename>
      <filetype>osw</filetype>
      <usage_type>test</usage_type>
      <checksum>15B6402A</checksum>
    </file>
    <file>
      <filename>base-hvac-install-quality-furnace-gas-central-ac-2-speed.osw</filename>
      <filetype>osw</filetype>
      <usage_type>test</usage_type>
      <checksum>87436F14</checksum>
    </file>
    <file>
      <filename>base-hvac-install-quality-furnace-gas-central-ac-var-speed.osw</filename>
      <filetype>osw</filetype>
      <usage_type>test</usage_type>
      <checksum>97D737FA</checksum>
    </file>
    <file>
      <filename>base-hvac-install-quality-furnace-gas-only.osw</filename>
      <filetype>osw</filetype>
      <usage_type>test</usage_type>
      <checksum>A008EBAD</checksum>
    </file>
    <file>
      <filename>base-hvac-install-quality-mini-split-air-conditioner-only-ducted.osw</filename>
      <filetype>osw</filetype>
      <usage_type>test</usage_type>
      <checksum>5493CE31</checksum>
    </file>
    <file>
      <filename>base-hvac-install-quality-mini-split-heat-pump-ducted.osw</filename>
      <filetype>osw</filetype>
      <usage_type>test</usage_type>
      <checksum>49CDC5A7</checksum>
    </file>
    <file>
      <filename>base-hvac-install-quality-ground-to-air-heat-pump.osw</filename>
      <filetype>osw</filetype>
      <usage_type>test</usage_type>
      <checksum>D93D14B7</checksum>
    </file>
    <file>
      <filename>base-dhw-tank-heat-pump-uef.osw</filename>
      <filetype>osw</filetype>
      <usage_type>test</usage_type>
      <checksum>DEC7B0C1</checksum>
    </file>
    <file>
      <filename>base-dhw-tank-elec-uef.osw</filename>
      <filetype>osw</filetype>
      <usage_type>test</usage_type>
      <checksum>C9CC63F4</checksum>
    </file>
    <file>
      <filename>base-dhw-tank-gas-uef.osw</filename>
      <filetype>osw</filetype>
      <usage_type>test</usage_type>
      <checksum>12D749DC</checksum>
    </file>
    <file>
      <filename>base-enclosure-2stories.osw</filename>
      <filetype>osw</filetype>
      <usage_type>test</usage_type>
      <checksum>05E082A2</checksum>
    </file>
    <file>
      <filename>base-hvac-autosize-boiler-elec-only.osw</filename>
      <filetype>osw</filetype>
      <usage_type>test</usage_type>
      <checksum>B5D9F74A</checksum>
    </file>
    <file>
      <filename>base-hvac-autosize-boiler-gas-central-ac-1-speed.osw</filename>
      <filetype>osw</filetype>
      <usage_type>test</usage_type>
      <checksum>BDA388A9</checksum>
    </file>
    <file>
      <filename>base-hvac-autosize-boiler-gas-only.osw</filename>
      <filetype>osw</filetype>
      <usage_type>test</usage_type>
      <checksum>C902D1F5</checksum>
    </file>
    <file>
      <filename>base-hvac-autosize-central-ac-only-1-speed.osw</filename>
      <filetype>osw</filetype>
      <usage_type>test</usage_type>
      <checksum>4E8A5D54</checksum>
    </file>
    <file>
      <filename>base-hvac-autosize-central-ac-only-2-speed.osw</filename>
      <filetype>osw</filetype>
      <usage_type>test</usage_type>
      <checksum>F02E0517</checksum>
    </file>
    <file>
      <filename>base-hvac-autosize-central-ac-only-var-speed.osw</filename>
      <filetype>osw</filetype>
      <usage_type>test</usage_type>
      <checksum>C5BDCE26</checksum>
    </file>
    <file>
      <filename>base-hvac-autosize-elec-resistance-only.osw</filename>
      <filetype>osw</filetype>
      <usage_type>test</usage_type>
      <checksum>5A324F76</checksum>
    </file>
    <file>
      <filename>base-hvac-autosize-evap-cooler-furnace-gas.osw</filename>
      <filetype>osw</filetype>
      <usage_type>test</usage_type>
      <checksum>B43F092B</checksum>
    </file>
    <file>
      <filename>base-hvac-autosize-floor-furnace-propane-only.osw</filename>
      <filetype>osw</filetype>
      <usage_type>test</usage_type>
      <checksum>77014F67</checksum>
    </file>
    <file>
      <filename>base-hvac-autosize-furnace-elec-only.osw</filename>
      <filetype>osw</filetype>
      <usage_type>test</usage_type>
      <checksum>62417D2E</checksum>
    </file>
    <file>
      <filename>base-hvac-autosize-furnace-gas-central-ac-2-speed.osw</filename>
      <filetype>osw</filetype>
      <usage_type>test</usage_type>
      <checksum>EAE21562</checksum>
    </file>
    <file>
      <filename>base-hvac-autosize-furnace-gas-central-ac-var-speed.osw</filename>
      <filetype>osw</filetype>
      <usage_type>test</usage_type>
      <checksum>6F717A60</checksum>
    </file>
    <file>
      <filename>base-hvac-autosize-furnace-gas-only.osw</filename>
      <filetype>osw</filetype>
      <usage_type>test</usage_type>
      <checksum>3FA15BF1</checksum>
    </file>
    <file>
      <filename>base-hvac-autosize-furnace-gas-room-ac.osw</filename>
      <filetype>osw</filetype>
      <usage_type>test</usage_type>
      <checksum>2D8453D9</checksum>
    </file>
    <file>
      <filename>base-hvac-autosize-room-ac-only.osw</filename>
      <filetype>osw</filetype>
      <usage_type>test</usage_type>
      <checksum>99A9371A</checksum>
    </file>
    <file>
      <filename>base-hvac-autosize-stove-oil-only.osw</filename>
      <filetype>osw</filetype>
      <usage_type>test</usage_type>
      <checksum>420DD40D</checksum>
    </file>
    <file>
      <filename>base-hvac-autosize-wall-furnace-elec-only.osw</filename>
      <filetype>osw</filetype>
      <usage_type>test</usage_type>
      <checksum>A19F18A9</checksum>
    </file>
    <file>
      <filename>base-hvac-autosize.osw</filename>
      <filetype>osw</filetype>
      <usage_type>test</usage_type>
      <checksum>0990CD76</checksum>
    </file>
    <file>
      <filename>base-hvac-autosize-mini-split-air-conditioner-only-ducted.osw</filename>
      <filetype>osw</filetype>
      <usage_type>test</usage_type>
      <checksum>76D8B48F</checksum>
    </file>
    <file>
      <filename>base-foundation-vented-crawlspace.osw</filename>
      <filetype>osw</filetype>
      <usage_type>test</usage_type>
      <checksum>3BF01E31</checksum>
    </file>
    <file>
      <filename>base-foundation-unvented-crawlspace.osw</filename>
      <filetype>osw</filetype>
      <usage_type>test</usage_type>
      <checksum>BB3AC6FD</checksum>
    </file>
    <file>
      <filename>base-foundation-unconditioned-basement-assembly-r.osw</filename>
      <filetype>osw</filetype>
      <usage_type>test</usage_type>
      <checksum>00B43F8D</checksum>
    </file>
    <file>
      <filename>base-foundation-unconditioned-basement.osw</filename>
      <filetype>osw</filetype>
      <usage_type>test</usage_type>
      <checksum>BC4560E7</checksum>
    </file>
    <file>
      <filename>base-location-duluth-mn.osw</filename>
      <filetype>osw</filetype>
      <usage_type>test</usage_type>
      <checksum>532AD0BB</checksum>
    </file>
    <file>
      <filename>base-foundation-unconditioned-basement-wall-insulation.osw</filename>
      <filetype>osw</filetype>
      <usage_type>test</usage_type>
      <checksum>5361B68D</checksum>
    </file>
    <file>
      <filename>extra-bldgtype-single-family-attached-unconditioned-basement-middle.osw</filename>
      <filetype>osw</filetype>
      <usage_type>test</usage_type>
      <checksum>813AE13A</checksum>
    </file>
    <file>
      <filename>extra-bldgtype-single-family-attached-unconditioned-basement-right.osw</filename>
      <filetype>osw</filetype>
      <usage_type>test</usage_type>
      <checksum>71B7E742</checksum>
    </file>
    <file>
      <filename>extra-bldgtype-single-family-attached-unconditioned-basement.osw</filename>
      <filetype>osw</filetype>
      <usage_type>test</usage_type>
      <checksum>44B64639</checksum>
    </file>
    <file>
      <filename>extra-bldgtype-single-family-attached-unvented-crawlspace-middle.osw</filename>
      <filetype>osw</filetype>
      <usage_type>test</usage_type>
      <checksum>A5302CF2</checksum>
    </file>
    <file>
      <filename>extra-bldgtype-single-family-attached-unvented-crawlspace-right.osw</filename>
      <filetype>osw</filetype>
      <usage_type>test</usage_type>
      <checksum>7E54DA30</checksum>
    </file>
    <file>
      <filename>extra-bldgtype-single-family-attached-unvented-crawlspace.osw</filename>
      <filetype>osw</filetype>
      <usage_type>test</usage_type>
      <checksum>74871544</checksum>
    </file>
    <file>
      <filename>extra-bldgtype-single-family-attached-vented-crawlspace-middle.osw</filename>
      <filetype>osw</filetype>
      <usage_type>test</usage_type>
      <checksum>E7C8081B</checksum>
    </file>
    <file>
      <filename>extra-bldgtype-single-family-attached-vented-crawlspace-right.osw</filename>
      <filetype>osw</filetype>
      <usage_type>test</usage_type>
      <checksum>102D78D7</checksum>
    </file>
    <file>
      <filename>extra-bldgtype-single-family-attached-vented-crawlspace.osw</filename>
      <filetype>osw</filetype>
      <usage_type>test</usage_type>
      <checksum>132F008D</checksum>
    </file>
    <file>
      <filename>base-location-baltimore-md.osw</filename>
      <filetype>osw</filetype>
      <usage_type>test</usage_type>
      <checksum>3F8359FA</checksum>
    </file>
    <file>
      <filename>base-location-portland-or.osw</filename>
      <filetype>osw</filetype>
      <usage_type>test</usage_type>
      <checksum>4C2AD71B</checksum>
    </file>
    <file>
      <filename>base-misc-defaults.osw</filename>
      <filetype>osw</filetype>
      <usage_type>test</usage_type>
      <checksum>7572D8A6</checksum>
    </file>
    <file>
      <filename>base-foundation-slab.osw</filename>
      <filetype>osw</filetype>
      <usage_type>test</usage_type>
      <checksum>63B580B2</checksum>
    </file>
    <file>
      <filename>extra-enclosure-atticroof-conditioned-eaves-gable.osw</filename>
      <filetype>osw</filetype>
      <usage_type>test</usage_type>
      <checksum>74BEE1F2</checksum>
    </file>
    <file>
      <filename>extra-enclosure-atticroof-conditioned-eaves-hip.osw</filename>
      <filetype>osw</filetype>
      <usage_type>test</usage_type>
      <checksum>16BF65A0</checksum>
    </file>
    <file>
      <filename>base-appliances-dehumidifier.osw</filename>
      <filetype>osw</filetype>
      <usage_type>test</usage_type>
      <checksum>93266272</checksum>
    </file>
    <file>
      <filename>base-appliances-dehumidifier-ief-portable.osw</filename>
      <filetype>osw</filetype>
      <usage_type>test</usage_type>
      <checksum>C4FC98D8</checksum>
    </file>
    <file>
      <filename>base-appliances-dehumidifier-ief-whole-home.osw</filename>
      <filetype>osw</filetype>
      <usage_type>test</usage_type>
      <checksum>49D9CFE9</checksum>
    </file>
    <file>
      <filename>base-atticroof-radiant-barrier.osw</filename>
      <filetype>osw</filetype>
      <usage_type>test</usage_type>
      <checksum>C945E50B</checksum>
    </file>
    <file>
      <filename>base-location-dallas-tx.osw</filename>
      <filetype>osw</filetype>
      <usage_type>test</usage_type>
      <checksum>24C3DFD4</checksum>
    </file>
    <file>
      <filename>base-location-miami-fl.osw</filename>
      <filetype>osw</filetype>
      <usage_type>test</usage_type>
      <checksum>D4DA0A02</checksum>
    </file>
    <file>
      <filename>base-location-honolulu-hi.osw</filename>
      <filetype>osw</filetype>
      <usage_type>test</usage_type>
      <checksum>C553FD67</checksum>
    </file>
    <file>
      <filename>base-location-phoenix-az.osw</filename>
      <filetype>osw</filetype>
      <usage_type>test</usage_type>
      <checksum>91AE305F</checksum>
    </file>
    <file>
      <filename>extra-bldgtype-single-family-attached-slab-middle.osw</filename>
      <filetype>osw</filetype>
      <usage_type>test</usage_type>
      <checksum>E43E1D5F</checksum>
    </file>
    <file>
      <filename>extra-bldgtype-single-family-attached-slab-right.osw</filename>
      <filetype>osw</filetype>
      <usage_type>test</usage_type>
      <checksum>190E81FD</checksum>
    </file>
    <file>
      <filename>extra-bldgtype-single-family-attached-slab.osw</filename>
      <filetype>osw</filetype>
      <usage_type>test</usage_type>
      <checksum>85B97054</checksum>
    </file>
    <file>
      <filename>extra-bldgtype-single-family-attached-atticroof-conditioned-eaves-gable.osw</filename>
      <filetype>osw</filetype>
      <usage_type>test</usage_type>
      <checksum>AE70B25E</checksum>
    </file>
    <file>
      <filename>extra-bldgtype-single-family-attached-atticroof-conditioned-eaves-hip.osw</filename>
      <filetype>osw</filetype>
      <usage_type>test</usage_type>
      <checksum>99ECE8D2</checksum>
    </file>
    <file>
      <filename>base-bldgtype-multifamily-shared-mechvent-preconditioning.osw</filename>
      <filetype>osw</filetype>
      <usage_type>test</usage_type>
      <checksum>3369C100</checksum>
    </file>
    <file>
      <filename>base-bldgtype-multifamily-shared-mechvent.osw</filename>
      <filetype>osw</filetype>
      <usage_type>test</usage_type>
      <checksum>757A5050</checksum>
    </file>
    <file>
      <filename>base-bldgtype-multifamily-shared-pv.osw</filename>
      <filetype>osw</filetype>
      <usage_type>test</usage_type>
      <checksum>6CA5C5BE</checksum>
    </file>
    <file>
      <filename>base-bldgtype-multifamily-shared-water-heater.osw</filename>
      <filetype>osw</filetype>
      <usage_type>test</usage_type>
      <checksum>837B97D6</checksum>
    </file>
    <file>
      <filename>base-bldgtype-multifamily.osw</filename>
      <filetype>osw</filetype>
      <usage_type>test</usage_type>
      <checksum>36AEC654</checksum>
    </file>
    <file>
      <filename>base-bldgtype-multifamily-shared-boiler-only-baseboard.osw</filename>
      <filetype>osw</filetype>
      <usage_type>test</usage_type>
      <checksum>CF8690DF</checksum>
    </file>
    <file>
      <filename>base-bldgtype-multifamily-shared-boiler-only-fan-coil.osw</filename>
      <filetype>osw</filetype>
      <usage_type>test</usage_type>
      <checksum>4C52C8D5</checksum>
    </file>
    <file>
      <filename>base-hvac-room-ac-only-ceer.osw</filename>
      <filetype>osw</filetype>
      <usage_type>test</usage_type>
      <checksum>3F17AE43</checksum>
    </file>
    <file>
      <filename>extra-bldgtype-single-family-attached-double-loaded-interior.osw</filename>
      <filetype>osw</filetype>
      <usage_type>test</usage_type>
      <checksum>AC7EE366</checksum>
    </file>
    <file>
      <filename>extra-bldgtype-multifamily-unvented-crawlspace-left-bottom.osw</filename>
      <filetype>osw</filetype>
      <usage_type>test</usage_type>
      <checksum>DFF12967</checksum>
    </file>
    <file>
      <filename>extra-bldgtype-multifamily-unvented-crawlspace-left-middle.osw</filename>
      <filetype>osw</filetype>
      <usage_type>test</usage_type>
      <checksum>0462BBE7</checksum>
    </file>
    <file>
      <filename>extra-bldgtype-multifamily-unvented-crawlspace-left-top.osw</filename>
      <filetype>osw</filetype>
      <usage_type>test</usage_type>
      <checksum>EAB75B67</checksum>
    </file>
    <file>
      <filename>extra-bldgtype-multifamily-unvented-crawlspace-middle-bottom.osw</filename>
      <filetype>osw</filetype>
      <usage_type>test</usage_type>
      <checksum>D7DD7D66</checksum>
    </file>
    <file>
      <filename>extra-bldgtype-multifamily-unvented-crawlspace-middle-middle.osw</filename>
      <filetype>osw</filetype>
      <usage_type>test</usage_type>
      <checksum>75797A9C</checksum>
    </file>
    <file>
      <filename>extra-bldgtype-multifamily-unvented-crawlspace-middle-top.osw</filename>
      <filetype>osw</filetype>
      <usage_type>test</usage_type>
      <checksum>D69994C8</checksum>
    </file>
    <file>
      <filename>extra-bldgtype-multifamily-unvented-crawlspace-right-bottom.osw</filename>
      <filetype>osw</filetype>
      <usage_type>test</usage_type>
      <checksum>D3B28958</checksum>
    </file>
    <file>
      <filename>extra-bldgtype-multifamily-unvented-crawlspace-right-middle.osw</filename>
      <filetype>osw</filetype>
      <usage_type>test</usage_type>
      <checksum>EB4A5659</checksum>
    </file>
    <file>
      <filename>extra-bldgtype-multifamily-unvented-crawlspace-right-top.osw</filename>
      <filetype>osw</filetype>
      <usage_type>test</usage_type>
      <checksum>5D134466</checksum>
    </file>
    <file>
      <filename>extra-bldgtype-multifamily-unvented-crawlspace.osw</filename>
      <filetype>osw</filetype>
      <usage_type>test</usage_type>
      <checksum>00F19D29</checksum>
    </file>
    <file>
      <filename>extra-bldgtype-multifamily-vented-crawlspace-left-bottom.osw</filename>
      <filetype>osw</filetype>
      <usage_type>test</usage_type>
      <checksum>5B6B05FE</checksum>
    </file>
    <file>
      <filename>extra-bldgtype-multifamily-vented-crawlspace-left-middle.osw</filename>
      <filetype>osw</filetype>
      <usage_type>test</usage_type>
      <checksum>A310A1BB</checksum>
    </file>
    <file>
      <filename>extra-bldgtype-multifamily-vented-crawlspace-left-top.osw</filename>
      <filetype>osw</filetype>
      <usage_type>test</usage_type>
      <checksum>A7C53161</checksum>
    </file>
    <file>
      <filename>extra-bldgtype-multifamily-vented-crawlspace-middle-bottom.osw</filename>
      <filetype>osw</filetype>
      <usage_type>test</usage_type>
      <checksum>44A1819D</checksum>
    </file>
    <file>
      <filename>extra-bldgtype-multifamily-vented-crawlspace-middle-middle.osw</filename>
      <filetype>osw</filetype>
      <usage_type>test</usage_type>
      <checksum>9F32131D</checksum>
    </file>
    <file>
      <filename>extra-bldgtype-multifamily-vented-crawlspace-middle-top.osw</filename>
      <filetype>osw</filetype>
      <usage_type>test</usage_type>
      <checksum>CA5CAD70</checksum>
    </file>
    <file>
      <filename>extra-bldgtype-multifamily-vented-crawlspace-right-bottom.osw</filename>
      <filetype>osw</filetype>
      <usage_type>test</usage_type>
      <checksum>DC6E8861</checksum>
    </file>
    <file>
      <filename>extra-bldgtype-multifamily-vented-crawlspace-right-middle.osw</filename>
      <filetype>osw</filetype>
      <usage_type>test</usage_type>
      <checksum>0FBB8969</checksum>
    </file>
    <file>
      <filename>extra-bldgtype-multifamily-vented-crawlspace-right-top.osw</filename>
      <filetype>osw</filetype>
      <usage_type>test</usage_type>
      <checksum>B3E94051</checksum>
    </file>
    <file>
      <filename>extra-bldgtype-multifamily-vented-crawlspace.osw</filename>
      <filetype>osw</filetype>
      <usage_type>test</usage_type>
      <checksum>79C1725D</checksum>
    </file>
    <file>
      <filename>extra-bldgtype-multifamily-eaves.osw</filename>
      <filetype>osw</filetype>
      <usage_type>test</usage_type>
      <checksum>B16FA91D</checksum>
    </file>
    <file>
      <filename>extra-bldgtype-multifamily-slab-left-bottom.osw</filename>
      <filetype>osw</filetype>
      <usage_type>test</usage_type>
      <checksum>E90F7524</checksum>
    </file>
    <file>
      <filename>extra-bldgtype-multifamily-slab-left-middle.osw</filename>
      <filetype>osw</filetype>
      <usage_type>test</usage_type>
      <checksum>A996A59A</checksum>
    </file>
    <file>
      <filename>extra-bldgtype-multifamily-slab-left-top.osw</filename>
      <filetype>osw</filetype>
      <usage_type>test</usage_type>
      <checksum>FF5F9898</checksum>
    </file>
    <file>
      <filename>extra-bldgtype-multifamily-slab-middle-bottom.osw</filename>
      <filetype>osw</filetype>
      <usage_type>test</usage_type>
      <checksum>E08C0E1C</checksum>
    </file>
    <file>
      <filename>extra-bldgtype-multifamily-slab-middle-middle.osw</filename>
      <filetype>osw</filetype>
      <usage_type>test</usage_type>
      <checksum>9B3FA92D</checksum>
    </file>
    <file>
      <filename>extra-bldgtype-multifamily-slab-middle-top.osw</filename>
      <filetype>osw</filetype>
      <usage_type>test</usage_type>
      <checksum>2E760E35</checksum>
    </file>
    <file>
      <filename>extra-bldgtype-multifamily-slab-right-bottom.osw</filename>
      <filetype>osw</filetype>
      <usage_type>test</usage_type>
      <checksum>863D9FD7</checksum>
    </file>
    <file>
      <filename>extra-bldgtype-multifamily-slab-right-middle.osw</filename>
      <filetype>osw</filetype>
      <usage_type>test</usage_type>
      <checksum>7F3F573F</checksum>
    </file>
    <file>
      <filename>extra-bldgtype-multifamily-slab-right-top.osw</filename>
      <filetype>osw</filetype>
      <usage_type>test</usage_type>
      <checksum>12F31C2D</checksum>
    </file>
    <file>
      <filename>extra-bldgtype-multifamily-slab.osw</filename>
      <filetype>osw</filetype>
      <usage_type>test</usage_type>
      <checksum>DA7280D9</checksum>
    </file>
    <file>
      <filename>extra-bldgtype-multifamily-double-loaded-interior.osw</filename>
      <filetype>osw</filetype>
      <usage_type>test</usage_type>
      <checksum>A3DB52A8</checksum>
    </file>
    <file>
      <filename>extra-bldgtype-multifamily-double-exterior.osw</filename>
      <filetype>osw</filetype>
      <usage_type>test</usage_type>
      <checksum>FDD2FA59</checksum>
    </file>
    <file>
      <filename>extra-bldgtype-multifamily-single-exterior-front.osw</filename>
      <filetype>osw</filetype>
      <usage_type>test</usage_type>
      <checksum>171427CA</checksum>
    </file>
    <file>
      <filename>extra-bldgtype-multifamily-unvented-crawlspace-double-loaded-interior.osw</filename>
      <filetype>osw</filetype>
      <usage_type>test</usage_type>
      <checksum>73E4BA0C</checksum>
    </file>
    <file>
      <filename>extra-bldgtype-multifamily-unvented-crawlspace-left-bottom-double-loaded-interior.osw</filename>
      <filetype>osw</filetype>
      <usage_type>test</usage_type>
      <checksum>D868ED22</checksum>
    </file>
    <file>
      <filename>extra-bldgtype-multifamily-unvented-crawlspace-left-middle-double-loaded-interior.osw</filename>
      <filetype>osw</filetype>
      <usage_type>test</usage_type>
      <checksum>9542C087</checksum>
    </file>
    <file>
      <filename>extra-bldgtype-multifamily-unvented-crawlspace-left-top-double-loaded-interior.osw</filename>
      <filetype>osw</filetype>
      <usage_type>test</usage_type>
      <checksum>2DD7EAD3</checksum>
    </file>
    <file>
      <filename>extra-bldgtype-multifamily-unvented-crawlspace-middle-bottom-double-loaded-interior.osw</filename>
      <filetype>osw</filetype>
      <usage_type>test</usage_type>
      <checksum>CA83CC38</checksum>
    </file>
    <file>
      <filename>extra-bldgtype-multifamily-unvented-crawlspace-middle-middle-double-loaded-interior.osw</filename>
      <filetype>osw</filetype>
      <usage_type>test</usage_type>
      <checksum>43FD1958</checksum>
    </file>
    <file>
      <filename>extra-bldgtype-multifamily-unvented-crawlspace-middle-top-double-loaded-interior.osw</filename>
      <filetype>osw</filetype>
      <usage_type>test</usage_type>
      <checksum>D6C99ADD</checksum>
    </file>
    <file>
      <filename>extra-bldgtype-multifamily-unvented-crawlspace-right-bottom-double-loaded-interior.osw</filename>
      <filetype>osw</filetype>
      <usage_type>test</usage_type>
      <checksum>CB893D12</checksum>
    </file>
    <file>
      <filename>extra-bldgtype-multifamily-unvented-crawlspace-right-middle-double-loaded-interior.osw</filename>
      <filetype>osw</filetype>
      <usage_type>test</usage_type>
      <checksum>F8592443</checksum>
    </file>
    <file>
      <filename>extra-bldgtype-multifamily-unvented-crawlspace-right-top-double-loaded-interior.osw</filename>
      <filetype>osw</filetype>
      <usage_type>test</usage_type>
      <checksum>75D446E9</checksum>
    </file>
    <file>
      <filename>extra-bldgtype-multifamily-vented-crawlspace-double-loaded-interior.osw</filename>
      <filetype>osw</filetype>
      <usage_type>test</usage_type>
      <checksum>1E79E44F</checksum>
    </file>
    <file>
      <filename>extra-bldgtype-multifamily-vented-crawlspace-left-bottom-double-loaded-interior.osw</filename>
      <filetype>osw</filetype>
      <usage_type>test</usage_type>
      <checksum>2BF11882</checksum>
    </file>
    <file>
      <filename>extra-bldgtype-multifamily-vented-crawlspace-left-middle-double-loaded-interior.osw</filename>
      <filetype>osw</filetype>
      <usage_type>test</usage_type>
      <checksum>610E360F</checksum>
    </file>
    <file>
      <filename>extra-bldgtype-multifamily-vented-crawlspace-left-top-double-loaded-interior.osw</filename>
      <filetype>osw</filetype>
      <usage_type>test</usage_type>
      <checksum>132E35E1</checksum>
    </file>
    <file>
      <filename>extra-bldgtype-multifamily-vented-crawlspace-middle-bottom-double-loaded-interior.osw</filename>
      <filetype>osw</filetype>
      <usage_type>test</usage_type>
      <checksum>40FF0609</checksum>
    </file>
    <file>
      <filename>extra-bldgtype-multifamily-vented-crawlspace-middle-middle-double-loaded-interior.osw</filename>
      <filetype>osw</filetype>
      <usage_type>test</usage_type>
      <checksum>0DD52BAC</checksum>
    </file>
    <file>
      <filename>extra-bldgtype-multifamily-vented-crawlspace-middle-top-double-loaded-interior.osw</filename>
      <filetype>osw</filetype>
      <usage_type>test</usage_type>
      <checksum>99AC3A2F</checksum>
    </file>
    <file>
      <filename>extra-bldgtype-multifamily-vented-crawlspace-right-bottom-double-loaded-interior.osw</filename>
      <filetype>osw</filetype>
      <usage_type>test</usage_type>
      <checksum>2CEB3396</checksum>
    </file>
    <file>
      <filename>extra-bldgtype-multifamily-vented-crawlspace-right-middle-double-loaded-interior.osw</filename>
      <filetype>osw</filetype>
      <usage_type>test</usage_type>
      <checksum>2A89573E</checksum>
    </file>
    <file>
      <filename>extra-bldgtype-multifamily-vented-crawlspace-right-top-double-loaded-interior.osw</filename>
      <filetype>osw</filetype>
      <usage_type>test</usage_type>
      <checksum>4AAA5CB7</checksum>
    </file>
    <file>
      <filename>extra-bldgtype-multifamily-slab-double-loaded-interior.osw</filename>
      <filetype>osw</filetype>
      <usage_type>test</usage_type>
      <checksum>FDA40846</checksum>
    </file>
    <file>
      <filename>extra-bldgtype-multifamily-slab-left-bottom-double-loaded-interior.osw</filename>
      <filetype>osw</filetype>
      <usage_type>test</usage_type>
      <checksum>477F8039</checksum>
    </file>
    <file>
      <filename>extra-bldgtype-multifamily-slab-left-middle-double-loaded-interior.osw</filename>
      <filetype>osw</filetype>
      <usage_type>test</usage_type>
      <checksum>78DC8429</checksum>
    </file>
    <file>
      <filename>extra-bldgtype-multifamily-slab-left-top-double-loaded-interior.osw</filename>
      <filetype>osw</filetype>
      <usage_type>test</usage_type>
      <checksum>6A7FC9D9</checksum>
    </file>
    <file>
      <filename>extra-bldgtype-multifamily-slab-middle-bottom-double-loaded-interior.osw</filename>
      <filetype>osw</filetype>
      <usage_type>test</usage_type>
      <checksum>E2467497</checksum>
    </file>
    <file>
      <filename>extra-bldgtype-multifamily-slab-middle-middle-double-loaded-interior.osw</filename>
      <filetype>osw</filetype>
      <usage_type>test</usage_type>
      <checksum>B03811EF</checksum>
    </file>
    <file>
      <filename>extra-bldgtype-multifamily-slab-middle-top-double-loaded-interior.osw</filename>
      <filetype>osw</filetype>
      <usage_type>test</usage_type>
      <checksum>7955BD0E</checksum>
    </file>
    <file>
      <filename>extra-bldgtype-multifamily-slab-right-bottom-double-loaded-interior.osw</filename>
      <filetype>osw</filetype>
      <usage_type>test</usage_type>
      <checksum>A8635CEB</checksum>
    </file>
    <file>
      <filename>extra-bldgtype-multifamily-slab-right-middle-double-loaded-interior.osw</filename>
      <filetype>osw</filetype>
      <usage_type>test</usage_type>
      <checksum>20CA8B90</checksum>
    </file>
    <file>
      <filename>extra-bldgtype-multifamily-slab-right-top-double-loaded-interior.osw</filename>
      <filetype>osw</filetype>
      <usage_type>test</usage_type>
      <checksum>5DAF42D6</checksum>
    </file>
    <file>
      <filename>base-simcontrol-daylight-saving-custom.osw</filename>
      <filetype>osw</filetype>
      <usage_type>test</usage_type>
      <checksum>1DD0BEB3</checksum>
    </file>
    <file>
      <filename>base-simcontrol-runperiod-1-month.osw</filename>
      <filetype>osw</filetype>
      <usage_type>test</usage_type>
      <checksum>4E4687E6</checksum>
    </file>
    <file>
      <filename>base-hvac-seasons.osw</filename>
      <filetype>osw</filetype>
      <usage_type>test</usage_type>
      <checksum>2EA19838</checksum>
    </file>
    <file>
      <filename>base-bldgtype-single-family-attached-2stories.osw</filename>
      <filetype>osw</filetype>
      <usage_type>test</usage_type>
      <checksum>27DB0C14</checksum>
    </file>
    <file>
      <filename>base-enclosure-2stories-garage.osw</filename>
      <filetype>osw</filetype>
      <usage_type>test</usage_type>
      <checksum>0EFD8D82</checksum>
    </file>
    <file>
      <filename>extra-enclosure-garage-atticroof-conditioned.osw</filename>
      <filetype>osw</filetype>
      <usage_type>test</usage_type>
      <checksum>E2F712A0</checksum>
    </file>
    <file>
      <filename>base-schedules-simple.osw</filename>
      <filetype>osw</filetype>
      <usage_type>test</usage_type>
      <checksum>16593BE3</checksum>
    </file>
    <file>
      <filename>base-lighting-holiday.osw</filename>
      <filetype>osw</filetype>
      <usage_type>test</usage_type>
      <checksum>7D191836</checksum>
    </file>
    <file>
      <filename>extra-no-rim-joists.osw</filename>
      <filetype>osw</filetype>
      <usage_type>test</usage_type>
      <checksum>93F6AD52</checksum>
    </file>
    <file>
      <filename>base-foundation-ambient.osw</filename>
      <filetype>osw</filetype>
      <usage_type>test</usage_type>
      <checksum>38FC9775</checksum>
    </file>
    <file>
      <filename>extra-state-code-different-than-epw.osw</filename>
      <filetype>osw</filetype>
      <usage_type>test</usage_type>
      <checksum>AEA4F076</checksum>
    </file>
    <file>
      <filename>base-hvac-autosize-ground-to-air-heat-pump-cooling-only.osw</filename>
      <filetype>osw</filetype>
      <usage_type>test</usage_type>
      <checksum>79D68834</checksum>
    </file>
    <file>
      <filename>base-hvac-autosize-ground-to-air-heat-pump-heating-only.osw</filename>
      <filetype>osw</filetype>
      <usage_type>test</usage_type>
      <checksum>38CFA3FE</checksum>
    </file>
    <file>
      <filename>base-hvac-autosize-ground-to-air-heat-pump.osw</filename>
      <filetype>osw</filetype>
      <usage_type>test</usage_type>
      <checksum>7E54490D</checksum>
    </file>
    <file>
      <filename>base-hvac-autosize-air-to-air-heat-pump-1-speed-cooling-only.osw</filename>
      <filetype>osw</filetype>
      <usage_type>test</usage_type>
      <checksum>91D1A96B</checksum>
    </file>
    <file>
      <filename>base-hvac-autosize-air-to-air-heat-pump-1-speed-heating-only.osw</filename>
      <filetype>osw</filetype>
      <usage_type>test</usage_type>
      <checksum>BF25CF68</checksum>
    </file>
    <file>
      <filename>base-hvac-autosize-air-to-air-heat-pump-2-speed.osw</filename>
      <filetype>osw</filetype>
      <usage_type>test</usage_type>
      <checksum>359B566E</checksum>
    </file>
    <file>
      <filename>base-hvac-autosize-air-to-air-heat-pump-var-speed.osw</filename>
      <filetype>osw</filetype>
      <usage_type>test</usage_type>
      <checksum>EC2F0449</checksum>
    </file>
    <file>
      <filename>base-hvac-autosize-central-ac-plus-air-to-air-heat-pump-heating.osw</filename>
      <filetype>osw</filetype>
      <usage_type>test</usage_type>
      <checksum>E66E7EF9</checksum>
    </file>
    <file>
      <filename>base-hvac-autosize-dual-fuel-air-to-air-heat-pump-1-speed.osw</filename>
      <filetype>osw</filetype>
      <usage_type>test</usage_type>
      <checksum>B08540F4</checksum>
    </file>
    <file>
      <filename>base-hvac-autosize-dual-fuel-mini-split-heat-pump-ducted.osw</filename>
      <filetype>osw</filetype>
      <usage_type>test</usage_type>
      <checksum>BD908ABE</checksum>
    </file>
    <file>
      <filename>base-hvac-autosize-mini-split-heat-pump-ducted-cooling-only.osw</filename>
      <filetype>osw</filetype>
      <usage_type>test</usage_type>
      <checksum>8795FC24</checksum>
    </file>
    <file>
      <filename>base-hvac-autosize-mini-split-heat-pump-ducted-heating-only.osw</filename>
      <filetype>osw</filetype>
      <usage_type>test</usage_type>
      <checksum>BBB180F1</checksum>
    </file>
    <file>
      <filename>base-hvac-autosize-mini-split-heat-pump-ducted.osw</filename>
      <filetype>osw</filetype>
      <usage_type>test</usage_type>
      <checksum>CF77E34A</checksum>
    </file>
    <file>
      <filename>base-hvac-autosize-air-to-air-heat-pump-1-speed.osw</filename>
      <filetype>osw</filetype>
      <usage_type>test</usage_type>
<<<<<<< HEAD
      <checksum>A6E26590</checksum>
=======
      <checksum>F10213D3</checksum>
>>>>>>> 17345fba
    </file>
    <file>
      <filename>base-hvac-autosize-air-to-air-heat-pump-1-speed-manual-s-oversize-allowances.osw</filename>
      <filetype>osw</filetype>
      <usage_type>test</usage_type>
      <checksum>B1312F41</checksum>
    </file>
    <file>
      <filename>base-hvac-autosize-air-to-air-heat-pump-2-speed-manual-s-oversize-allowances.osw</filename>
      <filetype>osw</filetype>
      <usage_type>test</usage_type>
      <checksum>BAC76D4F</checksum>
    </file>
    <file>
      <filename>base-hvac-autosize-air-to-air-heat-pump-var-speed-manual-s-oversize-allowances.osw</filename>
      <filetype>osw</filetype>
      <usage_type>test</usage_type>
      <checksum>E8B72AC1</checksum>
    </file>
    <file>
      <filename>base-hvac-autosize-ground-to-air-heat-pump-manual-s-oversize-allowances.osw</filename>
      <filetype>osw</filetype>
      <usage_type>test</usage_type>
      <checksum>6E21D0B6</checksum>
    </file>
    <file>
      <filename>base-hvac-autosize-mini-split-heat-pump-ducted-manual-s-oversize-allowances.osw</filename>
      <filetype>osw</filetype>
      <usage_type>test</usage_type>
      <checksum>752D0D64</checksum>
    </file>
    <file>
      <filename>build_residential_hpxml_test.rb</filename>
      <filetype>rb</filetype>
      <usage_type>test</usage_type>
      <checksum>22ADE9E4</checksum>
    </file>
    <file>
      <version>
        <software_program>OpenStudio</software_program>
        <identifier>2.9.0</identifier>
        <min_compatible>2.9.0</min_compatible>
      </version>
      <filename>measure.rb</filename>
      <filetype>rb</filetype>
      <usage_type>script</usage_type>
      <checksum>485BE983</checksum>
    </file>
    <file>
      <version>
        <software_program>OpenStudio</software_program>
        <identifier>2.9.0</identifier>
        <min_compatible>2.9.0</min_compatible>
      </version>
      <filename>measure.rb</filename>
      <filetype>rb</filetype>
      <usage_type>script</usage_type>
      <checksum>E0439DC6</checksum>
    </file>
    <file>
      <filename>base-hvac-dual-fuel-air-to-air-heat-pump-var-speed-flex-dual-source-not-grid-connected.osw</filename>
      <filetype>osw</filetype>
      <usage_type>test</usage_type>
      <checksum>53C6DDE8</checksum>
    </file>
    <file>
      <filename>base-hvac-dual-fuel-air-to-air-heat-pump-var-speed-flex-dual-source.osw</filename>
      <filetype>osw</filetype>
      <usage_type>test</usage_type>
      <checksum>5F051854</checksum>
    </file>
    <file>
      <filename>base-hvac-dual-fuel-air-to-air-heat-pump-var-speed-flex-ihp-grid-ac-not-grid-connected.osw</filename>
      <filetype>osw</filetype>
      <usage_type>test</usage_type>
      <checksum>4C9C7213</checksum>
    </file>
    <file>
      <filename>base-hvac-dual-fuel-air-to-air-heat-pump-var-speed-flex-ihp-grid-ac.osw</filename>
      <filetype>osw</filetype>
      <usage_type>test</usage_type>
      <checksum>68C96EA1</checksum>
    </file>
    <file>
      <filename>base-hvac-dual-fuel-air-to-air-heat-pump-var-speed-flex-ihp-ice-storage-not-grid-connected.osw</filename>
      <filetype>osw</filetype>
      <usage_type>test</usage_type>
      <checksum>8D43DAE7</checksum>
    </file>
    <file>
      <filename>base-hvac-dual-fuel-air-to-air-heat-pump-var-speed-flex-ihp-ice-storage.osw</filename>
      <filetype>osw</filetype>
      <usage_type>test</usage_type>
      <checksum>99ED9D86</checksum>
    </file>
    <file>
      <filename>base-hvac-dual-fuel-air-to-air-heat-pump-var-speed-flex-ihp-pcm-storage-not-grid-connected.osw</filename>
      <filetype>osw</filetype>
      <usage_type>test</usage_type>
<<<<<<< HEAD
      <checksum>E3971A5E</checksum>
=======
      <checksum>47C5A053</checksum>
>>>>>>> 17345fba
    </file>
    <file>
      <filename>base-hvac-dual-fuel-air-to-air-heat-pump-var-speed-flex-ihp-pcm-storage.osw</filename>
      <filetype>osw</filetype>
      <usage_type>test</usage_type>
      <checksum>1835A8D9</checksum>
    </file>
    <file>
      <filename>base-hvac-dual-fuel-air-to-air-heat-pump-var-speed-flex-modulating-not-grid-connected.osw</filename>
      <filetype>osw</filetype>
      <usage_type>test</usage_type>
      <checksum>31666E17</checksum>
    </file>
    <file>
      <filename>base-hvac-dual-fuel-air-to-air-heat-pump-var-speed-flex-modulating.osw</filename>
      <filetype>osw</filetype>
      <usage_type>test</usage_type>
<<<<<<< HEAD
      <checksum>CFDF4304</checksum>
=======
      <checksum>BF5ED471</checksum>
>>>>>>> 17345fba
    </file>
  </files>
</measure><|MERGE_RESOLUTION|>--- conflicted
+++ resolved
@@ -3,13 +3,8 @@
   <schema_version>3.0</schema_version>
   <name>build_residential_hpxml</name>
   <uid>a13a8983-2b01-4930-8af2-42030b6e4233</uid>
-<<<<<<< HEAD
-  <version_id>48b609c3-3473-4e87-90a7-41560f349ecd</version_id>
-  <version_modified>20210901T151502Z</version_modified>
-=======
   <version_id>3457de62-3eb8-4a0a-b6f6-dc3714ed0eaf</version_id>
   <version_modified>20210904T135415Z</version_modified>
->>>>>>> 17345fba
   <xml_checksum>2C38F48B</xml_checksum>
   <class_name>BuildResidentialHPXML</class_name>
   <display_name>HPXML Builder (Beta)</display_name>
@@ -2255,135 +2250,7 @@
       <model_dependent>false</model_dependent>
     </argument>
     <argument>
-<<<<<<< HEAD
-      <name>heat_pump_demand_flexibility</name>
-      <display_name>Heat Pump: Demand Flexibility Grid Connected</display_name>
-      <description>Whether equipment is grid connected.</description>
-      <type>Boolean</type>
-      <required>false</required>
-      <model_dependent>false</model_dependent>
-      <choices>
-        <choice>
-          <value>true</value>
-          <display_name>true</display_name>
-        </choice>
-        <choice>
-          <value>false</value>
-          <display_name>false</display_name>
-        </choice>
-      </choices>
-    </argument>
-    <argument>
-      <name>max_flex_speed</name>
-      <display_name>Heat Pump: Demand Flexibility Maximum Speed During Grid Response</display_name>
-      <description>Set the maximum speed of the heat pump during grid response.</description>
-      <type>Integer</type>
-      <required>false</required>
-      <model_dependent>false</model_dependent>
-    </argument>
-    <argument>
-      <name>heat_pump_demand_flexibility_modulating</name>
-      <display_name>Heat Pump: Demand Flexibility Modulating</display_name>
-      <description></description>
-      <type>Boolean</type>
-      <required>false</required>
-      <model_dependent>false</model_dependent>
-      <choices>
-        <choice>
-          <value>true</value>
-          <display_name>true</display_name>
-        </choice>
-        <choice>
-          <value>false</value>
-          <display_name>false</display_name>
-        </choice>
-      </choices>
-    </argument>
-    <argument>
-      <name>heat_pump_demand_flexibility_dual_source</name>
-      <display_name>Heat Pump: Demand Flexibility Dual-Source</display_name>
-      <description></description>
-      <type>Boolean</type>
-      <required>false</required>
-      <model_dependent>false</model_dependent>
-      <choices>
-        <choice>
-          <value>true</value>
-          <display_name>true</display_name>
-        </choice>
-        <choice>
-          <value>false</value>
-          <display_name>false</display_name>
-        </choice>
-      </choices>
-    </argument>
-    <argument>
-      <name>heat_pump_demand_flexibility_ihp_grid_ac</name>
-      <display_name>Heat Pump: Demand Flexibility Integrated Heat Pump Modulating</display_name>
-      <description></description>
-      <type>Boolean</type>
-      <required>false</required>
-      <model_dependent>false</model_dependent>
-      <choices>
-        <choice>
-          <value>true</value>
-          <display_name>true</display_name>
-        </choice>
-        <choice>
-          <value>false</value>
-          <display_name>false</display_name>
-        </choice>
-      </choices>
-    </argument>
-    <argument>
-      <name>heat_pump_demand_flexibility_ihp_ice_storage</name>
-      <display_name>Heat Pump: Demand Flexibility Integrated Heat Pump Modulating w/ Ice Storage</display_name>
-      <description></description>
-      <type>Boolean</type>
-      <required>false</required>
-      <model_dependent>false</model_dependent>
-      <choices>
-        <choice>
-          <value>true</value>
-          <display_name>true</display_name>
-        </choice>
-        <choice>
-          <value>false</value>
-          <display_name>false</display_name>
-        </choice>
-      </choices>
-    </argument>
-    <argument>
-      <name>heat_pump_demand_flexibility_ihp_pcm_storage</name>
-      <display_name>Heat Pump: Demand Flexibility Integrated Heat Pump Modulating w/ Pcm Storage</display_name>
-      <description></description>
-      <type>Boolean</type>
-      <required>false</required>
-      <model_dependent>false</model_dependent>
-      <choices>
-        <choice>
-          <value>true</value>
-          <display_name>true</display_name>
-        </choice>
-        <choice>
-          <value>false</value>
-          <display_name>false</display_name>
-        </choice>
-      </choices>
-    </argument>
-    <argument>
-      <name>grid_signal_schedule</name>
-      <display_name>Grid Signal Schedule for Demand Flexibility Measures</display_name>
-      <description>Schedule can be 24 hour array or file location</description>
-      <type>String</type>
-      <required>false</required>
-      <model_dependent>false</model_dependent>
-    </argument>
-    <argument>
-      <name>heating_system_type_2</name>
-=======
       <name>heating_system_2_type</name>
->>>>>>> 17345fba
       <display_name>Heating System 2: Type</display_name>
       <description>The type of the second heating system.</description>
       <type>Choice</type>
@@ -7742,11 +7609,7 @@
       <filename>base-hvac-autosize-air-to-air-heat-pump-1-speed.osw</filename>
       <filetype>osw</filetype>
       <usage_type>test</usage_type>
-<<<<<<< HEAD
-      <checksum>A6E26590</checksum>
-=======
       <checksum>F10213D3</checksum>
->>>>>>> 17345fba
     </file>
     <file>
       <filename>base-hvac-autosize-air-to-air-heat-pump-1-speed-manual-s-oversize-allowances.osw</filename>
@@ -7796,83 +7659,16 @@
       <checksum>485BE983</checksum>
     </file>
     <file>
-      <version>
-        <software_program>OpenStudio</software_program>
-        <identifier>2.9.0</identifier>
-        <min_compatible>2.9.0</min_compatible>
-      </version>
-      <filename>measure.rb</filename>
-      <filetype>rb</filetype>
-      <usage_type>script</usage_type>
-      <checksum>E0439DC6</checksum>
-    </file>
-    <file>
-      <filename>base-hvac-dual-fuel-air-to-air-heat-pump-var-speed-flex-dual-source-not-grid-connected.osw</filename>
-      <filetype>osw</filetype>
-      <usage_type>test</usage_type>
-      <checksum>53C6DDE8</checksum>
-    </file>
-    <file>
-      <filename>base-hvac-dual-fuel-air-to-air-heat-pump-var-speed-flex-dual-source.osw</filename>
-      <filetype>osw</filetype>
-      <usage_type>test</usage_type>
-      <checksum>5F051854</checksum>
-    </file>
-    <file>
-      <filename>base-hvac-dual-fuel-air-to-air-heat-pump-var-speed-flex-ihp-grid-ac-not-grid-connected.osw</filename>
-      <filetype>osw</filetype>
-      <usage_type>test</usage_type>
-      <checksum>4C9C7213</checksum>
-    </file>
-    <file>
-      <filename>base-hvac-dual-fuel-air-to-air-heat-pump-var-speed-flex-ihp-grid-ac.osw</filename>
-      <filetype>osw</filetype>
-      <usage_type>test</usage_type>
-      <checksum>68C96EA1</checksum>
-    </file>
-    <file>
-      <filename>base-hvac-dual-fuel-air-to-air-heat-pump-var-speed-flex-ihp-ice-storage-not-grid-connected.osw</filename>
-      <filetype>osw</filetype>
-      <usage_type>test</usage_type>
-      <checksum>8D43DAE7</checksum>
-    </file>
-    <file>
-      <filename>base-hvac-dual-fuel-air-to-air-heat-pump-var-speed-flex-ihp-ice-storage.osw</filename>
-      <filetype>osw</filetype>
-      <usage_type>test</usage_type>
-      <checksum>99ED9D86</checksum>
-    </file>
-    <file>
-      <filename>base-hvac-dual-fuel-air-to-air-heat-pump-var-speed-flex-ihp-pcm-storage-not-grid-connected.osw</filename>
-      <filetype>osw</filetype>
-      <usage_type>test</usage_type>
-<<<<<<< HEAD
-      <checksum>E3971A5E</checksum>
-=======
+      <filename>test_measure.xml</filename>
+      <filetype>xml</filetype>
+      <usage_type>test</usage_type>
       <checksum>47C5A053</checksum>
->>>>>>> 17345fba
-    </file>
-    <file>
-      <filename>base-hvac-dual-fuel-air-to-air-heat-pump-var-speed-flex-ihp-pcm-storage.osw</filename>
-      <filetype>osw</filetype>
-      <usage_type>test</usage_type>
-      <checksum>1835A8D9</checksum>
-    </file>
-    <file>
-      <filename>base-hvac-dual-fuel-air-to-air-heat-pump-var-speed-flex-modulating-not-grid-connected.osw</filename>
-      <filetype>osw</filetype>
-      <usage_type>test</usage_type>
-      <checksum>31666E17</checksum>
-    </file>
-    <file>
-      <filename>base-hvac-dual-fuel-air-to-air-heat-pump-var-speed-flex-modulating.osw</filename>
-      <filetype>osw</filetype>
-      <usage_type>test</usage_type>
-<<<<<<< HEAD
-      <checksum>CFDF4304</checksum>
-=======
+    </file>
+    <file>
+      <filename>test_rakefile.xml</filename>
+      <filetype>xml</filetype>
+      <usage_type>test</usage_type>
       <checksum>BF5ED471</checksum>
->>>>>>> 17345fba
     </file>
   </files>
 </measure>