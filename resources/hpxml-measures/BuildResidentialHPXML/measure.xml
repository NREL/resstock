<?xml version="1.0"?>
<measure>
  <schema_version>3.0</schema_version>
  <name>build_residential_hpxml</name>
  <uid>a13a8983-2b01-4930-8af2-42030b6e4233</uid>
<<<<<<< HEAD
  <version_id>255bf7e8-949e-4273-9433-e6d362d22c46</version_id>
  <version_modified>20210521T230524Z</version_modified>
=======
  <version_id>df7efc15-6ef1-4fef-b034-871a60f02f4e</version_id>
  <version_modified>20210616T152542Z</version_modified>
>>>>>>> 97b772af
  <xml_checksum>2C38F48B</xml_checksum>
  <class_name>BuildResidentialHPXML</class_name>
  <display_name>HPXML Builder</display_name>
  <description>Builds a residential HPXML file.</description>
  <modeler_description>TODO</modeler_description>
  <arguments>
    <argument>
      <name>hpxml_path</name>
      <display_name>HPXML File Path</display_name>
      <description>Absolute/relative path of the HPXML file.</description>
      <type>String</type>
      <required>true</required>
      <model_dependent>false</model_dependent>
    </argument>
    <argument>
      <name>software_program_used</name>
      <display_name>Software Program Used</display_name>
      <description>The name of the software program used.</description>
      <type>String</type>
      <required>false</required>
      <model_dependent>false</model_dependent>
    </argument>
    <argument>
      <name>software_program_version</name>
      <display_name>Software Program Version</display_name>
      <description>The version of the software program used.</description>
      <type>String</type>
      <required>false</required>
      <model_dependent>false</model_dependent>
    </argument>
    <argument>
      <name>simulation_control_timestep</name>
      <display_name>Simulation Control: Timestep</display_name>
      <description>Value must be a divisor of 60.</description>
      <type>Integer</type>
      <units>min</units>
      <required>false</required>
      <model_dependent>false</model_dependent>
    </argument>
    <argument>
      <name>simulation_control_run_period_begin_month</name>
      <display_name>Simulation Control: Run Period Begin Month</display_name>
      <description>This numeric field should contain the starting month number (1 = January, 2 = February, etc.) for the annual run period desired.</description>
      <type>Integer</type>
      <units>#</units>
      <required>false</required>
      <model_dependent>false</model_dependent>
    </argument>
    <argument>
      <name>simulation_control_run_period_begin_day_of_month</name>
      <display_name>Simulation Control: Run Period Begin Day of Month</display_name>
      <description>This numeric field should contain the starting day of the starting month (must be valid for month) for the annual run period desired.</description>
      <type>Integer</type>
      <units>#</units>
      <required>false</required>
      <model_dependent>false</model_dependent>
    </argument>
    <argument>
      <name>simulation_control_run_period_end_month</name>
      <display_name>Simulation Control: Run Period End Month</display_name>
      <description>This numeric field should contain the end month number (1 = January, 2 = February, etc.) for the annual run period desired.</description>
      <type>Integer</type>
      <units>#</units>
      <required>false</required>
      <model_dependent>false</model_dependent>
    </argument>
    <argument>
      <name>simulation_control_run_period_end_day_of_month</name>
      <display_name>Simulation Control: Run Period End Day of Month</display_name>
      <description>This numeric field should contain the ending day of the ending month (must be valid for month) for the annual run period desired.</description>
      <type>Integer</type>
      <units>#</units>
      <required>false</required>
      <model_dependent>false</model_dependent>
    </argument>
    <argument>
      <name>simulation_control_run_period_calendar_year</name>
      <display_name>Simulation Control: Run Period Calendar Year</display_name>
      <description>This numeric field should contain the calendar year that determines the start day of week. If you are running simulations using AMY weather files, the value entered for calendar year will not be used; it will be overridden by the actual year found in the AMY weather file.</description>
      <type>Integer</type>
      <units>year</units>
      <required>false</required>
      <model_dependent>false</model_dependent>
    </argument>
    <argument>
      <name>simulation_control_daylight_saving_enabled</name>
      <display_name>Simulation Control: Daylight Saving Enabled</display_name>
      <description>Whether to use daylight saving.</description>
      <type>Boolean</type>
      <required>false</required>
      <model_dependent>false</model_dependent>
      <choices>
        <choice>
          <value>true</value>
          <display_name>true</display_name>
        </choice>
        <choice>
          <value>false</value>
          <display_name>false</display_name>
        </choice>
      </choices>
    </argument>
    <argument>
      <name>simulation_control_daylight_saving_begin_month</name>
      <display_name>Simulation Control: Daylight Saving Begin Month</display_name>
      <description>This numeric field should contain the starting month number (1 = January, 2 = February, etc.) for the annual daylight saving period desired.</description>
      <type>Integer</type>
      <units>#</units>
      <required>false</required>
      <model_dependent>false</model_dependent>
    </argument>
    <argument>
      <name>simulation_control_daylight_saving_begin_day_of_month</name>
      <display_name>Simulation Control: Daylight Saving Begin Day of Month</display_name>
      <description>This numeric field should contain the starting day of the starting month (must be valid for month) for the daylight saving period desired.</description>
      <type>Integer</type>
      <units>#</units>
      <required>false</required>
      <model_dependent>false</model_dependent>
    </argument>
    <argument>
      <name>simulation_control_daylight_saving_end_month</name>
      <display_name>Simulation Control: Daylight Saving End Month</display_name>
      <description>This numeric field should contain the end month number (1 = January, 2 = February, etc.) for the daylight saving period desired.</description>
      <type>Integer</type>
      <units>#</units>
      <required>false</required>
      <model_dependent>false</model_dependent>
    </argument>
    <argument>
      <name>simulation_control_daylight_saving_end_day_of_month</name>
      <display_name>Simulation Control: Daylight Saving End Day of Month</display_name>
      <description>This numeric field should contain the ending day of the ending month (must be valid for month) for the daylight saving period desired.</description>
      <type>Integer</type>
      <units>#</units>
      <required>false</required>
      <model_dependent>false</model_dependent>
    </argument>
    <argument>
      <name>schedules_type</name>
      <display_name>Schedules: Type</display_name>
      <description>The type of occupant-related schedules to use. Schedules corresponding to 'default' are average (e.g., Building America). Schedules corresponding to 'stochastic' are generated using time-inhomogeneous Markov chains derived from American Time Use Survey data, and supplemented with sampling duration and power level from NEEA RBSA data as well as DHW draw duration and flow rate from Aquacraft/AWWA data.</description>
      <type>Choice</type>
      <required>true</required>
      <model_dependent>false</model_dependent>
      <default_value>default</default_value>
      <choices>
        <choice>
          <value>default</value>
          <display_name>default</display_name>
        </choice>
        <choice>
          <value>stochastic</value>
          <display_name>stochastic</display_name>
        </choice>
        <choice>
          <value>user-specified</value>
          <display_name>user-specified</display_name>
        </choice>
      </choices>
    </argument>
    <argument>
      <name>schedules_path</name>
      <display_name>Schedules: Path</display_name>
      <description>Absolute (or relative) path of the csv file containing user-specified occupancy schedules.</description>
      <type>String</type>
      <required>false</required>
      <model_dependent>false</model_dependent>
    </argument>
    <argument>
      <name>schedules_vacancy_begin_month</name>
      <display_name>Schedules: Vacancy Start Begin Month</display_name>
      <description>This numeric field should contain the starting month number (1 = January, 2 = February, etc.) for the vacancy period desired. Only applies if the schedules type is 'stochastic'.</description>
      <type>Integer</type>
      <units>#</units>
      <required>false</required>
      <model_dependent>false</model_dependent>
    </argument>
    <argument>
      <name>schedules_vacancy_begin_day_of_month</name>
      <display_name>Schedules: Vacancy Begin Day of Month</display_name>
      <description>This numeric field should contain the starting day of the starting month (must be valid for month) for the vacancy period desired. Only applies if the schedules type is 'stochastic'.</description>
      <type>Integer</type>
      <units>#</units>
      <required>false</required>
      <model_dependent>false</model_dependent>
    </argument>
    <argument>
      <name>schedules_vacancy_end_month</name>
      <display_name>Schedules: Vacancy Start End Month</display_name>
      <description>This numeric field should contain the end month number (1 = January, 2 = February, etc.) for the vacancy period desired. Only applies if the schedules type is 'stochastic'.</description>
      <type>Integer</type>
      <units>#</units>
      <required>false</required>
      <model_dependent>false</model_dependent>
    </argument>
    <argument>
      <name>schedules_vacancy_end_day_of_month</name>
      <display_name>Schedules: Vacancy End Day of Month</display_name>
      <description>This numeric field should contain the ending day of the ending month (must be valid for month) for the vacancy period desired. Only applies if the schedules type is 'stochastic'.</description>
      <type>Integer</type>
      <units>#</units>
      <required>false</required>
      <model_dependent>false</model_dependent>
    </argument>
    <argument>
      <name>schedules_random_seed</name>
      <display_name>Schedules: Random Seed</display_name>
      <description>This numeric field is the seed for the random number generator. Only applies if the schedules type is 'stochastic'.</description>
      <type>Integer</type>
      <units>#</units>
      <required>false</required>
      <model_dependent>false</model_dependent>
    </argument>
    <argument>
      <name>weather_station_epw_filepath</name>
      <display_name>EnergyPlus Weather (EPW) Filepath</display_name>
      <description>Path of the EPW file.</description>
      <type>String</type>
      <required>true</required>
      <model_dependent>false</model_dependent>
      <default_value>USA_CO_Denver.Intl.AP.725650_TMY3.epw</default_value>
    </argument>
    <argument>
      <name>site_type</name>
      <display_name>Site: Type</display_name>
      <description>The type of site.</description>
      <type>Choice</type>
      <required>false</required>
      <model_dependent>false</model_dependent>
      <choices>
        <choice>
          <value>suburban</value>
          <display_name>suburban</display_name>
        </choice>
        <choice>
          <value>urban</value>
          <display_name>urban</display_name>
        </choice>
        <choice>
          <value>rural</value>
          <display_name>rural</display_name>
        </choice>
      </choices>
    </argument>
    <argument>
      <name>geometry_unit_type</name>
      <display_name>Geometry: Unit Type</display_name>
      <description>The type of unit.</description>
      <type>Choice</type>
      <required>true</required>
      <model_dependent>false</model_dependent>
      <default_value>single-family detached</default_value>
      <choices>
        <choice>
          <value>single-family detached</value>
          <display_name>single-family detached</display_name>
        </choice>
        <choice>
          <value>single-family attached</value>
          <display_name>single-family attached</display_name>
        </choice>
        <choice>
          <value>apartment unit</value>
          <display_name>apartment unit</display_name>
        </choice>
      </choices>
    </argument>
    <argument>
      <name>geometry_cfa</name>
      <display_name>Geometry: Conditioned Floor Area</display_name>
      <description>The total floor area of the conditioned space (including any conditioned basement floor area).</description>
      <type>Double</type>
      <units>ft^2</units>
      <required>true</required>
      <model_dependent>false</model_dependent>
      <default_value>2000</default_value>
    </argument>
    <argument>
      <name>geometry_num_floors_above_grade</name>
      <display_name>Geometry: Number of Floors</display_name>
      <description>The number of floors above grade (in the unit if single-family detached or single-family attached, and in the building if apartment unit). Conditioned attics are included.</description>
      <type>Integer</type>
      <units>#</units>
      <required>true</required>
      <model_dependent>false</model_dependent>
      <default_value>2</default_value>
    </argument>
    <argument>
      <name>geometry_wall_height</name>
      <display_name>Geometry: Average Wall Height</display_name>
      <description>The average height of the walls.</description>
      <type>Double</type>
      <units>ft</units>
      <required>true</required>
      <model_dependent>false</model_dependent>
      <default_value>8</default_value>
    </argument>
    <argument>
      <name>geometry_orientation</name>
      <display_name>Geometry: Orientation</display_name>
<<<<<<< HEAD
      <description>The unit's orientation is measured clockwise from due south when viewed from above (e.g., North=0, East=90, South=180, West=270).</description>
=======
      <description>The unit's orientation is measured clockwise from north (e.g., North=0, East=90, South=180, West=270).</description>
>>>>>>> 97b772af
      <type>Double</type>
      <units>degrees</units>
      <required>true</required>
      <model_dependent>false</model_dependent>
      <default_value>180</default_value>
    </argument>
    <argument>
      <name>geometry_aspect_ratio</name>
      <display_name>Geometry: Aspect Ratio</display_name>
      <description>The ratio of the front/back wall length to the left/right wall length, excluding any protruding garage wall area.</description>
      <type>Double</type>
      <units>FB/LR</units>
      <required>true</required>
      <model_dependent>false</model_dependent>
      <default_value>2</default_value>
    </argument>
    <argument>
      <name>geometry_corridor_position</name>
      <display_name>Geometry: Corridor Position</display_name>
      <description>The position of the corridor. Only applies to single-family attached and apartment unit units. Exterior corridors are shaded, but not enclosed. Interior corridors are enclosed and conditioned.</description>
      <type>Choice</type>
      <required>true</required>
      <model_dependent>false</model_dependent>
      <default_value>Double-Loaded Interior</default_value>
      <choices>
        <choice>
          <value>Double-Loaded Interior</value>
          <display_name>Double-Loaded Interior</display_name>
        </choice>
        <choice>
          <value>Single Exterior (Front)</value>
          <display_name>Single Exterior (Front)</display_name>
        </choice>
        <choice>
          <value>Double Exterior</value>
          <display_name>Double Exterior</display_name>
        </choice>
        <choice>
          <value>None</value>
          <display_name>None</display_name>
        </choice>
      </choices>
    </argument>
    <argument>
      <name>geometry_corridor_width</name>
      <display_name>Geometry: Corridor Width</display_name>
      <description>The width of the corridor. Only applies to apartment unit units.</description>
      <type>Double</type>
      <units>ft</units>
      <required>true</required>
      <model_dependent>false</model_dependent>
      <default_value>10</default_value>
    </argument>
    <argument>
      <name>geometry_inset_width</name>
      <display_name>Geometry: Inset Width</display_name>
      <description>The width of the inset. Only applies to apartment unit units.</description>
      <type>Double</type>
      <units>ft</units>
      <required>true</required>
      <model_dependent>false</model_dependent>
      <default_value>0</default_value>
    </argument>
    <argument>
      <name>geometry_inset_depth</name>
      <display_name>Geometry: Inset Depth</display_name>
      <description>The depth of the inset. Only applies to apartment unit units.</description>
      <type>Double</type>
      <units>ft</units>
      <required>true</required>
      <model_dependent>false</model_dependent>
      <default_value>0</default_value>
    </argument>
    <argument>
      <name>geometry_inset_position</name>
      <display_name>Geometry: Inset Position</display_name>
      <description>The position of the inset. Only applies to apartment unit units.</description>
      <type>Choice</type>
      <required>true</required>
      <model_dependent>false</model_dependent>
      <default_value>Right</default_value>
      <choices>
        <choice>
          <value>Right</value>
          <display_name>Right</display_name>
        </choice>
        <choice>
          <value>Left</value>
          <display_name>Left</display_name>
        </choice>
      </choices>
    </argument>
    <argument>
      <name>geometry_balcony_depth</name>
      <display_name>Geometry: Balcony Depth</display_name>
      <description>The depth of the balcony. Only applies to apartment unit units.</description>
      <type>Double</type>
      <units>ft</units>
      <required>true</required>
      <model_dependent>false</model_dependent>
      <default_value>0</default_value>
    </argument>
    <argument>
      <name>geometry_garage_width</name>
      <display_name>Geometry: Garage Width</display_name>
      <description>The width of the garage. Enter zero for no garage. Only applies to single-family detached units.</description>
      <type>Double</type>
      <units>ft</units>
      <required>true</required>
      <model_dependent>false</model_dependent>
      <default_value>0</default_value>
    </argument>
    <argument>
      <name>geometry_garage_depth</name>
      <display_name>Geometry: Garage Depth</display_name>
      <description>The depth of the garage. Only applies to single-family detached units.</description>
      <type>Double</type>
      <units>ft</units>
      <required>true</required>
      <model_dependent>false</model_dependent>
      <default_value>20</default_value>
    </argument>
    <argument>
      <name>geometry_garage_protrusion</name>
      <display_name>Geometry: Garage Protrusion</display_name>
      <description>The fraction of the garage that is protruding from the living space. Only applies to single-family detached units.</description>
      <type>Double</type>
      <units>frac</units>
      <required>true</required>
      <model_dependent>false</model_dependent>
      <default_value>0</default_value>
    </argument>
    <argument>
      <name>geometry_garage_position</name>
      <display_name>Geometry: Garage Position</display_name>
      <description>The position of the garage. Only applies to single-family detached units.</description>
      <type>Choice</type>
      <required>true</required>
      <model_dependent>false</model_dependent>
      <default_value>Right</default_value>
      <choices>
        <choice>
          <value>Right</value>
          <display_name>Right</display_name>
        </choice>
        <choice>
          <value>Left</value>
          <display_name>Left</display_name>
        </choice>
      </choices>
    </argument>
    <argument>
      <name>geometry_foundation_type</name>
      <display_name>Geometry: Foundation Type</display_name>
      <description>The foundation type of the building.</description>
      <type>Choice</type>
      <required>true</required>
      <model_dependent>false</model_dependent>
      <default_value>SlabOnGrade</default_value>
      <choices>
        <choice>
          <value>SlabOnGrade</value>
          <display_name>SlabOnGrade</display_name>
        </choice>
        <choice>
          <value>VentedCrawlspace</value>
          <display_name>VentedCrawlspace</display_name>
        </choice>
        <choice>
          <value>UnventedCrawlspace</value>
          <display_name>UnventedCrawlspace</display_name>
        </choice>
        <choice>
          <value>UnconditionedBasement</value>
          <display_name>UnconditionedBasement</display_name>
        </choice>
        <choice>
          <value>ConditionedBasement</value>
          <display_name>ConditionedBasement</display_name>
        </choice>
        <choice>
          <value>Ambient</value>
          <display_name>Ambient</display_name>
        </choice>
      </choices>
    </argument>
    <argument>
      <name>geometry_foundation_height</name>
      <display_name>Geometry: Foundation Height</display_name>
      <description>The height of the foundation (e.g., 3ft for crawlspace, 8ft for basement). Only applies to basements/crawlspaces.</description>
      <type>Double</type>
      <units>ft</units>
      <required>true</required>
      <model_dependent>false</model_dependent>
      <default_value>0</default_value>
    </argument>
    <argument>
      <name>geometry_foundation_height_above_grade</name>
      <display_name>Geometry: Foundation Height Above Grade</display_name>
      <description>The depth above grade of the foundation wall. Only applies to basements/crawlspaces.</description>
      <type>Double</type>
      <units>ft</units>
      <required>true</required>
      <model_dependent>false</model_dependent>
      <default_value>0</default_value>
    </argument>
    <argument>
      <name>geometry_rim_joist_height</name>
      <display_name>Geometry: Rim Joist Height</display_name>
      <description>The height of the rim joists. Only applies to basements/crawlspaces.</description>
      <type>Double</type>
      <units>in</units>
      <required>true</required>
      <model_dependent>false</model_dependent>
      <default_value>9.25</default_value>
    </argument>
    <argument>
      <name>geometry_roof_type</name>
      <display_name>Geometry: Roof Type</display_name>
      <description>The roof type of the building. Assumed flat for apartment unit units.</description>
      <type>Choice</type>
      <required>true</required>
      <model_dependent>false</model_dependent>
      <default_value>gable</default_value>
      <choices>
        <choice>
          <value>gable</value>
          <display_name>gable</display_name>
        </choice>
        <choice>
          <value>hip</value>
          <display_name>hip</display_name>
        </choice>
        <choice>
          <value>flat</value>
          <display_name>flat</display_name>
        </choice>
      </choices>
    </argument>
    <argument>
      <name>geometry_roof_pitch</name>
      <display_name>Geometry: Roof Pitch</display_name>
      <description>The roof pitch of the attic. Ignored if the building has a flat roof.</description>
      <type>Choice</type>
      <required>true</required>
      <model_dependent>false</model_dependent>
      <default_value>6:12</default_value>
      <choices>
        <choice>
          <value>1:12</value>
          <display_name>1:12</display_name>
        </choice>
        <choice>
          <value>2:12</value>
          <display_name>2:12</display_name>
        </choice>
        <choice>
          <value>3:12</value>
          <display_name>3:12</display_name>
        </choice>
        <choice>
          <value>4:12</value>
          <display_name>4:12</display_name>
        </choice>
        <choice>
          <value>5:12</value>
          <display_name>5:12</display_name>
        </choice>
        <choice>
          <value>6:12</value>
          <display_name>6:12</display_name>
        </choice>
        <choice>
          <value>7:12</value>
          <display_name>7:12</display_name>
        </choice>
        <choice>
          <value>8:12</value>
          <display_name>8:12</display_name>
        </choice>
        <choice>
          <value>9:12</value>
          <display_name>9:12</display_name>
        </choice>
        <choice>
          <value>10:12</value>
          <display_name>10:12</display_name>
        </choice>
        <choice>
          <value>11:12</value>
          <display_name>11:12</display_name>
        </choice>
        <choice>
          <value>12:12</value>
          <display_name>12:12</display_name>
        </choice>
      </choices>
    </argument>
    <argument>
      <name>geometry_attic_type</name>
      <display_name>Geometry: Attic Type</display_name>
      <description>The attic type of the building. Ignored if the building has a flat roof.</description>
      <type>Choice</type>
      <required>true</required>
      <model_dependent>false</model_dependent>
      <default_value>VentedAttic</default_value>
      <choices>
        <choice>
          <value>VentedAttic</value>
          <display_name>VentedAttic</display_name>
        </choice>
        <choice>
          <value>UnventedAttic</value>
          <display_name>UnventedAttic</display_name>
        </choice>
        <choice>
          <value>ConditionedAttic</value>
          <display_name>ConditionedAttic</display_name>
        </choice>
      </choices>
    </argument>
    <argument>
      <name>geometry_eaves_depth</name>
      <display_name>Geometry: Eaves Depth</display_name>
      <description>The eaves depth of the roof.</description>
      <type>Double</type>
      <units>ft</units>
      <required>true</required>
      <model_dependent>false</model_dependent>
      <default_value>2</default_value>
    </argument>
    <argument>
      <name>geometry_num_bedrooms</name>
      <display_name>Geometry: Number of Bedrooms</display_name>
      <description>Specify the number of bedrooms. Used to determine the energy usage of appliances and plug loads, hot water usage, etc.</description>
      <type>Integer</type>
      <units>#</units>
      <required>true</required>
      <model_dependent>false</model_dependent>
      <default_value>3</default_value>
    </argument>
    <argument>
      <name>geometry_num_bathrooms</name>
      <display_name>Geometry: Number of Bathrooms</display_name>
      <description>Specify the number of bathrooms.</description>
      <type>String</type>
      <units>#</units>
      <required>true</required>
      <model_dependent>false</model_dependent>
      <default_value>auto</default_value>
    </argument>
    <argument>
      <name>geometry_num_occupants</name>
      <display_name>Geometry: Number of Occupants</display_name>
      <description>Specify the number of occupants. A value of 'auto' will calculate the average number of occupants from the number of bedrooms. Used to specify the internal gains from people only.</description>
      <type>String</type>
      <units>#</units>
      <required>true</required>
      <model_dependent>false</model_dependent>
      <default_value>auto</default_value>
    </argument>
    <argument>
      <name>geometry_has_flue_or_chimney</name>
      <display_name>Geometry: Has Flue or Chimney</display_name>
      <description>Whether there is a flue or chimney.</description>
      <type>String</type>
      <required>true</required>
      <model_dependent>false</model_dependent>
      <default_value>auto</default_value>
    </argument>
    <argument>
      <name>geometry_level</name>
      <display_name>Geometry: Level</display_name>
      <description>The level of the apartment unit unit.</description>
      <type>Choice</type>
      <required>false</required>
      <model_dependent>false</model_dependent>
      <choices>
        <choice>
          <value>Bottom</value>
          <display_name>Bottom</display_name>
        </choice>
        <choice>
          <value>Middle</value>
          <display_name>Middle</display_name>
        </choice>
        <choice>
          <value>Top</value>
          <display_name>Top</display_name>
        </choice>
      </choices>
    </argument>
    <argument>
      <name>geometry_horizontal_location</name>
      <display_name>Geometry: Horizontal Location</display_name>
      <description>The horizontal location of the single-family attached or apartment unit unit when viewing the front of the building.</description>
      <type>Choice</type>
      <required>false</required>
      <model_dependent>false</model_dependent>
      <choices>
        <choice>
          <value>None</value>
          <display_name>None</display_name>
        </choice>
        <choice>
          <value>Left</value>
          <display_name>Left</display_name>
        </choice>
        <choice>
          <value>Middle</value>
          <display_name>Middle</display_name>
        </choice>
        <choice>
          <value>Right</value>
          <display_name>Right</display_name>
        </choice>
      </choices>
    </argument>
    <argument>
      <name>geometry_building_num_units</name>
      <display_name>Geometry: Building Number of Units</display_name>
      <description>The number of units in the building. This is required for single-family attached and apartment unit units.</description>
      <type>Integer</type>
      <units>#</units>
      <required>false</required>
      <model_dependent>false</model_dependent>
    </argument>
    <argument>
      <name>geometry_building_num_bedrooms</name>
      <display_name>Geometry: Building Number of Bedrooms</display_name>
      <description>The number of bedrooms in the building. This is required for single-family attached and apartment unit units with shared PV systems.</description>
      <type>Integer</type>
      <units>#</units>
      <required>false</required>
      <model_dependent>false</model_dependent>
    </argument>
    <argument>
      <name>floor_assembly_r</name>
      <display_name>Floor: Assembly R-value</display_name>
      <description>Assembly R-value for the floor (foundation ceiling). Ignored if the building has a slab foundation.</description>
      <type>Double</type>
      <units>h-ft^2-R/Btu</units>
      <required>true</required>
      <model_dependent>false</model_dependent>
      <default_value>30</default_value>
    </argument>
    <argument>
      <name>foundation_wall_insulation_r</name>
      <display_name>Foundation: Wall Insulation Nominal R-value</display_name>
      <description>Nominal R-value for the foundation wall insulation. Only applies to basements/crawlspaces.</description>
      <type>Double</type>
      <units>h-ft^2-R/Btu</units>
      <required>true</required>
      <model_dependent>false</model_dependent>
      <default_value>0</default_value>
    </argument>
    <argument>
      <name>foundation_wall_insulation_distance_to_top</name>
      <display_name>Foundation: Wall Insulation Distance To Top</display_name>
      <description>The distance from the top of the foundation wall to the top of the foundation wall insulation. Only applies to basements/crawlspaces.</description>
      <type>Double</type>
      <units>ft</units>
      <required>true</required>
      <model_dependent>false</model_dependent>
      <default_value>0</default_value>
    </argument>
    <argument>
      <name>foundation_wall_insulation_distance_to_bottom</name>
      <display_name>Foundation: Wall Insulation Distance To Bottom</display_name>
      <description>The distance from the top of the foundation wall to the bottom of the foundation wall insulation. Only applies to basements/crawlspaces. A value of 'auto' will use the same height as the foundation.</description>
      <type>String</type>
      <units>ft</units>
      <required>true</required>
      <model_dependent>false</model_dependent>
      <default_value>auto</default_value>
    </argument>
    <argument>
      <name>foundation_wall_assembly_r</name>
      <display_name>Foundation: Wall Assembly R-value</display_name>
      <description>Assembly R-value for the foundation walls. Only applies to basements/crawlspaces. If provided, overrides the previous foundation wall insulation inputs.</description>
      <type>Double</type>
      <units>h-ft^2-R/Btu</units>
      <required>false</required>
      <model_dependent>false</model_dependent>
    </argument>
    <argument>
      <name>foundation_wall_thickness</name>
      <display_name>Foundation: Wall Thickness</display_name>
      <description>The thickness of the foundation wall.</description>
      <type>String</type>
      <required>true</required>
      <model_dependent>false</model_dependent>
      <default_value>auto</default_value>
    </argument>
    <argument>
      <name>rim_joist_assembly_r</name>
      <display_name>Rim Joist: Assembly R-value</display_name>
      <description>Assembly R-value for the rim joists. Only applies to basements/crawlspaces.</description>
      <type>Double</type>
      <units>h-ft^2-R/Btu</units>
      <required>true</required>
      <model_dependent>false</model_dependent>
      <default_value>23</default_value>
    </argument>
    <argument>
      <name>slab_perimeter_insulation_r</name>
      <display_name>Slab: Perimeter Insulation Nominal R-value</display_name>
      <description>Nominal R-value of the vertical slab perimeter insulation. Applies to slab-on-grade foundations and basement/crawlspace floors.</description>
      <type>Double</type>
      <units>h-ft^2-R/Btu</units>
      <required>true</required>
      <model_dependent>false</model_dependent>
      <default_value>0</default_value>
    </argument>
    <argument>
      <name>slab_perimeter_depth</name>
      <display_name>Slab: Perimeter Insulation Depth</display_name>
      <description>Depth from grade to bottom of vertical slab perimeter insulation. Applies to slab-on-grade foundations and basement/crawlspace floors.</description>
      <type>Double</type>
      <units>ft</units>
      <required>true</required>
      <model_dependent>false</model_dependent>
      <default_value>0</default_value>
    </argument>
    <argument>
      <name>slab_under_insulation_r</name>
      <display_name>Slab: Under Slab Insulation Nominal R-value</display_name>
      <description>Nominal R-value of the horizontal under slab insulation. Applies to slab-on-grade foundations and basement/crawlspace floors.</description>
      <type>Double</type>
      <units>h-ft^2-R/Btu</units>
      <required>true</required>
      <model_dependent>false</model_dependent>
      <default_value>0</default_value>
    </argument>
    <argument>
      <name>slab_under_width</name>
      <display_name>Slab: Under Slab Insulation Width</display_name>
      <description>Width from slab edge inward of horizontal under-slab insulation. Enter 999 to specify that the under slab insulation spans the entire slab. Applies to slab-on-grade foundations and basement/crawlspace floors.</description>
      <type>Double</type>
      <units>ft</units>
      <required>true</required>
      <model_dependent>false</model_dependent>
      <default_value>0</default_value>
    </argument>
    <argument>
      <name>slab_thickness</name>
      <display_name>Slab: Thickness</display_name>
      <description>The thickness of the slab.</description>
      <type>String</type>
      <required>true</required>
      <model_dependent>false</model_dependent>
      <default_value>auto</default_value>
    </argument>
    <argument>
      <name>slab_carpet_fraction</name>
      <display_name>Slab: Carpet Fraction</display_name>
      <description>Fraction of the slab floor area that is carpeted.</description>
      <type>String</type>
      <units>Frac</units>
      <required>true</required>
      <model_dependent>false</model_dependent>
      <default_value>auto</default_value>
    </argument>
    <argument>
      <name>slab_carpet_r</name>
      <display_name>Slab: Carpet R-value</display_name>
      <description>R-value of the slab carpet.</description>
      <type>String</type>
      <units>h-ft^2-R/Btu</units>
      <required>true</required>
      <model_dependent>false</model_dependent>
      <default_value>auto</default_value>
    </argument>
    <argument>
      <name>ceiling_assembly_r</name>
      <display_name>Ceiling: Assembly R-value</display_name>
      <description>Assembly R-value for the ceiling (attic floor).</description>
      <type>Double</type>
      <units>h-ft^2-R/Btu</units>
      <required>true</required>
      <model_dependent>false</model_dependent>
      <default_value>30</default_value>
    </argument>
    <argument>
      <name>roof_material_type</name>
      <display_name>Roof: Material Type</display_name>
      <description>The material type of the roof.</description>
      <type>Choice</type>
      <required>false</required>
      <model_dependent>false</model_dependent>
      <choices>
        <choice>
          <value>asphalt or fiberglass shingles</value>
          <display_name>asphalt or fiberglass shingles</display_name>
        </choice>
        <choice>
          <value>slate or tile shingles</value>
          <display_name>slate or tile shingles</display_name>
        </choice>
        <choice>
          <value>metal surfacing</value>
          <display_name>metal surfacing</display_name>
        </choice>
        <choice>
          <value>wood shingles or shakes</value>
          <display_name>wood shingles or shakes</display_name>
        </choice>
      </choices>
    </argument>
    <argument>
      <name>roof_color</name>
      <display_name>Roof: Color</display_name>
      <description>The color of the roof.</description>
      <type>Choice</type>
      <required>true</required>
      <model_dependent>false</model_dependent>
      <default_value>medium</default_value>
      <choices>
        <choice>
          <value>dark</value>
          <display_name>dark</display_name>
        </choice>
        <choice>
          <value>light</value>
          <display_name>light</display_name>
        </choice>
        <choice>
          <value>medium</value>
          <display_name>medium</display_name>
        </choice>
        <choice>
          <value>medium dark</value>
          <display_name>medium dark</display_name>
        </choice>
        <choice>
          <value>reflective</value>
          <display_name>reflective</display_name>
        </choice>
      </choices>
    </argument>
    <argument>
      <name>roof_assembly_r</name>
      <display_name>Roof: Assembly R-value</display_name>
      <description>Assembly R-value of the roof.</description>
      <type>Double</type>
      <units>h-ft^2-R/Btu</units>
      <required>true</required>
      <model_dependent>false</model_dependent>
      <default_value>2.3</default_value>
    </argument>
    <argument>
      <name>roof_radiant_barrier</name>
      <display_name>Roof: Has Radiant Barrier</display_name>
      <description>Specifies whether the attic has a radiant barrier.</description>
      <type>Boolean</type>
      <required>true</required>
      <model_dependent>false</model_dependent>
      <default_value>false</default_value>
      <choices>
        <choice>
          <value>true</value>
          <display_name>true</display_name>
        </choice>
        <choice>
          <value>false</value>
          <display_name>false</display_name>
        </choice>
      </choices>
    </argument>
    <argument>
      <name>roof_radiant_barrier_grade</name>
      <display_name>Roof: Radiant Barrier Grade</display_name>
      <description>The grade of the radiant barrier, if it exists.</description>
      <type>Choice</type>
      <required>true</required>
      <model_dependent>false</model_dependent>
      <default_value>1</default_value>
      <choices>
        <choice>
          <value>1</value>
          <display_name>1</display_name>
        </choice>
        <choice>
          <value>2</value>
          <display_name>2</display_name>
        </choice>
        <choice>
          <value>3</value>
          <display_name>3</display_name>
        </choice>
      </choices>
    </argument>
    <argument>
      <name>neighbor_front_distance</name>
      <display_name>Neighbor: Front Distance</display_name>
      <description>The minimum distance between the simulated unit and the neighboring building to the front (not including eaves). A value of zero indicates no neighbors.</description>
      <type>Double</type>
      <units>ft</units>
      <required>true</required>
      <model_dependent>false</model_dependent>
      <default_value>0</default_value>
    </argument>
    <argument>
      <name>neighbor_back_distance</name>
      <display_name>Neighbor: Back Distance</display_name>
      <description>The minimum distance between the simulated unit and the neighboring building to the back (not including eaves). A value of zero indicates no neighbors.</description>
      <type>Double</type>
      <units>ft</units>
      <required>true</required>
      <model_dependent>false</model_dependent>
      <default_value>0</default_value>
    </argument>
    <argument>
      <name>neighbor_left_distance</name>
      <display_name>Neighbor: Left Distance</display_name>
      <description>The minimum distance between the simulated unit and the neighboring building to the left (not including eaves). A value of zero indicates no neighbors.</description>
      <type>Double</type>
      <units>ft</units>
      <required>true</required>
      <model_dependent>false</model_dependent>
      <default_value>10</default_value>
    </argument>
    <argument>
      <name>neighbor_right_distance</name>
      <display_name>Neighbor: Right Distance</display_name>
      <description>The minimum distance between the simulated unit and the neighboring building to the right (not including eaves). A value of zero indicates no neighbors.</description>
      <type>Double</type>
      <units>ft</units>
      <required>true</required>
      <model_dependent>false</model_dependent>
      <default_value>10</default_value>
    </argument>
    <argument>
      <name>neighbor_front_height</name>
      <display_name>Neighbor: Front Height</display_name>
      <description>The height of the neighboring building to the front. A value of 'auto' will use the same height as this building.</description>
      <type>String</type>
      <units>ft</units>
      <required>true</required>
      <model_dependent>false</model_dependent>
      <default_value>auto</default_value>
    </argument>
    <argument>
      <name>neighbor_back_height</name>
      <display_name>Neighbor: Back Height</display_name>
      <description>The height of the neighboring building to the back. A value of 'auto' will use the same height as this building.</description>
      <type>String</type>
      <units>ft</units>
      <required>true</required>
      <model_dependent>false</model_dependent>
      <default_value>auto</default_value>
    </argument>
    <argument>
      <name>neighbor_left_height</name>
      <display_name>Neighbor: Left Height</display_name>
      <description>The height of the neighboring building to the left. A value of 'auto' will use the same height as this building.</description>
      <type>String</type>
      <units>ft</units>
      <required>true</required>
      <model_dependent>false</model_dependent>
      <default_value>auto</default_value>
    </argument>
    <argument>
      <name>neighbor_right_height</name>
      <display_name>Neighbor: Right Height</display_name>
      <description>The height of the neighboring building to the right. A value of 'auto' will use the same height as this building.</description>
      <type>String</type>
      <units>ft</units>
      <required>true</required>
      <model_dependent>false</model_dependent>
      <default_value>auto</default_value>
    </argument>
    <argument>
      <name>wall_type</name>
      <display_name>Walls: Type</display_name>
      <description>The type of exterior walls.</description>
      <type>Choice</type>
      <required>true</required>
      <model_dependent>false</model_dependent>
      <default_value>WoodStud</default_value>
      <choices>
        <choice>
          <value>WoodStud</value>
          <display_name>WoodStud</display_name>
        </choice>
        <choice>
          <value>ConcreteMasonryUnit</value>
          <display_name>ConcreteMasonryUnit</display_name>
        </choice>
        <choice>
          <value>DoubleWoodStud</value>
          <display_name>DoubleWoodStud</display_name>
        </choice>
        <choice>
          <value>InsulatedConcreteForms</value>
          <display_name>InsulatedConcreteForms</display_name>
        </choice>
        <choice>
          <value>LogWall</value>
          <display_name>LogWall</display_name>
        </choice>
        <choice>
          <value>StructurallyInsulatedPanel</value>
          <display_name>StructurallyInsulatedPanel</display_name>
        </choice>
        <choice>
          <value>SolidConcrete</value>
          <display_name>SolidConcrete</display_name>
        </choice>
        <choice>
          <value>SteelFrame</value>
          <display_name>SteelFrame</display_name>
        </choice>
        <choice>
          <value>Stone</value>
          <display_name>Stone</display_name>
        </choice>
        <choice>
          <value>StrawBale</value>
          <display_name>StrawBale</display_name>
        </choice>
        <choice>
          <value>StructuralBrick</value>
          <display_name>StructuralBrick</display_name>
        </choice>
      </choices>
    </argument>
    <argument>
      <name>wall_siding_type</name>
      <display_name>Wall: Siding Type</display_name>
      <description>The siding type of the exterior walls. Also applies to rim joists.</description>
      <type>Choice</type>
      <required>false</required>
      <model_dependent>false</model_dependent>
      <choices>
        <choice>
          <value>aluminum siding</value>
          <display_name>aluminum siding</display_name>
        </choice>
        <choice>
          <value>brick veneer</value>
          <display_name>brick veneer</display_name>
        </choice>
        <choice>
          <value>fiber cement siding</value>
          <display_name>fiber cement siding</display_name>
        </choice>
        <choice>
          <value>stucco</value>
          <display_name>stucco</display_name>
        </choice>
        <choice>
          <value>vinyl siding</value>
          <display_name>vinyl siding</display_name>
        </choice>
        <choice>
          <value>wood siding</value>
          <display_name>wood siding</display_name>
        </choice>
      </choices>
    </argument>
    <argument>
      <name>wall_color</name>
      <display_name>Wall: Color</display_name>
      <description>The color of the exterior walls. Also applies to rim joists.</description>
      <type>Choice</type>
      <required>true</required>
      <model_dependent>false</model_dependent>
      <default_value>medium</default_value>
      <choices>
        <choice>
          <value>dark</value>
          <display_name>dark</display_name>
        </choice>
        <choice>
          <value>light</value>
          <display_name>light</display_name>
        </choice>
        <choice>
          <value>medium</value>
          <display_name>medium</display_name>
        </choice>
        <choice>
          <value>medium dark</value>
          <display_name>medium dark</display_name>
        </choice>
        <choice>
          <value>reflective</value>
          <display_name>reflective</display_name>
        </choice>
      </choices>
    </argument>
    <argument>
      <name>wall_assembly_r</name>
      <display_name>Walls: Assembly R-value</display_name>
      <description>Assembly R-value of the exterior walls.</description>
      <type>Double</type>
      <units>h-ft^2-R/Btu</units>
      <required>true</required>
      <model_dependent>false</model_dependent>
      <default_value>13</default_value>
    </argument>
    <argument>
      <name>window_front_wwr</name>
      <display_name>Windows: Front Window-to-Wall Ratio</display_name>
      <description>The ratio of window area to wall area for the unit's front facade. Enter 0 if specifying Front Window Area instead.</description>
      <type>Double</type>
      <required>true</required>
      <model_dependent>false</model_dependent>
      <default_value>0.18</default_value>
    </argument>
    <argument>
      <name>window_back_wwr</name>
      <display_name>Windows: Back Window-to-Wall Ratio</display_name>
      <description>The ratio of window area to wall area for the unit's back facade. Enter 0 if specifying Back Window Area instead.</description>
      <type>Double</type>
      <required>true</required>
      <model_dependent>false</model_dependent>
      <default_value>0.18</default_value>
    </argument>
    <argument>
      <name>window_left_wwr</name>
      <display_name>Windows: Left Window-to-Wall Ratio</display_name>
      <description>The ratio of window area to wall area for the unit's left facade (when viewed from the front). Enter 0 if specifying Left Window Area instead.</description>
      <type>Double</type>
      <required>true</required>
      <model_dependent>false</model_dependent>
      <default_value>0.18</default_value>
    </argument>
    <argument>
      <name>window_right_wwr</name>
      <display_name>Windows: Right Window-to-Wall Ratio</display_name>
      <description>The ratio of window area to wall area for the unit's right facade (when viewed from the front). Enter 0 if specifying Right Window Area instead.</description>
      <type>Double</type>
      <required>true</required>
      <model_dependent>false</model_dependent>
      <default_value>0.18</default_value>
    </argument>
    <argument>
      <name>window_area_front</name>
      <display_name>Windows: Front Window Area</display_name>
      <description>The amount of window area on the unit's front facade. Enter 0 if specifying Front Window-to-Wall Ratio instead.</description>
      <type>Double</type>
      <required>true</required>
      <model_dependent>false</model_dependent>
      <default_value>0</default_value>
    </argument>
    <argument>
      <name>window_area_back</name>
      <display_name>Windows: Back Window Area</display_name>
      <description>The amount of window area on the unit's back facade. Enter 0 if specifying Back Window-to-Wall Ratio instead.</description>
      <type>Double</type>
      <required>true</required>
      <model_dependent>false</model_dependent>
      <default_value>0</default_value>
    </argument>
    <argument>
      <name>window_area_left</name>
      <display_name>Windows: Left Window Area</display_name>
      <description>The amount of window area on the unit's left facade (when viewed from the front). Enter 0 if specifying Left Window-to-Wall Ratio instead.</description>
      <type>Double</type>
      <required>true</required>
      <model_dependent>false</model_dependent>
      <default_value>0</default_value>
    </argument>
    <argument>
      <name>window_area_right</name>
      <display_name>Windows: Right Window Area</display_name>
      <description>The amount of window area on the unit's right facade (when viewed from the front). Enter 0 if specifying Right Window-to-Wall Ratio instead.</description>
      <type>Double</type>
      <required>true</required>
      <model_dependent>false</model_dependent>
      <default_value>0</default_value>
    </argument>
    <argument>
      <name>window_aspect_ratio</name>
      <display_name>Windows: Aspect Ratio</display_name>
      <description>Ratio of window height to width.</description>
      <type>Double</type>
      <required>true</required>
      <model_dependent>false</model_dependent>
      <default_value>1.333</default_value>
    </argument>
    <argument>
      <name>window_fraction_operable</name>
      <display_name>Windows: Fraction Operable</display_name>
      <description>Fraction of windows that are operable.</description>
      <type>Double</type>
      <required>false</required>
      <model_dependent>false</model_dependent>
    </argument>
    <argument>
      <name>window_ufactor</name>
      <display_name>Windows: U-Factor</display_name>
      <description>The heat transfer coefficient of the windows.</description>
      <type>Double</type>
      <units>Btu/hr-ft^2-R</units>
      <required>true</required>
      <model_dependent>false</model_dependent>
      <default_value>0.37</default_value>
    </argument>
    <argument>
      <name>window_shgc</name>
      <display_name>Windows: SHGC</display_name>
      <description>The ratio of solar heat gain through a glazing system compared to that of an unobstructed opening, for windows.</description>
      <type>Double</type>
      <required>true</required>
      <model_dependent>false</model_dependent>
      <default_value>0.3</default_value>
    </argument>
    <argument>
      <name>window_interior_shading_winter</name>
      <display_name>Windows: Winter Interior Shading</display_name>
      <description>Interior shading multiplier for the heating season. 1.0 indicates no reduction in solar gain, 0.85 indicates 15% reduction, etc.</description>
      <type>Double</type>
      <required>false</required>
      <model_dependent>false</model_dependent>
    </argument>
    <argument>
      <name>window_interior_shading_summer</name>
      <display_name>Windows: Summer Interior Shading</display_name>
      <description>Interior shading multiplier for the cooling season. 1.0 indicates no reduction in solar gain, 0.85 indicates 15% reduction, etc.</description>
      <type>Double</type>
      <required>false</required>
      <model_dependent>false</model_dependent>
    </argument>
    <argument>
      <name>window_exterior_shading_winter</name>
      <display_name>Windows: Winter Exterior Shading</display_name>
      <description>Exterior shading multiplier for the heating season. 1.0 indicates no reduction in solar gain, 0.85 indicates 15% reduction, etc.</description>
      <type>Double</type>
      <required>false</required>
      <model_dependent>false</model_dependent>
    </argument>
    <argument>
      <name>window_exterior_shading_summer</name>
      <display_name>Windows: Summer Exterior Shading</display_name>
      <description>Exterior shading multiplier for the cooling season. 1.0 indicates no reduction in solar gain, 0.85 indicates 15% reduction, etc.</description>
      <type>Double</type>
      <required>false</required>
      <model_dependent>false</model_dependent>
    </argument>
    <argument>
      <name>overhangs_front_depth</name>
      <display_name>Overhangs: Front Facade Depth</display_name>
      <description>Specifies the depth of overhangs for windows on the front facade.</description>
      <type>Double</type>
      <required>true</required>
      <model_dependent>false</model_dependent>
      <default_value>0</default_value>
    </argument>
    <argument>
      <name>overhangs_front_distance_to_top_of_window</name>
      <display_name>Overhangs: Front Facade Distance to Top of Window</display_name>
      <description>Specifies the distance to the top of window of overhangs for windows on the front facade.</description>
      <type>Double</type>
      <required>true</required>
      <model_dependent>false</model_dependent>
      <default_value>0</default_value>
    </argument>
    <argument>
      <name>overhangs_back_depth</name>
      <display_name>Overhangs: Back Facade Depth</display_name>
      <description>Specifies the depth of overhangs for windows on the back facade.</description>
      <type>Double</type>
      <required>true</required>
      <model_dependent>false</model_dependent>
      <default_value>0</default_value>
    </argument>
    <argument>
      <name>overhangs_back_distance_to_top_of_window</name>
      <display_name>Overhangs: Back Facade Distance to Top of Window</display_name>
      <description>Specifies the distance to the top of window of overhangs for windows on the back facade.</description>
      <type>Double</type>
      <required>true</required>
      <model_dependent>false</model_dependent>
      <default_value>0</default_value>
    </argument>
    <argument>
      <name>overhangs_left_depth</name>
      <display_name>Overhangs: Left Facade Depth</display_name>
      <description>Specifies the depth of overhangs for windows on the left facade.</description>
      <type>Double</type>
      <required>true</required>
      <model_dependent>false</model_dependent>
      <default_value>0</default_value>
    </argument>
    <argument>
      <name>overhangs_left_distance_to_top_of_window</name>
      <display_name>Overhangs: Left Facade Distance to Top of Window</display_name>
      <description>Specifies the distance to the top of window of overhangs for windows on the left facade.</description>
      <type>Double</type>
      <required>true</required>
      <model_dependent>false</model_dependent>
      <default_value>0</default_value>
    </argument>
    <argument>
      <name>overhangs_right_depth</name>
      <display_name>Overhangs: Right Facade Depth</display_name>
      <description>Specifies the depth of overhangs for windows on the right facade.</description>
      <type>Double</type>
      <required>true</required>
      <model_dependent>false</model_dependent>
      <default_value>0</default_value>
    </argument>
    <argument>
      <name>overhangs_right_distance_to_top_of_window</name>
      <display_name>Overhangs: Right Facade Distance to Top of Window</display_name>
      <description>Specifies the distance to the top of window of overhangs for windows on the right facade.</description>
      <type>Double</type>
      <required>true</required>
      <model_dependent>false</model_dependent>
      <default_value>0</default_value>
    </argument>
    <argument>
      <name>skylight_area_front</name>
      <display_name>Skylights: Front Roof Area</display_name>
      <description>The amount of skylight area on the unit's front conditioned roof facade.</description>
      <type>Double</type>
      <required>true</required>
      <model_dependent>false</model_dependent>
      <default_value>0</default_value>
    </argument>
    <argument>
      <name>skylight_area_back</name>
      <display_name>Skylights: Back Roof Area</display_name>
      <description>The amount of skylight area on the unit's back conditioned roof facade.</description>
      <type>Double</type>
      <required>true</required>
      <model_dependent>false</model_dependent>
      <default_value>0</default_value>
    </argument>
    <argument>
      <name>skylight_area_left</name>
      <display_name>Skylights: Left Roof Area</display_name>
      <description>The amount of skylight area on the unit's left conditioned roof facade (when viewed from the front).</description>
      <type>Double</type>
      <required>true</required>
      <model_dependent>false</model_dependent>
      <default_value>0</default_value>
    </argument>
    <argument>
      <name>skylight_area_right</name>
      <display_name>Skylights: Right Roof Area</display_name>
      <description>The amount of skylight area on the unit's right conditioned roof facade (when viewed from the front).</description>
      <type>Double</type>
      <required>true</required>
      <model_dependent>false</model_dependent>
      <default_value>0</default_value>
    </argument>
    <argument>
      <name>skylight_ufactor</name>
      <display_name>Skylights: U-Factor</display_name>
      <description>The heat transfer coefficient of the skylights.</description>
      <type>Double</type>
      <units>Btu/hr-ft^2-R</units>
      <required>true</required>
      <model_dependent>false</model_dependent>
      <default_value>0.33</default_value>
    </argument>
    <argument>
      <name>skylight_shgc</name>
      <display_name>Skylights: SHGC</display_name>
      <description>The ratio of solar heat gain through a glazing system compared to that of an unobstructed opening, for skylights.</description>
      <type>Double</type>
      <required>true</required>
      <model_dependent>false</model_dependent>
      <default_value>0.45</default_value>
    </argument>
    <argument>
      <name>door_area</name>
      <display_name>Doors: Area</display_name>
      <description>The area of the opaque door(s).</description>
      <type>Double</type>
      <units>ft^2</units>
      <required>true</required>
      <model_dependent>false</model_dependent>
      <default_value>20</default_value>
    </argument>
    <argument>
      <name>door_rvalue</name>
      <display_name>Doors: R-value</display_name>
      <description>R-value of the doors.</description>
      <type>Double</type>
      <units>h-ft^2-R/Btu</units>
      <required>true</required>
      <model_dependent>false</model_dependent>
      <default_value>5</default_value>
    </argument>
    <argument>
      <name>air_leakage_units</name>
      <display_name>Air Leakage: Units</display_name>
      <description>The unit of measure for the above-grade living air leakage.</description>
      <type>Choice</type>
      <required>true</required>
      <model_dependent>false</model_dependent>
      <default_value>ACH</default_value>
      <choices>
        <choice>
          <value>ACH</value>
          <display_name>ACH</display_name>
        </choice>
        <choice>
          <value>CFM</value>
          <display_name>CFM</display_name>
        </choice>
        <choice>
          <value>ACHnatural</value>
          <display_name>ACHnatural</display_name>
        </choice>
      </choices>
    </argument>
    <argument>
      <name>air_leakage_house_pressure</name>
      <display_name>Air Leakage: House Pressure</display_name>
      <description>The pressure of the house for the above-grade living air leakage when the air leakage units are ACH or CFM.</description>
      <type>Double</type>
      <units>Pa</units>
      <required>true</required>
      <model_dependent>false</model_dependent>
      <default_value>50</default_value>
    </argument>
    <argument>
      <name>air_leakage_value</name>
      <display_name>Air Leakage: Value</display_name>
      <description>Air exchange rate, in ACH or CFM at the specified house pressure.</description>
      <type>Double</type>
      <required>true</required>
      <model_dependent>false</model_dependent>
      <default_value>3</default_value>
    </argument>
    <argument>
      <name>air_leakage_shielding_of_home</name>
      <display_name>Air Leakage: Shielding of Home</display_name>
      <description>Presence of nearby buildings, trees, obstructions for infiltration model.</description>
      <type>Choice</type>
      <required>true</required>
      <model_dependent>false</model_dependent>
      <default_value>auto</default_value>
      <choices>
        <choice>
          <value>auto</value>
          <display_name>auto</display_name>
        </choice>
        <choice>
          <value>exposed</value>
          <display_name>exposed</display_name>
        </choice>
        <choice>
          <value>normal</value>
          <display_name>normal</display_name>
        </choice>
        <choice>
          <value>well-shielded</value>
          <display_name>well-shielded</display_name>
        </choice>
      </choices>
    </argument>
    <argument>
      <name>heating_system_type</name>
      <display_name>Heating System: Type</display_name>
      <description>The type of heating system. Use 'none' if there is no heating system.</description>
      <type>Choice</type>
      <required>true</required>
      <model_dependent>false</model_dependent>
      <default_value>Furnace</default_value>
      <choices>
        <choice>
          <value>none</value>
          <display_name>none</display_name>
        </choice>
        <choice>
          <value>Furnace</value>
          <display_name>Furnace</display_name>
        </choice>
        <choice>
          <value>WallFurnace</value>
          <display_name>WallFurnace</display_name>
        </choice>
        <choice>
          <value>FloorFurnace</value>
          <display_name>FloorFurnace</display_name>
        </choice>
        <choice>
          <value>Boiler</value>
          <display_name>Boiler</display_name>
        </choice>
        <choice>
          <value>ElectricResistance</value>
          <display_name>ElectricResistance</display_name>
        </choice>
        <choice>
          <value>Stove</value>
          <display_name>Stove</display_name>
        </choice>
        <choice>
          <value>PortableHeater</value>
          <display_name>PortableHeater</display_name>
        </choice>
        <choice>
          <value>Fireplace</value>
          <display_name>Fireplace</display_name>
        </choice>
        <choice>
          <value>FixedHeater</value>
          <display_name>FixedHeater</display_name>
        </choice>
        <choice>
          <value>Shared Boiler w/ Baseboard</value>
          <display_name>Shared Boiler w/ Baseboard</display_name>
        </choice>
        <choice>
          <value>Shared Boiler w/ Ductless Fan Coil</value>
          <display_name>Shared Boiler w/ Ductless Fan Coil</display_name>
        </choice>
      </choices>
    </argument>
    <argument>
      <name>heating_system_fuel</name>
      <display_name>Heating System: Fuel Type</display_name>
      <description>The fuel type of the heating system. Ignored for ElectricResistance.</description>
      <type>Choice</type>
      <required>true</required>
      <model_dependent>false</model_dependent>
      <default_value>natural gas</default_value>
      <choices>
        <choice>
          <value>electricity</value>
          <display_name>electricity</display_name>
        </choice>
        <choice>
          <value>natural gas</value>
          <display_name>natural gas</display_name>
        </choice>
        <choice>
          <value>fuel oil</value>
          <display_name>fuel oil</display_name>
        </choice>
        <choice>
          <value>propane</value>
          <display_name>propane</display_name>
        </choice>
        <choice>
          <value>wood</value>
          <display_name>wood</display_name>
        </choice>
        <choice>
          <value>wood pellets</value>
          <display_name>wood pellets</display_name>
        </choice>
        <choice>
          <value>coal</value>
          <display_name>coal</display_name>
        </choice>
      </choices>
    </argument>
    <argument>
      <name>heating_system_heating_efficiency</name>
      <display_name>Heating System: Rated AFUE or Percent</display_name>
      <description>The rated heating efficiency value of the heating system.</description>
      <type>Double</type>
      <units>Frac</units>
      <required>true</required>
      <model_dependent>false</model_dependent>
      <default_value>0.78</default_value>
    </argument>
    <argument>
      <name>heating_system_heating_capacity</name>
      <display_name>Heating System: Heating Capacity</display_name>
      <description>The output heating capacity of the heating system. If using 'auto', the autosizing algorithm will use ACCA Manual J/S to set the capacity to meet its load served.</description>
      <type>String</type>
      <units>Btu/hr</units>
      <required>true</required>
      <model_dependent>false</model_dependent>
      <default_value>auto</default_value>
    </argument>
    <argument>
      <name>heating_system_fraction_heat_load_served</name>
      <display_name>Heating System: Fraction Heat Load Served</display_name>
      <description>The heating load served by the heating system.</description>
      <type>Double</type>
      <units>Frac</units>
      <required>true</required>
      <model_dependent>false</model_dependent>
      <default_value>1</default_value>
    </argument>
    <argument>
      <name>heating_system_airflow_defect_ratio</name>
      <display_name>Heating System: Airflow Defect Ratio</display_name>
      <description>The airflow defect ratio, defined as (InstalledAirflow - DesignAirflow) / DesignAirflow, of the heating system per ANSI/RESNET/ACCA Standard 310. A value of zero means no airflow defect. Applies only to Furnace.</description>
      <type>Double</type>
      <units>Frac</units>
      <required>false</required>
      <model_dependent>false</model_dependent>
    </argument>
    <argument>
      <name>cooling_system_type</name>
      <display_name>Cooling System: Type</display_name>
      <description>The type of cooling system. Use 'none' if there is no cooling system.</description>
      <type>Choice</type>
      <required>true</required>
      <model_dependent>false</model_dependent>
      <default_value>central air conditioner</default_value>
      <choices>
        <choice>
          <value>none</value>
          <display_name>none</display_name>
        </choice>
        <choice>
          <value>central air conditioner</value>
          <display_name>central air conditioner</display_name>
        </choice>
        <choice>
          <value>room air conditioner</value>
          <display_name>room air conditioner</display_name>
        </choice>
        <choice>
          <value>evaporative cooler</value>
          <display_name>evaporative cooler</display_name>
        </choice>
        <choice>
          <value>mini-split</value>
          <display_name>mini-split</display_name>
        </choice>
      </choices>
    </argument>
    <argument>
      <name>cooling_system_cooling_efficiency_type</name>
      <display_name>Cooling System: Efficiency Type</display_name>
      <description>The efficiency type of the cooling system. System types central air conditioner and mini-split use SEER. System type room air conditioner uses EER. Ignored for system type evaporative cooler.</description>
      <type>Choice</type>
      <required>true</required>
      <model_dependent>false</model_dependent>
      <default_value>SEER</default_value>
      <choices>
        <choice>
          <value>SEER</value>
          <display_name>SEER</display_name>
        </choice>
        <choice>
          <value>EER</value>
          <display_name>EER</display_name>
        </choice>
      </choices>
    </argument>
    <argument>
      <name>cooling_system_cooling_efficiency</name>
      <display_name>Cooling System: Efficiency</display_name>
      <description>The rated efficiency value of the cooling system. Ignored for evaporative cooler.</description>
      <type>Double</type>
      <units>SEER or EER</units>
      <required>true</required>
      <model_dependent>false</model_dependent>
      <default_value>13</default_value>
    </argument>
    <argument>
      <name>cooling_system_cooling_compressor_type</name>
      <display_name>Cooling System: Cooling Compressor Type</display_name>
      <description>The compressor type of the cooling system. Only applies to central air conditioner.</description>
      <type>Choice</type>
      <required>false</required>
      <model_dependent>false</model_dependent>
      <choices>
        <choice>
          <value>single stage</value>
          <display_name>single stage</display_name>
        </choice>
        <choice>
          <value>two stage</value>
          <display_name>two stage</display_name>
        </choice>
        <choice>
          <value>variable speed</value>
          <display_name>variable speed</display_name>
        </choice>
      </choices>
    </argument>
    <argument>
      <name>cooling_system_cooling_sensible_heat_fraction</name>
      <display_name>Cooling System: Cooling Sensible Heat Fraction</display_name>
      <description>The sensible heat fraction of the cooling system. Ignored for evaporative cooler.</description>
      <type>Double</type>
      <units>Frac</units>
      <required>false</required>
      <model_dependent>false</model_dependent>
    </argument>
    <argument>
      <name>cooling_system_cooling_capacity</name>
      <display_name>Cooling System: Cooling Capacity</display_name>
      <description>The output cooling capacity of the cooling system. If using 'auto', the autosizing algorithm will use ACCA Manual J/S to set the capacity to meet its load served.</description>
      <type>String</type>
      <units>tons</units>
      <required>true</required>
      <model_dependent>false</model_dependent>
      <default_value>auto</default_value>
    </argument>
    <argument>
      <name>cooling_system_fraction_cool_load_served</name>
      <display_name>Cooling System: Fraction Cool Load Served</display_name>
      <description>The cooling load served by the cooling system.</description>
      <type>Double</type>
      <units>Frac</units>
      <required>true</required>
      <model_dependent>false</model_dependent>
      <default_value>1</default_value>
    </argument>
    <argument>
      <name>cooling_system_is_ducted</name>
      <display_name>Cooling System: Is Ducted</display_name>
      <description>Whether the cooling system is ducted or not. Only used for mini-split and evaporative cooler.</description>
      <type>Boolean</type>
      <required>true</required>
      <model_dependent>false</model_dependent>
      <default_value>false</default_value>
      <choices>
        <choice>
          <value>true</value>
          <display_name>true</display_name>
        </choice>
        <choice>
          <value>false</value>
          <display_name>false</display_name>
        </choice>
      </choices>
    </argument>
    <argument>
      <name>cooling_system_airflow_defect_ratio</name>
      <display_name>Cooling System: Airflow Defect Ratio</display_name>
      <description>The airflow defect ratio, defined as (InstalledAirflow - DesignAirflow) / DesignAirflow, of the cooling system per ANSI/RESNET/ACCA Standard 310. A value of zero means no airflow defect. Applies only to central air conditioner and ducted mini-split.</description>
      <type>Double</type>
      <units>Frac</units>
      <required>false</required>
      <model_dependent>false</model_dependent>
    </argument>
    <argument>
      <name>cooling_system_charge_defect_ratio</name>
      <display_name>Cooling System: Charge Defect Ratio</display_name>
      <description>The refrigerant charge defect ratio, defined as (InstalledCharge - DesignCharge) / DesignCharge, of the cooling system per ANSI/RESNET/ACCA Standard 310. A value of zero means no refrigerant charge defect. Applies only to central air conditioner and mini-split.</description>
      <type>Double</type>
      <units>Frac</units>
      <required>false</required>
      <model_dependent>false</model_dependent>
    </argument>
    <argument>
      <name>heat_pump_type</name>
      <display_name>Heat Pump: Type</display_name>
      <description>The type of heat pump. Use 'none' if there is no heat pump.</description>
      <type>Choice</type>
      <required>true</required>
      <model_dependent>false</model_dependent>
      <default_value>none</default_value>
      <choices>
        <choice>
          <value>none</value>
          <display_name>none</display_name>
        </choice>
        <choice>
          <value>air-to-air</value>
          <display_name>air-to-air</display_name>
        </choice>
        <choice>
          <value>mini-split</value>
          <display_name>mini-split</display_name>
        </choice>
        <choice>
          <value>ground-to-air</value>
          <display_name>ground-to-air</display_name>
        </choice>
      </choices>
    </argument>
    <argument>
      <name>heat_pump_heating_efficiency_type</name>
      <display_name>Heat Pump: Heating Efficiency Type</display_name>
      <description>The heating efficiency type of heat pump. System types air-to-air and mini-split use HSPF. System type ground-to-air uses COP.</description>
      <type>Choice</type>
      <required>true</required>
      <model_dependent>false</model_dependent>
      <default_value>HSPF</default_value>
      <choices>
        <choice>
          <value>HSPF</value>
          <display_name>HSPF</display_name>
        </choice>
        <choice>
          <value>COP</value>
          <display_name>COP</display_name>
        </choice>
      </choices>
    </argument>
    <argument>
      <name>heat_pump_heating_efficiency</name>
      <display_name>Heat Pump: Heating Efficiency</display_name>
      <description>The rated heating efficiency value of the heat pump.</description>
      <type>Double</type>
      <units>HSPF or COP</units>
      <required>true</required>
      <model_dependent>false</model_dependent>
      <default_value>7.7</default_value>
    </argument>
    <argument>
      <name>heat_pump_cooling_efficiency_type</name>
      <display_name>Heat Pump: Cooling Efficiency Type</display_name>
      <description>The cooling efficiency type of heat pump. System types air-to-air and mini-split use SEER. System type ground-to-air uses EER.</description>
      <type>Choice</type>
      <required>true</required>
      <model_dependent>false</model_dependent>
      <default_value>SEER</default_value>
      <choices>
        <choice>
          <value>SEER</value>
          <display_name>SEER</display_name>
        </choice>
        <choice>
          <value>EER</value>
          <display_name>EER</display_name>
        </choice>
      </choices>
    </argument>
    <argument>
      <name>heat_pump_cooling_efficiency</name>
      <display_name>Heat Pump: Cooling Efficiency</display_name>
      <description>The rated cooling efficiency value of the heat pump.</description>
      <type>Double</type>
      <units>SEER or EER</units>
      <required>true</required>
      <model_dependent>false</model_dependent>
      <default_value>13</default_value>
    </argument>
    <argument>
      <name>heat_pump_cooling_compressor_type</name>
      <display_name>Heat Pump: Cooling Compressor Type</display_name>
      <description>The compressor type of the heat pump. Only applies to air-to-air and mini-split.</description>
      <type>Choice</type>
      <required>false</required>
      <model_dependent>false</model_dependent>
      <choices>
        <choice>
          <value>single stage</value>
          <display_name>single stage</display_name>
        </choice>
        <choice>
          <value>two stage</value>
          <display_name>two stage</display_name>
        </choice>
        <choice>
          <value>variable speed</value>
          <display_name>variable speed</display_name>
        </choice>
      </choices>
    </argument>
    <argument>
      <name>heat_pump_cooling_sensible_heat_fraction</name>
      <display_name>Heat Pump: Cooling Sensible Heat Fraction</display_name>
      <description>The sensible heat fraction of the heat pump.</description>
      <type>Double</type>
      <units>Frac</units>
      <required>false</required>
      <model_dependent>false</model_dependent>
    </argument>
    <argument>
      <name>heat_pump_heating_capacity</name>
      <display_name>Heat Pump: Heating Capacity</display_name>
      <description>The output heating capacity of the heat pump. If using 'auto', the autosizing algorithm will use ACCA Manual J/S to set the capacity to meet its load served.</description>
      <type>String</type>
      <units>Btu/hr</units>
      <required>true</required>
      <model_dependent>false</model_dependent>
      <default_value>auto</default_value>
    </argument>
    <argument>
      <name>heat_pump_heating_capacity_17_f</name>
      <display_name>Heat Pump: Heating Capacity 17F</display_name>
      <description>The output heating capacity of the heat pump at 17F. Only applies to air-to-air and mini-split.</description>
      <type>String</type>
      <units>Btu/hr</units>
      <required>true</required>
      <model_dependent>false</model_dependent>
      <default_value>auto</default_value>
    </argument>
    <argument>
      <name>heat_pump_cooling_capacity</name>
      <display_name>Heat Pump: Cooling Capacity</display_name>
      <description>The output cooling capacity of the heat pump. If using 'auto', the autosizing algorithm will use ACCA Manual J/S to set the capacity to meet its load served.</description>
      <type>String</type>
      <units>Btu/hr</units>
      <required>true</required>
      <model_dependent>false</model_dependent>
      <default_value>auto</default_value>
    </argument>
    <argument>
      <name>heat_pump_fraction_heat_load_served</name>
      <display_name>Heat Pump: Fraction Heat Load Served</display_name>
      <description>The heating load served by the heat pump.</description>
      <type>Double</type>
      <units>Frac</units>
      <required>true</required>
      <model_dependent>false</model_dependent>
      <default_value>1</default_value>
    </argument>
    <argument>
      <name>heat_pump_fraction_cool_load_served</name>
      <display_name>Heat Pump: Fraction Cool Load Served</display_name>
      <description>The cooling load served by the heat pump.</description>
      <type>Double</type>
      <units>Frac</units>
      <required>true</required>
      <model_dependent>false</model_dependent>
      <default_value>1</default_value>
    </argument>
    <argument>
      <name>heat_pump_backup_fuel</name>
      <display_name>Heat Pump: Backup Fuel Type</display_name>
      <description>The backup fuel type of the heat pump. Use 'none' if there is no backup heating.</description>
      <type>Choice</type>
      <required>true</required>
      <model_dependent>false</model_dependent>
      <default_value>none</default_value>
      <choices>
        <choice>
          <value>none</value>
          <display_name>none</display_name>
        </choice>
        <choice>
          <value>electricity</value>
          <display_name>electricity</display_name>
        </choice>
        <choice>
          <value>natural gas</value>
          <display_name>natural gas</display_name>
        </choice>
        <choice>
          <value>fuel oil</value>
          <display_name>fuel oil</display_name>
        </choice>
        <choice>
          <value>propane</value>
          <display_name>propane</display_name>
        </choice>
      </choices>
    </argument>
    <argument>
      <name>heat_pump_backup_heating_efficiency</name>
      <display_name>Heat Pump: Backup Rated Efficiency</display_name>
      <description>The backup rated efficiency value of the heat pump. Percent for electricity fuel type. AFUE otherwise.</description>
      <type>Double</type>
      <required>true</required>
      <model_dependent>false</model_dependent>
      <default_value>1</default_value>
    </argument>
    <argument>
      <name>heat_pump_backup_heating_capacity</name>
      <display_name>Heat Pump: Backup Heating Capacity</display_name>
      <description>The backup output heating capacity of the heat pump. If using 'auto', the autosizing algorithm will use ACCA Manual J/S to set the capacity to meet its load served.</description>
      <type>String</type>
      <units>Btu/hr</units>
      <required>true</required>
      <model_dependent>false</model_dependent>
      <default_value>auto</default_value>
    </argument>
    <argument>
      <name>heat_pump_backup_heating_switchover_temp</name>
      <display_name>Heat Pump: Backup Heating Switchover Temperature</display_name>
      <description>The temperature at which the heat pump stops operating and the backup heating system starts running. Only applies to air-to-air and mini-split. If not provided, backup heating will operate as needed when heat pump capacity is insufficient.</description>
      <type>Double</type>
      <units>deg-F</units>
      <required>false</required>
      <model_dependent>false</model_dependent>
    </argument>
    <argument>
      <name>heat_pump_is_ducted</name>
      <display_name>Heat Pump: Is Ducted</display_name>
      <description>Whether the heat pump is ducted or not. Only used for mini-split.</description>
      <type>Boolean</type>
      <required>false</required>
      <model_dependent>false</model_dependent>
      <choices>
        <choice>
          <value>true</value>
          <display_name>true</display_name>
        </choice>
        <choice>
          <value>false</value>
          <display_name>false</display_name>
        </choice>
      </choices>
    </argument>
    <argument>
      <name>heat_pump_airflow_defect_ratio</name>
      <display_name>Heat Pump: Airflow Defect Ratio</display_name>
      <description>The airflow defect ratio, defined as (InstalledAirflow - DesignAirflow) / DesignAirflow, of the heat pump per ANSI/RESNET/ACCA Standard 310. A value of zero means no airflow defect. Applies only to air-to-air, ducted mini-split, and ground-to-air.</description>
      <type>Double</type>
      <units>Frac</units>
      <required>false</required>
      <model_dependent>false</model_dependent>
    </argument>
    <argument>
      <name>heat_pump_charge_defect_ratio</name>
      <display_name>Heat Pump: Charge Defect Ratio</display_name>
      <description>The refrigerant charge defect ratio, defined as (InstalledCharge - DesignCharge) / DesignCharge, of the heat pump per ANSI/RESNET/ACCA Standard 310. A value of zero means no refrigerant charge defect. Applies to all heat pump types.</description>
      <type>Double</type>
      <units>Frac</units>
      <required>false</required>
      <model_dependent>false</model_dependent>
    </argument>
    <argument>
      <name>heat_pump_demand_flexibility</name>
      <display_name>Heat Pump: Demand Flexibility</display_name>
      <description>Use AirLoopHVACUnitaryHeatPumpAirToAir with VariableSpeed coils.</description>
      <type>Boolean</type>
      <required>false</required>
      <model_dependent>false</model_dependent>
      <choices>
        <choice>
          <value>true</value>
          <display_name>true</display_name>
        </choice>
        <choice>
          <value>false</value>
          <display_name>false</display_name>
        </choice>
      </choices>
    </argument>
    <argument>
      <name>heat_pump_demand_flexibility_modulating</name>
      <display_name>Heat Pump: Demand Flexibility Modulating</display_name>
      <description></description>
      <type>Boolean</type>
      <required>false</required>
      <model_dependent>false</model_dependent>
      <choices>
        <choice>
          <value>true</value>
          <display_name>true</display_name>
        </choice>
        <choice>
          <value>false</value>
          <display_name>false</display_name>
        </choice>
      </choices>
    </argument>
    <argument>
      <name>heat_pump_demand_flexibility_dual_source</name>
      <display_name>Heat Pump: Demand Flexibility Dual-Source</display_name>
      <description></description>
      <type>Boolean</type>
      <required>false</required>
      <model_dependent>false</model_dependent>
      <choices>
        <choice>
          <value>true</value>
          <display_name>true</display_name>
        </choice>
        <choice>
          <value>false</value>
          <display_name>false</display_name>
        </choice>
      </choices>
    </argument>
    <argument>
      <name>heat_pump_demand_flexibility_ihp_grid_ac</name>
      <display_name>Heat Pump: Demand Flexibility Integrated Heat Pump Modulating</display_name>
      <description></description>
      <type>Boolean</type>
      <required>false</required>
      <model_dependent>false</model_dependent>
      <choices>
        <choice>
          <value>true</value>
          <display_name>true</display_name>
        </choice>
        <choice>
          <value>false</value>
          <display_name>false</display_name>
        </choice>
      </choices>
    </argument>
    <argument>
      <name>heat_pump_demand_flexibility_ihp_ice_storage</name>
      <display_name>Heat Pump: Demand Flexibility Integrated Heat Pump Modulating w/ Ice Storage</display_name>
      <description></description>
      <type>Boolean</type>
      <required>false</required>
      <model_dependent>false</model_dependent>
      <choices>
        <choice>
          <value>true</value>
          <display_name>true</display_name>
        </choice>
        <choice>
          <value>false</value>
          <display_name>false</display_name>
        </choice>
      </choices>
    </argument>
    <argument>
      <name>heat_pump_demand_flexibility_ihp_pcm_storage</name>
      <display_name>Heat Pump: Demand Flexibility Integrated Heat Pump Modulating w/ Pcm Storage</display_name>
      <description></description>
      <type>Boolean</type>
      <required>false</required>
      <model_dependent>false</model_dependent>
      <choices>
        <choice>
          <value>true</value>
          <display_name>true</display_name>
        </choice>
        <choice>
          <value>false</value>
          <display_name>false</display_name>
        </choice>
      </choices>
    </argument>
    <argument>
      <name>heating_system_type_2</name>
      <display_name>Heating System 2: Type</display_name>
      <description>The type of the second heating system.</description>
      <type>Choice</type>
      <required>true</required>
      <model_dependent>false</model_dependent>
      <default_value>none</default_value>
      <choices>
        <choice>
          <value>none</value>
          <display_name>none</display_name>
        </choice>
        <choice>
          <value>WallFurnace</value>
          <display_name>WallFurnace</display_name>
        </choice>
        <choice>
          <value>FloorFurnace</value>
          <display_name>FloorFurnace</display_name>
        </choice>
        <choice>
          <value>Boiler</value>
          <display_name>Boiler</display_name>
        </choice>
        <choice>
          <value>ElectricResistance</value>
          <display_name>ElectricResistance</display_name>
        </choice>
        <choice>
          <value>Stove</value>
          <display_name>Stove</display_name>
        </choice>
        <choice>
          <value>PortableHeater</value>
          <display_name>PortableHeater</display_name>
        </choice>
        <choice>
          <value>Fireplace</value>
          <display_name>Fireplace</display_name>
        </choice>
      </choices>
    </argument>
    <argument>
      <name>heating_system_fuel_2</name>
      <display_name>Heating System 2: Fuel Type</display_name>
      <description>The fuel type of the second heating system. Ignored for ElectricResistance.</description>
      <type>Choice</type>
      <required>true</required>
      <model_dependent>false</model_dependent>
      <default_value>electricity</default_value>
      <choices>
        <choice>
          <value>electricity</value>
          <display_name>electricity</display_name>
        </choice>
        <choice>
          <value>natural gas</value>
          <display_name>natural gas</display_name>
        </choice>
        <choice>
          <value>fuel oil</value>
          <display_name>fuel oil</display_name>
        </choice>
        <choice>
          <value>propane</value>
          <display_name>propane</display_name>
        </choice>
        <choice>
          <value>wood</value>
          <display_name>wood</display_name>
        </choice>
        <choice>
          <value>wood pellets</value>
          <display_name>wood pellets</display_name>
        </choice>
        <choice>
          <value>coal</value>
          <display_name>coal</display_name>
        </choice>
      </choices>
    </argument>
    <argument>
      <name>heating_system_heating_efficiency_2</name>
      <display_name>Heating System 2: Rated AFUE or Percent</display_name>
      <description>For Furnace/WallFurnace/FloorFurnace/Boiler second heating system, the rated AFUE value. For ElectricResistance/Stove/PortableHeater/Fireplace, the rated Percent value.</description>
      <type>Double</type>
      <units>Frac</units>
      <required>true</required>
      <model_dependent>false</model_dependent>
      <default_value>1</default_value>
    </argument>
    <argument>
      <name>heating_system_heating_capacity_2</name>
      <display_name>Heating System 2: Heating Capacity</display_name>
      <description>The output heating capacity of the second heating system. If using 'auto', the autosizing algorithm will use ACCA Manual J/S to set the capacity to meet its load served.</description>
      <type>String</type>
      <units>Btu/hr</units>
      <required>true</required>
      <model_dependent>false</model_dependent>
      <default_value>auto</default_value>
    </argument>
    <argument>
      <name>heating_system_fraction_heat_load_served_2</name>
      <display_name>Heating System 2: Fraction Heat Load Served</display_name>
      <description>The heat load served fraction of the second heating system.</description>
      <type>Double</type>
      <units>Frac</units>
      <required>true</required>
      <model_dependent>false</model_dependent>
      <default_value>0.25</default_value>
    </argument>
    <argument>
      <name>setpoint_heating_weekday</name>
      <display_name>Heating Setpoint: Weekday Schedule</display_name>
      <description>Specify the constant or 24-hour comma-separated weekday heating schedule.</description>
      <type>String</type>
      <units>deg-F</units>
      <required>true</required>
      <model_dependent>false</model_dependent>
      <default_value>71</default_value>
    </argument>
    <argument>
      <name>setpoint_heating_weekend</name>
      <display_name>Heating Setpoint: Weekend Schedule</display_name>
      <description>Specify the constant or 24-hour comma-separated weekend heating schedule.</description>
      <type>String</type>
      <units>deg-F</units>
      <required>true</required>
      <model_dependent>false</model_dependent>
      <default_value>71</default_value>
    </argument>
    <argument>
      <name>setpoint_cooling_weekday</name>
      <display_name>Cooling Setpoint: Weekday Schedule</display_name>
      <description>Specify the constant or 24-hour comma-separated weekday cooling schedule.</description>
      <type>String</type>
      <units>deg-F</units>
      <required>true</required>
      <model_dependent>false</model_dependent>
      <default_value>76</default_value>
    </argument>
    <argument>
      <name>setpoint_cooling_weekend</name>
      <display_name>Cooling Setpoint: Weekend Schedule</display_name>
      <description>Specify the constant or 24-hour comma-separated weekend cooling schedule.</description>
      <type>String</type>
      <units>deg-F</units>
      <required>true</required>
      <model_dependent>false</model_dependent>
      <default_value>76</default_value>
    </argument>
    <argument>
      <name>season_heating_begin_month</name>
      <display_name>Heating Season: Begin Month</display_name>
      <description>This numeric field should contain the starting month number (1 = January, 2 = February, etc.) for the heating season.</description>
      <type>Integer</type>
      <units>#</units>
      <required>false</required>
      <model_dependent>false</model_dependent>
    </argument>
    <argument>
      <name>season_heating_begin_day_of_month</name>
      <display_name>Heating Season: Begin Day of Month</display_name>
      <description>This numeric field should contain the starting day of the starting month (must be valid for month) for the heating season.</description>
      <type>Integer</type>
      <units>#</units>
      <required>false</required>
      <model_dependent>false</model_dependent>
    </argument>
    <argument>
      <name>season_heating_end_month</name>
      <display_name>Heating Season: End Month</display_name>
      <description>This numeric field should contain the end month number (1 = January, 2 = February, etc.) for the heating season.</description>
      <type>Integer</type>
      <units>#</units>
      <required>false</required>
      <model_dependent>false</model_dependent>
    </argument>
    <argument>
      <name>season_heating_end_day_of_month</name>
      <display_name>Heating Season: End Day of Month</display_name>
      <description>This numeric field should contain the ending day of the ending month (must be valid for month) for the heating season.</description>
      <type>Integer</type>
      <units>#</units>
      <required>false</required>
      <model_dependent>false</model_dependent>
    </argument>
    <argument>
      <name>season_cooling_begin_month</name>
      <display_name>Cooling Season: Begin Month</display_name>
      <description>This numeric field should contain the starting month number (1 = January, 2 = February, etc.) for the cooling season.</description>
      <type>Integer</type>
      <units>#</units>
      <required>false</required>
      <model_dependent>false</model_dependent>
    </argument>
    <argument>
      <name>season_cooling_begin_day_of_month</name>
      <display_name>Cooling Season: Begin Day of Month</display_name>
      <description>This numeric field should contain the starting day of the starting month (must be valid for month) for the cooling season.</description>
      <type>Integer</type>
      <units>#</units>
      <required>false</required>
      <model_dependent>false</model_dependent>
    </argument>
    <argument>
      <name>season_cooling_end_month</name>
      <display_name>Cooling Season: End Month</display_name>
      <description>This numeric field should contain the end month number (1 = January, 2 = February, etc.) for the cooling season.</description>
      <type>Integer</type>
      <units>#</units>
      <required>false</required>
      <model_dependent>false</model_dependent>
    </argument>
    <argument>
      <name>season_cooling_end_day_of_month</name>
      <display_name>Cooling Season: End Day of Month</display_name>
      <description>This numeric field should contain the ending day of the ending month (must be valid for month) for the cooling season.</description>
      <type>Integer</type>
      <units>#</units>
      <required>false</required>
      <model_dependent>false</model_dependent>
    </argument>
    <argument>
      <name>ducts_supply_leakage_units</name>
      <display_name>Ducts: Supply Leakage Units</display_name>
      <description>The leakage units of the supply ducts.</description>
      <type>Choice</type>
      <required>true</required>
      <model_dependent>false</model_dependent>
      <default_value>CFM25</default_value>
      <choices>
        <choice>
          <value>CFM25</value>
          <display_name>CFM25</display_name>
        </choice>
        <choice>
          <value>Percent</value>
          <display_name>Percent</display_name>
        </choice>
      </choices>
    </argument>
    <argument>
      <name>ducts_return_leakage_units</name>
      <display_name>Ducts: Return Leakage Units</display_name>
      <description>The leakage units of the return ducts.</description>
      <type>Choice</type>
      <required>true</required>
      <model_dependent>false</model_dependent>
      <default_value>CFM25</default_value>
      <choices>
        <choice>
          <value>CFM25</value>
          <display_name>CFM25</display_name>
        </choice>
        <choice>
          <value>Percent</value>
          <display_name>Percent</display_name>
        </choice>
      </choices>
    </argument>
    <argument>
      <name>ducts_supply_leakage_value</name>
      <display_name>Ducts: Supply Leakage Value</display_name>
      <description>The leakage value to outside of the supply ducts.</description>
      <type>Double</type>
      <required>true</required>
      <model_dependent>false</model_dependent>
      <default_value>75</default_value>
    </argument>
    <argument>
      <name>ducts_return_leakage_value</name>
      <display_name>Ducts: Return Leakage Value</display_name>
      <description>The leakage value to outside of the return ducts.</description>
      <type>Double</type>
      <required>true</required>
      <model_dependent>false</model_dependent>
      <default_value>25</default_value>
    </argument>
    <argument>
      <name>ducts_supply_insulation_r</name>
      <display_name>Ducts: Supply Insulation R-Value</display_name>
      <description>The insulation r-value of the supply ducts.</description>
      <type>Double</type>
      <units>h-ft^2-R/Btu</units>
      <required>true</required>
      <model_dependent>false</model_dependent>
      <default_value>0</default_value>
    </argument>
    <argument>
      <name>ducts_return_insulation_r</name>
      <display_name>Ducts: Return Insulation R-Value</display_name>
      <description>The insulation r-value of the return ducts.</description>
      <type>Double</type>
      <units>h-ft^2-R/Btu</units>
      <required>true</required>
      <model_dependent>false</model_dependent>
      <default_value>0</default_value>
    </argument>
    <argument>
      <name>ducts_supply_location</name>
      <display_name>Ducts: Supply Location</display_name>
      <description>The location of the supply ducts.</description>
      <type>Choice</type>
      <required>true</required>
      <model_dependent>false</model_dependent>
      <default_value>auto</default_value>
      <choices>
        <choice>
          <value>auto</value>
          <display_name>auto</display_name>
        </choice>
        <choice>
          <value>living space</value>
          <display_name>living space</display_name>
        </choice>
        <choice>
          <value>basement - conditioned</value>
          <display_name>basement - conditioned</display_name>
        </choice>
        <choice>
          <value>basement - unconditioned</value>
          <display_name>basement - unconditioned</display_name>
        </choice>
        <choice>
          <value>crawlspace - vented</value>
          <display_name>crawlspace - vented</display_name>
        </choice>
        <choice>
          <value>crawlspace - unvented</value>
          <display_name>crawlspace - unvented</display_name>
        </choice>
        <choice>
          <value>attic - vented</value>
          <display_name>attic - vented</display_name>
        </choice>
        <choice>
          <value>attic - unvented</value>
          <display_name>attic - unvented</display_name>
        </choice>
        <choice>
          <value>garage</value>
          <display_name>garage</display_name>
        </choice>
        <choice>
          <value>exterior wall</value>
          <display_name>exterior wall</display_name>
        </choice>
        <choice>
          <value>under slab</value>
          <display_name>under slab</display_name>
        </choice>
        <choice>
          <value>roof deck</value>
          <display_name>roof deck</display_name>
        </choice>
        <choice>
          <value>outside</value>
          <display_name>outside</display_name>
        </choice>
        <choice>
          <value>other housing unit</value>
          <display_name>other housing unit</display_name>
        </choice>
        <choice>
          <value>other heated space</value>
          <display_name>other heated space</display_name>
        </choice>
        <choice>
          <value>other multifamily buffer space</value>
          <display_name>other multifamily buffer space</display_name>
        </choice>
        <choice>
          <value>other non-freezing space</value>
          <display_name>other non-freezing space</display_name>
        </choice>
      </choices>
    </argument>
    <argument>
      <name>ducts_return_location</name>
      <display_name>Ducts: Return Location</display_name>
      <description>The location of the return ducts.</description>
      <type>Choice</type>
      <required>true</required>
      <model_dependent>false</model_dependent>
      <default_value>auto</default_value>
      <choices>
        <choice>
          <value>auto</value>
          <display_name>auto</display_name>
        </choice>
        <choice>
          <value>living space</value>
          <display_name>living space</display_name>
        </choice>
        <choice>
          <value>basement - conditioned</value>
          <display_name>basement - conditioned</display_name>
        </choice>
        <choice>
          <value>basement - unconditioned</value>
          <display_name>basement - unconditioned</display_name>
        </choice>
        <choice>
          <value>crawlspace - vented</value>
          <display_name>crawlspace - vented</display_name>
        </choice>
        <choice>
          <value>crawlspace - unvented</value>
          <display_name>crawlspace - unvented</display_name>
        </choice>
        <choice>
          <value>attic - vented</value>
          <display_name>attic - vented</display_name>
        </choice>
        <choice>
          <value>attic - unvented</value>
          <display_name>attic - unvented</display_name>
        </choice>
        <choice>
          <value>garage</value>
          <display_name>garage</display_name>
        </choice>
        <choice>
          <value>exterior wall</value>
          <display_name>exterior wall</display_name>
        </choice>
        <choice>
          <value>under slab</value>
          <display_name>under slab</display_name>
        </choice>
        <choice>
          <value>roof deck</value>
          <display_name>roof deck</display_name>
        </choice>
        <choice>
          <value>outside</value>
          <display_name>outside</display_name>
        </choice>
        <choice>
          <value>other housing unit</value>
          <display_name>other housing unit</display_name>
        </choice>
        <choice>
          <value>other heated space</value>
          <display_name>other heated space</display_name>
        </choice>
        <choice>
          <value>other multifamily buffer space</value>
          <display_name>other multifamily buffer space</display_name>
        </choice>
        <choice>
          <value>other non-freezing space</value>
          <display_name>other non-freezing space</display_name>
        </choice>
      </choices>
    </argument>
    <argument>
      <name>ducts_supply_surface_area</name>
      <display_name>Ducts: Supply Surface Area</display_name>
      <description>The surface area of the supply ducts.</description>
      <type>String</type>
      <units>ft^2</units>
      <required>true</required>
      <model_dependent>false</model_dependent>
      <default_value>auto</default_value>
    </argument>
    <argument>
      <name>ducts_return_surface_area</name>
      <display_name>Ducts: Return Surface Area</display_name>
      <description>The surface area of the return ducts.</description>
      <type>String</type>
      <units>ft^2</units>
      <required>true</required>
      <model_dependent>false</model_dependent>
      <default_value>auto</default_value>
    </argument>
    <argument>
      <name>ducts_number_of_return_registers</name>
      <display_name>Ducts: Number of Return Registers</display_name>
      <description>The number of return registers of the ducts. Ignored for ducted evaporative cooler.</description>
      <type>String</type>
      <units>#</units>
      <required>true</required>
      <model_dependent>false</model_dependent>
      <default_value>auto</default_value>
    </argument>
    <argument>
      <name>mech_vent_fan_type</name>
      <display_name>Mechanical Ventilation: Fan Type</display_name>
      <description>The type of the mechanical ventilation. Use 'none' if there is no mechanical ventilation system.</description>
      <type>Choice</type>
      <required>true</required>
      <model_dependent>false</model_dependent>
      <default_value>none</default_value>
      <choices>
        <choice>
          <value>none</value>
          <display_name>none</display_name>
        </choice>
        <choice>
          <value>exhaust only</value>
          <display_name>exhaust only</display_name>
        </choice>
        <choice>
          <value>supply only</value>
          <display_name>supply only</display_name>
        </choice>
        <choice>
          <value>energy recovery ventilator</value>
          <display_name>energy recovery ventilator</display_name>
        </choice>
        <choice>
          <value>heat recovery ventilator</value>
          <display_name>heat recovery ventilator</display_name>
        </choice>
        <choice>
          <value>balanced</value>
          <display_name>balanced</display_name>
        </choice>
        <choice>
          <value>central fan integrated supply</value>
          <display_name>central fan integrated supply</display_name>
        </choice>
      </choices>
    </argument>
    <argument>
      <name>mech_vent_flow_rate</name>
      <display_name>Mechanical Ventilation: Flow Rate</display_name>
      <description>The flow rate of the mechanical ventilation.</description>
      <type>Double</type>
      <units>CFM</units>
      <required>true</required>
      <model_dependent>false</model_dependent>
      <default_value>110</default_value>
    </argument>
    <argument>
      <name>mech_vent_hours_in_operation</name>
      <display_name>Mechanical Ventilation: Hours In Operation</display_name>
      <description>The hours in operation of the mechanical ventilation.</description>
      <type>String</type>
      <units>hrs/day</units>
      <required>true</required>
      <model_dependent>false</model_dependent>
      <default_value>auto</default_value>
    </argument>
    <argument>
      <name>mech_vent_recovery_efficiency_type</name>
      <display_name>Mechanical Ventilation: Total Recovery Efficiency Type</display_name>
      <description>The total recovery efficiency type of the mechanical ventilation.</description>
      <type>Choice</type>
      <required>true</required>
      <model_dependent>false</model_dependent>
      <default_value>Unadjusted</default_value>
      <choices>
        <choice>
          <value>Unadjusted</value>
          <display_name>Unadjusted</display_name>
        </choice>
        <choice>
          <value>Adjusted</value>
          <display_name>Adjusted</display_name>
        </choice>
      </choices>
    </argument>
    <argument>
      <name>mech_vent_total_recovery_efficiency</name>
      <display_name>Mechanical Ventilation: Total Recovery Efficiency</display_name>
      <description>The Unadjusted or Adjusted total recovery efficiency of the mechanical ventilation. Applies to energy recovery ventilator.</description>
      <type>Double</type>
      <units>Frac</units>
      <required>true</required>
      <model_dependent>false</model_dependent>
      <default_value>0.48</default_value>
    </argument>
    <argument>
      <name>mech_vent_sensible_recovery_efficiency</name>
      <display_name>Mechanical Ventilation: Sensible Recovery Efficiency</display_name>
      <description>The Unadjusted or Adjusted sensible recovery efficiency of the mechanical ventilation. Applies to energy recovery ventilator and heat recovery ventilator.</description>
      <type>Double</type>
      <units>Frac</units>
      <required>true</required>
      <model_dependent>false</model_dependent>
      <default_value>0.72</default_value>
    </argument>
    <argument>
      <name>mech_vent_fan_power</name>
      <display_name>Mechanical Ventilation: Fan Power</display_name>
      <description>The fan power of the mechanical ventilation.</description>
      <type>String</type>
      <units>W</units>
      <required>true</required>
      <model_dependent>false</model_dependent>
      <default_value>auto</default_value>
    </argument>
    <argument>
      <name>mech_vent_num_units_served</name>
      <display_name>Mechanical Ventilation: Number of Units Served</display_name>
      <description>Number of dwelling units served by the mechanical ventilation system. Must be 1 if single-family detached. Used to apportion flow rate and fan power to the unit.</description>
      <type>Integer</type>
      <units>#</units>
      <required>true</required>
      <model_dependent>false</model_dependent>
      <default_value>1</default_value>
    </argument>
    <argument>
      <name>shared_mech_vent_frac_recirculation</name>
      <display_name>Shared Mechanical Ventilation: Fraction Recirculation</display_name>
      <description>Fraction of the total supply air that is recirculated, with the remainder assumed to be outdoor air. The value must be 0 for exhaust only systems. This is required for a shared mechanical ventilation system.</description>
      <type>Double</type>
      <units>Frac</units>
      <required>false</required>
      <model_dependent>false</model_dependent>
    </argument>
    <argument>
      <name>shared_mech_vent_preheating_fuel</name>
      <display_name>Shared Mechanical Ventilation: Preheating Fuel</display_name>
      <description>Fuel type of the preconditioning heating equipment. Only used for a shared mechanical ventilation system.</description>
      <type>Choice</type>
      <required>false</required>
      <model_dependent>false</model_dependent>
      <choices>
        <choice>
          <value>electricity</value>
          <display_name>electricity</display_name>
        </choice>
        <choice>
          <value>natural gas</value>
          <display_name>natural gas</display_name>
        </choice>
        <choice>
          <value>fuel oil</value>
          <display_name>fuel oil</display_name>
        </choice>
        <choice>
          <value>propane</value>
          <display_name>propane</display_name>
        </choice>
        <choice>
          <value>wood</value>
          <display_name>wood</display_name>
        </choice>
        <choice>
          <value>wood pellets</value>
          <display_name>wood pellets</display_name>
        </choice>
        <choice>
          <value>coal</value>
          <display_name>coal</display_name>
        </choice>
      </choices>
    </argument>
    <argument>
      <name>shared_mech_vent_preheating_efficiency</name>
      <display_name>Shared Mechanical Ventilation: Preheating Efficiency</display_name>
      <description>Efficiency of the preconditioning heating equipment. Only used for a shared mechanical ventilation system.</description>
      <type>Double</type>
      <units>COP</units>
      <required>false</required>
      <model_dependent>false</model_dependent>
    </argument>
    <argument>
      <name>shared_mech_vent_preheating_fraction_heat_load_served</name>
      <display_name>Shared Mechanical Ventilation: Preheating Fraction Ventilation Heat Load Served</display_name>
      <description>Fraction of heating load introduced by the shared ventilation system that is met by the preconditioning heating equipment.</description>
      <type>Double</type>
      <units>Frac</units>
      <required>false</required>
      <model_dependent>false</model_dependent>
    </argument>
    <argument>
      <name>shared_mech_vent_precooling_fuel</name>
      <display_name>Shared Mechanical Ventilation: Precooling Fuel</display_name>
      <description>Fuel type of the preconditioning cooling equipment. Only used for a shared mechanical ventilation system.</description>
      <type>Choice</type>
      <required>false</required>
      <model_dependent>false</model_dependent>
      <choices>
        <choice>
          <value>electricity</value>
          <display_name>electricity</display_name>
        </choice>
      </choices>
    </argument>
    <argument>
      <name>shared_mech_vent_precooling_efficiency</name>
      <display_name>Shared Mechanical Ventilation: Precooling Efficiency</display_name>
      <description>Efficiency of the preconditioning cooling equipment. Only used for a shared mechanical ventilation system.</description>
      <type>Double</type>
      <units>COP</units>
      <required>false</required>
      <model_dependent>false</model_dependent>
    </argument>
    <argument>
      <name>shared_mech_vent_precooling_fraction_cool_load_served</name>
      <display_name>Shared Mechanical Ventilation: Precooling Fraction Ventilation Cool Load Served</display_name>
      <description>Fraction of cooling load introduced by the shared ventilation system that is met by the preconditioning cooling equipment.</description>
      <type>Double</type>
      <units>Frac</units>
      <required>false</required>
      <model_dependent>false</model_dependent>
    </argument>
    <argument>
      <name>mech_vent_fan_type_2</name>
      <display_name>Mechanical Ventilation 2: Fan Type</display_name>
      <description>The type of the second mechanical ventilation. Use 'none' if there is no second mechanical ventilation system.</description>
      <type>Choice</type>
      <required>true</required>
      <model_dependent>false</model_dependent>
      <default_value>none</default_value>
      <choices>
        <choice>
          <value>none</value>
          <display_name>none</display_name>
        </choice>
        <choice>
          <value>exhaust only</value>
          <display_name>exhaust only</display_name>
        </choice>
        <choice>
          <value>supply only</value>
          <display_name>supply only</display_name>
        </choice>
        <choice>
          <value>energy recovery ventilator</value>
          <display_name>energy recovery ventilator</display_name>
        </choice>
        <choice>
          <value>heat recovery ventilator</value>
          <display_name>heat recovery ventilator</display_name>
        </choice>
        <choice>
          <value>balanced</value>
          <display_name>balanced</display_name>
        </choice>
      </choices>
    </argument>
    <argument>
      <name>mech_vent_flow_rate_2</name>
      <display_name>Mechanical Ventilation 2: Flow Rate</display_name>
      <description>The flow rate of the second mechanical ventilation.</description>
      <type>Double</type>
      <units>CFM</units>
      <required>true</required>
      <model_dependent>false</model_dependent>
      <default_value>110</default_value>
    </argument>
    <argument>
      <name>mech_vent_hours_in_operation_2</name>
      <display_name>Mechanical Ventilation 2: Hours In Operation</display_name>
      <description>The hours in operation of the second mechanical ventilation.</description>
      <type>Double</type>
      <units>hrs/day</units>
      <required>true</required>
      <model_dependent>false</model_dependent>
      <default_value>24</default_value>
    </argument>
    <argument>
      <name>mech_vent_recovery_efficiency_type_2</name>
      <display_name>Mechanical Ventilation 2: Total Recovery Efficiency Type</display_name>
      <description>The total recovery efficiency type of the second mechanical ventilation.</description>
      <type>Choice</type>
      <required>true</required>
      <model_dependent>false</model_dependent>
      <default_value>Unadjusted</default_value>
      <choices>
        <choice>
          <value>Unadjusted</value>
          <display_name>Unadjusted</display_name>
        </choice>
        <choice>
          <value>Adjusted</value>
          <display_name>Adjusted</display_name>
        </choice>
      </choices>
    </argument>
    <argument>
      <name>mech_vent_total_recovery_efficiency_2</name>
      <display_name>Mechanical Ventilation 2: Total Recovery Efficiency</display_name>
      <description>The Unadjusted or Adjusted total recovery efficiency of the second mechanical ventilation. Applies to energy recovery ventilator.</description>
      <type>Double</type>
      <units>Frac</units>
      <required>true</required>
      <model_dependent>false</model_dependent>
      <default_value>0.48</default_value>
    </argument>
    <argument>
      <name>mech_vent_sensible_recovery_efficiency_2</name>
      <display_name>Mechanical Ventilation 2: Sensible Recovery Efficiency</display_name>
      <description>The Unadjusted or Adjusted sensible recovery efficiency of the second mechanical ventilation. Applies to energy recovery ventilator and heat recovery ventilator.</description>
      <type>Double</type>
      <units>Frac</units>
      <required>true</required>
      <model_dependent>false</model_dependent>
      <default_value>0.72</default_value>
    </argument>
    <argument>
      <name>mech_vent_fan_power_2</name>
      <display_name>Mechanical Ventilation 2: Fan Power</display_name>
      <description>The fan power of the second mechanical ventilation.</description>
      <type>Double</type>
      <units>W</units>
      <required>true</required>
      <model_dependent>false</model_dependent>
      <default_value>30</default_value>
    </argument>
    <argument>
      <name>kitchen_fans_quantity</name>
      <display_name>Kitchen Fans: Quantity</display_name>
      <description>The quantity of the kitchen fans.</description>
      <type>String</type>
      <units>#</units>
      <required>true</required>
      <model_dependent>false</model_dependent>
      <default_value>auto</default_value>
    </argument>
    <argument>
      <name>kitchen_fans_flow_rate</name>
      <display_name>Kitchen Fans: Flow Rate</display_name>
      <description>The flow rate of the kitchen fan.</description>
      <type>String</type>
      <units>CFM</units>
      <required>false</required>
      <model_dependent>false</model_dependent>
      <default_value>auto</default_value>
    </argument>
    <argument>
      <name>kitchen_fans_hours_in_operation</name>
      <display_name>Kitchen Fans: Hours In Operation</display_name>
      <description>The hours in operation of the kitchen fan.</description>
      <type>String</type>
      <units>hrs/day</units>
      <required>false</required>
      <model_dependent>false</model_dependent>
      <default_value>auto</default_value>
    </argument>
    <argument>
      <name>kitchen_fans_power</name>
      <display_name>Kitchen Fans: Fan Power</display_name>
      <description>The fan power of the kitchen fan.</description>
      <type>String</type>
      <units>W</units>
      <required>false</required>
      <model_dependent>false</model_dependent>
      <default_value>auto</default_value>
    </argument>
    <argument>
      <name>kitchen_fans_start_hour</name>
      <display_name>Kitchen Fans: Start Hour</display_name>
      <description>The start hour of the kitchen fan.</description>
      <type>String</type>
      <units>hr</units>
      <required>false</required>
      <model_dependent>false</model_dependent>
      <default_value>auto</default_value>
    </argument>
    <argument>
      <name>bathroom_fans_quantity</name>
      <display_name>Bathroom Fans: Quantity</display_name>
      <description>The quantity of the bathroom fans.</description>
      <type>String</type>
      <units>#</units>
      <required>true</required>
      <model_dependent>false</model_dependent>
      <default_value>auto</default_value>
    </argument>
    <argument>
      <name>bathroom_fans_flow_rate</name>
      <display_name>Bathroom Fans: Flow Rate</display_name>
      <description>The flow rate of the bathroom fans.</description>
      <type>String</type>
      <units>CFM</units>
      <required>false</required>
      <model_dependent>false</model_dependent>
      <default_value>auto</default_value>
    </argument>
    <argument>
      <name>bathroom_fans_hours_in_operation</name>
      <display_name>Bathroom Fans: Hours In Operation</display_name>
      <description>The hours in operation of the bathroom fans.</description>
      <type>String</type>
      <units>hrs/day</units>
      <required>false</required>
      <model_dependent>false</model_dependent>
      <default_value>auto</default_value>
    </argument>
    <argument>
      <name>bathroom_fans_power</name>
      <display_name>Bathroom Fans: Fan Power</display_name>
      <description>The fan power of the bathroom fans.</description>
      <type>String</type>
      <units>W</units>
      <required>false</required>
      <model_dependent>false</model_dependent>
      <default_value>auto</default_value>
    </argument>
    <argument>
      <name>bathroom_fans_start_hour</name>
      <display_name>Bathroom Fans: Start Hour</display_name>
      <description>The start hour of the bathroom fans.</description>
      <type>String</type>
      <units>hr</units>
      <required>false</required>
      <model_dependent>false</model_dependent>
      <default_value>auto</default_value>
    </argument>
    <argument>
      <name>whole_house_fan_present</name>
      <display_name>Whole House Fan: Present</display_name>
      <description>Whether there is a whole house fan.</description>
      <type>Boolean</type>
      <required>true</required>
      <model_dependent>false</model_dependent>
      <default_value>false</default_value>
      <choices>
        <choice>
          <value>true</value>
          <display_name>true</display_name>
        </choice>
        <choice>
          <value>false</value>
          <display_name>false</display_name>
        </choice>
      </choices>
    </argument>
    <argument>
      <name>whole_house_fan_flow_rate</name>
      <display_name>Whole House Fan: Flow Rate</display_name>
      <description>The flow rate of the whole house fan.</description>
      <type>Double</type>
      <units>CFM</units>
      <required>true</required>
      <model_dependent>false</model_dependent>
      <default_value>4500</default_value>
    </argument>
    <argument>
      <name>whole_house_fan_power</name>
      <display_name>Whole House Fan: Fan Power</display_name>
      <description>The fan power of the whole house fan.</description>
      <type>Double</type>
      <units>W</units>
      <required>true</required>
      <model_dependent>false</model_dependent>
      <default_value>300</default_value>
    </argument>
    <argument>
      <name>water_heater_type</name>
      <display_name>Water Heater: Type</display_name>
      <description>The type of water heater. Use 'none' if there is no water heater.</description>
      <type>Choice</type>
      <required>true</required>
      <model_dependent>false</model_dependent>
      <default_value>storage water heater</default_value>
      <choices>
        <choice>
          <value>none</value>
          <display_name>none</display_name>
        </choice>
        <choice>
          <value>storage water heater</value>
          <display_name>storage water heater</display_name>
        </choice>
        <choice>
          <value>instantaneous water heater</value>
          <display_name>instantaneous water heater</display_name>
        </choice>
        <choice>
          <value>heat pump water heater</value>
          <display_name>heat pump water heater</display_name>
        </choice>
        <choice>
          <value>space-heating boiler with storage tank</value>
          <display_name>space-heating boiler with storage tank</display_name>
        </choice>
        <choice>
          <value>space-heating boiler with tankless coil</value>
          <display_name>space-heating boiler with tankless coil</display_name>
        </choice>
      </choices>
    </argument>
    <argument>
      <name>water_heater_fuel_type</name>
      <display_name>Water Heater: Fuel Type</display_name>
      <description>The fuel type of water heater. Ignored for heat pump water heater.</description>
      <type>Choice</type>
      <required>true</required>
      <model_dependent>false</model_dependent>
      <default_value>natural gas</default_value>
      <choices>
        <choice>
          <value>electricity</value>
          <display_name>electricity</display_name>
        </choice>
        <choice>
          <value>natural gas</value>
          <display_name>natural gas</display_name>
        </choice>
        <choice>
          <value>fuel oil</value>
          <display_name>fuel oil</display_name>
        </choice>
        <choice>
          <value>propane</value>
          <display_name>propane</display_name>
        </choice>
        <choice>
          <value>wood</value>
          <display_name>wood</display_name>
        </choice>
        <choice>
          <value>coal</value>
          <display_name>coal</display_name>
        </choice>
      </choices>
    </argument>
    <argument>
      <name>water_heater_location</name>
      <display_name>Water Heater: Location</display_name>
      <description>The location of water heater.</description>
      <type>Choice</type>
      <required>true</required>
      <model_dependent>false</model_dependent>
      <default_value>auto</default_value>
      <choices>
        <choice>
          <value>auto</value>
          <display_name>auto</display_name>
        </choice>
        <choice>
          <value>living space</value>
          <display_name>living space</display_name>
        </choice>
        <choice>
          <value>basement - conditioned</value>
          <display_name>basement - conditioned</display_name>
        </choice>
        <choice>
          <value>basement - unconditioned</value>
          <display_name>basement - unconditioned</display_name>
        </choice>
        <choice>
          <value>garage</value>
          <display_name>garage</display_name>
        </choice>
        <choice>
          <value>attic - vented</value>
          <display_name>attic - vented</display_name>
        </choice>
        <choice>
          <value>attic - unvented</value>
          <display_name>attic - unvented</display_name>
        </choice>
        <choice>
          <value>crawlspace - vented</value>
          <display_name>crawlspace - vented</display_name>
        </choice>
        <choice>
          <value>crawlspace - unvented</value>
          <display_name>crawlspace - unvented</display_name>
        </choice>
        <choice>
          <value>other exterior</value>
          <display_name>other exterior</display_name>
        </choice>
        <choice>
          <value>other housing unit</value>
          <display_name>other housing unit</display_name>
        </choice>
        <choice>
          <value>other heated space</value>
          <display_name>other heated space</display_name>
        </choice>
        <choice>
          <value>other multifamily buffer space</value>
          <display_name>other multifamily buffer space</display_name>
        </choice>
        <choice>
          <value>other non-freezing space</value>
          <display_name>other non-freezing space</display_name>
        </choice>
      </choices>
    </argument>
    <argument>
      <name>water_heater_tank_volume</name>
      <display_name>Water Heater: Tank Volume</display_name>
      <description>Nominal volume of water heater tank. Set to 'auto' to have volume autosized. Only applies to storage water heater, heat pump water heater, and space-heating boiler with storage tank.</description>
      <type>String</type>
      <units>gal</units>
      <required>true</required>
      <model_dependent>false</model_dependent>
      <default_value>auto</default_value>
    </argument>
    <argument>
      <name>water_heater_efficiency_type</name>
      <display_name>Water Heater: Efficiency Type</display_name>
      <description>The efficiency type of water heater. Does not apply to space-heating boilers.</description>
      <type>Choice</type>
      <required>true</required>
      <model_dependent>false</model_dependent>
      <default_value>EnergyFactor</default_value>
      <choices>
        <choice>
          <value>EnergyFactor</value>
          <display_name>EnergyFactor</display_name>
        </choice>
        <choice>
          <value>UniformEnergyFactor</value>
          <display_name>UniformEnergyFactor</display_name>
        </choice>
      </choices>
    </argument>
    <argument>
      <name>water_heater_efficiency</name>
      <display_name>Water Heater: Efficiency</display_name>
      <description>Rated Energy Factor or Uniform Energy Factor. Does not apply to space-heating boilers.</description>
      <type>Double</type>
      <required>true</required>
      <model_dependent>false</model_dependent>
      <default_value>0.67</default_value>
    </argument>
    <argument>
      <name>water_heater_usage_bin</name>
      <display_name>Water Heater: Usage Bin</display_name>
      <description>The usage of the water heater. Required if Efficiency Type is UniformEnergyFactor and Type is not instantaneous water heater. Does not apply to space-heating boilers.</description>
      <type>Choice</type>
      <required>false</required>
      <model_dependent>false</model_dependent>
      <choices>
        <choice>
          <value>very small</value>
          <display_name>very small</display_name>
        </choice>
        <choice>
          <value>low</value>
          <display_name>low</display_name>
        </choice>
        <choice>
          <value>medium</value>
          <display_name>medium</display_name>
        </choice>
        <choice>
          <value>high</value>
          <display_name>high</display_name>
        </choice>
      </choices>
    </argument>
    <argument>
      <name>water_heater_recovery_efficiency</name>
      <display_name>Water Heater: Recovery Efficiency</display_name>
      <description>Ratio of energy delivered to water heater to the energy content of the fuel consumed by the water heater. Only used for non-electric storage water heaters.</description>
      <type>String</type>
      <units>Frac</units>
      <required>true</required>
      <model_dependent>false</model_dependent>
      <default_value>auto</default_value>
    </argument>
    <argument>
      <name>water_heater_standby_loss</name>
      <display_name>Water Heater: Standby Loss</display_name>
      <description>The standby loss of water heater. Only applies to space-heating boilers.</description>
      <type>Double</type>
      <units>deg-F/hr</units>
      <required>false</required>
      <model_dependent>false</model_dependent>
    </argument>
    <argument>
      <name>water_heater_jacket_rvalue</name>
      <display_name>Water Heater: Jacket R-value</display_name>
      <description>The jacket R-value of water heater. Doesn't apply to instantaneous water heater or space-heating boiler with tankless coil.</description>
      <type>Double</type>
      <units>h-ft^2-R/Btu</units>
      <required>false</required>
      <model_dependent>false</model_dependent>
    </argument>
    <argument>
      <name>water_heater_setpoint_temperature</name>
      <display_name>Water Heater: Setpoint Temperature</display_name>
      <description>The setpoint temperature of water heater.</description>
      <type>String</type>
      <units>deg-F</units>
      <required>true</required>
      <model_dependent>false</model_dependent>
      <default_value>auto</default_value>
    </argument>
    <argument>
      <name>water_heater_num_units_served</name>
      <display_name>Water Heater: Number of Units Served</display_name>
      <description>Number of dwelling units served (directly or indirectly) by the water heater. Must be 1 if single-family detached. Used to apportion water heater tank losses to the unit.</description>
      <type>Integer</type>
      <units>#</units>
      <required>true</required>
      <model_dependent>false</model_dependent>
      <default_value>1</default_value>
    </argument>
    <argument>
      <name>dhw_distribution_system_type</name>
      <display_name>Hot Water Distribution: System Type</display_name>
      <description>The type of the hot water distribution system.</description>
      <type>Choice</type>
      <required>true</required>
      <model_dependent>false</model_dependent>
      <default_value>Standard</default_value>
      <choices>
        <choice>
          <value>Standard</value>
          <display_name>Standard</display_name>
        </choice>
        <choice>
          <value>Recirculation</value>
          <display_name>Recirculation</display_name>
        </choice>
      </choices>
    </argument>
    <argument>
      <name>dhw_distribution_standard_piping_length</name>
      <display_name>Hot Water Distribution: Standard Piping Length</display_name>
      <description>If the distribution system is Standard, the length of the piping. A value of 'auto' will use a default.</description>
      <type>String</type>
      <units>ft</units>
      <required>true</required>
      <model_dependent>false</model_dependent>
      <default_value>auto</default_value>
    </argument>
    <argument>
      <name>dhw_distribution_recirc_control_type</name>
      <display_name>Hot Water Distribution: Recirculation Control Type</display_name>
      <description>If the distribution system is Recirculation, the type of hot water recirculation control, if any.</description>
      <type>Choice</type>
      <required>true</required>
      <model_dependent>false</model_dependent>
      <default_value>no control</default_value>
      <choices>
        <choice>
          <value>no control</value>
          <display_name>no control</display_name>
        </choice>
        <choice>
          <value>timer</value>
          <display_name>timer</display_name>
        </choice>
        <choice>
          <value>temperature</value>
          <display_name>temperature</display_name>
        </choice>
        <choice>
          <value>presence sensor demand control</value>
          <display_name>presence sensor demand control</display_name>
        </choice>
        <choice>
          <value>manual demand control</value>
          <display_name>manual demand control</display_name>
        </choice>
      </choices>
    </argument>
    <argument>
      <name>dhw_distribution_recirc_piping_length</name>
      <display_name>Hot Water Distribution: Recirculation Piping Length</display_name>
      <description>If the distribution system is Recirculation, the length of the recirculation piping.</description>
      <type>String</type>
      <units>ft</units>
      <required>true</required>
      <model_dependent>false</model_dependent>
      <default_value>auto</default_value>
    </argument>
    <argument>
      <name>dhw_distribution_recirc_branch_piping_length</name>
      <display_name>Hot Water Distribution: Recirculation Branch Piping Length</display_name>
      <description>If the distribution system is Recirculation, the length of the recirculation branch piping.</description>
      <type>String</type>
      <units>ft</units>
      <required>true</required>
      <model_dependent>false</model_dependent>
      <default_value>auto</default_value>
    </argument>
    <argument>
      <name>dhw_distribution_recirc_pump_power</name>
      <display_name>Hot Water Distribution: Recirculation Pump Power</display_name>
      <description>If the distribution system is Recirculation, the recirculation pump power.</description>
      <type>String</type>
      <units>W</units>
      <required>true</required>
      <model_dependent>false</model_dependent>
      <default_value>auto</default_value>
    </argument>
    <argument>
      <name>dhw_distribution_pipe_r</name>
      <display_name>Hot Water Distribution: Pipe Insulation Nominal R-Value</display_name>
      <description>Nominal R-value of the pipe insulation.</description>
      <type>String</type>
      <units>h-ft^2-R/Btu</units>
      <required>true</required>
      <model_dependent>false</model_dependent>
      <default_value>auto</default_value>
    </argument>
    <argument>
      <name>dwhr_facilities_connected</name>
      <display_name>Drain Water Heat Recovery: Facilities Connected</display_name>
      <description>Which facilities are connected for the drain water heat recovery. Use 'none' if there is no drain water heat recovery system.</description>
      <type>Choice</type>
      <required>true</required>
      <model_dependent>false</model_dependent>
      <default_value>none</default_value>
      <choices>
        <choice>
          <value>none</value>
          <display_name>none</display_name>
        </choice>
        <choice>
          <value>one</value>
          <display_name>one</display_name>
        </choice>
        <choice>
          <value>all</value>
          <display_name>all</display_name>
        </choice>
      </choices>
    </argument>
    <argument>
      <name>dwhr_equal_flow</name>
      <display_name>Drain Water Heat Recovery: Equal Flow</display_name>
      <description>Whether the drain water heat recovery has equal flow.</description>
      <type>Boolean</type>
      <required>true</required>
      <model_dependent>false</model_dependent>
      <default_value>true</default_value>
      <choices>
        <choice>
          <value>true</value>
          <display_name>true</display_name>
        </choice>
        <choice>
          <value>false</value>
          <display_name>false</display_name>
        </choice>
      </choices>
    </argument>
    <argument>
      <name>dwhr_efficiency</name>
      <display_name>Drain Water Heat Recovery: Efficiency</display_name>
      <description>The efficiency of the drain water heat recovery.</description>
      <type>Double</type>
      <units>Frac</units>
      <required>true</required>
      <model_dependent>false</model_dependent>
      <default_value>0.55</default_value>
    </argument>
    <argument>
      <name>water_fixtures_shower_low_flow</name>
      <display_name>Hot Water Fixtures: Is Shower Low Flow</display_name>
      <description>Whether the shower fixture is low flow.</description>
      <type>Boolean</type>
      <required>true</required>
      <model_dependent>false</model_dependent>
      <default_value>false</default_value>
      <choices>
        <choice>
          <value>true</value>
          <display_name>true</display_name>
        </choice>
        <choice>
          <value>false</value>
          <display_name>false</display_name>
        </choice>
      </choices>
    </argument>
    <argument>
      <name>water_fixtures_sink_low_flow</name>
      <display_name>Hot Water Fixtures: Is Sink Low Flow</display_name>
      <description>Whether the sink fixture is low flow.</description>
      <type>Boolean</type>
      <required>true</required>
      <model_dependent>false</model_dependent>
      <default_value>false</default_value>
      <choices>
        <choice>
          <value>true</value>
          <display_name>true</display_name>
        </choice>
        <choice>
          <value>false</value>
          <display_name>false</display_name>
        </choice>
      </choices>
    </argument>
    <argument>
      <name>water_fixtures_usage_multiplier</name>
      <display_name>Hot Water Fixtures: Usage Multiplier</display_name>
      <description>Multiplier on the hot water usage that can reflect, e.g., high/low usage occupants.</description>
      <type>Double</type>
      <required>true</required>
      <model_dependent>false</model_dependent>
      <default_value>1</default_value>
    </argument>
    <argument>
      <name>solar_thermal_system_type</name>
      <display_name>Solar Thermal: System Type</display_name>
      <description>The type of solar thermal system. Use 'none' if there is no solar thermal system.</description>
      <type>Choice</type>
      <required>true</required>
      <model_dependent>false</model_dependent>
      <default_value>none</default_value>
      <choices>
        <choice>
          <value>none</value>
          <display_name>none</display_name>
        </choice>
        <choice>
          <value>hot water</value>
          <display_name>hot water</display_name>
        </choice>
      </choices>
    </argument>
    <argument>
      <name>solar_thermal_collector_area</name>
      <display_name>Solar Thermal: Collector Area</display_name>
      <description>The collector area of the solar thermal system.</description>
      <type>Double</type>
      <units>ft^2</units>
      <required>true</required>
      <model_dependent>false</model_dependent>
      <default_value>40</default_value>
    </argument>
    <argument>
      <name>solar_thermal_collector_loop_type</name>
      <display_name>Solar Thermal: Collector Loop Type</display_name>
      <description>The collector loop type of the solar thermal system.</description>
      <type>Choice</type>
      <required>true</required>
      <model_dependent>false</model_dependent>
      <default_value>liquid direct</default_value>
      <choices>
        <choice>
          <value>liquid direct</value>
          <display_name>liquid direct</display_name>
        </choice>
        <choice>
          <value>liquid indirect</value>
          <display_name>liquid indirect</display_name>
        </choice>
        <choice>
          <value>passive thermosyphon</value>
          <display_name>passive thermosyphon</display_name>
        </choice>
      </choices>
    </argument>
    <argument>
      <name>solar_thermal_collector_type</name>
      <display_name>Solar Thermal: Collector Type</display_name>
      <description>The collector type of the solar thermal system.</description>
      <type>Choice</type>
      <required>true</required>
      <model_dependent>false</model_dependent>
      <default_value>evacuated tube</default_value>
      <choices>
        <choice>
          <value>evacuated tube</value>
          <display_name>evacuated tube</display_name>
        </choice>
        <choice>
          <value>single glazing black</value>
          <display_name>single glazing black</display_name>
        </choice>
        <choice>
          <value>double glazing black</value>
          <display_name>double glazing black</display_name>
        </choice>
        <choice>
          <value>integrated collector storage</value>
          <display_name>integrated collector storage</display_name>
        </choice>
      </choices>
    </argument>
    <argument>
      <name>solar_thermal_collector_azimuth</name>
      <display_name>Solar Thermal: Collector Azimuth</display_name>
      <description>The collector azimuth of the solar thermal system. Azimuth is measured clockwise from north (e.g., North=0, East=90, South=180, West=270).</description>
      <type>Double</type>
      <units>degrees</units>
      <required>true</required>
      <model_dependent>false</model_dependent>
      <default_value>180</default_value>
    </argument>
    <argument>
      <name>solar_thermal_collector_tilt</name>
      <display_name>Solar Thermal: Collector Tilt</display_name>
      <description>The collector tilt of the solar thermal system. Can also enter, e.g., RoofPitch, RoofPitch+20, Latitude, Latitude-15, etc.</description>
      <type>String</type>
      <units>degrees</units>
      <required>true</required>
      <model_dependent>false</model_dependent>
      <default_value>RoofPitch</default_value>
    </argument>
    <argument>
      <name>solar_thermal_collector_rated_optical_efficiency</name>
      <display_name>Solar Thermal: Collector Rated Optical Efficiency</display_name>
      <description>The collector rated optical efficiency of the solar thermal system.</description>
      <type>Double</type>
      <units>Frac</units>
      <required>true</required>
      <model_dependent>false</model_dependent>
      <default_value>0.5</default_value>
    </argument>
    <argument>
      <name>solar_thermal_collector_rated_thermal_losses</name>
      <display_name>Solar Thermal: Collector Rated Thermal Losses</display_name>
      <description>The collector rated thermal losses of the solar thermal system.</description>
      <type>Double</type>
      <units>Frac</units>
      <required>true</required>
      <model_dependent>false</model_dependent>
      <default_value>0.2799</default_value>
    </argument>
    <argument>
      <name>solar_thermal_storage_volume</name>
      <display_name>Solar Thermal: Storage Volume</display_name>
      <description>The storage volume of the solar thermal system.</description>
      <type>String</type>
      <units>Frac</units>
      <required>true</required>
      <model_dependent>false</model_dependent>
      <default_value>auto</default_value>
    </argument>
    <argument>
      <name>solar_thermal_solar_fraction</name>
      <display_name>Solar Thermal: Solar Fraction</display_name>
      <description>The solar fraction of the solar thermal system. If provided, overrides all other solar thermal inputs.</description>
      <type>Double</type>
      <units>Frac</units>
      <required>true</required>
      <model_dependent>false</model_dependent>
      <default_value>0</default_value>
    </argument>
    <argument>
      <name>pv_system_module_type_1</name>
      <display_name>Photovoltaics 1: Module Type</display_name>
      <description>Module type of the PV system 1. Use 'none' if there is no PV system 1.</description>
      <type>Choice</type>
      <required>true</required>
      <model_dependent>false</model_dependent>
      <default_value>none</default_value>
      <choices>
        <choice>
          <value>none</value>
          <display_name>none</display_name>
        </choice>
        <choice>
          <value>auto</value>
          <display_name>auto</display_name>
        </choice>
        <choice>
          <value>standard</value>
          <display_name>standard</display_name>
        </choice>
        <choice>
          <value>premium</value>
          <display_name>premium</display_name>
        </choice>
        <choice>
          <value>thin film</value>
          <display_name>thin film</display_name>
        </choice>
      </choices>
    </argument>
    <argument>
      <name>pv_system_location_1</name>
      <display_name>Photovoltaics 1: Location</display_name>
      <description>Location of the PV system 1.</description>
      <type>Choice</type>
      <required>true</required>
      <model_dependent>false</model_dependent>
      <default_value>auto</default_value>
      <choices>
        <choice>
          <value>auto</value>
          <display_name>auto</display_name>
        </choice>
        <choice>
          <value>roof</value>
          <display_name>roof</display_name>
        </choice>
        <choice>
          <value>ground</value>
          <display_name>ground</display_name>
        </choice>
      </choices>
    </argument>
    <argument>
      <name>pv_system_tracking_1</name>
      <display_name>Photovoltaics 1: Tracking</display_name>
      <description>Tracking of the PV system 1.</description>
      <type>Choice</type>
      <required>true</required>
      <model_dependent>false</model_dependent>
      <default_value>auto</default_value>
      <choices>
        <choice>
          <value>auto</value>
          <display_name>auto</display_name>
        </choice>
        <choice>
          <value>fixed</value>
          <display_name>fixed</display_name>
        </choice>
        <choice>
          <value>1-axis</value>
          <display_name>1-axis</display_name>
        </choice>
        <choice>
          <value>1-axis backtracked</value>
          <display_name>1-axis backtracked</display_name>
        </choice>
        <choice>
          <value>2-axis</value>
          <display_name>2-axis</display_name>
        </choice>
      </choices>
    </argument>
    <argument>
      <name>pv_system_array_azimuth_1</name>
      <display_name>Photovoltaics 1: Array Azimuth</display_name>
      <description>Array azimuth of the PV system 1. Azimuth is measured clockwise from north (e.g., North=0, East=90, South=180, West=270).</description>
      <type>Double</type>
      <units>degrees</units>
      <required>true</required>
      <model_dependent>false</model_dependent>
      <default_value>180</default_value>
    </argument>
    <argument>
      <name>pv_system_array_tilt_1</name>
      <display_name>Photovoltaics 1: Array Tilt</display_name>
      <description>Array tilt of the PV system 1. Can also enter, e.g., RoofPitch, RoofPitch+20, Latitude, Latitude-15, etc.</description>
      <type>String</type>
      <units>degrees</units>
      <required>true</required>
      <model_dependent>false</model_dependent>
      <default_value>RoofPitch</default_value>
    </argument>
    <argument>
      <name>pv_system_max_power_output_1</name>
      <display_name>Photovoltaics 1: Maximum Power Output</display_name>
      <description>Maximum power output of the PV system 1. For a shared system, this is the total building maximum power output.</description>
      <type>Double</type>
      <units>W</units>
      <required>true</required>
      <model_dependent>false</model_dependent>
      <default_value>4000</default_value>
    </argument>
    <argument>
      <name>pv_system_inverter_efficiency_1</name>
      <display_name>Photovoltaics 1: Inverter Efficiency</display_name>
      <description>Inverter efficiency of the PV system 1.</description>
      <type>Double</type>
      <units>Frac</units>
      <required>false</required>
      <model_dependent>false</model_dependent>
    </argument>
    <argument>
      <name>pv_system_system_losses_fraction_1</name>
      <display_name>Photovoltaics 1: System Losses Fraction</display_name>
      <description>System losses fraction of the PV system 1.</description>
      <type>Double</type>
      <units>Frac</units>
      <required>false</required>
      <model_dependent>false</model_dependent>
    </argument>
    <argument>
      <name>pv_system_num_units_served_1</name>
      <display_name>Photovoltaics 1: Number of Units Served</display_name>
      <description>Number of dwelling units served by PV system 1. Must be 1 if single-family detached. Used to apportion PV generation to the unit.</description>
      <type>Integer</type>
      <units>#</units>
      <required>true</required>
      <model_dependent>false</model_dependent>
      <default_value>1</default_value>
    </argument>
    <argument>
      <name>pv_system_module_type_2</name>
      <display_name>Photovoltaics 2: Module Type</display_name>
      <description>Module type of the PV system 2. Use 'none' if there is no PV system 2.</description>
      <type>Choice</type>
      <required>true</required>
      <model_dependent>false</model_dependent>
      <default_value>none</default_value>
      <choices>
        <choice>
          <value>none</value>
          <display_name>none</display_name>
        </choice>
        <choice>
          <value>auto</value>
          <display_name>auto</display_name>
        </choice>
        <choice>
          <value>standard</value>
          <display_name>standard</display_name>
        </choice>
        <choice>
          <value>premium</value>
          <display_name>premium</display_name>
        </choice>
        <choice>
          <value>thin film</value>
          <display_name>thin film</display_name>
        </choice>
      </choices>
    </argument>
    <argument>
      <name>pv_system_location_2</name>
      <display_name>Photovoltaics 2: Location</display_name>
      <description>Location of the PV system 2.</description>
      <type>Choice</type>
      <required>true</required>
      <model_dependent>false</model_dependent>
      <default_value>auto</default_value>
      <choices>
        <choice>
          <value>auto</value>
          <display_name>auto</display_name>
        </choice>
        <choice>
          <value>roof</value>
          <display_name>roof</display_name>
        </choice>
        <choice>
          <value>ground</value>
          <display_name>ground</display_name>
        </choice>
      </choices>
    </argument>
    <argument>
      <name>pv_system_tracking_2</name>
      <display_name>Photovoltaics 2: Tracking</display_name>
      <description>Tracking of the PV system 2.</description>
      <type>Choice</type>
      <required>true</required>
      <model_dependent>false</model_dependent>
      <default_value>auto</default_value>
      <choices>
        <choice>
          <value>auto</value>
          <display_name>auto</display_name>
        </choice>
        <choice>
          <value>fixed</value>
          <display_name>fixed</display_name>
        </choice>
        <choice>
          <value>1-axis</value>
          <display_name>1-axis</display_name>
        </choice>
        <choice>
          <value>1-axis backtracked</value>
          <display_name>1-axis backtracked</display_name>
        </choice>
        <choice>
          <value>2-axis</value>
          <display_name>2-axis</display_name>
        </choice>
      </choices>
    </argument>
    <argument>
      <name>pv_system_array_azimuth_2</name>
      <display_name>Photovoltaics 2: Array Azimuth</display_name>
      <description>Array azimuth of the PV system 2. Azimuth is measured clockwise from north (e.g., North=0, East=90, South=180, West=270).</description>
      <type>Double</type>
      <units>degrees</units>
      <required>true</required>
      <model_dependent>false</model_dependent>
      <default_value>180</default_value>
    </argument>
    <argument>
      <name>pv_system_array_tilt_2</name>
      <display_name>Photovoltaics 2: Array Tilt</display_name>
      <description>Array tilt of the PV system 2. Can also enter, e.g., RoofPitch, RoofPitch+20, Latitude, Latitude-15, etc.</description>
      <type>String</type>
      <units>degrees</units>
      <required>true</required>
      <model_dependent>false</model_dependent>
      <default_value>RoofPitch</default_value>
    </argument>
    <argument>
      <name>pv_system_max_power_output_2</name>
      <display_name>Photovoltaics 2: Maximum Power Output</display_name>
      <description>Maximum power output of the PV system 2. For a shared system, this is the total building maximum power output.</description>
      <type>Double</type>
      <units>W</units>
      <required>true</required>
      <model_dependent>false</model_dependent>
      <default_value>4000</default_value>
    </argument>
    <argument>
      <name>pv_system_inverter_efficiency_2</name>
      <display_name>Photovoltaics 2: Inverter Efficiency</display_name>
      <description>Inverter efficiency of the PV system 2.</description>
      <type>Double</type>
      <units>Frac</units>
      <required>false</required>
      <model_dependent>false</model_dependent>
    </argument>
    <argument>
      <name>pv_system_system_losses_fraction_2</name>
      <display_name>Photovoltaics 2: System Losses Fraction</display_name>
      <description>System losses fraction of the PV system 2.</description>
      <type>Double</type>
      <units>Frac</units>
      <required>false</required>
      <model_dependent>false</model_dependent>
    </argument>
    <argument>
      <name>pv_system_num_units_served_2</name>
      <display_name>Photovoltaics 2: Number of Units Served</display_name>
      <description>Number of dwelling units served by PV system 2. Must be 1 if single-family detached. Used to apportion PV generation to the unit.</description>
      <type>Integer</type>
      <units>#</units>
      <required>true</required>
      <model_dependent>false</model_dependent>
      <default_value>1</default_value>
    </argument>
    <argument>
      <name>lighting_fraction_cfl_interior</name>
      <display_name>Lighting: Fraction CFL Interior</display_name>
      <description>Fraction of all lamps (interior) that are compact fluorescent. Lighting not specified as CFL, LFL, or LED is assumed to be incandescent.</description>
      <type>Double</type>
      <required>true</required>
      <model_dependent>false</model_dependent>
      <default_value>0.4</default_value>
    </argument>
    <argument>
      <name>lighting_fraction_lfl_interior</name>
      <display_name>Lighting: Fraction LFL Interior</display_name>
      <description>Fraction of all lamps (interior) that are linear fluorescent. Lighting not specified as CFL, LFL, or LED is assumed to be incandescent.</description>
      <type>Double</type>
      <required>true</required>
      <model_dependent>false</model_dependent>
      <default_value>0.1</default_value>
    </argument>
    <argument>
      <name>lighting_fraction_led_interior</name>
      <display_name>Lighting: Fraction LED Interior</display_name>
      <description>Fraction of all lamps (interior) that are light emitting diodes. Lighting not specified as CFL, LFL, or LED is assumed to be incandescent.</description>
      <type>Double</type>
      <required>true</required>
      <model_dependent>false</model_dependent>
      <default_value>0.25</default_value>
    </argument>
    <argument>
      <name>lighting_usage_multiplier_interior</name>
      <display_name>Lighting: Usage Multiplier Interior</display_name>
      <description>Multiplier on the lighting energy usage (interior) that can reflect, e.g., high/low usage occupants.</description>
      <type>Double</type>
      <required>true</required>
      <model_dependent>false</model_dependent>
      <default_value>1</default_value>
    </argument>
    <argument>
      <name>lighting_fraction_cfl_exterior</name>
      <display_name>Lighting: Fraction CFL Exterior</display_name>
      <description>Fraction of all lamps (exterior) that are compact fluorescent. Lighting not specified as CFL, LFL, or LED is assumed to be incandescent.</description>
      <type>Double</type>
      <required>true</required>
      <model_dependent>false</model_dependent>
      <default_value>0.4</default_value>
    </argument>
    <argument>
      <name>lighting_fraction_lfl_exterior</name>
      <display_name>Lighting: Fraction LFL Exterior</display_name>
      <description>Fraction of all lamps (exterior) that are linear fluorescent. Lighting not specified as CFL, LFL, or LED is assumed to be incandescent.</description>
      <type>Double</type>
      <required>true</required>
      <model_dependent>false</model_dependent>
      <default_value>0.1</default_value>
    </argument>
    <argument>
      <name>lighting_fraction_led_exterior</name>
      <display_name>Lighting: Fraction LED Exterior</display_name>
      <description>Fraction of all lamps (exterior) that are light emitting diodes. Lighting not specified as CFL, LFL, or LED is assumed to be incandescent.</description>
      <type>Double</type>
      <required>true</required>
      <model_dependent>false</model_dependent>
      <default_value>0.25</default_value>
    </argument>
    <argument>
      <name>lighting_usage_multiplier_exterior</name>
      <display_name>Lighting: Usage Multiplier Exterior</display_name>
      <description>Multiplier on the lighting energy usage (exterior) that can reflect, e.g., high/low usage occupants.</description>
      <type>Double</type>
      <required>true</required>
      <model_dependent>false</model_dependent>
      <default_value>1</default_value>
    </argument>
    <argument>
      <name>lighting_fraction_cfl_garage</name>
      <display_name>Lighting: Fraction CFL Garage</display_name>
      <description>Fraction of all lamps (garage) that are compact fluorescent. Lighting not specified as CFL, LFL, or LED is assumed to be incandescent.</description>
      <type>Double</type>
      <required>true</required>
      <model_dependent>false</model_dependent>
      <default_value>0.4</default_value>
    </argument>
    <argument>
      <name>lighting_fraction_lfl_garage</name>
      <display_name>Lighting: Fraction LFL Garage</display_name>
      <description>Fraction of all lamps (garage) that are linear fluorescent. Lighting not specified as CFL, LFL, or LED is assumed to be incandescent.</description>
      <type>Double</type>
      <required>true</required>
      <model_dependent>false</model_dependent>
      <default_value>0.1</default_value>
    </argument>
    <argument>
      <name>lighting_fraction_led_garage</name>
      <display_name>Lighting: Fraction LED Garage</display_name>
      <description>Fraction of all lamps (garage) that are light emitting diodes. Lighting not specified as CFL, LFL, or LED is assumed to be incandescent.</description>
      <type>Double</type>
      <required>true</required>
      <model_dependent>false</model_dependent>
      <default_value>0.25</default_value>
    </argument>
    <argument>
      <name>lighting_usage_multiplier_garage</name>
      <display_name>Lighting: Usage Multiplier Garage</display_name>
      <description>Multiplier on the lighting energy usage (garage) that can reflect, e.g., high/low usage occupants.</description>
      <type>Double</type>
      <required>true</required>
      <model_dependent>false</model_dependent>
      <default_value>1</default_value>
    </argument>
    <argument>
      <name>holiday_lighting_present</name>
      <display_name>Holiday Lighting: Present</display_name>
      <description>Whether there is holiday lighting.</description>
      <type>Boolean</type>
      <required>true</required>
      <model_dependent>false</model_dependent>
      <default_value>false</default_value>
      <choices>
        <choice>
          <value>true</value>
          <display_name>true</display_name>
        </choice>
        <choice>
          <value>false</value>
          <display_name>false</display_name>
        </choice>
      </choices>
    </argument>
    <argument>
      <name>holiday_lighting_daily_kwh</name>
      <display_name>Holiday Lighting: Daily Consumption</display_name>
      <description>The daily energy consumption for holiday lighting (exterior).</description>
      <type>String</type>
      <units>kWh/day</units>
      <required>true</required>
      <model_dependent>false</model_dependent>
      <default_value>auto</default_value>
    </argument>
    <argument>
      <name>holiday_lighting_period_begin_month</name>
      <display_name>Holiday Lighting: Period Begin Month</display_name>
      <description>This numeric field should contain the starting month number (1 = January, 2 = February, etc.) for the holiday lighting period desired.</description>
      <type>String</type>
      <units>month</units>
      <required>true</required>
      <model_dependent>false</model_dependent>
      <default_value>auto</default_value>
    </argument>
    <argument>
      <name>holiday_lighting_period_begin_day_of_month</name>
      <display_name>Holiday Lighting: Period Begin Day of Month</display_name>
      <description>This numeric field should contain the starting day of the starting month (must be valid for month) for the holiday lighting period desired.</description>
      <type>String</type>
      <units>day</units>
      <required>true</required>
      <model_dependent>false</model_dependent>
      <default_value>auto</default_value>
    </argument>
    <argument>
      <name>holiday_lighting_period_end_month</name>
      <display_name>Holiday Lighting: Period End Month</display_name>
      <description>This numeric field should contain the end month number (1 = January, 2 = February, etc.) for the holiday lighting period desired.</description>
      <type>String</type>
      <units>month</units>
      <required>true</required>
      <model_dependent>false</model_dependent>
      <default_value>auto</default_value>
    </argument>
    <argument>
      <name>holiday_lighting_period_end_day_of_month</name>
      <display_name>Holiday Lighting: Period End Day of Month</display_name>
      <description>This numeric field should contain the ending day of the ending month (must be valid for month) for the holiday lighting period desired.</description>
      <type>String</type>
      <units>day</units>
      <required>true</required>
      <model_dependent>false</model_dependent>
      <default_value>auto</default_value>
    </argument>
    <argument>
      <name>dehumidifier_type</name>
      <display_name>Dehumidifier: Type</display_name>
      <description>The type of dehumidifier.</description>
      <type>Choice</type>
      <required>true</required>
      <model_dependent>false</model_dependent>
      <default_value>none</default_value>
      <choices>
        <choice>
          <value>none</value>
          <display_name>none</display_name>
        </choice>
        <choice>
          <value>portable</value>
          <display_name>portable</display_name>
        </choice>
        <choice>
          <value>whole-home</value>
          <display_name>whole-home</display_name>
        </choice>
      </choices>
    </argument>
    <argument>
      <name>dehumidifier_efficiency_type</name>
      <display_name>Dehumidifier: Efficiency Type</display_name>
      <description>The efficiency type of dehumidifier.</description>
      <type>Choice</type>
      <required>true</required>
      <model_dependent>false</model_dependent>
      <default_value>IntegratedEnergyFactor</default_value>
      <choices>
        <choice>
          <value>EnergyFactor</value>
          <display_name>EnergyFactor</display_name>
        </choice>
        <choice>
          <value>IntegratedEnergyFactor</value>
          <display_name>IntegratedEnergyFactor</display_name>
        </choice>
      </choices>
    </argument>
    <argument>
      <name>dehumidifier_efficiency</name>
      <display_name>Dehumidifier: Efficiency</display_name>
      <description>The efficiency of the dehumidifier.</description>
      <type>Double</type>
      <units>liters/kWh</units>
      <required>true</required>
      <model_dependent>false</model_dependent>
      <default_value>1.5</default_value>
    </argument>
    <argument>
      <name>dehumidifier_capacity</name>
      <display_name>Dehumidifier: Capacity</display_name>
      <description>The capacity (water removal rate) of the dehumidifier.</description>
      <type>Double</type>
      <units>pint/day</units>
      <required>true</required>
      <model_dependent>false</model_dependent>
      <default_value>40</default_value>
    </argument>
    <argument>
      <name>dehumidifier_rh_setpoint</name>
      <display_name>Dehumidifier: Relative Humidity Setpoint</display_name>
      <description>The relative humidity setpoint of the dehumidifier.</description>
      <type>Double</type>
      <units>Frac</units>
      <required>true</required>
      <model_dependent>false</model_dependent>
      <default_value>0.5</default_value>
    </argument>
    <argument>
      <name>dehumidifier_fraction_dehumidification_load_served</name>
      <display_name>Dehumidifier: Fraction Dehumidification Load Served</display_name>
      <description>The dehumidification load served fraction of the dehumidifier.</description>
      <type>Double</type>
      <units>Frac</units>
      <required>true</required>
      <model_dependent>false</model_dependent>
      <default_value>1</default_value>
    </argument>
    <argument>
      <name>clothes_washer_location</name>
      <display_name>Clothes Washer: Location</display_name>
      <description>The space type for the clothes washer location.</description>
      <type>Choice</type>
      <required>true</required>
      <model_dependent>false</model_dependent>
      <default_value>auto</default_value>
      <choices>
        <choice>
          <value>auto</value>
          <display_name>auto</display_name>
        </choice>
        <choice>
          <value>none</value>
          <display_name>none</display_name>
        </choice>
        <choice>
          <value>living space</value>
          <display_name>living space</display_name>
        </choice>
        <choice>
          <value>basement - conditioned</value>
          <display_name>basement - conditioned</display_name>
        </choice>
        <choice>
          <value>basement - unconditioned</value>
          <display_name>basement - unconditioned</display_name>
        </choice>
        <choice>
          <value>garage</value>
          <display_name>garage</display_name>
        </choice>
        <choice>
          <value>other housing unit</value>
          <display_name>other housing unit</display_name>
        </choice>
        <choice>
          <value>other heated space</value>
          <display_name>other heated space</display_name>
        </choice>
        <choice>
          <value>other multifamily buffer space</value>
          <display_name>other multifamily buffer space</display_name>
        </choice>
        <choice>
          <value>other non-freezing space</value>
          <display_name>other non-freezing space</display_name>
        </choice>
      </choices>
    </argument>
    <argument>
      <name>clothes_washer_efficiency_type</name>
      <display_name>Clothes Washer: Efficiency Type</display_name>
      <description>The efficiency type of the clothes washer.</description>
      <type>Choice</type>
      <required>true</required>
      <model_dependent>false</model_dependent>
      <default_value>IntegratedModifiedEnergyFactor</default_value>
      <choices>
        <choice>
          <value>ModifiedEnergyFactor</value>
          <display_name>ModifiedEnergyFactor</display_name>
        </choice>
        <choice>
          <value>IntegratedModifiedEnergyFactor</value>
          <display_name>IntegratedModifiedEnergyFactor</display_name>
        </choice>
      </choices>
    </argument>
    <argument>
      <name>clothes_washer_efficiency</name>
      <display_name>Clothes Washer: Efficiency</display_name>
      <description>The efficiency of the clothes washer.</description>
      <type>String</type>
      <units>ft^3/kWh-cyc</units>
      <required>true</required>
      <model_dependent>false</model_dependent>
      <default_value>auto</default_value>
    </argument>
    <argument>
      <name>clothes_washer_rated_annual_kwh</name>
      <display_name>Clothes Washer: Rated Annual Consumption</display_name>
      <description>The annual energy consumed by the clothes washer, as rated, obtained from the EnergyGuide label. This includes both the appliance electricity consumption and the energy required for water heating.</description>
      <type>String</type>
      <units>kWh/yr</units>
      <required>true</required>
      <model_dependent>false</model_dependent>
      <default_value>auto</default_value>
    </argument>
    <argument>
      <name>clothes_washer_label_electric_rate</name>
      <display_name>Clothes Washer: Label Electric Rate</display_name>
      <description>The annual energy consumed by the clothes washer, as rated, obtained from the EnergyGuide label. This includes both the appliance electricity consumption and the energy required for water heating.</description>
      <type>String</type>
      <units>$/kWh</units>
      <required>true</required>
      <model_dependent>false</model_dependent>
      <default_value>auto</default_value>
    </argument>
    <argument>
      <name>clothes_washer_label_gas_rate</name>
      <display_name>Clothes Washer: Label Gas Rate</display_name>
      <description>The annual energy consumed by the clothes washer, as rated, obtained from the EnergyGuide label. This includes both the appliance electricity consumption and the energy required for water heating.</description>
      <type>String</type>
      <units>$/therm</units>
      <required>true</required>
      <model_dependent>false</model_dependent>
      <default_value>auto</default_value>
    </argument>
    <argument>
      <name>clothes_washer_label_annual_gas_cost</name>
      <display_name>Clothes Washer: Label Annual Cost with Gas DHW</display_name>
      <description>The annual cost of using the system under test conditions. Input is obtained from the EnergyGuide label.</description>
      <type>String</type>
      <units>$</units>
      <required>true</required>
      <model_dependent>false</model_dependent>
      <default_value>auto</default_value>
    </argument>
    <argument>
      <name>clothes_washer_label_usage</name>
      <display_name>Clothes Washer: Label Usage</display_name>
      <description>The clothes washer loads per week.</description>
      <type>String</type>
      <units>cyc/wk</units>
      <required>true</required>
      <model_dependent>false</model_dependent>
      <default_value>auto</default_value>
    </argument>
    <argument>
      <name>clothes_washer_capacity</name>
      <display_name>Clothes Washer: Drum Volume</display_name>
      <description>Volume of the washer drum. Obtained from the EnergyStar website or the manufacturer's literature.</description>
      <type>String</type>
      <units>ft^3</units>
      <required>true</required>
      <model_dependent>false</model_dependent>
      <default_value>auto</default_value>
    </argument>
    <argument>
      <name>clothes_washer_usage_multiplier</name>
      <display_name>Clothes Washer: Usage Multiplier</display_name>
      <description>Multiplier on the clothes washer energy and hot water usage that can reflect, e.g., high/low usage occupants.</description>
      <type>Double</type>
      <required>true</required>
      <model_dependent>false</model_dependent>
      <default_value>1</default_value>
    </argument>
    <argument>
      <name>clothes_dryer_location</name>
      <display_name>Clothes Dryer: Location</display_name>
      <description>The space type for the clothes dryer location.</description>
      <type>Choice</type>
      <required>true</required>
      <model_dependent>false</model_dependent>
      <default_value>auto</default_value>
      <choices>
        <choice>
          <value>auto</value>
          <display_name>auto</display_name>
        </choice>
        <choice>
          <value>none</value>
          <display_name>none</display_name>
        </choice>
        <choice>
          <value>living space</value>
          <display_name>living space</display_name>
        </choice>
        <choice>
          <value>basement - conditioned</value>
          <display_name>basement - conditioned</display_name>
        </choice>
        <choice>
          <value>basement - unconditioned</value>
          <display_name>basement - unconditioned</display_name>
        </choice>
        <choice>
          <value>garage</value>
          <display_name>garage</display_name>
        </choice>
        <choice>
          <value>other housing unit</value>
          <display_name>other housing unit</display_name>
        </choice>
        <choice>
          <value>other heated space</value>
          <display_name>other heated space</display_name>
        </choice>
        <choice>
          <value>other multifamily buffer space</value>
          <display_name>other multifamily buffer space</display_name>
        </choice>
        <choice>
          <value>other non-freezing space</value>
          <display_name>other non-freezing space</display_name>
        </choice>
      </choices>
    </argument>
    <argument>
      <name>clothes_dryer_fuel_type</name>
      <display_name>Clothes Dryer: Fuel Type</display_name>
      <description>Type of fuel used by the clothes dryer.</description>
      <type>Choice</type>
      <required>true</required>
      <model_dependent>false</model_dependent>
      <default_value>natural gas</default_value>
      <choices>
        <choice>
          <value>electricity</value>
          <display_name>electricity</display_name>
        </choice>
        <choice>
          <value>natural gas</value>
          <display_name>natural gas</display_name>
        </choice>
        <choice>
          <value>fuel oil</value>
          <display_name>fuel oil</display_name>
        </choice>
        <choice>
          <value>propane</value>
          <display_name>propane</display_name>
        </choice>
        <choice>
          <value>wood</value>
          <display_name>wood</display_name>
        </choice>
        <choice>
          <value>coal</value>
          <display_name>coal</display_name>
        </choice>
      </choices>
    </argument>
    <argument>
      <name>clothes_dryer_efficiency_type</name>
      <display_name>Clothes Dryer: Efficiency Type</display_name>
      <description>The efficiency type of the clothes dryer.</description>
      <type>Choice</type>
      <required>true</required>
      <model_dependent>false</model_dependent>
      <default_value>CombinedEnergyFactor</default_value>
      <choices>
        <choice>
          <value>EnergyFactor</value>
          <display_name>EnergyFactor</display_name>
        </choice>
        <choice>
          <value>CombinedEnergyFactor</value>
          <display_name>CombinedEnergyFactor</display_name>
        </choice>
      </choices>
    </argument>
    <argument>
      <name>clothes_dryer_efficiency</name>
      <display_name>Clothes Dryer: Efficiency</display_name>
      <description>The efficiency of the clothes dryer.</description>
      <type>String</type>
      <units>lb/kWh</units>
      <required>true</required>
      <model_dependent>false</model_dependent>
      <default_value>auto</default_value>
    </argument>
    <argument>
      <name>clothes_dryer_vented_flow_rate</name>
      <display_name>Clothes Dryer: Vented Flow Rate</display_name>
      <description>The exhaust flow rate of the vented clothes dryer.</description>
      <type>String</type>
      <units>CFM</units>
      <required>true</required>
      <model_dependent>false</model_dependent>
      <default_value>auto</default_value>
    </argument>
    <argument>
      <name>clothes_dryer_usage_multiplier</name>
      <display_name>Clothes Dryer: Usage Multiplier</display_name>
      <description>Multiplier on the clothes dryer energy usage that can reflect, e.g., high/low usage occupants.</description>
      <type>Double</type>
      <required>true</required>
      <model_dependent>false</model_dependent>
      <default_value>1</default_value>
    </argument>
    <argument>
      <name>dishwasher_location</name>
      <display_name>Dishwasher: Location</display_name>
      <description>The space type for the dishwasher location.</description>
      <type>Choice</type>
      <required>true</required>
      <model_dependent>false</model_dependent>
      <default_value>auto</default_value>
      <choices>
        <choice>
          <value>auto</value>
          <display_name>auto</display_name>
        </choice>
        <choice>
          <value>none</value>
          <display_name>none</display_name>
        </choice>
        <choice>
          <value>living space</value>
          <display_name>living space</display_name>
        </choice>
        <choice>
          <value>basement - conditioned</value>
          <display_name>basement - conditioned</display_name>
        </choice>
        <choice>
          <value>basement - unconditioned</value>
          <display_name>basement - unconditioned</display_name>
        </choice>
        <choice>
          <value>garage</value>
          <display_name>garage</display_name>
        </choice>
        <choice>
          <value>other housing unit</value>
          <display_name>other housing unit</display_name>
        </choice>
        <choice>
          <value>other heated space</value>
          <display_name>other heated space</display_name>
        </choice>
        <choice>
          <value>other multifamily buffer space</value>
          <display_name>other multifamily buffer space</display_name>
        </choice>
        <choice>
          <value>other non-freezing space</value>
          <display_name>other non-freezing space</display_name>
        </choice>
      </choices>
    </argument>
    <argument>
      <name>dishwasher_efficiency_type</name>
      <display_name>Dishwasher: Efficiency Type</display_name>
      <description>The efficiency type of dishwasher.</description>
      <type>Choice</type>
      <required>true</required>
      <model_dependent>false</model_dependent>
      <default_value>RatedAnnualkWh</default_value>
      <choices>
        <choice>
          <value>RatedAnnualkWh</value>
          <display_name>RatedAnnualkWh</display_name>
        </choice>
        <choice>
          <value>EnergyFactor</value>
          <display_name>EnergyFactor</display_name>
        </choice>
      </choices>
    </argument>
    <argument>
      <name>dishwasher_efficiency</name>
      <display_name>Dishwasher: Efficiency</display_name>
      <description>The efficiency of the dishwasher.</description>
      <type>String</type>
      <units>RatedAnnualkWh or EnergyFactor</units>
      <required>true</required>
      <model_dependent>false</model_dependent>
      <default_value>auto</default_value>
    </argument>
    <argument>
      <name>dishwasher_label_electric_rate</name>
      <display_name>Dishwasher: Label Electric Rate</display_name>
      <description>The label electric rate of the dishwasher.</description>
      <type>String</type>
      <units>$/kWh</units>
      <required>true</required>
      <model_dependent>false</model_dependent>
      <default_value>auto</default_value>
    </argument>
    <argument>
      <name>dishwasher_label_gas_rate</name>
      <display_name>Dishwasher: Label Gas Rate</display_name>
      <description>The label gas rate of the dishwasher.</description>
      <type>String</type>
      <units>$/therm</units>
      <required>true</required>
      <model_dependent>false</model_dependent>
      <default_value>auto</default_value>
    </argument>
    <argument>
      <name>dishwasher_label_annual_gas_cost</name>
      <display_name>Dishwasher: Label Annual Gas Cost</display_name>
      <description>The label annual gas cost of the dishwasher.</description>
      <type>String</type>
      <units>$</units>
      <required>true</required>
      <model_dependent>false</model_dependent>
      <default_value>auto</default_value>
    </argument>
    <argument>
      <name>dishwasher_label_usage</name>
      <display_name>Dishwasher: Label Usage</display_name>
      <description>The dishwasher loads per week.</description>
      <type>String</type>
      <units>cyc/wk</units>
      <required>true</required>
      <model_dependent>false</model_dependent>
      <default_value>auto</default_value>
    </argument>
    <argument>
      <name>dishwasher_place_setting_capacity</name>
      <display_name>Dishwasher: Number of Place Settings</display_name>
      <description>The number of place settings for the unit. Data obtained from manufacturer's literature.</description>
      <type>String</type>
      <units>#</units>
      <required>true</required>
      <model_dependent>false</model_dependent>
      <default_value>auto</default_value>
    </argument>
    <argument>
      <name>dishwasher_usage_multiplier</name>
      <display_name>Dishwasher: Usage Multiplier</display_name>
      <description>Multiplier on the dishwasher energy usage that can reflect, e.g., high/low usage occupants.</description>
      <type>Double</type>
      <required>true</required>
      <model_dependent>false</model_dependent>
      <default_value>1</default_value>
    </argument>
    <argument>
      <name>refrigerator_location</name>
      <display_name>Refrigerator: Location</display_name>
      <description>The space type for the refrigerator location.</description>
      <type>Choice</type>
      <required>true</required>
      <model_dependent>false</model_dependent>
      <default_value>auto</default_value>
      <choices>
        <choice>
          <value>auto</value>
          <display_name>auto</display_name>
        </choice>
        <choice>
          <value>none</value>
          <display_name>none</display_name>
        </choice>
        <choice>
          <value>living space</value>
          <display_name>living space</display_name>
        </choice>
        <choice>
          <value>basement - conditioned</value>
          <display_name>basement - conditioned</display_name>
        </choice>
        <choice>
          <value>basement - unconditioned</value>
          <display_name>basement - unconditioned</display_name>
        </choice>
        <choice>
          <value>garage</value>
          <display_name>garage</display_name>
        </choice>
        <choice>
          <value>other housing unit</value>
          <display_name>other housing unit</display_name>
        </choice>
        <choice>
          <value>other heated space</value>
          <display_name>other heated space</display_name>
        </choice>
        <choice>
          <value>other multifamily buffer space</value>
          <display_name>other multifamily buffer space</display_name>
        </choice>
        <choice>
          <value>other non-freezing space</value>
          <display_name>other non-freezing space</display_name>
        </choice>
      </choices>
    </argument>
    <argument>
      <name>refrigerator_rated_annual_kwh</name>
      <display_name>Refrigerator: Rated Annual Consumption</display_name>
      <description>The EnergyGuide rated annual energy consumption for a refrigerator.</description>
      <type>String</type>
      <units>kWh/yr</units>
      <required>true</required>
      <model_dependent>false</model_dependent>
      <default_value>auto</default_value>
    </argument>
    <argument>
      <name>refrigerator_usage_multiplier</name>
      <display_name>Refrigerator: Usage Multiplier</display_name>
      <description>Multiplier on the refrigerator energy usage that can reflect, e.g., high/low usage occupants.</description>
      <type>Double</type>
      <required>true</required>
      <model_dependent>false</model_dependent>
      <default_value>1</default_value>
    </argument>
    <argument>
      <name>extra_refrigerator_location</name>
      <display_name>Extra Refrigerator: Location</display_name>
      <description>The space type for the extra refrigerator location.</description>
      <type>Choice</type>
      <required>true</required>
      <model_dependent>false</model_dependent>
      <default_value>auto</default_value>
      <choices>
        <choice>
          <value>auto</value>
          <display_name>auto</display_name>
        </choice>
        <choice>
          <value>none</value>
          <display_name>none</display_name>
        </choice>
        <choice>
          <value>living space</value>
          <display_name>living space</display_name>
        </choice>
        <choice>
          <value>basement - conditioned</value>
          <display_name>basement - conditioned</display_name>
        </choice>
        <choice>
          <value>basement - unconditioned</value>
          <display_name>basement - unconditioned</display_name>
        </choice>
        <choice>
          <value>garage</value>
          <display_name>garage</display_name>
        </choice>
        <choice>
          <value>other housing unit</value>
          <display_name>other housing unit</display_name>
        </choice>
        <choice>
          <value>other heated space</value>
          <display_name>other heated space</display_name>
        </choice>
        <choice>
          <value>other multifamily buffer space</value>
          <display_name>other multifamily buffer space</display_name>
        </choice>
        <choice>
          <value>other non-freezing space</value>
          <display_name>other non-freezing space</display_name>
        </choice>
      </choices>
    </argument>
    <argument>
      <name>extra_refrigerator_rated_annual_kwh</name>
      <display_name>Extra Refrigerator: Rated Annual Consumption</display_name>
      <description>The EnergyGuide rated annual energy consumption for an extra rrefrigerator.</description>
      <type>String</type>
      <units>kWh/yr</units>
      <required>true</required>
      <model_dependent>false</model_dependent>
      <default_value>auto</default_value>
    </argument>
    <argument>
      <name>extra_refrigerator_usage_multiplier</name>
      <display_name>Extra Refrigerator: Usage Multiplier</display_name>
      <description>Multiplier on the extra refrigerator energy usage that can reflect, e.g., high/low usage occupants.</description>
      <type>Double</type>
      <required>true</required>
      <model_dependent>false</model_dependent>
      <default_value>1</default_value>
    </argument>
    <argument>
      <name>freezer_location</name>
      <display_name>Freezer: Location</display_name>
      <description>The space type for the freezer location.</description>
      <type>Choice</type>
      <required>true</required>
      <model_dependent>false</model_dependent>
      <default_value>auto</default_value>
      <choices>
        <choice>
          <value>auto</value>
          <display_name>auto</display_name>
        </choice>
        <choice>
          <value>none</value>
          <display_name>none</display_name>
        </choice>
        <choice>
          <value>living space</value>
          <display_name>living space</display_name>
        </choice>
        <choice>
          <value>basement - conditioned</value>
          <display_name>basement - conditioned</display_name>
        </choice>
        <choice>
          <value>basement - unconditioned</value>
          <display_name>basement - unconditioned</display_name>
        </choice>
        <choice>
          <value>garage</value>
          <display_name>garage</display_name>
        </choice>
        <choice>
          <value>other housing unit</value>
          <display_name>other housing unit</display_name>
        </choice>
        <choice>
          <value>other heated space</value>
          <display_name>other heated space</display_name>
        </choice>
        <choice>
          <value>other multifamily buffer space</value>
          <display_name>other multifamily buffer space</display_name>
        </choice>
        <choice>
          <value>other non-freezing space</value>
          <display_name>other non-freezing space</display_name>
        </choice>
      </choices>
    </argument>
    <argument>
      <name>freezer_rated_annual_kwh</name>
      <display_name>Freezer: Rated Annual Consumption</display_name>
      <description>The EnergyGuide rated annual energy consumption for a freezer.</description>
      <type>String</type>
      <units>kWh/yr</units>
      <required>true</required>
      <model_dependent>false</model_dependent>
      <default_value>auto</default_value>
    </argument>
    <argument>
      <name>freezer_usage_multiplier</name>
      <display_name>Freezer: Usage Multiplier</display_name>
      <description>Multiplier on the freezer energy usage that can reflect, e.g., high/low usage occupants.</description>
      <type>Double</type>
      <required>true</required>
      <model_dependent>false</model_dependent>
      <default_value>1</default_value>
    </argument>
    <argument>
      <name>cooking_range_oven_location</name>
      <display_name>Cooking Range/Oven: Location</display_name>
      <description>The space type for the cooking range/oven location.</description>
      <type>Choice</type>
      <required>true</required>
      <model_dependent>false</model_dependent>
      <default_value>auto</default_value>
      <choices>
        <choice>
          <value>auto</value>
          <display_name>auto</display_name>
        </choice>
        <choice>
          <value>none</value>
          <display_name>none</display_name>
        </choice>
        <choice>
          <value>living space</value>
          <display_name>living space</display_name>
        </choice>
        <choice>
          <value>basement - conditioned</value>
          <display_name>basement - conditioned</display_name>
        </choice>
        <choice>
          <value>basement - unconditioned</value>
          <display_name>basement - unconditioned</display_name>
        </choice>
        <choice>
          <value>garage</value>
          <display_name>garage</display_name>
        </choice>
        <choice>
          <value>other housing unit</value>
          <display_name>other housing unit</display_name>
        </choice>
        <choice>
          <value>other heated space</value>
          <display_name>other heated space</display_name>
        </choice>
        <choice>
          <value>other multifamily buffer space</value>
          <display_name>other multifamily buffer space</display_name>
        </choice>
        <choice>
          <value>other non-freezing space</value>
          <display_name>other non-freezing space</display_name>
        </choice>
      </choices>
    </argument>
    <argument>
      <name>cooking_range_oven_fuel_type</name>
      <display_name>Cooking Range/Oven: Fuel Type</display_name>
      <description>Type of fuel used by the cooking range/oven.</description>
      <type>Choice</type>
      <required>true</required>
      <model_dependent>false</model_dependent>
      <default_value>natural gas</default_value>
      <choices>
        <choice>
          <value>electricity</value>
          <display_name>electricity</display_name>
        </choice>
        <choice>
          <value>natural gas</value>
          <display_name>natural gas</display_name>
        </choice>
        <choice>
          <value>fuel oil</value>
          <display_name>fuel oil</display_name>
        </choice>
        <choice>
          <value>propane</value>
          <display_name>propane</display_name>
        </choice>
        <choice>
          <value>wood</value>
          <display_name>wood</display_name>
        </choice>
        <choice>
          <value>coal</value>
          <display_name>coal</display_name>
        </choice>
      </choices>
    </argument>
    <argument>
      <name>cooking_range_oven_is_induction</name>
      <display_name>Cooking Range/Oven: Is Induction</display_name>
      <description>Whether the cooking range is induction.</description>
      <type>Boolean</type>
      <required>false</required>
      <model_dependent>false</model_dependent>
      <choices>
        <choice>
          <value>true</value>
          <display_name>true</display_name>
        </choice>
        <choice>
          <value>false</value>
          <display_name>false</display_name>
        </choice>
      </choices>
    </argument>
    <argument>
      <name>cooking_range_oven_is_convection</name>
      <display_name>Cooking Range/Oven: Is Convection</display_name>
      <description>Whether the oven is convection.</description>
      <type>Boolean</type>
      <required>false</required>
      <model_dependent>false</model_dependent>
      <choices>
        <choice>
          <value>true</value>
          <display_name>true</display_name>
        </choice>
        <choice>
          <value>false</value>
          <display_name>false</display_name>
        </choice>
      </choices>
    </argument>
    <argument>
      <name>cooking_range_oven_usage_multiplier</name>
      <display_name>Cooking Range/Oven: Usage Multiplier</display_name>
      <description>Multiplier on the cooking range/oven energy usage that can reflect, e.g., high/low usage occupants.</description>
      <type>Double</type>
      <required>true</required>
      <model_dependent>false</model_dependent>
      <default_value>1</default_value>
    </argument>
    <argument>
      <name>ceiling_fan_present</name>
      <display_name>Ceiling Fan: Present</display_name>
      <description>Whether there is are any ceiling fans.</description>
      <type>Boolean</type>
      <required>true</required>
      <model_dependent>false</model_dependent>
      <default_value>true</default_value>
      <choices>
        <choice>
          <value>true</value>
          <display_name>true</display_name>
        </choice>
        <choice>
          <value>false</value>
          <display_name>false</display_name>
        </choice>
      </choices>
    </argument>
    <argument>
      <name>ceiling_fan_efficiency</name>
      <display_name>Ceiling Fan: Efficiency</display_name>
      <description>The efficiency rating of the ceiling fan(s) at medium speed.</description>
      <type>String</type>
      <units>CFM/W</units>
      <required>true</required>
      <model_dependent>false</model_dependent>
      <default_value>auto</default_value>
    </argument>
    <argument>
      <name>ceiling_fan_quantity</name>
      <display_name>Ceiling Fan: Quantity</display_name>
      <description>Total number of ceiling fans.</description>
      <type>String</type>
      <units>#</units>
      <required>true</required>
      <model_dependent>false</model_dependent>
      <default_value>auto</default_value>
    </argument>
    <argument>
      <name>ceiling_fan_cooling_setpoint_temp_offset</name>
      <display_name>Ceiling Fan: Cooling Setpoint Temperature Offset</display_name>
      <description>The setpoint temperature offset during cooling season for the ceiling fan(s). Only applies if ceiling fan quantity is greater than zero.</description>
      <type>Double</type>
      <units>deg-F</units>
      <required>true</required>
      <model_dependent>false</model_dependent>
      <default_value>0.5</default_value>
    </argument>
    <argument>
      <name>plug_loads_television_annual_kwh</name>
      <display_name>Plug Loads: Television Annual kWh</display_name>
      <description>The annual energy consumption of the television plug loads.</description>
      <type>String</type>
      <units>kWh/yr</units>
      <required>true</required>
      <model_dependent>false</model_dependent>
      <default_value>auto</default_value>
    </argument>
    <argument>
      <name>plug_loads_television_usage_multiplier</name>
      <display_name>Plug Loads: Television Usage Multiplier</display_name>
      <description>Multiplier on the television energy usage that can reflect, e.g., high/low usage occupants.</description>
      <type>Double</type>
      <required>true</required>
      <model_dependent>false</model_dependent>
      <default_value>1</default_value>
    </argument>
    <argument>
      <name>plug_loads_other_annual_kwh</name>
      <display_name>Plug Loads: Other Annual kWh</display_name>
      <description>The annual energy consumption of the other residual plug loads.</description>
      <type>String</type>
      <units>kWh/yr</units>
      <required>true</required>
      <model_dependent>false</model_dependent>
      <default_value>auto</default_value>
    </argument>
    <argument>
      <name>plug_loads_other_frac_sensible</name>
      <display_name>Plug Loads: Other Sensible Fraction</display_name>
      <description>Fraction of other residual plug loads' internal gains that are sensible.</description>
      <type>String</type>
      <units>Frac</units>
      <required>true</required>
      <model_dependent>false</model_dependent>
      <default_value>auto</default_value>
    </argument>
    <argument>
      <name>plug_loads_other_frac_latent</name>
      <display_name>Plug Loads: Other Latent Fraction</display_name>
      <description>Fraction of other residual plug loads' internal gains that are latent.</description>
      <type>String</type>
      <units>Frac</units>
      <required>true</required>
      <model_dependent>false</model_dependent>
      <default_value>auto</default_value>
    </argument>
    <argument>
      <name>plug_loads_other_usage_multiplier</name>
      <display_name>Plug Loads: Other Usage Multiplier</display_name>
      <description>Multiplier on the other energy usage that can reflect, e.g., high/low usage occupants.</description>
      <type>Double</type>
      <required>true</required>
      <model_dependent>false</model_dependent>
      <default_value>1</default_value>
    </argument>
    <argument>
      <name>plug_loads_well_pump_present</name>
      <display_name>Plug Loads: Well Pump Present</display_name>
      <description>Whether there is a well pump.</description>
      <type>Boolean</type>
      <required>true</required>
      <model_dependent>false</model_dependent>
      <default_value>false</default_value>
      <choices>
        <choice>
          <value>true</value>
          <display_name>true</display_name>
        </choice>
        <choice>
          <value>false</value>
          <display_name>false</display_name>
        </choice>
      </choices>
    </argument>
    <argument>
      <name>plug_loads_well_pump_annual_kwh</name>
      <display_name>Plug Loads: Well Pump Annual kWh</display_name>
      <description>The annual energy consumption of the well pump plug loads.</description>
      <type>String</type>
      <units>kWh/yr</units>
      <required>true</required>
      <model_dependent>false</model_dependent>
      <default_value>auto</default_value>
    </argument>
    <argument>
      <name>plug_loads_well_pump_usage_multiplier</name>
      <display_name>Plug Loads: Well Pump Usage Multiplier</display_name>
      <description>Multiplier on the well pump energy usage that can reflect, e.g., high/low usage occupants.</description>
      <type>Double</type>
      <required>true</required>
      <model_dependent>false</model_dependent>
      <default_value>1</default_value>
    </argument>
    <argument>
      <name>plug_loads_vehicle_present</name>
      <display_name>Plug Loads: Vehicle Present</display_name>
      <description>Whether there is an electric vehicle.</description>
      <type>Boolean</type>
      <required>true</required>
      <model_dependent>false</model_dependent>
      <default_value>false</default_value>
      <choices>
        <choice>
          <value>true</value>
          <display_name>true</display_name>
        </choice>
        <choice>
          <value>false</value>
          <display_name>false</display_name>
        </choice>
      </choices>
    </argument>
    <argument>
      <name>plug_loads_vehicle_annual_kwh</name>
      <display_name>Plug Loads: Vehicle Annual kWh</display_name>
      <description>The annual energy consumption of the electric vehicle plug loads.</description>
      <type>String</type>
      <units>kWh/yr</units>
      <required>true</required>
      <model_dependent>false</model_dependent>
      <default_value>auto</default_value>
    </argument>
    <argument>
      <name>plug_loads_vehicle_usage_multiplier</name>
      <display_name>Plug Loads: Vehicle Usage Multiplier</display_name>
      <description>Multiplier on the electric vehicle energy usage that can reflect, e.g., high/low usage occupants.</description>
      <type>Double</type>
      <required>true</required>
      <model_dependent>false</model_dependent>
      <default_value>1</default_value>
    </argument>
    <argument>
      <name>fuel_loads_grill_present</name>
      <display_name>Fuel Loads: Grill Present</display_name>
      <description>Whether there is a fuel loads grill.</description>
      <type>Boolean</type>
      <required>true</required>
      <model_dependent>false</model_dependent>
      <default_value>false</default_value>
      <choices>
        <choice>
          <value>true</value>
          <display_name>true</display_name>
        </choice>
        <choice>
          <value>false</value>
          <display_name>false</display_name>
        </choice>
      </choices>
    </argument>
    <argument>
      <name>fuel_loads_grill_fuel_type</name>
      <display_name>Fuel Loads: Grill Fuel Type</display_name>
      <description>The fuel type of the fuel loads grill.</description>
      <type>Choice</type>
      <required>true</required>
      <model_dependent>false</model_dependent>
      <default_value>natural gas</default_value>
      <choices>
        <choice>
          <value>natural gas</value>
          <display_name>natural gas</display_name>
        </choice>
        <choice>
          <value>fuel oil</value>
          <display_name>fuel oil</display_name>
        </choice>
        <choice>
          <value>propane</value>
          <display_name>propane</display_name>
        </choice>
        <choice>
          <value>wood</value>
          <display_name>wood</display_name>
        </choice>
        <choice>
          <value>wood pellets</value>
          <display_name>wood pellets</display_name>
        </choice>
      </choices>
    </argument>
    <argument>
      <name>fuel_loads_grill_annual_therm</name>
      <display_name>Fuel Loads: Grill Annual therm</display_name>
      <description>The annual energy consumption of the fuel loads grill.</description>
      <type>String</type>
      <units>therm/yr</units>
      <required>true</required>
      <model_dependent>false</model_dependent>
      <default_value>auto</default_value>
    </argument>
    <argument>
      <name>fuel_loads_grill_usage_multiplier</name>
      <display_name>Fuel Loads: Grill Usage Multiplier</display_name>
      <description>Multiplier on the fuel loads grill energy usage that can reflect, e.g., high/low usage occupants.</description>
      <type>Double</type>
      <required>true</required>
      <model_dependent>false</model_dependent>
      <default_value>0</default_value>
    </argument>
    <argument>
      <name>fuel_loads_lighting_present</name>
      <display_name>Fuel Loads: Lighting Present</display_name>
      <description>Whether there is fuel loads lighting.</description>
      <type>Boolean</type>
      <required>true</required>
      <model_dependent>false</model_dependent>
      <default_value>false</default_value>
      <choices>
        <choice>
          <value>true</value>
          <display_name>true</display_name>
        </choice>
        <choice>
          <value>false</value>
          <display_name>false</display_name>
        </choice>
      </choices>
    </argument>
    <argument>
      <name>fuel_loads_lighting_fuel_type</name>
      <display_name>Fuel Loads: Lighting Fuel Type</display_name>
      <description>The fuel type of the fuel loads lighting.</description>
      <type>Choice</type>
      <required>true</required>
      <model_dependent>false</model_dependent>
      <default_value>natural gas</default_value>
      <choices>
        <choice>
          <value>natural gas</value>
          <display_name>natural gas</display_name>
        </choice>
        <choice>
          <value>fuel oil</value>
          <display_name>fuel oil</display_name>
        </choice>
        <choice>
          <value>propane</value>
          <display_name>propane</display_name>
        </choice>
        <choice>
          <value>wood</value>
          <display_name>wood</display_name>
        </choice>
        <choice>
          <value>wood pellets</value>
          <display_name>wood pellets</display_name>
        </choice>
      </choices>
    </argument>
    <argument>
      <name>fuel_loads_lighting_annual_therm</name>
      <display_name>Fuel Loads: Lighting Annual therm</display_name>
      <description>The annual energy consumption of the fuel loads lighting.</description>
      <type>String</type>
      <units>therm/yr</units>
      <required>true</required>
      <model_dependent>false</model_dependent>
      <default_value>auto</default_value>
    </argument>
    <argument>
      <name>fuel_loads_lighting_usage_multiplier</name>
      <display_name>Fuel Loads: Lighting Usage Multiplier</display_name>
      <description>Multiplier on the fuel loads lighting energy usage that can reflect, e.g., high/low usage occupants.</description>
      <type>Double</type>
      <required>true</required>
      <model_dependent>false</model_dependent>
      <default_value>0</default_value>
    </argument>
    <argument>
      <name>fuel_loads_fireplace_present</name>
      <display_name>Fuel Loads: Fireplace Present</display_name>
      <description>Whether there is fuel loads fireplace.</description>
      <type>Boolean</type>
      <required>true</required>
      <model_dependent>false</model_dependent>
      <default_value>false</default_value>
      <choices>
        <choice>
          <value>true</value>
          <display_name>true</display_name>
        </choice>
        <choice>
          <value>false</value>
          <display_name>false</display_name>
        </choice>
      </choices>
    </argument>
    <argument>
      <name>fuel_loads_fireplace_fuel_type</name>
      <display_name>Fuel Loads: Fireplace Fuel Type</display_name>
      <description>The fuel type of the fuel loads fireplace.</description>
      <type>Choice</type>
      <required>true</required>
      <model_dependent>false</model_dependent>
      <default_value>natural gas</default_value>
      <choices>
        <choice>
          <value>natural gas</value>
          <display_name>natural gas</display_name>
        </choice>
        <choice>
          <value>fuel oil</value>
          <display_name>fuel oil</display_name>
        </choice>
        <choice>
          <value>propane</value>
          <display_name>propane</display_name>
        </choice>
        <choice>
          <value>wood</value>
          <display_name>wood</display_name>
        </choice>
        <choice>
          <value>wood pellets</value>
          <display_name>wood pellets</display_name>
        </choice>
      </choices>
    </argument>
    <argument>
      <name>fuel_loads_fireplace_annual_therm</name>
      <display_name>Fuel Loads: Fireplace Annual therm</display_name>
      <description>The annual energy consumption of the fuel loads fireplace.</description>
      <type>String</type>
      <units>therm/yr</units>
      <required>true</required>
      <model_dependent>false</model_dependent>
      <default_value>auto</default_value>
    </argument>
    <argument>
      <name>fuel_loads_fireplace_frac_sensible</name>
      <display_name>Fuel Loads: Fireplace Sensible Fraction</display_name>
      <description>Fraction of fireplace residual fuel loads' internal gains that are sensible.</description>
      <type>String</type>
      <units>Frac</units>
      <required>true</required>
      <model_dependent>false</model_dependent>
      <default_value>auto</default_value>
    </argument>
    <argument>
      <name>fuel_loads_fireplace_frac_latent</name>
      <display_name>Fuel Loads: Fireplace Latent Fraction</display_name>
      <description>Fraction of fireplace residual fuel loads' internal gains that are latent.</description>
      <type>String</type>
      <units>Frac</units>
      <required>true</required>
      <model_dependent>false</model_dependent>
      <default_value>auto</default_value>
    </argument>
    <argument>
      <name>fuel_loads_fireplace_usage_multiplier</name>
      <display_name>Fuel Loads: Fireplace Usage Multiplier</display_name>
      <description>Multiplier on the fuel loads fireplace energy usage that can reflect, e.g., high/low usage occupants.</description>
      <type>Double</type>
      <required>true</required>
      <model_dependent>false</model_dependent>
      <default_value>0</default_value>
    </argument>
    <argument>
      <name>pool_present</name>
      <display_name>Pool: Present</display_name>
      <description>Whether there is a pool.</description>
      <type>Boolean</type>
      <required>true</required>
      <model_dependent>false</model_dependent>
      <default_value>false</default_value>
      <choices>
        <choice>
          <value>true</value>
          <display_name>true</display_name>
        </choice>
        <choice>
          <value>false</value>
          <display_name>false</display_name>
        </choice>
      </choices>
    </argument>
    <argument>
      <name>pool_pump_annual_kwh</name>
      <display_name>Pool: Pump Annual kWh</display_name>
      <description>The annual energy consumption of the pool pump.</description>
      <type>String</type>
      <units>kWh/yr</units>
      <required>true</required>
      <model_dependent>false</model_dependent>
      <default_value>auto</default_value>
    </argument>
    <argument>
      <name>pool_pump_usage_multiplier</name>
      <display_name>Pool: Pump Usage Multiplier</display_name>
      <description>Multiplier on the pool pump energy usage that can reflect, e.g., high/low usage occupants.</description>
      <type>Double</type>
      <required>true</required>
      <model_dependent>false</model_dependent>
      <default_value>1</default_value>
    </argument>
    <argument>
      <name>pool_heater_type</name>
      <display_name>Pool: Heater Type</display_name>
      <description>The type of pool heater. Use 'none' if there is no pool heater.</description>
      <type>Choice</type>
      <required>true</required>
      <model_dependent>false</model_dependent>
      <default_value>none</default_value>
      <choices>
        <choice>
          <value>none</value>
          <display_name>none</display_name>
        </choice>
        <choice>
          <value>electric resistance</value>
          <display_name>electric resistance</display_name>
        </choice>
        <choice>
          <value>gas fired</value>
          <display_name>gas fired</display_name>
        </choice>
        <choice>
          <value>heat pump</value>
          <display_name>heat pump</display_name>
        </choice>
      </choices>
    </argument>
    <argument>
      <name>pool_heater_annual_kwh</name>
      <display_name>Pool: Heater Annual kWh</display_name>
      <description>The annual energy consumption of the electric resistance pool heater.</description>
      <type>String</type>
      <units>kWh/yr</units>
      <required>true</required>
      <model_dependent>false</model_dependent>
      <default_value>auto</default_value>
    </argument>
    <argument>
      <name>pool_heater_annual_therm</name>
      <display_name>Pool: Heater Annual therm</display_name>
      <description>The annual energy consumption of the gas fired pool heater.</description>
      <type>String</type>
      <units>therm/yr</units>
      <required>true</required>
      <model_dependent>false</model_dependent>
      <default_value>auto</default_value>
    </argument>
    <argument>
      <name>pool_heater_usage_multiplier</name>
      <display_name>Pool: Heater Usage Multiplier</display_name>
      <description>Multiplier on the pool heater energy usage that can reflect, e.g., high/low usage occupants.</description>
      <type>Double</type>
      <required>true</required>
      <model_dependent>false</model_dependent>
      <default_value>1</default_value>
    </argument>
    <argument>
      <name>hot_tub_present</name>
      <display_name>Hot Tub: Present</display_name>
      <description>Whether there is a hot tub.</description>
      <type>Boolean</type>
      <required>true</required>
      <model_dependent>false</model_dependent>
      <default_value>false</default_value>
      <choices>
        <choice>
          <value>true</value>
          <display_name>true</display_name>
        </choice>
        <choice>
          <value>false</value>
          <display_name>false</display_name>
        </choice>
      </choices>
    </argument>
    <argument>
      <name>hot_tub_pump_annual_kwh</name>
      <display_name>Hot Tub: Pump Annual kWh</display_name>
      <description>The annual energy consumption of the hot tub pump.</description>
      <type>String</type>
      <units>kWh/yr</units>
      <required>true</required>
      <model_dependent>false</model_dependent>
      <default_value>auto</default_value>
    </argument>
    <argument>
      <name>hot_tub_pump_usage_multiplier</name>
      <display_name>Hot Tub: Pump Usage Multiplier</display_name>
      <description>Multiplier on the hot tub pump energy usage that can reflect, e.g., high/low usage occupants.</description>
      <type>Double</type>
      <required>true</required>
      <model_dependent>false</model_dependent>
      <default_value>1</default_value>
    </argument>
    <argument>
      <name>hot_tub_heater_type</name>
      <display_name>Hot Tub: Heater Type</display_name>
      <description>The type of hot tub heater. Use 'none' if there is no hot tub heater.</description>
      <type>Choice</type>
      <required>true</required>
      <model_dependent>false</model_dependent>
      <default_value>none</default_value>
      <choices>
        <choice>
          <value>none</value>
          <display_name>none</display_name>
        </choice>
        <choice>
          <value>electric resistance</value>
          <display_name>electric resistance</display_name>
        </choice>
        <choice>
          <value>gas fired</value>
          <display_name>gas fired</display_name>
        </choice>
        <choice>
          <value>heat pump</value>
          <display_name>heat pump</display_name>
        </choice>
      </choices>
    </argument>
    <argument>
      <name>hot_tub_heater_annual_kwh</name>
      <display_name>Hot Tub: Heater Annual kWh</display_name>
      <description>The annual energy consumption of the electric resistance hot tub heater.</description>
      <type>String</type>
      <units>kWh/yr</units>
      <required>true</required>
      <model_dependent>false</model_dependent>
      <default_value>auto</default_value>
    </argument>
    <argument>
      <name>hot_tub_heater_annual_therm</name>
      <display_name>Hot Tub: Heater Annual therm</display_name>
      <description>The annual energy consumption of the gas fired hot tub heater.</description>
      <type>String</type>
      <units>therm/yr</units>
      <required>true</required>
      <model_dependent>false</model_dependent>
      <default_value>auto</default_value>
    </argument>
    <argument>
      <name>hot_tub_heater_usage_multiplier</name>
      <display_name>Hot Tub: Heater Usage Multiplier</display_name>
      <description>Multiplier on the hot tub heater energy usage that can reflect, e.g., high/low usage occupants.</description>
      <type>Double</type>
      <required>true</required>
      <model_dependent>false</model_dependent>
      <default_value>1</default_value>
    </argument>
  </arguments>
  <outputs />
  <provenances />
  <tags>
    <tag>Whole Building.Space Types</tag>
  </tags>
  <attributes>
    <attribute>
      <name>Measure Type</name>
      <value>ModelMeasure</value>
      <datatype>string</datatype>
    </attribute>
  </attributes>
  <files>
    <file>
      <filename>schedules_clothes_dryer_power_consumption_dist.csv</filename>
      <filetype>csv</filetype>
      <usage_type>resource</usage_type>
      <checksum>C11EB889</checksum>
    </file>
    <file>
      <filename>schedules_clothes_dryer_power_duration_dist.csv</filename>
      <filetype>csv</filetype>
      <usage_type>resource</usage_type>
      <checksum>E26C2515</checksum>
    </file>
    <file>
      <filename>schedules_clothes_washer_cluster_size_probability.csv</filename>
      <filetype>csv</filetype>
      <usage_type>resource</usage_type>
      <checksum>2401A66F</checksum>
    </file>
    <file>
      <filename>schedules_clothes_washer_event_duration_probability.csv</filename>
      <filetype>csv</filetype>
      <usage_type>resource</usage_type>
      <checksum>9D369386</checksum>
    </file>
    <file>
      <filename>schedules_clothes_washer_power_consumption_dist.csv</filename>
      <filetype>csv</filetype>
      <usage_type>resource</usage_type>
      <checksum>B82EBBFB</checksum>
    </file>
    <file>
      <filename>schedules_clothes_washer_power_duration_dist.csv</filename>
      <filetype>csv</filetype>
      <usage_type>resource</usage_type>
      <checksum>7F0BFEDA</checksum>
    </file>
    <file>
      <filename>schedules_cooking_power_consumption_dist.csv</filename>
      <filetype>csv</filetype>
      <usage_type>resource</usage_type>
      <checksum>1C8AAA92</checksum>
    </file>
    <file>
      <filename>schedules_cooking_power_duration_dist.csv</filename>
      <filetype>csv</filetype>
      <usage_type>resource</usage_type>
      <checksum>66C47C80</checksum>
    </file>
    <file>
      <filename>schedules_dishwasher_cluster_size_probability.csv</filename>
      <filetype>csv</filetype>
      <usage_type>resource</usage_type>
      <checksum>93DCD6FD</checksum>
    </file>
    <file>
      <filename>schedules_dishwasher_event_duration_probability.csv</filename>
      <filetype>csv</filetype>
      <usage_type>resource</usage_type>
      <checksum>419E598E</checksum>
    </file>
    <file>
      <filename>schedules_dishwasher_power_consumption_dist.csv</filename>
      <filetype>csv</filetype>
      <usage_type>resource</usage_type>
      <checksum>50A1CFBC</checksum>
    </file>
    <file>
      <filename>schedules_dishwasher_power_duration_dist.csv</filename>
      <filetype>csv</filetype>
      <usage_type>resource</usage_type>
      <checksum>A7E76021</checksum>
    </file>
    <file>
      <filename>schedules_README.md</filename>
      <filetype>md</filetype>
      <usage_type>resource</usage_type>
      <checksum>FA773BE2</checksum>
    </file>
    <file>
      <filename>schedules_shower_cluster_size_probability.csv</filename>
      <filetype>csv</filetype>
      <usage_type>resource</usage_type>
      <checksum>DBE185CA</checksum>
    </file>
    <file>
      <filename>schedules_shower_event_duration_probability.csv</filename>
      <filetype>csv</filetype>
      <usage_type>resource</usage_type>
      <checksum>F8A366F2</checksum>
    </file>
    <file>
      <filename>schedules_weekday_duration_probability_cluster_0_cooking_evening_duration_probability.csv</filename>
      <filetype>csv</filetype>
      <usage_type>resource</usage_type>
      <checksum>4986DD68</checksum>
    </file>
    <file>
      <filename>schedules_weekday_duration_probability_cluster_0_cooking_midday_duration_probability.csv</filename>
      <filetype>csv</filetype>
      <usage_type>resource</usage_type>
      <checksum>FBF76CFC</checksum>
    </file>
    <file>
      <filename>schedules_weekday_duration_probability_cluster_0_cooking_morning_duration_probability.csv</filename>
      <filetype>csv</filetype>
      <usage_type>resource</usage_type>
      <checksum>C54497C3</checksum>
    </file>
    <file>
      <filename>schedules_weekday_duration_probability_cluster_0_dishwashing_evening_duration_probability.csv</filename>
      <filetype>csv</filetype>
      <usage_type>resource</usage_type>
      <checksum>7C95D22E</checksum>
    </file>
    <file>
      <filename>schedules_weekday_duration_probability_cluster_0_dishwashing_midday_duration_probability.csv</filename>
      <filetype>csv</filetype>
      <usage_type>resource</usage_type>
      <checksum>05C8905F</checksum>
    </file>
    <file>
      <filename>schedules_weekday_duration_probability_cluster_0_dishwashing_morning_duration_probability.csv</filename>
      <filetype>csv</filetype>
      <usage_type>resource</usage_type>
      <checksum>DDD537E9</checksum>
    </file>
    <file>
      <filename>schedules_weekday_duration_probability_cluster_0_laundry_evening_duration_probability.csv</filename>
      <filetype>csv</filetype>
      <usage_type>resource</usage_type>
      <checksum>C3A5357C</checksum>
    </file>
    <file>
      <filename>schedules_weekday_duration_probability_cluster_0_laundry_midday_duration_probability.csv</filename>
      <filetype>csv</filetype>
      <usage_type>resource</usage_type>
      <checksum>CA0C9069</checksum>
    </file>
    <file>
      <filename>schedules_weekday_duration_probability_cluster_0_laundry_morning_duration_probability.csv</filename>
      <filetype>csv</filetype>
      <usage_type>resource</usage_type>
      <checksum>8CDCA30E</checksum>
    </file>
    <file>
      <filename>schedules_weekday_duration_probability_cluster_0_shower_evening_duration_probability.csv</filename>
      <filetype>csv</filetype>
      <usage_type>resource</usage_type>
      <checksum>54EB60DE</checksum>
    </file>
    <file>
      <filename>schedules_weekday_duration_probability_cluster_0_shower_midday_duration_probability.csv</filename>
      <filetype>csv</filetype>
      <usage_type>resource</usage_type>
      <checksum>1AD7139F</checksum>
    </file>
    <file>
      <filename>schedules_weekday_duration_probability_cluster_0_shower_morning_duration_probability.csv</filename>
      <filetype>csv</filetype>
      <usage_type>resource</usage_type>
      <checksum>8300EB00</checksum>
    </file>
    <file>
      <filename>schedules_weekday_duration_probability_cluster_1_cooking_evening_duration_probability.csv</filename>
      <filetype>csv</filetype>
      <usage_type>resource</usage_type>
      <checksum>B817132C</checksum>
    </file>
    <file>
      <filename>schedules_weekday_duration_probability_cluster_1_cooking_midday_duration_probability.csv</filename>
      <filetype>csv</filetype>
      <usage_type>resource</usage_type>
      <checksum>D45A9584</checksum>
    </file>
    <file>
      <filename>schedules_weekday_duration_probability_cluster_1_cooking_morning_duration_probability.csv</filename>
      <filetype>csv</filetype>
      <usage_type>resource</usage_type>
      <checksum>407A312C</checksum>
    </file>
    <file>
      <filename>schedules_weekday_duration_probability_cluster_1_dishwashing_evening_duration_probability.csv</filename>
      <filetype>csv</filetype>
      <usage_type>resource</usage_type>
      <checksum>652AD618</checksum>
    </file>
    <file>
      <filename>schedules_weekday_duration_probability_cluster_1_dishwashing_midday_duration_probability.csv</filename>
      <filetype>csv</filetype>
      <usage_type>resource</usage_type>
      <checksum>018B32BA</checksum>
    </file>
    <file>
      <filename>schedules_weekday_duration_probability_cluster_1_dishwashing_morning_duration_probability.csv</filename>
      <filetype>csv</filetype>
      <usage_type>resource</usage_type>
      <checksum>F3A0A48E</checksum>
    </file>
    <file>
      <filename>schedules_weekday_duration_probability_cluster_1_laundry_evening_duration_probability.csv</filename>
      <filetype>csv</filetype>
      <usage_type>resource</usage_type>
      <checksum>56010915</checksum>
    </file>
    <file>
      <filename>schedules_weekday_duration_probability_cluster_1_laundry_midday_duration_probability.csv</filename>
      <filetype>csv</filetype>
      <usage_type>resource</usage_type>
      <checksum>9843CD4C</checksum>
    </file>
    <file>
      <filename>schedules_weekday_duration_probability_cluster_1_laundry_morning_duration_probability.csv</filename>
      <filetype>csv</filetype>
      <usage_type>resource</usage_type>
      <checksum>746D40E8</checksum>
    </file>
    <file>
      <filename>schedules_weekday_duration_probability_cluster_1_shower_evening_duration_probability.csv</filename>
      <filetype>csv</filetype>
      <usage_type>resource</usage_type>
      <checksum>AE9ED85B</checksum>
    </file>
    <file>
      <filename>schedules_weekday_duration_probability_cluster_1_shower_midday_duration_probability.csv</filename>
      <filetype>csv</filetype>
      <usage_type>resource</usage_type>
      <checksum>D4FBDE56</checksum>
    </file>
    <file>
      <filename>schedules_weekday_duration_probability_cluster_1_shower_morning_duration_probability.csv</filename>
      <filetype>csv</filetype>
      <usage_type>resource</usage_type>
      <checksum>D897D4A1</checksum>
    </file>
    <file>
      <filename>schedules_weekday_duration_probability_cluster_2_cooking_evening_duration_probability.csv</filename>
      <filetype>csv</filetype>
      <usage_type>resource</usage_type>
      <checksum>8E88C92D</checksum>
    </file>
    <file>
      <filename>schedules_weekday_duration_probability_cluster_2_cooking_midday_duration_probability.csv</filename>
      <filetype>csv</filetype>
      <usage_type>resource</usage_type>
      <checksum>2244D290</checksum>
    </file>
    <file>
      <filename>schedules_weekday_duration_probability_cluster_2_cooking_morning_duration_probability.csv</filename>
      <filetype>csv</filetype>
      <usage_type>resource</usage_type>
      <checksum>0E99EBF7</checksum>
    </file>
    <file>
      <filename>schedules_weekday_duration_probability_cluster_2_dishwashing_evening_duration_probability.csv</filename>
      <filetype>csv</filetype>
      <usage_type>resource</usage_type>
      <checksum>379A086A</checksum>
    </file>
    <file>
      <filename>schedules_weekday_duration_probability_cluster_2_dishwashing_midday_duration_probability.csv</filename>
      <filetype>csv</filetype>
      <usage_type>resource</usage_type>
      <checksum>F9891815</checksum>
    </file>
    <file>
      <filename>schedules_weekday_duration_probability_cluster_2_dishwashing_morning_duration_probability.csv</filename>
      <filetype>csv</filetype>
      <usage_type>resource</usage_type>
      <checksum>23E18003</checksum>
    </file>
    <file>
      <filename>schedules_weekday_duration_probability_cluster_2_laundry_evening_duration_probability.csv</filename>
      <filetype>csv</filetype>
      <usage_type>resource</usage_type>
      <checksum>B250D83A</checksum>
    </file>
    <file>
      <filename>schedules_weekday_duration_probability_cluster_2_laundry_midday_duration_probability.csv</filename>
      <filetype>csv</filetype>
      <usage_type>resource</usage_type>
      <checksum>ACB5BCD2</checksum>
    </file>
    <file>
      <filename>schedules_weekday_duration_probability_cluster_2_laundry_morning_duration_probability.csv</filename>
      <filetype>csv</filetype>
      <usage_type>resource</usage_type>
      <checksum>26CFB684</checksum>
    </file>
    <file>
      <filename>schedules_weekday_duration_probability_cluster_2_shower_evening_duration_probability.csv</filename>
      <filetype>csv</filetype>
      <usage_type>resource</usage_type>
      <checksum>1CCBCB69</checksum>
    </file>
    <file>
      <filename>schedules_weekday_duration_probability_cluster_2_shower_midday_duration_probability.csv</filename>
      <filetype>csv</filetype>
      <usage_type>resource</usage_type>
      <checksum>41C774DB</checksum>
    </file>
    <file>
      <filename>schedules_weekday_duration_probability_cluster_2_shower_morning_duration_probability.csv</filename>
      <filetype>csv</filetype>
      <usage_type>resource</usage_type>
      <checksum>84737EBC</checksum>
    </file>
    <file>
      <filename>schedules_weekday_duration_probability_cluster_3_cooking_evening_duration_probability.csv</filename>
      <filetype>csv</filetype>
      <usage_type>resource</usage_type>
      <checksum>6F2B7686</checksum>
    </file>
    <file>
      <filename>schedules_weekday_duration_probability_cluster_3_cooking_midday_duration_probability.csv</filename>
      <filetype>csv</filetype>
      <usage_type>resource</usage_type>
      <checksum>34A7D406</checksum>
    </file>
    <file>
      <filename>schedules_weekday_duration_probability_cluster_3_cooking_morning_duration_probability.csv</filename>
      <filetype>csv</filetype>
      <usage_type>resource</usage_type>
      <checksum>615CD1D7</checksum>
    </file>
    <file>
      <filename>schedules_weekday_duration_probability_cluster_3_dishwashing_evening_duration_probability.csv</filename>
      <filetype>csv</filetype>
      <usage_type>resource</usage_type>
      <checksum>DACA45E5</checksum>
    </file>
    <file>
      <filename>schedules_weekday_duration_probability_cluster_3_dishwashing_midday_duration_probability.csv</filename>
      <filetype>csv</filetype>
      <usage_type>resource</usage_type>
      <checksum>D119B4D0</checksum>
    </file>
    <file>
      <filename>schedules_weekday_duration_probability_cluster_3_dishwashing_morning_duration_probability.csv</filename>
      <filetype>csv</filetype>
      <usage_type>resource</usage_type>
      <checksum>120B9428</checksum>
    </file>
    <file>
      <filename>schedules_weekday_duration_probability_cluster_3_laundry_evening_duration_probability.csv</filename>
      <filetype>csv</filetype>
      <usage_type>resource</usage_type>
      <checksum>267E8883</checksum>
    </file>
    <file>
      <filename>schedules_weekday_duration_probability_cluster_3_laundry_midday_duration_probability.csv</filename>
      <filetype>csv</filetype>
      <usage_type>resource</usage_type>
      <checksum>C3A5DA8B</checksum>
    </file>
    <file>
      <filename>schedules_weekday_duration_probability_cluster_3_laundry_morning_duration_probability.csv</filename>
      <filetype>csv</filetype>
      <usage_type>resource</usage_type>
      <checksum>D614AB97</checksum>
    </file>
    <file>
      <filename>schedules_weekday_duration_probability_cluster_3_shower_evening_duration_probability.csv</filename>
      <filetype>csv</filetype>
      <usage_type>resource</usage_type>
      <checksum>7FFBFD68</checksum>
    </file>
    <file>
      <filename>schedules_weekday_duration_probability_cluster_3_shower_midday_duration_probability.csv</filename>
      <filetype>csv</filetype>
      <usage_type>resource</usage_type>
      <checksum>8C62CEDB</checksum>
    </file>
    <file>
      <filename>schedules_weekday_duration_probability_cluster_3_shower_morning_duration_probability.csv</filename>
      <filetype>csv</filetype>
      <usage_type>resource</usage_type>
      <checksum>E3A10BE2</checksum>
    </file>
    <file>
      <filename>schedules_weekday_mkv_chain_initial_prob_cluster_0.csv</filename>
      <filetype>csv</filetype>
      <usage_type>resource</usage_type>
      <checksum>0AC88E84</checksum>
    </file>
    <file>
      <filename>schedules_weekday_mkv_chain_initial_prob_cluster_1.csv</filename>
      <filetype>csv</filetype>
      <usage_type>resource</usage_type>
      <checksum>AE298C53</checksum>
    </file>
    <file>
      <filename>schedules_weekday_mkv_chain_initial_prob_cluster_2.csv</filename>
      <filetype>csv</filetype>
      <usage_type>resource</usage_type>
      <checksum>42FB1588</checksum>
    </file>
    <file>
      <filename>schedules_weekday_mkv_chain_initial_prob_cluster_3.csv</filename>
      <filetype>csv</filetype>
      <usage_type>resource</usage_type>
      <checksum>5AAC2E9E</checksum>
    </file>
    <file>
      <filename>schedules_weekday_mkv_chain_transition_prob_cluster_0.csv</filename>
      <filetype>csv</filetype>
      <usage_type>resource</usage_type>
      <checksum>1BCCAC5C</checksum>
    </file>
    <file>
      <filename>schedules_weekday_mkv_chain_transition_prob_cluster_1.csv</filename>
      <filetype>csv</filetype>
      <usage_type>resource</usage_type>
      <checksum>BBB50EE1</checksum>
    </file>
    <file>
      <filename>schedules_weekday_mkv_chain_transition_prob_cluster_2.csv</filename>
      <filetype>csv</filetype>
      <usage_type>resource</usage_type>
      <checksum>7DBA15B4</checksum>
    </file>
    <file>
      <filename>schedules_weekday_mkv_chain_transition_prob_cluster_3.csv</filename>
      <filetype>csv</filetype>
      <usage_type>resource</usage_type>
      <checksum>CAC5CB5F</checksum>
    </file>
    <file>
      <filename>schedules_weekend_duration_probability_cluster_0_cooking_evening_duration_probability.csv</filename>
      <filetype>csv</filetype>
      <usage_type>resource</usage_type>
      <checksum>F6CB80B1</checksum>
    </file>
    <file>
      <filename>schedules_weekend_duration_probability_cluster_0_cooking_midday_duration_probability.csv</filename>
      <filetype>csv</filetype>
      <usage_type>resource</usage_type>
      <checksum>3CFFA67D</checksum>
    </file>
    <file>
      <filename>schedules_weekend_duration_probability_cluster_0_cooking_morning_duration_probability.csv</filename>
      <filetype>csv</filetype>
      <usage_type>resource</usage_type>
      <checksum>44F4FB7B</checksum>
    </file>
    <file>
      <filename>schedules_weekend_duration_probability_cluster_0_dishwashing_evening_duration_probability.csv</filename>
      <filetype>csv</filetype>
      <usage_type>resource</usage_type>
      <checksum>AB0BE66C</checksum>
    </file>
    <file>
      <filename>schedules_weekend_duration_probability_cluster_0_dishwashing_midday_duration_probability.csv</filename>
      <filetype>csv</filetype>
      <usage_type>resource</usage_type>
      <checksum>9120E2FD</checksum>
    </file>
    <file>
      <filename>schedules_weekend_duration_probability_cluster_0_dishwashing_morning_duration_probability.csv</filename>
      <filetype>csv</filetype>
      <usage_type>resource</usage_type>
      <checksum>A4EB422A</checksum>
    </file>
    <file>
      <filename>schedules_weekend_duration_probability_cluster_0_laundry_evening_duration_probability.csv</filename>
      <filetype>csv</filetype>
      <usage_type>resource</usage_type>
      <checksum>8ABEC58D</checksum>
    </file>
    <file>
      <filename>schedules_weekend_duration_probability_cluster_0_laundry_midday_duration_probability.csv</filename>
      <filetype>csv</filetype>
      <usage_type>resource</usage_type>
      <checksum>80C3640C</checksum>
    </file>
    <file>
      <filename>schedules_weekend_duration_probability_cluster_0_laundry_morning_duration_probability.csv</filename>
      <filetype>csv</filetype>
      <usage_type>resource</usage_type>
      <checksum>6DA7C30F</checksum>
    </file>
    <file>
      <filename>schedules_weekend_duration_probability_cluster_0_shower_evening_duration_probability.csv</filename>
      <filetype>csv</filetype>
      <usage_type>resource</usage_type>
      <checksum>ED525953</checksum>
    </file>
    <file>
      <filename>schedules_weekend_duration_probability_cluster_0_shower_midday_duration_probability.csv</filename>
      <filetype>csv</filetype>
      <usage_type>resource</usage_type>
      <checksum>332088E2</checksum>
    </file>
    <file>
      <filename>schedules_weekend_duration_probability_cluster_0_shower_morning_duration_probability.csv</filename>
      <filetype>csv</filetype>
      <usage_type>resource</usage_type>
      <checksum>86F7DFDE</checksum>
    </file>
    <file>
      <filename>schedules_weekend_duration_probability_cluster_1_cooking_evening_duration_probability.csv</filename>
      <filetype>csv</filetype>
      <usage_type>resource</usage_type>
      <checksum>2209A5BF</checksum>
    </file>
    <file>
      <filename>schedules_weekend_duration_probability_cluster_1_cooking_midday_duration_probability.csv</filename>
      <filetype>csv</filetype>
      <usage_type>resource</usage_type>
      <checksum>768859FF</checksum>
    </file>
    <file>
      <filename>schedules_weekend_duration_probability_cluster_1_cooking_morning_duration_probability.csv</filename>
      <filetype>csv</filetype>
      <usage_type>resource</usage_type>
      <checksum>2927CF95</checksum>
    </file>
    <file>
      <filename>schedules_weekend_duration_probability_cluster_1_dishwashing_evening_duration_probability.csv</filename>
      <filetype>csv</filetype>
      <usage_type>resource</usage_type>
      <checksum>B304EB88</checksum>
    </file>
    <file>
      <filename>schedules_weekend_duration_probability_cluster_1_dishwashing_midday_duration_probability.csv</filename>
      <filetype>csv</filetype>
      <usage_type>resource</usage_type>
      <checksum>5E7982A4</checksum>
    </file>
    <file>
      <filename>schedules_weekend_duration_probability_cluster_1_dishwashing_morning_duration_probability.csv</filename>
      <filetype>csv</filetype>
      <usage_type>resource</usage_type>
      <checksum>58BCE2B4</checksum>
    </file>
    <file>
      <filename>schedules_weekend_duration_probability_cluster_1_laundry_evening_duration_probability.csv</filename>
      <filetype>csv</filetype>
      <usage_type>resource</usage_type>
      <checksum>9FEF76FF</checksum>
    </file>
    <file>
      <filename>schedules_weekend_duration_probability_cluster_1_laundry_midday_duration_probability.csv</filename>
      <filetype>csv</filetype>
      <usage_type>resource</usage_type>
      <checksum>63F777DC</checksum>
    </file>
    <file>
      <filename>schedules_weekend_duration_probability_cluster_1_laundry_morning_duration_probability.csv</filename>
      <filetype>csv</filetype>
      <usage_type>resource</usage_type>
      <checksum>E731D060</checksum>
    </file>
    <file>
      <filename>schedules_weekend_duration_probability_cluster_1_shower_evening_duration_probability.csv</filename>
      <filetype>csv</filetype>
      <usage_type>resource</usage_type>
      <checksum>3E947E31</checksum>
    </file>
    <file>
      <filename>schedules_weekend_duration_probability_cluster_1_shower_midday_duration_probability.csv</filename>
      <filetype>csv</filetype>
      <usage_type>resource</usage_type>
      <checksum>FE78DD0B</checksum>
    </file>
    <file>
      <filename>schedules_weekend_duration_probability_cluster_1_shower_morning_duration_probability.csv</filename>
      <filetype>csv</filetype>
      <usage_type>resource</usage_type>
      <checksum>C6D1F192</checksum>
    </file>
    <file>
      <filename>schedules_weekend_duration_probability_cluster_2_cooking_evening_duration_probability.csv</filename>
      <filetype>csv</filetype>
      <usage_type>resource</usage_type>
      <checksum>26C904EC</checksum>
    </file>
    <file>
      <filename>schedules_weekend_duration_probability_cluster_2_cooking_midday_duration_probability.csv</filename>
      <filetype>csv</filetype>
      <usage_type>resource</usage_type>
      <checksum>51CF51D3</checksum>
    </file>
    <file>
      <filename>schedules_weekend_duration_probability_cluster_2_cooking_morning_duration_probability.csv</filename>
      <filetype>csv</filetype>
      <usage_type>resource</usage_type>
      <checksum>34855051</checksum>
    </file>
    <file>
      <filename>schedules_weekend_duration_probability_cluster_2_dishwashing_evening_duration_probability.csv</filename>
      <filetype>csv</filetype>
      <usage_type>resource</usage_type>
      <checksum>479CD610</checksum>
    </file>
    <file>
      <filename>schedules_weekend_duration_probability_cluster_2_dishwashing_midday_duration_probability.csv</filename>
      <filetype>csv</filetype>
      <usage_type>resource</usage_type>
      <checksum>29AAEE1E</checksum>
    </file>
    <file>
      <filename>schedules_weekend_duration_probability_cluster_2_dishwashing_morning_duration_probability.csv</filename>
      <filetype>csv</filetype>
      <usage_type>resource</usage_type>
      <checksum>F3A11DE1</checksum>
    </file>
    <file>
      <filename>schedules_weekend_duration_probability_cluster_2_laundry_evening_duration_probability.csv</filename>
      <filetype>csv</filetype>
      <usage_type>resource</usage_type>
      <checksum>EA68360B</checksum>
    </file>
    <file>
      <filename>schedules_weekend_duration_probability_cluster_2_laundry_midday_duration_probability.csv</filename>
      <filetype>csv</filetype>
      <usage_type>resource</usage_type>
      <checksum>78DC5051</checksum>
    </file>
    <file>
      <filename>schedules_weekend_duration_probability_cluster_2_laundry_morning_duration_probability.csv</filename>
      <filetype>csv</filetype>
      <usage_type>resource</usage_type>
      <checksum>1D1FB07E</checksum>
    </file>
    <file>
      <filename>schedules_weekend_duration_probability_cluster_2_shower_evening_duration_probability.csv</filename>
      <filetype>csv</filetype>
      <usage_type>resource</usage_type>
      <checksum>829DBC41</checksum>
    </file>
    <file>
      <filename>schedules_weekend_duration_probability_cluster_2_shower_midday_duration_probability.csv</filename>
      <filetype>csv</filetype>
      <usage_type>resource</usage_type>
      <checksum>E97FEBA7</checksum>
    </file>
    <file>
      <filename>schedules_weekend_duration_probability_cluster_2_shower_morning_duration_probability.csv</filename>
      <filetype>csv</filetype>
      <usage_type>resource</usage_type>
      <checksum>2DDD3D0B</checksum>
    </file>
    <file>
      <filename>schedules_weekend_duration_probability_cluster_3_cooking_evening_duration_probability.csv</filename>
      <filetype>csv</filetype>
      <usage_type>resource</usage_type>
      <checksum>EC70F74E</checksum>
    </file>
    <file>
      <filename>schedules_weekend_duration_probability_cluster_3_cooking_midday_duration_probability.csv</filename>
      <filetype>csv</filetype>
      <usage_type>resource</usage_type>
      <checksum>7C8976F3</checksum>
    </file>
    <file>
      <filename>schedules_weekend_duration_probability_cluster_3_cooking_morning_duration_probability.csv</filename>
      <filetype>csv</filetype>
      <usage_type>resource</usage_type>
      <checksum>5825338A</checksum>
    </file>
    <file>
      <filename>schedules_weekend_duration_probability_cluster_3_dishwashing_evening_duration_probability.csv</filename>
      <filetype>csv</filetype>
      <usage_type>resource</usage_type>
      <checksum>37B5AF9C</checksum>
    </file>
    <file>
      <filename>schedules_weekend_duration_probability_cluster_3_dishwashing_midday_duration_probability.csv</filename>
      <filetype>csv</filetype>
      <usage_type>resource</usage_type>
      <checksum>EDD63C21</checksum>
    </file>
    <file>
      <filename>schedules_weekend_duration_probability_cluster_3_dishwashing_morning_duration_probability.csv</filename>
      <filetype>csv</filetype>
      <usage_type>resource</usage_type>
      <checksum>99F23B28</checksum>
    </file>
    <file>
      <filename>schedules_weekend_duration_probability_cluster_3_laundry_evening_duration_probability.csv</filename>
      <filetype>csv</filetype>
      <usage_type>resource</usage_type>
      <checksum>C3963FF9</checksum>
    </file>
    <file>
      <filename>schedules_weekend_duration_probability_cluster_3_laundry_midday_duration_probability.csv</filename>
      <filetype>csv</filetype>
      <usage_type>resource</usage_type>
      <checksum>0B329C66</checksum>
    </file>
    <file>
      <filename>schedules_weekend_duration_probability_cluster_3_laundry_morning_duration_probability.csv</filename>
      <filetype>csv</filetype>
      <usage_type>resource</usage_type>
      <checksum>1761FEF6</checksum>
    </file>
    <file>
      <filename>schedules_weekend_duration_probability_cluster_3_shower_evening_duration_probability.csv</filename>
      <filetype>csv</filetype>
      <usage_type>resource</usage_type>
      <checksum>35AD8E7F</checksum>
    </file>
    <file>
      <filename>schedules_weekend_duration_probability_cluster_3_shower_midday_duration_probability.csv</filename>
      <filetype>csv</filetype>
      <usage_type>resource</usage_type>
      <checksum>DAF2049F</checksum>
    </file>
    <file>
      <filename>schedules_weekend_duration_probability_cluster_3_shower_morning_duration_probability.csv</filename>
      <filetype>csv</filetype>
      <usage_type>resource</usage_type>
      <checksum>C2CA1416</checksum>
    </file>
    <file>
      <filename>schedules_weekend_mkv_chain_initial_prob_cluster_0.csv</filename>
      <filetype>csv</filetype>
      <usage_type>resource</usage_type>
      <checksum>3F16AE89</checksum>
    </file>
    <file>
      <filename>schedules_weekend_mkv_chain_initial_prob_cluster_1.csv</filename>
      <filetype>csv</filetype>
      <usage_type>resource</usage_type>
      <checksum>49FEAE44</checksum>
    </file>
    <file>
      <filename>schedules_weekend_mkv_chain_initial_prob_cluster_2.csv</filename>
      <filetype>csv</filetype>
      <usage_type>resource</usage_type>
      <checksum>B48A47D6</checksum>
    </file>
    <file>
      <filename>schedules_weekend_mkv_chain_initial_prob_cluster_3.csv</filename>
      <filetype>csv</filetype>
      <usage_type>resource</usage_type>
      <checksum>B47E790B</checksum>
    </file>
    <file>
      <filename>schedules_weekend_mkv_chain_transition_prob_cluster_0.csv</filename>
      <filetype>csv</filetype>
      <usage_type>resource</usage_type>
      <checksum>E4089705</checksum>
    </file>
    <file>
      <filename>schedules_weekend_mkv_chain_transition_prob_cluster_1.csv</filename>
      <filetype>csv</filetype>
      <usage_type>resource</usage_type>
      <checksum>25700CD2</checksum>
    </file>
    <file>
      <filename>schedules_weekend_mkv_chain_transition_prob_cluster_2.csv</filename>
      <filetype>csv</filetype>
      <usage_type>resource</usage_type>
      <checksum>032B846A</checksum>
    </file>
    <file>
      <filename>schedules_weekend_mkv_chain_transition_prob_cluster_3.csv</filename>
      <filetype>csv</filetype>
      <usage_type>resource</usage_type>
      <checksum>F0F0F886</checksum>
    </file>
    <file>
      <filename>constants.rb</filename>
      <filetype>rb</filetype>
      <usage_type>resource</usage_type>
      <checksum>24396BA2</checksum>
    </file>
    <file>
      <filename>schedules_weekday_state_and_monthly_schedule_shift.csv</filename>
      <filetype>csv</filetype>
      <usage_type>resource</usage_type>
      <checksum>FFDA057E</checksum>
    </file>
    <file>
      <filename>schedules_weekend_state_and_monthly_schedule_shift.csv</filename>
      <filetype>csv</filetype>
      <usage_type>resource</usage_type>
      <checksum>5FC694CF</checksum>
    </file>
    <file>
      <filename>schedules_config.md</filename>
      <filetype>md</filetype>
      <usage_type>resource</usage_type>
      <checksum>EC6567F6</checksum>
    </file>
    <file>
      <filename>schedules_config.json</filename>
      <filetype>json</filetype>
      <usage_type>resource</usage_type>
      <checksum>BC384EA9</checksum>
    </file>
    <file>
      <filename>schedules.rb</filename>
      <filetype>rb</filetype>
      <usage_type>resource</usage_type>
      <checksum>921F05FF</checksum>
    </file>
    <file>
      <filename>base-hvac-air-to-air-heat-pump-1-speed-heating-only.osw</filename>
      <filetype>osw</filetype>
      <usage_type>test</usage_type>
      <checksum>3D828F83</checksum>
    </file>
    <file>
      <filename>extra-second-heating-system-portable-heater-to-heat-pump.osw</filename>
      <filetype>osw</filetype>
      <usage_type>test</usage_type>
      <checksum>343A0CD5</checksum>
    </file>
    <file>
      <filename>base-hvac-air-to-air-heat-pump-1-speed-cooling-only.osw</filename>
      <filetype>osw</filetype>
      <usage_type>test</usage_type>
      <checksum>937CA67B</checksum>
    </file>
    <file>
      <filename>base-hvac-air-to-air-heat-pump-1-speed.osw</filename>
      <filetype>osw</filetype>
      <usage_type>test</usage_type>
      <checksum>6199D004</checksum>
    </file>
    <file>
      <filename>base-hvac-air-to-air-heat-pump-2-speed.osw</filename>
      <filetype>osw</filetype>
      <usage_type>test</usage_type>
      <checksum>47A5D4EA</checksum>
    </file>
    <file>
      <filename>base-hvac-dual-fuel-air-to-air-heat-pump-2-speed.osw</filename>
      <filetype>osw</filetype>
      <usage_type>test</usage_type>
      <checksum>6E142A30</checksum>
    </file>
    <file>
      <filename>base-atticroof-unvented-insulated-roof.osw</filename>
      <filetype>osw</filetype>
      <usage_type>test</usage_type>
      <checksum>A54B41F2</checksum>
    </file>
    <file>
      <filename>base-atticroof-flat.osw</filename>
      <filetype>osw</filetype>
      <usage_type>test</usage_type>
      <checksum>88C97ED2</checksum>
    </file>
    <file>
      <filename>base-foundation-ambient.osw</filename>
      <filetype>osw</filetype>
      <usage_type>test</usage_type>
      <checksum>5CFEBC67</checksum>
    </file>
    <file>
      <filename>base.osw</filename>
      <filetype>osw</filetype>
      <usage_type>test</usage_type>
      <checksum>109508A9</checksum>
    </file>
    <file>
      <filename>base-appliances-none.osw</filename>
      <filetype>osw</filetype>
      <usage_type>test</usage_type>
      <checksum>11959D94</checksum>
    </file>
    <file>
      <filename>base-mechvent-cfis.osw</filename>
      <filetype>osw</filetype>
      <usage_type>test</usage_type>
      <checksum>913169C8</checksum>
    </file>
    <file>
      <filename>base-dhw-jacket-electric.osw</filename>
      <filetype>osw</filetype>
      <usage_type>test</usage_type>
      <checksum>F84C6B91</checksum>
    </file>
    <file>
      <filename>base-dhw-low-flow-fixtures.osw</filename>
      <filetype>osw</filetype>
      <usage_type>test</usage_type>
      <checksum>60CE1783</checksum>
    </file>
    <file>
      <filename>base-dhw-recirc-demand.osw</filename>
      <filetype>osw</filetype>
      <usage_type>test</usage_type>
      <checksum>2562570A</checksum>
    </file>
    <file>
      <filename>base-dhw-recirc-manual.osw</filename>
      <filetype>osw</filetype>
      <usage_type>test</usage_type>
      <checksum>D88AEF8F</checksum>
    </file>
    <file>
      <filename>base-dhw-recirc-nocontrol.osw</filename>
      <filetype>osw</filetype>
      <usage_type>test</usage_type>
      <checksum>FB3D5E01</checksum>
    </file>
    <file>
      <filename>base-dhw-recirc-temperature.osw</filename>
      <filetype>osw</filetype>
      <usage_type>test</usage_type>
      <checksum>2999AAF5</checksum>
    </file>
    <file>
      <filename>base-dhw-recirc-timer.osw</filename>
      <filetype>osw</filetype>
      <usage_type>test</usage_type>
      <checksum>7AD4AAB4</checksum>
    </file>
    <file>
      <filename>base-dhw-solar-fraction.osw</filename>
      <filetype>osw</filetype>
      <usage_type>test</usage_type>
      <checksum>216913CC</checksum>
    </file>
    <file>
      <filename>base-enclosure-infil-cfm50.osw</filename>
      <filetype>osw</filetype>
      <usage_type>test</usage_type>
      <checksum>B66F6746</checksum>
    </file>
    <file>
      <filename>base-foundation-conditioned-basement-slab-insulation.osw</filename>
      <filetype>osw</filetype>
      <usage_type>test</usage_type>
      <checksum>BB8DC368</checksum>
    </file>
    <file>
      <filename>base-hvac-boiler-oil-only.osw</filename>
      <filetype>osw</filetype>
      <usage_type>test</usage_type>
      <checksum>78E12748</checksum>
    </file>
    <file>
      <filename>base-hvac-boiler-propane-only.osw</filename>
      <filetype>osw</filetype>
      <usage_type>test</usage_type>
      <checksum>087D6C58</checksum>
    </file>
    <file>
      <filename>base-hvac-boiler-wood-only.osw</filename>
      <filetype>osw</filetype>
      <usage_type>test</usage_type>
      <checksum>47C495D0</checksum>
    </file>
    <file>
      <filename>base-hvac-ducts-leakage-percent.osw</filename>
      <filetype>osw</filetype>
      <usage_type>test</usage_type>
      <checksum>A5CE47E3</checksum>
    </file>
    <file>
      <filename>base-hvac-furnace-oil-only.osw</filename>
      <filetype>osw</filetype>
      <usage_type>test</usage_type>
      <checksum>EE582724</checksum>
    </file>
    <file>
      <filename>base-hvac-furnace-propane-only.osw</filename>
      <filetype>osw</filetype>
      <usage_type>test</usage_type>
      <checksum>9261F004</checksum>
    </file>
    <file>
      <filename>base-hvac-furnace-wood-only.osw</filename>
      <filetype>osw</filetype>
      <usage_type>test</usage_type>
      <checksum>9368E765</checksum>
    </file>
    <file>
      <filename>base-hvac-none.osw</filename>
      <filetype>osw</filetype>
      <usage_type>test</usage_type>
      <checksum>DF6209CD</checksum>
    </file>
    <file>
      <filename>base-hvac-setpoints.osw</filename>
      <filetype>osw</filetype>
      <usage_type>test</usage_type>
      <checksum>AE70F22A</checksum>
    </file>
    <file>
      <filename>base-mechvent-balanced.osw</filename>
      <filetype>osw</filetype>
      <usage_type>test</usage_type>
      <checksum>3A25B37A</checksum>
    </file>
    <file>
      <filename>base-mechvent-erv.osw</filename>
      <filetype>osw</filetype>
      <usage_type>test</usage_type>
      <checksum>FC039C24</checksum>
    </file>
    <file>
      <filename>base-mechvent-exhaust.osw</filename>
      <filetype>osw</filetype>
      <usage_type>test</usage_type>
      <checksum>63DDF92A</checksum>
    </file>
    <file>
      <filename>base-mechvent-hrv.osw</filename>
      <filetype>osw</filetype>
      <usage_type>test</usage_type>
      <checksum>411BC71F</checksum>
    </file>
    <file>
      <filename>base-mechvent-supply.osw</filename>
      <filetype>osw</filetype>
      <usage_type>test</usage_type>
      <checksum>3FE946B8</checksum>
    </file>
    <file>
      <filename>base-mechvent-erv-atre-asre.osw</filename>
      <filetype>osw</filetype>
      <usage_type>test</usage_type>
      <checksum>FCD0294D</checksum>
    </file>
    <file>
      <filename>base-enclosure-windows-none.osw</filename>
      <filetype>osw</filetype>
      <usage_type>test</usage_type>
      <checksum>1989A8CC</checksum>
    </file>
    <file>
      <filename>base-mechvent-hrv-asre.osw</filename>
      <filetype>osw</filetype>
      <usage_type>test</usage_type>
      <checksum>7F8802A0</checksum>
    </file>
    <file>
      <filename>base-atticroof-vented.osw</filename>
      <filetype>osw</filetype>
      <usage_type>test</usage_type>
      <checksum>203F7769</checksum>
    </file>
    <file>
      <filename>base-dhw-dwhr.osw</filename>
      <filetype>osw</filetype>
      <usage_type>test</usage_type>
      <checksum>C5DEF4B7</checksum>
    </file>
    <file>
      <filename>base-enclosure-beds-4.osw</filename>
      <filetype>osw</filetype>
      <usage_type>test</usage_type>
      <checksum>116C7748</checksum>
    </file>
    <file>
      <filename>base-hvac-central-ac-only-2-speed.osw</filename>
      <filetype>osw</filetype>
      <usage_type>test</usage_type>
      <checksum>DB26A736</checksum>
    </file>
    <file>
      <filename>base-hvac-air-to-air-heat-pump-var-speed.osw</filename>
      <filetype>osw</filetype>
      <usage_type>test</usage_type>
      <checksum>F68C0D96</checksum>
    </file>
    <file>
      <filename>base-hvac-furnace-gas-central-ac-2-speed.osw</filename>
      <filetype>osw</filetype>
      <usage_type>test</usage_type>
      <checksum>3271ECE9</checksum>
    </file>
    <file>
      <filename>base-hvac-central-ac-only-var-speed.osw</filename>
      <filetype>osw</filetype>
      <usage_type>test</usage_type>
      <checksum>AC2665ED</checksum>
    </file>
    <file>
      <filename>base-hvac-evap-cooler-furnace-gas.osw</filename>
      <filetype>osw</filetype>
      <usage_type>test</usage_type>
      <checksum>443F2745</checksum>
    </file>
    <file>
      <filename>base-hvac-furnace-gas-central-ac-var-speed.osw</filename>
      <filetype>osw</filetype>
      <usage_type>test</usage_type>
      <checksum>CEC58759</checksum>
    </file>
    <file>
      <filename>base-hvac-furnace-gas-room-ac.osw</filename>
      <filetype>osw</filetype>
      <usage_type>test</usage_type>
      <checksum>8EEFF44D</checksum>
    </file>
    <file>
      <filename>base-hvac-room-ac-only.osw</filename>
      <filetype>osw</filetype>
      <usage_type>test</usage_type>
      <checksum>82CECC65</checksum>
    </file>
    <file>
      <filename>extra-dhw-solar-latitude.osw</filename>
      <filetype>osw</filetype>
      <usage_type>test</usage_type>
      <checksum>B38261A1</checksum>
    </file>
    <file>
      <filename>extra-pv-roofpitch.osw</filename>
      <filetype>osw</filetype>
      <usage_type>test</usage_type>
      <checksum>717F6298</checksum>
    </file>
    <file>
      <filename>extra-auto.osw</filename>
      <filetype>osw</filetype>
      <usage_type>test</usage_type>
      <checksum>57FA9CB4</checksum>
    </file>
    <file>
      <filename>base-mechvent-bath-kitchen-fans.osw</filename>
      <filetype>osw</filetype>
      <usage_type>test</usage_type>
      <checksum>093343FA</checksum>
    </file>
    <file>
      <filename>base-misc-neighbor-shading.osw</filename>
      <filetype>osw</filetype>
      <usage_type>test</usage_type>
      <checksum>EE99A0C3</checksum>
    </file>
    <file>
      <filename>base-dhw-tank-heat-pump-outside.osw</filename>
      <filetype>osw</filetype>
      <usage_type>test</usage_type>
      <checksum>97416AFA</checksum>
    </file>
    <file>
      <filename>base-dhw-tank-heat-pump-with-solar-fraction.osw</filename>
      <filetype>osw</filetype>
      <usage_type>test</usage_type>
      <checksum>B8A6B546</checksum>
    </file>
    <file>
      <filename>base-dhw-tank-heat-pump.osw</filename>
      <filetype>osw</filetype>
      <usage_type>test</usage_type>
      <checksum>89CD0D92</checksum>
    </file>
    <file>
      <filename>base-dhw-jacket-hpwh.osw</filename>
      <filetype>osw</filetype>
      <usage_type>test</usage_type>
      <checksum>DAA243FF</checksum>
    </file>
    <file>
      <filename>base-dhw-jacket-gas.osw</filename>
      <filetype>osw</filetype>
      <usage_type>test</usage_type>
      <checksum>8B4A515C</checksum>
    </file>
    <file>
      <filename>base-dhw-solar-direct-evacuated-tube.osw</filename>
      <filetype>osw</filetype>
      <usage_type>test</usage_type>
      <checksum>9C513D04</checksum>
    </file>
    <file>
      <filename>base-dhw-solar-direct-flat-plate.osw</filename>
      <filetype>osw</filetype>
      <usage_type>test</usage_type>
      <checksum>0B2487A1</checksum>
    </file>
    <file>
      <filename>base-dhw-solar-direct-ics.osw</filename>
      <filetype>osw</filetype>
      <usage_type>test</usage_type>
      <checksum>AD539D31</checksum>
    </file>
    <file>
      <filename>base-dhw-solar-indirect-flat-plate.osw</filename>
      <filetype>osw</filetype>
      <usage_type>test</usage_type>
      <checksum>9528C612</checksum>
    </file>
    <file>
      <filename>base-dhw-solar-thermosyphon-flat-plate.osw</filename>
      <filetype>osw</filetype>
      <usage_type>test</usage_type>
      <checksum>4D0658FD</checksum>
    </file>
    <file>
      <filename>base-dhw-tank-heat-pump-with-solar.osw</filename>
      <filetype>osw</filetype>
      <usage_type>test</usage_type>
      <checksum>CC5CB151</checksum>
    </file>
    <file>
      <filename>base-dhw-tank-gas-outside.osw</filename>
      <filetype>osw</filetype>
      <usage_type>test</usage_type>
      <checksum>C9B6BBE1</checksum>
    </file>
    <file>
      <filename>base-dhw-tank-gas.osw</filename>
      <filetype>osw</filetype>
      <usage_type>test</usage_type>
      <checksum>5C7A3CB6</checksum>
    </file>
    <file>
      <filename>base-dhw-tank-oil.osw</filename>
      <filetype>osw</filetype>
      <usage_type>test</usage_type>
      <checksum>6DA1EAF3</checksum>
    </file>
    <file>
      <filename>base-dhw-tank-wood.osw</filename>
      <filetype>osw</filetype>
      <usage_type>test</usage_type>
      <checksum>36EA37BB</checksum>
    </file>
    <file>
      <filename>base-dhw-tankless-gas-with-solar.osw</filename>
      <filetype>osw</filetype>
      <usage_type>test</usage_type>
      <checksum>81AC6D97</checksum>
    </file>
    <file>
      <filename>base-dhw-tankless-electric.osw</filename>
      <filetype>osw</filetype>
      <usage_type>test</usage_type>
      <checksum>679FB9CE</checksum>
    </file>
    <file>
      <filename>base-dhw-tankless-gas-with-solar-fraction.osw</filename>
      <filetype>osw</filetype>
      <usage_type>test</usage_type>
      <checksum>4E84BEE5</checksum>
    </file>
    <file>
      <filename>base-dhw-tankless-propane.osw</filename>
      <filetype>osw</filetype>
      <usage_type>test</usage_type>
      <checksum>C69B3C63</checksum>
    </file>
    <file>
      <filename>base-dhw-tankless-gas.osw</filename>
      <filetype>osw</filetype>
      <usage_type>test</usage_type>
      <checksum>EFFE0C6E</checksum>
    </file>
    <file>
      <filename>base-hvac-furnace-elec-central-ac-1-speed.osw</filename>
      <filetype>osw</filetype>
      <usage_type>test</usage_type>
      <checksum>2EF1ABAF</checksum>
    </file>
    <file>
      <filename>extra-second-refrigerator.osw</filename>
      <filetype>osw</filetype>
      <usage_type>test</usage_type>
      <checksum>E2B6D767</checksum>
    </file>
    <file>
      <filename>base-enclosure-garage.osw</filename>
      <filetype>osw</filetype>
      <usage_type>test</usage_type>
      <checksum>49ECD082</checksum>
    </file>
    <file>
      <filename>base-dhw-tank-coal.osw</filename>
      <filetype>osw</filetype>
      <usage_type>test</usage_type>
      <checksum>C791D976</checksum>
    </file>
    <file>
      <filename>base-hvac-boiler-coal-only.osw</filename>
      <filetype>osw</filetype>
      <usage_type>test</usage_type>
      <checksum>3A8BF761</checksum>
    </file>
    <file>
      <filename>base-hvac-elec-resistance-only.osw</filename>
      <filetype>osw</filetype>
      <usage_type>test</usage_type>
      <checksum>FCDCF1F6</checksum>
    </file>
    <file>
      <filename>base-simcontrol-timestep-10-mins.osw</filename>
      <filetype>osw</filetype>
      <usage_type>test</usage_type>
      <checksum>56C48447</checksum>
    </file>
    <file>
      <filename>base-simcontrol-daylight-saving-custom.osw</filename>
      <filetype>osw</filetype>
      <usage_type>test</usage_type>
      <checksum>1B45B4CA</checksum>
    </file>
    <file>
      <filename>base-simcontrol-daylight-saving-disabled.osw</filename>
      <filetype>osw</filetype>
      <usage_type>test</usage_type>
      <checksum>C8AC52AA</checksum>
    </file>
    <file>
      <filename>base-lighting-detailed.osw</filename>
      <filetype>osw</filetype>
      <usage_type>test</usage_type>
      <checksum>DA89ED94</checksum>
    </file>
    <file>
      <filename>base-mechvent-whole-house-fan.osw</filename>
      <filetype>osw</filetype>
      <usage_type>test</usage_type>
      <checksum>EED7DBCD</checksum>
    </file>
    <file>
      <filename>base-dhw-none.osw</filename>
      <filetype>osw</filetype>
      <usage_type>test</usage_type>
      <checksum>6E26A0B3</checksum>
    </file>
    <file>
      <filename>base-enclosure-infil-ach-house-pressure.osw</filename>
      <filetype>osw</filetype>
      <usage_type>test</usage_type>
      <checksum>E8C43D20</checksum>
    </file>
    <file>
      <filename>base-enclosure-infil-cfm-house-pressure.osw</filename>
      <filetype>osw</filetype>
      <usage_type>test</usage_type>
      <checksum>1936789A</checksum>
    </file>
    <file>
      <filename>base-dhw-tankless-electric-outside.osw</filename>
      <filetype>osw</filetype>
      <usage_type>test</usage_type>
      <checksum>4019A7B3</checksum>
    </file>
    <file>
      <filename>base-enclosure-beds-5.osw</filename>
      <filetype>osw</filetype>
      <usage_type>test</usage_type>
      <checksum>620436C1</checksum>
    </file>
    <file>
      <filename>base-enclosure-beds-1.osw</filename>
      <filetype>osw</filetype>
      <usage_type>test</usage_type>
      <checksum>C1206168</checksum>
    </file>
    <file>
      <filename>base-enclosure-beds-2.osw</filename>
      <filetype>osw</filetype>
      <usage_type>test</usage_type>
      <checksum>CE5DFE03</checksum>
    </file>
    <file>
      <filename>base-simcontrol-runperiod-1-month.osw</filename>
      <filetype>osw</filetype>
      <usage_type>test</usage_type>
      <checksum>B296DDBB</checksum>
    </file>
    <file>
      <filename>extra-enclosure-garage-partially-protruded.osw</filename>
      <filetype>osw</filetype>
      <usage_type>test</usage_type>
      <checksum>3438496C</checksum>
    </file>
    <file>
      <filename>base-hvac-dual-fuel-air-to-air-heat-pump-var-speed.osw</filename>
      <filetype>osw</filetype>
      <usage_type>test</usage_type>
      <checksum>B71C19A0</checksum>
    </file>
    <file>
      <filename>base-appliances-coal.osw</filename>
      <filetype>osw</filetype>
      <usage_type>test</usage_type>
      <checksum>0795EF13</checksum>
    </file>
    <file>
      <filename>base-appliances-gas.osw</filename>
      <filetype>osw</filetype>
      <usage_type>test</usage_type>
      <checksum>02DF4251</checksum>
    </file>
    <file>
      <filename>base-appliances-modified.osw</filename>
      <filetype>osw</filetype>
      <usage_type>test</usage_type>
      <checksum>BC68F308</checksum>
    </file>
    <file>
      <filename>base-appliances-oil.osw</filename>
      <filetype>osw</filetype>
      <usage_type>test</usage_type>
      <checksum>8905F0AE</checksum>
    </file>
    <file>
      <filename>base-appliances-propane.osw</filename>
      <filetype>osw</filetype>
      <usage_type>test</usage_type>
      <checksum>051EAB74</checksum>
    </file>
    <file>
      <filename>base-appliances-wood.osw</filename>
      <filetype>osw</filetype>
      <usage_type>test</usage_type>
      <checksum>5EB96C08</checksum>
    </file>
    <file>
      <filename>base-simcontrol-calendar-year-custom.osw</filename>
      <filetype>osw</filetype>
      <usage_type>test</usage_type>
      <checksum>FC066144</checksum>
    </file>
    <file>
      <filename>base-location-AMY-2012.osw</filename>
      <filetype>osw</filetype>
      <usage_type>test</usage_type>
      <checksum>1A0DA1F6</checksum>
    </file>
    <file>
      <filename>base-schedules-stochastic.osw</filename>
      <filetype>osw</filetype>
      <usage_type>test</usage_type>
      <checksum>7F1A1425</checksum>
    </file>
    <file>
      <filename>base-schedules-user-specified.osw</filename>
      <filetype>osw</filetype>
      <usage_type>test</usage_type>
      <checksum>3ED0B82E</checksum>
    </file>
    <file>
      <filename>base-lighting-ceiling-fans.osw</filename>
      <filetype>osw</filetype>
      <usage_type>test</usage_type>
      <checksum>77D7115F</checksum>
    </file>
    <file>
      <filename>extra-schedules-random-seed.osw</filename>
      <filetype>osw</filetype>
      <usage_type>test</usage_type>
      <checksum>0631FBA9</checksum>
    </file>
    <file>
      <filename>base-misc-usage-multiplier.osw</filename>
      <filetype>osw</filetype>
      <usage_type>test</usage_type>
      <checksum>7A1DB719</checksum>
    </file>
    <file>
      <filename>base-pv.osw</filename>
      <filetype>osw</filetype>
      <usage_type>test</usage_type>
      <checksum>8A58FD6B</checksum>
    </file>
    <file>
      <filename>base-dhw-tank-elec-uef.osw</filename>
      <filetype>osw</filetype>
      <usage_type>test</usage_type>
      <checksum>92A01272</checksum>
    </file>
    <file>
      <filename>base-dhw-tank-gas-uef.osw</filename>
      <filetype>osw</filetype>
      <usage_type>test</usage_type>
      <checksum>3AD4D1E0</checksum>
    </file>
    <file>
      <filename>base-dhw-tank-heat-pump-uef.osw</filename>
      <filetype>osw</filetype>
      <usage_type>test</usage_type>
      <checksum>B9AA6C1E</checksum>
    </file>
    <file>
      <filename>base-dhw-tankless-electric-uef.osw</filename>
      <filetype>osw</filetype>
      <usage_type>test</usage_type>
      <checksum>EBCD4DB4</checksum>
    </file>
    <file>
      <filename>base-dhw-tankless-gas-uef.osw</filename>
      <filetype>osw</filetype>
      <usage_type>test</usage_type>
      <checksum>694FB691</checksum>
    </file>
    <file>
      <filename>base-misc-loads-large-uncommon.osw</filename>
      <filetype>osw</filetype>
      <usage_type>test</usage_type>
      <checksum>62D768C4</checksum>
    </file>
    <file>
      <filename>base-misc-loads-large-uncommon2.osw</filename>
      <filetype>osw</filetype>
      <usage_type>test</usage_type>
      <checksum>A921EA37</checksum>
    </file>
    <file>
      <filename>base-dhw-indirect-outside.osw</filename>
      <filetype>osw</filetype>
      <usage_type>test</usage_type>
      <checksum>EA700C33</checksum>
    </file>
    <file>
      <filename>base-hvac-boiler-gas-only.osw</filename>
      <filetype>osw</filetype>
      <usage_type>test</usage_type>
      <checksum>BF61A8FF</checksum>
    </file>
    <file>
      <filename>base-dhw-indirect-standbyloss.osw</filename>
      <filetype>osw</filetype>
      <usage_type>test</usage_type>
      <checksum>DD74DD39</checksum>
    </file>
    <file>
      <filename>base-dhw-indirect.osw</filename>
      <filetype>osw</filetype>
      <usage_type>test</usage_type>
      <checksum>8015FEF2</checksum>
    </file>
    <file>
      <filename>base-dhw-jacket-indirect.osw</filename>
      <filetype>osw</filetype>
      <usage_type>test</usage_type>
      <checksum>4C451C9D</checksum>
    </file>
    <file>
      <filename>base-dhw-indirect-with-solar-fraction.osw</filename>
      <filetype>osw</filetype>
      <usage_type>test</usage_type>
      <checksum>B4D38620</checksum>
    </file>
    <file>
      <filename>base-dhw-combi-tankless-outside.osw</filename>
      <filetype>osw</filetype>
      <usage_type>test</usage_type>
      <checksum>400E2358</checksum>
    </file>
    <file>
      <filename>base-dhw-combi-tankless.osw</filename>
      <filetype>osw</filetype>
      <usage_type>test</usage_type>
      <checksum>2E49529C</checksum>
    </file>
    <file>
      <filename>base-hvac-fireplace-wood-only.osw</filename>
      <filetype>osw</filetype>
      <usage_type>test</usage_type>
      <checksum>8A3015D8</checksum>
    </file>
    <file>
      <filename>base-hvac-furnace-gas-only.osw</filename>
      <filetype>osw</filetype>
      <usage_type>test</usage_type>
      <checksum>EBD10799</checksum>
    </file>
    <file>
      <filename>base-hvac-evap-cooler-only.osw</filename>
      <filetype>osw</filetype>
      <usage_type>test</usage_type>
      <checksum>C03B9C37</checksum>
    </file>
    <file>
      <filename>base-hvac-mini-split-air-conditioner-only-ducted.osw</filename>
      <filetype>osw</filetype>
      <usage_type>test</usage_type>
      <checksum>443025A2</checksum>
    </file>
    <file>
      <filename>base-hvac-mini-split-air-conditioner-only-ductless.osw</filename>
      <filetype>osw</filetype>
      <usage_type>test</usage_type>
      <checksum>9C339A18</checksum>
    </file>
    <file>
      <filename>base-hvac-central-ac-only-1-speed.osw</filename>
      <filetype>osw</filetype>
      <usage_type>test</usage_type>
      <checksum>5BD029AB</checksum>
    </file>
    <file>
      <filename>base-hvac-stove-oil-only.osw</filename>
      <filetype>osw</filetype>
      <usage_type>test</usage_type>
      <checksum>103E7652</checksum>
    </file>
    <file>
      <filename>base-hvac-stove-wood-pellets-only.osw</filename>
      <filetype>osw</filetype>
      <usage_type>test</usage_type>
      <checksum>5D1A2D34</checksum>
    </file>
    <file>
      <filename>base-hvac-floor-furnace-propane-only.osw</filename>
      <filetype>osw</filetype>
      <usage_type>test</usage_type>
      <checksum>B8BF63A9</checksum>
    </file>
    <file>
      <filename>base-hvac-mini-split-heat-pump-ducted-cooling-only.osw</filename>
      <filetype>osw</filetype>
      <usage_type>test</usage_type>
      <checksum>A5A28D1D</checksum>
    </file>
    <file>
      <filename>base-enclosure-infil-flue.osw</filename>
      <filetype>osw</filetype>
      <usage_type>test</usage_type>
      <checksum>583FAF9C</checksum>
    </file>
    <file>
      <filename>extra-enclosure-windows-shading.osw</filename>
      <filetype>osw</filetype>
      <usage_type>test</usage_type>
      <checksum>5A2C7ED2</checksum>
    </file>
    <file>
      <filename>base-enclosure-overhangs.osw</filename>
      <filetype>osw</filetype>
      <usage_type>test</usage_type>
      <checksum>426F39EA</checksum>
    </file>
    <file>
      <filename>base-hvac-evap-cooler-only-ducted.osw</filename>
      <filetype>osw</filetype>
      <usage_type>test</usage_type>
      <checksum>0CF71AD0</checksum>
    </file>
    <file>
      <filename>base-mechvent-cfis-evap-cooler-only-ducted.osw</filename>
      <filetype>osw</filetype>
      <usage_type>test</usage_type>
      <checksum>15BA1488</checksum>
    </file>
    <file>
      <filename>extra-second-heating-system-portable-heater-to-heating-system.osw</filename>
      <filetype>osw</filetype>
      <usage_type>test</usage_type>
      <checksum>D91EC71A</checksum>
    </file>
    <file>
      <filename>extra-second-heating-system-fireplace-to-heating-system.osw</filename>
      <filetype>osw</filetype>
      <usage_type>test</usage_type>
      <checksum>F9F3E8B5</checksum>
    </file>
    <file>
      <filename>base-hvac-furnace-coal-only.osw</filename>
      <filetype>osw</filetype>
      <usage_type>test</usage_type>
      <checksum>C5B851F8</checksum>
    </file>
    <file>
      <filename>base-mechvent-exhaust-rated-flow-rate.osw</filename>
      <filetype>osw</filetype>
      <usage_type>test</usage_type>
      <checksum>EF9BACD8</checksum>
    </file>
    <file>
      <filename>base-hvac-ground-to-air-heat-pump-cooling-only.osw</filename>
      <filetype>osw</filetype>
      <usage_type>test</usage_type>
      <checksum>4DCAA406</checksum>
    </file>
    <file>
      <filename>base-foundation-slab.osw</filename>
      <filetype>osw</filetype>
      <usage_type>test</usage_type>
      <checksum>ED3D6DBC</checksum>
    </file>
    <file>
      <filename>base-foundation-vented-crawlspace.osw</filename>
      <filetype>osw</filetype>
      <usage_type>test</usage_type>
      <checksum>5DB79961</checksum>
    </file>
    <file>
      <filename>base-foundation-unvented-crawlspace.osw</filename>
      <filetype>osw</filetype>
      <usage_type>test</usage_type>
      <checksum>C2EA2806</checksum>
    </file>
    <file>
      <filename>base-hvac-boiler-gas-central-ac-1-speed.osw</filename>
      <filetype>osw</filetype>
      <usage_type>test</usage_type>
      <checksum>BAC12A0F</checksum>
    </file>
    <file>
      <filename>extra-second-heating-system-boiler-to-heating-system.osw</filename>
      <filetype>osw</filetype>
      <usage_type>test</usage_type>
      <checksum>5047F3D3</checksum>
    </file>
    <file>
      <filename>extra-enclosure-atticroof-conditioned-eaves-gable.osw</filename>
      <filetype>osw</filetype>
      <usage_type>test</usage_type>
      <checksum>7CA5A1E7</checksum>
    </file>
    <file>
      <filename>extra-enclosure-atticroof-conditioned-eaves-hip.osw</filename>
      <filetype>osw</filetype>
      <usage_type>test</usage_type>
      <checksum>E08F75D6</checksum>
    </file>
    <file>
      <filename>extra-enclosure-garage-atticroof-conditioned.osw</filename>
      <filetype>osw</filetype>
      <usage_type>test</usage_type>
      <checksum>072D52D0</checksum>
    </file>
    <file>
      <filename>extra-zero-extra-refrigerator-kwh.osw</filename>
      <filetype>osw</filetype>
      <usage_type>test</usage_type>
      <checksum>23F9A46A</checksum>
    </file>
    <file>
      <filename>extra-zero-freezer-kwh.osw</filename>
      <filetype>osw</filetype>
      <usage_type>test</usage_type>
      <checksum>A74A6397</checksum>
    </file>
    <file>
      <filename>extra-zero-refrigerator-kwh.osw</filename>
      <filetype>osw</filetype>
      <usage_type>test</usage_type>
      <checksum>A7D76456</checksum>
    </file>
    <file>
      <filename>extra-zero-clothes-washer-kwh.osw</filename>
      <filetype>osw</filetype>
      <usage_type>test</usage_type>
      <checksum>DD3B759A</checksum>
    </file>
    <file>
      <filename>extra-zero-dishwasher-kwh.osw</filename>
      <filetype>osw</filetype>
      <usage_type>test</usage_type>
      <checksum>FCF8899F</checksum>
    </file>
    <file>
      <filename>base-misc-shielding-of-home.osw</filename>
      <filetype>osw</filetype>
      <usage_type>test</usage_type>
      <checksum>E362FA3F</checksum>
    </file>
    <file>
      <filename>base-foundation-unconditioned-basement-assembly-r.osw</filename>
      <filetype>osw</filetype>
      <usage_type>test</usage_type>
      <checksum>07FB3D6D</checksum>
    </file>
    <file>
      <filename>base-foundation-unconditioned-basement.osw</filename>
      <filetype>osw</filetype>
      <usage_type>test</usage_type>
      <checksum>2BFDAA7E</checksum>
    </file>
    <file>
      <filename>base-location-duluth-mn.osw</filename>
      <filetype>osw</filetype>
      <usage_type>test</usage_type>
      <checksum>88F37800</checksum>
    </file>
    <file>
      <filename>base-foundation-unconditioned-basement-wall-insulation.osw</filename>
      <filetype>osw</filetype>
      <usage_type>test</usage_type>
      <checksum>518CD449</checksum>
    </file>
    <file>
      <filename>base-schedules-stochastic-vacant.osw</filename>
      <filetype>osw</filetype>
      <usage_type>test</usage_type>
      <checksum>DBF21722</checksum>
    </file>
    <file>
      <filename>extra-gas-hot-tub-heater-with-zero-kwh.osw</filename>
      <filetype>osw</filetype>
      <usage_type>test</usage_type>
      <checksum>34EDF62A</checksum>
    </file>
    <file>
      <filename>extra-gas-pool-heater-with-zero-kwh.osw</filename>
      <filetype>osw</filetype>
      <usage_type>test</usage_type>
      <checksum>59C4E43F</checksum>
    </file>
    <file>
      <filename>base-appliances-dehumidifier.osw</filename>
      <filetype>osw</filetype>
      <usage_type>test</usage_type>
      <checksum>AFF3319E</checksum>
    </file>
    <file>
      <filename>base-appliances-dehumidifier-ief-portable.osw</filename>
      <filetype>osw</filetype>
      <usage_type>test</usage_type>
      <checksum>F2987C55</checksum>
    </file>
    <file>
      <filename>base-appliances-dehumidifier-ief-whole-home.osw</filename>
      <filetype>osw</filetype>
      <usage_type>test</usage_type>
      <checksum>3F035703</checksum>
    </file>
    <file>
      <filename>base-atticroof-radiant-barrier.osw</filename>
      <filetype>osw</filetype>
      <usage_type>test</usage_type>
      <checksum>1E9D36F7</checksum>
    </file>
    <file>
      <filename>base-location-dallas-tx.osw</filename>
      <filetype>osw</filetype>
      <usage_type>test</usage_type>
      <checksum>9CC30115</checksum>
    </file>
    <file>
      <filename>base-bldgtype-multifamily-shared-mechvent-preconditioning.osw</filename>
      <filetype>osw</filetype>
      <usage_type>test</usage_type>
      <checksum>F94BD65F</checksum>
    </file>
    <file>
      <filename>base-bldgtype-multifamily-shared-mechvent.osw</filename>
      <filetype>osw</filetype>
      <usage_type>test</usage_type>
      <checksum>F3B6E56E</checksum>
    </file>
    <file>
      <filename>base-bldgtype-multifamily-shared-pv.osw</filename>
      <filetype>osw</filetype>
      <usage_type>test</usage_type>
      <checksum>636DFF08</checksum>
    </file>
    <file>
      <filename>base-bldgtype-multifamily-shared-water-heater.osw</filename>
      <filetype>osw</filetype>
      <usage_type>test</usage_type>
      <checksum>A500F17C</checksum>
    </file>
    <file>
      <filename>base-bldgtype-multifamily.osw</filename>
      <filetype>osw</filetype>
      <usage_type>test</usage_type>
      <checksum>A914BD6A</checksum>
    </file>
    <file>
      <filename>extra-bldgtype-multifamily-double-exterior.osw</filename>
      <filetype>osw</filetype>
      <usage_type>test</usage_type>
      <checksum>B9482D3E</checksum>
    </file>
    <file>
      <filename>extra-bldgtype-multifamily-double-loaded-interior.osw</filename>
      <filetype>osw</filetype>
      <usage_type>test</usage_type>
      <checksum>C5948BBE</checksum>
    </file>
    <file>
      <filename>extra-bldgtype-multifamily-eaves.osw</filename>
      <filetype>osw</filetype>
      <usage_type>test</usage_type>
      <checksum>37B54D29</checksum>
    </file>
    <file>
      <filename>extra-bldgtype-multifamily-single-exterior-front.osw</filename>
      <filetype>osw</filetype>
      <usage_type>test</usage_type>
      <checksum>0D415A33</checksum>
    </file>
    <file>
      <filename>extra-bldgtype-multifamily-slab-double-loaded-interior.osw</filename>
      <filetype>osw</filetype>
      <usage_type>test</usage_type>
      <checksum>0ACAE86B</checksum>
    </file>
    <file>
      <filename>extra-bldgtype-multifamily-slab-left-bottom-double-loaded-interior.osw</filename>
      <filetype>osw</filetype>
      <usage_type>test</usage_type>
      <checksum>E3950267</checksum>
    </file>
    <file>
<<<<<<< HEAD
      <filename>extra-bldgtype-multifamily-slab-left-bottom.osw</filename>
      <filetype>osw</filetype>
      <usage_type>test</usage_type>
      <checksum>B1F9C977</checksum>
    </file>
    <file>
      <filename>extra-bldgtype-multifamily-slab-left-middle-double-loaded-interior.osw</filename>
      <filetype>osw</filetype>
      <usage_type>test</usage_type>
      <checksum>79D6F4DA</checksum>
    </file>
    <file>
      <filename>extra-bldgtype-multifamily-slab-left-middle.osw</filename>
      <filetype>osw</filetype>
      <usage_type>test</usage_type>
      <checksum>A7A87D6D</checksum>
    </file>
    <file>
      <filename>extra-bldgtype-multifamily-slab-left-top-double-loaded-interior.osw</filename>
=======
      <filename>base-dhw-tankless-electric-uef.osw</filename>
>>>>>>> 97b772af
      <filetype>osw</filetype>
      <usage_type>test</usage_type>
      <checksum>3CFDD377</checksum>
    </file>
    <file>
      <filename>extra-bldgtype-multifamily-slab-left-top.osw</filename>
      <filetype>osw</filetype>
      <usage_type>test</usage_type>
      <checksum>C732339B</checksum>
    </file>
    <file>
      <filename>extra-bldgtype-multifamily-slab-middle-bottom-double-loaded-interior.osw</filename>
      <filetype>osw</filetype>
      <usage_type>test</usage_type>
      <checksum>F2C596B7</checksum>
    </file>
    <file>
      <filename>extra-bldgtype-multifamily-slab-middle-bottom.osw</filename>
      <filetype>osw</filetype>
      <usage_type>test</usage_type>
      <checksum>7EF0851E</checksum>
    </file>
    <file>
      <filename>extra-bldgtype-multifamily-slab-middle-middle-double-loaded-interior.osw</filename>
      <filetype>osw</filetype>
      <usage_type>test</usage_type>
      <checksum>9C38FDB8</checksum>
    </file>
    <file>
      <filename>extra-bldgtype-multifamily-slab-middle-middle.osw</filename>
      <filetype>osw</filetype>
      <usage_type>test</usage_type>
      <checksum>CD941BFA</checksum>
    </file>
    <file>
      <filename>extra-bldgtype-multifamily-slab-middle-top-double-loaded-interior.osw</filename>
      <filetype>osw</filetype>
      <usage_type>test</usage_type>
      <checksum>0679D700</checksum>
    </file>
    <file>
      <filename>extra-bldgtype-multifamily-slab-middle-top.osw</filename>
      <filetype>osw</filetype>
      <usage_type>test</usage_type>
      <checksum>0F224482</checksum>
    </file>
    <file>
      <filename>extra-bldgtype-multifamily-slab-right-bottom-double-loaded-interior.osw</filename>
      <filetype>osw</filetype>
      <usage_type>test</usage_type>
      <checksum>22245398</checksum>
    </file>
    <file>
      <filename>extra-bldgtype-multifamily-slab-right-bottom.osw</filename>
      <filetype>osw</filetype>
      <usage_type>test</usage_type>
      <checksum>E031E70B</checksum>
    </file>
    <file>
      <filename>extra-bldgtype-multifamily-slab-right-middle-double-loaded-interior.osw</filename>
      <filetype>osw</filetype>
      <usage_type>test</usage_type>
      <checksum>1672F2DB</checksum>
    </file>
    <file>
      <filename>extra-bldgtype-multifamily-slab-right-middle.osw</filename>
      <filetype>osw</filetype>
      <usage_type>test</usage_type>
      <checksum>6B10CBB3</checksum>
    </file>
    <file>
      <filename>extra-bldgtype-multifamily-slab-right-top-double-loaded-interior.osw</filename>
      <filetype>osw</filetype>
      <usage_type>test</usage_type>
      <checksum>DAF07365</checksum>
    </file>
    <file>
      <filename>extra-bldgtype-multifamily-slab-right-top.osw</filename>
      <filetype>osw</filetype>
      <usage_type>test</usage_type>
      <checksum>385A8C3D</checksum>
    </file>
    <file>
      <filename>extra-bldgtype-multifamily-slab.osw</filename>
      <filetype>osw</filetype>
      <usage_type>test</usage_type>
      <checksum>46E96269</checksum>
    </file>
    <file>
      <filename>extra-bldgtype-multifamily-unvented-crawlspace-double-loaded-interior.osw</filename>
      <filetype>osw</filetype>
      <usage_type>test</usage_type>
      <checksum>781BFB06</checksum>
    </file>
    <file>
      <filename>extra-bldgtype-multifamily-unvented-crawlspace-left-bottom-double-loaded-interior.osw</filename>
      <filetype>osw</filetype>
      <usage_type>test</usage_type>
      <checksum>464A244F</checksum>
    </file>
    <file>
      <filename>extra-bldgtype-multifamily-unvented-crawlspace-left-bottom.osw</filename>
      <filetype>osw</filetype>
      <usage_type>test</usage_type>
      <checksum>39F867F0</checksum>
    </file>
    <file>
      <filename>extra-bldgtype-multifamily-unvented-crawlspace-left-middle-double-loaded-interior.osw</filename>
      <filetype>osw</filetype>
      <usage_type>test</usage_type>
      <checksum>96B934D2</checksum>
    </file>
    <file>
      <filename>extra-bldgtype-multifamily-unvented-crawlspace-left-middle.osw</filename>
      <filetype>osw</filetype>
      <usage_type>test</usage_type>
      <checksum>A2591FE0</checksum>
    </file>
    <file>
      <filename>extra-bldgtype-multifamily-unvented-crawlspace-left-top-double-loaded-interior.osw</filename>
      <filetype>osw</filetype>
      <usage_type>test</usage_type>
      <checksum>5032000F</checksum>
    </file>
    <file>
      <filename>extra-bldgtype-multifamily-unvented-crawlspace-left-top.osw</filename>
      <filetype>osw</filetype>
      <usage_type>test</usage_type>
      <checksum>92BE87FE</checksum>
    </file>
    <file>
      <filename>extra-bldgtype-multifamily-unvented-crawlspace-middle-bottom-double-loaded-interior.osw</filename>
      <filetype>osw</filetype>
      <usage_type>test</usage_type>
      <checksum>74A5CADA</checksum>
    </file>
    <file>
      <filename>extra-bldgtype-multifamily-unvented-crawlspace-middle-bottom.osw</filename>
      <filetype>osw</filetype>
      <usage_type>test</usage_type>
      <checksum>B29CA36B</checksum>
    </file>
    <file>
      <filename>extra-bldgtype-multifamily-unvented-crawlspace-middle-middle-double-loaded-interior.osw</filename>
      <filetype>osw</filetype>
      <usage_type>test</usage_type>
      <checksum>C6B5888A</checksum>
    </file>
    <file>
      <filename>extra-bldgtype-multifamily-unvented-crawlspace-middle-middle.osw</filename>
      <filetype>osw</filetype>
      <usage_type>test</usage_type>
      <checksum>69C5D66E</checksum>
    </file>
    <file>
      <filename>extra-bldgtype-multifamily-unvented-crawlspace-middle-top-double-loaded-interior.osw</filename>
      <filetype>osw</filetype>
      <usage_type>test</usage_type>
      <checksum>D253C4F9</checksum>
    </file>
    <file>
      <filename>extra-bldgtype-multifamily-unvented-crawlspace-middle-top.osw</filename>
      <filetype>osw</filetype>
      <usage_type>test</usage_type>
      <checksum>667C46A0</checksum>
    </file>
    <file>
      <filename>extra-bldgtype-multifamily-unvented-crawlspace-right-bottom-double-loaded-interior.osw</filename>
      <filetype>osw</filetype>
      <usage_type>test</usage_type>
      <checksum>17E419B2</checksum>
    </file>
    <file>
      <filename>extra-bldgtype-multifamily-unvented-crawlspace-right-bottom.osw</filename>
      <filetype>osw</filetype>
      <usage_type>test</usage_type>
      <checksum>D929260A</checksum>
    </file>
    <file>
      <filename>extra-bldgtype-multifamily-unvented-crawlspace-right-middle-double-loaded-interior.osw</filename>
      <filetype>osw</filetype>
      <usage_type>test</usage_type>
      <checksum>189628DF</checksum>
    </file>
    <file>
      <filename>extra-bldgtype-multifamily-unvented-crawlspace-right-middle.osw</filename>
      <filetype>osw</filetype>
      <usage_type>test</usage_type>
      <checksum>B2501360</checksum>
    </file>
    <file>
      <filename>extra-bldgtype-multifamily-unvented-crawlspace-right-top-double-loaded-interior.osw</filename>
      <filetype>osw</filetype>
      <usage_type>test</usage_type>
      <checksum>31EBE740</checksum>
    </file>
    <file>
      <filename>extra-bldgtype-multifamily-unvented-crawlspace-right-top.osw</filename>
      <filetype>osw</filetype>
      <usage_type>test</usage_type>
      <checksum>2FE692DA</checksum>
    </file>
    <file>
      <filename>extra-bldgtype-multifamily-unvented-crawlspace.osw</filename>
      <filetype>osw</filetype>
      <usage_type>test</usage_type>
      <checksum>2C3B0F79</checksum>
    </file>
    <file>
      <filename>extra-bldgtype-multifamily-vented-crawlspace-double-loaded-interior.osw</filename>
      <filetype>osw</filetype>
      <usage_type>test</usage_type>
      <checksum>31AE0F7F</checksum>
    </file>
    <file>
      <filename>extra-bldgtype-multifamily-vented-crawlspace-left-bottom-double-loaded-interior.osw</filename>
      <filetype>osw</filetype>
      <usage_type>test</usage_type>
      <checksum>FD38F902</checksum>
    </file>
    <file>
      <filename>extra-bldgtype-multifamily-vented-crawlspace-left-bottom.osw</filename>
      <filetype>osw</filetype>
      <usage_type>test</usage_type>
      <checksum>F898CEE8</checksum>
    </file>
    <file>
      <filename>extra-bldgtype-multifamily-vented-crawlspace-left-middle-double-loaded-interior.osw</filename>
      <filetype>osw</filetype>
      <usage_type>test</usage_type>
      <checksum>0CAE6E78</checksum>
    </file>
    <file>
      <filename>extra-bldgtype-multifamily-vented-crawlspace-left-middle.osw</filename>
      <filetype>osw</filetype>
      <usage_type>test</usage_type>
      <checksum>670BF689</checksum>
    </file>
    <file>
      <filename>extra-bldgtype-multifamily-vented-crawlspace-left-top-double-loaded-interior.osw</filename>
      <filetype>osw</filetype>
      <usage_type>test</usage_type>
      <checksum>96D95D61</checksum>
    </file>
    <file>
      <filename>extra-bldgtype-multifamily-vented-crawlspace-left-top.osw</filename>
      <filetype>osw</filetype>
      <usage_type>test</usage_type>
      <checksum>CB37169F</checksum>
    </file>
    <file>
      <filename>extra-bldgtype-multifamily-vented-crawlspace-middle-bottom-double-loaded-interior.osw</filename>
      <filetype>osw</filetype>
      <usage_type>test</usage_type>
      <checksum>FAC070C4</checksum>
    </file>
    <file>
      <filename>extra-bldgtype-multifamily-vented-crawlspace-middle-bottom.osw</filename>
      <filetype>osw</filetype>
      <usage_type>test</usage_type>
      <checksum>B9F3DD8B</checksum>
    </file>
    <file>
      <filename>extra-bldgtype-multifamily-vented-crawlspace-middle-middle-double-loaded-interior.osw</filename>
      <filetype>osw</filetype>
      <usage_type>test</usage_type>
      <checksum>2A336059</checksum>
    </file>
    <file>
      <filename>extra-bldgtype-multifamily-vented-crawlspace-middle-middle.osw</filename>
      <filetype>osw</filetype>
      <usage_type>test</usage_type>
      <checksum>2252A59B</checksum>
    </file>
    <file>
      <filename>extra-bldgtype-multifamily-vented-crawlspace-middle-top-double-loaded-interior.osw</filename>
      <filetype>osw</filetype>
      <usage_type>test</usage_type>
      <checksum>72094A8F</checksum>
    </file>
    <file>
      <filename>extra-bldgtype-multifamily-vented-crawlspace-middle-top.osw</filename>
      <filetype>osw</filetype>
      <usage_type>test</usage_type>
      <checksum>B2155B6E</checksum>
    </file>
    <file>
      <filename>extra-bldgtype-multifamily-vented-crawlspace-right-bottom-double-loaded-interior.osw</filename>
      <filetype>osw</filetype>
      <usage_type>test</usage_type>
      <checksum>C228EFD4</checksum>
    </file>
    <file>
      <filename>extra-bldgtype-multifamily-vented-crawlspace-right-bottom.osw</filename>
      <filetype>osw</filetype>
      <usage_type>test</usage_type>
      <checksum>386FBF2E</checksum>
    </file>
    <file>
      <filename>extra-bldgtype-multifamily-vented-crawlspace-right-middle-double-loaded-interior.osw</filename>
      <filetype>osw</filetype>
      <usage_type>test</usage_type>
      <checksum>F315CCE5</checksum>
    </file>
    <file>
      <filename>extra-bldgtype-multifamily-vented-crawlspace-right-middle.osw</filename>
      <filetype>osw</filetype>
      <usage_type>test</usage_type>
      <checksum>7410F9AE</checksum>
    </file>
    <file>
      <filename>extra-bldgtype-multifamily-vented-crawlspace-right-top-double-loaded-interior.osw</filename>
      <filetype>osw</filetype>
      <usage_type>test</usage_type>
      <checksum>3BAA0D6F</checksum>
    </file>
    <file>
      <filename>extra-bldgtype-multifamily-vented-crawlspace-right-top.osw</filename>
      <filetype>osw</filetype>
      <usage_type>test</usage_type>
      <checksum>20E0A45D</checksum>
    </file>
    <file>
      <filename>extra-bldgtype-multifamily-vented-crawlspace.osw</filename>
      <filetype>osw</filetype>
      <usage_type>test</usage_type>
      <checksum>93E9EF11</checksum>
    </file>
    <file>
      <filename>base-bldgtype-multifamily-shared-boiler-only-baseboard.osw</filename>
      <filetype>osw</filetype>
      <usage_type>test</usage_type>
      <checksum>506F3780</checksum>
    </file>
    <file>
      <filename>base-bldgtype-multifamily-shared-boiler-only-fan-coil.osw</filename>
      <filetype>osw</filetype>
      <usage_type>test</usage_type>
      <checksum>5F1D1E25</checksum>
    </file>
    <file>
      <filename>base-bldgtype-single-family-attached.osw</filename>
      <filetype>osw</filetype>
      <usage_type>test</usage_type>
      <checksum>5D9B402C</checksum>
    </file>
    <file>
      <filename>extra-bldgtype-single-family-attached-double-exterior.osw</filename>
      <filetype>osw</filetype>
      <usage_type>test</usage_type>
      <checksum>30D59FC7</checksum>
    </file>
    <file>
      <filename>extra-bldgtype-single-family-attached-double-loaded-interior.osw</filename>
      <filetype>osw</filetype>
      <usage_type>test</usage_type>
      <checksum>455E61B9</checksum>
    </file>
    <file>
      <filename>extra-bldgtype-single-family-attached-single-exterior-front.osw</filename>
      <filetype>osw</filetype>
      <usage_type>test</usage_type>
      <checksum>B885E3CF</checksum>
    </file>
    <file>
      <filename>extra-bldgtype-single-family-attached-slab-middle.osw</filename>
      <filetype>osw</filetype>
      <usage_type>test</usage_type>
      <checksum>FAF104A8</checksum>
    </file>
    <file>
      <filename>extra-bldgtype-single-family-attached-slab-right.osw</filename>
      <filetype>osw</filetype>
      <usage_type>test</usage_type>
      <checksum>84FB4870</checksum>
    </file>
    <file>
      <filename>extra-bldgtype-single-family-attached-slab.osw</filename>
      <filetype>osw</filetype>
      <usage_type>test</usage_type>
      <checksum>C090C17A</checksum>
    </file>
    <file>
      <filename>extra-bldgtype-single-family-attached-unconditioned-basement-middle.osw</filename>
      <filetype>osw</filetype>
      <usage_type>test</usage_type>
      <checksum>5587737A</checksum>
    </file>
    <file>
      <filename>extra-bldgtype-single-family-attached-unconditioned-basement-right.osw</filename>
      <filetype>osw</filetype>
      <usage_type>test</usage_type>
      <checksum>F2AE190C</checksum>
    </file>
    <file>
      <filename>extra-bldgtype-single-family-attached-unconditioned-basement.osw</filename>
      <filetype>osw</filetype>
      <usage_type>test</usage_type>
      <checksum>917C46FE</checksum>
    </file>
    <file>
      <filename>extra-bldgtype-single-family-attached-unvented-crawlspace-middle.osw</filename>
      <filetype>osw</filetype>
      <usage_type>test</usage_type>
      <checksum>5FC0415F</checksum>
    </file>
    <file>
      <filename>extra-bldgtype-single-family-attached-unvented-crawlspace-right.osw</filename>
      <filetype>osw</filetype>
      <usage_type>test</usage_type>
      <checksum>C454F613</checksum>
    </file>
    <file>
      <filename>extra-bldgtype-single-family-attached-unvented-crawlspace.osw</filename>
      <filetype>osw</filetype>
      <usage_type>test</usage_type>
      <checksum>1743DB83</checksum>
    </file>
    <file>
      <filename>extra-bldgtype-single-family-attached-vented-crawlspace-middle.osw</filename>
      <filetype>osw</filetype>
      <usage_type>test</usage_type>
      <checksum>2D3C17A0</checksum>
    </file>
    <file>
      <filename>extra-bldgtype-single-family-attached-vented-crawlspace-right.osw</filename>
      <filetype>osw</filetype>
      <usage_type>test</usage_type>
      <checksum>BD0D8447</checksum>
    </file>
    <file>
      <filename>extra-bldgtype-single-family-attached-vented-crawlspace.osw</filename>
      <filetype>osw</filetype>
      <usage_type>test</usage_type>
      <checksum>70B8CA94</checksum>
    </file>
    <file>
      <filename>extra-bldgtype-single-family-attached-atticroof-conditioned-eaves-gable.osw</filename>
      <filetype>osw</filetype>
      <usage_type>test</usage_type>
      <checksum>08AAFF2F</checksum>
    </file>
    <file>
      <filename>extra-bldgtype-single-family-attached-atticroof-conditioned-eaves-hip.osw</filename>
      <filetype>osw</filetype>
      <usage_type>test</usage_type>
      <checksum>6A7ED5B9</checksum>
    </file>
    <file>
      <filename>extra-bldgtype-single-family-attached-atticroof-flat.osw</filename>
      <filetype>osw</filetype>
      <usage_type>test</usage_type>
      <checksum>028B263A</checksum>
    </file>
    <file>
      <filename>base-enclosure-2stories-garage.osw</filename>
      <filetype>osw</filetype>
      <usage_type>test</usage_type>
      <checksum>FC954999</checksum>
    </file>
    <file>
      <filename>base-enclosure-2stories.osw</filename>
      <filetype>osw</filetype>
      <usage_type>test</usage_type>
      <checksum>B4C9DDBD</checksum>
    </file>
    <file>
      <filename>base-enclosure-infil-natural-ach.osw</filename>
      <filetype>osw</filetype>
      <usage_type>test</usage_type>
      <checksum>44662022</checksum>
    </file>
    <file>
      <filename>base-hvac-central-ac-plus-air-to-air-heat-pump-heating.osw</filename>
      <filetype>osw</filetype>
      <usage_type>test</usage_type>
      <checksum>F76E1ADB</checksum>
    </file>
    <file>
      <filename>base-hvac-dual-fuel-air-to-air-heat-pump-1-speed.osw</filename>
      <filetype>osw</filetype>
      <usage_type>test</usage_type>
      <checksum>AFF8894D</checksum>
    </file>
    <file>
      <filename>base-hvac-dual-fuel-air-to-air-heat-pump-1-speed-electric.osw</filename>
      <filetype>osw</filetype>
      <usage_type>test</usage_type>
      <checksum>E505AAD4</checksum>
    </file>
    <file>
      <filename>base-hvac-dual-fuel-mini-split-heat-pump-ducted.osw</filename>
      <filetype>osw</filetype>
      <usage_type>test</usage_type>
      <checksum>86AF793F</checksum>
    </file>
    <file>
      <filename>base-hvac-ground-to-air-heat-pump-heating-only.osw</filename>
      <filetype>osw</filetype>
      <usage_type>test</usage_type>
      <checksum>5F20A575</checksum>
    </file>
    <file>
      <filename>base-hvac-ground-to-air-heat-pump.osw</filename>
      <filetype>osw</filetype>
      <usage_type>test</usage_type>
      <checksum>9A44F947</checksum>
    </file>
    <file>
      <filename>extra-second-heating-system-boiler-to-heat-pump.osw</filename>
      <filetype>osw</filetype>
      <usage_type>test</usage_type>
      <checksum>68575174</checksum>
    </file>
    <file>
      <filename>base-hvac-mini-split-heat-pump-ducted-heating-only.osw</filename>
      <filetype>osw</filetype>
      <usage_type>test</usage_type>
      <checksum>93FC8417</checksum>
    </file>
    <file>
      <filename>base-hvac-mini-split-heat-pump-ducted.osw</filename>
      <filetype>osw</filetype>
      <usage_type>test</usage_type>
      <checksum>37B0F47D</checksum>
    </file>
    <file>
      <filename>base-hvac-mini-split-heat-pump-ductless.osw</filename>
      <filetype>osw</filetype>
      <usage_type>test</usage_type>
      <checksum>09EC94DB</checksum>
    </file>
    <file>
      <filename>extra-second-heating-system-fireplace-to-heat-pump.osw</filename>
      <filetype>osw</filetype>
      <usage_type>test</usage_type>
      <checksum>0ACBC644</checksum>
    </file>
    <file>
      <filename>base-hvac-undersized.osw</filename>
      <filetype>osw</filetype>
      <usage_type>test</usage_type>
      <checksum>5B7790AA</checksum>
    </file>
    <file>
      <filename>base-hvac-room-ac-only-33percent.osw</filename>
      <filetype>osw</filetype>
      <usage_type>test</usage_type>
      <checksum>228E20A3</checksum>
    </file>
    <file>
      <filename>base-location-miami-fl.osw</filename>
      <filetype>osw</filetype>
      <usage_type>test</usage_type>
      <checksum>A524CD7C</checksum>
    </file>
    <file>
      <filename>base-location-baltimore-md.osw</filename>
      <filetype>osw</filetype>
      <usage_type>test</usage_type>
      <checksum>0A6DE12D</checksum>
    </file>
    <file>
      <filename>base-location-honolulu-hi.osw</filename>
      <filetype>osw</filetype>
      <usage_type>test</usage_type>
      <checksum>1777D9D3</checksum>
    </file>
    <file>
      <filename>base-location-phoenix-az.osw</filename>
      <filetype>osw</filetype>
      <usage_type>test</usage_type>
      <checksum>D67B5B61</checksum>
    </file>
    <file>
      <filename>base-location-portland-or.osw</filename>
      <filetype>osw</filetype>
      <usage_type>test</usage_type>
      <checksum>70CA5302</checksum>
    </file>
    <file>
      <filename>base-location-helena-mt.osw</filename>
      <filetype>osw</filetype>
      <usage_type>test</usage_type>
      <checksum>A0A61851</checksum>
    </file>
    <file>
      <filename>base-hvac-programmable-thermostat-detailed.osw</filename>
      <filetype>osw</filetype>
      <usage_type>test</usage_type>
      <checksum>848112E4</checksum>
    </file>
    <file>
      <filename>base-hvac-fixed-heater-gas-only.osw</filename>
      <filetype>osw</filetype>
      <usage_type>test</usage_type>
      <checksum>27EE7A63</checksum>
    </file>
    <file>
      <filename>base-hvac-portable-heater-gas-only.osw</filename>
      <filetype>osw</filetype>
      <usage_type>test</usage_type>
      <checksum>1E935437</checksum>
    </file>
    <file>
      <filename>base-hvac-seasons.osw</filename>
      <filetype>osw</filetype>
      <usage_type>test</usage_type>
      <checksum>511280EB</checksum>
    </file>
    <file>
      <filename>base-hvac-boiler-elec-only.osw</filename>
      <filetype>osw</filetype>
      <usage_type>test</usage_type>
      <checksum>0178D7C4</checksum>
    </file>
    <file>
      <filename>base-hvac-furnace-elec-only.osw</filename>
      <filetype>osw</filetype>
      <usage_type>test</usage_type>
      <checksum>DFEA5C48</checksum>
    </file>
    <file>
      <filename>base-hvac-wall-furnace-elec-only.osw</filename>
      <filetype>osw</filetype>
      <usage_type>test</usage_type>
      <checksum>FF0A85CB</checksum>
    </file>
    <file>
      <filename>base-misc-defaults.osw</filename>
      <filetype>osw</filetype>
      <usage_type>test</usage_type>
      <checksum>B87D3B24</checksum>
    </file>
    <file>
      <filename>build_residential_hpxml_test.rb</filename>
      <filetype>rb</filetype>
      <usage_type>test</usage_type>
      <checksum>D9CA9611</checksum>
    </file>
    <file>
      <filename>geometry.rb</filename>
      <filetype>rb</filetype>
      <usage_type>resource</usage_type>
      <checksum>DF6094C4</checksum>
    </file>
    <file>
      <filename>base-hvac-install-quality-air-to-air-heat-pump-1-speed.osw</filename>
      <filetype>osw</filetype>
      <usage_type>test</usage_type>
      <checksum>51D3E739</checksum>
    </file>
    <file>
      <filename>base-hvac-install-quality-air-to-air-heat-pump-2-speed.osw</filename>
      <filetype>osw</filetype>
      <usage_type>test</usage_type>
      <checksum>97620EAA</checksum>
    </file>
    <file>
      <filename>base-hvac-install-quality-air-to-air-heat-pump-var-speed.osw</filename>
      <filetype>osw</filetype>
      <usage_type>test</usage_type>
      <checksum>2BE0C87F</checksum>
    </file>
    <file>
      <filename>base-hvac-install-quality-furnace-gas-central-ac-1-speed.osw</filename>
      <filetype>osw</filetype>
      <usage_type>test</usage_type>
      <checksum>BBAE3208</checksum>
    </file>
    <file>
      <filename>base-hvac-install-quality-furnace-gas-central-ac-2-speed.osw</filename>
      <filetype>osw</filetype>
      <usage_type>test</usage_type>
      <checksum>CEF82116</checksum>
    </file>
    <file>
      <filename>base-hvac-install-quality-furnace-gas-central-ac-var-speed.osw</filename>
      <filetype>osw</filetype>
      <usage_type>test</usage_type>
      <checksum>BBDCF0D5</checksum>
    </file>
    <file>
      <filename>base-hvac-install-quality-furnace-gas-only.osw</filename>
      <filetype>osw</filetype>
      <usage_type>test</usage_type>
      <checksum>CC426972</checksum>
    </file>
    <file>
      <filename>base-hvac-install-quality-mini-split-air-conditioner-only-ducted.osw</filename>
      <filetype>osw</filetype>
      <usage_type>test</usage_type>
      <checksum>CBFD27D4</checksum>
    </file>
    <file>
      <filename>base-hvac-install-quality-mini-split-heat-pump-ducted.osw</filename>
      <filetype>osw</filetype>
      <usage_type>test</usage_type>
      <checksum>0E7CED49</checksum>
    </file>
    <file>
      <filename>test_rakefile.xml</filename>
      <filetype>xml</filetype>
      <usage_type>test</usage_type>
      <checksum>0AF6D490</checksum>
    </file>
    <file>
      <filename>test_measure.xml</filename>
      <filetype>xml</filetype>
      <usage_type>test</usage_type>
      <checksum>4BC2AC44</checksum>
    </file>
    <file>
<<<<<<< HEAD
      <filename>base-hvac-install-quality-ground-to-air-heat-pump.osw</filename>
      <filetype>osw</filetype>
=======
      <filename>base-dhw-tank-heat-pump-uef.osw</filename>
      <filetype>osw</filetype>
      <usage_type>test</usage_type>
      <checksum>C7381FBE</checksum>
    </file>
    <file>
      <filename>base-dhw-tank-elec-uef.osw</filename>
      <filetype>osw</filetype>
      <usage_type>test</usage_type>
      <checksum>B4FDB65C</checksum>
    </file>
    <file>
      <filename>base-dhw-tank-gas-uef.osw</filename>
      <filetype>osw</filetype>
      <usage_type>test</usage_type>
      <checksum>430C8FAC</checksum>
    </file>
    <file>
      <filename>build_residential_hpxml_test.rb</filename>
      <filetype>rb</filetype>
>>>>>>> 97b772af
      <usage_type>test</usage_type>
      <checksum>907E64D0</checksum>
    </file>
    <file>
      <version>
        <software_program>OpenStudio</software_program>
        <identifier>2.9.0</identifier>
        <min_compatible>2.9.0</min_compatible>
      </version>
      <filename>measure.rb</filename>
      <filetype>rb</filetype>
      <usage_type>script</usage_type>
<<<<<<< HEAD
      <checksum>D7747310</checksum>
    </file>
    <file>
      <filename>base-hvac-dual-fuel-air-to-air-heat-pump-var-speed-flex-dual-source.osw</filename>
      <filetype>osw</filetype>
      <usage_type>test</usage_type>
      <checksum>E3C9630B</checksum>
    </file>
    <file>
      <filename>base-hvac-dual-fuel-air-to-air-heat-pump-var-speed-flex-ihp-grid-ac.osw</filename>
      <filetype>osw</filetype>
      <usage_type>test</usage_type>
      <checksum>EC1033AD</checksum>
    </file>
    <file>
      <filename>base-hvac-dual-fuel-air-to-air-heat-pump-var-speed-flex-ihp-ice-storage.osw</filename>
      <filetype>osw</filetype>
      <usage_type>test</usage_type>
      <checksum>2BB99B0A</checksum>
    </file>
    <file>
      <filename>base-hvac-dual-fuel-air-to-air-heat-pump-var-speed-flex-ihp-pcm-storage.osw</filename>
      <filetype>osw</filetype>
      <usage_type>test</usage_type>
      <checksum>EB5A3BF1</checksum>
    </file>
    <file>
      <filename>base-hvac-dual-fuel-air-to-air-heat-pump-var-speed-flex-modulating.osw</filename>
      <filetype>osw</filetype>
      <usage_type>test</usage_type>
      <checksum>269550AB</checksum>
    </file>
    <file>
      <filename>base-hvac-dual-fuel-air-to-air-heat-pump-var-speed-flex.osw</filename>
      <filetype>osw</filetype>
      <usage_type>test</usage_type>
      <checksum>86BE6499</checksum>
=======
      <checksum>FFF9A171</checksum>
>>>>>>> 97b772af
    </file>
  </files>
</measure><|MERGE_RESOLUTION|>--- conflicted
+++ resolved
@@ -3,13 +3,8 @@
   <schema_version>3.0</schema_version>
   <name>build_residential_hpxml</name>
   <uid>a13a8983-2b01-4930-8af2-42030b6e4233</uid>
-<<<<<<< HEAD
-  <version_id>255bf7e8-949e-4273-9433-e6d362d22c46</version_id>
-  <version_modified>20210521T230524Z</version_modified>
-=======
   <version_id>df7efc15-6ef1-4fef-b034-871a60f02f4e</version_id>
   <version_modified>20210616T152542Z</version_modified>
->>>>>>> 97b772af
   <xml_checksum>2C38F48B</xml_checksum>
   <class_name>BuildResidentialHPXML</class_name>
   <display_name>HPXML Builder</display_name>
@@ -311,11 +306,7 @@
     <argument>
       <name>geometry_orientation</name>
       <display_name>Geometry: Orientation</display_name>
-<<<<<<< HEAD
-      <description>The unit's orientation is measured clockwise from due south when viewed from above (e.g., North=0, East=90, South=180, West=270).</description>
-=======
       <description>The unit's orientation is measured clockwise from north (e.g., North=0, East=90, South=180, West=270).</description>
->>>>>>> 97b772af
       <type>Double</type>
       <units>degrees</units>
       <required>true</required>
@@ -2119,114 +2110,6 @@
       <units>Frac</units>
       <required>false</required>
       <model_dependent>false</model_dependent>
-    </argument>
-    <argument>
-      <name>heat_pump_demand_flexibility</name>
-      <display_name>Heat Pump: Demand Flexibility</display_name>
-      <description>Use AirLoopHVACUnitaryHeatPumpAirToAir with VariableSpeed coils.</description>
-      <type>Boolean</type>
-      <required>false</required>
-      <model_dependent>false</model_dependent>
-      <choices>
-        <choice>
-          <value>true</value>
-          <display_name>true</display_name>
-        </choice>
-        <choice>
-          <value>false</value>
-          <display_name>false</display_name>
-        </choice>
-      </choices>
-    </argument>
-    <argument>
-      <name>heat_pump_demand_flexibility_modulating</name>
-      <display_name>Heat Pump: Demand Flexibility Modulating</display_name>
-      <description></description>
-      <type>Boolean</type>
-      <required>false</required>
-      <model_dependent>false</model_dependent>
-      <choices>
-        <choice>
-          <value>true</value>
-          <display_name>true</display_name>
-        </choice>
-        <choice>
-          <value>false</value>
-          <display_name>false</display_name>
-        </choice>
-      </choices>
-    </argument>
-    <argument>
-      <name>heat_pump_demand_flexibility_dual_source</name>
-      <display_name>Heat Pump: Demand Flexibility Dual-Source</display_name>
-      <description></description>
-      <type>Boolean</type>
-      <required>false</required>
-      <model_dependent>false</model_dependent>
-      <choices>
-        <choice>
-          <value>true</value>
-          <display_name>true</display_name>
-        </choice>
-        <choice>
-          <value>false</value>
-          <display_name>false</display_name>
-        </choice>
-      </choices>
-    </argument>
-    <argument>
-      <name>heat_pump_demand_flexibility_ihp_grid_ac</name>
-      <display_name>Heat Pump: Demand Flexibility Integrated Heat Pump Modulating</display_name>
-      <description></description>
-      <type>Boolean</type>
-      <required>false</required>
-      <model_dependent>false</model_dependent>
-      <choices>
-        <choice>
-          <value>true</value>
-          <display_name>true</display_name>
-        </choice>
-        <choice>
-          <value>false</value>
-          <display_name>false</display_name>
-        </choice>
-      </choices>
-    </argument>
-    <argument>
-      <name>heat_pump_demand_flexibility_ihp_ice_storage</name>
-      <display_name>Heat Pump: Demand Flexibility Integrated Heat Pump Modulating w/ Ice Storage</display_name>
-      <description></description>
-      <type>Boolean</type>
-      <required>false</required>
-      <model_dependent>false</model_dependent>
-      <choices>
-        <choice>
-          <value>true</value>
-          <display_name>true</display_name>
-        </choice>
-        <choice>
-          <value>false</value>
-          <display_name>false</display_name>
-        </choice>
-      </choices>
-    </argument>
-    <argument>
-      <name>heat_pump_demand_flexibility_ihp_pcm_storage</name>
-      <display_name>Heat Pump: Demand Flexibility Integrated Heat Pump Modulating w/ Pcm Storage</display_name>
-      <description></description>
-      <type>Boolean</type>
-      <required>false</required>
-      <model_dependent>false</model_dependent>
-      <choices>
-        <choice>
-          <value>true</value>
-          <display_name>true</display_name>
-        </choice>
-        <choice>
-          <value>false</value>
-          <display_name>false</display_name>
-        </choice>
-      </choices>
     </argument>
     <argument>
       <name>heating_system_type_2</name>
@@ -6474,1867 +6357,1828 @@
       <checksum>BC384EA9</checksum>
     </file>
     <file>
+      <filename>base-bldgtype-multifamily-shared-mechvent-preconditioning.osw</filename>
+      <filetype>osw</filetype>
+      <usage_type>test</usage_type>
+      <checksum>F94BD65F</checksum>
+    </file>
+    <file>
+      <filename>base-bldgtype-multifamily-shared-mechvent.osw</filename>
+      <filetype>osw</filetype>
+      <usage_type>test</usage_type>
+      <checksum>F3B6E56E</checksum>
+    </file>
+    <file>
+      <filename>base-bldgtype-multifamily-shared-pv.osw</filename>
+      <filetype>osw</filetype>
+      <usage_type>test</usage_type>
+      <checksum>636DFF08</checksum>
+    </file>
+    <file>
+      <filename>base-bldgtype-multifamily-shared-water-heater.osw</filename>
+      <filetype>osw</filetype>
+      <usage_type>test</usage_type>
+      <checksum>A500F17C</checksum>
+    </file>
+    <file>
+      <filename>base-bldgtype-multifamily.osw</filename>
+      <filetype>osw</filetype>
+      <usage_type>test</usage_type>
+      <checksum>A914BD6A</checksum>
+    </file>
+    <file>
+      <filename>extra-bldgtype-multifamily-double-exterior.osw</filename>
+      <filetype>osw</filetype>
+      <usage_type>test</usage_type>
+      <checksum>B9482D3E</checksum>
+    </file>
+    <file>
+      <filename>extra-bldgtype-multifamily-double-loaded-interior.osw</filename>
+      <filetype>osw</filetype>
+      <usage_type>test</usage_type>
+      <checksum>C5948BBE</checksum>
+    </file>
+    <file>
+      <filename>extra-bldgtype-multifamily-eaves.osw</filename>
+      <filetype>osw</filetype>
+      <usage_type>test</usage_type>
+      <checksum>37B54D29</checksum>
+    </file>
+    <file>
+      <filename>extra-bldgtype-multifamily-single-exterior-front.osw</filename>
+      <filetype>osw</filetype>
+      <usage_type>test</usage_type>
+      <checksum>0D415A33</checksum>
+    </file>
+    <file>
+      <filename>extra-bldgtype-multifamily-slab-double-loaded-interior.osw</filename>
+      <filetype>osw</filetype>
+      <usage_type>test</usage_type>
+      <checksum>0ACAE86B</checksum>
+    </file>
+    <file>
+      <filename>extra-bldgtype-multifamily-slab-left-bottom-double-loaded-interior.osw</filename>
+      <filetype>osw</filetype>
+      <usage_type>test</usage_type>
+      <checksum>E3950267</checksum>
+    </file>
+    <file>
+      <filename>extra-bldgtype-multifamily-slab-left-bottom.osw</filename>
+      <filetype>osw</filetype>
+      <usage_type>test</usage_type>
+      <checksum>B1F9C977</checksum>
+    </file>
+    <file>
+      <filename>extra-bldgtype-multifamily-slab-left-middle-double-loaded-interior.osw</filename>
+      <filetype>osw</filetype>
+      <usage_type>test</usage_type>
+      <checksum>79D6F4DA</checksum>
+    </file>
+    <file>
+      <filename>extra-bldgtype-multifamily-slab-left-middle.osw</filename>
+      <filetype>osw</filetype>
+      <usage_type>test</usage_type>
+      <checksum>A7A87D6D</checksum>
+    </file>
+    <file>
+      <filename>extra-bldgtype-multifamily-slab-left-top-double-loaded-interior.osw</filename>
+      <filetype>osw</filetype>
+      <usage_type>test</usage_type>
+      <checksum>3CFDD377</checksum>
+    </file>
+    <file>
+      <filename>extra-bldgtype-multifamily-slab-left-top.osw</filename>
+      <filetype>osw</filetype>
+      <usage_type>test</usage_type>
+      <checksum>C732339B</checksum>
+    </file>
+    <file>
+      <filename>extra-bldgtype-multifamily-slab-middle-bottom-double-loaded-interior.osw</filename>
+      <filetype>osw</filetype>
+      <usage_type>test</usage_type>
+      <checksum>F2C596B7</checksum>
+    </file>
+    <file>
+      <filename>extra-bldgtype-multifamily-slab-middle-bottom.osw</filename>
+      <filetype>osw</filetype>
+      <usage_type>test</usage_type>
+      <checksum>7EF0851E</checksum>
+    </file>
+    <file>
+      <filename>extra-bldgtype-multifamily-slab-middle-middle-double-loaded-interior.osw</filename>
+      <filetype>osw</filetype>
+      <usage_type>test</usage_type>
+      <checksum>9C38FDB8</checksum>
+    </file>
+    <file>
+      <filename>extra-bldgtype-multifamily-slab-middle-middle.osw</filename>
+      <filetype>osw</filetype>
+      <usage_type>test</usage_type>
+      <checksum>CD941BFA</checksum>
+    </file>
+    <file>
+      <filename>extra-bldgtype-multifamily-slab-middle-top-double-loaded-interior.osw</filename>
+      <filetype>osw</filetype>
+      <usage_type>test</usage_type>
+      <checksum>0679D700</checksum>
+    </file>
+    <file>
+      <filename>extra-bldgtype-multifamily-slab-middle-top.osw</filename>
+      <filetype>osw</filetype>
+      <usage_type>test</usage_type>
+      <checksum>0F224482</checksum>
+    </file>
+    <file>
+      <filename>extra-bldgtype-multifamily-slab-right-bottom-double-loaded-interior.osw</filename>
+      <filetype>osw</filetype>
+      <usage_type>test</usage_type>
+      <checksum>22245398</checksum>
+    </file>
+    <file>
+      <filename>extra-bldgtype-multifamily-slab-right-bottom.osw</filename>
+      <filetype>osw</filetype>
+      <usage_type>test</usage_type>
+      <checksum>E031E70B</checksum>
+    </file>
+    <file>
+      <filename>extra-bldgtype-multifamily-slab-right-middle-double-loaded-interior.osw</filename>
+      <filetype>osw</filetype>
+      <usage_type>test</usage_type>
+      <checksum>1672F2DB</checksum>
+    </file>
+    <file>
+      <filename>extra-bldgtype-multifamily-slab-right-middle.osw</filename>
+      <filetype>osw</filetype>
+      <usage_type>test</usage_type>
+      <checksum>6B10CBB3</checksum>
+    </file>
+    <file>
+      <filename>extra-bldgtype-multifamily-slab-right-top-double-loaded-interior.osw</filename>
+      <filetype>osw</filetype>
+      <usage_type>test</usage_type>
+      <checksum>DAF07365</checksum>
+    </file>
+    <file>
+      <filename>extra-bldgtype-multifamily-slab-right-top.osw</filename>
+      <filetype>osw</filetype>
+      <usage_type>test</usage_type>
+      <checksum>385A8C3D</checksum>
+    </file>
+    <file>
+      <filename>extra-bldgtype-multifamily-slab.osw</filename>
+      <filetype>osw</filetype>
+      <usage_type>test</usage_type>
+      <checksum>46E96269</checksum>
+    </file>
+    <file>
+      <filename>extra-bldgtype-multifamily-unvented-crawlspace-double-loaded-interior.osw</filename>
+      <filetype>osw</filetype>
+      <usage_type>test</usage_type>
+      <checksum>781BFB06</checksum>
+    </file>
+    <file>
+      <filename>extra-bldgtype-multifamily-unvented-crawlspace-left-bottom-double-loaded-interior.osw</filename>
+      <filetype>osw</filetype>
+      <usage_type>test</usage_type>
+      <checksum>464A244F</checksum>
+    </file>
+    <file>
+      <filename>extra-bldgtype-multifamily-unvented-crawlspace-left-bottom.osw</filename>
+      <filetype>osw</filetype>
+      <usage_type>test</usage_type>
+      <checksum>39F867F0</checksum>
+    </file>
+    <file>
+      <filename>extra-bldgtype-multifamily-unvented-crawlspace-left-middle-double-loaded-interior.osw</filename>
+      <filetype>osw</filetype>
+      <usage_type>test</usage_type>
+      <checksum>96B934D2</checksum>
+    </file>
+    <file>
+      <filename>extra-bldgtype-multifamily-unvented-crawlspace-left-middle.osw</filename>
+      <filetype>osw</filetype>
+      <usage_type>test</usage_type>
+      <checksum>A2591FE0</checksum>
+    </file>
+    <file>
+      <filename>extra-bldgtype-multifamily-unvented-crawlspace-left-top-double-loaded-interior.osw</filename>
+      <filetype>osw</filetype>
+      <usage_type>test</usage_type>
+      <checksum>5032000F</checksum>
+    </file>
+    <file>
+      <filename>extra-bldgtype-multifamily-unvented-crawlspace-left-top.osw</filename>
+      <filetype>osw</filetype>
+      <usage_type>test</usage_type>
+      <checksum>92BE87FE</checksum>
+    </file>
+    <file>
+      <filename>extra-bldgtype-multifamily-unvented-crawlspace-middle-bottom-double-loaded-interior.osw</filename>
+      <filetype>osw</filetype>
+      <usage_type>test</usage_type>
+      <checksum>74A5CADA</checksum>
+    </file>
+    <file>
+      <filename>extra-bldgtype-multifamily-unvented-crawlspace-middle-bottom.osw</filename>
+      <filetype>osw</filetype>
+      <usage_type>test</usage_type>
+      <checksum>B29CA36B</checksum>
+    </file>
+    <file>
+      <filename>extra-bldgtype-multifamily-unvented-crawlspace-middle-middle-double-loaded-interior.osw</filename>
+      <filetype>osw</filetype>
+      <usage_type>test</usage_type>
+      <checksum>C6B5888A</checksum>
+    </file>
+    <file>
+      <filename>extra-bldgtype-multifamily-unvented-crawlspace-middle-middle.osw</filename>
+      <filetype>osw</filetype>
+      <usage_type>test</usage_type>
+      <checksum>69C5D66E</checksum>
+    </file>
+    <file>
+      <filename>extra-bldgtype-multifamily-unvented-crawlspace-middle-top-double-loaded-interior.osw</filename>
+      <filetype>osw</filetype>
+      <usage_type>test</usage_type>
+      <checksum>D253C4F9</checksum>
+    </file>
+    <file>
+      <filename>extra-bldgtype-multifamily-unvented-crawlspace-middle-top.osw</filename>
+      <filetype>osw</filetype>
+      <usage_type>test</usage_type>
+      <checksum>667C46A0</checksum>
+    </file>
+    <file>
+      <filename>extra-bldgtype-multifamily-unvented-crawlspace-right-bottom-double-loaded-interior.osw</filename>
+      <filetype>osw</filetype>
+      <usage_type>test</usage_type>
+      <checksum>17E419B2</checksum>
+    </file>
+    <file>
+      <filename>extra-bldgtype-multifamily-unvented-crawlspace-right-bottom.osw</filename>
+      <filetype>osw</filetype>
+      <usage_type>test</usage_type>
+      <checksum>D929260A</checksum>
+    </file>
+    <file>
+      <filename>extra-bldgtype-multifamily-unvented-crawlspace-right-middle-double-loaded-interior.osw</filename>
+      <filetype>osw</filetype>
+      <usage_type>test</usage_type>
+      <checksum>189628DF</checksum>
+    </file>
+    <file>
+      <filename>extra-bldgtype-multifamily-unvented-crawlspace-right-middle.osw</filename>
+      <filetype>osw</filetype>
+      <usage_type>test</usage_type>
+      <checksum>B2501360</checksum>
+    </file>
+    <file>
+      <filename>extra-bldgtype-multifamily-unvented-crawlspace-right-top-double-loaded-interior.osw</filename>
+      <filetype>osw</filetype>
+      <usage_type>test</usage_type>
+      <checksum>31EBE740</checksum>
+    </file>
+    <file>
+      <filename>extra-bldgtype-multifamily-unvented-crawlspace-right-top.osw</filename>
+      <filetype>osw</filetype>
+      <usage_type>test</usage_type>
+      <checksum>2FE692DA</checksum>
+    </file>
+    <file>
+      <filename>extra-bldgtype-multifamily-unvented-crawlspace.osw</filename>
+      <filetype>osw</filetype>
+      <usage_type>test</usage_type>
+      <checksum>2C3B0F79</checksum>
+    </file>
+    <file>
+      <filename>extra-bldgtype-multifamily-vented-crawlspace-double-loaded-interior.osw</filename>
+      <filetype>osw</filetype>
+      <usage_type>test</usage_type>
+      <checksum>31AE0F7F</checksum>
+    </file>
+    <file>
+      <filename>extra-bldgtype-multifamily-vented-crawlspace-left-bottom-double-loaded-interior.osw</filename>
+      <filetype>osw</filetype>
+      <usage_type>test</usage_type>
+      <checksum>FD38F902</checksum>
+    </file>
+    <file>
+      <filename>extra-bldgtype-multifamily-vented-crawlspace-left-bottom.osw</filename>
+      <filetype>osw</filetype>
+      <usage_type>test</usage_type>
+      <checksum>F898CEE8</checksum>
+    </file>
+    <file>
+      <filename>extra-bldgtype-multifamily-vented-crawlspace-left-middle-double-loaded-interior.osw</filename>
+      <filetype>osw</filetype>
+      <usage_type>test</usage_type>
+      <checksum>0CAE6E78</checksum>
+    </file>
+    <file>
+      <filename>extra-bldgtype-multifamily-vented-crawlspace-left-middle.osw</filename>
+      <filetype>osw</filetype>
+      <usage_type>test</usage_type>
+      <checksum>670BF689</checksum>
+    </file>
+    <file>
+      <filename>extra-bldgtype-multifamily-vented-crawlspace-left-top-double-loaded-interior.osw</filename>
+      <filetype>osw</filetype>
+      <usage_type>test</usage_type>
+      <checksum>96D95D61</checksum>
+    </file>
+    <file>
+      <filename>extra-bldgtype-multifamily-vented-crawlspace-left-top.osw</filename>
+      <filetype>osw</filetype>
+      <usage_type>test</usage_type>
+      <checksum>CB37169F</checksum>
+    </file>
+    <file>
+      <filename>extra-bldgtype-multifamily-vented-crawlspace-middle-bottom-double-loaded-interior.osw</filename>
+      <filetype>osw</filetype>
+      <usage_type>test</usage_type>
+      <checksum>FAC070C4</checksum>
+    </file>
+    <file>
+      <filename>extra-bldgtype-multifamily-vented-crawlspace-middle-bottom.osw</filename>
+      <filetype>osw</filetype>
+      <usage_type>test</usage_type>
+      <checksum>B9F3DD8B</checksum>
+    </file>
+    <file>
+      <filename>extra-bldgtype-multifamily-vented-crawlspace-middle-middle-double-loaded-interior.osw</filename>
+      <filetype>osw</filetype>
+      <usage_type>test</usage_type>
+      <checksum>2A336059</checksum>
+    </file>
+    <file>
+      <filename>extra-bldgtype-multifamily-vented-crawlspace-middle-middle.osw</filename>
+      <filetype>osw</filetype>
+      <usage_type>test</usage_type>
+      <checksum>2252A59B</checksum>
+    </file>
+    <file>
+      <filename>extra-bldgtype-multifamily-vented-crawlspace-middle-top-double-loaded-interior.osw</filename>
+      <filetype>osw</filetype>
+      <usage_type>test</usage_type>
+      <checksum>72094A8F</checksum>
+    </file>
+    <file>
+      <filename>extra-bldgtype-multifamily-vented-crawlspace-middle-top.osw</filename>
+      <filetype>osw</filetype>
+      <usage_type>test</usage_type>
+      <checksum>B2155B6E</checksum>
+    </file>
+    <file>
+      <filename>extra-bldgtype-multifamily-vented-crawlspace-right-bottom-double-loaded-interior.osw</filename>
+      <filetype>osw</filetype>
+      <usage_type>test</usage_type>
+      <checksum>C228EFD4</checksum>
+    </file>
+    <file>
+      <filename>extra-bldgtype-multifamily-vented-crawlspace-right-bottom.osw</filename>
+      <filetype>osw</filetype>
+      <usage_type>test</usage_type>
+      <checksum>386FBF2E</checksum>
+    </file>
+    <file>
+      <filename>extra-bldgtype-multifamily-vented-crawlspace-right-middle-double-loaded-interior.osw</filename>
+      <filetype>osw</filetype>
+      <usage_type>test</usage_type>
+      <checksum>F315CCE5</checksum>
+    </file>
+    <file>
+      <filename>extra-bldgtype-multifamily-vented-crawlspace-right-middle.osw</filename>
+      <filetype>osw</filetype>
+      <usage_type>test</usage_type>
+      <checksum>7410F9AE</checksum>
+    </file>
+    <file>
+      <filename>extra-bldgtype-multifamily-vented-crawlspace-right-top-double-loaded-interior.osw</filename>
+      <filetype>osw</filetype>
+      <usage_type>test</usage_type>
+      <checksum>3BAA0D6F</checksum>
+    </file>
+    <file>
+      <filename>extra-bldgtype-multifamily-vented-crawlspace-right-top.osw</filename>
+      <filetype>osw</filetype>
+      <usage_type>test</usage_type>
+      <checksum>20E0A45D</checksum>
+    </file>
+    <file>
+      <filename>extra-bldgtype-multifamily-vented-crawlspace.osw</filename>
+      <filetype>osw</filetype>
+      <usage_type>test</usage_type>
+      <checksum>93E9EF11</checksum>
+    </file>
+    <file>
+      <filename>base-bldgtype-multifamily-shared-boiler-only-baseboard.osw</filename>
+      <filetype>osw</filetype>
+      <usage_type>test</usage_type>
+      <checksum>506F3780</checksum>
+    </file>
+    <file>
+      <filename>base-bldgtype-multifamily-shared-boiler-only-fan-coil.osw</filename>
+      <filetype>osw</filetype>
+      <usage_type>test</usage_type>
+      <checksum>5F1D1E25</checksum>
+    </file>
+    <file>
       <filename>schedules.rb</filename>
       <filetype>rb</filetype>
       <usage_type>resource</usage_type>
-      <checksum>921F05FF</checksum>
+      <checksum>AB29EE55</checksum>
+    </file>
+    <file>
+      <filename>geometry.rb</filename>
+      <filetype>rb</filetype>
+      <usage_type>resource</usage_type>
+      <checksum>749C4897</checksum>
     </file>
     <file>
       <filename>base-hvac-air-to-air-heat-pump-1-speed-heating-only.osw</filename>
       <filetype>osw</filetype>
       <usage_type>test</usage_type>
-      <checksum>3D828F83</checksum>
+      <checksum>72D474D7</checksum>
     </file>
     <file>
       <filename>extra-second-heating-system-portable-heater-to-heat-pump.osw</filename>
       <filetype>osw</filetype>
       <usage_type>test</usage_type>
-      <checksum>343A0CD5</checksum>
+      <checksum>FD632AE3</checksum>
     </file>
     <file>
       <filename>base-hvac-air-to-air-heat-pump-1-speed-cooling-only.osw</filename>
       <filetype>osw</filetype>
       <usage_type>test</usage_type>
-      <checksum>937CA67B</checksum>
+      <checksum>515B91B3</checksum>
     </file>
     <file>
       <filename>base-hvac-air-to-air-heat-pump-1-speed.osw</filename>
       <filetype>osw</filetype>
       <usage_type>test</usage_type>
-      <checksum>6199D004</checksum>
+      <checksum>DA07EA6A</checksum>
     </file>
     <file>
       <filename>base-hvac-air-to-air-heat-pump-2-speed.osw</filename>
       <filetype>osw</filetype>
       <usage_type>test</usage_type>
-      <checksum>47A5D4EA</checksum>
+      <checksum>B76DBB56</checksum>
     </file>
     <file>
       <filename>base-hvac-dual-fuel-air-to-air-heat-pump-2-speed.osw</filename>
       <filetype>osw</filetype>
       <usage_type>test</usage_type>
-      <checksum>6E142A30</checksum>
+      <checksum>18DB13E6</checksum>
     </file>
     <file>
       <filename>base-atticroof-unvented-insulated-roof.osw</filename>
       <filetype>osw</filetype>
       <usage_type>test</usage_type>
-      <checksum>A54B41F2</checksum>
+      <checksum>A7720BBE</checksum>
     </file>
     <file>
       <filename>base-atticroof-flat.osw</filename>
       <filetype>osw</filetype>
       <usage_type>test</usage_type>
-      <checksum>88C97ED2</checksum>
+      <checksum>3D6CB0D5</checksum>
     </file>
     <file>
       <filename>base-foundation-ambient.osw</filename>
       <filetype>osw</filetype>
       <usage_type>test</usage_type>
-      <checksum>5CFEBC67</checksum>
+      <checksum>2FBD7632</checksum>
     </file>
     <file>
       <filename>base.osw</filename>
       <filetype>osw</filetype>
       <usage_type>test</usage_type>
-      <checksum>109508A9</checksum>
+      <checksum>BE8A6D59</checksum>
     </file>
     <file>
       <filename>base-appliances-none.osw</filename>
       <filetype>osw</filetype>
       <usage_type>test</usage_type>
-      <checksum>11959D94</checksum>
+      <checksum>0AE77B25</checksum>
     </file>
     <file>
       <filename>base-mechvent-cfis.osw</filename>
       <filetype>osw</filetype>
       <usage_type>test</usage_type>
-      <checksum>913169C8</checksum>
+      <checksum>DD746ACD</checksum>
     </file>
     <file>
       <filename>base-dhw-jacket-electric.osw</filename>
       <filetype>osw</filetype>
       <usage_type>test</usage_type>
-      <checksum>F84C6B91</checksum>
+      <checksum>93D94A53</checksum>
     </file>
     <file>
       <filename>base-dhw-low-flow-fixtures.osw</filename>
       <filetype>osw</filetype>
       <usage_type>test</usage_type>
-      <checksum>60CE1783</checksum>
+      <checksum>C4E3311B</checksum>
     </file>
     <file>
       <filename>base-dhw-recirc-demand.osw</filename>
       <filetype>osw</filetype>
       <usage_type>test</usage_type>
-      <checksum>2562570A</checksum>
+      <checksum>86D611B5</checksum>
     </file>
     <file>
       <filename>base-dhw-recirc-manual.osw</filename>
       <filetype>osw</filetype>
       <usage_type>test</usage_type>
-      <checksum>D88AEF8F</checksum>
+      <checksum>7B3EA930</checksum>
     </file>
     <file>
       <filename>base-dhw-recirc-nocontrol.osw</filename>
       <filetype>osw</filetype>
       <usage_type>test</usage_type>
-      <checksum>FB3D5E01</checksum>
+      <checksum>5F107899</checksum>
     </file>
     <file>
       <filename>base-dhw-recirc-temperature.osw</filename>
       <filetype>osw</filetype>
       <usage_type>test</usage_type>
-      <checksum>2999AAF5</checksum>
+      <checksum>420C8B37</checksum>
     </file>
     <file>
       <filename>base-dhw-recirc-timer.osw</filename>
       <filetype>osw</filetype>
       <usage_type>test</usage_type>
-      <checksum>7AD4AAB4</checksum>
+      <checksum>729261D6</checksum>
     </file>
     <file>
       <filename>base-dhw-solar-fraction.osw</filename>
       <filetype>osw</filetype>
       <usage_type>test</usage_type>
-      <checksum>216913CC</checksum>
+      <checksum>12F4DF19</checksum>
     </file>
     <file>
       <filename>base-enclosure-infil-cfm50.osw</filename>
       <filetype>osw</filetype>
       <usage_type>test</usage_type>
-      <checksum>B66F6746</checksum>
+      <checksum>481F5116</checksum>
     </file>
     <file>
       <filename>base-foundation-conditioned-basement-slab-insulation.osw</filename>
       <filetype>osw</filetype>
       <usage_type>test</usage_type>
-      <checksum>BB8DC368</checksum>
+      <checksum>86FFE76D</checksum>
     </file>
     <file>
       <filename>base-hvac-boiler-oil-only.osw</filename>
       <filetype>osw</filetype>
       <usage_type>test</usage_type>
-      <checksum>78E12748</checksum>
+      <checksum>70A7EC2A</checksum>
     </file>
     <file>
       <filename>base-hvac-boiler-propane-only.osw</filename>
       <filetype>osw</filetype>
       <usage_type>test</usage_type>
-      <checksum>087D6C58</checksum>
+      <checksum>F49F993E</checksum>
     </file>
     <file>
       <filename>base-hvac-boiler-wood-only.osw</filename>
       <filetype>osw</filetype>
       <usage_type>test</usage_type>
-      <checksum>47C495D0</checksum>
+      <checksum>E08343F9</checksum>
     </file>
     <file>
       <filename>base-hvac-ducts-leakage-percent.osw</filename>
       <filetype>osw</filetype>
       <usage_type>test</usage_type>
-      <checksum>A5CE47E3</checksum>
+      <checksum>C77DC7B0</checksum>
     </file>
     <file>
       <filename>base-hvac-furnace-oil-only.osw</filename>
       <filetype>osw</filetype>
       <usage_type>test</usage_type>
-      <checksum>EE582724</checksum>
+      <checksum>B5253D7F</checksum>
     </file>
     <file>
       <filename>base-hvac-furnace-propane-only.osw</filename>
       <filetype>osw</filetype>
       <usage_type>test</usage_type>
-      <checksum>9261F004</checksum>
+      <checksum>6C11C654</checksum>
     </file>
     <file>
       <filename>base-hvac-furnace-wood-only.osw</filename>
       <filetype>osw</filetype>
       <usage_type>test</usage_type>
-      <checksum>9368E765</checksum>
+      <checksum>B89EA828</checksum>
     </file>
     <file>
       <filename>base-hvac-none.osw</filename>
       <filetype>osw</filetype>
       <usage_type>test</usage_type>
-      <checksum>DF6209CD</checksum>
+      <checksum>AC21C398</checksum>
     </file>
     <file>
       <filename>base-hvac-setpoints.osw</filename>
       <filetype>osw</filetype>
       <usage_type>test</usage_type>
-      <checksum>AE70F22A</checksum>
+      <checksum>EC652D90</checksum>
     </file>
     <file>
       <filename>base-mechvent-balanced.osw</filename>
       <filetype>osw</filetype>
       <usage_type>test</usage_type>
-      <checksum>3A25B37A</checksum>
+      <checksum>C455852A</checksum>
     </file>
     <file>
       <filename>base-mechvent-erv.osw</filename>
       <filetype>osw</filetype>
       <usage_type>test</usage_type>
-      <checksum>FC039C24</checksum>
+      <checksum>FE3AD668</checksum>
     </file>
     <file>
       <filename>base-mechvent-exhaust.osw</filename>
       <filetype>osw</filetype>
       <usage_type>test</usage_type>
-      <checksum>63DDF92A</checksum>
+      <checksum>D678372D</checksum>
     </file>
     <file>
       <filename>base-mechvent-hrv.osw</filename>
       <filetype>osw</filetype>
       <usage_type>test</usage_type>
-      <checksum>411BC71F</checksum>
+      <checksum>460A2DE9</checksum>
     </file>
     <file>
       <filename>base-mechvent-supply.osw</filename>
       <filetype>osw</filetype>
       <usage_type>test</usage_type>
-      <checksum>3FE946B8</checksum>
+      <checksum>547C677A</checksum>
     </file>
     <file>
       <filename>base-mechvent-erv-atre-asre.osw</filename>
       <filetype>osw</filetype>
       <usage_type>test</usage_type>
-      <checksum>FCD0294D</checksum>
+      <checksum>0C1846F1</checksum>
     </file>
     <file>
       <filename>base-enclosure-windows-none.osw</filename>
       <filetype>osw</filetype>
       <usage_type>test</usage_type>
-      <checksum>1989A8CC</checksum>
+      <checksum>A5F45930</checksum>
     </file>
     <file>
       <filename>base-mechvent-hrv-asre.osw</filename>
       <filetype>osw</filetype>
       <usage_type>test</usage_type>
-      <checksum>7F8802A0</checksum>
+      <checksum>00E03651</checksum>
     </file>
     <file>
       <filename>base-atticroof-vented.osw</filename>
       <filetype>osw</filetype>
       <usage_type>test</usage_type>
-      <checksum>203F7769</checksum>
+      <checksum>00CF3F8D</checksum>
     </file>
     <file>
       <filename>base-dhw-dwhr.osw</filename>
       <filetype>osw</filetype>
       <usage_type>test</usage_type>
-      <checksum>C5DEF4B7</checksum>
+      <checksum>DEAC1206</checksum>
     </file>
     <file>
       <filename>base-enclosure-beds-4.osw</filename>
       <filetype>osw</filetype>
       <usage_type>test</usage_type>
-      <checksum>116C7748</checksum>
+      <checksum>192ABC2A</checksum>
     </file>
     <file>
       <filename>base-hvac-central-ac-only-2-speed.osw</filename>
       <filetype>osw</filetype>
       <usage_type>test</usage_type>
-      <checksum>DB26A736</checksum>
+      <checksum>45F7975B</checksum>
     </file>
     <file>
       <filename>base-hvac-air-to-air-heat-pump-var-speed.osw</filename>
       <filetype>osw</filetype>
       <usage_type>test</usage_type>
-      <checksum>F68C0D96</checksum>
+      <checksum>BFA43EF6</checksum>
     </file>
     <file>
       <filename>base-hvac-furnace-gas-central-ac-2-speed.osw</filename>
       <filetype>osw</filetype>
       <usage_type>test</usage_type>
-      <checksum>3271ECE9</checksum>
+      <checksum>4D19D818</checksum>
     </file>
     <file>
       <filename>base-hvac-central-ac-only-var-speed.osw</filename>
       <filetype>osw</filetype>
       <usage_type>test</usage_type>
-      <checksum>AC2665ED</checksum>
+      <checksum>5AACDE7A</checksum>
     </file>
     <file>
       <filename>base-hvac-evap-cooler-furnace-gas.osw</filename>
       <filetype>osw</filetype>
       <usage_type>test</usage_type>
-      <checksum>443F2745</checksum>
+      <checksum>2AA2AB19</checksum>
     </file>
     <file>
       <filename>base-hvac-furnace-gas-central-ac-var-speed.osw</filename>
       <filetype>osw</filetype>
       <usage_type>test</usage_type>
-      <checksum>CEC58759</checksum>
+      <checksum>E2D6DC78</checksum>
     </file>
     <file>
       <filename>base-hvac-furnace-gas-room-ac.osw</filename>
       <filetype>osw</filetype>
       <usage_type>test</usage_type>
-      <checksum>8EEFF44D</checksum>
+      <checksum>3B4A3A4A</checksum>
     </file>
     <file>
       <filename>base-hvac-room-ac-only.osw</filename>
       <filetype>osw</filetype>
       <usage_type>test</usage_type>
-      <checksum>82CECC65</checksum>
+      <checksum>C0DB13DF</checksum>
     </file>
     <file>
       <filename>extra-dhw-solar-latitude.osw</filename>
       <filetype>osw</filetype>
       <usage_type>test</usage_type>
-      <checksum>B38261A1</checksum>
+      <checksum>E75B2762</checksum>
     </file>
     <file>
       <filename>extra-pv-roofpitch.osw</filename>
       <filetype>osw</filetype>
       <usage_type>test</usage_type>
-      <checksum>717F6298</checksum>
+      <checksum>3D3A619D</checksum>
     </file>
     <file>
       <filename>extra-auto.osw</filename>
       <filetype>osw</filetype>
       <usage_type>test</usage_type>
-      <checksum>57FA9CB4</checksum>
+      <checksum>97284999</checksum>
     </file>
     <file>
       <filename>base-mechvent-bath-kitchen-fans.osw</filename>
       <filetype>osw</filetype>
       <usage_type>test</usage_type>
-      <checksum>093343FA</checksum>
+      <checksum>D3943592</checksum>
     </file>
     <file>
       <filename>base-misc-neighbor-shading.osw</filename>
       <filetype>osw</filetype>
       <usage_type>test</usage_type>
-      <checksum>EE99A0C3</checksum>
+      <checksum>10E99693</checksum>
     </file>
     <file>
       <filename>base-dhw-tank-heat-pump-outside.osw</filename>
       <filetype>osw</filetype>
       <usage_type>test</usage_type>
-      <checksum>97416AFA</checksum>
+      <checksum>F5F2EAA9</checksum>
     </file>
     <file>
       <filename>base-dhw-tank-heat-pump-with-solar-fraction.osw</filename>
       <filetype>osw</filetype>
       <usage_type>test</usage_type>
-      <checksum>B8A6B546</checksum>
+      <checksum>12176723</checksum>
     </file>
     <file>
       <filename>base-dhw-tank-heat-pump.osw</filename>
       <filetype>osw</filetype>
       <usage_type>test</usage_type>
-      <checksum>89CD0D92</checksum>
+      <checksum>752FF8F4</checksum>
     </file>
     <file>
       <filename>base-dhw-jacket-hpwh.osw</filename>
       <filetype>osw</filetype>
       <usage_type>test</usage_type>
-      <checksum>DAA243FF</checksum>
+      <checksum>2640B699</checksum>
     </file>
     <file>
       <filename>base-dhw-jacket-gas.osw</filename>
       <filetype>osw</filetype>
       <usage_type>test</usage_type>
-      <checksum>8B4A515C</checksum>
+      <checksum>28FE17E3</checksum>
     </file>
     <file>
       <filename>base-dhw-solar-direct-evacuated-tube.osw</filename>
       <filetype>osw</filetype>
       <usage_type>test</usage_type>
-      <checksum>9C513D04</checksum>
+      <checksum>9E687748</checksum>
     </file>
     <file>
       <filename>base-dhw-solar-direct-flat-plate.osw</filename>
       <filetype>osw</filetype>
       <usage_type>test</usage_type>
-      <checksum>0B2487A1</checksum>
+      <checksum>C1E12D1F</checksum>
     </file>
     <file>
       <filename>base-dhw-solar-direct-ics.osw</filename>
       <filetype>osw</filetype>
       <usage_type>test</usage_type>
-      <checksum>AD539D31</checksum>
+      <checksum>8140C610</checksum>
     </file>
     <file>
       <filename>base-dhw-solar-indirect-flat-plate.osw</filename>
       <filetype>osw</filetype>
       <usage_type>test</usage_type>
-      <checksum>9528C612</checksum>
+      <checksum>71562FA8</checksum>
     </file>
     <file>
       <filename>base-dhw-solar-thermosyphon-flat-plate.osw</filename>
       <filetype>osw</filetype>
       <usage_type>test</usage_type>
-      <checksum>4D0658FD</checksum>
+      <checksum>3D51DE56</checksum>
     </file>
     <file>
       <filename>base-dhw-tank-heat-pump-with-solar.osw</filename>
       <filetype>osw</filetype>
       <usage_type>test</usage_type>
-      <checksum>CC5CB151</checksum>
+      <checksum>E70C952A</checksum>
     </file>
     <file>
       <filename>base-dhw-tank-gas-outside.osw</filename>
       <filetype>osw</filetype>
       <usage_type>test</usage_type>
-      <checksum>C9B6BBE1</checksum>
+      <checksum>A2239A23</checksum>
     </file>
     <file>
       <filename>base-dhw-tank-gas.osw</filename>
       <filetype>osw</filetype>
       <usage_type>test</usage_type>
-      <checksum>5C7A3CB6</checksum>
+      <checksum>7C8A7452</checksum>
     </file>
     <file>
       <filename>base-dhw-tank-oil.osw</filename>
       <filetype>osw</filetype>
       <usage_type>test</usage_type>
-      <checksum>6DA1EAF3</checksum>
+      <checksum>D9162935</checksum>
     </file>
     <file>
       <filename>base-dhw-tank-wood.osw</filename>
       <filetype>osw</filetype>
       <usage_type>test</usage_type>
-      <checksum>36EA37BB</checksum>
+      <checksum>45A9FDEE</checksum>
     </file>
     <file>
       <filename>base-dhw-tankless-gas-with-solar.osw</filename>
       <filetype>osw</filetype>
       <usage_type>test</usage_type>
-      <checksum>81AC6D97</checksum>
+      <checksum>3A3257F9</checksum>
     </file>
     <file>
       <filename>base-dhw-tankless-electric.osw</filename>
       <filetype>osw</filetype>
       <usage_type>test</usage_type>
-      <checksum>679FB9CE</checksum>
+      <checksum>052C399D</checksum>
     </file>
     <file>
       <filename>base-dhw-tankless-gas-with-solar-fraction.osw</filename>
       <filetype>osw</filetype>
       <usage_type>test</usage_type>
-      <checksum>4E84BEE5</checksum>
+      <checksum>037FF78E</checksum>
     </file>
     <file>
       <filename>base-dhw-tankless-propane.osw</filename>
       <filetype>osw</filetype>
       <usage_type>test</usage_type>
-      <checksum>C69B3C63</checksum>
+      <checksum>733EF264</checksum>
     </file>
     <file>
       <filename>base-dhw-tankless-gas.osw</filename>
       <filetype>osw</filetype>
       <usage_type>test</usage_type>
-      <checksum>EFFE0C6E</checksum>
+      <checksum>5A5BC269</checksum>
     </file>
     <file>
       <filename>base-hvac-furnace-elec-central-ac-1-speed.osw</filename>
       <filetype>osw</filetype>
       <usage_type>test</usage_type>
-      <checksum>2EF1ABAF</checksum>
+      <checksum>51999F5E</checksum>
     </file>
     <file>
       <filename>extra-second-refrigerator.osw</filename>
       <filetype>osw</filetype>
       <usage_type>test</usage_type>
-      <checksum>E2B6D767</checksum>
+      <checksum>8C2B5B3B</checksum>
     </file>
     <file>
       <filename>base-enclosure-garage.osw</filename>
       <filetype>osw</filetype>
       <usage_type>test</usage_type>
-      <checksum>49ECD082</checksum>
+      <checksum>84E4A93F</checksum>
     </file>
     <file>
       <filename>base-dhw-tank-coal.osw</filename>
       <filetype>osw</filetype>
       <usage_type>test</usage_type>
-      <checksum>C791D976</checksum>
+      <checksum>B4D21323</checksum>
     </file>
     <file>
       <filename>base-hvac-boiler-coal-only.osw</filename>
       <filetype>osw</filetype>
       <usage_type>test</usage_type>
-      <checksum>3A8BF761</checksum>
+      <checksum>9DCC2148</checksum>
     </file>
     <file>
       <filename>base-hvac-elec-resistance-only.osw</filename>
       <filetype>osw</filetype>
       <usage_type>test</usage_type>
-      <checksum>FCDCF1F6</checksum>
+      <checksum>83B4C507</checksum>
     </file>
     <file>
       <filename>base-simcontrol-timestep-10-mins.osw</filename>
       <filetype>osw</filetype>
       <usage_type>test</usage_type>
-      <checksum>56C48447</checksum>
+      <checksum>A04E3FD0</checksum>
     </file>
     <file>
       <filename>base-simcontrol-daylight-saving-custom.osw</filename>
       <filetype>osw</filetype>
       <usage_type>test</usage_type>
-      <checksum>1B45B4CA</checksum>
+      <checksum>CE29E692</checksum>
     </file>
     <file>
       <filename>base-simcontrol-daylight-saving-disabled.osw</filename>
       <filetype>osw</filetype>
       <usage_type>test</usage_type>
-      <checksum>C8AC52AA</checksum>
+      <checksum>960B181B</checksum>
     </file>
     <file>
       <filename>base-lighting-detailed.osw</filename>
       <filetype>osw</filetype>
       <usage_type>test</usage_type>
-      <checksum>DA89ED94</checksum>
+      <checksum>45553B13</checksum>
     </file>
     <file>
       <filename>base-mechvent-whole-house-fan.osw</filename>
       <filetype>osw</filetype>
       <usage_type>test</usage_type>
-      <checksum>EED7DBCD</checksum>
+      <checksum>9BD6ED70</checksum>
     </file>
     <file>
       <filename>base-dhw-none.osw</filename>
       <filetype>osw</filetype>
       <usage_type>test</usage_type>
-      <checksum>6E26A0B3</checksum>
+      <checksum>A7F3583A</checksum>
     </file>
     <file>
       <filename>base-enclosure-infil-ach-house-pressure.osw</filename>
       <filetype>osw</filetype>
       <usage_type>test</usage_type>
-      <checksum>E8C43D20</checksum>
+      <checksum>EAFD776C</checksum>
     </file>
     <file>
       <filename>base-enclosure-infil-cfm-house-pressure.osw</filename>
       <filetype>osw</filetype>
       <usage_type>test</usage_type>
-      <checksum>1936789A</checksum>
+      <checksum>1B0F32D6</checksum>
     </file>
     <file>
       <filename>base-dhw-tankless-electric-outside.osw</filename>
       <filetype>osw</filetype>
       <usage_type>test</usage_type>
-      <checksum>4019A7B3</checksum>
+      <checksum>303F163F</checksum>
     </file>
     <file>
       <filename>base-enclosure-beds-5.osw</filename>
       <filetype>osw</filetype>
       <usage_type>test</usage_type>
-      <checksum>620436C1</checksum>
+      <checksum>6A42FDA3</checksum>
     </file>
     <file>
       <filename>base-enclosure-beds-1.osw</filename>
       <filetype>osw</filetype>
       <usage_type>test</usage_type>
-      <checksum>C1206168</checksum>
+      <checksum>C966AA0A</checksum>
     </file>
     <file>
       <filename>base-enclosure-beds-2.osw</filename>
       <filetype>osw</filetype>
       <usage_type>test</usage_type>
-      <checksum>CE5DFE03</checksum>
+      <checksum>C61B3561</checksum>
     </file>
     <file>
       <filename>base-simcontrol-runperiod-1-month.osw</filename>
       <filetype>osw</filetype>
       <usage_type>test</usage_type>
-      <checksum>B296DDBB</checksum>
+      <checksum>CA33A885</checksum>
     </file>
     <file>
       <filename>extra-enclosure-garage-partially-protruded.osw</filename>
       <filetype>osw</filetype>
       <usage_type>test</usage_type>
-      <checksum>3438496C</checksum>
+      <checksum>FEFDE3D2</checksum>
     </file>
     <file>
       <filename>base-hvac-dual-fuel-air-to-air-heat-pump-var-speed.osw</filename>
       <filetype>osw</filetype>
       <usage_type>test</usage_type>
-      <checksum>B71C19A0</checksum>
+      <checksum>DCB93FB4</checksum>
     </file>
     <file>
       <filename>base-appliances-coal.osw</filename>
       <filetype>osw</filetype>
       <usage_type>test</usage_type>
-      <checksum>0795EF13</checksum>
+      <checksum>2C63A05E</checksum>
     </file>
     <file>
       <filename>base-appliances-gas.osw</filename>
       <filetype>osw</filetype>
       <usage_type>test</usage_type>
-      <checksum>02DF4251</checksum>
+      <checksum>40CA9DEB</checksum>
     </file>
     <file>
       <filename>base-appliances-modified.osw</filename>
       <filetype>osw</filetype>
       <usage_type>test</usage_type>
-      <checksum>BC68F308</checksum>
+      <checksum>408A066E</checksum>
     </file>
     <file>
       <filename>base-appliances-oil.osw</filename>
       <filetype>osw</filetype>
       <usage_type>test</usage_type>
-      <checksum>8905F0AE</checksum>
+      <checksum>CB102F14</checksum>
     </file>
     <file>
       <filename>base-appliances-propane.osw</filename>
       <filetype>osw</filetype>
       <usage_type>test</usage_type>
-      <checksum>051EAB74</checksum>
+      <checksum>5E63B12F</checksum>
     </file>
     <file>
       <filename>base-appliances-wood.osw</filename>
       <filetype>osw</filetype>
       <usage_type>test</usage_type>
-      <checksum>5EB96C08</checksum>
+      <checksum>754F2345</checksum>
     </file>
     <file>
       <filename>base-simcontrol-calendar-year-custom.osw</filename>
       <filetype>osw</filetype>
       <usage_type>test</usage_type>
-      <checksum>FC066144</checksum>
+      <checksum>EAB28C3A</checksum>
     </file>
     <file>
       <filename>base-location-AMY-2012.osw</filename>
       <filetype>osw</filetype>
       <usage_type>test</usage_type>
-      <checksum>1A0DA1F6</checksum>
+      <checksum>694E6BA3</checksum>
     </file>
     <file>
       <filename>base-schedules-stochastic.osw</filename>
       <filetype>osw</filetype>
       <usage_type>test</usage_type>
-      <checksum>7F1A1425</checksum>
+      <checksum>0A1B2298</checksum>
     </file>
     <file>
       <filename>base-schedules-user-specified.osw</filename>
       <filetype>osw</filetype>
       <usage_type>test</usage_type>
-      <checksum>3ED0B82E</checksum>
+      <checksum>56D08AF1</checksum>
     </file>
     <file>
       <filename>base-lighting-ceiling-fans.osw</filename>
       <filetype>osw</filetype>
       <usage_type>test</usage_type>
-      <checksum>77D7115F</checksum>
+      <checksum>89A7270F</checksum>
     </file>
     <file>
       <filename>extra-schedules-random-seed.osw</filename>
       <filetype>osw</filetype>
       <usage_type>test</usage_type>
-      <checksum>0631FBA9</checksum>
+      <checksum>B1504CC4</checksum>
     </file>
     <file>
       <filename>base-misc-usage-multiplier.osw</filename>
       <filetype>osw</filetype>
       <usage_type>test</usage_type>
-      <checksum>7A1DB719</checksum>
+      <checksum>CEAA74DF</checksum>
     </file>
     <file>
       <filename>base-pv.osw</filename>
       <filetype>osw</filetype>
       <usage_type>test</usage_type>
-      <checksum>8A58FD6B</checksum>
+      <checksum>F8EB2D2D</checksum>
+    </file>
+    <file>
+      <filename>base-dhw-tankless-electric-uef.osw</filename>
+      <filetype>osw</filetype>
+      <usage_type>test</usage_type>
+      <checksum>0FB3A40E</checksum>
+    </file>
+    <file>
+      <filename>base-dhw-tankless-gas-uef.osw</filename>
+      <filetype>osw</filetype>
+      <usage_type>test</usage_type>
+      <checksum>16278260</checksum>
+    </file>
+    <file>
+      <filename>base-misc-loads-large-uncommon.osw</filename>
+      <filetype>osw</filetype>
+      <usage_type>test</usage_type>
+      <checksum>49212789</checksum>
+    </file>
+    <file>
+      <filename>base-misc-loads-large-uncommon2.osw</filename>
+      <filetype>osw</filetype>
+      <usage_type>test</usage_type>
+      <checksum>1D9629F1</checksum>
+    </file>
+    <file>
+      <filename>base-dhw-indirect-outside.osw</filename>
+      <filetype>osw</filetype>
+      <usage_type>test</usage_type>
+      <checksum>9A56BDBF</checksum>
+    </file>
+    <file>
+      <filename>base-hvac-boiler-gas-only.osw</filename>
+      <filetype>osw</filetype>
+      <usage_type>test</usage_type>
+      <checksum>43835D99</checksum>
+    </file>
+    <file>
+      <filename>base-dhw-indirect-standbyloss.osw</filename>
+      <filetype>osw</filetype>
+      <usage_type>test</usage_type>
+      <checksum>2DBCB285</checksum>
+    </file>
+    <file>
+      <filename>base-dhw-indirect.osw</filename>
+      <filetype>osw</filetype>
+      <usage_type>test</usage_type>
+      <checksum>E2A67EA1</checksum>
+    </file>
+    <file>
+      <filename>base-dhw-jacket-indirect.osw</filename>
+      <filetype>osw</filetype>
+      <usage_type>test</usage_type>
+      <checksum>3C63AD11</checksum>
+    </file>
+    <file>
+      <filename>base-dhw-indirect-with-solar-fraction.osw</filename>
+      <filetype>osw</filetype>
+      <usage_type>test</usage_type>
+      <checksum>406B7AB2</checksum>
+    </file>
+    <file>
+      <filename>base-dhw-combi-tankless-outside.osw</filename>
+      <filetype>osw</filetype>
+      <usage_type>test</usage_type>
+      <checksum>7D7C075D</checksum>
+    </file>
+    <file>
+      <filename>base-dhw-combi-tankless.osw</filename>
+      <filetype>osw</filetype>
+      <usage_type>test</usage_type>
+      <checksum>620C5199</checksum>
+    </file>
+    <file>
+      <filename>base-hvac-fireplace-wood-only.osw</filename>
+      <filetype>osw</filetype>
+      <usage_type>test</usage_type>
+      <checksum>D14D0F83</checksum>
+    </file>
+    <file>
+      <filename>base-hvac-furnace-gas-only.osw</filename>
+      <filetype>osw</filetype>
+      <usage_type>test</usage_type>
+      <checksum>15A131C9</checksum>
+    </file>
+    <file>
+      <filename>base-hvac-evap-cooler-only.osw</filename>
+      <filetype>osw</filetype>
+      <usage_type>test</usage_type>
+      <checksum>9B46866C</checksum>
+    </file>
+    <file>
+      <filename>base-hvac-mini-split-air-conditioner-only-ducted.osw</filename>
+      <filetype>osw</filetype>
+      <usage_type>test</usage_type>
+      <checksum>087526A7</checksum>
+    </file>
+    <file>
+      <filename>base-hvac-mini-split-air-conditioner-only-ductless.osw</filename>
+      <filetype>osw</filetype>
+      <usage_type>test</usage_type>
+      <checksum>784D73A2</checksum>
+    </file>
+    <file>
+      <filename>base-hvac-central-ac-only-1-speed.osw</filename>
+      <filetype>osw</filetype>
+      <usage_type>test</usage_type>
+      <checksum>C50119C6</checksum>
+    </file>
+    <file>
+      <filename>base-hvac-stove-oil-only.osw</filename>
+      <filetype>osw</filetype>
+      <usage_type>test</usage_type>
+      <checksum>B779A07B</checksum>
+    </file>
+    <file>
+      <filename>base-hvac-stove-wood-pellets-only.osw</filename>
+      <filetype>osw</filetype>
+      <usage_type>test</usage_type>
+      <checksum>6E87E1E1</checksum>
+    </file>
+    <file>
+      <filename>base-hvac-floor-furnace-propane-only.osw</filename>
+      <filetype>osw</filetype>
+      <usage_type>test</usage_type>
+      <checksum>C4918CAD</checksum>
+    </file>
+    <file>
+      <filename>base-hvac-mini-split-heat-pump-ducted-cooling-only.osw</filename>
+      <filetype>osw</filetype>
+      <usage_type>test</usage_type>
+      <checksum>E7B752A7</checksum>
+    </file>
+    <file>
+      <filename>base-enclosure-infil-flue.osw</filename>
+      <filetype>osw</filetype>
+      <usage_type>test</usage_type>
+      <checksum>FC128904</checksum>
+    </file>
+    <file>
+      <filename>extra-enclosure-windows-shading.osw</filename>
+      <filetype>osw</filetype>
+      <usage_type>test</usage_type>
+      <checksum>409D0F89</checksum>
+    </file>
+    <file>
+      <filename>base-enclosure-overhangs.osw</filename>
+      <filetype>osw</filetype>
+      <usage_type>test</usage_type>
+      <checksum>3E41D6EE</checksum>
+    </file>
+    <file>
+      <filename>base-hvac-evap-cooler-only-ducted.osw</filename>
+      <filetype>osw</filetype>
+      <usage_type>test</usage_type>
+      <checksum>B952D4D7</checksum>
+    </file>
+    <file>
+      <filename>base-mechvent-cfis-evap-cooler-only-ducted.osw</filename>
+      <filetype>osw</filetype>
+      <usage_type>test</usage_type>
+      <checksum>0B4F5E1C</checksum>
+    </file>
+    <file>
+      <filename>extra-second-heating-system-portable-heater-to-heating-system.osw</filename>
+      <filetype>osw</filetype>
+      <usage_type>test</usage_type>
+      <checksum>05F59164</checksum>
+    </file>
+    <file>
+      <filename>extra-second-heating-system-fireplace-to-heating-system.osw</filename>
+      <filetype>osw</filetype>
+      <usage_type>test</usage_type>
+      <checksum>3680240A</checksum>
+    </file>
+    <file>
+      <filename>base-hvac-furnace-coal-only.osw</filename>
+      <filetype>osw</filetype>
+      <usage_type>test</usage_type>
+      <checksum>EE4E1EB5</checksum>
+    </file>
+    <file>
+      <filename>base-mechvent-exhaust-rated-flow-rate.osw</filename>
+      <filetype>osw</filetype>
+      <usage_type>test</usage_type>
+      <checksum>0BE54562</checksum>
+    </file>
+    <file>
+      <filename>base-hvac-ground-to-air-heat-pump-cooling-only.osw</filename>
+      <filetype>osw</filetype>
+      <usage_type>test</usage_type>
+      <checksum>F9AD0C53</checksum>
+    </file>
+    <file>
+      <filename>base-foundation-slab.osw</filename>
+      <filetype>osw</filetype>
+      <usage_type>test</usage_type>
+      <checksum>83631ACB</checksum>
+    </file>
+    <file>
+      <filename>base-foundation-vented-crawlspace.osw</filename>
+      <filetype>osw</filetype>
+      <usage_type>test</usage_type>
+      <checksum>11F29A64</checksum>
+    </file>
+    <file>
+      <filename>base-foundation-unvented-crawlspace.osw</filename>
+      <filetype>osw</filetype>
+      <usage_type>test</usage_type>
+      <checksum>FF980C03</checksum>
+    </file>
+    <file>
+      <filename>base-hvac-boiler-gas-central-ac-1-speed.osw</filename>
+      <filetype>osw</filetype>
+      <usage_type>test</usage_type>
+      <checksum>EE186CCC</checksum>
+    </file>
+    <file>
+      <filename>extra-second-heating-system-boiler-to-heating-system.osw</filename>
+      <filetype>osw</filetype>
+      <usage_type>test</usage_type>
+      <checksum>196FC0B3</checksum>
+    </file>
+    <file>
+      <filename>extra-enclosure-atticroof-conditioned-eaves-gable.osw</filename>
+      <filetype>osw</filetype>
+      <usage_type>test</usage_type>
+      <checksum>6095FE26</checksum>
+    </file>
+    <file>
+      <filename>extra-enclosure-atticroof-conditioned-eaves-hip.osw</filename>
+      <filetype>osw</filetype>
+      <usage_type>test</usage_type>
+      <checksum>D9DCC1E8</checksum>
+    </file>
+    <file>
+      <filename>extra-enclosure-garage-atticroof-conditioned.osw</filename>
+      <filetype>osw</filetype>
+      <usage_type>test</usage_type>
+      <checksum>759E8296</checksum>
+    </file>
+    <file>
+      <filename>extra-zero-extra-refrigerator-kwh.osw</filename>
+      <filetype>osw</filetype>
+      <usage_type>test</usage_type>
+      <checksum>BD289407</checksum>
+    </file>
+    <file>
+      <filename>extra-zero-freezer-kwh.osw</filename>
+      <filetype>osw</filetype>
+      <usage_type>test</usage_type>
+      <checksum>E55FBC2D</checksum>
+    </file>
+    <file>
+      <filename>extra-zero-refrigerator-kwh.osw</filename>
+      <filetype>osw</filetype>
+      <usage_type>test</usage_type>
+      <checksum>FCAA7E0D</checksum>
+    </file>
+    <file>
+      <filename>extra-zero-clothes-washer-kwh.osw</filename>
+      <filetype>osw</filetype>
+      <usage_type>test</usage_type>
+      <checksum>689EBB9D</checksum>
+    </file>
+    <file>
+      <filename>extra-zero-dishwasher-kwh.osw</filename>
+      <filetype>osw</filetype>
+      <usage_type>test</usage_type>
+      <checksum>58D5AF07</checksum>
+    </file>
+    <file>
+      <filename>base-misc-shielding-of-home.osw</filename>
+      <filetype>osw</filetype>
+      <usage_type>test</usage_type>
+      <checksum>88F7DBFD</checksum>
+    </file>
+    <file>
+      <filename>base-foundation-unconditioned-basement-assembly-r.osw</filename>
+      <filetype>osw</filetype>
+      <usage_type>test</usage_type>
+      <checksum>EF0A6AB2</checksum>
+    </file>
+    <file>
+      <filename>base-foundation-unconditioned-basement.osw</filename>
+      <filetype>osw</filetype>
+      <usage_type>test</usage_type>
+      <checksum>E2A48C48</checksum>
+    </file>
+    <file>
+      <filename>base-location-duluth-mn.osw</filename>
+      <filetype>osw</filetype>
+      <usage_type>test</usage_type>
+      <checksum>C7A58354</checksum>
+    </file>
+    <file>
+      <filename>base-foundation-unconditioned-basement-wall-insulation.osw</filename>
+      <filetype>osw</filetype>
+      <usage_type>test</usage_type>
+      <checksum>42AE5305</checksum>
+    </file>
+    <file>
+      <filename>extra-gas-hot-tub-heater-with-zero-kwh.osw</filename>
+      <filetype>osw</filetype>
+      <usage_type>test</usage_type>
+      <checksum>9759B095</checksum>
+    </file>
+    <file>
+      <filename>extra-gas-pool-heater-with-zero-kwh.osw</filename>
+      <filetype>osw</filetype>
+      <usage_type>test</usage_type>
+      <checksum>1BD13B85</checksum>
+    </file>
+    <file>
+      <filename>base-appliances-dehumidifier.osw</filename>
+      <filetype>osw</filetype>
+      <usage_type>test</usage_type>
+      <checksum>A7B5FAFC</checksum>
+    </file>
+    <file>
+      <filename>base-appliances-dehumidifier-ief-portable.osw</filename>
+      <filetype>osw</filetype>
+      <usage_type>test</usage_type>
+      <checksum>902BFC06</checksum>
+    </file>
+    <file>
+      <filename>base-appliances-dehumidifier-ief-whole-home.osw</filename>
+      <filetype>osw</filetype>
+      <usage_type>test</usage_type>
+      <checksum>432DB807</checksum>
+    </file>
+    <file>
+      <filename>base-atticroof-radiant-barrier.osw</filename>
+      <filetype>osw</filetype>
+      <usage_type>test</usage_type>
+      <checksum>BD297048</checksum>
+    </file>
+    <file>
+      <filename>base-location-dallas-tx.osw</filename>
+      <filetype>osw</filetype>
+      <usage_type>test</usage_type>
+      <checksum>030E5660</checksum>
+    </file>
+    <file>
+      <filename>base-bldgtype-single-family-attached.osw</filename>
+      <filetype>osw</filetype>
+      <usage_type>test</usage_type>
+      <checksum>7C9AE2EE</checksum>
+    </file>
+    <file>
+      <filename>extra-bldgtype-single-family-attached-double-exterior.osw</filename>
+      <filetype>osw</filetype>
+      <usage_type>test</usage_type>
+      <checksum>8940E43B</checksum>
+    </file>
+    <file>
+      <filename>extra-bldgtype-single-family-attached-double-loaded-interior.osw</filename>
+      <filetype>osw</filetype>
+      <usage_type>test</usage_type>
+      <checksum>8B30DA1E</checksum>
+    </file>
+    <file>
+      <filename>extra-bldgtype-single-family-attached-single-exterior-front.osw</filename>
+      <filetype>osw</filetype>
+      <usage_type>test</usage_type>
+      <checksum>76EB5868</checksum>
+    </file>
+    <file>
+      <filename>extra-bldgtype-single-family-attached-slab-middle.osw</filename>
+      <filetype>osw</filetype>
+      <usage_type>test</usage_type>
+      <checksum>D049DB04</checksum>
+    </file>
+    <file>
+      <filename>extra-bldgtype-single-family-attached-slab-right.osw</filename>
+      <filetype>osw</filetype>
+      <usage_type>test</usage_type>
+      <checksum>7D115D91</checksum>
+    </file>
+    <file>
+      <filename>extra-bldgtype-single-family-attached-slab.osw</filename>
+      <filetype>osw</filetype>
+      <usage_type>test</usage_type>
+      <checksum>4628C4C7</checksum>
+    </file>
+    <file>
+      <filename>extra-bldgtype-single-family-attached-unconditioned-basement-middle.osw</filename>
+      <filetype>osw</filetype>
+      <usage_type>test</usage_type>
+      <checksum>A5F73E81</checksum>
+    </file>
+    <file>
+      <filename>extra-bldgtype-single-family-attached-unconditioned-basement-right.osw</filename>
+      <filetype>osw</filetype>
+      <usage_type>test</usage_type>
+      <checksum>461C3240</checksum>
+    </file>
+    <file>
+      <filename>extra-bldgtype-single-family-attached-unconditioned-basement.osw</filename>
+      <filetype>osw</filetype>
+      <usage_type>test</usage_type>
+      <checksum>EF31997A</checksum>
+    </file>
+    <file>
+      <filename>extra-bldgtype-single-family-attached-unvented-crawlspace-middle.osw</filename>
+      <filetype>osw</filetype>
+      <usage_type>test</usage_type>
+      <checksum>EB726A13</checksum>
+    </file>
+    <file>
+      <filename>extra-bldgtype-single-family-attached-unvented-crawlspace-right.osw</filename>
+      <filetype>osw</filetype>
+      <usage_type>test</usage_type>
+      <checksum>37FB0365</checksum>
+    </file>
+    <file>
+      <filename>extra-bldgtype-single-family-attached-unvented-crawlspace.osw</filename>
+      <filetype>osw</filetype>
+      <usage_type>test</usage_type>
+      <checksum>0DF2AAD8</checksum>
+    </file>
+    <file>
+      <filename>extra-bldgtype-single-family-attached-vented-crawlspace-middle.osw</filename>
+      <filetype>osw</filetype>
+      <usage_type>test</usage_type>
+      <checksum>C5CD407F</checksum>
+    </file>
+    <file>
+      <filename>extra-bldgtype-single-family-attached-vented-crawlspace-right.osw</filename>
+      <filetype>osw</filetype>
+      <usage_type>test</usage_type>
+      <checksum>57A68EA1</checksum>
+    </file>
+    <file>
+      <filename>extra-bldgtype-single-family-attached-vented-crawlspace.osw</filename>
+      <filetype>osw</filetype>
+      <usage_type>test</usage_type>
+      <checksum>18B8F84B</checksum>
+    </file>
+    <file>
+      <filename>extra-bldgtype-single-family-attached-atticroof-conditioned-eaves-gable.osw</filename>
+      <filetype>osw</filetype>
+      <usage_type>test</usage_type>
+      <checksum>76E720AB</checksum>
+    </file>
+    <file>
+      <filename>extra-bldgtype-single-family-attached-atticroof-conditioned-eaves-hip.osw</filename>
+      <filetype>osw</filetype>
+      <usage_type>test</usage_type>
+      <checksum>A40935E9</checksum>
+    </file>
+    <file>
+      <filename>extra-bldgtype-single-family-attached-atticroof-flat.osw</filename>
+      <filetype>osw</filetype>
+      <usage_type>test</usage_type>
+      <checksum>EA7A71E5</checksum>
+    </file>
+    <file>
+      <filename>base-enclosure-2stories-garage.osw</filename>
+      <filetype>osw</filetype>
+      <usage_type>test</usage_type>
+      <checksum>9208C5C5</checksum>
+    </file>
+    <file>
+      <filename>base-enclosure-2stories.osw</filename>
+      <filetype>osw</filetype>
+      <usage_type>test</usage_type>
+      <checksum>10E4FB25</checksum>
+    </file>
+    <file>
+      <filename>base-enclosure-infil-natural-ach.osw</filename>
+      <filetype>osw</filetype>
+      <usage_type>test</usage_type>
+      <checksum>B2EC9BB5</checksum>
+    </file>
+    <file>
+      <filename>base-hvac-central-ac-plus-air-to-air-heat-pump-heating.osw</filename>
+      <filetype>osw</filetype>
+      <usage_type>test</usage_type>
+      <checksum>2B854CA5</checksum>
+    </file>
+    <file>
+      <filename>base-hvac-dual-fuel-air-to-air-heat-pump-1-speed.osw</filename>
+      <filetype>osw</filetype>
+      <usage_type>test</usage_type>
+      <checksum>23A39222</checksum>
+    </file>
+    <file>
+      <filename>base-hvac-dual-fuel-air-to-air-heat-pump-1-speed-electric.osw</filename>
+      <filetype>osw</filetype>
+      <usage_type>test</usage_type>
+      <checksum>9B487550</checksum>
+    </file>
+    <file>
+      <filename>base-hvac-dual-fuel-mini-split-heat-pump-ducted.osw</filename>
+      <filetype>osw</filetype>
+      <usage_type>test</usage_type>
+      <checksum>F9D65603</checksum>
+    </file>
+    <file>
+      <filename>base-hvac-ground-to-air-heat-pump-heating-only.osw</filename>
+      <filetype>osw</filetype>
+      <usage_type>test</usage_type>
+      <checksum>62808276</checksum>
+    </file>
+    <file>
+      <filename>base-hvac-ground-to-air-heat-pump.osw</filename>
+      <filetype>osw</filetype>
+      <usage_type>test</usage_type>
+      <checksum>8AB3E813</checksum>
+    </file>
+    <file>
+      <filename>extra-second-heating-system-boiler-to-heat-pump.osw</filename>
+      <filetype>osw</filetype>
+      <usage_type>test</usage_type>
+      <checksum>06092603</checksum>
+    </file>
+    <file>
+      <filename>base-hvac-mini-split-heat-pump-ducted-heating-only.osw</filename>
+      <filetype>osw</filetype>
+      <usage_type>test</usage_type>
+      <checksum>65763F80</checksum>
+    </file>
+    <file>
+      <filename>base-hvac-mini-split-heat-pump-ducted.osw</filename>
+      <filetype>osw</filetype>
+      <usage_type>test</usage_type>
+      <checksum>939DD2E5</checksum>
+    </file>
+    <file>
+      <filename>base-hvac-mini-split-heat-pump-ductless.osw</filename>
+      <filetype>osw</filetype>
+      <usage_type>test</usage_type>
+      <checksum>01AA5FB9</checksum>
+    </file>
+    <file>
+      <filename>extra-second-heating-system-fireplace-to-heat-pump.osw</filename>
+      <filetype>osw</filetype>
+      <usage_type>test</usage_type>
+      <checksum>C8ECF18C</checksum>
+    </file>
+    <file>
+      <filename>base-hvac-undersized.osw</filename>
+      <filetype>osw</filetype>
+      <usage_type>test</usage_type>
+      <checksum>7B87D84E</checksum>
+    </file>
+    <file>
+      <filename>base-hvac-room-ac-only-33percent.osw</filename>
+      <filetype>osw</filetype>
+      <usage_type>test</usage_type>
+      <checksum>972BEEA4</checksum>
+    </file>
+    <file>
+      <filename>base-location-miami-fl.osw</filename>
+      <filetype>osw</filetype>
+      <usage_type>test</usage_type>
+      <checksum>6B2B7794</checksum>
+    </file>
+    <file>
+      <filename>base-location-baltimore-md.osw</filename>
+      <filetype>osw</filetype>
+      <usage_type>test</usage_type>
+      <checksum>D040A2B4</checksum>
+    </file>
+    <file>
+      <filename>base-location-honolulu-hi.osw</filename>
+      <filetype>osw</filetype>
+      <usage_type>test</usage_type>
+      <checksum>7445FB95</checksum>
+    </file>
+    <file>
+      <filename>base-location-phoenix-az.osw</filename>
+      <filetype>osw</filetype>
+      <usage_type>test</usage_type>
+      <checksum>713C8D48</checksum>
+    </file>
+    <file>
+      <filename>base-location-portland-or.osw</filename>
+      <filetype>osw</filetype>
+      <usage_type>test</usage_type>
+      <checksum>77DBB9F4</checksum>
+    </file>
+    <file>
+      <filename>base-location-helena-mt.osw</filename>
+      <filetype>osw</filetype>
+      <usage_type>test</usage_type>
+      <checksum>FBDB020A</checksum>
+    </file>
+    <file>
+      <filename>base-hvac-programmable-thermostat-detailed.osw</filename>
+      <filetype>osw</filetype>
+      <usage_type>test</usage_type>
+      <checksum>BBE6B68A</checksum>
+    </file>
+    <file>
+      <filename>base-hvac-fixed-heater-gas-only.osw</filename>
+      <filetype>osw</filetype>
+      <usage_type>test</usage_type>
+      <checksum>455DFA30</checksum>
+    </file>
+    <file>
+      <filename>base-hvac-portable-heater-gas-only.osw</filename>
+      <filetype>osw</filetype>
+      <usage_type>test</usage_type>
+      <checksum>61FB60C6</checksum>
+    </file>
+    <file>
+      <filename>base-hvac-seasons.osw</filename>
+      <filetype>osw</filetype>
+      <usage_type>test</usage_type>
+      <checksum>86318637</checksum>
+    </file>
+    <file>
+      <filename>base-hvac-boiler-elec-only.osw</filename>
+      <filetype>osw</filetype>
+      <usage_type>test</usage_type>
+      <checksum>A555F15C</checksum>
+    </file>
+    <file>
+      <filename>base-hvac-furnace-elec-only.osw</filename>
+      <filetype>osw</filetype>
+      <usage_type>test</usage_type>
+      <checksum>B47F7D8A</checksum>
+    </file>
+    <file>
+      <filename>base-hvac-wall-furnace-elec-only.osw</filename>
+      <filetype>osw</filetype>
+      <usage_type>test</usage_type>
+      <checksum>83246ACF</checksum>
+    </file>
+    <file>
+      <filename>base-misc-defaults.osw</filename>
+      <filetype>osw</filetype>
+      <usage_type>test</usage_type>
+      <checksum>AF5B03F4</checksum>
+    </file>
+    <file>
+      <filename>base-hvac-install-quality-air-to-air-heat-pump-1-speed.osw</filename>
+      <filetype>osw</filetype>
+      <usage_type>test</usage_type>
+      <checksum>1B7B1CF4</checksum>
+    </file>
+    <file>
+      <filename>base-hvac-install-quality-air-to-air-heat-pump-2-speed.osw</filename>
+      <filetype>osw</filetype>
+      <usage_type>test</usage_type>
+      <checksum>98AD18D6</checksum>
+    </file>
+    <file>
+      <filename>base-hvac-install-quality-air-to-air-heat-pump-var-speed.osw</filename>
+      <filetype>osw</filetype>
+      <usage_type>test</usage_type>
+      <checksum>B6FFDEE4</checksum>
+    </file>
+    <file>
+      <filename>base-hvac-install-quality-furnace-gas-central-ac-1-speed.osw</filename>
+      <filetype>osw</filetype>
+      <usage_type>test</usage_type>
+      <checksum>E864BC94</checksum>
+    </file>
+    <file>
+      <filename>base-hvac-install-quality-furnace-gas-central-ac-2-speed.osw</filename>
+      <filetype>osw</filetype>
+      <usage_type>test</usage_type>
+      <checksum>9D32AF8A</checksum>
+    </file>
+    <file>
+      <filename>base-hvac-install-quality-furnace-gas-central-ac-var-speed.osw</filename>
+      <filetype>osw</filetype>
+      <usage_type>test</usage_type>
+      <checksum>6C28C82E</checksum>
+    </file>
+    <file>
+      <filename>base-hvac-install-quality-furnace-gas-only.osw</filename>
+      <filetype>osw</filetype>
+      <usage_type>test</usage_type>
+      <checksum>146052AD</checksum>
+    </file>
+    <file>
+      <filename>base-hvac-install-quality-mini-split-air-conditioner-only-ducted.osw</filename>
+      <filetype>osw</filetype>
+      <usage_type>test</usage_type>
+      <checksum>42F42177</checksum>
+    </file>
+    <file>
+      <filename>base-hvac-install-quality-mini-split-heat-pump-ducted.osw</filename>
+      <filetype>osw</filetype>
+      <usage_type>test</usage_type>
+      <checksum>24E3B690</checksum>
+    </file>
+    <file>
+      <filename>base-hvac-install-quality-ground-to-air-heat-pump.osw</filename>
+      <filetype>osw</filetype>
+      <usage_type>test</usage_type>
+      <checksum>485C5F0F</checksum>
+    </file>
+    <file>
+      <filename>base-schedules-stochastic-vacant.osw</filename>
+      <filetype>osw</filetype>
+      <usage_type>test</usage_type>
+      <checksum>9625682A</checksum>
+    </file>
+    <file>
+      <filename>base-dhw-tank-heat-pump-uef.osw</filename>
+      <filetype>osw</filetype>
+      <usage_type>test</usage_type>
+      <checksum>C7381FBE</checksum>
     </file>
     <file>
       <filename>base-dhw-tank-elec-uef.osw</filename>
       <filetype>osw</filetype>
       <usage_type>test</usage_type>
-      <checksum>92A01272</checksum>
+      <checksum>B4FDB65C</checksum>
     </file>
     <file>
       <filename>base-dhw-tank-gas-uef.osw</filename>
       <filetype>osw</filetype>
       <usage_type>test</usage_type>
-      <checksum>3AD4D1E0</checksum>
-    </file>
-    <file>
-      <filename>base-dhw-tank-heat-pump-uef.osw</filename>
-      <filetype>osw</filetype>
-      <usage_type>test</usage_type>
-      <checksum>B9AA6C1E</checksum>
-    </file>
-    <file>
-      <filename>base-dhw-tankless-electric-uef.osw</filename>
-      <filetype>osw</filetype>
-      <usage_type>test</usage_type>
-      <checksum>EBCD4DB4</checksum>
-    </file>
-    <file>
-      <filename>base-dhw-tankless-gas-uef.osw</filename>
-      <filetype>osw</filetype>
-      <usage_type>test</usage_type>
-      <checksum>694FB691</checksum>
-    </file>
-    <file>
-      <filename>base-misc-loads-large-uncommon.osw</filename>
-      <filetype>osw</filetype>
-      <usage_type>test</usage_type>
-      <checksum>62D768C4</checksum>
-    </file>
-    <file>
-      <filename>base-misc-loads-large-uncommon2.osw</filename>
-      <filetype>osw</filetype>
-      <usage_type>test</usage_type>
-      <checksum>A921EA37</checksum>
-    </file>
-    <file>
-      <filename>base-dhw-indirect-outside.osw</filename>
-      <filetype>osw</filetype>
-      <usage_type>test</usage_type>
-      <checksum>EA700C33</checksum>
-    </file>
-    <file>
-      <filename>base-hvac-boiler-gas-only.osw</filename>
-      <filetype>osw</filetype>
-      <usage_type>test</usage_type>
-      <checksum>BF61A8FF</checksum>
-    </file>
-    <file>
-      <filename>base-dhw-indirect-standbyloss.osw</filename>
-      <filetype>osw</filetype>
-      <usage_type>test</usage_type>
-      <checksum>DD74DD39</checksum>
-    </file>
-    <file>
-      <filename>base-dhw-indirect.osw</filename>
-      <filetype>osw</filetype>
-      <usage_type>test</usage_type>
-      <checksum>8015FEF2</checksum>
-    </file>
-    <file>
-      <filename>base-dhw-jacket-indirect.osw</filename>
-      <filetype>osw</filetype>
-      <usage_type>test</usage_type>
-      <checksum>4C451C9D</checksum>
-    </file>
-    <file>
-      <filename>base-dhw-indirect-with-solar-fraction.osw</filename>
-      <filetype>osw</filetype>
-      <usage_type>test</usage_type>
-      <checksum>B4D38620</checksum>
-    </file>
-    <file>
-      <filename>base-dhw-combi-tankless-outside.osw</filename>
-      <filetype>osw</filetype>
-      <usage_type>test</usage_type>
-      <checksum>400E2358</checksum>
-    </file>
-    <file>
-      <filename>base-dhw-combi-tankless.osw</filename>
-      <filetype>osw</filetype>
-      <usage_type>test</usage_type>
-      <checksum>2E49529C</checksum>
-    </file>
-    <file>
-      <filename>base-hvac-fireplace-wood-only.osw</filename>
-      <filetype>osw</filetype>
-      <usage_type>test</usage_type>
-      <checksum>8A3015D8</checksum>
-    </file>
-    <file>
-      <filename>base-hvac-furnace-gas-only.osw</filename>
-      <filetype>osw</filetype>
-      <usage_type>test</usage_type>
-      <checksum>EBD10799</checksum>
-    </file>
-    <file>
-      <filename>base-hvac-evap-cooler-only.osw</filename>
-      <filetype>osw</filetype>
-      <usage_type>test</usage_type>
-      <checksum>C03B9C37</checksum>
-    </file>
-    <file>
-      <filename>base-hvac-mini-split-air-conditioner-only-ducted.osw</filename>
-      <filetype>osw</filetype>
-      <usage_type>test</usage_type>
-      <checksum>443025A2</checksum>
-    </file>
-    <file>
-      <filename>base-hvac-mini-split-air-conditioner-only-ductless.osw</filename>
-      <filetype>osw</filetype>
-      <usage_type>test</usage_type>
-      <checksum>9C339A18</checksum>
-    </file>
-    <file>
-      <filename>base-hvac-central-ac-only-1-speed.osw</filename>
-      <filetype>osw</filetype>
-      <usage_type>test</usage_type>
-      <checksum>5BD029AB</checksum>
-    </file>
-    <file>
-      <filename>base-hvac-stove-oil-only.osw</filename>
-      <filetype>osw</filetype>
-      <usage_type>test</usage_type>
-      <checksum>103E7652</checksum>
-    </file>
-    <file>
-      <filename>base-hvac-stove-wood-pellets-only.osw</filename>
-      <filetype>osw</filetype>
-      <usage_type>test</usage_type>
-      <checksum>5D1A2D34</checksum>
-    </file>
-    <file>
-      <filename>base-hvac-floor-furnace-propane-only.osw</filename>
-      <filetype>osw</filetype>
-      <usage_type>test</usage_type>
-      <checksum>B8BF63A9</checksum>
-    </file>
-    <file>
-      <filename>base-hvac-mini-split-heat-pump-ducted-cooling-only.osw</filename>
-      <filetype>osw</filetype>
-      <usage_type>test</usage_type>
-      <checksum>A5A28D1D</checksum>
-    </file>
-    <file>
-      <filename>base-enclosure-infil-flue.osw</filename>
-      <filetype>osw</filetype>
-      <usage_type>test</usage_type>
-      <checksum>583FAF9C</checksum>
-    </file>
-    <file>
-      <filename>extra-enclosure-windows-shading.osw</filename>
-      <filetype>osw</filetype>
-      <usage_type>test</usage_type>
-      <checksum>5A2C7ED2</checksum>
-    </file>
-    <file>
-      <filename>base-enclosure-overhangs.osw</filename>
-      <filetype>osw</filetype>
-      <usage_type>test</usage_type>
-      <checksum>426F39EA</checksum>
-    </file>
-    <file>
-      <filename>base-hvac-evap-cooler-only-ducted.osw</filename>
-      <filetype>osw</filetype>
-      <usage_type>test</usage_type>
-      <checksum>0CF71AD0</checksum>
-    </file>
-    <file>
-      <filename>base-mechvent-cfis-evap-cooler-only-ducted.osw</filename>
-      <filetype>osw</filetype>
-      <usage_type>test</usage_type>
-      <checksum>15BA1488</checksum>
-    </file>
-    <file>
-      <filename>extra-second-heating-system-portable-heater-to-heating-system.osw</filename>
-      <filetype>osw</filetype>
-      <usage_type>test</usage_type>
-      <checksum>D91EC71A</checksum>
-    </file>
-    <file>
-      <filename>extra-second-heating-system-fireplace-to-heating-system.osw</filename>
-      <filetype>osw</filetype>
-      <usage_type>test</usage_type>
-      <checksum>F9F3E8B5</checksum>
-    </file>
-    <file>
-      <filename>base-hvac-furnace-coal-only.osw</filename>
-      <filetype>osw</filetype>
-      <usage_type>test</usage_type>
-      <checksum>C5B851F8</checksum>
-    </file>
-    <file>
-      <filename>base-mechvent-exhaust-rated-flow-rate.osw</filename>
-      <filetype>osw</filetype>
-      <usage_type>test</usage_type>
-      <checksum>EF9BACD8</checksum>
-    </file>
-    <file>
-      <filename>base-hvac-ground-to-air-heat-pump-cooling-only.osw</filename>
-      <filetype>osw</filetype>
-      <usage_type>test</usage_type>
-      <checksum>4DCAA406</checksum>
-    </file>
-    <file>
-      <filename>base-foundation-slab.osw</filename>
-      <filetype>osw</filetype>
-      <usage_type>test</usage_type>
-      <checksum>ED3D6DBC</checksum>
-    </file>
-    <file>
-      <filename>base-foundation-vented-crawlspace.osw</filename>
-      <filetype>osw</filetype>
-      <usage_type>test</usage_type>
-      <checksum>5DB79961</checksum>
-    </file>
-    <file>
-      <filename>base-foundation-unvented-crawlspace.osw</filename>
-      <filetype>osw</filetype>
-      <usage_type>test</usage_type>
-      <checksum>C2EA2806</checksum>
-    </file>
-    <file>
-      <filename>base-hvac-boiler-gas-central-ac-1-speed.osw</filename>
-      <filetype>osw</filetype>
-      <usage_type>test</usage_type>
-      <checksum>BAC12A0F</checksum>
-    </file>
-    <file>
-      <filename>extra-second-heating-system-boiler-to-heating-system.osw</filename>
-      <filetype>osw</filetype>
-      <usage_type>test</usage_type>
-      <checksum>5047F3D3</checksum>
-    </file>
-    <file>
-      <filename>extra-enclosure-atticroof-conditioned-eaves-gable.osw</filename>
-      <filetype>osw</filetype>
-      <usage_type>test</usage_type>
-      <checksum>7CA5A1E7</checksum>
-    </file>
-    <file>
-      <filename>extra-enclosure-atticroof-conditioned-eaves-hip.osw</filename>
-      <filetype>osw</filetype>
-      <usage_type>test</usage_type>
-      <checksum>E08F75D6</checksum>
-    </file>
-    <file>
-      <filename>extra-enclosure-garage-atticroof-conditioned.osw</filename>
-      <filetype>osw</filetype>
-      <usage_type>test</usage_type>
-      <checksum>072D52D0</checksum>
-    </file>
-    <file>
-      <filename>extra-zero-extra-refrigerator-kwh.osw</filename>
-      <filetype>osw</filetype>
-      <usage_type>test</usage_type>
-      <checksum>23F9A46A</checksum>
-    </file>
-    <file>
-      <filename>extra-zero-freezer-kwh.osw</filename>
-      <filetype>osw</filetype>
-      <usage_type>test</usage_type>
-      <checksum>A74A6397</checksum>
-    </file>
-    <file>
-      <filename>extra-zero-refrigerator-kwh.osw</filename>
-      <filetype>osw</filetype>
-      <usage_type>test</usage_type>
-      <checksum>A7D76456</checksum>
-    </file>
-    <file>
-      <filename>extra-zero-clothes-washer-kwh.osw</filename>
-      <filetype>osw</filetype>
-      <usage_type>test</usage_type>
-      <checksum>DD3B759A</checksum>
-    </file>
-    <file>
-      <filename>extra-zero-dishwasher-kwh.osw</filename>
-      <filetype>osw</filetype>
-      <usage_type>test</usage_type>
-      <checksum>FCF8899F</checksum>
-    </file>
-    <file>
-      <filename>base-misc-shielding-of-home.osw</filename>
-      <filetype>osw</filetype>
-      <usage_type>test</usage_type>
-      <checksum>E362FA3F</checksum>
-    </file>
-    <file>
-      <filename>base-foundation-unconditioned-basement-assembly-r.osw</filename>
-      <filetype>osw</filetype>
-      <usage_type>test</usage_type>
-      <checksum>07FB3D6D</checksum>
-    </file>
-    <file>
-      <filename>base-foundation-unconditioned-basement.osw</filename>
-      <filetype>osw</filetype>
-      <usage_type>test</usage_type>
-      <checksum>2BFDAA7E</checksum>
-    </file>
-    <file>
-      <filename>base-location-duluth-mn.osw</filename>
-      <filetype>osw</filetype>
-      <usage_type>test</usage_type>
-      <checksum>88F37800</checksum>
-    </file>
-    <file>
-      <filename>base-foundation-unconditioned-basement-wall-insulation.osw</filename>
-      <filetype>osw</filetype>
-      <usage_type>test</usage_type>
-      <checksum>518CD449</checksum>
-    </file>
-    <file>
-      <filename>base-schedules-stochastic-vacant.osw</filename>
-      <filetype>osw</filetype>
-      <usage_type>test</usage_type>
-      <checksum>DBF21722</checksum>
-    </file>
-    <file>
-      <filename>extra-gas-hot-tub-heater-with-zero-kwh.osw</filename>
-      <filetype>osw</filetype>
-      <usage_type>test</usage_type>
-      <checksum>34EDF62A</checksum>
-    </file>
-    <file>
-      <filename>extra-gas-pool-heater-with-zero-kwh.osw</filename>
-      <filetype>osw</filetype>
-      <usage_type>test</usage_type>
-      <checksum>59C4E43F</checksum>
-    </file>
-    <file>
-      <filename>base-appliances-dehumidifier.osw</filename>
-      <filetype>osw</filetype>
-      <usage_type>test</usage_type>
-      <checksum>AFF3319E</checksum>
-    </file>
-    <file>
-      <filename>base-appliances-dehumidifier-ief-portable.osw</filename>
-      <filetype>osw</filetype>
-      <usage_type>test</usage_type>
-      <checksum>F2987C55</checksum>
-    </file>
-    <file>
-      <filename>base-appliances-dehumidifier-ief-whole-home.osw</filename>
-      <filetype>osw</filetype>
-      <usage_type>test</usage_type>
-      <checksum>3F035703</checksum>
-    </file>
-    <file>
-      <filename>base-atticroof-radiant-barrier.osw</filename>
-      <filetype>osw</filetype>
-      <usage_type>test</usage_type>
-      <checksum>1E9D36F7</checksum>
-    </file>
-    <file>
-      <filename>base-location-dallas-tx.osw</filename>
-      <filetype>osw</filetype>
-      <usage_type>test</usage_type>
-      <checksum>9CC30115</checksum>
-    </file>
-    <file>
-      <filename>base-bldgtype-multifamily-shared-mechvent-preconditioning.osw</filename>
-      <filetype>osw</filetype>
-      <usage_type>test</usage_type>
-      <checksum>F94BD65F</checksum>
-    </file>
-    <file>
-      <filename>base-bldgtype-multifamily-shared-mechvent.osw</filename>
-      <filetype>osw</filetype>
-      <usage_type>test</usage_type>
-      <checksum>F3B6E56E</checksum>
-    </file>
-    <file>
-      <filename>base-bldgtype-multifamily-shared-pv.osw</filename>
-      <filetype>osw</filetype>
-      <usage_type>test</usage_type>
-      <checksum>636DFF08</checksum>
-    </file>
-    <file>
-      <filename>base-bldgtype-multifamily-shared-water-heater.osw</filename>
-      <filetype>osw</filetype>
-      <usage_type>test</usage_type>
-      <checksum>A500F17C</checksum>
-    </file>
-    <file>
-      <filename>base-bldgtype-multifamily.osw</filename>
-      <filetype>osw</filetype>
-      <usage_type>test</usage_type>
-      <checksum>A914BD6A</checksum>
-    </file>
-    <file>
-      <filename>extra-bldgtype-multifamily-double-exterior.osw</filename>
-      <filetype>osw</filetype>
-      <usage_type>test</usage_type>
-      <checksum>B9482D3E</checksum>
-    </file>
-    <file>
-      <filename>extra-bldgtype-multifamily-double-loaded-interior.osw</filename>
-      <filetype>osw</filetype>
-      <usage_type>test</usage_type>
-      <checksum>C5948BBE</checksum>
-    </file>
-    <file>
-      <filename>extra-bldgtype-multifamily-eaves.osw</filename>
-      <filetype>osw</filetype>
-      <usage_type>test</usage_type>
-      <checksum>37B54D29</checksum>
-    </file>
-    <file>
-      <filename>extra-bldgtype-multifamily-single-exterior-front.osw</filename>
-      <filetype>osw</filetype>
-      <usage_type>test</usage_type>
-      <checksum>0D415A33</checksum>
-    </file>
-    <file>
-      <filename>extra-bldgtype-multifamily-slab-double-loaded-interior.osw</filename>
-      <filetype>osw</filetype>
-      <usage_type>test</usage_type>
-      <checksum>0ACAE86B</checksum>
-    </file>
-    <file>
-      <filename>extra-bldgtype-multifamily-slab-left-bottom-double-loaded-interior.osw</filename>
-      <filetype>osw</filetype>
-      <usage_type>test</usage_type>
-      <checksum>E3950267</checksum>
-    </file>
-    <file>
-<<<<<<< HEAD
-      <filename>extra-bldgtype-multifamily-slab-left-bottom.osw</filename>
-      <filetype>osw</filetype>
-      <usage_type>test</usage_type>
-      <checksum>B1F9C977</checksum>
-    </file>
-    <file>
-      <filename>extra-bldgtype-multifamily-slab-left-middle-double-loaded-interior.osw</filename>
-      <filetype>osw</filetype>
-      <usage_type>test</usage_type>
-      <checksum>79D6F4DA</checksum>
-    </file>
-    <file>
-      <filename>extra-bldgtype-multifamily-slab-left-middle.osw</filename>
-      <filetype>osw</filetype>
-      <usage_type>test</usage_type>
-      <checksum>A7A87D6D</checksum>
-    </file>
-    <file>
-      <filename>extra-bldgtype-multifamily-slab-left-top-double-loaded-interior.osw</filename>
-=======
-      <filename>base-dhw-tankless-electric-uef.osw</filename>
->>>>>>> 97b772af
-      <filetype>osw</filetype>
-      <usage_type>test</usage_type>
-      <checksum>3CFDD377</checksum>
-    </file>
-    <file>
-      <filename>extra-bldgtype-multifamily-slab-left-top.osw</filename>
-      <filetype>osw</filetype>
-      <usage_type>test</usage_type>
-      <checksum>C732339B</checksum>
-    </file>
-    <file>
-      <filename>extra-bldgtype-multifamily-slab-middle-bottom-double-loaded-interior.osw</filename>
-      <filetype>osw</filetype>
-      <usage_type>test</usage_type>
-      <checksum>F2C596B7</checksum>
-    </file>
-    <file>
-      <filename>extra-bldgtype-multifamily-slab-middle-bottom.osw</filename>
-      <filetype>osw</filetype>
-      <usage_type>test</usage_type>
-      <checksum>7EF0851E</checksum>
-    </file>
-    <file>
-      <filename>extra-bldgtype-multifamily-slab-middle-middle-double-loaded-interior.osw</filename>
-      <filetype>osw</filetype>
-      <usage_type>test</usage_type>
-      <checksum>9C38FDB8</checksum>
-    </file>
-    <file>
-      <filename>extra-bldgtype-multifamily-slab-middle-middle.osw</filename>
-      <filetype>osw</filetype>
-      <usage_type>test</usage_type>
-      <checksum>CD941BFA</checksum>
-    </file>
-    <file>
-      <filename>extra-bldgtype-multifamily-slab-middle-top-double-loaded-interior.osw</filename>
-      <filetype>osw</filetype>
-      <usage_type>test</usage_type>
-      <checksum>0679D700</checksum>
-    </file>
-    <file>
-      <filename>extra-bldgtype-multifamily-slab-middle-top.osw</filename>
-      <filetype>osw</filetype>
-      <usage_type>test</usage_type>
-      <checksum>0F224482</checksum>
-    </file>
-    <file>
-      <filename>extra-bldgtype-multifamily-slab-right-bottom-double-loaded-interior.osw</filename>
-      <filetype>osw</filetype>
-      <usage_type>test</usage_type>
-      <checksum>22245398</checksum>
-    </file>
-    <file>
-      <filename>extra-bldgtype-multifamily-slab-right-bottom.osw</filename>
-      <filetype>osw</filetype>
-      <usage_type>test</usage_type>
-      <checksum>E031E70B</checksum>
-    </file>
-    <file>
-      <filename>extra-bldgtype-multifamily-slab-right-middle-double-loaded-interior.osw</filename>
-      <filetype>osw</filetype>
-      <usage_type>test</usage_type>
-      <checksum>1672F2DB</checksum>
-    </file>
-    <file>
-      <filename>extra-bldgtype-multifamily-slab-right-middle.osw</filename>
-      <filetype>osw</filetype>
-      <usage_type>test</usage_type>
-      <checksum>6B10CBB3</checksum>
-    </file>
-    <file>
-      <filename>extra-bldgtype-multifamily-slab-right-top-double-loaded-interior.osw</filename>
-      <filetype>osw</filetype>
-      <usage_type>test</usage_type>
-      <checksum>DAF07365</checksum>
-    </file>
-    <file>
-      <filename>extra-bldgtype-multifamily-slab-right-top.osw</filename>
-      <filetype>osw</filetype>
-      <usage_type>test</usage_type>
-      <checksum>385A8C3D</checksum>
-    </file>
-    <file>
-      <filename>extra-bldgtype-multifamily-slab.osw</filename>
-      <filetype>osw</filetype>
-      <usage_type>test</usage_type>
-      <checksum>46E96269</checksum>
-    </file>
-    <file>
-      <filename>extra-bldgtype-multifamily-unvented-crawlspace-double-loaded-interior.osw</filename>
-      <filetype>osw</filetype>
-      <usage_type>test</usage_type>
-      <checksum>781BFB06</checksum>
-    </file>
-    <file>
-      <filename>extra-bldgtype-multifamily-unvented-crawlspace-left-bottom-double-loaded-interior.osw</filename>
-      <filetype>osw</filetype>
-      <usage_type>test</usage_type>
-      <checksum>464A244F</checksum>
-    </file>
-    <file>
-      <filename>extra-bldgtype-multifamily-unvented-crawlspace-left-bottom.osw</filename>
-      <filetype>osw</filetype>
-      <usage_type>test</usage_type>
-      <checksum>39F867F0</checksum>
-    </file>
-    <file>
-      <filename>extra-bldgtype-multifamily-unvented-crawlspace-left-middle-double-loaded-interior.osw</filename>
-      <filetype>osw</filetype>
-      <usage_type>test</usage_type>
-      <checksum>96B934D2</checksum>
-    </file>
-    <file>
-      <filename>extra-bldgtype-multifamily-unvented-crawlspace-left-middle.osw</filename>
-      <filetype>osw</filetype>
-      <usage_type>test</usage_type>
-      <checksum>A2591FE0</checksum>
-    </file>
-    <file>
-      <filename>extra-bldgtype-multifamily-unvented-crawlspace-left-top-double-loaded-interior.osw</filename>
-      <filetype>osw</filetype>
-      <usage_type>test</usage_type>
-      <checksum>5032000F</checksum>
-    </file>
-    <file>
-      <filename>extra-bldgtype-multifamily-unvented-crawlspace-left-top.osw</filename>
-      <filetype>osw</filetype>
-      <usage_type>test</usage_type>
-      <checksum>92BE87FE</checksum>
-    </file>
-    <file>
-      <filename>extra-bldgtype-multifamily-unvented-crawlspace-middle-bottom-double-loaded-interior.osw</filename>
-      <filetype>osw</filetype>
-      <usage_type>test</usage_type>
-      <checksum>74A5CADA</checksum>
-    </file>
-    <file>
-      <filename>extra-bldgtype-multifamily-unvented-crawlspace-middle-bottom.osw</filename>
-      <filetype>osw</filetype>
-      <usage_type>test</usage_type>
-      <checksum>B29CA36B</checksum>
-    </file>
-    <file>
-      <filename>extra-bldgtype-multifamily-unvented-crawlspace-middle-middle-double-loaded-interior.osw</filename>
-      <filetype>osw</filetype>
-      <usage_type>test</usage_type>
-      <checksum>C6B5888A</checksum>
-    </file>
-    <file>
-      <filename>extra-bldgtype-multifamily-unvented-crawlspace-middle-middle.osw</filename>
-      <filetype>osw</filetype>
-      <usage_type>test</usage_type>
-      <checksum>69C5D66E</checksum>
-    </file>
-    <file>
-      <filename>extra-bldgtype-multifamily-unvented-crawlspace-middle-top-double-loaded-interior.osw</filename>
-      <filetype>osw</filetype>
-      <usage_type>test</usage_type>
-      <checksum>D253C4F9</checksum>
-    </file>
-    <file>
-      <filename>extra-bldgtype-multifamily-unvented-crawlspace-middle-top.osw</filename>
-      <filetype>osw</filetype>
-      <usage_type>test</usage_type>
-      <checksum>667C46A0</checksum>
-    </file>
-    <file>
-      <filename>extra-bldgtype-multifamily-unvented-crawlspace-right-bottom-double-loaded-interior.osw</filename>
-      <filetype>osw</filetype>
-      <usage_type>test</usage_type>
-      <checksum>17E419B2</checksum>
-    </file>
-    <file>
-      <filename>extra-bldgtype-multifamily-unvented-crawlspace-right-bottom.osw</filename>
-      <filetype>osw</filetype>
-      <usage_type>test</usage_type>
-      <checksum>D929260A</checksum>
-    </file>
-    <file>
-      <filename>extra-bldgtype-multifamily-unvented-crawlspace-right-middle-double-loaded-interior.osw</filename>
-      <filetype>osw</filetype>
-      <usage_type>test</usage_type>
-      <checksum>189628DF</checksum>
-    </file>
-    <file>
-      <filename>extra-bldgtype-multifamily-unvented-crawlspace-right-middle.osw</filename>
-      <filetype>osw</filetype>
-      <usage_type>test</usage_type>
-      <checksum>B2501360</checksum>
-    </file>
-    <file>
-      <filename>extra-bldgtype-multifamily-unvented-crawlspace-right-top-double-loaded-interior.osw</filename>
-      <filetype>osw</filetype>
-      <usage_type>test</usage_type>
-      <checksum>31EBE740</checksum>
-    </file>
-    <file>
-      <filename>extra-bldgtype-multifamily-unvented-crawlspace-right-top.osw</filename>
-      <filetype>osw</filetype>
-      <usage_type>test</usage_type>
-      <checksum>2FE692DA</checksum>
-    </file>
-    <file>
-      <filename>extra-bldgtype-multifamily-unvented-crawlspace.osw</filename>
-      <filetype>osw</filetype>
-      <usage_type>test</usage_type>
-      <checksum>2C3B0F79</checksum>
-    </file>
-    <file>
-      <filename>extra-bldgtype-multifamily-vented-crawlspace-double-loaded-interior.osw</filename>
-      <filetype>osw</filetype>
-      <usage_type>test</usage_type>
-      <checksum>31AE0F7F</checksum>
-    </file>
-    <file>
-      <filename>extra-bldgtype-multifamily-vented-crawlspace-left-bottom-double-loaded-interior.osw</filename>
-      <filetype>osw</filetype>
-      <usage_type>test</usage_type>
-      <checksum>FD38F902</checksum>
-    </file>
-    <file>
-      <filename>extra-bldgtype-multifamily-vented-crawlspace-left-bottom.osw</filename>
-      <filetype>osw</filetype>
-      <usage_type>test</usage_type>
-      <checksum>F898CEE8</checksum>
-    </file>
-    <file>
-      <filename>extra-bldgtype-multifamily-vented-crawlspace-left-middle-double-loaded-interior.osw</filename>
-      <filetype>osw</filetype>
-      <usage_type>test</usage_type>
-      <checksum>0CAE6E78</checksum>
-    </file>
-    <file>
-      <filename>extra-bldgtype-multifamily-vented-crawlspace-left-middle.osw</filename>
-      <filetype>osw</filetype>
-      <usage_type>test</usage_type>
-      <checksum>670BF689</checksum>
-    </file>
-    <file>
-      <filename>extra-bldgtype-multifamily-vented-crawlspace-left-top-double-loaded-interior.osw</filename>
-      <filetype>osw</filetype>
-      <usage_type>test</usage_type>
-      <checksum>96D95D61</checksum>
-    </file>
-    <file>
-      <filename>extra-bldgtype-multifamily-vented-crawlspace-left-top.osw</filename>
-      <filetype>osw</filetype>
-      <usage_type>test</usage_type>
-      <checksum>CB37169F</checksum>
-    </file>
-    <file>
-      <filename>extra-bldgtype-multifamily-vented-crawlspace-middle-bottom-double-loaded-interior.osw</filename>
-      <filetype>osw</filetype>
-      <usage_type>test</usage_type>
-      <checksum>FAC070C4</checksum>
-    </file>
-    <file>
-      <filename>extra-bldgtype-multifamily-vented-crawlspace-middle-bottom.osw</filename>
-      <filetype>osw</filetype>
-      <usage_type>test</usage_type>
-      <checksum>B9F3DD8B</checksum>
-    </file>
-    <file>
-      <filename>extra-bldgtype-multifamily-vented-crawlspace-middle-middle-double-loaded-interior.osw</filename>
-      <filetype>osw</filetype>
-      <usage_type>test</usage_type>
-      <checksum>2A336059</checksum>
-    </file>
-    <file>
-      <filename>extra-bldgtype-multifamily-vented-crawlspace-middle-middle.osw</filename>
-      <filetype>osw</filetype>
-      <usage_type>test</usage_type>
-      <checksum>2252A59B</checksum>
-    </file>
-    <file>
-      <filename>extra-bldgtype-multifamily-vented-crawlspace-middle-top-double-loaded-interior.osw</filename>
-      <filetype>osw</filetype>
-      <usage_type>test</usage_type>
-      <checksum>72094A8F</checksum>
-    </file>
-    <file>
-      <filename>extra-bldgtype-multifamily-vented-crawlspace-middle-top.osw</filename>
-      <filetype>osw</filetype>
-      <usage_type>test</usage_type>
-      <checksum>B2155B6E</checksum>
-    </file>
-    <file>
-      <filename>extra-bldgtype-multifamily-vented-crawlspace-right-bottom-double-loaded-interior.osw</filename>
-      <filetype>osw</filetype>
-      <usage_type>test</usage_type>
-      <checksum>C228EFD4</checksum>
-    </file>
-    <file>
-      <filename>extra-bldgtype-multifamily-vented-crawlspace-right-bottom.osw</filename>
-      <filetype>osw</filetype>
-      <usage_type>test</usage_type>
-      <checksum>386FBF2E</checksum>
-    </file>
-    <file>
-      <filename>extra-bldgtype-multifamily-vented-crawlspace-right-middle-double-loaded-interior.osw</filename>
-      <filetype>osw</filetype>
-      <usage_type>test</usage_type>
-      <checksum>F315CCE5</checksum>
-    </file>
-    <file>
-      <filename>extra-bldgtype-multifamily-vented-crawlspace-right-middle.osw</filename>
-      <filetype>osw</filetype>
-      <usage_type>test</usage_type>
-      <checksum>7410F9AE</checksum>
-    </file>
-    <file>
-      <filename>extra-bldgtype-multifamily-vented-crawlspace-right-top-double-loaded-interior.osw</filename>
-      <filetype>osw</filetype>
-      <usage_type>test</usage_type>
-      <checksum>3BAA0D6F</checksum>
-    </file>
-    <file>
-      <filename>extra-bldgtype-multifamily-vented-crawlspace-right-top.osw</filename>
-      <filetype>osw</filetype>
-      <usage_type>test</usage_type>
-      <checksum>20E0A45D</checksum>
-    </file>
-    <file>
-      <filename>extra-bldgtype-multifamily-vented-crawlspace.osw</filename>
-      <filetype>osw</filetype>
-      <usage_type>test</usage_type>
-      <checksum>93E9EF11</checksum>
-    </file>
-    <file>
-      <filename>base-bldgtype-multifamily-shared-boiler-only-baseboard.osw</filename>
-      <filetype>osw</filetype>
-      <usage_type>test</usage_type>
-      <checksum>506F3780</checksum>
-    </file>
-    <file>
-      <filename>base-bldgtype-multifamily-shared-boiler-only-fan-coil.osw</filename>
-      <filetype>osw</filetype>
-      <usage_type>test</usage_type>
-      <checksum>5F1D1E25</checksum>
-    </file>
-    <file>
-      <filename>base-bldgtype-single-family-attached.osw</filename>
-      <filetype>osw</filetype>
-      <usage_type>test</usage_type>
-      <checksum>5D9B402C</checksum>
-    </file>
-    <file>
-      <filename>extra-bldgtype-single-family-attached-double-exterior.osw</filename>
-      <filetype>osw</filetype>
-      <usage_type>test</usage_type>
-      <checksum>30D59FC7</checksum>
-    </file>
-    <file>
-      <filename>extra-bldgtype-single-family-attached-double-loaded-interior.osw</filename>
-      <filetype>osw</filetype>
-      <usage_type>test</usage_type>
-      <checksum>455E61B9</checksum>
-    </file>
-    <file>
-      <filename>extra-bldgtype-single-family-attached-single-exterior-front.osw</filename>
-      <filetype>osw</filetype>
-      <usage_type>test</usage_type>
-      <checksum>B885E3CF</checksum>
-    </file>
-    <file>
-      <filename>extra-bldgtype-single-family-attached-slab-middle.osw</filename>
-      <filetype>osw</filetype>
-      <usage_type>test</usage_type>
-      <checksum>FAF104A8</checksum>
-    </file>
-    <file>
-      <filename>extra-bldgtype-single-family-attached-slab-right.osw</filename>
-      <filetype>osw</filetype>
-      <usage_type>test</usage_type>
-      <checksum>84FB4870</checksum>
-    </file>
-    <file>
-      <filename>extra-bldgtype-single-family-attached-slab.osw</filename>
-      <filetype>osw</filetype>
-      <usage_type>test</usage_type>
-      <checksum>C090C17A</checksum>
-    </file>
-    <file>
-      <filename>extra-bldgtype-single-family-attached-unconditioned-basement-middle.osw</filename>
-      <filetype>osw</filetype>
-      <usage_type>test</usage_type>
-      <checksum>5587737A</checksum>
-    </file>
-    <file>
-      <filename>extra-bldgtype-single-family-attached-unconditioned-basement-right.osw</filename>
-      <filetype>osw</filetype>
-      <usage_type>test</usage_type>
-      <checksum>F2AE190C</checksum>
-    </file>
-    <file>
-      <filename>extra-bldgtype-single-family-attached-unconditioned-basement.osw</filename>
-      <filetype>osw</filetype>
-      <usage_type>test</usage_type>
-      <checksum>917C46FE</checksum>
-    </file>
-    <file>
-      <filename>extra-bldgtype-single-family-attached-unvented-crawlspace-middle.osw</filename>
-      <filetype>osw</filetype>
-      <usage_type>test</usage_type>
-      <checksum>5FC0415F</checksum>
-    </file>
-    <file>
-      <filename>extra-bldgtype-single-family-attached-unvented-crawlspace-right.osw</filename>
-      <filetype>osw</filetype>
-      <usage_type>test</usage_type>
-      <checksum>C454F613</checksum>
-    </file>
-    <file>
-      <filename>extra-bldgtype-single-family-attached-unvented-crawlspace.osw</filename>
-      <filetype>osw</filetype>
-      <usage_type>test</usage_type>
-      <checksum>1743DB83</checksum>
-    </file>
-    <file>
-      <filename>extra-bldgtype-single-family-attached-vented-crawlspace-middle.osw</filename>
-      <filetype>osw</filetype>
-      <usage_type>test</usage_type>
-      <checksum>2D3C17A0</checksum>
-    </file>
-    <file>
-      <filename>extra-bldgtype-single-family-attached-vented-crawlspace-right.osw</filename>
-      <filetype>osw</filetype>
-      <usage_type>test</usage_type>
-      <checksum>BD0D8447</checksum>
-    </file>
-    <file>
-      <filename>extra-bldgtype-single-family-attached-vented-crawlspace.osw</filename>
-      <filetype>osw</filetype>
-      <usage_type>test</usage_type>
-      <checksum>70B8CA94</checksum>
-    </file>
-    <file>
-      <filename>extra-bldgtype-single-family-attached-atticroof-conditioned-eaves-gable.osw</filename>
-      <filetype>osw</filetype>
-      <usage_type>test</usage_type>
-      <checksum>08AAFF2F</checksum>
-    </file>
-    <file>
-      <filename>extra-bldgtype-single-family-attached-atticroof-conditioned-eaves-hip.osw</filename>
-      <filetype>osw</filetype>
-      <usage_type>test</usage_type>
-      <checksum>6A7ED5B9</checksum>
-    </file>
-    <file>
-      <filename>extra-bldgtype-single-family-attached-atticroof-flat.osw</filename>
-      <filetype>osw</filetype>
-      <usage_type>test</usage_type>
-      <checksum>028B263A</checksum>
-    </file>
-    <file>
-      <filename>base-enclosure-2stories-garage.osw</filename>
-      <filetype>osw</filetype>
-      <usage_type>test</usage_type>
-      <checksum>FC954999</checksum>
-    </file>
-    <file>
-      <filename>base-enclosure-2stories.osw</filename>
-      <filetype>osw</filetype>
-      <usage_type>test</usage_type>
-      <checksum>B4C9DDBD</checksum>
-    </file>
-    <file>
-      <filename>base-enclosure-infil-natural-ach.osw</filename>
-      <filetype>osw</filetype>
-      <usage_type>test</usage_type>
-      <checksum>44662022</checksum>
-    </file>
-    <file>
-      <filename>base-hvac-central-ac-plus-air-to-air-heat-pump-heating.osw</filename>
-      <filetype>osw</filetype>
-      <usage_type>test</usage_type>
-      <checksum>F76E1ADB</checksum>
-    </file>
-    <file>
-      <filename>base-hvac-dual-fuel-air-to-air-heat-pump-1-speed.osw</filename>
-      <filetype>osw</filetype>
-      <usage_type>test</usage_type>
-      <checksum>AFF8894D</checksum>
-    </file>
-    <file>
-      <filename>base-hvac-dual-fuel-air-to-air-heat-pump-1-speed-electric.osw</filename>
-      <filetype>osw</filetype>
-      <usage_type>test</usage_type>
-      <checksum>E505AAD4</checksum>
-    </file>
-    <file>
-      <filename>base-hvac-dual-fuel-mini-split-heat-pump-ducted.osw</filename>
-      <filetype>osw</filetype>
-      <usage_type>test</usage_type>
-      <checksum>86AF793F</checksum>
-    </file>
-    <file>
-      <filename>base-hvac-ground-to-air-heat-pump-heating-only.osw</filename>
-      <filetype>osw</filetype>
-      <usage_type>test</usage_type>
-      <checksum>5F20A575</checksum>
-    </file>
-    <file>
-      <filename>base-hvac-ground-to-air-heat-pump.osw</filename>
-      <filetype>osw</filetype>
-      <usage_type>test</usage_type>
-      <checksum>9A44F947</checksum>
-    </file>
-    <file>
-      <filename>extra-second-heating-system-boiler-to-heat-pump.osw</filename>
-      <filetype>osw</filetype>
-      <usage_type>test</usage_type>
-      <checksum>68575174</checksum>
-    </file>
-    <file>
-      <filename>base-hvac-mini-split-heat-pump-ducted-heating-only.osw</filename>
-      <filetype>osw</filetype>
-      <usage_type>test</usage_type>
-      <checksum>93FC8417</checksum>
-    </file>
-    <file>
-      <filename>base-hvac-mini-split-heat-pump-ducted.osw</filename>
-      <filetype>osw</filetype>
-      <usage_type>test</usage_type>
-      <checksum>37B0F47D</checksum>
-    </file>
-    <file>
-      <filename>base-hvac-mini-split-heat-pump-ductless.osw</filename>
-      <filetype>osw</filetype>
-      <usage_type>test</usage_type>
-      <checksum>09EC94DB</checksum>
-    </file>
-    <file>
-      <filename>extra-second-heating-system-fireplace-to-heat-pump.osw</filename>
-      <filetype>osw</filetype>
-      <usage_type>test</usage_type>
-      <checksum>0ACBC644</checksum>
-    </file>
-    <file>
-      <filename>base-hvac-undersized.osw</filename>
-      <filetype>osw</filetype>
-      <usage_type>test</usage_type>
-      <checksum>5B7790AA</checksum>
-    </file>
-    <file>
-      <filename>base-hvac-room-ac-only-33percent.osw</filename>
-      <filetype>osw</filetype>
-      <usage_type>test</usage_type>
-      <checksum>228E20A3</checksum>
-    </file>
-    <file>
-      <filename>base-location-miami-fl.osw</filename>
-      <filetype>osw</filetype>
-      <usage_type>test</usage_type>
-      <checksum>A524CD7C</checksum>
-    </file>
-    <file>
-      <filename>base-location-baltimore-md.osw</filename>
-      <filetype>osw</filetype>
-      <usage_type>test</usage_type>
-      <checksum>0A6DE12D</checksum>
-    </file>
-    <file>
-      <filename>base-location-honolulu-hi.osw</filename>
-      <filetype>osw</filetype>
-      <usage_type>test</usage_type>
-      <checksum>1777D9D3</checksum>
-    </file>
-    <file>
-      <filename>base-location-phoenix-az.osw</filename>
-      <filetype>osw</filetype>
-      <usage_type>test</usage_type>
-      <checksum>D67B5B61</checksum>
-    </file>
-    <file>
-      <filename>base-location-portland-or.osw</filename>
-      <filetype>osw</filetype>
-      <usage_type>test</usage_type>
-      <checksum>70CA5302</checksum>
-    </file>
-    <file>
-      <filename>base-location-helena-mt.osw</filename>
-      <filetype>osw</filetype>
-      <usage_type>test</usage_type>
-      <checksum>A0A61851</checksum>
-    </file>
-    <file>
-      <filename>base-hvac-programmable-thermostat-detailed.osw</filename>
-      <filetype>osw</filetype>
-      <usage_type>test</usage_type>
-      <checksum>848112E4</checksum>
-    </file>
-    <file>
-      <filename>base-hvac-fixed-heater-gas-only.osw</filename>
-      <filetype>osw</filetype>
-      <usage_type>test</usage_type>
-      <checksum>27EE7A63</checksum>
-    </file>
-    <file>
-      <filename>base-hvac-portable-heater-gas-only.osw</filename>
-      <filetype>osw</filetype>
-      <usage_type>test</usage_type>
-      <checksum>1E935437</checksum>
-    </file>
-    <file>
-      <filename>base-hvac-seasons.osw</filename>
-      <filetype>osw</filetype>
-      <usage_type>test</usage_type>
-      <checksum>511280EB</checksum>
-    </file>
-    <file>
-      <filename>base-hvac-boiler-elec-only.osw</filename>
-      <filetype>osw</filetype>
-      <usage_type>test</usage_type>
-      <checksum>0178D7C4</checksum>
-    </file>
-    <file>
-      <filename>base-hvac-furnace-elec-only.osw</filename>
-      <filetype>osw</filetype>
-      <usage_type>test</usage_type>
-      <checksum>DFEA5C48</checksum>
-    </file>
-    <file>
-      <filename>base-hvac-wall-furnace-elec-only.osw</filename>
-      <filetype>osw</filetype>
-      <usage_type>test</usage_type>
-      <checksum>FF0A85CB</checksum>
-    </file>
-    <file>
-      <filename>base-misc-defaults.osw</filename>
-      <filetype>osw</filetype>
-      <usage_type>test</usage_type>
-      <checksum>B87D3B24</checksum>
+      <checksum>430C8FAC</checksum>
     </file>
     <file>
       <filename>build_residential_hpxml_test.rb</filename>
       <filetype>rb</filetype>
       <usage_type>test</usage_type>
-      <checksum>D9CA9611</checksum>
-    </file>
-    <file>
-      <filename>geometry.rb</filename>
-      <filetype>rb</filetype>
-      <usage_type>resource</usage_type>
-      <checksum>DF6094C4</checksum>
-    </file>
-    <file>
-      <filename>base-hvac-install-quality-air-to-air-heat-pump-1-speed.osw</filename>
-      <filetype>osw</filetype>
-      <usage_type>test</usage_type>
-      <checksum>51D3E739</checksum>
-    </file>
-    <file>
-      <filename>base-hvac-install-quality-air-to-air-heat-pump-2-speed.osw</filename>
-      <filetype>osw</filetype>
-      <usage_type>test</usage_type>
-      <checksum>97620EAA</checksum>
-    </file>
-    <file>
-      <filename>base-hvac-install-quality-air-to-air-heat-pump-var-speed.osw</filename>
-      <filetype>osw</filetype>
-      <usage_type>test</usage_type>
-      <checksum>2BE0C87F</checksum>
-    </file>
-    <file>
-      <filename>base-hvac-install-quality-furnace-gas-central-ac-1-speed.osw</filename>
-      <filetype>osw</filetype>
-      <usage_type>test</usage_type>
-      <checksum>BBAE3208</checksum>
-    </file>
-    <file>
-      <filename>base-hvac-install-quality-furnace-gas-central-ac-2-speed.osw</filename>
-      <filetype>osw</filetype>
-      <usage_type>test</usage_type>
-      <checksum>CEF82116</checksum>
-    </file>
-    <file>
-      <filename>base-hvac-install-quality-furnace-gas-central-ac-var-speed.osw</filename>
-      <filetype>osw</filetype>
-      <usage_type>test</usage_type>
-      <checksum>BBDCF0D5</checksum>
-    </file>
-    <file>
-      <filename>base-hvac-install-quality-furnace-gas-only.osw</filename>
-      <filetype>osw</filetype>
-      <usage_type>test</usage_type>
-      <checksum>CC426972</checksum>
-    </file>
-    <file>
-      <filename>base-hvac-install-quality-mini-split-air-conditioner-only-ducted.osw</filename>
-      <filetype>osw</filetype>
-      <usage_type>test</usage_type>
-      <checksum>CBFD27D4</checksum>
-    </file>
-    <file>
-      <filename>base-hvac-install-quality-mini-split-heat-pump-ducted.osw</filename>
-      <filetype>osw</filetype>
-      <usage_type>test</usage_type>
-      <checksum>0E7CED49</checksum>
-    </file>
-    <file>
-      <filename>test_rakefile.xml</filename>
-      <filetype>xml</filetype>
-      <usage_type>test</usage_type>
-      <checksum>0AF6D490</checksum>
-    </file>
-    <file>
-      <filename>test_measure.xml</filename>
-      <filetype>xml</filetype>
-      <usage_type>test</usage_type>
-      <checksum>4BC2AC44</checksum>
-    </file>
-    <file>
-<<<<<<< HEAD
-      <filename>base-hvac-install-quality-ground-to-air-heat-pump.osw</filename>
-      <filetype>osw</filetype>
-=======
-      <filename>base-dhw-tank-heat-pump-uef.osw</filename>
-      <filetype>osw</filetype>
-      <usage_type>test</usage_type>
-      <checksum>C7381FBE</checksum>
-    </file>
-    <file>
-      <filename>base-dhw-tank-elec-uef.osw</filename>
-      <filetype>osw</filetype>
-      <usage_type>test</usage_type>
-      <checksum>B4FDB65C</checksum>
-    </file>
-    <file>
-      <filename>base-dhw-tank-gas-uef.osw</filename>
-      <filetype>osw</filetype>
-      <usage_type>test</usage_type>
-      <checksum>430C8FAC</checksum>
-    </file>
-    <file>
-      <filename>build_residential_hpxml_test.rb</filename>
-      <filetype>rb</filetype>
->>>>>>> 97b772af
-      <usage_type>test</usage_type>
-      <checksum>907E64D0</checksum>
+      <checksum>A842B19C</checksum>
     </file>
     <file>
       <version>
@@ -8345,47 +8189,7 @@
       <filename>measure.rb</filename>
       <filetype>rb</filetype>
       <usage_type>script</usage_type>
-<<<<<<< HEAD
-      <checksum>D7747310</checksum>
-    </file>
-    <file>
-      <filename>base-hvac-dual-fuel-air-to-air-heat-pump-var-speed-flex-dual-source.osw</filename>
-      <filetype>osw</filetype>
-      <usage_type>test</usage_type>
-      <checksum>E3C9630B</checksum>
-    </file>
-    <file>
-      <filename>base-hvac-dual-fuel-air-to-air-heat-pump-var-speed-flex-ihp-grid-ac.osw</filename>
-      <filetype>osw</filetype>
-      <usage_type>test</usage_type>
-      <checksum>EC1033AD</checksum>
-    </file>
-    <file>
-      <filename>base-hvac-dual-fuel-air-to-air-heat-pump-var-speed-flex-ihp-ice-storage.osw</filename>
-      <filetype>osw</filetype>
-      <usage_type>test</usage_type>
-      <checksum>2BB99B0A</checksum>
-    </file>
-    <file>
-      <filename>base-hvac-dual-fuel-air-to-air-heat-pump-var-speed-flex-ihp-pcm-storage.osw</filename>
-      <filetype>osw</filetype>
-      <usage_type>test</usage_type>
-      <checksum>EB5A3BF1</checksum>
-    </file>
-    <file>
-      <filename>base-hvac-dual-fuel-air-to-air-heat-pump-var-speed-flex-modulating.osw</filename>
-      <filetype>osw</filetype>
-      <usage_type>test</usage_type>
-      <checksum>269550AB</checksum>
-    </file>
-    <file>
-      <filename>base-hvac-dual-fuel-air-to-air-heat-pump-var-speed-flex.osw</filename>
-      <filetype>osw</filetype>
-      <usage_type>test</usage_type>
-      <checksum>86BE6499</checksum>
-=======
       <checksum>FFF9A171</checksum>
->>>>>>> 97b772af
     </file>
   </files>
 </measure>