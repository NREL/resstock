--- conflicted
+++ resolved
@@ -3,13 +3,8 @@
   <schema_version>3.0</schema_version>
   <name>build_residential_hpxml</name>
   <uid>a13a8983-2b01-4930-8af2-42030b6e4233</uid>
-<<<<<<< HEAD
-  <version_id>2b69e8a2-deca-4a42-9b4a-bdc6581a4fb2</version_id>
-  <version_modified>20210409T142446Z</version_modified>
-=======
   <version_id>fa5e2aa8-a3e6-4347-a905-a15bce24a6a0</version_id>
   <version_modified>20210409T211241Z</version_modified>
->>>>>>> e0bedcb8
   <xml_checksum>2C38F48B</xml_checksum>
   <class_name>BuildResidentialHPXML</class_name>
   <display_name>HPXML Builder</display_name>
@@ -2119,96 +2114,6 @@
       <units>Frac</units>
       <required>false</required>
       <model_dependent>false</model_dependent>
-    </argument>
-    <argument>
-      <name>heat_pump_demand_flexibility_modulating</name>
-      <display_name>Heat Pump: Demand Flexibility Modulating</display_name>
-      <description></description>
-      <type>Boolean</type>
-      <required>false</required>
-      <model_dependent>false</model_dependent>
-      <choices>
-        <choice>
-          <value>true</value>
-          <display_name>true</display_name>
-        </choice>
-        <choice>
-          <value>false</value>
-          <display_name>false</display_name>
-        </choice>
-      </choices>
-    </argument>
-    <argument>
-      <name>heat_pump_demand_flexibility_dual_source</name>
-      <display_name>Heat Pump: Demand Flexibility Dual-Source</display_name>
-      <description></description>
-      <type>Boolean</type>
-      <required>false</required>
-      <model_dependent>false</model_dependent>
-      <choices>
-        <choice>
-          <value>true</value>
-          <display_name>true</display_name>
-        </choice>
-        <choice>
-          <value>false</value>
-          <display_name>false</display_name>
-        </choice>
-      </choices>
-    </argument>
-    <argument>
-      <name>heat_pump_demand_flexibility_ihp_grid_ac</name>
-      <display_name>Heat Pump: Demand Flexibility Integrated Heat Pump Modulating</display_name>
-      <description></description>
-      <type>Boolean</type>
-      <required>false</required>
-      <model_dependent>false</model_dependent>
-      <choices>
-        <choice>
-          <value>true</value>
-          <display_name>true</display_name>
-        </choice>
-        <choice>
-          <value>false</value>
-          <display_name>false</display_name>
-        </choice>
-      </choices>
-    </argument>
-    <argument>
-      <name>heat_pump_demand_flexibility_ihp_ice_storage</name>
-      <display_name>Heat Pump: Demand Flexibility Integrated Heat Pump Modulating w/ Ice Storage</display_name>
-      <description></description>
-      <type>Boolean</type>
-      <required>false</required>
-      <model_dependent>false</model_dependent>
-      <choices>
-        <choice>
-          <value>true</value>
-          <display_name>true</display_name>
-        </choice>
-        <choice>
-          <value>false</value>
-          <display_name>false</display_name>
-        </choice>
-      </choices>
-    </argument>
-    <argument>
-      <name>heat_pump_demand_flexibility_ihp_pcm_storage</name>
-      <display_name>Heat Pump: Demand Flexibility Integrated Heat Pump Modulating w/ Pcm Storage</display_name>
-      <description></description>
-      <type>Boolean</type>
-      <required>false</required>
-      <model_dependent>false</model_dependent>
-      <choices>
-        <choice>
-          <value>true</value>
-          <display_name>true</display_name>
-        </choice>
-        <choice>
-          <value>false</value>
-          <display_name>false</display_name>
-        </choice>
-      </choices>
     </argument>
     <argument>
       <name>heating_system_type_2</name>
@@ -8198,18 +8103,6 @@
       <checksum>0FD6C187</checksum>
     </file>
     <file>
-      <filename>base-bldgtype-multifamily-shared-boiler-only-baseboard.osw</filename>
-      <filetype>osw</filetype>
-      <usage_type>test</usage_type>
-      <checksum>61CBF673</checksum>
-    </file>
-    <file>
-      <filename>base-bldgtype-multifamily-shared-boiler-only-fan-coil.osw</filename>
-      <filetype>osw</filetype>
-      <usage_type>test</usage_type>
-      <checksum>C5AF0A40</checksum>
-    </file>
-    <file>
       <version>
         <software_program>OpenStudio</software_program>
         <identifier>2.9.0</identifier>
@@ -8218,39 +8111,6 @@
       <filename>measure.rb</filename>
       <filetype>rb</filetype>
       <usage_type>script</usage_type>
-<<<<<<< HEAD
-      <checksum>6732E29C</checksum>
-    </file>
-    <file>
-      <filename>base-hvac-air-to-air-heat-pump-var-speed-dual-source.osw</filename>
-      <filetype>osw</filetype>
-      <usage_type>test</usage_type>
-      <checksum>645430F1</checksum>
-    </file>
-    <file>
-      <filename>base-hvac-air-to-air-heat-pump-var-speed-ihp-grid-ac.osw</filename>
-      <filetype>osw</filetype>
-      <usage_type>test</usage_type>
-      <checksum>7AB60ED9</checksum>
-    </file>
-    <file>
-      <filename>base-hvac-air-to-air-heat-pump-var-speed-ihp-ice-storage.osw</filename>
-      <filetype>osw</filetype>
-      <usage_type>test</usage_type>
-      <checksum>9D1C6618</checksum>
-    </file>
-    <file>
-      <filename>base-hvac-air-to-air-heat-pump-var-speed-ihp-pcm-storage.osw</filename>
-      <filetype>osw</filetype>
-      <usage_type>test</usage_type>
-      <checksum>14225C52</checksum>
-    </file>
-    <file>
-      <filename>base-hvac-air-to-air-heat-pump-var-speed-modulating.osw</filename>
-      <filetype>osw</filetype>
-      <usage_type>test</usage_type>
-      <checksum>377615F1</checksum>
-=======
       <checksum>40EF00F6</checksum>
     </file>
     <file>
@@ -8258,7 +8118,6 @@
       <filetype>rb</filetype>
       <usage_type>test</usage_type>
       <checksum>5DF19335</checksum>
->>>>>>> e0bedcb8
     </file>
   </files>
 </measure>