<?xml version="1.0"?>
<measure>
  <schema_version>3.1</schema_version>
  <name>build_residential_hpxml</name>
  <uid>a13a8983-2b01-4930-8af2-42030b6e4233</uid>
<<<<<<< HEAD
  <version_id>dc0de2f1-fea3-4b8e-9df9-579c3fcc74dc</version_id>
  <version_modified>2024-01-23T20:04:33Z</version_modified>
=======
  <version_id>20c13f7b-9d7f-4d4f-b258-384312c93913</version_id>
  <version_modified>2024-01-25T17:44:12Z</version_modified>
>>>>>>> d27cdc51
  <xml_checksum>2C38F48B</xml_checksum>
  <class_name>BuildResidentialHPXML</class_name>
  <display_name>HPXML Builder</display_name>
  <description>Builds a residential HPXML file.</description>
  <modeler_description>Note: OS-HPXML default values can be found in the OS-HPXML documentation or can be seen by using the 'apply_defaults' argument.</modeler_description>
  <arguments>
    <argument>
      <name>hpxml_path</name>
      <display_name>HPXML File Path</display_name>
      <description>Absolute/relative path of the HPXML file.</description>
      <type>String</type>
      <required>true</required>
      <model_dependent>false</model_dependent>
    </argument>
    <argument>
      <name>existing_hpxml_path</name>
      <display_name>Existing HPXML File Path</display_name>
      <description>Absolute/relative path of the existing HPXML file. If not provided, a new HPXML file with one Building element is created. If provided, a new Building element will be appended to this HPXML file (e.g., to create a multifamily HPXML file describing multiple dwelling units).</description>
      <type>String</type>
      <required>false</required>
      <model_dependent>false</model_dependent>
    </argument>
    <argument>
      <name>whole_sfa_or_mf_building_sim</name>
      <display_name>Whole SFA/MF Building Simulation?</display_name>
      <description>If the HPXML file represents a single family-attached/multifamily building with multiple dwelling units defined, specifies whether to run the HPXML file as a single whole building model.</description>
      <type>Boolean</type>
      <required>false</required>
      <model_dependent>false</model_dependent>
      <choices>
        <choice>
          <value>true</value>
          <display_name>true</display_name>
        </choice>
        <choice>
          <value>false</value>
          <display_name>false</display_name>
        </choice>
      </choices>
    </argument>
    <argument>
      <name>software_info_program_used</name>
      <display_name>Software Info: Program Used</display_name>
      <description>The name of the software program used.</description>
      <type>String</type>
      <required>false</required>
      <model_dependent>false</model_dependent>
    </argument>
    <argument>
      <name>software_info_program_version</name>
      <display_name>Software Info: Program Version</display_name>
      <description>The version of the software program used.</description>
      <type>String</type>
      <required>false</required>
      <model_dependent>false</model_dependent>
    </argument>
    <argument>
      <name>schedules_filepaths</name>
      <display_name>Schedules: CSV File Paths</display_name>
      <description>Absolute/relative paths of csv files containing user-specified detailed schedules. If multiple files, use a comma-separated list.</description>
      <type>String</type>
      <required>false</required>
      <model_dependent>false</model_dependent>
    </argument>
    <argument>
      <name>schedules_vacancy_period</name>
      <display_name>Schedules: Vacancy Period</display_name>
      <description>Specifies the vacancy period. Enter a date like "Dec 15 - Jan 15". Optionally, can enter hour of the day like "Dec 15 2 - Jan 15 20" (start hour can be 0 through 23 and end hour can be 1 through 24).</description>
      <type>String</type>
      <required>false</required>
      <model_dependent>false</model_dependent>
    </argument>
    <argument>
      <name>schedules_power_outage_period</name>
      <display_name>Schedules: Power Outage Period</display_name>
      <description>Specifies the power outage period. Enter a date like "Dec 15 - Jan 15". Optionally, can enter hour of the day like "Dec 15 2 - Jan 15 20" (start hour can be 0 through 23 and end hour can be 1 through 24).</description>
      <type>String</type>
      <required>false</required>
      <model_dependent>false</model_dependent>
    </argument>
    <argument>
      <name>schedules_power_outage_window_natvent_availability</name>
      <display_name>Schedules: Power Outage Period Window Natural Ventilation Availability</display_name>
      <description>The availability of the natural ventilation schedule during the outage period.</description>
      <type>Choice</type>
      <required>false</required>
      <model_dependent>false</model_dependent>
      <choices>
        <choice>
          <value>regular schedule</value>
          <display_name>regular schedule</display_name>
        </choice>
        <choice>
          <value>always available</value>
          <display_name>always available</display_name>
        </choice>
        <choice>
          <value>always unavailable</value>
          <display_name>always unavailable</display_name>
        </choice>
      </choices>
    </argument>
    <argument>
      <name>simulation_control_timestep</name>
      <display_name>Simulation Control: Timestep</display_name>
      <description>Value must be a divisor of 60. If not provided, the OS-HPXML default (see &lt;a href='https://openstudio-hpxml.readthedocs.io/en/v1.7.0/workflow_inputs.html#hpxml-simulation-control'&gt;HPXML Simulation Control&lt;/a&gt;) is used.</description>
      <type>Integer</type>
      <units>min</units>
      <required>false</required>
      <model_dependent>false</model_dependent>
    </argument>
    <argument>
      <name>simulation_control_run_period</name>
      <display_name>Simulation Control: Run Period</display_name>
      <description>Enter a date like 'Jan 1 - Dec 31'. If not provided, the OS-HPXML default (see &lt;a href='https://openstudio-hpxml.readthedocs.io/en/v1.7.0/workflow_inputs.html#hpxml-simulation-control'&gt;HPXML Simulation Control&lt;/a&gt;) is used.</description>
      <type>String</type>
      <required>false</required>
      <model_dependent>false</model_dependent>
    </argument>
    <argument>
      <name>simulation_control_run_period_calendar_year</name>
      <display_name>Simulation Control: Run Period Calendar Year</display_name>
      <description>This numeric field should contain the calendar year that determines the start day of week. If you are running simulations using AMY weather files, the value entered for calendar year will not be used; it will be overridden by the actual year found in the AMY weather file. If not provided, the OS-HPXML default (see &lt;a href='https://openstudio-hpxml.readthedocs.io/en/v1.7.0/workflow_inputs.html#hpxml-simulation-control'&gt;HPXML Simulation Control&lt;/a&gt;) is used.</description>
      <type>Integer</type>
      <units>year</units>
      <required>false</required>
      <model_dependent>false</model_dependent>
    </argument>
    <argument>
      <name>simulation_control_daylight_saving_enabled</name>
      <display_name>Simulation Control: Daylight Saving Enabled</display_name>
      <description>Whether to use daylight saving. If not provided, the OS-HPXML default (see &lt;a href='https://openstudio-hpxml.readthedocs.io/en/v1.7.0/workflow_inputs.html#hpxml-building-site'&gt;HPXML Building Site&lt;/a&gt;) is used.</description>
      <type>Boolean</type>
      <required>false</required>
      <model_dependent>false</model_dependent>
      <choices>
        <choice>
          <value>true</value>
          <display_name>true</display_name>
        </choice>
        <choice>
          <value>false</value>
          <display_name>false</display_name>
        </choice>
      </choices>
    </argument>
    <argument>
      <name>simulation_control_daylight_saving_period</name>
      <display_name>Simulation Control: Daylight Saving Period</display_name>
      <description>Enter a date like 'Mar 15 - Dec 15'. If not provided, the OS-HPXML default (see &lt;a href='https://openstudio-hpxml.readthedocs.io/en/v1.7.0/workflow_inputs.html#hpxml-building-site'&gt;HPXML Building Site&lt;/a&gt;) is used.</description>
      <type>String</type>
      <required>false</required>
      <model_dependent>false</model_dependent>
    </argument>
    <argument>
      <name>simulation_control_temperature_capacitance_multiplier</name>
      <display_name>Simulation Control: Temperature Capacitance Multiplier</display_name>
      <description>Affects the transient calculation of indoor air temperatures. If not provided, the OS-HPXML default (see &lt;a href='https://openstudio-hpxml.readthedocs.io/en/v1.7.0/workflow_inputs.html#hpxml-simulation-control'&gt;HPXML Simulation Control&lt;/a&gt;) is used.</description>
      <type>String</type>
      <required>false</required>
      <model_dependent>false</model_dependent>
    </argument>
    <argument>
      <name>site_type</name>
      <display_name>Site: Type</display_name>
      <description>The type of site. If not provided, the OS-HPXML default (see &lt;a href='https://openstudio-hpxml.readthedocs.io/en/v1.7.0/workflow_inputs.html#hpxml-site'&gt;HPXML Site&lt;/a&gt;) is used.</description>
      <type>Choice</type>
      <required>false</required>
      <model_dependent>false</model_dependent>
      <choices>
        <choice>
          <value>suburban</value>
          <display_name>suburban</display_name>
        </choice>
        <choice>
          <value>urban</value>
          <display_name>urban</display_name>
        </choice>
        <choice>
          <value>rural</value>
          <display_name>rural</display_name>
        </choice>
      </choices>
    </argument>
    <argument>
      <name>site_shielding_of_home</name>
      <display_name>Site: Shielding of Home</display_name>
      <description>Presence of nearby buildings, trees, obstructions for infiltration model. If not provided, the OS-HPXML default (see &lt;a href='https://openstudio-hpxml.readthedocs.io/en/v1.7.0/workflow_inputs.html#hpxml-site'&gt;HPXML Site&lt;/a&gt;) is used.</description>
      <type>Choice</type>
      <required>false</required>
      <model_dependent>false</model_dependent>
      <choices>
        <choice>
          <value>exposed</value>
          <display_name>exposed</display_name>
        </choice>
        <choice>
          <value>normal</value>
          <display_name>normal</display_name>
        </choice>
        <choice>
          <value>well-shielded</value>
          <display_name>well-shielded</display_name>
        </choice>
      </choices>
    </argument>
    <argument>
      <name>site_soil_and_moisture_type</name>
      <display_name>Site: Soil and Moisture Type</display_name>
      <description>Type of soil and moisture. This is used to inform ground conductivity and diffusivity. If not provided, the OS-HPXML default (see &lt;a href='https://openstudio-hpxml.readthedocs.io/en/v1.7.0/workflow_inputs.html#hpxml-site'&gt;HPXML Site&lt;/a&gt;) is used.</description>
      <type>Choice</type>
      <required>false</required>
      <model_dependent>false</model_dependent>
      <choices>
        <choice>
          <value>clay, dry</value>
          <display_name>clay, dry</display_name>
        </choice>
        <choice>
          <value>clay, mixed</value>
          <display_name>clay, mixed</display_name>
        </choice>
        <choice>
          <value>clay, wet</value>
          <display_name>clay, wet</display_name>
        </choice>
        <choice>
          <value>gravel, dry</value>
          <display_name>gravel, dry</display_name>
        </choice>
        <choice>
          <value>gravel, mixed</value>
          <display_name>gravel, mixed</display_name>
        </choice>
        <choice>
          <value>gravel, wet</value>
          <display_name>gravel, wet</display_name>
        </choice>
        <choice>
          <value>loam, dry</value>
          <display_name>loam, dry</display_name>
        </choice>
        <choice>
          <value>loam, mixed</value>
          <display_name>loam, mixed</display_name>
        </choice>
        <choice>
          <value>loam, wet</value>
          <display_name>loam, wet</display_name>
        </choice>
        <choice>
          <value>sand, dry</value>
          <display_name>sand, dry</display_name>
        </choice>
        <choice>
          <value>sand, mixed</value>
          <display_name>sand, mixed</display_name>
        </choice>
        <choice>
          <value>sand, wet</value>
          <display_name>sand, wet</display_name>
        </choice>
        <choice>
          <value>silt, dry</value>
          <display_name>silt, dry</display_name>
        </choice>
        <choice>
          <value>silt, mixed</value>
          <display_name>silt, mixed</display_name>
        </choice>
        <choice>
          <value>silt, wet</value>
          <display_name>silt, wet</display_name>
        </choice>
        <choice>
          <value>unknown, dry</value>
          <display_name>unknown, dry</display_name>
        </choice>
        <choice>
          <value>unknown, mixed</value>
          <display_name>unknown, mixed</display_name>
        </choice>
        <choice>
          <value>unknown, wet</value>
          <display_name>unknown, wet</display_name>
        </choice>
      </choices>
    </argument>
    <argument>
      <name>site_ground_conductivity</name>
      <display_name>Site: Ground Conductivity</display_name>
      <description>Conductivity of the ground soil. If provided, overrides the previous site and moisture type input.</description>
      <type>Double</type>
      <units>Btu/hr-ft-F</units>
      <required>false</required>
      <model_dependent>false</model_dependent>
    </argument>
    <argument>
      <name>site_ground_diffusivity</name>
      <display_name>Site: Ground Diffusivity</display_name>
      <description>Diffusivity of the ground soil. If provided, overrides the previous site and moisture type input.</description>
      <type>Double</type>
      <units>ft^2/hr</units>
      <required>false</required>
      <model_dependent>false</model_dependent>
    </argument>
    <argument>
      <name>site_zip_code</name>
      <display_name>Site: Zip Code</display_name>
      <description>Zip code of the home address.</description>
      <type>String</type>
      <required>false</required>
      <model_dependent>false</model_dependent>
    </argument>
    <argument>
      <name>site_iecc_zone</name>
      <display_name>Site: IECC Zone</display_name>
      <description>IECC zone of the home address.</description>
      <type>Choice</type>
      <required>false</required>
      <model_dependent>false</model_dependent>
      <choices>
        <choice>
          <value>1A</value>
          <display_name>1A</display_name>
        </choice>
        <choice>
          <value>1B</value>
          <display_name>1B</display_name>
        </choice>
        <choice>
          <value>1C</value>
          <display_name>1C</display_name>
        </choice>
        <choice>
          <value>2A</value>
          <display_name>2A</display_name>
        </choice>
        <choice>
          <value>2B</value>
          <display_name>2B</display_name>
        </choice>
        <choice>
          <value>2C</value>
          <display_name>2C</display_name>
        </choice>
        <choice>
          <value>3A</value>
          <display_name>3A</display_name>
        </choice>
        <choice>
          <value>3B</value>
          <display_name>3B</display_name>
        </choice>
        <choice>
          <value>3C</value>
          <display_name>3C</display_name>
        </choice>
        <choice>
          <value>4A</value>
          <display_name>4A</display_name>
        </choice>
        <choice>
          <value>4B</value>
          <display_name>4B</display_name>
        </choice>
        <choice>
          <value>4C</value>
          <display_name>4C</display_name>
        </choice>
        <choice>
          <value>5A</value>
          <display_name>5A</display_name>
        </choice>
        <choice>
          <value>5B</value>
          <display_name>5B</display_name>
        </choice>
        <choice>
          <value>5C</value>
          <display_name>5C</display_name>
        </choice>
        <choice>
          <value>6A</value>
          <display_name>6A</display_name>
        </choice>
        <choice>
          <value>6B</value>
          <display_name>6B</display_name>
        </choice>
        <choice>
          <value>6C</value>
          <display_name>6C</display_name>
        </choice>
        <choice>
          <value>7</value>
          <display_name>7</display_name>
        </choice>
        <choice>
          <value>8</value>
          <display_name>8</display_name>
        </choice>
      </choices>
    </argument>
    <argument>
      <name>site_state_code</name>
      <display_name>Site: State Code</display_name>
      <description>State code of the home address.</description>
      <type>Choice</type>
      <required>false</required>
      <model_dependent>false</model_dependent>
      <choices>
        <choice>
          <value>AK</value>
          <display_name>AK</display_name>
        </choice>
        <choice>
          <value>AL</value>
          <display_name>AL</display_name>
        </choice>
        <choice>
          <value>AR</value>
          <display_name>AR</display_name>
        </choice>
        <choice>
          <value>AZ</value>
          <display_name>AZ</display_name>
        </choice>
        <choice>
          <value>CA</value>
          <display_name>CA</display_name>
        </choice>
        <choice>
          <value>CO</value>
          <display_name>CO</display_name>
        </choice>
        <choice>
          <value>CT</value>
          <display_name>CT</display_name>
        </choice>
        <choice>
          <value>DC</value>
          <display_name>DC</display_name>
        </choice>
        <choice>
          <value>DE</value>
          <display_name>DE</display_name>
        </choice>
        <choice>
          <value>FL</value>
          <display_name>FL</display_name>
        </choice>
        <choice>
          <value>GA</value>
          <display_name>GA</display_name>
        </choice>
        <choice>
          <value>HI</value>
          <display_name>HI</display_name>
        </choice>
        <choice>
          <value>IA</value>
          <display_name>IA</display_name>
        </choice>
        <choice>
          <value>ID</value>
          <display_name>ID</display_name>
        </choice>
        <choice>
          <value>IL</value>
          <display_name>IL</display_name>
        </choice>
        <choice>
          <value>IN</value>
          <display_name>IN</display_name>
        </choice>
        <choice>
          <value>KS</value>
          <display_name>KS</display_name>
        </choice>
        <choice>
          <value>KY</value>
          <display_name>KY</display_name>
        </choice>
        <choice>
          <value>LA</value>
          <display_name>LA</display_name>
        </choice>
        <choice>
          <value>MA</value>
          <display_name>MA</display_name>
        </choice>
        <choice>
          <value>MD</value>
          <display_name>MD</display_name>
        </choice>
        <choice>
          <value>ME</value>
          <display_name>ME</display_name>
        </choice>
        <choice>
          <value>MI</value>
          <display_name>MI</display_name>
        </choice>
        <choice>
          <value>MN</value>
          <display_name>MN</display_name>
        </choice>
        <choice>
          <value>MO</value>
          <display_name>MO</display_name>
        </choice>
        <choice>
          <value>MS</value>
          <display_name>MS</display_name>
        </choice>
        <choice>
          <value>MT</value>
          <display_name>MT</display_name>
        </choice>
        <choice>
          <value>NC</value>
          <display_name>NC</display_name>
        </choice>
        <choice>
          <value>ND</value>
          <display_name>ND</display_name>
        </choice>
        <choice>
          <value>NE</value>
          <display_name>NE</display_name>
        </choice>
        <choice>
          <value>NH</value>
          <display_name>NH</display_name>
        </choice>
        <choice>
          <value>NJ</value>
          <display_name>NJ</display_name>
        </choice>
        <choice>
          <value>NM</value>
          <display_name>NM</display_name>
        </choice>
        <choice>
          <value>NV</value>
          <display_name>NV</display_name>
        </choice>
        <choice>
          <value>NY</value>
          <display_name>NY</display_name>
        </choice>
        <choice>
          <value>OH</value>
          <display_name>OH</display_name>
        </choice>
        <choice>
          <value>OK</value>
          <display_name>OK</display_name>
        </choice>
        <choice>
          <value>OR</value>
          <display_name>OR</display_name>
        </choice>
        <choice>
          <value>PA</value>
          <display_name>PA</display_name>
        </choice>
        <choice>
          <value>RI</value>
          <display_name>RI</display_name>
        </choice>
        <choice>
          <value>SC</value>
          <display_name>SC</display_name>
        </choice>
        <choice>
          <value>SD</value>
          <display_name>SD</display_name>
        </choice>
        <choice>
          <value>TN</value>
          <display_name>TN</display_name>
        </choice>
        <choice>
          <value>TX</value>
          <display_name>TX</display_name>
        </choice>
        <choice>
          <value>UT</value>
          <display_name>UT</display_name>
        </choice>
        <choice>
          <value>VA</value>
          <display_name>VA</display_name>
        </choice>
        <choice>
          <value>VT</value>
          <display_name>VT</display_name>
        </choice>
        <choice>
          <value>WA</value>
          <display_name>WA</display_name>
        </choice>
        <choice>
          <value>WI</value>
          <display_name>WI</display_name>
        </choice>
        <choice>
          <value>WV</value>
          <display_name>WV</display_name>
        </choice>
        <choice>
          <value>WY</value>
          <display_name>WY</display_name>
        </choice>
      </choices>
    </argument>
    <argument>
      <name>site_time_zone_utc_offset</name>
      <display_name>Site: Time Zone UTC Offset</display_name>
      <description>Time zone UTC offset of the home address. Must be between -12 and 14.</description>
      <type>Double</type>
      <units>hr</units>
      <required>false</required>
      <model_dependent>false</model_dependent>
    </argument>
    <argument>
      <name>weather_station_epw_filepath</name>
      <display_name>Weather Station: EnergyPlus Weather (EPW) Filepath</display_name>
      <description>Path of the EPW file.</description>
      <type>String</type>
      <required>true</required>
      <model_dependent>false</model_dependent>
      <default_value>USA_CO_Denver.Intl.AP.725650_TMY3.epw</default_value>
    </argument>
    <argument>
      <name>year_built</name>
      <display_name>Building Construction: Year Built</display_name>
      <description>The year the building was built.</description>
      <type>Integer</type>
      <required>false</required>
      <model_dependent>false</model_dependent>
    </argument>
    <argument>
      <name>unit_multiplier</name>
      <display_name>Building Construction: Unit Multiplier</display_name>
      <description>The number of similar dwelling units. EnergyPlus simulation results will be multiplied this value. If not provided, defaults to 1.</description>
      <type>Integer</type>
      <required>false</required>
      <model_dependent>false</model_dependent>
    </argument>
    <argument>
      <name>geometry_unit_type</name>
      <display_name>Geometry: Unit Type</display_name>
      <description>The type of dwelling unit. Use single-family attached for a dwelling unit with 1 or more stories, attached units to one or both sides, and no units above/below. Use apartment unit for a dwelling unit with 1 story, attached units to one, two, or three sides, and units above and/or below.</description>
      <type>Choice</type>
      <required>true</required>
      <model_dependent>false</model_dependent>
      <default_value>single-family detached</default_value>
      <choices>
        <choice>
          <value>single-family detached</value>
          <display_name>single-family detached</display_name>
        </choice>
        <choice>
          <value>single-family attached</value>
          <display_name>single-family attached</display_name>
        </choice>
        <choice>
          <value>apartment unit</value>
          <display_name>apartment unit</display_name>
        </choice>
        <choice>
          <value>manufactured home</value>
          <display_name>manufactured home</display_name>
        </choice>
      </choices>
    </argument>
    <argument>
      <name>geometry_unit_left_wall_is_adiabatic</name>
      <display_name>Geometry: Unit Left Wall Is Adiabatic</display_name>
      <description>Presence of an adiabatic left wall.</description>
      <type>Boolean</type>
      <required>false</required>
      <model_dependent>false</model_dependent>
      <default_value>false</default_value>
      <choices>
        <choice>
          <value>true</value>
          <display_name>true</display_name>
        </choice>
        <choice>
          <value>false</value>
          <display_name>false</display_name>
        </choice>
      </choices>
    </argument>
    <argument>
      <name>geometry_unit_right_wall_is_adiabatic</name>
      <display_name>Geometry: Unit Right Wall Is Adiabatic</display_name>
      <description>Presence of an adiabatic right wall.</description>
      <type>Boolean</type>
      <required>false</required>
      <model_dependent>false</model_dependent>
      <default_value>false</default_value>
      <choices>
        <choice>
          <value>true</value>
          <display_name>true</display_name>
        </choice>
        <choice>
          <value>false</value>
          <display_name>false</display_name>
        </choice>
      </choices>
    </argument>
    <argument>
      <name>geometry_unit_front_wall_is_adiabatic</name>
      <display_name>Geometry: Unit Front Wall Is Adiabatic</display_name>
      <description>Presence of an adiabatic front wall, for example, the unit is adjacent to a conditioned corridor.</description>
      <type>Boolean</type>
      <required>false</required>
      <model_dependent>false</model_dependent>
      <default_value>false</default_value>
      <choices>
        <choice>
          <value>true</value>
          <display_name>true</display_name>
        </choice>
        <choice>
          <value>false</value>
          <display_name>false</display_name>
        </choice>
      </choices>
    </argument>
    <argument>
      <name>geometry_unit_back_wall_is_adiabatic</name>
      <display_name>Geometry: Unit Back Wall Is Adiabatic</display_name>
      <description>Presence of an adiabatic back wall.</description>
      <type>Boolean</type>
      <required>false</required>
      <model_dependent>false</model_dependent>
      <default_value>false</default_value>
      <choices>
        <choice>
          <value>true</value>
          <display_name>true</display_name>
        </choice>
        <choice>
          <value>false</value>
          <display_name>false</display_name>
        </choice>
      </choices>
    </argument>
    <argument>
      <name>geometry_unit_num_floors_above_grade</name>
      <display_name>Geometry: Unit Number of Floors Above Grade</display_name>
      <description>The number of floors above grade in the unit. Attic type ConditionedAttic is included. Assumed to be 1 for apartment units.</description>
      <type>Integer</type>
      <units>#</units>
      <required>true</required>
      <model_dependent>false</model_dependent>
      <default_value>2</default_value>
    </argument>
    <argument>
      <name>geometry_unit_cfa</name>
      <display_name>Geometry: Unit Conditioned Floor Area</display_name>
      <description>The total floor area of the unit's conditioned space (including any conditioned basement floor area).</description>
      <type>Double</type>
      <units>ft^2</units>
      <required>true</required>
      <model_dependent>false</model_dependent>
      <default_value>2000</default_value>
    </argument>
    <argument>
      <name>geometry_unit_aspect_ratio</name>
      <display_name>Geometry: Unit Aspect Ratio</display_name>
      <description>The ratio of front/back wall length to left/right wall length for the unit, excluding any protruding garage wall area.</description>
      <type>Double</type>
      <units>Frac</units>
      <required>true</required>
      <model_dependent>false</model_dependent>
      <default_value>2</default_value>
    </argument>
    <argument>
      <name>geometry_unit_orientation</name>
      <display_name>Geometry: Unit Orientation</display_name>
      <description>The unit's orientation is measured clockwise from north (e.g., North=0, East=90, South=180, West=270).</description>
      <type>Double</type>
      <units>degrees</units>
      <required>true</required>
      <model_dependent>false</model_dependent>
      <default_value>180</default_value>
    </argument>
    <argument>
      <name>geometry_unit_num_bedrooms</name>
      <display_name>Geometry: Unit Number of Bedrooms</display_name>
      <description>The number of bedrooms in the unit.</description>
      <type>Integer</type>
      <units>#</units>
      <required>true</required>
      <model_dependent>false</model_dependent>
      <default_value>3</default_value>
    </argument>
    <argument>
      <name>geometry_unit_num_bathrooms</name>
      <display_name>Geometry: Unit Number of Bathrooms</display_name>
      <description>The number of bathrooms in the unit. If not provided, the OS-HPXML default (see &lt;a href='https://openstudio-hpxml.readthedocs.io/en/v1.7.0/workflow_inputs.html#hpxml-building-construction'&gt;HPXML Building Construction&lt;/a&gt;) is used.</description>
      <type>Integer</type>
      <units>#</units>
      <required>false</required>
      <model_dependent>false</model_dependent>
    </argument>
    <argument>
      <name>geometry_unit_num_occupants</name>
      <display_name>Geometry: Unit Number of Occupants</display_name>
      <description>The number of occupants in the unit. If not provided, an *asset* calculation is performed assuming standard occupancy, in which various end use defaults (e.g., plug loads, appliances, and hot water usage) are calculated based on Number of Bedrooms and Conditioned Floor Area per ANSI/RESNET/ICC 301-2019. If provided, an *operational* calculation is instead performed in which the end use defaults are adjusted using the relationship between Number of Bedrooms and Number of Occupants from RECS 2015.</description>
      <type>Double</type>
      <units>#</units>
      <required>false</required>
      <model_dependent>false</model_dependent>
    </argument>
    <argument>
      <name>geometry_building_num_units</name>
      <display_name>Geometry: Building Number of Units</display_name>
      <description>The number of units in the building. Required for single-family attached and apartment units.</description>
      <type>Integer</type>
      <units>#</units>
      <required>false</required>
      <model_dependent>false</model_dependent>
    </argument>
    <argument>
      <name>geometry_average_ceiling_height</name>
      <display_name>Geometry: Average Ceiling Height</display_name>
      <description>Average distance from the floor to the ceiling.</description>
      <type>Double</type>
      <units>ft</units>
      <required>true</required>
      <model_dependent>false</model_dependent>
      <default_value>8</default_value>
    </argument>
    <argument>
      <name>geometry_garage_width</name>
      <display_name>Geometry: Garage Width</display_name>
      <description>The width of the garage. Enter zero for no garage. Only applies to single-family detached units.</description>
      <type>Double</type>
      <units>ft</units>
      <required>true</required>
      <model_dependent>false</model_dependent>
      <default_value>0</default_value>
    </argument>
    <argument>
      <name>geometry_garage_depth</name>
      <display_name>Geometry: Garage Depth</display_name>
      <description>The depth of the garage. Only applies to single-family detached units.</description>
      <type>Double</type>
      <units>ft</units>
      <required>true</required>
      <model_dependent>false</model_dependent>
      <default_value>20</default_value>
    </argument>
    <argument>
      <name>geometry_garage_protrusion</name>
      <display_name>Geometry: Garage Protrusion</display_name>
      <description>The fraction of the garage that is protruding from the conditioned space. Only applies to single-family detached units.</description>
      <type>Double</type>
      <units>Frac</units>
      <required>true</required>
      <model_dependent>false</model_dependent>
      <default_value>0</default_value>
    </argument>
    <argument>
      <name>geometry_garage_position</name>
      <display_name>Geometry: Garage Position</display_name>
      <description>The position of the garage. Only applies to single-family detached units.</description>
      <type>Choice</type>
      <required>true</required>
      <model_dependent>false</model_dependent>
      <default_value>Right</default_value>
      <choices>
        <choice>
          <value>Right</value>
          <display_name>Right</display_name>
        </choice>
        <choice>
          <value>Left</value>
          <display_name>Left</display_name>
        </choice>
      </choices>
    </argument>
    <argument>
      <name>geometry_foundation_type</name>
      <display_name>Geometry: Foundation Type</display_name>
      <description>The foundation type of the building. Foundation types ConditionedBasement and ConditionedCrawlspace are not allowed for apartment units.</description>
      <type>Choice</type>
      <required>true</required>
      <model_dependent>false</model_dependent>
      <default_value>SlabOnGrade</default_value>
      <choices>
        <choice>
          <value>SlabOnGrade</value>
          <display_name>SlabOnGrade</display_name>
        </choice>
        <choice>
          <value>VentedCrawlspace</value>
          <display_name>VentedCrawlspace</display_name>
        </choice>
        <choice>
          <value>UnventedCrawlspace</value>
          <display_name>UnventedCrawlspace</display_name>
        </choice>
        <choice>
          <value>ConditionedCrawlspace</value>
          <display_name>ConditionedCrawlspace</display_name>
        </choice>
        <choice>
          <value>UnconditionedBasement</value>
          <display_name>UnconditionedBasement</display_name>
        </choice>
        <choice>
          <value>ConditionedBasement</value>
          <display_name>ConditionedBasement</display_name>
        </choice>
        <choice>
          <value>Ambient</value>
          <display_name>Ambient</display_name>
        </choice>
        <choice>
          <value>AboveApartment</value>
          <display_name>AboveApartment</display_name>
        </choice>
        <choice>
          <value>BellyAndWingWithSkirt</value>
          <display_name>BellyAndWingWithSkirt</display_name>
        </choice>
        <choice>
          <value>BellyAndWingNoSkirt</value>
          <display_name>BellyAndWingNoSkirt</display_name>
        </choice>
      </choices>
    </argument>
    <argument>
      <name>geometry_foundation_height</name>
      <display_name>Geometry: Foundation Height</display_name>
      <description>The height of the foundation (e.g., 3ft for crawlspace, 8ft for basement). Only applies to basements/crawlspaces.</description>
      <type>Double</type>
      <units>ft</units>
      <required>true</required>
      <model_dependent>false</model_dependent>
      <default_value>0</default_value>
    </argument>
    <argument>
      <name>geometry_foundation_height_above_grade</name>
      <display_name>Geometry: Foundation Height Above Grade</display_name>
      <description>The depth above grade of the foundation wall. Only applies to basements/crawlspaces.</description>
      <type>Double</type>
      <units>ft</units>
      <required>true</required>
      <model_dependent>false</model_dependent>
      <default_value>0</default_value>
    </argument>
    <argument>
      <name>geometry_rim_joist_height</name>
      <display_name>Geometry: Rim Joist Height</display_name>
      <description>The height of the rim joists. Only applies to basements/crawlspaces.</description>
      <type>Double</type>
      <units>in</units>
      <required>false</required>
      <model_dependent>false</model_dependent>
    </argument>
    <argument>
      <name>geometry_attic_type</name>
      <display_name>Geometry: Attic Type</display_name>
      <description>The attic type of the building. Attic type ConditionedAttic is not allowed for apartment units.</description>
      <type>Choice</type>
      <required>true</required>
      <model_dependent>false</model_dependent>
      <default_value>VentedAttic</default_value>
      <choices>
        <choice>
          <value>FlatRoof</value>
          <display_name>FlatRoof</display_name>
        </choice>
        <choice>
          <value>VentedAttic</value>
          <display_name>VentedAttic</display_name>
        </choice>
        <choice>
          <value>UnventedAttic</value>
          <display_name>UnventedAttic</display_name>
        </choice>
        <choice>
          <value>ConditionedAttic</value>
          <display_name>ConditionedAttic</display_name>
        </choice>
        <choice>
          <value>BelowApartment</value>
          <display_name>BelowApartment</display_name>
        </choice>
      </choices>
    </argument>
    <argument>
      <name>geometry_roof_type</name>
      <display_name>Geometry: Roof Type</display_name>
      <description>The roof type of the building. Ignored if the building has a flat roof.</description>
      <type>Choice</type>
      <required>true</required>
      <model_dependent>false</model_dependent>
      <default_value>gable</default_value>
      <choices>
        <choice>
          <value>gable</value>
          <display_name>gable</display_name>
        </choice>
        <choice>
          <value>hip</value>
          <display_name>hip</display_name>
        </choice>
      </choices>
    </argument>
    <argument>
      <name>geometry_roof_pitch</name>
      <display_name>Geometry: Roof Pitch</display_name>
      <description>The roof pitch of the attic. Ignored if the building has a flat roof.</description>
      <type>Choice</type>
      <required>true</required>
      <model_dependent>false</model_dependent>
      <default_value>6:12</default_value>
      <choices>
        <choice>
          <value>1:12</value>
          <display_name>1:12</display_name>
        </choice>
        <choice>
          <value>2:12</value>
          <display_name>2:12</display_name>
        </choice>
        <choice>
          <value>3:12</value>
          <display_name>3:12</display_name>
        </choice>
        <choice>
          <value>4:12</value>
          <display_name>4:12</display_name>
        </choice>
        <choice>
          <value>5:12</value>
          <display_name>5:12</display_name>
        </choice>
        <choice>
          <value>6:12</value>
          <display_name>6:12</display_name>
        </choice>
        <choice>
          <value>7:12</value>
          <display_name>7:12</display_name>
        </choice>
        <choice>
          <value>8:12</value>
          <display_name>8:12</display_name>
        </choice>
        <choice>
          <value>9:12</value>
          <display_name>9:12</display_name>
        </choice>
        <choice>
          <value>10:12</value>
          <display_name>10:12</display_name>
        </choice>
        <choice>
          <value>11:12</value>
          <display_name>11:12</display_name>
        </choice>
        <choice>
          <value>12:12</value>
          <display_name>12:12</display_name>
        </choice>
      </choices>
    </argument>
    <argument>
      <name>geometry_eaves_depth</name>
      <display_name>Geometry: Eaves Depth</display_name>
      <description>The eaves depth of the roof.</description>
      <type>Double</type>
      <units>ft</units>
      <required>true</required>
      <model_dependent>false</model_dependent>
      <default_value>2</default_value>
    </argument>
    <argument>
      <name>neighbor_front_distance</name>
      <display_name>Neighbor: Front Distance</display_name>
      <description>The distance between the unit and the neighboring building to the front (not including eaves). A value of zero indicates no neighbors. Used for shading.</description>
      <type>Double</type>
      <units>ft</units>
      <required>true</required>
      <model_dependent>false</model_dependent>
      <default_value>0</default_value>
    </argument>
    <argument>
      <name>neighbor_back_distance</name>
      <display_name>Neighbor: Back Distance</display_name>
      <description>The distance between the unit and the neighboring building to the back (not including eaves). A value of zero indicates no neighbors. Used for shading.</description>
      <type>Double</type>
      <units>ft</units>
      <required>true</required>
      <model_dependent>false</model_dependent>
      <default_value>0</default_value>
    </argument>
    <argument>
      <name>neighbor_left_distance</name>
      <display_name>Neighbor: Left Distance</display_name>
      <description>The distance between the unit and the neighboring building to the left (not including eaves). A value of zero indicates no neighbors. Used for shading.</description>
      <type>Double</type>
      <units>ft</units>
      <required>true</required>
      <model_dependent>false</model_dependent>
      <default_value>10</default_value>
    </argument>
    <argument>
      <name>neighbor_right_distance</name>
      <display_name>Neighbor: Right Distance</display_name>
      <description>The distance between the unit and the neighboring building to the right (not including eaves). A value of zero indicates no neighbors. Used for shading.</description>
      <type>Double</type>
      <units>ft</units>
      <required>true</required>
      <model_dependent>false</model_dependent>
      <default_value>10</default_value>
    </argument>
    <argument>
      <name>neighbor_front_height</name>
      <display_name>Neighbor: Front Height</display_name>
      <description>The height of the neighboring building to the front. If not provided, the OS-HPXML default (see &lt;a href='https://openstudio-hpxml.readthedocs.io/en/v1.7.0/workflow_inputs.html#hpxml-site'&gt;HPXML Site&lt;/a&gt;) is used.</description>
      <type>Double</type>
      <units>ft</units>
      <required>false</required>
      <model_dependent>false</model_dependent>
    </argument>
    <argument>
      <name>neighbor_back_height</name>
      <display_name>Neighbor: Back Height</display_name>
      <description>The height of the neighboring building to the back. If not provided, the OS-HPXML default (see &lt;a href='https://openstudio-hpxml.readthedocs.io/en/v1.7.0/workflow_inputs.html#hpxml-site'&gt;HPXML Site&lt;/a&gt;) is used.</description>
      <type>Double</type>
      <units>ft</units>
      <required>false</required>
      <model_dependent>false</model_dependent>
    </argument>
    <argument>
      <name>neighbor_left_height</name>
      <display_name>Neighbor: Left Height</display_name>
      <description>The height of the neighboring building to the left. If not provided, the OS-HPXML default (see &lt;a href='https://openstudio-hpxml.readthedocs.io/en/v1.7.0/workflow_inputs.html#hpxml-site'&gt;HPXML Site&lt;/a&gt;) is used.</description>
      <type>Double</type>
      <units>ft</units>
      <required>false</required>
      <model_dependent>false</model_dependent>
    </argument>
    <argument>
      <name>neighbor_right_height</name>
      <display_name>Neighbor: Right Height</display_name>
      <description>The height of the neighboring building to the right. If not provided, the OS-HPXML default (see &lt;a href='https://openstudio-hpxml.readthedocs.io/en/v1.7.0/workflow_inputs.html#hpxml-site'&gt;HPXML Site&lt;/a&gt;) is used.</description>
      <type>Double</type>
      <units>ft</units>
      <required>false</required>
      <model_dependent>false</model_dependent>
    </argument>
    <argument>
      <name>floor_over_foundation_assembly_r</name>
      <display_name>Floor: Over Foundation Assembly R-value</display_name>
      <description>Assembly R-value for the floor over the foundation. Ignored if the building has a slab-on-grade foundation.</description>
      <type>Double</type>
      <units>h-ft^2-R/Btu</units>
      <required>true</required>
      <model_dependent>false</model_dependent>
      <default_value>28.1</default_value>
    </argument>
    <argument>
      <name>floor_over_garage_assembly_r</name>
      <display_name>Floor: Over Garage Assembly R-value</display_name>
      <description>Assembly R-value for the floor over the garage. Ignored unless the building has a garage under conditioned space.</description>
      <type>Double</type>
      <units>h-ft^2-R/Btu</units>
      <required>true</required>
      <model_dependent>false</model_dependent>
      <default_value>28.1</default_value>
    </argument>
    <argument>
      <name>floor_type</name>
      <display_name>Floor: Type</display_name>
      <description>The type of floors.</description>
      <type>Choice</type>
      <required>true</required>
      <model_dependent>false</model_dependent>
      <default_value>WoodFrame</default_value>
      <choices>
        <choice>
          <value>WoodFrame</value>
          <display_name>WoodFrame</display_name>
        </choice>
        <choice>
          <value>StructuralInsulatedPanel</value>
          <display_name>StructuralInsulatedPanel</display_name>
        </choice>
        <choice>
          <value>SolidConcrete</value>
          <display_name>SolidConcrete</display_name>
        </choice>
        <choice>
          <value>SteelFrame</value>
          <display_name>SteelFrame</display_name>
        </choice>
      </choices>
    </argument>
    <argument>
      <name>foundation_wall_type</name>
      <display_name>Foundation Wall: Type</display_name>
      <description>The material type of the foundation wall. If not provided, the OS-HPXML default (see &lt;a href='https://openstudio-hpxml.readthedocs.io/en/v1.7.0/workflow_inputs.html#hpxml-foundation-walls'&gt;HPXML Foundation Walls&lt;/a&gt;) is used.</description>
      <type>Choice</type>
      <required>false</required>
      <model_dependent>false</model_dependent>
      <choices>
        <choice>
          <value>solid concrete</value>
          <display_name>solid concrete</display_name>
        </choice>
        <choice>
          <value>concrete block</value>
          <display_name>concrete block</display_name>
        </choice>
        <choice>
          <value>concrete block foam core</value>
          <display_name>concrete block foam core</display_name>
        </choice>
        <choice>
          <value>concrete block perlite core</value>
          <display_name>concrete block perlite core</display_name>
        </choice>
        <choice>
          <value>concrete block vermiculite core</value>
          <display_name>concrete block vermiculite core</display_name>
        </choice>
        <choice>
          <value>concrete block solid core</value>
          <display_name>concrete block solid core</display_name>
        </choice>
        <choice>
          <value>double brick</value>
          <display_name>double brick</display_name>
        </choice>
        <choice>
          <value>wood</value>
          <display_name>wood</display_name>
        </choice>
      </choices>
    </argument>
    <argument>
      <name>foundation_wall_thickness</name>
      <display_name>Foundation Wall: Thickness</display_name>
      <description>The thickness of the foundation wall. If not provided, the OS-HPXML default (see &lt;a href='https://openstudio-hpxml.readthedocs.io/en/v1.7.0/workflow_inputs.html#hpxml-foundation-walls'&gt;HPXML Foundation Walls&lt;/a&gt;) is used.</description>
      <type>Double</type>
      <units>in</units>
      <required>false</required>
      <model_dependent>false</model_dependent>
    </argument>
    <argument>
      <name>foundation_wall_insulation_r</name>
      <display_name>Foundation Wall: Insulation Nominal R-value</display_name>
      <description>Nominal R-value for the foundation wall insulation. Only applies to basements/crawlspaces.</description>
      <type>Double</type>
      <units>h-ft^2-R/Btu</units>
      <required>true</required>
      <model_dependent>false</model_dependent>
      <default_value>0</default_value>
    </argument>
    <argument>
      <name>foundation_wall_insulation_location</name>
      <display_name>Foundation Wall: Insulation Location</display_name>
      <description>Whether the insulation is on the interior or exterior of the foundation wall. Only applies to basements/crawlspaces.</description>
      <type>Choice</type>
      <units>ft</units>
      <required>false</required>
      <model_dependent>false</model_dependent>
      <default_value>exterior</default_value>
      <choices>
        <choice>
          <value>interior</value>
          <display_name>interior</display_name>
        </choice>
        <choice>
          <value>exterior</value>
          <display_name>exterior</display_name>
        </choice>
      </choices>
    </argument>
    <argument>
      <name>foundation_wall_insulation_distance_to_top</name>
      <display_name>Foundation Wall: Insulation Distance To Top</display_name>
      <description>The distance from the top of the foundation wall to the top of the foundation wall insulation. Only applies to basements/crawlspaces. If not provided, the OS-HPXML default (see &lt;a href='https://openstudio-hpxml.readthedocs.io/en/v1.7.0/workflow_inputs.html#hpxml-foundation-walls'&gt;HPXML Foundation Walls&lt;/a&gt;) is used.</description>
      <type>Double</type>
      <units>ft</units>
      <required>false</required>
      <model_dependent>false</model_dependent>
    </argument>
    <argument>
      <name>foundation_wall_insulation_distance_to_bottom</name>
      <display_name>Foundation Wall: Insulation Distance To Bottom</display_name>
      <description>The distance from the top of the foundation wall to the bottom of the foundation wall insulation. Only applies to basements/crawlspaces. If not provided, the OS-HPXML default (see &lt;a href='https://openstudio-hpxml.readthedocs.io/en/v1.7.0/workflow_inputs.html#hpxml-foundation-walls'&gt;HPXML Foundation Walls&lt;/a&gt;) is used.</description>
      <type>Double</type>
      <units>ft</units>
      <required>false</required>
      <model_dependent>false</model_dependent>
    </argument>
    <argument>
      <name>foundation_wall_assembly_r</name>
      <display_name>Foundation Wall: Assembly R-value</display_name>
      <description>Assembly R-value for the foundation walls. Only applies to basements/crawlspaces. If provided, overrides the previous foundation wall insulation inputs. If not provided, it is ignored.</description>
      <type>Double</type>
      <units>h-ft^2-R/Btu</units>
      <required>false</required>
      <model_dependent>false</model_dependent>
    </argument>
    <argument>
      <name>rim_joist_assembly_r</name>
      <display_name>Rim Joist: Assembly R-value</display_name>
      <description>Assembly R-value for the rim joists. Only applies to basements/crawlspaces. Required if a rim joist height is provided.</description>
      <type>Double</type>
      <units>h-ft^2-R/Btu</units>
      <required>false</required>
      <model_dependent>false</model_dependent>
    </argument>
    <argument>
      <name>slab_perimeter_insulation_r</name>
      <display_name>Slab: Perimeter Insulation Nominal R-value</display_name>
      <description>Nominal R-value of the vertical slab perimeter insulation. Applies to slab-on-grade foundations and basement/crawlspace floors.</description>
      <type>Double</type>
      <units>h-ft^2-R/Btu</units>
      <required>true</required>
      <model_dependent>false</model_dependent>
      <default_value>0</default_value>
    </argument>
    <argument>
      <name>slab_perimeter_depth</name>
      <display_name>Slab: Perimeter Insulation Depth</display_name>
      <description>Depth from grade to bottom of vertical slab perimeter insulation. Applies to slab-on-grade foundations and basement/crawlspace floors.</description>
      <type>Double</type>
      <units>ft</units>
      <required>true</required>
      <model_dependent>false</model_dependent>
      <default_value>0</default_value>
    </argument>
    <argument>
      <name>slab_under_insulation_r</name>
      <display_name>Slab: Under Slab Insulation Nominal R-value</display_name>
      <description>Nominal R-value of the horizontal under slab insulation. Applies to slab-on-grade foundations and basement/crawlspace floors.</description>
      <type>Double</type>
      <units>h-ft^2-R/Btu</units>
      <required>true</required>
      <model_dependent>false</model_dependent>
      <default_value>0</default_value>
    </argument>
    <argument>
      <name>slab_under_width</name>
      <display_name>Slab: Under Slab Insulation Width</display_name>
      <description>Width from slab edge inward of horizontal under-slab insulation. Enter 999 to specify that the under slab insulation spans the entire slab. Applies to slab-on-grade foundations and basement/crawlspace floors.</description>
      <type>Double</type>
      <units>ft</units>
      <required>true</required>
      <model_dependent>false</model_dependent>
      <default_value>0</default_value>
    </argument>
    <argument>
      <name>slab_thickness</name>
      <display_name>Slab: Thickness</display_name>
      <description>The thickness of the slab. Zero can be entered if there is a dirt floor instead of a slab. If not provided, the OS-HPXML default (see &lt;a href='https://openstudio-hpxml.readthedocs.io/en/v1.7.0/workflow_inputs.html#hpxml-slabs'&gt;HPXML Slabs&lt;/a&gt;) is used.</description>
      <type>Double</type>
      <units>in</units>
      <required>false</required>
      <model_dependent>false</model_dependent>
    </argument>
    <argument>
      <name>slab_carpet_fraction</name>
      <display_name>Slab: Carpet Fraction</display_name>
      <description>Fraction of the slab floor area that is carpeted. If not provided, the OS-HPXML default (see &lt;a href='https://openstudio-hpxml.readthedocs.io/en/v1.7.0/workflow_inputs.html#hpxml-slabs'&gt;HPXML Slabs&lt;/a&gt;) is used.</description>
      <type>Double</type>
      <units>Frac</units>
      <required>false</required>
      <model_dependent>false</model_dependent>
    </argument>
    <argument>
      <name>slab_carpet_r</name>
      <display_name>Slab: Carpet R-value</display_name>
      <description>R-value of the slab carpet. If not provided, the OS-HPXML default (see &lt;a href='https://openstudio-hpxml.readthedocs.io/en/v1.7.0/workflow_inputs.html#hpxml-slabs'&gt;HPXML Slabs&lt;/a&gt;) is used.</description>
      <type>Double</type>
      <units>h-ft^2-R/Btu</units>
      <required>false</required>
      <model_dependent>false</model_dependent>
    </argument>
    <argument>
      <name>ceiling_assembly_r</name>
      <display_name>Ceiling: Assembly R-value</display_name>
      <description>Assembly R-value for the ceiling (attic floor).</description>
      <type>Double</type>
      <units>h-ft^2-R/Btu</units>
      <required>true</required>
      <model_dependent>false</model_dependent>
      <default_value>31.6</default_value>
    </argument>
    <argument>
      <name>roof_material_type</name>
      <display_name>Roof: Material Type</display_name>
      <description>The material type of the roof. If not provided, the OS-HPXML default (see &lt;a href='https://openstudio-hpxml.readthedocs.io/en/v1.7.0/workflow_inputs.html#hpxml-roofs'&gt;HPXML Roofs&lt;/a&gt;) is used.</description>
      <type>Choice</type>
      <required>false</required>
      <model_dependent>false</model_dependent>
      <choices>
        <choice>
          <value>asphalt or fiberglass shingles</value>
          <display_name>asphalt or fiberglass shingles</display_name>
        </choice>
        <choice>
          <value>concrete</value>
          <display_name>concrete</display_name>
        </choice>
        <choice>
          <value>cool roof</value>
          <display_name>cool roof</display_name>
        </choice>
        <choice>
          <value>slate or tile shingles</value>
          <display_name>slate or tile shingles</display_name>
        </choice>
        <choice>
          <value>expanded polystyrene sheathing</value>
          <display_name>expanded polystyrene sheathing</display_name>
        </choice>
        <choice>
          <value>metal surfacing</value>
          <display_name>metal surfacing</display_name>
        </choice>
        <choice>
          <value>plastic/rubber/synthetic sheeting</value>
          <display_name>plastic/rubber/synthetic sheeting</display_name>
        </choice>
        <choice>
          <value>shingles</value>
          <display_name>shingles</display_name>
        </choice>
        <choice>
          <value>wood shingles or shakes</value>
          <display_name>wood shingles or shakes</display_name>
        </choice>
      </choices>
    </argument>
    <argument>
      <name>roof_color</name>
      <display_name>Roof: Color</display_name>
      <description>The color of the roof. If not provided, the OS-HPXML default (see &lt;a href='https://openstudio-hpxml.readthedocs.io/en/v1.7.0/workflow_inputs.html#hpxml-roofs'&gt;HPXML Roofs&lt;/a&gt;) is used.</description>
      <type>Choice</type>
      <required>false</required>
      <model_dependent>false</model_dependent>
      <choices>
        <choice>
          <value>dark</value>
          <display_name>dark</display_name>
        </choice>
        <choice>
          <value>light</value>
          <display_name>light</display_name>
        </choice>
        <choice>
          <value>medium</value>
          <display_name>medium</display_name>
        </choice>
        <choice>
          <value>medium dark</value>
          <display_name>medium dark</display_name>
        </choice>
        <choice>
          <value>reflective</value>
          <display_name>reflective</display_name>
        </choice>
      </choices>
    </argument>
    <argument>
      <name>roof_assembly_r</name>
      <display_name>Roof: Assembly R-value</display_name>
      <description>Assembly R-value of the roof.</description>
      <type>Double</type>
      <units>h-ft^2-R/Btu</units>
      <required>true</required>
      <model_dependent>false</model_dependent>
      <default_value>2.3</default_value>
    </argument>
    <argument>
      <name>radiant_barrier_attic_location</name>
      <display_name>Attic: Radiant Barrier Location</display_name>
      <description>The location of the radiant barrier in the attic.</description>
      <type>Choice</type>
      <required>false</required>
      <model_dependent>false</model_dependent>
      <choices>
        <choice>
          <value>none</value>
          <display_name>none</display_name>
        </choice>
        <choice>
          <value>Attic roof only</value>
          <display_name>Attic roof only</display_name>
        </choice>
        <choice>
          <value>Attic roof and gable walls</value>
          <display_name>Attic roof and gable walls</display_name>
        </choice>
        <choice>
          <value>Attic floor</value>
          <display_name>Attic floor</display_name>
        </choice>
      </choices>
    </argument>
    <argument>
      <name>radiant_barrier_grade</name>
      <display_name>Attic: Radiant Barrier Grade</display_name>
      <description>The grade of the radiant barrier in the attic. If not provided, the OS-HPXML default (see &lt;a href='https://openstudio-hpxml.readthedocs.io/en/v1.7.0/workflow_inputs.html#hpxml-roofs'&gt;HPXML Roofs&lt;/a&gt;) is used.</description>
      <type>Choice</type>
      <required>false</required>
      <model_dependent>false</model_dependent>
      <choices>
        <choice>
          <value>1</value>
          <display_name>1</display_name>
        </choice>
        <choice>
          <value>2</value>
          <display_name>2</display_name>
        </choice>
        <choice>
          <value>3</value>
          <display_name>3</display_name>
        </choice>
      </choices>
    </argument>
    <argument>
      <name>wall_type</name>
      <display_name>Wall: Type</display_name>
      <description>The type of walls.</description>
      <type>Choice</type>
      <required>true</required>
      <model_dependent>false</model_dependent>
      <default_value>WoodStud</default_value>
      <choices>
        <choice>
          <value>WoodStud</value>
          <display_name>WoodStud</display_name>
        </choice>
        <choice>
          <value>ConcreteMasonryUnit</value>
          <display_name>ConcreteMasonryUnit</display_name>
        </choice>
        <choice>
          <value>DoubleWoodStud</value>
          <display_name>DoubleWoodStud</display_name>
        </choice>
        <choice>
          <value>InsulatedConcreteForms</value>
          <display_name>InsulatedConcreteForms</display_name>
        </choice>
        <choice>
          <value>LogWall</value>
          <display_name>LogWall</display_name>
        </choice>
        <choice>
          <value>StructuralInsulatedPanel</value>
          <display_name>StructuralInsulatedPanel</display_name>
        </choice>
        <choice>
          <value>SolidConcrete</value>
          <display_name>SolidConcrete</display_name>
        </choice>
        <choice>
          <value>SteelFrame</value>
          <display_name>SteelFrame</display_name>
        </choice>
        <choice>
          <value>Stone</value>
          <display_name>Stone</display_name>
        </choice>
        <choice>
          <value>StrawBale</value>
          <display_name>StrawBale</display_name>
        </choice>
        <choice>
          <value>StructuralBrick</value>
          <display_name>StructuralBrick</display_name>
        </choice>
      </choices>
    </argument>
    <argument>
      <name>wall_siding_type</name>
      <display_name>Wall: Siding Type</display_name>
      <description>The siding type of the walls. Also applies to rim joists. If not provided, the OS-HPXML default (see &lt;a href='https://openstudio-hpxml.readthedocs.io/en/v1.7.0/workflow_inputs.html#hpxml-walls'&gt;HPXML Walls&lt;/a&gt;) is used.</description>
      <type>Choice</type>
      <required>false</required>
      <model_dependent>false</model_dependent>
      <choices>
        <choice>
          <value>aluminum siding</value>
          <display_name>aluminum siding</display_name>
        </choice>
        <choice>
          <value>asbestos siding</value>
          <display_name>asbestos siding</display_name>
        </choice>
        <choice>
          <value>brick veneer</value>
          <display_name>brick veneer</display_name>
        </choice>
        <choice>
          <value>composite shingle siding</value>
          <display_name>composite shingle siding</display_name>
        </choice>
        <choice>
          <value>fiber cement siding</value>
          <display_name>fiber cement siding</display_name>
        </choice>
        <choice>
          <value>masonite siding</value>
          <display_name>masonite siding</display_name>
        </choice>
        <choice>
          <value>none</value>
          <display_name>none</display_name>
        </choice>
        <choice>
          <value>stucco</value>
          <display_name>stucco</display_name>
        </choice>
        <choice>
          <value>synthetic stucco</value>
          <display_name>synthetic stucco</display_name>
        </choice>
        <choice>
          <value>vinyl siding</value>
          <display_name>vinyl siding</display_name>
        </choice>
        <choice>
          <value>wood siding</value>
          <display_name>wood siding</display_name>
        </choice>
      </choices>
    </argument>
    <argument>
      <name>wall_color</name>
      <display_name>Wall: Color</display_name>
      <description>The color of the walls. Also applies to rim joists. If not provided, the OS-HPXML default (see &lt;a href='https://openstudio-hpxml.readthedocs.io/en/v1.7.0/workflow_inputs.html#hpxml-walls'&gt;HPXML Walls&lt;/a&gt;) is used.</description>
      <type>Choice</type>
      <required>false</required>
      <model_dependent>false</model_dependent>
      <choices>
        <choice>
          <value>dark</value>
          <display_name>dark</display_name>
        </choice>
        <choice>
          <value>light</value>
          <display_name>light</display_name>
        </choice>
        <choice>
          <value>medium</value>
          <display_name>medium</display_name>
        </choice>
        <choice>
          <value>medium dark</value>
          <display_name>medium dark</display_name>
        </choice>
        <choice>
          <value>reflective</value>
          <display_name>reflective</display_name>
        </choice>
      </choices>
    </argument>
    <argument>
      <name>wall_assembly_r</name>
      <display_name>Wall: Assembly R-value</display_name>
      <description>Assembly R-value of the walls.</description>
      <type>Double</type>
      <units>h-ft^2-R/Btu</units>
      <required>true</required>
      <model_dependent>false</model_dependent>
      <default_value>11.9</default_value>
    </argument>
    <argument>
      <name>window_front_wwr</name>
      <display_name>Windows: Front Window-to-Wall Ratio</display_name>
      <description>The ratio of window area to wall area for the unit's front facade. Enter 0 if specifying Front Window Area instead.</description>
      <type>Double</type>
      <units>Frac</units>
      <required>true</required>
      <model_dependent>false</model_dependent>
      <default_value>0.18</default_value>
    </argument>
    <argument>
      <name>window_back_wwr</name>
      <display_name>Windows: Back Window-to-Wall Ratio</display_name>
      <description>The ratio of window area to wall area for the unit's back facade. Enter 0 if specifying Back Window Area instead.</description>
      <type>Double</type>
      <units>Frac</units>
      <required>true</required>
      <model_dependent>false</model_dependent>
      <default_value>0.18</default_value>
    </argument>
    <argument>
      <name>window_left_wwr</name>
      <display_name>Windows: Left Window-to-Wall Ratio</display_name>
      <description>The ratio of window area to wall area for the unit's left facade (when viewed from the front). Enter 0 if specifying Left Window Area instead.</description>
      <type>Double</type>
      <units>Frac</units>
      <required>true</required>
      <model_dependent>false</model_dependent>
      <default_value>0.18</default_value>
    </argument>
    <argument>
      <name>window_right_wwr</name>
      <display_name>Windows: Right Window-to-Wall Ratio</display_name>
      <description>The ratio of window area to wall area for the unit's right facade (when viewed from the front). Enter 0 if specifying Right Window Area instead.</description>
      <type>Double</type>
      <units>Frac</units>
      <required>true</required>
      <model_dependent>false</model_dependent>
      <default_value>0.18</default_value>
    </argument>
    <argument>
      <name>window_area_front</name>
      <display_name>Windows: Front Window Area</display_name>
      <description>The amount of window area on the unit's front facade. Enter 0 if specifying Front Window-to-Wall Ratio instead.</description>
      <type>Double</type>
      <units>ft^2</units>
      <required>true</required>
      <model_dependent>false</model_dependent>
      <default_value>0</default_value>
    </argument>
    <argument>
      <name>window_area_back</name>
      <display_name>Windows: Back Window Area</display_name>
      <description>The amount of window area on the unit's back facade. Enter 0 if specifying Back Window-to-Wall Ratio instead.</description>
      <type>Double</type>
      <units>ft^2</units>
      <required>true</required>
      <model_dependent>false</model_dependent>
      <default_value>0</default_value>
    </argument>
    <argument>
      <name>window_area_left</name>
      <display_name>Windows: Left Window Area</display_name>
      <description>The amount of window area on the unit's left facade (when viewed from the front). Enter 0 if specifying Left Window-to-Wall Ratio instead.</description>
      <type>Double</type>
      <units>ft^2</units>
      <required>true</required>
      <model_dependent>false</model_dependent>
      <default_value>0</default_value>
    </argument>
    <argument>
      <name>window_area_right</name>
      <display_name>Windows: Right Window Area</display_name>
      <description>The amount of window area on the unit's right facade (when viewed from the front). Enter 0 if specifying Right Window-to-Wall Ratio instead.</description>
      <type>Double</type>
      <units>ft^2</units>
      <required>true</required>
      <model_dependent>false</model_dependent>
      <default_value>0</default_value>
    </argument>
    <argument>
      <name>window_aspect_ratio</name>
      <display_name>Windows: Aspect Ratio</display_name>
      <description>Ratio of window height to width.</description>
      <type>Double</type>
      <units>Frac</units>
      <required>true</required>
      <model_dependent>false</model_dependent>
      <default_value>1.333</default_value>
    </argument>
    <argument>
      <name>window_fraction_operable</name>
      <display_name>Windows: Fraction Operable</display_name>
      <description>Fraction of windows that are operable. If not provided, the OS-HPXML default (see &lt;a href='https://openstudio-hpxml.readthedocs.io/en/v1.7.0/workflow_inputs.html#hpxml-windows'&gt;HPXML Windows&lt;/a&gt;) is used.</description>
      <type>Double</type>
      <units>Frac</units>
      <required>false</required>
      <model_dependent>false</model_dependent>
    </argument>
    <argument>
      <name>window_natvent_availability</name>
      <display_name>Windows: Natural Ventilation Availability</display_name>
      <description>For operable windows, the number of days/week that windows can be opened by occupants for natural ventilation. If not provided, the OS-HPXML default (see &lt;a href='https://openstudio-hpxml.readthedocs.io/en/v1.7.0/workflow_inputs.html#hpxml-windows'&gt;HPXML Windows&lt;/a&gt;) is used.</description>
      <type>Integer</type>
      <units>Days/week</units>
      <required>false</required>
      <model_dependent>false</model_dependent>
    </argument>
    <argument>
      <name>window_ufactor</name>
      <display_name>Windows: U-Factor</display_name>
      <description>Full-assembly NFRC U-factor.</description>
      <type>Double</type>
      <units>Btu/hr-ft^2-R</units>
      <required>true</required>
      <model_dependent>false</model_dependent>
      <default_value>0.37</default_value>
    </argument>
    <argument>
      <name>window_shgc</name>
      <display_name>Windows: SHGC</display_name>
      <description>Full-assembly NFRC solar heat gain coefficient.</description>
      <type>Double</type>
      <required>true</required>
      <model_dependent>false</model_dependent>
      <default_value>0.3</default_value>
    </argument>
    <argument>
      <name>window_interior_shading_winter</name>
      <display_name>Windows: Winter Interior Shading</display_name>
      <description>Interior shading coefficient for the winter season. 1.0 indicates no reduction in solar gain, 0.85 indicates 15% reduction, etc. If not provided, the OS-HPXML default (see &lt;a href='https://openstudio-hpxml.readthedocs.io/en/v1.7.0/workflow_inputs.html#hpxml-windows'&gt;HPXML Windows&lt;/a&gt;) is used.</description>
      <type>Double</type>
      <units>Frac</units>
      <required>false</required>
      <model_dependent>false</model_dependent>
    </argument>
    <argument>
      <name>window_interior_shading_summer</name>
      <display_name>Windows: Summer Interior Shading</display_name>
      <description>Interior shading coefficient for the summer season. 1.0 indicates no reduction in solar gain, 0.85 indicates 15% reduction, etc. If not provided, the OS-HPXML default (see &lt;a href='https://openstudio-hpxml.readthedocs.io/en/v1.7.0/workflow_inputs.html#hpxml-windows'&gt;HPXML Windows&lt;/a&gt;) is used.</description>
      <type>Double</type>
      <units>Frac</units>
      <required>false</required>
      <model_dependent>false</model_dependent>
    </argument>
    <argument>
      <name>window_exterior_shading_winter</name>
      <display_name>Windows: Winter Exterior Shading</display_name>
      <description>Exterior shading coefficient for the winter season. 1.0 indicates no reduction in solar gain, 0.85 indicates 15% reduction, etc. If not provided, the OS-HPXML default (see &lt;a href='https://openstudio-hpxml.readthedocs.io/en/v1.7.0/workflow_inputs.html#hpxml-windows'&gt;HPXML Windows&lt;/a&gt;) is used.</description>
      <type>Double</type>
      <units>Frac</units>
      <required>false</required>
      <model_dependent>false</model_dependent>
    </argument>
    <argument>
      <name>window_exterior_shading_summer</name>
      <display_name>Windows: Summer Exterior Shading</display_name>
      <description>Exterior shading coefficient for the summer season. 1.0 indicates no reduction in solar gain, 0.85 indicates 15% reduction, etc. If not provided, the OS-HPXML default (see &lt;a href='https://openstudio-hpxml.readthedocs.io/en/v1.7.0/workflow_inputs.html#hpxml-windows'&gt;HPXML Windows&lt;/a&gt;) is used.</description>
      <type>Double</type>
      <units>Frac</units>
      <required>false</required>
      <model_dependent>false</model_dependent>
    </argument>
    <argument>
      <name>window_shading_summer_season</name>
      <display_name>Windows: Shading Summer Season</display_name>
      <description>Enter a date like 'May 1 - Sep 30'. Defines the summer season for purposes of shading coefficients; the rest of the year is assumed to be winter. If not provided, the OS-HPXML default (see &lt;a href='https://openstudio-hpxml.readthedocs.io/en/v1.7.0/workflow_inputs.html#hpxml-windows'&gt;HPXML Windows&lt;/a&gt;) is used.</description>
      <type>String</type>
      <required>false</required>
      <model_dependent>false</model_dependent>
    </argument>
    <argument>
      <name>window_storm_type</name>
      <display_name>Windows: Storm Type</display_name>
      <description>The type of storm, if present. If not provided, assumes there is no storm.</description>
      <type>Choice</type>
      <required>false</required>
      <model_dependent>false</model_dependent>
      <choices>
        <choice>
          <value>clear</value>
          <display_name>clear</display_name>
        </choice>
        <choice>
          <value>low-e</value>
          <display_name>low-e</display_name>
        </choice>
      </choices>
    </argument>
    <argument>
      <name>overhangs_front_depth</name>
      <display_name>Overhangs: Front Depth</display_name>
      <description>The depth of overhangs for windows for the front facade.</description>
      <type>Double</type>
      <units>ft</units>
      <required>true</required>
      <model_dependent>false</model_dependent>
      <default_value>0</default_value>
    </argument>
    <argument>
      <name>overhangs_front_distance_to_top_of_window</name>
      <display_name>Overhangs: Front Distance to Top of Window</display_name>
      <description>The overhangs distance to the top of window for the front facade.</description>
      <type>Double</type>
      <units>ft</units>
      <required>true</required>
      <model_dependent>false</model_dependent>
      <default_value>0</default_value>
    </argument>
    <argument>
      <name>overhangs_front_distance_to_bottom_of_window</name>
      <display_name>Overhangs: Front Distance to Bottom of Window</display_name>
      <description>The overhangs distance to the bottom of window for the front facade.</description>
      <type>Double</type>
      <units>ft</units>
      <required>true</required>
      <model_dependent>false</model_dependent>
      <default_value>4</default_value>
    </argument>
    <argument>
      <name>overhangs_back_depth</name>
      <display_name>Overhangs: Back Depth</display_name>
      <description>The depth of overhangs for windows for the back facade.</description>
      <type>Double</type>
      <units>ft</units>
      <required>true</required>
      <model_dependent>false</model_dependent>
      <default_value>0</default_value>
    </argument>
    <argument>
      <name>overhangs_back_distance_to_top_of_window</name>
      <display_name>Overhangs: Back Distance to Top of Window</display_name>
      <description>The overhangs distance to the top of window for the back facade.</description>
      <type>Double</type>
      <units>ft</units>
      <required>true</required>
      <model_dependent>false</model_dependent>
      <default_value>0</default_value>
    </argument>
    <argument>
      <name>overhangs_back_distance_to_bottom_of_window</name>
      <display_name>Overhangs: Back Distance to Bottom of Window</display_name>
      <description>The overhangs distance to the bottom of window for the back facade.</description>
      <type>Double</type>
      <units>ft</units>
      <required>true</required>
      <model_dependent>false</model_dependent>
      <default_value>4</default_value>
    </argument>
    <argument>
      <name>overhangs_left_depth</name>
      <display_name>Overhangs: Left Depth</display_name>
      <description>The depth of overhangs for windows for the left facade.</description>
      <type>Double</type>
      <units>ft</units>
      <required>true</required>
      <model_dependent>false</model_dependent>
      <default_value>0</default_value>
    </argument>
    <argument>
      <name>overhangs_left_distance_to_top_of_window</name>
      <display_name>Overhangs: Left Distance to Top of Window</display_name>
      <description>The overhangs distance to the top of window for the left facade.</description>
      <type>Double</type>
      <units>ft</units>
      <required>true</required>
      <model_dependent>false</model_dependent>
      <default_value>0</default_value>
    </argument>
    <argument>
      <name>overhangs_left_distance_to_bottom_of_window</name>
      <display_name>Overhangs: Left Distance to Bottom of Window</display_name>
      <description>The overhangs distance to the bottom of window for the left facade.</description>
      <type>Double</type>
      <units>ft</units>
      <required>true</required>
      <model_dependent>false</model_dependent>
      <default_value>4</default_value>
    </argument>
    <argument>
      <name>overhangs_right_depth</name>
      <display_name>Overhangs: Right Depth</display_name>
      <description>The depth of overhangs for windows for the right facade.</description>
      <type>Double</type>
      <units>ft</units>
      <required>true</required>
      <model_dependent>false</model_dependent>
      <default_value>0</default_value>
    </argument>
    <argument>
      <name>overhangs_right_distance_to_top_of_window</name>
      <display_name>Overhangs: Right Distance to Top of Window</display_name>
      <description>The overhangs distance to the top of window for the right facade.</description>
      <type>Double</type>
      <units>ft</units>
      <required>true</required>
      <model_dependent>false</model_dependent>
      <default_value>0</default_value>
    </argument>
    <argument>
      <name>overhangs_right_distance_to_bottom_of_window</name>
      <display_name>Overhangs: Right Distance to Bottom of Window</display_name>
      <description>The overhangs distance to the bottom of window for the right facade.</description>
      <type>Double</type>
      <units>ft</units>
      <required>true</required>
      <model_dependent>false</model_dependent>
      <default_value>4</default_value>
    </argument>
    <argument>
      <name>skylight_area_front</name>
      <display_name>Skylights: Front Roof Area</display_name>
      <description>The amount of skylight area on the unit's front conditioned roof facade.</description>
      <type>Double</type>
      <units>ft^2</units>
      <required>true</required>
      <model_dependent>false</model_dependent>
      <default_value>0</default_value>
    </argument>
    <argument>
      <name>skylight_area_back</name>
      <display_name>Skylights: Back Roof Area</display_name>
      <description>The amount of skylight area on the unit's back conditioned roof facade.</description>
      <type>Double</type>
      <units>ft^2</units>
      <required>true</required>
      <model_dependent>false</model_dependent>
      <default_value>0</default_value>
    </argument>
    <argument>
      <name>skylight_area_left</name>
      <display_name>Skylights: Left Roof Area</display_name>
      <description>The amount of skylight area on the unit's left conditioned roof facade (when viewed from the front).</description>
      <type>Double</type>
      <units>ft^2</units>
      <required>true</required>
      <model_dependent>false</model_dependent>
      <default_value>0</default_value>
    </argument>
    <argument>
      <name>skylight_area_right</name>
      <display_name>Skylights: Right Roof Area</display_name>
      <description>The amount of skylight area on the unit's right conditioned roof facade (when viewed from the front).</description>
      <type>Double</type>
      <units>ft^2</units>
      <required>true</required>
      <model_dependent>false</model_dependent>
      <default_value>0</default_value>
    </argument>
    <argument>
      <name>skylight_ufactor</name>
      <display_name>Skylights: U-Factor</display_name>
      <description>Full-assembly NFRC U-factor.</description>
      <type>Double</type>
      <units>Btu/hr-ft^2-R</units>
      <required>true</required>
      <model_dependent>false</model_dependent>
      <default_value>0.33</default_value>
    </argument>
    <argument>
      <name>skylight_shgc</name>
      <display_name>Skylights: SHGC</display_name>
      <description>Full-assembly NFRC solar heat gain coefficient.</description>
      <type>Double</type>
      <required>true</required>
      <model_dependent>false</model_dependent>
      <default_value>0.45</default_value>
    </argument>
    <argument>
      <name>skylight_storm_type</name>
      <display_name>Skylights: Storm Type</display_name>
      <description>The type of storm, if present. If not provided, assumes there is no storm.</description>
      <type>Choice</type>
      <required>false</required>
      <model_dependent>false</model_dependent>
      <choices>
        <choice>
          <value>clear</value>
          <display_name>clear</display_name>
        </choice>
        <choice>
          <value>low-e</value>
          <display_name>low-e</display_name>
        </choice>
      </choices>
    </argument>
    <argument>
      <name>door_area</name>
      <display_name>Doors: Area</display_name>
      <description>The area of the opaque door(s).</description>
      <type>Double</type>
      <units>ft^2</units>
      <required>true</required>
      <model_dependent>false</model_dependent>
      <default_value>20</default_value>
    </argument>
    <argument>
      <name>door_rvalue</name>
      <display_name>Doors: R-value</display_name>
      <description>R-value of the opaque door(s).</description>
      <type>Double</type>
      <units>h-ft^2-R/Btu</units>
      <required>true</required>
      <model_dependent>false</model_dependent>
      <default_value>4.4</default_value>
    </argument>
    <argument>
      <name>air_leakage_units</name>
      <display_name>Air Leakage: Units</display_name>
      <description>The unit of measure for the air leakage.</description>
      <type>Choice</type>
      <required>true</required>
      <model_dependent>false</model_dependent>
      <default_value>ACH</default_value>
      <choices>
        <choice>
          <value>ACH</value>
          <display_name>ACH</display_name>
        </choice>
        <choice>
          <value>CFM</value>
          <display_name>CFM</display_name>
        </choice>
        <choice>
          <value>ACHnatural</value>
          <display_name>ACHnatural</display_name>
        </choice>
        <choice>
          <value>CFMnatural</value>
          <display_name>CFMnatural</display_name>
        </choice>
        <choice>
          <value>EffectiveLeakageArea</value>
          <display_name>EffectiveLeakageArea</display_name>
        </choice>
      </choices>
    </argument>
    <argument>
      <name>air_leakage_house_pressure</name>
      <display_name>Air Leakage: House Pressure</display_name>
      <description>The house pressure relative to outside. Required when units are ACH or CFM.</description>
      <type>Double</type>
      <units>Pa</units>
      <required>true</required>
      <model_dependent>false</model_dependent>
      <default_value>50</default_value>
    </argument>
    <argument>
      <name>air_leakage_value</name>
      <display_name>Air Leakage: Value</display_name>
      <description>Air exchange rate value. For 'EffectiveLeakageArea', provide value in sq. in.</description>
      <type>Double</type>
      <required>true</required>
      <model_dependent>false</model_dependent>
      <default_value>3</default_value>
    </argument>
    <argument>
      <name>air_leakage_type</name>
      <display_name>Air Leakage: Type</display_name>
      <description>Type of air leakage. If 'unit total', represents the total infiltration to the unit as measured by a compartmentalization test, in which case the air leakage value will be adjusted by the ratio of exterior envelope surface area to total envelope surface area. Otherwise, if 'unit exterior only', represents the infiltration to the unit from outside only as measured by a guarded test. Required when unit type is single-family attached or apartment unit.</description>
      <type>Choice</type>
      <required>false</required>
      <model_dependent>false</model_dependent>
      <choices>
        <choice>
          <value>unit total</value>
          <display_name>unit total</display_name>
        </choice>
        <choice>
          <value>unit exterior only</value>
          <display_name>unit exterior only</display_name>
        </choice>
      </choices>
    </argument>
    <argument>
      <name>air_leakage_has_flue_or_chimney_in_conditioned_space</name>
      <display_name>Air Leakage: Has Flue or Chimney in Conditioned Space</display_name>
      <description>Presence of flue or chimney with combustion air from conditioned space; used for infiltration model. If not provided, the OS-HPXML default (see &lt;a href='https://openstudio-hpxml.readthedocs.io/en/v1.7.0/workflow_inputs.html#flue-or-chimney'&gt;Flue or Chimney&lt;/a&gt;) is used.</description>
      <type>Boolean</type>
      <required>false</required>
      <model_dependent>false</model_dependent>
      <choices>
        <choice>
          <value>true</value>
          <display_name>true</display_name>
        </choice>
        <choice>
          <value>false</value>
          <display_name>false</display_name>
        </choice>
      </choices>
    </argument>
    <argument>
      <name>heating_system_type</name>
      <display_name>Heating System: Type</display_name>
      <description>The type of heating system. Use 'none' if there is no heating system or if there is a heat pump serving a heating load.</description>
      <type>Choice</type>
      <required>true</required>
      <model_dependent>false</model_dependent>
      <default_value>Furnace</default_value>
      <choices>
        <choice>
          <value>none</value>
          <display_name>none</display_name>
        </choice>
        <choice>
          <value>Furnace</value>
          <display_name>Furnace</display_name>
        </choice>
        <choice>
          <value>WallFurnace</value>
          <display_name>WallFurnace</display_name>
        </choice>
        <choice>
          <value>FloorFurnace</value>
          <display_name>FloorFurnace</display_name>
        </choice>
        <choice>
          <value>Boiler</value>
          <display_name>Boiler</display_name>
        </choice>
        <choice>
          <value>ElectricResistance</value>
          <display_name>ElectricResistance</display_name>
        </choice>
        <choice>
          <value>Stove</value>
          <display_name>Stove</display_name>
        </choice>
        <choice>
          <value>SpaceHeater</value>
          <display_name>SpaceHeater</display_name>
        </choice>
        <choice>
          <value>Fireplace</value>
          <display_name>Fireplace</display_name>
        </choice>
        <choice>
          <value>Shared Boiler w/ Baseboard</value>
          <display_name>Shared Boiler w/ Baseboard</display_name>
        </choice>
        <choice>
          <value>Shared Boiler w/ Ductless Fan Coil</value>
          <display_name>Shared Boiler w/ Ductless Fan Coil</display_name>
        </choice>
      </choices>
    </argument>
    <argument>
      <name>heating_system_fuel</name>
      <display_name>Heating System: Fuel Type</display_name>
      <description>The fuel type of the heating system. Ignored for ElectricResistance.</description>
      <type>Choice</type>
      <required>true</required>
      <model_dependent>false</model_dependent>
      <default_value>natural gas</default_value>
      <choices>
        <choice>
          <value>electricity</value>
          <display_name>electricity</display_name>
        </choice>
        <choice>
          <value>natural gas</value>
          <display_name>natural gas</display_name>
        </choice>
        <choice>
          <value>fuel oil</value>
          <display_name>fuel oil</display_name>
        </choice>
        <choice>
          <value>propane</value>
          <display_name>propane</display_name>
        </choice>
        <choice>
          <value>wood</value>
          <display_name>wood</display_name>
        </choice>
        <choice>
          <value>wood pellets</value>
          <display_name>wood pellets</display_name>
        </choice>
        <choice>
          <value>coal</value>
          <display_name>coal</display_name>
        </choice>
      </choices>
    </argument>
    <argument>
      <name>heating_system_heating_efficiency</name>
      <display_name>Heating System: Rated AFUE or Percent</display_name>
      <description>The rated heating efficiency value of the heating system.</description>
      <type>Double</type>
      <units>Frac</units>
      <required>true</required>
      <model_dependent>false</model_dependent>
      <default_value>0.78</default_value>
    </argument>
    <argument>
      <name>heating_system_heating_capacity</name>
      <display_name>Heating System: Heating Capacity</display_name>
      <description>The output heating capacity of the heating system. If not provided, the OS-HPXML autosized default (see &lt;a href='https://openstudio-hpxml.readthedocs.io/en/v1.7.0/workflow_inputs.html#hpxml-heating-systems'&gt;HPXML Heating Systems&lt;/a&gt;) is used.</description>
      <type>Double</type>
      <units>Btu/hr</units>
      <required>false</required>
      <model_dependent>false</model_dependent>
    </argument>
    <argument>
      <name>heating_system_fraction_heat_load_served</name>
      <display_name>Heating System: Fraction Heat Load Served</display_name>
      <description>The heating load served by the heating system.</description>
      <type>Double</type>
      <units>Frac</units>
      <required>true</required>
      <model_dependent>false</model_dependent>
      <default_value>1</default_value>
    </argument>
    <argument>
      <name>heating_system_pilot_light</name>
      <display_name>Heating System: Pilot Light</display_name>
      <description>The fuel usage of the pilot light. Applies only to Furnace, WallFurnace, FloorFurnace, Stove, Boiler, and Fireplace with non-electric fuel type. If not provided, assumes no pilot light.</description>
      <type>Double</type>
      <units>Btuh</units>
      <required>false</required>
      <model_dependent>false</model_dependent>
    </argument>
    <argument>
      <name>heating_system_airflow_defect_ratio</name>
      <display_name>Heating System: Airflow Defect Ratio</display_name>
      <description>The airflow defect ratio, defined as (InstalledAirflow - DesignAirflow) / DesignAirflow, of the heating system per ANSI/RESNET/ACCA Standard 310. A value of zero means no airflow defect. Applies only to Furnace. If not provided, assumes no defect.</description>
      <type>Double</type>
      <units>Frac</units>
      <required>false</required>
      <model_dependent>false</model_dependent>
    </argument>
    <argument>
      <name>cooling_system_type</name>
      <display_name>Cooling System: Type</display_name>
      <description>The type of cooling system. Use 'none' if there is no cooling system or if there is a heat pump serving a cooling load.</description>
      <type>Choice</type>
      <required>true</required>
      <model_dependent>false</model_dependent>
      <default_value>central air conditioner</default_value>
      <choices>
        <choice>
          <value>none</value>
          <display_name>none</display_name>
        </choice>
        <choice>
          <value>central air conditioner</value>
          <display_name>central air conditioner</display_name>
        </choice>
        <choice>
          <value>room air conditioner</value>
          <display_name>room air conditioner</display_name>
        </choice>
        <choice>
          <value>evaporative cooler</value>
          <display_name>evaporative cooler</display_name>
        </choice>
        <choice>
          <value>mini-split</value>
          <display_name>mini-split</display_name>
        </choice>
        <choice>
          <value>packaged terminal air conditioner</value>
          <display_name>packaged terminal air conditioner</display_name>
        </choice>
      </choices>
    </argument>
    <argument>
      <name>cooling_system_cooling_efficiency_type</name>
      <display_name>Cooling System: Efficiency Type</display_name>
      <description>The efficiency type of the cooling system. System types central air conditioner and mini-split use SEER or SEER2. System types room air conditioner and packaged terminal air conditioner use EER or CEER. Ignored for system type evaporative cooler.</description>
      <type>Choice</type>
      <required>true</required>
      <model_dependent>false</model_dependent>
      <default_value>SEER</default_value>
      <choices>
        <choice>
          <value>SEER</value>
          <display_name>SEER</display_name>
        </choice>
        <choice>
          <value>SEER2</value>
          <display_name>SEER2</display_name>
        </choice>
        <choice>
          <value>EER</value>
          <display_name>EER</display_name>
        </choice>
        <choice>
          <value>CEER</value>
          <display_name>CEER</display_name>
        </choice>
      </choices>
    </argument>
    <argument>
      <name>cooling_system_cooling_efficiency</name>
      <display_name>Cooling System: Efficiency</display_name>
      <description>The rated efficiency value of the cooling system. Ignored for evaporative cooler.</description>
      <type>Double</type>
      <required>true</required>
      <model_dependent>false</model_dependent>
      <default_value>13</default_value>
    </argument>
    <argument>
      <name>cooling_system_cooling_compressor_type</name>
      <display_name>Cooling System: Cooling Compressor Type</display_name>
      <description>The compressor type of the cooling system. Only applies to central air conditioner and mini-split. If not provided, the OS-HPXML default (see &lt;a href='https://openstudio-hpxml.readthedocs.io/en/v1.7.0/workflow_inputs.html#central-air-conditioner'&gt;Central Air Conditioner&lt;/a&gt;, &lt;a href='https://openstudio-hpxml.readthedocs.io/en/v1.7.0/workflow_inputs.html#mini-split-air-conditioner'&gt;Mini-Split Air Conditioner&lt;/a&gt;) is used.</description>
      <type>Choice</type>
      <required>false</required>
      <model_dependent>false</model_dependent>
      <choices>
        <choice>
          <value>single stage</value>
          <display_name>single stage</display_name>
        </choice>
        <choice>
          <value>two stage</value>
          <display_name>two stage</display_name>
        </choice>
        <choice>
          <value>variable speed</value>
          <display_name>variable speed</display_name>
        </choice>
      </choices>
    </argument>
    <argument>
      <name>cooling_system_cooling_sensible_heat_fraction</name>
      <display_name>Cooling System: Cooling Sensible Heat Fraction</display_name>
      <description>The sensible heat fraction of the cooling system. Ignored for evaporative cooler. If not provided, the OS-HPXML default (see &lt;a href='https://openstudio-hpxml.readthedocs.io/en/v1.7.0/workflow_inputs.html#central-air-conditioner'&gt;Central Air Conditioner&lt;/a&gt;, &lt;a href='https://openstudio-hpxml.readthedocs.io/en/v1.7.0/workflow_inputs.html#room-air-conditioner'&gt;Room Air Conditioner&lt;/a&gt;, &lt;a href='https://openstudio-hpxml.readthedocs.io/en/v1.7.0/workflow_inputs.html#packaged-terminal-air-conditioner'&gt;Packaged Terminal Air Conditioner&lt;/a&gt;, &lt;a href='https://openstudio-hpxml.readthedocs.io/en/v1.7.0/workflow_inputs.html#mini-split-air-conditioner'&gt;Mini-Split Air Conditioner&lt;/a&gt;) is used.</description>
      <type>Double</type>
      <units>Frac</units>
      <required>false</required>
      <model_dependent>false</model_dependent>
    </argument>
    <argument>
      <name>cooling_system_cooling_capacity</name>
      <display_name>Cooling System: Cooling Capacity</display_name>
      <description>The output cooling capacity of the cooling system. If not provided, the OS-HPXML autosized default (see &lt;a href='https://openstudio-hpxml.readthedocs.io/en/v1.7.0/workflow_inputs.html#central-air-conditioner'&gt;Central Air Conditioner&lt;/a&gt;, &lt;a href='https://openstudio-hpxml.readthedocs.io/en/v1.7.0/workflow_inputs.html#room-air-conditioner'&gt;Room Air Conditioner&lt;/a&gt;, &lt;a href='https://openstudio-hpxml.readthedocs.io/en/v1.7.0/workflow_inputs.html#packaged-terminal-air-conditioner'&gt;Packaged Terminal Air Conditioner&lt;/a&gt;, &lt;a href='https://openstudio-hpxml.readthedocs.io/en/v1.7.0/workflow_inputs.html#evaporative-cooler'&gt;Evaporative Cooler&lt;/a&gt;, &lt;a href='https://openstudio-hpxml.readthedocs.io/en/v1.7.0/workflow_inputs.html#mini-split-air-conditioner'&gt;Mini-Split Air Conditioner&lt;/a&gt;) is used.</description>
      <type>Double</type>
      <units>Btu/hr</units>
      <required>false</required>
      <model_dependent>false</model_dependent>
    </argument>
    <argument>
      <name>cooling_system_fraction_cool_load_served</name>
      <display_name>Cooling System: Fraction Cool Load Served</display_name>
      <description>The cooling load served by the cooling system.</description>
      <type>Double</type>
      <units>Frac</units>
      <required>true</required>
      <model_dependent>false</model_dependent>
      <default_value>1</default_value>
    </argument>
    <argument>
      <name>cooling_system_is_ducted</name>
      <display_name>Cooling System: Is Ducted</display_name>
      <description>Whether the cooling system is ducted or not. Only used for mini-split and evaporative cooler. It's assumed that central air conditioner is ducted, and room air conditioner and packaged terminal air conditioner are not ducted.</description>
      <type>Boolean</type>
      <required>false</required>
      <model_dependent>false</model_dependent>
      <default_value>false</default_value>
      <choices>
        <choice>
          <value>true</value>
          <display_name>true</display_name>
        </choice>
        <choice>
          <value>false</value>
          <display_name>false</display_name>
        </choice>
      </choices>
    </argument>
    <argument>
      <name>cooling_system_airflow_defect_ratio</name>
      <display_name>Cooling System: Airflow Defect Ratio</display_name>
      <description>The airflow defect ratio, defined as (InstalledAirflow - DesignAirflow) / DesignAirflow, of the cooling system per ANSI/RESNET/ACCA Standard 310. A value of zero means no airflow defect. Applies only to central air conditioner and ducted mini-split. If not provided, assumes no defect.</description>
      <type>Double</type>
      <units>Frac</units>
      <required>false</required>
      <model_dependent>false</model_dependent>
    </argument>
    <argument>
      <name>cooling_system_charge_defect_ratio</name>
      <display_name>Cooling System: Charge Defect Ratio</display_name>
      <description>The refrigerant charge defect ratio, defined as (InstalledCharge - DesignCharge) / DesignCharge, of the cooling system per ANSI/RESNET/ACCA Standard 310. A value of zero means no refrigerant charge defect. Applies only to central air conditioner and mini-split. If not provided, assumes no defect.</description>
      <type>Double</type>
      <units>Frac</units>
      <required>false</required>
      <model_dependent>false</model_dependent>
    </argument>
    <argument>
      <name>cooling_system_crankcase_heater_watts</name>
      <display_name>Cooling System: Crankcase Heater Power Watts</display_name>
      <description>Cooling system crankcase heater power consumption in Watts. Applies only to central air conditioner, room air conditioner, packaged terminal air conditioner and mini-split. If not provided, the OS-HPXML default (see &lt;a href='https://openstudio-hpxml.readthedocs.io/en/v1.7.0/workflow_inputs.html#central-air-conditioner'&gt;Central Air Conditioner&lt;/a&gt;, &lt;a href='https://openstudio-hpxml.readthedocs.io/en/v1.7.0/workflow_inputs.html#room-air-conditioner'&gt;Room Air Conditioner&lt;/a&gt;, &lt;a href='https://openstudio-hpxml.readthedocs.io/en/v1.7.0/workflow_inputs.html#packaged-terminal-air-conditioner'&gt;Packaged Terminal Air Conditioner&lt;/a&gt;, &lt;a href='https://openstudio-hpxml.readthedocs.io/en/v1.7.0/workflow_inputs.html#mini-split-air-conditioner'&gt;Mini-Split Air Conditioner&lt;/a&gt;) is used.</description>
      <type>Double</type>
      <units>W</units>
      <required>false</required>
      <model_dependent>false</model_dependent>
    </argument>
    <argument>
      <name>cooling_system_integrated_heating_system_fuel</name>
      <display_name>Cooling System: Integrated Heating System Fuel Type</display_name>
      <description>The fuel type of the heating system integrated into cooling system. Only used for packaged terminal air conditioner and room air conditioner.</description>
      <type>Choice</type>
      <required>false</required>
      <model_dependent>false</model_dependent>
      <choices>
        <choice>
          <value>electricity</value>
          <display_name>electricity</display_name>
        </choice>
        <choice>
          <value>natural gas</value>
          <display_name>natural gas</display_name>
        </choice>
        <choice>
          <value>fuel oil</value>
          <display_name>fuel oil</display_name>
        </choice>
        <choice>
          <value>propane</value>
          <display_name>propane</display_name>
        </choice>
        <choice>
          <value>wood</value>
          <display_name>wood</display_name>
        </choice>
        <choice>
          <value>wood pellets</value>
          <display_name>wood pellets</display_name>
        </choice>
        <choice>
          <value>coal</value>
          <display_name>coal</display_name>
        </choice>
      </choices>
    </argument>
    <argument>
      <name>cooling_system_integrated_heating_system_efficiency_percent</name>
      <display_name>Cooling System: Integrated Heating System Efficiency</display_name>
      <description>The rated heating efficiency value of the heating system integrated into cooling system. Only used for packaged terminal air conditioner and room air conditioner.</description>
      <type>Double</type>
      <units>Frac</units>
      <required>false</required>
      <model_dependent>false</model_dependent>
    </argument>
    <argument>
      <name>cooling_system_integrated_heating_system_capacity</name>
      <display_name>Cooling System: Integrated Heating System Heating Capacity</display_name>
      <description>The output heating capacity of the heating system integrated into cooling system. If not provided, the OS-HPXML autosized default (see &lt;a href='https://openstudio-hpxml.readthedocs.io/en/v1.7.0/workflow_inputs.html#room-air-conditioner'&gt;Room Air Conditioner&lt;/a&gt;, &lt;a href='https://openstudio-hpxml.readthedocs.io/en/v1.7.0/workflow_inputs.html#packaged-terminal-air-conditioner'&gt;Packaged Terminal Air Conditioner&lt;/a&gt;) is used. Only used for room air conditioner and packaged terminal air conditioner.</description>
      <type>Double</type>
      <units>Btu/hr</units>
      <required>false</required>
      <model_dependent>false</model_dependent>
    </argument>
    <argument>
      <name>cooling_system_integrated_heating_system_fraction_heat_load_served</name>
      <display_name>Cooling System: Integrated Heating System Fraction Heat Load Served</display_name>
      <description>The heating load served by the heating system integrated into cooling system. Only used for packaged terminal air conditioner and room air conditioner.</description>
      <type>Double</type>
      <units>Frac</units>
      <required>false</required>
      <model_dependent>false</model_dependent>
    </argument>
    <argument>
      <name>heat_pump_type</name>
      <display_name>Heat Pump: Type</display_name>
      <description>The type of heat pump. Use 'none' if there is no heat pump.</description>
      <type>Choice</type>
      <required>true</required>
      <model_dependent>false</model_dependent>
      <default_value>none</default_value>
      <choices>
        <choice>
          <value>none</value>
          <display_name>none</display_name>
        </choice>
        <choice>
          <value>air-to-air</value>
          <display_name>air-to-air</display_name>
        </choice>
        <choice>
          <value>mini-split</value>
          <display_name>mini-split</display_name>
        </choice>
        <choice>
          <value>ground-to-air</value>
          <display_name>ground-to-air</display_name>
        </choice>
        <choice>
          <value>packaged terminal heat pump</value>
          <display_name>packaged terminal heat pump</display_name>
        </choice>
        <choice>
          <value>room air conditioner with reverse cycle</value>
          <display_name>room air conditioner with reverse cycle</display_name>
        </choice>
      </choices>
    </argument>
    <argument>
      <name>heat_pump_heating_efficiency_type</name>
      <display_name>Heat Pump: Heating Efficiency Type</display_name>
      <description>The heating efficiency type of heat pump. System types air-to-air and mini-split use HSPF or HSPF2. System types ground-to-air, packaged terminal heat pump and room air conditioner with reverse cycle use COP.</description>
      <type>Choice</type>
      <required>true</required>
      <model_dependent>false</model_dependent>
      <default_value>HSPF</default_value>
      <choices>
        <choice>
          <value>HSPF</value>
          <display_name>HSPF</display_name>
        </choice>
        <choice>
          <value>HSPF2</value>
          <display_name>HSPF2</display_name>
        </choice>
        <choice>
          <value>COP</value>
          <display_name>COP</display_name>
        </choice>
      </choices>
    </argument>
    <argument>
      <name>heat_pump_heating_efficiency</name>
      <display_name>Heat Pump: Heating Efficiency</display_name>
      <description>The rated heating efficiency value of the heat pump.</description>
      <type>Double</type>
      <required>true</required>
      <model_dependent>false</model_dependent>
      <default_value>7.7</default_value>
    </argument>
    <argument>
      <name>heat_pump_cooling_efficiency_type</name>
      <display_name>Heat Pump: Cooling Efficiency Type</display_name>
      <description>The cooling efficiency type of heat pump. System types air-to-air and mini-split use SEER or SEER2. System types ground-to-air, packaged terminal heat pump and room air conditioner with reverse cycle use EER.</description>
      <type>Choice</type>
      <required>true</required>
      <model_dependent>false</model_dependent>
      <default_value>SEER</default_value>
      <choices>
        <choice>
          <value>SEER</value>
          <display_name>SEER</display_name>
        </choice>
        <choice>
          <value>SEER2</value>
          <display_name>SEER2</display_name>
        </choice>
        <choice>
          <value>EER</value>
          <display_name>EER</display_name>
        </choice>
        <choice>
          <value>CEER</value>
          <display_name>CEER</display_name>
        </choice>
      </choices>
    </argument>
    <argument>
      <name>heat_pump_cooling_efficiency</name>
      <display_name>Heat Pump: Cooling Efficiency</display_name>
      <description>The rated cooling efficiency value of the heat pump.</description>
      <type>Double</type>
      <required>true</required>
      <model_dependent>false</model_dependent>
      <default_value>13</default_value>
    </argument>
    <argument>
      <name>heat_pump_cooling_compressor_type</name>
      <display_name>Heat Pump: Cooling Compressor Type</display_name>
      <description>The compressor type of the heat pump. Only applies to air-to-air and mini-split. If not provided, the OS-HPXML default (see &lt;a href='https://openstudio-hpxml.readthedocs.io/en/v1.7.0/workflow_inputs.html#air-to-air-heat-pump'&gt;Air-to-Air Heat Pump&lt;/a&gt;, &lt;a href='https://openstudio-hpxml.readthedocs.io/en/v1.7.0/workflow_inputs.html#mini-split-heat-pump'&gt;Mini-Split Heat Pump&lt;/a&gt;) is used.</description>
      <type>Choice</type>
      <required>false</required>
      <model_dependent>false</model_dependent>
      <choices>
        <choice>
          <value>single stage</value>
          <display_name>single stage</display_name>
        </choice>
        <choice>
          <value>two stage</value>
          <display_name>two stage</display_name>
        </choice>
        <choice>
          <value>variable speed</value>
          <display_name>variable speed</display_name>
        </choice>
      </choices>
    </argument>
    <argument>
      <name>heat_pump_cooling_sensible_heat_fraction</name>
      <display_name>Heat Pump: Cooling Sensible Heat Fraction</display_name>
      <description>The sensible heat fraction of the heat pump. If not provided, the OS-HPXML default (see &lt;a href='https://openstudio-hpxml.readthedocs.io/en/v1.7.0/workflow_inputs.html#air-to-air-heat-pump'&gt;Air-to-Air Heat Pump&lt;/a&gt;, &lt;a href='https://openstudio-hpxml.readthedocs.io/en/v1.7.0/workflow_inputs.html#mini-split-heat-pump'&gt;Mini-Split Heat Pump&lt;/a&gt;, &lt;a href='https://openstudio-hpxml.readthedocs.io/en/v1.7.0/workflow_inputs.html#packaged-terminal-heat-pump'&gt;Packaged Terminal Heat Pump&lt;/a&gt;, &lt;a href='https://openstudio-hpxml.readthedocs.io/en/v1.7.0/workflow_inputs.html#room-air-conditioner-w-reverse-cycle'&gt;Room Air Conditioner w/ Reverse Cycle&lt;/a&gt;, &lt;a href='https://openstudio-hpxml.readthedocs.io/en/v1.7.0/workflow_inputs.html#ground-to-air-heat-pump'&gt;Ground-to-Air Heat Pump&lt;/a&gt;) is used.</description>
      <type>Double</type>
      <units>Frac</units>
      <required>false</required>
      <model_dependent>false</model_dependent>
    </argument>
    <argument>
      <name>heat_pump_heating_capacity</name>
      <display_name>Heat Pump: Heating Capacity</display_name>
      <description>The output heating capacity of the heat pump. If not provided, the OS-HPXML autosized default (see &lt;a href='https://openstudio-hpxml.readthedocs.io/en/v1.7.0/workflow_inputs.html#air-to-air-heat-pump'&gt;Air-to-Air Heat Pump&lt;/a&gt;, &lt;a href='https://openstudio-hpxml.readthedocs.io/en/v1.7.0/workflow_inputs.html#mini-split-heat-pump'&gt;Mini-Split Heat Pump&lt;/a&gt;, &lt;a href='https://openstudio-hpxml.readthedocs.io/en/v1.7.0/workflow_inputs.html#packaged-terminal-heat-pump'&gt;Packaged Terminal Heat Pump&lt;/a&gt;, &lt;a href='https://openstudio-hpxml.readthedocs.io/en/v1.7.0/workflow_inputs.html#room-air-conditioner-w-reverse-cycle'&gt;Room Air Conditioner w/ Reverse Cycle&lt;/a&gt;, &lt;a href='https://openstudio-hpxml.readthedocs.io/en/v1.7.0/workflow_inputs.html#ground-to-air-heat-pump'&gt;Ground-to-Air Heat Pump&lt;/a&gt;) is used.</description>
      <type>Double</type>
      <units>Btu/hr</units>
      <required>false</required>
      <model_dependent>false</model_dependent>
    </argument>
    <argument>
      <name>heat_pump_heating_capacity_retention_fraction</name>
      <display_name>Heat Pump: Heating Capacity Retention Fraction</display_name>
      <description>The output heating capacity of the heat pump at a user-specified temperature (e.g., 17F or 5F) divided by the above nominal heating capacity. Applies to all heat pump types except ground-to-air. If not provided, the OS-HPXML default (see &lt;a href='https://openstudio-hpxml.readthedocs.io/en/v1.7.0/workflow_inputs.html#air-to-air-heat-pump'&gt;Air-to-Air Heat Pump&lt;/a&gt;, &lt;a href='https://openstudio-hpxml.readthedocs.io/en/v1.7.0/workflow_inputs.html#mini-split-heat-pump'&gt;Mini-Split Heat Pump&lt;/a&gt;, &lt;a href='https://openstudio-hpxml.readthedocs.io/en/v1.7.0/workflow_inputs.html#packaged-terminal-heat-pump'&gt;Packaged Terminal Heat Pump&lt;/a&gt;, &lt;a href='https://openstudio-hpxml.readthedocs.io/en/v1.7.0/workflow_inputs.html#room-air-conditioner-w-reverse-cycle'&gt;Room Air Conditioner w/ Reverse Cycle&lt;/a&gt;) is used.</description>
      <type>Double</type>
      <units>Frac</units>
      <required>false</required>
      <model_dependent>false</model_dependent>
    </argument>
    <argument>
      <name>heat_pump_heating_capacity_retention_temp</name>
      <display_name>Heat Pump: Heating Capacity Retention Temperature</display_name>
      <description>The user-specified temperature (e.g., 17F or 5F) for the above heating capacity retention fraction. Applies to all heat pump types except ground-to-air. Required if the Heating Capacity Retention Fraction is provided.</description>
      <type>Double</type>
      <units>deg-F</units>
      <required>false</required>
      <model_dependent>false</model_dependent>
    </argument>
    <argument>
      <name>heat_pump_cooling_capacity</name>
      <display_name>Heat Pump: Cooling Capacity</display_name>
      <description>The output cooling capacity of the heat pump. If not provided, the OS-HPXML autosized default (see &lt;a href='https://openstudio-hpxml.readthedocs.io/en/v1.7.0/workflow_inputs.html#air-to-air-heat-pump'&gt;Air-to-Air Heat Pump&lt;/a&gt;, &lt;a href='https://openstudio-hpxml.readthedocs.io/en/v1.7.0/workflow_inputs.html#mini-split-heat-pump'&gt;Mini-Split Heat Pump&lt;/a&gt;, &lt;a href='https://openstudio-hpxml.readthedocs.io/en/v1.7.0/workflow_inputs.html#packaged-terminal-heat-pump'&gt;Packaged Terminal Heat Pump&lt;/a&gt;, &lt;a href='https://openstudio-hpxml.readthedocs.io/en/v1.7.0/workflow_inputs.html#room-air-conditioner-w-reverse-cycle'&gt;Room Air Conditioner w/ Reverse Cycle&lt;/a&gt;, &lt;a href='https://openstudio-hpxml.readthedocs.io/en/v1.7.0/workflow_inputs.html#ground-to-air-heat-pump'&gt;Ground-to-Air Heat Pump&lt;/a&gt;) is used.</description>
      <type>Double</type>
      <units>Btu/hr</units>
      <required>false</required>
      <model_dependent>false</model_dependent>
    </argument>
    <argument>
      <name>heat_pump_fraction_heat_load_served</name>
      <display_name>Heat Pump: Fraction Heat Load Served</display_name>
      <description>The heating load served by the heat pump.</description>
      <type>Double</type>
      <units>Frac</units>
      <required>true</required>
      <model_dependent>false</model_dependent>
      <default_value>1</default_value>
    </argument>
    <argument>
      <name>heat_pump_fraction_cool_load_served</name>
      <display_name>Heat Pump: Fraction Cool Load Served</display_name>
      <description>The cooling load served by the heat pump.</description>
      <type>Double</type>
      <units>Frac</units>
      <required>true</required>
      <model_dependent>false</model_dependent>
      <default_value>1</default_value>
    </argument>
    <argument>
      <name>heat_pump_compressor_lockout_temp</name>
      <display_name>Heat Pump: Compressor Lockout Temperature</display_name>
      <description>The temperature below which the heat pump compressor is disabled. If both this and Backup Heating Lockout Temperature are provided and use the same value, it essentially defines a switchover temperature (for, e.g., a dual-fuel heat pump). Applies to all heat pump types other than ground-to-air. If not provided, the OS-HPXML default (see &lt;a href='https://openstudio-hpxml.readthedocs.io/en/v1.7.0/workflow_inputs.html#air-to-air-heat-pump'&gt;Air-to-Air Heat Pump&lt;/a&gt;, &lt;a href='https://openstudio-hpxml.readthedocs.io/en/v1.7.0/workflow_inputs.html#mini-split-heat-pump'&gt;Mini-Split Heat Pump&lt;/a&gt;, &lt;a href='https://openstudio-hpxml.readthedocs.io/en/v1.7.0/workflow_inputs.html#packaged-terminal-heat-pump'&gt;Packaged Terminal Heat Pump&lt;/a&gt;, &lt;a href='https://openstudio-hpxml.readthedocs.io/en/v1.7.0/workflow_inputs.html#room-air-conditioner-w-reverse-cycle'&gt;Room Air Conditioner w/ Reverse Cycle&lt;/a&gt;) is used.</description>
      <type>Double</type>
      <units>deg-F</units>
      <required>false</required>
      <model_dependent>false</model_dependent>
    </argument>
    <argument>
      <name>heat_pump_backup_type</name>
      <display_name>Heat Pump: Backup Type</display_name>
      <description>The backup type of the heat pump. If 'integrated', represents e.g. built-in electric strip heat or dual-fuel integrated furnace. If 'separate', represents e.g. electric baseboard or boiler based on the Heating System 2 specified below. Use 'none' if there is no backup heating.</description>
      <type>Choice</type>
      <required>true</required>
      <model_dependent>false</model_dependent>
      <default_value>integrated</default_value>
      <choices>
        <choice>
          <value>none</value>
          <display_name>none</display_name>
        </choice>
        <choice>
          <value>integrated</value>
          <display_name>integrated</display_name>
        </choice>
        <choice>
          <value>separate</value>
          <display_name>separate</display_name>
        </choice>
      </choices>
    </argument>
    <argument>
      <name>heat_pump_backup_fuel</name>
      <display_name>Heat Pump: Backup Fuel Type</display_name>
      <description>The backup fuel type of the heat pump. Only applies if Backup Type is 'integrated'.</description>
      <type>Choice</type>
      <required>true</required>
      <model_dependent>false</model_dependent>
      <default_value>electricity</default_value>
      <choices>
        <choice>
          <value>electricity</value>
          <display_name>electricity</display_name>
        </choice>
        <choice>
          <value>natural gas</value>
          <display_name>natural gas</display_name>
        </choice>
        <choice>
          <value>fuel oil</value>
          <display_name>fuel oil</display_name>
        </choice>
        <choice>
          <value>propane</value>
          <display_name>propane</display_name>
        </choice>
      </choices>
    </argument>
    <argument>
      <name>heat_pump_backup_heating_efficiency</name>
      <display_name>Heat Pump: Backup Rated Efficiency</display_name>
      <description>The backup rated efficiency value of the heat pump. Percent for electricity fuel type. AFUE otherwise. Only applies if Backup Type is 'integrated'.</description>
      <type>Double</type>
      <required>true</required>
      <model_dependent>false</model_dependent>
      <default_value>1</default_value>
    </argument>
    <argument>
      <name>heat_pump_backup_heating_capacity</name>
      <display_name>Heat Pump: Backup Heating Capacity</display_name>
      <description>The backup output heating capacity of the heat pump. If not provided, the OS-HPXML autosized default (see &lt;a href='https://openstudio-hpxml.readthedocs.io/en/v1.7.0/workflow_inputs.html#backup'&gt;Backup&lt;/a&gt;) is used. Only applies if Backup Type is 'integrated'.</description>
      <type>Double</type>
      <units>Btu/hr</units>
      <required>false</required>
      <model_dependent>false</model_dependent>
    </argument>
    <argument>
      <name>heat_pump_backup_heating_lockout_temp</name>
      <display_name>Heat Pump: Backup Heating Lockout Temperature</display_name>
      <description>The temperature above which the heat pump backup system is disabled. If both this and Compressor Lockout Temperature are provided and use the same value, it essentially defines a switchover temperature (for, e.g., a dual-fuel heat pump). Applies for both Backup Type of 'integrated' and 'separate'. If not provided, the OS-HPXML default (see &lt;a href='https://openstudio-hpxml.readthedocs.io/en/v1.7.0/workflow_inputs.html#backup'&gt;Backup&lt;/a&gt;) is used.</description>
      <type>Double</type>
      <units>deg-F</units>
      <required>false</required>
      <model_dependent>false</model_dependent>
    </argument>
    <argument>
      <name>heat_pump_sizing_methodology</name>
      <display_name>Heat Pump: Sizing Methodology</display_name>
      <description>The auto-sizing methodology to use when the heat pump capacity is not provided. If not provided, the OS-HPXML default (see &lt;a href='https://openstudio-hpxml.readthedocs.io/en/v1.7.0/workflow_inputs.html#hpxml-hvac-sizing-control'&gt;HPXML HVAC Sizing Control&lt;/a&gt;) is used.</description>
      <type>Choice</type>
      <required>false</required>
      <model_dependent>false</model_dependent>
      <choices>
        <choice>
          <value>ACCA</value>
          <display_name>ACCA</display_name>
        </choice>
        <choice>
          <value>HERS</value>
          <display_name>HERS</display_name>
        </choice>
        <choice>
          <value>MaxLoad</value>
          <display_name>MaxLoad</display_name>
        </choice>
      </choices>
    </argument>
    <argument>
      <name>heat_pump_is_ducted</name>
      <display_name>Heat Pump: Is Ducted</display_name>
      <description>Whether the heat pump is ducted or not. Only used for mini-split. It's assumed that air-to-air and ground-to-air are ducted, and packaged terminal heat pump and room air conditioner with reverse cycle are not ducted. If not provided, assumes not ducted.</description>
      <type>Boolean</type>
      <required>false</required>
      <model_dependent>false</model_dependent>
      <choices>
        <choice>
          <value>true</value>
          <display_name>true</display_name>
        </choice>
        <choice>
          <value>false</value>
          <display_name>false</display_name>
        </choice>
      </choices>
    </argument>
    <argument>
      <name>heat_pump_airflow_defect_ratio</name>
      <display_name>Heat Pump: Airflow Defect Ratio</display_name>
      <description>The airflow defect ratio, defined as (InstalledAirflow - DesignAirflow) / DesignAirflow, of the heat pump per ANSI/RESNET/ACCA Standard 310. A value of zero means no airflow defect. Applies only to air-to-air, ducted mini-split, and ground-to-air. If not provided, assumes no defect.</description>
      <type>Double</type>
      <units>Frac</units>
      <required>false</required>
      <model_dependent>false</model_dependent>
    </argument>
    <argument>
      <name>heat_pump_charge_defect_ratio</name>
      <display_name>Heat Pump: Charge Defect Ratio</display_name>
      <description>The refrigerant charge defect ratio, defined as (InstalledCharge - DesignCharge) / DesignCharge, of the heat pump per ANSI/RESNET/ACCA Standard 310. A value of zero means no refrigerant charge defect. Applies to all heat pump types. If not provided, assumes no defect.</description>
      <type>Double</type>
      <units>Frac</units>
      <required>false</required>
      <model_dependent>false</model_dependent>
    </argument>
    <argument>
      <name>heat_pump_crankcase_heater_watts</name>
      <display_name>Heat Pump: Crankcase Heater Power Watts</display_name>
      <description>Heat Pump crankcase heater power consumption in Watts. Applies only to air-to-air, mini-split, packaged terminal heat pump and room air conditioner with reverse cycle. If not provided, the OS-HPXML default (see &lt;a href='https://openstudio-hpxml.readthedocs.io/en/v1.7.0/workflow_inputs.html#air-to-air-heat-pump'&gt;Air-to-Air Heat Pump&lt;/a&gt;, &lt;a href='https://openstudio-hpxml.readthedocs.io/en/v1.7.0/workflow_inputs.html#mini-split-heat-pump'&gt;Mini-Split Heat Pump&lt;/a&gt;, &lt;a href='https://openstudio-hpxml.readthedocs.io/en/v1.7.0/workflow_inputs.html#packaged-terminal-heat-pump'&gt;Packaged Terminal Heat Pump&lt;/a&gt;, &lt;a href='https://openstudio-hpxml.readthedocs.io/en/v1.7.0/workflow_inputs.html#room-air-conditioner-w-reverse-cycle'&gt;Room Air Conditioner w/ Reverse Cycle&lt;/a&gt;) is used.</description>
      <type>Double</type>
      <units>W</units>
      <required>false</required>
      <model_dependent>false</model_dependent>
    </argument>
    <argument>
      <name>hvac_perf_data_capacity_type</name>
      <display_name>HVAC Detailed Performance Data: Capacity Type</display_name>
      <description>Type of capacity values for detailed performance data if available. Applies only to variable-speed air-source HVAC systems (central air conditioners, mini-split air conditioners, air-to-air heat pumps, and mini-split heat pumps).</description>
      <type>Choice</type>
      <units>Absolute capacities</units>
      <required>false</required>
      <model_dependent>false</model_dependent>
      <choices>
        <choice>
          <value>Absolute capacities</value>
          <display_name>Absolute capacities</display_name>
        </choice>
        <choice>
          <value>Normalized capacity fractions</value>
          <display_name>Normalized capacity fractions</display_name>
        </choice>
      </choices>
    </argument>
    <argument>
      <name>hvac_perf_data_heating_outdoor_temperatures</name>
      <display_name>HVAC Detailed Performance Data: Heating Outdoor Temperatures</display_name>
      <description>Outdoor temperatures of heating detailed performance data if available. Applies only to variable-speed air-source HVAC systems (central air conditioners, mini-split air conditioners, air-to-air heat pumps, and mini-split heat pumps). One of the outdoor temperatures must be 47 deg-F. At least two performance data points are required using a comma-separated list.</description>
      <type>String</type>
      <units>deg-F</units>
      <required>false</required>
      <model_dependent>false</model_dependent>
    </argument>
    <argument>
      <name>hvac_perf_data_heating_min_speed_capacities</name>
      <display_name>HVAC Detailed Performance Data: Heating Minimum Speed Capacities</display_name>
      <description>Minimum speed capacities of heating detailed performance data if available. Applies only to variable-speed air-source HVAC systems (central air conditioners, mini-split air conditioners, air-to-air heat pumps, and mini-split heat pumps). At least two performance data points are required using a comma-separated list.</description>
      <type>String</type>
      <units>Btu/hr or Frac</units>
      <required>false</required>
      <model_dependent>false</model_dependent>
    </argument>
    <argument>
      <name>hvac_perf_data_heating_max_speed_capacities</name>
      <display_name>HVAC Detailed Performance Data: Heating Maximum Speed Capacities</display_name>
      <description>Maximum speed capacities of heating detailed performance data if available. Applies only to variable-speed air-source HVAC systems (central air conditioners, mini-split air conditioners, air-to-air heat pumps, and mini-split heat pumps). At least two performance data points are required using a comma-separated list.</description>
      <type>String</type>
      <units>Btu/hr or Frac</units>
      <required>false</required>
      <model_dependent>false</model_dependent>
    </argument>
    <argument>
      <name>hvac_perf_data_heating_min_speed_cops</name>
      <display_name>HVAC Detailed Performance Data: Heating Minimum Speed COPs</display_name>
      <description>Minimum speed efficiency COP values of heating detailed performance data if available. Applies only to variable-speed air-source HVAC systems (central air conditioners, mini-split air conditioners, air-to-air heat pumps, and mini-split heat pumps). At least two performance data points are required using a comma-separated list.</description>
      <type>String</type>
      <units>W/W</units>
      <required>false</required>
      <model_dependent>false</model_dependent>
    </argument>
    <argument>
      <name>hvac_perf_data_heating_max_speed_cops</name>
      <display_name>HVAC Detailed Performance Data: Heating Maximum Speed COPs</display_name>
      <description>Maximum speed efficiency COP values of heating detailed performance data if available. Applies only to variable-speed air-source HVAC systems (central air conditioners, mini-split air conditioners, air-to-air heat pumps, and mini-split heat pumps). At least two performance data points are required using a comma-separated list.</description>
      <type>String</type>
      <units>W/W</units>
      <required>false</required>
      <model_dependent>false</model_dependent>
    </argument>
    <argument>
      <name>hvac_perf_data_cooling_outdoor_temperatures</name>
      <display_name>HVAC Detailed Performance Data: Cooling Outdoor Temperatures</display_name>
      <description>Outdoor temperatures of cooling detailed performance data if available. Applies only to variable-speed air-source HVAC systems (central air conditioners, mini-split air conditioners, air-to-air heat pumps, and mini-split heat pumps). One of the outdoor temperatures must be 95 deg-F. At least two performance data points are required using a comma-separated list.</description>
      <type>String</type>
      <units>deg-F</units>
      <required>false</required>
      <model_dependent>false</model_dependent>
    </argument>
    <argument>
      <name>hvac_perf_data_cooling_min_speed_capacities</name>
      <display_name>HVAC Detailed Performance Data: Cooling Minimum Speed Capacities</display_name>
      <description>Minimum speed capacities of cooling detailed performance data if available. Applies only to variable-speed air-source HVAC systems (central air conditioners, mini-split air conditioners, air-to-air heat pumps, and mini-split heat pumps). At least two performance data points are required using a comma-separated list.</description>
      <type>String</type>
      <units>Btu/hr or Frac</units>
      <required>false</required>
      <model_dependent>false</model_dependent>
    </argument>
    <argument>
      <name>hvac_perf_data_cooling_max_speed_capacities</name>
      <display_name>HVAC Detailed Performance Data: Cooling Maximum Speed Capacities</display_name>
      <description>Maximum speed capacities of cooling detailed performance data if available. Applies only to variable-speed air-source HVAC systems (central air conditioners, mini-split air conditioners, air-to-air heat pumps, and mini-split heat pumps). At least two performance data points are required using a comma-separated list.</description>
      <type>String</type>
      <units>Btu/hr or Frac</units>
      <required>false</required>
      <model_dependent>false</model_dependent>
    </argument>
    <argument>
      <name>hvac_perf_data_cooling_min_speed_cops</name>
      <display_name>HVAC Detailed Performance Data: Cooling Minimum Speed COPs</display_name>
      <description>Minimum speed efficiency COP values of cooling detailed performance data if available. Applies only to variable-speed air-source HVAC systems (central air conditioners, mini-split air conditioners, air-to-air heat pumps, and mini-split heat pumps). At least two performance data points are required using a comma-separated list.</description>
      <type>String</type>
      <units>W/W</units>
      <required>false</required>
      <model_dependent>false</model_dependent>
    </argument>
    <argument>
      <name>hvac_perf_data_cooling_max_speed_cops</name>
      <display_name>HVAC Detailed Performance Data: Cooling Maximum Speed COPs</display_name>
      <description>Maximum speed efficiency COP values of cooling detailed performance data if available. Applies only to variable-speed air-source HVAC systems (central air conditioners, mini-split air conditioners, air-to-air heat pumps, and mini-split heat pumps). At least two performance data points are required using a comma-separated list.</description>
      <type>String</type>
      <units>W/W</units>
      <required>false</required>
      <model_dependent>false</model_dependent>
    </argument>
    <argument>
      <name>geothermal_loop_configuration</name>
      <display_name>Geothermal Loop: Configuration</display_name>
      <description>Configuration of the geothermal loop. Only applies to ground-to-air heat pump type. If not provided, the OS-HPXML default (see &lt;a href='https://openstudio-hpxml.readthedocs.io/en/v1.7.0/workflow_inputs.html#ground-to-air-heat-pump'&gt;Ground-to-Air Heat Pump&lt;/a&gt;) is used.</description>
      <type>Choice</type>
      <required>false</required>
      <model_dependent>false</model_dependent>
      <choices>
        <choice>
          <value>none</value>
          <display_name>none</display_name>
        </choice>
        <choice>
          <value>vertical</value>
          <display_name>vertical</display_name>
        </choice>
      </choices>
    </argument>
    <argument>
      <name>geothermal_loop_borefield_configuration</name>
      <display_name>Geothermal Loop: Borefield Configuration</display_name>
      <description>Borefield configuration of the geothermal loop. Only applies to ground-to-air heat pump type. If not provided, the OS-HPXML default (see &lt;a href='https://openstudio-hpxml.readthedocs.io/en/v1.7.0/workflow_inputs.html#hpxml-geothermal-loops'&gt;HPXML Geothermal Loops&lt;/a&gt;) is used.</description>
      <type>Choice</type>
      <required>false</required>
      <model_dependent>false</model_dependent>
      <choices>
        <choice>
          <value>Rectangle</value>
          <display_name>Rectangle</display_name>
        </choice>
        <choice>
          <value>Open Rectangle</value>
          <display_name>Open Rectangle</display_name>
        </choice>
        <choice>
          <value>C</value>
          <display_name>C</display_name>
        </choice>
        <choice>
          <value>L</value>
          <display_name>L</display_name>
        </choice>
        <choice>
          <value>U</value>
          <display_name>U</display_name>
        </choice>
        <choice>
          <value>Lopsided U</value>
          <display_name>Lopsided U</display_name>
        </choice>
      </choices>
    </argument>
    <argument>
      <name>geothermal_loop_loop_flow</name>
      <display_name>Geothermal Loop: Loop Flow</display_name>
      <description>Water flow rate through the geothermal loop. Only applies to ground-to-air heat pump type. If not provided, the OS-HPXML autosized default (see &lt;a href='https://openstudio-hpxml.readthedocs.io/en/v1.7.0/workflow_inputs.html#hpxml-geothermal-loops'&gt;HPXML Geothermal Loops&lt;/a&gt;) is used.</description>
      <type>Double</type>
      <units>gpm</units>
      <required>false</required>
      <model_dependent>false</model_dependent>
    </argument>
    <argument>
      <name>geothermal_loop_boreholes_count</name>
      <display_name>Geothermal Loop: Boreholes Count</display_name>
      <description>Number of boreholes. Only applies to ground-to-air heat pump type. If not provided, the OS-HPXML autosized default (see &lt;a href='https://openstudio-hpxml.readthedocs.io/en/v1.7.0/workflow_inputs.html#hpxml-geothermal-loops'&gt;HPXML Geothermal Loops&lt;/a&gt;) is used.</description>
      <type>Integer</type>
      <units>#</units>
      <required>false</required>
      <model_dependent>false</model_dependent>
    </argument>
    <argument>
      <name>geothermal_loop_boreholes_length</name>
      <display_name>Geothermal Loop: Boreholes Length</display_name>
      <description>Average length of each borehole (vertical). Only applies to ground-to-air heat pump type. If not provided, the OS-HPXML autosized default (see &lt;a href='https://openstudio-hpxml.readthedocs.io/en/v1.7.0/workflow_inputs.html#hpxml-geothermal-loops'&gt;HPXML Geothermal Loops&lt;/a&gt;) is used.</description>
      <type>Double</type>
      <units>ft</units>
      <required>false</required>
      <model_dependent>false</model_dependent>
    </argument>
    <argument>
      <name>geothermal_loop_boreholes_spacing</name>
      <display_name>Geothermal Loop: Boreholes Spacing</display_name>
      <description>Distance between bores. Only applies to ground-to-air heat pump type. If not provided, the OS-HPXML default (see &lt;a href='https://openstudio-hpxml.readthedocs.io/en/v1.7.0/workflow_inputs.html#hpxml-geothermal-loops'&gt;HPXML Geothermal Loops&lt;/a&gt;) is used.</description>
      <type>Double</type>
      <units>ft</units>
      <required>false</required>
      <model_dependent>false</model_dependent>
    </argument>
    <argument>
      <name>geothermal_loop_boreholes_diameter</name>
      <display_name>Geothermal Loop: Boreholes Diameter</display_name>
      <description>Diameter of bores. Only applies to ground-to-air heat pump type. If not provided, the OS-HPXML default (see &lt;a href='https://openstudio-hpxml.readthedocs.io/en/v1.7.0/workflow_inputs.html#hpxml-geothermal-loops'&gt;HPXML Geothermal Loops&lt;/a&gt;) is used.</description>
      <type>Double</type>
      <units>in</units>
      <required>false</required>
      <model_dependent>false</model_dependent>
    </argument>
    <argument>
      <name>geothermal_loop_grout_type</name>
      <display_name>Geothermal Loop: Grout Type</display_name>
      <description>Grout type of the geothermal loop. Only applies to ground-to-air heat pump type. If not provided, the OS-HPXML default (see &lt;a href='https://openstudio-hpxml.readthedocs.io/en/v1.7.0/workflow_inputs.html#hpxml-geothermal-loops'&gt;HPXML Geothermal Loops&lt;/a&gt;) is used.</description>
      <type>Choice</type>
      <required>false</required>
      <model_dependent>false</model_dependent>
      <choices>
        <choice>
          <value>standard</value>
          <display_name>standard</display_name>
        </choice>
        <choice>
          <value>thermally enhanced</value>
          <display_name>thermally enhanced</display_name>
        </choice>
      </choices>
    </argument>
    <argument>
      <name>geothermal_loop_pipe_type</name>
      <display_name>Geothermal Loop: Pipe Type</display_name>
      <description>Pipe type of the geothermal loop. Only applies to ground-to-air heat pump type. If not provided, the OS-HPXML default (see &lt;a href='https://openstudio-hpxml.readthedocs.io/en/v1.7.0/workflow_inputs.html#hpxml-geothermal-loops'&gt;HPXML Geothermal Loops&lt;/a&gt;) is used.</description>
      <type>Choice</type>
      <required>false</required>
      <model_dependent>false</model_dependent>
      <choices>
        <choice>
          <value>standard</value>
          <display_name>standard</display_name>
        </choice>
        <choice>
          <value>thermally enhanced</value>
          <display_name>thermally enhanced</display_name>
        </choice>
      </choices>
    </argument>
    <argument>
      <name>geothermal_loop_pipe_diameter</name>
      <display_name>Geothermal Loop: Pipe Diameter</display_name>
      <description>Pipe diameter of the geothermal loop. Only applies to ground-to-air heat pump type. If not provided, the OS-HPXML default (see &lt;a href='https://openstudio-hpxml.readthedocs.io/en/v1.7.0/workflow_inputs.html#hpxml-geothermal-loops'&gt;HPXML Geothermal Loops&lt;/a&gt;) is used.</description>
      <type>Choice</type>
      <units>in</units>
      <required>false</required>
      <model_dependent>false</model_dependent>
      <choices>
        <choice>
          <value>3/4" pipe</value>
          <display_name>3/4" pipe</display_name>
        </choice>
        <choice>
          <value>1" pipe</value>
          <display_name>1" pipe</display_name>
        </choice>
        <choice>
          <value>1-1/4" pipe</value>
          <display_name>1-1/4" pipe</display_name>
        </choice>
      </choices>
    </argument>
    <argument>
      <name>heating_system_2_type</name>
      <display_name>Heating System 2: Type</display_name>
      <description>The type of the second heating system.</description>
      <type>Choice</type>
      <required>true</required>
      <model_dependent>false</model_dependent>
      <default_value>none</default_value>
      <choices>
        <choice>
          <value>none</value>
          <display_name>none</display_name>
        </choice>
        <choice>
          <value>Furnace</value>
          <display_name>Furnace</display_name>
        </choice>
        <choice>
          <value>WallFurnace</value>
          <display_name>WallFurnace</display_name>
        </choice>
        <choice>
          <value>FloorFurnace</value>
          <display_name>FloorFurnace</display_name>
        </choice>
        <choice>
          <value>Boiler</value>
          <display_name>Boiler</display_name>
        </choice>
        <choice>
          <value>ElectricResistance</value>
          <display_name>ElectricResistance</display_name>
        </choice>
        <choice>
          <value>Stove</value>
          <display_name>Stove</display_name>
        </choice>
        <choice>
          <value>SpaceHeater</value>
          <display_name>SpaceHeater</display_name>
        </choice>
        <choice>
          <value>Fireplace</value>
          <display_name>Fireplace</display_name>
        </choice>
      </choices>
    </argument>
    <argument>
      <name>heating_system_2_fuel</name>
      <display_name>Heating System 2: Fuel Type</display_name>
      <description>The fuel type of the second heating system. Ignored for ElectricResistance.</description>
      <type>Choice</type>
      <required>true</required>
      <model_dependent>false</model_dependent>
      <default_value>electricity</default_value>
      <choices>
        <choice>
          <value>electricity</value>
          <display_name>electricity</display_name>
        </choice>
        <choice>
          <value>natural gas</value>
          <display_name>natural gas</display_name>
        </choice>
        <choice>
          <value>fuel oil</value>
          <display_name>fuel oil</display_name>
        </choice>
        <choice>
          <value>propane</value>
          <display_name>propane</display_name>
        </choice>
        <choice>
          <value>wood</value>
          <display_name>wood</display_name>
        </choice>
        <choice>
          <value>wood pellets</value>
          <display_name>wood pellets</display_name>
        </choice>
        <choice>
          <value>coal</value>
          <display_name>coal</display_name>
        </choice>
      </choices>
    </argument>
    <argument>
      <name>heating_system_2_heating_efficiency</name>
      <display_name>Heating System 2: Rated AFUE or Percent</display_name>
      <description>The rated heating efficiency value of the second heating system.</description>
      <type>Double</type>
      <units>Frac</units>
      <required>true</required>
      <model_dependent>false</model_dependent>
      <default_value>1</default_value>
    </argument>
    <argument>
      <name>heating_system_2_heating_capacity</name>
      <display_name>Heating System 2: Heating Capacity</display_name>
      <description>The output heating capacity of the second heating system. If not provided, the OS-HPXML autosized default (see &lt;a href='https://openstudio-hpxml.readthedocs.io/en/v1.7.0/workflow_inputs.html#hpxml-heating-systems'&gt;HPXML Heating Systems&lt;/a&gt;) is used.</description>
      <type>Double</type>
      <units>Btu/hr</units>
      <required>false</required>
      <model_dependent>false</model_dependent>
    </argument>
    <argument>
      <name>heating_system_2_fraction_heat_load_served</name>
      <display_name>Heating System 2: Fraction Heat Load Served</display_name>
      <description>The heat load served fraction of the second heating system. Ignored if this heating system serves as a backup system for a heat pump.</description>
      <type>Double</type>
      <units>Frac</units>
      <required>true</required>
      <model_dependent>false</model_dependent>
      <default_value>0.25</default_value>
    </argument>
    <argument>
      <name>hvac_control_heating_weekday_setpoint</name>
      <display_name>HVAC Control: Heating Weekday Setpoint Schedule</display_name>
      <description>Specify the constant or 24-hour comma-separated weekday heating setpoint schedule. Required unless a detailed CSV schedule is provided.</description>
      <type>String</type>
      <units>deg-F</units>
      <required>false</required>
      <model_dependent>false</model_dependent>
    </argument>
    <argument>
      <name>hvac_control_heating_weekend_setpoint</name>
      <display_name>HVAC Control: Heating Weekend Setpoint Schedule</display_name>
      <description>Specify the constant or 24-hour comma-separated weekend heating setpoint schedule. Required unless a detailed CSV schedule is provided.</description>
      <type>String</type>
      <units>deg-F</units>
      <required>false</required>
      <model_dependent>false</model_dependent>
    </argument>
    <argument>
      <name>hvac_control_cooling_weekday_setpoint</name>
      <display_name>HVAC Control: Cooling Weekday Setpoint Schedule</display_name>
      <description>Specify the constant or 24-hour comma-separated weekday cooling setpoint schedule. Required unless a detailed CSV schedule is provided.</description>
      <type>String</type>
      <units>deg-F</units>
      <required>false</required>
      <model_dependent>false</model_dependent>
    </argument>
    <argument>
      <name>hvac_control_cooling_weekend_setpoint</name>
      <display_name>HVAC Control: Cooling Weekend Setpoint Schedule</display_name>
      <description>Specify the constant or 24-hour comma-separated weekend cooling setpoint schedule. Required unless a detailed CSV schedule is provided.</description>
      <type>String</type>
      <units>deg-F</units>
      <required>false</required>
      <model_dependent>false</model_dependent>
    </argument>
    <argument>
      <name>hvac_control_heating_season_period</name>
      <display_name>HVAC Control: Heating Season Period</display_name>
      <description>Enter a date like 'Nov 1 - Jun 30'. If not provided, the OS-HPXML default (see &lt;a href='https://openstudio-hpxml.readthedocs.io/en/v1.7.0/workflow_inputs.html#hpxml-hvac-control'&gt;HPXML HVAC Control&lt;/a&gt;) is used. Can also provide 'BuildingAmerica' to use automatic seasons from the Building America House Simulation Protocols.</description>
      <type>String</type>
      <required>false</required>
      <model_dependent>false</model_dependent>
    </argument>
    <argument>
      <name>hvac_control_cooling_season_period</name>
      <display_name>HVAC Control: Cooling Season Period</display_name>
      <description>Enter a date like 'Jun 1 - Oct 31'. If not provided, the OS-HPXML default (see &lt;a href='https://openstudio-hpxml.readthedocs.io/en/v1.7.0/workflow_inputs.html#hpxml-hvac-control'&gt;HPXML HVAC Control&lt;/a&gt;) is used. Can also provide 'BuildingAmerica' to use automatic seasons from the Building America House Simulation Protocols.</description>
      <type>String</type>
      <required>false</required>
      <model_dependent>false</model_dependent>
    </argument>
    <argument>
      <name>ducts_leakage_units</name>
      <display_name>Ducts: Leakage Units</display_name>
      <description>The leakage units of the ducts.</description>
      <type>Choice</type>
      <required>true</required>
      <model_dependent>false</model_dependent>
      <default_value>Percent</default_value>
      <choices>
        <choice>
          <value>CFM25</value>
          <display_name>CFM25</display_name>
        </choice>
        <choice>
          <value>CFM50</value>
          <display_name>CFM50</display_name>
        </choice>
        <choice>
          <value>Percent</value>
          <display_name>Percent</display_name>
        </choice>
      </choices>
    </argument>
    <argument>
      <name>ducts_supply_leakage_to_outside_value</name>
      <display_name>Ducts: Supply Leakage to Outside Value</display_name>
      <description>The leakage value to outside for the supply ducts.</description>
      <type>Double</type>
      <required>true</required>
      <model_dependent>false</model_dependent>
      <default_value>0.1</default_value>
    </argument>
    <argument>
      <name>ducts_return_leakage_to_outside_value</name>
      <display_name>Ducts: Return Leakage to Outside Value</display_name>
      <description>The leakage value to outside for the return ducts.</description>
      <type>Double</type>
      <required>true</required>
      <model_dependent>false</model_dependent>
      <default_value>0.1</default_value>
    </argument>
    <argument>
      <name>ducts_supply_location</name>
      <display_name>Ducts: Supply Location</display_name>
      <description>The location of the supply ducts. If not provided, the OS-HPXML default (see &lt;a href='https://openstudio-hpxml.readthedocs.io/en/v1.7.0/workflow_inputs.html#air-distribution'&gt;Air Distribution&lt;/a&gt;) is used.</description>
      <type>Choice</type>
      <required>false</required>
      <model_dependent>false</model_dependent>
      <choices>
        <choice>
          <value>conditioned space</value>
          <display_name>conditioned space</display_name>
        </choice>
        <choice>
          <value>basement - conditioned</value>
          <display_name>basement - conditioned</display_name>
        </choice>
        <choice>
          <value>basement - unconditioned</value>
          <display_name>basement - unconditioned</display_name>
        </choice>
        <choice>
          <value>crawlspace</value>
          <display_name>crawlspace</display_name>
        </choice>
        <choice>
          <value>crawlspace - vented</value>
          <display_name>crawlspace - vented</display_name>
        </choice>
        <choice>
          <value>crawlspace - unvented</value>
          <display_name>crawlspace - unvented</display_name>
        </choice>
        <choice>
          <value>crawlspace - conditioned</value>
          <display_name>crawlspace - conditioned</display_name>
        </choice>
        <choice>
          <value>attic</value>
          <display_name>attic</display_name>
        </choice>
        <choice>
          <value>attic - vented</value>
          <display_name>attic - vented</display_name>
        </choice>
        <choice>
          <value>attic - unvented</value>
          <display_name>attic - unvented</display_name>
        </choice>
        <choice>
          <value>garage</value>
          <display_name>garage</display_name>
        </choice>
        <choice>
          <value>exterior wall</value>
          <display_name>exterior wall</display_name>
        </choice>
        <choice>
          <value>under slab</value>
          <display_name>under slab</display_name>
        </choice>
        <choice>
          <value>roof deck</value>
          <display_name>roof deck</display_name>
        </choice>
        <choice>
          <value>outside</value>
          <display_name>outside</display_name>
        </choice>
        <choice>
          <value>other housing unit</value>
          <display_name>other housing unit</display_name>
        </choice>
        <choice>
          <value>other heated space</value>
          <display_name>other heated space</display_name>
        </choice>
        <choice>
          <value>other multifamily buffer space</value>
          <display_name>other multifamily buffer space</display_name>
        </choice>
        <choice>
          <value>other non-freezing space</value>
          <display_name>other non-freezing space</display_name>
        </choice>
        <choice>
          <value>manufactured home belly</value>
          <display_name>manufactured home belly</display_name>
        </choice>
      </choices>
    </argument>
    <argument>
      <name>ducts_supply_insulation_r</name>
      <display_name>Ducts: Supply Insulation R-Value</display_name>
      <description>The insulation r-value of the supply ducts excluding air films.</description>
      <type>Double</type>
      <units>h-ft^2-R/Btu</units>
      <required>true</required>
      <model_dependent>false</model_dependent>
      <default_value>0</default_value>
    </argument>
    <argument>
      <name>ducts_supply_buried_insulation_level</name>
      <display_name>Ducts: Supply Buried Insulation Level</display_name>
      <description>Whether the supply ducts are buried in, e.g., attic loose-fill insulation. Partially buried ducts have insulation that does not cover the top of the ducts. Fully buried ducts have insulation that just covers the top of the ducts. Deeply buried ducts have insulation that continues above the top of the ducts.</description>
      <type>Choice</type>
      <required>false</required>
      <model_dependent>false</model_dependent>
      <choices>
        <choice>
          <value>not buried</value>
          <display_name>not buried</display_name>
        </choice>
        <choice>
          <value>partially buried</value>
          <display_name>partially buried</display_name>
        </choice>
        <choice>
          <value>fully buried</value>
          <display_name>fully buried</display_name>
        </choice>
        <choice>
          <value>deeply buried</value>
          <display_name>deeply buried</display_name>
        </choice>
      </choices>
    </argument>
    <argument>
      <name>ducts_supply_surface_area</name>
      <display_name>Ducts: Supply Surface Area</display_name>
      <description>The supply ducts surface area in the given location. If neither Surface Area nor Area Fraction provided, the OS-HPXML default (see &lt;a href='https://openstudio-hpxml.readthedocs.io/en/v1.7.0/workflow_inputs.html#air-distribution'&gt;Air Distribution&lt;/a&gt;) is used.</description>
      <type>Double</type>
      <units>ft^2</units>
      <required>false</required>
      <model_dependent>false</model_dependent>
    </argument>
    <argument>
      <name>ducts_supply_surface_area_fraction</name>
      <display_name>Ducts: Supply Area Fraction</display_name>
      <description>The fraction of supply ducts surface area in the given location. Only used if Surface Area is not provided. If the fraction is less than 1, the remaining duct area is assumed to be in conditioned space. If neither Surface Area nor Area Fraction provided, the OS-HPXML default (see &lt;a href='https://openstudio-hpxml.readthedocs.io/en/v1.7.0/workflow_inputs.html#air-distribution'&gt;Air Distribution&lt;/a&gt;) is used.</description>
      <type>Double</type>
      <units>frac</units>
      <required>false</required>
      <model_dependent>false</model_dependent>
    </argument>
    <argument>
      <name>ducts_return_location</name>
      <display_name>Ducts: Return Location</display_name>
      <description>The location of the return ducts. If not provided, the OS-HPXML default (see &lt;a href='https://openstudio-hpxml.readthedocs.io/en/v1.7.0/workflow_inputs.html#air-distribution'&gt;Air Distribution&lt;/a&gt;) is used.</description>
      <type>Choice</type>
      <required>false</required>
      <model_dependent>false</model_dependent>
      <choices>
        <choice>
          <value>conditioned space</value>
          <display_name>conditioned space</display_name>
        </choice>
        <choice>
          <value>basement - conditioned</value>
          <display_name>basement - conditioned</display_name>
        </choice>
        <choice>
          <value>basement - unconditioned</value>
          <display_name>basement - unconditioned</display_name>
        </choice>
        <choice>
          <value>crawlspace</value>
          <display_name>crawlspace</display_name>
        </choice>
        <choice>
          <value>crawlspace - vented</value>
          <display_name>crawlspace - vented</display_name>
        </choice>
        <choice>
          <value>crawlspace - unvented</value>
          <display_name>crawlspace - unvented</display_name>
        </choice>
        <choice>
          <value>crawlspace - conditioned</value>
          <display_name>crawlspace - conditioned</display_name>
        </choice>
        <choice>
          <value>attic</value>
          <display_name>attic</display_name>
        </choice>
        <choice>
          <value>attic - vented</value>
          <display_name>attic - vented</display_name>
        </choice>
        <choice>
          <value>attic - unvented</value>
          <display_name>attic - unvented</display_name>
        </choice>
        <choice>
          <value>garage</value>
          <display_name>garage</display_name>
        </choice>
        <choice>
          <value>exterior wall</value>
          <display_name>exterior wall</display_name>
        </choice>
        <choice>
          <value>under slab</value>
          <display_name>under slab</display_name>
        </choice>
        <choice>
          <value>roof deck</value>
          <display_name>roof deck</display_name>
        </choice>
        <choice>
          <value>outside</value>
          <display_name>outside</display_name>
        </choice>
        <choice>
          <value>other housing unit</value>
          <display_name>other housing unit</display_name>
        </choice>
        <choice>
          <value>other heated space</value>
          <display_name>other heated space</display_name>
        </choice>
        <choice>
          <value>other multifamily buffer space</value>
          <display_name>other multifamily buffer space</display_name>
        </choice>
        <choice>
          <value>other non-freezing space</value>
          <display_name>other non-freezing space</display_name>
        </choice>
        <choice>
          <value>manufactured home belly</value>
          <display_name>manufactured home belly</display_name>
        </choice>
      </choices>
    </argument>
    <argument>
      <name>ducts_return_insulation_r</name>
      <display_name>Ducts: Return Insulation R-Value</display_name>
      <description>The insulation r-value of the return ducts excluding air films.</description>
      <type>Double</type>
      <units>h-ft^2-R/Btu</units>
      <required>true</required>
      <model_dependent>false</model_dependent>
      <default_value>0</default_value>
    </argument>
    <argument>
      <name>ducts_return_buried_insulation_level</name>
      <display_name>Ducts: Return Buried Insulation Level</display_name>
      <description>Whether the return ducts are buried in, e.g., attic loose-fill insulation. Partially buried ducts have insulation that does not cover the top of the ducts. Fully buried ducts have insulation that just covers the top of the ducts. Deeply buried ducts have insulation that continues above the top of the ducts.</description>
      <type>Choice</type>
      <required>false</required>
      <model_dependent>false</model_dependent>
      <choices>
        <choice>
          <value>not buried</value>
          <display_name>not buried</display_name>
        </choice>
        <choice>
          <value>partially buried</value>
          <display_name>partially buried</display_name>
        </choice>
        <choice>
          <value>fully buried</value>
          <display_name>fully buried</display_name>
        </choice>
        <choice>
          <value>deeply buried</value>
          <display_name>deeply buried</display_name>
        </choice>
      </choices>
    </argument>
    <argument>
      <name>ducts_return_surface_area</name>
      <display_name>Ducts: Return Surface Area</display_name>
      <description>The return ducts surface area in the given location. If neither Surface Area nor Area Fraction provided, the OS-HPXML default (see &lt;a href='https://openstudio-hpxml.readthedocs.io/en/v1.7.0/workflow_inputs.html#air-distribution'&gt;Air Distribution&lt;/a&gt;) is used.</description>
      <type>Double</type>
      <units>ft^2</units>
      <required>false</required>
      <model_dependent>false</model_dependent>
    </argument>
    <argument>
      <name>ducts_return_surface_area_fraction</name>
      <display_name>Ducts: Return Area Fraction</display_name>
      <description>The fraction of return ducts surface area in the given location. Only used if Surface Area is not provided. If the fraction is less than 1, the remaining duct area is assumed to be in conditioned space. If neither Surface Area nor Area Fraction provided, the OS-HPXML default (see &lt;a href='https://openstudio-hpxml.readthedocs.io/en/v1.7.0/workflow_inputs.html#air-distribution'&gt;Air Distribution&lt;/a&gt;) is used.</description>
      <type>Double</type>
      <units>frac</units>
      <required>false</required>
      <model_dependent>false</model_dependent>
    </argument>
    <argument>
      <name>ducts_number_of_return_registers</name>
      <display_name>Ducts: Number of Return Registers</display_name>
      <description>The number of return registers of the ducts. Only used to calculate default return duct surface area. If not provided, the OS-HPXML default (see &lt;a href='https://openstudio-hpxml.readthedocs.io/en/v1.7.0/workflow_inputs.html#air-distribution'&gt;Air Distribution&lt;/a&gt;) is used.</description>
      <type>Integer</type>
      <units>#</units>
      <required>false</required>
      <model_dependent>false</model_dependent>
    </argument>
    <argument>
      <name>mech_vent_fan_type</name>
      <display_name>Mechanical Ventilation: Fan Type</display_name>
      <description>The type of the mechanical ventilation. Use 'none' if there is no mechanical ventilation system.</description>
      <type>Choice</type>
      <required>true</required>
      <model_dependent>false</model_dependent>
      <default_value>none</default_value>
      <choices>
        <choice>
          <value>none</value>
          <display_name>none</display_name>
        </choice>
        <choice>
          <value>exhaust only</value>
          <display_name>exhaust only</display_name>
        </choice>
        <choice>
          <value>supply only</value>
          <display_name>supply only</display_name>
        </choice>
        <choice>
          <value>energy recovery ventilator</value>
          <display_name>energy recovery ventilator</display_name>
        </choice>
        <choice>
          <value>heat recovery ventilator</value>
          <display_name>heat recovery ventilator</display_name>
        </choice>
        <choice>
          <value>balanced</value>
          <display_name>balanced</display_name>
        </choice>
        <choice>
          <value>central fan integrated supply</value>
          <display_name>central fan integrated supply</display_name>
        </choice>
      </choices>
    </argument>
    <argument>
      <name>mech_vent_flow_rate</name>
      <display_name>Mechanical Ventilation: Flow Rate</display_name>
      <description>The flow rate of the mechanical ventilation. If not provided, the OS-HPXML default (see &lt;a href='https://openstudio-hpxml.readthedocs.io/en/v1.7.0/workflow_inputs.html#hpxml-mechanical-ventilation-fans'&gt;HPXML Mechanical Ventilation Fans&lt;/a&gt;) is used.</description>
      <type>Double</type>
      <units>CFM</units>
      <required>false</required>
      <model_dependent>false</model_dependent>
    </argument>
    <argument>
      <name>mech_vent_hours_in_operation</name>
      <display_name>Mechanical Ventilation: Hours In Operation</display_name>
      <description>The hours in operation of the mechanical ventilation. If not provided, the OS-HPXML default (see &lt;a href='https://openstudio-hpxml.readthedocs.io/en/v1.7.0/workflow_inputs.html#hpxml-mechanical-ventilation-fans'&gt;HPXML Mechanical Ventilation Fans&lt;/a&gt;) is used.</description>
      <type>Double</type>
      <units>hrs/day</units>
      <required>false</required>
      <model_dependent>false</model_dependent>
    </argument>
    <argument>
      <name>mech_vent_recovery_efficiency_type</name>
      <display_name>Mechanical Ventilation: Total Recovery Efficiency Type</display_name>
      <description>The total recovery efficiency type of the mechanical ventilation.</description>
      <type>Choice</type>
      <required>true</required>
      <model_dependent>false</model_dependent>
      <default_value>Unadjusted</default_value>
      <choices>
        <choice>
          <value>Unadjusted</value>
          <display_name>Unadjusted</display_name>
        </choice>
        <choice>
          <value>Adjusted</value>
          <display_name>Adjusted</display_name>
        </choice>
      </choices>
    </argument>
    <argument>
      <name>mech_vent_total_recovery_efficiency</name>
      <display_name>Mechanical Ventilation: Total Recovery Efficiency</display_name>
      <description>The Unadjusted or Adjusted total recovery efficiency of the mechanical ventilation. Applies to energy recovery ventilator.</description>
      <type>Double</type>
      <units>Frac</units>
      <required>true</required>
      <model_dependent>false</model_dependent>
      <default_value>0.48</default_value>
    </argument>
    <argument>
      <name>mech_vent_sensible_recovery_efficiency</name>
      <display_name>Mechanical Ventilation: Sensible Recovery Efficiency</display_name>
      <description>The Unadjusted or Adjusted sensible recovery efficiency of the mechanical ventilation. Applies to energy recovery ventilator and heat recovery ventilator.</description>
      <type>Double</type>
      <units>Frac</units>
      <required>true</required>
      <model_dependent>false</model_dependent>
      <default_value>0.72</default_value>
    </argument>
    <argument>
      <name>mech_vent_fan_power</name>
      <display_name>Mechanical Ventilation: Fan Power</display_name>
      <description>The fan power of the mechanical ventilation. If not provided, the OS-HPXML default (see &lt;a href='https://openstudio-hpxml.readthedocs.io/en/v1.7.0/workflow_inputs.html#hpxml-mechanical-ventilation-fans'&gt;HPXML Mechanical Ventilation Fans&lt;/a&gt;) is used.</description>
      <type>Double</type>
      <units>W</units>
      <required>false</required>
      <model_dependent>false</model_dependent>
    </argument>
    <argument>
      <name>mech_vent_num_units_served</name>
      <display_name>Mechanical Ventilation: Number of Units Served</display_name>
      <description>Number of dwelling units served by the mechanical ventilation system. Must be 1 if single-family detached. Used to apportion flow rate and fan power to the unit.</description>
      <type>Integer</type>
      <units>#</units>
      <required>true</required>
      <model_dependent>false</model_dependent>
      <default_value>1</default_value>
    </argument>
    <argument>
      <name>mech_vent_shared_frac_recirculation</name>
      <display_name>Shared Mechanical Ventilation: Fraction Recirculation</display_name>
      <description>Fraction of the total supply air that is recirculated, with the remainder assumed to be outdoor air. The value must be 0 for exhaust only systems. Required for a shared mechanical ventilation system.</description>
      <type>Double</type>
      <units>Frac</units>
      <required>false</required>
      <model_dependent>false</model_dependent>
    </argument>
    <argument>
      <name>mech_vent_shared_preheating_fuel</name>
      <display_name>Shared Mechanical Ventilation: Preheating Fuel</display_name>
      <description>Fuel type of the preconditioning heating equipment. Only used for a shared mechanical ventilation system. If not provided, assumes no preheating.</description>
      <type>Choice</type>
      <required>false</required>
      <model_dependent>false</model_dependent>
      <choices>
        <choice>
          <value>electricity</value>
          <display_name>electricity</display_name>
        </choice>
        <choice>
          <value>natural gas</value>
          <display_name>natural gas</display_name>
        </choice>
        <choice>
          <value>fuel oil</value>
          <display_name>fuel oil</display_name>
        </choice>
        <choice>
          <value>propane</value>
          <display_name>propane</display_name>
        </choice>
        <choice>
          <value>wood</value>
          <display_name>wood</display_name>
        </choice>
        <choice>
          <value>wood pellets</value>
          <display_name>wood pellets</display_name>
        </choice>
        <choice>
          <value>coal</value>
          <display_name>coal</display_name>
        </choice>
      </choices>
    </argument>
    <argument>
      <name>mech_vent_shared_preheating_efficiency</name>
      <display_name>Shared Mechanical Ventilation: Preheating Efficiency</display_name>
      <description>Efficiency of the preconditioning heating equipment. Only used for a shared mechanical ventilation system. If not provided, assumes no preheating.</description>
      <type>Double</type>
      <units>COP</units>
      <required>false</required>
      <model_dependent>false</model_dependent>
    </argument>
    <argument>
      <name>mech_vent_shared_preheating_fraction_heat_load_served</name>
      <display_name>Shared Mechanical Ventilation: Preheating Fraction Ventilation Heat Load Served</display_name>
      <description>Fraction of heating load introduced by the shared ventilation system that is met by the preconditioning heating equipment. If not provided, assumes no preheating.</description>
      <type>Double</type>
      <units>Frac</units>
      <required>false</required>
      <model_dependent>false</model_dependent>
    </argument>
    <argument>
      <name>mech_vent_shared_precooling_fuel</name>
      <display_name>Shared Mechanical Ventilation: Precooling Fuel</display_name>
      <description>Fuel type of the preconditioning cooling equipment. Only used for a shared mechanical ventilation system. If not provided, assumes no precooling.</description>
      <type>Choice</type>
      <required>false</required>
      <model_dependent>false</model_dependent>
      <choices>
        <choice>
          <value>electricity</value>
          <display_name>electricity</display_name>
        </choice>
      </choices>
    </argument>
    <argument>
      <name>mech_vent_shared_precooling_efficiency</name>
      <display_name>Shared Mechanical Ventilation: Precooling Efficiency</display_name>
      <description>Efficiency of the preconditioning cooling equipment. Only used for a shared mechanical ventilation system. If not provided, assumes no precooling.</description>
      <type>Double</type>
      <units>COP</units>
      <required>false</required>
      <model_dependent>false</model_dependent>
    </argument>
    <argument>
      <name>mech_vent_shared_precooling_fraction_cool_load_served</name>
      <display_name>Shared Mechanical Ventilation: Precooling Fraction Ventilation Cool Load Served</display_name>
      <description>Fraction of cooling load introduced by the shared ventilation system that is met by the preconditioning cooling equipment. If not provided, assumes no precooling.</description>
      <type>Double</type>
      <units>Frac</units>
      <required>false</required>
      <model_dependent>false</model_dependent>
    </argument>
    <argument>
      <name>mech_vent_2_fan_type</name>
      <display_name>Mechanical Ventilation 2: Fan Type</display_name>
      <description>The type of the second mechanical ventilation. Use 'none' if there is no second mechanical ventilation system.</description>
      <type>Choice</type>
      <required>true</required>
      <model_dependent>false</model_dependent>
      <default_value>none</default_value>
      <choices>
        <choice>
          <value>none</value>
          <display_name>none</display_name>
        </choice>
        <choice>
          <value>exhaust only</value>
          <display_name>exhaust only</display_name>
        </choice>
        <choice>
          <value>supply only</value>
          <display_name>supply only</display_name>
        </choice>
        <choice>
          <value>energy recovery ventilator</value>
          <display_name>energy recovery ventilator</display_name>
        </choice>
        <choice>
          <value>heat recovery ventilator</value>
          <display_name>heat recovery ventilator</display_name>
        </choice>
        <choice>
          <value>balanced</value>
          <display_name>balanced</display_name>
        </choice>
      </choices>
    </argument>
    <argument>
      <name>mech_vent_2_flow_rate</name>
      <display_name>Mechanical Ventilation 2: Flow Rate</display_name>
      <description>The flow rate of the second mechanical ventilation.</description>
      <type>Double</type>
      <units>CFM</units>
      <required>true</required>
      <model_dependent>false</model_dependent>
      <default_value>110</default_value>
    </argument>
    <argument>
      <name>mech_vent_2_hours_in_operation</name>
      <display_name>Mechanical Ventilation 2: Hours In Operation</display_name>
      <description>The hours in operation of the second mechanical ventilation.</description>
      <type>Double</type>
      <units>hrs/day</units>
      <required>true</required>
      <model_dependent>false</model_dependent>
      <default_value>24</default_value>
    </argument>
    <argument>
      <name>mech_vent_2_recovery_efficiency_type</name>
      <display_name>Mechanical Ventilation 2: Total Recovery Efficiency Type</display_name>
      <description>The total recovery efficiency type of the second mechanical ventilation.</description>
      <type>Choice</type>
      <required>true</required>
      <model_dependent>false</model_dependent>
      <default_value>Unadjusted</default_value>
      <choices>
        <choice>
          <value>Unadjusted</value>
          <display_name>Unadjusted</display_name>
        </choice>
        <choice>
          <value>Adjusted</value>
          <display_name>Adjusted</display_name>
        </choice>
      </choices>
    </argument>
    <argument>
      <name>mech_vent_2_total_recovery_efficiency</name>
      <display_name>Mechanical Ventilation 2: Total Recovery Efficiency</display_name>
      <description>The Unadjusted or Adjusted total recovery efficiency of the second mechanical ventilation. Applies to energy recovery ventilator.</description>
      <type>Double</type>
      <units>Frac</units>
      <required>true</required>
      <model_dependent>false</model_dependent>
      <default_value>0.48</default_value>
    </argument>
    <argument>
      <name>mech_vent_2_sensible_recovery_efficiency</name>
      <display_name>Mechanical Ventilation 2: Sensible Recovery Efficiency</display_name>
      <description>The Unadjusted or Adjusted sensible recovery efficiency of the second mechanical ventilation. Applies to energy recovery ventilator and heat recovery ventilator.</description>
      <type>Double</type>
      <units>Frac</units>
      <required>true</required>
      <model_dependent>false</model_dependent>
      <default_value>0.72</default_value>
    </argument>
    <argument>
      <name>mech_vent_2_fan_power</name>
      <display_name>Mechanical Ventilation 2: Fan Power</display_name>
      <description>The fan power of the second mechanical ventilation.</description>
      <type>Double</type>
      <units>W</units>
      <required>true</required>
      <model_dependent>false</model_dependent>
      <default_value>30</default_value>
    </argument>
    <argument>
      <name>kitchen_fans_quantity</name>
      <display_name>Kitchen Fans: Quantity</display_name>
      <description>The quantity of the kitchen fans. If not provided, the OS-HPXML default (see &lt;a href='https://openstudio-hpxml.readthedocs.io/en/v1.7.0/workflow_inputs.html#hpxml-local-ventilation-fans'&gt;HPXML Local Ventilation Fans&lt;/a&gt;) is used.</description>
      <type>Integer</type>
      <units>#</units>
      <required>false</required>
      <model_dependent>false</model_dependent>
    </argument>
    <argument>
      <name>kitchen_fans_flow_rate</name>
      <display_name>Kitchen Fans: Flow Rate</display_name>
      <description>The flow rate of the kitchen fan. If not provided, the OS-HPXML default (see &lt;a href='https://openstudio-hpxml.readthedocs.io/en/v1.7.0/workflow_inputs.html#hpxml-local-ventilation-fans'&gt;HPXML Local Ventilation Fans&lt;/a&gt;) is used.</description>
      <type>Double</type>
      <units>CFM</units>
      <required>false</required>
      <model_dependent>false</model_dependent>
    </argument>
    <argument>
      <name>kitchen_fans_hours_in_operation</name>
      <display_name>Kitchen Fans: Hours In Operation</display_name>
      <description>The hours in operation of the kitchen fan. If not provided, the OS-HPXML default (see &lt;a href='https://openstudio-hpxml.readthedocs.io/en/v1.7.0/workflow_inputs.html#hpxml-local-ventilation-fans'&gt;HPXML Local Ventilation Fans&lt;/a&gt;) is used.</description>
      <type>Double</type>
      <units>hrs/day</units>
      <required>false</required>
      <model_dependent>false</model_dependent>
    </argument>
    <argument>
      <name>kitchen_fans_power</name>
      <display_name>Kitchen Fans: Fan Power</display_name>
      <description>The fan power of the kitchen fan. If not provided, the OS-HPXML default (see &lt;a href='https://openstudio-hpxml.readthedocs.io/en/v1.7.0/workflow_inputs.html#hpxml-local-ventilation-fans'&gt;HPXML Local Ventilation Fans&lt;/a&gt;) is used.</description>
      <type>Double</type>
      <units>W</units>
      <required>false</required>
      <model_dependent>false</model_dependent>
    </argument>
    <argument>
      <name>kitchen_fans_start_hour</name>
      <display_name>Kitchen Fans: Start Hour</display_name>
      <description>The start hour of the kitchen fan. If not provided, the OS-HPXML default (see &lt;a href='https://openstudio-hpxml.readthedocs.io/en/v1.7.0/workflow_inputs.html#hpxml-local-ventilation-fans'&gt;HPXML Local Ventilation Fans&lt;/a&gt;) is used.</description>
      <type>Integer</type>
      <units>hr</units>
      <required>false</required>
      <model_dependent>false</model_dependent>
    </argument>
    <argument>
      <name>bathroom_fans_quantity</name>
      <display_name>Bathroom Fans: Quantity</display_name>
      <description>The quantity of the bathroom fans. If not provided, the OS-HPXML default (see &lt;a href='https://openstudio-hpxml.readthedocs.io/en/v1.7.0/workflow_inputs.html#hpxml-local-ventilation-fans'&gt;HPXML Local Ventilation Fans&lt;/a&gt;) is used.</description>
      <type>Integer</type>
      <units>#</units>
      <required>false</required>
      <model_dependent>false</model_dependent>
    </argument>
    <argument>
      <name>bathroom_fans_flow_rate</name>
      <display_name>Bathroom Fans: Flow Rate</display_name>
      <description>The flow rate of the bathroom fans. If not provided, the OS-HPXML default (see &lt;a href='https://openstudio-hpxml.readthedocs.io/en/v1.7.0/workflow_inputs.html#hpxml-local-ventilation-fans'&gt;HPXML Local Ventilation Fans&lt;/a&gt;) is used.</description>
      <type>Double</type>
      <units>CFM</units>
      <required>false</required>
      <model_dependent>false</model_dependent>
    </argument>
    <argument>
      <name>bathroom_fans_hours_in_operation</name>
      <display_name>Bathroom Fans: Hours In Operation</display_name>
      <description>The hours in operation of the bathroom fans. If not provided, the OS-HPXML default (see &lt;a href='https://openstudio-hpxml.readthedocs.io/en/v1.7.0/workflow_inputs.html#hpxml-local-ventilation-fans'&gt;HPXML Local Ventilation Fans&lt;/a&gt;) is used.</description>
      <type>Double</type>
      <units>hrs/day</units>
      <required>false</required>
      <model_dependent>false</model_dependent>
    </argument>
    <argument>
      <name>bathroom_fans_power</name>
      <display_name>Bathroom Fans: Fan Power</display_name>
      <description>The fan power of the bathroom fans. If not provided, the OS-HPXML default (see &lt;a href='https://openstudio-hpxml.readthedocs.io/en/v1.7.0/workflow_inputs.html#hpxml-local-ventilation-fans'&gt;HPXML Local Ventilation Fans&lt;/a&gt;) is used.</description>
      <type>Double</type>
      <units>W</units>
      <required>false</required>
      <model_dependent>false</model_dependent>
    </argument>
    <argument>
      <name>bathroom_fans_start_hour</name>
      <display_name>Bathroom Fans: Start Hour</display_name>
      <description>The start hour of the bathroom fans. If not provided, the OS-HPXML default (see &lt;a href='https://openstudio-hpxml.readthedocs.io/en/v1.7.0/workflow_inputs.html#hpxml-local-ventilation-fans'&gt;HPXML Local Ventilation Fans&lt;/a&gt;) is used.</description>
      <type>Integer</type>
      <units>hr</units>
      <required>false</required>
      <model_dependent>false</model_dependent>
    </argument>
    <argument>
      <name>whole_house_fan_present</name>
      <display_name>Whole House Fan: Present</display_name>
      <description>Whether there is a whole house fan.</description>
      <type>Boolean</type>
      <required>true</required>
      <model_dependent>false</model_dependent>
      <default_value>false</default_value>
      <choices>
        <choice>
          <value>true</value>
          <display_name>true</display_name>
        </choice>
        <choice>
          <value>false</value>
          <display_name>false</display_name>
        </choice>
      </choices>
    </argument>
    <argument>
      <name>whole_house_fan_flow_rate</name>
      <display_name>Whole House Fan: Flow Rate</display_name>
      <description>The flow rate of the whole house fan. If not provided, the OS-HPXML default (see &lt;a href='https://openstudio-hpxml.readthedocs.io/en/v1.7.0/workflow_inputs.html#hpxml-whole-house-fans'&gt;HPXML Whole House Fans&lt;/a&gt;) is used.</description>
      <type>Double</type>
      <units>CFM</units>
      <required>false</required>
      <model_dependent>false</model_dependent>
    </argument>
    <argument>
      <name>whole_house_fan_power</name>
      <display_name>Whole House Fan: Fan Power</display_name>
      <description>The fan power of the whole house fan. If not provided, the OS-HPXML default (see &lt;a href='https://openstudio-hpxml.readthedocs.io/en/v1.7.0/workflow_inputs.html#hpxml-whole-house-fans'&gt;HPXML Whole House Fans&lt;/a&gt;) is used.</description>
      <type>Double</type>
      <units>W</units>
      <required>false</required>
      <model_dependent>false</model_dependent>
    </argument>
    <argument>
      <name>water_heater_type</name>
      <display_name>Water Heater: Type</display_name>
      <description>The type of water heater. Use 'none' if there is no water heater.</description>
      <type>Choice</type>
      <required>true</required>
      <model_dependent>false</model_dependent>
      <default_value>storage water heater</default_value>
      <choices>
        <choice>
          <value>none</value>
          <display_name>none</display_name>
        </choice>
        <choice>
          <value>storage water heater</value>
          <display_name>storage water heater</display_name>
        </choice>
        <choice>
          <value>instantaneous water heater</value>
          <display_name>instantaneous water heater</display_name>
        </choice>
        <choice>
          <value>heat pump water heater</value>
          <display_name>heat pump water heater</display_name>
        </choice>
        <choice>
          <value>space-heating boiler with storage tank</value>
          <display_name>space-heating boiler with storage tank</display_name>
        </choice>
        <choice>
          <value>space-heating boiler with tankless coil</value>
          <display_name>space-heating boiler with tankless coil</display_name>
        </choice>
      </choices>
    </argument>
    <argument>
      <name>water_heater_fuel_type</name>
      <display_name>Water Heater: Fuel Type</display_name>
      <description>The fuel type of water heater. Ignored for heat pump water heater.</description>
      <type>Choice</type>
      <required>true</required>
      <model_dependent>false</model_dependent>
      <default_value>natural gas</default_value>
      <choices>
        <choice>
          <value>electricity</value>
          <display_name>electricity</display_name>
        </choice>
        <choice>
          <value>natural gas</value>
          <display_name>natural gas</display_name>
        </choice>
        <choice>
          <value>fuel oil</value>
          <display_name>fuel oil</display_name>
        </choice>
        <choice>
          <value>propane</value>
          <display_name>propane</display_name>
        </choice>
        <choice>
          <value>wood</value>
          <display_name>wood</display_name>
        </choice>
        <choice>
          <value>coal</value>
          <display_name>coal</display_name>
        </choice>
      </choices>
    </argument>
    <argument>
      <name>water_heater_location</name>
      <display_name>Water Heater: Location</display_name>
      <description>The location of water heater. If not provided, the OS-HPXML default (see &lt;a href='https://openstudio-hpxml.readthedocs.io/en/v1.7.0/workflow_inputs.html#hpxml-water-heating-systems'&gt;HPXML Water Heating Systems&lt;/a&gt;) is used.</description>
      <type>Choice</type>
      <required>false</required>
      <model_dependent>false</model_dependent>
      <choices>
        <choice>
          <value>conditioned space</value>
          <display_name>conditioned space</display_name>
        </choice>
        <choice>
          <value>basement - conditioned</value>
          <display_name>basement - conditioned</display_name>
        </choice>
        <choice>
          <value>basement - unconditioned</value>
          <display_name>basement - unconditioned</display_name>
        </choice>
        <choice>
          <value>garage</value>
          <display_name>garage</display_name>
        </choice>
        <choice>
          <value>attic</value>
          <display_name>attic</display_name>
        </choice>
        <choice>
          <value>attic - vented</value>
          <display_name>attic - vented</display_name>
        </choice>
        <choice>
          <value>attic - unvented</value>
          <display_name>attic - unvented</display_name>
        </choice>
        <choice>
          <value>crawlspace</value>
          <display_name>crawlspace</display_name>
        </choice>
        <choice>
          <value>crawlspace - vented</value>
          <display_name>crawlspace - vented</display_name>
        </choice>
        <choice>
          <value>crawlspace - unvented</value>
          <display_name>crawlspace - unvented</display_name>
        </choice>
        <choice>
          <value>crawlspace - conditioned</value>
          <display_name>crawlspace - conditioned</display_name>
        </choice>
        <choice>
          <value>other exterior</value>
          <display_name>other exterior</display_name>
        </choice>
        <choice>
          <value>other housing unit</value>
          <display_name>other housing unit</display_name>
        </choice>
        <choice>
          <value>other heated space</value>
          <display_name>other heated space</display_name>
        </choice>
        <choice>
          <value>other multifamily buffer space</value>
          <display_name>other multifamily buffer space</display_name>
        </choice>
        <choice>
          <value>other non-freezing space</value>
          <display_name>other non-freezing space</display_name>
        </choice>
      </choices>
    </argument>
    <argument>
      <name>water_heater_tank_volume</name>
      <display_name>Water Heater: Tank Volume</display_name>
      <description>Nominal volume of water heater tank. Only applies to storage water heater, heat pump water heater, and space-heating boiler with storage tank. If not provided, the OS-HPXML default (see &lt;a href='https://openstudio-hpxml.readthedocs.io/en/v1.7.0/workflow_inputs.html#conventional-storage'&gt;Conventional Storage&lt;/a&gt;, &lt;a href='https://openstudio-hpxml.readthedocs.io/en/v1.7.0/workflow_inputs.html#heat-pump'&gt;Heat Pump&lt;/a&gt;, &lt;a href='https://openstudio-hpxml.readthedocs.io/en/v1.7.0/workflow_inputs.html#combi-boiler-w-storage'&gt;Combi Boiler w/ Storage&lt;/a&gt;) is used.</description>
      <type>Double</type>
      <units>gal</units>
      <required>false</required>
      <model_dependent>false</model_dependent>
    </argument>
    <argument>
      <name>water_heater_efficiency_type</name>
      <display_name>Water Heater: Efficiency Type</display_name>
      <description>The efficiency type of water heater. Does not apply to space-heating boilers.</description>
      <type>Choice</type>
      <required>true</required>
      <model_dependent>false</model_dependent>
      <default_value>EnergyFactor</default_value>
      <choices>
        <choice>
          <value>EnergyFactor</value>
          <display_name>EnergyFactor</display_name>
        </choice>
        <choice>
          <value>UniformEnergyFactor</value>
          <display_name>UniformEnergyFactor</display_name>
        </choice>
      </choices>
    </argument>
    <argument>
      <name>water_heater_efficiency</name>
      <display_name>Water Heater: Efficiency</display_name>
      <description>Rated Energy Factor or Uniform Energy Factor. Does not apply to space-heating boilers.</description>
      <type>Double</type>
      <required>true</required>
      <model_dependent>false</model_dependent>
      <default_value>0.67</default_value>
    </argument>
    <argument>
      <name>water_heater_usage_bin</name>
      <display_name>Water Heater: Usage Bin</display_name>
      <description>The usage of the water heater. Only applies if Efficiency Type is UniformEnergyFactor and Type is not instantaneous water heater. Does not apply to space-heating boilers. If not provided, the OS-HPXML default (see &lt;a href='https://openstudio-hpxml.readthedocs.io/en/v1.7.0/workflow_inputs.html#conventional-storage'&gt;Conventional Storage&lt;/a&gt;, &lt;a href='https://openstudio-hpxml.readthedocs.io/en/v1.7.0/workflow_inputs.html#heat-pump'&gt;Heat Pump&lt;/a&gt;) is used.</description>
      <type>Choice</type>
      <required>false</required>
      <model_dependent>false</model_dependent>
      <choices>
        <choice>
          <value>very small</value>
          <display_name>very small</display_name>
        </choice>
        <choice>
          <value>low</value>
          <display_name>low</display_name>
        </choice>
        <choice>
          <value>medium</value>
          <display_name>medium</display_name>
        </choice>
        <choice>
          <value>high</value>
          <display_name>high</display_name>
        </choice>
      </choices>
    </argument>
    <argument>
      <name>water_heater_recovery_efficiency</name>
      <display_name>Water Heater: Recovery Efficiency</display_name>
      <description>Ratio of energy delivered to water heater to the energy content of the fuel consumed by the water heater. Only used for non-electric storage water heaters. If not provided, the OS-HPXML default (see &lt;a href='https://openstudio-hpxml.readthedocs.io/en/v1.7.0/workflow_inputs.html#conventional-storage'&gt;Conventional Storage&lt;/a&gt;) is used.</description>
      <type>Double</type>
      <units>Frac</units>
      <required>false</required>
      <model_dependent>false</model_dependent>
    </argument>
    <argument>
      <name>water_heater_heating_capacity</name>
      <display_name>Water Heater: Heating Capacity</display_name>
      <description>Heating capacity. Only applies to storage water heater. If not provided, the OS-HPXML default (see &lt;a href='https://openstudio-hpxml.readthedocs.io/en/v1.7.0/workflow_inputs.html#conventional-storage'&gt;Conventional Storage&lt;/a&gt;) is used.</description>
      <type>Double</type>
      <units>Btu/hr</units>
      <required>false</required>
      <model_dependent>false</model_dependent>
    </argument>
    <argument>
      <name>water_heater_standby_loss</name>
      <display_name>Water Heater: Standby Loss</display_name>
      <description>The standby loss of water heater. Only applies to space-heating boilers. If not provided, the OS-HPXML default (see &lt;a href='https://openstudio-hpxml.readthedocs.io/en/v1.7.0/workflow_inputs.html#combi-boiler-w-storage'&gt;Combi Boiler w/ Storage&lt;/a&gt;) is used.</description>
      <type>Double</type>
      <units>deg-F/hr</units>
      <required>false</required>
      <model_dependent>false</model_dependent>
    </argument>
    <argument>
      <name>water_heater_jacket_rvalue</name>
      <display_name>Water Heater: Jacket R-value</display_name>
      <description>The jacket R-value of water heater. Doesn't apply to instantaneous water heater or space-heating boiler with tankless coil. If not provided, defaults to no jacket insulation.</description>
      <type>Double</type>
      <units>h-ft^2-R/Btu</units>
      <required>false</required>
      <model_dependent>false</model_dependent>
    </argument>
    <argument>
      <name>water_heater_setpoint_temperature</name>
      <display_name>Water Heater: Setpoint Temperature</display_name>
      <description>The setpoint temperature of water heater. If not provided, the OS-HPXML default (see &lt;a href='https://openstudio-hpxml.readthedocs.io/en/v1.7.0/workflow_inputs.html#hpxml-water-heating-systems'&gt;HPXML Water Heating Systems&lt;/a&gt;) is used.</description>
      <type>Double</type>
      <units>deg-F</units>
      <required>false</required>
      <model_dependent>false</model_dependent>
    </argument>
    <argument>
      <name>water_heater_num_units_served</name>
      <display_name>Water Heater: Number of Units Served</display_name>
      <description>Number of dwelling units served (directly or indirectly) by the water heater. Must be 1 if single-family detached. Used to apportion water heater tank losses to the unit.</description>
      <type>Integer</type>
      <units>#</units>
      <required>true</required>
      <model_dependent>false</model_dependent>
      <default_value>1</default_value>
    </argument>
    <argument>
      <name>water_heater_uses_desuperheater</name>
      <display_name>Water Heater: Uses Desuperheater</display_name>
      <description>Requires that the dwelling unit has a air-to-air, mini-split, or ground-to-air heat pump or a central air conditioner or mini-split air conditioner. If not provided, assumes no desuperheater.</description>
      <type>Boolean</type>
      <required>false</required>
      <model_dependent>false</model_dependent>
      <choices>
        <choice>
          <value>true</value>
          <display_name>true</display_name>
        </choice>
        <choice>
          <value>false</value>
          <display_name>false</display_name>
        </choice>
      </choices>
    </argument>
    <argument>
      <name>water_heater_tank_model_type</name>
      <display_name>Water Heater: Tank Type</display_name>
      <description>Type of tank model to use. The 'stratified' tank generally provide more accurate results, but may significantly increase run time. Applies only to storage water heater. If not provided, the OS-HPXML default (see &lt;a href='https://openstudio-hpxml.readthedocs.io/en/v1.7.0/workflow_inputs.html#conventional-storage'&gt;Conventional Storage&lt;/a&gt;) is used.</description>
      <type>Choice</type>
      <required>false</required>
      <model_dependent>false</model_dependent>
      <choices>
        <choice>
          <value>mixed</value>
          <display_name>mixed</display_name>
        </choice>
        <choice>
          <value>stratified</value>
          <display_name>stratified</display_name>
        </choice>
      </choices>
    </argument>
    <argument>
      <name>water_heater_operating_mode</name>
      <display_name>Water Heater: Operating Mode</display_name>
      <description>The water heater operating mode. The 'heat pump only' option only uses the heat pump, while 'hybrid/auto' allows the backup electric resistance to come on in high demand situations. This is ignored if a scheduled operating mode type is selected. Applies only to heat pump water heater. If not provided, the OS-HPXML default (see &lt;a href='https://openstudio-hpxml.readthedocs.io/en/v1.7.0/workflow_inputs.html#heat-pump'&gt;Heat Pump&lt;/a&gt;) is used.</description>
      <type>Choice</type>
      <required>false</required>
      <model_dependent>false</model_dependent>
      <choices>
        <choice>
          <value>hybrid/auto</value>
          <display_name>hybrid/auto</display_name>
        </choice>
        <choice>
          <value>heat pump only</value>
          <display_name>heat pump only</display_name>
        </choice>
      </choices>
    </argument>
    <argument>
      <name>hot_water_distribution_system_type</name>
      <display_name>Hot Water Distribution: System Type</display_name>
      <description>The type of the hot water distribution system.</description>
      <type>Choice</type>
      <required>true</required>
      <model_dependent>false</model_dependent>
      <default_value>Standard</default_value>
      <choices>
        <choice>
          <value>Standard</value>
          <display_name>Standard</display_name>
        </choice>
        <choice>
          <value>Recirculation</value>
          <display_name>Recirculation</display_name>
        </choice>
      </choices>
    </argument>
    <argument>
      <name>hot_water_distribution_standard_piping_length</name>
      <display_name>Hot Water Distribution: Standard Piping Length</display_name>
      <description>If the distribution system is Standard, the length of the piping. If not provided, the OS-HPXML default (see &lt;a href='https://openstudio-hpxml.readthedocs.io/en/v1.7.0/workflow_inputs.html#standard'&gt;Standard&lt;/a&gt;) is used.</description>
      <type>Double</type>
      <units>ft</units>
      <required>false</required>
      <model_dependent>false</model_dependent>
    </argument>
    <argument>
      <name>hot_water_distribution_recirc_control_type</name>
      <display_name>Hot Water Distribution: Recirculation Control Type</display_name>
      <description>If the distribution system is Recirculation, the type of hot water recirculation control, if any.</description>
      <type>Choice</type>
      <required>false</required>
      <model_dependent>false</model_dependent>
      <default_value>no control</default_value>
      <choices>
        <choice>
          <value>no control</value>
          <display_name>no control</display_name>
        </choice>
        <choice>
          <value>timer</value>
          <display_name>timer</display_name>
        </choice>
        <choice>
          <value>temperature</value>
          <display_name>temperature</display_name>
        </choice>
        <choice>
          <value>presence sensor demand control</value>
          <display_name>presence sensor demand control</display_name>
        </choice>
        <choice>
          <value>manual demand control</value>
          <display_name>manual demand control</display_name>
        </choice>
      </choices>
    </argument>
    <argument>
      <name>hot_water_distribution_recirc_piping_length</name>
      <display_name>Hot Water Distribution: Recirculation Piping Length</display_name>
      <description>If the distribution system is Recirculation, the length of the recirculation piping. If not provided, the OS-HPXML default (see &lt;a href='https://openstudio-hpxml.readthedocs.io/en/v1.7.0/workflow_inputs.html#recirculation-in-unit'&gt;Recirculation (In-Unit)&lt;/a&gt;) is used.</description>
      <type>Double</type>
      <units>ft</units>
      <required>false</required>
      <model_dependent>false</model_dependent>
    </argument>
    <argument>
      <name>hot_water_distribution_recirc_branch_piping_length</name>
      <display_name>Hot Water Distribution: Recirculation Branch Piping Length</display_name>
      <description>If the distribution system is Recirculation, the length of the recirculation branch piping. If not provided, the OS-HPXML default (see &lt;a href='https://openstudio-hpxml.readthedocs.io/en/v1.7.0/workflow_inputs.html#recirculation-in-unit'&gt;Recirculation (In-Unit)&lt;/a&gt;) is used.</description>
      <type>Double</type>
      <units>ft</units>
      <required>false</required>
      <model_dependent>false</model_dependent>
    </argument>
    <argument>
      <name>hot_water_distribution_recirc_pump_power</name>
      <display_name>Hot Water Distribution: Recirculation Pump Power</display_name>
      <description>If the distribution system is Recirculation, the recirculation pump power. If not provided, the OS-HPXML default (see &lt;a href='https://openstudio-hpxml.readthedocs.io/en/v1.7.0/workflow_inputs.html#recirculation-in-unit'&gt;Recirculation (In-Unit)&lt;/a&gt;) is used.</description>
      <type>Double</type>
      <units>W</units>
      <required>false</required>
      <model_dependent>false</model_dependent>
    </argument>
    <argument>
      <name>hot_water_distribution_pipe_r</name>
      <display_name>Hot Water Distribution: Pipe Insulation Nominal R-Value</display_name>
      <description>Nominal R-value of the pipe insulation. If not provided, the OS-HPXML default (see &lt;a href='https://openstudio-hpxml.readthedocs.io/en/v1.7.0/workflow_inputs.html#hpxml-hot-water-distribution'&gt;HPXML Hot Water Distribution&lt;/a&gt;) is used.</description>
      <type>Double</type>
      <units>h-ft^2-R/Btu</units>
      <required>false</required>
      <model_dependent>false</model_dependent>
    </argument>
    <argument>
      <name>dwhr_facilities_connected</name>
      <display_name>Drain Water Heat Recovery: Facilities Connected</display_name>
      <description>Which facilities are connected for the drain water heat recovery. Use 'none' if there is no drain water heat recovery system.</description>
      <type>Choice</type>
      <required>true</required>
      <model_dependent>false</model_dependent>
      <default_value>none</default_value>
      <choices>
        <choice>
          <value>none</value>
          <display_name>none</display_name>
        </choice>
        <choice>
          <value>one</value>
          <display_name>one</display_name>
        </choice>
        <choice>
          <value>all</value>
          <display_name>all</display_name>
        </choice>
      </choices>
    </argument>
    <argument>
      <name>dwhr_equal_flow</name>
      <display_name>Drain Water Heat Recovery: Equal Flow</display_name>
      <description>Whether the drain water heat recovery has equal flow.</description>
      <type>Boolean</type>
      <required>false</required>
      <model_dependent>false</model_dependent>
      <default_value>true</default_value>
      <choices>
        <choice>
          <value>true</value>
          <display_name>true</display_name>
        </choice>
        <choice>
          <value>false</value>
          <display_name>false</display_name>
        </choice>
      </choices>
    </argument>
    <argument>
      <name>dwhr_efficiency</name>
      <display_name>Drain Water Heat Recovery: Efficiency</display_name>
      <description>The efficiency of the drain water heat recovery.</description>
      <type>Double</type>
      <units>Frac</units>
      <required>false</required>
      <model_dependent>false</model_dependent>
      <default_value>0.55</default_value>
    </argument>
    <argument>
      <name>water_fixtures_shower_low_flow</name>
      <display_name>Hot Water Fixtures: Is Shower Low Flow</display_name>
      <description>Whether the shower fixture is low flow.</description>
      <type>Boolean</type>
      <required>true</required>
      <model_dependent>false</model_dependent>
      <default_value>false</default_value>
      <choices>
        <choice>
          <value>true</value>
          <display_name>true</display_name>
        </choice>
        <choice>
          <value>false</value>
          <display_name>false</display_name>
        </choice>
      </choices>
    </argument>
    <argument>
      <name>water_fixtures_sink_low_flow</name>
      <display_name>Hot Water Fixtures: Is Sink Low Flow</display_name>
      <description>Whether the sink fixture is low flow.</description>
      <type>Boolean</type>
      <required>true</required>
      <model_dependent>false</model_dependent>
      <default_value>false</default_value>
      <choices>
        <choice>
          <value>true</value>
          <display_name>true</display_name>
        </choice>
        <choice>
          <value>false</value>
          <display_name>false</display_name>
        </choice>
      </choices>
    </argument>
    <argument>
      <name>water_fixtures_usage_multiplier</name>
      <display_name>Hot Water Fixtures: Usage Multiplier</display_name>
      <description>Multiplier on the hot water usage that can reflect, e.g., high/low usage occupants. If not provided, the OS-HPXML default (see &lt;a href='https://openstudio-hpxml.readthedocs.io/en/v1.7.0/workflow_inputs.html#hpxml-water-fixtures'&gt;HPXML Water Fixtures&lt;/a&gt;) is used.</description>
      <type>Double</type>
      <required>false</required>
      <model_dependent>false</model_dependent>
    </argument>
    <argument>
      <name>solar_thermal_system_type</name>
      <display_name>Solar Thermal: System Type</display_name>
      <description>The type of solar thermal system. Use 'none' if there is no solar thermal system.</description>
      <type>Choice</type>
      <required>true</required>
      <model_dependent>false</model_dependent>
      <default_value>none</default_value>
      <choices>
        <choice>
          <value>none</value>
          <display_name>none</display_name>
        </choice>
        <choice>
          <value>hot water</value>
          <display_name>hot water</display_name>
        </choice>
      </choices>
    </argument>
    <argument>
      <name>solar_thermal_collector_area</name>
      <display_name>Solar Thermal: Collector Area</display_name>
      <description>The collector area of the solar thermal system.</description>
      <type>Double</type>
      <units>ft^2</units>
      <required>true</required>
      <model_dependent>false</model_dependent>
      <default_value>40</default_value>
    </argument>
    <argument>
      <name>solar_thermal_collector_loop_type</name>
      <display_name>Solar Thermal: Collector Loop Type</display_name>
      <description>The collector loop type of the solar thermal system.</description>
      <type>Choice</type>
      <required>true</required>
      <model_dependent>false</model_dependent>
      <default_value>liquid direct</default_value>
      <choices>
        <choice>
          <value>liquid direct</value>
          <display_name>liquid direct</display_name>
        </choice>
        <choice>
          <value>liquid indirect</value>
          <display_name>liquid indirect</display_name>
        </choice>
        <choice>
          <value>passive thermosyphon</value>
          <display_name>passive thermosyphon</display_name>
        </choice>
      </choices>
    </argument>
    <argument>
      <name>solar_thermal_collector_type</name>
      <display_name>Solar Thermal: Collector Type</display_name>
      <description>The collector type of the solar thermal system.</description>
      <type>Choice</type>
      <required>true</required>
      <model_dependent>false</model_dependent>
      <default_value>evacuated tube</default_value>
      <choices>
        <choice>
          <value>evacuated tube</value>
          <display_name>evacuated tube</display_name>
        </choice>
        <choice>
          <value>single glazing black</value>
          <display_name>single glazing black</display_name>
        </choice>
        <choice>
          <value>double glazing black</value>
          <display_name>double glazing black</display_name>
        </choice>
        <choice>
          <value>integrated collector storage</value>
          <display_name>integrated collector storage</display_name>
        </choice>
      </choices>
    </argument>
    <argument>
      <name>solar_thermal_collector_azimuth</name>
      <display_name>Solar Thermal: Collector Azimuth</display_name>
      <description>The collector azimuth of the solar thermal system. Azimuth is measured clockwise from north (e.g., North=0, East=90, South=180, West=270).</description>
      <type>Double</type>
      <units>degrees</units>
      <required>true</required>
      <model_dependent>false</model_dependent>
      <default_value>180</default_value>
    </argument>
    <argument>
      <name>solar_thermal_collector_tilt</name>
      <display_name>Solar Thermal: Collector Tilt</display_name>
      <description>The collector tilt of the solar thermal system. Can also enter, e.g., RoofPitch, RoofPitch+20, Latitude, Latitude-15, etc.</description>
      <type>String</type>
      <units>degrees</units>
      <required>true</required>
      <model_dependent>false</model_dependent>
      <default_value>RoofPitch</default_value>
    </argument>
    <argument>
      <name>solar_thermal_collector_rated_optical_efficiency</name>
      <display_name>Solar Thermal: Collector Rated Optical Efficiency</display_name>
      <description>The collector rated optical efficiency of the solar thermal system.</description>
      <type>Double</type>
      <units>Frac</units>
      <required>true</required>
      <model_dependent>false</model_dependent>
      <default_value>0.5</default_value>
    </argument>
    <argument>
      <name>solar_thermal_collector_rated_thermal_losses</name>
      <display_name>Solar Thermal: Collector Rated Thermal Losses</display_name>
      <description>The collector rated thermal losses of the solar thermal system.</description>
      <type>Double</type>
      <units>Btu/hr-ft^2-R</units>
      <required>true</required>
      <model_dependent>false</model_dependent>
      <default_value>0.2799</default_value>
    </argument>
    <argument>
      <name>solar_thermal_storage_volume</name>
      <display_name>Solar Thermal: Storage Volume</display_name>
      <description>The storage volume of the solar thermal system. If not provided, the OS-HPXML default (see &lt;a href='https://openstudio-hpxml.readthedocs.io/en/v1.7.0/workflow_inputs.html#detailed-inputs'&gt;Detailed Inputs&lt;/a&gt;) is used.</description>
      <type>Double</type>
      <units>gal</units>
      <required>false</required>
      <model_dependent>false</model_dependent>
    </argument>
    <argument>
      <name>solar_thermal_solar_fraction</name>
      <display_name>Solar Thermal: Solar Fraction</display_name>
      <description>The solar fraction of the solar thermal system. If provided, overrides all other solar thermal inputs.</description>
      <type>Double</type>
      <units>Frac</units>
      <required>true</required>
      <model_dependent>false</model_dependent>
      <default_value>0</default_value>
    </argument>
    <argument>
      <name>pv_system_present</name>
      <display_name>PV System: Present</display_name>
      <description>Whether there is a PV system present.</description>
      <type>Boolean</type>
      <required>true</required>
      <model_dependent>false</model_dependent>
      <default_value>false</default_value>
      <choices>
        <choice>
          <value>true</value>
          <display_name>true</display_name>
        </choice>
        <choice>
          <value>false</value>
          <display_name>false</display_name>
        </choice>
      </choices>
    </argument>
    <argument>
      <name>pv_system_module_type</name>
      <display_name>PV System: Module Type</display_name>
      <description>Module type of the PV system. If not provided, the OS-HPXML default (see &lt;a href='https://openstudio-hpxml.readthedocs.io/en/v1.7.0/workflow_inputs.html#hpxml-photovoltaics'&gt;HPXML Photovoltaics&lt;/a&gt;) is used.</description>
      <type>Choice</type>
      <required>false</required>
      <model_dependent>false</model_dependent>
      <choices>
        <choice>
          <value>standard</value>
          <display_name>standard</display_name>
        </choice>
        <choice>
          <value>premium</value>
          <display_name>premium</display_name>
        </choice>
        <choice>
          <value>thin film</value>
          <display_name>thin film</display_name>
        </choice>
      </choices>
    </argument>
    <argument>
      <name>pv_system_location</name>
      <display_name>PV System: Location</display_name>
      <description>Location of the PV system. If not provided, the OS-HPXML default (see &lt;a href='https://openstudio-hpxml.readthedocs.io/en/v1.7.0/workflow_inputs.html#hpxml-photovoltaics'&gt;HPXML Photovoltaics&lt;/a&gt;) is used.</description>
      <type>Choice</type>
      <required>false</required>
      <model_dependent>false</model_dependent>
      <choices>
        <choice>
          <value>roof</value>
          <display_name>roof</display_name>
        </choice>
        <choice>
          <value>ground</value>
          <display_name>ground</display_name>
        </choice>
      </choices>
    </argument>
    <argument>
      <name>pv_system_tracking</name>
      <display_name>PV System: Tracking</display_name>
      <description>Type of tracking for the PV system. If not provided, the OS-HPXML default (see &lt;a href='https://openstudio-hpxml.readthedocs.io/en/v1.7.0/workflow_inputs.html#hpxml-photovoltaics'&gt;HPXML Photovoltaics&lt;/a&gt;) is used.</description>
      <type>Choice</type>
      <required>false</required>
      <model_dependent>false</model_dependent>
      <choices>
        <choice>
          <value>fixed</value>
          <display_name>fixed</display_name>
        </choice>
        <choice>
          <value>1-axis</value>
          <display_name>1-axis</display_name>
        </choice>
        <choice>
          <value>1-axis backtracked</value>
          <display_name>1-axis backtracked</display_name>
        </choice>
        <choice>
          <value>2-axis</value>
          <display_name>2-axis</display_name>
        </choice>
      </choices>
    </argument>
    <argument>
      <name>pv_system_array_azimuth</name>
      <display_name>PV System: Array Azimuth</display_name>
      <description>Array azimuth of the PV system. Azimuth is measured clockwise from north (e.g., North=0, East=90, South=180, West=270).</description>
      <type>Double</type>
      <units>degrees</units>
      <required>true</required>
      <model_dependent>false</model_dependent>
      <default_value>180</default_value>
    </argument>
    <argument>
      <name>pv_system_array_tilt</name>
      <display_name>PV System: Array Tilt</display_name>
      <description>Array tilt of the PV system. Can also enter, e.g., RoofPitch, RoofPitch+20, Latitude, Latitude-15, etc.</description>
      <type>String</type>
      <units>degrees</units>
      <required>true</required>
      <model_dependent>false</model_dependent>
      <default_value>RoofPitch</default_value>
    </argument>
    <argument>
      <name>pv_system_max_power_output</name>
      <display_name>PV System: Maximum Power Output</display_name>
      <description>Maximum power output of the PV system. For a shared system, this is the total building maximum power output.</description>
      <type>Double</type>
      <units>W</units>
      <required>true</required>
      <model_dependent>false</model_dependent>
      <default_value>4000</default_value>
    </argument>
    <argument>
      <name>pv_system_inverter_efficiency</name>
      <display_name>PV System: Inverter Efficiency</display_name>
      <description>Inverter efficiency of the PV system. If there are two PV systems, this will apply to both. If not provided, the OS-HPXML default (see &lt;a href='https://openstudio-hpxml.readthedocs.io/en/v1.7.0/workflow_inputs.html#hpxml-photovoltaics'&gt;HPXML Photovoltaics&lt;/a&gt;) is used.</description>
      <type>Double</type>
      <units>Frac</units>
      <required>false</required>
      <model_dependent>false</model_dependent>
    </argument>
    <argument>
      <name>pv_system_system_losses_fraction</name>
      <display_name>PV System: System Losses Fraction</display_name>
      <description>System losses fraction of the PV system. If there are two PV systems, this will apply to both. If not provided, the OS-HPXML default (see &lt;a href='https://openstudio-hpxml.readthedocs.io/en/v1.7.0/workflow_inputs.html#hpxml-photovoltaics'&gt;HPXML Photovoltaics&lt;/a&gt;) is used.</description>
      <type>Double</type>
      <units>Frac</units>
      <required>false</required>
      <model_dependent>false</model_dependent>
    </argument>
    <argument>
      <name>pv_system_num_bedrooms_served</name>
      <display_name>PV System: Number of Bedrooms Served</display_name>
      <description>Number of bedrooms served by PV system. Required if single-family attached or apartment unit. Used to apportion PV generation to the unit of a SFA/MF building. If there are two PV systems, this will apply to both.</description>
      <type>Integer</type>
      <units>#</units>
      <required>false</required>
      <model_dependent>false</model_dependent>
    </argument>
    <argument>
      <name>pv_system_2_present</name>
      <display_name>PV System 2: Present</display_name>
      <description>Whether there is a second PV system present.</description>
      <type>Boolean</type>
      <required>true</required>
      <model_dependent>false</model_dependent>
      <default_value>false</default_value>
      <choices>
        <choice>
          <value>true</value>
          <display_name>true</display_name>
        </choice>
        <choice>
          <value>false</value>
          <display_name>false</display_name>
        </choice>
      </choices>
    </argument>
    <argument>
      <name>pv_system_2_module_type</name>
      <display_name>PV System 2: Module Type</display_name>
      <description>Module type of the second PV system. If not provided, the OS-HPXML default (see &lt;a href='https://openstudio-hpxml.readthedocs.io/en/v1.7.0/workflow_inputs.html#hpxml-photovoltaics'&gt;HPXML Photovoltaics&lt;/a&gt;) is used.</description>
      <type>Choice</type>
      <required>false</required>
      <model_dependent>false</model_dependent>
      <choices>
        <choice>
          <value>standard</value>
          <display_name>standard</display_name>
        </choice>
        <choice>
          <value>premium</value>
          <display_name>premium</display_name>
        </choice>
        <choice>
          <value>thin film</value>
          <display_name>thin film</display_name>
        </choice>
      </choices>
    </argument>
    <argument>
      <name>pv_system_2_location</name>
      <display_name>PV System 2: Location</display_name>
      <description>Location of the second PV system. If not provided, the OS-HPXML default (see &lt;a href='https://openstudio-hpxml.readthedocs.io/en/v1.7.0/workflow_inputs.html#hpxml-photovoltaics'&gt;HPXML Photovoltaics&lt;/a&gt;) is used.</description>
      <type>Choice</type>
      <required>false</required>
      <model_dependent>false</model_dependent>
      <choices>
        <choice>
          <value>roof</value>
          <display_name>roof</display_name>
        </choice>
        <choice>
          <value>ground</value>
          <display_name>ground</display_name>
        </choice>
      </choices>
    </argument>
    <argument>
      <name>pv_system_2_tracking</name>
      <display_name>PV System 2: Tracking</display_name>
      <description>Type of tracking for the second PV system. If not provided, the OS-HPXML default (see &lt;a href='https://openstudio-hpxml.readthedocs.io/en/v1.7.0/workflow_inputs.html#hpxml-photovoltaics'&gt;HPXML Photovoltaics&lt;/a&gt;) is used.</description>
      <type>Choice</type>
      <required>false</required>
      <model_dependent>false</model_dependent>
      <choices>
        <choice>
          <value>fixed</value>
          <display_name>fixed</display_name>
        </choice>
        <choice>
          <value>1-axis</value>
          <display_name>1-axis</display_name>
        </choice>
        <choice>
          <value>1-axis backtracked</value>
          <display_name>1-axis backtracked</display_name>
        </choice>
        <choice>
          <value>2-axis</value>
          <display_name>2-axis</display_name>
        </choice>
      </choices>
    </argument>
    <argument>
      <name>pv_system_2_array_azimuth</name>
      <display_name>PV System 2: Array Azimuth</display_name>
      <description>Array azimuth of the second PV system. Azimuth is measured clockwise from north (e.g., North=0, East=90, South=180, West=270).</description>
      <type>Double</type>
      <units>degrees</units>
      <required>true</required>
      <model_dependent>false</model_dependent>
      <default_value>180</default_value>
    </argument>
    <argument>
      <name>pv_system_2_array_tilt</name>
      <display_name>PV System 2: Array Tilt</display_name>
      <description>Array tilt of the second PV system. Can also enter, e.g., RoofPitch, RoofPitch+20, Latitude, Latitude-15, etc.</description>
      <type>String</type>
      <units>degrees</units>
      <required>true</required>
      <model_dependent>false</model_dependent>
      <default_value>RoofPitch</default_value>
    </argument>
    <argument>
      <name>pv_system_2_max_power_output</name>
      <display_name>PV System 2: Maximum Power Output</display_name>
      <description>Maximum power output of the second PV system. For a shared system, this is the total building maximum power output.</description>
      <type>Double</type>
      <units>W</units>
      <required>true</required>
      <model_dependent>false</model_dependent>
      <default_value>4000</default_value>
    </argument>
    <argument>
      <name>battery_present</name>
      <display_name>Battery: Present</display_name>
      <description>Whether there is a lithium ion battery present.</description>
      <type>Boolean</type>
      <required>true</required>
      <model_dependent>false</model_dependent>
      <default_value>false</default_value>
      <choices>
        <choice>
          <value>true</value>
          <display_name>true</display_name>
        </choice>
        <choice>
          <value>false</value>
          <display_name>false</display_name>
        </choice>
      </choices>
    </argument>
    <argument>
      <name>battery_location</name>
      <display_name>Battery: Location</display_name>
      <description>The space type for the lithium ion battery location. If not provided, the OS-HPXML default (see &lt;a href='https://openstudio-hpxml.readthedocs.io/en/v1.7.0/workflow_inputs.html#hpxml-batteries'&gt;HPXML Batteries&lt;/a&gt;) is used.</description>
      <type>Choice</type>
      <required>false</required>
      <model_dependent>false</model_dependent>
      <choices>
        <choice>
          <value>conditioned space</value>
          <display_name>conditioned space</display_name>
        </choice>
        <choice>
          <value>basement - conditioned</value>
          <display_name>basement - conditioned</display_name>
        </choice>
        <choice>
          <value>basement - unconditioned</value>
          <display_name>basement - unconditioned</display_name>
        </choice>
        <choice>
          <value>crawlspace</value>
          <display_name>crawlspace</display_name>
        </choice>
        <choice>
          <value>crawlspace - vented</value>
          <display_name>crawlspace - vented</display_name>
        </choice>
        <choice>
          <value>crawlspace - unvented</value>
          <display_name>crawlspace - unvented</display_name>
        </choice>
        <choice>
          <value>crawlspace - conditioned</value>
          <display_name>crawlspace - conditioned</display_name>
        </choice>
        <choice>
          <value>attic</value>
          <display_name>attic</display_name>
        </choice>
        <choice>
          <value>attic - vented</value>
          <display_name>attic - vented</display_name>
        </choice>
        <choice>
          <value>attic - unvented</value>
          <display_name>attic - unvented</display_name>
        </choice>
        <choice>
          <value>garage</value>
          <display_name>garage</display_name>
        </choice>
        <choice>
          <value>outside</value>
          <display_name>outside</display_name>
        </choice>
      </choices>
    </argument>
    <argument>
      <name>battery_power</name>
      <display_name>Battery: Rated Power Output</display_name>
      <description>The rated power output of the lithium ion battery. If not provided, the OS-HPXML default (see &lt;a href='https://openstudio-hpxml.readthedocs.io/en/v1.7.0/workflow_inputs.html#hpxml-batteries'&gt;HPXML Batteries&lt;/a&gt;) is used.</description>
      <type>Double</type>
      <units>W</units>
      <required>false</required>
      <model_dependent>false</model_dependent>
    </argument>
    <argument>
      <name>battery_capacity</name>
      <display_name>Battery: Nominal Capacity</display_name>
      <description>The nominal capacity of the lithium ion battery. If not provided, the OS-HPXML default (see &lt;a href='https://openstudio-hpxml.readthedocs.io/en/v1.7.0/workflow_inputs.html#hpxml-batteries'&gt;HPXML Batteries&lt;/a&gt;) is used.</description>
      <type>Double</type>
      <units>kWh</units>
      <required>false</required>
      <model_dependent>false</model_dependent>
    </argument>
    <argument>
      <name>battery_usable_capacity</name>
      <display_name>Battery: Usable Capacity</display_name>
      <description>The usable capacity of the lithium ion battery. If not provided, the OS-HPXML default (see &lt;a href='https://openstudio-hpxml.readthedocs.io/en/v1.7.0/workflow_inputs.html#hpxml-batteries'&gt;HPXML Batteries&lt;/a&gt;) is used.</description>
      <type>Double</type>
      <units>kWh</units>
      <required>false</required>
      <model_dependent>false</model_dependent>
    </argument>
    <argument>
      <name>battery_round_trip_efficiency</name>
      <display_name>Battery: Round Trip Efficiency</display_name>
      <description>The round trip efficiency of the lithium ion battery. If not provided, the OS-HPXML default (see &lt;a href='https://openstudio-hpxml.readthedocs.io/en/v1.7.0/workflow_inputs.html#hpxml-batteries'&gt;HPXML Batteries&lt;/a&gt;) is used.</description>
      <type>Double</type>
      <units>Frac</units>
      <required>false</required>
      <model_dependent>false</model_dependent>
    </argument>
    <argument>
      <name>lighting_present</name>
      <display_name>Lighting: Present</display_name>
      <description>Whether there is lighting energy use.</description>
      <type>Boolean</type>
      <required>true</required>
      <model_dependent>false</model_dependent>
      <default_value>true</default_value>
      <choices>
        <choice>
          <value>true</value>
          <display_name>true</display_name>
        </choice>
        <choice>
          <value>false</value>
          <display_name>false</display_name>
        </choice>
      </choices>
    </argument>
    <argument>
      <name>lighting_interior_fraction_cfl</name>
      <display_name>Lighting: Interior Fraction CFL</display_name>
      <description>Fraction of all lamps (interior) that are compact fluorescent. Lighting not specified as CFL, LFL, or LED is assumed to be incandescent.</description>
      <type>Double</type>
      <required>true</required>
      <model_dependent>false</model_dependent>
      <default_value>0.1</default_value>
    </argument>
    <argument>
      <name>lighting_interior_fraction_lfl</name>
      <display_name>Lighting: Interior Fraction LFL</display_name>
      <description>Fraction of all lamps (interior) that are linear fluorescent. Lighting not specified as CFL, LFL, or LED is assumed to be incandescent.</description>
      <type>Double</type>
      <required>true</required>
      <model_dependent>false</model_dependent>
      <default_value>0</default_value>
    </argument>
    <argument>
      <name>lighting_interior_fraction_led</name>
      <display_name>Lighting: Interior Fraction LED</display_name>
      <description>Fraction of all lamps (interior) that are light emitting diodes. Lighting not specified as CFL, LFL, or LED is assumed to be incandescent.</description>
      <type>Double</type>
      <required>true</required>
      <model_dependent>false</model_dependent>
      <default_value>0</default_value>
    </argument>
    <argument>
      <name>lighting_interior_usage_multiplier</name>
      <display_name>Lighting: Interior Usage Multiplier</display_name>
      <description>Multiplier on the lighting energy usage (interior) that can reflect, e.g., high/low usage occupants. If not provided, the OS-HPXML default (see &lt;a href='https://openstudio-hpxml.readthedocs.io/en/v1.7.0/workflow_inputs.html#hpxml-lighting'&gt;HPXML Lighting&lt;/a&gt;) is used.</description>
      <type>Double</type>
      <required>false</required>
      <model_dependent>false</model_dependent>
    </argument>
    <argument>
      <name>lighting_exterior_fraction_cfl</name>
      <display_name>Lighting: Exterior Fraction CFL</display_name>
      <description>Fraction of all lamps (exterior) that are compact fluorescent. Lighting not specified as CFL, LFL, or LED is assumed to be incandescent.</description>
      <type>Double</type>
      <required>true</required>
      <model_dependent>false</model_dependent>
      <default_value>0</default_value>
    </argument>
    <argument>
      <name>lighting_exterior_fraction_lfl</name>
      <display_name>Lighting: Exterior Fraction LFL</display_name>
      <description>Fraction of all lamps (exterior) that are linear fluorescent. Lighting not specified as CFL, LFL, or LED is assumed to be incandescent.</description>
      <type>Double</type>
      <required>true</required>
      <model_dependent>false</model_dependent>
      <default_value>0</default_value>
    </argument>
    <argument>
      <name>lighting_exterior_fraction_led</name>
      <display_name>Lighting: Exterior Fraction LED</display_name>
      <description>Fraction of all lamps (exterior) that are light emitting diodes. Lighting not specified as CFL, LFL, or LED is assumed to be incandescent.</description>
      <type>Double</type>
      <required>true</required>
      <model_dependent>false</model_dependent>
      <default_value>0</default_value>
    </argument>
    <argument>
      <name>lighting_exterior_usage_multiplier</name>
      <display_name>Lighting: Exterior Usage Multiplier</display_name>
      <description>Multiplier on the lighting energy usage (exterior) that can reflect, e.g., high/low usage occupants. If not provided, the OS-HPXML default (see &lt;a href='https://openstudio-hpxml.readthedocs.io/en/v1.7.0/workflow_inputs.html#hpxml-lighting'&gt;HPXML Lighting&lt;/a&gt;) is used.</description>
      <type>Double</type>
      <required>false</required>
      <model_dependent>false</model_dependent>
    </argument>
    <argument>
      <name>lighting_garage_fraction_cfl</name>
      <display_name>Lighting: Garage Fraction CFL</display_name>
      <description>Fraction of all lamps (garage) that are compact fluorescent. Lighting not specified as CFL, LFL, or LED is assumed to be incandescent.</description>
      <type>Double</type>
      <required>true</required>
      <model_dependent>false</model_dependent>
      <default_value>0</default_value>
    </argument>
    <argument>
      <name>lighting_garage_fraction_lfl</name>
      <display_name>Lighting: Garage Fraction LFL</display_name>
      <description>Fraction of all lamps (garage) that are linear fluorescent. Lighting not specified as CFL, LFL, or LED is assumed to be incandescent.</description>
      <type>Double</type>
      <required>true</required>
      <model_dependent>false</model_dependent>
      <default_value>0</default_value>
    </argument>
    <argument>
      <name>lighting_garage_fraction_led</name>
      <display_name>Lighting: Garage Fraction LED</display_name>
      <description>Fraction of all lamps (garage) that are light emitting diodes. Lighting not specified as CFL, LFL, or LED is assumed to be incandescent.</description>
      <type>Double</type>
      <required>true</required>
      <model_dependent>false</model_dependent>
      <default_value>0</default_value>
    </argument>
    <argument>
      <name>lighting_garage_usage_multiplier</name>
      <display_name>Lighting: Garage Usage Multiplier</display_name>
      <description>Multiplier on the lighting energy usage (garage) that can reflect, e.g., high/low usage occupants. If not provided, the OS-HPXML default (see &lt;a href='https://openstudio-hpxml.readthedocs.io/en/v1.7.0/workflow_inputs.html#hpxml-lighting'&gt;HPXML Lighting&lt;/a&gt;) is used.</description>
      <type>Double</type>
      <required>false</required>
      <model_dependent>false</model_dependent>
    </argument>
    <argument>
      <name>holiday_lighting_present</name>
      <display_name>Holiday Lighting: Present</display_name>
      <description>Whether there is holiday lighting.</description>
      <type>Boolean</type>
      <required>true</required>
      <model_dependent>false</model_dependent>
      <default_value>false</default_value>
      <choices>
        <choice>
          <value>true</value>
          <display_name>true</display_name>
        </choice>
        <choice>
          <value>false</value>
          <display_name>false</display_name>
        </choice>
      </choices>
    </argument>
    <argument>
      <name>holiday_lighting_daily_kwh</name>
      <display_name>Holiday Lighting: Daily Consumption</display_name>
      <description>The daily energy consumption for holiday lighting (exterior). If not provided, the OS-HPXML default (see &lt;a href='https://openstudio-hpxml.readthedocs.io/en/v1.7.0/workflow_inputs.html#hpxml-lighting'&gt;HPXML Lighting&lt;/a&gt;) is used.</description>
      <type>Double</type>
      <units>kWh/day</units>
      <required>false</required>
      <model_dependent>false</model_dependent>
    </argument>
    <argument>
      <name>holiday_lighting_period</name>
      <display_name>Holiday Lighting: Period</display_name>
      <description>Enter a date like 'Nov 25 - Jan 5'. If not provided, the OS-HPXML default (see &lt;a href='https://openstudio-hpxml.readthedocs.io/en/v1.7.0/workflow_inputs.html#hpxml-lighting'&gt;HPXML Lighting&lt;/a&gt;) is used.</description>
      <type>String</type>
      <required>false</required>
      <model_dependent>false</model_dependent>
    </argument>
    <argument>
      <name>dehumidifier_type</name>
      <display_name>Dehumidifier: Type</display_name>
      <description>The type of dehumidifier.</description>
      <type>Choice</type>
      <required>true</required>
      <model_dependent>false</model_dependent>
      <default_value>none</default_value>
      <choices>
        <choice>
          <value>none</value>
          <display_name>none</display_name>
        </choice>
        <choice>
          <value>portable</value>
          <display_name>portable</display_name>
        </choice>
        <choice>
          <value>whole-home</value>
          <display_name>whole-home</display_name>
        </choice>
      </choices>
    </argument>
    <argument>
      <name>dehumidifier_efficiency_type</name>
      <display_name>Dehumidifier: Efficiency Type</display_name>
      <description>The efficiency type of dehumidifier.</description>
      <type>Choice</type>
      <required>true</required>
      <model_dependent>false</model_dependent>
      <default_value>IntegratedEnergyFactor</default_value>
      <choices>
        <choice>
          <value>EnergyFactor</value>
          <display_name>EnergyFactor</display_name>
        </choice>
        <choice>
          <value>IntegratedEnergyFactor</value>
          <display_name>IntegratedEnergyFactor</display_name>
        </choice>
      </choices>
    </argument>
    <argument>
      <name>dehumidifier_efficiency</name>
      <display_name>Dehumidifier: Efficiency</display_name>
      <description>The efficiency of the dehumidifier.</description>
      <type>Double</type>
      <units>liters/kWh</units>
      <required>true</required>
      <model_dependent>false</model_dependent>
      <default_value>1.5</default_value>
    </argument>
    <argument>
      <name>dehumidifier_capacity</name>
      <display_name>Dehumidifier: Capacity</display_name>
      <description>The capacity (water removal rate) of the dehumidifier.</description>
      <type>Double</type>
      <units>pint/day</units>
      <required>true</required>
      <model_dependent>false</model_dependent>
      <default_value>40</default_value>
    </argument>
    <argument>
      <name>dehumidifier_rh_setpoint</name>
      <display_name>Dehumidifier: Relative Humidity Setpoint</display_name>
      <description>The relative humidity setpoint of the dehumidifier.</description>
      <type>Double</type>
      <units>Frac</units>
      <required>true</required>
      <model_dependent>false</model_dependent>
      <default_value>0.5</default_value>
    </argument>
    <argument>
      <name>dehumidifier_fraction_dehumidification_load_served</name>
      <display_name>Dehumidifier: Fraction Dehumidification Load Served</display_name>
      <description>The dehumidification load served fraction of the dehumidifier.</description>
      <type>Double</type>
      <units>Frac</units>
      <required>true</required>
      <model_dependent>false</model_dependent>
      <default_value>1</default_value>
    </argument>
    <argument>
      <name>clothes_washer_present</name>
      <display_name>Clothes Washer: Present</display_name>
      <description>Whether there is a clothes washer present.</description>
      <type>Boolean</type>
      <required>true</required>
      <model_dependent>false</model_dependent>
      <default_value>true</default_value>
      <choices>
        <choice>
          <value>true</value>
          <display_name>true</display_name>
        </choice>
        <choice>
          <value>false</value>
          <display_name>false</display_name>
        </choice>
      </choices>
    </argument>
    <argument>
      <name>clothes_washer_location</name>
      <display_name>Clothes Washer: Location</display_name>
      <description>The space type for the clothes washer location. If not provided, the OS-HPXML default (see &lt;a href='https://openstudio-hpxml.readthedocs.io/en/v1.7.0/workflow_inputs.html#hpxml-clothes-washer'&gt;HPXML Clothes Washer&lt;/a&gt;) is used.</description>
      <type>Choice</type>
      <required>false</required>
      <model_dependent>false</model_dependent>
      <choices>
        <choice>
          <value>conditioned space</value>
          <display_name>conditioned space</display_name>
        </choice>
        <choice>
          <value>basement - conditioned</value>
          <display_name>basement - conditioned</display_name>
        </choice>
        <choice>
          <value>basement - unconditioned</value>
          <display_name>basement - unconditioned</display_name>
        </choice>
        <choice>
          <value>garage</value>
          <display_name>garage</display_name>
        </choice>
        <choice>
          <value>other housing unit</value>
          <display_name>other housing unit</display_name>
        </choice>
        <choice>
          <value>other heated space</value>
          <display_name>other heated space</display_name>
        </choice>
        <choice>
          <value>other multifamily buffer space</value>
          <display_name>other multifamily buffer space</display_name>
        </choice>
        <choice>
          <value>other non-freezing space</value>
          <display_name>other non-freezing space</display_name>
        </choice>
      </choices>
    </argument>
    <argument>
      <name>clothes_washer_efficiency_type</name>
      <display_name>Clothes Washer: Efficiency Type</display_name>
      <description>The efficiency type of the clothes washer.</description>
      <type>Choice</type>
      <required>true</required>
      <model_dependent>false</model_dependent>
      <default_value>IntegratedModifiedEnergyFactor</default_value>
      <choices>
        <choice>
          <value>ModifiedEnergyFactor</value>
          <display_name>ModifiedEnergyFactor</display_name>
        </choice>
        <choice>
          <value>IntegratedModifiedEnergyFactor</value>
          <display_name>IntegratedModifiedEnergyFactor</display_name>
        </choice>
      </choices>
    </argument>
    <argument>
      <name>clothes_washer_efficiency</name>
      <display_name>Clothes Washer: Efficiency</display_name>
      <description>The efficiency of the clothes washer. If not provided, the OS-HPXML default (see &lt;a href='https://openstudio-hpxml.readthedocs.io/en/v1.7.0/workflow_inputs.html#hpxml-clothes-washer'&gt;HPXML Clothes Washer&lt;/a&gt;) is used.</description>
      <type>Double</type>
      <units>ft^3/kWh-cyc</units>
      <required>false</required>
      <model_dependent>false</model_dependent>
    </argument>
    <argument>
      <name>clothes_washer_rated_annual_kwh</name>
      <display_name>Clothes Washer: Rated Annual Consumption</display_name>
      <description>The annual energy consumed by the clothes washer, as rated, obtained from the EnergyGuide label. This includes both the appliance electricity consumption and the energy required for water heating. If not provided, the OS-HPXML default (see &lt;a href='https://openstudio-hpxml.readthedocs.io/en/v1.7.0/workflow_inputs.html#hpxml-clothes-washer'&gt;HPXML Clothes Washer&lt;/a&gt;) is used.</description>
      <type>Double</type>
      <units>kWh/yr</units>
      <required>false</required>
      <model_dependent>false</model_dependent>
    </argument>
    <argument>
      <name>clothes_washer_label_electric_rate</name>
      <display_name>Clothes Washer: Label Electric Rate</display_name>
      <description>The annual energy consumed by the clothes washer, as rated, obtained from the EnergyGuide label. This includes both the appliance electricity consumption and the energy required for water heating. If not provided, the OS-HPXML default (see &lt;a href='https://openstudio-hpxml.readthedocs.io/en/v1.7.0/workflow_inputs.html#hpxml-clothes-washer'&gt;HPXML Clothes Washer&lt;/a&gt;) is used.</description>
      <type>Double</type>
      <units>$/kWh</units>
      <required>false</required>
      <model_dependent>false</model_dependent>
    </argument>
    <argument>
      <name>clothes_washer_label_gas_rate</name>
      <display_name>Clothes Washer: Label Gas Rate</display_name>
      <description>The annual energy consumed by the clothes washer, as rated, obtained from the EnergyGuide label. This includes both the appliance electricity consumption and the energy required for water heating. If not provided, the OS-HPXML default (see &lt;a href='https://openstudio-hpxml.readthedocs.io/en/v1.7.0/workflow_inputs.html#hpxml-clothes-washer'&gt;HPXML Clothes Washer&lt;/a&gt;) is used.</description>
      <type>Double</type>
      <units>$/therm</units>
      <required>false</required>
      <model_dependent>false</model_dependent>
    </argument>
    <argument>
      <name>clothes_washer_label_annual_gas_cost</name>
      <display_name>Clothes Washer: Label Annual Cost with Gas DHW</display_name>
      <description>The annual cost of using the system under test conditions. Input is obtained from the EnergyGuide label. If not provided, the OS-HPXML default (see &lt;a href='https://openstudio-hpxml.readthedocs.io/en/v1.7.0/workflow_inputs.html#hpxml-clothes-washer'&gt;HPXML Clothes Washer&lt;/a&gt;) is used.</description>
      <type>Double</type>
      <units>$</units>
      <required>false</required>
      <model_dependent>false</model_dependent>
    </argument>
    <argument>
      <name>clothes_washer_label_usage</name>
      <display_name>Clothes Washer: Label Usage</display_name>
      <description>The clothes washer loads per week. If not provided, the OS-HPXML default (see &lt;a href='https://openstudio-hpxml.readthedocs.io/en/v1.7.0/workflow_inputs.html#hpxml-clothes-washer'&gt;HPXML Clothes Washer&lt;/a&gt;) is used.</description>
      <type>Double</type>
      <units>cyc/wk</units>
      <required>false</required>
      <model_dependent>false</model_dependent>
    </argument>
    <argument>
      <name>clothes_washer_capacity</name>
      <display_name>Clothes Washer: Drum Volume</display_name>
      <description>Volume of the washer drum. Obtained from the EnergyStar website or the manufacturer's literature. If not provided, the OS-HPXML default (see &lt;a href='https://openstudio-hpxml.readthedocs.io/en/v1.7.0/workflow_inputs.html#hpxml-clothes-washer'&gt;HPXML Clothes Washer&lt;/a&gt;) is used.</description>
      <type>Double</type>
      <units>ft^3</units>
      <required>false</required>
      <model_dependent>false</model_dependent>
    </argument>
    <argument>
      <name>clothes_washer_usage_multiplier</name>
      <display_name>Clothes Washer: Usage Multiplier</display_name>
      <description>Multiplier on the clothes washer energy and hot water usage that can reflect, e.g., high/low usage occupants. If not provided, the OS-HPXML default (see &lt;a href='https://openstudio-hpxml.readthedocs.io/en/v1.7.0/workflow_inputs.html#hpxml-clothes-washer'&gt;HPXML Clothes Washer&lt;/a&gt;) is used.</description>
      <type>Double</type>
      <required>false</required>
      <model_dependent>false</model_dependent>
    </argument>
    <argument>
      <name>clothes_dryer_present</name>
      <display_name>Clothes Dryer: Present</display_name>
      <description>Whether there is a clothes dryer present.</description>
      <type>Boolean</type>
      <required>true</required>
      <model_dependent>false</model_dependent>
      <default_value>true</default_value>
      <choices>
        <choice>
          <value>true</value>
          <display_name>true</display_name>
        </choice>
        <choice>
          <value>false</value>
          <display_name>false</display_name>
        </choice>
      </choices>
    </argument>
    <argument>
      <name>clothes_dryer_location</name>
      <display_name>Clothes Dryer: Location</display_name>
      <description>The space type for the clothes dryer location. If not provided, the OS-HPXML default (see &lt;a href='https://openstudio-hpxml.readthedocs.io/en/v1.7.0/workflow_inputs.html#hpxml-clothes-dryer'&gt;HPXML Clothes Dryer&lt;/a&gt;) is used.</description>
      <type>Choice</type>
      <required>false</required>
      <model_dependent>false</model_dependent>
      <choices>
        <choice>
          <value>conditioned space</value>
          <display_name>conditioned space</display_name>
        </choice>
        <choice>
          <value>basement - conditioned</value>
          <display_name>basement - conditioned</display_name>
        </choice>
        <choice>
          <value>basement - unconditioned</value>
          <display_name>basement - unconditioned</display_name>
        </choice>
        <choice>
          <value>garage</value>
          <display_name>garage</display_name>
        </choice>
        <choice>
          <value>other housing unit</value>
          <display_name>other housing unit</display_name>
        </choice>
        <choice>
          <value>other heated space</value>
          <display_name>other heated space</display_name>
        </choice>
        <choice>
          <value>other multifamily buffer space</value>
          <display_name>other multifamily buffer space</display_name>
        </choice>
        <choice>
          <value>other non-freezing space</value>
          <display_name>other non-freezing space</display_name>
        </choice>
      </choices>
    </argument>
    <argument>
      <name>clothes_dryer_fuel_type</name>
      <display_name>Clothes Dryer: Fuel Type</display_name>
      <description>Type of fuel used by the clothes dryer.</description>
      <type>Choice</type>
      <required>true</required>
      <model_dependent>false</model_dependent>
      <default_value>natural gas</default_value>
      <choices>
        <choice>
          <value>electricity</value>
          <display_name>electricity</display_name>
        </choice>
        <choice>
          <value>natural gas</value>
          <display_name>natural gas</display_name>
        </choice>
        <choice>
          <value>fuel oil</value>
          <display_name>fuel oil</display_name>
        </choice>
        <choice>
          <value>propane</value>
          <display_name>propane</display_name>
        </choice>
        <choice>
          <value>wood</value>
          <display_name>wood</display_name>
        </choice>
        <choice>
          <value>coal</value>
          <display_name>coal</display_name>
        </choice>
      </choices>
    </argument>
    <argument>
      <name>clothes_dryer_efficiency_type</name>
      <display_name>Clothes Dryer: Efficiency Type</display_name>
      <description>The efficiency type of the clothes dryer.</description>
      <type>Choice</type>
      <required>true</required>
      <model_dependent>false</model_dependent>
      <default_value>CombinedEnergyFactor</default_value>
      <choices>
        <choice>
          <value>EnergyFactor</value>
          <display_name>EnergyFactor</display_name>
        </choice>
        <choice>
          <value>CombinedEnergyFactor</value>
          <display_name>CombinedEnergyFactor</display_name>
        </choice>
      </choices>
    </argument>
    <argument>
      <name>clothes_dryer_efficiency</name>
      <display_name>Clothes Dryer: Efficiency</display_name>
      <description>The efficiency of the clothes dryer. If not provided, the OS-HPXML default (see &lt;a href='https://openstudio-hpxml.readthedocs.io/en/v1.7.0/workflow_inputs.html#hpxml-clothes-dryer'&gt;HPXML Clothes Dryer&lt;/a&gt;) is used.</description>
      <type>Double</type>
      <units>lb/kWh</units>
      <required>false</required>
      <model_dependent>false</model_dependent>
    </argument>
    <argument>
      <name>clothes_dryer_vented_flow_rate</name>
      <display_name>Clothes Dryer: Vented Flow Rate</display_name>
      <description>The exhaust flow rate of the vented clothes dryer. If not provided, the OS-HPXML default (see &lt;a href='https://openstudio-hpxml.readthedocs.io/en/v1.7.0/workflow_inputs.html#hpxml-clothes-dryer'&gt;HPXML Clothes Dryer&lt;/a&gt;) is used.</description>
      <type>Double</type>
      <units>CFM</units>
      <required>false</required>
      <model_dependent>false</model_dependent>
    </argument>
    <argument>
      <name>clothes_dryer_usage_multiplier</name>
      <display_name>Clothes Dryer: Usage Multiplier</display_name>
      <description>Multiplier on the clothes dryer energy usage that can reflect, e.g., high/low usage occupants. If not provided, the OS-HPXML default (see &lt;a href='https://openstudio-hpxml.readthedocs.io/en/v1.7.0/workflow_inputs.html#hpxml-clothes-dryer'&gt;HPXML Clothes Dryer&lt;/a&gt;) is used.</description>
      <type>Double</type>
      <required>false</required>
      <model_dependent>false</model_dependent>
    </argument>
    <argument>
      <name>dishwasher_present</name>
      <display_name>Dishwasher: Present</display_name>
      <description>Whether there is a dishwasher present.</description>
      <type>Boolean</type>
      <required>true</required>
      <model_dependent>false</model_dependent>
      <default_value>true</default_value>
      <choices>
        <choice>
          <value>true</value>
          <display_name>true</display_name>
        </choice>
        <choice>
          <value>false</value>
          <display_name>false</display_name>
        </choice>
      </choices>
    </argument>
    <argument>
      <name>dishwasher_location</name>
      <display_name>Dishwasher: Location</display_name>
      <description>The space type for the dishwasher location. If not provided, the OS-HPXML default (see &lt;a href='https://openstudio-hpxml.readthedocs.io/en/v1.7.0/workflow_inputs.html#hpxml-dishwasher'&gt;HPXML Dishwasher&lt;/a&gt;) is used.</description>
      <type>Choice</type>
      <required>false</required>
      <model_dependent>false</model_dependent>
      <choices>
        <choice>
          <value>conditioned space</value>
          <display_name>conditioned space</display_name>
        </choice>
        <choice>
          <value>basement - conditioned</value>
          <display_name>basement - conditioned</display_name>
        </choice>
        <choice>
          <value>basement - unconditioned</value>
          <display_name>basement - unconditioned</display_name>
        </choice>
        <choice>
          <value>garage</value>
          <display_name>garage</display_name>
        </choice>
        <choice>
          <value>other housing unit</value>
          <display_name>other housing unit</display_name>
        </choice>
        <choice>
          <value>other heated space</value>
          <display_name>other heated space</display_name>
        </choice>
        <choice>
          <value>other multifamily buffer space</value>
          <display_name>other multifamily buffer space</display_name>
        </choice>
        <choice>
          <value>other non-freezing space</value>
          <display_name>other non-freezing space</display_name>
        </choice>
      </choices>
    </argument>
    <argument>
      <name>dishwasher_efficiency_type</name>
      <display_name>Dishwasher: Efficiency Type</display_name>
      <description>The efficiency type of dishwasher.</description>
      <type>Choice</type>
      <required>true</required>
      <model_dependent>false</model_dependent>
      <default_value>RatedAnnualkWh</default_value>
      <choices>
        <choice>
          <value>RatedAnnualkWh</value>
          <display_name>RatedAnnualkWh</display_name>
        </choice>
        <choice>
          <value>EnergyFactor</value>
          <display_name>EnergyFactor</display_name>
        </choice>
      </choices>
    </argument>
    <argument>
      <name>dishwasher_efficiency</name>
      <display_name>Dishwasher: Efficiency</display_name>
      <description>The efficiency of the dishwasher. If not provided, the OS-HPXML default (see &lt;a href='https://openstudio-hpxml.readthedocs.io/en/v1.7.0/workflow_inputs.html#hpxml-dishwasher'&gt;HPXML Dishwasher&lt;/a&gt;) is used.</description>
      <type>Double</type>
      <units>RatedAnnualkWh or EnergyFactor</units>
      <required>false</required>
      <model_dependent>false</model_dependent>
    </argument>
    <argument>
      <name>dishwasher_label_electric_rate</name>
      <display_name>Dishwasher: Label Electric Rate</display_name>
      <description>The label electric rate of the dishwasher. If not provided, the OS-HPXML default (see &lt;a href='https://openstudio-hpxml.readthedocs.io/en/v1.7.0/workflow_inputs.html#hpxml-dishwasher'&gt;HPXML Dishwasher&lt;/a&gt;) is used.</description>
      <type>Double</type>
      <units>$/kWh</units>
      <required>false</required>
      <model_dependent>false</model_dependent>
    </argument>
    <argument>
      <name>dishwasher_label_gas_rate</name>
      <display_name>Dishwasher: Label Gas Rate</display_name>
      <description>The label gas rate of the dishwasher. If not provided, the OS-HPXML default (see &lt;a href='https://openstudio-hpxml.readthedocs.io/en/v1.7.0/workflow_inputs.html#hpxml-dishwasher'&gt;HPXML Dishwasher&lt;/a&gt;) is used.</description>
      <type>Double</type>
      <units>$/therm</units>
      <required>false</required>
      <model_dependent>false</model_dependent>
    </argument>
    <argument>
      <name>dishwasher_label_annual_gas_cost</name>
      <display_name>Dishwasher: Label Annual Gas Cost</display_name>
      <description>The label annual gas cost of the dishwasher. If not provided, the OS-HPXML default (see &lt;a href='https://openstudio-hpxml.readthedocs.io/en/v1.7.0/workflow_inputs.html#hpxml-dishwasher'&gt;HPXML Dishwasher&lt;/a&gt;) is used.</description>
      <type>Double</type>
      <units>$</units>
      <required>false</required>
      <model_dependent>false</model_dependent>
    </argument>
    <argument>
      <name>dishwasher_label_usage</name>
      <display_name>Dishwasher: Label Usage</display_name>
      <description>The dishwasher loads per week. If not provided, the OS-HPXML default (see &lt;a href='https://openstudio-hpxml.readthedocs.io/en/v1.7.0/workflow_inputs.html#hpxml-dishwasher'&gt;HPXML Dishwasher&lt;/a&gt;) is used.</description>
      <type>Double</type>
      <units>cyc/wk</units>
      <required>false</required>
      <model_dependent>false</model_dependent>
    </argument>
    <argument>
      <name>dishwasher_place_setting_capacity</name>
      <display_name>Dishwasher: Number of Place Settings</display_name>
      <description>The number of place settings for the unit. Data obtained from manufacturer's literature. If not provided, the OS-HPXML default (see &lt;a href='https://openstudio-hpxml.readthedocs.io/en/v1.7.0/workflow_inputs.html#hpxml-dishwasher'&gt;HPXML Dishwasher&lt;/a&gt;) is used.</description>
      <type>Integer</type>
      <units>#</units>
      <required>false</required>
      <model_dependent>false</model_dependent>
    </argument>
    <argument>
      <name>dishwasher_usage_multiplier</name>
      <display_name>Dishwasher: Usage Multiplier</display_name>
      <description>Multiplier on the dishwasher energy usage that can reflect, e.g., high/low usage occupants. If not provided, the OS-HPXML default (see &lt;a href='https://openstudio-hpxml.readthedocs.io/en/v1.7.0/workflow_inputs.html#hpxml-dishwasher'&gt;HPXML Dishwasher&lt;/a&gt;) is used.</description>
      <type>Double</type>
      <required>false</required>
      <model_dependent>false</model_dependent>
    </argument>
    <argument>
      <name>refrigerator_present</name>
      <display_name>Refrigerator: Present</display_name>
      <description>Whether there is a refrigerator present.</description>
      <type>Boolean</type>
      <required>true</required>
      <model_dependent>false</model_dependent>
      <default_value>true</default_value>
      <choices>
        <choice>
          <value>true</value>
          <display_name>true</display_name>
        </choice>
        <choice>
          <value>false</value>
          <display_name>false</display_name>
        </choice>
      </choices>
    </argument>
    <argument>
      <name>refrigerator_location</name>
      <display_name>Refrigerator: Location</display_name>
      <description>The space type for the refrigerator location. If not provided, the OS-HPXML default (see &lt;a href='https://openstudio-hpxml.readthedocs.io/en/v1.7.0/workflow_inputs.html#hpxml-refrigerators'&gt;HPXML Refrigerators&lt;/a&gt;) is used.</description>
      <type>Choice</type>
      <required>false</required>
      <model_dependent>false</model_dependent>
      <choices>
        <choice>
          <value>conditioned space</value>
          <display_name>conditioned space</display_name>
        </choice>
        <choice>
          <value>basement - conditioned</value>
          <display_name>basement - conditioned</display_name>
        </choice>
        <choice>
          <value>basement - unconditioned</value>
          <display_name>basement - unconditioned</display_name>
        </choice>
        <choice>
          <value>garage</value>
          <display_name>garage</display_name>
        </choice>
        <choice>
          <value>other housing unit</value>
          <display_name>other housing unit</display_name>
        </choice>
        <choice>
          <value>other heated space</value>
          <display_name>other heated space</display_name>
        </choice>
        <choice>
          <value>other multifamily buffer space</value>
          <display_name>other multifamily buffer space</display_name>
        </choice>
        <choice>
          <value>other non-freezing space</value>
          <display_name>other non-freezing space</display_name>
        </choice>
      </choices>
    </argument>
    <argument>
      <name>refrigerator_rated_annual_kwh</name>
      <display_name>Refrigerator: Rated Annual Consumption</display_name>
      <description>The EnergyGuide rated annual energy consumption for a refrigerator. If not provided, the OS-HPXML default (see &lt;a href='https://openstudio-hpxml.readthedocs.io/en/v1.7.0/workflow_inputs.html#hpxml-refrigerators'&gt;HPXML Refrigerators&lt;/a&gt;) is used.</description>
      <type>Double</type>
      <units>kWh/yr</units>
      <required>false</required>
      <model_dependent>false</model_dependent>
    </argument>
    <argument>
      <name>refrigerator_usage_multiplier</name>
      <display_name>Refrigerator: Usage Multiplier</display_name>
      <description>Multiplier on the refrigerator energy usage that can reflect, e.g., high/low usage occupants. If not provided, the OS-HPXML default (see &lt;a href='https://openstudio-hpxml.readthedocs.io/en/v1.7.0/workflow_inputs.html#hpxml-refrigerators'&gt;HPXML Refrigerators&lt;/a&gt;) is used.</description>
      <type>Double</type>
      <required>false</required>
      <model_dependent>false</model_dependent>
    </argument>
    <argument>
      <name>extra_refrigerator_present</name>
      <display_name>Extra Refrigerator: Present</display_name>
      <description>Whether there is an extra refrigerator present.</description>
      <type>Boolean</type>
      <required>true</required>
      <model_dependent>false</model_dependent>
      <default_value>false</default_value>
      <choices>
        <choice>
          <value>true</value>
          <display_name>true</display_name>
        </choice>
        <choice>
          <value>false</value>
          <display_name>false</display_name>
        </choice>
      </choices>
    </argument>
    <argument>
      <name>extra_refrigerator_location</name>
      <display_name>Extra Refrigerator: Location</display_name>
      <description>The space type for the extra refrigerator location. If not provided, the OS-HPXML default (see &lt;a href='https://openstudio-hpxml.readthedocs.io/en/v1.7.0/workflow_inputs.html#hpxml-refrigerators'&gt;HPXML Refrigerators&lt;/a&gt;) is used.</description>
      <type>Choice</type>
      <required>false</required>
      <model_dependent>false</model_dependent>
      <choices>
        <choice>
          <value>conditioned space</value>
          <display_name>conditioned space</display_name>
        </choice>
        <choice>
          <value>basement - conditioned</value>
          <display_name>basement - conditioned</display_name>
        </choice>
        <choice>
          <value>basement - unconditioned</value>
          <display_name>basement - unconditioned</display_name>
        </choice>
        <choice>
          <value>garage</value>
          <display_name>garage</display_name>
        </choice>
        <choice>
          <value>other housing unit</value>
          <display_name>other housing unit</display_name>
        </choice>
        <choice>
          <value>other heated space</value>
          <display_name>other heated space</display_name>
        </choice>
        <choice>
          <value>other multifamily buffer space</value>
          <display_name>other multifamily buffer space</display_name>
        </choice>
        <choice>
          <value>other non-freezing space</value>
          <display_name>other non-freezing space</display_name>
        </choice>
      </choices>
    </argument>
    <argument>
      <name>extra_refrigerator_rated_annual_kwh</name>
      <display_name>Extra Refrigerator: Rated Annual Consumption</display_name>
      <description>The EnergyGuide rated annual energy consumption for an extra rrefrigerator. If not provided, the OS-HPXML default (see &lt;a href='https://openstudio-hpxml.readthedocs.io/en/v1.7.0/workflow_inputs.html#hpxml-refrigerators'&gt;HPXML Refrigerators&lt;/a&gt;) is used.</description>
      <type>Double</type>
      <units>kWh/yr</units>
      <required>false</required>
      <model_dependent>false</model_dependent>
    </argument>
    <argument>
      <name>extra_refrigerator_usage_multiplier</name>
      <display_name>Extra Refrigerator: Usage Multiplier</display_name>
      <description>Multiplier on the extra refrigerator energy usage that can reflect, e.g., high/low usage occupants. If not provided, the OS-HPXML default (see &lt;a href='https://openstudio-hpxml.readthedocs.io/en/v1.7.0/workflow_inputs.html#hpxml-refrigerators'&gt;HPXML Refrigerators&lt;/a&gt;) is used.</description>
      <type>Double</type>
      <required>false</required>
      <model_dependent>false</model_dependent>
    </argument>
    <argument>
      <name>freezer_present</name>
      <display_name>Freezer: Present</display_name>
      <description>Whether there is a freezer present.</description>
      <type>Boolean</type>
      <required>true</required>
      <model_dependent>false</model_dependent>
      <default_value>false</default_value>
      <choices>
        <choice>
          <value>true</value>
          <display_name>true</display_name>
        </choice>
        <choice>
          <value>false</value>
          <display_name>false</display_name>
        </choice>
      </choices>
    </argument>
    <argument>
      <name>freezer_location</name>
      <display_name>Freezer: Location</display_name>
      <description>The space type for the freezer location. If not provided, the OS-HPXML default (see &lt;a href='https://openstudio-hpxml.readthedocs.io/en/v1.7.0/workflow_inputs.html#hpxml-freezers'&gt;HPXML Freezers&lt;/a&gt;) is used.</description>
      <type>Choice</type>
      <required>false</required>
      <model_dependent>false</model_dependent>
      <choices>
        <choice>
          <value>conditioned space</value>
          <display_name>conditioned space</display_name>
        </choice>
        <choice>
          <value>basement - conditioned</value>
          <display_name>basement - conditioned</display_name>
        </choice>
        <choice>
          <value>basement - unconditioned</value>
          <display_name>basement - unconditioned</display_name>
        </choice>
        <choice>
          <value>garage</value>
          <display_name>garage</display_name>
        </choice>
        <choice>
          <value>other housing unit</value>
          <display_name>other housing unit</display_name>
        </choice>
        <choice>
          <value>other heated space</value>
          <display_name>other heated space</display_name>
        </choice>
        <choice>
          <value>other multifamily buffer space</value>
          <display_name>other multifamily buffer space</display_name>
        </choice>
        <choice>
          <value>other non-freezing space</value>
          <display_name>other non-freezing space</display_name>
        </choice>
      </choices>
    </argument>
    <argument>
      <name>freezer_rated_annual_kwh</name>
      <display_name>Freezer: Rated Annual Consumption</display_name>
      <description>The EnergyGuide rated annual energy consumption for a freezer. If not provided, the OS-HPXML default (see &lt;a href='https://openstudio-hpxml.readthedocs.io/en/v1.7.0/workflow_inputs.html#hpxml-freezers'&gt;HPXML Freezers&lt;/a&gt;) is used.</description>
      <type>Double</type>
      <units>kWh/yr</units>
      <required>false</required>
      <model_dependent>false</model_dependent>
    </argument>
    <argument>
      <name>freezer_usage_multiplier</name>
      <display_name>Freezer: Usage Multiplier</display_name>
      <description>Multiplier on the freezer energy usage that can reflect, e.g., high/low usage occupants. If not provided, the OS-HPXML default (see &lt;a href='https://openstudio-hpxml.readthedocs.io/en/v1.7.0/workflow_inputs.html#hpxml-freezers'&gt;HPXML Freezers&lt;/a&gt;) is used.</description>
      <type>Double</type>
      <required>false</required>
      <model_dependent>false</model_dependent>
    </argument>
    <argument>
      <name>cooking_range_oven_present</name>
      <display_name>Cooking Range/Oven: Present</display_name>
      <description>Whether there is a cooking range/oven present.</description>
      <type>Boolean</type>
      <required>true</required>
      <model_dependent>false</model_dependent>
      <default_value>true</default_value>
      <choices>
        <choice>
          <value>true</value>
          <display_name>true</display_name>
        </choice>
        <choice>
          <value>false</value>
          <display_name>false</display_name>
        </choice>
      </choices>
    </argument>
    <argument>
      <name>cooking_range_oven_location</name>
      <display_name>Cooking Range/Oven: Location</display_name>
      <description>The space type for the cooking range/oven location. If not provided, the OS-HPXML default (see &lt;a href='https://openstudio-hpxml.readthedocs.io/en/v1.7.0/workflow_inputs.html#hpxml-cooking-range-oven'&gt;HPXML Cooking Range/Oven&lt;/a&gt;) is used.</description>
      <type>Choice</type>
      <required>false</required>
      <model_dependent>false</model_dependent>
      <choices>
        <choice>
          <value>conditioned space</value>
          <display_name>conditioned space</display_name>
        </choice>
        <choice>
          <value>basement - conditioned</value>
          <display_name>basement - conditioned</display_name>
        </choice>
        <choice>
          <value>basement - unconditioned</value>
          <display_name>basement - unconditioned</display_name>
        </choice>
        <choice>
          <value>garage</value>
          <display_name>garage</display_name>
        </choice>
        <choice>
          <value>other housing unit</value>
          <display_name>other housing unit</display_name>
        </choice>
        <choice>
          <value>other heated space</value>
          <display_name>other heated space</display_name>
        </choice>
        <choice>
          <value>other multifamily buffer space</value>
          <display_name>other multifamily buffer space</display_name>
        </choice>
        <choice>
          <value>other non-freezing space</value>
          <display_name>other non-freezing space</display_name>
        </choice>
      </choices>
    </argument>
    <argument>
      <name>cooking_range_oven_fuel_type</name>
      <display_name>Cooking Range/Oven: Fuel Type</display_name>
      <description>Type of fuel used by the cooking range/oven.</description>
      <type>Choice</type>
      <required>true</required>
      <model_dependent>false</model_dependent>
      <default_value>natural gas</default_value>
      <choices>
        <choice>
          <value>electricity</value>
          <display_name>electricity</display_name>
        </choice>
        <choice>
          <value>natural gas</value>
          <display_name>natural gas</display_name>
        </choice>
        <choice>
          <value>fuel oil</value>
          <display_name>fuel oil</display_name>
        </choice>
        <choice>
          <value>propane</value>
          <display_name>propane</display_name>
        </choice>
        <choice>
          <value>wood</value>
          <display_name>wood</display_name>
        </choice>
        <choice>
          <value>coal</value>
          <display_name>coal</display_name>
        </choice>
      </choices>
    </argument>
    <argument>
      <name>cooking_range_oven_is_induction</name>
      <display_name>Cooking Range/Oven: Is Induction</display_name>
      <description>Whether the cooking range is induction. If not provided, the OS-HPXML default (see &lt;a href='https://openstudio-hpxml.readthedocs.io/en/v1.7.0/workflow_inputs.html#hpxml-cooking-range-oven'&gt;HPXML Cooking Range/Oven&lt;/a&gt;) is used.</description>
      <type>Boolean</type>
      <required>false</required>
      <model_dependent>false</model_dependent>
      <choices>
        <choice>
          <value>true</value>
          <display_name>true</display_name>
        </choice>
        <choice>
          <value>false</value>
          <display_name>false</display_name>
        </choice>
      </choices>
    </argument>
    <argument>
      <name>cooking_range_oven_is_convection</name>
      <display_name>Cooking Range/Oven: Is Convection</display_name>
      <description>Whether the oven is convection. If not provided, the OS-HPXML default (see &lt;a href='https://openstudio-hpxml.readthedocs.io/en/v1.7.0/workflow_inputs.html#hpxml-cooking-range-oven'&gt;HPXML Cooking Range/Oven&lt;/a&gt;) is used.</description>
      <type>Boolean</type>
      <required>false</required>
      <model_dependent>false</model_dependent>
      <choices>
        <choice>
          <value>true</value>
          <display_name>true</display_name>
        </choice>
        <choice>
          <value>false</value>
          <display_name>false</display_name>
        </choice>
      </choices>
    </argument>
    <argument>
      <name>cooking_range_oven_usage_multiplier</name>
      <display_name>Cooking Range/Oven: Usage Multiplier</display_name>
      <description>Multiplier on the cooking range/oven energy usage that can reflect, e.g., high/low usage occupants. If not provided, the OS-HPXML default (see &lt;a href='https://openstudio-hpxml.readthedocs.io/en/v1.7.0/workflow_inputs.html#hpxml-cooking-range-oven'&gt;HPXML Cooking Range/Oven&lt;/a&gt;) is used.</description>
      <type>Double</type>
      <required>false</required>
      <model_dependent>false</model_dependent>
    </argument>
    <argument>
      <name>ceiling_fan_present</name>
      <display_name>Ceiling Fan: Present</display_name>
      <description>Whether there are any ceiling fans.</description>
      <type>Boolean</type>
      <required>true</required>
      <model_dependent>false</model_dependent>
      <default_value>true</default_value>
      <choices>
        <choice>
          <value>true</value>
          <display_name>true</display_name>
        </choice>
        <choice>
          <value>false</value>
          <display_name>false</display_name>
        </choice>
      </choices>
    </argument>
    <argument>
      <name>ceiling_fan_efficiency</name>
      <display_name>Ceiling Fan: Efficiency</display_name>
      <description>The efficiency rating of the ceiling fan(s) at medium speed. If not provided, the OS-HPXML default (see &lt;a href='https://openstudio-hpxml.readthedocs.io/en/v1.7.0/workflow_inputs.html#hpxml-ceiling-fans'&gt;HPXML Ceiling Fans&lt;/a&gt;) is used.</description>
      <type>Double</type>
      <units>CFM/W</units>
      <required>false</required>
      <model_dependent>false</model_dependent>
    </argument>
    <argument>
      <name>ceiling_fan_quantity</name>
      <display_name>Ceiling Fan: Quantity</display_name>
      <description>Total number of ceiling fans. If not provided, the OS-HPXML default (see &lt;a href='https://openstudio-hpxml.readthedocs.io/en/v1.7.0/workflow_inputs.html#hpxml-ceiling-fans'&gt;HPXML Ceiling Fans&lt;/a&gt;) is used.</description>
      <type>Integer</type>
      <units>#</units>
      <required>false</required>
      <model_dependent>false</model_dependent>
    </argument>
    <argument>
      <name>ceiling_fan_cooling_setpoint_temp_offset</name>
      <display_name>Ceiling Fan: Cooling Setpoint Temperature Offset</display_name>
      <description>The cooling setpoint temperature offset during months when the ceiling fans are operating. Only applies if ceiling fan quantity is greater than zero. If not provided, the OS-HPXML default (see &lt;a href='https://openstudio-hpxml.readthedocs.io/en/v1.7.0/workflow_inputs.html#hpxml-ceiling-fans'&gt;HPXML Ceiling Fans&lt;/a&gt;) is used.</description>
      <type>Double</type>
      <units>deg-F</units>
      <required>false</required>
      <model_dependent>false</model_dependent>
    </argument>
    <argument>
      <name>misc_plug_loads_television_present</name>
      <display_name>Misc Plug Loads: Television Present</display_name>
      <description>Whether there are televisions.</description>
      <type>Boolean</type>
      <required>true</required>
      <model_dependent>false</model_dependent>
      <default_value>true</default_value>
      <choices>
        <choice>
          <value>true</value>
          <display_name>true</display_name>
        </choice>
        <choice>
          <value>false</value>
          <display_name>false</display_name>
        </choice>
      </choices>
    </argument>
    <argument>
      <name>misc_plug_loads_television_annual_kwh</name>
      <display_name>Misc Plug Loads: Television Annual kWh</display_name>
      <description>The annual energy consumption of the television plug loads. If not provided, the OS-HPXML default (see &lt;a href='https://openstudio-hpxml.readthedocs.io/en/v1.7.0/workflow_inputs.html#hpxml-plug-loads'&gt;HPXML Plug Loads&lt;/a&gt;) is used.</description>
      <type>Double</type>
      <units>kWh/yr</units>
      <required>false</required>
      <model_dependent>false</model_dependent>
    </argument>
    <argument>
      <name>misc_plug_loads_television_usage_multiplier</name>
      <display_name>Misc Plug Loads: Television Usage Multiplier</display_name>
      <description>Multiplier on the television energy usage that can reflect, e.g., high/low usage occupants. If not provided, the OS-HPXML default (see &lt;a href='https://openstudio-hpxml.readthedocs.io/en/v1.7.0/workflow_inputs.html#hpxml-plug-loads'&gt;HPXML Plug Loads&lt;/a&gt;) is used.</description>
      <type>Double</type>
      <required>false</required>
      <model_dependent>false</model_dependent>
    </argument>
    <argument>
      <name>misc_plug_loads_other_annual_kwh</name>
      <display_name>Misc Plug Loads: Other Annual kWh</display_name>
      <description>The annual energy consumption of the other residual plug loads. If not provided, the OS-HPXML default (see &lt;a href='https://openstudio-hpxml.readthedocs.io/en/v1.7.0/workflow_inputs.html#hpxml-plug-loads'&gt;HPXML Plug Loads&lt;/a&gt;) is used.</description>
      <type>Double</type>
      <units>kWh/yr</units>
      <required>false</required>
      <model_dependent>false</model_dependent>
    </argument>
    <argument>
      <name>misc_plug_loads_other_frac_sensible</name>
      <display_name>Misc Plug Loads: Other Sensible Fraction</display_name>
      <description>Fraction of other residual plug loads' internal gains that are sensible. If not provided, the OS-HPXML default (see &lt;a href='https://openstudio-hpxml.readthedocs.io/en/v1.7.0/workflow_inputs.html#hpxml-plug-loads'&gt;HPXML Plug Loads&lt;/a&gt;) is used.</description>
      <type>Double</type>
      <units>Frac</units>
      <required>false</required>
      <model_dependent>false</model_dependent>
    </argument>
    <argument>
      <name>misc_plug_loads_other_frac_latent</name>
      <display_name>Misc Plug Loads: Other Latent Fraction</display_name>
      <description>Fraction of other residual plug loads' internal gains that are latent. If not provided, the OS-HPXML default (see &lt;a href='https://openstudio-hpxml.readthedocs.io/en/v1.7.0/workflow_inputs.html#hpxml-plug-loads'&gt;HPXML Plug Loads&lt;/a&gt;) is used.</description>
      <type>Double</type>
      <units>Frac</units>
      <required>false</required>
      <model_dependent>false</model_dependent>
    </argument>
    <argument>
      <name>misc_plug_loads_other_usage_multiplier</name>
      <display_name>Misc Plug Loads: Other Usage Multiplier</display_name>
      <description>Multiplier on the other energy usage that can reflect, e.g., high/low usage occupants. If not provided, the OS-HPXML default (see &lt;a href='https://openstudio-hpxml.readthedocs.io/en/v1.7.0/workflow_inputs.html#hpxml-plug-loads'&gt;HPXML Plug Loads&lt;/a&gt;) is used.</description>
      <type>Double</type>
      <required>false</required>
      <model_dependent>false</model_dependent>
    </argument>
    <argument>
      <name>misc_plug_loads_well_pump_present</name>
      <display_name>Misc Plug Loads: Well Pump Present</display_name>
      <description>Whether there is a well pump.</description>
      <type>Boolean</type>
      <required>true</required>
      <model_dependent>false</model_dependent>
      <default_value>false</default_value>
      <choices>
        <choice>
          <value>true</value>
          <display_name>true</display_name>
        </choice>
        <choice>
          <value>false</value>
          <display_name>false</display_name>
        </choice>
      </choices>
    </argument>
    <argument>
      <name>misc_plug_loads_well_pump_annual_kwh</name>
      <display_name>Misc Plug Loads: Well Pump Annual kWh</display_name>
      <description>The annual energy consumption of the well pump plug loads. If not provided, the OS-HPXML default (see &lt;a href='https://openstudio-hpxml.readthedocs.io/en/v1.7.0/workflow_inputs.html#hpxml-plug-loads'&gt;HPXML Plug Loads&lt;/a&gt;) is used.</description>
      <type>Double</type>
      <units>kWh/yr</units>
      <required>false</required>
      <model_dependent>false</model_dependent>
    </argument>
    <argument>
      <name>misc_plug_loads_well_pump_usage_multiplier</name>
      <display_name>Misc Plug Loads: Well Pump Usage Multiplier</display_name>
      <description>Multiplier on the well pump energy usage that can reflect, e.g., high/low usage occupants. If not provided, the OS-HPXML default (see &lt;a href='https://openstudio-hpxml.readthedocs.io/en/v1.7.0/workflow_inputs.html#hpxml-plug-loads'&gt;HPXML Plug Loads&lt;/a&gt;) is used.</description>
      <type>Double</type>
      <required>false</required>
      <model_dependent>false</model_dependent>
    </argument>
    <argument>
      <name>misc_plug_loads_vehicle_present</name>
      <display_name>Misc Plug Loads: Vehicle Present</display_name>
      <description>Whether there is an electric vehicle.</description>
      <type>Boolean</type>
      <required>true</required>
      <model_dependent>false</model_dependent>
      <default_value>false</default_value>
      <choices>
        <choice>
          <value>true</value>
          <display_name>true</display_name>
        </choice>
        <choice>
          <value>false</value>
          <display_name>false</display_name>
        </choice>
      </choices>
    </argument>
    <argument>
      <name>misc_plug_loads_vehicle_annual_kwh</name>
      <display_name>Misc Plug Loads: Vehicle Annual kWh</display_name>
      <description>The annual energy consumption of the electric vehicle plug loads. If not provided, the OS-HPXML default (see &lt;a href='https://openstudio-hpxml.readthedocs.io/en/v1.7.0/workflow_inputs.html#hpxml-plug-loads'&gt;HPXML Plug Loads&lt;/a&gt;) is used.</description>
      <type>Double</type>
      <units>kWh/yr</units>
      <required>false</required>
      <model_dependent>false</model_dependent>
    </argument>
    <argument>
      <name>misc_plug_loads_vehicle_usage_multiplier</name>
      <display_name>Misc Plug Loads: Vehicle Usage Multiplier</display_name>
      <description>Multiplier on the electric vehicle energy usage that can reflect, e.g., high/low usage occupants. If not provided, the OS-HPXML default (see &lt;a href='https://openstudio-hpxml.readthedocs.io/en/v1.7.0/workflow_inputs.html#hpxml-plug-loads'&gt;HPXML Plug Loads&lt;/a&gt;) is used.</description>
      <type>Double</type>
      <required>false</required>
      <model_dependent>false</model_dependent>
    </argument>
    <argument>
      <name>misc_fuel_loads_grill_present</name>
      <display_name>Misc Fuel Loads: Grill Present</display_name>
      <description>Whether there is a fuel loads grill.</description>
      <type>Boolean</type>
      <required>true</required>
      <model_dependent>false</model_dependent>
      <default_value>false</default_value>
      <choices>
        <choice>
          <value>true</value>
          <display_name>true</display_name>
        </choice>
        <choice>
          <value>false</value>
          <display_name>false</display_name>
        </choice>
      </choices>
    </argument>
    <argument>
      <name>misc_fuel_loads_grill_fuel_type</name>
      <display_name>Misc Fuel Loads: Grill Fuel Type</display_name>
      <description>The fuel type of the fuel loads grill.</description>
      <type>Choice</type>
      <required>true</required>
      <model_dependent>false</model_dependent>
      <default_value>natural gas</default_value>
      <choices>
        <choice>
          <value>natural gas</value>
          <display_name>natural gas</display_name>
        </choice>
        <choice>
          <value>fuel oil</value>
          <display_name>fuel oil</display_name>
        </choice>
        <choice>
          <value>propane</value>
          <display_name>propane</display_name>
        </choice>
        <choice>
          <value>wood</value>
          <display_name>wood</display_name>
        </choice>
        <choice>
          <value>wood pellets</value>
          <display_name>wood pellets</display_name>
        </choice>
      </choices>
    </argument>
    <argument>
      <name>misc_fuel_loads_grill_annual_therm</name>
      <display_name>Misc Fuel Loads: Grill Annual therm</display_name>
      <description>The annual energy consumption of the fuel loads grill. If not provided, the OS-HPXML default (see &lt;a href='https://openstudio-hpxml.readthedocs.io/en/v1.7.0/workflow_inputs.html#hpxml-fuel-loads'&gt;HPXML Fuel Loads&lt;/a&gt;) is used.</description>
      <type>Double</type>
      <units>therm/yr</units>
      <required>false</required>
      <model_dependent>false</model_dependent>
    </argument>
    <argument>
      <name>misc_fuel_loads_grill_usage_multiplier</name>
      <display_name>Misc Fuel Loads: Grill Usage Multiplier</display_name>
      <description>Multiplier on the fuel loads grill energy usage that can reflect, e.g., high/low usage occupants. If not provided, the OS-HPXML default (see &lt;a href='https://openstudio-hpxml.readthedocs.io/en/v1.7.0/workflow_inputs.html#hpxml-fuel-loads'&gt;HPXML Fuel Loads&lt;/a&gt;) is used.</description>
      <type>Double</type>
      <required>false</required>
      <model_dependent>false</model_dependent>
    </argument>
    <argument>
      <name>misc_fuel_loads_lighting_present</name>
      <display_name>Misc Fuel Loads: Lighting Present</display_name>
      <description>Whether there is fuel loads lighting.</description>
      <type>Boolean</type>
      <required>true</required>
      <model_dependent>false</model_dependent>
      <default_value>false</default_value>
      <choices>
        <choice>
          <value>true</value>
          <display_name>true</display_name>
        </choice>
        <choice>
          <value>false</value>
          <display_name>false</display_name>
        </choice>
      </choices>
    </argument>
    <argument>
      <name>misc_fuel_loads_lighting_fuel_type</name>
      <display_name>Misc Fuel Loads: Lighting Fuel Type</display_name>
      <description>The fuel type of the fuel loads lighting.</description>
      <type>Choice</type>
      <required>true</required>
      <model_dependent>false</model_dependent>
      <default_value>natural gas</default_value>
      <choices>
        <choice>
          <value>natural gas</value>
          <display_name>natural gas</display_name>
        </choice>
        <choice>
          <value>fuel oil</value>
          <display_name>fuel oil</display_name>
        </choice>
        <choice>
          <value>propane</value>
          <display_name>propane</display_name>
        </choice>
        <choice>
          <value>wood</value>
          <display_name>wood</display_name>
        </choice>
        <choice>
          <value>wood pellets</value>
          <display_name>wood pellets</display_name>
        </choice>
      </choices>
    </argument>
    <argument>
      <name>misc_fuel_loads_lighting_annual_therm</name>
      <display_name>Misc Fuel Loads: Lighting Annual therm</display_name>
      <description>The annual energy consumption of the fuel loads lighting. If not provided, the OS-HPXML default (see &lt;a href='https://openstudio-hpxml.readthedocs.io/en/v1.7.0/workflow_inputs.html#hpxml-fuel-loads'&gt;HPXML Fuel Loads&lt;/a&gt;)is used.</description>
      <type>Double</type>
      <units>therm/yr</units>
      <required>false</required>
      <model_dependent>false</model_dependent>
    </argument>
    <argument>
      <name>misc_fuel_loads_lighting_usage_multiplier</name>
      <display_name>Misc Fuel Loads: Lighting Usage Multiplier</display_name>
      <description>Multiplier on the fuel loads lighting energy usage that can reflect, e.g., high/low usage occupants. If not provided, the OS-HPXML default (see &lt;a href='https://openstudio-hpxml.readthedocs.io/en/v1.7.0/workflow_inputs.html#hpxml-fuel-loads'&gt;HPXML Fuel Loads&lt;/a&gt;) is used.</description>
      <type>Double</type>
      <required>false</required>
      <model_dependent>false</model_dependent>
    </argument>
    <argument>
      <name>misc_fuel_loads_fireplace_present</name>
      <display_name>Misc Fuel Loads: Fireplace Present</display_name>
      <description>Whether there is fuel loads fireplace.</description>
      <type>Boolean</type>
      <required>true</required>
      <model_dependent>false</model_dependent>
      <default_value>false</default_value>
      <choices>
        <choice>
          <value>true</value>
          <display_name>true</display_name>
        </choice>
        <choice>
          <value>false</value>
          <display_name>false</display_name>
        </choice>
      </choices>
    </argument>
    <argument>
      <name>misc_fuel_loads_fireplace_fuel_type</name>
      <display_name>Misc Fuel Loads: Fireplace Fuel Type</display_name>
      <description>The fuel type of the fuel loads fireplace.</description>
      <type>Choice</type>
      <required>true</required>
      <model_dependent>false</model_dependent>
      <default_value>natural gas</default_value>
      <choices>
        <choice>
          <value>natural gas</value>
          <display_name>natural gas</display_name>
        </choice>
        <choice>
          <value>fuel oil</value>
          <display_name>fuel oil</display_name>
        </choice>
        <choice>
          <value>propane</value>
          <display_name>propane</display_name>
        </choice>
        <choice>
          <value>wood</value>
          <display_name>wood</display_name>
        </choice>
        <choice>
          <value>wood pellets</value>
          <display_name>wood pellets</display_name>
        </choice>
      </choices>
    </argument>
    <argument>
      <name>misc_fuel_loads_fireplace_annual_therm</name>
      <display_name>Misc Fuel Loads: Fireplace Annual therm</display_name>
      <description>The annual energy consumption of the fuel loads fireplace. If not provided, the OS-HPXML default (see &lt;a href='https://openstudio-hpxml.readthedocs.io/en/v1.7.0/workflow_inputs.html#hpxml-fuel-loads'&gt;HPXML Fuel Loads&lt;/a&gt;) is used.</description>
      <type>Double</type>
      <units>therm/yr</units>
      <required>false</required>
      <model_dependent>false</model_dependent>
    </argument>
    <argument>
      <name>misc_fuel_loads_fireplace_frac_sensible</name>
      <display_name>Misc Fuel Loads: Fireplace Sensible Fraction</display_name>
      <description>Fraction of fireplace residual fuel loads' internal gains that are sensible. If not provided, the OS-HPXML default (see &lt;a href='https://openstudio-hpxml.readthedocs.io/en/v1.7.0/workflow_inputs.html#hpxml-fuel-loads'&gt;HPXML Fuel Loads&lt;/a&gt;) is used.</description>
      <type>Double</type>
      <units>Frac</units>
      <required>false</required>
      <model_dependent>false</model_dependent>
    </argument>
    <argument>
      <name>misc_fuel_loads_fireplace_frac_latent</name>
      <display_name>Misc Fuel Loads: Fireplace Latent Fraction</display_name>
      <description>Fraction of fireplace residual fuel loads' internal gains that are latent. If not provided, the OS-HPXML default (see &lt;a href='https://openstudio-hpxml.readthedocs.io/en/v1.7.0/workflow_inputs.html#hpxml-fuel-loads'&gt;HPXML Fuel Loads&lt;/a&gt;) is used.</description>
      <type>Double</type>
      <units>Frac</units>
      <required>false</required>
      <model_dependent>false</model_dependent>
    </argument>
    <argument>
      <name>misc_fuel_loads_fireplace_usage_multiplier</name>
      <display_name>Misc Fuel Loads: Fireplace Usage Multiplier</display_name>
      <description>Multiplier on the fuel loads fireplace energy usage that can reflect, e.g., high/low usage occupants. If not provided, the OS-HPXML default (see &lt;a href='https://openstudio-hpxml.readthedocs.io/en/v1.7.0/workflow_inputs.html#hpxml-fuel-loads'&gt;HPXML Fuel Loads&lt;/a&gt;) is used.</description>
      <type>Double</type>
      <required>false</required>
      <model_dependent>false</model_dependent>
    </argument>
    <argument>
      <name>pool_present</name>
      <display_name>Pool: Present</display_name>
      <description>Whether there is a pool.</description>
      <type>Boolean</type>
      <required>true</required>
      <model_dependent>false</model_dependent>
      <default_value>false</default_value>
      <choices>
        <choice>
          <value>true</value>
          <display_name>true</display_name>
        </choice>
        <choice>
          <value>false</value>
          <display_name>false</display_name>
        </choice>
      </choices>
    </argument>
    <argument>
      <name>pool_pump_annual_kwh</name>
      <display_name>Pool: Pump Annual kWh</display_name>
      <description>The annual energy consumption of the pool pump. If not provided, the OS-HPXML default (see &lt;a href='https://openstudio-hpxml.readthedocs.io/en/v1.7.0/workflow_inputs.html#pool-pump'&gt;Pool Pump&lt;/a&gt;) is used.</description>
      <type>Double</type>
      <units>kWh/yr</units>
      <required>false</required>
      <model_dependent>false</model_dependent>
    </argument>
    <argument>
      <name>pool_pump_usage_multiplier</name>
      <display_name>Pool: Pump Usage Multiplier</display_name>
      <description>Multiplier on the pool pump energy usage that can reflect, e.g., high/low usage occupants. If not provided, the OS-HPXML default (see &lt;a href='https://openstudio-hpxml.readthedocs.io/en/v1.7.0/workflow_inputs.html#pool-pump'&gt;Pool Pump&lt;/a&gt;) is used.</description>
      <type>Double</type>
      <required>false</required>
      <model_dependent>false</model_dependent>
    </argument>
    <argument>
      <name>pool_heater_type</name>
      <display_name>Pool: Heater Type</display_name>
      <description>The type of pool heater. Use 'none' if there is no pool heater.</description>
      <type>Choice</type>
      <required>true</required>
      <model_dependent>false</model_dependent>
      <default_value>none</default_value>
      <choices>
        <choice>
          <value>none</value>
          <display_name>none</display_name>
        </choice>
        <choice>
          <value>electric resistance</value>
          <display_name>electric resistance</display_name>
        </choice>
        <choice>
          <value>gas fired</value>
          <display_name>gas fired</display_name>
        </choice>
        <choice>
          <value>heat pump</value>
          <display_name>heat pump</display_name>
        </choice>
      </choices>
    </argument>
    <argument>
      <name>pool_heater_annual_kwh</name>
      <display_name>Pool: Heater Annual kWh</display_name>
      <description>The annual energy consumption of the electric resistance pool heater. If not provided, the OS-HPXML default (see &lt;a href='https://openstudio-hpxml.readthedocs.io/en/v1.7.0/workflow_inputs.html#pool-heater'&gt;Pool Heater&lt;/a&gt;) is used.</description>
      <type>Double</type>
      <units>kWh/yr</units>
      <required>false</required>
      <model_dependent>false</model_dependent>
    </argument>
    <argument>
      <name>pool_heater_annual_therm</name>
      <display_name>Pool: Heater Annual therm</display_name>
      <description>The annual energy consumption of the gas fired pool heater. If not provided, the OS-HPXML default (see &lt;a href='https://openstudio-hpxml.readthedocs.io/en/v1.7.0/workflow_inputs.html#pool-heater'&gt;Pool Heater&lt;/a&gt;) is used.</description>
      <type>Double</type>
      <units>therm/yr</units>
      <required>false</required>
      <model_dependent>false</model_dependent>
    </argument>
    <argument>
      <name>pool_heater_usage_multiplier</name>
      <display_name>Pool: Heater Usage Multiplier</display_name>
      <description>Multiplier on the pool heater energy usage that can reflect, e.g., high/low usage occupants. If not provided, the OS-HPXML default (see &lt;a href='https://openstudio-hpxml.readthedocs.io/en/v1.7.0/workflow_inputs.html#pool-heater'&gt;Pool Heater&lt;/a&gt;) is used.</description>
      <type>Double</type>
      <required>false</required>
      <model_dependent>false</model_dependent>
    </argument>
    <argument>
      <name>permanent_spa_present</name>
      <display_name>Permanent Spa: Present</display_name>
      <description>Whether there is a permanent spa.</description>
      <type>Boolean</type>
      <required>true</required>
      <model_dependent>false</model_dependent>
      <default_value>false</default_value>
      <choices>
        <choice>
          <value>true</value>
          <display_name>true</display_name>
        </choice>
        <choice>
          <value>false</value>
          <display_name>false</display_name>
        </choice>
      </choices>
    </argument>
    <argument>
      <name>permanent_spa_pump_annual_kwh</name>
      <display_name>Permanent Spa: Pump Annual kWh</display_name>
      <description>The annual energy consumption of the permanent spa pump. If not provided, the OS-HPXML default (see &lt;a href='https://openstudio-hpxml.readthedocs.io/en/v1.7.0/workflow_inputs.html#permanent-spa-pump'&gt;Permanent Spa Pump&lt;/a&gt;) is used.</description>
      <type>Double</type>
      <units>kWh/yr</units>
      <required>false</required>
      <model_dependent>false</model_dependent>
    </argument>
    <argument>
      <name>permanent_spa_pump_usage_multiplier</name>
      <display_name>Permanent Spa: Pump Usage Multiplier</display_name>
      <description>Multiplier on the permanent spa pump energy usage that can reflect, e.g., high/low usage occupants. If not provided, the OS-HPXML default (see &lt;a href='https://openstudio-hpxml.readthedocs.io/en/v1.7.0/workflow_inputs.html#permanent-spa-pump'&gt;Permanent Spa Pump&lt;/a&gt;) is used.</description>
      <type>Double</type>
      <required>false</required>
      <model_dependent>false</model_dependent>
    </argument>
    <argument>
      <name>permanent_spa_heater_type</name>
      <display_name>Permanent Spa: Heater Type</display_name>
      <description>The type of permanent spa heater. Use 'none' if there is no permanent spa heater.</description>
      <type>Choice</type>
      <required>true</required>
      <model_dependent>false</model_dependent>
      <default_value>none</default_value>
      <choices>
        <choice>
          <value>none</value>
          <display_name>none</display_name>
        </choice>
        <choice>
          <value>electric resistance</value>
          <display_name>electric resistance</display_name>
        </choice>
        <choice>
          <value>gas fired</value>
          <display_name>gas fired</display_name>
        </choice>
        <choice>
          <value>heat pump</value>
          <display_name>heat pump</display_name>
        </choice>
      </choices>
    </argument>
    <argument>
      <name>permanent_spa_heater_annual_kwh</name>
      <display_name>Permanent Spa: Heater Annual kWh</display_name>
      <description>The annual energy consumption of the electric resistance permanent spa heater. If not provided, the OS-HPXML default (see &lt;a href='https://openstudio-hpxml.readthedocs.io/en/v1.7.0/workflow_inputs.html#permanent-spa-heater'&gt;Permanent Spa Heater&lt;/a&gt;) is used.</description>
      <type>Double</type>
      <units>kWh/yr</units>
      <required>false</required>
      <model_dependent>false</model_dependent>
    </argument>
    <argument>
      <name>permanent_spa_heater_annual_therm</name>
      <display_name>Permanent Spa: Heater Annual therm</display_name>
      <description>The annual energy consumption of the gas fired permanent spa heater. If not provided, the OS-HPXML default (see &lt;a href='https://openstudio-hpxml.readthedocs.io/en/v1.7.0/workflow_inputs.html#permanent-spa-heater'&gt;Permanent Spa Heater&lt;/a&gt;) is used.</description>
      <type>Double</type>
      <units>therm/yr</units>
      <required>false</required>
      <model_dependent>false</model_dependent>
    </argument>
    <argument>
      <name>permanent_spa_heater_usage_multiplier</name>
      <display_name>Permanent Spa: Heater Usage Multiplier</display_name>
      <description>Multiplier on the permanent spa heater energy usage that can reflect, e.g., high/low usage occupants. If not provided, the OS-HPXML default (see &lt;a href='https://openstudio-hpxml.readthedocs.io/en/v1.7.0/workflow_inputs.html#permanent-spa-heater'&gt;Permanent Spa Heater&lt;/a&gt;) is used.</description>
      <type>Double</type>
      <required>false</required>
      <model_dependent>false</model_dependent>
    </argument>
    <argument>
      <name>emissions_scenario_names</name>
      <display_name>Emissions: Scenario Names</display_name>
      <description>Names of emissions scenarios. If multiple scenarios, use a comma-separated list. If not provided, no emissions scenarios are calculated.</description>
      <type>String</type>
      <required>false</required>
      <model_dependent>false</model_dependent>
    </argument>
    <argument>
      <name>emissions_types</name>
      <display_name>Emissions: Types</display_name>
      <description>Types of emissions (e.g., CO2e, NOx, etc.). If multiple scenarios, use a comma-separated list.</description>
      <type>String</type>
      <required>false</required>
      <model_dependent>false</model_dependent>
    </argument>
    <argument>
      <name>emissions_electricity_units</name>
      <display_name>Emissions: Electricity Units</display_name>
      <description>Electricity emissions factors units. If multiple scenarios, use a comma-separated list. Only lb/MWh and kg/MWh are allowed.</description>
      <type>String</type>
      <required>false</required>
      <model_dependent>false</model_dependent>
    </argument>
    <argument>
      <name>emissions_electricity_values_or_filepaths</name>
      <display_name>Emissions: Electricity Values or File Paths</display_name>
      <description>Electricity emissions factors values, specified as either an annual factor or an absolute/relative path to a file with hourly factors. If multiple scenarios, use a comma-separated list.</description>
      <type>String</type>
      <required>false</required>
      <model_dependent>false</model_dependent>
    </argument>
    <argument>
      <name>emissions_electricity_number_of_header_rows</name>
      <display_name>Emissions: Electricity Files Number of Header Rows</display_name>
      <description>The number of header rows in the electricity emissions factor file. Only applies when an electricity filepath is used. If multiple scenarios, use a comma-separated list.</description>
      <type>String</type>
      <required>false</required>
      <model_dependent>false</model_dependent>
    </argument>
    <argument>
      <name>emissions_electricity_column_numbers</name>
      <display_name>Emissions: Electricity Files Column Numbers</display_name>
      <description>The column number in the electricity emissions factor file. Only applies when an electricity filepath is used. If multiple scenarios, use a comma-separated list.</description>
      <type>String</type>
      <required>false</required>
      <model_dependent>false</model_dependent>
    </argument>
    <argument>
      <name>emissions_fossil_fuel_units</name>
      <display_name>Emissions: Fossil Fuel Units</display_name>
      <description>Fossil fuel emissions factors units. If multiple scenarios, use a comma-separated list. Only lb/MBtu and kg/MBtu are allowed.</description>
      <type>String</type>
      <required>false</required>
      <model_dependent>false</model_dependent>
    </argument>
    <argument>
      <name>emissions_natural_gas_values</name>
      <display_name>Emissions: Natural Gas Values</display_name>
      <description>Natural gas emissions factors values, specified as an annual factor. If multiple scenarios, use a comma-separated list.</description>
      <type>String</type>
      <required>false</required>
      <model_dependent>false</model_dependent>
    </argument>
    <argument>
      <name>emissions_propane_values</name>
      <display_name>Emissions: Propane Values</display_name>
      <description>Propane emissions factors values, specified as an annual factor. If multiple scenarios, use a comma-separated list.</description>
      <type>String</type>
      <required>false</required>
      <model_dependent>false</model_dependent>
    </argument>
    <argument>
      <name>emissions_fuel_oil_values</name>
      <display_name>Emissions: Fuel Oil Values</display_name>
      <description>Fuel oil emissions factors values, specified as an annual factor. If multiple scenarios, use a comma-separated list.</description>
      <type>String</type>
      <required>false</required>
      <model_dependent>false</model_dependent>
    </argument>
    <argument>
      <name>emissions_coal_values</name>
      <display_name>Emissions: Coal Values</display_name>
      <description>Coal emissions factors values, specified as an annual factor. If multiple scenarios, use a comma-separated list.</description>
      <type>String</type>
      <required>false</required>
      <model_dependent>false</model_dependent>
    </argument>
    <argument>
      <name>emissions_wood_values</name>
      <display_name>Emissions: Wood Values</display_name>
      <description>Wood emissions factors values, specified as an annual factor. If multiple scenarios, use a comma-separated list.</description>
      <type>String</type>
      <required>false</required>
      <model_dependent>false</model_dependent>
    </argument>
    <argument>
      <name>emissions_wood_pellets_values</name>
      <display_name>Emissions: Wood Pellets Values</display_name>
      <description>Wood pellets emissions factors values, specified as an annual factor. If multiple scenarios, use a comma-separated list.</description>
      <type>String</type>
      <required>false</required>
      <model_dependent>false</model_dependent>
    </argument>
    <argument>
      <name>utility_bill_scenario_names</name>
      <display_name>Utility Bills: Scenario Names</display_name>
      <description>Names of utility bill scenarios. If multiple scenarios, use a comma-separated list. If not provided, no utility bills scenarios are calculated.</description>
      <type>String</type>
      <required>false</required>
      <model_dependent>false</model_dependent>
    </argument>
    <argument>
      <name>utility_bill_electricity_filepaths</name>
      <display_name>Utility Bills: Electricity File Paths</display_name>
      <description>Electricity tariff file specified as an absolute/relative path to a file with utility rate structure information. Tariff file must be formatted to OpenEI API version 7. If multiple scenarios, use a comma-separated list.</description>
      <type>String</type>
      <required>false</required>
      <model_dependent>false</model_dependent>
    </argument>
    <argument>
      <name>utility_bill_electricity_fixed_charges</name>
      <display_name>Utility Bills: Electricity Fixed Charges</display_name>
      <description>Electricity utility bill monthly fixed charges. If multiple scenarios, use a comma-separated list.</description>
      <type>String</type>
      <required>false</required>
      <model_dependent>false</model_dependent>
    </argument>
    <argument>
      <name>utility_bill_natural_gas_fixed_charges</name>
      <display_name>Utility Bills: Natural Gas Fixed Charges</display_name>
      <description>Natural gas utility bill monthly fixed charges. If multiple scenarios, use a comma-separated list.</description>
      <type>String</type>
      <required>false</required>
      <model_dependent>false</model_dependent>
    </argument>
    <argument>
      <name>utility_bill_propane_fixed_charges</name>
      <display_name>Utility Bills: Propane Fixed Charges</display_name>
      <description>Propane utility bill monthly fixed charges. If multiple scenarios, use a comma-separated list.</description>
      <type>String</type>
      <required>false</required>
      <model_dependent>false</model_dependent>
    </argument>
    <argument>
      <name>utility_bill_fuel_oil_fixed_charges</name>
      <display_name>Utility Bills: Fuel Oil Fixed Charges</display_name>
      <description>Fuel oil utility bill monthly fixed charges. If multiple scenarios, use a comma-separated list.</description>
      <type>String</type>
      <required>false</required>
      <model_dependent>false</model_dependent>
    </argument>
    <argument>
      <name>utility_bill_coal_fixed_charges</name>
      <display_name>Utility Bills: Coal Fixed Charges</display_name>
      <description>Coal utility bill monthly fixed charges. If multiple scenarios, use a comma-separated list.</description>
      <type>String</type>
      <required>false</required>
      <model_dependent>false</model_dependent>
    </argument>
    <argument>
      <name>utility_bill_wood_fixed_charges</name>
      <display_name>Utility Bills: Wood Fixed Charges</display_name>
      <description>Wood utility bill monthly fixed charges. If multiple scenarios, use a comma-separated list.</description>
      <type>String</type>
      <required>false</required>
      <model_dependent>false</model_dependent>
    </argument>
    <argument>
      <name>utility_bill_wood_pellets_fixed_charges</name>
      <display_name>Utility Bills: Wood Pellets Fixed Charges</display_name>
      <description>Wood pellets utility bill monthly fixed charges. If multiple scenarios, use a comma-separated list.</description>
      <type>String</type>
      <required>false</required>
      <model_dependent>false</model_dependent>
    </argument>
    <argument>
      <name>utility_bill_electricity_marginal_rates</name>
      <display_name>Utility Bills: Electricity Marginal Rates</display_name>
      <description>Electricity utility bill marginal rates. If multiple scenarios, use a comma-separated list.</description>
      <type>String</type>
      <required>false</required>
      <model_dependent>false</model_dependent>
    </argument>
    <argument>
      <name>utility_bill_natural_gas_marginal_rates</name>
      <display_name>Utility Bills: Natural Gas Marginal Rates</display_name>
      <description>Natural gas utility bill marginal rates. If multiple scenarios, use a comma-separated list.</description>
      <type>String</type>
      <required>false</required>
      <model_dependent>false</model_dependent>
    </argument>
    <argument>
      <name>utility_bill_propane_marginal_rates</name>
      <display_name>Utility Bills: Propane Marginal Rates</display_name>
      <description>Propane utility bill marginal rates. If multiple scenarios, use a comma-separated list.</description>
      <type>String</type>
      <required>false</required>
      <model_dependent>false</model_dependent>
    </argument>
    <argument>
      <name>utility_bill_fuel_oil_marginal_rates</name>
      <display_name>Utility Bills: Fuel Oil Marginal Rates</display_name>
      <description>Fuel oil utility bill marginal rates. If multiple scenarios, use a comma-separated list.</description>
      <type>String</type>
      <required>false</required>
      <model_dependent>false</model_dependent>
    </argument>
    <argument>
      <name>utility_bill_coal_marginal_rates</name>
      <display_name>Utility Bills: Coal Marginal Rates</display_name>
      <description>Coal utility bill marginal rates. If multiple scenarios, use a comma-separated list.</description>
      <type>String</type>
      <required>false</required>
      <model_dependent>false</model_dependent>
    </argument>
    <argument>
      <name>utility_bill_wood_marginal_rates</name>
      <display_name>Utility Bills: Wood Marginal Rates</display_name>
      <description>Wood utility bill marginal rates. If multiple scenarios, use a comma-separated list.</description>
      <type>String</type>
      <required>false</required>
      <model_dependent>false</model_dependent>
    </argument>
    <argument>
      <name>utility_bill_wood_pellets_marginal_rates</name>
      <display_name>Utility Bills: Wood Pellets Marginal Rates</display_name>
      <description>Wood pellets utility bill marginal rates. If multiple scenarios, use a comma-separated list.</description>
      <type>String</type>
      <required>false</required>
      <model_dependent>false</model_dependent>
    </argument>
    <argument>
      <name>utility_bill_pv_compensation_types</name>
      <display_name>Utility Bills: PV Compensation Types</display_name>
      <description>Utility bill PV compensation types. If multiple scenarios, use a comma-separated list.</description>
      <type>String</type>
      <required>false</required>
      <model_dependent>false</model_dependent>
    </argument>
    <argument>
      <name>utility_bill_pv_net_metering_annual_excess_sellback_rate_types</name>
      <display_name>Utility Bills: PV Net Metering Annual Excess Sellback Rate Types</display_name>
      <description>Utility bill PV net metering annual excess sellback rate types. Only applies if the PV compensation type is 'NetMetering'. If multiple scenarios, use a comma-separated list.</description>
      <type>String</type>
      <required>false</required>
      <model_dependent>false</model_dependent>
    </argument>
    <argument>
      <name>utility_bill_pv_net_metering_annual_excess_sellback_rates</name>
      <display_name>Utility Bills: PV Net Metering Annual Excess Sellback Rates</display_name>
      <description>Utility bill PV net metering annual excess sellback rates. Only applies if the PV compensation type is 'NetMetering' and the PV annual excess sellback rate type is 'User-Specified'. If multiple scenarios, use a comma-separated list.</description>
      <type>String</type>
      <required>false</required>
      <model_dependent>false</model_dependent>
    </argument>
    <argument>
      <name>utility_bill_pv_feed_in_tariff_rates</name>
      <display_name>Utility Bills: PV Feed-In Tariff Rates</display_name>
      <description>Utility bill PV annual full/gross feed-in tariff rates. Only applies if the PV compensation type is 'FeedInTariff'. If multiple scenarios, use a comma-separated list.</description>
      <type>String</type>
      <required>false</required>
      <model_dependent>false</model_dependent>
    </argument>
    <argument>
      <name>utility_bill_pv_monthly_grid_connection_fee_units</name>
      <display_name>Utility Bills: PV Monthly Grid Connection Fee Units</display_name>
      <description>Utility bill PV monthly grid connection fee units. If multiple scenarios, use a comma-separated list.</description>
      <type>String</type>
      <required>false</required>
      <model_dependent>false</model_dependent>
    </argument>
    <argument>
      <name>utility_bill_pv_monthly_grid_connection_fees</name>
      <display_name>Utility Bills: PV Monthly Grid Connection Fees</display_name>
      <description>Utility bill PV monthly grid connection fees. If multiple scenarios, use a comma-separated list.</description>
      <type>String</type>
      <required>false</required>
      <model_dependent>false</model_dependent>
    </argument>
    <argument>
      <name>additional_properties</name>
      <display_name>Additional Properties</display_name>
      <description>Additional properties specified as key-value pairs (i.e., key=value). If multiple additional properties, use a |-separated list. For example, 'LowIncome=false|Remodeled|Description=2-story home in Denver'. These properties will be stored in the HPXML file under /HPXML/SoftwareInfo/extension/AdditionalProperties.</description>
      <type>String</type>
      <required>false</required>
      <model_dependent>false</model_dependent>
    </argument>
    <argument>
      <name>combine_like_surfaces</name>
      <display_name>Combine like surfaces?</display_name>
      <description>If true, combines like surfaces to simplify the HPXML file generated.</description>
      <type>Boolean</type>
      <required>false</required>
      <model_dependent>false</model_dependent>
      <default_value>false</default_value>
      <choices>
        <choice>
          <value>true</value>
          <display_name>true</display_name>
        </choice>
        <choice>
          <value>false</value>
          <display_name>false</display_name>
        </choice>
      </choices>
    </argument>
    <argument>
      <name>apply_defaults</name>
      <display_name>Apply Default Values?</display_name>
      <description>If true, applies OS-HPXML default values to the HPXML output file. Setting to true will also force validation of the HPXML output file before applying OS-HPXML default values.</description>
      <type>Boolean</type>
      <required>false</required>
      <model_dependent>false</model_dependent>
      <default_value>false</default_value>
      <choices>
        <choice>
          <value>true</value>
          <display_name>true</display_name>
        </choice>
        <choice>
          <value>false</value>
          <display_name>false</display_name>
        </choice>
      </choices>
    </argument>
    <argument>
      <name>apply_validation</name>
      <display_name>Apply Validation?</display_name>
      <description>If true, validates the HPXML output file. Set to false for faster performance. Note that validation is not needed if the HPXML file will be validated downstream (e.g., via the HPXMLtoOpenStudio measure).</description>
      <type>Boolean</type>
      <required>false</required>
      <model_dependent>false</model_dependent>
      <default_value>false</default_value>
      <choices>
        <choice>
          <value>true</value>
          <display_name>true</display_name>
        </choice>
        <choice>
          <value>false</value>
          <display_name>false</display_name>
        </choice>
      </choices>
    </argument>
  </arguments>
  <outputs />
  <provenances />
  <tags>
    <tag>Whole Building.Space Types</tag>
  </tags>
  <attributes>
    <attribute>
      <name>Measure Type</name>
      <value>ModelMeasure</value>
      <datatype>string</datatype>
    </attribute>
  </attributes>
  <files>
    <file>
      <filename>README.md</filename>
      <filetype>md</filetype>
      <usage_type>readme</usage_type>
<<<<<<< HEAD
      <checksum>4F99980F</checksum>
=======
      <checksum>25A31E46</checksum>
>>>>>>> d27cdc51
    </file>
    <file>
      <filename>README.md.erb</filename>
      <filetype>erb</filetype>
      <usage_type>readmeerb</usage_type>
      <checksum>513F28E9</checksum>
    </file>
    <file>
      <version>
        <software_program>OpenStudio</software_program>
        <identifier>2.9.0</identifier>
        <min_compatible>2.9.0</min_compatible>
      </version>
      <filename>measure.rb</filename>
      <filetype>rb</filetype>
      <usage_type>script</usage_type>
<<<<<<< HEAD
      <checksum>5D65A1D1</checksum>
=======
      <checksum>1C5F33C0</checksum>
>>>>>>> d27cdc51
    </file>
    <file>
      <filename>geometry.rb</filename>
      <filetype>rb</filetype>
      <usage_type>resource</usage_type>
      <checksum>84CB0D65</checksum>
    </file>
    <file>
      <filename>test_build_residential_hpxml.rb</filename>
      <filetype>rb</filetype>
      <usage_type>test</usage_type>
<<<<<<< HEAD
      <checksum>FC9E4B75</checksum>
=======
      <checksum>85F5709E</checksum>
>>>>>>> d27cdc51
    </file>
  </files>
</measure><|MERGE_RESOLUTION|>--- conflicted
+++ resolved
@@ -3,13 +3,8 @@
   <schema_version>3.1</schema_version>
   <name>build_residential_hpxml</name>
   <uid>a13a8983-2b01-4930-8af2-42030b6e4233</uid>
-<<<<<<< HEAD
-  <version_id>dc0de2f1-fea3-4b8e-9df9-579c3fcc74dc</version_id>
-  <version_modified>2024-01-23T20:04:33Z</version_modified>
-=======
   <version_id>20c13f7b-9d7f-4d4f-b258-384312c93913</version_id>
   <version_modified>2024-01-25T17:44:12Z</version_modified>
->>>>>>> d27cdc51
   <xml_checksum>2C38F48B</xml_checksum>
   <class_name>BuildResidentialHPXML</class_name>
   <display_name>HPXML Builder</display_name>
@@ -7137,11 +7132,7 @@
       <filename>README.md</filename>
       <filetype>md</filetype>
       <usage_type>readme</usage_type>
-<<<<<<< HEAD
-      <checksum>4F99980F</checksum>
-=======
       <checksum>25A31E46</checksum>
->>>>>>> d27cdc51
     </file>
     <file>
       <filename>README.md.erb</filename>
@@ -7158,11 +7149,7 @@
       <filename>measure.rb</filename>
       <filetype>rb</filetype>
       <usage_type>script</usage_type>
-<<<<<<< HEAD
-      <checksum>5D65A1D1</checksum>
-=======
       <checksum>1C5F33C0</checksum>
->>>>>>> d27cdc51
     </file>
     <file>
       <filename>geometry.rb</filename>
@@ -7174,11 +7161,7 @@
       <filename>test_build_residential_hpxml.rb</filename>
       <filetype>rb</filetype>
       <usage_type>test</usage_type>
-<<<<<<< HEAD
-      <checksum>FC9E4B75</checksum>
-=======
       <checksum>85F5709E</checksum>
->>>>>>> d27cdc51
     </file>
   </files>
 </measure>