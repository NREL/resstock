--- conflicted
+++ resolved
@@ -3,13 +3,8 @@
   <schema_version>3.1</schema_version>
   <name>build_residential_hpxml</name>
   <uid>a13a8983-2b01-4930-8af2-42030b6e4233</uid>
-<<<<<<< HEAD
-  <version_id>b8723043-267f-42ef-8130-62e1e3b810c3</version_id>
-  <version_modified>2024-04-16T16:56:22Z</version_modified>
-=======
   <version_id>b782d66b-066c-47f5-90db-b397e3392d3e</version_id>
   <version_modified>2024-04-29T21:40:42Z</version_modified>
->>>>>>> 8fa3d387
   <xml_checksum>2C38F48B</xml_checksum>
   <class_name>BuildResidentialHPXML</class_name>
   <display_name>HPXML Builder</display_name>
@@ -2327,15 +2322,6 @@
       <model_dependent>false</model_dependent>
     </argument>
     <argument>
-      <name>heating_system_heating_airflow</name>
-      <display_name>Heating System: Heating Airflow</display_name>
-      <description>The output heating airflow of the heating system. If not provided, the OS-HPXML autosized default (see &lt;a href='https://openstudio-hpxml.readthedocs.io/en/v1.7.0/workflow_inputs.html#hpxml-heating-systems'&gt;HPXML Heating Systems&lt;/a&gt;) is used.</description>
-      <type>Double</type>
-      <units>CFM</units>
-      <required>false</required>
-      <model_dependent>false</model_dependent>
-    </argument>
-    <argument>
       <name>heating_system_heating_autosizing_factor</name>
       <display_name>Heating System: Heating Autosizing Factor</display_name>
       <description>The capacity scaling factor applied to the auto-sizing methodology. If not provided, 1.0 is used.</description>
@@ -2346,11 +2332,7 @@
     <argument>
       <name>heating_system_heating_autosizing_limit</name>
       <display_name>Heating System: Heating Autosizing Limit</display_name>
-<<<<<<< HEAD
-      <description>The scaling limit applied to the auto-sizing methodology. If not provided, autosized default is used.</description>
-=======
       <description>The maximum capacity limit applied to the auto-sizing methodology. If not provided, no limit is used.</description>
->>>>>>> 8fa3d387
       <type>Double</type>
       <units>Btu/hr</units>
       <required>false</required>
@@ -2496,15 +2478,6 @@
       <model_dependent>false</model_dependent>
     </argument>
     <argument>
-      <name>cooling_system_cooling_airflow</name>
-      <display_name>Cooling System: Cooling Airflow</display_name>
-      <description>The output cooling airflow of the cooling system. If not provided, the OS-HPXML autosized default (see &lt;a href='https://openstudio-hpxml.readthedocs.io/en/v1.7.0/workflow_inputs.html#hpxml-heating-systems'&gt;HPXML Heating Systems&lt;/a&gt;) is used.</description>
-      <type>Double</type>
-      <units>CFM</units>
-      <required>false</required>
-      <model_dependent>false</model_dependent>
-    </argument>
-    <argument>
       <name>cooling_system_cooling_autosizing_factor</name>
       <display_name>Cooling System: Cooling Autosizing Factor</display_name>
       <description>The capacity scaling factor applied to the auto-sizing methodology. If not provided, 1.0 is used.</description>
@@ -2516,15 +2489,6 @@
       <name>cooling_system_cooling_autosizing_limit</name>
       <display_name>Cooling System: Cooling Autosizing Limit</display_name>
       <description>The maximum capacity limit applied to the auto-sizing methodology. If not provided, no limit is used.</description>
-      <type>Double</type>
-      <units>Btu/hr</units>
-      <required>false</required>
-      <model_dependent>false</model_dependent>
-    </argument>
-    <argument>
-      <name>cooling_system_cooling_autosizing_limit</name>
-      <display_name>Cooling System: Cooling Autosizing Limit</display_name>
-      <description>The scaling limit applied to the auto-sizing methodology. If not provided, autosized default is used.</description>
       <type>Double</type>
       <units>Btu/hr</units>
       <required>false</required>
@@ -2795,15 +2759,6 @@
       <model_dependent>false</model_dependent>
     </argument>
     <argument>
-      <name>heat_pump_heating_airflow</name>
-      <display_name>Heat Pump: Heating Airflow</display_name>
-      <description>The output heating airflow of the heat pump. If not provided, the OS-HPXML autosized default (see &lt;a href='https://openstudio-hpxml.readthedocs.io/en/v1.7.0/workflow_inputs.html#hpxml-heating-systems'&gt;HPXML Heating Systems&lt;/a&gt;) is used.</description>
-      <type>Double</type>
-      <units>CFM</units>
-      <required>false</required>
-      <model_dependent>false</model_dependent>
-    </argument>
-    <argument>
       <name>heat_pump_heating_autosizing_factor</name>
       <display_name>Heat Pump: Heating Autosizing Factor</display_name>
       <description>The capacity scaling factor applied to the auto-sizing methodology. If not provided, 1.0 is used.</description>
@@ -2814,11 +2769,7 @@
     <argument>
       <name>heat_pump_heating_autosizing_limit</name>
       <display_name>Heat Pump: Heating Autosizing Limit</display_name>
-<<<<<<< HEAD
-      <description>The scaling limit applied to the auto-sizing methodology. If not provided, autosized default is used.</description>
-=======
       <description>The maximum capacity limit applied to the auto-sizing methodology. If not provided, no limit is used.</description>
->>>>>>> 8fa3d387
       <type>Double</type>
       <units>Btu/hr</units>
       <required>false</required>
@@ -2852,15 +2803,6 @@
       <model_dependent>false</model_dependent>
     </argument>
     <argument>
-      <name>heat_pump_cooling_airflow</name>
-      <display_name>Heat Pump: Cooling Airflow</display_name>
-      <description>The output cooling airflow of the cooling system. If not provided, the OS-HPXML autosized default (see &lt;a href='https://openstudio-hpxml.readthedocs.io/en/v1.7.0/workflow_inputs.html#hpxml-heating-systems'&gt;HPXML Heating Systems&lt;/a&gt;) is used.</description>
-      <type>Double</type>
-      <units>CFM</units>
-      <required>false</required>
-      <model_dependent>false</model_dependent>
-    </argument>
-    <argument>
       <name>heat_pump_cooling_autosizing_factor</name>
       <display_name>Heat Pump: Cooling Autosizing Factor</display_name>
       <description>The capacity scaling factor applied to the auto-sizing methodology. If not provided, 1.0 is used.</description>
@@ -2871,11 +2813,7 @@
     <argument>
       <name>heat_pump_cooling_autosizing_limit</name>
       <display_name>Heat Pump: Cooling Autosizing Limit</display_name>
-<<<<<<< HEAD
-      <description>The scaling limit applied to the auto-sizing methodology. If not provided, autosized default is used.</description>
-=======
       <description>The maximum capacity limit applied to the auto-sizing methodology. If not provided, no limit is used.</description>
->>>>>>> 8fa3d387
       <type>Double</type>
       <units>Btu/hr</units>
       <required>false</required>
@@ -2947,14 +2885,6 @@
       <description>The maximum capacity limit applied to the auto-sizing methodology if Backup Type is 'integrated'. If not provided, no limit is used. If Backup Type is 'separate', use Heating System 2: Heating Autosizing Limit.</description>
       <type>Double</type>
       <units>Btu/hr</units>
-      <required>false</required>
-      <model_dependent>false</model_dependent>
-    </argument>
-    <argument>
-      <name>heat_pump_backup_heating_autosizing_limit</name>
-      <display_name>Heat Pump: Backup Heating Autosizing Limit</display_name>
-      <description>The scaling limit applied to the auto-sizing methodology if Backup Type is 'integrated'. If not provided, 1.0 is used. If Backup Type is 'separate', use Heating System 2: Heating Autosizing Factor.</description>
-      <type>Double</type>
       <required>false</required>
       <model_dependent>false</model_dependent>
     </argument>
@@ -3468,15 +3398,6 @@
       <model_dependent>false</model_dependent>
     </argument>
     <argument>
-      <name>heating_system_2_heating_airflow</name>
-      <display_name>Heating System 2: Heating Airflow</display_name>
-      <description>The output heating airflow of the second heating system. If not provided, the OS-HPXML autosized default (see &lt;a href='https://openstudio-hpxml.readthedocs.io/en/v1.7.0/workflow_inputs.html#hpxml-heating-systems'&gt;HPXML Heating Systems&lt;/a&gt;) is used.</description>
-      <type>Double</type>
-      <units>CFM</units>
-      <required>false</required>
-      <model_dependent>false</model_dependent>
-    </argument>
-    <argument>
       <name>heating_system_2_heating_autosizing_factor</name>
       <display_name>Heating System 2: Heating Autosizing Factor</display_name>
       <description>The capacity scaling factor applied to the auto-sizing methodology. If not provided, 1.0 is used.</description>
@@ -3487,14 +3408,9 @@
     <argument>
       <name>heating_system_2_heating_autosizing_limit</name>
       <display_name>Heating System 2: Heating Autosizing Limit</display_name>
-<<<<<<< HEAD
-      <description>The scaling limit applied to the auto-sizing methodology. If not provided, 1.0 is used.</description>
-      <type>Double</type>
-=======
       <description>The maximum capacity limit applied to the auto-sizing methodology. If not provided, no limit is used.</description>
       <type>Double</type>
       <units>Btu/hr</units>
->>>>>>> 8fa3d387
       <required>false</required>
       <model_dependent>false</model_dependent>
     </argument>
@@ -3507,15 +3423,6 @@
       <required>true</required>
       <model_dependent>false</model_dependent>
       <default_value>0.25</default_value>
-    </argument>
-    <argument>
-      <name>hvac_distribution_fan_watts_per_cfm</name>
-      <display_name>HVAC Distribution: Blower Fan Efficiency</display_name>
-      <description>The blower fan efficiency at maximum fan speed. Applies only to Furnace heating system, central air conditioner and mini-split cooling systems, and air-to-air, mini-split, and ground-to-air heat pumps. If not provided, the OS-HPXML default (see &lt;a href='https://openstudio-hpxml.readthedocs.io/en/v1.7.0/workflow_inputs.html#hpxml-heating-systems'&gt;HPXML Heating Systems&lt;/a&gt;, &lt;a href='https://openstudio-hpxml.readthedocs.io/en/v1.7.0/workflow_inputs.html#hpxml-cooling-systems'&gt;HPXML Cooling Systems&lt;/a&gt;, &lt;a href='https://openstudio-hpxml.readthedocs.io/en/v1.7.0/workflow_inputs.html#hpxml-heat-pumps'&gt;HPXML Heat Pumps&lt;/a&gt;) is used.</description>
-      <type>Double</type>
-      <units>W/CFM</units>
-      <required>false</required>
-      <model_dependent>false</model_dependent>
     </argument>
     <argument>
       <name>hvac_control_heating_weekday_setpoint</name>
@@ -7418,11 +7325,7 @@
       <filename>README.md</filename>
       <filetype>md</filetype>
       <usage_type>readme</usage_type>
-<<<<<<< HEAD
-      <checksum>178BE490</checksum>
-=======
       <checksum>54A95546</checksum>
->>>>>>> 8fa3d387
     </file>
     <file>
       <filename>README.md.erb</filename>
@@ -7439,11 +7342,7 @@
       <filename>measure.rb</filename>
       <filetype>rb</filetype>
       <usage_type>script</usage_type>
-<<<<<<< HEAD
-      <checksum>18B6CC04</checksum>
-=======
       <checksum>A4FCB77B</checksum>
->>>>>>> 8fa3d387
     </file>
     <file>
       <filename>geometry.rb</filename>
