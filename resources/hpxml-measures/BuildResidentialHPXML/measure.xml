--- conflicted
+++ resolved
@@ -3,13 +3,8 @@
   <schema_version>3.1</schema_version>
   <name>build_residential_hpxml</name>
   <uid>a13a8983-2b01-4930-8af2-42030b6e4233</uid>
-<<<<<<< HEAD
-  <version_id>7278c037-ca83-4a77-b667-2b01823f749e</version_id>
-  <version_modified>2024-04-08T21:27:40Z</version_modified>
-=======
   <version_id>5a875ec8-2d75-4240-b593-309efac2ff96</version_id>
   <version_modified>2024-03-26T22:15:51Z</version_modified>
->>>>>>> 23b64677
   <xml_checksum>2C38F48B</xml_checksum>
   <class_name>BuildResidentialHPXML</class_name>
   <display_name>HPXML Builder</display_name>
@@ -3374,51 +3369,6 @@
       <required>true</required>
       <model_dependent>false</model_dependent>
       <default_value>0.25</default_value>
-    </argument>
-    <argument>
-      <name>hvac_distribution_fan_watts_per_cfm</name>
-      <display_name>HVAC Distribution: Blower Fan Efficiency</display_name>
-      <description>The blower fan efficiency at maximum fan speed. Applies only to Furnace heating system, central air conditioner and mini-split cooling systems, and air-to-air, mini-split, and ground-to-air heat pumps. If not provided, the OS-HPXML default (see &lt;a href='https://openstudio-hpxml.readthedocs.io/en/v1.7.0/workflow_inputs.html#hpxml-heating-systems'&gt;HPXML Heating Systems&lt;/a&gt;, &lt;a href='https://openstudio-hpxml.readthedocs.io/en/v1.7.0/workflow_inputs.html#hpxml-cooling-systems'&gt;HPXML Cooling Systems&lt;/a&gt;, &lt;a href='https://openstudio-hpxml.readthedocs.io/en/v1.7.0/workflow_inputs.html#hpxml-heat-pumps'&gt;HPXML Heat Pumps&lt;/a&gt;) is used.</description>
-      <type>Double</type>
-      <units>W/CFM</units>
-      <required>false</required>
-      <model_dependent>false</model_dependent>
-    </argument>
-    <argument>
-      <name>hvac_distribution_heating_airflow_cfm</name>
-      <display_name>HVAC Distribution: Heating Airflow Rate</display_name>
-      <description>The heating airflow rate. If not provided, the OS-HPXML autosized default (see &lt;a href='https://openstudio-hpxml.readthedocs.io/en/v1.7.0/workflow_inputs.html#hpxml-heating-systems'&gt;HPXML Heating Systems&lt;/a&gt;, &lt;a href='https://openstudio-hpxml.readthedocs.io/en/v1.7.0/workflow_inputs.html#hpxml-cooling-systems'&gt;HPXML Cooling Systems&lt;/a&gt;, &lt;a href='https://openstudio-hpxml.readthedocs.io/en/v1.7.0/workflow_inputs.html#hpxml-heat-pumps'&gt;HPXML Heat Pumps&lt;/a&gt;) is used.</description>
-      <type>Double</type>
-      <units>CFM</units>
-      <required>false</required>
-      <model_dependent>false</model_dependent>
-    </argument>
-    <argument>
-      <name>hvac_distribution_cooling_airflow_cfm</name>
-      <display_name>HVAC Distribution: Cooling Airflow Rate</display_name>
-      <description>The cooling airflow rate. If not provided, the OS-HPXML autosized default (see &lt;a href='https://openstudio-hpxml.readthedocs.io/en/v1.7.0/workflow_inputs.html#hpxml-heating-systems'&gt;HPXML Heating Systems&lt;/a&gt;, &lt;a href='https://openstudio-hpxml.readthedocs.io/en/v1.7.0/workflow_inputs.html#hpxml-cooling-systems'&gt;HPXML Cooling Systems&lt;/a&gt;, &lt;a href='https://openstudio-hpxml.readthedocs.io/en/v1.7.0/workflow_inputs.html#hpxml-heat-pumps'&gt;HPXML Heat Pumps&lt;/a&gt;) is used.</description>
-      <type>Double</type>
-      <units>CFM</units>
-      <required>false</required>
-      <model_dependent>false</model_dependent>
-    </argument>
-    <argument>
-      <name>hvac_distribution_max_heating_airflow_cfm</name>
-      <display_name>HVAC Distribution: Maximum Heating Airflow Rate</display_name>
-      <description>The heating airflow rate used to (a) set the maximum allowed heating airflow rate and (b) adjust blower fan efficiency.</description>
-      <type>Double</type>
-      <units>CFM</units>
-      <required>false</required>
-      <model_dependent>false</model_dependent>
-    </argument>
-    <argument>
-      <name>hvac_distribution_max_cooling_airflow_cfm</name>
-      <display_name>HVAC Distribution: Maximum Cooling Airflow Rate</display_name>
-      <description>The cooling airflow rate used to (a) set the maximum allowed cooling airflow rate and (b) adjust blower fan efficiency.</description>
-      <type>Double</type>
-      <units>CFM</units>
-      <required>false</required>
-      <model_dependent>false</model_dependent>
     </argument>
     <argument>
       <name>hvac_control_heating_weekday_setpoint</name>
@@ -7294,7 +7244,7 @@
       <filename>README.md</filename>
       <filetype>md</filetype>
       <usage_type>readme</usage_type>
-      <checksum>D253254A</checksum>
+      <checksum>6D56CD24</checksum>
     </file>
     <file>
       <filename>README.md.erb</filename>
@@ -7311,11 +7261,7 @@
       <filename>measure.rb</filename>
       <filetype>rb</filetype>
       <usage_type>script</usage_type>
-<<<<<<< HEAD
-      <checksum>52490842</checksum>
-=======
       <checksum>36F74813</checksum>
->>>>>>> 23b64677
     </file>
     <file>
       <filename>geometry.rb</filename>
