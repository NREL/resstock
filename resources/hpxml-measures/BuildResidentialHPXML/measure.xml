<?xml version="1.0"?>
<measure>
  <schema_version>3.0</schema_version>
  <name>build_residential_hpxml</name>
  <uid>a13a8983-2b01-4930-8af2-42030b6e4233</uid>
  <version_id>05f63f6b-6a81-4730-b009-ee76c979d370</version_id>
  <version_modified>20210722T170322Z</version_modified>
  <xml_checksum>2C38F48B</xml_checksum>
  <class_name>BuildResidentialHPXML</class_name>
  <display_name>HPXML Builder</display_name>
  <description>Builds a residential HPXML file.</description>
  <modeler_description>TODO</modeler_description>
  <arguments>
    <argument>
      <name>hpxml_path</name>
      <display_name>HPXML File Path</display_name>
      <description>Absolute/relative path of the HPXML file.</description>
      <type>String</type>
      <units></units>
      <required>true</required>
      <model_dependent>false</model_dependent>
      <default_value></default_value>
      <min_value></min_value>
      <max_value></max_value>
    </argument>
    <argument>
      <name>software_program_used</name>
      <display_name>Software Program Used</display_name>
      <description>The name of the software program used.</description>
      <type>String</type>
      <units></units>
      <required>false</required>
      <model_dependent>false</model_dependent>
      <default_value></default_value>
      <min_value></min_value>
      <max_value></max_value>
    </argument>
    <argument>
      <name>software_program_version</name>
      <display_name>Software Program Version</display_name>
      <description>The version of the software program used.</description>
      <type>String</type>
      <units></units>
      <required>false</required>
      <model_dependent>false</model_dependent>
      <default_value></default_value>
      <min_value></min_value>
      <max_value></max_value>
    </argument>
    <argument>
      <name>simulation_control_timestep</name>
      <display_name>Simulation Control: Timestep</display_name>
      <description>Value must be a divisor of 60.</description>
      <type>Integer</type>
      <units>min</units>
      <required>false</required>
      <model_dependent>false</model_dependent>
      <default_value></default_value>
      <min_value></min_value>
      <max_value></max_value>
    </argument>
    <argument>
<<<<<<< HEAD
      <name>simulation_control_run_period_begin_month</name>
      <display_name>Simulation Control: Run Period Begin Month</display_name>
      <description>This numeric field should contain the starting month number (1 = January, 2 = February, etc.) for the annual run period desired.</description>
      <type>Integer</type>
      <units>#</units>
      <required>false</required>
      <model_dependent>false</model_dependent>
      <default_value></default_value>
      <min_value></min_value>
      <max_value></max_value>
    </argument>
    <argument>
      <name>simulation_control_run_period_begin_day_of_month</name>
      <display_name>Simulation Control: Run Period Begin Day of Month</display_name>
      <description>This numeric field should contain the starting day of the starting month (must be valid for month) for the annual run period desired.</description>
      <type>Integer</type>
      <units>#</units>
      <required>false</required>
      <model_dependent>false</model_dependent>
      <default_value></default_value>
      <min_value></min_value>
      <max_value></max_value>
    </argument>
    <argument>
      <name>simulation_control_run_period_end_month</name>
      <display_name>Simulation Control: Run Period End Month</display_name>
      <description>This numeric field should contain the end month number (1 = January, 2 = February, etc.) for the annual run period desired.</description>
      <type>Integer</type>
      <units>#</units>
      <required>false</required>
      <model_dependent>false</model_dependent>
      <default_value></default_value>
      <min_value></min_value>
      <max_value></max_value>
    </argument>
    <argument>
      <name>simulation_control_run_period_end_day_of_month</name>
      <display_name>Simulation Control: Run Period End Day of Month</display_name>
      <description>This numeric field should contain the ending day of the ending month (must be valid for month) for the annual run period desired.</description>
      <type>Integer</type>
      <units>#</units>
=======
      <name>simulation_control_run_period</name>
      <display_name>Simulation Control: Run Period</display_name>
      <description>Specifies the annual simulation run period. Enter a date like "Mar 15 - Sep 15".</description>
      <type>String</type>
>>>>>>> e4ff727d
      <required>false</required>
      <model_dependent>false</model_dependent>
      <default_value></default_value>
      <min_value></min_value>
      <max_value></max_value>
    </argument>
    <argument>
      <name>simulation_control_run_period_calendar_year</name>
      <display_name>Simulation Control: Run Period Calendar Year</display_name>
      <description>This numeric field should contain the calendar year that determines the start day of week. If you are running simulations using AMY weather files, the value entered for calendar year will not be used; it will be overridden by the actual year found in the AMY weather file.</description>
      <type>Integer</type>
      <units>year</units>
      <required>false</required>
      <model_dependent>false</model_dependent>
      <default_value></default_value>
      <min_value></min_value>
      <max_value></max_value>
    </argument>
    <argument>
      <name>simulation_control_daylight_saving_enabled</name>
      <display_name>Simulation Control: Daylight Saving Enabled</display_name>
      <description>Whether to use daylight saving.</description>
      <type>Boolean</type>
      <units></units>
      <required>false</required>
      <model_dependent>false</model_dependent>
      <default_value></default_value>
      <choices>
        <choice>
          <value>true</value>
          <display_name>true</display_name>
        </choice>
        <choice>
          <value>false</value>
          <display_name>false</display_name>
        </choice>
      </choices>
      <min_value></min_value>
      <max_value></max_value>
    </argument>
    <argument>
<<<<<<< HEAD
      <name>simulation_control_daylight_saving_begin_month</name>
      <display_name>Simulation Control: Daylight Saving Begin Month</display_name>
      <description>This numeric field should contain the starting month number (1 = January, 2 = February, etc.) for the annual daylight saving period desired.</description>
      <type>Integer</type>
      <units>#</units>
      <required>false</required>
      <model_dependent>false</model_dependent>
      <default_value></default_value>
      <min_value></min_value>
      <max_value></max_value>
    </argument>
    <argument>
      <name>simulation_control_daylight_saving_begin_day_of_month</name>
      <display_name>Simulation Control: Daylight Saving Begin Day of Month</display_name>
      <description>This numeric field should contain the starting day of the starting month (must be valid for month) for the daylight saving period desired.</description>
      <type>Integer</type>
      <units>#</units>
      <required>false</required>
      <model_dependent>false</model_dependent>
      <default_value></default_value>
      <min_value></min_value>
      <max_value></max_value>
    </argument>
    <argument>
      <name>simulation_control_daylight_saving_end_month</name>
      <display_name>Simulation Control: Daylight Saving End Month</display_name>
      <description>This numeric field should contain the end month number (1 = January, 2 = February, etc.) for the daylight saving period desired.</description>
      <type>Integer</type>
      <units>#</units>
      <required>false</required>
      <model_dependent>false</model_dependent>
      <default_value></default_value>
      <min_value></min_value>
      <max_value></max_value>
    </argument>
    <argument>
      <name>simulation_control_daylight_saving_end_day_of_month</name>
      <display_name>Simulation Control: Daylight Saving End Day of Month</display_name>
      <description>This numeric field should contain the ending day of the ending month (must be valid for month) for the daylight saving period desired.</description>
      <type>Integer</type>
      <units>#</units>
=======
      <name>simulation_control_daylight_saving_period</name>
      <display_name>Simulation Control: Daylight Saving Period</display_name>
      <description>Specifies the daylight saving period. Enter a date like "Mar 15 - Dec 15".</description>
      <type>String</type>
>>>>>>> e4ff727d
      <required>false</required>
      <model_dependent>false</model_dependent>
      <default_value></default_value>
      <min_value></min_value>
      <max_value></max_value>
    </argument>
    <argument>
      <name>schedules_type</name>
      <display_name>Schedules: Type</display_name>
      <description>The type of occupant-related schedules to use. Schedules corresponding to 'default' are average (e.g., Building America). Schedules corresponding to 'stochastic' are generated using time-inhomogeneous Markov chains derived from American Time Use Survey data, and supplemented with sampling duration and power level from NEEA RBSA data as well as DHW draw duration and flow rate from Aquacraft/AWWA data.</description>
      <type>Choice</type>
      <units></units>
      <required>true</required>
      <model_dependent>false</model_dependent>
      <default_value>default</default_value>
      <choices>
        <choice>
          <value>default</value>
          <display_name>default</display_name>
        </choice>
        <choice>
          <value>stochastic</value>
          <display_name>stochastic</display_name>
        </choice>
        <choice>
          <value>user-specified</value>
          <display_name>user-specified</display_name>
        </choice>
      </choices>
      <min_value></min_value>
      <max_value></max_value>
    </argument>
    <argument>
      <name>schedules_path</name>
      <display_name>Schedules: Path</display_name>
      <description>Absolute (or relative) path of the csv file containing user-specified occupancy schedules.</description>
      <type>String</type>
      <units></units>
      <required>false</required>
      <model_dependent>false</model_dependent>
      <default_value></default_value>
      <min_value></min_value>
      <max_value></max_value>
    </argument>
    <argument>
<<<<<<< HEAD
      <name>schedules_vacancy_begin_month</name>
      <display_name>Schedules: Vacancy Start Begin Month</display_name>
      <description>This numeric field should contain the starting month number (1 = January, 2 = February, etc.) for the vacancy period desired. Only applies if the schedules type is 'stochastic'.</description>
      <type>Integer</type>
      <units>#</units>
      <required>false</required>
      <model_dependent>false</model_dependent>
      <default_value></default_value>
      <min_value></min_value>
      <max_value></max_value>
    </argument>
    <argument>
      <name>schedules_vacancy_begin_day_of_month</name>
      <display_name>Schedules: Vacancy Begin Day of Month</display_name>
      <description>This numeric field should contain the starting day of the starting month (must be valid for month) for the vacancy period desired. Only applies if the schedules type is 'stochastic'.</description>
      <type>Integer</type>
      <units>#</units>
      <required>false</required>
      <model_dependent>false</model_dependent>
      <default_value></default_value>
      <min_value></min_value>
      <max_value></max_value>
    </argument>
    <argument>
      <name>schedules_vacancy_end_month</name>
      <display_name>Schedules: Vacancy Start End Month</display_name>
      <description>This numeric field should contain the end month number (1 = January, 2 = February, etc.) for the vacancy period desired. Only applies if the schedules type is 'stochastic'.</description>
      <type>Integer</type>
      <units>#</units>
      <required>false</required>
      <model_dependent>false</model_dependent>
      <default_value></default_value>
      <min_value></min_value>
      <max_value></max_value>
    </argument>
    <argument>
      <name>schedules_vacancy_end_day_of_month</name>
      <display_name>Schedules: Vacancy End Day of Month</display_name>
      <description>This numeric field should contain the ending day of the ending month (must be valid for month) for the vacancy period desired. Only applies if the schedules type is 'stochastic'.</description>
      <type>Integer</type>
      <units>#</units>
=======
      <name>schedules_vacancy_period</name>
      <display_name>Schedules: Vacancy Period</display_name>
      <description>Specifies the vacancy period. Only applies if the schedules type is 'stochastic'. Enter a date like "Dec 15 - Jan 15".</description>
      <type>String</type>
>>>>>>> e4ff727d
      <required>false</required>
      <model_dependent>false</model_dependent>
      <default_value></default_value>
      <min_value></min_value>
      <max_value></max_value>
    </argument>
    <argument>
      <name>schedules_random_seed</name>
      <display_name>Schedules: Random Seed</display_name>
      <description>This numeric field is the seed for the random number generator. Only applies if the schedules type is 'stochastic'.</description>
      <type>Integer</type>
      <units>#</units>
      <required>false</required>
      <model_dependent>false</model_dependent>
      <default_value></default_value>
      <min_value></min_value>
      <max_value></max_value>
    </argument>
    <argument>
      <name>weather_station_epw_filepath</name>
      <display_name>EnergyPlus Weather (EPW) Filepath</display_name>
      <description>Path of the EPW file.</description>
      <type>String</type>
      <units></units>
      <required>true</required>
      <model_dependent>false</model_dependent>
      <default_value>USA_CO_Denver.Intl.AP.725650_TMY3.epw</default_value>
      <min_value></min_value>
      <max_value></max_value>
    </argument>
    <argument>
      <name>site_type</name>
      <display_name>Site: Type</display_name>
      <description>The type of site.</description>
      <type>Choice</type>
      <units></units>
      <required>false</required>
      <model_dependent>false</model_dependent>
      <default_value></default_value>
      <choices>
        <choice>
          <value>suburban</value>
          <display_name>suburban</display_name>
        </choice>
        <choice>
          <value>urban</value>
          <display_name>urban</display_name>
        </choice>
        <choice>
          <value>rural</value>
          <display_name>rural</display_name>
        </choice>
      </choices>
      <min_value></min_value>
      <max_value></max_value>
    </argument>
    <argument>
      <name>vintage</name>
      <display_name>Building Construction: Vintage</display_name>
      <description>The building vintage</description>
      <type>String</type>
      <required>false</required>
      <model_dependent>false</model_dependent>
    </argument>
    <argument>
      <name>geometry_unit_type</name>
      <display_name>Geometry: Unit Type</display_name>
      <description>The type of unit.</description>
      <type>Choice</type>
      <units></units>
      <required>true</required>
      <model_dependent>false</model_dependent>
      <default_value>single-family detached</default_value>
      <choices>
        <choice>
          <value>single-family detached</value>
          <display_name>single-family detached</display_name>
        </choice>
        <choice>
          <value>single-family attached</value>
          <display_name>single-family attached</display_name>
        </choice>
        <choice>
          <value>apartment unit</value>
          <display_name>apartment unit</display_name>
        </choice>
      </choices>
      <min_value></min_value>
      <max_value></max_value>
    </argument>
    <argument>
      <name>geometry_cfa</name>
      <display_name>Geometry: Conditioned Floor Area</display_name>
      <description>The total floor area of the conditioned space (including any conditioned basement floor area).</description>
      <type>Double</type>
      <units>ft^2</units>
      <required>true</required>
      <model_dependent>false</model_dependent>
      <default_value>2000</default_value>
      <min_value></min_value>
      <max_value></max_value>
    </argument>
    <argument>
      <name>geometry_num_floors_above_grade</name>
      <display_name>Geometry: Number of Floors</display_name>
      <description>The number of floors above grade (in the unit if single-family detached or single-family attached, and in the building if apartment unit). Conditioned attics are included.</description>
      <type>Integer</type>
      <units>#</units>
      <required>true</required>
      <model_dependent>false</model_dependent>
      <default_value>2</default_value>
      <min_value></min_value>
      <max_value></max_value>
    </argument>
    <argument>
      <name>geometry_wall_height</name>
      <display_name>Geometry: Average Wall Height</display_name>
      <description>The average height of the walls.</description>
      <type>Double</type>
      <units>ft</units>
      <required>true</required>
      <model_dependent>false</model_dependent>
      <default_value>8</default_value>
      <min_value></min_value>
      <max_value></max_value>
    </argument>
    <argument>
      <name>geometry_orientation</name>
      <display_name>Geometry: Orientation</display_name>
      <description>The unit's orientation is measured clockwise from north (e.g., North=0, East=90, South=180, West=270).</description>
      <type>Double</type>
      <units>degrees</units>
      <required>true</required>
      <model_dependent>false</model_dependent>
      <default_value>180</default_value>
      <min_value></min_value>
      <max_value></max_value>
    </argument>
    <argument>
      <name>geometry_aspect_ratio</name>
      <display_name>Geometry: Aspect Ratio</display_name>
      <description>The ratio of the front/back wall length to the left/right wall length, excluding any protruding garage wall area.</description>
      <type>Double</type>
      <units>FB/LR</units>
      <required>true</required>
      <model_dependent>false</model_dependent>
      <default_value>2</default_value>
      <min_value></min_value>
      <max_value></max_value>
    </argument>
    <argument>
      <name>geometry_corridor_position</name>
      <display_name>Geometry: Corridor Position</display_name>
      <description>The position of the corridor. Only applies to single-family attached and apartment unit units. Exterior corridors are shaded, but not enclosed. Interior corridors are enclosed and conditioned.</description>
      <type>Choice</type>
      <units></units>
      <required>true</required>
      <model_dependent>false</model_dependent>
      <default_value>Double-Loaded Interior</default_value>
      <choices>
        <choice>
          <value>Double-Loaded Interior</value>
          <display_name>Double-Loaded Interior</display_name>
        </choice>
        <choice>
          <value>Single Exterior (Front)</value>
          <display_name>Single Exterior (Front)</display_name>
        </choice>
        <choice>
          <value>Double Exterior</value>
          <display_name>Double Exterior</display_name>
        </choice>
        <choice>
          <value>None</value>
          <display_name>None</display_name>
        </choice>
      </choices>
      <min_value></min_value>
      <max_value></max_value>
    </argument>
    <argument>
      <name>geometry_corridor_width</name>
      <display_name>Geometry: Corridor Width</display_name>
      <description>The width of the corridor. Only applies to apartment unit units.</description>
      <type>Double</type>
      <units>ft</units>
      <required>true</required>
      <model_dependent>false</model_dependent>
      <default_value>10</default_value>
      <min_value></min_value>
      <max_value></max_value>
    </argument>
    <argument>
      <name>geometry_inset_width</name>
      <display_name>Geometry: Inset Width</display_name>
      <description>The width of the inset. Only applies to apartment unit units.</description>
      <type>Double</type>
      <units>ft</units>
      <required>true</required>
      <model_dependent>false</model_dependent>
      <default_value>0</default_value>
      <min_value></min_value>
      <max_value></max_value>
    </argument>
    <argument>
      <name>geometry_inset_depth</name>
      <display_name>Geometry: Inset Depth</display_name>
      <description>The depth of the inset. Only applies to apartment unit units.</description>
      <type>Double</type>
      <units>ft</units>
      <required>true</required>
      <model_dependent>false</model_dependent>
      <default_value>0</default_value>
      <min_value></min_value>
      <max_value></max_value>
    </argument>
    <argument>
      <name>geometry_inset_position</name>
      <display_name>Geometry: Inset Position</display_name>
      <description>The position of the inset. Only applies to apartment unit units.</description>
      <type>Choice</type>
      <units></units>
      <required>true</required>
      <model_dependent>false</model_dependent>
      <default_value>Right</default_value>
      <choices>
        <choice>
          <value>Right</value>
          <display_name>Right</display_name>
        </choice>
        <choice>
          <value>Left</value>
          <display_name>Left</display_name>
        </choice>
      </choices>
      <min_value></min_value>
      <max_value></max_value>
    </argument>
    <argument>
      <name>geometry_balcony_depth</name>
      <display_name>Geometry: Balcony Depth</display_name>
      <description>The depth of the balcony. Only applies to apartment unit units.</description>
      <type>Double</type>
      <units>ft</units>
      <required>true</required>
      <model_dependent>false</model_dependent>
      <default_value>0</default_value>
      <min_value></min_value>
      <max_value></max_value>
    </argument>
    <argument>
      <name>geometry_garage_width</name>
      <display_name>Geometry: Garage Width</display_name>
      <description>The width of the garage. Enter zero for no garage. Only applies to single-family detached units.</description>
      <type>Double</type>
      <units>ft</units>
      <required>true</required>
      <model_dependent>false</model_dependent>
      <default_value>0</default_value>
      <min_value></min_value>
      <max_value></max_value>
    </argument>
    <argument>
      <name>geometry_garage_depth</name>
      <display_name>Geometry: Garage Depth</display_name>
      <description>The depth of the garage. Only applies to single-family detached units.</description>
      <type>Double</type>
      <units>ft</units>
      <required>true</required>
      <model_dependent>false</model_dependent>
      <default_value>20</default_value>
      <min_value></min_value>
      <max_value></max_value>
    </argument>
    <argument>
      <name>geometry_garage_protrusion</name>
      <display_name>Geometry: Garage Protrusion</display_name>
      <description>The fraction of the garage that is protruding from the living space. Only applies to single-family detached units.</description>
      <type>Double</type>
      <units>frac</units>
      <required>true</required>
      <model_dependent>false</model_dependent>
      <default_value>0</default_value>
      <min_value></min_value>
      <max_value></max_value>
    </argument>
    <argument>
      <name>geometry_garage_position</name>
      <display_name>Geometry: Garage Position</display_name>
      <description>The position of the garage. Only applies to single-family detached units.</description>
      <type>Choice</type>
      <units></units>
      <required>true</required>
      <model_dependent>false</model_dependent>
      <default_value>Right</default_value>
      <choices>
        <choice>
          <value>Right</value>
          <display_name>Right</display_name>
        </choice>
        <choice>
          <value>Left</value>
          <display_name>Left</display_name>
        </choice>
      </choices>
      <min_value></min_value>
      <max_value></max_value>
    </argument>
    <argument>
      <name>geometry_foundation_type</name>
      <display_name>Geometry: Foundation Type</display_name>
      <description>The foundation type of the building.</description>
      <type>Choice</type>
      <units></units>
      <required>true</required>
      <model_dependent>false</model_dependent>
      <default_value>SlabOnGrade</default_value>
      <choices>
        <choice>
          <value>SlabOnGrade</value>
          <display_name>SlabOnGrade</display_name>
        </choice>
        <choice>
          <value>VentedCrawlspace</value>
          <display_name>VentedCrawlspace</display_name>
        </choice>
        <choice>
          <value>UnventedCrawlspace</value>
          <display_name>UnventedCrawlspace</display_name>
        </choice>
        <choice>
          <value>UnconditionedBasement</value>
          <display_name>UnconditionedBasement</display_name>
        </choice>
        <choice>
          <value>ConditionedBasement</value>
          <display_name>ConditionedBasement</display_name>
        </choice>
        <choice>
          <value>Ambient</value>
          <display_name>Ambient</display_name>
        </choice>
      </choices>
      <min_value></min_value>
      <max_value></max_value>
    </argument>
    <argument>
      <name>geometry_foundation_height</name>
      <display_name>Geometry: Foundation Height</display_name>
      <description>The height of the foundation (e.g., 3ft for crawlspace, 8ft for basement). Only applies to basements/crawlspaces.</description>
      <type>Double</type>
      <units>ft</units>
      <required>true</required>
      <model_dependent>false</model_dependent>
      <default_value>0</default_value>
      <min_value></min_value>
      <max_value></max_value>
    </argument>
    <argument>
      <name>geometry_foundation_height_above_grade</name>
      <display_name>Geometry: Foundation Height Above Grade</display_name>
      <description>The depth above grade of the foundation wall. Only applies to basements/crawlspaces.</description>
      <type>Double</type>
      <units>ft</units>
      <required>true</required>
      <model_dependent>false</model_dependent>
      <default_value>0</default_value>
      <min_value></min_value>
      <max_value></max_value>
    </argument>
    <argument>
      <name>geometry_rim_joist_height</name>
      <display_name>Geometry: Rim Joist Height</display_name>
      <description>The height of the rim joists. Only applies to basements/crawlspaces.</description>
      <type>Double</type>
      <units>in</units>
      <required>true</required>
      <model_dependent>false</model_dependent>
      <default_value>9.25</default_value>
      <min_value></min_value>
      <max_value></max_value>
    </argument>
    <argument>
      <name>geometry_roof_type</name>
      <display_name>Geometry: Roof Type</display_name>
      <description>The roof type of the building. Assumed flat for apartment unit units.</description>
      <type>Choice</type>
      <units></units>
      <required>true</required>
      <model_dependent>false</model_dependent>
      <default_value>gable</default_value>
      <choices>
        <choice>
          <value>gable</value>
          <display_name>gable</display_name>
        </choice>
        <choice>
          <value>hip</value>
          <display_name>hip</display_name>
        </choice>
        <choice>
          <value>flat</value>
          <display_name>flat</display_name>
        </choice>
      </choices>
      <min_value></min_value>
      <max_value></max_value>
    </argument>
    <argument>
      <name>geometry_roof_pitch</name>
      <display_name>Geometry: Roof Pitch</display_name>
      <description>The roof pitch of the attic. Ignored if the building has a flat roof.</description>
      <type>Choice</type>
      <units></units>
      <required>true</required>
      <model_dependent>false</model_dependent>
      <default_value>6:12</default_value>
      <choices>
        <choice>
          <value>1:12</value>
          <display_name>1:12</display_name>
        </choice>
        <choice>
          <value>2:12</value>
          <display_name>2:12</display_name>
        </choice>
        <choice>
          <value>3:12</value>
          <display_name>3:12</display_name>
        </choice>
        <choice>
          <value>4:12</value>
          <display_name>4:12</display_name>
        </choice>
        <choice>
          <value>5:12</value>
          <display_name>5:12</display_name>
        </choice>
        <choice>
          <value>6:12</value>
          <display_name>6:12</display_name>
        </choice>
        <choice>
          <value>7:12</value>
          <display_name>7:12</display_name>
        </choice>
        <choice>
          <value>8:12</value>
          <display_name>8:12</display_name>
        </choice>
        <choice>
          <value>9:12</value>
          <display_name>9:12</display_name>
        </choice>
        <choice>
          <value>10:12</value>
          <display_name>10:12</display_name>
        </choice>
        <choice>
          <value>11:12</value>
          <display_name>11:12</display_name>
        </choice>
        <choice>
          <value>12:12</value>
          <display_name>12:12</display_name>
        </choice>
      </choices>
      <min_value></min_value>
      <max_value></max_value>
    </argument>
    <argument>
      <name>geometry_attic_type</name>
      <display_name>Geometry: Attic Type</display_name>
      <description>The attic type of the building. Ignored if the building has a flat roof.</description>
      <type>Choice</type>
      <units></units>
      <required>true</required>
      <model_dependent>false</model_dependent>
      <default_value>VentedAttic</default_value>
      <choices>
        <choice>
          <value>VentedAttic</value>
          <display_name>VentedAttic</display_name>
        </choice>
        <choice>
          <value>UnventedAttic</value>
          <display_name>UnventedAttic</display_name>
        </choice>
        <choice>
          <value>ConditionedAttic</value>
          <display_name>ConditionedAttic</display_name>
        </choice>
      </choices>
      <min_value></min_value>
      <max_value></max_value>
    </argument>
    <argument>
      <name>geometry_eaves_depth</name>
      <display_name>Geometry: Eaves Depth</display_name>
      <description>The eaves depth of the roof.</description>
      <type>Double</type>
      <units>ft</units>
      <required>true</required>
      <model_dependent>false</model_dependent>
      <default_value>2</default_value>
      <min_value></min_value>
      <max_value></max_value>
    </argument>
    <argument>
      <name>geometry_num_bedrooms</name>
      <display_name>Geometry: Number of Bedrooms</display_name>
      <description>Specify the number of bedrooms. Used to determine the energy usage of appliances and plug loads, hot water usage, etc.</description>
      <type>Integer</type>
      <units>#</units>
      <required>true</required>
      <model_dependent>false</model_dependent>
      <default_value>3</default_value>
      <min_value></min_value>
      <max_value></max_value>
    </argument>
    <argument>
      <name>geometry_num_bathrooms</name>
      <display_name>Geometry: Number of Bathrooms</display_name>
      <description>Specify the number of bathrooms.</description>
      <type>String</type>
      <units>#</units>
      <required>true</required>
      <model_dependent>false</model_dependent>
      <default_value>auto</default_value>
      <min_value></min_value>
      <max_value></max_value>
    </argument>
    <argument>
      <name>geometry_num_occupants</name>
      <display_name>Geometry: Number of Occupants</display_name>
      <description>Specify the number of occupants. A value of 'auto' will calculate the average number of occupants from the number of bedrooms. Used to specify the internal gains from people only.</description>
      <type>String</type>
      <units>#</units>
      <required>true</required>
      <model_dependent>false</model_dependent>
      <default_value>auto</default_value>
      <min_value></min_value>
      <max_value></max_value>
    </argument>
    <argument>
      <name>geometry_has_flue_or_chimney</name>
      <display_name>Geometry: Has Flue or Chimney</display_name>
      <description>Whether there is a flue or chimney.</description>
      <type>String</type>
      <units></units>
      <required>true</required>
      <model_dependent>false</model_dependent>
      <default_value>auto</default_value>
      <min_value></min_value>
      <max_value></max_value>
    </argument>
    <argument>
      <name>geometry_level</name>
      <display_name>Geometry: Level</display_name>
      <description>The level of the apartment unit unit.</description>
      <type>Choice</type>
      <units></units>
      <required>false</required>
      <model_dependent>false</model_dependent>
      <default_value></default_value>
      <choices>
        <choice>
          <value>Bottom</value>
          <display_name>Bottom</display_name>
        </choice>
        <choice>
          <value>Middle</value>
          <display_name>Middle</display_name>
        </choice>
        <choice>
          <value>Top</value>
          <display_name>Top</display_name>
        </choice>
      </choices>
      <min_value></min_value>
      <max_value></max_value>
    </argument>
    <argument>
      <name>geometry_horizontal_location</name>
      <display_name>Geometry: Horizontal Location</display_name>
      <description>The horizontal location of the single-family attached or apartment unit unit when viewing the front of the building.</description>
      <type>Choice</type>
      <units></units>
      <required>false</required>
      <model_dependent>false</model_dependent>
      <default_value></default_value>
      <choices>
        <choice>
          <value>None</value>
          <display_name>None</display_name>
        </choice>
        <choice>
          <value>Left</value>
          <display_name>Left</display_name>
        </choice>
        <choice>
          <value>Middle</value>
          <display_name>Middle</display_name>
        </choice>
        <choice>
          <value>Right</value>
          <display_name>Right</display_name>
        </choice>
      </choices>
      <min_value></min_value>
      <max_value></max_value>
    </argument>
    <argument>
      <name>geometry_building_num_units</name>
      <display_name>Geometry: Building Number of Units</display_name>
      <description>The number of units in the building. This is required for single-family attached and apartment unit units.</description>
      <type>Integer</type>
      <units>#</units>
      <required>false</required>
      <model_dependent>false</model_dependent>
      <default_value></default_value>
      <min_value></min_value>
      <max_value></max_value>
    </argument>
    <argument>
      <name>geometry_building_num_bedrooms</name>
      <display_name>Geometry: Building Number of Bedrooms</display_name>
      <description>The number of bedrooms in the building. This is required for single-family attached and apartment unit units with shared PV systems.</description>
      <type>Integer</type>
      <units>#</units>
      <required>false</required>
      <model_dependent>false</model_dependent>
      <default_value></default_value>
      <min_value></min_value>
      <max_value></max_value>
    </argument>
    <argument>
      <name>floor_over_foundation_assembly_r</name>
      <display_name>Floor: Over Foundation Assembly R-value</display_name>
      <description>Assembly R-value for the floor over the foundation. Ignored if the building has a slab-on-grade foundation.</description>
      <type>Double</type>
      <units>h-ft^2-R/Btu</units>
      <required>true</required>
      <model_dependent>false</model_dependent>
      <default_value>30</default_value>
    </argument>
    <argument>
      <name>floor_over_garage_assembly_r</name>
      <display_name>Floor: Over Garage Assembly R-value</display_name>
      <description>Assembly R-value for the floor over the garage. Ignored unless the building has a garage under conditioned space.</description>
      <type>Double</type>
      <units>h-ft^2-R/Btu</units>
      <required>true</required>
      <model_dependent>false</model_dependent>
      <default_value>30</default_value>
      <min_value></min_value>
      <max_value></max_value>
    </argument>
    <argument>
      <name>foundation_wall_insulation_r</name>
      <display_name>Foundation: Wall Insulation Nominal R-value</display_name>
      <description>Nominal R-value for the foundation wall insulation. Only applies to basements/crawlspaces.</description>
      <type>Double</type>
      <units>h-ft^2-R/Btu</units>
      <required>true</required>
      <model_dependent>false</model_dependent>
      <default_value>0</default_value>
      <min_value></min_value>
      <max_value></max_value>
    </argument>
    <argument>
      <name>foundation_wall_insulation_distance_to_top</name>
      <display_name>Foundation: Wall Insulation Distance To Top</display_name>
      <description>The distance from the top of the foundation wall to the top of the foundation wall insulation. Only applies to basements/crawlspaces.</description>
      <type>String</type>
      <units>ft</units>
      <required>true</required>
      <model_dependent>false</model_dependent>
      <default_value>auto</default_value>
    </argument>
    <argument>
      <name>foundation_wall_insulation_distance_to_bottom</name>
      <display_name>Foundation: Wall Insulation Distance To Bottom</display_name>
      <description>The distance from the top of the foundation wall to the bottom of the foundation wall insulation. Only applies to basements/crawlspaces. A value of 'auto' will use the same height as the foundation.</description>
      <type>String</type>
      <units>ft</units>
      <required>true</required>
      <model_dependent>false</model_dependent>
      <default_value>auto</default_value>
      <min_value></min_value>
      <max_value></max_value>
    </argument>
    <argument>
      <name>foundation_wall_assembly_r</name>
      <display_name>Foundation: Wall Assembly R-value</display_name>
      <description>Assembly R-value for the foundation walls. Only applies to basements/crawlspaces. If provided, overrides the previous foundation wall insulation inputs.</description>
      <type>Double</type>
      <units>h-ft^2-R/Btu</units>
      <required>false</required>
      <model_dependent>false</model_dependent>
      <default_value></default_value>
      <min_value></min_value>
      <max_value></max_value>
    </argument>
    <argument>
      <name>foundation_wall_thickness</name>
      <display_name>Foundation: Wall Thickness</display_name>
      <description>The thickness of the foundation wall.</description>
      <type>String</type>
      <units></units>
      <required>true</required>
      <model_dependent>false</model_dependent>
      <default_value>auto</default_value>
      <min_value></min_value>
      <max_value></max_value>
    </argument>
    <argument>
      <name>rim_joist_assembly_r</name>
      <display_name>Rim Joist: Assembly R-value</display_name>
      <description>Assembly R-value for the rim joists. Only applies to basements/crawlspaces.</description>
      <type>Double</type>
      <units>h-ft^2-R/Btu</units>
      <required>true</required>
      <model_dependent>false</model_dependent>
      <default_value>23</default_value>
      <min_value></min_value>
      <max_value></max_value>
    </argument>
    <argument>
      <name>slab_perimeter_insulation_r</name>
      <display_name>Slab: Perimeter Insulation Nominal R-value</display_name>
      <description>Nominal R-value of the vertical slab perimeter insulation. Applies to slab-on-grade foundations and basement/crawlspace floors.</description>
      <type>Double</type>
      <units>h-ft^2-R/Btu</units>
      <required>true</required>
      <model_dependent>false</model_dependent>
      <default_value>0</default_value>
      <min_value></min_value>
      <max_value></max_value>
    </argument>
    <argument>
      <name>slab_perimeter_depth</name>
      <display_name>Slab: Perimeter Insulation Depth</display_name>
      <description>Depth from grade to bottom of vertical slab perimeter insulation. Applies to slab-on-grade foundations and basement/crawlspace floors.</description>
      <type>Double</type>
      <units>ft</units>
      <required>true</required>
      <model_dependent>false</model_dependent>
      <default_value>0</default_value>
      <min_value></min_value>
      <max_value></max_value>
    </argument>
    <argument>
      <name>slab_under_insulation_r</name>
      <display_name>Slab: Under Slab Insulation Nominal R-value</display_name>
      <description>Nominal R-value of the horizontal under slab insulation. Applies to slab-on-grade foundations and basement/crawlspace floors.</description>
      <type>Double</type>
      <units>h-ft^2-R/Btu</units>
      <required>true</required>
      <model_dependent>false</model_dependent>
      <default_value>0</default_value>
      <min_value></min_value>
      <max_value></max_value>
    </argument>
    <argument>
      <name>slab_under_width</name>
      <display_name>Slab: Under Slab Insulation Width</display_name>
      <description>Width from slab edge inward of horizontal under-slab insulation. Enter 999 to specify that the under slab insulation spans the entire slab. Applies to slab-on-grade foundations and basement/crawlspace floors.</description>
      <type>Double</type>
      <units>ft</units>
      <required>true</required>
      <model_dependent>false</model_dependent>
      <default_value>0</default_value>
      <min_value></min_value>
      <max_value></max_value>
    </argument>
    <argument>
      <name>slab_thickness</name>
      <display_name>Slab: Thickness</display_name>
      <description>The thickness of the slab.</description>
      <type>String</type>
      <units></units>
      <required>true</required>
      <model_dependent>false</model_dependent>
      <default_value>auto</default_value>
      <min_value></min_value>
      <max_value></max_value>
    </argument>
    <argument>
      <name>slab_carpet_fraction</name>
      <display_name>Slab: Carpet Fraction</display_name>
      <description>Fraction of the slab floor area that is carpeted.</description>
      <type>String</type>
      <units>Frac</units>
      <required>true</required>
      <model_dependent>false</model_dependent>
      <default_value>auto</default_value>
      <min_value></min_value>
      <max_value></max_value>
    </argument>
    <argument>
      <name>slab_carpet_r</name>
      <display_name>Slab: Carpet R-value</display_name>
      <description>R-value of the slab carpet.</description>
      <type>String</type>
      <units>h-ft^2-R/Btu</units>
      <required>true</required>
      <model_dependent>false</model_dependent>
      <default_value>auto</default_value>
      <min_value></min_value>
      <max_value></max_value>
    </argument>
    <argument>
      <name>ceiling_assembly_r</name>
      <display_name>Ceiling: Assembly R-value</display_name>
      <description>Assembly R-value for the ceiling (attic floor).</description>
      <type>Double</type>
      <units>h-ft^2-R/Btu</units>
      <required>true</required>
      <model_dependent>false</model_dependent>
      <default_value>30</default_value>
      <min_value></min_value>
      <max_value></max_value>
    </argument>
    <argument>
      <name>roof_material_type</name>
      <display_name>Roof: Material Type</display_name>
      <description>The material type of the roof.</description>
      <type>Choice</type>
      <units></units>
      <required>false</required>
      <model_dependent>false</model_dependent>
      <default_value></default_value>
      <choices>
        <choice>
          <value>asphalt or fiberglass shingles</value>
          <display_name>asphalt or fiberglass shingles</display_name>
        </choice>
        <choice>
          <value>concrete</value>
          <display_name>concrete</display_name>
        </choice>
        <choice>
          <value>cool roof</value>
          <display_name>cool roof</display_name>
        </choice>
        <choice>
          <value>slate or tile shingles</value>
          <display_name>slate or tile shingles</display_name>
        </choice>
        <choice>
          <value>expanded polystyrene sheathing</value>
          <display_name>expanded polystyrene sheathing</display_name>
        </choice>
        <choice>
          <value>metal surfacing</value>
          <display_name>metal surfacing</display_name>
        </choice>
        <choice>
          <value>plastic/rubber/synthetic sheeting</value>
          <display_name>plastic/rubber/synthetic sheeting</display_name>
        </choice>
        <choice>
          <value>shingles</value>
          <display_name>shingles</display_name>
        </choice>
        <choice>
          <value>wood shingles or shakes</value>
          <display_name>wood shingles or shakes</display_name>
        </choice>
      </choices>
      <min_value></min_value>
      <max_value></max_value>
    </argument>
    <argument>
      <name>roof_color</name>
      <display_name>Roof: Color</display_name>
      <description>The color of the roof.</description>
      <type>Choice</type>
      <units></units>
      <required>true</required>
      <model_dependent>false</model_dependent>
      <default_value>medium</default_value>
      <choices>
        <choice>
          <value>dark</value>
          <display_name>dark</display_name>
        </choice>
        <choice>
          <value>light</value>
          <display_name>light</display_name>
        </choice>
        <choice>
          <value>medium</value>
          <display_name>medium</display_name>
        </choice>
        <choice>
          <value>medium dark</value>
          <display_name>medium dark</display_name>
        </choice>
        <choice>
          <value>reflective</value>
          <display_name>reflective</display_name>
        </choice>
      </choices>
      <min_value></min_value>
      <max_value></max_value>
    </argument>
    <argument>
      <name>roof_assembly_r</name>
      <display_name>Roof: Assembly R-value</display_name>
      <description>Assembly R-value of the roof.</description>
      <type>Double</type>
      <units>h-ft^2-R/Btu</units>
      <required>true</required>
      <model_dependent>false</model_dependent>
      <default_value>2.3</default_value>
      <min_value></min_value>
      <max_value></max_value>
    </argument>
    <argument>
      <name>roof_radiant_barrier</name>
      <display_name>Roof: Has Radiant Barrier</display_name>
      <description>Specifies whether the attic has a radiant barrier.</description>
      <type>Boolean</type>
      <units></units>
      <required>true</required>
      <model_dependent>false</model_dependent>
      <default_value>false</default_value>
      <choices>
        <choice>
          <value>true</value>
          <display_name>true</display_name>
        </choice>
        <choice>
          <value>false</value>
          <display_name>false</display_name>
        </choice>
      </choices>
      <min_value></min_value>
      <max_value></max_value>
    </argument>
    <argument>
      <name>roof_radiant_barrier_grade</name>
      <display_name>Roof: Radiant Barrier Grade</display_name>
      <description>The grade of the radiant barrier, if it exists.</description>
      <type>Choice</type>
      <units></units>
      <required>true</required>
      <model_dependent>false</model_dependent>
      <default_value>1</default_value>
      <choices>
        <choice>
          <value>1</value>
          <display_name>1</display_name>
        </choice>
        <choice>
          <value>2</value>
          <display_name>2</display_name>
        </choice>
        <choice>
          <value>3</value>
          <display_name>3</display_name>
        </choice>
      </choices>
      <min_value></min_value>
      <max_value></max_value>
    </argument>
    <argument>
      <name>neighbor_front_distance</name>
      <display_name>Neighbor: Front Distance</display_name>
      <description>The minimum distance between the simulated unit and the neighboring building to the front (not including eaves). A value of zero indicates no neighbors.</description>
      <type>Double</type>
      <units>ft</units>
      <required>true</required>
      <model_dependent>false</model_dependent>
      <default_value>0</default_value>
      <min_value></min_value>
      <max_value></max_value>
    </argument>
    <argument>
      <name>neighbor_back_distance</name>
      <display_name>Neighbor: Back Distance</display_name>
      <description>The minimum distance between the simulated unit and the neighboring building to the back (not including eaves). A value of zero indicates no neighbors.</description>
      <type>Double</type>
      <units>ft</units>
      <required>true</required>
      <model_dependent>false</model_dependent>
      <default_value>0</default_value>
      <min_value></min_value>
      <max_value></max_value>
    </argument>
    <argument>
      <name>neighbor_left_distance</name>
      <display_name>Neighbor: Left Distance</display_name>
      <description>The minimum distance between the simulated unit and the neighboring building to the left (not including eaves). A value of zero indicates no neighbors.</description>
      <type>Double</type>
      <units>ft</units>
      <required>true</required>
      <model_dependent>false</model_dependent>
      <default_value>10</default_value>
      <min_value></min_value>
      <max_value></max_value>
    </argument>
    <argument>
      <name>neighbor_right_distance</name>
      <display_name>Neighbor: Right Distance</display_name>
      <description>The minimum distance between the simulated unit and the neighboring building to the right (not including eaves). A value of zero indicates no neighbors.</description>
      <type>Double</type>
      <units>ft</units>
      <required>true</required>
      <model_dependent>false</model_dependent>
      <default_value>10</default_value>
      <min_value></min_value>
      <max_value></max_value>
    </argument>
    <argument>
      <name>neighbor_front_height</name>
      <display_name>Neighbor: Front Height</display_name>
      <description>The height of the neighboring building to the front. A value of 'auto' will use the same height as this building.</description>
      <type>String</type>
      <units>ft</units>
      <required>true</required>
      <model_dependent>false</model_dependent>
      <default_value>auto</default_value>
      <min_value></min_value>
      <max_value></max_value>
    </argument>
    <argument>
      <name>neighbor_back_height</name>
      <display_name>Neighbor: Back Height</display_name>
      <description>The height of the neighboring building to the back. A value of 'auto' will use the same height as this building.</description>
      <type>String</type>
      <units>ft</units>
      <required>true</required>
      <model_dependent>false</model_dependent>
      <default_value>auto</default_value>
      <min_value></min_value>
      <max_value></max_value>
    </argument>
    <argument>
      <name>neighbor_left_height</name>
      <display_name>Neighbor: Left Height</display_name>
      <description>The height of the neighboring building to the left. A value of 'auto' will use the same height as this building.</description>
      <type>String</type>
      <units>ft</units>
      <required>true</required>
      <model_dependent>false</model_dependent>
      <default_value>auto</default_value>
      <min_value></min_value>
      <max_value></max_value>
    </argument>
    <argument>
      <name>neighbor_right_height</name>
      <display_name>Neighbor: Right Height</display_name>
      <description>The height of the neighboring building to the right. A value of 'auto' will use the same height as this building.</description>
      <type>String</type>
      <units>ft</units>
      <required>true</required>
      <model_dependent>false</model_dependent>
      <default_value>auto</default_value>
      <min_value></min_value>
      <max_value></max_value>
    </argument>
    <argument>
      <name>wall_type</name>
      <display_name>Walls: Type</display_name>
      <description>The type of exterior walls.</description>
      <type>Choice</type>
      <units></units>
      <required>true</required>
      <model_dependent>false</model_dependent>
      <default_value>WoodStud</default_value>
      <choices>
        <choice>
          <value>WoodStud</value>
          <display_name>WoodStud</display_name>
        </choice>
        <choice>
          <value>ConcreteMasonryUnit</value>
          <display_name>ConcreteMasonryUnit</display_name>
        </choice>
        <choice>
          <value>DoubleWoodStud</value>
          <display_name>DoubleWoodStud</display_name>
        </choice>
        <choice>
          <value>InsulatedConcreteForms</value>
          <display_name>InsulatedConcreteForms</display_name>
        </choice>
        <choice>
          <value>LogWall</value>
          <display_name>LogWall</display_name>
        </choice>
        <choice>
          <value>StructurallyInsulatedPanel</value>
          <display_name>StructurallyInsulatedPanel</display_name>
        </choice>
        <choice>
          <value>SolidConcrete</value>
          <display_name>SolidConcrete</display_name>
        </choice>
        <choice>
          <value>SteelFrame</value>
          <display_name>SteelFrame</display_name>
        </choice>
        <choice>
          <value>Stone</value>
          <display_name>Stone</display_name>
        </choice>
        <choice>
          <value>StrawBale</value>
          <display_name>StrawBale</display_name>
        </choice>
        <choice>
          <value>StructuralBrick</value>
          <display_name>StructuralBrick</display_name>
        </choice>
      </choices>
      <min_value></min_value>
      <max_value></max_value>
    </argument>
    <argument>
      <name>wall_siding_type</name>
      <display_name>Wall: Siding Type</display_name>
      <description>The siding type of the exterior walls. Also applies to rim joists.</description>
      <type>Choice</type>
      <units></units>
      <required>false</required>
      <model_dependent>false</model_dependent>
      <default_value></default_value>
      <choices>
        <choice>
          <value>aluminum siding</value>
          <display_name>aluminum siding</display_name>
        </choice>
        <choice>
          <value>asbestos siding</value>
          <display_name>asbestos siding</display_name>
        </choice>
        <choice>
          <value>brick veneer</value>
          <display_name>brick veneer</display_name>
        </choice>
        <choice>
          <value>composite shingle siding</value>
          <display_name>composite shingle siding</display_name>
        </choice>
        <choice>
          <value>fiber cement siding</value>
          <display_name>fiber cement siding</display_name>
        </choice>
        <choice>
          <value>masonite siding</value>
          <display_name>masonite siding</display_name>
        </choice>
        <choice>
          <value>none</value>
          <display_name>none</display_name>
        </choice>
        <choice>
          <value>stucco</value>
          <display_name>stucco</display_name>
        </choice>
        <choice>
          <value>synthetic stucco</value>
          <display_name>synthetic stucco</display_name>
        </choice>
        <choice>
          <value>vinyl siding</value>
          <display_name>vinyl siding</display_name>
        </choice>
        <choice>
          <value>wood siding</value>
          <display_name>wood siding</display_name>
        </choice>
      </choices>
      <min_value></min_value>
      <max_value></max_value>
    </argument>
    <argument>
      <name>wall_color</name>
      <display_name>Wall: Color</display_name>
      <description>The color of the exterior walls. Also applies to rim joists.</description>
      <type>Choice</type>
      <units></units>
      <required>true</required>
      <model_dependent>false</model_dependent>
      <default_value>medium</default_value>
      <choices>
        <choice>
          <value>dark</value>
          <display_name>dark</display_name>
        </choice>
        <choice>
          <value>light</value>
          <display_name>light</display_name>
        </choice>
        <choice>
          <value>medium</value>
          <display_name>medium</display_name>
        </choice>
        <choice>
          <value>medium dark</value>
          <display_name>medium dark</display_name>
        </choice>
        <choice>
          <value>reflective</value>
          <display_name>reflective</display_name>
        </choice>
      </choices>
      <min_value></min_value>
      <max_value></max_value>
    </argument>
    <argument>
      <name>wall_assembly_r</name>
      <display_name>Walls: Assembly R-value</display_name>
      <description>Assembly R-value of the exterior walls.</description>
      <type>Double</type>
      <units>h-ft^2-R/Btu</units>
      <required>true</required>
      <model_dependent>false</model_dependent>
      <default_value>13</default_value>
      <min_value></min_value>
      <max_value></max_value>
    </argument>
    <argument>
      <name>window_front_wwr</name>
      <display_name>Windows: Front Window-to-Wall Ratio</display_name>
      <description>The ratio of window area to wall area for the unit's front facade. Enter 0 if specifying Front Window Area instead.</description>
      <type>Double</type>
      <units></units>
      <required>true</required>
      <model_dependent>false</model_dependent>
      <default_value>0.18</default_value>
      <min_value></min_value>
      <max_value></max_value>
    </argument>
    <argument>
      <name>window_back_wwr</name>
      <display_name>Windows: Back Window-to-Wall Ratio</display_name>
      <description>The ratio of window area to wall area for the unit's back facade. Enter 0 if specifying Back Window Area instead.</description>
      <type>Double</type>
      <units></units>
      <required>true</required>
      <model_dependent>false</model_dependent>
      <default_value>0.18</default_value>
      <min_value></min_value>
      <max_value></max_value>
    </argument>
    <argument>
      <name>window_left_wwr</name>
      <display_name>Windows: Left Window-to-Wall Ratio</display_name>
      <description>The ratio of window area to wall area for the unit's left facade (when viewed from the front). Enter 0 if specifying Left Window Area instead.</description>
      <type>Double</type>
      <units></units>
      <required>true</required>
      <model_dependent>false</model_dependent>
      <default_value>0.18</default_value>
      <min_value></min_value>
      <max_value></max_value>
    </argument>
    <argument>
      <name>window_right_wwr</name>
      <display_name>Windows: Right Window-to-Wall Ratio</display_name>
      <description>The ratio of window area to wall area for the unit's right facade (when viewed from the front). Enter 0 if specifying Right Window Area instead.</description>
      <type>Double</type>
      <units></units>
      <required>true</required>
      <model_dependent>false</model_dependent>
      <default_value>0.18</default_value>
      <min_value></min_value>
      <max_value></max_value>
    </argument>
    <argument>
      <name>window_area_front</name>
      <display_name>Windows: Front Window Area</display_name>
      <description>The amount of window area on the unit's front facade. Enter 0 if specifying Front Window-to-Wall Ratio instead.</description>
      <type>Double</type>
      <units></units>
      <required>true</required>
      <model_dependent>false</model_dependent>
      <default_value>0</default_value>
      <min_value></min_value>
      <max_value></max_value>
    </argument>
    <argument>
      <name>window_area_back</name>
      <display_name>Windows: Back Window Area</display_name>
      <description>The amount of window area on the unit's back facade. Enter 0 if specifying Back Window-to-Wall Ratio instead.</description>
      <type>Double</type>
      <units></units>
      <required>true</required>
      <model_dependent>false</model_dependent>
      <default_value>0</default_value>
      <min_value></min_value>
      <max_value></max_value>
    </argument>
    <argument>
      <name>window_area_left</name>
      <display_name>Windows: Left Window Area</display_name>
      <description>The amount of window area on the unit's left facade (when viewed from the front). Enter 0 if specifying Left Window-to-Wall Ratio instead.</description>
      <type>Double</type>
      <units></units>
      <required>true</required>
      <model_dependent>false</model_dependent>
      <default_value>0</default_value>
      <min_value></min_value>
      <max_value></max_value>
    </argument>
    <argument>
      <name>window_area_right</name>
      <display_name>Windows: Right Window Area</display_name>
      <description>The amount of window area on the unit's right facade (when viewed from the front). Enter 0 if specifying Right Window-to-Wall Ratio instead.</description>
      <type>Double</type>
      <units></units>
      <required>true</required>
      <model_dependent>false</model_dependent>
      <default_value>0</default_value>
      <min_value></min_value>
      <max_value></max_value>
    </argument>
    <argument>
      <name>window_aspect_ratio</name>
      <display_name>Windows: Aspect Ratio</display_name>
      <description>Ratio of window height to width.</description>
      <type>Double</type>
      <units></units>
      <required>true</required>
      <model_dependent>false</model_dependent>
      <default_value>1.333</default_value>
      <min_value></min_value>
      <max_value></max_value>
    </argument>
    <argument>
      <name>window_fraction_operable</name>
      <display_name>Windows: Fraction Operable</display_name>
      <description>Fraction of windows that are operable.</description>
      <type>Double</type>
      <units></units>
      <required>false</required>
      <model_dependent>false</model_dependent>
      <default_value></default_value>
      <min_value></min_value>
      <max_value></max_value>
    </argument>
    <argument>
      <name>window_ufactor</name>
      <display_name>Windows: U-Factor</display_name>
      <description>The heat transfer coefficient of the windows.</description>
      <type>Double</type>
      <units>Btu/hr-ft^2-R</units>
      <required>true</required>
      <model_dependent>false</model_dependent>
      <default_value>0.37</default_value>
      <min_value></min_value>
      <max_value></max_value>
    </argument>
    <argument>
      <name>window_shgc</name>
      <display_name>Windows: SHGC</display_name>
      <description>The ratio of solar heat gain through a glazing system compared to that of an unobstructed opening, for windows.</description>
      <type>Double</type>
      <units></units>
      <required>true</required>
      <model_dependent>false</model_dependent>
      <default_value>0.3</default_value>
      <min_value></min_value>
      <max_value></max_value>
    </argument>
    <argument>
      <name>window_interior_shading_winter</name>
      <display_name>Windows: Winter Interior Shading</display_name>
      <description>Interior shading multiplier for the heating season. 1.0 indicates no reduction in solar gain, 0.85 indicates 15% reduction, etc.</description>
      <type>Double</type>
      <units></units>
      <required>false</required>
      <model_dependent>false</model_dependent>
      <default_value></default_value>
      <min_value></min_value>
      <max_value></max_value>
    </argument>
    <argument>
      <name>window_interior_shading_summer</name>
      <display_name>Windows: Summer Interior Shading</display_name>
      <description>Interior shading multiplier for the cooling season. 1.0 indicates no reduction in solar gain, 0.85 indicates 15% reduction, etc.</description>
      <type>Double</type>
      <units></units>
      <required>false</required>
      <model_dependent>false</model_dependent>
      <default_value></default_value>
      <min_value></min_value>
      <max_value></max_value>
    </argument>
    <argument>
      <name>window_exterior_shading_winter</name>
      <display_name>Windows: Winter Exterior Shading</display_name>
      <description>Exterior shading multiplier for the heating season. 1.0 indicates no reduction in solar gain, 0.85 indicates 15% reduction, etc.</description>
      <type>Double</type>
      <units></units>
      <required>false</required>
      <model_dependent>false</model_dependent>
      <default_value></default_value>
      <min_value></min_value>
      <max_value></max_value>
    </argument>
    <argument>
      <name>window_exterior_shading_summer</name>
      <display_name>Windows: Summer Exterior Shading</display_name>
      <description>Exterior shading multiplier for the cooling season. 1.0 indicates no reduction in solar gain, 0.85 indicates 15% reduction, etc.</description>
      <type>Double</type>
      <units></units>
      <required>false</required>
      <model_dependent>false</model_dependent>
      <default_value></default_value>
      <min_value></min_value>
      <max_value></max_value>
    </argument>
    <argument>
      <name>overhangs_front_depth</name>
      <display_name>Overhangs: Front Facade Depth</display_name>
      <description>Specifies the depth of overhangs for windows on the front facade.</description>
      <type>Double</type>
      <units></units>
      <required>true</required>
      <model_dependent>false</model_dependent>
      <default_value>0</default_value>
      <min_value></min_value>
      <max_value></max_value>
    </argument>
    <argument>
      <name>overhangs_front_distance_to_top_of_window</name>
      <display_name>Overhangs: Front Facade Distance to Top of Window</display_name>
      <description>Specifies the distance to the top of window of overhangs for windows on the front facade.</description>
      <type>Double</type>
      <units></units>
      <required>true</required>
      <model_dependent>false</model_dependent>
      <default_value>0</default_value>
      <min_value></min_value>
      <max_value></max_value>
    </argument>
    <argument>
      <name>overhangs_back_depth</name>
      <display_name>Overhangs: Back Facade Depth</display_name>
      <description>Specifies the depth of overhangs for windows on the back facade.</description>
      <type>Double</type>
      <units></units>
      <required>true</required>
      <model_dependent>false</model_dependent>
      <default_value>0</default_value>
      <min_value></min_value>
      <max_value></max_value>
    </argument>
    <argument>
      <name>overhangs_back_distance_to_top_of_window</name>
      <display_name>Overhangs: Back Facade Distance to Top of Window</display_name>
      <description>Specifies the distance to the top of window of overhangs for windows on the back facade.</description>
      <type>Double</type>
      <units></units>
      <required>true</required>
      <model_dependent>false</model_dependent>
      <default_value>0</default_value>
      <min_value></min_value>
      <max_value></max_value>
    </argument>
    <argument>
      <name>overhangs_left_depth</name>
      <display_name>Overhangs: Left Facade Depth</display_name>
      <description>Specifies the depth of overhangs for windows on the left facade.</description>
      <type>Double</type>
      <units></units>
      <required>true</required>
      <model_dependent>false</model_dependent>
      <default_value>0</default_value>
      <min_value></min_value>
      <max_value></max_value>
    </argument>
    <argument>
      <name>overhangs_left_distance_to_top_of_window</name>
      <display_name>Overhangs: Left Facade Distance to Top of Window</display_name>
      <description>Specifies the distance to the top of window of overhangs for windows on the left facade.</description>
      <type>Double</type>
      <units></units>
      <required>true</required>
      <model_dependent>false</model_dependent>
      <default_value>0</default_value>
      <min_value></min_value>
      <max_value></max_value>
    </argument>
    <argument>
      <name>overhangs_right_depth</name>
      <display_name>Overhangs: Right Facade Depth</display_name>
      <description>Specifies the depth of overhangs for windows on the right facade.</description>
      <type>Double</type>
      <units></units>
      <required>true</required>
      <model_dependent>false</model_dependent>
      <default_value>0</default_value>
      <min_value></min_value>
      <max_value></max_value>
    </argument>
    <argument>
      <name>overhangs_right_distance_to_top_of_window</name>
      <display_name>Overhangs: Right Facade Distance to Top of Window</display_name>
      <description>Specifies the distance to the top of window of overhangs for windows on the right facade.</description>
      <type>Double</type>
      <units></units>
      <required>true</required>
      <model_dependent>false</model_dependent>
      <default_value>0</default_value>
      <min_value></min_value>
      <max_value></max_value>
    </argument>
    <argument>
      <name>skylight_area_front</name>
      <display_name>Skylights: Front Roof Area</display_name>
      <description>The amount of skylight area on the unit's front conditioned roof facade.</description>
      <type>Double</type>
      <units></units>
      <required>true</required>
      <model_dependent>false</model_dependent>
      <default_value>0</default_value>
      <min_value></min_value>
      <max_value></max_value>
    </argument>
    <argument>
      <name>skylight_area_back</name>
      <display_name>Skylights: Back Roof Area</display_name>
      <description>The amount of skylight area on the unit's back conditioned roof facade.</description>
      <type>Double</type>
      <units></units>
      <required>true</required>
      <model_dependent>false</model_dependent>
      <default_value>0</default_value>
      <min_value></min_value>
      <max_value></max_value>
    </argument>
    <argument>
      <name>skylight_area_left</name>
      <display_name>Skylights: Left Roof Area</display_name>
      <description>The amount of skylight area on the unit's left conditioned roof facade (when viewed from the front).</description>
      <type>Double</type>
      <units></units>
      <required>true</required>
      <model_dependent>false</model_dependent>
      <default_value>0</default_value>
      <min_value></min_value>
      <max_value></max_value>
    </argument>
    <argument>
      <name>skylight_area_right</name>
      <display_name>Skylights: Right Roof Area</display_name>
      <description>The amount of skylight area on the unit's right conditioned roof facade (when viewed from the front).</description>
      <type>Double</type>
      <units></units>
      <required>true</required>
      <model_dependent>false</model_dependent>
      <default_value>0</default_value>
      <min_value></min_value>
      <max_value></max_value>
    </argument>
    <argument>
      <name>skylight_ufactor</name>
      <display_name>Skylights: U-Factor</display_name>
      <description>The heat transfer coefficient of the skylights.</description>
      <type>Double</type>
      <units>Btu/hr-ft^2-R</units>
      <required>true</required>
      <model_dependent>false</model_dependent>
      <default_value>0.33</default_value>
      <min_value></min_value>
      <max_value></max_value>
    </argument>
    <argument>
      <name>skylight_shgc</name>
      <display_name>Skylights: SHGC</display_name>
      <description>The ratio of solar heat gain through a glazing system compared to that of an unobstructed opening, for skylights.</description>
      <type>Double</type>
      <units></units>
      <required>true</required>
      <model_dependent>false</model_dependent>
      <default_value>0.45</default_value>
      <min_value></min_value>
      <max_value></max_value>
    </argument>
    <argument>
      <name>door_area</name>
      <display_name>Doors: Area</display_name>
      <description>The area of the opaque door(s).</description>
      <type>Double</type>
      <units>ft^2</units>
      <required>true</required>
      <model_dependent>false</model_dependent>
      <default_value>20</default_value>
      <min_value></min_value>
      <max_value></max_value>
    </argument>
    <argument>
      <name>door_rvalue</name>
      <display_name>Doors: R-value</display_name>
      <description>R-value of the doors.</description>
      <type>Double</type>
      <units>h-ft^2-R/Btu</units>
      <required>true</required>
      <model_dependent>false</model_dependent>
      <default_value>5</default_value>
      <min_value></min_value>
      <max_value></max_value>
    </argument>
    <argument>
      <name>air_leakage_units</name>
      <display_name>Air Leakage: Units</display_name>
      <description>The unit of measure for the above-grade living air leakage.</description>
      <type>Choice</type>
      <units></units>
      <required>true</required>
      <model_dependent>false</model_dependent>
      <default_value>ACH</default_value>
      <choices>
        <choice>
          <value>ACH</value>
          <display_name>ACH</display_name>
        </choice>
        <choice>
          <value>CFM</value>
          <display_name>CFM</display_name>
        </choice>
        <choice>
          <value>ACHnatural</value>
          <display_name>ACHnatural</display_name>
        </choice>
      </choices>
      <min_value></min_value>
      <max_value></max_value>
    </argument>
    <argument>
      <name>air_leakage_house_pressure</name>
      <display_name>Air Leakage: House Pressure</display_name>
      <description>The pressure of the house for the above-grade living air leakage when the air leakage units are ACH or CFM.</description>
      <type>Double</type>
      <units>Pa</units>
      <required>true</required>
      <model_dependent>false</model_dependent>
      <default_value>50</default_value>
      <min_value></min_value>
      <max_value></max_value>
    </argument>
    <argument>
      <name>air_leakage_value</name>
      <display_name>Air Leakage: Value</display_name>
      <description>Air exchange rate, in ACH or CFM at the specified house pressure.</description>
      <type>Double</type>
      <units></units>
      <required>true</required>
      <model_dependent>false</model_dependent>
      <default_value>3</default_value>
      <min_value></min_value>
      <max_value></max_value>
    </argument>
    <argument>
      <name>air_leakage_shielding_of_home</name>
      <display_name>Air Leakage: Shielding of Home</display_name>
      <description>Presence of nearby buildings, trees, obstructions for infiltration model.</description>
      <type>Choice</type>
      <units></units>
      <required>true</required>
      <model_dependent>false</model_dependent>
      <default_value>auto</default_value>
      <choices>
        <choice>
          <value>auto</value>
          <display_name>auto</display_name>
        </choice>
        <choice>
          <value>exposed</value>
          <display_name>exposed</display_name>
        </choice>
        <choice>
          <value>normal</value>
          <display_name>normal</display_name>
        </choice>
        <choice>
          <value>well-shielded</value>
          <display_name>well-shielded</display_name>
        </choice>
      </choices>
      <min_value></min_value>
      <max_value></max_value>
    </argument>
    <argument>
      <name>heating_system_type</name>
      <display_name>Heating System: Type</display_name>
      <description>The type of heating system. Use 'none' if there is no heating system.</description>
      <type>Choice</type>
      <units></units>
      <required>true</required>
      <model_dependent>false</model_dependent>
      <default_value>Furnace</default_value>
      <choices>
        <choice>
          <value>none</value>
          <display_name>none</display_name>
        </choice>
        <choice>
          <value>Furnace</value>
          <display_name>Furnace</display_name>
        </choice>
        <choice>
          <value>WallFurnace</value>
          <display_name>WallFurnace</display_name>
        </choice>
        <choice>
          <value>FloorFurnace</value>
          <display_name>FloorFurnace</display_name>
        </choice>
        <choice>
          <value>Boiler</value>
          <display_name>Boiler</display_name>
        </choice>
        <choice>
          <value>ElectricResistance</value>
          <display_name>ElectricResistance</display_name>
        </choice>
        <choice>
          <value>Stove</value>
          <display_name>Stove</display_name>
        </choice>
        <choice>
          <value>PortableHeater</value>
          <display_name>PortableHeater</display_name>
        </choice>
        <choice>
          <value>Fireplace</value>
          <display_name>Fireplace</display_name>
        </choice>
        <choice>
          <value>FixedHeater</value>
          <display_name>FixedHeater</display_name>
        </choice>
        <choice>
          <value>Shared Boiler w/ Baseboard</value>
          <display_name>Shared Boiler w/ Baseboard</display_name>
        </choice>
        <choice>
          <value>Shared Boiler w/ Ductless Fan Coil</value>
          <display_name>Shared Boiler w/ Ductless Fan Coil</display_name>
        </choice>
      </choices>
      <min_value></min_value>
      <max_value></max_value>
    </argument>
    <argument>
      <name>heating_system_fuel</name>
      <display_name>Heating System: Fuel Type</display_name>
      <description>The fuel type of the heating system. Ignored for ElectricResistance.</description>
      <type>Choice</type>
      <units></units>
      <required>true</required>
      <model_dependent>false</model_dependent>
      <default_value>natural gas</default_value>
      <choices>
        <choice>
          <value>electricity</value>
          <display_name>electricity</display_name>
        </choice>
        <choice>
          <value>natural gas</value>
          <display_name>natural gas</display_name>
        </choice>
        <choice>
          <value>fuel oil</value>
          <display_name>fuel oil</display_name>
        </choice>
        <choice>
          <value>propane</value>
          <display_name>propane</display_name>
        </choice>
        <choice>
          <value>wood</value>
          <display_name>wood</display_name>
        </choice>
        <choice>
          <value>wood pellets</value>
          <display_name>wood pellets</display_name>
        </choice>
        <choice>
          <value>coal</value>
          <display_name>coal</display_name>
        </choice>
      </choices>
      <min_value></min_value>
      <max_value></max_value>
    </argument>
    <argument>
      <name>heating_system_heating_efficiency</name>
      <display_name>Heating System: Rated AFUE or Percent</display_name>
      <description>The rated heating efficiency value of the heating system.</description>
      <type>Double</type>
      <units>Frac</units>
      <required>true</required>
      <model_dependent>false</model_dependent>
      <default_value>0.78</default_value>
      <min_value></min_value>
      <max_value></max_value>
    </argument>
    <argument>
      <name>heating_system_heating_capacity</name>
      <display_name>Heating System: Heating Capacity</display_name>
      <description>The output heating capacity of the heating system. If using 'auto', the autosizing algorithm will use ACCA Manual J/S to set the capacity to meet its load served.</description>
      <type>String</type>
      <units>Btu/hr</units>
      <required>true</required>
      <model_dependent>false</model_dependent>
      <default_value>auto</default_value>
      <min_value></min_value>
      <max_value></max_value>
    </argument>
    <argument>
      <name>heating_system_fraction_heat_load_served</name>
      <display_name>Heating System: Fraction Heat Load Served</display_name>
      <description>The heating load served by the heating system.</description>
      <type>Double</type>
      <units>Frac</units>
      <required>true</required>
      <model_dependent>false</model_dependent>
      <default_value>1</default_value>
      <min_value></min_value>
      <max_value></max_value>
    </argument>
    <argument>
      <name>heating_system_airflow_defect_ratio</name>
      <display_name>Heating System: Airflow Defect Ratio</display_name>
      <description>The airflow defect ratio, defined as (InstalledAirflow - DesignAirflow) / DesignAirflow, of the heating system per ANSI/RESNET/ACCA Standard 310. A value of zero means no airflow defect. Applies only to Furnace.</description>
      <type>Double</type>
      <units>Frac</units>
      <required>false</required>
      <model_dependent>false</model_dependent>
      <default_value></default_value>
      <min_value></min_value>
      <max_value></max_value>
    </argument>
    <argument>
      <name>cooling_system_type</name>
      <display_name>Cooling System: Type</display_name>
      <description>The type of cooling system. Use 'none' if there is no cooling system.</description>
      <type>Choice</type>
      <units></units>
      <required>true</required>
      <model_dependent>false</model_dependent>
      <default_value>central air conditioner</default_value>
      <choices>
        <choice>
          <value>none</value>
          <display_name>none</display_name>
        </choice>
        <choice>
          <value>central air conditioner</value>
          <display_name>central air conditioner</display_name>
        </choice>
        <choice>
          <value>room air conditioner</value>
          <display_name>room air conditioner</display_name>
        </choice>
        <choice>
          <value>evaporative cooler</value>
          <display_name>evaporative cooler</display_name>
        </choice>
        <choice>
          <value>mini-split</value>
          <display_name>mini-split</display_name>
        </choice>
      </choices>
      <min_value></min_value>
      <max_value></max_value>
    </argument>
    <argument>
      <name>cooling_system_cooling_efficiency_type</name>
      <display_name>Cooling System: Efficiency Type</display_name>
      <description>The efficiency type of the cooling system. System types central air conditioner and mini-split use SEER. System type room air conditioner uses EER or CEER. Ignored for system type evaporative cooler.</description>
      <type>Choice</type>
      <units></units>
      <required>true</required>
      <model_dependent>false</model_dependent>
      <default_value>SEER</default_value>
      <choices>
        <choice>
          <value>SEER</value>
          <display_name>SEER</display_name>
        </choice>
        <choice>
          <value>EER</value>
          <display_name>EER</display_name>
        </choice>
        <choice>
          <value>CEER</value>
          <display_name>CEER</display_name>
        </choice>
      </choices>
      <min_value></min_value>
      <max_value></max_value>
    </argument>
    <argument>
      <name>cooling_system_cooling_efficiency</name>
      <display_name>Cooling System: Efficiency</display_name>
      <description>The rated efficiency value of the cooling system. Ignored for evaporative cooler.</description>
      <type>Double</type>
      <units>SEER or EER or CEER</units>
      <required>true</required>
      <model_dependent>false</model_dependent>
      <default_value>13</default_value>
      <min_value></min_value>
      <max_value></max_value>
    </argument>
    <argument>
      <name>cooling_system_cooling_compressor_type</name>
      <display_name>Cooling System: Cooling Compressor Type</display_name>
      <description>The compressor type of the cooling system. Only applies to central air conditioner.</description>
      <type>Choice</type>
      <units></units>
      <required>false</required>
      <model_dependent>false</model_dependent>
      <default_value></default_value>
      <choices>
        <choice>
          <value>single stage</value>
          <display_name>single stage</display_name>
        </choice>
        <choice>
          <value>two stage</value>
          <display_name>two stage</display_name>
        </choice>
        <choice>
          <value>variable speed</value>
          <display_name>variable speed</display_name>
        </choice>
      </choices>
      <min_value></min_value>
      <max_value></max_value>
    </argument>
    <argument>
      <name>cooling_system_cooling_sensible_heat_fraction</name>
      <display_name>Cooling System: Cooling Sensible Heat Fraction</display_name>
      <description>The sensible heat fraction of the cooling system. Ignored for evaporative cooler.</description>
      <type>Double</type>
      <units>Frac</units>
      <required>false</required>
      <model_dependent>false</model_dependent>
      <default_value></default_value>
      <min_value></min_value>
      <max_value></max_value>
    </argument>
    <argument>
      <name>cooling_system_cooling_capacity</name>
      <display_name>Cooling System: Cooling Capacity</display_name>
      <description>The output cooling capacity of the cooling system. If using 'auto', the autosizing algorithm will use ACCA Manual J/S to set the capacity to meet its load served.</description>
      <type>String</type>
      <units>tons</units>
      <required>true</required>
      <model_dependent>false</model_dependent>
      <default_value>auto</default_value>
      <min_value></min_value>
      <max_value></max_value>
    </argument>
    <argument>
      <name>cooling_system_fraction_cool_load_served</name>
      <display_name>Cooling System: Fraction Cool Load Served</display_name>
      <description>The cooling load served by the cooling system.</description>
      <type>Double</type>
      <units>Frac</units>
      <required>true</required>
      <model_dependent>false</model_dependent>
      <default_value>1</default_value>
      <min_value></min_value>
      <max_value></max_value>
    </argument>
    <argument>
      <name>cooling_system_is_ducted</name>
      <display_name>Cooling System: Is Ducted</display_name>
      <description>Whether the cooling system is ducted or not. Only used for mini-split and evaporative cooler.</description>
      <type>Boolean</type>
      <units></units>
      <required>true</required>
      <model_dependent>false</model_dependent>
      <default_value>false</default_value>
      <choices>
        <choice>
          <value>true</value>
          <display_name>true</display_name>
        </choice>
        <choice>
          <value>false</value>
          <display_name>false</display_name>
        </choice>
      </choices>
      <min_value></min_value>
      <max_value></max_value>
    </argument>
    <argument>
      <name>cooling_system_airflow_defect_ratio</name>
      <display_name>Cooling System: Airflow Defect Ratio</display_name>
      <description>The airflow defect ratio, defined as (InstalledAirflow - DesignAirflow) / DesignAirflow, of the cooling system per ANSI/RESNET/ACCA Standard 310. A value of zero means no airflow defect. Applies only to central air conditioner and ducted mini-split.</description>
      <type>Double</type>
      <units>Frac</units>
      <required>false</required>
      <model_dependent>false</model_dependent>
      <default_value></default_value>
      <min_value></min_value>
      <max_value></max_value>
    </argument>
    <argument>
      <name>cooling_system_charge_defect_ratio</name>
      <display_name>Cooling System: Charge Defect Ratio</display_name>
      <description>The refrigerant charge defect ratio, defined as (InstalledCharge - DesignCharge) / DesignCharge, of the cooling system per ANSI/RESNET/ACCA Standard 310. A value of zero means no refrigerant charge defect. Applies only to central air conditioner and mini-split.</description>
      <type>Double</type>
      <units>Frac</units>
      <required>false</required>
      <model_dependent>false</model_dependent>
      <default_value></default_value>
      <min_value></min_value>
      <max_value></max_value>
    </argument>
    <argument>
      <name>heat_pump_type</name>
      <display_name>Heat Pump: Type</display_name>
      <description>The type of heat pump. Use 'none' if there is no heat pump.</description>
      <type>Choice</type>
      <units></units>
      <required>true</required>
      <model_dependent>false</model_dependent>
      <default_value>none</default_value>
      <choices>
        <choice>
          <value>none</value>
          <display_name>none</display_name>
        </choice>
        <choice>
          <value>air-to-air</value>
          <display_name>air-to-air</display_name>
        </choice>
        <choice>
          <value>mini-split</value>
          <display_name>mini-split</display_name>
        </choice>
        <choice>
          <value>ground-to-air</value>
          <display_name>ground-to-air</display_name>
        </choice>
      </choices>
      <min_value></min_value>
      <max_value></max_value>
    </argument>
    <argument>
      <name>heat_pump_heating_efficiency_type</name>
      <display_name>Heat Pump: Heating Efficiency Type</display_name>
      <description>The heating efficiency type of heat pump. System types air-to-air and mini-split use HSPF. System type ground-to-air uses COP.</description>
      <type>Choice</type>
      <units></units>
      <required>true</required>
      <model_dependent>false</model_dependent>
      <default_value>HSPF</default_value>
      <choices>
        <choice>
          <value>HSPF</value>
          <display_name>HSPF</display_name>
        </choice>
        <choice>
          <value>COP</value>
          <display_name>COP</display_name>
        </choice>
      </choices>
      <min_value></min_value>
      <max_value></max_value>
    </argument>
    <argument>
      <name>heat_pump_heating_efficiency</name>
      <display_name>Heat Pump: Heating Efficiency</display_name>
      <description>The rated heating efficiency value of the heat pump.</description>
      <type>Double</type>
      <units>HSPF or COP</units>
      <required>true</required>
      <model_dependent>false</model_dependent>
      <default_value>7.7</default_value>
      <min_value></min_value>
      <max_value></max_value>
    </argument>
    <argument>
      <name>heat_pump_cooling_efficiency_type</name>
      <display_name>Heat Pump: Cooling Efficiency Type</display_name>
      <description>The cooling efficiency type of heat pump. System types air-to-air and mini-split use SEER. System type ground-to-air uses EER.</description>
      <type>Choice</type>
      <units></units>
      <required>true</required>
      <model_dependent>false</model_dependent>
      <default_value>SEER</default_value>
      <choices>
        <choice>
          <value>SEER</value>
          <display_name>SEER</display_name>
        </choice>
        <choice>
          <value>EER</value>
          <display_name>EER</display_name>
        </choice>
        <choice>
          <value>CEER</value>
          <display_name>CEER</display_name>
        </choice>
      </choices>
      <min_value></min_value>
      <max_value></max_value>
    </argument>
    <argument>
      <name>heat_pump_cooling_efficiency</name>
      <display_name>Heat Pump: Cooling Efficiency</display_name>
      <description>The rated cooling efficiency value of the heat pump.</description>
      <type>Double</type>
      <units>SEER or EER</units>
      <required>true</required>
      <model_dependent>false</model_dependent>
      <default_value>13</default_value>
      <min_value></min_value>
      <max_value></max_value>
    </argument>
    <argument>
      <name>heat_pump_cooling_compressor_type</name>
      <display_name>Heat Pump: Cooling Compressor Type</display_name>
      <description>The compressor type of the heat pump. Only applies to air-to-air and mini-split.</description>
      <type>Choice</type>
      <units></units>
      <required>false</required>
      <model_dependent>false</model_dependent>
      <default_value></default_value>
      <choices>
        <choice>
          <value>single stage</value>
          <display_name>single stage</display_name>
        </choice>
        <choice>
          <value>two stage</value>
          <display_name>two stage</display_name>
        </choice>
        <choice>
          <value>variable speed</value>
          <display_name>variable speed</display_name>
        </choice>
      </choices>
      <min_value></min_value>
      <max_value></max_value>
    </argument>
    <argument>
      <name>heat_pump_cooling_sensible_heat_fraction</name>
      <display_name>Heat Pump: Cooling Sensible Heat Fraction</display_name>
      <description>The sensible heat fraction of the heat pump.</description>
      <type>Double</type>
      <units>Frac</units>
      <required>false</required>
      <model_dependent>false</model_dependent>
      <default_value></default_value>
      <min_value></min_value>
      <max_value></max_value>
    </argument>
    <argument>
      <name>heat_pump_heating_capacity</name>
      <display_name>Heat Pump: Heating Capacity</display_name>
      <description>The output heating capacity of the heat pump. If using 'auto', the autosizing algorithm will use ACCA Manual J/S to set the capacity to meet its load served.</description>
      <type>String</type>
      <units>Btu/hr</units>
      <required>true</required>
      <model_dependent>false</model_dependent>
      <default_value>auto</default_value>
      <min_value></min_value>
      <max_value></max_value>
    </argument>
    <argument>
      <name>heat_pump_heating_capacity_17_f</name>
      <display_name>Heat Pump: Heating Capacity 17F</display_name>
      <description>The output heating capacity of the heat pump at 17F. Only applies to air-to-air and mini-split.</description>
      <type>String</type>
      <units>Btu/hr</units>
      <required>true</required>
      <model_dependent>false</model_dependent>
      <default_value>auto</default_value>
      <min_value></min_value>
      <max_value></max_value>
    </argument>
    <argument>
      <name>heat_pump_cooling_capacity</name>
      <display_name>Heat Pump: Cooling Capacity</display_name>
      <description>The output cooling capacity of the heat pump. If using 'auto', the autosizing algorithm will use ACCA Manual J/S to set the capacity to meet its load served.</description>
      <type>String</type>
      <units>Btu/hr</units>
      <required>true</required>
      <model_dependent>false</model_dependent>
      <default_value>auto</default_value>
      <min_value></min_value>
      <max_value></max_value>
    </argument>
    <argument>
      <name>heat_pump_fraction_heat_load_served</name>
      <display_name>Heat Pump: Fraction Heat Load Served</display_name>
      <description>The heating load served by the heat pump.</description>
      <type>Double</type>
      <units>Frac</units>
      <required>true</required>
      <model_dependent>false</model_dependent>
      <default_value>1</default_value>
      <min_value></min_value>
      <max_value></max_value>
    </argument>
    <argument>
      <name>heat_pump_fraction_cool_load_served</name>
      <display_name>Heat Pump: Fraction Cool Load Served</display_name>
      <description>The cooling load served by the heat pump.</description>
      <type>Double</type>
      <units>Frac</units>
      <required>true</required>
      <model_dependent>false</model_dependent>
      <default_value>1</default_value>
      <min_value></min_value>
      <max_value></max_value>
    </argument>
    <argument>
      <name>heat_pump_backup_fuel</name>
      <display_name>Heat Pump: Backup Fuel Type</display_name>
      <description>The backup fuel type of the heat pump. Use 'none' if there is no backup heating.</description>
      <type>Choice</type>
      <units></units>
      <required>true</required>
      <model_dependent>false</model_dependent>
      <default_value>none</default_value>
      <choices>
        <choice>
          <value>none</value>
          <display_name>none</display_name>
        </choice>
        <choice>
          <value>electricity</value>
          <display_name>electricity</display_name>
        </choice>
        <choice>
          <value>natural gas</value>
          <display_name>natural gas</display_name>
        </choice>
        <choice>
          <value>fuel oil</value>
          <display_name>fuel oil</display_name>
        </choice>
        <choice>
          <value>propane</value>
          <display_name>propane</display_name>
        </choice>
      </choices>
      <min_value></min_value>
      <max_value></max_value>
    </argument>
    <argument>
      <name>heat_pump_backup_heating_efficiency</name>
      <display_name>Heat Pump: Backup Rated Efficiency</display_name>
      <description>The backup rated efficiency value of the heat pump. Percent for electricity fuel type. AFUE otherwise.</description>
      <type>Double</type>
      <units></units>
      <required>true</required>
      <model_dependent>false</model_dependent>
      <default_value>1</default_value>
      <min_value></min_value>
      <max_value></max_value>
    </argument>
    <argument>
      <name>heat_pump_backup_heating_capacity</name>
      <display_name>Heat Pump: Backup Heating Capacity</display_name>
      <description>The backup output heating capacity of the heat pump. If using 'auto', the autosizing algorithm will use ACCA Manual J/S to set the capacity to meet its load served.</description>
      <type>String</type>
      <units>Btu/hr</units>
      <required>true</required>
      <model_dependent>false</model_dependent>
      <default_value>auto</default_value>
      <min_value></min_value>
      <max_value></max_value>
    </argument>
    <argument>
      <name>heat_pump_backup_heating_switchover_temp</name>
      <display_name>Heat Pump: Backup Heating Switchover Temperature</display_name>
      <description>The temperature at which the heat pump stops operating and the backup heating system starts running. Only applies to air-to-air and mini-split. If not provided, backup heating will operate as needed when heat pump capacity is insufficient.</description>
      <type>Double</type>
      <units>deg-F</units>
      <required>false</required>
      <model_dependent>false</model_dependent>
      <default_value></default_value>
      <min_value></min_value>
      <max_value></max_value>
    </argument>
    <argument>
      <name>heat_pump_is_ducted</name>
      <display_name>Heat Pump: Is Ducted</display_name>
      <description>Whether the heat pump is ducted or not. Only used for mini-split.</description>
      <type>Boolean</type>
      <units></units>
      <required>false</required>
      <model_dependent>false</model_dependent>
      <default_value></default_value>
      <choices>
        <choice>
          <value>true</value>
          <display_name>true</display_name>
        </choice>
        <choice>
          <value>false</value>
          <display_name>false</display_name>
        </choice>
      </choices>
      <min_value></min_value>
      <max_value></max_value>
    </argument>
    <argument>
      <name>heat_pump_airflow_defect_ratio</name>
      <display_name>Heat Pump: Airflow Defect Ratio</display_name>
      <description>The airflow defect ratio, defined as (InstalledAirflow - DesignAirflow) / DesignAirflow, of the heat pump per ANSI/RESNET/ACCA Standard 310. A value of zero means no airflow defect. Applies only to air-to-air, ducted mini-split, and ground-to-air.</description>
      <type>Double</type>
      <units>Frac</units>
      <required>false</required>
      <model_dependent>false</model_dependent>
      <default_value></default_value>
      <min_value></min_value>
      <max_value></max_value>
    </argument>
    <argument>
      <name>heat_pump_charge_defect_ratio</name>
      <display_name>Heat Pump: Charge Defect Ratio</display_name>
      <description>The refrigerant charge defect ratio, defined as (InstalledCharge - DesignCharge) / DesignCharge, of the heat pump per ANSI/RESNET/ACCA Standard 310. A value of zero means no refrigerant charge defect. Applies to all heat pump types.</description>
      <type>Double</type>
      <units>Frac</units>
      <required>false</required>
      <model_dependent>false</model_dependent>
      <default_value></default_value>
      <min_value></min_value>
      <max_value></max_value>
    </argument>
    <argument>
      <name>heating_system_type_2</name>
      <display_name>Heating System 2: Type</display_name>
      <description>The type of the second heating system.</description>
      <type>Choice</type>
      <units></units>
      <required>true</required>
      <model_dependent>false</model_dependent>
      <default_value>none</default_value>
      <choices>
        <choice>
          <value>none</value>
          <display_name>none</display_name>
        </choice>
        <choice>
          <value>WallFurnace</value>
          <display_name>WallFurnace</display_name>
        </choice>
        <choice>
          <value>FloorFurnace</value>
          <display_name>FloorFurnace</display_name>
        </choice>
        <choice>
          <value>Boiler</value>
          <display_name>Boiler</display_name>
        </choice>
        <choice>
          <value>ElectricResistance</value>
          <display_name>ElectricResistance</display_name>
        </choice>
        <choice>
          <value>Stove</value>
          <display_name>Stove</display_name>
        </choice>
        <choice>
          <value>PortableHeater</value>
          <display_name>PortableHeater</display_name>
        </choice>
        <choice>
          <value>Fireplace</value>
          <display_name>Fireplace</display_name>
        </choice>
      </choices>
      <min_value></min_value>
      <max_value></max_value>
    </argument>
    <argument>
      <name>heating_system_fuel_2</name>
      <display_name>Heating System 2: Fuel Type</display_name>
      <description>The fuel type of the second heating system. Ignored for ElectricResistance.</description>
      <type>Choice</type>
      <units></units>
      <required>true</required>
      <model_dependent>false</model_dependent>
      <default_value>electricity</default_value>
      <choices>
        <choice>
          <value>electricity</value>
          <display_name>electricity</display_name>
        </choice>
        <choice>
          <value>natural gas</value>
          <display_name>natural gas</display_name>
        </choice>
        <choice>
          <value>fuel oil</value>
          <display_name>fuel oil</display_name>
        </choice>
        <choice>
          <value>propane</value>
          <display_name>propane</display_name>
        </choice>
        <choice>
          <value>wood</value>
          <display_name>wood</display_name>
        </choice>
        <choice>
          <value>wood pellets</value>
          <display_name>wood pellets</display_name>
        </choice>
        <choice>
          <value>coal</value>
          <display_name>coal</display_name>
        </choice>
      </choices>
      <min_value></min_value>
      <max_value></max_value>
    </argument>
    <argument>
      <name>heating_system_heating_efficiency_2</name>
      <display_name>Heating System 2: Rated AFUE or Percent</display_name>
      <description>For Furnace/WallFurnace/FloorFurnace/Boiler second heating system, the rated AFUE value. For ElectricResistance/Stove/PortableHeater/Fireplace, the rated Percent value.</description>
      <type>Double</type>
      <units>Frac</units>
      <required>true</required>
      <model_dependent>false</model_dependent>
      <default_value>1</default_value>
      <min_value></min_value>
      <max_value></max_value>
    </argument>
    <argument>
      <name>heating_system_heating_capacity_2</name>
      <display_name>Heating System 2: Heating Capacity</display_name>
      <description>The output heating capacity of the second heating system. If using 'auto', the autosizing algorithm will use ACCA Manual J/S to set the capacity to meet its load served.</description>
      <type>String</type>
      <units>Btu/hr</units>
      <required>true</required>
      <model_dependent>false</model_dependent>
      <default_value>auto</default_value>
      <min_value></min_value>
      <max_value></max_value>
    </argument>
    <argument>
      <name>heating_system_fraction_heat_load_served_2</name>
      <display_name>Heating System 2: Fraction Heat Load Served</display_name>
      <description>The heat load served fraction of the second heating system.</description>
      <type>Double</type>
      <units>Frac</units>
      <required>true</required>
      <model_dependent>false</model_dependent>
      <default_value>0.25</default_value>
      <min_value></min_value>
      <max_value></max_value>
    </argument>
    <argument>
      <name>setpoint_heating_weekday</name>
      <display_name>Heating Setpoint: Weekday Schedule</display_name>
      <description>Specify the constant or 24-hour comma-separated weekday heating schedule.</description>
      <type>String</type>
      <units>deg-F</units>
      <required>true</required>
      <model_dependent>false</model_dependent>
      <default_value>71</default_value>
      <min_value></min_value>
      <max_value></max_value>
    </argument>
    <argument>
      <name>setpoint_heating_weekend</name>
      <display_name>Heating Setpoint: Weekend Schedule</display_name>
      <description>Specify the constant or 24-hour comma-separated weekend heating schedule.</description>
      <type>String</type>
      <units>deg-F</units>
      <required>true</required>
      <model_dependent>false</model_dependent>
      <default_value>71</default_value>
      <min_value></min_value>
      <max_value></max_value>
    </argument>
    <argument>
      <name>setpoint_cooling_weekday</name>
      <display_name>Cooling Setpoint: Weekday Schedule</display_name>
      <description>Specify the constant or 24-hour comma-separated weekday cooling schedule.</description>
      <type>String</type>
      <units>deg-F</units>
      <required>true</required>
      <model_dependent>false</model_dependent>
      <default_value>76</default_value>
      <min_value></min_value>
      <max_value></max_value>
    </argument>
    <argument>
      <name>setpoint_cooling_weekend</name>
      <display_name>Cooling Setpoint: Weekend Schedule</display_name>
      <description>Specify the constant or 24-hour comma-separated weekend cooling schedule.</description>
      <type>String</type>
      <units>deg-F</units>
      <required>true</required>
      <model_dependent>false</model_dependent>
      <default_value>76</default_value>
      <min_value></min_value>
      <max_value></max_value>
    </argument>
    <argument>
<<<<<<< HEAD
      <name>season_heating_begin_month</name>
      <display_name>Heating Season: Begin Month</display_name>
      <description>This numeric field should contain the starting month number (1 = January, 2 = February, etc.) for the heating season.</description>
      <type>Integer</type>
      <units>#</units>
      <required>false</required>
      <model_dependent>false</model_dependent>
      <default_value></default_value>
      <min_value></min_value>
      <max_value></max_value>
    </argument>
    <argument>
      <name>season_heating_begin_day_of_month</name>
      <display_name>Heating Season: Begin Day of Month</display_name>
      <description>This numeric field should contain the starting day of the starting month (must be valid for month) for the heating season.</description>
      <type>Integer</type>
      <units>#</units>
      <required>false</required>
      <model_dependent>false</model_dependent>
      <default_value></default_value>
      <min_value></min_value>
      <max_value></max_value>
    </argument>
    <argument>
      <name>season_heating_end_month</name>
      <display_name>Heating Season: End Month</display_name>
      <description>This numeric field should contain the end month number (1 = January, 2 = February, etc.) for the heating season.</description>
      <type>Integer</type>
      <units>#</units>
      <required>false</required>
      <model_dependent>false</model_dependent>
      <default_value></default_value>
      <min_value></min_value>
      <max_value></max_value>
    </argument>
    <argument>
      <name>season_heating_end_day_of_month</name>
      <display_name>Heating Season: End Day of Month</display_name>
      <description>This numeric field should contain the ending day of the ending month (must be valid for month) for the heating season.</description>
      <type>Integer</type>
      <units>#</units>
      <required>false</required>
      <model_dependent>false</model_dependent>
      <default_value></default_value>
      <min_value></min_value>
      <max_value></max_value>
    </argument>
    <argument>
      <name>season_cooling_begin_month</name>
      <display_name>Cooling Season: Begin Month</display_name>
      <description>This numeric field should contain the starting month number (1 = January, 2 = February, etc.) for the cooling season.</description>
      <type>Integer</type>
      <units>#</units>
      <required>false</required>
      <model_dependent>false</model_dependent>
      <default_value></default_value>
      <min_value></min_value>
      <max_value></max_value>
    </argument>
    <argument>
      <name>season_cooling_begin_day_of_month</name>
      <display_name>Cooling Season: Begin Day of Month</display_name>
      <description>This numeric field should contain the starting day of the starting month (must be valid for month) for the cooling season.</description>
      <type>Integer</type>
      <units>#</units>
      <required>false</required>
      <model_dependent>false</model_dependent>
      <default_value></default_value>
      <min_value></min_value>
      <max_value></max_value>
    </argument>
    <argument>
      <name>season_cooling_end_month</name>
      <display_name>Cooling Season: End Month</display_name>
      <description>This numeric field should contain the end month number (1 = January, 2 = February, etc.) for the cooling season.</description>
      <type>Integer</type>
      <units>#</units>
=======
      <name>season_heating_period</name>
      <display_name>Heating Season Period</display_name>
      <description>Specifies the heating season. Enter a date like "Nov 1 - Jun 30".</description>
      <type>String</type>
>>>>>>> e4ff727d
      <required>false</required>
      <model_dependent>false</model_dependent>
      <default_value></default_value>
      <min_value></min_value>
      <max_value></max_value>
    </argument>
    <argument>
      <name>season_cooling_period</name>
      <display_name>Cooling Season Period</display_name>
      <description>Specifies the cooling season. Enter a date like "Jun 1 - Oct 31".</description>
      <type>String</type>
      <required>false</required>
      <model_dependent>false</model_dependent>
      <default_value></default_value>
      <min_value></min_value>
      <max_value></max_value>
    </argument>
    <argument>
<<<<<<< HEAD
      <name>ducts_supply_leakage_units</name>
      <display_name>Ducts: Supply Leakage Units</display_name>
      <description>The leakage units of the supply ducts.</description>
      <type>Choice</type>
      <units></units>
      <required>true</required>
      <model_dependent>false</model_dependent>
      <default_value>CFM25</default_value>
      <choices>
        <choice>
          <value>CFM25</value>
          <display_name>CFM25</display_name>
        </choice>
        <choice>
          <value>Percent</value>
          <display_name>Percent</display_name>
        </choice>
      </choices>
      <min_value></min_value>
      <max_value></max_value>
    </argument>
    <argument>
      <name>ducts_return_leakage_units</name>
      <display_name>Ducts: Return Leakage Units</display_name>
      <description>The leakage units of the return ducts.</description>
=======
      <name>ducts_leakage_units</name>
      <display_name>Ducts: Leakage Units</display_name>
      <description>The leakage units of the ducts.</description>
>>>>>>> e4ff727d
      <type>Choice</type>
      <units></units>
      <required>true</required>
      <model_dependent>false</model_dependent>
      <default_value>CFM25</default_value>
      <choices>
        <choice>
          <value>CFM25</value>
          <display_name>CFM25</display_name>
        </choice>
        <choice>
          <value>Percent</value>
          <display_name>Percent</display_name>
        </choice>
      </choices>
      <min_value></min_value>
      <max_value></max_value>
    </argument>
    <argument>
      <name>ducts_supply_leakage_value</name>
      <display_name>Ducts: Supply Leakage Value</display_name>
      <description>The leakage value to outside of the supply ducts.</description>
      <type>Double</type>
      <units></units>
      <required>true</required>
      <model_dependent>false</model_dependent>
      <default_value>75</default_value>
      <min_value></min_value>
      <max_value></max_value>
    </argument>
    <argument>
      <name>ducts_return_leakage_value</name>
      <display_name>Ducts: Return Leakage Value</display_name>
      <description>The leakage value to outside of the return ducts.</description>
      <type>Double</type>
      <units></units>
      <required>true</required>
      <model_dependent>false</model_dependent>
      <default_value>25</default_value>
      <min_value></min_value>
      <max_value></max_value>
    </argument>
    <argument>
      <name>ducts_supply_insulation_r</name>
      <display_name>Ducts: Supply Insulation R-Value</display_name>
      <description>The insulation r-value of the supply ducts.</description>
      <type>Double</type>
      <units>h-ft^2-R/Btu</units>
      <required>true</required>
      <model_dependent>false</model_dependent>
      <default_value>0</default_value>
      <min_value></min_value>
      <max_value></max_value>
    </argument>
    <argument>
      <name>ducts_return_insulation_r</name>
      <display_name>Ducts: Return Insulation R-Value</display_name>
      <description>The insulation r-value of the return ducts.</description>
      <type>Double</type>
      <units>h-ft^2-R/Btu</units>
      <required>true</required>
      <model_dependent>false</model_dependent>
      <default_value>0</default_value>
      <min_value></min_value>
      <max_value></max_value>
    </argument>
    <argument>
      <name>ducts_supply_location</name>
      <display_name>Ducts: Supply Location</display_name>
      <description>The location of the supply ducts.</description>
      <type>Choice</type>
      <units></units>
      <required>true</required>
      <model_dependent>false</model_dependent>
      <default_value>auto</default_value>
      <choices>
        <choice>
          <value>auto</value>
          <display_name>auto</display_name>
        </choice>
        <choice>
          <value>living space</value>
          <display_name>living space</display_name>
        </choice>
        <choice>
          <value>basement - conditioned</value>
          <display_name>basement - conditioned</display_name>
        </choice>
        <choice>
          <value>basement - unconditioned</value>
          <display_name>basement - unconditioned</display_name>
        </choice>
        <choice>
          <value>crawlspace - vented</value>
          <display_name>crawlspace - vented</display_name>
        </choice>
        <choice>
          <value>crawlspace - unvented</value>
          <display_name>crawlspace - unvented</display_name>
        </choice>
        <choice>
          <value>attic - vented</value>
          <display_name>attic - vented</display_name>
        </choice>
        <choice>
          <value>attic - unvented</value>
          <display_name>attic - unvented</display_name>
        </choice>
        <choice>
          <value>garage</value>
          <display_name>garage</display_name>
        </choice>
        <choice>
          <value>exterior wall</value>
          <display_name>exterior wall</display_name>
        </choice>
        <choice>
          <value>under slab</value>
          <display_name>under slab</display_name>
        </choice>
        <choice>
          <value>roof deck</value>
          <display_name>roof deck</display_name>
        </choice>
        <choice>
          <value>outside</value>
          <display_name>outside</display_name>
        </choice>
        <choice>
          <value>other housing unit</value>
          <display_name>other housing unit</display_name>
        </choice>
        <choice>
          <value>other heated space</value>
          <display_name>other heated space</display_name>
        </choice>
        <choice>
          <value>other multifamily buffer space</value>
          <display_name>other multifamily buffer space</display_name>
        </choice>
        <choice>
          <value>other non-freezing space</value>
          <display_name>other non-freezing space</display_name>
        </choice>
      </choices>
      <min_value></min_value>
      <max_value></max_value>
    </argument>
    <argument>
      <name>ducts_return_location</name>
      <display_name>Ducts: Return Location</display_name>
      <description>The location of the return ducts.</description>
      <type>Choice</type>
      <units></units>
      <required>true</required>
      <model_dependent>false</model_dependent>
      <default_value>auto</default_value>
      <choices>
        <choice>
          <value>auto</value>
          <display_name>auto</display_name>
        </choice>
        <choice>
          <value>living space</value>
          <display_name>living space</display_name>
        </choice>
        <choice>
          <value>basement - conditioned</value>
          <display_name>basement - conditioned</display_name>
        </choice>
        <choice>
          <value>basement - unconditioned</value>
          <display_name>basement - unconditioned</display_name>
        </choice>
        <choice>
          <value>crawlspace - vented</value>
          <display_name>crawlspace - vented</display_name>
        </choice>
        <choice>
          <value>crawlspace - unvented</value>
          <display_name>crawlspace - unvented</display_name>
        </choice>
        <choice>
          <value>attic - vented</value>
          <display_name>attic - vented</display_name>
        </choice>
        <choice>
          <value>attic - unvented</value>
          <display_name>attic - unvented</display_name>
        </choice>
        <choice>
          <value>garage</value>
          <display_name>garage</display_name>
        </choice>
        <choice>
          <value>exterior wall</value>
          <display_name>exterior wall</display_name>
        </choice>
        <choice>
          <value>under slab</value>
          <display_name>under slab</display_name>
        </choice>
        <choice>
          <value>roof deck</value>
          <display_name>roof deck</display_name>
        </choice>
        <choice>
          <value>outside</value>
          <display_name>outside</display_name>
        </choice>
        <choice>
          <value>other housing unit</value>
          <display_name>other housing unit</display_name>
        </choice>
        <choice>
          <value>other heated space</value>
          <display_name>other heated space</display_name>
        </choice>
        <choice>
          <value>other multifamily buffer space</value>
          <display_name>other multifamily buffer space</display_name>
        </choice>
        <choice>
          <value>other non-freezing space</value>
          <display_name>other non-freezing space</display_name>
        </choice>
      </choices>
      <min_value></min_value>
      <max_value></max_value>
    </argument>
    <argument>
      <name>ducts_supply_surface_area</name>
      <display_name>Ducts: Supply Surface Area</display_name>
      <description>The surface area of the supply ducts.</description>
      <type>String</type>
      <units>ft^2</units>
      <required>true</required>
      <model_dependent>false</model_dependent>
      <default_value>auto</default_value>
      <min_value></min_value>
      <max_value></max_value>
    </argument>
    <argument>
      <name>ducts_return_surface_area</name>
      <display_name>Ducts: Return Surface Area</display_name>
      <description>The surface area of the return ducts.</description>
      <type>String</type>
      <units>ft^2</units>
      <required>true</required>
      <model_dependent>false</model_dependent>
      <default_value>auto</default_value>
      <min_value></min_value>
      <max_value></max_value>
    </argument>
    <argument>
      <name>ducts_number_of_return_registers</name>
      <display_name>Ducts: Number of Return Registers</display_name>
      <description>The number of return registers of the ducts. Ignored for ducted evaporative cooler.</description>
      <type>String</type>
      <units>#</units>
      <required>true</required>
      <model_dependent>false</model_dependent>
      <default_value>auto</default_value>
      <min_value></min_value>
      <max_value></max_value>
    </argument>
    <argument>
      <name>mech_vent_fan_type</name>
      <display_name>Mechanical Ventilation: Fan Type</display_name>
      <description>The type of the mechanical ventilation. Use 'none' if there is no mechanical ventilation system.</description>
      <type>Choice</type>
      <units></units>
      <required>true</required>
      <model_dependent>false</model_dependent>
      <default_value>none</default_value>
      <choices>
        <choice>
          <value>none</value>
          <display_name>none</display_name>
        </choice>
        <choice>
          <value>exhaust only</value>
          <display_name>exhaust only</display_name>
        </choice>
        <choice>
          <value>supply only</value>
          <display_name>supply only</display_name>
        </choice>
        <choice>
          <value>energy recovery ventilator</value>
          <display_name>energy recovery ventilator</display_name>
        </choice>
        <choice>
          <value>heat recovery ventilator</value>
          <display_name>heat recovery ventilator</display_name>
        </choice>
        <choice>
          <value>balanced</value>
          <display_name>balanced</display_name>
        </choice>
        <choice>
          <value>central fan integrated supply</value>
          <display_name>central fan integrated supply</display_name>
        </choice>
      </choices>
      <min_value></min_value>
      <max_value></max_value>
    </argument>
    <argument>
      <name>mech_vent_flow_rate</name>
      <display_name>Mechanical Ventilation: Flow Rate</display_name>
      <description>The flow rate of the mechanical ventilation.</description>
      <type>Double</type>
      <units>CFM</units>
      <required>true</required>
      <model_dependent>false</model_dependent>
      <default_value>110</default_value>
      <min_value></min_value>
      <max_value></max_value>
    </argument>
    <argument>
      <name>mech_vent_hours_in_operation</name>
      <display_name>Mechanical Ventilation: Hours In Operation</display_name>
      <description>The hours in operation of the mechanical ventilation.</description>
      <type>String</type>
      <units>hrs/day</units>
      <required>true</required>
      <model_dependent>false</model_dependent>
      <default_value>auto</default_value>
      <min_value></min_value>
      <max_value></max_value>
    </argument>
    <argument>
      <name>mech_vent_recovery_efficiency_type</name>
      <display_name>Mechanical Ventilation: Total Recovery Efficiency Type</display_name>
      <description>The total recovery efficiency type of the mechanical ventilation.</description>
      <type>Choice</type>
      <units></units>
      <required>true</required>
      <model_dependent>false</model_dependent>
      <default_value>Unadjusted</default_value>
      <choices>
        <choice>
          <value>Unadjusted</value>
          <display_name>Unadjusted</display_name>
        </choice>
        <choice>
          <value>Adjusted</value>
          <display_name>Adjusted</display_name>
        </choice>
      </choices>
      <min_value></min_value>
      <max_value></max_value>
    </argument>
    <argument>
      <name>mech_vent_total_recovery_efficiency</name>
      <display_name>Mechanical Ventilation: Total Recovery Efficiency</display_name>
      <description>The Unadjusted or Adjusted total recovery efficiency of the mechanical ventilation. Applies to energy recovery ventilator.</description>
      <type>Double</type>
      <units>Frac</units>
      <required>true</required>
      <model_dependent>false</model_dependent>
      <default_value>0.48</default_value>
      <min_value></min_value>
      <max_value></max_value>
    </argument>
    <argument>
      <name>mech_vent_sensible_recovery_efficiency</name>
      <display_name>Mechanical Ventilation: Sensible Recovery Efficiency</display_name>
      <description>The Unadjusted or Adjusted sensible recovery efficiency of the mechanical ventilation. Applies to energy recovery ventilator and heat recovery ventilator.</description>
      <type>Double</type>
      <units>Frac</units>
      <required>true</required>
      <model_dependent>false</model_dependent>
      <default_value>0.72</default_value>
      <min_value></min_value>
      <max_value></max_value>
    </argument>
    <argument>
      <name>mech_vent_fan_power</name>
      <display_name>Mechanical Ventilation: Fan Power</display_name>
      <description>The fan power of the mechanical ventilation.</description>
      <type>String</type>
      <units>W</units>
      <required>true</required>
      <model_dependent>false</model_dependent>
      <default_value>auto</default_value>
      <min_value></min_value>
      <max_value></max_value>
    </argument>
    <argument>
      <name>mech_vent_num_units_served</name>
      <display_name>Mechanical Ventilation: Number of Units Served</display_name>
      <description>Number of dwelling units served by the mechanical ventilation system. Must be 1 if single-family detached. Used to apportion flow rate and fan power to the unit.</description>
      <type>Integer</type>
      <units>#</units>
      <required>true</required>
      <model_dependent>false</model_dependent>
      <default_value>1</default_value>
      <min_value></min_value>
      <max_value></max_value>
    </argument>
    <argument>
      <name>shared_mech_vent_frac_recirculation</name>
      <display_name>Shared Mechanical Ventilation: Fraction Recirculation</display_name>
      <description>Fraction of the total supply air that is recirculated, with the remainder assumed to be outdoor air. The value must be 0 for exhaust only systems. This is required for a shared mechanical ventilation system.</description>
      <type>Double</type>
      <units>Frac</units>
      <required>false</required>
      <model_dependent>false</model_dependent>
      <default_value></default_value>
      <min_value></min_value>
      <max_value></max_value>
    </argument>
    <argument>
      <name>shared_mech_vent_preheating_fuel</name>
      <display_name>Shared Mechanical Ventilation: Preheating Fuel</display_name>
      <description>Fuel type of the preconditioning heating equipment. Only used for a shared mechanical ventilation system.</description>
      <type>Choice</type>
      <units></units>
      <required>false</required>
      <model_dependent>false</model_dependent>
      <default_value></default_value>
      <choices>
        <choice>
          <value>electricity</value>
          <display_name>electricity</display_name>
        </choice>
        <choice>
          <value>natural gas</value>
          <display_name>natural gas</display_name>
        </choice>
        <choice>
          <value>fuel oil</value>
          <display_name>fuel oil</display_name>
        </choice>
        <choice>
          <value>propane</value>
          <display_name>propane</display_name>
        </choice>
        <choice>
          <value>wood</value>
          <display_name>wood</display_name>
        </choice>
        <choice>
          <value>wood pellets</value>
          <display_name>wood pellets</display_name>
        </choice>
        <choice>
          <value>coal</value>
          <display_name>coal</display_name>
        </choice>
      </choices>
      <min_value></min_value>
      <max_value></max_value>
    </argument>
    <argument>
      <name>shared_mech_vent_preheating_efficiency</name>
      <display_name>Shared Mechanical Ventilation: Preheating Efficiency</display_name>
      <description>Efficiency of the preconditioning heating equipment. Only used for a shared mechanical ventilation system.</description>
      <type>Double</type>
      <units>COP</units>
      <required>false</required>
      <model_dependent>false</model_dependent>
      <default_value></default_value>
      <min_value></min_value>
      <max_value></max_value>
    </argument>
    <argument>
      <name>shared_mech_vent_preheating_fraction_heat_load_served</name>
      <display_name>Shared Mechanical Ventilation: Preheating Fraction Ventilation Heat Load Served</display_name>
      <description>Fraction of heating load introduced by the shared ventilation system that is met by the preconditioning heating equipment.</description>
      <type>Double</type>
      <units>Frac</units>
      <required>false</required>
      <model_dependent>false</model_dependent>
      <default_value></default_value>
      <min_value></min_value>
      <max_value></max_value>
    </argument>
    <argument>
      <name>shared_mech_vent_precooling_fuel</name>
      <display_name>Shared Mechanical Ventilation: Precooling Fuel</display_name>
      <description>Fuel type of the preconditioning cooling equipment. Only used for a shared mechanical ventilation system.</description>
      <type>Choice</type>
      <units></units>
      <required>false</required>
      <model_dependent>false</model_dependent>
      <default_value></default_value>
      <choices>
        <choice>
          <value>electricity</value>
          <display_name>electricity</display_name>
        </choice>
      </choices>
      <min_value></min_value>
      <max_value></max_value>
    </argument>
    <argument>
      <name>shared_mech_vent_precooling_efficiency</name>
      <display_name>Shared Mechanical Ventilation: Precooling Efficiency</display_name>
      <description>Efficiency of the preconditioning cooling equipment. Only used for a shared mechanical ventilation system.</description>
      <type>Double</type>
      <units>COP</units>
      <required>false</required>
      <model_dependent>false</model_dependent>
      <default_value></default_value>
      <min_value></min_value>
      <max_value></max_value>
    </argument>
    <argument>
      <name>shared_mech_vent_precooling_fraction_cool_load_served</name>
      <display_name>Shared Mechanical Ventilation: Precooling Fraction Ventilation Cool Load Served</display_name>
      <description>Fraction of cooling load introduced by the shared ventilation system that is met by the preconditioning cooling equipment.</description>
      <type>Double</type>
      <units>Frac</units>
      <required>false</required>
      <model_dependent>false</model_dependent>
      <default_value></default_value>
      <min_value></min_value>
      <max_value></max_value>
    </argument>
    <argument>
      <name>mech_vent_fan_type_2</name>
      <display_name>Mechanical Ventilation 2: Fan Type</display_name>
      <description>The type of the second mechanical ventilation. Use 'none' if there is no second mechanical ventilation system.</description>
      <type>Choice</type>
      <units></units>
      <required>true</required>
      <model_dependent>false</model_dependent>
      <default_value>none</default_value>
      <choices>
        <choice>
          <value>none</value>
          <display_name>none</display_name>
        </choice>
        <choice>
          <value>exhaust only</value>
          <display_name>exhaust only</display_name>
        </choice>
        <choice>
          <value>supply only</value>
          <display_name>supply only</display_name>
        </choice>
        <choice>
          <value>energy recovery ventilator</value>
          <display_name>energy recovery ventilator</display_name>
        </choice>
        <choice>
          <value>heat recovery ventilator</value>
          <display_name>heat recovery ventilator</display_name>
        </choice>
        <choice>
          <value>balanced</value>
          <display_name>balanced</display_name>
        </choice>
      </choices>
      <min_value></min_value>
      <max_value></max_value>
    </argument>
    <argument>
      <name>mech_vent_flow_rate_2</name>
      <display_name>Mechanical Ventilation 2: Flow Rate</display_name>
      <description>The flow rate of the second mechanical ventilation.</description>
      <type>Double</type>
      <units>CFM</units>
      <required>true</required>
      <model_dependent>false</model_dependent>
      <default_value>110</default_value>
      <min_value></min_value>
      <max_value></max_value>
    </argument>
    <argument>
      <name>mech_vent_hours_in_operation_2</name>
      <display_name>Mechanical Ventilation 2: Hours In Operation</display_name>
      <description>The hours in operation of the second mechanical ventilation.</description>
      <type>Double</type>
      <units>hrs/day</units>
      <required>true</required>
      <model_dependent>false</model_dependent>
      <default_value>24</default_value>
      <min_value></min_value>
      <max_value></max_value>
    </argument>
    <argument>
      <name>mech_vent_recovery_efficiency_type_2</name>
      <display_name>Mechanical Ventilation 2: Total Recovery Efficiency Type</display_name>
      <description>The total recovery efficiency type of the second mechanical ventilation.</description>
      <type>Choice</type>
      <units></units>
      <required>true</required>
      <model_dependent>false</model_dependent>
      <default_value>Unadjusted</default_value>
      <choices>
        <choice>
          <value>Unadjusted</value>
          <display_name>Unadjusted</display_name>
        </choice>
        <choice>
          <value>Adjusted</value>
          <display_name>Adjusted</display_name>
        </choice>
      </choices>
      <min_value></min_value>
      <max_value></max_value>
    </argument>
    <argument>
      <name>mech_vent_total_recovery_efficiency_2</name>
      <display_name>Mechanical Ventilation 2: Total Recovery Efficiency</display_name>
      <description>The Unadjusted or Adjusted total recovery efficiency of the second mechanical ventilation. Applies to energy recovery ventilator.</description>
      <type>Double</type>
      <units>Frac</units>
      <required>true</required>
      <model_dependent>false</model_dependent>
      <default_value>0.48</default_value>
      <min_value></min_value>
      <max_value></max_value>
    </argument>
    <argument>
      <name>mech_vent_sensible_recovery_efficiency_2</name>
      <display_name>Mechanical Ventilation 2: Sensible Recovery Efficiency</display_name>
      <description>The Unadjusted or Adjusted sensible recovery efficiency of the second mechanical ventilation. Applies to energy recovery ventilator and heat recovery ventilator.</description>
      <type>Double</type>
      <units>Frac</units>
      <required>true</required>
      <model_dependent>false</model_dependent>
      <default_value>0.72</default_value>
      <min_value></min_value>
      <max_value></max_value>
    </argument>
    <argument>
      <name>mech_vent_fan_power_2</name>
      <display_name>Mechanical Ventilation 2: Fan Power</display_name>
      <description>The fan power of the second mechanical ventilation.</description>
      <type>Double</type>
      <units>W</units>
      <required>true</required>
      <model_dependent>false</model_dependent>
      <default_value>30</default_value>
      <min_value></min_value>
      <max_value></max_value>
    </argument>
    <argument>
      <name>kitchen_fans_quantity</name>
      <display_name>Kitchen Fans: Quantity</display_name>
      <description>The quantity of the kitchen fans.</description>
      <type>String</type>
      <units>#</units>
      <required>true</required>
      <model_dependent>false</model_dependent>
      <default_value>auto</default_value>
      <min_value></min_value>
      <max_value></max_value>
    </argument>
    <argument>
      <name>kitchen_fans_flow_rate</name>
      <display_name>Kitchen Fans: Flow Rate</display_name>
      <description>The flow rate of the kitchen fan.</description>
      <type>String</type>
      <units>CFM</units>
      <required>false</required>
      <model_dependent>false</model_dependent>
      <default_value>auto</default_value>
      <min_value></min_value>
      <max_value></max_value>
    </argument>
    <argument>
      <name>kitchen_fans_hours_in_operation</name>
      <display_name>Kitchen Fans: Hours In Operation</display_name>
      <description>The hours in operation of the kitchen fan.</description>
      <type>String</type>
      <units>hrs/day</units>
      <required>false</required>
      <model_dependent>false</model_dependent>
      <default_value>auto</default_value>
      <min_value></min_value>
      <max_value></max_value>
    </argument>
    <argument>
      <name>kitchen_fans_power</name>
      <display_name>Kitchen Fans: Fan Power</display_name>
      <description>The fan power of the kitchen fan.</description>
      <type>String</type>
      <units>W</units>
      <required>false</required>
      <model_dependent>false</model_dependent>
      <default_value>auto</default_value>
      <min_value></min_value>
      <max_value></max_value>
    </argument>
    <argument>
      <name>kitchen_fans_start_hour</name>
      <display_name>Kitchen Fans: Start Hour</display_name>
      <description>The start hour of the kitchen fan.</description>
      <type>String</type>
      <units>hr</units>
      <required>false</required>
      <model_dependent>false</model_dependent>
      <default_value>auto</default_value>
      <min_value></min_value>
      <max_value></max_value>
    </argument>
    <argument>
      <name>bathroom_fans_quantity</name>
      <display_name>Bathroom Fans: Quantity</display_name>
      <description>The quantity of the bathroom fans.</description>
      <type>String</type>
      <units>#</units>
      <required>true</required>
      <model_dependent>false</model_dependent>
      <default_value>auto</default_value>
      <min_value></min_value>
      <max_value></max_value>
    </argument>
    <argument>
      <name>bathroom_fans_flow_rate</name>
      <display_name>Bathroom Fans: Flow Rate</display_name>
      <description>The flow rate of the bathroom fans.</description>
      <type>String</type>
      <units>CFM</units>
      <required>false</required>
      <model_dependent>false</model_dependent>
      <default_value>auto</default_value>
      <min_value></min_value>
      <max_value></max_value>
    </argument>
    <argument>
      <name>bathroom_fans_hours_in_operation</name>
      <display_name>Bathroom Fans: Hours In Operation</display_name>
      <description>The hours in operation of the bathroom fans.</description>
      <type>String</type>
      <units>hrs/day</units>
      <required>false</required>
      <model_dependent>false</model_dependent>
      <default_value>auto</default_value>
      <min_value></min_value>
      <max_value></max_value>
    </argument>
    <argument>
      <name>bathroom_fans_power</name>
      <display_name>Bathroom Fans: Fan Power</display_name>
      <description>The fan power of the bathroom fans.</description>
      <type>String</type>
      <units>W</units>
      <required>false</required>
      <model_dependent>false</model_dependent>
      <default_value>auto</default_value>
      <min_value></min_value>
      <max_value></max_value>
    </argument>
    <argument>
      <name>bathroom_fans_start_hour</name>
      <display_name>Bathroom Fans: Start Hour</display_name>
      <description>The start hour of the bathroom fans.</description>
      <type>String</type>
      <units>hr</units>
      <required>false</required>
      <model_dependent>false</model_dependent>
      <default_value>auto</default_value>
      <min_value></min_value>
      <max_value></max_value>
    </argument>
    <argument>
      <name>whole_house_fan_present</name>
      <display_name>Whole House Fan: Present</display_name>
      <description>Whether there is a whole house fan.</description>
      <type>Boolean</type>
      <units></units>
      <required>true</required>
      <model_dependent>false</model_dependent>
      <default_value>false</default_value>
      <choices>
        <choice>
          <value>true</value>
          <display_name>true</display_name>
        </choice>
        <choice>
          <value>false</value>
          <display_name>false</display_name>
        </choice>
      </choices>
      <min_value></min_value>
      <max_value></max_value>
    </argument>
    <argument>
      <name>whole_house_fan_flow_rate</name>
      <display_name>Whole House Fan: Flow Rate</display_name>
      <description>The flow rate of the whole house fan.</description>
      <type>Double</type>
      <units>CFM</units>
      <required>true</required>
      <model_dependent>false</model_dependent>
      <default_value>4500</default_value>
      <min_value></min_value>
      <max_value></max_value>
    </argument>
    <argument>
      <name>whole_house_fan_power</name>
      <display_name>Whole House Fan: Fan Power</display_name>
      <description>The fan power of the whole house fan.</description>
      <type>Double</type>
      <units>W</units>
      <required>true</required>
      <model_dependent>false</model_dependent>
      <default_value>300</default_value>
      <min_value></min_value>
      <max_value></max_value>
    </argument>
    <argument>
      <name>water_heater_type</name>
      <display_name>Water Heater: Type</display_name>
      <description>The type of water heater. Use 'none' if there is no water heater.</description>
      <type>Choice</type>
      <units></units>
      <required>true</required>
      <model_dependent>false</model_dependent>
      <default_value>storage water heater</default_value>
      <choices>
        <choice>
          <value>none</value>
          <display_name>none</display_name>
        </choice>
        <choice>
          <value>storage water heater</value>
          <display_name>storage water heater</display_name>
        </choice>
        <choice>
          <value>instantaneous water heater</value>
          <display_name>instantaneous water heater</display_name>
        </choice>
        <choice>
          <value>heat pump water heater</value>
          <display_name>heat pump water heater</display_name>
        </choice>
        <choice>
          <value>space-heating boiler with storage tank</value>
          <display_name>space-heating boiler with storage tank</display_name>
        </choice>
        <choice>
          <value>space-heating boiler with tankless coil</value>
          <display_name>space-heating boiler with tankless coil</display_name>
        </choice>
      </choices>
      <min_value></min_value>
      <max_value></max_value>
    </argument>
    <argument>
      <name>water_heater_fuel_type</name>
      <display_name>Water Heater: Fuel Type</display_name>
      <description>The fuel type of water heater. Ignored for heat pump water heater.</description>
      <type>Choice</type>
      <units></units>
      <required>true</required>
      <model_dependent>false</model_dependent>
      <default_value>natural gas</default_value>
      <choices>
        <choice>
          <value>electricity</value>
          <display_name>electricity</display_name>
        </choice>
        <choice>
          <value>natural gas</value>
          <display_name>natural gas</display_name>
        </choice>
        <choice>
          <value>fuel oil</value>
          <display_name>fuel oil</display_name>
        </choice>
        <choice>
          <value>propane</value>
          <display_name>propane</display_name>
        </choice>
        <choice>
          <value>wood</value>
          <display_name>wood</display_name>
        </choice>
        <choice>
          <value>coal</value>
          <display_name>coal</display_name>
        </choice>
      </choices>
      <min_value></min_value>
      <max_value></max_value>
    </argument>
    <argument>
      <name>water_heater_location</name>
      <display_name>Water Heater: Location</display_name>
      <description>The location of water heater.</description>
      <type>Choice</type>
      <units></units>
      <required>true</required>
      <model_dependent>false</model_dependent>
      <default_value>auto</default_value>
      <choices>
        <choice>
          <value>auto</value>
          <display_name>auto</display_name>
        </choice>
        <choice>
          <value>living space</value>
          <display_name>living space</display_name>
        </choice>
        <choice>
          <value>basement - conditioned</value>
          <display_name>basement - conditioned</display_name>
        </choice>
        <choice>
          <value>basement - unconditioned</value>
          <display_name>basement - unconditioned</display_name>
        </choice>
        <choice>
          <value>garage</value>
          <display_name>garage</display_name>
        </choice>
        <choice>
          <value>attic - vented</value>
          <display_name>attic - vented</display_name>
        </choice>
        <choice>
          <value>attic - unvented</value>
          <display_name>attic - unvented</display_name>
        </choice>
        <choice>
          <value>crawlspace - vented</value>
          <display_name>crawlspace - vented</display_name>
        </choice>
        <choice>
          <value>crawlspace - unvented</value>
          <display_name>crawlspace - unvented</display_name>
        </choice>
        <choice>
          <value>other exterior</value>
          <display_name>other exterior</display_name>
        </choice>
        <choice>
          <value>other housing unit</value>
          <display_name>other housing unit</display_name>
        </choice>
        <choice>
          <value>other heated space</value>
          <display_name>other heated space</display_name>
        </choice>
        <choice>
          <value>other multifamily buffer space</value>
          <display_name>other multifamily buffer space</display_name>
        </choice>
        <choice>
          <value>other non-freezing space</value>
          <display_name>other non-freezing space</display_name>
        </choice>
      </choices>
      <min_value></min_value>
      <max_value></max_value>
    </argument>
    <argument>
      <name>water_heater_tank_volume</name>
      <display_name>Water Heater: Tank Volume</display_name>
      <description>Nominal volume of water heater tank. Set to 'auto' to have volume autosized. Only applies to storage water heater, heat pump water heater, and space-heating boiler with storage tank.</description>
      <type>String</type>
      <units>gal</units>
      <required>true</required>
      <model_dependent>false</model_dependent>
      <default_value>auto</default_value>
      <min_value></min_value>
      <max_value></max_value>
    </argument>
    <argument>
      <name>water_heater_efficiency_type</name>
      <display_name>Water Heater: Efficiency Type</display_name>
      <description>The efficiency type of water heater. Does not apply to space-heating boilers.</description>
      <type>Choice</type>
      <units></units>
      <required>true</required>
      <model_dependent>false</model_dependent>
      <default_value>EnergyFactor</default_value>
      <choices>
        <choice>
          <value>EnergyFactor</value>
          <display_name>EnergyFactor</display_name>
        </choice>
        <choice>
          <value>UniformEnergyFactor</value>
          <display_name>UniformEnergyFactor</display_name>
        </choice>
      </choices>
      <min_value></min_value>
      <max_value></max_value>
    </argument>
    <argument>
      <name>water_heater_efficiency</name>
      <display_name>Water Heater: Efficiency</display_name>
      <description>Rated Energy Factor or Uniform Energy Factor. Does not apply to space-heating boilers.</description>
      <type>Double</type>
      <units></units>
      <required>true</required>
      <model_dependent>false</model_dependent>
      <default_value>0.67</default_value>
      <min_value></min_value>
      <max_value></max_value>
    </argument>
    <argument>
      <name>water_heater_usage_bin</name>
      <display_name>Water Heater: Usage Bin</display_name>
      <description>The usage of the water heater. Required if Efficiency Type is UniformEnergyFactor and Type is not instantaneous water heater. Does not apply to space-heating boilers.</description>
      <type>Choice</type>
      <units></units>
      <required>false</required>
      <model_dependent>false</model_dependent>
      <default_value></default_value>
      <choices>
        <choice>
          <value>very small</value>
          <display_name>very small</display_name>
        </choice>
        <choice>
          <value>low</value>
          <display_name>low</display_name>
        </choice>
        <choice>
          <value>medium</value>
          <display_name>medium</display_name>
        </choice>
        <choice>
          <value>high</value>
          <display_name>high</display_name>
        </choice>
      </choices>
      <min_value></min_value>
      <max_value></max_value>
    </argument>
    <argument>
      <name>water_heater_recovery_efficiency</name>
      <display_name>Water Heater: Recovery Efficiency</display_name>
      <description>Ratio of energy delivered to water heater to the energy content of the fuel consumed by the water heater. Only used for non-electric storage water heaters.</description>
      <type>String</type>
      <units>Frac</units>
      <required>true</required>
      <model_dependent>false</model_dependent>
      <default_value>auto</default_value>
      <min_value></min_value>
      <max_value></max_value>
    </argument>
    <argument>
      <name>water_heater_standby_loss</name>
      <display_name>Water Heater: Standby Loss</display_name>
      <description>The standby loss of water heater. Only applies to space-heating boilers.</description>
      <type>Double</type>
      <units>deg-F/hr</units>
      <required>false</required>
      <model_dependent>false</model_dependent>
      <default_value></default_value>
      <min_value></min_value>
      <max_value></max_value>
    </argument>
    <argument>
      <name>water_heater_jacket_rvalue</name>
      <display_name>Water Heater: Jacket R-value</display_name>
      <description>The jacket R-value of water heater. Doesn't apply to instantaneous water heater or space-heating boiler with tankless coil.</description>
      <type>Double</type>
      <units>h-ft^2-R/Btu</units>
      <required>false</required>
      <model_dependent>false</model_dependent>
      <default_value></default_value>
      <min_value></min_value>
      <max_value></max_value>
    </argument>
    <argument>
      <name>water_heater_setpoint_temperature</name>
      <display_name>Water Heater: Setpoint Temperature</display_name>
      <description>The setpoint temperature of water heater.</description>
      <type>String</type>
      <units>deg-F</units>
      <required>true</required>
      <model_dependent>false</model_dependent>
      <default_value>auto</default_value>
      <min_value></min_value>
      <max_value></max_value>
    </argument>
    <argument>
      <name>water_heater_num_units_served</name>
      <display_name>Water Heater: Number of Units Served</display_name>
      <description>Number of dwelling units served (directly or indirectly) by the water heater. Must be 1 if single-family detached. Used to apportion water heater tank losses to the unit.</description>
      <type>Integer</type>
      <units>#</units>
      <required>true</required>
      <model_dependent>false</model_dependent>
      <default_value>1</default_value>
      <min_value></min_value>
      <max_value></max_value>
    </argument>
    <argument>
      <name>dhw_distribution_system_type</name>
      <display_name>Hot Water Distribution: System Type</display_name>
      <description>The type of the hot water distribution system.</description>
      <type>Choice</type>
      <units></units>
      <required>true</required>
      <model_dependent>false</model_dependent>
      <default_value>Standard</default_value>
      <choices>
        <choice>
          <value>Standard</value>
          <display_name>Standard</display_name>
        </choice>
        <choice>
          <value>Recirculation</value>
          <display_name>Recirculation</display_name>
        </choice>
      </choices>
      <min_value></min_value>
      <max_value></max_value>
    </argument>
    <argument>
      <name>dhw_distribution_standard_piping_length</name>
      <display_name>Hot Water Distribution: Standard Piping Length</display_name>
      <description>If the distribution system is Standard, the length of the piping. A value of 'auto' will use a default.</description>
      <type>String</type>
      <units>ft</units>
      <required>true</required>
      <model_dependent>false</model_dependent>
      <default_value>auto</default_value>
      <min_value></min_value>
      <max_value></max_value>
    </argument>
    <argument>
      <name>dhw_distribution_recirc_control_type</name>
      <display_name>Hot Water Distribution: Recirculation Control Type</display_name>
      <description>If the distribution system is Recirculation, the type of hot water recirculation control, if any.</description>
      <type>Choice</type>
      <units></units>
      <required>true</required>
      <model_dependent>false</model_dependent>
      <default_value>no control</default_value>
      <choices>
        <choice>
          <value>no control</value>
          <display_name>no control</display_name>
        </choice>
        <choice>
          <value>timer</value>
          <display_name>timer</display_name>
        </choice>
        <choice>
          <value>temperature</value>
          <display_name>temperature</display_name>
        </choice>
        <choice>
          <value>presence sensor demand control</value>
          <display_name>presence sensor demand control</display_name>
        </choice>
        <choice>
          <value>manual demand control</value>
          <display_name>manual demand control</display_name>
        </choice>
      </choices>
      <min_value></min_value>
      <max_value></max_value>
    </argument>
    <argument>
      <name>dhw_distribution_recirc_piping_length</name>
      <display_name>Hot Water Distribution: Recirculation Piping Length</display_name>
      <description>If the distribution system is Recirculation, the length of the recirculation piping.</description>
      <type>String</type>
      <units>ft</units>
      <required>true</required>
      <model_dependent>false</model_dependent>
      <default_value>auto</default_value>
      <min_value></min_value>
      <max_value></max_value>
    </argument>
    <argument>
      <name>dhw_distribution_recirc_branch_piping_length</name>
      <display_name>Hot Water Distribution: Recirculation Branch Piping Length</display_name>
      <description>If the distribution system is Recirculation, the length of the recirculation branch piping.</description>
      <type>String</type>
      <units>ft</units>
      <required>true</required>
      <model_dependent>false</model_dependent>
      <default_value>auto</default_value>
      <min_value></min_value>
      <max_value></max_value>
    </argument>
    <argument>
      <name>dhw_distribution_recirc_pump_power</name>
      <display_name>Hot Water Distribution: Recirculation Pump Power</display_name>
      <description>If the distribution system is Recirculation, the recirculation pump power.</description>
      <type>String</type>
      <units>W</units>
      <required>true</required>
      <model_dependent>false</model_dependent>
      <default_value>auto</default_value>
      <min_value></min_value>
      <max_value></max_value>
    </argument>
    <argument>
      <name>dhw_distribution_pipe_r</name>
      <display_name>Hot Water Distribution: Pipe Insulation Nominal R-Value</display_name>
      <description>Nominal R-value of the pipe insulation.</description>
      <type>String</type>
      <units>h-ft^2-R/Btu</units>
      <required>true</required>
      <model_dependent>false</model_dependent>
      <default_value>auto</default_value>
      <min_value></min_value>
      <max_value></max_value>
    </argument>
    <argument>
      <name>dwhr_facilities_connected</name>
      <display_name>Drain Water Heat Recovery: Facilities Connected</display_name>
      <description>Which facilities are connected for the drain water heat recovery. Use 'none' if there is no drain water heat recovery system.</description>
      <type>Choice</type>
      <units></units>
      <required>true</required>
      <model_dependent>false</model_dependent>
      <default_value>none</default_value>
      <choices>
        <choice>
          <value>none</value>
          <display_name>none</display_name>
        </choice>
        <choice>
          <value>one</value>
          <display_name>one</display_name>
        </choice>
        <choice>
          <value>all</value>
          <display_name>all</display_name>
        </choice>
      </choices>
      <min_value></min_value>
      <max_value></max_value>
    </argument>
    <argument>
      <name>dwhr_equal_flow</name>
      <display_name>Drain Water Heat Recovery: Equal Flow</display_name>
      <description>Whether the drain water heat recovery has equal flow.</description>
      <type>Boolean</type>
      <units></units>
      <required>true</required>
      <model_dependent>false</model_dependent>
      <default_value>true</default_value>
      <choices>
        <choice>
          <value>true</value>
          <display_name>true</display_name>
        </choice>
        <choice>
          <value>false</value>
          <display_name>false</display_name>
        </choice>
      </choices>
      <min_value></min_value>
      <max_value></max_value>
    </argument>
    <argument>
      <name>dwhr_efficiency</name>
      <display_name>Drain Water Heat Recovery: Efficiency</display_name>
      <description>The efficiency of the drain water heat recovery.</description>
      <type>Double</type>
      <units>Frac</units>
      <required>true</required>
      <model_dependent>false</model_dependent>
      <default_value>0.55</default_value>
      <min_value></min_value>
      <max_value></max_value>
    </argument>
    <argument>
      <name>water_fixtures_shower_low_flow</name>
      <display_name>Hot Water Fixtures: Is Shower Low Flow</display_name>
      <description>Whether the shower fixture is low flow.</description>
      <type>Boolean</type>
      <units></units>
      <required>true</required>
      <model_dependent>false</model_dependent>
      <default_value>false</default_value>
      <choices>
        <choice>
          <value>true</value>
          <display_name>true</display_name>
        </choice>
        <choice>
          <value>false</value>
          <display_name>false</display_name>
        </choice>
      </choices>
      <min_value></min_value>
      <max_value></max_value>
    </argument>
    <argument>
      <name>water_fixtures_sink_low_flow</name>
      <display_name>Hot Water Fixtures: Is Sink Low Flow</display_name>
      <description>Whether the sink fixture is low flow.</description>
      <type>Boolean</type>
      <units></units>
      <required>true</required>
      <model_dependent>false</model_dependent>
      <default_value>false</default_value>
      <choices>
        <choice>
          <value>true</value>
          <display_name>true</display_name>
        </choice>
        <choice>
          <value>false</value>
          <display_name>false</display_name>
        </choice>
      </choices>
      <min_value></min_value>
      <max_value></max_value>
    </argument>
    <argument>
      <name>water_fixtures_usage_multiplier</name>
      <display_name>Hot Water Fixtures: Usage Multiplier</display_name>
      <description>Multiplier on the hot water usage that can reflect, e.g., high/low usage occupants.</description>
      <type>Double</type>
      <units></units>
      <required>true</required>
      <model_dependent>false</model_dependent>
      <default_value>1</default_value>
      <min_value></min_value>
      <max_value></max_value>
    </argument>
    <argument>
      <name>solar_thermal_system_type</name>
      <display_name>Solar Thermal: System Type</display_name>
      <description>The type of solar thermal system. Use 'none' if there is no solar thermal system.</description>
      <type>Choice</type>
      <units></units>
      <required>true</required>
      <model_dependent>false</model_dependent>
      <default_value>none</default_value>
      <choices>
        <choice>
          <value>none</value>
          <display_name>none</display_name>
        </choice>
        <choice>
          <value>hot water</value>
          <display_name>hot water</display_name>
        </choice>
      </choices>
      <min_value></min_value>
      <max_value></max_value>
    </argument>
    <argument>
      <name>solar_thermal_collector_area</name>
      <display_name>Solar Thermal: Collector Area</display_name>
      <description>The collector area of the solar thermal system.</description>
      <type>Double</type>
      <units>ft^2</units>
      <required>true</required>
      <model_dependent>false</model_dependent>
      <default_value>40</default_value>
      <min_value></min_value>
      <max_value></max_value>
    </argument>
    <argument>
      <name>solar_thermal_collector_loop_type</name>
      <display_name>Solar Thermal: Collector Loop Type</display_name>
      <description>The collector loop type of the solar thermal system.</description>
      <type>Choice</type>
      <units></units>
      <required>true</required>
      <model_dependent>false</model_dependent>
      <default_value>liquid direct</default_value>
      <choices>
        <choice>
          <value>liquid direct</value>
          <display_name>liquid direct</display_name>
        </choice>
        <choice>
          <value>liquid indirect</value>
          <display_name>liquid indirect</display_name>
        </choice>
        <choice>
          <value>passive thermosyphon</value>
          <display_name>passive thermosyphon</display_name>
        </choice>
      </choices>
      <min_value></min_value>
      <max_value></max_value>
    </argument>
    <argument>
      <name>solar_thermal_collector_type</name>
      <display_name>Solar Thermal: Collector Type</display_name>
      <description>The collector type of the solar thermal system.</description>
      <type>Choice</type>
      <units></units>
      <required>true</required>
      <model_dependent>false</model_dependent>
      <default_value>evacuated tube</default_value>
      <choices>
        <choice>
          <value>evacuated tube</value>
          <display_name>evacuated tube</display_name>
        </choice>
        <choice>
          <value>single glazing black</value>
          <display_name>single glazing black</display_name>
        </choice>
        <choice>
          <value>double glazing black</value>
          <display_name>double glazing black</display_name>
        </choice>
        <choice>
          <value>integrated collector storage</value>
          <display_name>integrated collector storage</display_name>
        </choice>
      </choices>
      <min_value></min_value>
      <max_value></max_value>
    </argument>
    <argument>
      <name>solar_thermal_collector_azimuth</name>
      <display_name>Solar Thermal: Collector Azimuth</display_name>
      <description>The collector azimuth of the solar thermal system. Azimuth is measured clockwise from north (e.g., North=0, East=90, South=180, West=270).</description>
      <type>Double</type>
      <units>degrees</units>
      <required>true</required>
      <model_dependent>false</model_dependent>
      <default_value>180</default_value>
      <min_value></min_value>
      <max_value></max_value>
    </argument>
    <argument>
      <name>solar_thermal_collector_tilt</name>
      <display_name>Solar Thermal: Collector Tilt</display_name>
      <description>The collector tilt of the solar thermal system. Can also enter, e.g., RoofPitch, RoofPitch+20, Latitude, Latitude-15, etc.</description>
      <type>String</type>
      <units>degrees</units>
      <required>true</required>
      <model_dependent>false</model_dependent>
      <default_value>RoofPitch</default_value>
      <min_value></min_value>
      <max_value></max_value>
    </argument>
    <argument>
      <name>solar_thermal_collector_rated_optical_efficiency</name>
      <display_name>Solar Thermal: Collector Rated Optical Efficiency</display_name>
      <description>The collector rated optical efficiency of the solar thermal system.</description>
      <type>Double</type>
      <units>Frac</units>
      <required>true</required>
      <model_dependent>false</model_dependent>
      <default_value>0.5</default_value>
      <min_value></min_value>
      <max_value></max_value>
    </argument>
    <argument>
      <name>solar_thermal_collector_rated_thermal_losses</name>
      <display_name>Solar Thermal: Collector Rated Thermal Losses</display_name>
      <description>The collector rated thermal losses of the solar thermal system.</description>
      <type>Double</type>
      <units>Frac</units>
      <required>true</required>
      <model_dependent>false</model_dependent>
      <default_value>0.2799</default_value>
      <min_value></min_value>
      <max_value></max_value>
    </argument>
    <argument>
      <name>solar_thermal_storage_volume</name>
      <display_name>Solar Thermal: Storage Volume</display_name>
      <description>The storage volume of the solar thermal system.</description>
      <type>String</type>
      <units>Frac</units>
      <required>true</required>
      <model_dependent>false</model_dependent>
      <default_value>auto</default_value>
      <min_value></min_value>
      <max_value></max_value>
    </argument>
    <argument>
      <name>solar_thermal_solar_fraction</name>
      <display_name>Solar Thermal: Solar Fraction</display_name>
      <description>The solar fraction of the solar thermal system. If provided, overrides all other solar thermal inputs.</description>
      <type>Double</type>
      <units>Frac</units>
      <required>true</required>
      <model_dependent>false</model_dependent>
      <default_value>0</default_value>
      <min_value></min_value>
      <max_value></max_value>
    </argument>
    <argument>
      <name>pv_system_module_type_1</name>
      <display_name>Photovoltaics 1: Module Type</display_name>
      <description>Module type of the PV system 1. Use 'none' if there is no PV system 1.</description>
      <type>Choice</type>
      <units></units>
      <required>true</required>
      <model_dependent>false</model_dependent>
      <default_value>none</default_value>
      <choices>
        <choice>
          <value>none</value>
          <display_name>none</display_name>
        </choice>
        <choice>
          <value>auto</value>
          <display_name>auto</display_name>
        </choice>
        <choice>
          <value>standard</value>
          <display_name>standard</display_name>
        </choice>
        <choice>
          <value>premium</value>
          <display_name>premium</display_name>
        </choice>
        <choice>
          <value>thin film</value>
          <display_name>thin film</display_name>
        </choice>
      </choices>
      <min_value></min_value>
      <max_value></max_value>
    </argument>
    <argument>
      <name>pv_system_location_1</name>
      <display_name>Photovoltaics 1: Location</display_name>
      <description>Location of the PV system 1.</description>
      <type>Choice</type>
      <units></units>
      <required>true</required>
      <model_dependent>false</model_dependent>
      <default_value>auto</default_value>
      <choices>
        <choice>
          <value>auto</value>
          <display_name>auto</display_name>
        </choice>
        <choice>
          <value>roof</value>
          <display_name>roof</display_name>
        </choice>
        <choice>
          <value>ground</value>
          <display_name>ground</display_name>
        </choice>
      </choices>
      <min_value></min_value>
      <max_value></max_value>
    </argument>
    <argument>
      <name>pv_system_tracking_1</name>
      <display_name>Photovoltaics 1: Tracking</display_name>
      <description>Tracking of the PV system 1.</description>
      <type>Choice</type>
      <units></units>
      <required>true</required>
      <model_dependent>false</model_dependent>
      <default_value>auto</default_value>
      <choices>
        <choice>
          <value>auto</value>
          <display_name>auto</display_name>
        </choice>
        <choice>
          <value>fixed</value>
          <display_name>fixed</display_name>
        </choice>
        <choice>
          <value>1-axis</value>
          <display_name>1-axis</display_name>
        </choice>
        <choice>
          <value>1-axis backtracked</value>
          <display_name>1-axis backtracked</display_name>
        </choice>
        <choice>
          <value>2-axis</value>
          <display_name>2-axis</display_name>
        </choice>
      </choices>
      <min_value></min_value>
      <max_value></max_value>
    </argument>
    <argument>
      <name>pv_system_array_azimuth_1</name>
      <display_name>Photovoltaics 1: Array Azimuth</display_name>
      <description>Array azimuth of the PV system 1. Azimuth is measured clockwise from north (e.g., North=0, East=90, South=180, West=270).</description>
      <type>Double</type>
      <units>degrees</units>
      <required>true</required>
      <model_dependent>false</model_dependent>
      <default_value>180</default_value>
      <min_value></min_value>
      <max_value></max_value>
    </argument>
    <argument>
      <name>pv_system_array_tilt_1</name>
      <display_name>Photovoltaics 1: Array Tilt</display_name>
      <description>Array tilt of the PV system 1. Can also enter, e.g., RoofPitch, RoofPitch+20, Latitude, Latitude-15, etc.</description>
      <type>String</type>
      <units>degrees</units>
      <required>true</required>
      <model_dependent>false</model_dependent>
      <default_value>RoofPitch</default_value>
      <min_value></min_value>
      <max_value></max_value>
    </argument>
    <argument>
      <name>pv_system_max_power_output_1</name>
      <display_name>Photovoltaics 1: Maximum Power Output</display_name>
      <description>Maximum power output of the PV system 1. For a shared system, this is the total building maximum power output.</description>
      <type>Double</type>
      <units>W</units>
      <required>true</required>
      <model_dependent>false</model_dependent>
      <default_value>4000</default_value>
      <min_value></min_value>
      <max_value></max_value>
    </argument>
    <argument>
      <name>pv_system_inverter_efficiency_1</name>
      <display_name>Photovoltaics 1: Inverter Efficiency</display_name>
      <description>Inverter efficiency of the PV system 1.</description>
      <type>Double</type>
      <units>Frac</units>
      <required>false</required>
      <model_dependent>false</model_dependent>
      <default_value></default_value>
      <min_value></min_value>
      <max_value></max_value>
    </argument>
    <argument>
      <name>pv_system_system_losses_fraction_1</name>
      <display_name>Photovoltaics 1: System Losses Fraction</display_name>
      <description>System losses fraction of the PV system 1.</description>
      <type>Double</type>
      <units>Frac</units>
      <required>false</required>
      <model_dependent>false</model_dependent>
      <default_value></default_value>
      <min_value></min_value>
      <max_value></max_value>
    </argument>
    <argument>
      <name>pv_system_num_units_served_1</name>
      <display_name>Photovoltaics 1: Number of Units Served</display_name>
      <description>Number of dwelling units served by PV system 1. Must be 1 if single-family detached. Used to apportion PV generation to the unit.</description>
      <type>Integer</type>
      <units>#</units>
      <required>true</required>
      <model_dependent>false</model_dependent>
      <default_value>1</default_value>
      <min_value></min_value>
      <max_value></max_value>
    </argument>
    <argument>
      <name>pv_system_module_type_2</name>
      <display_name>Photovoltaics 2: Module Type</display_name>
      <description>Module type of the PV system 2. Use 'none' if there is no PV system 2.</description>
      <type>Choice</type>
      <units></units>
      <required>true</required>
      <model_dependent>false</model_dependent>
      <default_value>none</default_value>
      <choices>
        <choice>
          <value>none</value>
          <display_name>none</display_name>
        </choice>
        <choice>
          <value>auto</value>
          <display_name>auto</display_name>
        </choice>
        <choice>
          <value>standard</value>
          <display_name>standard</display_name>
        </choice>
        <choice>
          <value>premium</value>
          <display_name>premium</display_name>
        </choice>
        <choice>
          <value>thin film</value>
          <display_name>thin film</display_name>
        </choice>
      </choices>
      <min_value></min_value>
      <max_value></max_value>
    </argument>
    <argument>
      <name>pv_system_location_2</name>
      <display_name>Photovoltaics 2: Location</display_name>
      <description>Location of the PV system 2.</description>
      <type>Choice</type>
      <units></units>
      <required>true</required>
      <model_dependent>false</model_dependent>
      <default_value>auto</default_value>
      <choices>
        <choice>
          <value>auto</value>
          <display_name>auto</display_name>
        </choice>
        <choice>
          <value>roof</value>
          <display_name>roof</display_name>
        </choice>
        <choice>
          <value>ground</value>
          <display_name>ground</display_name>
        </choice>
      </choices>
      <min_value></min_value>
      <max_value></max_value>
    </argument>
    <argument>
      <name>pv_system_tracking_2</name>
      <display_name>Photovoltaics 2: Tracking</display_name>
      <description>Tracking of the PV system 2.</description>
      <type>Choice</type>
      <units></units>
      <required>true</required>
      <model_dependent>false</model_dependent>
      <default_value>auto</default_value>
      <choices>
        <choice>
          <value>auto</value>
          <display_name>auto</display_name>
        </choice>
        <choice>
          <value>fixed</value>
          <display_name>fixed</display_name>
        </choice>
        <choice>
          <value>1-axis</value>
          <display_name>1-axis</display_name>
        </choice>
        <choice>
          <value>1-axis backtracked</value>
          <display_name>1-axis backtracked</display_name>
        </choice>
        <choice>
          <value>2-axis</value>
          <display_name>2-axis</display_name>
        </choice>
      </choices>
      <min_value></min_value>
      <max_value></max_value>
    </argument>
    <argument>
      <name>pv_system_array_azimuth_2</name>
      <display_name>Photovoltaics 2: Array Azimuth</display_name>
      <description>Array azimuth of the PV system 2. Azimuth is measured clockwise from north (e.g., North=0, East=90, South=180, West=270).</description>
      <type>Double</type>
      <units>degrees</units>
      <required>true</required>
      <model_dependent>false</model_dependent>
      <default_value>180</default_value>
      <min_value></min_value>
      <max_value></max_value>
    </argument>
    <argument>
      <name>pv_system_array_tilt_2</name>
      <display_name>Photovoltaics 2: Array Tilt</display_name>
      <description>Array tilt of the PV system 2. Can also enter, e.g., RoofPitch, RoofPitch+20, Latitude, Latitude-15, etc.</description>
      <type>String</type>
      <units>degrees</units>
      <required>true</required>
      <model_dependent>false</model_dependent>
      <default_value>RoofPitch</default_value>
      <min_value></min_value>
      <max_value></max_value>
    </argument>
    <argument>
      <name>pv_system_max_power_output_2</name>
      <display_name>Photovoltaics 2: Maximum Power Output</display_name>
      <description>Maximum power output of the PV system 2. For a shared system, this is the total building maximum power output.</description>
      <type>Double</type>
      <units>W</units>
      <required>true</required>
      <model_dependent>false</model_dependent>
      <default_value>4000</default_value>
      <min_value></min_value>
      <max_value></max_value>
    </argument>
    <argument>
      <name>pv_system_inverter_efficiency_2</name>
      <display_name>Photovoltaics 2: Inverter Efficiency</display_name>
      <description>Inverter efficiency of the PV system 2.</description>
      <type>Double</type>
      <units>Frac</units>
      <required>false</required>
      <model_dependent>false</model_dependent>
      <default_value></default_value>
      <min_value></min_value>
      <max_value></max_value>
    </argument>
    <argument>
      <name>pv_system_system_losses_fraction_2</name>
      <display_name>Photovoltaics 2: System Losses Fraction</display_name>
      <description>System losses fraction of the PV system 2.</description>
      <type>Double</type>
      <units>Frac</units>
      <required>false</required>
      <model_dependent>false</model_dependent>
      <default_value></default_value>
      <min_value></min_value>
      <max_value></max_value>
    </argument>
    <argument>
      <name>pv_system_num_units_served_2</name>
      <display_name>Photovoltaics 2: Number of Units Served</display_name>
      <description>Number of dwelling units served by PV system 2. Must be 1 if single-family detached. Used to apportion PV generation to the unit.</description>
      <type>Integer</type>
      <units>#</units>
      <required>true</required>
      <model_dependent>false</model_dependent>
      <default_value>1</default_value>
      <min_value></min_value>
      <max_value></max_value>
    </argument>
    <argument>
      <name>lighting_fraction_cfl_interior</name>
      <display_name>Lighting: Fraction CFL Interior</display_name>
      <description>Fraction of all lamps (interior) that are compact fluorescent. Lighting not specified as CFL, LFL, or LED is assumed to be incandescent.</description>
      <type>Double</type>
      <units></units>
      <required>true</required>
      <model_dependent>false</model_dependent>
      <default_value>0.4</default_value>
      <min_value></min_value>
      <max_value></max_value>
    </argument>
    <argument>
      <name>lighting_fraction_lfl_interior</name>
      <display_name>Lighting: Fraction LFL Interior</display_name>
      <description>Fraction of all lamps (interior) that are linear fluorescent. Lighting not specified as CFL, LFL, or LED is assumed to be incandescent.</description>
      <type>Double</type>
      <units></units>
      <required>true</required>
      <model_dependent>false</model_dependent>
      <default_value>0.1</default_value>
      <min_value></min_value>
      <max_value></max_value>
    </argument>
    <argument>
      <name>lighting_fraction_led_interior</name>
      <display_name>Lighting: Fraction LED Interior</display_name>
      <description>Fraction of all lamps (interior) that are light emitting diodes. Lighting not specified as CFL, LFL, or LED is assumed to be incandescent.</description>
      <type>Double</type>
      <units></units>
      <required>true</required>
      <model_dependent>false</model_dependent>
      <default_value>0.25</default_value>
      <min_value></min_value>
      <max_value></max_value>
    </argument>
    <argument>
      <name>lighting_usage_multiplier_interior</name>
      <display_name>Lighting: Usage Multiplier Interior</display_name>
      <description>Multiplier on the lighting energy usage (interior) that can reflect, e.g., high/low usage occupants.</description>
      <type>Double</type>
      <units></units>
      <required>true</required>
      <model_dependent>false</model_dependent>
      <default_value>1</default_value>
      <min_value></min_value>
      <max_value></max_value>
    </argument>
    <argument>
      <name>lighting_fraction_cfl_exterior</name>
      <display_name>Lighting: Fraction CFL Exterior</display_name>
      <description>Fraction of all lamps (exterior) that are compact fluorescent. Lighting not specified as CFL, LFL, or LED is assumed to be incandescent.</description>
      <type>Double</type>
      <units></units>
      <required>true</required>
      <model_dependent>false</model_dependent>
      <default_value>0.4</default_value>
      <min_value></min_value>
      <max_value></max_value>
    </argument>
    <argument>
      <name>lighting_fraction_lfl_exterior</name>
      <display_name>Lighting: Fraction LFL Exterior</display_name>
      <description>Fraction of all lamps (exterior) that are linear fluorescent. Lighting not specified as CFL, LFL, or LED is assumed to be incandescent.</description>
      <type>Double</type>
      <units></units>
      <required>true</required>
      <model_dependent>false</model_dependent>
      <default_value>0.1</default_value>
      <min_value></min_value>
      <max_value></max_value>
    </argument>
    <argument>
      <name>lighting_fraction_led_exterior</name>
      <display_name>Lighting: Fraction LED Exterior</display_name>
      <description>Fraction of all lamps (exterior) that are light emitting diodes. Lighting not specified as CFL, LFL, or LED is assumed to be incandescent.</description>
      <type>Double</type>
      <units></units>
      <required>true</required>
      <model_dependent>false</model_dependent>
      <default_value>0.25</default_value>
      <min_value></min_value>
      <max_value></max_value>
    </argument>
    <argument>
      <name>lighting_usage_multiplier_exterior</name>
      <display_name>Lighting: Usage Multiplier Exterior</display_name>
      <description>Multiplier on the lighting energy usage (exterior) that can reflect, e.g., high/low usage occupants.</description>
      <type>Double</type>
      <units></units>
      <required>true</required>
      <model_dependent>false</model_dependent>
      <default_value>1</default_value>
      <min_value></min_value>
      <max_value></max_value>
    </argument>
    <argument>
      <name>lighting_fraction_cfl_garage</name>
      <display_name>Lighting: Fraction CFL Garage</display_name>
      <description>Fraction of all lamps (garage) that are compact fluorescent. Lighting not specified as CFL, LFL, or LED is assumed to be incandescent.</description>
      <type>Double</type>
      <units></units>
      <required>true</required>
      <model_dependent>false</model_dependent>
      <default_value>0.4</default_value>
      <min_value></min_value>
      <max_value></max_value>
    </argument>
    <argument>
      <name>lighting_fraction_lfl_garage</name>
      <display_name>Lighting: Fraction LFL Garage</display_name>
      <description>Fraction of all lamps (garage) that are linear fluorescent. Lighting not specified as CFL, LFL, or LED is assumed to be incandescent.</description>
      <type>Double</type>
      <units></units>
      <required>true</required>
      <model_dependent>false</model_dependent>
      <default_value>0.1</default_value>
      <min_value></min_value>
      <max_value></max_value>
    </argument>
    <argument>
      <name>lighting_fraction_led_garage</name>
      <display_name>Lighting: Fraction LED Garage</display_name>
      <description>Fraction of all lamps (garage) that are light emitting diodes. Lighting not specified as CFL, LFL, or LED is assumed to be incandescent.</description>
      <type>Double</type>
      <units></units>
      <required>true</required>
      <model_dependent>false</model_dependent>
      <default_value>0.25</default_value>
      <min_value></min_value>
      <max_value></max_value>
    </argument>
    <argument>
      <name>lighting_usage_multiplier_garage</name>
      <display_name>Lighting: Usage Multiplier Garage</display_name>
      <description>Multiplier on the lighting energy usage (garage) that can reflect, e.g., high/low usage occupants.</description>
      <type>Double</type>
      <units></units>
      <required>true</required>
      <model_dependent>false</model_dependent>
      <default_value>1</default_value>
      <min_value></min_value>
      <max_value></max_value>
    </argument>
    <argument>
      <name>holiday_lighting_present</name>
      <display_name>Holiday Lighting: Present</display_name>
      <description>Whether there is holiday lighting.</description>
      <type>Boolean</type>
      <units></units>
      <required>true</required>
      <model_dependent>false</model_dependent>
      <default_value>false</default_value>
      <choices>
        <choice>
          <value>true</value>
          <display_name>true</display_name>
        </choice>
        <choice>
          <value>false</value>
          <display_name>false</display_name>
        </choice>
      </choices>
      <min_value></min_value>
      <max_value></max_value>
    </argument>
    <argument>
      <name>holiday_lighting_daily_kwh</name>
      <display_name>Holiday Lighting: Daily Consumption</display_name>
      <description>The daily energy consumption for holiday lighting (exterior).</description>
      <type>String</type>
      <units>kWh/day</units>
      <required>true</required>
      <model_dependent>false</model_dependent>
      <default_value>auto</default_value>
      <min_value></min_value>
      <max_value></max_value>
    </argument>
    <argument>
<<<<<<< HEAD
      <name>holiday_lighting_period_begin_month</name>
      <display_name>Holiday Lighting: Period Begin Month</display_name>
      <description>This numeric field should contain the starting month number (1 = January, 2 = February, etc.) for the holiday lighting period desired.</description>
      <type>String</type>
      <units>month</units>
      <required>true</required>
      <model_dependent>false</model_dependent>
      <default_value>auto</default_value>
      <min_value></min_value>
      <max_value></max_value>
    </argument>
    <argument>
      <name>holiday_lighting_period_begin_day_of_month</name>
      <display_name>Holiday Lighting: Period Begin Day of Month</display_name>
      <description>This numeric field should contain the starting day of the starting month (must be valid for month) for the holiday lighting period desired.</description>
      <type>String</type>
      <units>day</units>
      <required>true</required>
      <model_dependent>false</model_dependent>
      <default_value>auto</default_value>
      <min_value></min_value>
      <max_value></max_value>
    </argument>
    <argument>
      <name>holiday_lighting_period_end_month</name>
      <display_name>Holiday Lighting: Period End Month</display_name>
      <description>This numeric field should contain the end month number (1 = January, 2 = February, etc.) for the holiday lighting period desired.</description>
      <type>String</type>
      <units>month</units>
      <required>true</required>
      <model_dependent>false</model_dependent>
      <default_value>auto</default_value>
      <min_value></min_value>
      <max_value></max_value>
    </argument>
    <argument>
      <name>holiday_lighting_period_end_day_of_month</name>
      <display_name>Holiday Lighting: Period End Day of Month</display_name>
      <description>This numeric field should contain the ending day of the ending month (must be valid for month) for the holiday lighting period desired.</description>
=======
      <name>holiday_lighting_period</name>
      <display_name>Holiday Lighting: Period</display_name>
      <description>Specifies the holiday lighting period. Enter a date like "Nov 25 - Jan 5".</description>
>>>>>>> e4ff727d
      <type>String</type>
      <required>false</required>
      <model_dependent>false</model_dependent>
<<<<<<< HEAD
      <default_value>auto</default_value>
      <min_value></min_value>
      <max_value></max_value>
=======
>>>>>>> e4ff727d
    </argument>
    <argument>
      <name>dehumidifier_type</name>
      <display_name>Dehumidifier: Type</display_name>
      <description>The type of dehumidifier.</description>
      <type>Choice</type>
      <units></units>
      <required>true</required>
      <model_dependent>false</model_dependent>
      <default_value>none</default_value>
      <choices>
        <choice>
          <value>none</value>
          <display_name>none</display_name>
        </choice>
        <choice>
          <value>portable</value>
          <display_name>portable</display_name>
        </choice>
        <choice>
          <value>whole-home</value>
          <display_name>whole-home</display_name>
        </choice>
      </choices>
      <min_value></min_value>
      <max_value></max_value>
    </argument>
    <argument>
      <name>dehumidifier_efficiency_type</name>
      <display_name>Dehumidifier: Efficiency Type</display_name>
      <description>The efficiency type of dehumidifier.</description>
      <type>Choice</type>
      <units></units>
      <required>true</required>
      <model_dependent>false</model_dependent>
      <default_value>IntegratedEnergyFactor</default_value>
      <choices>
        <choice>
          <value>EnergyFactor</value>
          <display_name>EnergyFactor</display_name>
        </choice>
        <choice>
          <value>IntegratedEnergyFactor</value>
          <display_name>IntegratedEnergyFactor</display_name>
        </choice>
      </choices>
      <min_value></min_value>
      <max_value></max_value>
    </argument>
    <argument>
      <name>dehumidifier_efficiency</name>
      <display_name>Dehumidifier: Efficiency</display_name>
      <description>The efficiency of the dehumidifier.</description>
      <type>Double</type>
      <units>liters/kWh</units>
      <required>true</required>
      <model_dependent>false</model_dependent>
      <default_value>1.5</default_value>
      <min_value></min_value>
      <max_value></max_value>
    </argument>
    <argument>
      <name>dehumidifier_capacity</name>
      <display_name>Dehumidifier: Capacity</display_name>
      <description>The capacity (water removal rate) of the dehumidifier.</description>
      <type>Double</type>
      <units>pint/day</units>
      <required>true</required>
      <model_dependent>false</model_dependent>
      <default_value>40</default_value>
      <min_value></min_value>
      <max_value></max_value>
    </argument>
    <argument>
      <name>dehumidifier_rh_setpoint</name>
      <display_name>Dehumidifier: Relative Humidity Setpoint</display_name>
      <description>The relative humidity setpoint of the dehumidifier.</description>
      <type>Double</type>
      <units>Frac</units>
      <required>true</required>
      <model_dependent>false</model_dependent>
      <default_value>0.5</default_value>
      <min_value></min_value>
      <max_value></max_value>
    </argument>
    <argument>
      <name>dehumidifier_fraction_dehumidification_load_served</name>
      <display_name>Dehumidifier: Fraction Dehumidification Load Served</display_name>
      <description>The dehumidification load served fraction of the dehumidifier.</description>
      <type>Double</type>
      <units>Frac</units>
      <required>true</required>
      <model_dependent>false</model_dependent>
      <default_value>1</default_value>
      <min_value></min_value>
      <max_value></max_value>
    </argument>
    <argument>
      <name>clothes_washer_location</name>
      <display_name>Clothes Washer: Location</display_name>
      <description>The space type for the clothes washer location.</description>
      <type>Choice</type>
      <units></units>
      <required>true</required>
      <model_dependent>false</model_dependent>
      <default_value>auto</default_value>
      <choices>
        <choice>
          <value>auto</value>
          <display_name>auto</display_name>
        </choice>
        <choice>
          <value>none</value>
          <display_name>none</display_name>
        </choice>
        <choice>
          <value>living space</value>
          <display_name>living space</display_name>
        </choice>
        <choice>
          <value>basement - conditioned</value>
          <display_name>basement - conditioned</display_name>
        </choice>
        <choice>
          <value>basement - unconditioned</value>
          <display_name>basement - unconditioned</display_name>
        </choice>
        <choice>
          <value>garage</value>
          <display_name>garage</display_name>
        </choice>
        <choice>
          <value>other housing unit</value>
          <display_name>other housing unit</display_name>
        </choice>
        <choice>
          <value>other heated space</value>
          <display_name>other heated space</display_name>
        </choice>
        <choice>
          <value>other multifamily buffer space</value>
          <display_name>other multifamily buffer space</display_name>
        </choice>
        <choice>
          <value>other non-freezing space</value>
          <display_name>other non-freezing space</display_name>
        </choice>
      </choices>
      <min_value></min_value>
      <max_value></max_value>
    </argument>
    <argument>
      <name>clothes_washer_efficiency_type</name>
      <display_name>Clothes Washer: Efficiency Type</display_name>
      <description>The efficiency type of the clothes washer.</description>
      <type>Choice</type>
      <units></units>
      <required>true</required>
      <model_dependent>false</model_dependent>
      <default_value>IntegratedModifiedEnergyFactor</default_value>
      <choices>
        <choice>
          <value>ModifiedEnergyFactor</value>
          <display_name>ModifiedEnergyFactor</display_name>
        </choice>
        <choice>
          <value>IntegratedModifiedEnergyFactor</value>
          <display_name>IntegratedModifiedEnergyFactor</display_name>
        </choice>
      </choices>
      <min_value></min_value>
      <max_value></max_value>
    </argument>
    <argument>
      <name>clothes_washer_efficiency</name>
      <display_name>Clothes Washer: Efficiency</display_name>
      <description>The efficiency of the clothes washer.</description>
      <type>String</type>
      <units>ft^3/kWh-cyc</units>
      <required>true</required>
      <model_dependent>false</model_dependent>
      <default_value>auto</default_value>
      <min_value></min_value>
      <max_value></max_value>
    </argument>
    <argument>
      <name>clothes_washer_rated_annual_kwh</name>
      <display_name>Clothes Washer: Rated Annual Consumption</display_name>
      <description>The annual energy consumed by the clothes washer, as rated, obtained from the EnergyGuide label. This includes both the appliance electricity consumption and the energy required for water heating.</description>
      <type>String</type>
      <units>kWh/yr</units>
      <required>true</required>
      <model_dependent>false</model_dependent>
      <default_value>auto</default_value>
      <min_value></min_value>
      <max_value></max_value>
    </argument>
    <argument>
      <name>clothes_washer_label_electric_rate</name>
      <display_name>Clothes Washer: Label Electric Rate</display_name>
      <description>The annual energy consumed by the clothes washer, as rated, obtained from the EnergyGuide label. This includes both the appliance electricity consumption and the energy required for water heating.</description>
      <type>String</type>
      <units>$/kWh</units>
      <required>true</required>
      <model_dependent>false</model_dependent>
      <default_value>auto</default_value>
      <min_value></min_value>
      <max_value></max_value>
    </argument>
    <argument>
      <name>clothes_washer_label_gas_rate</name>
      <display_name>Clothes Washer: Label Gas Rate</display_name>
      <description>The annual energy consumed by the clothes washer, as rated, obtained from the EnergyGuide label. This includes both the appliance electricity consumption and the energy required for water heating.</description>
      <type>String</type>
      <units>$/therm</units>
      <required>true</required>
      <model_dependent>false</model_dependent>
      <default_value>auto</default_value>
      <min_value></min_value>
      <max_value></max_value>
    </argument>
    <argument>
      <name>clothes_washer_label_annual_gas_cost</name>
      <display_name>Clothes Washer: Label Annual Cost with Gas DHW</display_name>
      <description>The annual cost of using the system under test conditions. Input is obtained from the EnergyGuide label.</description>
      <type>String</type>
      <units>$</units>
      <required>true</required>
      <model_dependent>false</model_dependent>
      <default_value>auto</default_value>
      <min_value></min_value>
      <max_value></max_value>
    </argument>
    <argument>
      <name>clothes_washer_label_usage</name>
      <display_name>Clothes Washer: Label Usage</display_name>
      <description>The clothes washer loads per week.</description>
      <type>String</type>
      <units>cyc/wk</units>
      <required>true</required>
      <model_dependent>false</model_dependent>
      <default_value>auto</default_value>
      <min_value></min_value>
      <max_value></max_value>
    </argument>
    <argument>
      <name>clothes_washer_capacity</name>
      <display_name>Clothes Washer: Drum Volume</display_name>
      <description>Volume of the washer drum. Obtained from the EnergyStar website or the manufacturer's literature.</description>
      <type>String</type>
      <units>ft^3</units>
      <required>true</required>
      <model_dependent>false</model_dependent>
      <default_value>auto</default_value>
      <min_value></min_value>
      <max_value></max_value>
    </argument>
    <argument>
      <name>clothes_washer_usage_multiplier</name>
      <display_name>Clothes Washer: Usage Multiplier</display_name>
      <description>Multiplier on the clothes washer energy and hot water usage that can reflect, e.g., high/low usage occupants.</description>
      <type>Double</type>
      <units></units>
      <required>true</required>
      <model_dependent>false</model_dependent>
      <default_value>1</default_value>
      <min_value></min_value>
      <max_value></max_value>
    </argument>
    <argument>
      <name>clothes_dryer_location</name>
      <display_name>Clothes Dryer: Location</display_name>
      <description>The space type for the clothes dryer location.</description>
      <type>Choice</type>
      <units></units>
      <required>true</required>
      <model_dependent>false</model_dependent>
      <default_value>auto</default_value>
      <choices>
        <choice>
          <value>auto</value>
          <display_name>auto</display_name>
        </choice>
        <choice>
          <value>none</value>
          <display_name>none</display_name>
        </choice>
        <choice>
          <value>living space</value>
          <display_name>living space</display_name>
        </choice>
        <choice>
          <value>basement - conditioned</value>
          <display_name>basement - conditioned</display_name>
        </choice>
        <choice>
          <value>basement - unconditioned</value>
          <display_name>basement - unconditioned</display_name>
        </choice>
        <choice>
          <value>garage</value>
          <display_name>garage</display_name>
        </choice>
        <choice>
          <value>other housing unit</value>
          <display_name>other housing unit</display_name>
        </choice>
        <choice>
          <value>other heated space</value>
          <display_name>other heated space</display_name>
        </choice>
        <choice>
          <value>other multifamily buffer space</value>
          <display_name>other multifamily buffer space</display_name>
        </choice>
        <choice>
          <value>other non-freezing space</value>
          <display_name>other non-freezing space</display_name>
        </choice>
      </choices>
      <min_value></min_value>
      <max_value></max_value>
    </argument>
    <argument>
      <name>clothes_dryer_fuel_type</name>
      <display_name>Clothes Dryer: Fuel Type</display_name>
      <description>Type of fuel used by the clothes dryer.</description>
      <type>Choice</type>
      <units></units>
      <required>true</required>
      <model_dependent>false</model_dependent>
      <default_value>natural gas</default_value>
      <choices>
        <choice>
          <value>electricity</value>
          <display_name>electricity</display_name>
        </choice>
        <choice>
          <value>natural gas</value>
          <display_name>natural gas</display_name>
        </choice>
        <choice>
          <value>fuel oil</value>
          <display_name>fuel oil</display_name>
        </choice>
        <choice>
          <value>propane</value>
          <display_name>propane</display_name>
        </choice>
        <choice>
          <value>wood</value>
          <display_name>wood</display_name>
        </choice>
        <choice>
          <value>coal</value>
          <display_name>coal</display_name>
        </choice>
      </choices>
      <min_value></min_value>
      <max_value></max_value>
    </argument>
    <argument>
      <name>clothes_dryer_efficiency_type</name>
      <display_name>Clothes Dryer: Efficiency Type</display_name>
      <description>The efficiency type of the clothes dryer.</description>
      <type>Choice</type>
      <units></units>
      <required>true</required>
      <model_dependent>false</model_dependent>
      <default_value>CombinedEnergyFactor</default_value>
      <choices>
        <choice>
          <value>EnergyFactor</value>
          <display_name>EnergyFactor</display_name>
        </choice>
        <choice>
          <value>CombinedEnergyFactor</value>
          <display_name>CombinedEnergyFactor</display_name>
        </choice>
      </choices>
      <min_value></min_value>
      <max_value></max_value>
    </argument>
    <argument>
      <name>clothes_dryer_efficiency</name>
      <display_name>Clothes Dryer: Efficiency</display_name>
      <description>The efficiency of the clothes dryer.</description>
      <type>String</type>
      <units>lb/kWh</units>
      <required>true</required>
      <model_dependent>false</model_dependent>
      <default_value>auto</default_value>
      <min_value></min_value>
      <max_value></max_value>
    </argument>
    <argument>
      <name>clothes_dryer_vented_flow_rate</name>
      <display_name>Clothes Dryer: Vented Flow Rate</display_name>
      <description>The exhaust flow rate of the vented clothes dryer.</description>
      <type>String</type>
      <units>CFM</units>
      <required>true</required>
      <model_dependent>false</model_dependent>
      <default_value>auto</default_value>
      <min_value></min_value>
      <max_value></max_value>
    </argument>
    <argument>
      <name>clothes_dryer_usage_multiplier</name>
      <display_name>Clothes Dryer: Usage Multiplier</display_name>
      <description>Multiplier on the clothes dryer energy usage that can reflect, e.g., high/low usage occupants.</description>
      <type>Double</type>
      <units></units>
      <required>true</required>
      <model_dependent>false</model_dependent>
      <default_value>1</default_value>
      <min_value></min_value>
      <max_value></max_value>
    </argument>
    <argument>
      <name>dishwasher_location</name>
      <display_name>Dishwasher: Location</display_name>
      <description>The space type for the dishwasher location.</description>
      <type>Choice</type>
      <units></units>
      <required>true</required>
      <model_dependent>false</model_dependent>
      <default_value>auto</default_value>
      <choices>
        <choice>
          <value>auto</value>
          <display_name>auto</display_name>
        </choice>
        <choice>
          <value>none</value>
          <display_name>none</display_name>
        </choice>
        <choice>
          <value>living space</value>
          <display_name>living space</display_name>
        </choice>
        <choice>
          <value>basement - conditioned</value>
          <display_name>basement - conditioned</display_name>
        </choice>
        <choice>
          <value>basement - unconditioned</value>
          <display_name>basement - unconditioned</display_name>
        </choice>
        <choice>
          <value>garage</value>
          <display_name>garage</display_name>
        </choice>
        <choice>
          <value>other housing unit</value>
          <display_name>other housing unit</display_name>
        </choice>
        <choice>
          <value>other heated space</value>
          <display_name>other heated space</display_name>
        </choice>
        <choice>
          <value>other multifamily buffer space</value>
          <display_name>other multifamily buffer space</display_name>
        </choice>
        <choice>
          <value>other non-freezing space</value>
          <display_name>other non-freezing space</display_name>
        </choice>
      </choices>
      <min_value></min_value>
      <max_value></max_value>
    </argument>
    <argument>
      <name>dishwasher_efficiency_type</name>
      <display_name>Dishwasher: Efficiency Type</display_name>
      <description>The efficiency type of dishwasher.</description>
      <type>Choice</type>
      <units></units>
      <required>true</required>
      <model_dependent>false</model_dependent>
      <default_value>RatedAnnualkWh</default_value>
      <choices>
        <choice>
          <value>RatedAnnualkWh</value>
          <display_name>RatedAnnualkWh</display_name>
        </choice>
        <choice>
          <value>EnergyFactor</value>
          <display_name>EnergyFactor</display_name>
        </choice>
      </choices>
      <min_value></min_value>
      <max_value></max_value>
    </argument>
    <argument>
      <name>dishwasher_efficiency</name>
      <display_name>Dishwasher: Efficiency</display_name>
      <description>The efficiency of the dishwasher.</description>
      <type>String</type>
      <units>RatedAnnualkWh or EnergyFactor</units>
      <required>true</required>
      <model_dependent>false</model_dependent>
      <default_value>auto</default_value>
      <min_value></min_value>
      <max_value></max_value>
    </argument>
    <argument>
      <name>dishwasher_label_electric_rate</name>
      <display_name>Dishwasher: Label Electric Rate</display_name>
      <description>The label electric rate of the dishwasher.</description>
      <type>String</type>
      <units>$/kWh</units>
      <required>true</required>
      <model_dependent>false</model_dependent>
      <default_value>auto</default_value>
      <min_value></min_value>
      <max_value></max_value>
    </argument>
    <argument>
      <name>dishwasher_label_gas_rate</name>
      <display_name>Dishwasher: Label Gas Rate</display_name>
      <description>The label gas rate of the dishwasher.</description>
      <type>String</type>
      <units>$/therm</units>
      <required>true</required>
      <model_dependent>false</model_dependent>
      <default_value>auto</default_value>
      <min_value></min_value>
      <max_value></max_value>
    </argument>
    <argument>
      <name>dishwasher_label_annual_gas_cost</name>
      <display_name>Dishwasher: Label Annual Gas Cost</display_name>
      <description>The label annual gas cost of the dishwasher.</description>
      <type>String</type>
      <units>$</units>
      <required>true</required>
      <model_dependent>false</model_dependent>
      <default_value>auto</default_value>
      <min_value></min_value>
      <max_value></max_value>
    </argument>
    <argument>
      <name>dishwasher_label_usage</name>
      <display_name>Dishwasher: Label Usage</display_name>
      <description>The dishwasher loads per week.</description>
      <type>String</type>
      <units>cyc/wk</units>
      <required>true</required>
      <model_dependent>false</model_dependent>
      <default_value>auto</default_value>
      <min_value></min_value>
      <max_value></max_value>
    </argument>
    <argument>
      <name>dishwasher_place_setting_capacity</name>
      <display_name>Dishwasher: Number of Place Settings</display_name>
      <description>The number of place settings for the unit. Data obtained from manufacturer's literature.</description>
      <type>String</type>
      <units>#</units>
      <required>true</required>
      <model_dependent>false</model_dependent>
      <default_value>auto</default_value>
      <min_value></min_value>
      <max_value></max_value>
    </argument>
    <argument>
      <name>dishwasher_usage_multiplier</name>
      <display_name>Dishwasher: Usage Multiplier</display_name>
      <description>Multiplier on the dishwasher energy usage that can reflect, e.g., high/low usage occupants.</description>
      <type>Double</type>
      <units></units>
      <required>true</required>
      <model_dependent>false</model_dependent>
      <default_value>1</default_value>
      <min_value></min_value>
      <max_value></max_value>
    </argument>
    <argument>
      <name>refrigerator_location</name>
      <display_name>Refrigerator: Location</display_name>
      <description>The space type for the refrigerator location.</description>
      <type>Choice</type>
      <units></units>
      <required>true</required>
      <model_dependent>false</model_dependent>
      <default_value>auto</default_value>
      <choices>
        <choice>
          <value>auto</value>
          <display_name>auto</display_name>
        </choice>
        <choice>
          <value>none</value>
          <display_name>none</display_name>
        </choice>
        <choice>
          <value>living space</value>
          <display_name>living space</display_name>
        </choice>
        <choice>
          <value>basement - conditioned</value>
          <display_name>basement - conditioned</display_name>
        </choice>
        <choice>
          <value>basement - unconditioned</value>
          <display_name>basement - unconditioned</display_name>
        </choice>
        <choice>
          <value>garage</value>
          <display_name>garage</display_name>
        </choice>
        <choice>
          <value>other housing unit</value>
          <display_name>other housing unit</display_name>
        </choice>
        <choice>
          <value>other heated space</value>
          <display_name>other heated space</display_name>
        </choice>
        <choice>
          <value>other multifamily buffer space</value>
          <display_name>other multifamily buffer space</display_name>
        </choice>
        <choice>
          <value>other non-freezing space</value>
          <display_name>other non-freezing space</display_name>
        </choice>
      </choices>
      <min_value></min_value>
      <max_value></max_value>
    </argument>
    <argument>
      <name>refrigerator_rated_annual_kwh</name>
      <display_name>Refrigerator: Rated Annual Consumption</display_name>
      <description>The EnergyGuide rated annual energy consumption for a refrigerator.</description>
      <type>String</type>
      <units>kWh/yr</units>
      <required>true</required>
      <model_dependent>false</model_dependent>
      <default_value>auto</default_value>
      <min_value></min_value>
      <max_value></max_value>
    </argument>
    <argument>
      <name>refrigerator_usage_multiplier</name>
      <display_name>Refrigerator: Usage Multiplier</display_name>
      <description>Multiplier on the refrigerator energy usage that can reflect, e.g., high/low usage occupants.</description>
      <type>Double</type>
      <units></units>
      <required>true</required>
      <model_dependent>false</model_dependent>
      <default_value>1</default_value>
      <min_value></min_value>
      <max_value></max_value>
    </argument>
    <argument>
      <name>extra_refrigerator_location</name>
      <display_name>Extra Refrigerator: Location</display_name>
      <description>The space type for the extra refrigerator location.</description>
      <type>Choice</type>
      <units></units>
      <required>true</required>
      <model_dependent>false</model_dependent>
      <default_value>auto</default_value>
      <choices>
        <choice>
          <value>auto</value>
          <display_name>auto</display_name>
        </choice>
        <choice>
          <value>none</value>
          <display_name>none</display_name>
        </choice>
        <choice>
          <value>living space</value>
          <display_name>living space</display_name>
        </choice>
        <choice>
          <value>basement - conditioned</value>
          <display_name>basement - conditioned</display_name>
        </choice>
        <choice>
          <value>basement - unconditioned</value>
          <display_name>basement - unconditioned</display_name>
        </choice>
        <choice>
          <value>garage</value>
          <display_name>garage</display_name>
        </choice>
        <choice>
          <value>other housing unit</value>
          <display_name>other housing unit</display_name>
        </choice>
        <choice>
          <value>other heated space</value>
          <display_name>other heated space</display_name>
        </choice>
        <choice>
          <value>other multifamily buffer space</value>
          <display_name>other multifamily buffer space</display_name>
        </choice>
        <choice>
          <value>other non-freezing space</value>
          <display_name>other non-freezing space</display_name>
        </choice>
      </choices>
      <min_value></min_value>
      <max_value></max_value>
    </argument>
    <argument>
      <name>extra_refrigerator_rated_annual_kwh</name>
      <display_name>Extra Refrigerator: Rated Annual Consumption</display_name>
      <description>The EnergyGuide rated annual energy consumption for an extra rrefrigerator.</description>
      <type>String</type>
      <units>kWh/yr</units>
      <required>true</required>
      <model_dependent>false</model_dependent>
      <default_value>auto</default_value>
      <min_value></min_value>
      <max_value></max_value>
    </argument>
    <argument>
      <name>extra_refrigerator_usage_multiplier</name>
      <display_name>Extra Refrigerator: Usage Multiplier</display_name>
      <description>Multiplier on the extra refrigerator energy usage that can reflect, e.g., high/low usage occupants.</description>
      <type>Double</type>
      <units></units>
      <required>true</required>
      <model_dependent>false</model_dependent>
      <default_value>1</default_value>
      <min_value></min_value>
      <max_value></max_value>
    </argument>
    <argument>
      <name>freezer_location</name>
      <display_name>Freezer: Location</display_name>
      <description>The space type for the freezer location.</description>
      <type>Choice</type>
      <units></units>
      <required>true</required>
      <model_dependent>false</model_dependent>
      <default_value>auto</default_value>
      <choices>
        <choice>
          <value>auto</value>
          <display_name>auto</display_name>
        </choice>
        <choice>
          <value>none</value>
          <display_name>none</display_name>
        </choice>
        <choice>
          <value>living space</value>
          <display_name>living space</display_name>
        </choice>
        <choice>
          <value>basement - conditioned</value>
          <display_name>basement - conditioned</display_name>
        </choice>
        <choice>
          <value>basement - unconditioned</value>
          <display_name>basement - unconditioned</display_name>
        </choice>
        <choice>
          <value>garage</value>
          <display_name>garage</display_name>
        </choice>
        <choice>
          <value>other housing unit</value>
          <display_name>other housing unit</display_name>
        </choice>
        <choice>
          <value>other heated space</value>
          <display_name>other heated space</display_name>
        </choice>
        <choice>
          <value>other multifamily buffer space</value>
          <display_name>other multifamily buffer space</display_name>
        </choice>
        <choice>
          <value>other non-freezing space</value>
          <display_name>other non-freezing space</display_name>
        </choice>
      </choices>
      <min_value></min_value>
      <max_value></max_value>
    </argument>
    <argument>
      <name>freezer_rated_annual_kwh</name>
      <display_name>Freezer: Rated Annual Consumption</display_name>
      <description>The EnergyGuide rated annual energy consumption for a freezer.</description>
      <type>String</type>
      <units>kWh/yr</units>
      <required>true</required>
      <model_dependent>false</model_dependent>
      <default_value>auto</default_value>
      <min_value></min_value>
      <max_value></max_value>
    </argument>
    <argument>
      <name>freezer_usage_multiplier</name>
      <display_name>Freezer: Usage Multiplier</display_name>
      <description>Multiplier on the freezer energy usage that can reflect, e.g., high/low usage occupants.</description>
      <type>Double</type>
      <units></units>
      <required>true</required>
      <model_dependent>false</model_dependent>
      <default_value>1</default_value>
      <min_value></min_value>
      <max_value></max_value>
    </argument>
    <argument>
      <name>cooking_range_oven_location</name>
      <display_name>Cooking Range/Oven: Location</display_name>
      <description>The space type for the cooking range/oven location.</description>
      <type>Choice</type>
      <units></units>
      <required>true</required>
      <model_dependent>false</model_dependent>
      <default_value>auto</default_value>
      <choices>
        <choice>
          <value>auto</value>
          <display_name>auto</display_name>
        </choice>
        <choice>
          <value>none</value>
          <display_name>none</display_name>
        </choice>
        <choice>
          <value>living space</value>
          <display_name>living space</display_name>
        </choice>
        <choice>
          <value>basement - conditioned</value>
          <display_name>basement - conditioned</display_name>
        </choice>
        <choice>
          <value>basement - unconditioned</value>
          <display_name>basement - unconditioned</display_name>
        </choice>
        <choice>
          <value>garage</value>
          <display_name>garage</display_name>
        </choice>
        <choice>
          <value>other housing unit</value>
          <display_name>other housing unit</display_name>
        </choice>
        <choice>
          <value>other heated space</value>
          <display_name>other heated space</display_name>
        </choice>
        <choice>
          <value>other multifamily buffer space</value>
          <display_name>other multifamily buffer space</display_name>
        </choice>
        <choice>
          <value>other non-freezing space</value>
          <display_name>other non-freezing space</display_name>
        </choice>
      </choices>
      <min_value></min_value>
      <max_value></max_value>
    </argument>
    <argument>
      <name>cooking_range_oven_fuel_type</name>
      <display_name>Cooking Range/Oven: Fuel Type</display_name>
      <description>Type of fuel used by the cooking range/oven.</description>
      <type>Choice</type>
      <units></units>
      <required>true</required>
      <model_dependent>false</model_dependent>
      <default_value>natural gas</default_value>
      <choices>
        <choice>
          <value>electricity</value>
          <display_name>electricity</display_name>
        </choice>
        <choice>
          <value>natural gas</value>
          <display_name>natural gas</display_name>
        </choice>
        <choice>
          <value>fuel oil</value>
          <display_name>fuel oil</display_name>
        </choice>
        <choice>
          <value>propane</value>
          <display_name>propane</display_name>
        </choice>
        <choice>
          <value>wood</value>
          <display_name>wood</display_name>
        </choice>
        <choice>
          <value>coal</value>
          <display_name>coal</display_name>
        </choice>
      </choices>
      <min_value></min_value>
      <max_value></max_value>
    </argument>
    <argument>
      <name>cooking_range_oven_is_induction</name>
      <display_name>Cooking Range/Oven: Is Induction</display_name>
      <description>Whether the cooking range is induction.</description>
      <type>Boolean</type>
      <units></units>
      <required>false</required>
      <model_dependent>false</model_dependent>
      <default_value></default_value>
      <choices>
        <choice>
          <value>true</value>
          <display_name>true</display_name>
        </choice>
        <choice>
          <value>false</value>
          <display_name>false</display_name>
        </choice>
      </choices>
      <min_value></min_value>
      <max_value></max_value>
    </argument>
    <argument>
      <name>cooking_range_oven_is_convection</name>
      <display_name>Cooking Range/Oven: Is Convection</display_name>
      <description>Whether the oven is convection.</description>
      <type>Boolean</type>
      <units></units>
      <required>false</required>
      <model_dependent>false</model_dependent>
      <default_value></default_value>
      <choices>
        <choice>
          <value>true</value>
          <display_name>true</display_name>
        </choice>
        <choice>
          <value>false</value>
          <display_name>false</display_name>
        </choice>
      </choices>
      <min_value></min_value>
      <max_value></max_value>
    </argument>
    <argument>
      <name>cooking_range_oven_usage_multiplier</name>
      <display_name>Cooking Range/Oven: Usage Multiplier</display_name>
      <description>Multiplier on the cooking range/oven energy usage that can reflect, e.g., high/low usage occupants.</description>
      <type>Double</type>
      <units></units>
      <required>true</required>
      <model_dependent>false</model_dependent>
      <default_value>1</default_value>
      <min_value></min_value>
      <max_value></max_value>
    </argument>
    <argument>
      <name>ceiling_fan_present</name>
      <display_name>Ceiling Fan: Present</display_name>
      <description>Whether there is are any ceiling fans.</description>
      <type>Boolean</type>
      <units></units>
      <required>true</required>
      <model_dependent>false</model_dependent>
      <default_value>true</default_value>
      <choices>
        <choice>
          <value>true</value>
          <display_name>true</display_name>
        </choice>
        <choice>
          <value>false</value>
          <display_name>false</display_name>
        </choice>
      </choices>
      <min_value></min_value>
      <max_value></max_value>
    </argument>
    <argument>
      <name>ceiling_fan_efficiency</name>
      <display_name>Ceiling Fan: Efficiency</display_name>
      <description>The efficiency rating of the ceiling fan(s) at medium speed.</description>
      <type>String</type>
      <units>CFM/W</units>
      <required>true</required>
      <model_dependent>false</model_dependent>
      <default_value>auto</default_value>
      <min_value></min_value>
      <max_value></max_value>
    </argument>
    <argument>
      <name>ceiling_fan_quantity</name>
      <display_name>Ceiling Fan: Quantity</display_name>
      <description>Total number of ceiling fans.</description>
      <type>String</type>
      <units>#</units>
      <required>true</required>
      <model_dependent>false</model_dependent>
      <default_value>auto</default_value>
      <min_value></min_value>
      <max_value></max_value>
    </argument>
    <argument>
      <name>ceiling_fan_cooling_setpoint_temp_offset</name>
      <display_name>Ceiling Fan: Cooling Setpoint Temperature Offset</display_name>
      <description>The setpoint temperature offset during cooling season for the ceiling fan(s). Only applies if ceiling fan quantity is greater than zero.</description>
      <type>Double</type>
      <units>deg-F</units>
      <required>true</required>
      <model_dependent>false</model_dependent>
      <default_value>0.5</default_value>
      <min_value></min_value>
      <max_value></max_value>
    </argument>
    <argument>
      <name>plug_loads_television_annual_kwh</name>
      <display_name>Plug Loads: Television Annual kWh</display_name>
      <description>The annual energy consumption of the television plug loads.</description>
      <type>String</type>
      <units>kWh/yr</units>
      <required>true</required>
      <model_dependent>false</model_dependent>
      <default_value>auto</default_value>
      <min_value></min_value>
      <max_value></max_value>
    </argument>
    <argument>
      <name>plug_loads_television_usage_multiplier</name>
      <display_name>Plug Loads: Television Usage Multiplier</display_name>
      <description>Multiplier on the television energy usage that can reflect, e.g., high/low usage occupants.</description>
      <type>Double</type>
      <units></units>
      <required>true</required>
      <model_dependent>false</model_dependent>
      <default_value>1</default_value>
      <min_value></min_value>
      <max_value></max_value>
    </argument>
    <argument>
      <name>plug_loads_other_annual_kwh</name>
      <display_name>Plug Loads: Other Annual kWh</display_name>
      <description>The annual energy consumption of the other residual plug loads.</description>
      <type>String</type>
      <units>kWh/yr</units>
      <required>true</required>
      <model_dependent>false</model_dependent>
      <default_value>auto</default_value>
      <min_value></min_value>
      <max_value></max_value>
    </argument>
    <argument>
      <name>plug_loads_other_frac_sensible</name>
      <display_name>Plug Loads: Other Sensible Fraction</display_name>
      <description>Fraction of other residual plug loads' internal gains that are sensible.</description>
      <type>String</type>
      <units>Frac</units>
      <required>true</required>
      <model_dependent>false</model_dependent>
      <default_value>auto</default_value>
      <min_value></min_value>
      <max_value></max_value>
    </argument>
    <argument>
      <name>plug_loads_other_frac_latent</name>
      <display_name>Plug Loads: Other Latent Fraction</display_name>
      <description>Fraction of other residual plug loads' internal gains that are latent.</description>
      <type>String</type>
      <units>Frac</units>
      <required>true</required>
      <model_dependent>false</model_dependent>
      <default_value>auto</default_value>
      <min_value></min_value>
      <max_value></max_value>
    </argument>
    <argument>
      <name>plug_loads_other_usage_multiplier</name>
      <display_name>Plug Loads: Other Usage Multiplier</display_name>
      <description>Multiplier on the other energy usage that can reflect, e.g., high/low usage occupants.</description>
      <type>Double</type>
      <units></units>
      <required>true</required>
      <model_dependent>false</model_dependent>
      <default_value>1</default_value>
      <min_value></min_value>
      <max_value></max_value>
    </argument>
    <argument>
      <name>plug_loads_well_pump_present</name>
      <display_name>Plug Loads: Well Pump Present</display_name>
      <description>Whether there is a well pump.</description>
      <type>Boolean</type>
      <units></units>
      <required>true</required>
      <model_dependent>false</model_dependent>
      <default_value>false</default_value>
      <choices>
        <choice>
          <value>true</value>
          <display_name>true</display_name>
        </choice>
        <choice>
          <value>false</value>
          <display_name>false</display_name>
        </choice>
      </choices>
      <min_value></min_value>
      <max_value></max_value>
    </argument>
    <argument>
      <name>plug_loads_well_pump_annual_kwh</name>
      <display_name>Plug Loads: Well Pump Annual kWh</display_name>
      <description>The annual energy consumption of the well pump plug loads.</description>
      <type>String</type>
      <units>kWh/yr</units>
      <required>true</required>
      <model_dependent>false</model_dependent>
      <default_value>auto</default_value>
      <min_value></min_value>
      <max_value></max_value>
    </argument>
    <argument>
      <name>plug_loads_well_pump_usage_multiplier</name>
      <display_name>Plug Loads: Well Pump Usage Multiplier</display_name>
      <description>Multiplier on the well pump energy usage that can reflect, e.g., high/low usage occupants.</description>
      <type>Double</type>
      <units></units>
      <required>true</required>
      <model_dependent>false</model_dependent>
      <default_value>1</default_value>
      <min_value></min_value>
      <max_value></max_value>
    </argument>
    <argument>
      <name>plug_loads_vehicle_present</name>
      <display_name>Plug Loads: Vehicle Present</display_name>
      <description>Whether there is an electric vehicle.</description>
      <type>Boolean</type>
      <units></units>
      <required>true</required>
      <model_dependent>false</model_dependent>
      <default_value>false</default_value>
      <choices>
        <choice>
          <value>true</value>
          <display_name>true</display_name>
        </choice>
        <choice>
          <value>false</value>
          <display_name>false</display_name>
        </choice>
      </choices>
      <min_value></min_value>
      <max_value></max_value>
    </argument>
    <argument>
      <name>plug_loads_vehicle_annual_kwh</name>
      <display_name>Plug Loads: Vehicle Annual kWh</display_name>
      <description>The annual energy consumption of the electric vehicle plug loads.</description>
      <type>String</type>
      <units>kWh/yr</units>
      <required>true</required>
      <model_dependent>false</model_dependent>
      <default_value>auto</default_value>
      <min_value></min_value>
      <max_value></max_value>
    </argument>
    <argument>
      <name>plug_loads_vehicle_usage_multiplier</name>
      <display_name>Plug Loads: Vehicle Usage Multiplier</display_name>
      <description>Multiplier on the electric vehicle energy usage that can reflect, e.g., high/low usage occupants.</description>
      <type>Double</type>
      <units></units>
      <required>true</required>
      <model_dependent>false</model_dependent>
      <default_value>1</default_value>
      <min_value></min_value>
      <max_value></max_value>
    </argument>
    <argument>
      <name>fuel_loads_grill_present</name>
      <display_name>Fuel Loads: Grill Present</display_name>
      <description>Whether there is a fuel loads grill.</description>
      <type>Boolean</type>
      <units></units>
      <required>true</required>
      <model_dependent>false</model_dependent>
      <default_value>false</default_value>
      <choices>
        <choice>
          <value>true</value>
          <display_name>true</display_name>
        </choice>
        <choice>
          <value>false</value>
          <display_name>false</display_name>
        </choice>
      </choices>
      <min_value></min_value>
      <max_value></max_value>
    </argument>
    <argument>
      <name>fuel_loads_grill_fuel_type</name>
      <display_name>Fuel Loads: Grill Fuel Type</display_name>
      <description>The fuel type of the fuel loads grill.</description>
      <type>Choice</type>
      <units></units>
      <required>true</required>
      <model_dependent>false</model_dependent>
      <default_value>natural gas</default_value>
      <choices>
        <choice>
          <value>natural gas</value>
          <display_name>natural gas</display_name>
        </choice>
        <choice>
          <value>fuel oil</value>
          <display_name>fuel oil</display_name>
        </choice>
        <choice>
          <value>propane</value>
          <display_name>propane</display_name>
        </choice>
        <choice>
          <value>wood</value>
          <display_name>wood</display_name>
        </choice>
        <choice>
          <value>wood pellets</value>
          <display_name>wood pellets</display_name>
        </choice>
      </choices>
      <min_value></min_value>
      <max_value></max_value>
    </argument>
    <argument>
      <name>fuel_loads_grill_annual_therm</name>
      <display_name>Fuel Loads: Grill Annual therm</display_name>
      <description>The annual energy consumption of the fuel loads grill.</description>
      <type>String</type>
      <units>therm/yr</units>
      <required>true</required>
      <model_dependent>false</model_dependent>
      <default_value>auto</default_value>
      <min_value></min_value>
      <max_value></max_value>
    </argument>
    <argument>
      <name>fuel_loads_grill_usage_multiplier</name>
      <display_name>Fuel Loads: Grill Usage Multiplier</display_name>
      <description>Multiplier on the fuel loads grill energy usage that can reflect, e.g., high/low usage occupants.</description>
      <type>Double</type>
      <units></units>
      <required>true</required>
      <model_dependent>false</model_dependent>
      <default_value>0</default_value>
      <min_value></min_value>
      <max_value></max_value>
    </argument>
    <argument>
      <name>fuel_loads_lighting_present</name>
      <display_name>Fuel Loads: Lighting Present</display_name>
      <description>Whether there is fuel loads lighting.</description>
      <type>Boolean</type>
      <units></units>
      <required>true</required>
      <model_dependent>false</model_dependent>
      <default_value>false</default_value>
      <choices>
        <choice>
          <value>true</value>
          <display_name>true</display_name>
        </choice>
        <choice>
          <value>false</value>
          <display_name>false</display_name>
        </choice>
      </choices>
      <min_value></min_value>
      <max_value></max_value>
    </argument>
    <argument>
      <name>fuel_loads_lighting_fuel_type</name>
      <display_name>Fuel Loads: Lighting Fuel Type</display_name>
      <description>The fuel type of the fuel loads lighting.</description>
      <type>Choice</type>
      <units></units>
      <required>true</required>
      <model_dependent>false</model_dependent>
      <default_value>natural gas</default_value>
      <choices>
        <choice>
          <value>natural gas</value>
          <display_name>natural gas</display_name>
        </choice>
        <choice>
          <value>fuel oil</value>
          <display_name>fuel oil</display_name>
        </choice>
        <choice>
          <value>propane</value>
          <display_name>propane</display_name>
        </choice>
        <choice>
          <value>wood</value>
          <display_name>wood</display_name>
        </choice>
        <choice>
          <value>wood pellets</value>
          <display_name>wood pellets</display_name>
        </choice>
      </choices>
      <min_value></min_value>
      <max_value></max_value>
    </argument>
    <argument>
      <name>fuel_loads_lighting_annual_therm</name>
      <display_name>Fuel Loads: Lighting Annual therm</display_name>
      <description>The annual energy consumption of the fuel loads lighting.</description>
      <type>String</type>
      <units>therm/yr</units>
      <required>true</required>
      <model_dependent>false</model_dependent>
      <default_value>auto</default_value>
      <min_value></min_value>
      <max_value></max_value>
    </argument>
    <argument>
      <name>fuel_loads_lighting_usage_multiplier</name>
      <display_name>Fuel Loads: Lighting Usage Multiplier</display_name>
      <description>Multiplier on the fuel loads lighting energy usage that can reflect, e.g., high/low usage occupants.</description>
      <type>Double</type>
      <units></units>
      <required>true</required>
      <model_dependent>false</model_dependent>
      <default_value>0</default_value>
      <min_value></min_value>
      <max_value></max_value>
    </argument>
    <argument>
      <name>fuel_loads_fireplace_present</name>
      <display_name>Fuel Loads: Fireplace Present</display_name>
      <description>Whether there is fuel loads fireplace.</description>
      <type>Boolean</type>
      <units></units>
      <required>true</required>
      <model_dependent>false</model_dependent>
      <default_value>false</default_value>
      <choices>
        <choice>
          <value>true</value>
          <display_name>true</display_name>
        </choice>
        <choice>
          <value>false</value>
          <display_name>false</display_name>
        </choice>
      </choices>
      <min_value></min_value>
      <max_value></max_value>
    </argument>
    <argument>
      <name>fuel_loads_fireplace_fuel_type</name>
      <display_name>Fuel Loads: Fireplace Fuel Type</display_name>
      <description>The fuel type of the fuel loads fireplace.</description>
      <type>Choice</type>
      <units></units>
      <required>true</required>
      <model_dependent>false</model_dependent>
      <default_value>natural gas</default_value>
      <choices>
        <choice>
          <value>natural gas</value>
          <display_name>natural gas</display_name>
        </choice>
        <choice>
          <value>fuel oil</value>
          <display_name>fuel oil</display_name>
        </choice>
        <choice>
          <value>propane</value>
          <display_name>propane</display_name>
        </choice>
        <choice>
          <value>wood</value>
          <display_name>wood</display_name>
        </choice>
        <choice>
          <value>wood pellets</value>
          <display_name>wood pellets</display_name>
        </choice>
      </choices>
      <min_value></min_value>
      <max_value></max_value>
    </argument>
    <argument>
      <name>fuel_loads_fireplace_annual_therm</name>
      <display_name>Fuel Loads: Fireplace Annual therm</display_name>
      <description>The annual energy consumption of the fuel loads fireplace.</description>
      <type>String</type>
      <units>therm/yr</units>
      <required>true</required>
      <model_dependent>false</model_dependent>
      <default_value>auto</default_value>
      <min_value></min_value>
      <max_value></max_value>
    </argument>
    <argument>
      <name>fuel_loads_fireplace_frac_sensible</name>
      <display_name>Fuel Loads: Fireplace Sensible Fraction</display_name>
      <description>Fraction of fireplace residual fuel loads' internal gains that are sensible.</description>
      <type>String</type>
      <units>Frac</units>
      <required>true</required>
      <model_dependent>false</model_dependent>
      <default_value>auto</default_value>
      <min_value></min_value>
      <max_value></max_value>
    </argument>
    <argument>
      <name>fuel_loads_fireplace_frac_latent</name>
      <display_name>Fuel Loads: Fireplace Latent Fraction</display_name>
      <description>Fraction of fireplace residual fuel loads' internal gains that are latent.</description>
      <type>String</type>
      <units>Frac</units>
      <required>true</required>
      <model_dependent>false</model_dependent>
      <default_value>auto</default_value>
      <min_value></min_value>
      <max_value></max_value>
    </argument>
    <argument>
      <name>fuel_loads_fireplace_usage_multiplier</name>
      <display_name>Fuel Loads: Fireplace Usage Multiplier</display_name>
      <description>Multiplier on the fuel loads fireplace energy usage that can reflect, e.g., high/low usage occupants.</description>
      <type>Double</type>
      <units></units>
      <required>true</required>
      <model_dependent>false</model_dependent>
      <default_value>0</default_value>
      <min_value></min_value>
      <max_value></max_value>
    </argument>
    <argument>
      <name>pool_present</name>
      <display_name>Pool: Present</display_name>
      <description>Whether there is a pool.</description>
      <type>Boolean</type>
      <units></units>
      <required>true</required>
      <model_dependent>false</model_dependent>
      <default_value>false</default_value>
      <choices>
        <choice>
          <value>true</value>
          <display_name>true</display_name>
        </choice>
        <choice>
          <value>false</value>
          <display_name>false</display_name>
        </choice>
      </choices>
      <min_value></min_value>
      <max_value></max_value>
    </argument>
    <argument>
      <name>pool_pump_annual_kwh</name>
      <display_name>Pool: Pump Annual kWh</display_name>
      <description>The annual energy consumption of the pool pump.</description>
      <type>String</type>
      <units>kWh/yr</units>
      <required>true</required>
      <model_dependent>false</model_dependent>
      <default_value>auto</default_value>
      <min_value></min_value>
      <max_value></max_value>
    </argument>
    <argument>
      <name>pool_pump_usage_multiplier</name>
      <display_name>Pool: Pump Usage Multiplier</display_name>
      <description>Multiplier on the pool pump energy usage that can reflect, e.g., high/low usage occupants.</description>
      <type>Double</type>
      <units></units>
      <required>true</required>
      <model_dependent>false</model_dependent>
      <default_value>1</default_value>
      <min_value></min_value>
      <max_value></max_value>
    </argument>
    <argument>
      <name>pool_heater_type</name>
      <display_name>Pool: Heater Type</display_name>
      <description>The type of pool heater. Use 'none' if there is no pool heater.</description>
      <type>Choice</type>
      <units></units>
      <required>true</required>
      <model_dependent>false</model_dependent>
      <default_value>none</default_value>
      <choices>
        <choice>
          <value>none</value>
          <display_name>none</display_name>
        </choice>
        <choice>
          <value>electric resistance</value>
          <display_name>electric resistance</display_name>
        </choice>
        <choice>
          <value>gas fired</value>
          <display_name>gas fired</display_name>
        </choice>
        <choice>
          <value>heat pump</value>
          <display_name>heat pump</display_name>
        </choice>
      </choices>
      <min_value></min_value>
      <max_value></max_value>
    </argument>
    <argument>
      <name>pool_heater_annual_kwh</name>
      <display_name>Pool: Heater Annual kWh</display_name>
      <description>The annual energy consumption of the electric resistance pool heater.</description>
      <type>String</type>
      <units>kWh/yr</units>
      <required>true</required>
      <model_dependent>false</model_dependent>
      <default_value>auto</default_value>
      <min_value></min_value>
      <max_value></max_value>
    </argument>
    <argument>
      <name>pool_heater_annual_therm</name>
      <display_name>Pool: Heater Annual therm</display_name>
      <description>The annual energy consumption of the gas fired pool heater.</description>
      <type>String</type>
      <units>therm/yr</units>
      <required>true</required>
      <model_dependent>false</model_dependent>
      <default_value>auto</default_value>
      <min_value></min_value>
      <max_value></max_value>
    </argument>
    <argument>
      <name>pool_heater_usage_multiplier</name>
      <display_name>Pool: Heater Usage Multiplier</display_name>
      <description>Multiplier on the pool heater energy usage that can reflect, e.g., high/low usage occupants.</description>
      <type>Double</type>
      <units></units>
      <required>true</required>
      <model_dependent>false</model_dependent>
      <default_value>1</default_value>
      <min_value></min_value>
      <max_value></max_value>
    </argument>
    <argument>
      <name>hot_tub_present</name>
      <display_name>Hot Tub: Present</display_name>
      <description>Whether there is a hot tub.</description>
      <type>Boolean</type>
      <units></units>
      <required>true</required>
      <model_dependent>false</model_dependent>
      <default_value>false</default_value>
      <choices>
        <choice>
          <value>true</value>
          <display_name>true</display_name>
        </choice>
        <choice>
          <value>false</value>
          <display_name>false</display_name>
        </choice>
      </choices>
      <min_value></min_value>
      <max_value></max_value>
    </argument>
    <argument>
      <name>hot_tub_pump_annual_kwh</name>
      <display_name>Hot Tub: Pump Annual kWh</display_name>
      <description>The annual energy consumption of the hot tub pump.</description>
      <type>String</type>
      <units>kWh/yr</units>
      <required>true</required>
      <model_dependent>false</model_dependent>
      <default_value>auto</default_value>
      <min_value></min_value>
      <max_value></max_value>
    </argument>
    <argument>
      <name>hot_tub_pump_usage_multiplier</name>
      <display_name>Hot Tub: Pump Usage Multiplier</display_name>
      <description>Multiplier on the hot tub pump energy usage that can reflect, e.g., high/low usage occupants.</description>
      <type>Double</type>
      <units></units>
      <required>true</required>
      <model_dependent>false</model_dependent>
      <default_value>1</default_value>
      <min_value></min_value>
      <max_value></max_value>
    </argument>
    <argument>
      <name>hot_tub_heater_type</name>
      <display_name>Hot Tub: Heater Type</display_name>
      <description>The type of hot tub heater. Use 'none' if there is no hot tub heater.</description>
      <type>Choice</type>
      <units></units>
      <required>true</required>
      <model_dependent>false</model_dependent>
      <default_value>none</default_value>
      <choices>
        <choice>
          <value>none</value>
          <display_name>none</display_name>
        </choice>
        <choice>
          <value>electric resistance</value>
          <display_name>electric resistance</display_name>
        </choice>
        <choice>
          <value>gas fired</value>
          <display_name>gas fired</display_name>
        </choice>
        <choice>
          <value>heat pump</value>
          <display_name>heat pump</display_name>
        </choice>
      </choices>
      <min_value></min_value>
      <max_value></max_value>
    </argument>
    <argument>
      <name>hot_tub_heater_annual_kwh</name>
      <display_name>Hot Tub: Heater Annual kWh</display_name>
      <description>The annual energy consumption of the electric resistance hot tub heater.</description>
      <type>String</type>
      <units>kWh/yr</units>
      <required>true</required>
      <model_dependent>false</model_dependent>
      <default_value>auto</default_value>
      <min_value></min_value>
      <max_value></max_value>
    </argument>
    <argument>
      <name>hot_tub_heater_annual_therm</name>
      <display_name>Hot Tub: Heater Annual therm</display_name>
      <description>The annual energy consumption of the gas fired hot tub heater.</description>
      <type>String</type>
      <units>therm/yr</units>
      <required>true</required>
      <model_dependent>false</model_dependent>
      <default_value>auto</default_value>
      <min_value></min_value>
      <max_value></max_value>
    </argument>
    <argument>
      <name>hot_tub_heater_usage_multiplier</name>
      <display_name>Hot Tub: Heater Usage Multiplier</display_name>
      <description>Multiplier on the hot tub heater energy usage that can reflect, e.g., high/low usage occupants.</description>
      <type>Double</type>
      <units></units>
      <required>true</required>
      <model_dependent>false</model_dependent>
      <default_value>1</default_value>
      <min_value></min_value>
      <max_value></max_value>
    </argument>
  </arguments>
  <outputs />
  <provenances />
  <tags>
    <tag>Whole Building.Space Types</tag>
  </tags>
  <attributes>
    <attribute>
      <name>Measure Type</name>
      <value>ModelMeasure</value>
      <datatype>string</datatype>
    </attribute>
  </attributes>
  <files>
    <file>
      <filename>schedules_clothes_dryer_power_consumption_dist.csv</filename>
      <filetype>csv</filetype>
      <usage_type>resource</usage_type>
      <checksum>C11EB889</checksum>
    </file>
    <file>
      <filename>schedules_clothes_dryer_power_duration_dist.csv</filename>
      <filetype>csv</filetype>
      <usage_type>resource</usage_type>
      <checksum>E26C2515</checksum>
    </file>
    <file>
      <filename>schedules_clothes_washer_cluster_size_probability.csv</filename>
      <filetype>csv</filetype>
      <usage_type>resource</usage_type>
      <checksum>2401A66F</checksum>
    </file>
    <file>
      <filename>schedules_clothes_washer_event_duration_probability.csv</filename>
      <filetype>csv</filetype>
      <usage_type>resource</usage_type>
      <checksum>9D369386</checksum>
    </file>
    <file>
      <filename>schedules_clothes_washer_power_consumption_dist.csv</filename>
      <filetype>csv</filetype>
      <usage_type>resource</usage_type>
      <checksum>B82EBBFB</checksum>
    </file>
    <file>
      <filename>schedules_clothes_washer_power_duration_dist.csv</filename>
      <filetype>csv</filetype>
      <usage_type>resource</usage_type>
      <checksum>7F0BFEDA</checksum>
    </file>
    <file>
      <filename>schedules_cooking_power_consumption_dist.csv</filename>
      <filetype>csv</filetype>
      <usage_type>resource</usage_type>
      <checksum>1C8AAA92</checksum>
    </file>
    <file>
      <filename>schedules_cooking_power_duration_dist.csv</filename>
      <filetype>csv</filetype>
      <usage_type>resource</usage_type>
      <checksum>66C47C80</checksum>
    </file>
    <file>
      <filename>schedules_dishwasher_cluster_size_probability.csv</filename>
      <filetype>csv</filetype>
      <usage_type>resource</usage_type>
      <checksum>93DCD6FD</checksum>
    </file>
    <file>
      <filename>schedules_dishwasher_event_duration_probability.csv</filename>
      <filetype>csv</filetype>
      <usage_type>resource</usage_type>
      <checksum>419E598E</checksum>
    </file>
    <file>
      <filename>schedules_dishwasher_power_consumption_dist.csv</filename>
      <filetype>csv</filetype>
      <usage_type>resource</usage_type>
      <checksum>50A1CFBC</checksum>
    </file>
    <file>
      <filename>schedules_dishwasher_power_duration_dist.csv</filename>
      <filetype>csv</filetype>
      <usage_type>resource</usage_type>
      <checksum>A7E76021</checksum>
    </file>
    <file>
      <filename>schedules_README.md</filename>
      <filetype>md</filetype>
      <usage_type>resource</usage_type>
      <checksum>FA773BE2</checksum>
    </file>
    <file>
      <filename>schedules_shower_cluster_size_probability.csv</filename>
      <filetype>csv</filetype>
      <usage_type>resource</usage_type>
      <checksum>DBE185CA</checksum>
    </file>
    <file>
      <filename>schedules_shower_event_duration_probability.csv</filename>
      <filetype>csv</filetype>
      <usage_type>resource</usage_type>
      <checksum>F8A366F2</checksum>
    </file>
    <file>
      <filename>schedules_weekday_duration_probability_cluster_0_cooking_evening_duration_probability.csv</filename>
      <filetype>csv</filetype>
      <usage_type>resource</usage_type>
      <checksum>4986DD68</checksum>
    </file>
    <file>
      <filename>schedules_weekday_duration_probability_cluster_0_cooking_midday_duration_probability.csv</filename>
      <filetype>csv</filetype>
      <usage_type>resource</usage_type>
      <checksum>FBF76CFC</checksum>
    </file>
    <file>
      <filename>schedules_weekday_duration_probability_cluster_0_cooking_morning_duration_probability.csv</filename>
      <filetype>csv</filetype>
      <usage_type>resource</usage_type>
      <checksum>C54497C3</checksum>
    </file>
    <file>
      <filename>schedules_weekday_duration_probability_cluster_0_dishwashing_evening_duration_probability.csv</filename>
      <filetype>csv</filetype>
      <usage_type>resource</usage_type>
      <checksum>7C95D22E</checksum>
    </file>
    <file>
      <filename>schedules_weekday_duration_probability_cluster_0_dishwashing_midday_duration_probability.csv</filename>
      <filetype>csv</filetype>
      <usage_type>resource</usage_type>
      <checksum>05C8905F</checksum>
    </file>
    <file>
      <filename>schedules_weekday_duration_probability_cluster_0_dishwashing_morning_duration_probability.csv</filename>
      <filetype>csv</filetype>
      <usage_type>resource</usage_type>
      <checksum>DDD537E9</checksum>
    </file>
    <file>
      <filename>schedules_weekday_duration_probability_cluster_0_laundry_evening_duration_probability.csv</filename>
      <filetype>csv</filetype>
      <usage_type>resource</usage_type>
      <checksum>C3A5357C</checksum>
    </file>
    <file>
      <filename>schedules_weekday_duration_probability_cluster_0_laundry_midday_duration_probability.csv</filename>
      <filetype>csv</filetype>
      <usage_type>resource</usage_type>
      <checksum>CA0C9069</checksum>
    </file>
    <file>
      <filename>schedules_weekday_duration_probability_cluster_0_laundry_morning_duration_probability.csv</filename>
      <filetype>csv</filetype>
      <usage_type>resource</usage_type>
      <checksum>8CDCA30E</checksum>
    </file>
    <file>
      <filename>schedules_weekday_duration_probability_cluster_0_shower_evening_duration_probability.csv</filename>
      <filetype>csv</filetype>
      <usage_type>resource</usage_type>
      <checksum>54EB60DE</checksum>
    </file>
    <file>
      <filename>schedules_weekday_duration_probability_cluster_0_shower_midday_duration_probability.csv</filename>
      <filetype>csv</filetype>
      <usage_type>resource</usage_type>
      <checksum>1AD7139F</checksum>
    </file>
    <file>
      <filename>schedules_weekday_duration_probability_cluster_0_shower_morning_duration_probability.csv</filename>
      <filetype>csv</filetype>
      <usage_type>resource</usage_type>
      <checksum>8300EB00</checksum>
    </file>
    <file>
      <filename>schedules_weekday_duration_probability_cluster_1_cooking_evening_duration_probability.csv</filename>
      <filetype>csv</filetype>
      <usage_type>resource</usage_type>
      <checksum>B817132C</checksum>
    </file>
    <file>
      <filename>schedules_weekday_duration_probability_cluster_1_cooking_midday_duration_probability.csv</filename>
      <filetype>csv</filetype>
      <usage_type>resource</usage_type>
      <checksum>D45A9584</checksum>
    </file>
    <file>
      <filename>schedules_weekday_duration_probability_cluster_1_cooking_morning_duration_probability.csv</filename>
      <filetype>csv</filetype>
      <usage_type>resource</usage_type>
      <checksum>407A312C</checksum>
    </file>
    <file>
      <filename>schedules_weekday_duration_probability_cluster_1_dishwashing_evening_duration_probability.csv</filename>
      <filetype>csv</filetype>
      <usage_type>resource</usage_type>
      <checksum>652AD618</checksum>
    </file>
    <file>
      <filename>schedules_weekday_duration_probability_cluster_1_dishwashing_midday_duration_probability.csv</filename>
      <filetype>csv</filetype>
      <usage_type>resource</usage_type>
      <checksum>018B32BA</checksum>
    </file>
    <file>
      <filename>schedules_weekday_duration_probability_cluster_1_dishwashing_morning_duration_probability.csv</filename>
      <filetype>csv</filetype>
      <usage_type>resource</usage_type>
      <checksum>F3A0A48E</checksum>
    </file>
    <file>
      <filename>schedules_weekday_duration_probability_cluster_1_laundry_evening_duration_probability.csv</filename>
      <filetype>csv</filetype>
      <usage_type>resource</usage_type>
      <checksum>56010915</checksum>
    </file>
    <file>
      <filename>schedules_weekday_duration_probability_cluster_1_laundry_midday_duration_probability.csv</filename>
      <filetype>csv</filetype>
      <usage_type>resource</usage_type>
      <checksum>9843CD4C</checksum>
    </file>
    <file>
      <filename>schedules_weekday_duration_probability_cluster_1_laundry_morning_duration_probability.csv</filename>
      <filetype>csv</filetype>
      <usage_type>resource</usage_type>
      <checksum>746D40E8</checksum>
    </file>
    <file>
      <filename>schedules_weekday_duration_probability_cluster_1_shower_evening_duration_probability.csv</filename>
      <filetype>csv</filetype>
      <usage_type>resource</usage_type>
      <checksum>AE9ED85B</checksum>
    </file>
    <file>
      <filename>schedules_weekday_duration_probability_cluster_1_shower_midday_duration_probability.csv</filename>
      <filetype>csv</filetype>
      <usage_type>resource</usage_type>
      <checksum>D4FBDE56</checksum>
    </file>
    <file>
      <filename>schedules_weekday_duration_probability_cluster_1_shower_morning_duration_probability.csv</filename>
      <filetype>csv</filetype>
      <usage_type>resource</usage_type>
      <checksum>D897D4A1</checksum>
    </file>
    <file>
      <filename>schedules_weekday_duration_probability_cluster_2_cooking_evening_duration_probability.csv</filename>
      <filetype>csv</filetype>
      <usage_type>resource</usage_type>
      <checksum>8E88C92D</checksum>
    </file>
    <file>
      <filename>schedules_weekday_duration_probability_cluster_2_cooking_midday_duration_probability.csv</filename>
      <filetype>csv</filetype>
      <usage_type>resource</usage_type>
      <checksum>2244D290</checksum>
    </file>
    <file>
      <filename>schedules_weekday_duration_probability_cluster_2_cooking_morning_duration_probability.csv</filename>
      <filetype>csv</filetype>
      <usage_type>resource</usage_type>
      <checksum>0E99EBF7</checksum>
    </file>
    <file>
      <filename>schedules_weekday_duration_probability_cluster_2_dishwashing_evening_duration_probability.csv</filename>
      <filetype>csv</filetype>
      <usage_type>resource</usage_type>
      <checksum>379A086A</checksum>
    </file>
    <file>
      <filename>schedules_weekday_duration_probability_cluster_2_dishwashing_midday_duration_probability.csv</filename>
      <filetype>csv</filetype>
      <usage_type>resource</usage_type>
      <checksum>F9891815</checksum>
    </file>
    <file>
      <filename>schedules_weekday_duration_probability_cluster_2_dishwashing_morning_duration_probability.csv</filename>
      <filetype>csv</filetype>
      <usage_type>resource</usage_type>
      <checksum>23E18003</checksum>
    </file>
    <file>
      <filename>schedules_weekday_duration_probability_cluster_2_laundry_evening_duration_probability.csv</filename>
      <filetype>csv</filetype>
      <usage_type>resource</usage_type>
      <checksum>B250D83A</checksum>
    </file>
    <file>
      <filename>schedules_weekday_duration_probability_cluster_2_laundry_midday_duration_probability.csv</filename>
      <filetype>csv</filetype>
      <usage_type>resource</usage_type>
      <checksum>ACB5BCD2</checksum>
    </file>
    <file>
      <filename>schedules_weekday_duration_probability_cluster_2_laundry_morning_duration_probability.csv</filename>
      <filetype>csv</filetype>
      <usage_type>resource</usage_type>
      <checksum>26CFB684</checksum>
    </file>
    <file>
      <filename>schedules_weekday_duration_probability_cluster_2_shower_evening_duration_probability.csv</filename>
      <filetype>csv</filetype>
      <usage_type>resource</usage_type>
      <checksum>1CCBCB69</checksum>
    </file>
    <file>
      <filename>schedules_weekday_duration_probability_cluster_2_shower_midday_duration_probability.csv</filename>
      <filetype>csv</filetype>
      <usage_type>resource</usage_type>
      <checksum>41C774DB</checksum>
    </file>
    <file>
      <filename>schedules_weekday_duration_probability_cluster_2_shower_morning_duration_probability.csv</filename>
      <filetype>csv</filetype>
      <usage_type>resource</usage_type>
      <checksum>84737EBC</checksum>
    </file>
    <file>
      <filename>schedules_weekday_duration_probability_cluster_3_cooking_evening_duration_probability.csv</filename>
      <filetype>csv</filetype>
      <usage_type>resource</usage_type>
      <checksum>6F2B7686</checksum>
    </file>
    <file>
      <filename>schedules_weekday_duration_probability_cluster_3_cooking_midday_duration_probability.csv</filename>
      <filetype>csv</filetype>
      <usage_type>resource</usage_type>
      <checksum>34A7D406</checksum>
    </file>
    <file>
      <filename>schedules_weekday_duration_probability_cluster_3_cooking_morning_duration_probability.csv</filename>
      <filetype>csv</filetype>
      <usage_type>resource</usage_type>
      <checksum>615CD1D7</checksum>
    </file>
    <file>
      <filename>schedules_weekday_duration_probability_cluster_3_dishwashing_evening_duration_probability.csv</filename>
      <filetype>csv</filetype>
      <usage_type>resource</usage_type>
      <checksum>DACA45E5</checksum>
    </file>
    <file>
      <filename>schedules_weekday_duration_probability_cluster_3_dishwashing_midday_duration_probability.csv</filename>
      <filetype>csv</filetype>
      <usage_type>resource</usage_type>
      <checksum>D119B4D0</checksum>
    </file>
    <file>
      <filename>schedules_weekday_duration_probability_cluster_3_dishwashing_morning_duration_probability.csv</filename>
      <filetype>csv</filetype>
      <usage_type>resource</usage_type>
      <checksum>120B9428</checksum>
    </file>
    <file>
      <filename>schedules_weekday_duration_probability_cluster_3_laundry_evening_duration_probability.csv</filename>
      <filetype>csv</filetype>
      <usage_type>resource</usage_type>
      <checksum>267E8883</checksum>
    </file>
    <file>
      <filename>schedules_weekday_duration_probability_cluster_3_laundry_midday_duration_probability.csv</filename>
      <filetype>csv</filetype>
      <usage_type>resource</usage_type>
      <checksum>C3A5DA8B</checksum>
    </file>
    <file>
      <filename>schedules_weekday_duration_probability_cluster_3_laundry_morning_duration_probability.csv</filename>
      <filetype>csv</filetype>
      <usage_type>resource</usage_type>
      <checksum>D614AB97</checksum>
    </file>
    <file>
      <filename>schedules_weekday_duration_probability_cluster_3_shower_evening_duration_probability.csv</filename>
      <filetype>csv</filetype>
      <usage_type>resource</usage_type>
      <checksum>7FFBFD68</checksum>
    </file>
    <file>
      <filename>schedules_weekday_duration_probability_cluster_3_shower_midday_duration_probability.csv</filename>
      <filetype>csv</filetype>
      <usage_type>resource</usage_type>
      <checksum>8C62CEDB</checksum>
    </file>
    <file>
      <filename>schedules_weekday_duration_probability_cluster_3_shower_morning_duration_probability.csv</filename>
      <filetype>csv</filetype>
      <usage_type>resource</usage_type>
      <checksum>E3A10BE2</checksum>
    </file>
    <file>
      <filename>schedules_weekday_mkv_chain_initial_prob_cluster_0.csv</filename>
      <filetype>csv</filetype>
      <usage_type>resource</usage_type>
      <checksum>0AC88E84</checksum>
    </file>
    <file>
      <filename>schedules_weekday_mkv_chain_initial_prob_cluster_1.csv</filename>
      <filetype>csv</filetype>
      <usage_type>resource</usage_type>
      <checksum>AE298C53</checksum>
    </file>
    <file>
      <filename>schedules_weekday_mkv_chain_initial_prob_cluster_2.csv</filename>
      <filetype>csv</filetype>
      <usage_type>resource</usage_type>
      <checksum>42FB1588</checksum>
    </file>
    <file>
      <filename>schedules_weekday_mkv_chain_initial_prob_cluster_3.csv</filename>
      <filetype>csv</filetype>
      <usage_type>resource</usage_type>
      <checksum>5AAC2E9E</checksum>
    </file>
    <file>
      <filename>schedules_weekday_mkv_chain_transition_prob_cluster_0.csv</filename>
      <filetype>csv</filetype>
      <usage_type>resource</usage_type>
      <checksum>1BCCAC5C</checksum>
    </file>
    <file>
      <filename>schedules_weekday_mkv_chain_transition_prob_cluster_1.csv</filename>
      <filetype>csv</filetype>
      <usage_type>resource</usage_type>
      <checksum>BBB50EE1</checksum>
    </file>
    <file>
      <filename>schedules_weekday_mkv_chain_transition_prob_cluster_2.csv</filename>
      <filetype>csv</filetype>
      <usage_type>resource</usage_type>
      <checksum>7DBA15B4</checksum>
    </file>
    <file>
      <filename>schedules_weekday_mkv_chain_transition_prob_cluster_3.csv</filename>
      <filetype>csv</filetype>
      <usage_type>resource</usage_type>
      <checksum>CAC5CB5F</checksum>
    </file>
    <file>
      <filename>schedules_weekend_duration_probability_cluster_0_cooking_evening_duration_probability.csv</filename>
      <filetype>csv</filetype>
      <usage_type>resource</usage_type>
      <checksum>F6CB80B1</checksum>
    </file>
    <file>
      <filename>schedules_weekend_duration_probability_cluster_0_cooking_midday_duration_probability.csv</filename>
      <filetype>csv</filetype>
      <usage_type>resource</usage_type>
      <checksum>3CFFA67D</checksum>
    </file>
    <file>
      <filename>schedules_weekend_duration_probability_cluster_0_cooking_morning_duration_probability.csv</filename>
      <filetype>csv</filetype>
      <usage_type>resource</usage_type>
      <checksum>44F4FB7B</checksum>
    </file>
    <file>
      <filename>schedules_weekend_duration_probability_cluster_0_dishwashing_evening_duration_probability.csv</filename>
      <filetype>csv</filetype>
      <usage_type>resource</usage_type>
      <checksum>AB0BE66C</checksum>
    </file>
    <file>
      <filename>schedules_weekend_duration_probability_cluster_0_dishwashing_midday_duration_probability.csv</filename>
      <filetype>csv</filetype>
      <usage_type>resource</usage_type>
      <checksum>9120E2FD</checksum>
    </file>
    <file>
      <filename>schedules_weekend_duration_probability_cluster_0_dishwashing_morning_duration_probability.csv</filename>
      <filetype>csv</filetype>
      <usage_type>resource</usage_type>
      <checksum>A4EB422A</checksum>
    </file>
    <file>
      <filename>schedules_weekend_duration_probability_cluster_0_laundry_evening_duration_probability.csv</filename>
      <filetype>csv</filetype>
      <usage_type>resource</usage_type>
      <checksum>8ABEC58D</checksum>
    </file>
    <file>
      <filename>schedules_weekend_duration_probability_cluster_0_laundry_midday_duration_probability.csv</filename>
      <filetype>csv</filetype>
      <usage_type>resource</usage_type>
      <checksum>80C3640C</checksum>
    </file>
    <file>
      <filename>schedules_weekend_duration_probability_cluster_0_laundry_morning_duration_probability.csv</filename>
      <filetype>csv</filetype>
      <usage_type>resource</usage_type>
      <checksum>6DA7C30F</checksum>
    </file>
    <file>
      <filename>schedules_weekend_duration_probability_cluster_0_shower_evening_duration_probability.csv</filename>
      <filetype>csv</filetype>
      <usage_type>resource</usage_type>
      <checksum>ED525953</checksum>
    </file>
    <file>
      <filename>schedules_weekend_duration_probability_cluster_0_shower_midday_duration_probability.csv</filename>
      <filetype>csv</filetype>
      <usage_type>resource</usage_type>
      <checksum>332088E2</checksum>
    </file>
    <file>
      <filename>schedules_weekend_duration_probability_cluster_0_shower_morning_duration_probability.csv</filename>
      <filetype>csv</filetype>
      <usage_type>resource</usage_type>
      <checksum>86F7DFDE</checksum>
    </file>
    <file>
      <filename>schedules_weekend_duration_probability_cluster_1_cooking_evening_duration_probability.csv</filename>
      <filetype>csv</filetype>
      <usage_type>resource</usage_type>
      <checksum>2209A5BF</checksum>
    </file>
    <file>
      <filename>schedules_weekend_duration_probability_cluster_1_cooking_midday_duration_probability.csv</filename>
      <filetype>csv</filetype>
      <usage_type>resource</usage_type>
      <checksum>768859FF</checksum>
    </file>
    <file>
      <filename>schedules_weekend_duration_probability_cluster_1_cooking_morning_duration_probability.csv</filename>
      <filetype>csv</filetype>
      <usage_type>resource</usage_type>
      <checksum>2927CF95</checksum>
    </file>
    <file>
      <filename>schedules_weekend_duration_probability_cluster_1_dishwashing_evening_duration_probability.csv</filename>
      <filetype>csv</filetype>
      <usage_type>resource</usage_type>
      <checksum>B304EB88</checksum>
    </file>
    <file>
      <filename>schedules_weekend_duration_probability_cluster_1_dishwashing_midday_duration_probability.csv</filename>
      <filetype>csv</filetype>
      <usage_type>resource</usage_type>
      <checksum>5E7982A4</checksum>
    </file>
    <file>
      <filename>schedules_weekend_duration_probability_cluster_1_dishwashing_morning_duration_probability.csv</filename>
      <filetype>csv</filetype>
      <usage_type>resource</usage_type>
      <checksum>58BCE2B4</checksum>
    </file>
    <file>
      <filename>schedules_weekend_duration_probability_cluster_1_laundry_evening_duration_probability.csv</filename>
      <filetype>csv</filetype>
      <usage_type>resource</usage_type>
      <checksum>9FEF76FF</checksum>
    </file>
    <file>
      <filename>schedules_weekend_duration_probability_cluster_1_laundry_midday_duration_probability.csv</filename>
      <filetype>csv</filetype>
      <usage_type>resource</usage_type>
      <checksum>63F777DC</checksum>
    </file>
    <file>
      <filename>schedules_weekend_duration_probability_cluster_1_laundry_morning_duration_probability.csv</filename>
      <filetype>csv</filetype>
      <usage_type>resource</usage_type>
      <checksum>E731D060</checksum>
    </file>
    <file>
      <filename>schedules_weekend_duration_probability_cluster_1_shower_evening_duration_probability.csv</filename>
      <filetype>csv</filetype>
      <usage_type>resource</usage_type>
      <checksum>3E947E31</checksum>
    </file>
    <file>
      <filename>schedules_weekend_duration_probability_cluster_1_shower_midday_duration_probability.csv</filename>
      <filetype>csv</filetype>
      <usage_type>resource</usage_type>
      <checksum>FE78DD0B</checksum>
    </file>
    <file>
      <filename>schedules_weekend_duration_probability_cluster_1_shower_morning_duration_probability.csv</filename>
      <filetype>csv</filetype>
      <usage_type>resource</usage_type>
      <checksum>C6D1F192</checksum>
    </file>
    <file>
      <filename>schedules_weekend_duration_probability_cluster_2_cooking_evening_duration_probability.csv</filename>
      <filetype>csv</filetype>
      <usage_type>resource</usage_type>
      <checksum>26C904EC</checksum>
    </file>
    <file>
      <filename>schedules_weekend_duration_probability_cluster_2_cooking_midday_duration_probability.csv</filename>
      <filetype>csv</filetype>
      <usage_type>resource</usage_type>
      <checksum>51CF51D3</checksum>
    </file>
    <file>
      <filename>schedules_weekend_duration_probability_cluster_2_cooking_morning_duration_probability.csv</filename>
      <filetype>csv</filetype>
      <usage_type>resource</usage_type>
      <checksum>34855051</checksum>
    </file>
    <file>
      <filename>schedules_weekend_duration_probability_cluster_2_dishwashing_evening_duration_probability.csv</filename>
      <filetype>csv</filetype>
      <usage_type>resource</usage_type>
      <checksum>479CD610</checksum>
    </file>
    <file>
      <filename>schedules_weekend_duration_probability_cluster_2_dishwashing_midday_duration_probability.csv</filename>
      <filetype>csv</filetype>
      <usage_type>resource</usage_type>
      <checksum>29AAEE1E</checksum>
    </file>
    <file>
      <filename>schedules_weekend_duration_probability_cluster_2_dishwashing_morning_duration_probability.csv</filename>
      <filetype>csv</filetype>
      <usage_type>resource</usage_type>
      <checksum>F3A11DE1</checksum>
    </file>
    <file>
      <filename>schedules_weekend_duration_probability_cluster_2_laundry_evening_duration_probability.csv</filename>
      <filetype>csv</filetype>
      <usage_type>resource</usage_type>
      <checksum>EA68360B</checksum>
    </file>
    <file>
      <filename>schedules_weekend_duration_probability_cluster_2_laundry_midday_duration_probability.csv</filename>
      <filetype>csv</filetype>
      <usage_type>resource</usage_type>
      <checksum>78DC5051</checksum>
    </file>
    <file>
      <filename>schedules_weekend_duration_probability_cluster_2_laundry_morning_duration_probability.csv</filename>
      <filetype>csv</filetype>
      <usage_type>resource</usage_type>
      <checksum>1D1FB07E</checksum>
    </file>
    <file>
      <filename>schedules_weekend_duration_probability_cluster_2_shower_evening_duration_probability.csv</filename>
      <filetype>csv</filetype>
      <usage_type>resource</usage_type>
      <checksum>829DBC41</checksum>
    </file>
    <file>
      <filename>schedules_weekend_duration_probability_cluster_2_shower_midday_duration_probability.csv</filename>
      <filetype>csv</filetype>
      <usage_type>resource</usage_type>
      <checksum>E97FEBA7</checksum>
    </file>
    <file>
      <filename>schedules_weekend_duration_probability_cluster_2_shower_morning_duration_probability.csv</filename>
      <filetype>csv</filetype>
      <usage_type>resource</usage_type>
      <checksum>2DDD3D0B</checksum>
    </file>
    <file>
      <filename>schedules_weekend_duration_probability_cluster_3_cooking_evening_duration_probability.csv</filename>
      <filetype>csv</filetype>
      <usage_type>resource</usage_type>
      <checksum>EC70F74E</checksum>
    </file>
    <file>
      <filename>schedules_weekend_duration_probability_cluster_3_cooking_midday_duration_probability.csv</filename>
      <filetype>csv</filetype>
      <usage_type>resource</usage_type>
      <checksum>7C8976F3</checksum>
    </file>
    <file>
      <filename>schedules_weekend_duration_probability_cluster_3_cooking_morning_duration_probability.csv</filename>
      <filetype>csv</filetype>
      <usage_type>resource</usage_type>
      <checksum>5825338A</checksum>
    </file>
    <file>
      <filename>schedules_weekend_duration_probability_cluster_3_dishwashing_evening_duration_probability.csv</filename>
      <filetype>csv</filetype>
      <usage_type>resource</usage_type>
      <checksum>37B5AF9C</checksum>
    </file>
    <file>
      <filename>schedules_weekend_duration_probability_cluster_3_dishwashing_midday_duration_probability.csv</filename>
      <filetype>csv</filetype>
      <usage_type>resource</usage_type>
      <checksum>EDD63C21</checksum>
    </file>
    <file>
      <filename>schedules_weekend_duration_probability_cluster_3_dishwashing_morning_duration_probability.csv</filename>
      <filetype>csv</filetype>
      <usage_type>resource</usage_type>
      <checksum>99F23B28</checksum>
    </file>
    <file>
      <filename>schedules_weekend_duration_probability_cluster_3_laundry_evening_duration_probability.csv</filename>
      <filetype>csv</filetype>
      <usage_type>resource</usage_type>
      <checksum>C3963FF9</checksum>
    </file>
    <file>
      <filename>schedules_weekend_duration_probability_cluster_3_laundry_midday_duration_probability.csv</filename>
      <filetype>csv</filetype>
      <usage_type>resource</usage_type>
      <checksum>0B329C66</checksum>
    </file>
    <file>
      <filename>schedules_weekend_duration_probability_cluster_3_laundry_morning_duration_probability.csv</filename>
      <filetype>csv</filetype>
      <usage_type>resource</usage_type>
      <checksum>1761FEF6</checksum>
    </file>
    <file>
      <filename>schedules_weekend_duration_probability_cluster_3_shower_evening_duration_probability.csv</filename>
      <filetype>csv</filetype>
      <usage_type>resource</usage_type>
      <checksum>35AD8E7F</checksum>
    </file>
    <file>
      <filename>schedules_weekend_duration_probability_cluster_3_shower_midday_duration_probability.csv</filename>
      <filetype>csv</filetype>
      <usage_type>resource</usage_type>
      <checksum>DAF2049F</checksum>
    </file>
    <file>
      <filename>schedules_weekend_duration_probability_cluster_3_shower_morning_duration_probability.csv</filename>
      <filetype>csv</filetype>
      <usage_type>resource</usage_type>
      <checksum>C2CA1416</checksum>
    </file>
    <file>
      <filename>schedules_weekend_mkv_chain_initial_prob_cluster_0.csv</filename>
      <filetype>csv</filetype>
      <usage_type>resource</usage_type>
      <checksum>3F16AE89</checksum>
    </file>
    <file>
      <filename>schedules_weekend_mkv_chain_initial_prob_cluster_1.csv</filename>
      <filetype>csv</filetype>
      <usage_type>resource</usage_type>
      <checksum>49FEAE44</checksum>
    </file>
    <file>
      <filename>schedules_weekend_mkv_chain_initial_prob_cluster_2.csv</filename>
      <filetype>csv</filetype>
      <usage_type>resource</usage_type>
      <checksum>B48A47D6</checksum>
    </file>
    <file>
      <filename>schedules_weekend_mkv_chain_initial_prob_cluster_3.csv</filename>
      <filetype>csv</filetype>
      <usage_type>resource</usage_type>
      <checksum>B47E790B</checksum>
    </file>
    <file>
      <filename>schedules_weekend_mkv_chain_transition_prob_cluster_0.csv</filename>
      <filetype>csv</filetype>
      <usage_type>resource</usage_type>
      <checksum>E4089705</checksum>
    </file>
    <file>
      <filename>schedules_weekend_mkv_chain_transition_prob_cluster_1.csv</filename>
      <filetype>csv</filetype>
      <usage_type>resource</usage_type>
      <checksum>25700CD2</checksum>
    </file>
    <file>
      <filename>schedules_weekend_mkv_chain_transition_prob_cluster_2.csv</filename>
      <filetype>csv</filetype>
      <usage_type>resource</usage_type>
      <checksum>032B846A</checksum>
    </file>
    <file>
      <filename>schedules_weekend_mkv_chain_transition_prob_cluster_3.csv</filename>
      <filetype>csv</filetype>
      <usage_type>resource</usage_type>
      <checksum>F0F0F886</checksum>
    </file>
    <file>
      <filename>constants.rb</filename>
      <filetype>rb</filetype>
      <usage_type>resource</usage_type>
      <checksum>24396BA2</checksum>
    </file>
    <file>
      <filename>schedules_weekday_state_and_monthly_schedule_shift.csv</filename>
      <filetype>csv</filetype>
      <usage_type>resource</usage_type>
      <checksum>FFDA057E</checksum>
    </file>
    <file>
      <filename>schedules_weekend_state_and_monthly_schedule_shift.csv</filename>
      <filetype>csv</filetype>
      <usage_type>resource</usage_type>
      <checksum>5FC694CF</checksum>
    </file>
    <file>
      <filename>schedules_config.md</filename>
      <filetype>md</filetype>
      <usage_type>resource</usage_type>
      <checksum>EC6567F6</checksum>
    </file>
    <file>
      <filename>schedules_config.json</filename>
      <filetype>json</filetype>
      <usage_type>resource</usage_type>
      <checksum>BC384EA9</checksum>
    </file>
    <file>
      <filename>schedules.rb</filename>
      <filetype>rb</filetype>
      <usage_type>resource</usage_type>
<<<<<<< HEAD
      <checksum>AB29EE55</checksum>
    </file>
    <file>
      <filename>base-bldgtype-multifamily-shared-mechvent-preconditioning.osw</filename>
      <filetype>osw</filetype>
      <usage_type>test</usage_type>
      <checksum>C23F14D0</checksum>
    </file>
    <file>
      <filename>base-hvac-air-to-air-heat-pump-1-speed-heating-only.osw</filename>
      <filetype>osw</filetype>
      <usage_type>test</usage_type>
      <checksum>1B00CB16</checksum>
    </file>
    <file>
      <filename>extra-second-heating-system-portable-heater-to-heat-pump.osw</filename>
      <filetype>osw</filetype>
      <usage_type>test</usage_type>
      <checksum>B3FF0E5D</checksum>
    </file>
    <file>
      <filename>base-hvac-air-to-air-heat-pump-1-speed-cooling-only.osw</filename>
      <filetype>osw</filetype>
      <usage_type>test</usage_type>
      <checksum>DCD13F63</checksum>
    </file>
    <file>
      <filename>base-hvac-air-to-air-heat-pump-1-speed.osw</filename>
      <filetype>osw</filetype>
      <usage_type>test</usage_type>
      <checksum>AC84859D</checksum>
    </file>
    <file>
      <filename>base-hvac-air-to-air-heat-pump-2-speed.osw</filename>
      <filetype>osw</filetype>
      <usage_type>test</usage_type>
      <checksum>A19E0722</checksum>
    </file>
    <file>
      <filename>base-hvac-dual-fuel-air-to-air-heat-pump-2-speed.osw</filename>
      <filetype>osw</filetype>
      <usage_type>test</usage_type>
      <checksum>A746BEAE</checksum>
    </file>
    <file>
      <filename>extra-bldgtype-multifamily-single-exterior-front.osw</filename>
      <filetype>osw</filetype>
      <usage_type>test</usage_type>
      <checksum>6F936F23</checksum>
    </file>
    <file>
      <filename>base-bldgtype-multifamily-shared-boiler-only-baseboard.osw</filename>
      <filetype>osw</filetype>
      <usage_type>test</usage_type>
      <checksum>FF5FDA3D</checksum>
=======
      <checksum>51495243</checksum>
>>>>>>> e4ff727d
    </file>
    <file>
      <filename>geometry.rb</filename>
      <filetype>rb</filetype>
      <usage_type>resource</usage_type>
      <checksum>0B8C6C9E</checksum>
    </file>
    <file>
      <filename>base-hvac-air-to-air-heat-pump-1-speed-heating-only.osw</filename>
      <filetype>osw</filetype>
      <usage_type>test</usage_type>
      <checksum>C7B7ECE5</checksum>
    </file>
    <file>
      <filename>extra-second-heating-system-portable-heater-to-heat-pump.osw</filename>
      <filetype>osw</filetype>
      <usage_type>test</usage_type>
      <checksum>1A969D0A</checksum>
    </file>
    <file>
      <filename>base-hvac-air-to-air-heat-pump-1-speed-cooling-only.osw</filename>
      <filetype>osw</filetype>
      <usage_type>test</usage_type>
      <checksum>E774BAF2</checksum>
    </file>
    <file>
      <filename>base-hvac-air-to-air-heat-pump-1-speed.osw</filename>
      <filetype>osw</filetype>
      <usage_type>test</usage_type>
      <checksum>C6571EE9</checksum>
    </file>
    <file>
      <filename>base-hvac-air-to-air-heat-pump-2-speed.osw</filename>
      <filetype>osw</filetype>
      <usage_type>test</usage_type>
      <checksum>52CBC12E</checksum>
    </file>
    <file>
      <filename>base-hvac-dual-fuel-air-to-air-heat-pump-2-speed.osw</filename>
      <filetype>osw</filetype>
      <usage_type>test</usage_type>
      <checksum>9D9FFC95</checksum>
    </file>
    <file>
      <filename>base-atticroof-unvented-insulated-roof.osw</filename>
      <filetype>osw</filetype>
      <usage_type>test</usage_type>
      <checksum>CF67D8E7</checksum>
    </file>
    <file>
      <filename>base-atticroof-flat.osw</filename>
      <filetype>osw</filetype>
      <usage_type>test</usage_type>
      <checksum>016C8D3F</checksum>
    </file>
    <file>
      <filename>base-foundation-ambient.osw</filename>
      <filetype>osw</filetype>
      <usage_type>test</usage_type>
      <checksum>6F895A2F</checksum>
    </file>
    <file>
      <filename>base.osw</filename>
      <filetype>osw</filetype>
      <usage_type>test</usage_type>
      <checksum>FA94D0D1</checksum>
    </file>
    <file>
      <filename>base-appliances-none.osw</filename>
      <filetype>osw</filetype>
      <usage_type>test</usage_type>
      <checksum>C5774518</checksum>
    </file>
    <file>
      <filename>base-mechvent-cfis.osw</filename>
      <filetype>osw</filetype>
      <usage_type>test</usage_type>
      <checksum>4ABB70B7</checksum>
    </file>
    <file>
      <filename>base-dhw-jacket-electric.osw</filename>
      <filetype>osw</filetype>
      <usage_type>test</usage_type>
      <checksum>E785268B</checksum>
    </file>
    <file>
      <filename>base-dhw-low-flow-fixtures.osw</filename>
      <filetype>osw</filetype>
      <usage_type>test</usage_type>
      <checksum>C222929B</checksum>
    </file>
    <file>
      <filename>base-dhw-recirc-demand.osw</filename>
      <filetype>osw</filetype>
      <usage_type>test</usage_type>
      <checksum>D972AB09</checksum>
    </file>
    <file>
      <filename>base-dhw-recirc-manual.osw</filename>
      <filetype>osw</filetype>
      <usage_type>test</usage_type>
      <checksum>93A877B1</checksum>
    </file>
    <file>
      <filename>base-dhw-recirc-nocontrol.osw</filename>
      <filetype>osw</filetype>
      <usage_type>test</usage_type>
      <checksum>461DBF4B</checksum>
    </file>
    <file>
      <filename>base-dhw-recirc-temperature.osw</filename>
      <filetype>osw</filetype>
      <usage_type>test</usage_type>
      <checksum>55846B5B</checksum>
    </file>
    <file>
      <filename>base-dhw-recirc-timer.osw</filename>
      <filetype>osw</filetype>
      <usage_type>test</usage_type>
      <checksum>49EFEC50</checksum>
    </file>
    <file>
      <filename>base-dhw-solar-fraction.osw</filename>
      <filetype>osw</filetype>
      <usage_type>test</usage_type>
      <checksum>F1BFDB56</checksum>
    </file>
    <file>
      <filename>base-enclosure-infil-cfm50.osw</filename>
      <filetype>osw</filetype>
      <usage_type>test</usage_type>
      <checksum>B9B9EE8B</checksum>
    </file>
    <file>
      <filename>base-foundation-conditioned-basement-slab-insulation.osw</filename>
      <filetype>osw</filetype>
      <usage_type>test</usage_type>
      <checksum>D79327FA</checksum>
    </file>
    <file>
      <filename>base-hvac-boiler-oil-only.osw</filename>
      <filetype>osw</filetype>
      <usage_type>test</usage_type>
      <checksum>6D4C4BCD</checksum>
    </file>
    <file>
      <filename>base-hvac-boiler-propane-only.osw</filename>
      <filetype>osw</filetype>
      <usage_type>test</usage_type>
      <checksum>1A8AAEB0</checksum>
    </file>
    <file>
      <filename>base-hvac-boiler-wood-only.osw</filename>
      <filetype>osw</filetype>
      <usage_type>test</usage_type>
      <checksum>CF983D54</checksum>
    </file>
    <file>
      <filename>base-hvac-ducts-leakage-percent.osw</filename>
      <filetype>osw</filetype>
      <usage_type>test</usage_type>
      <checksum>EAAE74C2</checksum>
    </file>
    <file>
      <filename>base-hvac-furnace-oil-only.osw</filename>
      <filetype>osw</filetype>
      <usage_type>test</usage_type>
      <checksum>C00AA1D5</checksum>
    </file>
    <file>
      <filename>base-hvac-furnace-propane-only.osw</filename>
      <filetype>osw</filetype>
      <usage_type>test</usage_type>
      <checksum>49C6A306</checksum>
    </file>
    <file>
      <filename>base-hvac-furnace-wood-only.osw</filename>
      <filetype>osw</filetype>
      <usage_type>test</usage_type>
      <checksum>58CFAB20</checksum>
    </file>
    <file>
      <filename>base-hvac-none.osw</filename>
      <filetype>osw</filetype>
      <usage_type>test</usage_type>
      <checksum>852A8D34</checksum>
    </file>
    <file>
      <filename>base-hvac-setpoints.osw</filename>
      <filetype>osw</filetype>
      <usage_type>test</usage_type>
      <checksum>8FB0EC44</checksum>
    </file>
    <file>
      <filename>base-mechvent-balanced.osw</filename>
      <filetype>osw</filetype>
      <usage_type>test</usage_type>
      <checksum>29EBC7A9</checksum>
    </file>
    <file>
      <filename>base-mechvent-erv.osw</filename>
      <filetype>osw</filetype>
      <usage_type>test</usage_type>
      <checksum>F023659A</checksum>
    </file>
    <file>
      <filename>base-mechvent-exhaust.osw</filename>
      <filetype>osw</filetype>
      <usage_type>test</usage_type>
      <checksum>DB9D2115</checksum>
    </file>
    <file>
      <filename>base-mechvent-hrv.osw</filename>
      <filetype>osw</filetype>
      <usage_type>test</usage_type>
      <checksum>AA358255</checksum>
    </file>
    <file>
      <filename>base-mechvent-supply.osw</filename>
      <filetype>osw</filetype>
      <usage_type>test</usage_type>
      <checksum>20200BA2</checksum>
    </file>
    <file>
      <filename>base-mechvent-erv-atre-asre.osw</filename>
      <filetype>osw</filetype>
      <usage_type>test</usage_type>
      <checksum>242DC4C4</checksum>
    </file>
    <file>
      <filename>base-enclosure-windows-none.osw</filename>
      <filetype>osw</filetype>
      <usage_type>test</usage_type>
      <checksum>96A297F8</checksum>
    </file>
    <file>
      <filename>base-mechvent-hrv-asre.osw</filename>
      <filetype>osw</filetype>
      <usage_type>test</usage_type>
      <checksum>535DBCD2</checksum>
    </file>
    <file>
      <filename>base-atticroof-vented.osw</filename>
      <filetype>osw</filetype>
      <usage_type>test</usage_type>
      <checksum>8E41AAD6</checksum>
    </file>
    <file>
      <filename>base-dhw-dwhr.osw</filename>
      <filetype>osw</filetype>
      <usage_type>test</usage_type>
      <checksum>A4DB851A</checksum>
    </file>
    <file>
      <filename>base-enclosure-beds-4.osw</filename>
      <filetype>osw</filetype>
      <usage_type>test</usage_type>
      <checksum>8062E465</checksum>
    </file>
    <file>
      <filename>base-hvac-central-ac-only-2-speed.osw</filename>
      <filetype>osw</filetype>
      <usage_type>test</usage_type>
      <checksum>606456DE</checksum>
    </file>
    <file>
      <filename>base-hvac-air-to-air-heat-pump-var-speed.osw</filename>
      <filetype>osw</filetype>
      <usage_type>test</usage_type>
      <checksum>2A5C71FC</checksum>
    </file>
    <file>
      <filename>base-hvac-furnace-gas-central-ac-2-speed.osw</filename>
      <filetype>osw</filetype>
      <usage_type>test</usage_type>
      <checksum>96AFF333</checksum>
    </file>
    <file>
      <filename>base-hvac-central-ac-only-var-speed.osw</filename>
      <filetype>osw</filetype>
      <usage_type>test</usage_type>
      <checksum>9AA39D72</checksum>
    </file>
    <file>
      <filename>base-hvac-evap-cooler-furnace-gas.osw</filename>
      <filetype>osw</filetype>
      <usage_type>test</usage_type>
      <checksum>474DF683</checksum>
    </file>
    <file>
      <filename>base-hvac-furnace-gas-central-ac-var-speed.osw</filename>
      <filetype>osw</filetype>
      <usage_type>test</usage_type>
      <checksum>A356EEB0</checksum>
    </file>
    <file>
      <filename>base-hvac-furnace-gas-room-ac.osw</filename>
      <filetype>osw</filetype>
      <usage_type>test</usage_type>
      <checksum>4AF1B6BF</checksum>
    </file>
    <file>
      <filename>base-hvac-room-ac-only.osw</filename>
      <filetype>osw</filetype>
      <usage_type>test</usage_type>
      <checksum>47E2F623</checksum>
    </file>
    <file>
      <filename>extra-dhw-solar-latitude.osw</filename>
      <filetype>osw</filetype>
      <usage_type>test</usage_type>
      <checksum>2560E76A</checksum>
    </file>
    <file>
      <filename>extra-pv-roofpitch.osw</filename>
      <filetype>osw</filetype>
      <usage_type>test</usage_type>
      <checksum>AAF57BE7</checksum>
    </file>
    <file>
      <filename>extra-auto.osw</filename>
      <filetype>osw</filetype>
      <usage_type>test</usage_type>
      <checksum>77DFEDA1</checksum>
    </file>
    <file>
      <filename>base-mechvent-bath-kitchen-fans.osw</filename>
      <filetype>osw</filetype>
      <usage_type>test</usage_type>
      <checksum>04ECA17F</checksum>
    </file>
    <file>
      <filename>base-misc-neighbor-shading.osw</filename>
      <filetype>osw</filetype>
      <usage_type>test</usage_type>
      <checksum>FD57D410</checksum>
    </file>
    <file>
      <filename>base-dhw-tank-heat-pump-outside.osw</filename>
      <filetype>osw</filetype>
      <usage_type>test</usage_type>
      <checksum>0B567DAB</checksum>
    </file>
    <file>
      <filename>base-dhw-tank-heat-pump-with-solar-fraction.osw</filename>
      <filetype>osw</filetype>
      <usage_type>test</usage_type>
      <checksum>A0D7CA12</checksum>
    </file>
    <file>
      <filename>base-dhw-tank-heat-pump.osw</filename>
      <filetype>osw</filetype>
      <usage_type>test</usage_type>
      <checksum>023967B1</checksum>
    </file>
    <file>
      <filename>base-dhw-jacket-hpwh.osw</filename>
      <filetype>osw</filetype>
      <usage_type>test</usage_type>
      <checksum>515629DC</checksum>
    </file>
    <file>
      <filename>base-dhw-jacket-gas.osw</filename>
      <filetype>osw</filetype>
      <usage_type>test</usage_type>
      <checksum>86264A38</checksum>
    </file>
    <file>
      <filename>base-dhw-solar-direct-evacuated-tube.osw</filename>
      <filetype>osw</filetype>
      <usage_type>test</usage_type>
      <checksum>9071C4BA</checksum>
    </file>
    <file>
      <filename>base-dhw-solar-direct-flat-plate.osw</filename>
      <filetype>osw</filetype>
      <usage_type>test</usage_type>
      <checksum>B503420F</checksum>
    </file>
    <file>
      <filename>base-dhw-solar-direct-ics.osw</filename>
      <filetype>osw</filetype>
      <usage_type>test</usage_type>
      <checksum>9C83341B</checksum>
    </file>
    <file>
      <filename>base-dhw-solar-indirect-flat-plate.osw</filename>
      <filetype>osw</filetype>
      <usage_type>test</usage_type>
      <checksum>59E4D061</checksum>
    </file>
    <file>
      <filename>base-dhw-solar-thermosyphon-flat-plate.osw</filename>
      <filetype>osw</filetype>
      <usage_type>test</usage_type>
      <checksum>536BB471</checksum>
    </file>
    <file>
      <filename>base-dhw-tank-heat-pump-with-solar.osw</filename>
      <filetype>osw</filetype>
      <usage_type>test</usage_type>
      <checksum>059C5DC1</checksum>
    </file>
    <file>
      <filename>base-dhw-tank-gas-outside.osw</filename>
      <filetype>osw</filetype>
      <usage_type>test</usage_type>
      <checksum>D67FF6FB</checksum>
    </file>
    <file>
      <filename>base-dhw-tank-gas.osw</filename>
      <filetype>osw</filetype>
      <usage_type>test</usage_type>
      <checksum>07739235</checksum>
    </file>
    <file>
      <filename>base-dhw-tank-oil.osw</filename>
      <filetype>osw</filetype>
      <usage_type>test</usage_type>
      <checksum>4C9A3579</checksum>
    </file>
    <file>
      <filename>base-dhw-tank-wood.osw</filename>
      <filetype>osw</filetype>
      <usage_type>test</usage_type>
      <checksum>93A2BF59</checksum>
    </file>
    <file>
      <filename>base-dhw-tankless-gas-with-solar.osw</filename>
      <filetype>osw</filetype>
      <usage_type>test</usage_type>
      <checksum>47944E40</checksum>
    </file>
    <file>
      <filename>base-dhw-tankless-electric.osw</filename>
      <filetype>osw</filetype>
      <usage_type>test</usage_type>
      <checksum>FB88AE9F</checksum>
    </file>
    <file>
      <filename>base-dhw-tankless-gas-with-solar-fraction.osw</filename>
      <filetype>osw</filetype>
      <usage_type>test</usage_type>
      <checksum>6763FD1A</checksum>
    </file>
    <file>
      <filename>base-dhw-tankless-propane.osw</filename>
      <filetype>osw</filetype>
      <usage_type>test</usage_type>
      <checksum>7EDBE45C</checksum>
    </file>
    <file>
      <filename>base-dhw-tankless-gas.osw</filename>
      <filetype>osw</filetype>
      <usage_type>test</usage_type>
      <checksum>57BED451</checksum>
    </file>
    <file>
      <filename>base-hvac-furnace-elec-central-ac-1-speed.osw</filename>
      <filetype>osw</filetype>
      <usage_type>test</usage_type>
      <checksum>AA0272C3</checksum>
    </file>
    <file>
      <filename>extra-second-refrigerator.osw</filename>
      <filetype>osw</filetype>
      <usage_type>test</usage_type>
      <checksum>2CDB3DAC</checksum>
    </file>
    <file>
      <filename>base-enclosure-garage.osw</filename>
      <filetype>osw</filetype>
      <usage_type>test</usage_type>
      <checksum>E6C8D060</checksum>
    </file>
    <file>
      <filename>base-dhw-tank-coal.osw</filename>
      <filetype>osw</filetype>
      <usage_type>test</usage_type>
      <checksum>62D95194</checksum>
    </file>
    <file>
      <filename>base-hvac-boiler-coal-only.osw</filename>
      <filetype>osw</filetype>
      <usage_type>test</usage_type>
      <checksum>A32A2E15</checksum>
    </file>
    <file>
      <filename>base-hvac-elec-resistance-only.osw</filename>
      <filetype>osw</filetype>
      <usage_type>test</usage_type>
      <checksum>DEC018DD</checksum>
    </file>
    <file>
      <filename>base-simcontrol-timestep-10-mins.osw</filename>
      <filetype>osw</filetype>
      <usage_type>test</usage_type>
      <checksum>46CE28D5</checksum>
    </file>
    <file>
      <filename>base-simcontrol-daylight-saving-disabled.osw</filename>
      <filetype>osw</filetype>
      <usage_type>test</usage_type>
      <checksum>0492C175</checksum>
    </file>
    <file>
      <filename>base-mechvent-whole-house-fan.osw</filename>
      <filetype>osw</filetype>
      <usage_type>test</usage_type>
      <checksum>13AAEBFA</checksum>
    </file>
    <file>
      <filename>base-dhw-none.osw</filename>
      <filetype>osw</filetype>
      <usage_type>test</usage_type>
      <checksum>94006911</checksum>
    </file>
    <file>
      <filename>base-enclosure-infil-ach-house-pressure.osw</filename>
      <filetype>osw</filetype>
      <usage_type>test</usage_type>
      <checksum>2A998CC3</checksum>
    </file>
    <file>
      <filename>base-enclosure-infil-cfm-house-pressure.osw</filename>
      <filetype>osw</filetype>
      <usage_type>test</usage_type>
      <checksum>AB140B82</checksum>
    </file>
    <file>
      <filename>base-dhw-tankless-electric-outside.osw</filename>
      <filetype>osw</filetype>
      <usage_type>test</usage_type>
      <checksum>80784107</checksum>
    </file>
    <file>
      <filename>base-enclosure-beds-5.osw</filename>
      <filetype>osw</filetype>
      <usage_type>test</usage_type>
      <checksum>8E3D5BAB</checksum>
    </file>
    <file>
      <filename>base-enclosure-beds-1.osw</filename>
      <filetype>osw</filetype>
      <usage_type>test</usage_type>
      <checksum>320B16D1</checksum>
    </file>
    <file>
      <filename>base-enclosure-beds-2.osw</filename>
      <filetype>osw</filetype>
      <usage_type>test</usage_type>
      <checksum>A270F9B4</checksum>
    </file>
    <file>
      <filename>extra-enclosure-garage-partially-protruded.osw</filename>
      <filetype>osw</filetype>
      <usage_type>test</usage_type>
      <checksum>3A8EC6FD</checksum>
    </file>
    <file>
      <filename>base-hvac-dual-fuel-air-to-air-heat-pump-var-speed.osw</filename>
      <filetype>osw</filetype>
      <usage_type>test</usage_type>
      <checksum>CEFADD0A</checksum>
    </file>
    <file>
      <filename>base-appliances-coal.osw</filename>
      <filetype>osw</filetype>
      <usage_type>test</usage_type>
      <checksum>F135AC27</checksum>
    </file>
    <file>
      <filename>base-appliances-gas.osw</filename>
      <filetype>osw</filetype>
      <usage_type>test</usage_type>
      <checksum>D584C35C</checksum>
    </file>
    <file>
      <filename>base-appliances-modified.osw</filename>
      <filetype>osw</filetype>
      <usage_type>test</usage_type>
      <checksum>3102FB64</checksum>
    </file>
    <file>
      <filename>base-appliances-oil.osw</filename>
      <filetype>osw</filetype>
      <usage_type>test</usage_type>
      <checksum>2134BA70</checksum>
    </file>
    <file>
      <filename>base-appliances-propane.osw</filename>
      <filetype>osw</filetype>
      <usage_type>test</usage_type>
      <checksum>A14B08F9</checksum>
    </file>
    <file>
      <filename>base-appliances-wood.osw</filename>
      <filetype>osw</filetype>
      <usage_type>test</usage_type>
      <checksum>6AE2B9ED</checksum>
    </file>
    <file>
      <filename>base-simcontrol-calendar-year-custom.osw</filename>
      <filetype>osw</filetype>
      <usage_type>test</usage_type>
      <checksum>2029E5F6</checksum>
    </file>
    <file>
      <filename>base-location-AMY-2012.osw</filename>
      <filetype>osw</filetype>
      <usage_type>test</usage_type>
      <checksum>BF452914</checksum>
    </file>
    <file>
      <filename>base-schedules-stochastic.osw</filename>
      <filetype>osw</filetype>
      <usage_type>test</usage_type>
      <checksum>82672412</checksum>
    </file>
    <file>
      <filename>base-schedules-user-specified.osw</filename>
      <filetype>osw</filetype>
      <usage_type>test</usage_type>
      <checksum>7249E71E</checksum>
    </file>
    <file>
      <filename>base-lighting-ceiling-fans.osw</filename>
      <filetype>osw</filetype>
      <usage_type>test</usage_type>
      <checksum>85A57591</checksum>
    </file>
    <file>
      <filename>extra-schedules-random-seed.osw</filename>
      <filetype>osw</filetype>
      <usage_type>test</usage_type>
      <checksum>D1E941FF</checksum>
    </file>
    <file>
      <filename>base-misc-usage-multiplier.osw</filename>
      <filetype>osw</filetype>
      <usage_type>test</usage_type>
      <checksum>13CD0292</checksum>
    </file>
    <file>
      <filename>base-pv.osw</filename>
      <filetype>osw</filetype>
      <usage_type>test</usage_type>
      <checksum>8714AC8A</checksum>
    </file>
    <file>
      <filename>base-dhw-tankless-electric-uef.osw</filename>
      <filetype>osw</filetype>
      <usage_type>test</usage_type>
      <checksum>27015BC7</checksum>
    </file>
    <file>
      <filename>base-dhw-tankless-gas-uef.osw</filename>
      <filetype>osw</filetype>
      <usage_type>test</usage_type>
      <checksum>459A08E3</checksum>
    </file>
    <file>
      <filename>base-misc-loads-large-uncommon.osw</filename>
      <filetype>osw</filetype>
      <usage_type>test</usage_type>
      <checksum>AEDF06A3</checksum>
    </file>
    <file>
      <filename>base-misc-loads-large-uncommon2.osw</filename>
      <filetype>osw</filetype>
      <usage_type>test</usage_type>
      <checksum>CF845CA7</checksum>
    </file>
    <file>
      <filename>base-dhw-indirect-outside.osw</filename>
      <filetype>osw</filetype>
      <usage_type>test</usage_type>
      <checksum>3FEB8F17</checksum>
    </file>
    <file>
      <filename>base-hvac-boiler-gas-only.osw</filename>
      <filetype>osw</filetype>
      <usage_type>test</usage_type>
      <checksum>446BE753</checksum>
    </file>
    <file>
      <filename>base-dhw-indirect-standbyloss.osw</filename>
      <filetype>osw</filetype>
      <usage_type>test</usage_type>
      <checksum>755B3503</checksum>
    </file>
    <file>
      <filename>base-dhw-indirect.osw</filename>
      <filetype>osw</filetype>
      <usage_type>test</usage_type>
      <checksum>C5E3AA90</checksum>
    </file>
    <file>
      <filename>base-dhw-jacket-indirect.osw</filename>
      <filetype>osw</filetype>
      <usage_type>test</usage_type>
      <checksum>99DE9FB9</checksum>
    </file>
    <file>
      <filename>base-dhw-indirect-with-solar-fraction.osw</filename>
      <filetype>osw</filetype>
      <usage_type>test</usage_type>
      <checksum>18B32BAF</checksum>
    </file>
    <file>
      <filename>base-dhw-combi-tankless-outside.osw</filename>
      <filetype>osw</filetype>
      <usage_type>test</usage_type>
      <checksum>ED9BDD94</checksum>
    </file>
    <file>
      <filename>base-dhw-combi-tankless.osw</filename>
      <filetype>osw</filetype>
      <usage_type>test</usage_type>
      <checksum>D58B92BE</checksum>
    </file>
    <file>
      <filename>base-hvac-fireplace-wood-only.osw</filename>
      <filetype>osw</filetype>
      <usage_type>test</usage_type>
      <checksum>64D438DA</checksum>
    </file>
    <file>
      <filename>base-hvac-furnace-gas-only.osw</filename>
      <filetype>osw</filetype>
      <usage_type>test</usage_type>
      <checksum>23A28156</checksum>
    </file>
    <file>
      <filename>base-hvac-evap-cooler-only.osw</filename>
      <filetype>osw</filetype>
      <usage_type>test</usage_type>
      <checksum>2983F953</checksum>
    </file>
    <file>
      <filename>base-hvac-mini-split-air-conditioner-only-ducted.osw</filename>
      <filetype>osw</filetype>
      <usage_type>test</usage_type>
      <checksum>83D1BC47</checksum>
    </file>
    <file>
      <filename>base-hvac-mini-split-air-conditioner-only-ductless.osw</filename>
      <filetype>osw</filetype>
      <usage_type>test</usage_type>
      <checksum>4689FA9E</checksum>
    </file>
    <file>
      <filename>base-hvac-central-ac-only-1-speed.osw</filename>
      <filetype>osw</filetype>
      <usage_type>test</usage_type>
      <checksum>A9D63085</checksum>
    </file>
    <file>
      <filename>base-hvac-stove-oil-only.osw</filename>
      <filetype>osw</filetype>
      <usage_type>test</usage_type>
      <checksum>1B7B9E5D</checksum>
    </file>
    <file>
      <filename>base-hvac-stove-wood-pellets-only.osw</filename>
      <filetype>osw</filetype>
      <usage_type>test</usage_type>
      <checksum>C8AE2DE4</checksum>
    </file>
    <file>
      <filename>base-hvac-floor-furnace-propane-only.osw</filename>
      <filetype>osw</filetype>
      <usage_type>test</usage_type>
      <checksum>892954C9</checksum>
    </file>
    <file>
      <filename>base-hvac-mini-split-heat-pump-ducted-cooling-only.osw</filename>
      <filetype>osw</filetype>
      <usage_type>test</usage_type>
      <checksum>1896711A</checksum>
    </file>
    <file>
      <filename>base-enclosure-infil-flue.osw</filename>
      <filetype>osw</filetype>
      <usage_type>test</usage_type>
      <checksum>A9E1ECFC</checksum>
    </file>
    <file>
      <filename>extra-enclosure-windows-shading.osw</filename>
      <filetype>osw</filetype>
      <usage_type>test</usage_type>
      <checksum>120ED316</checksum>
    </file>
    <file>
      <filename>base-enclosure-overhangs.osw</filename>
      <filetype>osw</filetype>
      <usage_type>test</usage_type>
      <checksum>621C4C2F</checksum>
    </file>
    <file>
      <filename>base-hvac-evap-cooler-only-ducted.osw</filename>
      <filetype>osw</filetype>
      <usage_type>test</usage_type>
      <checksum>CE421BE7</checksum>
    </file>
    <file>
      <filename>base-mechvent-cfis-evap-cooler-only-ducted.osw</filename>
      <filetype>osw</filetype>
      <usage_type>test</usage_type>
      <checksum>F38A5A0B</checksum>
    </file>
    <file>
      <filename>extra-second-heating-system-portable-heater-to-heating-system.osw</filename>
      <filetype>osw</filetype>
      <usage_type>test</usage_type>
      <checksum>59B69A6B</checksum>
    </file>
    <file>
      <filename>extra-second-heating-system-fireplace-to-heating-system.osw</filename>
      <filetype>osw</filetype>
      <usage_type>test</usage_type>
      <checksum>A012813E</checksum>
    </file>
    <file>
      <filename>base-hvac-furnace-coal-only.osw</filename>
      <filetype>osw</filetype>
      <usage_type>test</usage_type>
      <checksum>3DA1AC57</checksum>
    </file>
    <file>
      <filename>base-mechvent-exhaust-rated-flow-rate.osw</filename>
      <filetype>osw</filetype>
      <usage_type>test</usage_type>
      <checksum>2357BAAB</checksum>
    </file>
    <file>
      <filename>base-hvac-ground-to-air-heat-pump-cooling-only.osw</filename>
      <filetype>osw</filetype>
      <usage_type>test</usage_type>
      <checksum>A6F1BE03</checksum>
    </file>
    <file>
      <filename>base-hvac-boiler-gas-central-ac-1-speed.osw</filename>
      <filetype>osw</filetype>
      <usage_type>test</usage_type>
      <checksum>31ECC172</checksum>
    </file>
    <file>
      <filename>extra-second-heating-system-boiler-to-heating-system.osw</filename>
      <filetype>osw</filetype>
      <usage_type>test</usage_type>
      <checksum>3EA33D96</checksum>
    </file>
    <file>
      <filename>extra-zero-extra-refrigerator-kwh.osw</filename>
      <filetype>osw</filetype>
      <usage_type>test</usage_type>
      <checksum>9E8DF813</checksum>
    </file>
    <file>
      <filename>extra-zero-freezer-kwh.osw</filename>
      <filetype>osw</filetype>
      <usage_type>test</usage_type>
      <checksum>43A95A6A</checksum>
    </file>
    <file>
      <filename>extra-zero-refrigerator-kwh.osw</filename>
      <filetype>osw</filetype>
      <usage_type>test</usage_type>
      <checksum>ED05AD0C</checksum>
    </file>
    <file>
      <filename>extra-zero-clothes-washer-kwh.osw</filename>
      <filetype>osw</filetype>
      <usage_type>test</usage_type>
      <checksum>8FFA3EA4</checksum>
    </file>
    <file>
      <filename>extra-zero-dishwasher-kwh.osw</filename>
      <filetype>osw</filetype>
      <usage_type>test</usage_type>
      <checksum>B6BD928D</checksum>
    </file>
    <file>
      <filename>base-misc-shielding-of-home.osw</filename>
      <filetype>osw</filetype>
      <usage_type>test</usage_type>
      <checksum>1974D8C7</checksum>
    </file>
    <file>
      <filename>extra-gas-hot-tub-heater-with-zero-kwh.osw</filename>
      <filetype>osw</filetype>
      <usage_type>test</usage_type>
      <checksum>3981ED4E</checksum>
    </file>
    <file>
      <filename>extra-gas-pool-heater-with-zero-kwh.osw</filename>
      <filetype>osw</filetype>
      <usage_type>test</usage_type>
      <checksum>7804FA51</checksum>
    </file>
    <file>
      <filename>base-bldgtype-single-family-attached.osw</filename>
      <filetype>osw</filetype>
      <usage_type>test</usage_type>
      <checksum>3BA51867</checksum>
    </file>
    <file>
      <filename>extra-bldgtype-single-family-attached-double-exterior.osw</filename>
      <filetype>osw</filetype>
      <usage_type>test</usage_type>
      <checksum>266104F3</checksum>
    </file>
    <file>
      <filename>extra-bldgtype-single-family-attached-single-exterior-front.osw</filename>
      <filetype>osw</filetype>
      <usage_type>test</usage_type>
      <checksum>10086972</checksum>
    </file>
    <file>
      <filename>extra-bldgtype-single-family-attached-atticroof-flat.osw</filename>
      <filetype>osw</filetype>
      <usage_type>test</usage_type>
      <checksum>4ED06561</checksum>
    </file>
    <file>
      <filename>base-enclosure-infil-natural-ach.osw</filename>
      <filetype>osw</filetype>
      <usage_type>test</usage_type>
      <checksum>ACAE1D3D</checksum>
    </file>
    <file>
      <filename>base-hvac-central-ac-plus-air-to-air-heat-pump-heating.osw</filename>
      <filetype>osw</filetype>
      <usage_type>test</usage_type>
      <checksum>BD50EB9A</checksum>
    </file>
    <file>
      <filename>base-hvac-dual-fuel-air-to-air-heat-pump-1-speed.osw</filename>
      <filetype>osw</filetype>
      <usage_type>test</usage_type>
      <checksum>08BA7BAE</checksum>
    </file>
    <file>
      <filename>base-hvac-dual-fuel-air-to-air-heat-pump-1-speed-electric.osw</filename>
      <filetype>osw</filetype>
      <usage_type>test</usage_type>
      <checksum>FE3F2BB8</checksum>
    </file>
    <file>
      <filename>base-hvac-dual-fuel-mini-split-heat-pump-ducted.osw</filename>
      <filetype>osw</filetype>
      <usage_type>test</usage_type>
      <checksum>0592A442</checksum>
    </file>
    <file>
      <filename>base-hvac-ground-to-air-heat-pump-heating-only.osw</filename>
      <filetype>osw</filetype>
      <usage_type>test</usage_type>
      <checksum>67A6EC64</checksum>
    </file>
    <file>
      <filename>base-hvac-ground-to-air-heat-pump.osw</filename>
      <filetype>osw</filetype>
      <usage_type>test</usage_type>
      <checksum>E073AB5F</checksum>
    </file>
    <file>
      <filename>extra-second-heating-system-boiler-to-heat-pump.osw</filename>
      <filetype>osw</filetype>
      <usage_type>test</usage_type>
      <checksum>97834646</checksum>
    </file>
    <file>
      <filename>base-hvac-mini-split-heat-pump-ducted-heating-only.osw</filename>
      <filetype>osw</filetype>
      <usage_type>test</usage_type>
      <checksum>3DCC7593</checksum>
    </file>
    <file>
      <filename>base-hvac-mini-split-heat-pump-ducted.osw</filename>
      <filetype>osw</filetype>
      <usage_type>test</usage_type>
      <checksum>22B1FE02</checksum>
    </file>
    <file>
      <filename>base-hvac-mini-split-heat-pump-ductless.osw</filename>
      <filetype>osw</filetype>
      <usage_type>test</usage_type>
      <checksum>10269A9E</checksum>
    </file>
    <file>
      <filename>extra-second-heating-system-fireplace-to-heat-pump.osw</filename>
      <filetype>osw</filetype>
      <usage_type>test</usage_type>
      <checksum>744EE857</checksum>
    </file>
    <file>
      <filename>base-hvac-undersized.osw</filename>
      <filetype>osw</filetype>
      <usage_type>test</usage_type>
      <checksum>A14BD698</checksum>
    </file>
    <file>
      <filename>base-hvac-room-ac-only-33percent.osw</filename>
      <filetype>osw</filetype>
      <usage_type>test</usage_type>
      <checksum>625853CC</checksum>
    </file>
    <file>
      <filename>base-location-helena-mt.osw</filename>
      <filetype>osw</filetype>
      <usage_type>test</usage_type>
      <checksum>0852DB72</checksum>
    </file>
    <file>
      <filename>base-hvac-programmable-thermostat-detailed.osw</filename>
      <filetype>osw</filetype>
      <usage_type>test</usage_type>
      <checksum>BD4A3703</checksum>
    </file>
    <file>
      <filename>base-hvac-fixed-heater-gas-only.osw</filename>
      <filetype>osw</filetype>
      <usage_type>test</usage_type>
      <checksum>1B806295</checksum>
    </file>
    <file>
      <filename>base-hvac-portable-heater-gas-only.osw</filename>
      <filetype>osw</filetype>
      <usage_type>test</usage_type>
      <checksum>7B70A189</checksum>
    </file>
    <file>
      <filename>base-hvac-boiler-elec-only.osw</filename>
      <filetype>osw</filetype>
      <usage_type>test</usage_type>
      <checksum>6DA4B213</checksum>
    </file>
    <file>
      <filename>base-hvac-furnace-elec-only.osw</filename>
      <filetype>osw</filetype>
      <usage_type>test</usage_type>
      <checksum>600E4417</checksum>
    </file>
    <file>
      <filename>base-hvac-wall-furnace-elec-only.osw</filename>
      <filetype>osw</filetype>
      <usage_type>test</usage_type>
      <checksum>889E7C6C</checksum>
    </file>
    <file>
      <filename>base-hvac-install-quality-air-to-air-heat-pump-1-speed.osw</filename>
      <filetype>osw</filetype>
      <usage_type>test</usage_type>
      <checksum>100889A7</checksum>
    </file>
    <file>
      <filename>base-hvac-install-quality-air-to-air-heat-pump-2-speed.osw</filename>
      <filetype>osw</filetype>
      <usage_type>test</usage_type>
      <checksum>E09A03E3</checksum>
    </file>
    <file>
      <filename>base-hvac-install-quality-air-to-air-heat-pump-var-speed.osw</filename>
      <filetype>osw</filetype>
      <usage_type>test</usage_type>
      <checksum>00351815</checksum>
    </file>
    <file>
      <filename>base-hvac-install-quality-furnace-gas-central-ac-1-speed.osw</filename>
      <filetype>osw</filetype>
      <usage_type>test</usage_type>
      <checksum>CA51D73E</checksum>
    </file>
    <file>
      <filename>base-hvac-install-quality-furnace-gas-central-ac-2-speed.osw</filename>
      <filetype>osw</filetype>
      <usage_type>test</usage_type>
      <checksum>FF2DE57E</checksum>
    </file>
    <file>
      <filename>base-hvac-install-quality-furnace-gas-central-ac-var-speed.osw</filename>
      <filetype>osw</filetype>
      <usage_type>test</usage_type>
      <checksum>79AEA144</checksum>
    </file>
    <file>
      <filename>base-hvac-install-quality-furnace-gas-only.osw</filename>
      <filetype>osw</filetype>
      <usage_type>test</usage_type>
      <checksum>085F6635</checksum>
    </file>
    <file>
      <filename>base-hvac-install-quality-mini-split-air-conditioner-only-ducted.osw</filename>
      <filetype>osw</filetype>
      <usage_type>test</usage_type>
      <checksum>489190B2</checksum>
    </file>
    <file>
      <filename>base-hvac-install-quality-mini-split-heat-pump-ducted.osw</filename>
      <filetype>osw</filetype>
      <usage_type>test</usage_type>
      <checksum>1D3D6393</checksum>
    </file>
    <file>
      <filename>base-hvac-install-quality-ground-to-air-heat-pump.osw</filename>
      <filetype>osw</filetype>
      <usage_type>test</usage_type>
      <checksum>CA8E2A75</checksum>
    </file>
    <file>
      <filename>base-dhw-tank-heat-pump-uef.osw</filename>
      <filetype>osw</filetype>
      <usage_type>test</usage_type>
      <checksum>4797E1E4</checksum>
    </file>
    <file>
      <filename>base-dhw-tank-elec-uef.osw</filename>
      <filetype>osw</filetype>
      <usage_type>test</usage_type>
      <checksum>D444BB67</checksum>
    </file>
    <file>
      <filename>base-dhw-tank-gas-uef.osw</filename>
      <filetype>osw</filetype>
      <usage_type>test</usage_type>
      <checksum>010F7C90</checksum>
    </file>
    <file>
      <filename>base-enclosure-2stories.osw</filename>
      <filetype>osw</filetype>
      <usage_type>test</usage_type>
      <checksum>EA284073</checksum>
    </file>
    <file>
      <filename>base-hvac-autosize-boiler-elec-only.osw</filename>
      <filetype>osw</filetype>
      <usage_type>test</usage_type>
      <checksum>8CF6A376</checksum>
    </file>
    <file>
      <filename>base-hvac-autosize-boiler-gas-central-ac-1-speed.osw</filename>
      <filetype>osw</filetype>
      <usage_type>test</usage_type>
      <checksum>8398CF1D</checksum>
    </file>
    <file>
      <filename>base-hvac-autosize-boiler-gas-only.osw</filename>
      <filetype>osw</filetype>
      <usage_type>test</usage_type>
      <checksum>48645DEB</checksum>
    </file>
    <file>
      <filename>base-hvac-autosize-central-ac-only-1-speed.osw</filename>
      <filetype>osw</filetype>
      <usage_type>test</usage_type>
      <checksum>AE955C5F</checksum>
    </file>
    <file>
      <filename>base-hvac-autosize-central-ac-only-2-speed.osw</filename>
      <filetype>osw</filetype>
      <usage_type>test</usage_type>
      <checksum>49653A57</checksum>
    </file>
    <file>
      <filename>base-hvac-autosize-central-ac-only-var-speed.osw</filename>
      <filetype>osw</filetype>
      <usage_type>test</usage_type>
      <checksum>6A35E485</checksum>
    </file>
    <file>
      <filename>base-hvac-autosize-elec-resistance-only.osw</filename>
      <filetype>osw</filetype>
      <usage_type>test</usage_type>
      <checksum>C85A844F</checksum>
    </file>
    <file>
      <filename>base-hvac-autosize-evap-cooler-furnace-gas.osw</filename>
      <filetype>osw</filetype>
      <usage_type>test</usage_type>
      <checksum>D85658CB</checksum>
    </file>
    <file>
      <filename>base-hvac-autosize-floor-furnace-propane-only.osw</filename>
      <filetype>osw</filetype>
      <usage_type>test</usage_type>
      <checksum>7BB58456</checksum>
    </file>
    <file>
      <filename>base-hvac-autosize-furnace-elec-only.osw</filename>
      <filetype>osw</filetype>
      <usage_type>test</usage_type>
      <checksum>31D3621F</checksum>
    </file>
    <file>
      <filename>base-hvac-autosize-furnace-gas-central-ac-2-speed.osw</filename>
      <filetype>osw</filetype>
      <usage_type>test</usage_type>
      <checksum>3A9BAF42</checksum>
    </file>
    <file>
      <filename>base-hvac-autosize-furnace-gas-central-ac-var-speed.osw</filename>
      <filetype>osw</filetype>
      <usage_type>test</usage_type>
      <checksum>B29E7C65</checksum>
    </file>
    <file>
      <filename>base-hvac-autosize-furnace-gas-only.osw</filename>
      <filetype>osw</filetype>
      <usage_type>test</usage_type>
      <checksum>1A15068C</checksum>
    </file>
    <file>
      <filename>base-hvac-autosize-furnace-gas-room-ac.osw</filename>
      <filetype>osw</filetype>
      <usage_type>test</usage_type>
      <checksum>3D066B58</checksum>
    </file>
    <file>
      <filename>base-hvac-autosize-room-ac-only.osw</filename>
      <filetype>osw</filetype>
      <usage_type>test</usage_type>
      <checksum>57A3B50D</checksum>
    </file>
    <file>
      <filename>base-hvac-autosize-stove-oil-only.osw</filename>
      <filetype>osw</filetype>
      <usage_type>test</usage_type>
      <checksum>51D5799A</checksum>
    </file>
    <file>
      <filename>base-hvac-autosize-wall-furnace-elec-only.osw</filename>
      <filetype>osw</filetype>
      <usage_type>test</usage_type>
      <checksum>B24E1F31</checksum>
    </file>
    <file>
      <filename>base-hvac-autosize.osw</filename>
      <filetype>osw</filetype>
      <usage_type>test</usage_type>
      <checksum>3B3F37A3</checksum>
    </file>
    <file>
      <filename>base-hvac-autosize-ground-to-air-heat-pump-cooling-only.osw</filename>
      <filetype>osw</filetype>
      <usage_type>test</usage_type>
      <checksum>93BD0810</checksum>
    </file>
    <file>
      <filename>base-hvac-autosize-ground-to-air-heat-pump-heating-only.osw</filename>
      <filetype>osw</filetype>
      <usage_type>test</usage_type>
      <checksum>F9A64D8A</checksum>
    </file>
    <file>
      <filename>base-hvac-autosize-ground-to-air-heat-pump.osw</filename>
      <filetype>osw</filetype>
      <usage_type>test</usage_type>
      <checksum>F04F0EF3</checksum>
    </file>
    <file>
      <filename>base-hvac-autosize-air-to-air-heat-pump-1-speed-cooling-only.osw</filename>
      <filetype>osw</filetype>
      <usage_type>test</usage_type>
      <checksum>6D82408B</checksum>
    </file>
    <file>
      <filename>base-hvac-autosize-air-to-air-heat-pump-1-speed-heating-only.osw</filename>
      <filetype>osw</filetype>
      <usage_type>test</usage_type>
      <checksum>10F1E596</checksum>
    </file>
    <file>
      <filename>base-hvac-autosize-air-to-air-heat-pump-2-speed.osw</filename>
      <filetype>osw</filetype>
      <usage_type>test</usage_type>
      <checksum>9BAEE8E6</checksum>
    </file>
    <file>
      <filename>base-hvac-autosize-air-to-air-heat-pump-var-speed.osw</filename>
      <filetype>osw</filetype>
      <usage_type>test</usage_type>
      <checksum>44086CD5</checksum>
    </file>
    <file>
      <filename>base-hvac-autosize-central-ac-plus-air-to-air-heat-pump-heating.osw</filename>
      <filetype>osw</filetype>
      <usage_type>test</usage_type>
      <checksum>7D4CC8E9</checksum>
    </file>
    <file>
      <filename>base-hvac-autosize-dual-fuel-air-to-air-heat-pump-1-speed.osw</filename>
      <filetype>osw</filetype>
      <usage_type>test</usage_type>
      <checksum>8F31409E</checksum>
    </file>
    <file>
      <filename>base-hvac-autosize-dual-fuel-mini-split-heat-pump-ducted.osw</filename>
      <filetype>osw</filetype>
      <usage_type>test</usage_type>
      <checksum>12647BD5</checksum>
    </file>
    <file>
      <filename>base-hvac-autosize-mini-split-heat-pump-ducted-cooling-only.osw</filename>
      <filetype>osw</filetype>
      <usage_type>test</usage_type>
      <checksum>EB41ABF8</checksum>
    </file>
    <file>
      <filename>base-hvac-autosize-mini-split-heat-pump-ducted-heating-only.osw</filename>
      <filetype>osw</filetype>
      <usage_type>test</usage_type>
      <checksum>BF7009FA</checksum>
    </file>
    <file>
      <filename>base-hvac-autosize-mini-split-heat-pump-ducted.osw</filename>
      <filetype>osw</filetype>
      <usage_type>test</usage_type>
      <checksum>B1F36ED4</checksum>
    </file>
    <file>
      <filename>base-hvac-autosize-air-to-air-heat-pump-1-speed.osw</filename>
      <filetype>osw</filetype>
      <usage_type>test</usage_type>
      <checksum>4295F8BA</checksum>
    </file>
    <file>
      <filename>base-hvac-autosize-mini-split-air-conditioner-only-ducted.osw</filename>
      <filetype>osw</filetype>
      <usage_type>test</usage_type>
      <checksum>719F1B52</checksum>
    </file>
    <file>
      <filename>base-foundation-vented-crawlspace.osw</filename>
      <filetype>osw</filetype>
      <usage_type>test</usage_type>
      <checksum>66566AB8</checksum>
    </file>
    <file>
      <filename>base-foundation-unvented-crawlspace.osw</filename>
      <filetype>osw</filetype>
      <usage_type>test</usage_type>
      <checksum>ADA787BB</checksum>
    </file>
    <file>
      <filename>base-foundation-unconditioned-basement-assembly-r.osw</filename>
      <filetype>osw</filetype>
      <usage_type>test</usage_type>
      <checksum>F9CEFD86</checksum>
    </file>
    <file>
      <filename>base-foundation-unconditioned-basement.osw</filename>
      <filetype>osw</filetype>
      <usage_type>test</usage_type>
      <checksum>7B4C9396</checksum>
    </file>
    <file>
      <filename>base-location-duluth-mn.osw</filename>
      <filetype>osw</filetype>
      <usage_type>test</usage_type>
      <checksum>B5E360B1</checksum>
    </file>
    <file>
      <filename>base-foundation-unconditioned-basement-wall-insulation.osw</filename>
      <filetype>osw</filetype>
      <usage_type>test</usage_type>
      <checksum>A4BD42AA</checksum>
    </file>
    <file>
      <filename>extra-bldgtype-single-family-attached-unconditioned-basement-middle.osw</filename>
      <filetype>osw</filetype>
      <usage_type>test</usage_type>
      <checksum>76FCFA34</checksum>
    </file>
    <file>
      <filename>extra-bldgtype-single-family-attached-unconditioned-basement-right.osw</filename>
      <filetype>osw</filetype>
      <usage_type>test</usage_type>
      <checksum>7C65864F</checksum>
    </file>
    <file>
      <filename>extra-bldgtype-single-family-attached-unconditioned-basement.osw</filename>
      <filetype>osw</filetype>
      <usage_type>test</usage_type>
      <checksum>D5E7BBEB</checksum>
    </file>
    <file>
      <filename>extra-bldgtype-single-family-attached-unvented-crawlspace-middle.osw</filename>
      <filetype>osw</filetype>
      <usage_type>test</usage_type>
      <checksum>193F05AB</checksum>
    </file>
    <file>
      <filename>extra-bldgtype-single-family-attached-unvented-crawlspace-right.osw</filename>
      <filetype>osw</filetype>
      <usage_type>test</usage_type>
      <checksum>131DFE5D</checksum>
    </file>
    <file>
      <filename>extra-bldgtype-single-family-attached-unvented-crawlspace.osw</filename>
      <filetype>osw</filetype>
      <usage_type>test</usage_type>
      <checksum>460A202B</checksum>
    </file>
    <file>
      <filename>extra-bldgtype-single-family-attached-vented-crawlspace-middle.osw</filename>
      <filetype>osw</filetype>
      <usage_type>test</usage_type>
      <checksum>31840DC8</checksum>
    </file>
    <file>
      <filename>extra-bldgtype-single-family-attached-vented-crawlspace-right.osw</filename>
      <filetype>osw</filetype>
      <usage_type>test</usage_type>
      <checksum>FABE1E8C</checksum>
    </file>
    <file>
      <filename>extra-bldgtype-single-family-attached-vented-crawlspace.osw</filename>
      <filetype>osw</filetype>
      <usage_type>test</usage_type>
      <checksum>CD09ADD8</checksum>
    </file>
    <file>
      <filename>base-location-baltimore-md.osw</filename>
      <filetype>osw</filetype>
      <usage_type>test</usage_type>
      <checksum>FC756C76</checksum>
    </file>
    <file>
      <filename>base-location-portland-or.osw</filename>
      <filetype>osw</filetype>
      <usage_type>test</usage_type>
      <checksum>07651582</checksum>
    </file>
    <file>
      <filename>base-misc-defaults.osw</filename>
      <filetype>osw</filetype>
      <usage_type>test</usage_type>
      <checksum>0A10D7FA</checksum>
    </file>
    <file>
      <filename>base-foundation-slab.osw</filename>
      <filetype>osw</filetype>
      <usage_type>test</usage_type>
      <checksum>53A78DDF</checksum>
    </file>
    <file>
      <filename>extra-enclosure-atticroof-conditioned-eaves-gable.osw</filename>
      <filetype>osw</filetype>
      <usage_type>test</usage_type>
      <checksum>BA83BE0F</checksum>
    </file>
    <file>
      <filename>extra-enclosure-atticroof-conditioned-eaves-hip.osw</filename>
      <filetype>osw</filetype>
      <usage_type>test</usage_type>
      <checksum>1B2413CA</checksum>
    </file>
    <file>
      <filename>base-appliances-dehumidifier.osw</filename>
      <filetype>osw</filetype>
      <usage_type>test</usage_type>
      <checksum>761446AD</checksum>
    </file>
    <file>
      <filename>base-appliances-dehumidifier-ief-portable.osw</filename>
      <filetype>osw</filetype>
      <usage_type>test</usage_type>
      <checksum>A79DA17B</checksum>
    </file>
    <file>
      <filename>base-appliances-dehumidifier-ief-whole-home.osw</filename>
      <filetype>osw</filetype>
      <usage_type>test</usage_type>
      <checksum>B3D75DA8</checksum>
    </file>
    <file>
      <filename>base-atticroof-radiant-barrier.osw</filename>
      <filetype>osw</filetype>
      <usage_type>test</usage_type>
      <checksum>9CAC92CF</checksum>
    </file>
    <file>
      <filename>base-location-dallas-tx.osw</filename>
      <filetype>osw</filetype>
      <usage_type>test</usage_type>
      <checksum>7C8B6A11</checksum>
    </file>
    <file>
      <filename>base-location-miami-fl.osw</filename>
      <filetype>osw</filetype>
      <usage_type>test</usage_type>
      <checksum>759E6143</checksum>
    </file>
    <file>
      <filename>base-location-honolulu-hi.osw</filename>
      <filetype>osw</filetype>
      <usage_type>test</usage_type>
      <checksum>A8CA85F2</checksum>
    </file>
    <file>
      <filename>base-location-phoenix-az.osw</filename>
      <filetype>osw</filetype>
      <usage_type>test</usage_type>
      <checksum>6877C6FD</checksum>
    </file>
    <file>
      <filename>extra-bldgtype-single-family-attached-slab-middle.osw</filename>
      <filetype>osw</filetype>
      <usage_type>test</usage_type>
      <checksum>0134D6AD</checksum>
    </file>
    <file>
      <filename>extra-bldgtype-single-family-attached-slab-right.osw</filename>
      <filetype>osw</filetype>
      <usage_type>test</usage_type>
      <checksum>82F537DB</checksum>
    </file>
    <file>
      <filename>extra-bldgtype-single-family-attached-slab.osw</filename>
      <filetype>osw</filetype>
      <usage_type>test</usage_type>
      <checksum>1B938518</checksum>
    </file>
    <file>
      <filename>extra-bldgtype-single-family-attached-atticroof-conditioned-eaves-gable.osw</filename>
      <filetype>osw</filetype>
      <usage_type>test</usage_type>
      <checksum>2C219BB5</checksum>
    </file>
    <file>
      <filename>extra-bldgtype-single-family-attached-atticroof-conditioned-eaves-hip.osw</filename>
      <filetype>osw</filetype>
      <usage_type>test</usage_type>
      <checksum>EBD564E4</checksum>
    </file>
    <file>
      <filename>base-bldgtype-multifamily-shared-mechvent-preconditioning.osw</filename>
      <filetype>osw</filetype>
      <usage_type>test</usage_type>
      <checksum>F0E13AE7</checksum>
    </file>
    <file>
      <filename>base-bldgtype-multifamily-shared-mechvent.osw</filename>
      <filetype>osw</filetype>
      <usage_type>test</usage_type>
      <checksum>E7935209</checksum>
    </file>
    <file>
      <filename>base-bldgtype-multifamily-shared-pv.osw</filename>
      <filetype>osw</filetype>
      <usage_type>test</usage_type>
      <checksum>FCA17AE9</checksum>
    </file>
    <file>
      <filename>base-bldgtype-multifamily-shared-water-heater.osw</filename>
      <filetype>osw</filetype>
      <usage_type>test</usage_type>
      <checksum>D906A9E1</checksum>
    </file>
    <file>
      <filename>base-bldgtype-multifamily.osw</filename>
      <filetype>osw</filetype>
      <usage_type>test</usage_type>
      <checksum>2E2764A2</checksum>
    </file>
    <file>
      <filename>base-bldgtype-multifamily-shared-boiler-only-baseboard.osw</filename>
      <filetype>osw</filetype>
      <usage_type>test</usage_type>
      <checksum>916E30A2</checksum>
    </file>
    <file>
      <filename>base-bldgtype-multifamily-shared-boiler-only-fan-coil.osw</filename>
      <filetype>osw</filetype>
      <usage_type>test</usage_type>
      <checksum>B6389052</checksum>
    </file>
    <file>
      <filename>base-hvac-room-ac-only-ceer.osw</filename>
      <filetype>osw</filetype>
      <usage_type>test</usage_type>
      <checksum>6F1FFE4E</checksum>
    </file>
    <file>
      <filename>extra-bldgtype-single-family-attached-double-loaded-interior.osw</filename>
      <filetype>osw</filetype>
      <usage_type>test</usage_type>
      <checksum>E7471622</checksum>
    </file>
    <file>
      <filename>extra-bldgtype-multifamily-unvented-crawlspace-left-bottom.osw</filename>
      <filetype>osw</filetype>
      <usage_type>test</usage_type>
      <checksum>DEB087D0</checksum>
    </file>
    <file>
      <filename>extra-bldgtype-multifamily-unvented-crawlspace-left-middle.osw</filename>
      <filetype>osw</filetype>
      <usage_type>test</usage_type>
      <checksum>FD312729</checksum>
    </file>
    <file>
      <filename>extra-bldgtype-multifamily-unvented-crawlspace-left-top.osw</filename>
      <filetype>osw</filetype>
      <usage_type>test</usage_type>
      <checksum>A8396C70</checksum>
    </file>
    <file>
      <filename>extra-bldgtype-multifamily-unvented-crawlspace-middle-bottom.osw</filename>
      <filetype>osw</filetype>
      <usage_type>test</usage_type>
      <checksum>FFD4D32C</checksum>
    </file>
    <file>
      <filename>extra-bldgtype-multifamily-unvented-crawlspace-middle-middle.osw</filename>
      <filetype>osw</filetype>
      <usage_type>test</usage_type>
      <checksum>23390C4A</checksum>
    </file>
    <file>
      <filename>extra-bldgtype-multifamily-unvented-crawlspace-middle-top.osw</filename>
      <filetype>osw</filetype>
      <usage_type>test</usage_type>
      <checksum>BE0EF917</checksum>
    </file>
    <file>
      <filename>extra-bldgtype-multifamily-unvented-crawlspace-right-bottom.osw</filename>
      <filetype>osw</filetype>
      <usage_type>test</usage_type>
      <checksum>D3C00854</checksum>
    </file>
    <file>
      <filename>extra-bldgtype-multifamily-unvented-crawlspace-right-middle.osw</filename>
      <filetype>osw</filetype>
      <usage_type>test</usage_type>
      <checksum>61D7473A</checksum>
    </file>
    <file>
      <filename>extra-bldgtype-multifamily-unvented-crawlspace-right-top.osw</filename>
      <filetype>osw</filetype>
      <usage_type>test</usage_type>
      <checksum>B21EA956</checksum>
    </file>
    <file>
      <filename>extra-bldgtype-multifamily-unvented-crawlspace.osw</filename>
      <filetype>osw</filetype>
      <usage_type>test</usage_type>
      <checksum>38FF3FE8</checksum>
    </file>
    <file>
      <filename>extra-bldgtype-multifamily-vented-crawlspace-left-bottom.osw</filename>
      <filetype>osw</filetype>
      <usage_type>test</usage_type>
      <checksum>54EB0241</checksum>
    </file>
    <file>
      <filename>extra-bldgtype-multifamily-vented-crawlspace-left-middle.osw</filename>
      <filetype>osw</filetype>
      <usage_type>test</usage_type>
      <checksum>64E9A2A5</checksum>
    </file>
    <file>
<<<<<<< HEAD
      <filename>extra-bldgtype-multifamily-unvented-crawlspace.osw</filename>
=======
      <filename>extra-bldgtype-multifamily-vented-crawlspace-left-top.osw</filename>
>>>>>>> e4ff727d
      <filetype>osw</filetype>
      <usage_type>test</usage_type>
      <checksum>563A3F82</checksum>
    </file>
    <file>
      <filename>extra-bldgtype-multifamily-vented-crawlspace-middle-bottom.osw</filename>
      <filetype>osw</filetype>
      <usage_type>test</usage_type>
      <checksum>E1FB035A</checksum>
    </file>
    <file>
      <filename>extra-bldgtype-multifamily-vented-crawlspace-middle-middle.osw</filename>
      <filetype>osw</filetype>
      <usage_type>test</usage_type>
      <checksum>C27AA3A3</checksum>
    </file>
    <file>
      <filename>extra-bldgtype-multifamily-vented-crawlspace-middle-top.osw</filename>
      <filetype>osw</filetype>
      <usage_type>test</usage_type>
      <checksum>70529F09</checksum>
    </file>
    <file>
      <filename>extra-bldgtype-multifamily-vented-crawlspace-right-bottom.osw</filename>
      <filetype>osw</filetype>
      <usage_type>test</usage_type>
      <checksum>D1ECC140</checksum>
    </file>
    <file>
      <filename>extra-bldgtype-multifamily-vented-crawlspace-right-middle.osw</filename>
      <filetype>osw</filetype>
      <usage_type>test</usage_type>
      <checksum>00EE61F7</checksum>
    </file>
    <file>
      <filename>extra-bldgtype-multifamily-vented-crawlspace-right-top.osw</filename>
      <filetype>osw</filetype>
      <usage_type>test</usage_type>
      <checksum>84B13755</checksum>
    </file>
    <file>
      <filename>extra-bldgtype-multifamily-vented-crawlspace.osw</filename>
      <filetype>osw</filetype>
      <usage_type>test</usage_type>
      <checksum>EB7100CE</checksum>
    </file>
    <file>
      <filename>extra-bldgtype-multifamily-eaves.osw</filename>
      <filetype>osw</filetype>
      <usage_type>test</usage_type>
      <checksum>8DCB7991</checksum>
    </file>
    <file>
      <filename>extra-bldgtype-multifamily-slab-left-bottom.osw</filename>
      <filetype>osw</filetype>
      <usage_type>test</usage_type>
      <checksum>DF695572</checksum>
    </file>
    <file>
      <filename>extra-bldgtype-multifamily-slab-left-middle.osw</filename>
      <filetype>osw</filetype>
      <usage_type>test</usage_type>
      <checksum>C232BFAF</checksum>
    </file>
    <file>
      <filename>extra-bldgtype-multifamily-slab-left-top.osw</filename>
      <filetype>osw</filetype>
      <usage_type>test</usage_type>
      <checksum>35A08A6B</checksum>
    </file>
    <file>
<<<<<<< HEAD
      <filename>extra-bldgtype-multifamily-vented-crawlspace-left-bottom.osw</filename>
=======
      <filename>extra-bldgtype-multifamily-slab-middle-bottom.osw</filename>
>>>>>>> e4ff727d
      <filetype>osw</filetype>
      <usage_type>test</usage_type>
      <checksum>069027BD</checksum>
    </file>
    <file>
<<<<<<< HEAD
      <filename>extra-bldgtype-multifamily-vented-crawlspace-left-middle.osw</filename>
=======
      <filename>extra-bldgtype-multifamily-slab-middle-middle.osw</filename>
>>>>>>> e4ff727d
      <filetype>osw</filetype>
      <usage_type>test</usage_type>
      <checksum>BD9C8F29</checksum>
    </file>
    <file>
      <filename>extra-bldgtype-multifamily-slab-middle-top.osw</filename>
      <filetype>osw</filetype>
      <usage_type>test</usage_type>
      <checksum>8FE272A9</checksum>
    </file>
    <file>
      <filename>extra-bldgtype-multifamily-slab-right-bottom.osw</filename>
      <filetype>osw</filetype>
      <usage_type>test</usage_type>
      <checksum>929597FD</checksum>
    </file>
    <file>
      <filename>extra-bldgtype-multifamily-slab-right-middle.osw</filename>
      <filetype>osw</filetype>
      <usage_type>test</usage_type>
      <checksum>1CBFE608</checksum>
    </file>
    <file>
      <filename>extra-bldgtype-multifamily-slab-right-top.osw</filename>
      <filetype>osw</filetype>
      <usage_type>test</usage_type>
      <checksum>98932501</checksum>
    </file>
    <file>
      <filename>extra-bldgtype-multifamily-slab.osw</filename>
      <filetype>osw</filetype>
      <usage_type>test</usage_type>
      <checksum>F58B422A</checksum>
    </file>
    <file>
      <filename>extra-bldgtype-multifamily-double-loaded-interior.osw</filename>
      <filetype>osw</filetype>
      <usage_type>test</usage_type>
      <checksum>FA0A2E1E</checksum>
    </file>
    <file>
      <filename>extra-bldgtype-multifamily-double-exterior.osw</filename>
      <filetype>osw</filetype>
      <usage_type>test</usage_type>
      <checksum>E4BFFB2A</checksum>
    </file>
    <file>
      <filename>extra-bldgtype-multifamily-single-exterior-front.osw</filename>
      <filetype>osw</filetype>
      <usage_type>test</usage_type>
      <checksum>1B5A30B9</checksum>
    </file>
    <file>
      <filename>extra-bldgtype-multifamily-unvented-crawlspace-double-loaded-interior.osw</filename>
      <filetype>osw</filetype>
      <usage_type>test</usage_type>
      <checksum>A9C6F4A3</checksum>
    </file>
    <file>
      <filename>extra-bldgtype-multifamily-unvented-crawlspace-left-bottom-double-loaded-interior.osw</filename>
      <filetype>osw</filetype>
      <usage_type>test</usage_type>
      <checksum>05CA8A19</checksum>
    </file>
    <file>
      <filename>extra-bldgtype-multifamily-unvented-crawlspace-left-middle-double-loaded-interior.osw</filename>
      <filetype>osw</filetype>
      <usage_type>test</usage_type>
      <checksum>4C87529F</checksum>
    </file>
    <file>
      <filename>extra-bldgtype-multifamily-unvented-crawlspace-left-top-double-loaded-interior.osw</filename>
      <filetype>osw</filetype>
      <usage_type>test</usage_type>
      <checksum>A60217FE</checksum>
    </file>
    <file>
      <filename>extra-bldgtype-multifamily-unvented-crawlspace-middle-bottom-double-loaded-interior.osw</filename>
      <filetype>osw</filetype>
      <usage_type>test</usage_type>
      <checksum>C1327DEB</checksum>
    </file>
    <file>
      <filename>extra-bldgtype-multifamily-unvented-crawlspace-middle-middle-double-loaded-interior.osw</filename>
      <filetype>osw</filetype>
      <usage_type>test</usage_type>
      <checksum>4FAB271D</checksum>
    </file>
    <file>
      <filename>extra-bldgtype-multifamily-unvented-crawlspace-middle-top-double-loaded-interior.osw</filename>
      <filetype>osw</filetype>
      <usage_type>test</usage_type>
      <checksum>EA689E0C</checksum>
    </file>
    <file>
      <filename>extra-bldgtype-multifamily-unvented-crawlspace-right-bottom-double-loaded-interior.osw</filename>
      <filetype>osw</filetype>
      <usage_type>test</usage_type>
      <checksum>94219AD4</checksum>
    </file>
    <file>
      <filename>extra-bldgtype-multifamily-unvented-crawlspace-right-middle-double-loaded-interior.osw</filename>
      <filetype>osw</filetype>
      <usage_type>test</usage_type>
      <checksum>11AFDC9D</checksum>
    </file>
    <file>
      <filename>extra-bldgtype-multifamily-unvented-crawlspace-right-top-double-loaded-interior.osw</filename>
      <filetype>osw</filetype>
      <usage_type>test</usage_type>
      <checksum>295BF3B5</checksum>
    </file>
    <file>
      <filename>extra-bldgtype-multifamily-vented-crawlspace-double-loaded-interior.osw</filename>
      <filetype>osw</filetype>
      <usage_type>test</usage_type>
      <checksum>AF0364B5</checksum>
    </file>
    <file>
      <filename>extra-bldgtype-multifamily-vented-crawlspace-left-bottom-double-loaded-interior.osw</filename>
      <filetype>osw</filetype>
      <usage_type>test</usage_type>
      <checksum>4E52F8BC</checksum>
    </file>
    <file>
      <filename>extra-bldgtype-multifamily-vented-crawlspace-left-middle-double-loaded-interior.osw</filename>
      <filetype>osw</filetype>
      <usage_type>test</usage_type>
      <checksum>9B3957B8</checksum>
    </file>
    <file>
      <filename>extra-bldgtype-multifamily-vented-crawlspace-left-top-double-loaded-interior.osw</filename>
      <filetype>osw</filetype>
      <usage_type>test</usage_type>
      <checksum>D6EEB04E</checksum>
    </file>
    <file>
      <filename>extra-bldgtype-multifamily-vented-crawlspace-middle-bottom-double-loaded-interior.osw</filename>
      <filetype>osw</filetype>
      <usage_type>test</usage_type>
      <checksum>DC95B712</checksum>
    </file>
    <file>
      <filename>extra-bldgtype-multifamily-vented-crawlspace-middle-middle-double-loaded-interior.osw</filename>
      <filetype>osw</filetype>
      <usage_type>test</usage_type>
      <checksum>95D86F94</checksum>
    </file>
    <file>
      <filename>extra-bldgtype-multifamily-vented-crawlspace-middle-top-double-loaded-interior.osw</filename>
      <filetype>osw</filetype>
      <usage_type>test</usage_type>
      <checksum>B8F74433</checksum>
    </file>
    <file>
      <filename>extra-bldgtype-multifamily-vented-crawlspace-right-bottom-double-loaded-interior.osw</filename>
      <filetype>osw</filetype>
      <usage_type>test</usage_type>
      <checksum>E6871397</checksum>
    </file>
    <file>
      <filename>extra-bldgtype-multifamily-vented-crawlspace-right-middle-double-loaded-interior.osw</filename>
      <filetype>osw</filetype>
      <usage_type>test</usage_type>
      <checksum>602391A5</checksum>
    </file>
    <file>
      <filename>extra-bldgtype-multifamily-vented-crawlspace-right-top-double-loaded-interior.osw</filename>
      <filetype>osw</filetype>
      <usage_type>test</usage_type>
      <checksum>3F7B3205</checksum>
    </file>
    <file>
      <filename>extra-bldgtype-multifamily-slab-double-loaded-interior.osw</filename>
      <filetype>osw</filetype>
      <usage_type>test</usage_type>
      <checksum>8E027B3E</checksum>
    </file>
    <file>
      <filename>extra-bldgtype-multifamily-slab-left-bottom-double-loaded-interior.osw</filename>
      <filetype>osw</filetype>
      <usage_type>test</usage_type>
      <checksum>74C192B3</checksum>
    </file>
    <file>
      <filename>extra-bldgtype-multifamily-slab-left-middle-double-loaded-interior.osw</filename>
      <filetype>osw</filetype>
      <usage_type>test</usage_type>
      <checksum>CD2A5185</checksum>
    </file>
    <file>
      <filename>extra-bldgtype-multifamily-slab-left-top-double-loaded-interior.osw</filename>
      <filetype>osw</filetype>
      <usage_type>test</usage_type>
      <checksum>3ED508F5</checksum>
    </file>
    <file>
      <filename>extra-bldgtype-multifamily-slab-middle-bottom-double-loaded-interior.osw</filename>
      <filetype>osw</filetype>
      <usage_type>test</usage_type>
      <checksum>763A4231</checksum>
    </file>
    <file>
      <filename>extra-bldgtype-multifamily-slab-middle-middle-double-loaded-interior.osw</filename>
      <filetype>osw</filetype>
      <usage_type>test</usage_type>
      <checksum>96038F35</checksum>
    </file>
    <file>
      <filename>extra-bldgtype-multifamily-slab-middle-top-double-loaded-interior.osw</filename>
      <filetype>osw</filetype>
      <usage_type>test</usage_type>
      <checksum>B4E3046B</checksum>
    </file>
    <file>
      <filename>extra-bldgtype-multifamily-slab-right-bottom-double-loaded-interior.osw</filename>
      <filetype>osw</filetype>
      <usage_type>test</usage_type>
      <checksum>DABE65B7</checksum>
    </file>
    <file>
      <filename>extra-bldgtype-multifamily-slab-right-middle-double-loaded-interior.osw</filename>
      <filetype>osw</filetype>
      <usage_type>test</usage_type>
      <checksum>94A13669</checksum>
    </file>
    <file>
      <filename>extra-bldgtype-multifamily-slab-right-top-double-loaded-interior.osw</filename>
      <filetype>osw</filetype>
      <usage_type>test</usage_type>
      <checksum>A9A1C96B</checksum>
    </file>
    <file>
      <filename>base-simcontrol-daylight-saving-custom.osw</filename>
      <filetype>osw</filetype>
      <usage_type>test</usage_type>
      <checksum>2B47A154</checksum>
    </file>
    <file>
      <filename>base-lighting-detailed.osw</filename>
      <filetype>osw</filetype>
      <usage_type>test</usage_type>
      <checksum>109F7540</checksum>
    </file>
    <file>
      <filename>base-simcontrol-runperiod-1-month.osw</filename>
      <filetype>osw</filetype>
      <usage_type>test</usage_type>
      <checksum>ADEB9766</checksum>
    </file>
    <file>
      <filename>base-schedules-stochastic-vacant.osw</filename>
      <filetype>osw</filetype>
      <usage_type>test</usage_type>
      <checksum>61A65500</checksum>
    </file>
    <file>
      <filename>base-hvac-seasons.osw</filename>
      <filetype>osw</filetype>
      <usage_type>test</usage_type>
      <checksum>11F997A4</checksum>
    </file>
    <file>
      <filename>base-bldgtype-single-family-attached-2stories.osw</filename>
      <filetype>osw</filetype>
      <usage_type>test</usage_type>
      <checksum>C586BE73</checksum>
    </file>
    <file>
      <filename>base-enclosure-2stories-garage.osw</filename>
      <filetype>osw</filetype>
      <usage_type>test</usage_type>
      <checksum>F1CB5A54</checksum>
    </file>
    <file>
      <filename>test_measure.xml</filename>
      <filetype>xml</filetype>
      <usage_type>test</usage_type>
      <checksum>E59C08ED</checksum>
    </file>
    <file>
      <filename>test_rakefile.xml</filename>
      <filetype>xml</filetype>
      <usage_type>test</usage_type>
      <checksum>5A17FF8A</checksum>
    </file>
    <file>
      <filename>extra-bldgtype-multifamily-unvented-crawlspace-left-middle-double-loaded-interior.osw</filename>
      <filetype>osw</filetype>
      <usage_type>test</usage_type>
      <checksum>00D38822</checksum>
    </file>
    <file>
      <filename>extra-enclosure-garage-atticroof-conditioned.osw</filename>
      <filetype>osw</filetype>
      <usage_type>test</usage_type>
      <checksum>74D66672</checksum>
    </file>
    <file>
      <version>
        <software_program>OpenStudio</software_program>
        <identifier>2.9.0</identifier>
        <min_compatible>2.9.0</min_compatible>
      </version>
      <filename>measure.rb</filename>
      <filetype>rb</filetype>
      <usage_type>script</usage_type>
      <checksum>DC37826E</checksum>
    </file>
  </files>
</measure><|MERGE_RESOLUTION|>--- conflicted
+++ resolved
@@ -60,54 +60,10 @@
       <max_value></max_value>
     </argument>
     <argument>
-<<<<<<< HEAD
-      <name>simulation_control_run_period_begin_month</name>
-      <display_name>Simulation Control: Run Period Begin Month</display_name>
-      <description>This numeric field should contain the starting month number (1 = January, 2 = February, etc.) for the annual run period desired.</description>
-      <type>Integer</type>
-      <units>#</units>
-      <required>false</required>
-      <model_dependent>false</model_dependent>
-      <default_value></default_value>
-      <min_value></min_value>
-      <max_value></max_value>
-    </argument>
-    <argument>
-      <name>simulation_control_run_period_begin_day_of_month</name>
-      <display_name>Simulation Control: Run Period Begin Day of Month</display_name>
-      <description>This numeric field should contain the starting day of the starting month (must be valid for month) for the annual run period desired.</description>
-      <type>Integer</type>
-      <units>#</units>
-      <required>false</required>
-      <model_dependent>false</model_dependent>
-      <default_value></default_value>
-      <min_value></min_value>
-      <max_value></max_value>
-    </argument>
-    <argument>
-      <name>simulation_control_run_period_end_month</name>
-      <display_name>Simulation Control: Run Period End Month</display_name>
-      <description>This numeric field should contain the end month number (1 = January, 2 = February, etc.) for the annual run period desired.</description>
-      <type>Integer</type>
-      <units>#</units>
-      <required>false</required>
-      <model_dependent>false</model_dependent>
-      <default_value></default_value>
-      <min_value></min_value>
-      <max_value></max_value>
-    </argument>
-    <argument>
-      <name>simulation_control_run_period_end_day_of_month</name>
-      <display_name>Simulation Control: Run Period End Day of Month</display_name>
-      <description>This numeric field should contain the ending day of the ending month (must be valid for month) for the annual run period desired.</description>
-      <type>Integer</type>
-      <units>#</units>
-=======
       <name>simulation_control_run_period</name>
       <display_name>Simulation Control: Run Period</display_name>
       <description>Specifies the annual simulation run period. Enter a date like "Mar 15 - Sep 15".</description>
       <type>String</type>
->>>>>>> e4ff727d
       <required>false</required>
       <model_dependent>false</model_dependent>
       <default_value></default_value>
@@ -149,54 +105,10 @@
       <max_value></max_value>
     </argument>
     <argument>
-<<<<<<< HEAD
-      <name>simulation_control_daylight_saving_begin_month</name>
-      <display_name>Simulation Control: Daylight Saving Begin Month</display_name>
-      <description>This numeric field should contain the starting month number (1 = January, 2 = February, etc.) for the annual daylight saving period desired.</description>
-      <type>Integer</type>
-      <units>#</units>
-      <required>false</required>
-      <model_dependent>false</model_dependent>
-      <default_value></default_value>
-      <min_value></min_value>
-      <max_value></max_value>
-    </argument>
-    <argument>
-      <name>simulation_control_daylight_saving_begin_day_of_month</name>
-      <display_name>Simulation Control: Daylight Saving Begin Day of Month</display_name>
-      <description>This numeric field should contain the starting day of the starting month (must be valid for month) for the daylight saving period desired.</description>
-      <type>Integer</type>
-      <units>#</units>
-      <required>false</required>
-      <model_dependent>false</model_dependent>
-      <default_value></default_value>
-      <min_value></min_value>
-      <max_value></max_value>
-    </argument>
-    <argument>
-      <name>simulation_control_daylight_saving_end_month</name>
-      <display_name>Simulation Control: Daylight Saving End Month</display_name>
-      <description>This numeric field should contain the end month number (1 = January, 2 = February, etc.) for the daylight saving period desired.</description>
-      <type>Integer</type>
-      <units>#</units>
-      <required>false</required>
-      <model_dependent>false</model_dependent>
-      <default_value></default_value>
-      <min_value></min_value>
-      <max_value></max_value>
-    </argument>
-    <argument>
-      <name>simulation_control_daylight_saving_end_day_of_month</name>
-      <display_name>Simulation Control: Daylight Saving End Day of Month</display_name>
-      <description>This numeric field should contain the ending day of the ending month (must be valid for month) for the daylight saving period desired.</description>
-      <type>Integer</type>
-      <units>#</units>
-=======
       <name>simulation_control_daylight_saving_period</name>
       <display_name>Simulation Control: Daylight Saving Period</display_name>
       <description>Specifies the daylight saving period. Enter a date like "Mar 15 - Dec 15".</description>
       <type>String</type>
->>>>>>> e4ff727d
       <required>false</required>
       <model_dependent>false</model_dependent>
       <default_value></default_value>
@@ -242,54 +154,10 @@
       <max_value></max_value>
     </argument>
     <argument>
-<<<<<<< HEAD
-      <name>schedules_vacancy_begin_month</name>
-      <display_name>Schedules: Vacancy Start Begin Month</display_name>
-      <description>This numeric field should contain the starting month number (1 = January, 2 = February, etc.) for the vacancy period desired. Only applies if the schedules type is 'stochastic'.</description>
-      <type>Integer</type>
-      <units>#</units>
-      <required>false</required>
-      <model_dependent>false</model_dependent>
-      <default_value></default_value>
-      <min_value></min_value>
-      <max_value></max_value>
-    </argument>
-    <argument>
-      <name>schedules_vacancy_begin_day_of_month</name>
-      <display_name>Schedules: Vacancy Begin Day of Month</display_name>
-      <description>This numeric field should contain the starting day of the starting month (must be valid for month) for the vacancy period desired. Only applies if the schedules type is 'stochastic'.</description>
-      <type>Integer</type>
-      <units>#</units>
-      <required>false</required>
-      <model_dependent>false</model_dependent>
-      <default_value></default_value>
-      <min_value></min_value>
-      <max_value></max_value>
-    </argument>
-    <argument>
-      <name>schedules_vacancy_end_month</name>
-      <display_name>Schedules: Vacancy Start End Month</display_name>
-      <description>This numeric field should contain the end month number (1 = January, 2 = February, etc.) for the vacancy period desired. Only applies if the schedules type is 'stochastic'.</description>
-      <type>Integer</type>
-      <units>#</units>
-      <required>false</required>
-      <model_dependent>false</model_dependent>
-      <default_value></default_value>
-      <min_value></min_value>
-      <max_value></max_value>
-    </argument>
-    <argument>
-      <name>schedules_vacancy_end_day_of_month</name>
-      <display_name>Schedules: Vacancy End Day of Month</display_name>
-      <description>This numeric field should contain the ending day of the ending month (must be valid for month) for the vacancy period desired. Only applies if the schedules type is 'stochastic'.</description>
-      <type>Integer</type>
-      <units>#</units>
-=======
       <name>schedules_vacancy_period</name>
       <display_name>Schedules: Vacancy Period</display_name>
       <description>Specifies the vacancy period. Only applies if the schedules type is 'stochastic'. Enter a date like "Dec 15 - Jan 15".</description>
       <type>String</type>
->>>>>>> e4ff727d
       <required>false</required>
       <model_dependent>false</model_dependent>
       <default_value></default_value>
@@ -2801,90 +2669,10 @@
       <max_value></max_value>
     </argument>
     <argument>
-<<<<<<< HEAD
-      <name>season_heating_begin_month</name>
-      <display_name>Heating Season: Begin Month</display_name>
-      <description>This numeric field should contain the starting month number (1 = January, 2 = February, etc.) for the heating season.</description>
-      <type>Integer</type>
-      <units>#</units>
-      <required>false</required>
-      <model_dependent>false</model_dependent>
-      <default_value></default_value>
-      <min_value></min_value>
-      <max_value></max_value>
-    </argument>
-    <argument>
-      <name>season_heating_begin_day_of_month</name>
-      <display_name>Heating Season: Begin Day of Month</display_name>
-      <description>This numeric field should contain the starting day of the starting month (must be valid for month) for the heating season.</description>
-      <type>Integer</type>
-      <units>#</units>
-      <required>false</required>
-      <model_dependent>false</model_dependent>
-      <default_value></default_value>
-      <min_value></min_value>
-      <max_value></max_value>
-    </argument>
-    <argument>
-      <name>season_heating_end_month</name>
-      <display_name>Heating Season: End Month</display_name>
-      <description>This numeric field should contain the end month number (1 = January, 2 = February, etc.) for the heating season.</description>
-      <type>Integer</type>
-      <units>#</units>
-      <required>false</required>
-      <model_dependent>false</model_dependent>
-      <default_value></default_value>
-      <min_value></min_value>
-      <max_value></max_value>
-    </argument>
-    <argument>
-      <name>season_heating_end_day_of_month</name>
-      <display_name>Heating Season: End Day of Month</display_name>
-      <description>This numeric field should contain the ending day of the ending month (must be valid for month) for the heating season.</description>
-      <type>Integer</type>
-      <units>#</units>
-      <required>false</required>
-      <model_dependent>false</model_dependent>
-      <default_value></default_value>
-      <min_value></min_value>
-      <max_value></max_value>
-    </argument>
-    <argument>
-      <name>season_cooling_begin_month</name>
-      <display_name>Cooling Season: Begin Month</display_name>
-      <description>This numeric field should contain the starting month number (1 = January, 2 = February, etc.) for the cooling season.</description>
-      <type>Integer</type>
-      <units>#</units>
-      <required>false</required>
-      <model_dependent>false</model_dependent>
-      <default_value></default_value>
-      <min_value></min_value>
-      <max_value></max_value>
-    </argument>
-    <argument>
-      <name>season_cooling_begin_day_of_month</name>
-      <display_name>Cooling Season: Begin Day of Month</display_name>
-      <description>This numeric field should contain the starting day of the starting month (must be valid for month) for the cooling season.</description>
-      <type>Integer</type>
-      <units>#</units>
-      <required>false</required>
-      <model_dependent>false</model_dependent>
-      <default_value></default_value>
-      <min_value></min_value>
-      <max_value></max_value>
-    </argument>
-    <argument>
-      <name>season_cooling_end_month</name>
-      <display_name>Cooling Season: End Month</display_name>
-      <description>This numeric field should contain the end month number (1 = January, 2 = February, etc.) for the cooling season.</description>
-      <type>Integer</type>
-      <units>#</units>
-=======
       <name>season_heating_period</name>
       <display_name>Heating Season Period</display_name>
       <description>Specifies the heating season. Enter a date like "Nov 1 - Jun 30".</description>
       <type>String</type>
->>>>>>> e4ff727d
       <required>false</required>
       <model_dependent>false</model_dependent>
       <default_value></default_value>
@@ -2903,37 +2691,9 @@
       <max_value></max_value>
     </argument>
     <argument>
-<<<<<<< HEAD
-      <name>ducts_supply_leakage_units</name>
-      <display_name>Ducts: Supply Leakage Units</display_name>
-      <description>The leakage units of the supply ducts.</description>
-      <type>Choice</type>
-      <units></units>
-      <required>true</required>
-      <model_dependent>false</model_dependent>
-      <default_value>CFM25</default_value>
-      <choices>
-        <choice>
-          <value>CFM25</value>
-          <display_name>CFM25</display_name>
-        </choice>
-        <choice>
-          <value>Percent</value>
-          <display_name>Percent</display_name>
-        </choice>
-      </choices>
-      <min_value></min_value>
-      <max_value></max_value>
-    </argument>
-    <argument>
-      <name>ducts_return_leakage_units</name>
-      <display_name>Ducts: Return Leakage Units</display_name>
-      <description>The leakage units of the return ducts.</description>
-=======
       <name>ducts_leakage_units</name>
       <display_name>Ducts: Leakage Units</display_name>
       <description>The leakage units of the ducts.</description>
->>>>>>> e4ff727d
       <type>Choice</type>
       <units></units>
       <required>true</required>
@@ -4929,60 +4689,12 @@
       <max_value></max_value>
     </argument>
     <argument>
-<<<<<<< HEAD
-      <name>holiday_lighting_period_begin_month</name>
-      <display_name>Holiday Lighting: Period Begin Month</display_name>
-      <description>This numeric field should contain the starting month number (1 = January, 2 = February, etc.) for the holiday lighting period desired.</description>
-      <type>String</type>
-      <units>month</units>
-      <required>true</required>
-      <model_dependent>false</model_dependent>
-      <default_value>auto</default_value>
-      <min_value></min_value>
-      <max_value></max_value>
-    </argument>
-    <argument>
-      <name>holiday_lighting_period_begin_day_of_month</name>
-      <display_name>Holiday Lighting: Period Begin Day of Month</display_name>
-      <description>This numeric field should contain the starting day of the starting month (must be valid for month) for the holiday lighting period desired.</description>
-      <type>String</type>
-      <units>day</units>
-      <required>true</required>
-      <model_dependent>false</model_dependent>
-      <default_value>auto</default_value>
-      <min_value></min_value>
-      <max_value></max_value>
-    </argument>
-    <argument>
-      <name>holiday_lighting_period_end_month</name>
-      <display_name>Holiday Lighting: Period End Month</display_name>
-      <description>This numeric field should contain the end month number (1 = January, 2 = February, etc.) for the holiday lighting period desired.</description>
-      <type>String</type>
-      <units>month</units>
-      <required>true</required>
-      <model_dependent>false</model_dependent>
-      <default_value>auto</default_value>
-      <min_value></min_value>
-      <max_value></max_value>
-    </argument>
-    <argument>
-      <name>holiday_lighting_period_end_day_of_month</name>
-      <display_name>Holiday Lighting: Period End Day of Month</display_name>
-      <description>This numeric field should contain the ending day of the ending month (must be valid for month) for the holiday lighting period desired.</description>
-=======
       <name>holiday_lighting_period</name>
       <display_name>Holiday Lighting: Period</display_name>
       <description>Specifies the holiday lighting period. Enter a date like "Nov 25 - Jan 5".</description>
->>>>>>> e4ff727d
       <type>String</type>
       <required>false</required>
       <model_dependent>false</model_dependent>
-<<<<<<< HEAD
-      <default_value>auto</default_value>
-      <min_value></min_value>
-      <max_value></max_value>
-=======
->>>>>>> e4ff727d
     </argument>
     <argument>
       <name>dehumidifier_type</name>
@@ -7464,65 +7176,7 @@
       <filename>schedules.rb</filename>
       <filetype>rb</filetype>
       <usage_type>resource</usage_type>
-<<<<<<< HEAD
-      <checksum>AB29EE55</checksum>
-    </file>
-    <file>
-      <filename>base-bldgtype-multifamily-shared-mechvent-preconditioning.osw</filename>
-      <filetype>osw</filetype>
-      <usage_type>test</usage_type>
-      <checksum>C23F14D0</checksum>
-    </file>
-    <file>
-      <filename>base-hvac-air-to-air-heat-pump-1-speed-heating-only.osw</filename>
-      <filetype>osw</filetype>
-      <usage_type>test</usage_type>
-      <checksum>1B00CB16</checksum>
-    </file>
-    <file>
-      <filename>extra-second-heating-system-portable-heater-to-heat-pump.osw</filename>
-      <filetype>osw</filetype>
-      <usage_type>test</usage_type>
-      <checksum>B3FF0E5D</checksum>
-    </file>
-    <file>
-      <filename>base-hvac-air-to-air-heat-pump-1-speed-cooling-only.osw</filename>
-      <filetype>osw</filetype>
-      <usage_type>test</usage_type>
-      <checksum>DCD13F63</checksum>
-    </file>
-    <file>
-      <filename>base-hvac-air-to-air-heat-pump-1-speed.osw</filename>
-      <filetype>osw</filetype>
-      <usage_type>test</usage_type>
-      <checksum>AC84859D</checksum>
-    </file>
-    <file>
-      <filename>base-hvac-air-to-air-heat-pump-2-speed.osw</filename>
-      <filetype>osw</filetype>
-      <usage_type>test</usage_type>
-      <checksum>A19E0722</checksum>
-    </file>
-    <file>
-      <filename>base-hvac-dual-fuel-air-to-air-heat-pump-2-speed.osw</filename>
-      <filetype>osw</filetype>
-      <usage_type>test</usage_type>
-      <checksum>A746BEAE</checksum>
-    </file>
-    <file>
-      <filename>extra-bldgtype-multifamily-single-exterior-front.osw</filename>
-      <filetype>osw</filetype>
-      <usage_type>test</usage_type>
-      <checksum>6F936F23</checksum>
-    </file>
-    <file>
-      <filename>base-bldgtype-multifamily-shared-boiler-only-baseboard.osw</filename>
-      <filetype>osw</filetype>
-      <usage_type>test</usage_type>
-      <checksum>FF5FDA3D</checksum>
-=======
       <checksum>51495243</checksum>
->>>>>>> e4ff727d
     </file>
     <file>
       <filename>geometry.rb</filename>
@@ -9187,11 +8841,7 @@
       <checksum>64E9A2A5</checksum>
     </file>
     <file>
-<<<<<<< HEAD
-      <filename>extra-bldgtype-multifamily-unvented-crawlspace.osw</filename>
-=======
       <filename>extra-bldgtype-multifamily-vented-crawlspace-left-top.osw</filename>
->>>>>>> e4ff727d
       <filetype>osw</filetype>
       <usage_type>test</usage_type>
       <checksum>563A3F82</checksum>
@@ -9263,21 +8913,13 @@
       <checksum>35A08A6B</checksum>
     </file>
     <file>
-<<<<<<< HEAD
-      <filename>extra-bldgtype-multifamily-vented-crawlspace-left-bottom.osw</filename>
-=======
       <filename>extra-bldgtype-multifamily-slab-middle-bottom.osw</filename>
->>>>>>> e4ff727d
       <filetype>osw</filetype>
       <usage_type>test</usage_type>
       <checksum>069027BD</checksum>
     </file>
     <file>
-<<<<<<< HEAD
-      <filename>extra-bldgtype-multifamily-vented-crawlspace-left-middle.osw</filename>
-=======
       <filename>extra-bldgtype-multifamily-slab-middle-middle.osw</filename>
->>>>>>> e4ff727d
       <filetype>osw</filetype>
       <usage_type>test</usage_type>
       <checksum>BD9C8F29</checksum>
