<?xml version="1.0"?>
<measure>
  <schema_version>3.0</schema_version>
  <name>build_residential_hpxml</name>
  <uid>a13a8983-2b01-4930-8af2-42030b6e4233</uid>
<<<<<<< HEAD
  <version_id>58961803-5df4-4041-a7ea-2c6e95025671</version_id>
  <version_modified>20210809T195358Z</version_modified>
=======
  <version_id>311a1132-e405-486b-831b-e1472bcfbcf7</version_id>
  <version_modified>20210901T150657Z</version_modified>
>>>>>>> 81252af7
  <xml_checksum>2C38F48B</xml_checksum>
  <class_name>BuildResidentialHPXML</class_name>
  <display_name>HPXML Builder</display_name>
  <description>Builds a residential HPXML file.</description>
  <modeler_description>TODO</modeler_description>
  <arguments>
    <argument>
      <name>hpxml_path</name>
      <display_name>HPXML File Path</display_name>
      <description>Absolute/relative path of the HPXML file.</description>
      <type>String</type>
      <required>true</required>
      <model_dependent>false</model_dependent>
    </argument>
    <argument>
      <name>software_program_used</name>
      <display_name>Software Program Used</display_name>
      <description>The name of the software program used.</description>
      <type>String</type>
      <required>false</required>
      <model_dependent>false</model_dependent>
    </argument>
    <argument>
      <name>software_program_version</name>
      <display_name>Software Program Version</display_name>
      <description>The version of the software program used.</description>
      <type>String</type>
      <required>false</required>
      <model_dependent>false</model_dependent>
    </argument>
    <argument>
      <name>simulation_control_timestep</name>
      <display_name>Simulation Control: Timestep</display_name>
      <description>Value must be a divisor of 60.</description>
      <type>Integer</type>
      <units>min</units>
      <required>false</required>
      <model_dependent>false</model_dependent>
    </argument>
    <argument>
      <name>simulation_control_run_period_begin_month</name>
      <display_name>Simulation Control: Run Period Begin Month</display_name>
      <description>This numeric field should contain the starting month number (1 = January, 2 = February, etc.) for the annual run period desired.</description>
      <type>Integer</type>
      <units>#</units>
      <required>false</required>
      <model_dependent>false</model_dependent>
    </argument>
    <argument>
      <name>simulation_control_run_period_begin_day_of_month</name>
      <display_name>Simulation Control: Run Period Begin Day of Month</display_name>
      <description>This numeric field should contain the starting day of the starting month (must be valid for month) for the annual run period desired.</description>
      <type>Integer</type>
      <units>#</units>
      <required>false</required>
      <model_dependent>false</model_dependent>
    </argument>
    <argument>
      <name>simulation_control_run_period_end_month</name>
      <display_name>Simulation Control: Run Period End Month</display_name>
      <description>This numeric field should contain the end month number (1 = January, 2 = February, etc.) for the annual run period desired.</description>
      <type>Integer</type>
      <units>#</units>
      <required>false</required>
      <model_dependent>false</model_dependent>
    </argument>
    <argument>
      <name>simulation_control_run_period_end_day_of_month</name>
      <display_name>Simulation Control: Run Period End Day of Month</display_name>
      <description>This numeric field should contain the ending day of the ending month (must be valid for month) for the annual run period desired.</description>
      <type>Integer</type>
      <units>#</units>
      <required>false</required>
      <model_dependent>false</model_dependent>
    </argument>
    <argument>
      <name>simulation_control_run_period_calendar_year</name>
      <display_name>Simulation Control: Run Period Calendar Year</display_name>
      <description>This numeric field should contain the calendar year that determines the start day of week. If you are running simulations using AMY weather files, the value entered for calendar year will not be used; it will be overridden by the actual year found in the AMY weather file.</description>
      <type>Integer</type>
      <units>year</units>
      <required>false</required>
      <model_dependent>false</model_dependent>
    </argument>
    <argument>
      <name>simulation_control_daylight_saving_enabled</name>
      <display_name>Simulation Control: Daylight Saving Enabled</display_name>
      <description>Whether to use daylight saving.</description>
      <type>Boolean</type>
      <required>false</required>
      <model_dependent>false</model_dependent>
      <choices>
        <choice>
          <value>true</value>
          <display_name>true</display_name>
        </choice>
        <choice>
          <value>false</value>
          <display_name>false</display_name>
        </choice>
      </choices>
    </argument>
    <argument>
      <name>simulation_control_daylight_saving_begin_month</name>
      <display_name>Simulation Control: Daylight Saving Begin Month</display_name>
      <description>This numeric field should contain the starting month number (1 = January, 2 = February, etc.) for the annual daylight saving period desired.</description>
      <type>Integer</type>
      <units>#</units>
      <required>false</required>
      <model_dependent>false</model_dependent>
    </argument>
    <argument>
      <name>simulation_control_daylight_saving_begin_day_of_month</name>
      <display_name>Simulation Control: Daylight Saving Begin Day of Month</display_name>
      <description>This numeric field should contain the starting day of the starting month (must be valid for month) for the daylight saving period desired.</description>
      <type>Integer</type>
      <units>#</units>
      <required>false</required>
      <model_dependent>false</model_dependent>
    </argument>
    <argument>
      <name>simulation_control_daylight_saving_end_month</name>
      <display_name>Simulation Control: Daylight Saving End Month</display_name>
      <description>This numeric field should contain the end month number (1 = January, 2 = February, etc.) for the daylight saving period desired.</description>
      <type>Integer</type>
      <units>#</units>
      <required>false</required>
      <model_dependent>false</model_dependent>
    </argument>
    <argument>
      <name>simulation_control_daylight_saving_end_day_of_month</name>
      <display_name>Simulation Control: Daylight Saving End Day of Month</display_name>
      <description>This numeric field should contain the ending day of the ending month (must be valid for month) for the daylight saving period desired.</description>
      <type>Integer</type>
      <units>#</units>
      <required>false</required>
      <model_dependent>false</model_dependent>
    </argument>
    <argument>
      <name>weather_station_epw_filepath</name>
      <display_name>EnergyPlus Weather (EPW) Filepath</display_name>
      <description>Path of the EPW file.</description>
      <type>String</type>
      <required>true</required>
      <model_dependent>false</model_dependent>
      <default_value>USA_CO_Denver.Intl.AP.725650_TMY3.epw</default_value>
    </argument>
    <argument>
      <name>site_state_code</name>
      <display_name>Site: State Code</display_name>
      <description>State code of the home address. If not provided, uses the EPW weather file state code.</description>
      <type>Choice</type>
      <required>false</required>
      <model_dependent>false</model_dependent>
      <choices>
        <choice>
          <value>AK</value>
          <display_name>AK</display_name>
        </choice>
        <choice>
          <value>AL</value>
          <display_name>AL</display_name>
        </choice>
        <choice>
          <value>AR</value>
          <display_name>AR</display_name>
        </choice>
        <choice>
          <value>AZ</value>
          <display_name>AZ</display_name>
        </choice>
        <choice>
          <value>CA</value>
          <display_name>CA</display_name>
        </choice>
        <choice>
          <value>CO</value>
          <display_name>CO</display_name>
        </choice>
        <choice>
          <value>CT</value>
          <display_name>CT</display_name>
        </choice>
        <choice>
          <value>DC</value>
          <display_name>DC</display_name>
        </choice>
        <choice>
          <value>DE</value>
          <display_name>DE</display_name>
        </choice>
        <choice>
          <value>FL</value>
          <display_name>FL</display_name>
        </choice>
        <choice>
          <value>GA</value>
          <display_name>GA</display_name>
        </choice>
        <choice>
          <value>HI</value>
          <display_name>HI</display_name>
        </choice>
        <choice>
          <value>IA</value>
          <display_name>IA</display_name>
        </choice>
        <choice>
          <value>ID</value>
          <display_name>ID</display_name>
        </choice>
        <choice>
          <value>IL</value>
          <display_name>IL</display_name>
        </choice>
        <choice>
          <value>IN</value>
          <display_name>IN</display_name>
        </choice>
        <choice>
          <value>KS</value>
          <display_name>KS</display_name>
        </choice>
        <choice>
          <value>KY</value>
          <display_name>KY</display_name>
        </choice>
        <choice>
          <value>LA</value>
          <display_name>LA</display_name>
        </choice>
        <choice>
          <value>MA</value>
          <display_name>MA</display_name>
        </choice>
        <choice>
          <value>MD</value>
          <display_name>MD</display_name>
        </choice>
        <choice>
          <value>ME</value>
          <display_name>ME</display_name>
        </choice>
        <choice>
          <value>MI</value>
          <display_name>MI</display_name>
        </choice>
        <choice>
          <value>MN</value>
          <display_name>MN</display_name>
        </choice>
        <choice>
          <value>MO</value>
          <display_name>MO</display_name>
        </choice>
        <choice>
          <value>MS</value>
          <display_name>MS</display_name>
        </choice>
        <choice>
          <value>MT</value>
          <display_name>MT</display_name>
        </choice>
        <choice>
          <value>NC</value>
          <display_name>NC</display_name>
        </choice>
        <choice>
          <value>ND</value>
          <display_name>ND</display_name>
        </choice>
        <choice>
          <value>NE</value>
          <display_name>NE</display_name>
        </choice>
        <choice>
          <value>NH</value>
          <display_name>NH</display_name>
        </choice>
        <choice>
          <value>NJ</value>
          <display_name>NJ</display_name>
        </choice>
        <choice>
          <value>NM</value>
          <display_name>NM</display_name>
        </choice>
        <choice>
          <value>NV</value>
          <display_name>NV</display_name>
        </choice>
        <choice>
          <value>NY</value>
          <display_name>NY</display_name>
        </choice>
        <choice>
          <value>OH</value>
          <display_name>OH</display_name>
        </choice>
        <choice>
          <value>OK</value>
          <display_name>OK</display_name>
        </choice>
        <choice>
          <value>OR</value>
          <display_name>OR</display_name>
        </choice>
        <choice>
          <value>PA</value>
          <display_name>PA</display_name>
        </choice>
        <choice>
          <value>RI</value>
          <display_name>RI</display_name>
        </choice>
        <choice>
          <value>SC</value>
          <display_name>SC</display_name>
        </choice>
        <choice>
          <value>SD</value>
          <display_name>SD</display_name>
        </choice>
        <choice>
          <value>TN</value>
          <display_name>TN</display_name>
        </choice>
        <choice>
          <value>TX</value>
          <display_name>TX</display_name>
        </choice>
        <choice>
          <value>UT</value>
          <display_name>UT</display_name>
        </choice>
        <choice>
          <value>VA</value>
          <display_name>VA</display_name>
        </choice>
        <choice>
          <value>VT</value>
          <display_name>VT</display_name>
        </choice>
        <choice>
          <value>WA</value>
          <display_name>WA</display_name>
        </choice>
        <choice>
          <value>WI</value>
          <display_name>WI</display_name>
        </choice>
        <choice>
          <value>WV</value>
          <display_name>WV</display_name>
        </choice>
        <choice>
          <value>WY</value>
          <display_name>WY</display_name>
        </choice>
      </choices>
    </argument>
    <argument>
<<<<<<< HEAD
      <name>schedules_path</name>
      <display_name>Schedules: Path</display_name>
      <description>Absolute (or relative) path of the csv file containing user-specified occupancy schedules.</description>
      <type>String</type>
      <required>false</required>
      <model_dependent>false</model_dependent>
    </argument>
    <argument>
      <name>schedules_vacancy_begin_month</name>
      <display_name>Schedules: Vacancy Start Begin Month</display_name>
      <description>This numeric field should contain the starting month number (1 = January, 2 = February, etc.) for the vacancy period desired. Only applies if the schedules type is 'stochastic'.</description>
      <type>Integer</type>
      <units>#</units>
      <required>false</required>
      <model_dependent>false</model_dependent>
    </argument>
    <argument>
      <name>schedules_vacancy_begin_day_of_month</name>
      <display_name>Schedules: Vacancy Begin Day of Month</display_name>
      <description>This numeric field should contain the starting day of the starting month (must be valid for month) for the vacancy period desired. Only applies if the schedules type is 'stochastic'.</description>
      <type>Integer</type>
      <units>#</units>
      <required>false</required>
      <model_dependent>false</model_dependent>
    </argument>
    <argument>
      <name>schedules_vacancy_end_month</name>
      <display_name>Schedules: Vacancy Start End Month</display_name>
      <description>This numeric field should contain the end month number (1 = January, 2 = February, etc.) for the vacancy period desired. Only applies if the schedules type is 'stochastic'.</description>
      <type>Integer</type>
      <units>#</units>
      <required>false</required>
      <model_dependent>false</model_dependent>
    </argument>
    <argument>
      <name>schedules_vacancy_end_day_of_month</name>
      <display_name>Schedules: Vacancy End Day of Month</display_name>
      <description>This numeric field should contain the ending day of the ending month (must be valid for month) for the vacancy period desired. Only applies if the schedules type is 'stochastic'.</description>
      <type>Integer</type>
      <units>#</units>
      <required>false</required>
      <model_dependent>false</model_dependent>
    </argument>
    <argument>
      <name>schedules_random_seed</name>
      <display_name>Schedules: Random Seed</display_name>
      <description>This numeric field is the seed for the random number generator. Only applies if the schedules type is 'stochastic'.</description>
      <type>Integer</type>
      <units>#</units>
      <required>false</required>
      <model_dependent>false</model_dependent>
    </argument>
    <argument>
      <name>weather_station_epw_filepath</name>
      <display_name>EnergyPlus Weather (EPW) Filepath</display_name>
      <description>Path of the EPW file.</description>
      <type>String</type>
      <required>true</required>
      <model_dependent>false</model_dependent>
      <default_value>USA_CO_Denver.Intl.AP.725650_TMY3.epw</default_value>
    </argument>
    <argument>
=======
>>>>>>> 81252af7
      <name>site_type</name>
      <display_name>Site: Type</display_name>
      <description>The type of site.</description>
      <type>Choice</type>
      <required>false</required>
      <model_dependent>false</model_dependent>
      <choices>
        <choice>
          <value>suburban</value>
          <display_name>suburban</display_name>
        </choice>
        <choice>
          <value>urban</value>
          <display_name>urban</display_name>
        </choice>
        <choice>
          <value>rural</value>
          <display_name>rural</display_name>
        </choice>
      </choices>
    </argument>
    <argument>
      <name>geometry_unit_type</name>
      <display_name>Geometry: Unit Type</display_name>
      <description>The type of unit.</description>
      <type>Choice</type>
      <required>true</required>
      <model_dependent>false</model_dependent>
      <default_value>single-family detached</default_value>
      <choices>
        <choice>
          <value>single-family detached</value>
          <display_name>single-family detached</display_name>
        </choice>
        <choice>
          <value>single-family attached</value>
          <display_name>single-family attached</display_name>
        </choice>
        <choice>
          <value>apartment unit</value>
          <display_name>apartment unit</display_name>
        </choice>
      </choices>
    </argument>
    <argument>
      <name>geometry_cfa</name>
      <display_name>Geometry: Conditioned Floor Area</display_name>
      <description>The total floor area of the conditioned space (including any conditioned basement floor area).</description>
      <type>Double</type>
      <units>ft^2</units>
      <required>true</required>
      <model_dependent>false</model_dependent>
      <default_value>2000</default_value>
    </argument>
    <argument>
      <name>geometry_num_floors_above_grade</name>
      <display_name>Geometry: Number of Floors</display_name>
      <description>The number of floors above grade (in the unit if single-family detached or single-family attached, and in the building if apartment unit). Conditioned attics are included.</description>
      <type>Integer</type>
      <units>#</units>
      <required>true</required>
      <model_dependent>false</model_dependent>
      <default_value>2</default_value>
    </argument>
    <argument>
      <name>geometry_wall_height</name>
      <display_name>Geometry: Average Wall Height</display_name>
      <description>The average height of the walls.</description>
      <type>Double</type>
      <units>ft</units>
      <required>true</required>
      <model_dependent>false</model_dependent>
      <default_value>8</default_value>
    </argument>
    <argument>
      <name>geometry_orientation</name>
      <display_name>Geometry: Orientation</display_name>
      <description>The unit's orientation is measured clockwise from north (e.g., North=0, East=90, South=180, West=270).</description>
      <type>Double</type>
      <units>degrees</units>
      <required>true</required>
      <model_dependent>false</model_dependent>
      <default_value>180</default_value>
    </argument>
    <argument>
      <name>geometry_aspect_ratio</name>
      <display_name>Geometry: Aspect Ratio</display_name>
      <description>The ratio of the front/back wall length to the left/right wall length, excluding any protruding garage wall area.</description>
      <type>Double</type>
      <units>FB/LR</units>
      <required>true</required>
      <model_dependent>false</model_dependent>
      <default_value>2</default_value>
    </argument>
    <argument>
      <name>geometry_corridor_position</name>
      <display_name>Geometry: Corridor Position</display_name>
      <description>The position of the corridor. Only applies to single-family attached and apartment unit units. Exterior corridors are shaded, but not enclosed. Interior corridors are enclosed and conditioned.</description>
      <type>Choice</type>
      <required>true</required>
      <model_dependent>false</model_dependent>
      <default_value>Double-Loaded Interior</default_value>
      <choices>
        <choice>
          <value>Double-Loaded Interior</value>
          <display_name>Double-Loaded Interior</display_name>
        </choice>
        <choice>
          <value>Single Exterior (Front)</value>
          <display_name>Single Exterior (Front)</display_name>
        </choice>
        <choice>
          <value>Double Exterior</value>
          <display_name>Double Exterior</display_name>
        </choice>
        <choice>
          <value>None</value>
          <display_name>None</display_name>
        </choice>
      </choices>
    </argument>
    <argument>
      <name>geometry_corridor_width</name>
      <display_name>Geometry: Corridor Width</display_name>
      <description>The width of the corridor. Only applies to apartment unit units.</description>
      <type>Double</type>
      <units>ft</units>
      <required>true</required>
      <model_dependent>false</model_dependent>
      <default_value>10</default_value>
    </argument>
    <argument>
      <name>geometry_inset_width</name>
      <display_name>Geometry: Inset Width</display_name>
      <description>The width of the inset. Only applies to apartment unit units.</description>
      <type>Double</type>
      <units>ft</units>
      <required>true</required>
      <model_dependent>false</model_dependent>
      <default_value>0</default_value>
    </argument>
    <argument>
      <name>geometry_inset_depth</name>
      <display_name>Geometry: Inset Depth</display_name>
      <description>The depth of the inset. Only applies to apartment unit units.</description>
      <type>Double</type>
      <units>ft</units>
      <required>true</required>
      <model_dependent>false</model_dependent>
      <default_value>0</default_value>
    </argument>
    <argument>
      <name>geometry_inset_position</name>
      <display_name>Geometry: Inset Position</display_name>
      <description>The position of the inset. Only applies to apartment unit units.</description>
      <type>Choice</type>
      <required>true</required>
      <model_dependent>false</model_dependent>
      <default_value>Right</default_value>
      <choices>
        <choice>
          <value>Right</value>
          <display_name>Right</display_name>
        </choice>
        <choice>
          <value>Left</value>
          <display_name>Left</display_name>
        </choice>
      </choices>
    </argument>
    <argument>
      <name>geometry_balcony_depth</name>
      <display_name>Geometry: Balcony Depth</display_name>
      <description>The depth of the balcony. Only applies to apartment unit units.</description>
      <type>Double</type>
      <units>ft</units>
      <required>true</required>
      <model_dependent>false</model_dependent>
      <default_value>0</default_value>
    </argument>
    <argument>
      <name>geometry_garage_width</name>
      <display_name>Geometry: Garage Width</display_name>
      <description>The width of the garage. Enter zero for no garage. Only applies to single-family detached units.</description>
      <type>Double</type>
      <units>ft</units>
      <required>true</required>
      <model_dependent>false</model_dependent>
      <default_value>0</default_value>
    </argument>
    <argument>
      <name>geometry_garage_depth</name>
      <display_name>Geometry: Garage Depth</display_name>
      <description>The depth of the garage. Only applies to single-family detached units.</description>
      <type>Double</type>
      <units>ft</units>
      <required>true</required>
      <model_dependent>false</model_dependent>
      <default_value>20</default_value>
    </argument>
    <argument>
      <name>geometry_garage_protrusion</name>
      <display_name>Geometry: Garage Protrusion</display_name>
      <description>The fraction of the garage that is protruding from the living space. Only applies to single-family detached units.</description>
      <type>Double</type>
      <units>frac</units>
      <required>true</required>
      <model_dependent>false</model_dependent>
      <default_value>0</default_value>
    </argument>
    <argument>
      <name>geometry_garage_position</name>
      <display_name>Geometry: Garage Position</display_name>
      <description>The position of the garage. Only applies to single-family detached units.</description>
      <type>Choice</type>
      <required>true</required>
      <model_dependent>false</model_dependent>
      <default_value>Right</default_value>
      <choices>
        <choice>
          <value>Right</value>
          <display_name>Right</display_name>
        </choice>
        <choice>
          <value>Left</value>
          <display_name>Left</display_name>
        </choice>
      </choices>
    </argument>
    <argument>
      <name>geometry_foundation_type</name>
      <display_name>Geometry: Foundation Type</display_name>
      <description>The foundation type of the building.</description>
      <type>Choice</type>
      <required>true</required>
      <model_dependent>false</model_dependent>
      <default_value>SlabOnGrade</default_value>
      <choices>
        <choice>
          <value>SlabOnGrade</value>
          <display_name>SlabOnGrade</display_name>
        </choice>
        <choice>
          <value>VentedCrawlspace</value>
          <display_name>VentedCrawlspace</display_name>
        </choice>
        <choice>
          <value>UnventedCrawlspace</value>
          <display_name>UnventedCrawlspace</display_name>
        </choice>
        <choice>
          <value>UnconditionedBasement</value>
          <display_name>UnconditionedBasement</display_name>
        </choice>
        <choice>
          <value>ConditionedBasement</value>
          <display_name>ConditionedBasement</display_name>
        </choice>
        <choice>
          <value>Ambient</value>
          <display_name>Ambient</display_name>
        </choice>
      </choices>
    </argument>
    <argument>
      <name>geometry_foundation_height</name>
      <display_name>Geometry: Foundation Height</display_name>
      <description>The height of the foundation (e.g., 3ft for crawlspace, 8ft for basement). Only applies to basements/crawlspaces.</description>
      <type>Double</type>
      <units>ft</units>
      <required>true</required>
      <model_dependent>false</model_dependent>
      <default_value>0</default_value>
    </argument>
    <argument>
      <name>geometry_foundation_height_above_grade</name>
      <display_name>Geometry: Foundation Height Above Grade</display_name>
      <description>The depth above grade of the foundation wall. Only applies to basements/crawlspaces.</description>
      <type>Double</type>
      <units>ft</units>
      <required>true</required>
      <model_dependent>false</model_dependent>
      <default_value>0</default_value>
    </argument>
    <argument>
      <name>geometry_rim_joist_height</name>
      <display_name>Geometry: Rim Joist Height</display_name>
      <description>The height of the rim joists. Only applies to basements/crawlspaces.</description>
      <type>Double</type>
      <units>in</units>
      <required>false</required>
      <model_dependent>false</model_dependent>
    </argument>
    <argument>
      <name>geometry_roof_type</name>
      <display_name>Geometry: Roof Type</display_name>
      <description>The roof type of the building. Assumed flat for apartment unit units.</description>
      <type>Choice</type>
      <required>true</required>
      <model_dependent>false</model_dependent>
      <default_value>gable</default_value>
      <choices>
        <choice>
          <value>gable</value>
          <display_name>gable</display_name>
        </choice>
        <choice>
          <value>hip</value>
          <display_name>hip</display_name>
        </choice>
        <choice>
          <value>flat</value>
          <display_name>flat</display_name>
        </choice>
      </choices>
    </argument>
    <argument>
      <name>geometry_roof_pitch</name>
      <display_name>Geometry: Roof Pitch</display_name>
      <description>The roof pitch of the attic. Ignored if the building has a flat roof.</description>
      <type>Choice</type>
      <required>true</required>
      <model_dependent>false</model_dependent>
      <default_value>6:12</default_value>
      <choices>
        <choice>
          <value>1:12</value>
          <display_name>1:12</display_name>
        </choice>
        <choice>
          <value>2:12</value>
          <display_name>2:12</display_name>
        </choice>
        <choice>
          <value>3:12</value>
          <display_name>3:12</display_name>
        </choice>
        <choice>
          <value>4:12</value>
          <display_name>4:12</display_name>
        </choice>
        <choice>
          <value>5:12</value>
          <display_name>5:12</display_name>
        </choice>
        <choice>
          <value>6:12</value>
          <display_name>6:12</display_name>
        </choice>
        <choice>
          <value>7:12</value>
          <display_name>7:12</display_name>
        </choice>
        <choice>
          <value>8:12</value>
          <display_name>8:12</display_name>
        </choice>
        <choice>
          <value>9:12</value>
          <display_name>9:12</display_name>
        </choice>
        <choice>
          <value>10:12</value>
          <display_name>10:12</display_name>
        </choice>
        <choice>
          <value>11:12</value>
          <display_name>11:12</display_name>
        </choice>
        <choice>
          <value>12:12</value>
          <display_name>12:12</display_name>
        </choice>
      </choices>
    </argument>
    <argument>
      <name>geometry_attic_type</name>
      <display_name>Geometry: Attic Type</display_name>
      <description>The attic type of the building. Ignored if the building has a flat roof.</description>
      <type>Choice</type>
      <required>true</required>
      <model_dependent>false</model_dependent>
      <default_value>VentedAttic</default_value>
      <choices>
        <choice>
          <value>VentedAttic</value>
          <display_name>VentedAttic</display_name>
        </choice>
        <choice>
          <value>UnventedAttic</value>
          <display_name>UnventedAttic</display_name>
        </choice>
        <choice>
          <value>ConditionedAttic</value>
          <display_name>ConditionedAttic</display_name>
        </choice>
      </choices>
    </argument>
    <argument>
      <name>geometry_eaves_depth</name>
      <display_name>Geometry: Eaves Depth</display_name>
      <description>The eaves depth of the roof.</description>
      <type>Double</type>
      <units>ft</units>
      <required>true</required>
      <model_dependent>false</model_dependent>
      <default_value>2</default_value>
    </argument>
    <argument>
      <name>geometry_num_bedrooms</name>
      <display_name>Geometry: Number of Bedrooms</display_name>
      <description>Specify the number of bedrooms. Used to determine the energy usage of appliances and plug loads, hot water usage, etc.</description>
      <type>Integer</type>
      <units>#</units>
      <required>true</required>
      <model_dependent>false</model_dependent>
      <default_value>3</default_value>
    </argument>
    <argument>
      <name>geometry_num_bathrooms</name>
      <display_name>Geometry: Number of Bathrooms</display_name>
      <description>Specify the number of bathrooms.</description>
      <type>String</type>
      <units>#</units>
      <required>true</required>
      <model_dependent>false</model_dependent>
      <default_value>auto</default_value>
    </argument>
    <argument>
      <name>geometry_num_occupants</name>
      <display_name>Geometry: Number of Occupants</display_name>
      <description>Specify the number of occupants. A value of 'auto' will calculate the average number of occupants from the number of bedrooms. Used to specify the internal gains from people only.</description>
      <type>String</type>
      <units>#</units>
      <required>true</required>
      <model_dependent>false</model_dependent>
      <default_value>auto</default_value>
    </argument>
    <argument>
      <name>geometry_has_flue_or_chimney</name>
      <display_name>Geometry: Has Flue or Chimney</display_name>
      <description>Whether there is a flue or chimney.</description>
      <type>String</type>
      <required>true</required>
      <model_dependent>false</model_dependent>
      <default_value>auto</default_value>
    </argument>
    <argument>
      <name>geometry_level</name>
      <display_name>Geometry: Level</display_name>
      <description>The level of the apartment unit unit.</description>
      <type>Choice</type>
      <required>false</required>
      <model_dependent>false</model_dependent>
      <choices>
        <choice>
          <value>Bottom</value>
          <display_name>Bottom</display_name>
        </choice>
        <choice>
          <value>Middle</value>
          <display_name>Middle</display_name>
        </choice>
        <choice>
          <value>Top</value>
          <display_name>Top</display_name>
        </choice>
      </choices>
    </argument>
    <argument>
      <name>geometry_horizontal_location</name>
      <display_name>Geometry: Horizontal Location</display_name>
      <description>The horizontal location of the single-family attached or apartment unit unit when viewing the front of the building.</description>
      <type>Choice</type>
      <required>false</required>
      <model_dependent>false</model_dependent>
      <choices>
        <choice>
          <value>None</value>
          <display_name>None</display_name>
        </choice>
        <choice>
          <value>Left</value>
          <display_name>Left</display_name>
        </choice>
        <choice>
          <value>Middle</value>
          <display_name>Middle</display_name>
        </choice>
        <choice>
          <value>Right</value>
          <display_name>Right</display_name>
        </choice>
      </choices>
    </argument>
    <argument>
      <name>geometry_building_num_units</name>
      <display_name>Geometry: Building Number of Units</display_name>
      <description>The number of units in the building. This is required for single-family attached and apartment unit units.</description>
      <type>Integer</type>
      <units>#</units>
      <required>false</required>
      <model_dependent>false</model_dependent>
    </argument>
    <argument>
      <name>geometry_building_num_bedrooms</name>
      <display_name>Geometry: Building Number of Bedrooms</display_name>
      <description>The number of bedrooms in the building. This is required for single-family attached and apartment unit units with shared PV systems.</description>
      <type>Integer</type>
      <units>#</units>
      <required>false</required>
      <model_dependent>false</model_dependent>
    </argument>
    <argument>
      <name>floor_assembly_r</name>
      <display_name>Floor: Assembly R-value</display_name>
      <description>Assembly R-value for the floor (foundation ceiling). Ignored if the building has a slab foundation.</description>
      <type>Double</type>
      <units>h-ft^2-R/Btu</units>
      <required>true</required>
      <model_dependent>false</model_dependent>
      <default_value>30</default_value>
    </argument>
    <argument>
      <name>foundation_wall_insulation_r</name>
      <display_name>Foundation: Wall Insulation Nominal R-value</display_name>
      <description>Nominal R-value for the foundation wall insulation. Only applies to basements/crawlspaces.</description>
      <type>Double</type>
      <units>h-ft^2-R/Btu</units>
      <required>true</required>
      <model_dependent>false</model_dependent>
      <default_value>0</default_value>
    </argument>
    <argument>
      <name>foundation_wall_insulation_distance_to_top</name>
      <display_name>Foundation: Wall Insulation Distance To Top</display_name>
      <description>The distance from the top of the foundation wall to the top of the foundation wall insulation. Only applies to basements/crawlspaces.</description>
      <type>Double</type>
      <units>ft</units>
      <required>true</required>
      <model_dependent>false</model_dependent>
      <default_value>0</default_value>
    </argument>
    <argument>
      <name>foundation_wall_insulation_distance_to_bottom</name>
      <display_name>Foundation: Wall Insulation Distance To Bottom</display_name>
      <description>The distance from the top of the foundation wall to the bottom of the foundation wall insulation. Only applies to basements/crawlspaces. A value of 'auto' will use the same height as the foundation.</description>
      <type>String</type>
      <units>ft</units>
      <required>true</required>
      <model_dependent>false</model_dependent>
      <default_value>auto</default_value>
    </argument>
    <argument>
      <name>foundation_wall_assembly_r</name>
      <display_name>Foundation: Wall Assembly R-value</display_name>
      <description>Assembly R-value for the foundation walls. Only applies to basements/crawlspaces. If provided, overrides the previous foundation wall insulation inputs.</description>
      <type>Double</type>
      <units>h-ft^2-R/Btu</units>
      <required>false</required>
      <model_dependent>false</model_dependent>
    </argument>
    <argument>
      <name>foundation_wall_thickness</name>
      <display_name>Foundation: Wall Thickness</display_name>
      <description>The thickness of the foundation wall.</description>
      <type>String</type>
      <required>true</required>
      <model_dependent>false</model_dependent>
      <default_value>auto</default_value>
    </argument>
    <argument>
      <name>rim_joist_assembly_r</name>
      <display_name>Rim Joist: Assembly R-value</display_name>
      <description>Assembly R-value for the rim joists. Only applies to basements/crawlspaces.</description>
      <type>Double</type>
      <units>h-ft^2-R/Btu</units>
      <required>false</required>
      <model_dependent>false</model_dependent>
    </argument>
    <argument>
      <name>slab_perimeter_insulation_r</name>
      <display_name>Slab: Perimeter Insulation Nominal R-value</display_name>
      <description>Nominal R-value of the vertical slab perimeter insulation. Applies to slab-on-grade foundations and basement/crawlspace floors.</description>
      <type>Double</type>
      <units>h-ft^2-R/Btu</units>
      <required>true</required>
      <model_dependent>false</model_dependent>
      <default_value>0</default_value>
    </argument>
    <argument>
      <name>slab_perimeter_depth</name>
      <display_name>Slab: Perimeter Insulation Depth</display_name>
      <description>Depth from grade to bottom of vertical slab perimeter insulation. Applies to slab-on-grade foundations and basement/crawlspace floors.</description>
      <type>Double</type>
      <units>ft</units>
      <required>true</required>
      <model_dependent>false</model_dependent>
      <default_value>0</default_value>
    </argument>
    <argument>
      <name>slab_under_insulation_r</name>
      <display_name>Slab: Under Slab Insulation Nominal R-value</display_name>
      <description>Nominal R-value of the horizontal under slab insulation. Applies to slab-on-grade foundations and basement/crawlspace floors.</description>
      <type>Double</type>
      <units>h-ft^2-R/Btu</units>
      <required>true</required>
      <model_dependent>false</model_dependent>
      <default_value>0</default_value>
    </argument>
    <argument>
      <name>slab_under_width</name>
      <display_name>Slab: Under Slab Insulation Width</display_name>
      <description>Width from slab edge inward of horizontal under-slab insulation. Enter 999 to specify that the under slab insulation spans the entire slab. Applies to slab-on-grade foundations and basement/crawlspace floors.</description>
      <type>Double</type>
      <units>ft</units>
      <required>true</required>
      <model_dependent>false</model_dependent>
      <default_value>0</default_value>
    </argument>
    <argument>
      <name>slab_thickness</name>
      <display_name>Slab: Thickness</display_name>
      <description>The thickness of the slab.</description>
      <type>String</type>
      <required>true</required>
      <model_dependent>false</model_dependent>
      <default_value>auto</default_value>
    </argument>
    <argument>
      <name>slab_carpet_fraction</name>
      <display_name>Slab: Carpet Fraction</display_name>
      <description>Fraction of the slab floor area that is carpeted.</description>
      <type>String</type>
      <units>Frac</units>
      <required>true</required>
      <model_dependent>false</model_dependent>
      <default_value>auto</default_value>
    </argument>
    <argument>
      <name>slab_carpet_r</name>
      <display_name>Slab: Carpet R-value</display_name>
      <description>R-value of the slab carpet.</description>
      <type>String</type>
      <units>h-ft^2-R/Btu</units>
      <required>true</required>
      <model_dependent>false</model_dependent>
      <default_value>auto</default_value>
    </argument>
    <argument>
      <name>ceiling_assembly_r</name>
      <display_name>Ceiling: Assembly R-value</display_name>
      <description>Assembly R-value for the ceiling (attic floor).</description>
      <type>Double</type>
      <units>h-ft^2-R/Btu</units>
      <required>true</required>
      <model_dependent>false</model_dependent>
      <default_value>30</default_value>
    </argument>
    <argument>
      <name>roof_material_type</name>
      <display_name>Roof: Material Type</display_name>
      <description>The material type of the roof.</description>
      <type>Choice</type>
      <required>false</required>
      <model_dependent>false</model_dependent>
      <choices>
        <choice>
          <value>asphalt or fiberglass shingles</value>
          <display_name>asphalt or fiberglass shingles</display_name>
        </choice>
        <choice>
          <value>slate or tile shingles</value>
          <display_name>slate or tile shingles</display_name>
        </choice>
        <choice>
          <value>metal surfacing</value>
          <display_name>metal surfacing</display_name>
        </choice>
        <choice>
          <value>wood shingles or shakes</value>
          <display_name>wood shingles or shakes</display_name>
        </choice>
      </choices>
    </argument>
    <argument>
      <name>roof_color</name>
      <display_name>Roof: Color</display_name>
      <description>The color of the roof.</description>
      <type>Choice</type>
      <required>true</required>
      <model_dependent>false</model_dependent>
      <default_value>medium</default_value>
      <choices>
        <choice>
          <value>dark</value>
          <display_name>dark</display_name>
        </choice>
        <choice>
          <value>light</value>
          <display_name>light</display_name>
        </choice>
        <choice>
          <value>medium</value>
          <display_name>medium</display_name>
        </choice>
        <choice>
          <value>medium dark</value>
          <display_name>medium dark</display_name>
        </choice>
        <choice>
          <value>reflective</value>
          <display_name>reflective</display_name>
        </choice>
      </choices>
    </argument>
    <argument>
      <name>roof_assembly_r</name>
      <display_name>Roof: Assembly R-value</display_name>
      <description>Assembly R-value of the roof.</description>
      <type>Double</type>
      <units>h-ft^2-R/Btu</units>
      <required>true</required>
      <model_dependent>false</model_dependent>
      <default_value>2.3</default_value>
    </argument>
    <argument>
      <name>roof_radiant_barrier</name>
      <display_name>Roof: Has Radiant Barrier</display_name>
      <description>Specifies whether the attic has a radiant barrier.</description>
      <type>Boolean</type>
      <required>true</required>
      <model_dependent>false</model_dependent>
      <default_value>false</default_value>
      <choices>
        <choice>
          <value>true</value>
          <display_name>true</display_name>
        </choice>
        <choice>
          <value>false</value>
          <display_name>false</display_name>
        </choice>
      </choices>
    </argument>
    <argument>
      <name>roof_radiant_barrier_grade</name>
      <display_name>Roof: Radiant Barrier Grade</display_name>
      <description>The grade of the radiant barrier, if it exists.</description>
      <type>Choice</type>
      <required>true</required>
      <model_dependent>false</model_dependent>
      <default_value>1</default_value>
      <choices>
        <choice>
          <value>1</value>
          <display_name>1</display_name>
        </choice>
        <choice>
          <value>2</value>
          <display_name>2</display_name>
        </choice>
        <choice>
          <value>3</value>
          <display_name>3</display_name>
        </choice>
      </choices>
    </argument>
    <argument>
      <name>neighbor_front_distance</name>
      <display_name>Neighbor: Front Distance</display_name>
      <description>The minimum distance between the simulated unit and the neighboring building to the front (not including eaves). A value of zero indicates no neighbors.</description>
      <type>Double</type>
      <units>ft</units>
      <required>true</required>
      <model_dependent>false</model_dependent>
      <default_value>0</default_value>
    </argument>
    <argument>
      <name>neighbor_back_distance</name>
      <display_name>Neighbor: Back Distance</display_name>
      <description>The minimum distance between the simulated unit and the neighboring building to the back (not including eaves). A value of zero indicates no neighbors.</description>
      <type>Double</type>
      <units>ft</units>
      <required>true</required>
      <model_dependent>false</model_dependent>
      <default_value>0</default_value>
    </argument>
    <argument>
      <name>neighbor_left_distance</name>
      <display_name>Neighbor: Left Distance</display_name>
      <description>The minimum distance between the simulated unit and the neighboring building to the left (not including eaves). A value of zero indicates no neighbors.</description>
      <type>Double</type>
      <units>ft</units>
      <required>true</required>
      <model_dependent>false</model_dependent>
      <default_value>10</default_value>
    </argument>
    <argument>
      <name>neighbor_right_distance</name>
      <display_name>Neighbor: Right Distance</display_name>
      <description>The minimum distance between the simulated unit and the neighboring building to the right (not including eaves). A value of zero indicates no neighbors.</description>
      <type>Double</type>
      <units>ft</units>
      <required>true</required>
      <model_dependent>false</model_dependent>
      <default_value>10</default_value>
    </argument>
    <argument>
      <name>neighbor_front_height</name>
      <display_name>Neighbor: Front Height</display_name>
      <description>The height of the neighboring building to the front. A value of 'auto' will use the same height as this building.</description>
      <type>String</type>
      <units>ft</units>
      <required>true</required>
      <model_dependent>false</model_dependent>
      <default_value>auto</default_value>
    </argument>
    <argument>
      <name>neighbor_back_height</name>
      <display_name>Neighbor: Back Height</display_name>
      <description>The height of the neighboring building to the back. A value of 'auto' will use the same height as this building.</description>
      <type>String</type>
      <units>ft</units>
      <required>true</required>
      <model_dependent>false</model_dependent>
      <default_value>auto</default_value>
    </argument>
    <argument>
      <name>neighbor_left_height</name>
      <display_name>Neighbor: Left Height</display_name>
      <description>The height of the neighboring building to the left. A value of 'auto' will use the same height as this building.</description>
      <type>String</type>
      <units>ft</units>
      <required>true</required>
      <model_dependent>false</model_dependent>
      <default_value>auto</default_value>
    </argument>
    <argument>
      <name>neighbor_right_height</name>
      <display_name>Neighbor: Right Height</display_name>
      <description>The height of the neighboring building to the right. A value of 'auto' will use the same height as this building.</description>
      <type>String</type>
      <units>ft</units>
      <required>true</required>
      <model_dependent>false</model_dependent>
      <default_value>auto</default_value>
    </argument>
    <argument>
      <name>wall_type</name>
      <display_name>Walls: Type</display_name>
      <description>The type of exterior walls.</description>
      <type>Choice</type>
      <required>true</required>
      <model_dependent>false</model_dependent>
      <default_value>WoodStud</default_value>
      <choices>
        <choice>
          <value>WoodStud</value>
          <display_name>WoodStud</display_name>
        </choice>
        <choice>
          <value>ConcreteMasonryUnit</value>
          <display_name>ConcreteMasonryUnit</display_name>
        </choice>
        <choice>
          <value>DoubleWoodStud</value>
          <display_name>DoubleWoodStud</display_name>
        </choice>
        <choice>
          <value>InsulatedConcreteForms</value>
          <display_name>InsulatedConcreteForms</display_name>
        </choice>
        <choice>
          <value>LogWall</value>
          <display_name>LogWall</display_name>
        </choice>
        <choice>
          <value>StructurallyInsulatedPanel</value>
          <display_name>StructurallyInsulatedPanel</display_name>
        </choice>
        <choice>
          <value>SolidConcrete</value>
          <display_name>SolidConcrete</display_name>
        </choice>
        <choice>
          <value>SteelFrame</value>
          <display_name>SteelFrame</display_name>
        </choice>
        <choice>
          <value>Stone</value>
          <display_name>Stone</display_name>
        </choice>
        <choice>
          <value>StrawBale</value>
          <display_name>StrawBale</display_name>
        </choice>
        <choice>
          <value>StructuralBrick</value>
          <display_name>StructuralBrick</display_name>
        </choice>
      </choices>
    </argument>
    <argument>
      <name>wall_siding_type</name>
      <display_name>Wall: Siding Type</display_name>
      <description>The siding type of the exterior walls. Also applies to rim joists.</description>
      <type>Choice</type>
      <required>false</required>
      <model_dependent>false</model_dependent>
      <choices>
        <choice>
          <value>aluminum siding</value>
          <display_name>aluminum siding</display_name>
        </choice>
        <choice>
          <value>brick veneer</value>
          <display_name>brick veneer</display_name>
        </choice>
        <choice>
          <value>fiber cement siding</value>
          <display_name>fiber cement siding</display_name>
        </choice>
        <choice>
          <value>stucco</value>
          <display_name>stucco</display_name>
        </choice>
        <choice>
          <value>vinyl siding</value>
          <display_name>vinyl siding</display_name>
        </choice>
        <choice>
          <value>wood siding</value>
          <display_name>wood siding</display_name>
        </choice>
      </choices>
    </argument>
    <argument>
      <name>wall_color</name>
      <display_name>Wall: Color</display_name>
      <description>The color of the exterior walls. Also applies to rim joists.</description>
      <type>Choice</type>
      <required>true</required>
      <model_dependent>false</model_dependent>
      <default_value>medium</default_value>
      <choices>
        <choice>
          <value>dark</value>
          <display_name>dark</display_name>
        </choice>
        <choice>
          <value>light</value>
          <display_name>light</display_name>
        </choice>
        <choice>
          <value>medium</value>
          <display_name>medium</display_name>
        </choice>
        <choice>
          <value>medium dark</value>
          <display_name>medium dark</display_name>
        </choice>
        <choice>
          <value>reflective</value>
          <display_name>reflective</display_name>
        </choice>
      </choices>
    </argument>
    <argument>
      <name>wall_assembly_r</name>
      <display_name>Walls: Assembly R-value</display_name>
      <description>Assembly R-value of the exterior walls.</description>
      <type>Double</type>
      <units>h-ft^2-R/Btu</units>
      <required>true</required>
      <model_dependent>false</model_dependent>
      <default_value>13</default_value>
    </argument>
    <argument>
      <name>window_front_wwr</name>
      <display_name>Windows: Front Window-to-Wall Ratio</display_name>
      <description>The ratio of window area to wall area for the unit's front facade. Enter 0 if specifying Front Window Area instead.</description>
      <type>Double</type>
      <required>true</required>
      <model_dependent>false</model_dependent>
      <default_value>0.18</default_value>
    </argument>
    <argument>
      <name>window_back_wwr</name>
      <display_name>Windows: Back Window-to-Wall Ratio</display_name>
      <description>The ratio of window area to wall area for the unit's back facade. Enter 0 if specifying Back Window Area instead.</description>
      <type>Double</type>
      <required>true</required>
      <model_dependent>false</model_dependent>
      <default_value>0.18</default_value>
    </argument>
    <argument>
      <name>window_left_wwr</name>
      <display_name>Windows: Left Window-to-Wall Ratio</display_name>
      <description>The ratio of window area to wall area for the unit's left facade (when viewed from the front). Enter 0 if specifying Left Window Area instead.</description>
      <type>Double</type>
      <required>true</required>
      <model_dependent>false</model_dependent>
      <default_value>0.18</default_value>
    </argument>
    <argument>
      <name>window_right_wwr</name>
      <display_name>Windows: Right Window-to-Wall Ratio</display_name>
      <description>The ratio of window area to wall area for the unit's right facade (when viewed from the front). Enter 0 if specifying Right Window Area instead.</description>
      <type>Double</type>
      <required>true</required>
      <model_dependent>false</model_dependent>
      <default_value>0.18</default_value>
    </argument>
    <argument>
      <name>window_area_front</name>
      <display_name>Windows: Front Window Area</display_name>
      <description>The amount of window area on the unit's front facade. Enter 0 if specifying Front Window-to-Wall Ratio instead.</description>
      <type>Double</type>
      <required>true</required>
      <model_dependent>false</model_dependent>
      <default_value>0</default_value>
    </argument>
    <argument>
      <name>window_area_back</name>
      <display_name>Windows: Back Window Area</display_name>
      <description>The amount of window area on the unit's back facade. Enter 0 if specifying Back Window-to-Wall Ratio instead.</description>
      <type>Double</type>
      <required>true</required>
      <model_dependent>false</model_dependent>
      <default_value>0</default_value>
    </argument>
    <argument>
      <name>window_area_left</name>
      <display_name>Windows: Left Window Area</display_name>
      <description>The amount of window area on the unit's left facade (when viewed from the front). Enter 0 if specifying Left Window-to-Wall Ratio instead.</description>
      <type>Double</type>
      <required>true</required>
      <model_dependent>false</model_dependent>
      <default_value>0</default_value>
    </argument>
    <argument>
      <name>window_area_right</name>
      <display_name>Windows: Right Window Area</display_name>
      <description>The amount of window area on the unit's right facade (when viewed from the front). Enter 0 if specifying Right Window-to-Wall Ratio instead.</description>
      <type>Double</type>
      <required>true</required>
      <model_dependent>false</model_dependent>
      <default_value>0</default_value>
    </argument>
    <argument>
      <name>window_aspect_ratio</name>
      <display_name>Windows: Aspect Ratio</display_name>
      <description>Ratio of window height to width.</description>
      <type>Double</type>
      <required>true</required>
      <model_dependent>false</model_dependent>
      <default_value>1.333</default_value>
    </argument>
    <argument>
      <name>window_fraction_operable</name>
      <display_name>Windows: Fraction Operable</display_name>
      <description>Fraction of windows that are operable.</description>
      <type>Double</type>
      <required>false</required>
      <model_dependent>false</model_dependent>
    </argument>
    <argument>
      <name>window_ufactor</name>
      <display_name>Windows: U-Factor</display_name>
      <description>The heat transfer coefficient of the windows.</description>
      <type>Double</type>
      <units>Btu/hr-ft^2-R</units>
      <required>true</required>
      <model_dependent>false</model_dependent>
      <default_value>0.37</default_value>
    </argument>
    <argument>
      <name>window_shgc</name>
      <display_name>Windows: SHGC</display_name>
      <description>The ratio of solar heat gain through a glazing system compared to that of an unobstructed opening, for windows.</description>
      <type>Double</type>
      <required>true</required>
      <model_dependent>false</model_dependent>
      <default_value>0.3</default_value>
    </argument>
    <argument>
      <name>window_interior_shading_winter</name>
      <display_name>Windows: Winter Interior Shading</display_name>
      <description>Interior shading multiplier for the heating season. 1.0 indicates no reduction in solar gain, 0.85 indicates 15% reduction, etc.</description>
      <type>Double</type>
      <required>false</required>
      <model_dependent>false</model_dependent>
    </argument>
    <argument>
      <name>window_interior_shading_summer</name>
      <display_name>Windows: Summer Interior Shading</display_name>
      <description>Interior shading multiplier for the cooling season. 1.0 indicates no reduction in solar gain, 0.85 indicates 15% reduction, etc.</description>
      <type>Double</type>
      <required>false</required>
      <model_dependent>false</model_dependent>
    </argument>
    <argument>
      <name>window_exterior_shading_winter</name>
      <display_name>Windows: Winter Exterior Shading</display_name>
      <description>Exterior shading multiplier for the heating season. 1.0 indicates no reduction in solar gain, 0.85 indicates 15% reduction, etc.</description>
      <type>Double</type>
      <required>false</required>
      <model_dependent>false</model_dependent>
    </argument>
    <argument>
      <name>window_exterior_shading_summer</name>
      <display_name>Windows: Summer Exterior Shading</display_name>
      <description>Exterior shading multiplier for the cooling season. 1.0 indicates no reduction in solar gain, 0.85 indicates 15% reduction, etc.</description>
      <type>Double</type>
      <required>false</required>
      <model_dependent>false</model_dependent>
    </argument>
    <argument>
      <name>overhangs_front_depth</name>
      <display_name>Overhangs: Front Facade Depth</display_name>
      <description>Specifies the depth of overhangs for windows on the front facade.</description>
      <type>Double</type>
      <required>true</required>
      <model_dependent>false</model_dependent>
      <default_value>0</default_value>
    </argument>
    <argument>
      <name>overhangs_front_distance_to_top_of_window</name>
      <display_name>Overhangs: Front Facade Distance to Top of Window</display_name>
      <description>Specifies the distance to the top of window of overhangs for windows on the front facade.</description>
      <type>Double</type>
      <required>true</required>
      <model_dependent>false</model_dependent>
      <default_value>0</default_value>
    </argument>
    <argument>
      <name>overhangs_back_depth</name>
      <display_name>Overhangs: Back Facade Depth</display_name>
      <description>Specifies the depth of overhangs for windows on the back facade.</description>
      <type>Double</type>
      <required>true</required>
      <model_dependent>false</model_dependent>
      <default_value>0</default_value>
    </argument>
    <argument>
      <name>overhangs_back_distance_to_top_of_window</name>
      <display_name>Overhangs: Back Facade Distance to Top of Window</display_name>
      <description>Specifies the distance to the top of window of overhangs for windows on the back facade.</description>
      <type>Double</type>
      <required>true</required>
      <model_dependent>false</model_dependent>
      <default_value>0</default_value>
    </argument>
    <argument>
      <name>overhangs_left_depth</name>
      <display_name>Overhangs: Left Facade Depth</display_name>
      <description>Specifies the depth of overhangs for windows on the left facade.</description>
      <type>Double</type>
      <required>true</required>
      <model_dependent>false</model_dependent>
      <default_value>0</default_value>
    </argument>
    <argument>
      <name>overhangs_left_distance_to_top_of_window</name>
      <display_name>Overhangs: Left Facade Distance to Top of Window</display_name>
      <description>Specifies the distance to the top of window of overhangs for windows on the left facade.</description>
      <type>Double</type>
      <required>true</required>
      <model_dependent>false</model_dependent>
      <default_value>0</default_value>
    </argument>
    <argument>
      <name>overhangs_right_depth</name>
      <display_name>Overhangs: Right Facade Depth</display_name>
      <description>Specifies the depth of overhangs for windows on the right facade.</description>
      <type>Double</type>
      <required>true</required>
      <model_dependent>false</model_dependent>
      <default_value>0</default_value>
    </argument>
    <argument>
      <name>overhangs_right_distance_to_top_of_window</name>
      <display_name>Overhangs: Right Facade Distance to Top of Window</display_name>
      <description>Specifies the distance to the top of window of overhangs for windows on the right facade.</description>
      <type>Double</type>
      <required>true</required>
      <model_dependent>false</model_dependent>
      <default_value>0</default_value>
    </argument>
    <argument>
      <name>skylight_area_front</name>
      <display_name>Skylights: Front Roof Area</display_name>
      <description>The amount of skylight area on the unit's front conditioned roof facade.</description>
      <type>Double</type>
      <required>true</required>
      <model_dependent>false</model_dependent>
      <default_value>0</default_value>
    </argument>
    <argument>
      <name>skylight_area_back</name>
      <display_name>Skylights: Back Roof Area</display_name>
      <description>The amount of skylight area on the unit's back conditioned roof facade.</description>
      <type>Double</type>
      <required>true</required>
      <model_dependent>false</model_dependent>
      <default_value>0</default_value>
    </argument>
    <argument>
      <name>skylight_area_left</name>
      <display_name>Skylights: Left Roof Area</display_name>
      <description>The amount of skylight area on the unit's left conditioned roof facade (when viewed from the front).</description>
      <type>Double</type>
      <required>true</required>
      <model_dependent>false</model_dependent>
      <default_value>0</default_value>
    </argument>
    <argument>
      <name>skylight_area_right</name>
      <display_name>Skylights: Right Roof Area</display_name>
      <description>The amount of skylight area on the unit's right conditioned roof facade (when viewed from the front).</description>
      <type>Double</type>
      <required>true</required>
      <model_dependent>false</model_dependent>
      <default_value>0</default_value>
    </argument>
    <argument>
      <name>skylight_ufactor</name>
      <display_name>Skylights: U-Factor</display_name>
      <description>The heat transfer coefficient of the skylights.</description>
      <type>Double</type>
      <units>Btu/hr-ft^2-R</units>
      <required>true</required>
      <model_dependent>false</model_dependent>
      <default_value>0.33</default_value>
    </argument>
    <argument>
      <name>skylight_shgc</name>
      <display_name>Skylights: SHGC</display_name>
      <description>The ratio of solar heat gain through a glazing system compared to that of an unobstructed opening, for skylights.</description>
      <type>Double</type>
      <required>true</required>
      <model_dependent>false</model_dependent>
      <default_value>0.45</default_value>
    </argument>
    <argument>
      <name>door_area</name>
      <display_name>Doors: Area</display_name>
      <description>The area of the opaque door(s).</description>
      <type>Double</type>
      <units>ft^2</units>
      <required>true</required>
      <model_dependent>false</model_dependent>
      <default_value>20</default_value>
    </argument>
    <argument>
      <name>door_rvalue</name>
      <display_name>Doors: R-value</display_name>
      <description>R-value of the doors.</description>
      <type>Double</type>
      <units>h-ft^2-R/Btu</units>
      <required>true</required>
      <model_dependent>false</model_dependent>
      <default_value>5</default_value>
    </argument>
    <argument>
      <name>air_leakage_units</name>
      <display_name>Air Leakage: Units</display_name>
      <description>The unit of measure for the above-grade living air leakage.</description>
      <type>Choice</type>
      <required>true</required>
      <model_dependent>false</model_dependent>
      <default_value>ACH</default_value>
      <choices>
        <choice>
          <value>ACH</value>
          <display_name>ACH</display_name>
        </choice>
        <choice>
          <value>CFM</value>
          <display_name>CFM</display_name>
        </choice>
        <choice>
          <value>ACHnatural</value>
          <display_name>ACHnatural</display_name>
        </choice>
      </choices>
    </argument>
    <argument>
      <name>air_leakage_house_pressure</name>
      <display_name>Air Leakage: House Pressure</display_name>
      <description>The pressure of the house for the above-grade living air leakage when the air leakage units are ACH or CFM.</description>
      <type>Double</type>
      <units>Pa</units>
      <required>true</required>
      <model_dependent>false</model_dependent>
      <default_value>50</default_value>
    </argument>
    <argument>
      <name>air_leakage_value</name>
      <display_name>Air Leakage: Value</display_name>
      <description>Air exchange rate, in ACH or CFM at the specified house pressure.</description>
      <type>Double</type>
      <required>true</required>
      <model_dependent>false</model_dependent>
      <default_value>3</default_value>
    </argument>
    <argument>
      <name>air_leakage_shielding_of_home</name>
      <display_name>Air Leakage: Shielding of Home</display_name>
      <description>Presence of nearby buildings, trees, obstructions for infiltration model.</description>
      <type>Choice</type>
      <required>true</required>
      <model_dependent>false</model_dependent>
      <default_value>auto</default_value>
      <choices>
        <choice>
          <value>auto</value>
          <display_name>auto</display_name>
        </choice>
        <choice>
          <value>exposed</value>
          <display_name>exposed</display_name>
        </choice>
        <choice>
          <value>normal</value>
          <display_name>normal</display_name>
        </choice>
        <choice>
          <value>well-shielded</value>
          <display_name>well-shielded</display_name>
        </choice>
      </choices>
    </argument>
    <argument>
      <name>heating_system_type</name>
      <display_name>Heating System: Type</display_name>
      <description>The type of heating system. Use 'none' if there is no heating system.</description>
      <type>Choice</type>
      <required>true</required>
      <model_dependent>false</model_dependent>
      <default_value>Furnace</default_value>
      <choices>
        <choice>
          <value>none</value>
          <display_name>none</display_name>
        </choice>
        <choice>
          <value>Furnace</value>
          <display_name>Furnace</display_name>
        </choice>
        <choice>
          <value>WallFurnace</value>
          <display_name>WallFurnace</display_name>
        </choice>
        <choice>
          <value>FloorFurnace</value>
          <display_name>FloorFurnace</display_name>
        </choice>
        <choice>
          <value>Boiler</value>
          <display_name>Boiler</display_name>
        </choice>
        <choice>
          <value>ElectricResistance</value>
          <display_name>ElectricResistance</display_name>
        </choice>
        <choice>
          <value>Stove</value>
          <display_name>Stove</display_name>
        </choice>
        <choice>
          <value>PortableHeater</value>
          <display_name>PortableHeater</display_name>
        </choice>
        <choice>
          <value>Fireplace</value>
          <display_name>Fireplace</display_name>
        </choice>
        <choice>
          <value>FixedHeater</value>
          <display_name>FixedHeater</display_name>
        </choice>
        <choice>
          <value>Shared Boiler w/ Baseboard</value>
          <display_name>Shared Boiler w/ Baseboard</display_name>
        </choice>
        <choice>
          <value>Shared Boiler w/ Ductless Fan Coil</value>
          <display_name>Shared Boiler w/ Ductless Fan Coil</display_name>
        </choice>
      </choices>
    </argument>
    <argument>
      <name>heating_system_fuel</name>
      <display_name>Heating System: Fuel Type</display_name>
      <description>The fuel type of the heating system. Ignored for ElectricResistance.</description>
      <type>Choice</type>
      <required>true</required>
      <model_dependent>false</model_dependent>
      <default_value>natural gas</default_value>
      <choices>
        <choice>
          <value>electricity</value>
          <display_name>electricity</display_name>
        </choice>
        <choice>
          <value>natural gas</value>
          <display_name>natural gas</display_name>
        </choice>
        <choice>
          <value>fuel oil</value>
          <display_name>fuel oil</display_name>
        </choice>
        <choice>
          <value>propane</value>
          <display_name>propane</display_name>
        </choice>
        <choice>
          <value>wood</value>
          <display_name>wood</display_name>
        </choice>
        <choice>
          <value>wood pellets</value>
          <display_name>wood pellets</display_name>
        </choice>
        <choice>
          <value>coal</value>
          <display_name>coal</display_name>
        </choice>
      </choices>
    </argument>
    <argument>
      <name>heating_system_heating_efficiency</name>
      <display_name>Heating System: Rated AFUE or Percent</display_name>
      <description>The rated heating efficiency value of the heating system.</description>
      <type>Double</type>
      <units>Frac</units>
      <required>true</required>
      <model_dependent>false</model_dependent>
      <default_value>0.78</default_value>
    </argument>
    <argument>
      <name>heating_system_heating_capacity</name>
      <display_name>Heating System: Heating Capacity</display_name>
      <description>The output heating capacity of the heating system. Enter 'auto' to size the capacity based on ACCA Manual J/S.</description>
      <type>String</type>
      <units>Btu/hr</units>
      <required>true</required>
      <model_dependent>false</model_dependent>
      <default_value>auto</default_value>
    </argument>
    <argument>
      <name>heating_system_fraction_heat_load_served</name>
      <display_name>Heating System: Fraction Heat Load Served</display_name>
      <description>The heating load served by the heating system.</description>
      <type>Double</type>
      <units>Frac</units>
      <required>true</required>
      <model_dependent>false</model_dependent>
      <default_value>1</default_value>
    </argument>
    <argument>
      <name>heating_system_airflow_defect_ratio</name>
      <display_name>Heating System: Airflow Defect Ratio</display_name>
      <description>The airflow defect ratio, defined as (InstalledAirflow - DesignAirflow) / DesignAirflow, of the heating system per ANSI/RESNET/ACCA Standard 310. A value of zero means no airflow defect. Applies only to Furnace.</description>
      <type>Double</type>
      <units>Frac</units>
      <required>false</required>
      <model_dependent>false</model_dependent>
    </argument>
    <argument>
      <name>cooling_system_type</name>
      <display_name>Cooling System: Type</display_name>
      <description>The type of cooling system. Use 'none' if there is no cooling system.</description>
      <type>Choice</type>
      <required>true</required>
      <model_dependent>false</model_dependent>
      <default_value>central air conditioner</default_value>
      <choices>
        <choice>
          <value>none</value>
          <display_name>none</display_name>
        </choice>
        <choice>
          <value>central air conditioner</value>
          <display_name>central air conditioner</display_name>
        </choice>
        <choice>
          <value>room air conditioner</value>
          <display_name>room air conditioner</display_name>
        </choice>
        <choice>
          <value>evaporative cooler</value>
          <display_name>evaporative cooler</display_name>
        </choice>
        <choice>
          <value>mini-split</value>
          <display_name>mini-split</display_name>
        </choice>
      </choices>
    </argument>
    <argument>
      <name>cooling_system_cooling_efficiency_type</name>
      <display_name>Cooling System: Efficiency Type</display_name>
      <description>The efficiency type of the cooling system. System types central air conditioner and mini-split use SEER. System type room air conditioner uses EER. Ignored for system type evaporative cooler.</description>
      <type>Choice</type>
      <required>true</required>
      <model_dependent>false</model_dependent>
      <default_value>SEER</default_value>
      <choices>
        <choice>
          <value>SEER</value>
          <display_name>SEER</display_name>
        </choice>
        <choice>
          <value>EER</value>
          <display_name>EER</display_name>
        </choice>
      </choices>
    </argument>
    <argument>
      <name>cooling_system_cooling_efficiency</name>
      <display_name>Cooling System: Efficiency</display_name>
      <description>The rated efficiency value of the cooling system. Ignored for evaporative cooler.</description>
      <type>Double</type>
      <units>SEER or EER</units>
      <required>true</required>
      <model_dependent>false</model_dependent>
      <default_value>13</default_value>
    </argument>
    <argument>
      <name>cooling_system_cooling_compressor_type</name>
      <display_name>Cooling System: Cooling Compressor Type</display_name>
      <description>The compressor type of the cooling system. Only applies to central air conditioner.</description>
      <type>Choice</type>
      <required>false</required>
      <model_dependent>false</model_dependent>
      <choices>
        <choice>
          <value>single stage</value>
          <display_name>single stage</display_name>
        </choice>
        <choice>
          <value>two stage</value>
          <display_name>two stage</display_name>
        </choice>
        <choice>
          <value>variable speed</value>
          <display_name>variable speed</display_name>
        </choice>
      </choices>
    </argument>
    <argument>
      <name>cooling_system_cooling_sensible_heat_fraction</name>
      <display_name>Cooling System: Cooling Sensible Heat Fraction</display_name>
      <description>The sensible heat fraction of the cooling system. Ignored for evaporative cooler.</description>
      <type>Double</type>
      <units>Frac</units>
      <required>false</required>
      <model_dependent>false</model_dependent>
    </argument>
    <argument>
      <name>cooling_system_cooling_capacity</name>
      <display_name>Cooling System: Cooling Capacity</display_name>
      <description>The output cooling capacity of the cooling system. Enter 'auto' to size the capacity based on ACCA Manual J/S.</description>
      <type>String</type>
      <units>tons</units>
      <required>true</required>
      <model_dependent>false</model_dependent>
      <default_value>auto</default_value>
    </argument>
    <argument>
      <name>cooling_system_fraction_cool_load_served</name>
      <display_name>Cooling System: Fraction Cool Load Served</display_name>
      <description>The cooling load served by the cooling system.</description>
      <type>Double</type>
      <units>Frac</units>
      <required>true</required>
      <model_dependent>false</model_dependent>
      <default_value>1</default_value>
    </argument>
    <argument>
      <name>cooling_system_is_ducted</name>
      <display_name>Cooling System: Is Ducted</display_name>
      <description>Whether the cooling system is ducted or not. Only used for mini-split and evaporative cooler.</description>
      <type>Boolean</type>
      <required>true</required>
      <model_dependent>false</model_dependent>
      <default_value>false</default_value>
      <choices>
        <choice>
          <value>true</value>
          <display_name>true</display_name>
        </choice>
        <choice>
          <value>false</value>
          <display_name>false</display_name>
        </choice>
      </choices>
    </argument>
    <argument>
      <name>cooling_system_airflow_defect_ratio</name>
      <display_name>Cooling System: Airflow Defect Ratio</display_name>
      <description>The airflow defect ratio, defined as (InstalledAirflow - DesignAirflow) / DesignAirflow, of the cooling system per ANSI/RESNET/ACCA Standard 310. A value of zero means no airflow defect. Applies only to central air conditioner and ducted mini-split.</description>
      <type>Double</type>
      <units>Frac</units>
      <required>false</required>
      <model_dependent>false</model_dependent>
    </argument>
    <argument>
      <name>cooling_system_charge_defect_ratio</name>
      <display_name>Cooling System: Charge Defect Ratio</display_name>
      <description>The refrigerant charge defect ratio, defined as (InstalledCharge - DesignCharge) / DesignCharge, of the cooling system per ANSI/RESNET/ACCA Standard 310. A value of zero means no refrigerant charge defect. Applies only to central air conditioner and mini-split.</description>
      <type>Double</type>
      <units>Frac</units>
      <required>false</required>
      <model_dependent>false</model_dependent>
    </argument>
    <argument>
      <name>heat_pump_type</name>
      <display_name>Heat Pump: Type</display_name>
      <description>The type of heat pump. Use 'none' if there is no heat pump.</description>
      <type>Choice</type>
      <required>true</required>
      <model_dependent>false</model_dependent>
      <default_value>none</default_value>
      <choices>
        <choice>
          <value>none</value>
          <display_name>none</display_name>
        </choice>
        <choice>
          <value>air-to-air</value>
          <display_name>air-to-air</display_name>
        </choice>
        <choice>
          <value>mini-split</value>
          <display_name>mini-split</display_name>
        </choice>
        <choice>
          <value>ground-to-air</value>
          <display_name>ground-to-air</display_name>
        </choice>
      </choices>
    </argument>
    <argument>
      <name>heat_pump_heating_efficiency_type</name>
      <display_name>Heat Pump: Heating Efficiency Type</display_name>
      <description>The heating efficiency type of heat pump. System types air-to-air and mini-split use HSPF. System type ground-to-air uses COP.</description>
      <type>Choice</type>
      <required>true</required>
      <model_dependent>false</model_dependent>
      <default_value>HSPF</default_value>
      <choices>
        <choice>
          <value>HSPF</value>
          <display_name>HSPF</display_name>
        </choice>
        <choice>
          <value>COP</value>
          <display_name>COP</display_name>
        </choice>
      </choices>
    </argument>
    <argument>
      <name>heat_pump_heating_efficiency</name>
      <display_name>Heat Pump: Heating Efficiency</display_name>
      <description>The rated heating efficiency value of the heat pump.</description>
      <type>Double</type>
      <units>HSPF or COP</units>
      <required>true</required>
      <model_dependent>false</model_dependent>
      <default_value>7.7</default_value>
    </argument>
    <argument>
      <name>heat_pump_cooling_efficiency_type</name>
      <display_name>Heat Pump: Cooling Efficiency Type</display_name>
      <description>The cooling efficiency type of heat pump. System types air-to-air and mini-split use SEER. System type ground-to-air uses EER.</description>
      <type>Choice</type>
      <required>true</required>
      <model_dependent>false</model_dependent>
      <default_value>SEER</default_value>
      <choices>
        <choice>
          <value>SEER</value>
          <display_name>SEER</display_name>
        </choice>
        <choice>
          <value>EER</value>
          <display_name>EER</display_name>
        </choice>
      </choices>
    </argument>
    <argument>
      <name>heat_pump_cooling_efficiency</name>
      <display_name>Heat Pump: Cooling Efficiency</display_name>
      <description>The rated cooling efficiency value of the heat pump.</description>
      <type>Double</type>
      <units>SEER or EER</units>
      <required>true</required>
      <model_dependent>false</model_dependent>
      <default_value>13</default_value>
    </argument>
    <argument>
      <name>heat_pump_cooling_compressor_type</name>
      <display_name>Heat Pump: Cooling Compressor Type</display_name>
      <description>The compressor type of the heat pump. Only applies to air-to-air and mini-split.</description>
      <type>Choice</type>
      <required>false</required>
      <model_dependent>false</model_dependent>
      <choices>
        <choice>
          <value>single stage</value>
          <display_name>single stage</display_name>
        </choice>
        <choice>
          <value>two stage</value>
          <display_name>two stage</display_name>
        </choice>
        <choice>
          <value>variable speed</value>
          <display_name>variable speed</display_name>
        </choice>
      </choices>
    </argument>
    <argument>
      <name>heat_pump_cooling_sensible_heat_fraction</name>
      <display_name>Heat Pump: Cooling Sensible Heat Fraction</display_name>
      <description>The sensible heat fraction of the heat pump.</description>
      <type>Double</type>
      <units>Frac</units>
      <required>false</required>
      <model_dependent>false</model_dependent>
    </argument>
    <argument>
      <name>heat_pump_heating_capacity</name>
      <display_name>Heat Pump: Heating Capacity</display_name>
      <description>The output heating capacity of the heat pump. Enter 'auto' to size the capacity based on ACCA Manual J/S (i.e., based on cooling design loads with some oversizing allowances for heating design loads). Enter 'auto using max load' to size the capacity based on the maximum of heating/cooling design loads.</description>
      <type>String</type>
      <units>Btu/hr</units>
      <required>true</required>
      <model_dependent>false</model_dependent>
      <default_value>auto</default_value>
    </argument>
    <argument>
      <name>heat_pump_heating_capacity_17_f</name>
      <display_name>Heat Pump: Heating Capacity 17F</display_name>
      <description>The output heating capacity of the heat pump at 17F. Only applies to air-to-air and mini-split.</description>
      <type>String</type>
      <units>Btu/hr</units>
      <required>true</required>
      <model_dependent>false</model_dependent>
      <default_value>auto</default_value>
    </argument>
    <argument>
      <name>heat_pump_cooling_capacity</name>
      <display_name>Heat Pump: Cooling Capacity</display_name>
      <description>The output cooling capacity of the heat pump. Enter 'auto' to size the capacity based on ACCA Manual J/S.</description>
      <type>String</type>
      <units>Btu/hr</units>
      <required>true</required>
      <model_dependent>false</model_dependent>
      <default_value>auto</default_value>
    </argument>
    <argument>
      <name>heat_pump_fraction_heat_load_served</name>
      <display_name>Heat Pump: Fraction Heat Load Served</display_name>
      <description>The heating load served by the heat pump.</description>
      <type>Double</type>
      <units>Frac</units>
      <required>true</required>
      <model_dependent>false</model_dependent>
      <default_value>1</default_value>
    </argument>
    <argument>
      <name>heat_pump_fraction_cool_load_served</name>
      <display_name>Heat Pump: Fraction Cool Load Served</display_name>
      <description>The cooling load served by the heat pump.</description>
      <type>Double</type>
      <units>Frac</units>
      <required>true</required>
      <model_dependent>false</model_dependent>
      <default_value>1</default_value>
    </argument>
    <argument>
      <name>heat_pump_backup_fuel</name>
      <display_name>Heat Pump: Backup Fuel Type</display_name>
      <description>The backup fuel type of the heat pump. Use 'none' if there is no backup heating.</description>
      <type>Choice</type>
      <required>true</required>
      <model_dependent>false</model_dependent>
      <default_value>none</default_value>
      <choices>
        <choice>
          <value>none</value>
          <display_name>none</display_name>
        </choice>
        <choice>
          <value>electricity</value>
          <display_name>electricity</display_name>
        </choice>
        <choice>
          <value>natural gas</value>
          <display_name>natural gas</display_name>
        </choice>
        <choice>
          <value>fuel oil</value>
          <display_name>fuel oil</display_name>
        </choice>
        <choice>
          <value>propane</value>
          <display_name>propane</display_name>
        </choice>
      </choices>
    </argument>
    <argument>
      <name>heat_pump_backup_heating_efficiency</name>
      <display_name>Heat Pump: Backup Rated Efficiency</display_name>
      <description>The backup rated efficiency value of the heat pump. Percent for electricity fuel type. AFUE otherwise.</description>
      <type>Double</type>
      <required>true</required>
      <model_dependent>false</model_dependent>
      <default_value>1</default_value>
    </argument>
    <argument>
      <name>heat_pump_backup_heating_capacity</name>
      <display_name>Heat Pump: Backup Heating Capacity</display_name>
      <description>The backup output heating capacity of the heat pump. Enter 'auto' to size the capacity based on ACCA Manual J/S.</description>
      <type>String</type>
      <units>Btu/hr</units>
      <required>true</required>
      <model_dependent>false</model_dependent>
      <default_value>auto</default_value>
    </argument>
    <argument>
      <name>heat_pump_backup_heating_switchover_temp</name>
      <display_name>Heat Pump: Backup Heating Switchover Temperature</display_name>
      <description>The temperature at which the heat pump stops operating and the backup heating system starts running. Only applies to air-to-air and mini-split. If not provided, backup heating will operate as needed when heat pump capacity is insufficient.</description>
      <type>Double</type>
      <units>deg-F</units>
      <required>false</required>
      <model_dependent>false</model_dependent>
    </argument>
    <argument>
      <name>heat_pump_is_ducted</name>
      <display_name>Heat Pump: Is Ducted</display_name>
      <description>Whether the heat pump is ducted or not. Only used for mini-split.</description>
      <type>Boolean</type>
      <required>false</required>
      <model_dependent>false</model_dependent>
      <choices>
        <choice>
          <value>true</value>
          <display_name>true</display_name>
        </choice>
        <choice>
          <value>false</value>
          <display_name>false</display_name>
        </choice>
      </choices>
    </argument>
    <argument>
      <name>heat_pump_airflow_defect_ratio</name>
      <display_name>Heat Pump: Airflow Defect Ratio</display_name>
      <description>The airflow defect ratio, defined as (InstalledAirflow - DesignAirflow) / DesignAirflow, of the heat pump per ANSI/RESNET/ACCA Standard 310. A value of zero means no airflow defect. Applies only to air-to-air, ducted mini-split, and ground-to-air.</description>
      <type>Double</type>
      <units>Frac</units>
      <required>false</required>
      <model_dependent>false</model_dependent>
    </argument>
    <argument>
      <name>heat_pump_charge_defect_ratio</name>
      <display_name>Heat Pump: Charge Defect Ratio</display_name>
      <description>The refrigerant charge defect ratio, defined as (InstalledCharge - DesignCharge) / DesignCharge, of the heat pump per ANSI/RESNET/ACCA Standard 310. A value of zero means no refrigerant charge defect. Applies to all heat pump types.</description>
      <type>Double</type>
      <units>Frac</units>
      <required>false</required>
      <model_dependent>false</model_dependent>
    </argument>
    <argument>
      <name>heat_pump_demand_flexibility</name>
      <display_name>Heat Pump: Demand Flexibility Grid Connected</display_name>
      <description>Whether equipment is grid connected.</description>
      <type>Boolean</type>
      <required>false</required>
      <model_dependent>false</model_dependent>
      <choices>
        <choice>
          <value>true</value>
          <display_name>true</display_name>
        </choice>
        <choice>
          <value>false</value>
          <display_name>false</display_name>
        </choice>
      </choices>
    </argument>
    <argument>
      <name>max_flex_speed</name>
      <display_name>Heat Pump: Demand Flexibility Maximum Speed During Grid Response</display_name>
      <description>Set the maximum speed of the heat pump during grid response.</description>
      <type>Integer</type>
      <required>false</required>
      <model_dependent>false</model_dependent>
    </argument>
    <argument>
      <name>heat_pump_demand_flexibility_modulating</name>
      <display_name>Heat Pump: Demand Flexibility Modulating</display_name>
      <description></description>
      <type>Boolean</type>
      <required>false</required>
      <model_dependent>false</model_dependent>
      <choices>
        <choice>
          <value>true</value>
          <display_name>true</display_name>
        </choice>
        <choice>
          <value>false</value>
          <display_name>false</display_name>
        </choice>
      </choices>
    </argument>
    <argument>
      <name>heat_pump_demand_flexibility_dual_source</name>
      <display_name>Heat Pump: Demand Flexibility Dual-Source</display_name>
      <description></description>
      <type>Boolean</type>
      <required>false</required>
      <model_dependent>false</model_dependent>
      <choices>
        <choice>
          <value>true</value>
          <display_name>true</display_name>
        </choice>
        <choice>
          <value>false</value>
          <display_name>false</display_name>
        </choice>
      </choices>
    </argument>
    <argument>
      <name>heat_pump_demand_flexibility_ihp_grid_ac</name>
      <display_name>Heat Pump: Demand Flexibility Integrated Heat Pump Modulating</display_name>
      <description></description>
      <type>Boolean</type>
      <required>false</required>
      <model_dependent>false</model_dependent>
      <choices>
        <choice>
          <value>true</value>
          <display_name>true</display_name>
        </choice>
        <choice>
          <value>false</value>
          <display_name>false</display_name>
        </choice>
      </choices>
    </argument>
    <argument>
      <name>heat_pump_demand_flexibility_ihp_ice_storage</name>
      <display_name>Heat Pump: Demand Flexibility Integrated Heat Pump Modulating w/ Ice Storage</display_name>
      <description></description>
      <type>Boolean</type>
      <required>false</required>
      <model_dependent>false</model_dependent>
      <choices>
        <choice>
          <value>true</value>
          <display_name>true</display_name>
        </choice>
        <choice>
          <value>false</value>
          <display_name>false</display_name>
        </choice>
      </choices>
    </argument>
    <argument>
      <name>heat_pump_demand_flexibility_ihp_pcm_storage</name>
      <display_name>Heat Pump: Demand Flexibility Integrated Heat Pump Modulating w/ Pcm Storage</display_name>
      <description></description>
      <type>Boolean</type>
      <required>false</required>
      <model_dependent>false</model_dependent>
      <choices>
        <choice>
          <value>true</value>
          <display_name>true</display_name>
        </choice>
        <choice>
          <value>false</value>
          <display_name>false</display_name>
        </choice>
      </choices>
    </argument>
    <argument>
      <name>grid_signal_schedule</name>
      <display_name>Grid Signal Schedule for Demand Flexibility Measures</display_name>
      <description>Schedule can be 24 hour array or file location</description>
      <type>String</type>
      <required>false</required>
      <model_dependent>false</model_dependent>
    </argument>
    <argument>
      <name>heating_system_type_2</name>
      <display_name>Heating System 2: Type</display_name>
      <description>The type of the second heating system.</description>
      <type>Choice</type>
      <required>true</required>
      <model_dependent>false</model_dependent>
      <default_value>none</default_value>
      <choices>
        <choice>
          <value>none</value>
          <display_name>none</display_name>
        </choice>
        <choice>
          <value>WallFurnace</value>
          <display_name>WallFurnace</display_name>
        </choice>
        <choice>
          <value>FloorFurnace</value>
          <display_name>FloorFurnace</display_name>
        </choice>
        <choice>
          <value>Boiler</value>
          <display_name>Boiler</display_name>
        </choice>
        <choice>
          <value>ElectricResistance</value>
          <display_name>ElectricResistance</display_name>
        </choice>
        <choice>
          <value>Stove</value>
          <display_name>Stove</display_name>
        </choice>
        <choice>
          <value>PortableHeater</value>
          <display_name>PortableHeater</display_name>
        </choice>
        <choice>
          <value>Fireplace</value>
          <display_name>Fireplace</display_name>
        </choice>
      </choices>
    </argument>
    <argument>
      <name>heating_system_fuel_2</name>
      <display_name>Heating System 2: Fuel Type</display_name>
      <description>The fuel type of the second heating system. Ignored for ElectricResistance.</description>
      <type>Choice</type>
      <required>true</required>
      <model_dependent>false</model_dependent>
      <default_value>electricity</default_value>
      <choices>
        <choice>
          <value>electricity</value>
          <display_name>electricity</display_name>
        </choice>
        <choice>
          <value>natural gas</value>
          <display_name>natural gas</display_name>
        </choice>
        <choice>
          <value>fuel oil</value>
          <display_name>fuel oil</display_name>
        </choice>
        <choice>
          <value>propane</value>
          <display_name>propane</display_name>
        </choice>
        <choice>
          <value>wood</value>
          <display_name>wood</display_name>
        </choice>
        <choice>
          <value>wood pellets</value>
          <display_name>wood pellets</display_name>
        </choice>
        <choice>
          <value>coal</value>
          <display_name>coal</display_name>
        </choice>
      </choices>
    </argument>
    <argument>
      <name>heating_system_heating_efficiency_2</name>
      <display_name>Heating System 2: Rated AFUE or Percent</display_name>
      <description>For Furnace/WallFurnace/FloorFurnace/Boiler second heating system, the rated AFUE value. For ElectricResistance/Stove/PortableHeater/Fireplace, the rated Percent value.</description>
      <type>Double</type>
      <units>Frac</units>
      <required>true</required>
      <model_dependent>false</model_dependent>
      <default_value>1</default_value>
    </argument>
    <argument>
      <name>heating_system_heating_capacity_2</name>
      <display_name>Heating System 2: Heating Capacity</display_name>
      <description>The output heating capacity of the second heating system. Enter 'auto' to size the capacity based on ACCA Manual J/S.</description>
      <type>String</type>
      <units>Btu/hr</units>
      <required>true</required>
      <model_dependent>false</model_dependent>
      <default_value>auto</default_value>
    </argument>
    <argument>
      <name>heating_system_fraction_heat_load_served_2</name>
      <display_name>Heating System 2: Fraction Heat Load Served</display_name>
      <description>The heat load served fraction of the second heating system.</description>
      <type>Double</type>
      <units>Frac</units>
      <required>true</required>
      <model_dependent>false</model_dependent>
      <default_value>0.25</default_value>
    </argument>
    <argument>
      <name>setpoint_heating_weekday</name>
      <display_name>Heating Setpoint: Weekday Schedule</display_name>
      <description>Specify the constant or 24-hour comma-separated weekday heating schedule.</description>
      <type>String</type>
      <units>deg-F</units>
      <required>true</required>
      <model_dependent>false</model_dependent>
      <default_value>71</default_value>
    </argument>
    <argument>
      <name>setpoint_heating_weekend</name>
      <display_name>Heating Setpoint: Weekend Schedule</display_name>
      <description>Specify the constant or 24-hour comma-separated weekend heating schedule.</description>
      <type>String</type>
      <units>deg-F</units>
      <required>true</required>
      <model_dependent>false</model_dependent>
      <default_value>71</default_value>
    </argument>
    <argument>
      <name>setpoint_cooling_weekday</name>
      <display_name>Cooling Setpoint: Weekday Schedule</display_name>
      <description>Specify the constant or 24-hour comma-separated weekday cooling schedule.</description>
      <type>String</type>
      <units>deg-F</units>
      <required>true</required>
      <model_dependent>false</model_dependent>
      <default_value>76</default_value>
    </argument>
    <argument>
      <name>setpoint_cooling_weekend</name>
      <display_name>Cooling Setpoint: Weekend Schedule</display_name>
      <description>Specify the constant or 24-hour comma-separated weekend cooling schedule.</description>
      <type>String</type>
      <units>deg-F</units>
      <required>true</required>
      <model_dependent>false</model_dependent>
      <default_value>76</default_value>
    </argument>
    <argument>
      <name>season_heating_begin_month</name>
      <display_name>Heating Season: Begin Month</display_name>
      <description>This numeric field should contain the starting month number (1 = January, 2 = February, etc.) for the heating season.</description>
      <type>Integer</type>
      <units>#</units>
      <required>false</required>
      <model_dependent>false</model_dependent>
    </argument>
    <argument>
      <name>season_heating_begin_day_of_month</name>
      <display_name>Heating Season: Begin Day of Month</display_name>
      <description>This numeric field should contain the starting day of the starting month (must be valid for month) for the heating season.</description>
      <type>Integer</type>
      <units>#</units>
      <required>false</required>
      <model_dependent>false</model_dependent>
    </argument>
    <argument>
      <name>season_heating_end_month</name>
      <display_name>Heating Season: End Month</display_name>
      <description>This numeric field should contain the end month number (1 = January, 2 = February, etc.) for the heating season.</description>
      <type>Integer</type>
      <units>#</units>
      <required>false</required>
      <model_dependent>false</model_dependent>
    </argument>
    <argument>
      <name>season_heating_end_day_of_month</name>
      <display_name>Heating Season: End Day of Month</display_name>
      <description>This numeric field should contain the ending day of the ending month (must be valid for month) for the heating season.</description>
      <type>Integer</type>
      <units>#</units>
      <required>false</required>
      <model_dependent>false</model_dependent>
    </argument>
    <argument>
      <name>season_cooling_begin_month</name>
      <display_name>Cooling Season: Begin Month</display_name>
      <description>This numeric field should contain the starting month number (1 = January, 2 = February, etc.) for the cooling season.</description>
      <type>Integer</type>
      <units>#</units>
      <required>false</required>
      <model_dependent>false</model_dependent>
    </argument>
    <argument>
      <name>season_cooling_begin_day_of_month</name>
      <display_name>Cooling Season: Begin Day of Month</display_name>
      <description>This numeric field should contain the starting day of the starting month (must be valid for month) for the cooling season.</description>
      <type>Integer</type>
      <units>#</units>
      <required>false</required>
      <model_dependent>false</model_dependent>
    </argument>
    <argument>
      <name>season_cooling_end_month</name>
      <display_name>Cooling Season: End Month</display_name>
      <description>This numeric field should contain the end month number (1 = January, 2 = February, etc.) for the cooling season.</description>
      <type>Integer</type>
      <units>#</units>
      <required>false</required>
      <model_dependent>false</model_dependent>
    </argument>
    <argument>
      <name>season_cooling_end_day_of_month</name>
      <display_name>Cooling Season: End Day of Month</display_name>
      <description>This numeric field should contain the ending day of the ending month (must be valid for month) for the cooling season.</description>
      <type>Integer</type>
      <units>#</units>
      <required>false</required>
      <model_dependent>false</model_dependent>
    </argument>
    <argument>
      <name>ducts_supply_leakage_units</name>
      <display_name>Ducts: Supply Leakage Units</display_name>
      <description>The leakage units of the supply ducts.</description>
      <type>Choice</type>
      <required>true</required>
      <model_dependent>false</model_dependent>
      <default_value>CFM25</default_value>
      <choices>
        <choice>
          <value>CFM25</value>
          <display_name>CFM25</display_name>
        </choice>
        <choice>
          <value>Percent</value>
          <display_name>Percent</display_name>
        </choice>
      </choices>
    </argument>
    <argument>
      <name>ducts_return_leakage_units</name>
      <display_name>Ducts: Return Leakage Units</display_name>
      <description>The leakage units of the return ducts.</description>
      <type>Choice</type>
      <required>true</required>
      <model_dependent>false</model_dependent>
      <default_value>CFM25</default_value>
      <choices>
        <choice>
          <value>CFM25</value>
          <display_name>CFM25</display_name>
        </choice>
        <choice>
          <value>Percent</value>
          <display_name>Percent</display_name>
        </choice>
      </choices>
    </argument>
    <argument>
      <name>ducts_supply_leakage_value</name>
      <display_name>Ducts: Supply Leakage Value</display_name>
      <description>The leakage value to outside of the supply ducts.</description>
      <type>Double</type>
      <required>true</required>
      <model_dependent>false</model_dependent>
      <default_value>75</default_value>
    </argument>
    <argument>
      <name>ducts_return_leakage_value</name>
      <display_name>Ducts: Return Leakage Value</display_name>
      <description>The leakage value to outside of the return ducts.</description>
      <type>Double</type>
      <required>true</required>
      <model_dependent>false</model_dependent>
      <default_value>25</default_value>
    </argument>
    <argument>
      <name>ducts_supply_insulation_r</name>
      <display_name>Ducts: Supply Insulation R-Value</display_name>
      <description>The insulation r-value of the supply ducts.</description>
      <type>Double</type>
      <units>h-ft^2-R/Btu</units>
      <required>true</required>
      <model_dependent>false</model_dependent>
      <default_value>0</default_value>
    </argument>
    <argument>
      <name>ducts_return_insulation_r</name>
      <display_name>Ducts: Return Insulation R-Value</display_name>
      <description>The insulation r-value of the return ducts.</description>
      <type>Double</type>
      <units>h-ft^2-R/Btu</units>
      <required>true</required>
      <model_dependent>false</model_dependent>
      <default_value>0</default_value>
    </argument>
    <argument>
      <name>ducts_supply_location</name>
      <display_name>Ducts: Supply Location</display_name>
      <description>The location of the supply ducts.</description>
      <type>Choice</type>
      <required>true</required>
      <model_dependent>false</model_dependent>
      <default_value>auto</default_value>
      <choices>
        <choice>
          <value>auto</value>
          <display_name>auto</display_name>
        </choice>
        <choice>
          <value>living space</value>
          <display_name>living space</display_name>
        </choice>
        <choice>
          <value>basement - conditioned</value>
          <display_name>basement - conditioned</display_name>
        </choice>
        <choice>
          <value>basement - unconditioned</value>
          <display_name>basement - unconditioned</display_name>
        </choice>
        <choice>
          <value>crawlspace - vented</value>
          <display_name>crawlspace - vented</display_name>
        </choice>
        <choice>
          <value>crawlspace - unvented</value>
          <display_name>crawlspace - unvented</display_name>
        </choice>
        <choice>
          <value>attic - vented</value>
          <display_name>attic - vented</display_name>
        </choice>
        <choice>
          <value>attic - unvented</value>
          <display_name>attic - unvented</display_name>
        </choice>
        <choice>
          <value>garage</value>
          <display_name>garage</display_name>
        </choice>
        <choice>
          <value>exterior wall</value>
          <display_name>exterior wall</display_name>
        </choice>
        <choice>
          <value>under slab</value>
          <display_name>under slab</display_name>
        </choice>
        <choice>
          <value>roof deck</value>
          <display_name>roof deck</display_name>
        </choice>
        <choice>
          <value>outside</value>
          <display_name>outside</display_name>
        </choice>
        <choice>
          <value>other housing unit</value>
          <display_name>other housing unit</display_name>
        </choice>
        <choice>
          <value>other heated space</value>
          <display_name>other heated space</display_name>
        </choice>
        <choice>
          <value>other multifamily buffer space</value>
          <display_name>other multifamily buffer space</display_name>
        </choice>
        <choice>
          <value>other non-freezing space</value>
          <display_name>other non-freezing space</display_name>
        </choice>
      </choices>
    </argument>
    <argument>
      <name>ducts_return_location</name>
      <display_name>Ducts: Return Location</display_name>
      <description>The location of the return ducts.</description>
      <type>Choice</type>
      <required>true</required>
      <model_dependent>false</model_dependent>
      <default_value>auto</default_value>
      <choices>
        <choice>
          <value>auto</value>
          <display_name>auto</display_name>
        </choice>
        <choice>
          <value>living space</value>
          <display_name>living space</display_name>
        </choice>
        <choice>
          <value>basement - conditioned</value>
          <display_name>basement - conditioned</display_name>
        </choice>
        <choice>
          <value>basement - unconditioned</value>
          <display_name>basement - unconditioned</display_name>
        </choice>
        <choice>
          <value>crawlspace - vented</value>
          <display_name>crawlspace - vented</display_name>
        </choice>
        <choice>
          <value>crawlspace - unvented</value>
          <display_name>crawlspace - unvented</display_name>
        </choice>
        <choice>
          <value>attic - vented</value>
          <display_name>attic - vented</display_name>
        </choice>
        <choice>
          <value>attic - unvented</value>
          <display_name>attic - unvented</display_name>
        </choice>
        <choice>
          <value>garage</value>
          <display_name>garage</display_name>
        </choice>
        <choice>
          <value>exterior wall</value>
          <display_name>exterior wall</display_name>
        </choice>
        <choice>
          <value>under slab</value>
          <display_name>under slab</display_name>
        </choice>
        <choice>
          <value>roof deck</value>
          <display_name>roof deck</display_name>
        </choice>
        <choice>
          <value>outside</value>
          <display_name>outside</display_name>
        </choice>
        <choice>
          <value>other housing unit</value>
          <display_name>other housing unit</display_name>
        </choice>
        <choice>
          <value>other heated space</value>
          <display_name>other heated space</display_name>
        </choice>
        <choice>
          <value>other multifamily buffer space</value>
          <display_name>other multifamily buffer space</display_name>
        </choice>
        <choice>
          <value>other non-freezing space</value>
          <display_name>other non-freezing space</display_name>
        </choice>
      </choices>
    </argument>
    <argument>
      <name>ducts_supply_surface_area</name>
      <display_name>Ducts: Supply Surface Area</display_name>
      <description>The surface area of the supply ducts.</description>
      <type>String</type>
      <units>ft^2</units>
      <required>true</required>
      <model_dependent>false</model_dependent>
      <default_value>auto</default_value>
    </argument>
    <argument>
      <name>ducts_return_surface_area</name>
      <display_name>Ducts: Return Surface Area</display_name>
      <description>The surface area of the return ducts.</description>
      <type>String</type>
      <units>ft^2</units>
      <required>true</required>
      <model_dependent>false</model_dependent>
      <default_value>auto</default_value>
    </argument>
    <argument>
      <name>ducts_number_of_return_registers</name>
      <display_name>Ducts: Number of Return Registers</display_name>
      <description>The number of return registers of the ducts. Ignored for ducted evaporative cooler.</description>
      <type>String</type>
      <units>#</units>
      <required>true</required>
      <model_dependent>false</model_dependent>
      <default_value>auto</default_value>
    </argument>
    <argument>
      <name>mech_vent_fan_type</name>
      <display_name>Mechanical Ventilation: Fan Type</display_name>
      <description>The type of the mechanical ventilation. Use 'none' if there is no mechanical ventilation system.</description>
      <type>Choice</type>
      <required>true</required>
      <model_dependent>false</model_dependent>
      <default_value>none</default_value>
      <choices>
        <choice>
          <value>none</value>
          <display_name>none</display_name>
        </choice>
        <choice>
          <value>exhaust only</value>
          <display_name>exhaust only</display_name>
        </choice>
        <choice>
          <value>supply only</value>
          <display_name>supply only</display_name>
        </choice>
        <choice>
          <value>energy recovery ventilator</value>
          <display_name>energy recovery ventilator</display_name>
        </choice>
        <choice>
          <value>heat recovery ventilator</value>
          <display_name>heat recovery ventilator</display_name>
        </choice>
        <choice>
          <value>balanced</value>
          <display_name>balanced</display_name>
        </choice>
        <choice>
          <value>central fan integrated supply</value>
          <display_name>central fan integrated supply</display_name>
        </choice>
      </choices>
    </argument>
    <argument>
      <name>mech_vent_flow_rate</name>
      <display_name>Mechanical Ventilation: Flow Rate</display_name>
      <description>The flow rate of the mechanical ventilation.</description>
      <type>String</type>
      <units>CFM</units>
      <required>true</required>
      <model_dependent>false</model_dependent>
      <default_value>auto</default_value>
    </argument>
    <argument>
      <name>mech_vent_hours_in_operation</name>
      <display_name>Mechanical Ventilation: Hours In Operation</display_name>
      <description>The hours in operation of the mechanical ventilation.</description>
      <type>String</type>
      <units>hrs/day</units>
      <required>true</required>
      <model_dependent>false</model_dependent>
      <default_value>auto</default_value>
    </argument>
    <argument>
      <name>mech_vent_recovery_efficiency_type</name>
      <display_name>Mechanical Ventilation: Total Recovery Efficiency Type</display_name>
      <description>The total recovery efficiency type of the mechanical ventilation.</description>
      <type>Choice</type>
      <required>true</required>
      <model_dependent>false</model_dependent>
      <default_value>Unadjusted</default_value>
      <choices>
        <choice>
          <value>Unadjusted</value>
          <display_name>Unadjusted</display_name>
        </choice>
        <choice>
          <value>Adjusted</value>
          <display_name>Adjusted</display_name>
        </choice>
      </choices>
    </argument>
    <argument>
      <name>mech_vent_total_recovery_efficiency</name>
      <display_name>Mechanical Ventilation: Total Recovery Efficiency</display_name>
      <description>The Unadjusted or Adjusted total recovery efficiency of the mechanical ventilation. Applies to energy recovery ventilator.</description>
      <type>Double</type>
      <units>Frac</units>
      <required>true</required>
      <model_dependent>false</model_dependent>
      <default_value>0.48</default_value>
    </argument>
    <argument>
      <name>mech_vent_sensible_recovery_efficiency</name>
      <display_name>Mechanical Ventilation: Sensible Recovery Efficiency</display_name>
      <description>The Unadjusted or Adjusted sensible recovery efficiency of the mechanical ventilation. Applies to energy recovery ventilator and heat recovery ventilator.</description>
      <type>Double</type>
      <units>Frac</units>
      <required>true</required>
      <model_dependent>false</model_dependent>
      <default_value>0.72</default_value>
    </argument>
    <argument>
      <name>mech_vent_fan_power</name>
      <display_name>Mechanical Ventilation: Fan Power</display_name>
      <description>The fan power of the mechanical ventilation.</description>
      <type>String</type>
      <units>W</units>
      <required>true</required>
      <model_dependent>false</model_dependent>
      <default_value>auto</default_value>
    </argument>
    <argument>
      <name>mech_vent_num_units_served</name>
      <display_name>Mechanical Ventilation: Number of Units Served</display_name>
      <description>Number of dwelling units served by the mechanical ventilation system. Must be 1 if single-family detached. Used to apportion flow rate and fan power to the unit.</description>
      <type>Integer</type>
      <units>#</units>
      <required>true</required>
      <model_dependent>false</model_dependent>
      <default_value>1</default_value>
    </argument>
    <argument>
      <name>shared_mech_vent_frac_recirculation</name>
      <display_name>Shared Mechanical Ventilation: Fraction Recirculation</display_name>
      <description>Fraction of the total supply air that is recirculated, with the remainder assumed to be outdoor air. The value must be 0 for exhaust only systems. This is required for a shared mechanical ventilation system.</description>
      <type>Double</type>
      <units>Frac</units>
      <required>false</required>
      <model_dependent>false</model_dependent>
    </argument>
    <argument>
      <name>shared_mech_vent_preheating_fuel</name>
      <display_name>Shared Mechanical Ventilation: Preheating Fuel</display_name>
      <description>Fuel type of the preconditioning heating equipment. Only used for a shared mechanical ventilation system.</description>
      <type>Choice</type>
      <required>false</required>
      <model_dependent>false</model_dependent>
      <choices>
        <choice>
          <value>electricity</value>
          <display_name>electricity</display_name>
        </choice>
        <choice>
          <value>natural gas</value>
          <display_name>natural gas</display_name>
        </choice>
        <choice>
          <value>fuel oil</value>
          <display_name>fuel oil</display_name>
        </choice>
        <choice>
          <value>propane</value>
          <display_name>propane</display_name>
        </choice>
        <choice>
          <value>wood</value>
          <display_name>wood</display_name>
        </choice>
        <choice>
          <value>wood pellets</value>
          <display_name>wood pellets</display_name>
        </choice>
        <choice>
          <value>coal</value>
          <display_name>coal</display_name>
        </choice>
      </choices>
    </argument>
    <argument>
      <name>shared_mech_vent_preheating_efficiency</name>
      <display_name>Shared Mechanical Ventilation: Preheating Efficiency</display_name>
      <description>Efficiency of the preconditioning heating equipment. Only used for a shared mechanical ventilation system.</description>
      <type>Double</type>
      <units>COP</units>
      <required>false</required>
      <model_dependent>false</model_dependent>
    </argument>
    <argument>
      <name>shared_mech_vent_preheating_fraction_heat_load_served</name>
      <display_name>Shared Mechanical Ventilation: Preheating Fraction Ventilation Heat Load Served</display_name>
      <description>Fraction of heating load introduced by the shared ventilation system that is met by the preconditioning heating equipment.</description>
      <type>Double</type>
      <units>Frac</units>
      <required>false</required>
      <model_dependent>false</model_dependent>
    </argument>
    <argument>
      <name>shared_mech_vent_precooling_fuel</name>
      <display_name>Shared Mechanical Ventilation: Precooling Fuel</display_name>
      <description>Fuel type of the preconditioning cooling equipment. Only used for a shared mechanical ventilation system.</description>
      <type>Choice</type>
      <required>false</required>
      <model_dependent>false</model_dependent>
      <choices>
        <choice>
          <value>electricity</value>
          <display_name>electricity</display_name>
        </choice>
      </choices>
    </argument>
    <argument>
      <name>shared_mech_vent_precooling_efficiency</name>
      <display_name>Shared Mechanical Ventilation: Precooling Efficiency</display_name>
      <description>Efficiency of the preconditioning cooling equipment. Only used for a shared mechanical ventilation system.</description>
      <type>Double</type>
      <units>COP</units>
      <required>false</required>
      <model_dependent>false</model_dependent>
    </argument>
    <argument>
      <name>shared_mech_vent_precooling_fraction_cool_load_served</name>
      <display_name>Shared Mechanical Ventilation: Precooling Fraction Ventilation Cool Load Served</display_name>
      <description>Fraction of cooling load introduced by the shared ventilation system that is met by the preconditioning cooling equipment.</description>
      <type>Double</type>
      <units>Frac</units>
      <required>false</required>
      <model_dependent>false</model_dependent>
    </argument>
    <argument>
      <name>mech_vent_fan_type_2</name>
      <display_name>Mechanical Ventilation 2: Fan Type</display_name>
      <description>The type of the second mechanical ventilation. Use 'none' if there is no second mechanical ventilation system.</description>
      <type>Choice</type>
      <required>true</required>
      <model_dependent>false</model_dependent>
      <default_value>none</default_value>
      <choices>
        <choice>
          <value>none</value>
          <display_name>none</display_name>
        </choice>
        <choice>
          <value>exhaust only</value>
          <display_name>exhaust only</display_name>
        </choice>
        <choice>
          <value>supply only</value>
          <display_name>supply only</display_name>
        </choice>
        <choice>
          <value>energy recovery ventilator</value>
          <display_name>energy recovery ventilator</display_name>
        </choice>
        <choice>
          <value>heat recovery ventilator</value>
          <display_name>heat recovery ventilator</display_name>
        </choice>
        <choice>
          <value>balanced</value>
          <display_name>balanced</display_name>
        </choice>
      </choices>
    </argument>
    <argument>
      <name>mech_vent_flow_rate_2</name>
      <display_name>Mechanical Ventilation 2: Flow Rate</display_name>
      <description>The flow rate of the second mechanical ventilation.</description>
      <type>Double</type>
      <units>CFM</units>
      <required>true</required>
      <model_dependent>false</model_dependent>
      <default_value>110</default_value>
    </argument>
    <argument>
      <name>mech_vent_hours_in_operation_2</name>
      <display_name>Mechanical Ventilation 2: Hours In Operation</display_name>
      <description>The hours in operation of the second mechanical ventilation.</description>
      <type>Double</type>
      <units>hrs/day</units>
      <required>true</required>
      <model_dependent>false</model_dependent>
      <default_value>24</default_value>
    </argument>
    <argument>
      <name>mech_vent_recovery_efficiency_type_2</name>
      <display_name>Mechanical Ventilation 2: Total Recovery Efficiency Type</display_name>
      <description>The total recovery efficiency type of the second mechanical ventilation.</description>
      <type>Choice</type>
      <required>true</required>
      <model_dependent>false</model_dependent>
      <default_value>Unadjusted</default_value>
      <choices>
        <choice>
          <value>Unadjusted</value>
          <display_name>Unadjusted</display_name>
        </choice>
        <choice>
          <value>Adjusted</value>
          <display_name>Adjusted</display_name>
        </choice>
      </choices>
    </argument>
    <argument>
      <name>mech_vent_total_recovery_efficiency_2</name>
      <display_name>Mechanical Ventilation 2: Total Recovery Efficiency</display_name>
      <description>The Unadjusted or Adjusted total recovery efficiency of the second mechanical ventilation. Applies to energy recovery ventilator.</description>
      <type>Double</type>
      <units>Frac</units>
      <required>true</required>
      <model_dependent>false</model_dependent>
      <default_value>0.48</default_value>
    </argument>
    <argument>
      <name>mech_vent_sensible_recovery_efficiency_2</name>
      <display_name>Mechanical Ventilation 2: Sensible Recovery Efficiency</display_name>
      <description>The Unadjusted or Adjusted sensible recovery efficiency of the second mechanical ventilation. Applies to energy recovery ventilator and heat recovery ventilator.</description>
      <type>Double</type>
      <units>Frac</units>
      <required>true</required>
      <model_dependent>false</model_dependent>
      <default_value>0.72</default_value>
    </argument>
    <argument>
      <name>mech_vent_fan_power_2</name>
      <display_name>Mechanical Ventilation 2: Fan Power</display_name>
      <description>The fan power of the second mechanical ventilation.</description>
      <type>Double</type>
      <units>W</units>
      <required>true</required>
      <model_dependent>false</model_dependent>
      <default_value>30</default_value>
    </argument>
    <argument>
      <name>kitchen_fans_quantity</name>
      <display_name>Kitchen Fans: Quantity</display_name>
      <description>The quantity of the kitchen fans.</description>
      <type>String</type>
      <units>#</units>
      <required>true</required>
      <model_dependent>false</model_dependent>
      <default_value>auto</default_value>
    </argument>
    <argument>
      <name>kitchen_fans_flow_rate</name>
      <display_name>Kitchen Fans: Flow Rate</display_name>
      <description>The flow rate of the kitchen fan.</description>
      <type>String</type>
      <units>CFM</units>
      <required>false</required>
      <model_dependent>false</model_dependent>
      <default_value>auto</default_value>
    </argument>
    <argument>
      <name>kitchen_fans_hours_in_operation</name>
      <display_name>Kitchen Fans: Hours In Operation</display_name>
      <description>The hours in operation of the kitchen fan.</description>
      <type>String</type>
      <units>hrs/day</units>
      <required>false</required>
      <model_dependent>false</model_dependent>
      <default_value>auto</default_value>
    </argument>
    <argument>
      <name>kitchen_fans_power</name>
      <display_name>Kitchen Fans: Fan Power</display_name>
      <description>The fan power of the kitchen fan.</description>
      <type>String</type>
      <units>W</units>
      <required>false</required>
      <model_dependent>false</model_dependent>
      <default_value>auto</default_value>
    </argument>
    <argument>
      <name>kitchen_fans_start_hour</name>
      <display_name>Kitchen Fans: Start Hour</display_name>
      <description>The start hour of the kitchen fan.</description>
      <type>String</type>
      <units>hr</units>
      <required>false</required>
      <model_dependent>false</model_dependent>
      <default_value>auto</default_value>
    </argument>
    <argument>
      <name>bathroom_fans_quantity</name>
      <display_name>Bathroom Fans: Quantity</display_name>
      <description>The quantity of the bathroom fans.</description>
      <type>String</type>
      <units>#</units>
      <required>true</required>
      <model_dependent>false</model_dependent>
      <default_value>auto</default_value>
    </argument>
    <argument>
      <name>bathroom_fans_flow_rate</name>
      <display_name>Bathroom Fans: Flow Rate</display_name>
      <description>The flow rate of the bathroom fans.</description>
      <type>String</type>
      <units>CFM</units>
      <required>false</required>
      <model_dependent>false</model_dependent>
      <default_value>auto</default_value>
    </argument>
    <argument>
      <name>bathroom_fans_hours_in_operation</name>
      <display_name>Bathroom Fans: Hours In Operation</display_name>
      <description>The hours in operation of the bathroom fans.</description>
      <type>String</type>
      <units>hrs/day</units>
      <required>false</required>
      <model_dependent>false</model_dependent>
      <default_value>auto</default_value>
    </argument>
    <argument>
      <name>bathroom_fans_power</name>
      <display_name>Bathroom Fans: Fan Power</display_name>
      <description>The fan power of the bathroom fans.</description>
      <type>String</type>
      <units>W</units>
      <required>false</required>
      <model_dependent>false</model_dependent>
      <default_value>auto</default_value>
    </argument>
    <argument>
      <name>bathroom_fans_start_hour</name>
      <display_name>Bathroom Fans: Start Hour</display_name>
      <description>The start hour of the bathroom fans.</description>
      <type>String</type>
      <units>hr</units>
      <required>false</required>
      <model_dependent>false</model_dependent>
      <default_value>auto</default_value>
    </argument>
    <argument>
      <name>whole_house_fan_present</name>
      <display_name>Whole House Fan: Present</display_name>
      <description>Whether there is a whole house fan.</description>
      <type>Boolean</type>
      <required>true</required>
      <model_dependent>false</model_dependent>
      <default_value>false</default_value>
      <choices>
        <choice>
          <value>true</value>
          <display_name>true</display_name>
        </choice>
        <choice>
          <value>false</value>
          <display_name>false</display_name>
        </choice>
      </choices>
    </argument>
    <argument>
      <name>whole_house_fan_flow_rate</name>
      <display_name>Whole House Fan: Flow Rate</display_name>
      <description>The flow rate of the whole house fan.</description>
      <type>String</type>
      <units>CFM</units>
      <required>false</required>
      <model_dependent>false</model_dependent>
      <default_value>auto</default_value>
    </argument>
    <argument>
      <name>whole_house_fan_power</name>
      <display_name>Whole House Fan: Fan Power</display_name>
      <description>The fan power of the whole house fan.</description>
      <type>String</type>
      <units>W</units>
      <required>false</required>
      <model_dependent>false</model_dependent>
      <default_value>auto</default_value>
    </argument>
    <argument>
      <name>water_heater_type</name>
      <display_name>Water Heater: Type</display_name>
      <description>The type of water heater. Use 'none' if there is no water heater.</description>
      <type>Choice</type>
      <required>true</required>
      <model_dependent>false</model_dependent>
      <default_value>storage water heater</default_value>
      <choices>
        <choice>
          <value>none</value>
          <display_name>none</display_name>
        </choice>
        <choice>
          <value>storage water heater</value>
          <display_name>storage water heater</display_name>
        </choice>
        <choice>
          <value>instantaneous water heater</value>
          <display_name>instantaneous water heater</display_name>
        </choice>
        <choice>
          <value>heat pump water heater</value>
          <display_name>heat pump water heater</display_name>
        </choice>
        <choice>
          <value>space-heating boiler with storage tank</value>
          <display_name>space-heating boiler with storage tank</display_name>
        </choice>
        <choice>
          <value>space-heating boiler with tankless coil</value>
          <display_name>space-heating boiler with tankless coil</display_name>
        </choice>
      </choices>
    </argument>
    <argument>
      <name>water_heater_fuel_type</name>
      <display_name>Water Heater: Fuel Type</display_name>
      <description>The fuel type of water heater. Ignored for heat pump water heater.</description>
      <type>Choice</type>
      <required>true</required>
      <model_dependent>false</model_dependent>
      <default_value>natural gas</default_value>
      <choices>
        <choice>
          <value>electricity</value>
          <display_name>electricity</display_name>
        </choice>
        <choice>
          <value>natural gas</value>
          <display_name>natural gas</display_name>
        </choice>
        <choice>
          <value>fuel oil</value>
          <display_name>fuel oil</display_name>
        </choice>
        <choice>
          <value>propane</value>
          <display_name>propane</display_name>
        </choice>
        <choice>
          <value>wood</value>
          <display_name>wood</display_name>
        </choice>
        <choice>
          <value>coal</value>
          <display_name>coal</display_name>
        </choice>
      </choices>
    </argument>
    <argument>
      <name>water_heater_location</name>
      <display_name>Water Heater: Location</display_name>
      <description>The location of water heater.</description>
      <type>Choice</type>
      <required>true</required>
      <model_dependent>false</model_dependent>
      <default_value>auto</default_value>
      <choices>
        <choice>
          <value>auto</value>
          <display_name>auto</display_name>
        </choice>
        <choice>
          <value>living space</value>
          <display_name>living space</display_name>
        </choice>
        <choice>
          <value>basement - conditioned</value>
          <display_name>basement - conditioned</display_name>
        </choice>
        <choice>
          <value>basement - unconditioned</value>
          <display_name>basement - unconditioned</display_name>
        </choice>
        <choice>
          <value>garage</value>
          <display_name>garage</display_name>
        </choice>
        <choice>
          <value>attic - vented</value>
          <display_name>attic - vented</display_name>
        </choice>
        <choice>
          <value>attic - unvented</value>
          <display_name>attic - unvented</display_name>
        </choice>
        <choice>
          <value>crawlspace - vented</value>
          <display_name>crawlspace - vented</display_name>
        </choice>
        <choice>
          <value>crawlspace - unvented</value>
          <display_name>crawlspace - unvented</display_name>
        </choice>
        <choice>
          <value>other exterior</value>
          <display_name>other exterior</display_name>
        </choice>
        <choice>
          <value>other housing unit</value>
          <display_name>other housing unit</display_name>
        </choice>
        <choice>
          <value>other heated space</value>
          <display_name>other heated space</display_name>
        </choice>
        <choice>
          <value>other multifamily buffer space</value>
          <display_name>other multifamily buffer space</display_name>
        </choice>
        <choice>
          <value>other non-freezing space</value>
          <display_name>other non-freezing space</display_name>
        </choice>
      </choices>
    </argument>
    <argument>
      <name>water_heater_tank_volume</name>
      <display_name>Water Heater: Tank Volume</display_name>
      <description>Nominal volume of water heater tank. Set to 'auto' to have volume autosized. Only applies to storage water heater, heat pump water heater, and space-heating boiler with storage tank.</description>
      <type>String</type>
      <units>gal</units>
      <required>true</required>
      <model_dependent>false</model_dependent>
      <default_value>auto</default_value>
    </argument>
    <argument>
      <name>water_heater_efficiency_type</name>
      <display_name>Water Heater: Efficiency Type</display_name>
      <description>The efficiency type of water heater. Does not apply to space-heating boilers.</description>
      <type>Choice</type>
      <required>true</required>
      <model_dependent>false</model_dependent>
      <default_value>EnergyFactor</default_value>
      <choices>
        <choice>
          <value>EnergyFactor</value>
          <display_name>EnergyFactor</display_name>
        </choice>
        <choice>
          <value>UniformEnergyFactor</value>
          <display_name>UniformEnergyFactor</display_name>
        </choice>
      </choices>
    </argument>
    <argument>
      <name>water_heater_efficiency</name>
      <display_name>Water Heater: Efficiency</display_name>
      <description>Rated Energy Factor or Uniform Energy Factor. Does not apply to space-heating boilers.</description>
      <type>Double</type>
      <required>true</required>
      <model_dependent>false</model_dependent>
      <default_value>0.67</default_value>
    </argument>
    <argument>
      <name>water_heater_usage_bin</name>
      <display_name>Water Heater: Usage Bin</display_name>
      <description>The usage of the water heater. Required if Efficiency Type is UniformEnergyFactor and Type is not instantaneous water heater. Does not apply to space-heating boilers.</description>
      <type>Choice</type>
      <required>false</required>
      <model_dependent>false</model_dependent>
      <choices>
        <choice>
          <value>very small</value>
          <display_name>very small</display_name>
        </choice>
        <choice>
          <value>low</value>
          <display_name>low</display_name>
        </choice>
        <choice>
          <value>medium</value>
          <display_name>medium</display_name>
        </choice>
        <choice>
          <value>high</value>
          <display_name>high</display_name>
        </choice>
      </choices>
    </argument>
    <argument>
      <name>water_heater_recovery_efficiency</name>
      <display_name>Water Heater: Recovery Efficiency</display_name>
      <description>Ratio of energy delivered to water heater to the energy content of the fuel consumed by the water heater. Only used for non-electric storage water heaters.</description>
      <type>String</type>
      <units>Frac</units>
      <required>true</required>
      <model_dependent>false</model_dependent>
      <default_value>auto</default_value>
    </argument>
    <argument>
      <name>water_heater_standby_loss</name>
      <display_name>Water Heater: Standby Loss</display_name>
      <description>The standby loss of water heater. Only applies to space-heating boilers.</description>
      <type>Double</type>
      <units>deg-F/hr</units>
      <required>false</required>
      <model_dependent>false</model_dependent>
    </argument>
    <argument>
      <name>water_heater_jacket_rvalue</name>
      <display_name>Water Heater: Jacket R-value</display_name>
      <description>The jacket R-value of water heater. Doesn't apply to instantaneous water heater or space-heating boiler with tankless coil.</description>
      <type>Double</type>
      <units>h-ft^2-R/Btu</units>
      <required>false</required>
      <model_dependent>false</model_dependent>
    </argument>
    <argument>
      <name>water_heater_setpoint_temperature</name>
      <display_name>Water Heater: Setpoint Temperature</display_name>
      <description>The setpoint temperature of water heater.</description>
      <type>String</type>
      <units>deg-F</units>
      <required>true</required>
      <model_dependent>false</model_dependent>
      <default_value>auto</default_value>
    </argument>
    <argument>
      <name>water_heater_num_units_served</name>
      <display_name>Water Heater: Number of Units Served</display_name>
      <description>Number of dwelling units served (directly or indirectly) by the water heater. Must be 1 if single-family detached. Used to apportion water heater tank losses to the unit.</description>
      <type>Integer</type>
      <units>#</units>
      <required>true</required>
      <model_dependent>false</model_dependent>
      <default_value>1</default_value>
    </argument>
    <argument>
      <name>dhw_distribution_system_type</name>
      <display_name>Hot Water Distribution: System Type</display_name>
      <description>The type of the hot water distribution system.</description>
      <type>Choice</type>
      <required>true</required>
      <model_dependent>false</model_dependent>
      <default_value>Standard</default_value>
      <choices>
        <choice>
          <value>Standard</value>
          <display_name>Standard</display_name>
        </choice>
        <choice>
          <value>Recirculation</value>
          <display_name>Recirculation</display_name>
        </choice>
      </choices>
    </argument>
    <argument>
      <name>dhw_distribution_standard_piping_length</name>
      <display_name>Hot Water Distribution: Standard Piping Length</display_name>
      <description>If the distribution system is Standard, the length of the piping. A value of 'auto' will use a default.</description>
      <type>String</type>
      <units>ft</units>
      <required>true</required>
      <model_dependent>false</model_dependent>
      <default_value>auto</default_value>
    </argument>
    <argument>
      <name>dhw_distribution_recirc_control_type</name>
      <display_name>Hot Water Distribution: Recirculation Control Type</display_name>
      <description>If the distribution system is Recirculation, the type of hot water recirculation control, if any.</description>
      <type>Choice</type>
      <required>true</required>
      <model_dependent>false</model_dependent>
      <default_value>no control</default_value>
      <choices>
        <choice>
          <value>no control</value>
          <display_name>no control</display_name>
        </choice>
        <choice>
          <value>timer</value>
          <display_name>timer</display_name>
        </choice>
        <choice>
          <value>temperature</value>
          <display_name>temperature</display_name>
        </choice>
        <choice>
          <value>presence sensor demand control</value>
          <display_name>presence sensor demand control</display_name>
        </choice>
        <choice>
          <value>manual demand control</value>
          <display_name>manual demand control</display_name>
        </choice>
      </choices>
    </argument>
    <argument>
      <name>dhw_distribution_recirc_piping_length</name>
      <display_name>Hot Water Distribution: Recirculation Piping Length</display_name>
      <description>If the distribution system is Recirculation, the length of the recirculation piping.</description>
      <type>String</type>
      <units>ft</units>
      <required>true</required>
      <model_dependent>false</model_dependent>
      <default_value>auto</default_value>
    </argument>
    <argument>
      <name>dhw_distribution_recirc_branch_piping_length</name>
      <display_name>Hot Water Distribution: Recirculation Branch Piping Length</display_name>
      <description>If the distribution system is Recirculation, the length of the recirculation branch piping.</description>
      <type>String</type>
      <units>ft</units>
      <required>true</required>
      <model_dependent>false</model_dependent>
      <default_value>auto</default_value>
    </argument>
    <argument>
      <name>dhw_distribution_recirc_pump_power</name>
      <display_name>Hot Water Distribution: Recirculation Pump Power</display_name>
      <description>If the distribution system is Recirculation, the recirculation pump power.</description>
      <type>String</type>
      <units>W</units>
      <required>true</required>
      <model_dependent>false</model_dependent>
      <default_value>auto</default_value>
    </argument>
    <argument>
      <name>dhw_distribution_pipe_r</name>
      <display_name>Hot Water Distribution: Pipe Insulation Nominal R-Value</display_name>
      <description>Nominal R-value of the pipe insulation.</description>
      <type>String</type>
      <units>h-ft^2-R/Btu</units>
      <required>true</required>
      <model_dependent>false</model_dependent>
      <default_value>auto</default_value>
    </argument>
    <argument>
      <name>dwhr_facilities_connected</name>
      <display_name>Drain Water Heat Recovery: Facilities Connected</display_name>
      <description>Which facilities are connected for the drain water heat recovery. Use 'none' if there is no drain water heat recovery system.</description>
      <type>Choice</type>
      <required>true</required>
      <model_dependent>false</model_dependent>
      <default_value>none</default_value>
      <choices>
        <choice>
          <value>none</value>
          <display_name>none</display_name>
        </choice>
        <choice>
          <value>one</value>
          <display_name>one</display_name>
        </choice>
        <choice>
          <value>all</value>
          <display_name>all</display_name>
        </choice>
      </choices>
    </argument>
    <argument>
      <name>dwhr_equal_flow</name>
      <display_name>Drain Water Heat Recovery: Equal Flow</display_name>
      <description>Whether the drain water heat recovery has equal flow.</description>
      <type>Boolean</type>
      <required>true</required>
      <model_dependent>false</model_dependent>
      <default_value>true</default_value>
      <choices>
        <choice>
          <value>true</value>
          <display_name>true</display_name>
        </choice>
        <choice>
          <value>false</value>
          <display_name>false</display_name>
        </choice>
      </choices>
    </argument>
    <argument>
      <name>dwhr_efficiency</name>
      <display_name>Drain Water Heat Recovery: Efficiency</display_name>
      <description>The efficiency of the drain water heat recovery.</description>
      <type>Double</type>
      <units>Frac</units>
      <required>true</required>
      <model_dependent>false</model_dependent>
      <default_value>0.55</default_value>
    </argument>
    <argument>
      <name>water_fixtures_shower_low_flow</name>
      <display_name>Hot Water Fixtures: Is Shower Low Flow</display_name>
      <description>Whether the shower fixture is low flow.</description>
      <type>Boolean</type>
      <required>true</required>
      <model_dependent>false</model_dependent>
      <default_value>false</default_value>
      <choices>
        <choice>
          <value>true</value>
          <display_name>true</display_name>
        </choice>
        <choice>
          <value>false</value>
          <display_name>false</display_name>
        </choice>
      </choices>
    </argument>
    <argument>
      <name>water_fixtures_sink_low_flow</name>
      <display_name>Hot Water Fixtures: Is Sink Low Flow</display_name>
      <description>Whether the sink fixture is low flow.</description>
      <type>Boolean</type>
      <required>true</required>
      <model_dependent>false</model_dependent>
      <default_value>false</default_value>
      <choices>
        <choice>
          <value>true</value>
          <display_name>true</display_name>
        </choice>
        <choice>
          <value>false</value>
          <display_name>false</display_name>
        </choice>
      </choices>
    </argument>
    <argument>
      <name>water_fixtures_usage_multiplier</name>
      <display_name>Hot Water Fixtures: Usage Multiplier</display_name>
      <description>Multiplier on the hot water usage that can reflect, e.g., high/low usage occupants.</description>
      <type>Double</type>
      <required>true</required>
      <model_dependent>false</model_dependent>
      <default_value>1</default_value>
    </argument>
    <argument>
      <name>solar_thermal_system_type</name>
      <display_name>Solar Thermal: System Type</display_name>
      <description>The type of solar thermal system. Use 'none' if there is no solar thermal system.</description>
      <type>Choice</type>
      <required>true</required>
      <model_dependent>false</model_dependent>
      <default_value>none</default_value>
      <choices>
        <choice>
          <value>none</value>
          <display_name>none</display_name>
        </choice>
        <choice>
          <value>hot water</value>
          <display_name>hot water</display_name>
        </choice>
      </choices>
    </argument>
    <argument>
      <name>solar_thermal_collector_area</name>
      <display_name>Solar Thermal: Collector Area</display_name>
      <description>The collector area of the solar thermal system.</description>
      <type>Double</type>
      <units>ft^2</units>
      <required>true</required>
      <model_dependent>false</model_dependent>
      <default_value>40</default_value>
    </argument>
    <argument>
      <name>solar_thermal_collector_loop_type</name>
      <display_name>Solar Thermal: Collector Loop Type</display_name>
      <description>The collector loop type of the solar thermal system.</description>
      <type>Choice</type>
      <required>true</required>
      <model_dependent>false</model_dependent>
      <default_value>liquid direct</default_value>
      <choices>
        <choice>
          <value>liquid direct</value>
          <display_name>liquid direct</display_name>
        </choice>
        <choice>
          <value>liquid indirect</value>
          <display_name>liquid indirect</display_name>
        </choice>
        <choice>
          <value>passive thermosyphon</value>
          <display_name>passive thermosyphon</display_name>
        </choice>
      </choices>
    </argument>
    <argument>
      <name>solar_thermal_collector_type</name>
      <display_name>Solar Thermal: Collector Type</display_name>
      <description>The collector type of the solar thermal system.</description>
      <type>Choice</type>
      <required>true</required>
      <model_dependent>false</model_dependent>
      <default_value>evacuated tube</default_value>
      <choices>
        <choice>
          <value>evacuated tube</value>
          <display_name>evacuated tube</display_name>
        </choice>
        <choice>
          <value>single glazing black</value>
          <display_name>single glazing black</display_name>
        </choice>
        <choice>
          <value>double glazing black</value>
          <display_name>double glazing black</display_name>
        </choice>
        <choice>
          <value>integrated collector storage</value>
          <display_name>integrated collector storage</display_name>
        </choice>
      </choices>
    </argument>
    <argument>
      <name>solar_thermal_collector_azimuth</name>
      <display_name>Solar Thermal: Collector Azimuth</display_name>
      <description>The collector azimuth of the solar thermal system. Azimuth is measured clockwise from north (e.g., North=0, East=90, South=180, West=270).</description>
      <type>Double</type>
      <units>degrees</units>
      <required>true</required>
      <model_dependent>false</model_dependent>
      <default_value>180</default_value>
    </argument>
    <argument>
      <name>solar_thermal_collector_tilt</name>
      <display_name>Solar Thermal: Collector Tilt</display_name>
      <description>The collector tilt of the solar thermal system. Can also enter, e.g., RoofPitch, RoofPitch+20, Latitude, Latitude-15, etc.</description>
      <type>String</type>
      <units>degrees</units>
      <required>true</required>
      <model_dependent>false</model_dependent>
      <default_value>RoofPitch</default_value>
    </argument>
    <argument>
      <name>solar_thermal_collector_rated_optical_efficiency</name>
      <display_name>Solar Thermal: Collector Rated Optical Efficiency</display_name>
      <description>The collector rated optical efficiency of the solar thermal system.</description>
      <type>Double</type>
      <units>Frac</units>
      <required>true</required>
      <model_dependent>false</model_dependent>
      <default_value>0.5</default_value>
    </argument>
    <argument>
      <name>solar_thermal_collector_rated_thermal_losses</name>
      <display_name>Solar Thermal: Collector Rated Thermal Losses</display_name>
      <description>The collector rated thermal losses of the solar thermal system.</description>
      <type>Double</type>
      <units>Frac</units>
      <required>true</required>
      <model_dependent>false</model_dependent>
      <default_value>0.2799</default_value>
    </argument>
    <argument>
      <name>solar_thermal_storage_volume</name>
      <display_name>Solar Thermal: Storage Volume</display_name>
      <description>The storage volume of the solar thermal system.</description>
      <type>String</type>
      <units>Frac</units>
      <required>true</required>
      <model_dependent>false</model_dependent>
      <default_value>auto</default_value>
    </argument>
    <argument>
      <name>solar_thermal_solar_fraction</name>
      <display_name>Solar Thermal: Solar Fraction</display_name>
      <description>The solar fraction of the solar thermal system. If provided, overrides all other solar thermal inputs.</description>
      <type>Double</type>
      <units>Frac</units>
      <required>true</required>
      <model_dependent>false</model_dependent>
      <default_value>0</default_value>
    </argument>
    <argument>
      <name>pv_system_module_type_1</name>
      <display_name>Photovoltaics 1: Module Type</display_name>
      <description>Module type of the PV system 1. Use 'none' if there is no PV system 1.</description>
      <type>Choice</type>
      <required>true</required>
      <model_dependent>false</model_dependent>
      <default_value>none</default_value>
      <choices>
        <choice>
          <value>none</value>
          <display_name>none</display_name>
        </choice>
        <choice>
          <value>auto</value>
          <display_name>auto</display_name>
        </choice>
        <choice>
          <value>standard</value>
          <display_name>standard</display_name>
        </choice>
        <choice>
          <value>premium</value>
          <display_name>premium</display_name>
        </choice>
        <choice>
          <value>thin film</value>
          <display_name>thin film</display_name>
        </choice>
      </choices>
    </argument>
    <argument>
      <name>pv_system_location_1</name>
      <display_name>Photovoltaics 1: Location</display_name>
      <description>Location of the PV system 1.</description>
      <type>Choice</type>
      <required>true</required>
      <model_dependent>false</model_dependent>
      <default_value>auto</default_value>
      <choices>
        <choice>
          <value>auto</value>
          <display_name>auto</display_name>
        </choice>
        <choice>
          <value>roof</value>
          <display_name>roof</display_name>
        </choice>
        <choice>
          <value>ground</value>
          <display_name>ground</display_name>
        </choice>
      </choices>
    </argument>
    <argument>
      <name>pv_system_tracking_1</name>
      <display_name>Photovoltaics 1: Tracking</display_name>
      <description>Tracking of the PV system 1.</description>
      <type>Choice</type>
      <required>true</required>
      <model_dependent>false</model_dependent>
      <default_value>auto</default_value>
      <choices>
        <choice>
          <value>auto</value>
          <display_name>auto</display_name>
        </choice>
        <choice>
          <value>fixed</value>
          <display_name>fixed</display_name>
        </choice>
        <choice>
          <value>1-axis</value>
          <display_name>1-axis</display_name>
        </choice>
        <choice>
          <value>1-axis backtracked</value>
          <display_name>1-axis backtracked</display_name>
        </choice>
        <choice>
          <value>2-axis</value>
          <display_name>2-axis</display_name>
        </choice>
      </choices>
    </argument>
    <argument>
      <name>pv_system_array_azimuth_1</name>
      <display_name>Photovoltaics 1: Array Azimuth</display_name>
      <description>Array azimuth of the PV system 1. Azimuth is measured clockwise from north (e.g., North=0, East=90, South=180, West=270).</description>
      <type>Double</type>
      <units>degrees</units>
      <required>true</required>
      <model_dependent>false</model_dependent>
      <default_value>180</default_value>
    </argument>
    <argument>
      <name>pv_system_array_tilt_1</name>
      <display_name>Photovoltaics 1: Array Tilt</display_name>
      <description>Array tilt of the PV system 1. Can also enter, e.g., RoofPitch, RoofPitch+20, Latitude, Latitude-15, etc.</description>
      <type>String</type>
      <units>degrees</units>
      <required>true</required>
      <model_dependent>false</model_dependent>
      <default_value>RoofPitch</default_value>
    </argument>
    <argument>
      <name>pv_system_max_power_output_1</name>
      <display_name>Photovoltaics 1: Maximum Power Output</display_name>
      <description>Maximum power output of the PV system 1. For a shared system, this is the total building maximum power output.</description>
      <type>Double</type>
      <units>W</units>
      <required>true</required>
      <model_dependent>false</model_dependent>
      <default_value>4000</default_value>
    </argument>
    <argument>
      <name>pv_system_inverter_efficiency_1</name>
      <display_name>Photovoltaics 1: Inverter Efficiency</display_name>
      <description>Inverter efficiency of the PV system 1.</description>
      <type>Double</type>
      <units>Frac</units>
      <required>false</required>
      <model_dependent>false</model_dependent>
    </argument>
    <argument>
      <name>pv_system_system_losses_fraction_1</name>
      <display_name>Photovoltaics 1: System Losses Fraction</display_name>
      <description>System losses fraction of the PV system 1.</description>
      <type>Double</type>
      <units>Frac</units>
      <required>false</required>
      <model_dependent>false</model_dependent>
    </argument>
    <argument>
      <name>pv_system_num_units_served_1</name>
      <display_name>Photovoltaics 1: Number of Units Served</display_name>
      <description>Number of dwelling units served by PV system 1. Must be 1 if single-family detached. Used to apportion PV generation to the unit.</description>
      <type>Integer</type>
      <units>#</units>
      <required>true</required>
      <model_dependent>false</model_dependent>
      <default_value>1</default_value>
    </argument>
    <argument>
      <name>pv_system_module_type_2</name>
      <display_name>Photovoltaics 2: Module Type</display_name>
      <description>Module type of the PV system 2. Use 'none' if there is no PV system 2.</description>
      <type>Choice</type>
      <required>true</required>
      <model_dependent>false</model_dependent>
      <default_value>none</default_value>
      <choices>
        <choice>
          <value>none</value>
          <display_name>none</display_name>
        </choice>
        <choice>
          <value>auto</value>
          <display_name>auto</display_name>
        </choice>
        <choice>
          <value>standard</value>
          <display_name>standard</display_name>
        </choice>
        <choice>
          <value>premium</value>
          <display_name>premium</display_name>
        </choice>
        <choice>
          <value>thin film</value>
          <display_name>thin film</display_name>
        </choice>
      </choices>
    </argument>
    <argument>
      <name>pv_system_location_2</name>
      <display_name>Photovoltaics 2: Location</display_name>
      <description>Location of the PV system 2.</description>
      <type>Choice</type>
      <required>true</required>
      <model_dependent>false</model_dependent>
      <default_value>auto</default_value>
      <choices>
        <choice>
          <value>auto</value>
          <display_name>auto</display_name>
        </choice>
        <choice>
          <value>roof</value>
          <display_name>roof</display_name>
        </choice>
        <choice>
          <value>ground</value>
          <display_name>ground</display_name>
        </choice>
      </choices>
    </argument>
    <argument>
      <name>pv_system_tracking_2</name>
      <display_name>Photovoltaics 2: Tracking</display_name>
      <description>Tracking of the PV system 2.</description>
      <type>Choice</type>
      <required>true</required>
      <model_dependent>false</model_dependent>
      <default_value>auto</default_value>
      <choices>
        <choice>
          <value>auto</value>
          <display_name>auto</display_name>
        </choice>
        <choice>
          <value>fixed</value>
          <display_name>fixed</display_name>
        </choice>
        <choice>
          <value>1-axis</value>
          <display_name>1-axis</display_name>
        </choice>
        <choice>
          <value>1-axis backtracked</value>
          <display_name>1-axis backtracked</display_name>
        </choice>
        <choice>
          <value>2-axis</value>
          <display_name>2-axis</display_name>
        </choice>
      </choices>
    </argument>
    <argument>
      <name>pv_system_array_azimuth_2</name>
      <display_name>Photovoltaics 2: Array Azimuth</display_name>
      <description>Array azimuth of the PV system 2. Azimuth is measured clockwise from north (e.g., North=0, East=90, South=180, West=270).</description>
      <type>Double</type>
      <units>degrees</units>
      <required>true</required>
      <model_dependent>false</model_dependent>
      <default_value>180</default_value>
    </argument>
    <argument>
      <name>pv_system_array_tilt_2</name>
      <display_name>Photovoltaics 2: Array Tilt</display_name>
      <description>Array tilt of the PV system 2. Can also enter, e.g., RoofPitch, RoofPitch+20, Latitude, Latitude-15, etc.</description>
      <type>String</type>
      <units>degrees</units>
      <required>true</required>
      <model_dependent>false</model_dependent>
      <default_value>RoofPitch</default_value>
    </argument>
    <argument>
      <name>pv_system_max_power_output_2</name>
      <display_name>Photovoltaics 2: Maximum Power Output</display_name>
      <description>Maximum power output of the PV system 2. For a shared system, this is the total building maximum power output.</description>
      <type>Double</type>
      <units>W</units>
      <required>true</required>
      <model_dependent>false</model_dependent>
      <default_value>4000</default_value>
    </argument>
    <argument>
      <name>pv_system_inverter_efficiency_2</name>
      <display_name>Photovoltaics 2: Inverter Efficiency</display_name>
      <description>Inverter efficiency of the PV system 2.</description>
      <type>Double</type>
      <units>Frac</units>
      <required>false</required>
      <model_dependent>false</model_dependent>
    </argument>
    <argument>
      <name>pv_system_system_losses_fraction_2</name>
      <display_name>Photovoltaics 2: System Losses Fraction</display_name>
      <description>System losses fraction of the PV system 2.</description>
      <type>Double</type>
      <units>Frac</units>
      <required>false</required>
      <model_dependent>false</model_dependent>
    </argument>
    <argument>
      <name>pv_system_num_units_served_2</name>
      <display_name>Photovoltaics 2: Number of Units Served</display_name>
      <description>Number of dwelling units served by PV system 2. Must be 1 if single-family detached. Used to apportion PV generation to the unit.</description>
      <type>Integer</type>
      <units>#</units>
      <required>true</required>
      <model_dependent>false</model_dependent>
      <default_value>1</default_value>
    </argument>
    <argument>
      <name>lighting_fraction_cfl_interior</name>
      <display_name>Lighting: Fraction CFL Interior</display_name>
      <description>Fraction of all lamps (interior) that are compact fluorescent. Lighting not specified as CFL, LFL, or LED is assumed to be incandescent.</description>
      <type>Double</type>
      <required>true</required>
      <model_dependent>false</model_dependent>
      <default_value>0.4</default_value>
    </argument>
    <argument>
      <name>lighting_fraction_lfl_interior</name>
      <display_name>Lighting: Fraction LFL Interior</display_name>
      <description>Fraction of all lamps (interior) that are linear fluorescent. Lighting not specified as CFL, LFL, or LED is assumed to be incandescent.</description>
      <type>Double</type>
      <required>true</required>
      <model_dependent>false</model_dependent>
      <default_value>0.1</default_value>
    </argument>
    <argument>
      <name>lighting_fraction_led_interior</name>
      <display_name>Lighting: Fraction LED Interior</display_name>
      <description>Fraction of all lamps (interior) that are light emitting diodes. Lighting not specified as CFL, LFL, or LED is assumed to be incandescent.</description>
      <type>Double</type>
      <required>true</required>
      <model_dependent>false</model_dependent>
      <default_value>0.25</default_value>
    </argument>
    <argument>
      <name>lighting_usage_multiplier_interior</name>
      <display_name>Lighting: Usage Multiplier Interior</display_name>
      <description>Multiplier on the lighting energy usage (interior) that can reflect, e.g., high/low usage occupants.</description>
      <type>Double</type>
      <required>true</required>
      <model_dependent>false</model_dependent>
      <default_value>1</default_value>
    </argument>
    <argument>
      <name>lighting_fraction_cfl_exterior</name>
      <display_name>Lighting: Fraction CFL Exterior</display_name>
      <description>Fraction of all lamps (exterior) that are compact fluorescent. Lighting not specified as CFL, LFL, or LED is assumed to be incandescent.</description>
      <type>Double</type>
      <required>true</required>
      <model_dependent>false</model_dependent>
      <default_value>0.4</default_value>
    </argument>
    <argument>
      <name>lighting_fraction_lfl_exterior</name>
      <display_name>Lighting: Fraction LFL Exterior</display_name>
      <description>Fraction of all lamps (exterior) that are linear fluorescent. Lighting not specified as CFL, LFL, or LED is assumed to be incandescent.</description>
      <type>Double</type>
      <required>true</required>
      <model_dependent>false</model_dependent>
      <default_value>0.1</default_value>
    </argument>
    <argument>
      <name>lighting_fraction_led_exterior</name>
      <display_name>Lighting: Fraction LED Exterior</display_name>
      <description>Fraction of all lamps (exterior) that are light emitting diodes. Lighting not specified as CFL, LFL, or LED is assumed to be incandescent.</description>
      <type>Double</type>
      <required>true</required>
      <model_dependent>false</model_dependent>
      <default_value>0.25</default_value>
    </argument>
    <argument>
      <name>lighting_usage_multiplier_exterior</name>
      <display_name>Lighting: Usage Multiplier Exterior</display_name>
      <description>Multiplier on the lighting energy usage (exterior) that can reflect, e.g., high/low usage occupants.</description>
      <type>Double</type>
      <required>true</required>
      <model_dependent>false</model_dependent>
      <default_value>1</default_value>
    </argument>
    <argument>
      <name>lighting_fraction_cfl_garage</name>
      <display_name>Lighting: Fraction CFL Garage</display_name>
      <description>Fraction of all lamps (garage) that are compact fluorescent. Lighting not specified as CFL, LFL, or LED is assumed to be incandescent.</description>
      <type>Double</type>
      <required>true</required>
      <model_dependent>false</model_dependent>
      <default_value>0.4</default_value>
    </argument>
    <argument>
      <name>lighting_fraction_lfl_garage</name>
      <display_name>Lighting: Fraction LFL Garage</display_name>
      <description>Fraction of all lamps (garage) that are linear fluorescent. Lighting not specified as CFL, LFL, or LED is assumed to be incandescent.</description>
      <type>Double</type>
      <required>true</required>
      <model_dependent>false</model_dependent>
      <default_value>0.1</default_value>
    </argument>
    <argument>
      <name>lighting_fraction_led_garage</name>
      <display_name>Lighting: Fraction LED Garage</display_name>
      <description>Fraction of all lamps (garage) that are light emitting diodes. Lighting not specified as CFL, LFL, or LED is assumed to be incandescent.</description>
      <type>Double</type>
      <required>true</required>
      <model_dependent>false</model_dependent>
      <default_value>0.25</default_value>
    </argument>
    <argument>
      <name>lighting_usage_multiplier_garage</name>
      <display_name>Lighting: Usage Multiplier Garage</display_name>
      <description>Multiplier on the lighting energy usage (garage) that can reflect, e.g., high/low usage occupants.</description>
      <type>Double</type>
      <required>true</required>
      <model_dependent>false</model_dependent>
      <default_value>1</default_value>
    </argument>
    <argument>
      <name>holiday_lighting_present</name>
      <display_name>Holiday Lighting: Present</display_name>
      <description>Whether there is holiday lighting.</description>
      <type>Boolean</type>
      <required>true</required>
      <model_dependent>false</model_dependent>
      <default_value>false</default_value>
      <choices>
        <choice>
          <value>true</value>
          <display_name>true</display_name>
        </choice>
        <choice>
          <value>false</value>
          <display_name>false</display_name>
        </choice>
      </choices>
    </argument>
    <argument>
      <name>holiday_lighting_daily_kwh</name>
      <display_name>Holiday Lighting: Daily Consumption</display_name>
      <description>The daily energy consumption for holiday lighting (exterior).</description>
      <type>String</type>
      <units>kWh/day</units>
      <required>true</required>
      <model_dependent>false</model_dependent>
      <default_value>auto</default_value>
    </argument>
    <argument>
      <name>holiday_lighting_period_begin_month</name>
      <display_name>Holiday Lighting: Period Begin Month</display_name>
      <description>This numeric field should contain the starting month number (1 = January, 2 = February, etc.) for the holiday lighting period desired.</description>
      <type>String</type>
      <units>month</units>
      <required>true</required>
      <model_dependent>false</model_dependent>
      <default_value>auto</default_value>
    </argument>
    <argument>
      <name>holiday_lighting_period_begin_day_of_month</name>
      <display_name>Holiday Lighting: Period Begin Day of Month</display_name>
      <description>This numeric field should contain the starting day of the starting month (must be valid for month) for the holiday lighting period desired.</description>
      <type>String</type>
      <units>day</units>
      <required>true</required>
      <model_dependent>false</model_dependent>
      <default_value>auto</default_value>
    </argument>
    <argument>
      <name>holiday_lighting_period_end_month</name>
      <display_name>Holiday Lighting: Period End Month</display_name>
      <description>This numeric field should contain the end month number (1 = January, 2 = February, etc.) for the holiday lighting period desired.</description>
      <type>String</type>
      <units>month</units>
      <required>true</required>
      <model_dependent>false</model_dependent>
      <default_value>auto</default_value>
    </argument>
    <argument>
      <name>holiday_lighting_period_end_day_of_month</name>
      <display_name>Holiday Lighting: Period End Day of Month</display_name>
      <description>This numeric field should contain the ending day of the ending month (must be valid for month) for the holiday lighting period desired.</description>
      <type>String</type>
      <units>day</units>
      <required>true</required>
      <model_dependent>false</model_dependent>
      <default_value>auto</default_value>
    </argument>
    <argument>
      <name>dehumidifier_type</name>
      <display_name>Dehumidifier: Type</display_name>
      <description>The type of dehumidifier.</description>
      <type>Choice</type>
      <required>true</required>
      <model_dependent>false</model_dependent>
      <default_value>none</default_value>
      <choices>
        <choice>
          <value>none</value>
          <display_name>none</display_name>
        </choice>
        <choice>
          <value>portable</value>
          <display_name>portable</display_name>
        </choice>
        <choice>
          <value>whole-home</value>
          <display_name>whole-home</display_name>
        </choice>
      </choices>
    </argument>
    <argument>
      <name>dehumidifier_efficiency_type</name>
      <display_name>Dehumidifier: Efficiency Type</display_name>
      <description>The efficiency type of dehumidifier.</description>
      <type>Choice</type>
      <required>true</required>
      <model_dependent>false</model_dependent>
      <default_value>IntegratedEnergyFactor</default_value>
      <choices>
        <choice>
          <value>EnergyFactor</value>
          <display_name>EnergyFactor</display_name>
        </choice>
        <choice>
          <value>IntegratedEnergyFactor</value>
          <display_name>IntegratedEnergyFactor</display_name>
        </choice>
      </choices>
    </argument>
    <argument>
      <name>dehumidifier_efficiency</name>
      <display_name>Dehumidifier: Efficiency</display_name>
      <description>The efficiency of the dehumidifier.</description>
      <type>Double</type>
      <units>liters/kWh</units>
      <required>true</required>
      <model_dependent>false</model_dependent>
      <default_value>1.5</default_value>
    </argument>
    <argument>
      <name>dehumidifier_capacity</name>
      <display_name>Dehumidifier: Capacity</display_name>
      <description>The capacity (water removal rate) of the dehumidifier.</description>
      <type>Double</type>
      <units>pint/day</units>
      <required>true</required>
      <model_dependent>false</model_dependent>
      <default_value>40</default_value>
    </argument>
    <argument>
      <name>dehumidifier_rh_setpoint</name>
      <display_name>Dehumidifier: Relative Humidity Setpoint</display_name>
      <description>The relative humidity setpoint of the dehumidifier.</description>
      <type>Double</type>
      <units>Frac</units>
      <required>true</required>
      <model_dependent>false</model_dependent>
      <default_value>0.5</default_value>
    </argument>
    <argument>
      <name>dehumidifier_fraction_dehumidification_load_served</name>
      <display_name>Dehumidifier: Fraction Dehumidification Load Served</display_name>
      <description>The dehumidification load served fraction of the dehumidifier.</description>
      <type>Double</type>
      <units>Frac</units>
      <required>true</required>
      <model_dependent>false</model_dependent>
      <default_value>1</default_value>
    </argument>
    <argument>
      <name>clothes_washer_location</name>
      <display_name>Clothes Washer: Location</display_name>
      <description>The space type for the clothes washer location.</description>
      <type>Choice</type>
      <required>true</required>
      <model_dependent>false</model_dependent>
      <default_value>auto</default_value>
      <choices>
        <choice>
          <value>auto</value>
          <display_name>auto</display_name>
        </choice>
        <choice>
          <value>none</value>
          <display_name>none</display_name>
        </choice>
        <choice>
          <value>living space</value>
          <display_name>living space</display_name>
        </choice>
        <choice>
          <value>basement - conditioned</value>
          <display_name>basement - conditioned</display_name>
        </choice>
        <choice>
          <value>basement - unconditioned</value>
          <display_name>basement - unconditioned</display_name>
        </choice>
        <choice>
          <value>garage</value>
          <display_name>garage</display_name>
        </choice>
        <choice>
          <value>other housing unit</value>
          <display_name>other housing unit</display_name>
        </choice>
        <choice>
          <value>other heated space</value>
          <display_name>other heated space</display_name>
        </choice>
        <choice>
          <value>other multifamily buffer space</value>
          <display_name>other multifamily buffer space</display_name>
        </choice>
        <choice>
          <value>other non-freezing space</value>
          <display_name>other non-freezing space</display_name>
        </choice>
      </choices>
    </argument>
    <argument>
      <name>clothes_washer_efficiency_type</name>
      <display_name>Clothes Washer: Efficiency Type</display_name>
      <description>The efficiency type of the clothes washer.</description>
      <type>Choice</type>
      <required>true</required>
      <model_dependent>false</model_dependent>
      <default_value>IntegratedModifiedEnergyFactor</default_value>
      <choices>
        <choice>
          <value>ModifiedEnergyFactor</value>
          <display_name>ModifiedEnergyFactor</display_name>
        </choice>
        <choice>
          <value>IntegratedModifiedEnergyFactor</value>
          <display_name>IntegratedModifiedEnergyFactor</display_name>
        </choice>
      </choices>
    </argument>
    <argument>
      <name>clothes_washer_efficiency</name>
      <display_name>Clothes Washer: Efficiency</display_name>
      <description>The efficiency of the clothes washer.</description>
      <type>String</type>
      <units>ft^3/kWh-cyc</units>
      <required>true</required>
      <model_dependent>false</model_dependent>
      <default_value>auto</default_value>
    </argument>
    <argument>
      <name>clothes_washer_rated_annual_kwh</name>
      <display_name>Clothes Washer: Rated Annual Consumption</display_name>
      <description>The annual energy consumed by the clothes washer, as rated, obtained from the EnergyGuide label. This includes both the appliance electricity consumption and the energy required for water heating.</description>
      <type>String</type>
      <units>kWh/yr</units>
      <required>true</required>
      <model_dependent>false</model_dependent>
      <default_value>auto</default_value>
    </argument>
    <argument>
      <name>clothes_washer_label_electric_rate</name>
      <display_name>Clothes Washer: Label Electric Rate</display_name>
      <description>The annual energy consumed by the clothes washer, as rated, obtained from the EnergyGuide label. This includes both the appliance electricity consumption and the energy required for water heating.</description>
      <type>String</type>
      <units>$/kWh</units>
      <required>true</required>
      <model_dependent>false</model_dependent>
      <default_value>auto</default_value>
    </argument>
    <argument>
      <name>clothes_washer_label_gas_rate</name>
      <display_name>Clothes Washer: Label Gas Rate</display_name>
      <description>The annual energy consumed by the clothes washer, as rated, obtained from the EnergyGuide label. This includes both the appliance electricity consumption and the energy required for water heating.</description>
      <type>String</type>
      <units>$/therm</units>
      <required>true</required>
      <model_dependent>false</model_dependent>
      <default_value>auto</default_value>
    </argument>
    <argument>
      <name>clothes_washer_label_annual_gas_cost</name>
      <display_name>Clothes Washer: Label Annual Cost with Gas DHW</display_name>
      <description>The annual cost of using the system under test conditions. Input is obtained from the EnergyGuide label.</description>
      <type>String</type>
      <units>$</units>
      <required>true</required>
      <model_dependent>false</model_dependent>
      <default_value>auto</default_value>
    </argument>
    <argument>
      <name>clothes_washer_label_usage</name>
      <display_name>Clothes Washer: Label Usage</display_name>
      <description>The clothes washer loads per week.</description>
      <type>String</type>
      <units>cyc/wk</units>
      <required>true</required>
      <model_dependent>false</model_dependent>
      <default_value>auto</default_value>
    </argument>
    <argument>
      <name>clothes_washer_capacity</name>
      <display_name>Clothes Washer: Drum Volume</display_name>
      <description>Volume of the washer drum. Obtained from the EnergyStar website or the manufacturer's literature.</description>
      <type>String</type>
      <units>ft^3</units>
      <required>true</required>
      <model_dependent>false</model_dependent>
      <default_value>auto</default_value>
    </argument>
    <argument>
      <name>clothes_washer_usage_multiplier</name>
      <display_name>Clothes Washer: Usage Multiplier</display_name>
      <description>Multiplier on the clothes washer energy and hot water usage that can reflect, e.g., high/low usage occupants.</description>
      <type>Double</type>
      <required>true</required>
      <model_dependent>false</model_dependent>
      <default_value>1</default_value>
    </argument>
    <argument>
      <name>clothes_dryer_location</name>
      <display_name>Clothes Dryer: Location</display_name>
      <description>The space type for the clothes dryer location.</description>
      <type>Choice</type>
      <required>true</required>
      <model_dependent>false</model_dependent>
      <default_value>auto</default_value>
      <choices>
        <choice>
          <value>auto</value>
          <display_name>auto</display_name>
        </choice>
        <choice>
          <value>none</value>
          <display_name>none</display_name>
        </choice>
        <choice>
          <value>living space</value>
          <display_name>living space</display_name>
        </choice>
        <choice>
          <value>basement - conditioned</value>
          <display_name>basement - conditioned</display_name>
        </choice>
        <choice>
          <value>basement - unconditioned</value>
          <display_name>basement - unconditioned</display_name>
        </choice>
        <choice>
          <value>garage</value>
          <display_name>garage</display_name>
        </choice>
        <choice>
          <value>other housing unit</value>
          <display_name>other housing unit</display_name>
        </choice>
        <choice>
          <value>other heated space</value>
          <display_name>other heated space</display_name>
        </choice>
        <choice>
          <value>other multifamily buffer space</value>
          <display_name>other multifamily buffer space</display_name>
        </choice>
        <choice>
          <value>other non-freezing space</value>
          <display_name>other non-freezing space</display_name>
        </choice>
      </choices>
    </argument>
    <argument>
      <name>clothes_dryer_fuel_type</name>
      <display_name>Clothes Dryer: Fuel Type</display_name>
      <description>Type of fuel used by the clothes dryer.</description>
      <type>Choice</type>
      <required>true</required>
      <model_dependent>false</model_dependent>
      <default_value>natural gas</default_value>
      <choices>
        <choice>
          <value>electricity</value>
          <display_name>electricity</display_name>
        </choice>
        <choice>
          <value>natural gas</value>
          <display_name>natural gas</display_name>
        </choice>
        <choice>
          <value>fuel oil</value>
          <display_name>fuel oil</display_name>
        </choice>
        <choice>
          <value>propane</value>
          <display_name>propane</display_name>
        </choice>
        <choice>
          <value>wood</value>
          <display_name>wood</display_name>
        </choice>
        <choice>
          <value>coal</value>
          <display_name>coal</display_name>
        </choice>
      </choices>
    </argument>
    <argument>
      <name>clothes_dryer_efficiency_type</name>
      <display_name>Clothes Dryer: Efficiency Type</display_name>
      <description>The efficiency type of the clothes dryer.</description>
      <type>Choice</type>
      <required>true</required>
      <model_dependent>false</model_dependent>
      <default_value>CombinedEnergyFactor</default_value>
      <choices>
        <choice>
          <value>EnergyFactor</value>
          <display_name>EnergyFactor</display_name>
        </choice>
        <choice>
          <value>CombinedEnergyFactor</value>
          <display_name>CombinedEnergyFactor</display_name>
        </choice>
      </choices>
    </argument>
    <argument>
      <name>clothes_dryer_efficiency</name>
      <display_name>Clothes Dryer: Efficiency</display_name>
      <description>The efficiency of the clothes dryer.</description>
      <type>String</type>
      <units>lb/kWh</units>
      <required>true</required>
      <model_dependent>false</model_dependent>
      <default_value>auto</default_value>
    </argument>
    <argument>
      <name>clothes_dryer_vented_flow_rate</name>
      <display_name>Clothes Dryer: Vented Flow Rate</display_name>
      <description>The exhaust flow rate of the vented clothes dryer.</description>
      <type>String</type>
      <units>CFM</units>
      <required>true</required>
      <model_dependent>false</model_dependent>
      <default_value>auto</default_value>
    </argument>
    <argument>
      <name>clothes_dryer_usage_multiplier</name>
      <display_name>Clothes Dryer: Usage Multiplier</display_name>
      <description>Multiplier on the clothes dryer energy usage that can reflect, e.g., high/low usage occupants.</description>
      <type>Double</type>
      <required>true</required>
      <model_dependent>false</model_dependent>
      <default_value>1</default_value>
    </argument>
    <argument>
      <name>dishwasher_location</name>
      <display_name>Dishwasher: Location</display_name>
      <description>The space type for the dishwasher location.</description>
      <type>Choice</type>
      <required>true</required>
      <model_dependent>false</model_dependent>
      <default_value>auto</default_value>
      <choices>
        <choice>
          <value>auto</value>
          <display_name>auto</display_name>
        </choice>
        <choice>
          <value>none</value>
          <display_name>none</display_name>
        </choice>
        <choice>
          <value>living space</value>
          <display_name>living space</display_name>
        </choice>
        <choice>
          <value>basement - conditioned</value>
          <display_name>basement - conditioned</display_name>
        </choice>
        <choice>
          <value>basement - unconditioned</value>
          <display_name>basement - unconditioned</display_name>
        </choice>
        <choice>
          <value>garage</value>
          <display_name>garage</display_name>
        </choice>
        <choice>
          <value>other housing unit</value>
          <display_name>other housing unit</display_name>
        </choice>
        <choice>
          <value>other heated space</value>
          <display_name>other heated space</display_name>
        </choice>
        <choice>
          <value>other multifamily buffer space</value>
          <display_name>other multifamily buffer space</display_name>
        </choice>
        <choice>
          <value>other non-freezing space</value>
          <display_name>other non-freezing space</display_name>
        </choice>
      </choices>
    </argument>
    <argument>
      <name>dishwasher_efficiency_type</name>
      <display_name>Dishwasher: Efficiency Type</display_name>
      <description>The efficiency type of dishwasher.</description>
      <type>Choice</type>
      <required>true</required>
      <model_dependent>false</model_dependent>
      <default_value>RatedAnnualkWh</default_value>
      <choices>
        <choice>
          <value>RatedAnnualkWh</value>
          <display_name>RatedAnnualkWh</display_name>
        </choice>
        <choice>
          <value>EnergyFactor</value>
          <display_name>EnergyFactor</display_name>
        </choice>
      </choices>
    </argument>
    <argument>
      <name>dishwasher_efficiency</name>
      <display_name>Dishwasher: Efficiency</display_name>
      <description>The efficiency of the dishwasher.</description>
      <type>String</type>
      <units>RatedAnnualkWh or EnergyFactor</units>
      <required>true</required>
      <model_dependent>false</model_dependent>
      <default_value>auto</default_value>
    </argument>
    <argument>
      <name>dishwasher_label_electric_rate</name>
      <display_name>Dishwasher: Label Electric Rate</display_name>
      <description>The label electric rate of the dishwasher.</description>
      <type>String</type>
      <units>$/kWh</units>
      <required>true</required>
      <model_dependent>false</model_dependent>
      <default_value>auto</default_value>
    </argument>
    <argument>
      <name>dishwasher_label_gas_rate</name>
      <display_name>Dishwasher: Label Gas Rate</display_name>
      <description>The label gas rate of the dishwasher.</description>
      <type>String</type>
      <units>$/therm</units>
      <required>true</required>
      <model_dependent>false</model_dependent>
      <default_value>auto</default_value>
    </argument>
    <argument>
      <name>dishwasher_label_annual_gas_cost</name>
      <display_name>Dishwasher: Label Annual Gas Cost</display_name>
      <description>The label annual gas cost of the dishwasher.</description>
      <type>String</type>
      <units>$</units>
      <required>true</required>
      <model_dependent>false</model_dependent>
      <default_value>auto</default_value>
    </argument>
    <argument>
      <name>dishwasher_label_usage</name>
      <display_name>Dishwasher: Label Usage</display_name>
      <description>The dishwasher loads per week.</description>
      <type>String</type>
      <units>cyc/wk</units>
      <required>true</required>
      <model_dependent>false</model_dependent>
      <default_value>auto</default_value>
    </argument>
    <argument>
      <name>dishwasher_place_setting_capacity</name>
      <display_name>Dishwasher: Number of Place Settings</display_name>
      <description>The number of place settings for the unit. Data obtained from manufacturer's literature.</description>
      <type>String</type>
      <units>#</units>
      <required>true</required>
      <model_dependent>false</model_dependent>
      <default_value>auto</default_value>
    </argument>
    <argument>
      <name>dishwasher_usage_multiplier</name>
      <display_name>Dishwasher: Usage Multiplier</display_name>
      <description>Multiplier on the dishwasher energy usage that can reflect, e.g., high/low usage occupants.</description>
      <type>Double</type>
      <required>true</required>
      <model_dependent>false</model_dependent>
      <default_value>1</default_value>
    </argument>
    <argument>
      <name>refrigerator_location</name>
      <display_name>Refrigerator: Location</display_name>
      <description>The space type for the refrigerator location.</description>
      <type>Choice</type>
      <required>true</required>
      <model_dependent>false</model_dependent>
      <default_value>auto</default_value>
      <choices>
        <choice>
          <value>auto</value>
          <display_name>auto</display_name>
        </choice>
        <choice>
          <value>none</value>
          <display_name>none</display_name>
        </choice>
        <choice>
          <value>living space</value>
          <display_name>living space</display_name>
        </choice>
        <choice>
          <value>basement - conditioned</value>
          <display_name>basement - conditioned</display_name>
        </choice>
        <choice>
          <value>basement - unconditioned</value>
          <display_name>basement - unconditioned</display_name>
        </choice>
        <choice>
          <value>garage</value>
          <display_name>garage</display_name>
        </choice>
        <choice>
          <value>other housing unit</value>
          <display_name>other housing unit</display_name>
        </choice>
        <choice>
          <value>other heated space</value>
          <display_name>other heated space</display_name>
        </choice>
        <choice>
          <value>other multifamily buffer space</value>
          <display_name>other multifamily buffer space</display_name>
        </choice>
        <choice>
          <value>other non-freezing space</value>
          <display_name>other non-freezing space</display_name>
        </choice>
      </choices>
    </argument>
    <argument>
      <name>refrigerator_rated_annual_kwh</name>
      <display_name>Refrigerator: Rated Annual Consumption</display_name>
      <description>The EnergyGuide rated annual energy consumption for a refrigerator.</description>
      <type>String</type>
      <units>kWh/yr</units>
      <required>true</required>
      <model_dependent>false</model_dependent>
      <default_value>auto</default_value>
    </argument>
    <argument>
      <name>refrigerator_usage_multiplier</name>
      <display_name>Refrigerator: Usage Multiplier</display_name>
      <description>Multiplier on the refrigerator energy usage that can reflect, e.g., high/low usage occupants.</description>
      <type>Double</type>
      <required>true</required>
      <model_dependent>false</model_dependent>
      <default_value>1</default_value>
    </argument>
    <argument>
      <name>extra_refrigerator_location</name>
      <display_name>Extra Refrigerator: Location</display_name>
      <description>The space type for the extra refrigerator location.</description>
      <type>Choice</type>
      <required>true</required>
      <model_dependent>false</model_dependent>
      <default_value>auto</default_value>
      <choices>
        <choice>
          <value>auto</value>
          <display_name>auto</display_name>
        </choice>
        <choice>
          <value>none</value>
          <display_name>none</display_name>
        </choice>
        <choice>
          <value>living space</value>
          <display_name>living space</display_name>
        </choice>
        <choice>
          <value>basement - conditioned</value>
          <display_name>basement - conditioned</display_name>
        </choice>
        <choice>
          <value>basement - unconditioned</value>
          <display_name>basement - unconditioned</display_name>
        </choice>
        <choice>
          <value>garage</value>
          <display_name>garage</display_name>
        </choice>
        <choice>
          <value>other housing unit</value>
          <display_name>other housing unit</display_name>
        </choice>
        <choice>
          <value>other heated space</value>
          <display_name>other heated space</display_name>
        </choice>
        <choice>
          <value>other multifamily buffer space</value>
          <display_name>other multifamily buffer space</display_name>
        </choice>
        <choice>
          <value>other non-freezing space</value>
          <display_name>other non-freezing space</display_name>
        </choice>
      </choices>
    </argument>
    <argument>
      <name>extra_refrigerator_rated_annual_kwh</name>
      <display_name>Extra Refrigerator: Rated Annual Consumption</display_name>
      <description>The EnergyGuide rated annual energy consumption for an extra rrefrigerator.</description>
      <type>String</type>
      <units>kWh/yr</units>
      <required>true</required>
      <model_dependent>false</model_dependent>
      <default_value>auto</default_value>
    </argument>
    <argument>
      <name>extra_refrigerator_usage_multiplier</name>
      <display_name>Extra Refrigerator: Usage Multiplier</display_name>
      <description>Multiplier on the extra refrigerator energy usage that can reflect, e.g., high/low usage occupants.</description>
      <type>Double</type>
      <required>true</required>
      <model_dependent>false</model_dependent>
      <default_value>1</default_value>
    </argument>
    <argument>
      <name>freezer_location</name>
      <display_name>Freezer: Location</display_name>
      <description>The space type for the freezer location.</description>
      <type>Choice</type>
      <required>true</required>
      <model_dependent>false</model_dependent>
      <default_value>auto</default_value>
      <choices>
        <choice>
          <value>auto</value>
          <display_name>auto</display_name>
        </choice>
        <choice>
          <value>none</value>
          <display_name>none</display_name>
        </choice>
        <choice>
          <value>living space</value>
          <display_name>living space</display_name>
        </choice>
        <choice>
          <value>basement - conditioned</value>
          <display_name>basement - conditioned</display_name>
        </choice>
        <choice>
          <value>basement - unconditioned</value>
          <display_name>basement - unconditioned</display_name>
        </choice>
        <choice>
          <value>garage</value>
          <display_name>garage</display_name>
        </choice>
        <choice>
          <value>other housing unit</value>
          <display_name>other housing unit</display_name>
        </choice>
        <choice>
          <value>other heated space</value>
          <display_name>other heated space</display_name>
        </choice>
        <choice>
          <value>other multifamily buffer space</value>
          <display_name>other multifamily buffer space</display_name>
        </choice>
        <choice>
          <value>other non-freezing space</value>
          <display_name>other non-freezing space</display_name>
        </choice>
      </choices>
    </argument>
    <argument>
      <name>freezer_rated_annual_kwh</name>
      <display_name>Freezer: Rated Annual Consumption</display_name>
      <description>The EnergyGuide rated annual energy consumption for a freezer.</description>
      <type>String</type>
      <units>kWh/yr</units>
      <required>true</required>
      <model_dependent>false</model_dependent>
      <default_value>auto</default_value>
    </argument>
    <argument>
      <name>freezer_usage_multiplier</name>
      <display_name>Freezer: Usage Multiplier</display_name>
      <description>Multiplier on the freezer energy usage that can reflect, e.g., high/low usage occupants.</description>
      <type>Double</type>
      <required>true</required>
      <model_dependent>false</model_dependent>
      <default_value>1</default_value>
    </argument>
    <argument>
      <name>cooking_range_oven_location</name>
      <display_name>Cooking Range/Oven: Location</display_name>
      <description>The space type for the cooking range/oven location.</description>
      <type>Choice</type>
      <required>true</required>
      <model_dependent>false</model_dependent>
      <default_value>auto</default_value>
      <choices>
        <choice>
          <value>auto</value>
          <display_name>auto</display_name>
        </choice>
        <choice>
          <value>none</value>
          <display_name>none</display_name>
        </choice>
        <choice>
          <value>living space</value>
          <display_name>living space</display_name>
        </choice>
        <choice>
          <value>basement - conditioned</value>
          <display_name>basement - conditioned</display_name>
        </choice>
        <choice>
          <value>basement - unconditioned</value>
          <display_name>basement - unconditioned</display_name>
        </choice>
        <choice>
          <value>garage</value>
          <display_name>garage</display_name>
        </choice>
        <choice>
          <value>other housing unit</value>
          <display_name>other housing unit</display_name>
        </choice>
        <choice>
          <value>other heated space</value>
          <display_name>other heated space</display_name>
        </choice>
        <choice>
          <value>other multifamily buffer space</value>
          <display_name>other multifamily buffer space</display_name>
        </choice>
        <choice>
          <value>other non-freezing space</value>
          <display_name>other non-freezing space</display_name>
        </choice>
      </choices>
    </argument>
    <argument>
      <name>cooking_range_oven_fuel_type</name>
      <display_name>Cooking Range/Oven: Fuel Type</display_name>
      <description>Type of fuel used by the cooking range/oven.</description>
      <type>Choice</type>
      <required>true</required>
      <model_dependent>false</model_dependent>
      <default_value>natural gas</default_value>
      <choices>
        <choice>
          <value>electricity</value>
          <display_name>electricity</display_name>
        </choice>
        <choice>
          <value>natural gas</value>
          <display_name>natural gas</display_name>
        </choice>
        <choice>
          <value>fuel oil</value>
          <display_name>fuel oil</display_name>
        </choice>
        <choice>
          <value>propane</value>
          <display_name>propane</display_name>
        </choice>
        <choice>
          <value>wood</value>
          <display_name>wood</display_name>
        </choice>
        <choice>
          <value>coal</value>
          <display_name>coal</display_name>
        </choice>
      </choices>
    </argument>
    <argument>
      <name>cooking_range_oven_is_induction</name>
      <display_name>Cooking Range/Oven: Is Induction</display_name>
      <description>Whether the cooking range is induction.</description>
      <type>Boolean</type>
      <required>false</required>
      <model_dependent>false</model_dependent>
      <choices>
        <choice>
          <value>true</value>
          <display_name>true</display_name>
        </choice>
        <choice>
          <value>false</value>
          <display_name>false</display_name>
        </choice>
      </choices>
    </argument>
    <argument>
      <name>cooking_range_oven_is_convection</name>
      <display_name>Cooking Range/Oven: Is Convection</display_name>
      <description>Whether the oven is convection.</description>
      <type>Boolean</type>
      <required>false</required>
      <model_dependent>false</model_dependent>
      <choices>
        <choice>
          <value>true</value>
          <display_name>true</display_name>
        </choice>
        <choice>
          <value>false</value>
          <display_name>false</display_name>
        </choice>
      </choices>
    </argument>
    <argument>
      <name>cooking_range_oven_usage_multiplier</name>
      <display_name>Cooking Range/Oven: Usage Multiplier</display_name>
      <description>Multiplier on the cooking range/oven energy usage that can reflect, e.g., high/low usage occupants.</description>
      <type>Double</type>
      <required>true</required>
      <model_dependent>false</model_dependent>
      <default_value>1</default_value>
    </argument>
    <argument>
      <name>ceiling_fan_present</name>
      <display_name>Ceiling Fan: Present</display_name>
      <description>Whether there is are any ceiling fans.</description>
      <type>Boolean</type>
      <required>true</required>
      <model_dependent>false</model_dependent>
      <default_value>true</default_value>
      <choices>
        <choice>
          <value>true</value>
          <display_name>true</display_name>
        </choice>
        <choice>
          <value>false</value>
          <display_name>false</display_name>
        </choice>
      </choices>
    </argument>
    <argument>
      <name>ceiling_fan_efficiency</name>
      <display_name>Ceiling Fan: Efficiency</display_name>
      <description>The efficiency rating of the ceiling fan(s) at medium speed.</description>
      <type>String</type>
      <units>CFM/W</units>
      <required>true</required>
      <model_dependent>false</model_dependent>
      <default_value>auto</default_value>
    </argument>
    <argument>
      <name>ceiling_fan_quantity</name>
      <display_name>Ceiling Fan: Quantity</display_name>
      <description>Total number of ceiling fans.</description>
      <type>String</type>
      <units>#</units>
      <required>true</required>
      <model_dependent>false</model_dependent>
      <default_value>auto</default_value>
    </argument>
    <argument>
      <name>ceiling_fan_cooling_setpoint_temp_offset</name>
      <display_name>Ceiling Fan: Cooling Setpoint Temperature Offset</display_name>
      <description>The setpoint temperature offset during cooling season for the ceiling fan(s). Only applies if ceiling fan quantity is greater than zero.</description>
      <type>Double</type>
      <units>deg-F</units>
      <required>true</required>
      <model_dependent>false</model_dependent>
      <default_value>0.5</default_value>
    </argument>
    <argument>
      <name>plug_loads_television_annual_kwh</name>
      <display_name>Plug Loads: Television Annual kWh</display_name>
      <description>The annual energy consumption of the television plug loads.</description>
      <type>String</type>
      <units>kWh/yr</units>
      <required>true</required>
      <model_dependent>false</model_dependent>
      <default_value>auto</default_value>
    </argument>
    <argument>
      <name>plug_loads_television_usage_multiplier</name>
      <display_name>Plug Loads: Television Usage Multiplier</display_name>
      <description>Multiplier on the television energy usage that can reflect, e.g., high/low usage occupants.</description>
      <type>Double</type>
      <required>true</required>
      <model_dependent>false</model_dependent>
      <default_value>1</default_value>
    </argument>
    <argument>
      <name>plug_loads_other_annual_kwh</name>
      <display_name>Plug Loads: Other Annual kWh</display_name>
      <description>The annual energy consumption of the other residual plug loads.</description>
      <type>String</type>
      <units>kWh/yr</units>
      <required>true</required>
      <model_dependent>false</model_dependent>
      <default_value>auto</default_value>
    </argument>
    <argument>
      <name>plug_loads_other_frac_sensible</name>
      <display_name>Plug Loads: Other Sensible Fraction</display_name>
      <description>Fraction of other residual plug loads' internal gains that are sensible.</description>
      <type>String</type>
      <units>Frac</units>
      <required>true</required>
      <model_dependent>false</model_dependent>
      <default_value>auto</default_value>
    </argument>
    <argument>
      <name>plug_loads_other_frac_latent</name>
      <display_name>Plug Loads: Other Latent Fraction</display_name>
      <description>Fraction of other residual plug loads' internal gains that are latent.</description>
      <type>String</type>
      <units>Frac</units>
      <required>true</required>
      <model_dependent>false</model_dependent>
      <default_value>auto</default_value>
    </argument>
    <argument>
      <name>plug_loads_other_usage_multiplier</name>
      <display_name>Plug Loads: Other Usage Multiplier</display_name>
      <description>Multiplier on the other energy usage that can reflect, e.g., high/low usage occupants.</description>
      <type>Double</type>
      <required>true</required>
      <model_dependent>false</model_dependent>
      <default_value>1</default_value>
    </argument>
    <argument>
      <name>plug_loads_well_pump_present</name>
      <display_name>Plug Loads: Well Pump Present</display_name>
      <description>Whether there is a well pump.</description>
      <type>Boolean</type>
      <required>true</required>
      <model_dependent>false</model_dependent>
      <default_value>false</default_value>
      <choices>
        <choice>
          <value>true</value>
          <display_name>true</display_name>
        </choice>
        <choice>
          <value>false</value>
          <display_name>false</display_name>
        </choice>
      </choices>
    </argument>
    <argument>
      <name>plug_loads_well_pump_annual_kwh</name>
      <display_name>Plug Loads: Well Pump Annual kWh</display_name>
      <description>The annual energy consumption of the well pump plug loads.</description>
      <type>String</type>
      <units>kWh/yr</units>
      <required>true</required>
      <model_dependent>false</model_dependent>
      <default_value>auto</default_value>
    </argument>
    <argument>
      <name>plug_loads_well_pump_usage_multiplier</name>
      <display_name>Plug Loads: Well Pump Usage Multiplier</display_name>
      <description>Multiplier on the well pump energy usage that can reflect, e.g., high/low usage occupants.</description>
      <type>Double</type>
      <required>true</required>
      <model_dependent>false</model_dependent>
      <default_value>1</default_value>
    </argument>
    <argument>
      <name>plug_loads_vehicle_present</name>
      <display_name>Plug Loads: Vehicle Present</display_name>
      <description>Whether there is an electric vehicle.</description>
      <type>Boolean</type>
      <required>true</required>
      <model_dependent>false</model_dependent>
      <default_value>false</default_value>
      <choices>
        <choice>
          <value>true</value>
          <display_name>true</display_name>
        </choice>
        <choice>
          <value>false</value>
          <display_name>false</display_name>
        </choice>
      </choices>
    </argument>
    <argument>
      <name>plug_loads_vehicle_annual_kwh</name>
      <display_name>Plug Loads: Vehicle Annual kWh</display_name>
      <description>The annual energy consumption of the electric vehicle plug loads.</description>
      <type>String</type>
      <units>kWh/yr</units>
      <required>true</required>
      <model_dependent>false</model_dependent>
      <default_value>auto</default_value>
    </argument>
    <argument>
      <name>plug_loads_vehicle_usage_multiplier</name>
      <display_name>Plug Loads: Vehicle Usage Multiplier</display_name>
      <description>Multiplier on the electric vehicle energy usage that can reflect, e.g., high/low usage occupants.</description>
      <type>Double</type>
      <required>true</required>
      <model_dependent>false</model_dependent>
      <default_value>1</default_value>
    </argument>
    <argument>
      <name>fuel_loads_grill_present</name>
      <display_name>Fuel Loads: Grill Present</display_name>
      <description>Whether there is a fuel loads grill.</description>
      <type>Boolean</type>
      <required>true</required>
      <model_dependent>false</model_dependent>
      <default_value>false</default_value>
      <choices>
        <choice>
          <value>true</value>
          <display_name>true</display_name>
        </choice>
        <choice>
          <value>false</value>
          <display_name>false</display_name>
        </choice>
      </choices>
    </argument>
    <argument>
      <name>fuel_loads_grill_fuel_type</name>
      <display_name>Fuel Loads: Grill Fuel Type</display_name>
      <description>The fuel type of the fuel loads grill.</description>
      <type>Choice</type>
      <required>true</required>
      <model_dependent>false</model_dependent>
      <default_value>natural gas</default_value>
      <choices>
        <choice>
          <value>natural gas</value>
          <display_name>natural gas</display_name>
        </choice>
        <choice>
          <value>fuel oil</value>
          <display_name>fuel oil</display_name>
        </choice>
        <choice>
          <value>propane</value>
          <display_name>propane</display_name>
        </choice>
        <choice>
          <value>wood</value>
          <display_name>wood</display_name>
        </choice>
        <choice>
          <value>wood pellets</value>
          <display_name>wood pellets</display_name>
        </choice>
      </choices>
    </argument>
    <argument>
      <name>fuel_loads_grill_annual_therm</name>
      <display_name>Fuel Loads: Grill Annual therm</display_name>
      <description>The annual energy consumption of the fuel loads grill.</description>
      <type>String</type>
      <units>therm/yr</units>
      <required>true</required>
      <model_dependent>false</model_dependent>
      <default_value>auto</default_value>
    </argument>
    <argument>
      <name>fuel_loads_grill_usage_multiplier</name>
      <display_name>Fuel Loads: Grill Usage Multiplier</display_name>
      <description>Multiplier on the fuel loads grill energy usage that can reflect, e.g., high/low usage occupants.</description>
      <type>Double</type>
      <required>true</required>
      <model_dependent>false</model_dependent>
      <default_value>0</default_value>
    </argument>
    <argument>
      <name>fuel_loads_lighting_present</name>
      <display_name>Fuel Loads: Lighting Present</display_name>
      <description>Whether there is fuel loads lighting.</description>
      <type>Boolean</type>
      <required>true</required>
      <model_dependent>false</model_dependent>
      <default_value>false</default_value>
      <choices>
        <choice>
          <value>true</value>
          <display_name>true</display_name>
        </choice>
        <choice>
          <value>false</value>
          <display_name>false</display_name>
        </choice>
      </choices>
    </argument>
    <argument>
      <name>fuel_loads_lighting_fuel_type</name>
      <display_name>Fuel Loads: Lighting Fuel Type</display_name>
      <description>The fuel type of the fuel loads lighting.</description>
      <type>Choice</type>
      <required>true</required>
      <model_dependent>false</model_dependent>
      <default_value>natural gas</default_value>
      <choices>
        <choice>
          <value>natural gas</value>
          <display_name>natural gas</display_name>
        </choice>
        <choice>
          <value>fuel oil</value>
          <display_name>fuel oil</display_name>
        </choice>
        <choice>
          <value>propane</value>
          <display_name>propane</display_name>
        </choice>
        <choice>
          <value>wood</value>
          <display_name>wood</display_name>
        </choice>
        <choice>
          <value>wood pellets</value>
          <display_name>wood pellets</display_name>
        </choice>
      </choices>
    </argument>
    <argument>
      <name>fuel_loads_lighting_annual_therm</name>
      <display_name>Fuel Loads: Lighting Annual therm</display_name>
      <description>The annual energy consumption of the fuel loads lighting.</description>
      <type>String</type>
      <units>therm/yr</units>
      <required>true</required>
      <model_dependent>false</model_dependent>
      <default_value>auto</default_value>
    </argument>
    <argument>
      <name>fuel_loads_lighting_usage_multiplier</name>
      <display_name>Fuel Loads: Lighting Usage Multiplier</display_name>
      <description>Multiplier on the fuel loads lighting energy usage that can reflect, e.g., high/low usage occupants.</description>
      <type>Double</type>
      <required>true</required>
      <model_dependent>false</model_dependent>
      <default_value>0</default_value>
    </argument>
    <argument>
      <name>fuel_loads_fireplace_present</name>
      <display_name>Fuel Loads: Fireplace Present</display_name>
      <description>Whether there is fuel loads fireplace.</description>
      <type>Boolean</type>
      <required>true</required>
      <model_dependent>false</model_dependent>
      <default_value>false</default_value>
      <choices>
        <choice>
          <value>true</value>
          <display_name>true</display_name>
        </choice>
        <choice>
          <value>false</value>
          <display_name>false</display_name>
        </choice>
      </choices>
    </argument>
    <argument>
      <name>fuel_loads_fireplace_fuel_type</name>
      <display_name>Fuel Loads: Fireplace Fuel Type</display_name>
      <description>The fuel type of the fuel loads fireplace.</description>
      <type>Choice</type>
      <required>true</required>
      <model_dependent>false</model_dependent>
      <default_value>natural gas</default_value>
      <choices>
        <choice>
          <value>natural gas</value>
          <display_name>natural gas</display_name>
        </choice>
        <choice>
          <value>fuel oil</value>
          <display_name>fuel oil</display_name>
        </choice>
        <choice>
          <value>propane</value>
          <display_name>propane</display_name>
        </choice>
        <choice>
          <value>wood</value>
          <display_name>wood</display_name>
        </choice>
        <choice>
          <value>wood pellets</value>
          <display_name>wood pellets</display_name>
        </choice>
      </choices>
    </argument>
    <argument>
      <name>fuel_loads_fireplace_annual_therm</name>
      <display_name>Fuel Loads: Fireplace Annual therm</display_name>
      <description>The annual energy consumption of the fuel loads fireplace.</description>
      <type>String</type>
      <units>therm/yr</units>
      <required>true</required>
      <model_dependent>false</model_dependent>
      <default_value>auto</default_value>
    </argument>
    <argument>
      <name>fuel_loads_fireplace_frac_sensible</name>
      <display_name>Fuel Loads: Fireplace Sensible Fraction</display_name>
      <description>Fraction of fireplace residual fuel loads' internal gains that are sensible.</description>
      <type>String</type>
      <units>Frac</units>
      <required>true</required>
      <model_dependent>false</model_dependent>
      <default_value>auto</default_value>
    </argument>
    <argument>
      <name>fuel_loads_fireplace_frac_latent</name>
      <display_name>Fuel Loads: Fireplace Latent Fraction</display_name>
      <description>Fraction of fireplace residual fuel loads' internal gains that are latent.</description>
      <type>String</type>
      <units>Frac</units>
      <required>true</required>
      <model_dependent>false</model_dependent>
      <default_value>auto</default_value>
    </argument>
    <argument>
      <name>fuel_loads_fireplace_usage_multiplier</name>
      <display_name>Fuel Loads: Fireplace Usage Multiplier</display_name>
      <description>Multiplier on the fuel loads fireplace energy usage that can reflect, e.g., high/low usage occupants.</description>
      <type>Double</type>
      <required>true</required>
      <model_dependent>false</model_dependent>
      <default_value>0</default_value>
    </argument>
    <argument>
      <name>pool_present</name>
      <display_name>Pool: Present</display_name>
      <description>Whether there is a pool.</description>
      <type>Boolean</type>
      <required>true</required>
      <model_dependent>false</model_dependent>
      <default_value>false</default_value>
      <choices>
        <choice>
          <value>true</value>
          <display_name>true</display_name>
        </choice>
        <choice>
          <value>false</value>
          <display_name>false</display_name>
        </choice>
      </choices>
    </argument>
    <argument>
      <name>pool_pump_annual_kwh</name>
      <display_name>Pool: Pump Annual kWh</display_name>
      <description>The annual energy consumption of the pool pump.</description>
      <type>String</type>
      <units>kWh/yr</units>
      <required>true</required>
      <model_dependent>false</model_dependent>
      <default_value>auto</default_value>
    </argument>
    <argument>
      <name>pool_pump_usage_multiplier</name>
      <display_name>Pool: Pump Usage Multiplier</display_name>
      <description>Multiplier on the pool pump energy usage that can reflect, e.g., high/low usage occupants.</description>
      <type>Double</type>
      <required>true</required>
      <model_dependent>false</model_dependent>
      <default_value>1</default_value>
    </argument>
    <argument>
      <name>pool_heater_type</name>
      <display_name>Pool: Heater Type</display_name>
      <description>The type of pool heater. Use 'none' if there is no pool heater.</description>
      <type>Choice</type>
      <required>true</required>
      <model_dependent>false</model_dependent>
      <default_value>none</default_value>
      <choices>
        <choice>
          <value>none</value>
          <display_name>none</display_name>
        </choice>
        <choice>
          <value>electric resistance</value>
          <display_name>electric resistance</display_name>
        </choice>
        <choice>
          <value>gas fired</value>
          <display_name>gas fired</display_name>
        </choice>
        <choice>
          <value>heat pump</value>
          <display_name>heat pump</display_name>
        </choice>
      </choices>
    </argument>
    <argument>
      <name>pool_heater_annual_kwh</name>
      <display_name>Pool: Heater Annual kWh</display_name>
      <description>The annual energy consumption of the electric resistance pool heater.</description>
      <type>String</type>
      <units>kWh/yr</units>
      <required>true</required>
      <model_dependent>false</model_dependent>
      <default_value>auto</default_value>
    </argument>
    <argument>
      <name>pool_heater_annual_therm</name>
      <display_name>Pool: Heater Annual therm</display_name>
      <description>The annual energy consumption of the gas fired pool heater.</description>
      <type>String</type>
      <units>therm/yr</units>
      <required>true</required>
      <model_dependent>false</model_dependent>
      <default_value>auto</default_value>
    </argument>
    <argument>
      <name>pool_heater_usage_multiplier</name>
      <display_name>Pool: Heater Usage Multiplier</display_name>
      <description>Multiplier on the pool heater energy usage that can reflect, e.g., high/low usage occupants.</description>
      <type>Double</type>
      <required>true</required>
      <model_dependent>false</model_dependent>
      <default_value>1</default_value>
    </argument>
    <argument>
      <name>hot_tub_present</name>
      <display_name>Hot Tub: Present</display_name>
      <description>Whether there is a hot tub.</description>
      <type>Boolean</type>
      <required>true</required>
      <model_dependent>false</model_dependent>
      <default_value>false</default_value>
      <choices>
        <choice>
          <value>true</value>
          <display_name>true</display_name>
        </choice>
        <choice>
          <value>false</value>
          <display_name>false</display_name>
        </choice>
      </choices>
    </argument>
    <argument>
      <name>hot_tub_pump_annual_kwh</name>
      <display_name>Hot Tub: Pump Annual kWh</display_name>
      <description>The annual energy consumption of the hot tub pump.</description>
      <type>String</type>
      <units>kWh/yr</units>
      <required>true</required>
      <model_dependent>false</model_dependent>
      <default_value>auto</default_value>
    </argument>
    <argument>
      <name>hot_tub_pump_usage_multiplier</name>
      <display_name>Hot Tub: Pump Usage Multiplier</display_name>
      <description>Multiplier on the hot tub pump energy usage that can reflect, e.g., high/low usage occupants.</description>
      <type>Double</type>
      <required>true</required>
      <model_dependent>false</model_dependent>
      <default_value>1</default_value>
    </argument>
    <argument>
      <name>hot_tub_heater_type</name>
      <display_name>Hot Tub: Heater Type</display_name>
      <description>The type of hot tub heater. Use 'none' if there is no hot tub heater.</description>
      <type>Choice</type>
      <required>true</required>
      <model_dependent>false</model_dependent>
      <default_value>none</default_value>
      <choices>
        <choice>
          <value>none</value>
          <display_name>none</display_name>
        </choice>
        <choice>
          <value>electric resistance</value>
          <display_name>electric resistance</display_name>
        </choice>
        <choice>
          <value>gas fired</value>
          <display_name>gas fired</display_name>
        </choice>
        <choice>
          <value>heat pump</value>
          <display_name>heat pump</display_name>
        </choice>
      </choices>
    </argument>
    <argument>
      <name>hot_tub_heater_annual_kwh</name>
      <display_name>Hot Tub: Heater Annual kWh</display_name>
      <description>The annual energy consumption of the electric resistance hot tub heater.</description>
      <type>String</type>
      <units>kWh/yr</units>
      <required>true</required>
      <model_dependent>false</model_dependent>
      <default_value>auto</default_value>
    </argument>
    <argument>
      <name>hot_tub_heater_annual_therm</name>
      <display_name>Hot Tub: Heater Annual therm</display_name>
      <description>The annual energy consumption of the gas fired hot tub heater.</description>
      <type>String</type>
      <units>therm/yr</units>
      <required>true</required>
      <model_dependent>false</model_dependent>
      <default_value>auto</default_value>
    </argument>
    <argument>
      <name>hot_tub_heater_usage_multiplier</name>
      <display_name>Hot Tub: Heater Usage Multiplier</display_name>
      <description>Multiplier on the hot tub heater energy usage that can reflect, e.g., high/low usage occupants.</description>
      <type>Double</type>
      <required>true</required>
      <model_dependent>false</model_dependent>
      <default_value>1</default_value>
    </argument>
  </arguments>
  <outputs />
  <provenances />
  <tags>
    <tag>Whole Building.Space Types</tag>
  </tags>
  <attributes>
    <attribute>
      <name>Measure Type</name>
      <value>ModelMeasure</value>
      <datatype>string</datatype>
    </attribute>
  </attributes>
  <files>
    <file>
      <filename>geometry.rb</filename>
      <filetype>rb</filetype>
      <usage_type>resource</usage_type>
      <checksum>AB4EA09C</checksum>
    </file>
    <file>
      <filename>base-hvac-air-to-air-heat-pump-1-speed-heating-only.osw</filename>
      <filetype>osw</filetype>
      <usage_type>test</usage_type>
      <checksum>33A17758</checksum>
    </file>
    <file>
      <filename>extra-second-heating-system-portable-heater-to-heat-pump.osw</filename>
      <filetype>osw</filetype>
      <usage_type>test</usage_type>
      <checksum>C3097648</checksum>
    </file>
    <file>
      <filename>base-hvac-air-to-air-heat-pump-1-speed-cooling-only.osw</filename>
      <filetype>osw</filetype>
      <usage_type>test</usage_type>
      <checksum>6D773E2F</checksum>
    </file>
    <file>
      <filename>base-hvac-air-to-air-heat-pump-1-speed.osw</filename>
      <filetype>osw</filetype>
      <usage_type>test</usage_type>
      <checksum>6021791E</checksum>
    </file>
    <file>
      <filename>base-hvac-air-to-air-heat-pump-2-speed.osw</filename>
      <filetype>osw</filetype>
      <usage_type>test</usage_type>
      <checksum>2FC86CEB</checksum>
    </file>
    <file>
      <filename>base-hvac-dual-fuel-air-to-air-heat-pump-2-speed.osw</filename>
      <filetype>osw</filetype>
      <usage_type>test</usage_type>
      <checksum>7BA0D310</checksum>
    </file>
    <file>
      <filename>base-atticroof-unvented-insulated-roof.osw</filename>
      <filetype>osw</filetype>
      <usage_type>test</usage_type>
      <checksum>C6C69BFE</checksum>
    </file>
    <file>
      <filename>base-atticroof-flat.osw</filename>
      <filetype>osw</filetype>
      <usage_type>test</usage_type>
      <checksum>ACB84001</checksum>
    </file>
    <file>
      <filename>base.osw</filename>
      <filetype>osw</filetype>
      <usage_type>test</usage_type>
      <checksum>13679EAD</checksum>
    </file>
    <file>
      <filename>base-appliances-none.osw</filename>
      <filetype>osw</filetype>
      <usage_type>test</usage_type>
      <checksum>CC3E0CAF</checksum>
    </file>
    <file>
      <filename>base-mechvent-cfis.osw</filename>
      <filetype>osw</filetype>
      <usage_type>test</usage_type>
      <checksum>EE82F018</checksum>
    </file>
    <file>
      <filename>base-dhw-jacket-electric.osw</filename>
      <filetype>osw</filetype>
      <usage_type>test</usage_type>
      <checksum>D81C1A33</checksum>
    </file>
    <file>
      <filename>base-dhw-low-flow-fixtures.osw</filename>
      <filetype>osw</filetype>
      <usage_type>test</usage_type>
      <checksum>979F6CCB</checksum>
    </file>
    <file>
      <filename>base-dhw-recirc-demand.osw</filename>
      <filetype>osw</filetype>
      <usage_type>test</usage_type>
      <checksum>51AFFC1C</checksum>
    </file>
    <file>
      <filename>base-dhw-recirc-manual.osw</filename>
      <filetype>osw</filetype>
      <usage_type>test</usage_type>
      <checksum>196545B7</checksum>
    </file>
    <file>
      <filename>base-dhw-recirc-nocontrol.osw</filename>
      <filetype>osw</filetype>
      <usage_type>test</usage_type>
      <checksum>137FE912</checksum>
    </file>
    <file>
      <filename>base-dhw-recirc-temperature.osw</filename>
      <filetype>osw</filetype>
      <usage_type>test</usage_type>
      <checksum>2F2D6937</checksum>
    </file>
    <file>
      <filename>base-dhw-recirc-timer.osw</filename>
      <filetype>osw</filetype>
      <usage_type>test</usage_type>
      <checksum>959906FD</checksum>
    </file>
    <file>
      <filename>base-dhw-solar-fraction.osw</filename>
      <filetype>osw</filetype>
      <usage_type>test</usage_type>
      <checksum>C101B491</checksum>
    </file>
    <file>
      <filename>base-enclosure-infil-cfm50.osw</filename>
      <filetype>osw</filetype>
      <usage_type>test</usage_type>
      <checksum>13B79B16</checksum>
    </file>
    <file>
      <filename>base-foundation-conditioned-basement-slab-insulation.osw</filename>
      <filetype>osw</filetype>
      <usage_type>test</usage_type>
      <checksum>9809E82D</checksum>
    </file>
    <file>
      <filename>base-hvac-boiler-oil-only.osw</filename>
      <filetype>osw</filetype>
      <usage_type>test</usage_type>
      <checksum>17CEBE74</checksum>
    </file>
    <file>
      <filename>base-hvac-boiler-propane-only.osw</filename>
      <filetype>osw</filetype>
      <usage_type>test</usage_type>
      <checksum>70B45CE2</checksum>
    </file>
    <file>
      <filename>base-hvac-boiler-wood-only.osw</filename>
      <filetype>osw</filetype>
      <usage_type>test</usage_type>
      <checksum>317C7DEC</checksum>
    </file>
    <file>
      <filename>base-hvac-ducts-leakage-percent.osw</filename>
      <filetype>osw</filetype>
      <usage_type>test</usage_type>
      <checksum>DCF25798</checksum>
    </file>
    <file>
<<<<<<< HEAD
      <filename>schedules_weekday_duration_probability_cluster_0_shower_morning_duration_probability.csv</filename>
      <filetype>csv</filetype>
      <usage_type>resource</usage_type>
      <checksum>8300EB00</checksum>
    </file>
    <file>
      <filename>schedules_weekday_duration_probability_cluster_1_cooking_evening_duration_probability.csv</filename>
      <filetype>csv</filetype>
      <usage_type>resource</usage_type>
      <checksum>B817132C</checksum>
    </file>
    <file>
      <filename>schedules_weekday_duration_probability_cluster_1_cooking_midday_duration_probability.csv</filename>
      <filetype>csv</filetype>
      <usage_type>resource</usage_type>
      <checksum>D45A9584</checksum>
    </file>
    <file>
      <filename>schedules_weekday_duration_probability_cluster_1_cooking_morning_duration_probability.csv</filename>
      <filetype>csv</filetype>
      <usage_type>resource</usage_type>
      <checksum>407A312C</checksum>
    </file>
    <file>
      <filename>schedules_weekday_duration_probability_cluster_1_dishwashing_evening_duration_probability.csv</filename>
      <filetype>csv</filetype>
      <usage_type>resource</usage_type>
      <checksum>652AD618</checksum>
    </file>
    <file>
      <filename>schedules_weekday_duration_probability_cluster_1_dishwashing_midday_duration_probability.csv</filename>
      <filetype>csv</filetype>
      <usage_type>resource</usage_type>
      <checksum>018B32BA</checksum>
    </file>
    <file>
      <filename>schedules_weekday_duration_probability_cluster_1_dishwashing_morning_duration_probability.csv</filename>
      <filetype>csv</filetype>
      <usage_type>resource</usage_type>
      <checksum>F3A0A48E</checksum>
    </file>
    <file>
      <filename>schedules_weekday_duration_probability_cluster_1_laundry_evening_duration_probability.csv</filename>
      <filetype>csv</filetype>
      <usage_type>resource</usage_type>
      <checksum>56010915</checksum>
    </file>
    <file>
      <filename>schedules_weekday_duration_probability_cluster_1_laundry_midday_duration_probability.csv</filename>
      <filetype>csv</filetype>
      <usage_type>resource</usage_type>
      <checksum>9843CD4C</checksum>
    </file>
    <file>
      <filename>schedules_weekday_duration_probability_cluster_1_laundry_morning_duration_probability.csv</filename>
      <filetype>csv</filetype>
      <usage_type>resource</usage_type>
      <checksum>746D40E8</checksum>
    </file>
    <file>
      <filename>schedules_weekday_duration_probability_cluster_1_shower_evening_duration_probability.csv</filename>
      <filetype>csv</filetype>
      <usage_type>resource</usage_type>
      <checksum>AE9ED85B</checksum>
    </file>
    <file>
      <filename>schedules_weekday_duration_probability_cluster_1_shower_midday_duration_probability.csv</filename>
      <filetype>csv</filetype>
      <usage_type>resource</usage_type>
      <checksum>D4FBDE56</checksum>
    </file>
    <file>
      <filename>schedules_weekday_duration_probability_cluster_1_shower_morning_duration_probability.csv</filename>
      <filetype>csv</filetype>
      <usage_type>resource</usage_type>
      <checksum>D897D4A1</checksum>
    </file>
    <file>
      <filename>schedules_weekday_duration_probability_cluster_2_cooking_evening_duration_probability.csv</filename>
      <filetype>csv</filetype>
      <usage_type>resource</usage_type>
      <checksum>8E88C92D</checksum>
    </file>
    <file>
      <filename>schedules_weekday_duration_probability_cluster_2_cooking_midday_duration_probability.csv</filename>
      <filetype>csv</filetype>
      <usage_type>resource</usage_type>
      <checksum>2244D290</checksum>
    </file>
    <file>
      <filename>schedules_weekday_duration_probability_cluster_2_cooking_morning_duration_probability.csv</filename>
      <filetype>csv</filetype>
      <usage_type>resource</usage_type>
      <checksum>0E99EBF7</checksum>
    </file>
    <file>
      <filename>schedules_weekday_duration_probability_cluster_2_dishwashing_evening_duration_probability.csv</filename>
      <filetype>csv</filetype>
      <usage_type>resource</usage_type>
      <checksum>379A086A</checksum>
    </file>
    <file>
      <filename>schedules_weekday_duration_probability_cluster_2_dishwashing_midday_duration_probability.csv</filename>
      <filetype>csv</filetype>
      <usage_type>resource</usage_type>
      <checksum>F9891815</checksum>
    </file>
    <file>
      <filename>schedules_weekday_duration_probability_cluster_2_dishwashing_morning_duration_probability.csv</filename>
      <filetype>csv</filetype>
      <usage_type>resource</usage_type>
      <checksum>23E18003</checksum>
    </file>
    <file>
      <filename>schedules_weekday_duration_probability_cluster_2_laundry_evening_duration_probability.csv</filename>
      <filetype>csv</filetype>
      <usage_type>resource</usage_type>
      <checksum>B250D83A</checksum>
    </file>
    <file>
      <filename>schedules_weekday_duration_probability_cluster_2_laundry_midday_duration_probability.csv</filename>
      <filetype>csv</filetype>
      <usage_type>resource</usage_type>
      <checksum>ACB5BCD2</checksum>
    </file>
    <file>
      <filename>schedules_weekday_duration_probability_cluster_2_laundry_morning_duration_probability.csv</filename>
      <filetype>csv</filetype>
      <usage_type>resource</usage_type>
      <checksum>26CFB684</checksum>
    </file>
    <file>
      <filename>schedules_weekday_duration_probability_cluster_2_shower_evening_duration_probability.csv</filename>
      <filetype>csv</filetype>
      <usage_type>resource</usage_type>
      <checksum>1CCBCB69</checksum>
    </file>
    <file>
      <filename>schedules_weekday_duration_probability_cluster_2_shower_midday_duration_probability.csv</filename>
      <filetype>csv</filetype>
      <usage_type>resource</usage_type>
      <checksum>41C774DB</checksum>
    </file>
    <file>
      <filename>schedules_weekday_duration_probability_cluster_2_shower_morning_duration_probability.csv</filename>
      <filetype>csv</filetype>
      <usage_type>resource</usage_type>
      <checksum>84737EBC</checksum>
    </file>
    <file>
      <filename>schedules_weekday_duration_probability_cluster_3_cooking_evening_duration_probability.csv</filename>
      <filetype>csv</filetype>
      <usage_type>resource</usage_type>
      <checksum>6F2B7686</checksum>
    </file>
    <file>
      <filename>schedules_weekday_duration_probability_cluster_3_cooking_midday_duration_probability.csv</filename>
      <filetype>csv</filetype>
      <usage_type>resource</usage_type>
      <checksum>34A7D406</checksum>
    </file>
    <file>
      <filename>schedules_weekday_duration_probability_cluster_3_cooking_morning_duration_probability.csv</filename>
      <filetype>csv</filetype>
      <usage_type>resource</usage_type>
      <checksum>615CD1D7</checksum>
    </file>
    <file>
      <filename>schedules_weekday_duration_probability_cluster_3_dishwashing_evening_duration_probability.csv</filename>
      <filetype>csv</filetype>
      <usage_type>resource</usage_type>
      <checksum>DACA45E5</checksum>
    </file>
    <file>
      <filename>schedules_weekday_duration_probability_cluster_3_dishwashing_midday_duration_probability.csv</filename>
      <filetype>csv</filetype>
      <usage_type>resource</usage_type>
      <checksum>D119B4D0</checksum>
    </file>
    <file>
      <filename>schedules_weekday_duration_probability_cluster_3_dishwashing_morning_duration_probability.csv</filename>
      <filetype>csv</filetype>
      <usage_type>resource</usage_type>
      <checksum>120B9428</checksum>
    </file>
    <file>
      <filename>schedules_weekday_duration_probability_cluster_3_laundry_evening_duration_probability.csv</filename>
      <filetype>csv</filetype>
      <usage_type>resource</usage_type>
      <checksum>267E8883</checksum>
    </file>
    <file>
      <filename>schedules_weekday_duration_probability_cluster_3_laundry_midday_duration_probability.csv</filename>
      <filetype>csv</filetype>
      <usage_type>resource</usage_type>
      <checksum>C3A5DA8B</checksum>
    </file>
    <file>
      <filename>schedules_weekday_duration_probability_cluster_3_laundry_morning_duration_probability.csv</filename>
      <filetype>csv</filetype>
      <usage_type>resource</usage_type>
      <checksum>D614AB97</checksum>
    </file>
    <file>
      <filename>schedules_weekday_duration_probability_cluster_3_shower_evening_duration_probability.csv</filename>
      <filetype>csv</filetype>
      <usage_type>resource</usage_type>
      <checksum>7FFBFD68</checksum>
    </file>
    <file>
      <filename>schedules_weekday_duration_probability_cluster_3_shower_midday_duration_probability.csv</filename>
      <filetype>csv</filetype>
      <usage_type>resource</usage_type>
      <checksum>8C62CEDB</checksum>
    </file>
    <file>
      <filename>schedules_weekday_duration_probability_cluster_3_shower_morning_duration_probability.csv</filename>
      <filetype>csv</filetype>
      <usage_type>resource</usage_type>
      <checksum>E3A10BE2</checksum>
    </file>
    <file>
      <filename>schedules_weekday_mkv_chain_initial_prob_cluster_0.csv</filename>
      <filetype>csv</filetype>
      <usage_type>resource</usage_type>
      <checksum>0AC88E84</checksum>
    </file>
    <file>
      <filename>schedules_weekday_mkv_chain_initial_prob_cluster_1.csv</filename>
      <filetype>csv</filetype>
      <usage_type>resource</usage_type>
      <checksum>AE298C53</checksum>
    </file>
    <file>
      <filename>schedules_weekday_mkv_chain_initial_prob_cluster_2.csv</filename>
      <filetype>csv</filetype>
      <usage_type>resource</usage_type>
      <checksum>42FB1588</checksum>
    </file>
    <file>
      <filename>schedules_weekday_mkv_chain_initial_prob_cluster_3.csv</filename>
      <filetype>csv</filetype>
      <usage_type>resource</usage_type>
      <checksum>5AAC2E9E</checksum>
    </file>
    <file>
      <filename>schedules_weekday_mkv_chain_transition_prob_cluster_0.csv</filename>
      <filetype>csv</filetype>
      <usage_type>resource</usage_type>
      <checksum>1BCCAC5C</checksum>
    </file>
    <file>
      <filename>schedules_weekday_mkv_chain_transition_prob_cluster_1.csv</filename>
      <filetype>csv</filetype>
      <usage_type>resource</usage_type>
      <checksum>BBB50EE1</checksum>
    </file>
    <file>
      <filename>schedules_weekday_mkv_chain_transition_prob_cluster_2.csv</filename>
      <filetype>csv</filetype>
      <usage_type>resource</usage_type>
      <checksum>7DBA15B4</checksum>
    </file>
    <file>
      <filename>schedules_weekday_mkv_chain_transition_prob_cluster_3.csv</filename>
      <filetype>csv</filetype>
      <usage_type>resource</usage_type>
      <checksum>CAC5CB5F</checksum>
    </file>
    <file>
      <filename>schedules_weekend_duration_probability_cluster_0_cooking_evening_duration_probability.csv</filename>
      <filetype>csv</filetype>
      <usage_type>resource</usage_type>
      <checksum>F6CB80B1</checksum>
    </file>
    <file>
      <filename>schedules_weekend_duration_probability_cluster_0_cooking_midday_duration_probability.csv</filename>
      <filetype>csv</filetype>
      <usage_type>resource</usage_type>
      <checksum>3CFFA67D</checksum>
    </file>
    <file>
      <filename>schedules_weekend_duration_probability_cluster_0_cooking_morning_duration_probability.csv</filename>
      <filetype>csv</filetype>
      <usage_type>resource</usage_type>
      <checksum>44F4FB7B</checksum>
    </file>
    <file>
      <filename>schedules_weekend_duration_probability_cluster_0_dishwashing_evening_duration_probability.csv</filename>
      <filetype>csv</filetype>
      <usage_type>resource</usage_type>
      <checksum>AB0BE66C</checksum>
    </file>
    <file>
      <filename>schedules_weekend_duration_probability_cluster_0_dishwashing_midday_duration_probability.csv</filename>
      <filetype>csv</filetype>
      <usage_type>resource</usage_type>
      <checksum>9120E2FD</checksum>
    </file>
    <file>
      <filename>schedules_weekend_duration_probability_cluster_0_dishwashing_morning_duration_probability.csv</filename>
      <filetype>csv</filetype>
      <usage_type>resource</usage_type>
      <checksum>A4EB422A</checksum>
    </file>
    <file>
      <filename>schedules_weekend_duration_probability_cluster_0_laundry_evening_duration_probability.csv</filename>
      <filetype>csv</filetype>
      <usage_type>resource</usage_type>
      <checksum>8ABEC58D</checksum>
    </file>
    <file>
      <filename>schedules_weekend_duration_probability_cluster_0_laundry_midday_duration_probability.csv</filename>
      <filetype>csv</filetype>
      <usage_type>resource</usage_type>
      <checksum>80C3640C</checksum>
    </file>
    <file>
      <filename>schedules_weekend_duration_probability_cluster_0_laundry_morning_duration_probability.csv</filename>
      <filetype>csv</filetype>
      <usage_type>resource</usage_type>
      <checksum>6DA7C30F</checksum>
    </file>
    <file>
      <filename>schedules_weekend_duration_probability_cluster_0_shower_evening_duration_probability.csv</filename>
      <filetype>csv</filetype>
      <usage_type>resource</usage_type>
      <checksum>ED525953</checksum>
    </file>
    <file>
      <filename>schedules_weekend_duration_probability_cluster_0_shower_midday_duration_probability.csv</filename>
      <filetype>csv</filetype>
      <usage_type>resource</usage_type>
      <checksum>332088E2</checksum>
    </file>
    <file>
      <filename>schedules_weekend_duration_probability_cluster_0_shower_morning_duration_probability.csv</filename>
      <filetype>csv</filetype>
      <usage_type>resource</usage_type>
      <checksum>86F7DFDE</checksum>
    </file>
    <file>
      <filename>schedules_weekend_duration_probability_cluster_1_cooking_evening_duration_probability.csv</filename>
      <filetype>csv</filetype>
      <usage_type>resource</usage_type>
      <checksum>2209A5BF</checksum>
    </file>
    <file>
      <filename>schedules_weekend_duration_probability_cluster_1_cooking_midday_duration_probability.csv</filename>
      <filetype>csv</filetype>
      <usage_type>resource</usage_type>
      <checksum>768859FF</checksum>
    </file>
    <file>
      <filename>schedules_weekend_duration_probability_cluster_1_cooking_morning_duration_probability.csv</filename>
      <filetype>csv</filetype>
      <usage_type>resource</usage_type>
      <checksum>2927CF95</checksum>
    </file>
    <file>
      <filename>schedules_weekend_duration_probability_cluster_1_dishwashing_evening_duration_probability.csv</filename>
      <filetype>csv</filetype>
      <usage_type>resource</usage_type>
      <checksum>B304EB88</checksum>
    </file>
    <file>
      <filename>schedules_weekend_duration_probability_cluster_1_dishwashing_midday_duration_probability.csv</filename>
      <filetype>csv</filetype>
      <usage_type>resource</usage_type>
      <checksum>5E7982A4</checksum>
    </file>
    <file>
      <filename>schedules_weekend_duration_probability_cluster_1_dishwashing_morning_duration_probability.csv</filename>
      <filetype>csv</filetype>
      <usage_type>resource</usage_type>
      <checksum>58BCE2B4</checksum>
    </file>
    <file>
      <filename>schedules_weekend_duration_probability_cluster_1_laundry_evening_duration_probability.csv</filename>
      <filetype>csv</filetype>
      <usage_type>resource</usage_type>
      <checksum>9FEF76FF</checksum>
    </file>
    <file>
      <filename>schedules_weekend_duration_probability_cluster_1_laundry_midday_duration_probability.csv</filename>
      <filetype>csv</filetype>
      <usage_type>resource</usage_type>
      <checksum>63F777DC</checksum>
    </file>
    <file>
      <filename>schedules_weekend_duration_probability_cluster_1_laundry_morning_duration_probability.csv</filename>
      <filetype>csv</filetype>
      <usage_type>resource</usage_type>
      <checksum>E731D060</checksum>
    </file>
    <file>
      <filename>schedules_weekend_duration_probability_cluster_1_shower_evening_duration_probability.csv</filename>
      <filetype>csv</filetype>
      <usage_type>resource</usage_type>
      <checksum>3E947E31</checksum>
    </file>
    <file>
      <filename>schedules_weekend_duration_probability_cluster_1_shower_midday_duration_probability.csv</filename>
      <filetype>csv</filetype>
      <usage_type>resource</usage_type>
      <checksum>FE78DD0B</checksum>
    </file>
    <file>
      <filename>schedules_weekend_duration_probability_cluster_1_shower_morning_duration_probability.csv</filename>
      <filetype>csv</filetype>
      <usage_type>resource</usage_type>
      <checksum>C6D1F192</checksum>
    </file>
    <file>
      <filename>schedules_weekend_duration_probability_cluster_2_cooking_evening_duration_probability.csv</filename>
      <filetype>csv</filetype>
      <usage_type>resource</usage_type>
      <checksum>26C904EC</checksum>
    </file>
    <file>
      <filename>schedules_weekend_duration_probability_cluster_2_cooking_midday_duration_probability.csv</filename>
      <filetype>csv</filetype>
      <usage_type>resource</usage_type>
      <checksum>51CF51D3</checksum>
    </file>
    <file>
      <filename>schedules_weekend_duration_probability_cluster_2_cooking_morning_duration_probability.csv</filename>
      <filetype>csv</filetype>
      <usage_type>resource</usage_type>
      <checksum>34855051</checksum>
    </file>
    <file>
      <filename>schedules_weekend_duration_probability_cluster_2_dishwashing_evening_duration_probability.csv</filename>
      <filetype>csv</filetype>
      <usage_type>resource</usage_type>
      <checksum>479CD610</checksum>
    </file>
    <file>
      <filename>schedules_weekend_duration_probability_cluster_2_dishwashing_midday_duration_probability.csv</filename>
      <filetype>csv</filetype>
      <usage_type>resource</usage_type>
      <checksum>29AAEE1E</checksum>
    </file>
    <file>
      <filename>schedules_weekend_duration_probability_cluster_2_dishwashing_morning_duration_probability.csv</filename>
      <filetype>csv</filetype>
      <usage_type>resource</usage_type>
      <checksum>F3A11DE1</checksum>
    </file>
    <file>
      <filename>schedules_weekend_duration_probability_cluster_2_laundry_evening_duration_probability.csv</filename>
      <filetype>csv</filetype>
      <usage_type>resource</usage_type>
      <checksum>EA68360B</checksum>
    </file>
    <file>
      <filename>schedules_weekend_duration_probability_cluster_2_laundry_midday_duration_probability.csv</filename>
      <filetype>csv</filetype>
      <usage_type>resource</usage_type>
      <checksum>78DC5051</checksum>
    </file>
    <file>
      <filename>schedules_weekend_duration_probability_cluster_2_laundry_morning_duration_probability.csv</filename>
      <filetype>csv</filetype>
      <usage_type>resource</usage_type>
      <checksum>1D1FB07E</checksum>
    </file>
    <file>
      <filename>schedules_weekend_duration_probability_cluster_2_shower_evening_duration_probability.csv</filename>
      <filetype>csv</filetype>
      <usage_type>resource</usage_type>
      <checksum>829DBC41</checksum>
    </file>
    <file>
      <filename>schedules_weekend_duration_probability_cluster_2_shower_midday_duration_probability.csv</filename>
      <filetype>csv</filetype>
      <usage_type>resource</usage_type>
      <checksum>E97FEBA7</checksum>
    </file>
    <file>
      <filename>schedules_weekend_duration_probability_cluster_2_shower_morning_duration_probability.csv</filename>
      <filetype>csv</filetype>
      <usage_type>resource</usage_type>
      <checksum>2DDD3D0B</checksum>
    </file>
    <file>
      <filename>schedules_weekend_duration_probability_cluster_3_cooking_evening_duration_probability.csv</filename>
      <filetype>csv</filetype>
      <usage_type>resource</usage_type>
      <checksum>EC70F74E</checksum>
    </file>
    <file>
      <filename>schedules_weekend_duration_probability_cluster_3_cooking_midday_duration_probability.csv</filename>
      <filetype>csv</filetype>
      <usage_type>resource</usage_type>
      <checksum>7C8976F3</checksum>
    </file>
    <file>
      <filename>schedules_weekend_duration_probability_cluster_3_cooking_morning_duration_probability.csv</filename>
      <filetype>csv</filetype>
      <usage_type>resource</usage_type>
      <checksum>5825338A</checksum>
    </file>
    <file>
      <filename>schedules_weekend_duration_probability_cluster_3_dishwashing_evening_duration_probability.csv</filename>
      <filetype>csv</filetype>
      <usage_type>resource</usage_type>
      <checksum>37B5AF9C</checksum>
    </file>
    <file>
      <filename>schedules_weekend_duration_probability_cluster_3_dishwashing_midday_duration_probability.csv</filename>
      <filetype>csv</filetype>
      <usage_type>resource</usage_type>
      <checksum>EDD63C21</checksum>
    </file>
    <file>
      <filename>schedules_weekend_duration_probability_cluster_3_dishwashing_morning_duration_probability.csv</filename>
      <filetype>csv</filetype>
      <usage_type>resource</usage_type>
      <checksum>99F23B28</checksum>
    </file>
    <file>
      <filename>schedules_weekend_duration_probability_cluster_3_laundry_evening_duration_probability.csv</filename>
      <filetype>csv</filetype>
      <usage_type>resource</usage_type>
      <checksum>C3963FF9</checksum>
    </file>
    <file>
      <filename>schedules_weekend_duration_probability_cluster_3_laundry_midday_duration_probability.csv</filename>
      <filetype>csv</filetype>
      <usage_type>resource</usage_type>
      <checksum>0B329C66</checksum>
    </file>
    <file>
      <filename>schedules_weekend_duration_probability_cluster_3_laundry_morning_duration_probability.csv</filename>
      <filetype>csv</filetype>
      <usage_type>resource</usage_type>
      <checksum>1761FEF6</checksum>
    </file>
    <file>
      <filename>schedules_weekend_duration_probability_cluster_3_shower_evening_duration_probability.csv</filename>
      <filetype>csv</filetype>
      <usage_type>resource</usage_type>
      <checksum>35AD8E7F</checksum>
    </file>
    <file>
      <filename>schedules_weekend_duration_probability_cluster_3_shower_midday_duration_probability.csv</filename>
      <filetype>csv</filetype>
      <usage_type>resource</usage_type>
      <checksum>DAF2049F</checksum>
    </file>
    <file>
      <filename>schedules_weekend_duration_probability_cluster_3_shower_morning_duration_probability.csv</filename>
      <filetype>csv</filetype>
      <usage_type>resource</usage_type>
      <checksum>C2CA1416</checksum>
    </file>
    <file>
      <filename>schedules_weekend_mkv_chain_initial_prob_cluster_0.csv</filename>
      <filetype>csv</filetype>
      <usage_type>resource</usage_type>
      <checksum>3F16AE89</checksum>
    </file>
    <file>
      <filename>schedules_weekend_mkv_chain_initial_prob_cluster_1.csv</filename>
      <filetype>csv</filetype>
      <usage_type>resource</usage_type>
      <checksum>49FEAE44</checksum>
    </file>
    <file>
      <filename>schedules_weekend_mkv_chain_initial_prob_cluster_2.csv</filename>
      <filetype>csv</filetype>
      <usage_type>resource</usage_type>
      <checksum>B48A47D6</checksum>
    </file>
    <file>
      <filename>schedules_weekend_mkv_chain_initial_prob_cluster_3.csv</filename>
      <filetype>csv</filetype>
      <usage_type>resource</usage_type>
      <checksum>B47E790B</checksum>
    </file>
    <file>
      <filename>schedules_weekend_mkv_chain_transition_prob_cluster_0.csv</filename>
      <filetype>csv</filetype>
      <usage_type>resource</usage_type>
      <checksum>E4089705</checksum>
    </file>
    <file>
      <filename>schedules_weekend_mkv_chain_transition_prob_cluster_1.csv</filename>
      <filetype>csv</filetype>
      <usage_type>resource</usage_type>
      <checksum>25700CD2</checksum>
    </file>
    <file>
      <filename>schedules_weekend_mkv_chain_transition_prob_cluster_2.csv</filename>
      <filetype>csv</filetype>
      <usage_type>resource</usage_type>
      <checksum>032B846A</checksum>
    </file>
    <file>
      <filename>schedules_weekend_mkv_chain_transition_prob_cluster_3.csv</filename>
      <filetype>csv</filetype>
      <usage_type>resource</usage_type>
      <checksum>F0F0F886</checksum>
    </file>
    <file>
      <filename>constants.rb</filename>
      <filetype>rb</filetype>
      <usage_type>resource</usage_type>
      <checksum>24396BA2</checksum>
    </file>
    <file>
      <filename>schedules_weekday_state_and_monthly_schedule_shift.csv</filename>
      <filetype>csv</filetype>
      <usage_type>resource</usage_type>
      <checksum>FFDA057E</checksum>
    </file>
    <file>
      <filename>schedules_weekend_state_and_monthly_schedule_shift.csv</filename>
      <filetype>csv</filetype>
      <usage_type>resource</usage_type>
      <checksum>5FC694CF</checksum>
    </file>
    <file>
      <filename>schedules_config.md</filename>
      <filetype>md</filetype>
      <usage_type>resource</usage_type>
      <checksum>EC6567F6</checksum>
    </file>
    <file>
      <filename>schedules_config.json</filename>
      <filetype>json</filetype>
      <usage_type>resource</usage_type>
      <checksum>BC384EA9</checksum>
    </file>
    <file>
      <filename>base-bldgtype-multifamily-shared-mechvent-preconditioning.osw</filename>
      <filetype>osw</filetype>
      <usage_type>test</usage_type>
      <checksum>F94BD65F</checksum>
    </file>
    <file>
      <filename>base-bldgtype-multifamily-shared-mechvent.osw</filename>
      <filetype>osw</filetype>
      <usage_type>test</usage_type>
      <checksum>F3B6E56E</checksum>
    </file>
    <file>
      <filename>base-bldgtype-multifamily-shared-pv.osw</filename>
      <filetype>osw</filetype>
      <usage_type>test</usage_type>
      <checksum>636DFF08</checksum>
    </file>
    <file>
      <filename>base-bldgtype-multifamily-shared-water-heater.osw</filename>
      <filetype>osw</filetype>
      <usage_type>test</usage_type>
      <checksum>A500F17C</checksum>
    </file>
    <file>
      <filename>base-bldgtype-multifamily.osw</filename>
      <filetype>osw</filetype>
      <usage_type>test</usage_type>
      <checksum>A914BD6A</checksum>
    </file>
    <file>
      <filename>extra-bldgtype-multifamily-double-exterior.osw</filename>
      <filetype>osw</filetype>
      <usage_type>test</usage_type>
      <checksum>B9482D3E</checksum>
    </file>
    <file>
      <filename>extra-bldgtype-multifamily-double-loaded-interior.osw</filename>
      <filetype>osw</filetype>
      <usage_type>test</usage_type>
      <checksum>C5948BBE</checksum>
    </file>
    <file>
      <filename>extra-bldgtype-multifamily-eaves.osw</filename>
      <filetype>osw</filetype>
      <usage_type>test</usage_type>
      <checksum>37B54D29</checksum>
    </file>
    <file>
      <filename>extra-bldgtype-multifamily-single-exterior-front.osw</filename>
      <filetype>osw</filetype>
      <usage_type>test</usage_type>
      <checksum>0D415A33</checksum>
    </file>
    <file>
      <filename>extra-bldgtype-multifamily-slab-double-loaded-interior.osw</filename>
      <filetype>osw</filetype>
      <usage_type>test</usage_type>
      <checksum>0ACAE86B</checksum>
    </file>
    <file>
      <filename>extra-bldgtype-multifamily-slab-left-bottom-double-loaded-interior.osw</filename>
      <filetype>osw</filetype>
      <usage_type>test</usage_type>
      <checksum>E3950267</checksum>
    </file>
    <file>
      <filename>extra-bldgtype-multifamily-slab-left-bottom.osw</filename>
      <filetype>osw</filetype>
      <usage_type>test</usage_type>
      <checksum>B1F9C977</checksum>
    </file>
    <file>
      <filename>extra-bldgtype-multifamily-slab-left-middle-double-loaded-interior.osw</filename>
      <filetype>osw</filetype>
      <usage_type>test</usage_type>
      <checksum>79D6F4DA</checksum>
    </file>
    <file>
      <filename>extra-bldgtype-multifamily-slab-left-middle.osw</filename>
      <filetype>osw</filetype>
      <usage_type>test</usage_type>
      <checksum>A7A87D6D</checksum>
    </file>
    <file>
      <filename>extra-bldgtype-multifamily-slab-left-top-double-loaded-interior.osw</filename>
      <filetype>osw</filetype>
      <usage_type>test</usage_type>
      <checksum>3CFDD377</checksum>
    </file>
    <file>
      <filename>extra-bldgtype-multifamily-slab-left-top.osw</filename>
      <filetype>osw</filetype>
      <usage_type>test</usage_type>
      <checksum>C732339B</checksum>
    </file>
    <file>
      <filename>extra-bldgtype-multifamily-slab-middle-bottom-double-loaded-interior.osw</filename>
      <filetype>osw</filetype>
      <usage_type>test</usage_type>
      <checksum>F2C596B7</checksum>
    </file>
    <file>
      <filename>extra-bldgtype-multifamily-slab-middle-bottom.osw</filename>
      <filetype>osw</filetype>
      <usage_type>test</usage_type>
      <checksum>7EF0851E</checksum>
    </file>
    <file>
      <filename>extra-bldgtype-multifamily-slab-middle-middle-double-loaded-interior.osw</filename>
      <filetype>osw</filetype>
      <usage_type>test</usage_type>
      <checksum>9C38FDB8</checksum>
    </file>
    <file>
      <filename>extra-bldgtype-multifamily-slab-middle-middle.osw</filename>
      <filetype>osw</filetype>
      <usage_type>test</usage_type>
      <checksum>CD941BFA</checksum>
    </file>
    <file>
      <filename>extra-bldgtype-multifamily-slab-middle-top-double-loaded-interior.osw</filename>
      <filetype>osw</filetype>
      <usage_type>test</usage_type>
      <checksum>0679D700</checksum>
    </file>
    <file>
      <filename>extra-bldgtype-multifamily-slab-middle-top.osw</filename>
      <filetype>osw</filetype>
      <usage_type>test</usage_type>
      <checksum>0F224482</checksum>
    </file>
    <file>
      <filename>extra-bldgtype-multifamily-slab-right-bottom-double-loaded-interior.osw</filename>
      <filetype>osw</filetype>
      <usage_type>test</usage_type>
      <checksum>22245398</checksum>
    </file>
    <file>
      <filename>extra-bldgtype-multifamily-slab-right-bottom.osw</filename>
      <filetype>osw</filetype>
      <usage_type>test</usage_type>
      <checksum>E031E70B</checksum>
    </file>
    <file>
      <filename>extra-bldgtype-multifamily-slab-right-middle-double-loaded-interior.osw</filename>
      <filetype>osw</filetype>
      <usage_type>test</usage_type>
      <checksum>1672F2DB</checksum>
    </file>
    <file>
      <filename>extra-bldgtype-multifamily-slab-right-middle.osw</filename>
      <filetype>osw</filetype>
      <usage_type>test</usage_type>
      <checksum>6B10CBB3</checksum>
    </file>
    <file>
      <filename>extra-bldgtype-multifamily-slab-right-top-double-loaded-interior.osw</filename>
      <filetype>osw</filetype>
      <usage_type>test</usage_type>
      <checksum>DAF07365</checksum>
=======
      <filename>base-hvac-furnace-oil-only.osw</filename>
      <filetype>osw</filetype>
      <usage_type>test</usage_type>
      <checksum>C0E792F3</checksum>
>>>>>>> 81252af7
    </file>
    <file>
      <filename>extra-bldgtype-multifamily-slab-right-top.osw</filename>
      <filetype>osw</filetype>
      <usage_type>test</usage_type>
<<<<<<< HEAD
      <checksum>385A8C3D</checksum>
=======
      <checksum>12363F58</checksum>
>>>>>>> 81252af7
    </file>
    <file>
      <filename>extra-bldgtype-multifamily-slab.osw</filename>
      <filetype>osw</filetype>
      <usage_type>test</usage_type>
<<<<<<< HEAD
      <checksum>46E96269</checksum>
=======
      <checksum>97A5D467</checksum>
>>>>>>> 81252af7
    </file>
    <file>
      <filename>extra-bldgtype-multifamily-unvented-crawlspace-double-loaded-interior.osw</filename>
      <filetype>osw</filetype>
      <usage_type>test</usage_type>
<<<<<<< HEAD
      <checksum>781BFB06</checksum>
=======
      <checksum>927A0003</checksum>
>>>>>>> 81252af7
    </file>
    <file>
      <filename>extra-bldgtype-multifamily-unvented-crawlspace-left-bottom-double-loaded-interior.osw</filename>
      <filetype>osw</filetype>
      <usage_type>test</usage_type>
<<<<<<< HEAD
      <checksum>464A244F</checksum>
=======
      <checksum>012E53AE</checksum>
>>>>>>> 81252af7
    </file>
    <file>
      <filename>extra-bldgtype-multifamily-unvented-crawlspace-left-bottom.osw</filename>
      <filetype>osw</filetype>
      <usage_type>test</usage_type>
<<<<<<< HEAD
      <checksum>39F867F0</checksum>
=======
      <checksum>B9852A5E</checksum>
>>>>>>> 81252af7
    </file>
    <file>
      <filename>extra-bldgtype-multifamily-unvented-crawlspace-left-middle-double-loaded-interior.osw</filename>
      <filetype>osw</filetype>
      <usage_type>test</usage_type>
<<<<<<< HEAD
      <checksum>96B934D2</checksum>
=======
      <checksum>7EE77602</checksum>
>>>>>>> 81252af7
    </file>
    <file>
      <filename>extra-bldgtype-multifamily-unvented-crawlspace-left-middle.osw</filename>
      <filetype>osw</filetype>
      <usage_type>test</usage_type>
<<<<<<< HEAD
      <checksum>A2591FE0</checksum>
=======
      <checksum>4AE6E8B9</checksum>
>>>>>>> 81252af7
    </file>
    <file>
      <filename>extra-bldgtype-multifamily-unvented-crawlspace-left-top-double-loaded-interior.osw</filename>
      <filetype>osw</filetype>
      <usage_type>test</usage_type>
<<<<<<< HEAD
      <checksum>5032000F</checksum>
=======
      <checksum>93AA8411</checksum>
>>>>>>> 81252af7
    </file>
    <file>
      <filename>extra-bldgtype-multifamily-unvented-crawlspace-left-top.osw</filename>
      <filetype>osw</filetype>
      <usage_type>test</usage_type>
<<<<<<< HEAD
      <checksum>92BE87FE</checksum>
=======
      <checksum>77851406</checksum>
>>>>>>> 81252af7
    </file>
    <file>
      <filename>extra-bldgtype-multifamily-unvented-crawlspace-middle-bottom-double-loaded-interior.osw</filename>
      <filetype>osw</filetype>
      <usage_type>test</usage_type>
<<<<<<< HEAD
      <checksum>74A5CADA</checksum>
=======
      <checksum>3DF29B9C</checksum>
>>>>>>> 81252af7
    </file>
    <file>
      <filename>extra-bldgtype-multifamily-unvented-crawlspace-middle-bottom.osw</filename>
      <filetype>osw</filetype>
      <usage_type>test</usage_type>
<<<<<<< HEAD
      <checksum>B29CA36B</checksum>
=======
      <checksum>269A0211</checksum>
>>>>>>> 81252af7
    </file>
    <file>
      <filename>extra-bldgtype-multifamily-unvented-crawlspace-middle-middle-double-loaded-interior.osw</filename>
      <filetype>osw</filetype>
      <usage_type>test</usage_type>
<<<<<<< HEAD
      <checksum>C6B5888A</checksum>
=======
      <checksum>5F4A6C72</checksum>
>>>>>>> 81252af7
    </file>
    <file>
      <filename>extra-bldgtype-multifamily-unvented-crawlspace-middle-middle.osw</filename>
      <filetype>osw</filetype>
      <usage_type>test</usage_type>
<<<<<<< HEAD
      <checksum>69C5D66E</checksum>
=======
      <checksum>EB674E33</checksum>
>>>>>>> 81252af7
    </file>
    <file>
      <filename>extra-bldgtype-multifamily-unvented-crawlspace-middle-top-double-loaded-interior.osw</filename>
      <filetype>osw</filetype>
      <usage_type>test</usage_type>
<<<<<<< HEAD
      <checksum>D253C4F9</checksum>
=======
      <checksum>BFEA2D69</checksum>
>>>>>>> 81252af7
    </file>
    <file>
      <filename>extra-bldgtype-multifamily-unvented-crawlspace-middle-top.osw</filename>
      <filetype>osw</filetype>
      <usage_type>test</usage_type>
<<<<<<< HEAD
      <checksum>667C46A0</checksum>
=======
      <checksum>5073A07E</checksum>
>>>>>>> 81252af7
    </file>
    <file>
      <filename>extra-bldgtype-multifamily-unvented-crawlspace-right-bottom-double-loaded-interior.osw</filename>
      <filetype>osw</filetype>
      <usage_type>test</usage_type>
<<<<<<< HEAD
      <checksum>17E419B2</checksum>
=======
      <checksum>4DB5CC8A</checksum>
>>>>>>> 81252af7
    </file>
    <file>
      <filename>extra-bldgtype-multifamily-unvented-crawlspace-right-bottom.osw</filename>
      <filetype>osw</filetype>
      <usage_type>test</usage_type>
<<<<<<< HEAD
      <checksum>D929260A</checksum>
=======
      <checksum>21636F49</checksum>
>>>>>>> 81252af7
    </file>
    <file>
      <filename>extra-bldgtype-multifamily-unvented-crawlspace-right-middle-double-loaded-interior.osw</filename>
      <filetype>osw</filetype>
      <usage_type>test</usage_type>
<<<<<<< HEAD
      <checksum>189628DF</checksum>
=======
      <checksum>F88AC312</checksum>
>>>>>>> 81252af7
    </file>
    <file>
      <filename>extra-bldgtype-multifamily-unvented-crawlspace-right-middle.osw</filename>
      <filetype>osw</filetype>
      <usage_type>test</usage_type>
<<<<<<< HEAD
      <checksum>B2501360</checksum>
=======
      <checksum>6B7F5D64</checksum>
>>>>>>> 81252af7
    </file>
    <file>
      <filename>extra-bldgtype-multifamily-unvented-crawlspace-right-top-double-loaded-interior.osw</filename>
      <filetype>osw</filetype>
      <usage_type>test</usage_type>
<<<<<<< HEAD
      <checksum>31EBE740</checksum>
=======
      <checksum>56BDE113</checksum>
>>>>>>> 81252af7
    </file>
    <file>
      <filename>extra-bldgtype-multifamily-unvented-crawlspace-right-top.osw</filename>
      <filetype>osw</filetype>
      <usage_type>test</usage_type>
<<<<<<< HEAD
      <checksum>2FE692DA</checksum>
=======
      <checksum>71FCBAC4</checksum>
>>>>>>> 81252af7
    </file>
    <file>
      <filename>extra-bldgtype-multifamily-unvented-crawlspace.osw</filename>
      <filetype>osw</filetype>
      <usage_type>test</usage_type>
<<<<<<< HEAD
      <checksum>2C3B0F79</checksum>
=======
      <checksum>DC55B706</checksum>
>>>>>>> 81252af7
    </file>
    <file>
      <filename>extra-bldgtype-multifamily-vented-crawlspace-double-loaded-interior.osw</filename>
      <filetype>osw</filetype>
      <usage_type>test</usage_type>
<<<<<<< HEAD
      <checksum>31AE0F7F</checksum>
=======
      <checksum>4ADD43F2</checksum>
>>>>>>> 81252af7
    </file>
    <file>
      <filename>extra-bldgtype-multifamily-vented-crawlspace-left-bottom-double-loaded-interior.osw</filename>
      <filetype>osw</filetype>
      <usage_type>test</usage_type>
<<<<<<< HEAD
      <checksum>FD38F902</checksum>
=======
      <checksum>516D24DC</checksum>
>>>>>>> 81252af7
    </file>
    <file>
      <filename>extra-bldgtype-multifamily-vented-crawlspace-left-bottom.osw</filename>
      <filetype>osw</filetype>
      <usage_type>test</usage_type>
<<<<<<< HEAD
      <checksum>F898CEE8</checksum>
=======
      <checksum>D636331E</checksum>
>>>>>>> 81252af7
    </file>
    <file>
      <filename>extra-bldgtype-multifamily-vented-crawlspace-left-middle-double-loaded-interior.osw</filename>
      <filetype>osw</filetype>
      <usage_type>test</usage_type>
<<<<<<< HEAD
      <checksum>0CAE6E78</checksum>
=======
      <checksum>34063215</checksum>
>>>>>>> 81252af7
    </file>
    <file>
      <filename>extra-bldgtype-multifamily-vented-crawlspace-left-middle.osw</filename>
      <filetype>osw</filetype>
      <usage_type>test</usage_type>
<<<<<<< HEAD
      <checksum>670BF689</checksum>
=======
      <checksum>228B5118</checksum>
>>>>>>> 81252af7
    </file>
    <file>
      <filename>extra-bldgtype-multifamily-vented-crawlspace-left-top-double-loaded-interior.osw</filename>
      <filetype>osw</filetype>
      <usage_type>test</usage_type>
<<<<<<< HEAD
      <checksum>96D95D61</checksum>
=======
      <checksum>88CC373E</checksum>
>>>>>>> 81252af7
    </file>
    <file>
      <filename>extra-bldgtype-multifamily-vented-crawlspace-left-top.osw</filename>
      <filetype>osw</filetype>
      <usage_type>test</usage_type>
<<<<<<< HEAD
      <checksum>CB37169F</checksum>
=======
      <checksum>0AA2DBE3</checksum>
>>>>>>> 81252af7
    </file>
    <file>
      <filename>extra-bldgtype-multifamily-vented-crawlspace-middle-bottom-double-loaded-interior.osw</filename>
      <filetype>osw</filetype>
      <usage_type>test</usage_type>
<<<<<<< HEAD
      <checksum>FAC070C4</checksum>
=======
      <checksum>D35F7DC0</checksum>
>>>>>>> 81252af7
    </file>
    <file>
      <filename>extra-bldgtype-multifamily-vented-crawlspace-middle-bottom.osw</filename>
      <filetype>osw</filetype>
      <usage_type>test</usage_type>
<<<<<<< HEAD
      <checksum>B9F3DD8B</checksum>
=======
      <checksum>28A7C2A8</checksum>
>>>>>>> 81252af7
    </file>
    <file>
      <filename>extra-bldgtype-multifamily-vented-crawlspace-middle-middle-double-loaded-interior.osw</filename>
      <filetype>osw</filetype>
      <usage_type>test</usage_type>
<<<<<<< HEAD
      <checksum>2A336059</checksum>
=======
      <checksum>AD58833C</checksum>
>>>>>>> 81252af7
    </file>
    <file>
      <filename>extra-bldgtype-multifamily-vented-crawlspace-middle-middle.osw</filename>
      <filetype>osw</filetype>
      <usage_type>test</usage_type>
<<<<<<< HEAD
      <checksum>2252A59B</checksum>
=======
      <checksum>62742332</checksum>
>>>>>>> 81252af7
    </file>
    <file>
      <filename>extra-bldgtype-multifamily-vented-crawlspace-middle-top-double-loaded-interior.osw</filename>
      <filetype>osw</filetype>
      <usage_type>test</usage_type>
<<<<<<< HEAD
      <checksum>72094A8F</checksum>
=======
      <checksum>404EE621</checksum>
>>>>>>> 81252af7
    </file>
    <file>
      <filename>extra-bldgtype-multifamily-vented-crawlspace-middle-top.osw</filename>
      <filetype>osw</filetype>
      <usage_type>test</usage_type>
<<<<<<< HEAD
      <checksum>B2155B6E</checksum>
=======
      <checksum>77148B9B</checksum>
>>>>>>> 81252af7
    </file>
    <file>
      <filename>extra-bldgtype-multifamily-vented-crawlspace-right-bottom-double-loaded-interior.osw</filename>
      <filetype>osw</filetype>
      <usage_type>test</usage_type>
<<<<<<< HEAD
      <checksum>C228EFD4</checksum>
=======
      <checksum>D684F870</checksum>
>>>>>>> 81252af7
    </file>
    <file>
      <filename>extra-bldgtype-multifamily-vented-crawlspace-right-bottom.osw</filename>
      <filetype>osw</filetype>
      <usage_type>test</usage_type>
<<<<<<< HEAD
      <checksum>386FBF2E</checksum>
=======
      <checksum>BC257625</checksum>
>>>>>>> 81252af7
    </file>
    <file>
      <filename>extra-bldgtype-multifamily-vented-crawlspace-right-middle-double-loaded-interior.osw</filename>
      <filetype>osw</filetype>
      <usage_type>test</usage_type>
<<<<<<< HEAD
      <checksum>F315CCE5</checksum>
=======
      <checksum>93D1D646</checksum>
>>>>>>> 81252af7
    </file>
    <file>
      <filename>extra-bldgtype-multifamily-vented-crawlspace-right-middle.osw</filename>
      <filetype>osw</filetype>
      <usage_type>test</usage_type>
<<<<<<< HEAD
      <checksum>7410F9AE</checksum>
=======
      <checksum>C0E9652A</checksum>
>>>>>>> 81252af7
    </file>
    <file>
      <filename>extra-bldgtype-multifamily-vented-crawlspace-right-top-double-loaded-interior.osw</filename>
      <filetype>osw</filetype>
      <usage_type>test</usage_type>
<<<<<<< HEAD
      <checksum>3BAA0D6F</checksum>
=======
      <checksum>C44E4577</checksum>
>>>>>>> 81252af7
    </file>
    <file>
      <filename>extra-bldgtype-multifamily-vented-crawlspace-right-top.osw</filename>
      <filetype>osw</filetype>
      <usage_type>test</usage_type>
<<<<<<< HEAD
      <checksum>20E0A45D</checksum>
=======
      <checksum>06420E3F</checksum>
>>>>>>> 81252af7
    </file>
    <file>
      <filename>extra-bldgtype-multifamily-vented-crawlspace.osw</filename>
      <filetype>osw</filetype>
      <usage_type>test</usage_type>
<<<<<<< HEAD
      <checksum>93E9EF11</checksum>
=======
      <checksum>2C602702</checksum>
>>>>>>> 81252af7
    </file>
    <file>
      <filename>base-bldgtype-multifamily-shared-boiler-only-baseboard.osw</filename>
      <filetype>osw</filetype>
      <usage_type>test</usage_type>
<<<<<<< HEAD
      <checksum>506F3780</checksum>
=======
      <checksum>4ACEB04A</checksum>
>>>>>>> 81252af7
    </file>
    <file>
      <filename>base-bldgtype-multifamily-shared-boiler-only-fan-coil.osw</filename>
      <filetype>osw</filetype>
      <usage_type>test</usage_type>
<<<<<<< HEAD
      <checksum>5F1D1E25</checksum>
    </file>
    <file>
      <filename>schedules.rb</filename>
      <filetype>rb</filetype>
      <usage_type>resource</usage_type>
      <checksum>AB29EE55</checksum>
=======
      <checksum>976DEE58</checksum>
    </file>
    <file>
      <filename>base-dhw-tankless-electric.osw</filename>
      <filetype>osw</filetype>
      <usage_type>test</usage_type>
      <checksum>74A98B46</checksum>
>>>>>>> 81252af7
    </file>
    <file>
      <filename>base-hvac-air-to-air-heat-pump-1-speed-heating-only.osw</filename>
      <filetype>osw</filetype>
      <usage_type>test</usage_type>
<<<<<<< HEAD
      <checksum>72D474D7</checksum>
=======
      <checksum>08BB939C</checksum>
>>>>>>> 81252af7
    </file>
    <file>
      <filename>extra-second-heating-system-portable-heater-to-heat-pump.osw</filename>
      <filetype>osw</filetype>
      <usage_type>test</usage_type>
<<<<<<< HEAD
      <checksum>FD632AE3</checksum>
=======
      <checksum>E73F4207</checksum>
>>>>>>> 81252af7
    </file>
    <file>
      <filename>base-hvac-air-to-air-heat-pump-1-speed-cooling-only.osw</filename>
      <filetype>osw</filetype>
      <usage_type>test</usage_type>
<<<<<<< HEAD
      <checksum>515B91B3</checksum>
=======
      <checksum>6A95E528</checksum>
>>>>>>> 81252af7
    </file>
    <file>
      <filename>base-hvac-air-to-air-heat-pump-1-speed.osw</filename>
      <filetype>osw</filetype>
      <usage_type>test</usage_type>
<<<<<<< HEAD
      <checksum>DA07EA6A</checksum>
=======
      <checksum>5313BEF1</checksum>
>>>>>>> 81252af7
    </file>
    <file>
      <filename>base-hvac-air-to-air-heat-pump-2-speed.osw</filename>
      <filetype>osw</filetype>
      <usage_type>test</usage_type>
<<<<<<< HEAD
      <checksum>B76DBB56</checksum>
=======
      <checksum>2F8331D3</checksum>
>>>>>>> 81252af7
    </file>
    <file>
      <filename>base-hvac-dual-fuel-air-to-air-heat-pump-2-speed.osw</filename>
      <filetype>osw</filetype>
      <usage_type>test</usage_type>
<<<<<<< HEAD
      <checksum>18DB13E6</checksum>
=======
      <checksum>9F1614D9</checksum>
>>>>>>> 81252af7
    </file>
    <file>
      <filename>base-atticroof-unvented-insulated-roof.osw</filename>
      <filetype>osw</filetype>
      <usage_type>test</usage_type>
<<<<<<< HEAD
      <checksum>A7720BBE</checksum>
=======
      <checksum>8027F757</checksum>
>>>>>>> 81252af7
    </file>
    <file>
      <filename>base-atticroof-flat.osw</filename>
      <filetype>osw</filetype>
      <usage_type>test</usage_type>
<<<<<<< HEAD
      <checksum>3D6CB0D5</checksum>
=======
      <checksum>74591720</checksum>
>>>>>>> 81252af7
    </file>
    <file>
      <filename>base-foundation-ambient.osw</filename>
      <filetype>osw</filetype>
      <usage_type>test</usage_type>
<<<<<<< HEAD
      <checksum>2FBD7632</checksum>
=======
      <checksum>794FACBC</checksum>
>>>>>>> 81252af7
    </file>
    <file>
      <filename>base.osw</filename>
      <filetype>osw</filetype>
      <usage_type>test</usage_type>
<<<<<<< HEAD
      <checksum>BE8A6D59</checksum>
=======
      <checksum>48AABFDF</checksum>
>>>>>>> 81252af7
    </file>
    <file>
      <filename>base-appliances-none.osw</filename>
      <filetype>osw</filetype>
      <usage_type>test</usage_type>
<<<<<<< HEAD
      <checksum>0AE77B25</checksum>
=======
      <checksum>403DA36A</checksum>
>>>>>>> 81252af7
    </file>
    <file>
      <filename>base-mechvent-cfis.osw</filename>
      <filetype>osw</filetype>
      <usage_type>test</usage_type>
<<<<<<< HEAD
      <checksum>DD746ACD</checksum>
=======
      <checksum>36290EE7</checksum>
>>>>>>> 81252af7
    </file>
    <file>
      <filename>base-dhw-jacket-electric.osw</filename>
      <filetype>osw</filetype>
      <usage_type>test</usage_type>
<<<<<<< HEAD
      <checksum>93D94A53</checksum>
=======
      <checksum>FCC10F25</checksum>
>>>>>>> 81252af7
    </file>
    <file>
      <filename>base-dhw-low-flow-fixtures.osw</filename>
      <filetype>osw</filetype>
      <usage_type>test</usage_type>
<<<<<<< HEAD
      <checksum>C4E3311B</checksum>
=======
      <checksum>D72E50A0</checksum>
>>>>>>> 81252af7
    </file>
    <file>
      <filename>base-dhw-recirc-demand.osw</filename>
      <filetype>osw</filetype>
      <usage_type>test</usage_type>
<<<<<<< HEAD
      <checksum>86D611B5</checksum>
=======
      <checksum>FAABBDCE</checksum>
>>>>>>> 81252af7
    </file>
    <file>
      <filename>base-dhw-recirc-manual.osw</filename>
      <filetype>osw</filetype>
      <usage_type>test</usage_type>
<<<<<<< HEAD
      <checksum>7B3EA930</checksum>
=======
      <checksum>2D523407</checksum>
>>>>>>> 81252af7
    </file>
    <file>
      <filename>base-dhw-recirc-nocontrol.osw</filename>
      <filetype>osw</filetype>
      <usage_type>test</usage_type>
<<<<<<< HEAD
      <checksum>5F107899</checksum>
=======
      <checksum>3D2A990A</checksum>
>>>>>>> 81252af7
    </file>
    <file>
      <filename>base-dhw-recirc-temperature.osw</filename>
      <filetype>osw</filetype>
      <usage_type>test</usage_type>
<<<<<<< HEAD
      <checksum>420C8B37</checksum>
=======
      <checksum>811FD01E</checksum>
>>>>>>> 81252af7
    </file>
    <file>
      <filename>base-dhw-recirc-timer.osw</filename>
      <filetype>osw</filetype>
      <usage_type>test</usage_type>
<<<<<<< HEAD
      <checksum>729261D6</checksum>
=======
      <checksum>6D0BD3E7</checksum>
>>>>>>> 81252af7
    </file>
    <file>
      <filename>base-dhw-solar-fraction.osw</filename>
      <filetype>osw</filetype>
      <usage_type>test</usage_type>
<<<<<<< HEAD
      <checksum>12F4DF19</checksum>
=======
      <checksum>F75703F0</checksum>
>>>>>>> 81252af7
    </file>
    <file>
      <filename>base-enclosure-infil-cfm50.osw</filename>
      <filetype>osw</filetype>
      <usage_type>test</usage_type>
<<<<<<< HEAD
      <checksum>481F5116</checksum>
=======
      <checksum>814B94B5</checksum>
>>>>>>> 81252af7
    </file>
    <file>
      <filename>base-foundation-conditioned-basement-slab-insulation.osw</filename>
      <filetype>osw</filetype>
      <usage_type>test</usage_type>
<<<<<<< HEAD
      <checksum>86FFE76D</checksum>
=======
      <checksum>DAE22389</checksum>
>>>>>>> 81252af7
    </file>
    <file>
      <filename>base-hvac-boiler-oil-only.osw</filename>
      <filetype>osw</filetype>
      <usage_type>test</usage_type>
<<<<<<< HEAD
      <checksum>70A7EC2A</checksum>
=======
      <checksum>56884AFF</checksum>
>>>>>>> 81252af7
    </file>
    <file>
      <filename>base-hvac-boiler-propane-only.osw</filename>
      <filetype>osw</filetype>
      <usage_type>test</usage_type>
<<<<<<< HEAD
      <checksum>F49F993E</checksum>
=======
      <checksum>C50B1E0E</checksum>
>>>>>>> 81252af7
    </file>
    <file>
      <filename>base-hvac-boiler-wood-only.osw</filename>
      <filetype>osw</filetype>
      <usage_type>test</usage_type>
<<<<<<< HEAD
      <checksum>E08343F9</checksum>
    </file>
    <file>
      <filename>base-hvac-ducts-leakage-percent.osw</filename>
      <filetype>osw</filetype>
      <usage_type>test</usage_type>
      <checksum>C77DC7B0</checksum>
    </file>
    <file>
      <filename>base-hvac-furnace-oil-only.osw</filename>
      <filetype>osw</filetype>
      <usage_type>test</usage_type>
      <checksum>B5253D7F</checksum>
=======
      <checksum>CEB40B42</checksum>
    </file>
    <file>
      <filename>base-appliances-propane.osw</filename>
      <filetype>osw</filetype>
      <usage_type>test</usage_type>
      <checksum>AF45AA7A</checksum>
    </file>
    <file>
      <filename>base-appliances-wood.osw</filename>
      <filetype>osw</filetype>
      <usage_type>test</usage_type>
      <checksum>0F54B4F8</checksum>
    </file>
    <file>
      <filename>base-simcontrol-calendar-year-custom.osw</filename>
      <filetype>osw</filetype>
      <usage_type>test</usage_type>
      <checksum>D775B305</checksum>
    </file>
    <file>
      <filename>base-location-AMY-2012.osw</filename>
      <filetype>osw</filetype>
      <usage_type>test</usage_type>
      <checksum>62B8005E</checksum>
    </file>
    <file>
      <filename>base-lighting-ceiling-fans.osw</filename>
      <filetype>osw</filetype>
      <usage_type>test</usage_type>
      <checksum>F0EDC7CF</checksum>
>>>>>>> 81252af7
    </file>
    <file>
      <filename>base-hvac-furnace-propane-only.osw</filename>
      <filetype>osw</filetype>
      <usage_type>test</usage_type>
<<<<<<< HEAD
      <checksum>6C11C654</checksum>
=======
      <checksum>49A60ABC</checksum>
>>>>>>> 81252af7
    </file>
    <file>
      <filename>base-hvac-furnace-wood-only.osw</filename>
      <filetype>osw</filetype>
      <usage_type>test</usage_type>
<<<<<<< HEAD
      <checksum>B89EA828</checksum>
=======
      <checksum>203C3D8F</checksum>
>>>>>>> 81252af7
    </file>
    <file>
      <filename>base-hvac-none.osw</filename>
      <filetype>osw</filetype>
      <usage_type>test</usage_type>
<<<<<<< HEAD
      <checksum>AC21C398</checksum>
=======
      <checksum>A4457373</checksum>
>>>>>>> 81252af7
    </file>
    <file>
      <filename>base-hvac-setpoints.osw</filename>
      <filetype>osw</filetype>
      <usage_type>test</usage_type>
<<<<<<< HEAD
      <checksum>EC652D90</checksum>
=======
      <checksum>33692072</checksum>
>>>>>>> 81252af7
    </file>
    <file>
      <filename>base-mechvent-balanced.osw</filename>
      <filetype>osw</filetype>
      <usage_type>test</usage_type>
<<<<<<< HEAD
      <checksum>C455852A</checksum>
=======
      <checksum>70BAB8AF</checksum>
>>>>>>> 81252af7
    </file>
    <file>
      <filename>base-mechvent-erv.osw</filename>
      <filetype>osw</filetype>
      <usage_type>test</usage_type>
<<<<<<< HEAD
      <checksum>FE3AD668</checksum>
=======
      <checksum>E4920ACE</checksum>
>>>>>>> 81252af7
    </file>
    <file>
      <filename>base-mechvent-exhaust.osw</filename>
      <filetype>osw</filetype>
      <usage_type>test</usage_type>
<<<<<<< HEAD
      <checksum>D678372D</checksum>
=======
      <checksum>0E1F8D1D</checksum>
>>>>>>> 81252af7
    </file>
    <file>
      <filename>base-mechvent-hrv.osw</filename>
      <filetype>osw</filetype>
      <usage_type>test</usage_type>
<<<<<<< HEAD
      <checksum>460A2DE9</checksum>
=======
      <checksum>2B67FBD1</checksum>
>>>>>>> 81252af7
    </file>
    <file>
      <filename>base-mechvent-supply.osw</filename>
      <filetype>osw</filetype>
      <usage_type>test</usage_type>
<<<<<<< HEAD
      <checksum>547C677A</checksum>
=======
      <checksum>D88D1D8D</checksum>
>>>>>>> 81252af7
    </file>
    <file>
      <filename>base-mechvent-erv-atre-asre.osw</filename>
      <filetype>osw</filetype>
      <usage_type>test</usage_type>
<<<<<<< HEAD
      <checksum>0C1846F1</checksum>
=======
      <checksum>A9BEE440</checksum>
>>>>>>> 81252af7
    </file>
    <file>
      <filename>base-enclosure-windows-none.osw</filename>
      <filetype>osw</filetype>
      <usage_type>test</usage_type>
<<<<<<< HEAD
      <checksum>A5F45930</checksum>
=======
      <checksum>AEEEC005</checksum>
>>>>>>> 81252af7
    </file>
    <file>
      <filename>base-mechvent-hrv-asre.osw</filename>
      <filetype>osw</filetype>
      <usage_type>test</usage_type>
<<<<<<< HEAD
      <checksum>00E03651</checksum>
=======
      <checksum>5A8B6175</checksum>
>>>>>>> 81252af7
    </file>
    <file>
      <filename>base-atticroof-vented.osw</filename>
      <filetype>osw</filetype>
      <usage_type>test</usage_type>
<<<<<<< HEAD
      <checksum>00CF3F8D</checksum>
=======
      <checksum>C9A154EE</checksum>
>>>>>>> 81252af7
    </file>
    <file>
      <filename>base-dhw-dwhr.osw</filename>
      <filetype>osw</filetype>
      <usage_type>test</usage_type>
<<<<<<< HEAD
      <checksum>DEAC1206</checksum>
=======
      <checksum>FA1CED97</checksum>
>>>>>>> 81252af7
    </file>
    <file>
      <filename>base-enclosure-beds-4.osw</filename>
      <filetype>osw</filetype>
      <usage_type>test</usage_type>
<<<<<<< HEAD
      <checksum>192ABC2A</checksum>
=======
      <checksum>61B974A5</checksum>
>>>>>>> 81252af7
    </file>
    <file>
      <filename>base-hvac-central-ac-only-2-speed.osw</filename>
      <filetype>osw</filetype>
      <usage_type>test</usage_type>
<<<<<<< HEAD
      <checksum>45F7975B</checksum>
=======
      <checksum>4331378F</checksum>
>>>>>>> 81252af7
    </file>
    <file>
      <filename>base-hvac-air-to-air-heat-pump-var-speed.osw</filename>
      <filetype>osw</filetype>
      <usage_type>test</usage_type>
<<<<<<< HEAD
      <checksum>BFA43EF6</checksum>
=======
      <checksum>7CD09EDA</checksum>
>>>>>>> 81252af7
    </file>
    <file>
      <filename>base-hvac-furnace-gas-central-ac-2-speed.osw</filename>
      <filetype>osw</filetype>
      <usage_type>test</usage_type>
<<<<<<< HEAD
      <checksum>4D19D818</checksum>
=======
      <checksum>537721B3</checksum>
>>>>>>> 81252af7
    </file>
    <file>
      <filename>base-hvac-central-ac-only-var-speed.osw</filename>
      <filetype>osw</filetype>
      <usage_type>test</usage_type>
<<<<<<< HEAD
      <checksum>5AACDE7A</checksum>
=======
      <checksum>D95B1F33</checksum>
>>>>>>> 81252af7
    </file>
    <file>
      <filename>base-hvac-evap-cooler-furnace-gas.osw</filename>
      <filetype>osw</filetype>
      <usage_type>test</usage_type>
<<<<<<< HEAD
      <checksum>2AA2AB19</checksum>
=======
      <checksum>BBE6FC70</checksum>
>>>>>>> 81252af7
    </file>
    <file>
      <filename>base-hvac-furnace-gas-central-ac-var-speed.osw</filename>
      <filetype>osw</filetype>
      <usage_type>test</usage_type>
<<<<<<< HEAD
      <checksum>E2D6DC78</checksum>
=======
      <checksum>48E77303</checksum>
>>>>>>> 81252af7
    </file>
    <file>
      <filename>base-hvac-furnace-gas-room-ac.osw</filename>
      <filetype>osw</filetype>
      <usage_type>test</usage_type>
<<<<<<< HEAD
      <checksum>3B4A3A4A</checksum>
=======
      <checksum>C7CFE631</checksum>
>>>>>>> 81252af7
    </file>
    <file>
      <filename>base-hvac-room-ac-only.osw</filename>
      <filetype>osw</filetype>
      <usage_type>test</usage_type>
<<<<<<< HEAD
      <checksum>C0DB13DF</checksum>
=======
      <checksum>1143B35F</checksum>
>>>>>>> 81252af7
    </file>
    <file>
      <filename>extra-dhw-solar-latitude.osw</filename>
      <filetype>osw</filetype>
      <usage_type>test</usage_type>
<<<<<<< HEAD
      <checksum>E75B2762</checksum>
=======
      <checksum>DCD2D7FA</checksum>
>>>>>>> 81252af7
    </file>
    <file>
      <filename>extra-pv-roofpitch.osw</filename>
      <filetype>osw</filetype>
      <usage_type>test</usage_type>
<<<<<<< HEAD
      <checksum>3D3A619D</checksum>
=======
      <checksum>71313E50</checksum>
>>>>>>> 81252af7
    </file>
    <file>
      <filename>extra-auto.osw</filename>
      <filetype>osw</filetype>
      <usage_type>test</usage_type>
<<<<<<< HEAD
      <checksum>97284999</checksum>
=======
      <checksum>F8AABEAF</checksum>
>>>>>>> 81252af7
    </file>
    <file>
      <filename>base-mechvent-bath-kitchen-fans.osw</filename>
      <filetype>osw</filetype>
      <usage_type>test</usage_type>
<<<<<<< HEAD
      <checksum>D3943592</checksum>
=======
      <checksum>AAE77D4F</checksum>
>>>>>>> 81252af7
    </file>
    <file>
      <filename>base-misc-neighbor-shading.osw</filename>
      <filetype>osw</filetype>
      <usage_type>test</usage_type>
<<<<<<< HEAD
      <checksum>10E99693</checksum>
=======
      <checksum>444D96DB</checksum>
>>>>>>> 81252af7
    </file>
    <file>
      <filename>base-dhw-tank-heat-pump-outside.osw</filename>
      <filetype>osw</filetype>
      <usage_type>test</usage_type>
<<<<<<< HEAD
      <checksum>F5F2EAA9</checksum>
=======
      <checksum>D9AFC21D</checksum>
>>>>>>> 81252af7
    </file>
    <file>
      <filename>base-dhw-tank-heat-pump-with-solar-fraction.osw</filename>
      <filetype>osw</filetype>
      <usage_type>test</usage_type>
<<<<<<< HEAD
      <checksum>12176723</checksum>
=======
      <checksum>45BB72A8</checksum>
>>>>>>> 81252af7
    </file>
    <file>
      <filename>base-dhw-tank-heat-pump.osw</filename>
      <filetype>osw</filetype>
      <usage_type>test</usage_type>
<<<<<<< HEAD
      <checksum>752FF8F4</checksum>
=======
      <checksum>9986D80A</checksum>
>>>>>>> 81252af7
    </file>
    <file>
      <filename>base-dhw-jacket-hpwh.osw</filename>
      <filetype>osw</filetype>
      <usage_type>test</usage_type>
<<<<<<< HEAD
      <checksum>2640B699</checksum>
=======
      <checksum>92E92D69</checksum>
>>>>>>> 81252af7
    </file>
    <file>
      <filename>base-dhw-jacket-gas.osw</filename>
      <filetype>osw</filetype>
      <usage_type>test</usage_type>
<<<<<<< HEAD
      <checksum>28FE17E3</checksum>
=======
      <checksum>A8A819C7</checksum>
>>>>>>> 81252af7
    </file>
    <file>
      <filename>base-dhw-solar-direct-evacuated-tube.osw</filename>
      <filetype>osw</filetype>
      <usage_type>test</usage_type>
<<<<<<< HEAD
      <checksum>9E687748</checksum>
=======
      <checksum>C2402E66</checksum>
>>>>>>> 81252af7
    </file>
    <file>
      <filename>base-dhw-solar-direct-flat-plate.osw</filename>
      <filetype>osw</filetype>
      <usage_type>test</usage_type>
<<<<<<< HEAD
      <checksum>C1E12D1F</checksum>
=======
      <checksum>5131283F</checksum>
>>>>>>> 81252af7
    </file>
    <file>
      <filename>base-dhw-solar-direct-ics.osw</filename>
      <filetype>osw</filetype>
      <usage_type>test</usage_type>
<<<<<<< HEAD
      <checksum>8140C610</checksum>
=======
      <checksum>4AA30850</checksum>
>>>>>>> 81252af7
    </file>
    <file>
      <filename>base-dhw-solar-indirect-flat-plate.osw</filename>
      <filetype>osw</filetype>
      <usage_type>test</usage_type>
<<<<<<< HEAD
      <checksum>71562FA8</checksum>
=======
      <checksum>9D3B52A2</checksum>
>>>>>>> 81252af7
    </file>
    <file>
      <filename>base-dhw-solar-thermosyphon-flat-plate.osw</filename>
      <filetype>osw</filetype>
      <usage_type>test</usage_type>
<<<<<<< HEAD
      <checksum>3D51DE56</checksum>
=======
      <checksum>B6C41B4B</checksum>
>>>>>>> 81252af7
    </file>
    <file>
      <filename>base-dhw-tank-heat-pump-with-solar.osw</filename>
      <filetype>osw</filetype>
      <usage_type>test</usage_type>
<<<<<<< HEAD
      <checksum>E70C952A</checksum>
=======
      <checksum>AD0D0EFB</checksum>
>>>>>>> 81252af7
    </file>
    <file>
      <filename>base-dhw-tank-gas-outside.osw</filename>
      <filetype>osw</filetype>
      <usage_type>test</usage_type>
<<<<<<< HEAD
      <checksum>A2239A23</checksum>
=======
      <checksum>40CE1550</checksum>
>>>>>>> 81252af7
    </file>
    <file>
      <filename>base-dhw-tank-gas.osw</filename>
      <filetype>osw</filetype>
      <usage_type>test</usage_type>
<<<<<<< HEAD
      <checksum>7C8A7452</checksum>
=======
      <checksum>3930F16E</checksum>
>>>>>>> 81252af7
    </file>
    <file>
      <filename>base-dhw-tank-oil.osw</filename>
      <filetype>osw</filetype>
      <usage_type>test</usage_type>
<<<<<<< HEAD
      <checksum>D9162935</checksum>
=======
      <checksum>81452968</checksum>
>>>>>>> 81252af7
    </file>
    <file>
      <filename>base-dhw-tank-wood.osw</filename>
      <filetype>osw</filetype>
      <usage_type>test</usage_type>
<<<<<<< HEAD
      <checksum>45A9FDEE</checksum>
=======
      <checksum>CAB9624B</checksum>
>>>>>>> 81252af7
    </file>
    <file>
      <filename>base-dhw-tankless-gas-with-solar.osw</filename>
      <filetype>osw</filetype>
      <usage_type>test</usage_type>
<<<<<<< HEAD
      <checksum>3A3257F9</checksum>
=======
      <checksum>032EC999</checksum>
>>>>>>> 81252af7
    </file>
    <file>
      <filename>base-dhw-tankless-electric.osw</filename>
      <filetype>osw</filetype>
      <usage_type>test</usage_type>
<<<<<<< HEAD
      <checksum>052C399D</checksum>
=======
      <checksum>73B662B1</checksum>
>>>>>>> 81252af7
    </file>
    <file>
      <filename>base-dhw-tankless-gas-with-solar-fraction.osw</filename>
      <filetype>osw</filetype>
      <usage_type>test</usage_type>
<<<<<<< HEAD
      <checksum>037FF78E</checksum>
=======
      <checksum>00DFE317</checksum>
>>>>>>> 81252af7
    </file>
    <file>
      <filename>base-dhw-tankless-propane.osw</filename>
      <filetype>osw</filetype>
      <usage_type>test</usage_type>
<<<<<<< HEAD
      <checksum>733EF264</checksum>
=======
      <checksum>203A787B</checksum>
>>>>>>> 81252af7
    </file>
    <file>
      <filename>base-dhw-tankless-gas.osw</filename>
      <filetype>osw</filetype>
      <usage_type>test</usage_type>
<<<<<<< HEAD
      <checksum>5A5BC269</checksum>
=======
      <checksum>04CE15EA</checksum>
>>>>>>> 81252af7
    </file>
    <file>
      <filename>base-hvac-furnace-elec-central-ac-1-speed.osw</filename>
      <filetype>osw</filetype>
      <usage_type>test</usage_type>
<<<<<<< HEAD
      <checksum>51999F5E</checksum>
=======
      <checksum>02C78A5C</checksum>
>>>>>>> 81252af7
    </file>
    <file>
      <filename>extra-second-refrigerator.osw</filename>
      <filetype>osw</filetype>
      <usage_type>test</usage_type>
<<<<<<< HEAD
      <checksum>8C2B5B3B</checksum>
=======
      <checksum>A23CA476</checksum>
>>>>>>> 81252af7
    </file>
    <file>
      <filename>base-enclosure-garage.osw</filename>
      <filetype>osw</filetype>
      <usage_type>test</usage_type>
<<<<<<< HEAD
      <checksum>84E4A93F</checksum>
=======
      <checksum>0187822D</checksum>
>>>>>>> 81252af7
    </file>
    <file>
      <filename>base-dhw-tank-coal.osw</filename>
      <filetype>osw</filetype>
      <usage_type>test</usage_type>
<<<<<<< HEAD
      <checksum>B4D21323</checksum>
=======
      <checksum>79C56440</checksum>
>>>>>>> 81252af7
    </file>
    <file>
      <filename>base-hvac-boiler-coal-only.osw</filename>
      <filetype>osw</filetype>
      <usage_type>test</usage_type>
<<<<<<< HEAD
      <checksum>9DCC2148</checksum>
=======
      <checksum>AC2B99A9</checksum>
>>>>>>> 81252af7
    </file>
    <file>
      <filename>base-hvac-elec-resistance-only.osw</filename>
      <filetype>osw</filetype>
      <usage_type>test</usage_type>
<<<<<<< HEAD
      <checksum>83B4C507</checksum>
=======
      <checksum>8B9D61FB</checksum>
>>>>>>> 81252af7
    </file>
    <file>
      <filename>base-simcontrol-timestep-10-mins.osw</filename>
      <filetype>osw</filetype>
      <usage_type>test</usage_type>
<<<<<<< HEAD
      <checksum>A04E3FD0</checksum>
=======
      <checksum>882F2829</checksum>
>>>>>>> 81252af7
    </file>
    <file>
      <filename>base-simcontrol-daylight-saving-custom.osw</filename>
      <filetype>osw</filetype>
      <usage_type>test</usage_type>
<<<<<<< HEAD
      <checksum>CE29E692</checksum>
=======
      <checksum>0924036C</checksum>
>>>>>>> 81252af7
    </file>
    <file>
      <filename>base-simcontrol-daylight-saving-disabled.osw</filename>
      <filetype>osw</filetype>
      <usage_type>test</usage_type>
<<<<<<< HEAD
      <checksum>960B181B</checksum>
=======
      <checksum>93695A9E</checksum>
>>>>>>> 81252af7
    </file>
    <file>
      <filename>base-lighting-detailed.osw</filename>
      <filetype>osw</filetype>
      <usage_type>test</usage_type>
<<<<<<< HEAD
      <checksum>45553B13</checksum>
=======
      <checksum>4F0454FA</checksum>
>>>>>>> 81252af7
    </file>
    <file>
      <filename>base-mechvent-whole-house-fan.osw</filename>
      <filetype>osw</filetype>
      <usage_type>test</usage_type>
<<<<<<< HEAD
      <checksum>9BD6ED70</checksum>
=======
      <checksum>820D2839</checksum>
>>>>>>> 81252af7
    </file>
    <file>
      <filename>base-dhw-none.osw</filename>
      <filetype>osw</filetype>
      <usage_type>test</usage_type>
<<<<<<< HEAD
      <checksum>A7F3583A</checksum>
=======
      <checksum>C8166494</checksum>
>>>>>>> 81252af7
    </file>
    <file>
      <filename>base-enclosure-infil-ach-house-pressure.osw</filename>
      <filetype>osw</filetype>
      <usage_type>test</usage_type>
<<<<<<< HEAD
      <checksum>EAFD776C</checksum>
=======
      <checksum>E505DE50</checksum>
>>>>>>> 81252af7
    </file>
    <file>
      <filename>base-enclosure-infil-cfm-house-pressure.osw</filename>
      <filetype>osw</filetype>
      <usage_type>test</usage_type>
<<<<<<< HEAD
      <checksum>1B0F32D6</checksum>
=======
      <checksum>9F81BE27</checksum>
>>>>>>> 81252af7
    </file>
    <file>
      <filename>base-dhw-tankless-electric-outside.osw</filename>
      <filetype>osw</filetype>
      <usage_type>test</usage_type>
<<<<<<< HEAD
      <checksum>303F163F</checksum>
=======
      <checksum>24291600</checksum>
>>>>>>> 81252af7
    </file>
    <file>
      <filename>base-enclosure-beds-5.osw</filename>
      <filetype>osw</filetype>
      <usage_type>test</usage_type>
<<<<<<< HEAD
      <checksum>6A42FDA3</checksum>
=======
      <checksum>29E7EB59</checksum>
>>>>>>> 81252af7
    </file>
    <file>
      <filename>base-enclosure-beds-1.osw</filename>
      <filetype>osw</filetype>
      <usage_type>test</usage_type>
<<<<<<< HEAD
      <checksum>C966AA0A</checksum>
=======
      <checksum>CB27377F</checksum>
>>>>>>> 81252af7
    </file>
    <file>
      <filename>base-enclosure-beds-2.osw</filename>
      <filetype>osw</filetype>
      <usage_type>test</usage_type>
<<<<<<< HEAD
      <checksum>C61B3561</checksum>
=======
      <checksum>EA9F150B</checksum>
>>>>>>> 81252af7
    </file>
    <file>
      <filename>base-simcontrol-runperiod-1-month.osw</filename>
      <filetype>osw</filetype>
      <usage_type>test</usage_type>
<<<<<<< HEAD
      <checksum>CA33A885</checksum>
=======
      <checksum>B4CFBD23</checksum>
>>>>>>> 81252af7
    </file>
    <file>
      <filename>extra-enclosure-garage-partially-protruded.osw</filename>
      <filetype>osw</filetype>
      <usage_type>test</usage_type>
<<<<<<< HEAD
      <checksum>FEFDE3D2</checksum>
=======
      <checksum>592B388A</checksum>
>>>>>>> 81252af7
    </file>
    <file>
      <filename>base-hvac-dual-fuel-air-to-air-heat-pump-var-speed.osw</filename>
      <filetype>osw</filetype>
      <usage_type>test</usage_type>
<<<<<<< HEAD
      <checksum>DCB93FB4</checksum>
=======
      <checksum>927F9327</checksum>
>>>>>>> 81252af7
    </file>
    <file>
      <filename>base-appliances-coal.osw</filename>
      <filetype>osw</filetype>
      <usage_type>test</usage_type>
<<<<<<< HEAD
      <checksum>2C63A05E</checksum>
=======
      <checksum>8FC47D88</checksum>
>>>>>>> 81252af7
    </file>
    <file>
      <filename>base-appliances-gas.osw</filename>
      <filetype>osw</filetype>
      <usage_type>test</usage_type>
<<<<<<< HEAD
      <checksum>40CA9DEB</checksum>
=======
      <checksum>10E709EC</checksum>
>>>>>>> 81252af7
    </file>
    <file>
      <filename>base-appliances-modified.osw</filename>
      <filetype>osw</filetype>
      <usage_type>test</usage_type>
<<<<<<< HEAD
      <checksum>408A066E</checksum>
=======
      <checksum>DF401AB1</checksum>
>>>>>>> 81252af7
    </file>
    <file>
      <filename>base-appliances-oil.osw</filename>
      <filetype>osw</filetype>
      <usage_type>test</usage_type>
<<<<<<< HEAD
      <checksum>CB102F14</checksum>
=======
      <checksum>23F04A08</checksum>
>>>>>>> 81252af7
    </file>
    <file>
      <filename>base-appliances-propane.osw</filename>
      <filetype>osw</filetype>
      <usage_type>test</usage_type>
<<<<<<< HEAD
      <checksum>5E63B12F</checksum>
=======
      <checksum>5CC79C09</checksum>
>>>>>>> 81252af7
    </file>
    <file>
      <filename>base-appliances-wood.osw</filename>
      <filetype>osw</filetype>
      <usage_type>test</usage_type>
<<<<<<< HEAD
      <checksum>754F2345</checksum>
=======
      <checksum>6D661F91</checksum>
>>>>>>> 81252af7
    </file>
    <file>
      <filename>base-simcontrol-calendar-year-custom.osw</filename>
      <filetype>osw</filetype>
      <usage_type>test</usage_type>
<<<<<<< HEAD
      <checksum>EAB28C3A</checksum>
=======
      <checksum>8DD809CB</checksum>
>>>>>>> 81252af7
    </file>
    <file>
      <filename>base-location-AMY-2012.osw</filename>
      <filetype>osw</filetype>
      <usage_type>test</usage_type>
<<<<<<< HEAD
      <checksum>694E6BA3</checksum>
=======
      <checksum>A4E03367</checksum>
>>>>>>> 81252af7
    </file>
    <file>
      <filename>base-schedules-stochastic.osw</filename>
      <filetype>osw</filetype>
      <usage_type>test</usage_type>
<<<<<<< HEAD
      <checksum>0A1B2298</checksum>
=======
      <checksum>20AF29DC</checksum>
>>>>>>> 81252af7
    </file>
    <file>
      <filename>base-schedules-user-specified.osw</filename>
      <filetype>osw</filetype>
      <usage_type>test</usage_type>
<<<<<<< HEAD
      <checksum>56D08AF1</checksum>
=======
      <checksum>CE285C3F</checksum>
>>>>>>> 81252af7
    </file>
    <file>
      <filename>base-lighting-ceiling-fans.osw</filename>
      <filetype>osw</filetype>
      <usage_type>test</usage_type>
<<<<<<< HEAD
      <checksum>89A7270F</checksum>
=======
      <checksum>8579DB57</checksum>
>>>>>>> 81252af7
    </file>
    <file>
      <filename>extra-schedules-random-seed.osw</filename>
      <filetype>osw</filetype>
      <usage_type>test</usage_type>
<<<<<<< HEAD
      <checksum>B1504CC4</checksum>
=======
      <checksum>E071D630</checksum>
>>>>>>> 81252af7
    </file>
    <file>
      <filename>base-misc-usage-multiplier.osw</filename>
      <filetype>osw</filetype>
      <usage_type>test</usage_type>
<<<<<<< HEAD
      <checksum>CEAA74DF</checksum>
=======
      <checksum>0B4D3CF7</checksum>
>>>>>>> 81252af7
    </file>
    <file>
      <filename>base-pv.osw</filename>
      <filetype>osw</filetype>
      <usage_type>test</usage_type>
<<<<<<< HEAD
      <checksum>F8EB2D2D</checksum>
=======
      <checksum>395445B4</checksum>
>>>>>>> 81252af7
    </file>
    <file>
      <filename>base-dhw-tankless-electric-uef.osw</filename>
      <filetype>osw</filetype>
      <usage_type>test</usage_type>
<<<<<<< HEAD
      <checksum>0FB3A40E</checksum>
=======
      <checksum>3F6B8BED</checksum>
>>>>>>> 81252af7
    </file>
    <file>
      <filename>base-dhw-tankless-gas-uef.osw</filename>
      <filetype>osw</filetype>
      <usage_type>test</usage_type>
<<<<<<< HEAD
      <checksum>16278260</checksum>
=======
      <checksum>11B1362D</checksum>
>>>>>>> 81252af7
    </file>
    <file>
      <filename>base-misc-loads-large-uncommon.osw</filename>
      <filetype>osw</filetype>
      <usage_type>test</usage_type>
<<<<<<< HEAD
      <checksum>49212789</checksum>
=======
      <checksum>8B04263E</checksum>
>>>>>>> 81252af7
    </file>
    <file>
      <filename>base-misc-loads-large-uncommon2.osw</filename>
      <filetype>osw</filetype>
      <usage_type>test</usage_type>
<<<<<<< HEAD
      <checksum>1D9629F1</checksum>
=======
      <checksum>0BF5D36E</checksum>
>>>>>>> 81252af7
    </file>
    <file>
      <filename>base-dhw-indirect-outside.osw</filename>
      <filetype>osw</filetype>
      <usage_type>test</usage_type>
<<<<<<< HEAD
      <checksum>9A56BDBF</checksum>
=======
      <checksum>E2702D93</checksum>
>>>>>>> 81252af7
    </file>
    <file>
      <filename>base-hvac-boiler-gas-only.osw</filename>
      <filetype>osw</filetype>
      <usage_type>test</usage_type>
<<<<<<< HEAD
      <checksum>43835D99</checksum>
=======
      <checksum>1386828D</checksum>
>>>>>>> 81252af7
    </file>
    <file>
      <filename>base-dhw-indirect-standbyloss.osw</filename>
      <filetype>osw</filetype>
      <usage_type>test</usage_type>
<<<<<<< HEAD
      <checksum>2DBCB285</checksum>
=======
      <checksum>41ADBBF4</checksum>
>>>>>>> 81252af7
    </file>
    <file>
      <filename>base-dhw-indirect.osw</filename>
      <filetype>osw</filetype>
      <usage_type>test</usage_type>
<<<<<<< HEAD
      <checksum>E2A67EA1</checksum>
=======
      <checksum>76654940</checksum>
>>>>>>> 81252af7
    </file>
    <file>
      <filename>base-dhw-jacket-indirect.osw</filename>
      <filetype>osw</filetype>
      <usage_type>test</usage_type>
<<<<<<< HEAD
      <checksum>3C63AD11</checksum>
=======
      <checksum>28D52747</checksum>
>>>>>>> 81252af7
    </file>
    <file>
      <filename>base-dhw-indirect-with-solar-fraction.osw</filename>
      <filetype>osw</filetype>
      <usage_type>test</usage_type>
<<<<<<< HEAD
      <checksum>406B7AB2</checksum>
=======
      <checksum>F1E56437</checksum>
>>>>>>> 81252af7
    </file>
    <file>
      <filename>base-dhw-combi-tankless-outside.osw</filename>
      <filetype>osw</filetype>
      <usage_type>test</usage_type>
<<<<<<< HEAD
      <checksum>7D7C075D</checksum>
=======
      <checksum>D1B13F8E</checksum>
>>>>>>> 81252af7
    </file>
    <file>
      <filename>base-dhw-combi-tankless.osw</filename>
      <filetype>osw</filetype>
      <usage_type>test</usage_type>
<<<<<<< HEAD
      <checksum>620C5199</checksum>
=======
      <checksum>F568F272</checksum>
>>>>>>> 81252af7
    </file>
    <file>
      <filename>base-hvac-fireplace-wood-only.osw</filename>
      <filetype>osw</filetype>
      <usage_type>test</usage_type>
<<<<<<< HEAD
      <checksum>D14D0F83</checksum>
=======
      <checksum>B761758A</checksum>
>>>>>>> 81252af7
    </file>
    <file>
      <filename>base-hvac-furnace-gas-only.osw</filename>
      <filetype>osw</filetype>
      <usage_type>test</usage_type>
<<<<<<< HEAD
      <checksum>15A131C9</checksum>
=======
      <checksum>B27C2B78</checksum>
>>>>>>> 81252af7
    </file>
    <file>
      <filename>base-hvac-evap-cooler-only.osw</filename>
      <filetype>osw</filetype>
      <usage_type>test</usage_type>
<<<<<<< HEAD
      <checksum>9B46866C</checksum>
=======
      <checksum>31344794</checksum>
>>>>>>> 81252af7
    </file>
    <file>
      <filename>base-hvac-mini-split-air-conditioner-only-ducted.osw</filename>
      <filetype>osw</filetype>
      <usage_type>test</usage_type>
<<<<<<< HEAD
      <checksum>087526A7</checksum>
=======
      <checksum>8EEEAACA</checksum>
>>>>>>> 81252af7
    </file>
    <file>
      <filename>base-hvac-mini-split-air-conditioner-only-ductless.osw</filename>
      <filetype>osw</filetype>
      <usage_type>test</usage_type>
<<<<<<< HEAD
      <checksum>784D73A2</checksum>
=======
      <checksum>FABC3D43</checksum>
>>>>>>> 81252af7
    </file>
    <file>
      <filename>base-hvac-central-ac-only-1-speed.osw</filename>
      <filetype>osw</filetype>
      <usage_type>test</usage_type>
<<<<<<< HEAD
      <checksum>C50119C6</checksum>
    </file>
    <file>
      <filename>base-hvac-stove-oil-only.osw</filename>
      <filetype>osw</filetype>
      <usage_type>test</usage_type>
      <checksum>B779A07B</checksum>
    </file>
    <file>
      <filename>base-hvac-stove-wood-pellets-only.osw</filename>
      <filetype>osw</filetype>
      <usage_type>test</usage_type>
      <checksum>6E87E1E1</checksum>
    </file>
    <file>
      <filename>base-hvac-floor-furnace-propane-only.osw</filename>
      <filetype>osw</filetype>
      <usage_type>test</usage_type>
      <checksum>C4918CAD</checksum>
    </file>
    <file>
      <filename>base-hvac-mini-split-heat-pump-ducted-cooling-only.osw</filename>
      <filetype>osw</filetype>
      <usage_type>test</usage_type>
      <checksum>E7B752A7</checksum>
    </file>
    <file>
      <filename>base-enclosure-infil-flue.osw</filename>
      <filetype>osw</filetype>
      <usage_type>test</usage_type>
      <checksum>FC128904</checksum>
    </file>
    <file>
      <filename>extra-enclosure-windows-shading.osw</filename>
      <filetype>osw</filetype>
      <usage_type>test</usage_type>
      <checksum>409D0F89</checksum>
    </file>
    <file>
      <filename>base-enclosure-overhangs.osw</filename>
      <filetype>osw</filetype>
      <usage_type>test</usage_type>
      <checksum>3E41D6EE</checksum>
    </file>
    <file>
      <filename>base-hvac-evap-cooler-only-ducted.osw</filename>
      <filetype>osw</filetype>
      <usage_type>test</usage_type>
      <checksum>B952D4D7</checksum>
    </file>
    <file>
      <filename>base-mechvent-cfis-evap-cooler-only-ducted.osw</filename>
      <filetype>osw</filetype>
      <usage_type>test</usage_type>
      <checksum>0B4F5E1C</checksum>
    </file>
    <file>
      <filename>extra-second-heating-system-portable-heater-to-heating-system.osw</filename>
      <filetype>osw</filetype>
      <usage_type>test</usage_type>
      <checksum>05F59164</checksum>
    </file>
    <file>
      <filename>extra-second-heating-system-fireplace-to-heating-system.osw</filename>
      <filetype>osw</filetype>
      <usage_type>test</usage_type>
      <checksum>3680240A</checksum>
    </file>
    <file>
      <filename>base-hvac-furnace-coal-only.osw</filename>
      <filetype>osw</filetype>
      <usage_type>test</usage_type>
      <checksum>EE4E1EB5</checksum>
    </file>
    <file>
      <filename>base-mechvent-exhaust-rated-flow-rate.osw</filename>
      <filetype>osw</filetype>
      <usage_type>test</usage_type>
      <checksum>0BE54562</checksum>
    </file>
    <file>
      <filename>base-hvac-ground-to-air-heat-pump-cooling-only.osw</filename>
      <filetype>osw</filetype>
      <usage_type>test</usage_type>
      <checksum>F9AD0C53</checksum>
=======
      <checksum>4F7EEB71</checksum>
>>>>>>> 81252af7
    </file>
    <file>
      <filename>base-foundation-slab.osw</filename>
      <filetype>osw</filetype>
      <usage_type>test</usage_type>
<<<<<<< HEAD
      <checksum>83631ACB</checksum>
=======
      <checksum>62B2A8DF</checksum>
>>>>>>> 81252af7
    </file>
    <file>
      <filename>base-foundation-vented-crawlspace.osw</filename>
      <filetype>osw</filetype>
      <usage_type>test</usage_type>
<<<<<<< HEAD
      <checksum>11F29A64</checksum>
=======
      <checksum>A6F287FB</checksum>
>>>>>>> 81252af7
    </file>
    <file>
      <filename>base-foundation-unvented-crawlspace.osw</filename>
      <filetype>osw</filetype>
      <usage_type>test</usage_type>
<<<<<<< HEAD
      <checksum>FF980C03</checksum>
    </file>
    <file>
      <filename>base-hvac-boiler-gas-central-ac-1-speed.osw</filename>
      <filetype>osw</filetype>
      <usage_type>test</usage_type>
      <checksum>EE186CCC</checksum>
=======
      <checksum>8441FA88</checksum>
    </file>
    <file>
      <filename>base-foundation-unconditioned-basement-assembly-r.osw</filename>
      <filetype>osw</filetype>
      <usage_type>test</usage_type>
      <checksum>F7DF834E</checksum>
    </file>
    <file>
      <filename>base-foundation-unconditioned-basement.osw</filename>
      <filetype>osw</filetype>
      <usage_type>test</usage_type>
      <checksum>44638C11</checksum>
    </file>
    <file>
      <filename>base-location-duluth-mn.osw</filename>
      <filetype>osw</filetype>
      <usage_type>test</usage_type>
      <checksum>3D7C662F</checksum>
>>>>>>> 81252af7
    </file>
    <file>
      <filename>extra-second-heating-system-boiler-to-heating-system.osw</filename>
      <filetype>osw</filetype>
      <usage_type>test</usage_type>
<<<<<<< HEAD
      <checksum>196FC0B3</checksum>
=======
      <checksum>A9431359</checksum>
>>>>>>> 81252af7
    </file>
    <file>
      <filename>extra-enclosure-atticroof-conditioned-eaves-gable.osw</filename>
      <filetype>osw</filetype>
      <usage_type>test</usage_type>
<<<<<<< HEAD
      <checksum>6095FE26</checksum>
=======
      <checksum>D2FDD483</checksum>
>>>>>>> 81252af7
    </file>
    <file>
      <filename>extra-enclosure-atticroof-conditioned-eaves-hip.osw</filename>
      <filetype>osw</filetype>
      <usage_type>test</usage_type>
<<<<<<< HEAD
      <checksum>D9DCC1E8</checksum>
=======
      <checksum>EFDD08C8</checksum>
>>>>>>> 81252af7
    </file>
    <file>
      <filename>extra-enclosure-garage-atticroof-conditioned.osw</filename>
      <filetype>osw</filetype>
      <usage_type>test</usage_type>
<<<<<<< HEAD
      <checksum>759E8296</checksum>
=======
      <checksum>48945F8F</checksum>
>>>>>>> 81252af7
    </file>
    <file>
      <filename>extra-zero-extra-refrigerator-kwh.osw</filename>
      <filetype>osw</filetype>
      <usage_type>test</usage_type>
<<<<<<< HEAD
      <checksum>BD289407</checksum>
=======
      <checksum>5AA4D12D</checksum>
>>>>>>> 81252af7
    </file>
    <file>
      <filename>extra-zero-freezer-kwh.osw</filename>
      <filetype>osw</filetype>
      <usage_type>test</usage_type>
<<<<<<< HEAD
      <checksum>E55FBC2D</checksum>
=======
      <checksum>D9D5C8BE</checksum>
>>>>>>> 81252af7
    </file>
    <file>
      <filename>extra-zero-refrigerator-kwh.osw</filename>
      <filetype>osw</filetype>
      <usage_type>test</usage_type>
<<<<<<< HEAD
      <checksum>FCAA7E0D</checksum>
=======
      <checksum>DF79C77F</checksum>
>>>>>>> 81252af7
    </file>
    <file>
      <filename>extra-zero-clothes-washer-kwh.osw</filename>
      <filetype>osw</filetype>
      <usage_type>test</usage_type>
<<<<<<< HEAD
      <checksum>689EBB9D</checksum>
=======
      <checksum>FE00C666</checksum>
>>>>>>> 81252af7
    </file>
    <file>
      <filename>extra-zero-dishwasher-kwh.osw</filename>
      <filetype>osw</filetype>
      <usage_type>test</usage_type>
<<<<<<< HEAD
      <checksum>58D5AF07</checksum>
=======
      <checksum>88AAEDA8</checksum>
>>>>>>> 81252af7
    </file>
    <file>
      <filename>base-misc-shielding-of-home.osw</filename>
      <filetype>osw</filetype>
      <usage_type>test</usage_type>
<<<<<<< HEAD
      <checksum>88F7DBFD</checksum>
=======
      <checksum>207C7705</checksum>
>>>>>>> 81252af7
    </file>
    <file>
      <filename>base-foundation-unconditioned-basement-assembly-r.osw</filename>
      <filetype>osw</filetype>
      <usage_type>test</usage_type>
<<<<<<< HEAD
      <checksum>EF0A6AB2</checksum>
=======
      <checksum>83A7AC5D</checksum>
>>>>>>> 81252af7
    </file>
    <file>
      <filename>base-foundation-unconditioned-basement.osw</filename>
      <filetype>osw</filetype>
      <usage_type>test</usage_type>
<<<<<<< HEAD
      <checksum>E2A48C48</checksum>
=======
      <checksum>CF76E095</checksum>
>>>>>>> 81252af7
    </file>
    <file>
      <filename>base-location-duluth-mn.osw</filename>
      <filetype>osw</filetype>
      <usage_type>test</usage_type>
<<<<<<< HEAD
      <checksum>C7A58354</checksum>
=======
      <checksum>EE82A3EE</checksum>
>>>>>>> 81252af7
    </file>
    <file>
      <filename>base-foundation-unconditioned-basement-wall-insulation.osw</filename>
      <filetype>osw</filetype>
      <usage_type>test</usage_type>
<<<<<<< HEAD
      <checksum>42AE5305</checksum>
=======
      <checksum>2DA01D7B</checksum>
>>>>>>> 81252af7
    </file>
    <file>
      <filename>extra-gas-hot-tub-heater-with-zero-kwh.osw</filename>
      <filetype>osw</filetype>
      <usage_type>test</usage_type>
<<<<<<< HEAD
      <checksum>9759B095</checksum>
=======
      <checksum>AC086D1D</checksum>
>>>>>>> 81252af7
    </file>
    <file>
      <filename>extra-gas-pool-heater-with-zero-kwh.osw</filename>
      <filetype>osw</filetype>
      <usage_type>test</usage_type>
<<<<<<< HEAD
      <checksum>1BD13B85</checksum>
=======
      <checksum>9B43404D</checksum>
>>>>>>> 81252af7
    </file>
    <file>
      <filename>base-appliances-dehumidifier.osw</filename>
      <filetype>osw</filetype>
      <usage_type>test</usage_type>
<<<<<<< HEAD
      <checksum>A7B5FAFC</checksum>
=======
      <checksum>1DF491A8</checksum>
>>>>>>> 81252af7
    </file>
    <file>
      <filename>base-appliances-dehumidifier-ief-portable.osw</filename>
      <filetype>osw</filetype>
      <usage_type>test</usage_type>
<<<<<<< HEAD
      <checksum>902BFC06</checksum>
=======
      <checksum>0D285EB3</checksum>
>>>>>>> 81252af7
    </file>
    <file>
      <filename>base-appliances-dehumidifier-ief-whole-home.osw</filename>
      <filetype>osw</filetype>
      <usage_type>test</usage_type>
<<<<<<< HEAD
      <checksum>432DB807</checksum>
=======
      <checksum>AC05DCE1</checksum>
>>>>>>> 81252af7
    </file>
    <file>
      <filename>base-atticroof-radiant-barrier.osw</filename>
      <filetype>osw</filetype>
      <usage_type>test</usage_type>
<<<<<<< HEAD
      <checksum>BD297048</checksum>
=======
      <checksum>226114D4</checksum>
>>>>>>> 81252af7
    </file>
    <file>
      <filename>base-location-dallas-tx.osw</filename>
      <filetype>osw</filetype>
      <usage_type>test</usage_type>
<<<<<<< HEAD
      <checksum>030E5660</checksum>
=======
      <checksum>70DCDB62</checksum>
    </file>
    <file>
      <filename>base-location-miami-fl.osw</filename>
      <filetype>osw</filetype>
      <usage_type>test</usage_type>
      <checksum>230D0440</checksum>
    </file>
    <file>
      <filename>base-location-honolulu-hi.osw</filename>
      <filetype>osw</filetype>
      <usage_type>test</usage_type>
      <checksum>87875EC9</checksum>
    </file>
    <file>
      <filename>base-location-phoenix-az.osw</filename>
      <filetype>osw</filetype>
      <usage_type>test</usage_type>
      <checksum>CC19178F</checksum>
>>>>>>> 81252af7
    </file>
    <file>
      <filename>base-bldgtype-single-family-attached.osw</filename>
      <filetype>osw</filetype>
      <usage_type>test</usage_type>
<<<<<<< HEAD
      <checksum>7C9AE2EE</checksum>
=======
      <checksum>A9670785</checksum>
>>>>>>> 81252af7
    </file>
    <file>
      <filename>extra-bldgtype-single-family-attached-double-exterior.osw</filename>
      <filetype>osw</filetype>
      <usage_type>test</usage_type>
<<<<<<< HEAD
      <checksum>8940E43B</checksum>
=======
      <checksum>BD4FC4DF</checksum>
>>>>>>> 81252af7
    </file>
    <file>
      <filename>extra-bldgtype-single-family-attached-double-loaded-interior.osw</filename>
      <filetype>osw</filetype>
      <usage_type>test</usage_type>
<<<<<<< HEAD
      <checksum>8B30DA1E</checksum>
=======
      <checksum>F5DB2E92</checksum>
>>>>>>> 81252af7
    </file>
    <file>
      <filename>extra-bldgtype-single-family-attached-single-exterior-front.osw</filename>
      <filetype>osw</filetype>
      <usage_type>test</usage_type>
<<<<<<< HEAD
      <checksum>76EB5868</checksum>
=======
      <checksum>95621A78</checksum>
>>>>>>> 81252af7
    </file>
    <file>
      <filename>extra-bldgtype-single-family-attached-slab-middle.osw</filename>
      <filetype>osw</filetype>
      <usage_type>test</usage_type>
<<<<<<< HEAD
      <checksum>D049DB04</checksum>
=======
      <checksum>93989B13</checksum>
>>>>>>> 81252af7
    </file>
    <file>
      <filename>extra-bldgtype-single-family-attached-slab-right.osw</filename>
      <filetype>osw</filetype>
      <usage_type>test</usage_type>
<<<<<<< HEAD
      <checksum>7D115D91</checksum>
=======
      <checksum>D8DA1A90</checksum>
>>>>>>> 81252af7
    </file>
    <file>
      <filename>extra-bldgtype-single-family-attached-slab.osw</filename>
      <filetype>osw</filetype>
      <usage_type>test</usage_type>
<<<<<<< HEAD
      <checksum>4628C4C7</checksum>
=======
      <checksum>CF51BE2B</checksum>
>>>>>>> 81252af7
    </file>
    <file>
      <filename>extra-bldgtype-single-family-attached-unconditioned-basement-middle.osw</filename>
      <filetype>osw</filetype>
      <usage_type>test</usage_type>
<<<<<<< HEAD
      <checksum>A5F73E81</checksum>
=======
      <checksum>E689940E</checksum>
>>>>>>> 81252af7
    </file>
    <file>
      <filename>extra-bldgtype-single-family-attached-unconditioned-basement-right.osw</filename>
      <filetype>osw</filetype>
      <usage_type>test</usage_type>
<<<<<<< HEAD
      <checksum>461C3240</checksum>
=======
      <checksum>CA45560C</checksum>
>>>>>>> 81252af7
    </file>
    <file>
      <filename>extra-bldgtype-single-family-attached-unconditioned-basement.osw</filename>
      <filetype>osw</filetype>
      <usage_type>test</usage_type>
<<<<<<< HEAD
      <checksum>EF31997A</checksum>
=======
      <checksum>4B759C94</checksum>
>>>>>>> 81252af7
    </file>
    <file>
      <filename>extra-bldgtype-single-family-attached-unvented-crawlspace-middle.osw</filename>
      <filetype>osw</filetype>
      <usage_type>test</usage_type>
<<<<<<< HEAD
      <checksum>EB726A13</checksum>
=======
      <checksum>20488ED2</checksum>
>>>>>>> 81252af7
    </file>
    <file>
      <filename>extra-bldgtype-single-family-attached-unvented-crawlspace-right.osw</filename>
      <filetype>osw</filetype>
      <usage_type>test</usage_type>
<<<<<<< HEAD
      <checksum>37FB0365</checksum>
=======
      <checksum>FD79FED6</checksum>
>>>>>>> 81252af7
    </file>
    <file>
      <filename>extra-bldgtype-single-family-attached-unvented-crawlspace.osw</filename>
      <filetype>osw</filetype>
      <usage_type>test</usage_type>
<<<<<<< HEAD
      <checksum>0DF2AAD8</checksum>
=======
      <checksum>76B03A8D</checksum>
>>>>>>> 81252af7
    </file>
    <file>
      <filename>extra-bldgtype-single-family-attached-vented-crawlspace-middle.osw</filename>
      <filetype>osw</filetype>
      <usage_type>test</usage_type>
<<<<<<< HEAD
      <checksum>C5CD407F</checksum>
=======
      <checksum>795A2649</checksum>
>>>>>>> 81252af7
    </file>
    <file>
      <filename>extra-bldgtype-single-family-attached-vented-crawlspace-right.osw</filename>
      <filetype>osw</filetype>
      <usage_type>test</usage_type>
<<<<<<< HEAD
      <checksum>57A68EA1</checksum>
=======
      <checksum>2AFB2D27</checksum>
>>>>>>> 81252af7
    </file>
    <file>
      <filename>extra-bldgtype-single-family-attached-vented-crawlspace.osw</filename>
      <filetype>osw</filetype>
      <usage_type>test</usage_type>
<<<<<<< HEAD
      <checksum>18B8F84B</checksum>
=======
      <checksum>83BF78C9</checksum>
>>>>>>> 81252af7
    </file>
    <file>
      <filename>extra-bldgtype-single-family-attached-atticroof-conditioned-eaves-gable.osw</filename>
      <filetype>osw</filetype>
      <usage_type>test</usage_type>
<<<<<<< HEAD
      <checksum>76E720AB</checksum>
=======
      <checksum>959C08D6</checksum>
>>>>>>> 81252af7
    </file>
    <file>
      <filename>extra-bldgtype-single-family-attached-atticroof-conditioned-eaves-hip.osw</filename>
      <filetype>osw</filetype>
      <usage_type>test</usage_type>
<<<<<<< HEAD
      <checksum>A40935E9</checksum>
=======
      <checksum>5F43F420</checksum>
>>>>>>> 81252af7
    </file>
    <file>
      <filename>extra-bldgtype-single-family-attached-atticroof-flat.osw</filename>
      <filetype>osw</filetype>
      <usage_type>test</usage_type>
<<<<<<< HEAD
      <checksum>EA7A71E5</checksum>
=======
      <checksum>49591D31</checksum>
>>>>>>> 81252af7
    </file>
    <file>
      <filename>base-enclosure-2stories-garage.osw</filename>
      <filetype>osw</filetype>
      <usage_type>test</usage_type>
<<<<<<< HEAD
      <checksum>9208C5C5</checksum>
=======
      <checksum>7F771849</checksum>
>>>>>>> 81252af7
    </file>
    <file>
      <filename>base-enclosure-2stories.osw</filename>
      <filetype>osw</filetype>
      <usage_type>test</usage_type>
<<<<<<< HEAD
      <checksum>10E4FB25</checksum>
=======
      <checksum>D0CDDC12</checksum>
>>>>>>> 81252af7
    </file>
    <file>
      <filename>base-enclosure-infil-natural-ach.osw</filename>
      <filetype>osw</filetype>
      <usage_type>test</usage_type>
<<<<<<< HEAD
      <checksum>B2EC9BB5</checksum>
=======
      <checksum>2282F170</checksum>
>>>>>>> 81252af7
    </file>
    <file>
      <filename>base-hvac-central-ac-plus-air-to-air-heat-pump-heating.osw</filename>
      <filetype>osw</filetype>
      <usage_type>test</usage_type>
<<<<<<< HEAD
      <checksum>2B854CA5</checksum>
=======
      <checksum>4388A770</checksum>
>>>>>>> 81252af7
    </file>
    <file>
      <filename>base-hvac-dual-fuel-air-to-air-heat-pump-1-speed.osw</filename>
      <filetype>osw</filetype>
      <usage_type>test</usage_type>
<<<<<<< HEAD
      <checksum>23A39222</checksum>
=======
      <checksum>4E078272</checksum>
>>>>>>> 81252af7
    </file>
    <file>
      <filename>base-hvac-dual-fuel-air-to-air-heat-pump-1-speed-electric.osw</filename>
      <filetype>osw</filetype>
      <usage_type>test</usage_type>
<<<<<<< HEAD
      <checksum>9B487550</checksum>
=======
      <checksum>37A17899</checksum>
>>>>>>> 81252af7
    </file>
    <file>
      <filename>base-hvac-dual-fuel-mini-split-heat-pump-ducted.osw</filename>
      <filetype>osw</filetype>
      <usage_type>test</usage_type>
<<<<<<< HEAD
      <checksum>F9D65603</checksum>
=======
      <checksum>FDE3E7EA</checksum>
>>>>>>> 81252af7
    </file>
    <file>
      <filename>base-hvac-ground-to-air-heat-pump-heating-only.osw</filename>
      <filetype>osw</filetype>
      <usage_type>test</usage_type>
<<<<<<< HEAD
      <checksum>62808276</checksum>
=======
      <checksum>E850C451</checksum>
>>>>>>> 81252af7
    </file>
    <file>
      <filename>base-hvac-ground-to-air-heat-pump.osw</filename>
      <filetype>osw</filetype>
      <usage_type>test</usage_type>
<<<<<<< HEAD
      <checksum>8AB3E813</checksum>
=======
      <checksum>ED76BF92</checksum>
>>>>>>> 81252af7
    </file>
    <file>
      <filename>extra-second-heating-system-boiler-to-heat-pump.osw</filename>
      <filetype>osw</filetype>
      <usage_type>test</usage_type>
<<<<<<< HEAD
      <checksum>06092603</checksum>
=======
      <checksum>4432EA7C</checksum>
>>>>>>> 81252af7
    </file>
    <file>
      <filename>base-hvac-mini-split-heat-pump-ducted-heating-only.osw</filename>
      <filetype>osw</filetype>
      <usage_type>test</usage_type>
<<<<<<< HEAD
      <checksum>65763F80</checksum>
=======
      <checksum>A57805F4</checksum>
>>>>>>> 81252af7
    </file>
    <file>
      <filename>base-hvac-mini-split-heat-pump-ducted.osw</filename>
      <filetype>osw</filetype>
      <usage_type>test</usage_type>
<<<<<<< HEAD
      <checksum>939DD2E5</checksum>
=======
      <checksum>34CD3C5F</checksum>
>>>>>>> 81252af7
    </file>
    <file>
      <filename>base-hvac-mini-split-heat-pump-ductless.osw</filename>
      <filetype>osw</filetype>
      <usage_type>test</usage_type>
<<<<<<< HEAD
      <checksum>01AA5FB9</checksum>
=======
      <checksum>485FF80E</checksum>
>>>>>>> 81252af7
    </file>
    <file>
      <filename>extra-second-heating-system-fireplace-to-heat-pump.osw</filename>
      <filetype>osw</filetype>
      <usage_type>test</usage_type>
<<<<<<< HEAD
      <checksum>C8ECF18C</checksum>
=======
      <checksum>82726E71</checksum>
>>>>>>> 81252af7
    </file>
    <file>
      <filename>base-hvac-undersized.osw</filename>
      <filetype>osw</filetype>
      <usage_type>test</usage_type>
<<<<<<< HEAD
      <checksum>7B87D84E</checksum>
=======
      <checksum>5EEDC6D0</checksum>
>>>>>>> 81252af7
    </file>
    <file>
      <filename>base-hvac-room-ac-only-33percent.osw</filename>
      <filetype>osw</filetype>
      <usage_type>test</usage_type>
<<<<<<< HEAD
      <checksum>972BEEA4</checksum>
=======
      <checksum>E57B908B</checksum>
>>>>>>> 81252af7
    </file>
    <file>
      <filename>base-location-miami-fl.osw</filename>
      <filetype>osw</filetype>
      <usage_type>test</usage_type>
<<<<<<< HEAD
      <checksum>6B2B7794</checksum>
=======
      <checksum>3C86C686</checksum>
>>>>>>> 81252af7
    </file>
    <file>
      <filename>base-location-baltimore-md.osw</filename>
      <filetype>osw</filetype>
      <usage_type>test</usage_type>
<<<<<<< HEAD
      <checksum>D040A2B4</checksum>
=======
      <checksum>D1BA00FF</checksum>
>>>>>>> 81252af7
    </file>
    <file>
      <filename>base-location-honolulu-hi.osw</filename>
      <filetype>osw</filetype>
      <usage_type>test</usage_type>
<<<<<<< HEAD
      <checksum>7445FB95</checksum>
=======
      <checksum>0AC2D719</checksum>
>>>>>>> 81252af7
    </file>
    <file>
      <filename>base-location-phoenix-az.osw</filename>
      <filetype>osw</filetype>
      <usage_type>test</usage_type>
<<<<<<< HEAD
      <checksum>713C8D48</checksum>
=======
      <checksum>84499E7A</checksum>
>>>>>>> 81252af7
    </file>
    <file>
      <filename>base-location-portland-or.osw</filename>
      <filetype>osw</filetype>
      <usage_type>test</usage_type>
<<<<<<< HEAD
      <checksum>77DBB9F4</checksum>
=======
      <checksum>C555ED30</checksum>
>>>>>>> 81252af7
    </file>
    <file>
      <filename>base-location-helena-mt.osw</filename>
      <filetype>osw</filetype>
      <usage_type>test</usage_type>
<<<<<<< HEAD
      <checksum>FBDB020A</checksum>
=======
      <checksum>517EFB86</checksum>
>>>>>>> 81252af7
    </file>
    <file>
      <filename>base-hvac-programmable-thermostat-detailed.osw</filename>
      <filetype>osw</filetype>
      <usage_type>test</usage_type>
<<<<<<< HEAD
      <checksum>BBE6B68A</checksum>
=======
      <checksum>CDDB065C</checksum>
>>>>>>> 81252af7
    </file>
    <file>
      <filename>base-hvac-fixed-heater-gas-only.osw</filename>
      <filetype>osw</filetype>
      <usage_type>test</usage_type>
<<<<<<< HEAD
      <checksum>455DFA30</checksum>
=======
      <checksum>51BB554A</checksum>
>>>>>>> 81252af7
    </file>
    <file>
      <filename>base-hvac-portable-heater-gas-only.osw</filename>
      <filetype>osw</filetype>
      <usage_type>test</usage_type>
<<<<<<< HEAD
      <checksum>61FB60C6</checksum>
=======
      <checksum>9DCB7B85</checksum>
>>>>>>> 81252af7
    </file>
    <file>
      <filename>base-hvac-seasons.osw</filename>
      <filetype>osw</filetype>
      <usage_type>test</usage_type>
<<<<<<< HEAD
      <checksum>86318637</checksum>
=======
      <checksum>1A08920A</checksum>
>>>>>>> 81252af7
    </file>
    <file>
      <filename>base-hvac-boiler-elec-only.osw</filename>
      <filetype>osw</filetype>
      <usage_type>test</usage_type>
<<<<<<< HEAD
      <checksum>A555F15C</checksum>
=======
      <checksum>57314F64</checksum>
>>>>>>> 81252af7
    </file>
    <file>
      <filename>base-hvac-furnace-elec-only.osw</filename>
      <filetype>osw</filetype>
      <usage_type>test</usage_type>
<<<<<<< HEAD
      <checksum>B47F7D8A</checksum>
=======
      <checksum>4DE4F799</checksum>
>>>>>>> 81252af7
    </file>
    <file>
      <filename>base-hvac-wall-furnace-elec-only.osw</filename>
      <filetype>osw</filetype>
      <usage_type>test</usage_type>
<<<<<<< HEAD
      <checksum>83246ACF</checksum>
=======
      <checksum>0B44E9B3</checksum>
>>>>>>> 81252af7
    </file>
    <file>
      <filename>base-misc-defaults.osw</filename>
      <filetype>osw</filetype>
      <usage_type>test</usage_type>
<<<<<<< HEAD
      <checksum>AF5B03F4</checksum>
=======
      <checksum>88603A42</checksum>
>>>>>>> 81252af7
    </file>
    <file>
      <filename>base-hvac-install-quality-air-to-air-heat-pump-1-speed.osw</filename>
      <filetype>osw</filetype>
      <usage_type>test</usage_type>
<<<<<<< HEAD
      <checksum>1B7B1CF4</checksum>
=======
      <checksum>283B7A1F</checksum>
>>>>>>> 81252af7
    </file>
    <file>
      <filename>base-hvac-install-quality-air-to-air-heat-pump-2-speed.osw</filename>
      <filetype>osw</filetype>
      <usage_type>test</usage_type>
<<<<<<< HEAD
      <checksum>98AD18D6</checksum>
=======
      <checksum>8E6A4654</checksum>
>>>>>>> 81252af7
    </file>
    <file>
      <filename>base-hvac-install-quality-air-to-air-heat-pump-var-speed.osw</filename>
      <filetype>osw</filetype>
      <usage_type>test</usage_type>
<<<<<<< HEAD
      <checksum>B6FFDEE4</checksum>
=======
      <checksum>17859F1F</checksum>
>>>>>>> 81252af7
    </file>
    <file>
      <filename>base-hvac-install-quality-furnace-gas-central-ac-1-speed.osw</filename>
      <filetype>osw</filetype>
      <usage_type>test</usage_type>
<<<<<<< HEAD
      <checksum>E864BC94</checksum>
=======
      <checksum>D431BCA5</checksum>
>>>>>>> 81252af7
    </file>
    <file>
      <filename>base-hvac-install-quality-furnace-gas-central-ac-2-speed.osw</filename>
      <filetype>osw</filetype>
      <usage_type>test</usage_type>
<<<<<<< HEAD
      <checksum>9D32AF8A</checksum>
=======
      <checksum>03504E21</checksum>
>>>>>>> 81252af7
    </file>
    <file>
      <filename>base-hvac-install-quality-furnace-gas-central-ac-var-speed.osw</filename>
      <filetype>osw</filetype>
      <usage_type>test</usage_type>
<<<<<<< HEAD
      <checksum>6C28C82E</checksum>
=======
      <checksum>0FB051A1</checksum>
>>>>>>> 81252af7
    </file>
    <file>
      <filename>base-hvac-install-quality-furnace-gas-only.osw</filename>
      <filetype>osw</filetype>
      <usage_type>test</usage_type>
<<<<<<< HEAD
      <checksum>146052AD</checksum>
=======
      <checksum>0AA1AF7B</checksum>
>>>>>>> 81252af7
    </file>
    <file>
      <filename>base-hvac-install-quality-mini-split-air-conditioner-only-ducted.osw</filename>
      <filetype>osw</filetype>
      <usage_type>test</usage_type>
<<<<<<< HEAD
      <checksum>42F42177</checksum>
=======
      <checksum>4C44857E</checksum>
>>>>>>> 81252af7
    </file>
    <file>
      <filename>base-hvac-install-quality-mini-split-heat-pump-ducted.osw</filename>
      <filetype>osw</filetype>
      <usage_type>test</usage_type>
<<<<<<< HEAD
      <checksum>24E3B690</checksum>
=======
      <checksum>88F0069E</checksum>
>>>>>>> 81252af7
    </file>
    <file>
      <filename>base-hvac-install-quality-ground-to-air-heat-pump.osw</filename>
      <filetype>osw</filetype>
      <usage_type>test</usage_type>
<<<<<<< HEAD
      <checksum>485C5F0F</checksum>
=======
      <checksum>237E0231</checksum>
>>>>>>> 81252af7
    </file>
    <file>
      <filename>base-schedules-stochastic-vacant.osw</filename>
      <filetype>osw</filetype>
      <usage_type>test</usage_type>
<<<<<<< HEAD
      <checksum>9625682A</checksum>
=======
      <checksum>4380A7FC</checksum>
>>>>>>> 81252af7
    </file>
    <file>
      <filename>base-dhw-tank-heat-pump-uef.osw</filename>
      <filetype>osw</filetype>
      <usage_type>test</usage_type>
<<<<<<< HEAD
      <checksum>C7381FBE</checksum>
=======
      <checksum>10811263</checksum>
>>>>>>> 81252af7
    </file>
    <file>
      <filename>base-dhw-tank-elec-uef.osw</filename>
      <filetype>osw</filetype>
      <usage_type>test</usage_type>
<<<<<<< HEAD
      <checksum>B4FDB65C</checksum>
=======
      <checksum>58BE0AEB</checksum>
>>>>>>> 81252af7
    </file>
    <file>
      <filename>base-dhw-tank-gas-uef.osw</filename>
      <filetype>osw</filetype>
      <usage_type>test</usage_type>
<<<<<<< HEAD
      <checksum>430C8FAC</checksum>
=======
      <checksum>56721EBB</checksum>
>>>>>>> 81252af7
    </file>
    <file>
      <filename>build_residential_hpxml_test.rb</filename>
      <filetype>rb</filetype>
      <usage_type>test</usage_type>
<<<<<<< HEAD
      <checksum>A842B19C</checksum>
    </file>
    <file>
      <filename>geometry.rb</filename>
      <filetype>rb</filetype>
      <usage_type>resource</usage_type>
      <checksum>5EFE7669</checksum>
    </file>
    <file>
      <version>
        <software_program>OpenStudio</software_program>
        <identifier>2.9.0</identifier>
        <min_compatible>2.9.0</min_compatible>
      </version>
      <filename>measure.rb</filename>
      <filetype>rb</filetype>
      <usage_type>script</usage_type>
      <checksum>35BA3C04</checksum>
=======
      <checksum>F02322F0</checksum>
    </file>
    <file>
      <filename>extra-bldgtype-multifamily-vented-crawlspace-middle-top-double-loaded-interior.osw</filename>
      <filetype>osw</filetype>
      <usage_type>test</usage_type>
      <checksum>B3659BB1</checksum>
    </file>
    <file>
      <filename>extra-bldgtype-multifamily-vented-crawlspace-right-bottom-double-loaded-interior.osw</filename>
      <filetype>osw</filetype>
      <usage_type>test</usage_type>
      <checksum>1F153DA6</checksum>
>>>>>>> 81252af7
    </file>
    <file>
      <filename>base-hvac-dual-fuel-air-to-air-heat-pump-var-speed-flex-dual-source.osw</filename>
      <filetype>osw</filetype>
      <usage_type>test</usage_type>
<<<<<<< HEAD
      <checksum>9F20699D</checksum>
=======
      <checksum>D8BB51E7</checksum>
>>>>>>> 81252af7
    </file>
    <file>
      <filename>base-hvac-dual-fuel-air-to-air-heat-pump-var-speed-flex-ihp-grid-ac.osw</filename>
      <filetype>osw</filetype>
      <usage_type>test</usage_type>
<<<<<<< HEAD
      <checksum>90F9393B</checksum>
=======
      <checksum>8C9B779F</checksum>
>>>>>>> 81252af7
    </file>
    <file>
      <filename>base-hvac-dual-fuel-air-to-air-heat-pump-var-speed-flex-ihp-ice-storage.osw</filename>
      <filetype>osw</filetype>
      <usage_type>test</usage_type>
<<<<<<< HEAD
      <checksum>6B4F3EB6</checksum>
=======
      <checksum>11FA949A</checksum>
>>>>>>> 81252af7
    </file>
    <file>
      <filename>base-hvac-dual-fuel-air-to-air-heat-pump-var-speed-flex-ihp-pcm-storage.osw</filename>
      <filetype>osw</filetype>
      <usage_type>test</usage_type>
<<<<<<< HEAD
      <checksum>ABAC9E4D</checksum>
=======
      <checksum>B428F6B6</checksum>
>>>>>>> 81252af7
    </file>
    <file>
      <filename>base-hvac-dual-fuel-air-to-air-heat-pump-var-speed-flex-modulating.osw</filename>
      <filetype>osw</filetype>
      <usage_type>test</usage_type>
<<<<<<< HEAD
      <checksum>F1CB5A54</checksum>
=======
      <checksum>C76E784D</checksum>
>>>>>>> 81252af7
    </file>
    <file>
      <filename>build_residential_hpxml_test.rb</filename>
      <filetype>rb</filetype>
      <usage_type>test</usage_type>
<<<<<<< HEAD
      <checksum>00D38822</checksum>
=======
      <checksum>D2632B23</checksum>
>>>>>>> 81252af7
    </file>
    <file>
      <filename>extra-enclosure-garage-atticroof-conditioned.osw</filename>
      <filetype>osw</filetype>
      <usage_type>test</usage_type>
<<<<<<< HEAD
      <checksum>74D66672</checksum>
=======
      <checksum>F96D4B5D</checksum>
>>>>>>> 81252af7
    </file>
    <file>
      <filename>base-hvac-dual-fuel-air-to-air-heat-pump-var-speed-flex-ihp-grid-ac-not-grid-connected.osw</filename>
      <filetype>osw</filetype>
      <usage_type>test</usage_type>
<<<<<<< HEAD
      <checksum>E2FF0566</checksum>
=======
      <checksum>EFA610D6</checksum>
>>>>>>> 81252af7
    </file>
    <file>
      <filename>base-hvac-dual-fuel-air-to-air-heat-pump-var-speed-flex-ihp-grid-ac.osw</filename>
      <filetype>osw</filetype>
      <usage_type>test</usage_type>
<<<<<<< HEAD
      <checksum>4593C5E1</checksum>
=======
      <checksum>894E155A</checksum>
>>>>>>> 81252af7
    </file>
    <file>
      <filename>base-hvac-dual-fuel-air-to-air-heat-pump-var-speed-flex-ihp-ice-storage-not-grid-connected.osw</filename>
      <filetype>osw</filetype>
      <usage_type>test</usage_type>
<<<<<<< HEAD
      <checksum>3E02C23C</checksum>
=======
      <checksum>C838AED2</checksum>
>>>>>>> 81252af7
    </file>
    <file>
      <filename>base-hvac-dual-fuel-air-to-air-heat-pump-var-speed-flex-ihp-ice-storage.osw</filename>
      <filetype>osw</filetype>
      <usage_type>test</usage_type>
<<<<<<< HEAD
      <checksum>8C250045</checksum>
=======
      <checksum>456920E9</checksum>
>>>>>>> 81252af7
    </file>
    <file>
      <filename>base-hvac-dual-fuel-air-to-air-heat-pump-var-speed-flex-ihp-pcm-storage-not-grid-connected.osw</filename>
      <filetype>osw</filetype>
      <usage_type>test</usage_type>
<<<<<<< HEAD
      <checksum>80FC38A0</checksum>
=======
      <checksum>909B7662</checksum>
>>>>>>> 81252af7
    </file>
    <file>
      <filename>base-hvac-dual-fuel-air-to-air-heat-pump-var-speed-flex-ihp-pcm-storage.osw</filename>
      <filetype>osw</filetype>
      <usage_type>test</usage_type>
<<<<<<< HEAD
      <checksum>06903A45</checksum>
    </file>
    <file>
      <filename>test_measure.xml</filename>
      <filetype>xml</filetype>
      <usage_type>test</usage_type>
      <checksum>4A44E6CE</checksum>
    </file>
    <file>
      <filename>test_rakefile.xml</filename>
      <filetype>xml</filetype>
      <usage_type>test</usage_type>
      <checksum>AA111C8D</checksum>
    </file>
    <file>
      <version>
        <software_program>OpenStudio</software_program>
        <identifier>2.9.0</identifier>
        <min_compatible>2.9.0</min_compatible>
      </version>
      <filename>measure.rb</filename>
      <filetype>rb</filetype>
      <usage_type>script</usage_type>
      <checksum>7BA75043</checksum>
    </file>
    <file>
      <filename>base-hvac-dual-fuel-air-to-air-heat-pump-var-speed-flex-modulating-not-grid-connected.osw</filename>
      <filetype>osw</filetype>
      <usage_type>test</usage_type>
      <checksum>8903796D</checksum>
    </file>
    <file>
      <filename>base-hvac-dual-fuel-air-to-air-heat-pump-var-speed-flex-modulating.osw</filename>
      <filetype>osw</filetype>
      <usage_type>test</usage_type>
      <checksum>82FB6953</checksum>
    </file>
    <file>
      <filename>base-hvac-dual-fuel-air-to-air-heat-pump-var-speed-flex-dual-source-not-grid-connected.osw</filename>
      <filetype>osw</filetype>
      <usage_type>test</usage_type>
      <checksum>A96E8F56</checksum>
    </file>
    <file>
      <filename>base-hvac-dual-fuel-air-to-air-heat-pump-var-speed-flex-dual-source.osw</filename>
      <filetype>osw</filetype>
      <usage_type>test</usage_type>
      <checksum>C30ECB15</checksum>
=======
      <checksum>85528703</checksum>
    </file>
    <file>
      <filename>base-simcontrol-runperiod-1-month.osw</filename>
      <filetype>osw</filetype>
      <usage_type>test</usage_type>
      <checksum>F4BA59D7</checksum>
    </file>
    <file>
      <filename>base-hvac-seasons.osw</filename>
      <filetype>osw</filetype>
      <usage_type>test</usage_type>
      <checksum>5F21728D</checksum>
    </file>
    <file>
      <filename>base-bldgtype-single-family-attached-2stories.osw</filename>
      <filetype>osw</filetype>
      <usage_type>test</usage_type>
      <checksum>50625784</checksum>
    </file>
    <file>
      <filename>base-enclosure-2stories-garage.osw</filename>
      <filetype>osw</filetype>
      <usage_type>test</usage_type>
      <checksum>E1CF069E</checksum>
    </file>
    <file>
      <filename>extra-enclosure-garage-atticroof-conditioned.osw</filename>
      <filetype>osw</filetype>
      <usage_type>test</usage_type>
      <checksum>CBDB3969</checksum>
    </file>
    <file>
      <filename>base-schedules-simple.osw</filename>
      <filetype>osw</filetype>
      <usage_type>test</usage_type>
      <checksum>E752F51D</checksum>
    </file>
    <file>
      <filename>base-lighting-holiday.osw</filename>
      <filetype>osw</filetype>
      <usage_type>test</usage_type>
      <checksum>1BDCBBFB</checksum>
    </file>
    <file>
      <filename>extra-no-rim-joists.osw</filename>
      <filetype>osw</filetype>
      <usage_type>test</usage_type>
      <checksum>1C13E4E9</checksum>
    </file>
    <file>
      <filename>base-foundation-ambient.osw</filename>
      <filetype>osw</filetype>
      <usage_type>test</usage_type>
      <checksum>AEF2D1EB</checksum>
    </file>
    <file>
      <filename>extra-state-code-different-than-epw.osw</filename>
      <filetype>osw</filetype>
      <usage_type>test</usage_type>
      <checksum>211561DE</checksum>
    </file>
    <file>
      <filename>base-hvac-autosize-ground-to-air-heat-pump-cooling-only.osw</filename>
      <filetype>osw</filetype>
      <usage_type>test</usage_type>
      <checksum>83C7ADB5</checksum>
    </file>
    <file>
      <filename>base-hvac-autosize-ground-to-air-heat-pump-heating-only.osw</filename>
      <filetype>osw</filetype>
      <usage_type>test</usage_type>
      <checksum>2F5D1E5D</checksum>
    </file>
    <file>
      <filename>base-hvac-autosize-ground-to-air-heat-pump.osw</filename>
      <filetype>osw</filetype>
      <usage_type>test</usage_type>
      <checksum>95298F9D</checksum>
    </file>
    <file>
      <filename>base-hvac-autosize-air-to-air-heat-pump-1-speed-cooling-only.osw</filename>
      <filetype>osw</filetype>
      <usage_type>test</usage_type>
      <checksum>902E958C</checksum>
    </file>
    <file>
      <filename>base-hvac-autosize-air-to-air-heat-pump-1-speed-heating-only.osw</filename>
      <filetype>osw</filetype>
      <usage_type>test</usage_type>
      <checksum>CB6C67B4</checksum>
    </file>
    <file>
      <filename>base-hvac-autosize-air-to-air-heat-pump-2-speed.osw</filename>
      <filetype>osw</filetype>
      <usage_type>test</usage_type>
      <checksum>50A8D8A9</checksum>
    </file>
    <file>
      <filename>base-hvac-autosize-air-to-air-heat-pump-var-speed.osw</filename>
      <filetype>osw</filetype>
      <usage_type>test</usage_type>
      <checksum>9FE7DBB1</checksum>
    </file>
    <file>
      <filename>base-hvac-autosize-central-ac-plus-air-to-air-heat-pump-heating.osw</filename>
      <filetype>osw</filetype>
      <usage_type>test</usage_type>
      <checksum>F974B6EF</checksum>
    </file>
    <file>
      <filename>base-hvac-autosize-dual-fuel-air-to-air-heat-pump-1-speed.osw</filename>
      <filetype>osw</filetype>
      <usage_type>test</usage_type>
      <checksum>4D91B04F</checksum>
    </file>
    <file>
      <filename>base-hvac-autosize-dual-fuel-mini-split-heat-pump-ducted.osw</filename>
      <filetype>osw</filetype>
      <usage_type>test</usage_type>
      <checksum>6645CD08</checksum>
    </file>
    <file>
      <filename>base-hvac-autosize-mini-split-heat-pump-ducted-cooling-only.osw</filename>
      <filetype>osw</filetype>
      <usage_type>test</usage_type>
      <checksum>F624ADCB</checksum>
    </file>
    <file>
      <filename>base-hvac-autosize-mini-split-heat-pump-ducted-heating-only.osw</filename>
      <filetype>osw</filetype>
      <usage_type>test</usage_type>
      <checksum>489DF318</checksum>
    </file>
    <file>
      <filename>base-hvac-autosize-mini-split-heat-pump-ducted.osw</filename>
      <filetype>osw</filetype>
      <usage_type>test</usage_type>
      <checksum>587F29CF</checksum>
    </file>
    <file>
      <filename>base-hvac-autosize-air-to-air-heat-pump-1-speed.osw</filename>
      <filetype>osw</filetype>
      <usage_type>test</usage_type>
      <checksum>A6E26590</checksum>
    </file>
    <file>
      <version>
        <software_program>OpenStudio</software_program>
        <identifier>2.9.0</identifier>
        <min_compatible>2.9.0</min_compatible>
      </version>
      <filename>measure.rb</filename>
      <filetype>rb</filetype>
      <usage_type>script</usage_type>
      <checksum>FA40B754</checksum>
    </file>
    <file>
      <filename>base-hvac-autosize-air-to-air-heat-pump-1-speed-manual-s-oversize-allowances.osw</filename>
      <filetype>osw</filetype>
      <usage_type>test</usage_type>
      <checksum>32C75929</checksum>
    </file>
    <file>
      <filename>base-hvac-autosize-air-to-air-heat-pump-2-speed-manual-s-oversize-allowances.osw</filename>
      <filetype>osw</filetype>
      <usage_type>test</usage_type>
      <checksum>C0C490A9</checksum>
    </file>
    <file>
      <filename>base-hvac-autosize-air-to-air-heat-pump-var-speed-manual-s-oversize-allowances.osw</filename>
      <filetype>osw</filetype>
      <usage_type>test</usage_type>
      <checksum>A7ED8E93</checksum>
    </file>
    <file>
      <filename>base-hvac-autosize-ground-to-air-heat-pump-manual-s-oversize-allowances.osw</filename>
      <filetype>osw</filetype>
      <usage_type>test</usage_type>
      <checksum>12EC2CB2</checksum>
    </file>
    <file>
      <filename>base-hvac-autosize-mini-split-heat-pump-ducted-manual-s-oversize-allowances.osw</filename>
      <filetype>osw</filetype>
      <usage_type>test</usage_type>
      <checksum>B50E8885</checksum>
    </file>
    <file>
      <filename>build_residential_hpxml_test.rb</filename>
      <filetype>rb</filetype>
      <usage_type>test</usage_type>
      <checksum>4E9A9F01</checksum>
    </file>
    <file>
      <filename>test_measure.xml</filename>
      <filetype>xml</filetype>
      <usage_type>test</usage_type>
      <checksum>FF9C8EF5</checksum>
    </file>
    <file>
      <filename>test_rakefile.xml</filename>
      <filetype>xml</filetype>
      <usage_type>test</usage_type>
      <checksum>A208C7E4</checksum>
>>>>>>> 81252af7
    </file>
  </files>
</measure><|MERGE_RESOLUTION|>--- conflicted
+++ resolved
@@ -3,13 +3,8 @@
   <schema_version>3.0</schema_version>
   <name>build_residential_hpxml</name>
   <uid>a13a8983-2b01-4930-8af2-42030b6e4233</uid>
-<<<<<<< HEAD
-  <version_id>58961803-5df4-4041-a7ea-2c6e95025671</version_id>
-  <version_modified>20210809T195358Z</version_modified>
-=======
   <version_id>311a1132-e405-486b-831b-e1472bcfbcf7</version_id>
   <version_modified>20210901T150657Z</version_modified>
->>>>>>> 81252af7
   <xml_checksum>2C38F48B</xml_checksum>
   <class_name>BuildResidentialHPXML</class_name>
   <display_name>HPXML Builder</display_name>
@@ -50,38 +45,10 @@
       <model_dependent>false</model_dependent>
     </argument>
     <argument>
-      <name>simulation_control_run_period_begin_month</name>
-      <display_name>Simulation Control: Run Period Begin Month</display_name>
-      <description>This numeric field should contain the starting month number (1 = January, 2 = February, etc.) for the annual run period desired.</description>
-      <type>Integer</type>
-      <units>#</units>
-      <required>false</required>
-      <model_dependent>false</model_dependent>
-    </argument>
-    <argument>
-      <name>simulation_control_run_period_begin_day_of_month</name>
-      <display_name>Simulation Control: Run Period Begin Day of Month</display_name>
-      <description>This numeric field should contain the starting day of the starting month (must be valid for month) for the annual run period desired.</description>
-      <type>Integer</type>
-      <units>#</units>
-      <required>false</required>
-      <model_dependent>false</model_dependent>
-    </argument>
-    <argument>
-      <name>simulation_control_run_period_end_month</name>
-      <display_name>Simulation Control: Run Period End Month</display_name>
-      <description>This numeric field should contain the end month number (1 = January, 2 = February, etc.) for the annual run period desired.</description>
-      <type>Integer</type>
-      <units>#</units>
-      <required>false</required>
-      <model_dependent>false</model_dependent>
-    </argument>
-    <argument>
-      <name>simulation_control_run_period_end_day_of_month</name>
-      <display_name>Simulation Control: Run Period End Day of Month</display_name>
-      <description>This numeric field should contain the ending day of the ending month (must be valid for month) for the annual run period desired.</description>
-      <type>Integer</type>
-      <units>#</units>
+      <name>simulation_control_run_period</name>
+      <display_name>Simulation Control: Run Period</display_name>
+      <description>Specifies the annual simulation run period. Enter a date like "Mar 15 - Sep 15".</description>
+      <type>String</type>
       <required>false</required>
       <model_dependent>false</model_dependent>
     </argument>
@@ -113,38 +80,10 @@
       </choices>
     </argument>
     <argument>
-      <name>simulation_control_daylight_saving_begin_month</name>
-      <display_name>Simulation Control: Daylight Saving Begin Month</display_name>
-      <description>This numeric field should contain the starting month number (1 = January, 2 = February, etc.) for the annual daylight saving period desired.</description>
-      <type>Integer</type>
-      <units>#</units>
-      <required>false</required>
-      <model_dependent>false</model_dependent>
-    </argument>
-    <argument>
-      <name>simulation_control_daylight_saving_begin_day_of_month</name>
-      <display_name>Simulation Control: Daylight Saving Begin Day of Month</display_name>
-      <description>This numeric field should contain the starting day of the starting month (must be valid for month) for the daylight saving period desired.</description>
-      <type>Integer</type>
-      <units>#</units>
-      <required>false</required>
-      <model_dependent>false</model_dependent>
-    </argument>
-    <argument>
-      <name>simulation_control_daylight_saving_end_month</name>
-      <display_name>Simulation Control: Daylight Saving End Month</display_name>
-      <description>This numeric field should contain the end month number (1 = January, 2 = February, etc.) for the daylight saving period desired.</description>
-      <type>Integer</type>
-      <units>#</units>
-      <required>false</required>
-      <model_dependent>false</model_dependent>
-    </argument>
-    <argument>
-      <name>simulation_control_daylight_saving_end_day_of_month</name>
-      <display_name>Simulation Control: Daylight Saving End Day of Month</display_name>
-      <description>This numeric field should contain the ending day of the ending month (must be valid for month) for the daylight saving period desired.</description>
-      <type>Integer</type>
-      <units>#</units>
+      <name>simulation_control_daylight_saving_period</name>
+      <display_name>Simulation Control: Daylight Saving Period</display_name>
+      <description>Specifies the daylight saving period. Enter a date like "Mar 15 - Dec 15".</description>
+      <type>String</type>
       <required>false</required>
       <model_dependent>false</model_dependent>
     </argument>
@@ -372,71 +311,6 @@
       </choices>
     </argument>
     <argument>
-<<<<<<< HEAD
-      <name>schedules_path</name>
-      <display_name>Schedules: Path</display_name>
-      <description>Absolute (or relative) path of the csv file containing user-specified occupancy schedules.</description>
-      <type>String</type>
-      <required>false</required>
-      <model_dependent>false</model_dependent>
-    </argument>
-    <argument>
-      <name>schedules_vacancy_begin_month</name>
-      <display_name>Schedules: Vacancy Start Begin Month</display_name>
-      <description>This numeric field should contain the starting month number (1 = January, 2 = February, etc.) for the vacancy period desired. Only applies if the schedules type is 'stochastic'.</description>
-      <type>Integer</type>
-      <units>#</units>
-      <required>false</required>
-      <model_dependent>false</model_dependent>
-    </argument>
-    <argument>
-      <name>schedules_vacancy_begin_day_of_month</name>
-      <display_name>Schedules: Vacancy Begin Day of Month</display_name>
-      <description>This numeric field should contain the starting day of the starting month (must be valid for month) for the vacancy period desired. Only applies if the schedules type is 'stochastic'.</description>
-      <type>Integer</type>
-      <units>#</units>
-      <required>false</required>
-      <model_dependent>false</model_dependent>
-    </argument>
-    <argument>
-      <name>schedules_vacancy_end_month</name>
-      <display_name>Schedules: Vacancy Start End Month</display_name>
-      <description>This numeric field should contain the end month number (1 = January, 2 = February, etc.) for the vacancy period desired. Only applies if the schedules type is 'stochastic'.</description>
-      <type>Integer</type>
-      <units>#</units>
-      <required>false</required>
-      <model_dependent>false</model_dependent>
-    </argument>
-    <argument>
-      <name>schedules_vacancy_end_day_of_month</name>
-      <display_name>Schedules: Vacancy End Day of Month</display_name>
-      <description>This numeric field should contain the ending day of the ending month (must be valid for month) for the vacancy period desired. Only applies if the schedules type is 'stochastic'.</description>
-      <type>Integer</type>
-      <units>#</units>
-      <required>false</required>
-      <model_dependent>false</model_dependent>
-    </argument>
-    <argument>
-      <name>schedules_random_seed</name>
-      <display_name>Schedules: Random Seed</display_name>
-      <description>This numeric field is the seed for the random number generator. Only applies if the schedules type is 'stochastic'.</description>
-      <type>Integer</type>
-      <units>#</units>
-      <required>false</required>
-      <model_dependent>false</model_dependent>
-    </argument>
-    <argument>
-      <name>weather_station_epw_filepath</name>
-      <display_name>EnergyPlus Weather (EPW) Filepath</display_name>
-      <description>Path of the EPW file.</description>
-      <type>String</type>
-      <required>true</required>
-      <model_dependent>false</model_dependent>
-      <default_value>USA_CO_Denver.Intl.AP.725650_TMY3.epw</default_value>
-    </argument>
-    <argument>
-=======
->>>>>>> 81252af7
       <name>site_type</name>
       <display_name>Site: Type</display_name>
       <description>The type of site.</description>
@@ -951,9 +825,19 @@
       <model_dependent>false</model_dependent>
     </argument>
     <argument>
-      <name>floor_assembly_r</name>
-      <display_name>Floor: Assembly R-value</display_name>
-      <description>Assembly R-value for the floor (foundation ceiling). Ignored if the building has a slab foundation.</description>
+      <name>floor_over_foundation_assembly_r</name>
+      <display_name>Floor: Over Foundation Assembly R-value</display_name>
+      <description>Assembly R-value for the floor over the foundation. Ignored if the building has a slab-on-grade foundation.</description>
+      <type>Double</type>
+      <units>h-ft^2-R/Btu</units>
+      <required>true</required>
+      <model_dependent>false</model_dependent>
+      <default_value>30</default_value>
+    </argument>
+    <argument>
+      <name>floor_over_garage_assembly_r</name>
+      <display_name>Floor: Over Garage Assembly R-value</display_name>
+      <description>Assembly R-value for the floor over the garage. Ignored unless the building has a garage under conditioned space.</description>
       <type>Double</type>
       <units>h-ft^2-R/Btu</units>
       <required>true</required>
@@ -974,11 +858,11 @@
       <name>foundation_wall_insulation_distance_to_top</name>
       <display_name>Foundation: Wall Insulation Distance To Top</display_name>
       <description>The distance from the top of the foundation wall to the top of the foundation wall insulation. Only applies to basements/crawlspaces.</description>
-      <type>Double</type>
+      <type>String</type>
       <units>ft</units>
       <required>true</required>
       <model_dependent>false</model_dependent>
-      <default_value>0</default_value>
+      <default_value>auto</default_value>
     </argument>
     <argument>
       <name>foundation_wall_insulation_distance_to_bottom</name>
@@ -1109,12 +993,32 @@
           <display_name>asphalt or fiberglass shingles</display_name>
         </choice>
         <choice>
+          <value>concrete</value>
+          <display_name>concrete</display_name>
+        </choice>
+        <choice>
+          <value>cool roof</value>
+          <display_name>cool roof</display_name>
+        </choice>
+        <choice>
           <value>slate or tile shingles</value>
           <display_name>slate or tile shingles</display_name>
         </choice>
         <choice>
+          <value>expanded polystyrene sheathing</value>
+          <display_name>expanded polystyrene sheathing</display_name>
+        </choice>
+        <choice>
           <value>metal surfacing</value>
           <display_name>metal surfacing</display_name>
+        </choice>
+        <choice>
+          <value>plastic/rubber/synthetic sheeting</value>
+          <display_name>plastic/rubber/synthetic sheeting</display_name>
+        </choice>
+        <choice>
+          <value>shingles</value>
+          <display_name>shingles</display_name>
         </choice>
         <choice>
           <value>wood shingles or shakes</value>
@@ -1353,16 +1257,36 @@
           <display_name>aluminum siding</display_name>
         </choice>
         <choice>
+          <value>asbestos siding</value>
+          <display_name>asbestos siding</display_name>
+        </choice>
+        <choice>
           <value>brick veneer</value>
           <display_name>brick veneer</display_name>
         </choice>
         <choice>
+          <value>composite shingle siding</value>
+          <display_name>composite shingle siding</display_name>
+        </choice>
+        <choice>
           <value>fiber cement siding</value>
           <display_name>fiber cement siding</display_name>
         </choice>
         <choice>
+          <value>masonite siding</value>
+          <display_name>masonite siding</display_name>
+        </choice>
+        <choice>
+          <value>none</value>
+          <display_name>none</display_name>
+        </choice>
+        <choice>
           <value>stucco</value>
           <display_name>stucco</display_name>
+        </choice>
+        <choice>
+          <value>synthetic stucco</value>
+          <display_name>synthetic stucco</display_name>
         </choice>
         <choice>
           <value>vinyl siding</value>
@@ -1942,7 +1866,7 @@
     <argument>
       <name>cooling_system_cooling_efficiency_type</name>
       <display_name>Cooling System: Efficiency Type</display_name>
-      <description>The efficiency type of the cooling system. System types central air conditioner and mini-split use SEER. System type room air conditioner uses EER. Ignored for system type evaporative cooler.</description>
+      <description>The efficiency type of the cooling system. System types central air conditioner and mini-split use SEER. System type room air conditioner uses EER or CEER. Ignored for system type evaporative cooler.</description>
       <type>Choice</type>
       <required>true</required>
       <model_dependent>false</model_dependent>
@@ -1955,6 +1879,10 @@
         <choice>
           <value>EER</value>
           <display_name>EER</display_name>
+        </choice>
+        <choice>
+          <value>CEER</value>
+          <display_name>CEER</display_name>
         </choice>
       </choices>
     </argument>
@@ -1963,7 +1891,7 @@
       <display_name>Cooling System: Efficiency</display_name>
       <description>The rated efficiency value of the cooling system. Ignored for evaporative cooler.</description>
       <type>Double</type>
-      <units>SEER or EER</units>
+      <units>SEER or EER or CEER</units>
       <required>true</required>
       <model_dependent>false</model_dependent>
       <default_value>13</default_value>
@@ -2129,6 +2057,10 @@
           <value>EER</value>
           <display_name>EER</display_name>
         </choice>
+        <choice>
+          <value>CEER</value>
+          <display_name>CEER</display_name>
+        </choice>
       </choices>
     </argument>
     <argument>
@@ -2318,130 +2250,6 @@
       <model_dependent>false</model_dependent>
     </argument>
     <argument>
-      <name>heat_pump_demand_flexibility</name>
-      <display_name>Heat Pump: Demand Flexibility Grid Connected</display_name>
-      <description>Whether equipment is grid connected.</description>
-      <type>Boolean</type>
-      <required>false</required>
-      <model_dependent>false</model_dependent>
-      <choices>
-        <choice>
-          <value>true</value>
-          <display_name>true</display_name>
-        </choice>
-        <choice>
-          <value>false</value>
-          <display_name>false</display_name>
-        </choice>
-      </choices>
-    </argument>
-    <argument>
-      <name>max_flex_speed</name>
-      <display_name>Heat Pump: Demand Flexibility Maximum Speed During Grid Response</display_name>
-      <description>Set the maximum speed of the heat pump during grid response.</description>
-      <type>Integer</type>
-      <required>false</required>
-      <model_dependent>false</model_dependent>
-    </argument>
-    <argument>
-      <name>heat_pump_demand_flexibility_modulating</name>
-      <display_name>Heat Pump: Demand Flexibility Modulating</display_name>
-      <description></description>
-      <type>Boolean</type>
-      <required>false</required>
-      <model_dependent>false</model_dependent>
-      <choices>
-        <choice>
-          <value>true</value>
-          <display_name>true</display_name>
-        </choice>
-        <choice>
-          <value>false</value>
-          <display_name>false</display_name>
-        </choice>
-      </choices>
-    </argument>
-    <argument>
-      <name>heat_pump_demand_flexibility_dual_source</name>
-      <display_name>Heat Pump: Demand Flexibility Dual-Source</display_name>
-      <description></description>
-      <type>Boolean</type>
-      <required>false</required>
-      <model_dependent>false</model_dependent>
-      <choices>
-        <choice>
-          <value>true</value>
-          <display_name>true</display_name>
-        </choice>
-        <choice>
-          <value>false</value>
-          <display_name>false</display_name>
-        </choice>
-      </choices>
-    </argument>
-    <argument>
-      <name>heat_pump_demand_flexibility_ihp_grid_ac</name>
-      <display_name>Heat Pump: Demand Flexibility Integrated Heat Pump Modulating</display_name>
-      <description></description>
-      <type>Boolean</type>
-      <required>false</required>
-      <model_dependent>false</model_dependent>
-      <choices>
-        <choice>
-          <value>true</value>
-          <display_name>true</display_name>
-        </choice>
-        <choice>
-          <value>false</value>
-          <display_name>false</display_name>
-        </choice>
-      </choices>
-    </argument>
-    <argument>
-      <name>heat_pump_demand_flexibility_ihp_ice_storage</name>
-      <display_name>Heat Pump: Demand Flexibility Integrated Heat Pump Modulating w/ Ice Storage</display_name>
-      <description></description>
-      <type>Boolean</type>
-      <required>false</required>
-      <model_dependent>false</model_dependent>
-      <choices>
-        <choice>
-          <value>true</value>
-          <display_name>true</display_name>
-        </choice>
-        <choice>
-          <value>false</value>
-          <display_name>false</display_name>
-        </choice>
-      </choices>
-    </argument>
-    <argument>
-      <name>heat_pump_demand_flexibility_ihp_pcm_storage</name>
-      <display_name>Heat Pump: Demand Flexibility Integrated Heat Pump Modulating w/ Pcm Storage</display_name>
-      <description></description>
-      <type>Boolean</type>
-      <required>false</required>
-      <model_dependent>false</model_dependent>
-      <choices>
-        <choice>
-          <value>true</value>
-          <display_name>true</display_name>
-        </choice>
-        <choice>
-          <value>false</value>
-          <display_name>false</display_name>
-        </choice>
-      </choices>
-    </argument>
-    <argument>
-      <name>grid_signal_schedule</name>
-      <display_name>Grid Signal Schedule for Demand Flexibility Measures</display_name>
-      <description>Schedule can be 24 hour array or file location</description>
-      <type>String</type>
-      <required>false</required>
-      <model_dependent>false</model_dependent>
-    </argument>
-    <argument>
       <name>heating_system_type_2</name>
       <display_name>Heating System 2: Type</display_name>
       <description>The type of the second heating system.</description>
@@ -2594,100 +2402,25 @@
       <default_value>76</default_value>
     </argument>
     <argument>
-      <name>season_heating_begin_month</name>
-      <display_name>Heating Season: Begin Month</display_name>
-      <description>This numeric field should contain the starting month number (1 = January, 2 = February, etc.) for the heating season.</description>
-      <type>Integer</type>
-      <units>#</units>
+      <name>season_heating_period</name>
+      <display_name>Heating Season Period</display_name>
+      <description>Specifies the heating season. Enter a date like "Nov 1 - Jun 30".</description>
+      <type>String</type>
       <required>false</required>
       <model_dependent>false</model_dependent>
     </argument>
     <argument>
-      <name>season_heating_begin_day_of_month</name>
-      <display_name>Heating Season: Begin Day of Month</display_name>
-      <description>This numeric field should contain the starting day of the starting month (must be valid for month) for the heating season.</description>
-      <type>Integer</type>
-      <units>#</units>
+      <name>season_cooling_period</name>
+      <display_name>Cooling Season Period</display_name>
+      <description>Specifies the cooling season. Enter a date like "Jun 1 - Oct 31".</description>
+      <type>String</type>
       <required>false</required>
       <model_dependent>false</model_dependent>
     </argument>
     <argument>
-      <name>season_heating_end_month</name>
-      <display_name>Heating Season: End Month</display_name>
-      <description>This numeric field should contain the end month number (1 = January, 2 = February, etc.) for the heating season.</description>
-      <type>Integer</type>
-      <units>#</units>
-      <required>false</required>
-      <model_dependent>false</model_dependent>
-    </argument>
-    <argument>
-      <name>season_heating_end_day_of_month</name>
-      <display_name>Heating Season: End Day of Month</display_name>
-      <description>This numeric field should contain the ending day of the ending month (must be valid for month) for the heating season.</description>
-      <type>Integer</type>
-      <units>#</units>
-      <required>false</required>
-      <model_dependent>false</model_dependent>
-    </argument>
-    <argument>
-      <name>season_cooling_begin_month</name>
-      <display_name>Cooling Season: Begin Month</display_name>
-      <description>This numeric field should contain the starting month number (1 = January, 2 = February, etc.) for the cooling season.</description>
-      <type>Integer</type>
-      <units>#</units>
-      <required>false</required>
-      <model_dependent>false</model_dependent>
-    </argument>
-    <argument>
-      <name>season_cooling_begin_day_of_month</name>
-      <display_name>Cooling Season: Begin Day of Month</display_name>
-      <description>This numeric field should contain the starting day of the starting month (must be valid for month) for the cooling season.</description>
-      <type>Integer</type>
-      <units>#</units>
-      <required>false</required>
-      <model_dependent>false</model_dependent>
-    </argument>
-    <argument>
-      <name>season_cooling_end_month</name>
-      <display_name>Cooling Season: End Month</display_name>
-      <description>This numeric field should contain the end month number (1 = January, 2 = February, etc.) for the cooling season.</description>
-      <type>Integer</type>
-      <units>#</units>
-      <required>false</required>
-      <model_dependent>false</model_dependent>
-    </argument>
-    <argument>
-      <name>season_cooling_end_day_of_month</name>
-      <display_name>Cooling Season: End Day of Month</display_name>
-      <description>This numeric field should contain the ending day of the ending month (must be valid for month) for the cooling season.</description>
-      <type>Integer</type>
-      <units>#</units>
-      <required>false</required>
-      <model_dependent>false</model_dependent>
-    </argument>
-    <argument>
-      <name>ducts_supply_leakage_units</name>
-      <display_name>Ducts: Supply Leakage Units</display_name>
-      <description>The leakage units of the supply ducts.</description>
-      <type>Choice</type>
-      <required>true</required>
-      <model_dependent>false</model_dependent>
-      <default_value>CFM25</default_value>
-      <choices>
-        <choice>
-          <value>CFM25</value>
-          <display_name>CFM25</display_name>
-        </choice>
-        <choice>
-          <value>Percent</value>
-          <display_name>Percent</display_name>
-        </choice>
-      </choices>
-    </argument>
-    <argument>
-      <name>ducts_return_leakage_units</name>
-      <display_name>Ducts: Return Leakage Units</display_name>
-      <description>The leakage units of the return ducts.</description>
+      <name>ducts_leakage_units</name>
+      <display_name>Ducts: Leakage Units</display_name>
+      <description>The leakage units of the ducts.</description>
       <type>Choice</type>
       <required>true</required>
       <model_dependent>false</model_dependent>
@@ -4398,44 +4131,12 @@
       <default_value>auto</default_value>
     </argument>
     <argument>
-      <name>holiday_lighting_period_begin_month</name>
-      <display_name>Holiday Lighting: Period Begin Month</display_name>
-      <description>This numeric field should contain the starting month number (1 = January, 2 = February, etc.) for the holiday lighting period desired.</description>
-      <type>String</type>
-      <units>month</units>
-      <required>true</required>
-      <model_dependent>false</model_dependent>
-      <default_value>auto</default_value>
-    </argument>
-    <argument>
-      <name>holiday_lighting_period_begin_day_of_month</name>
-      <display_name>Holiday Lighting: Period Begin Day of Month</display_name>
-      <description>This numeric field should contain the starting day of the starting month (must be valid for month) for the holiday lighting period desired.</description>
-      <type>String</type>
-      <units>day</units>
-      <required>true</required>
-      <model_dependent>false</model_dependent>
-      <default_value>auto</default_value>
-    </argument>
-    <argument>
-      <name>holiday_lighting_period_end_month</name>
-      <display_name>Holiday Lighting: Period End Month</display_name>
-      <description>This numeric field should contain the end month number (1 = January, 2 = February, etc.) for the holiday lighting period desired.</description>
-      <type>String</type>
-      <units>month</units>
-      <required>true</required>
-      <model_dependent>false</model_dependent>
-      <default_value>auto</default_value>
-    </argument>
-    <argument>
-      <name>holiday_lighting_period_end_day_of_month</name>
-      <display_name>Holiday Lighting: Period End Day of Month</display_name>
-      <description>This numeric field should contain the ending day of the ending month (must be valid for month) for the holiday lighting period desired.</description>
-      <type>String</type>
-      <units>day</units>
-      <required>true</required>
-      <model_dependent>false</model_dependent>
-      <default_value>auto</default_value>
+      <name>holiday_lighting_period</name>
+      <display_name>Holiday Lighting: Period</display_name>
+      <description>Specifies the holiday lighting period. Enter a date like "Nov 25 - Jan 5".</description>
+      <type>String</type>
+      <required>false</required>
+      <model_dependent>false</model_dependent>
     </argument>
     <argument>
       <name>dehumidifier_type</name>
@@ -6051,3773 +5752,1719 @@
       <checksum>DCF25798</checksum>
     </file>
     <file>
-<<<<<<< HEAD
-      <filename>schedules_weekday_duration_probability_cluster_0_shower_morning_duration_probability.csv</filename>
-      <filetype>csv</filetype>
-      <usage_type>resource</usage_type>
-      <checksum>8300EB00</checksum>
-    </file>
-    <file>
-      <filename>schedules_weekday_duration_probability_cluster_1_cooking_evening_duration_probability.csv</filename>
-      <filetype>csv</filetype>
-      <usage_type>resource</usage_type>
-      <checksum>B817132C</checksum>
-    </file>
-    <file>
-      <filename>schedules_weekday_duration_probability_cluster_1_cooking_midday_duration_probability.csv</filename>
-      <filetype>csv</filetype>
-      <usage_type>resource</usage_type>
-      <checksum>D45A9584</checksum>
-    </file>
-    <file>
-      <filename>schedules_weekday_duration_probability_cluster_1_cooking_morning_duration_probability.csv</filename>
-      <filetype>csv</filetype>
-      <usage_type>resource</usage_type>
-      <checksum>407A312C</checksum>
-    </file>
-    <file>
-      <filename>schedules_weekday_duration_probability_cluster_1_dishwashing_evening_duration_probability.csv</filename>
-      <filetype>csv</filetype>
-      <usage_type>resource</usage_type>
-      <checksum>652AD618</checksum>
-    </file>
-    <file>
-      <filename>schedules_weekday_duration_probability_cluster_1_dishwashing_midday_duration_probability.csv</filename>
-      <filetype>csv</filetype>
-      <usage_type>resource</usage_type>
-      <checksum>018B32BA</checksum>
-    </file>
-    <file>
-      <filename>schedules_weekday_duration_probability_cluster_1_dishwashing_morning_duration_probability.csv</filename>
-      <filetype>csv</filetype>
-      <usage_type>resource</usage_type>
-      <checksum>F3A0A48E</checksum>
-    </file>
-    <file>
-      <filename>schedules_weekday_duration_probability_cluster_1_laundry_evening_duration_probability.csv</filename>
-      <filetype>csv</filetype>
-      <usage_type>resource</usage_type>
-      <checksum>56010915</checksum>
-    </file>
-    <file>
-      <filename>schedules_weekday_duration_probability_cluster_1_laundry_midday_duration_probability.csv</filename>
-      <filetype>csv</filetype>
-      <usage_type>resource</usage_type>
-      <checksum>9843CD4C</checksum>
-    </file>
-    <file>
-      <filename>schedules_weekday_duration_probability_cluster_1_laundry_morning_duration_probability.csv</filename>
-      <filetype>csv</filetype>
-      <usage_type>resource</usage_type>
-      <checksum>746D40E8</checksum>
-    </file>
-    <file>
-      <filename>schedules_weekday_duration_probability_cluster_1_shower_evening_duration_probability.csv</filename>
-      <filetype>csv</filetype>
-      <usage_type>resource</usage_type>
-      <checksum>AE9ED85B</checksum>
-    </file>
-    <file>
-      <filename>schedules_weekday_duration_probability_cluster_1_shower_midday_duration_probability.csv</filename>
-      <filetype>csv</filetype>
-      <usage_type>resource</usage_type>
-      <checksum>D4FBDE56</checksum>
-    </file>
-    <file>
-      <filename>schedules_weekday_duration_probability_cluster_1_shower_morning_duration_probability.csv</filename>
-      <filetype>csv</filetype>
-      <usage_type>resource</usage_type>
-      <checksum>D897D4A1</checksum>
-    </file>
-    <file>
-      <filename>schedules_weekday_duration_probability_cluster_2_cooking_evening_duration_probability.csv</filename>
-      <filetype>csv</filetype>
-      <usage_type>resource</usage_type>
-      <checksum>8E88C92D</checksum>
-    </file>
-    <file>
-      <filename>schedules_weekday_duration_probability_cluster_2_cooking_midday_duration_probability.csv</filename>
-      <filetype>csv</filetype>
-      <usage_type>resource</usage_type>
-      <checksum>2244D290</checksum>
-    </file>
-    <file>
-      <filename>schedules_weekday_duration_probability_cluster_2_cooking_morning_duration_probability.csv</filename>
-      <filetype>csv</filetype>
-      <usage_type>resource</usage_type>
-      <checksum>0E99EBF7</checksum>
-    </file>
-    <file>
-      <filename>schedules_weekday_duration_probability_cluster_2_dishwashing_evening_duration_probability.csv</filename>
-      <filetype>csv</filetype>
-      <usage_type>resource</usage_type>
-      <checksum>379A086A</checksum>
-    </file>
-    <file>
-      <filename>schedules_weekday_duration_probability_cluster_2_dishwashing_midday_duration_probability.csv</filename>
-      <filetype>csv</filetype>
-      <usage_type>resource</usage_type>
-      <checksum>F9891815</checksum>
-    </file>
-    <file>
-      <filename>schedules_weekday_duration_probability_cluster_2_dishwashing_morning_duration_probability.csv</filename>
-      <filetype>csv</filetype>
-      <usage_type>resource</usage_type>
-      <checksum>23E18003</checksum>
-    </file>
-    <file>
-      <filename>schedules_weekday_duration_probability_cluster_2_laundry_evening_duration_probability.csv</filename>
-      <filetype>csv</filetype>
-      <usage_type>resource</usage_type>
-      <checksum>B250D83A</checksum>
-    </file>
-    <file>
-      <filename>schedules_weekday_duration_probability_cluster_2_laundry_midday_duration_probability.csv</filename>
-      <filetype>csv</filetype>
-      <usage_type>resource</usage_type>
-      <checksum>ACB5BCD2</checksum>
-    </file>
-    <file>
-      <filename>schedules_weekday_duration_probability_cluster_2_laundry_morning_duration_probability.csv</filename>
-      <filetype>csv</filetype>
-      <usage_type>resource</usage_type>
-      <checksum>26CFB684</checksum>
-    </file>
-    <file>
-      <filename>schedules_weekday_duration_probability_cluster_2_shower_evening_duration_probability.csv</filename>
-      <filetype>csv</filetype>
-      <usage_type>resource</usage_type>
-      <checksum>1CCBCB69</checksum>
-    </file>
-    <file>
-      <filename>schedules_weekday_duration_probability_cluster_2_shower_midday_duration_probability.csv</filename>
-      <filetype>csv</filetype>
-      <usage_type>resource</usage_type>
-      <checksum>41C774DB</checksum>
-    </file>
-    <file>
-      <filename>schedules_weekday_duration_probability_cluster_2_shower_morning_duration_probability.csv</filename>
-      <filetype>csv</filetype>
-      <usage_type>resource</usage_type>
-      <checksum>84737EBC</checksum>
-    </file>
-    <file>
-      <filename>schedules_weekday_duration_probability_cluster_3_cooking_evening_duration_probability.csv</filename>
-      <filetype>csv</filetype>
-      <usage_type>resource</usage_type>
-      <checksum>6F2B7686</checksum>
-    </file>
-    <file>
-      <filename>schedules_weekday_duration_probability_cluster_3_cooking_midday_duration_probability.csv</filename>
-      <filetype>csv</filetype>
-      <usage_type>resource</usage_type>
-      <checksum>34A7D406</checksum>
-    </file>
-    <file>
-      <filename>schedules_weekday_duration_probability_cluster_3_cooking_morning_duration_probability.csv</filename>
-      <filetype>csv</filetype>
-      <usage_type>resource</usage_type>
-      <checksum>615CD1D7</checksum>
-    </file>
-    <file>
-      <filename>schedules_weekday_duration_probability_cluster_3_dishwashing_evening_duration_probability.csv</filename>
-      <filetype>csv</filetype>
-      <usage_type>resource</usage_type>
-      <checksum>DACA45E5</checksum>
-    </file>
-    <file>
-      <filename>schedules_weekday_duration_probability_cluster_3_dishwashing_midday_duration_probability.csv</filename>
-      <filetype>csv</filetype>
-      <usage_type>resource</usage_type>
-      <checksum>D119B4D0</checksum>
-    </file>
-    <file>
-      <filename>schedules_weekday_duration_probability_cluster_3_dishwashing_morning_duration_probability.csv</filename>
-      <filetype>csv</filetype>
-      <usage_type>resource</usage_type>
-      <checksum>120B9428</checksum>
-    </file>
-    <file>
-      <filename>schedules_weekday_duration_probability_cluster_3_laundry_evening_duration_probability.csv</filename>
-      <filetype>csv</filetype>
-      <usage_type>resource</usage_type>
-      <checksum>267E8883</checksum>
-    </file>
-    <file>
-      <filename>schedules_weekday_duration_probability_cluster_3_laundry_midday_duration_probability.csv</filename>
-      <filetype>csv</filetype>
-      <usage_type>resource</usage_type>
-      <checksum>C3A5DA8B</checksum>
-    </file>
-    <file>
-      <filename>schedules_weekday_duration_probability_cluster_3_laundry_morning_duration_probability.csv</filename>
-      <filetype>csv</filetype>
-      <usage_type>resource</usage_type>
-      <checksum>D614AB97</checksum>
-    </file>
-    <file>
-      <filename>schedules_weekday_duration_probability_cluster_3_shower_evening_duration_probability.csv</filename>
-      <filetype>csv</filetype>
-      <usage_type>resource</usage_type>
-      <checksum>7FFBFD68</checksum>
-    </file>
-    <file>
-      <filename>schedules_weekday_duration_probability_cluster_3_shower_midday_duration_probability.csv</filename>
-      <filetype>csv</filetype>
-      <usage_type>resource</usage_type>
-      <checksum>8C62CEDB</checksum>
-    </file>
-    <file>
-      <filename>schedules_weekday_duration_probability_cluster_3_shower_morning_duration_probability.csv</filename>
-      <filetype>csv</filetype>
-      <usage_type>resource</usage_type>
-      <checksum>E3A10BE2</checksum>
-    </file>
-    <file>
-      <filename>schedules_weekday_mkv_chain_initial_prob_cluster_0.csv</filename>
-      <filetype>csv</filetype>
-      <usage_type>resource</usage_type>
-      <checksum>0AC88E84</checksum>
-    </file>
-    <file>
-      <filename>schedules_weekday_mkv_chain_initial_prob_cluster_1.csv</filename>
-      <filetype>csv</filetype>
-      <usage_type>resource</usage_type>
-      <checksum>AE298C53</checksum>
-    </file>
-    <file>
-      <filename>schedules_weekday_mkv_chain_initial_prob_cluster_2.csv</filename>
-      <filetype>csv</filetype>
-      <usage_type>resource</usage_type>
-      <checksum>42FB1588</checksum>
-    </file>
-    <file>
-      <filename>schedules_weekday_mkv_chain_initial_prob_cluster_3.csv</filename>
-      <filetype>csv</filetype>
-      <usage_type>resource</usage_type>
-      <checksum>5AAC2E9E</checksum>
-    </file>
-    <file>
-      <filename>schedules_weekday_mkv_chain_transition_prob_cluster_0.csv</filename>
-      <filetype>csv</filetype>
-      <usage_type>resource</usage_type>
-      <checksum>1BCCAC5C</checksum>
-    </file>
-    <file>
-      <filename>schedules_weekday_mkv_chain_transition_prob_cluster_1.csv</filename>
-      <filetype>csv</filetype>
-      <usage_type>resource</usage_type>
-      <checksum>BBB50EE1</checksum>
-    </file>
-    <file>
-      <filename>schedules_weekday_mkv_chain_transition_prob_cluster_2.csv</filename>
-      <filetype>csv</filetype>
-      <usage_type>resource</usage_type>
-      <checksum>7DBA15B4</checksum>
-    </file>
-    <file>
-      <filename>schedules_weekday_mkv_chain_transition_prob_cluster_3.csv</filename>
-      <filetype>csv</filetype>
-      <usage_type>resource</usage_type>
-      <checksum>CAC5CB5F</checksum>
-    </file>
-    <file>
-      <filename>schedules_weekend_duration_probability_cluster_0_cooking_evening_duration_probability.csv</filename>
-      <filetype>csv</filetype>
-      <usage_type>resource</usage_type>
-      <checksum>F6CB80B1</checksum>
-    </file>
-    <file>
-      <filename>schedules_weekend_duration_probability_cluster_0_cooking_midday_duration_probability.csv</filename>
-      <filetype>csv</filetype>
-      <usage_type>resource</usage_type>
-      <checksum>3CFFA67D</checksum>
-    </file>
-    <file>
-      <filename>schedules_weekend_duration_probability_cluster_0_cooking_morning_duration_probability.csv</filename>
-      <filetype>csv</filetype>
-      <usage_type>resource</usage_type>
-      <checksum>44F4FB7B</checksum>
-    </file>
-    <file>
-      <filename>schedules_weekend_duration_probability_cluster_0_dishwashing_evening_duration_probability.csv</filename>
-      <filetype>csv</filetype>
-      <usage_type>resource</usage_type>
-      <checksum>AB0BE66C</checksum>
-    </file>
-    <file>
-      <filename>schedules_weekend_duration_probability_cluster_0_dishwashing_midday_duration_probability.csv</filename>
-      <filetype>csv</filetype>
-      <usage_type>resource</usage_type>
-      <checksum>9120E2FD</checksum>
-    </file>
-    <file>
-      <filename>schedules_weekend_duration_probability_cluster_0_dishwashing_morning_duration_probability.csv</filename>
-      <filetype>csv</filetype>
-      <usage_type>resource</usage_type>
-      <checksum>A4EB422A</checksum>
-    </file>
-    <file>
-      <filename>schedules_weekend_duration_probability_cluster_0_laundry_evening_duration_probability.csv</filename>
-      <filetype>csv</filetype>
-      <usage_type>resource</usage_type>
-      <checksum>8ABEC58D</checksum>
-    </file>
-    <file>
-      <filename>schedules_weekend_duration_probability_cluster_0_laundry_midday_duration_probability.csv</filename>
-      <filetype>csv</filetype>
-      <usage_type>resource</usage_type>
-      <checksum>80C3640C</checksum>
-    </file>
-    <file>
-      <filename>schedules_weekend_duration_probability_cluster_0_laundry_morning_duration_probability.csv</filename>
-      <filetype>csv</filetype>
-      <usage_type>resource</usage_type>
-      <checksum>6DA7C30F</checksum>
-    </file>
-    <file>
-      <filename>schedules_weekend_duration_probability_cluster_0_shower_evening_duration_probability.csv</filename>
-      <filetype>csv</filetype>
-      <usage_type>resource</usage_type>
-      <checksum>ED525953</checksum>
-    </file>
-    <file>
-      <filename>schedules_weekend_duration_probability_cluster_0_shower_midday_duration_probability.csv</filename>
-      <filetype>csv</filetype>
-      <usage_type>resource</usage_type>
-      <checksum>332088E2</checksum>
-    </file>
-    <file>
-      <filename>schedules_weekend_duration_probability_cluster_0_shower_morning_duration_probability.csv</filename>
-      <filetype>csv</filetype>
-      <usage_type>resource</usage_type>
-      <checksum>86F7DFDE</checksum>
-    </file>
-    <file>
-      <filename>schedules_weekend_duration_probability_cluster_1_cooking_evening_duration_probability.csv</filename>
-      <filetype>csv</filetype>
-      <usage_type>resource</usage_type>
-      <checksum>2209A5BF</checksum>
-    </file>
-    <file>
-      <filename>schedules_weekend_duration_probability_cluster_1_cooking_midday_duration_probability.csv</filename>
-      <filetype>csv</filetype>
-      <usage_type>resource</usage_type>
-      <checksum>768859FF</checksum>
-    </file>
-    <file>
-      <filename>schedules_weekend_duration_probability_cluster_1_cooking_morning_duration_probability.csv</filename>
-      <filetype>csv</filetype>
-      <usage_type>resource</usage_type>
-      <checksum>2927CF95</checksum>
-    </file>
-    <file>
-      <filename>schedules_weekend_duration_probability_cluster_1_dishwashing_evening_duration_probability.csv</filename>
-      <filetype>csv</filetype>
-      <usage_type>resource</usage_type>
-      <checksum>B304EB88</checksum>
-    </file>
-    <file>
-      <filename>schedules_weekend_duration_probability_cluster_1_dishwashing_midday_duration_probability.csv</filename>
-      <filetype>csv</filetype>
-      <usage_type>resource</usage_type>
-      <checksum>5E7982A4</checksum>
-    </file>
-    <file>
-      <filename>schedules_weekend_duration_probability_cluster_1_dishwashing_morning_duration_probability.csv</filename>
-      <filetype>csv</filetype>
-      <usage_type>resource</usage_type>
-      <checksum>58BCE2B4</checksum>
-    </file>
-    <file>
-      <filename>schedules_weekend_duration_probability_cluster_1_laundry_evening_duration_probability.csv</filename>
-      <filetype>csv</filetype>
-      <usage_type>resource</usage_type>
-      <checksum>9FEF76FF</checksum>
-    </file>
-    <file>
-      <filename>schedules_weekend_duration_probability_cluster_1_laundry_midday_duration_probability.csv</filename>
-      <filetype>csv</filetype>
-      <usage_type>resource</usage_type>
-      <checksum>63F777DC</checksum>
-    </file>
-    <file>
-      <filename>schedules_weekend_duration_probability_cluster_1_laundry_morning_duration_probability.csv</filename>
-      <filetype>csv</filetype>
-      <usage_type>resource</usage_type>
-      <checksum>E731D060</checksum>
-    </file>
-    <file>
-      <filename>schedules_weekend_duration_probability_cluster_1_shower_evening_duration_probability.csv</filename>
-      <filetype>csv</filetype>
-      <usage_type>resource</usage_type>
-      <checksum>3E947E31</checksum>
-    </file>
-    <file>
-      <filename>schedules_weekend_duration_probability_cluster_1_shower_midday_duration_probability.csv</filename>
-      <filetype>csv</filetype>
-      <usage_type>resource</usage_type>
-      <checksum>FE78DD0B</checksum>
-    </file>
-    <file>
-      <filename>schedules_weekend_duration_probability_cluster_1_shower_morning_duration_probability.csv</filename>
-      <filetype>csv</filetype>
-      <usage_type>resource</usage_type>
-      <checksum>C6D1F192</checksum>
-    </file>
-    <file>
-      <filename>schedules_weekend_duration_probability_cluster_2_cooking_evening_duration_probability.csv</filename>
-      <filetype>csv</filetype>
-      <usage_type>resource</usage_type>
-      <checksum>26C904EC</checksum>
-    </file>
-    <file>
-      <filename>schedules_weekend_duration_probability_cluster_2_cooking_midday_duration_probability.csv</filename>
-      <filetype>csv</filetype>
-      <usage_type>resource</usage_type>
-      <checksum>51CF51D3</checksum>
-    </file>
-    <file>
-      <filename>schedules_weekend_duration_probability_cluster_2_cooking_morning_duration_probability.csv</filename>
-      <filetype>csv</filetype>
-      <usage_type>resource</usage_type>
-      <checksum>34855051</checksum>
-    </file>
-    <file>
-      <filename>schedules_weekend_duration_probability_cluster_2_dishwashing_evening_duration_probability.csv</filename>
-      <filetype>csv</filetype>
-      <usage_type>resource</usage_type>
-      <checksum>479CD610</checksum>
-    </file>
-    <file>
-      <filename>schedules_weekend_duration_probability_cluster_2_dishwashing_midday_duration_probability.csv</filename>
-      <filetype>csv</filetype>
-      <usage_type>resource</usage_type>
-      <checksum>29AAEE1E</checksum>
-    </file>
-    <file>
-      <filename>schedules_weekend_duration_probability_cluster_2_dishwashing_morning_duration_probability.csv</filename>
-      <filetype>csv</filetype>
-      <usage_type>resource</usage_type>
-      <checksum>F3A11DE1</checksum>
-    </file>
-    <file>
-      <filename>schedules_weekend_duration_probability_cluster_2_laundry_evening_duration_probability.csv</filename>
-      <filetype>csv</filetype>
-      <usage_type>resource</usage_type>
-      <checksum>EA68360B</checksum>
-    </file>
-    <file>
-      <filename>schedules_weekend_duration_probability_cluster_2_laundry_midday_duration_probability.csv</filename>
-      <filetype>csv</filetype>
-      <usage_type>resource</usage_type>
-      <checksum>78DC5051</checksum>
-    </file>
-    <file>
-      <filename>schedules_weekend_duration_probability_cluster_2_laundry_morning_duration_probability.csv</filename>
-      <filetype>csv</filetype>
-      <usage_type>resource</usage_type>
-      <checksum>1D1FB07E</checksum>
-    </file>
-    <file>
-      <filename>schedules_weekend_duration_probability_cluster_2_shower_evening_duration_probability.csv</filename>
-      <filetype>csv</filetype>
-      <usage_type>resource</usage_type>
-      <checksum>829DBC41</checksum>
-    </file>
-    <file>
-      <filename>schedules_weekend_duration_probability_cluster_2_shower_midday_duration_probability.csv</filename>
-      <filetype>csv</filetype>
-      <usage_type>resource</usage_type>
-      <checksum>E97FEBA7</checksum>
-    </file>
-    <file>
-      <filename>schedules_weekend_duration_probability_cluster_2_shower_morning_duration_probability.csv</filename>
-      <filetype>csv</filetype>
-      <usage_type>resource</usage_type>
-      <checksum>2DDD3D0B</checksum>
-    </file>
-    <file>
-      <filename>schedules_weekend_duration_probability_cluster_3_cooking_evening_duration_probability.csv</filename>
-      <filetype>csv</filetype>
-      <usage_type>resource</usage_type>
-      <checksum>EC70F74E</checksum>
-    </file>
-    <file>
-      <filename>schedules_weekend_duration_probability_cluster_3_cooking_midday_duration_probability.csv</filename>
-      <filetype>csv</filetype>
-      <usage_type>resource</usage_type>
-      <checksum>7C8976F3</checksum>
-    </file>
-    <file>
-      <filename>schedules_weekend_duration_probability_cluster_3_cooking_morning_duration_probability.csv</filename>
-      <filetype>csv</filetype>
-      <usage_type>resource</usage_type>
-      <checksum>5825338A</checksum>
-    </file>
-    <file>
-      <filename>schedules_weekend_duration_probability_cluster_3_dishwashing_evening_duration_probability.csv</filename>
-      <filetype>csv</filetype>
-      <usage_type>resource</usage_type>
-      <checksum>37B5AF9C</checksum>
-    </file>
-    <file>
-      <filename>schedules_weekend_duration_probability_cluster_3_dishwashing_midday_duration_probability.csv</filename>
-      <filetype>csv</filetype>
-      <usage_type>resource</usage_type>
-      <checksum>EDD63C21</checksum>
-    </file>
-    <file>
-      <filename>schedules_weekend_duration_probability_cluster_3_dishwashing_morning_duration_probability.csv</filename>
-      <filetype>csv</filetype>
-      <usage_type>resource</usage_type>
-      <checksum>99F23B28</checksum>
-    </file>
-    <file>
-      <filename>schedules_weekend_duration_probability_cluster_3_laundry_evening_duration_probability.csv</filename>
-      <filetype>csv</filetype>
-      <usage_type>resource</usage_type>
-      <checksum>C3963FF9</checksum>
-    </file>
-    <file>
-      <filename>schedules_weekend_duration_probability_cluster_3_laundry_midday_duration_probability.csv</filename>
-      <filetype>csv</filetype>
-      <usage_type>resource</usage_type>
-      <checksum>0B329C66</checksum>
-    </file>
-    <file>
-      <filename>schedules_weekend_duration_probability_cluster_3_laundry_morning_duration_probability.csv</filename>
-      <filetype>csv</filetype>
-      <usage_type>resource</usage_type>
-      <checksum>1761FEF6</checksum>
-    </file>
-    <file>
-      <filename>schedules_weekend_duration_probability_cluster_3_shower_evening_duration_probability.csv</filename>
-      <filetype>csv</filetype>
-      <usage_type>resource</usage_type>
-      <checksum>35AD8E7F</checksum>
-    </file>
-    <file>
-      <filename>schedules_weekend_duration_probability_cluster_3_shower_midday_duration_probability.csv</filename>
-      <filetype>csv</filetype>
-      <usage_type>resource</usage_type>
-      <checksum>DAF2049F</checksum>
-    </file>
-    <file>
-      <filename>schedules_weekend_duration_probability_cluster_3_shower_morning_duration_probability.csv</filename>
-      <filetype>csv</filetype>
-      <usage_type>resource</usage_type>
-      <checksum>C2CA1416</checksum>
-    </file>
-    <file>
-      <filename>schedules_weekend_mkv_chain_initial_prob_cluster_0.csv</filename>
-      <filetype>csv</filetype>
-      <usage_type>resource</usage_type>
-      <checksum>3F16AE89</checksum>
-    </file>
-    <file>
-      <filename>schedules_weekend_mkv_chain_initial_prob_cluster_1.csv</filename>
-      <filetype>csv</filetype>
-      <usage_type>resource</usage_type>
-      <checksum>49FEAE44</checksum>
-    </file>
-    <file>
-      <filename>schedules_weekend_mkv_chain_initial_prob_cluster_2.csv</filename>
-      <filetype>csv</filetype>
-      <usage_type>resource</usage_type>
-      <checksum>B48A47D6</checksum>
-    </file>
-    <file>
-      <filename>schedules_weekend_mkv_chain_initial_prob_cluster_3.csv</filename>
-      <filetype>csv</filetype>
-      <usage_type>resource</usage_type>
-      <checksum>B47E790B</checksum>
-    </file>
-    <file>
-      <filename>schedules_weekend_mkv_chain_transition_prob_cluster_0.csv</filename>
-      <filetype>csv</filetype>
-      <usage_type>resource</usage_type>
-      <checksum>E4089705</checksum>
-    </file>
-    <file>
-      <filename>schedules_weekend_mkv_chain_transition_prob_cluster_1.csv</filename>
-      <filetype>csv</filetype>
-      <usage_type>resource</usage_type>
-      <checksum>25700CD2</checksum>
-    </file>
-    <file>
-      <filename>schedules_weekend_mkv_chain_transition_prob_cluster_2.csv</filename>
-      <filetype>csv</filetype>
-      <usage_type>resource</usage_type>
-      <checksum>032B846A</checksum>
-    </file>
-    <file>
-      <filename>schedules_weekend_mkv_chain_transition_prob_cluster_3.csv</filename>
-      <filetype>csv</filetype>
-      <usage_type>resource</usage_type>
-      <checksum>F0F0F886</checksum>
-    </file>
-    <file>
-      <filename>constants.rb</filename>
-      <filetype>rb</filetype>
-      <usage_type>resource</usage_type>
-      <checksum>24396BA2</checksum>
-    </file>
-    <file>
-      <filename>schedules_weekday_state_and_monthly_schedule_shift.csv</filename>
-      <filetype>csv</filetype>
-      <usage_type>resource</usage_type>
-      <checksum>FFDA057E</checksum>
-    </file>
-    <file>
-      <filename>schedules_weekend_state_and_monthly_schedule_shift.csv</filename>
-      <filetype>csv</filetype>
-      <usage_type>resource</usage_type>
-      <checksum>5FC694CF</checksum>
-    </file>
-    <file>
-      <filename>schedules_config.md</filename>
-      <filetype>md</filetype>
-      <usage_type>resource</usage_type>
-      <checksum>EC6567F6</checksum>
-    </file>
-    <file>
-      <filename>schedules_config.json</filename>
-      <filetype>json</filetype>
-      <usage_type>resource</usage_type>
-      <checksum>BC384EA9</checksum>
+      <filename>base-hvac-furnace-oil-only.osw</filename>
+      <filetype>osw</filetype>
+      <usage_type>test</usage_type>
+      <checksum>C0E792F3</checksum>
+    </file>
+    <file>
+      <filename>base-hvac-furnace-propane-only.osw</filename>
+      <filetype>osw</filetype>
+      <usage_type>test</usage_type>
+      <checksum>12363F58</checksum>
+    </file>
+    <file>
+      <filename>base-hvac-furnace-wood-only.osw</filename>
+      <filetype>osw</filetype>
+      <usage_type>test</usage_type>
+      <checksum>97A5D467</checksum>
+    </file>
+    <file>
+      <filename>base-hvac-none.osw</filename>
+      <filetype>osw</filetype>
+      <usage_type>test</usage_type>
+      <checksum>927A0003</checksum>
+    </file>
+    <file>
+      <filename>base-hvac-setpoints.osw</filename>
+      <filetype>osw</filetype>
+      <usage_type>test</usage_type>
+      <checksum>012E53AE</checksum>
+    </file>
+    <file>
+      <filename>base-mechvent-balanced.osw</filename>
+      <filetype>osw</filetype>
+      <usage_type>test</usage_type>
+      <checksum>B9852A5E</checksum>
+    </file>
+    <file>
+      <filename>base-mechvent-erv.osw</filename>
+      <filetype>osw</filetype>
+      <usage_type>test</usage_type>
+      <checksum>7EE77602</checksum>
+    </file>
+    <file>
+      <filename>base-mechvent-exhaust.osw</filename>
+      <filetype>osw</filetype>
+      <usage_type>test</usage_type>
+      <checksum>4AE6E8B9</checksum>
+    </file>
+    <file>
+      <filename>base-mechvent-hrv.osw</filename>
+      <filetype>osw</filetype>
+      <usage_type>test</usage_type>
+      <checksum>93AA8411</checksum>
+    </file>
+    <file>
+      <filename>base-mechvent-supply.osw</filename>
+      <filetype>osw</filetype>
+      <usage_type>test</usage_type>
+      <checksum>77851406</checksum>
+    </file>
+    <file>
+      <filename>base-mechvent-erv-atre-asre.osw</filename>
+      <filetype>osw</filetype>
+      <usage_type>test</usage_type>
+      <checksum>3DF29B9C</checksum>
+    </file>
+    <file>
+      <filename>base-enclosure-windows-none.osw</filename>
+      <filetype>osw</filetype>
+      <usage_type>test</usage_type>
+      <checksum>269A0211</checksum>
+    </file>
+    <file>
+      <filename>base-mechvent-hrv-asre.osw</filename>
+      <filetype>osw</filetype>
+      <usage_type>test</usage_type>
+      <checksum>5F4A6C72</checksum>
+    </file>
+    <file>
+      <filename>base-atticroof-vented.osw</filename>
+      <filetype>osw</filetype>
+      <usage_type>test</usage_type>
+      <checksum>EB674E33</checksum>
+    </file>
+    <file>
+      <filename>base-dhw-dwhr.osw</filename>
+      <filetype>osw</filetype>
+      <usage_type>test</usage_type>
+      <checksum>BFEA2D69</checksum>
+    </file>
+    <file>
+      <filename>base-enclosure-beds-4.osw</filename>
+      <filetype>osw</filetype>
+      <usage_type>test</usage_type>
+      <checksum>5073A07E</checksum>
+    </file>
+    <file>
+      <filename>base-hvac-central-ac-only-2-speed.osw</filename>
+      <filetype>osw</filetype>
+      <usage_type>test</usage_type>
+      <checksum>4DB5CC8A</checksum>
+    </file>
+    <file>
+      <filename>base-hvac-air-to-air-heat-pump-var-speed.osw</filename>
+      <filetype>osw</filetype>
+      <usage_type>test</usage_type>
+      <checksum>21636F49</checksum>
+    </file>
+    <file>
+      <filename>base-hvac-furnace-gas-central-ac-2-speed.osw</filename>
+      <filetype>osw</filetype>
+      <usage_type>test</usage_type>
+      <checksum>F88AC312</checksum>
+    </file>
+    <file>
+      <filename>base-hvac-central-ac-only-var-speed.osw</filename>
+      <filetype>osw</filetype>
+      <usage_type>test</usage_type>
+      <checksum>6B7F5D64</checksum>
+    </file>
+    <file>
+      <filename>base-hvac-evap-cooler-furnace-gas.osw</filename>
+      <filetype>osw</filetype>
+      <usage_type>test</usage_type>
+      <checksum>56BDE113</checksum>
+    </file>
+    <file>
+      <filename>base-hvac-furnace-gas-central-ac-var-speed.osw</filename>
+      <filetype>osw</filetype>
+      <usage_type>test</usage_type>
+      <checksum>71FCBAC4</checksum>
+    </file>
+    <file>
+      <filename>base-hvac-furnace-gas-room-ac.osw</filename>
+      <filetype>osw</filetype>
+      <usage_type>test</usage_type>
+      <checksum>DC55B706</checksum>
+    </file>
+    <file>
+      <filename>base-hvac-room-ac-only.osw</filename>
+      <filetype>osw</filetype>
+      <usage_type>test</usage_type>
+      <checksum>4ADD43F2</checksum>
+    </file>
+    <file>
+      <filename>extra-dhw-solar-latitude.osw</filename>
+      <filetype>osw</filetype>
+      <usage_type>test</usage_type>
+      <checksum>516D24DC</checksum>
+    </file>
+    <file>
+      <filename>extra-pv-roofpitch.osw</filename>
+      <filetype>osw</filetype>
+      <usage_type>test</usage_type>
+      <checksum>D636331E</checksum>
+    </file>
+    <file>
+      <filename>extra-auto.osw</filename>
+      <filetype>osw</filetype>
+      <usage_type>test</usage_type>
+      <checksum>34063215</checksum>
+    </file>
+    <file>
+      <filename>base-mechvent-bath-kitchen-fans.osw</filename>
+      <filetype>osw</filetype>
+      <usage_type>test</usage_type>
+      <checksum>228B5118</checksum>
+    </file>
+    <file>
+      <filename>base-misc-neighbor-shading.osw</filename>
+      <filetype>osw</filetype>
+      <usage_type>test</usage_type>
+      <checksum>88CC373E</checksum>
+    </file>
+    <file>
+      <filename>base-dhw-tank-heat-pump-outside.osw</filename>
+      <filetype>osw</filetype>
+      <usage_type>test</usage_type>
+      <checksum>0AA2DBE3</checksum>
+    </file>
+    <file>
+      <filename>base-dhw-tank-heat-pump-with-solar-fraction.osw</filename>
+      <filetype>osw</filetype>
+      <usage_type>test</usage_type>
+      <checksum>D35F7DC0</checksum>
+    </file>
+    <file>
+      <filename>base-dhw-tank-heat-pump.osw</filename>
+      <filetype>osw</filetype>
+      <usage_type>test</usage_type>
+      <checksum>28A7C2A8</checksum>
+    </file>
+    <file>
+      <filename>base-dhw-jacket-hpwh.osw</filename>
+      <filetype>osw</filetype>
+      <usage_type>test</usage_type>
+      <checksum>AD58833C</checksum>
+    </file>
+    <file>
+      <filename>base-dhw-jacket-gas.osw</filename>
+      <filetype>osw</filetype>
+      <usage_type>test</usage_type>
+      <checksum>62742332</checksum>
+    </file>
+    <file>
+      <filename>base-dhw-solar-direct-evacuated-tube.osw</filename>
+      <filetype>osw</filetype>
+      <usage_type>test</usage_type>
+      <checksum>404EE621</checksum>
+    </file>
+    <file>
+      <filename>base-dhw-solar-direct-flat-plate.osw</filename>
+      <filetype>osw</filetype>
+      <usage_type>test</usage_type>
+      <checksum>77148B9B</checksum>
+    </file>
+    <file>
+      <filename>base-dhw-solar-direct-ics.osw</filename>
+      <filetype>osw</filetype>
+      <usage_type>test</usage_type>
+      <checksum>D684F870</checksum>
+    </file>
+    <file>
+      <filename>base-dhw-solar-indirect-flat-plate.osw</filename>
+      <filetype>osw</filetype>
+      <usage_type>test</usage_type>
+      <checksum>BC257625</checksum>
+    </file>
+    <file>
+      <filename>base-dhw-solar-thermosyphon-flat-plate.osw</filename>
+      <filetype>osw</filetype>
+      <usage_type>test</usage_type>
+      <checksum>93D1D646</checksum>
+    </file>
+    <file>
+      <filename>base-dhw-tank-heat-pump-with-solar.osw</filename>
+      <filetype>osw</filetype>
+      <usage_type>test</usage_type>
+      <checksum>C0E9652A</checksum>
+    </file>
+    <file>
+      <filename>base-dhw-tank-gas-outside.osw</filename>
+      <filetype>osw</filetype>
+      <usage_type>test</usage_type>
+      <checksum>C44E4577</checksum>
+    </file>
+    <file>
+      <filename>base-dhw-tank-gas.osw</filename>
+      <filetype>osw</filetype>
+      <usage_type>test</usage_type>
+      <checksum>06420E3F</checksum>
+    </file>
+    <file>
+      <filename>base-dhw-tank-oil.osw</filename>
+      <filetype>osw</filetype>
+      <usage_type>test</usage_type>
+      <checksum>2C602702</checksum>
+    </file>
+    <file>
+      <filename>base-dhw-tank-wood.osw</filename>
+      <filetype>osw</filetype>
+      <usage_type>test</usage_type>
+      <checksum>4ACEB04A</checksum>
+    </file>
+    <file>
+      <filename>base-dhw-tankless-gas-with-solar.osw</filename>
+      <filetype>osw</filetype>
+      <usage_type>test</usage_type>
+      <checksum>976DEE58</checksum>
+    </file>
+    <file>
+      <filename>base-dhw-tankless-electric.osw</filename>
+      <filetype>osw</filetype>
+      <usage_type>test</usage_type>
+      <checksum>74A98B46</checksum>
+    </file>
+    <file>
+      <filename>base-dhw-tankless-gas-with-solar-fraction.osw</filename>
+      <filetype>osw</filetype>
+      <usage_type>test</usage_type>
+      <checksum>08BB939C</checksum>
+    </file>
+    <file>
+      <filename>base-dhw-tankless-propane.osw</filename>
+      <filetype>osw</filetype>
+      <usage_type>test</usage_type>
+      <checksum>E73F4207</checksum>
+    </file>
+    <file>
+      <filename>base-dhw-tankless-gas.osw</filename>
+      <filetype>osw</filetype>
+      <usage_type>test</usage_type>
+      <checksum>6A95E528</checksum>
+    </file>
+    <file>
+      <filename>base-hvac-furnace-elec-central-ac-1-speed.osw</filename>
+      <filetype>osw</filetype>
+      <usage_type>test</usage_type>
+      <checksum>5313BEF1</checksum>
+    </file>
+    <file>
+      <filename>extra-second-refrigerator.osw</filename>
+      <filetype>osw</filetype>
+      <usage_type>test</usage_type>
+      <checksum>2F8331D3</checksum>
+    </file>
+    <file>
+      <filename>base-enclosure-garage.osw</filename>
+      <filetype>osw</filetype>
+      <usage_type>test</usage_type>
+      <checksum>9F1614D9</checksum>
+    </file>
+    <file>
+      <filename>base-dhw-tank-coal.osw</filename>
+      <filetype>osw</filetype>
+      <usage_type>test</usage_type>
+      <checksum>8027F757</checksum>
+    </file>
+    <file>
+      <filename>base-hvac-boiler-coal-only.osw</filename>
+      <filetype>osw</filetype>
+      <usage_type>test</usage_type>
+      <checksum>74591720</checksum>
+    </file>
+    <file>
+      <filename>base-hvac-elec-resistance-only.osw</filename>
+      <filetype>osw</filetype>
+      <usage_type>test</usage_type>
+      <checksum>794FACBC</checksum>
+    </file>
+    <file>
+      <filename>base-simcontrol-timestep-10-mins.osw</filename>
+      <filetype>osw</filetype>
+      <usage_type>test</usage_type>
+      <checksum>48AABFDF</checksum>
+    </file>
+    <file>
+      <filename>base-simcontrol-daylight-saving-disabled.osw</filename>
+      <filetype>osw</filetype>
+      <usage_type>test</usage_type>
+      <checksum>403DA36A</checksum>
+    </file>
+    <file>
+      <filename>base-mechvent-whole-house-fan.osw</filename>
+      <filetype>osw</filetype>
+      <usage_type>test</usage_type>
+      <checksum>36290EE7</checksum>
+    </file>
+    <file>
+      <filename>base-dhw-none.osw</filename>
+      <filetype>osw</filetype>
+      <usage_type>test</usage_type>
+      <checksum>FCC10F25</checksum>
+    </file>
+    <file>
+      <filename>base-enclosure-infil-ach-house-pressure.osw</filename>
+      <filetype>osw</filetype>
+      <usage_type>test</usage_type>
+      <checksum>D72E50A0</checksum>
+    </file>
+    <file>
+      <filename>base-enclosure-infil-cfm-house-pressure.osw</filename>
+      <filetype>osw</filetype>
+      <usage_type>test</usage_type>
+      <checksum>FAABBDCE</checksum>
+    </file>
+    <file>
+      <filename>base-dhw-tankless-electric-outside.osw</filename>
+      <filetype>osw</filetype>
+      <usage_type>test</usage_type>
+      <checksum>2D523407</checksum>
+    </file>
+    <file>
+      <filename>base-enclosure-beds-5.osw</filename>
+      <filetype>osw</filetype>
+      <usage_type>test</usage_type>
+      <checksum>3D2A990A</checksum>
+    </file>
+    <file>
+      <filename>base-enclosure-beds-1.osw</filename>
+      <filetype>osw</filetype>
+      <usage_type>test</usage_type>
+      <checksum>811FD01E</checksum>
+    </file>
+    <file>
+      <filename>base-enclosure-beds-2.osw</filename>
+      <filetype>osw</filetype>
+      <usage_type>test</usage_type>
+      <checksum>6D0BD3E7</checksum>
+    </file>
+    <file>
+      <filename>extra-enclosure-garage-partially-protruded.osw</filename>
+      <filetype>osw</filetype>
+      <usage_type>test</usage_type>
+      <checksum>F75703F0</checksum>
+    </file>
+    <file>
+      <filename>base-hvac-dual-fuel-air-to-air-heat-pump-var-speed.osw</filename>
+      <filetype>osw</filetype>
+      <usage_type>test</usage_type>
+      <checksum>814B94B5</checksum>
+    </file>
+    <file>
+      <filename>base-appliances-coal.osw</filename>
+      <filetype>osw</filetype>
+      <usage_type>test</usage_type>
+      <checksum>DAE22389</checksum>
+    </file>
+    <file>
+      <filename>base-appliances-gas.osw</filename>
+      <filetype>osw</filetype>
+      <usage_type>test</usage_type>
+      <checksum>56884AFF</checksum>
+    </file>
+    <file>
+      <filename>base-appliances-modified.osw</filename>
+      <filetype>osw</filetype>
+      <usage_type>test</usage_type>
+      <checksum>C50B1E0E</checksum>
+    </file>
+    <file>
+      <filename>base-appliances-oil.osw</filename>
+      <filetype>osw</filetype>
+      <usage_type>test</usage_type>
+      <checksum>CEB40B42</checksum>
+    </file>
+    <file>
+      <filename>base-appliances-propane.osw</filename>
+      <filetype>osw</filetype>
+      <usage_type>test</usage_type>
+      <checksum>AF45AA7A</checksum>
+    </file>
+    <file>
+      <filename>base-appliances-wood.osw</filename>
+      <filetype>osw</filetype>
+      <usage_type>test</usage_type>
+      <checksum>0F54B4F8</checksum>
+    </file>
+    <file>
+      <filename>base-simcontrol-calendar-year-custom.osw</filename>
+      <filetype>osw</filetype>
+      <usage_type>test</usage_type>
+      <checksum>D775B305</checksum>
+    </file>
+    <file>
+      <filename>base-location-AMY-2012.osw</filename>
+      <filetype>osw</filetype>
+      <usage_type>test</usage_type>
+      <checksum>62B8005E</checksum>
+    </file>
+    <file>
+      <filename>base-lighting-ceiling-fans.osw</filename>
+      <filetype>osw</filetype>
+      <usage_type>test</usage_type>
+      <checksum>F0EDC7CF</checksum>
+    </file>
+    <file>
+      <filename>base-misc-usage-multiplier.osw</filename>
+      <filetype>osw</filetype>
+      <usage_type>test</usage_type>
+      <checksum>49A60ABC</checksum>
+    </file>
+    <file>
+      <filename>base-pv.osw</filename>
+      <filetype>osw</filetype>
+      <usage_type>test</usage_type>
+      <checksum>203C3D8F</checksum>
+    </file>
+    <file>
+      <filename>base-dhw-tankless-electric-uef.osw</filename>
+      <filetype>osw</filetype>
+      <usage_type>test</usage_type>
+      <checksum>A4457373</checksum>
+    </file>
+    <file>
+      <filename>base-dhw-tankless-gas-uef.osw</filename>
+      <filetype>osw</filetype>
+      <usage_type>test</usage_type>
+      <checksum>33692072</checksum>
+    </file>
+    <file>
+      <filename>base-misc-loads-large-uncommon.osw</filename>
+      <filetype>osw</filetype>
+      <usage_type>test</usage_type>
+      <checksum>70BAB8AF</checksum>
+    </file>
+    <file>
+      <filename>base-misc-loads-large-uncommon2.osw</filename>
+      <filetype>osw</filetype>
+      <usage_type>test</usage_type>
+      <checksum>E4920ACE</checksum>
+    </file>
+    <file>
+      <filename>base-dhw-indirect-outside.osw</filename>
+      <filetype>osw</filetype>
+      <usage_type>test</usage_type>
+      <checksum>0E1F8D1D</checksum>
+    </file>
+    <file>
+      <filename>base-hvac-boiler-gas-only.osw</filename>
+      <filetype>osw</filetype>
+      <usage_type>test</usage_type>
+      <checksum>2B67FBD1</checksum>
+    </file>
+    <file>
+      <filename>base-dhw-indirect-standbyloss.osw</filename>
+      <filetype>osw</filetype>
+      <usage_type>test</usage_type>
+      <checksum>D88D1D8D</checksum>
+    </file>
+    <file>
+      <filename>base-dhw-indirect.osw</filename>
+      <filetype>osw</filetype>
+      <usage_type>test</usage_type>
+      <checksum>A9BEE440</checksum>
+    </file>
+    <file>
+      <filename>base-dhw-jacket-indirect.osw</filename>
+      <filetype>osw</filetype>
+      <usage_type>test</usage_type>
+      <checksum>AEEEC005</checksum>
+    </file>
+    <file>
+      <filename>base-dhw-indirect-with-solar-fraction.osw</filename>
+      <filetype>osw</filetype>
+      <usage_type>test</usage_type>
+      <checksum>5A8B6175</checksum>
+    </file>
+    <file>
+      <filename>base-dhw-combi-tankless-outside.osw</filename>
+      <filetype>osw</filetype>
+      <usage_type>test</usage_type>
+      <checksum>C9A154EE</checksum>
+    </file>
+    <file>
+      <filename>base-dhw-combi-tankless.osw</filename>
+      <filetype>osw</filetype>
+      <usage_type>test</usage_type>
+      <checksum>FA1CED97</checksum>
+    </file>
+    <file>
+      <filename>base-hvac-fireplace-wood-only.osw</filename>
+      <filetype>osw</filetype>
+      <usage_type>test</usage_type>
+      <checksum>61B974A5</checksum>
+    </file>
+    <file>
+      <filename>base-hvac-furnace-gas-only.osw</filename>
+      <filetype>osw</filetype>
+      <usage_type>test</usage_type>
+      <checksum>4331378F</checksum>
+    </file>
+    <file>
+      <filename>base-hvac-evap-cooler-only.osw</filename>
+      <filetype>osw</filetype>
+      <usage_type>test</usage_type>
+      <checksum>7CD09EDA</checksum>
+    </file>
+    <file>
+      <filename>base-hvac-mini-split-air-conditioner-only-ducted.osw</filename>
+      <filetype>osw</filetype>
+      <usage_type>test</usage_type>
+      <checksum>537721B3</checksum>
+    </file>
+    <file>
+      <filename>base-hvac-mini-split-air-conditioner-only-ductless.osw</filename>
+      <filetype>osw</filetype>
+      <usage_type>test</usage_type>
+      <checksum>D95B1F33</checksum>
+    </file>
+    <file>
+      <filename>base-hvac-central-ac-only-1-speed.osw</filename>
+      <filetype>osw</filetype>
+      <usage_type>test</usage_type>
+      <checksum>BBE6FC70</checksum>
+    </file>
+    <file>
+      <filename>base-hvac-stove-oil-only.osw</filename>
+      <filetype>osw</filetype>
+      <usage_type>test</usage_type>
+      <checksum>48E77303</checksum>
+    </file>
+    <file>
+      <filename>base-hvac-stove-wood-pellets-only.osw</filename>
+      <filetype>osw</filetype>
+      <usage_type>test</usage_type>
+      <checksum>C7CFE631</checksum>
+    </file>
+    <file>
+      <filename>base-hvac-floor-furnace-propane-only.osw</filename>
+      <filetype>osw</filetype>
+      <usage_type>test</usage_type>
+      <checksum>1143B35F</checksum>
+    </file>
+    <file>
+      <filename>base-hvac-mini-split-heat-pump-ducted-cooling-only.osw</filename>
+      <filetype>osw</filetype>
+      <usage_type>test</usage_type>
+      <checksum>DCD2D7FA</checksum>
+    </file>
+    <file>
+      <filename>base-enclosure-infil-flue.osw</filename>
+      <filetype>osw</filetype>
+      <usage_type>test</usage_type>
+      <checksum>71313E50</checksum>
+    </file>
+    <file>
+      <filename>extra-enclosure-windows-shading.osw</filename>
+      <filetype>osw</filetype>
+      <usage_type>test</usage_type>
+      <checksum>F8AABEAF</checksum>
+    </file>
+    <file>
+      <filename>base-enclosure-overhangs.osw</filename>
+      <filetype>osw</filetype>
+      <usage_type>test</usage_type>
+      <checksum>AAE77D4F</checksum>
+    </file>
+    <file>
+      <filename>base-hvac-evap-cooler-only-ducted.osw</filename>
+      <filetype>osw</filetype>
+      <usage_type>test</usage_type>
+      <checksum>444D96DB</checksum>
+    </file>
+    <file>
+      <filename>base-mechvent-cfis-evap-cooler-only-ducted.osw</filename>
+      <filetype>osw</filetype>
+      <usage_type>test</usage_type>
+      <checksum>D9AFC21D</checksum>
+    </file>
+    <file>
+      <filename>extra-second-heating-system-portable-heater-to-heating-system.osw</filename>
+      <filetype>osw</filetype>
+      <usage_type>test</usage_type>
+      <checksum>45BB72A8</checksum>
+    </file>
+    <file>
+      <filename>extra-second-heating-system-fireplace-to-heating-system.osw</filename>
+      <filetype>osw</filetype>
+      <usage_type>test</usage_type>
+      <checksum>9986D80A</checksum>
+    </file>
+    <file>
+      <filename>base-hvac-furnace-coal-only.osw</filename>
+      <filetype>osw</filetype>
+      <usage_type>test</usage_type>
+      <checksum>92E92D69</checksum>
+    </file>
+    <file>
+      <filename>base-mechvent-exhaust-rated-flow-rate.osw</filename>
+      <filetype>osw</filetype>
+      <usage_type>test</usage_type>
+      <checksum>A8A819C7</checksum>
+    </file>
+    <file>
+      <filename>base-hvac-ground-to-air-heat-pump-cooling-only.osw</filename>
+      <filetype>osw</filetype>
+      <usage_type>test</usage_type>
+      <checksum>C2402E66</checksum>
+    </file>
+    <file>
+      <filename>base-hvac-boiler-gas-central-ac-1-speed.osw</filename>
+      <filetype>osw</filetype>
+      <usage_type>test</usage_type>
+      <checksum>5131283F</checksum>
+    </file>
+    <file>
+      <filename>extra-second-heating-system-boiler-to-heating-system.osw</filename>
+      <filetype>osw</filetype>
+      <usage_type>test</usage_type>
+      <checksum>4AA30850</checksum>
+    </file>
+    <file>
+      <filename>extra-zero-extra-refrigerator-kwh.osw</filename>
+      <filetype>osw</filetype>
+      <usage_type>test</usage_type>
+      <checksum>9D3B52A2</checksum>
+    </file>
+    <file>
+      <filename>extra-zero-freezer-kwh.osw</filename>
+      <filetype>osw</filetype>
+      <usage_type>test</usage_type>
+      <checksum>B6C41B4B</checksum>
+    </file>
+    <file>
+      <filename>extra-zero-refrigerator-kwh.osw</filename>
+      <filetype>osw</filetype>
+      <usage_type>test</usage_type>
+      <checksum>AD0D0EFB</checksum>
+    </file>
+    <file>
+      <filename>extra-zero-clothes-washer-kwh.osw</filename>
+      <filetype>osw</filetype>
+      <usage_type>test</usage_type>
+      <checksum>40CE1550</checksum>
+    </file>
+    <file>
+      <filename>extra-zero-dishwasher-kwh.osw</filename>
+      <filetype>osw</filetype>
+      <usage_type>test</usage_type>
+      <checksum>3930F16E</checksum>
+    </file>
+    <file>
+      <filename>base-misc-shielding-of-home.osw</filename>
+      <filetype>osw</filetype>
+      <usage_type>test</usage_type>
+      <checksum>81452968</checksum>
+    </file>
+    <file>
+      <filename>extra-gas-hot-tub-heater-with-zero-kwh.osw</filename>
+      <filetype>osw</filetype>
+      <usage_type>test</usage_type>
+      <checksum>CAB9624B</checksum>
+    </file>
+    <file>
+      <filename>extra-gas-pool-heater-with-zero-kwh.osw</filename>
+      <filetype>osw</filetype>
+      <usage_type>test</usage_type>
+      <checksum>032EC999</checksum>
+    </file>
+    <file>
+      <filename>base-bldgtype-single-family-attached.osw</filename>
+      <filetype>osw</filetype>
+      <usage_type>test</usage_type>
+      <checksum>73B662B1</checksum>
+    </file>
+    <file>
+      <filename>extra-bldgtype-single-family-attached-double-exterior.osw</filename>
+      <filetype>osw</filetype>
+      <usage_type>test</usage_type>
+      <checksum>00DFE317</checksum>
+    </file>
+    <file>
+      <filename>extra-bldgtype-single-family-attached-single-exterior-front.osw</filename>
+      <filetype>osw</filetype>
+      <usage_type>test</usage_type>
+      <checksum>203A787B</checksum>
+    </file>
+    <file>
+      <filename>extra-bldgtype-single-family-attached-atticroof-flat.osw</filename>
+      <filetype>osw</filetype>
+      <usage_type>test</usage_type>
+      <checksum>04CE15EA</checksum>
+    </file>
+    <file>
+      <filename>base-enclosure-infil-natural-ach.osw</filename>
+      <filetype>osw</filetype>
+      <usage_type>test</usage_type>
+      <checksum>02C78A5C</checksum>
+    </file>
+    <file>
+      <filename>base-hvac-central-ac-plus-air-to-air-heat-pump-heating.osw</filename>
+      <filetype>osw</filetype>
+      <usage_type>test</usage_type>
+      <checksum>A23CA476</checksum>
+    </file>
+    <file>
+      <filename>base-hvac-dual-fuel-air-to-air-heat-pump-1-speed.osw</filename>
+      <filetype>osw</filetype>
+      <usage_type>test</usage_type>
+      <checksum>0187822D</checksum>
+    </file>
+    <file>
+      <filename>base-hvac-dual-fuel-air-to-air-heat-pump-1-speed-electric.osw</filename>
+      <filetype>osw</filetype>
+      <usage_type>test</usage_type>
+      <checksum>79C56440</checksum>
+    </file>
+    <file>
+      <filename>base-hvac-dual-fuel-mini-split-heat-pump-ducted.osw</filename>
+      <filetype>osw</filetype>
+      <usage_type>test</usage_type>
+      <checksum>AC2B99A9</checksum>
+    </file>
+    <file>
+      <filename>base-hvac-ground-to-air-heat-pump-heating-only.osw</filename>
+      <filetype>osw</filetype>
+      <usage_type>test</usage_type>
+      <checksum>8B9D61FB</checksum>
+    </file>
+    <file>
+      <filename>base-hvac-ground-to-air-heat-pump.osw</filename>
+      <filetype>osw</filetype>
+      <usage_type>test</usage_type>
+      <checksum>882F2829</checksum>
+    </file>
+    <file>
+      <filename>extra-second-heating-system-boiler-to-heat-pump.osw</filename>
+      <filetype>osw</filetype>
+      <usage_type>test</usage_type>
+      <checksum>0924036C</checksum>
+    </file>
+    <file>
+      <filename>base-hvac-mini-split-heat-pump-ducted-heating-only.osw</filename>
+      <filetype>osw</filetype>
+      <usage_type>test</usage_type>
+      <checksum>93695A9E</checksum>
+    </file>
+    <file>
+      <filename>base-hvac-mini-split-heat-pump-ducted.osw</filename>
+      <filetype>osw</filetype>
+      <usage_type>test</usage_type>
+      <checksum>4F0454FA</checksum>
+    </file>
+    <file>
+      <filename>base-hvac-mini-split-heat-pump-ductless.osw</filename>
+      <filetype>osw</filetype>
+      <usage_type>test</usage_type>
+      <checksum>820D2839</checksum>
+    </file>
+    <file>
+      <filename>extra-second-heating-system-fireplace-to-heat-pump.osw</filename>
+      <filetype>osw</filetype>
+      <usage_type>test</usage_type>
+      <checksum>C8166494</checksum>
+    </file>
+    <file>
+      <filename>base-hvac-undersized.osw</filename>
+      <filetype>osw</filetype>
+      <usage_type>test</usage_type>
+      <checksum>E505DE50</checksum>
+    </file>
+    <file>
+      <filename>base-hvac-room-ac-only-33percent.osw</filename>
+      <filetype>osw</filetype>
+      <usage_type>test</usage_type>
+      <checksum>9F81BE27</checksum>
+    </file>
+    <file>
+      <filename>base-location-helena-mt.osw</filename>
+      <filetype>osw</filetype>
+      <usage_type>test</usage_type>
+      <checksum>24291600</checksum>
+    </file>
+    <file>
+      <filename>base-hvac-programmable-thermostat-detailed.osw</filename>
+      <filetype>osw</filetype>
+      <usage_type>test</usage_type>
+      <checksum>29E7EB59</checksum>
+    </file>
+    <file>
+      <filename>base-hvac-fixed-heater-gas-only.osw</filename>
+      <filetype>osw</filetype>
+      <usage_type>test</usage_type>
+      <checksum>CB27377F</checksum>
+    </file>
+    <file>
+      <filename>base-hvac-portable-heater-gas-only.osw</filename>
+      <filetype>osw</filetype>
+      <usage_type>test</usage_type>
+      <checksum>EA9F150B</checksum>
+    </file>
+    <file>
+      <filename>base-hvac-boiler-elec-only.osw</filename>
+      <filetype>osw</filetype>
+      <usage_type>test</usage_type>
+      <checksum>B4CFBD23</checksum>
+    </file>
+    <file>
+      <filename>base-hvac-furnace-elec-only.osw</filename>
+      <filetype>osw</filetype>
+      <usage_type>test</usage_type>
+      <checksum>592B388A</checksum>
+    </file>
+    <file>
+      <filename>base-hvac-wall-furnace-elec-only.osw</filename>
+      <filetype>osw</filetype>
+      <usage_type>test</usage_type>
+      <checksum>927F9327</checksum>
+    </file>
+    <file>
+      <filename>base-hvac-install-quality-air-to-air-heat-pump-1-speed.osw</filename>
+      <filetype>osw</filetype>
+      <usage_type>test</usage_type>
+      <checksum>8FC47D88</checksum>
+    </file>
+    <file>
+      <filename>base-hvac-install-quality-air-to-air-heat-pump-2-speed.osw</filename>
+      <filetype>osw</filetype>
+      <usage_type>test</usage_type>
+      <checksum>10E709EC</checksum>
+    </file>
+    <file>
+      <filename>base-hvac-install-quality-air-to-air-heat-pump-var-speed.osw</filename>
+      <filetype>osw</filetype>
+      <usage_type>test</usage_type>
+      <checksum>DF401AB1</checksum>
+    </file>
+    <file>
+      <filename>base-hvac-install-quality-furnace-gas-central-ac-1-speed.osw</filename>
+      <filetype>osw</filetype>
+      <usage_type>test</usage_type>
+      <checksum>23F04A08</checksum>
+    </file>
+    <file>
+      <filename>base-hvac-install-quality-furnace-gas-central-ac-2-speed.osw</filename>
+      <filetype>osw</filetype>
+      <usage_type>test</usage_type>
+      <checksum>5CC79C09</checksum>
+    </file>
+    <file>
+      <filename>base-hvac-install-quality-furnace-gas-central-ac-var-speed.osw</filename>
+      <filetype>osw</filetype>
+      <usage_type>test</usage_type>
+      <checksum>6D661F91</checksum>
+    </file>
+    <file>
+      <filename>base-hvac-install-quality-furnace-gas-only.osw</filename>
+      <filetype>osw</filetype>
+      <usage_type>test</usage_type>
+      <checksum>8DD809CB</checksum>
+    </file>
+    <file>
+      <filename>base-hvac-install-quality-mini-split-air-conditioner-only-ducted.osw</filename>
+      <filetype>osw</filetype>
+      <usage_type>test</usage_type>
+      <checksum>A4E03367</checksum>
+    </file>
+    <file>
+      <filename>base-hvac-install-quality-mini-split-heat-pump-ducted.osw</filename>
+      <filetype>osw</filetype>
+      <usage_type>test</usage_type>
+      <checksum>20AF29DC</checksum>
+    </file>
+    <file>
+      <filename>base-hvac-install-quality-ground-to-air-heat-pump.osw</filename>
+      <filetype>osw</filetype>
+      <usage_type>test</usage_type>
+      <checksum>CE285C3F</checksum>
+    </file>
+    <file>
+      <filename>base-dhw-tank-heat-pump-uef.osw</filename>
+      <filetype>osw</filetype>
+      <usage_type>test</usage_type>
+      <checksum>8579DB57</checksum>
+    </file>
+    <file>
+      <filename>base-dhw-tank-elec-uef.osw</filename>
+      <filetype>osw</filetype>
+      <usage_type>test</usage_type>
+      <checksum>E071D630</checksum>
+    </file>
+    <file>
+      <filename>base-dhw-tank-gas-uef.osw</filename>
+      <filetype>osw</filetype>
+      <usage_type>test</usage_type>
+      <checksum>0B4D3CF7</checksum>
+    </file>
+    <file>
+      <filename>base-enclosure-2stories.osw</filename>
+      <filetype>osw</filetype>
+      <usage_type>test</usage_type>
+      <checksum>395445B4</checksum>
+    </file>
+    <file>
+      <filename>base-hvac-autosize-boiler-elec-only.osw</filename>
+      <filetype>osw</filetype>
+      <usage_type>test</usage_type>
+      <checksum>3F6B8BED</checksum>
+    </file>
+    <file>
+      <filename>base-hvac-autosize-boiler-gas-central-ac-1-speed.osw</filename>
+      <filetype>osw</filetype>
+      <usage_type>test</usage_type>
+      <checksum>11B1362D</checksum>
+    </file>
+    <file>
+      <filename>base-hvac-autosize-boiler-gas-only.osw</filename>
+      <filetype>osw</filetype>
+      <usage_type>test</usage_type>
+      <checksum>8B04263E</checksum>
+    </file>
+    <file>
+      <filename>base-hvac-autosize-central-ac-only-1-speed.osw</filename>
+      <filetype>osw</filetype>
+      <usage_type>test</usage_type>
+      <checksum>0BF5D36E</checksum>
+    </file>
+    <file>
+      <filename>base-hvac-autosize-central-ac-only-2-speed.osw</filename>
+      <filetype>osw</filetype>
+      <usage_type>test</usage_type>
+      <checksum>E2702D93</checksum>
+    </file>
+    <file>
+      <filename>base-hvac-autosize-central-ac-only-var-speed.osw</filename>
+      <filetype>osw</filetype>
+      <usage_type>test</usage_type>
+      <checksum>1386828D</checksum>
+    </file>
+    <file>
+      <filename>base-hvac-autosize-elec-resistance-only.osw</filename>
+      <filetype>osw</filetype>
+      <usage_type>test</usage_type>
+      <checksum>41ADBBF4</checksum>
+    </file>
+    <file>
+      <filename>base-hvac-autosize-evap-cooler-furnace-gas.osw</filename>
+      <filetype>osw</filetype>
+      <usage_type>test</usage_type>
+      <checksum>76654940</checksum>
+    </file>
+    <file>
+      <filename>base-hvac-autosize-floor-furnace-propane-only.osw</filename>
+      <filetype>osw</filetype>
+      <usage_type>test</usage_type>
+      <checksum>28D52747</checksum>
+    </file>
+    <file>
+      <filename>base-hvac-autosize-furnace-elec-only.osw</filename>
+      <filetype>osw</filetype>
+      <usage_type>test</usage_type>
+      <checksum>F1E56437</checksum>
+    </file>
+    <file>
+      <filename>base-hvac-autosize-furnace-gas-central-ac-2-speed.osw</filename>
+      <filetype>osw</filetype>
+      <usage_type>test</usage_type>
+      <checksum>D1B13F8E</checksum>
+    </file>
+    <file>
+      <filename>base-hvac-autosize-furnace-gas-central-ac-var-speed.osw</filename>
+      <filetype>osw</filetype>
+      <usage_type>test</usage_type>
+      <checksum>F568F272</checksum>
+    </file>
+    <file>
+      <filename>base-hvac-autosize-furnace-gas-only.osw</filename>
+      <filetype>osw</filetype>
+      <usage_type>test</usage_type>
+      <checksum>B761758A</checksum>
+    </file>
+    <file>
+      <filename>base-hvac-autosize-furnace-gas-room-ac.osw</filename>
+      <filetype>osw</filetype>
+      <usage_type>test</usage_type>
+      <checksum>B27C2B78</checksum>
+    </file>
+    <file>
+      <filename>base-hvac-autosize-room-ac-only.osw</filename>
+      <filetype>osw</filetype>
+      <usage_type>test</usage_type>
+      <checksum>31344794</checksum>
+    </file>
+    <file>
+      <filename>base-hvac-autosize-stove-oil-only.osw</filename>
+      <filetype>osw</filetype>
+      <usage_type>test</usage_type>
+      <checksum>8EEEAACA</checksum>
+    </file>
+    <file>
+      <filename>base-hvac-autosize-wall-furnace-elec-only.osw</filename>
+      <filetype>osw</filetype>
+      <usage_type>test</usage_type>
+      <checksum>FABC3D43</checksum>
+    </file>
+    <file>
+      <filename>base-hvac-autosize.osw</filename>
+      <filetype>osw</filetype>
+      <usage_type>test</usage_type>
+      <checksum>4F7EEB71</checksum>
+    </file>
+    <file>
+      <filename>base-hvac-autosize-mini-split-air-conditioner-only-ducted.osw</filename>
+      <filetype>osw</filetype>
+      <usage_type>test</usage_type>
+      <checksum>62B2A8DF</checksum>
+    </file>
+    <file>
+      <filename>base-foundation-vented-crawlspace.osw</filename>
+      <filetype>osw</filetype>
+      <usage_type>test</usage_type>
+      <checksum>A6F287FB</checksum>
+    </file>
+    <file>
+      <filename>base-foundation-unvented-crawlspace.osw</filename>
+      <filetype>osw</filetype>
+      <usage_type>test</usage_type>
+      <checksum>8441FA88</checksum>
+    </file>
+    <file>
+      <filename>base-foundation-unconditioned-basement-assembly-r.osw</filename>
+      <filetype>osw</filetype>
+      <usage_type>test</usage_type>
+      <checksum>F7DF834E</checksum>
+    </file>
+    <file>
+      <filename>base-foundation-unconditioned-basement.osw</filename>
+      <filetype>osw</filetype>
+      <usage_type>test</usage_type>
+      <checksum>44638C11</checksum>
+    </file>
+    <file>
+      <filename>base-location-duluth-mn.osw</filename>
+      <filetype>osw</filetype>
+      <usage_type>test</usage_type>
+      <checksum>3D7C662F</checksum>
+    </file>
+    <file>
+      <filename>base-foundation-unconditioned-basement-wall-insulation.osw</filename>
+      <filetype>osw</filetype>
+      <usage_type>test</usage_type>
+      <checksum>A9431359</checksum>
+    </file>
+    <file>
+      <filename>extra-bldgtype-single-family-attached-unconditioned-basement-middle.osw</filename>
+      <filetype>osw</filetype>
+      <usage_type>test</usage_type>
+      <checksum>D2FDD483</checksum>
+    </file>
+    <file>
+      <filename>extra-bldgtype-single-family-attached-unconditioned-basement-right.osw</filename>
+      <filetype>osw</filetype>
+      <usage_type>test</usage_type>
+      <checksum>EFDD08C8</checksum>
+    </file>
+    <file>
+      <filename>extra-bldgtype-single-family-attached-unconditioned-basement.osw</filename>
+      <filetype>osw</filetype>
+      <usage_type>test</usage_type>
+      <checksum>48945F8F</checksum>
+    </file>
+    <file>
+      <filename>extra-bldgtype-single-family-attached-unvented-crawlspace-middle.osw</filename>
+      <filetype>osw</filetype>
+      <usage_type>test</usage_type>
+      <checksum>5AA4D12D</checksum>
+    </file>
+    <file>
+      <filename>extra-bldgtype-single-family-attached-unvented-crawlspace-right.osw</filename>
+      <filetype>osw</filetype>
+      <usage_type>test</usage_type>
+      <checksum>D9D5C8BE</checksum>
+    </file>
+    <file>
+      <filename>extra-bldgtype-single-family-attached-unvented-crawlspace.osw</filename>
+      <filetype>osw</filetype>
+      <usage_type>test</usage_type>
+      <checksum>DF79C77F</checksum>
+    </file>
+    <file>
+      <filename>extra-bldgtype-single-family-attached-vented-crawlspace-middle.osw</filename>
+      <filetype>osw</filetype>
+      <usage_type>test</usage_type>
+      <checksum>FE00C666</checksum>
+    </file>
+    <file>
+      <filename>extra-bldgtype-single-family-attached-vented-crawlspace-right.osw</filename>
+      <filetype>osw</filetype>
+      <usage_type>test</usage_type>
+      <checksum>88AAEDA8</checksum>
+    </file>
+    <file>
+      <filename>extra-bldgtype-single-family-attached-vented-crawlspace.osw</filename>
+      <filetype>osw</filetype>
+      <usage_type>test</usage_type>
+      <checksum>207C7705</checksum>
+    </file>
+    <file>
+      <filename>base-location-baltimore-md.osw</filename>
+      <filetype>osw</filetype>
+      <usage_type>test</usage_type>
+      <checksum>83A7AC5D</checksum>
+    </file>
+    <file>
+      <filename>base-location-portland-or.osw</filename>
+      <filetype>osw</filetype>
+      <usage_type>test</usage_type>
+      <checksum>CF76E095</checksum>
+    </file>
+    <file>
+      <filename>base-misc-defaults.osw</filename>
+      <filetype>osw</filetype>
+      <usage_type>test</usage_type>
+      <checksum>EE82A3EE</checksum>
+    </file>
+    <file>
+      <filename>base-foundation-slab.osw</filename>
+      <filetype>osw</filetype>
+      <usage_type>test</usage_type>
+      <checksum>2DA01D7B</checksum>
+    </file>
+    <file>
+      <filename>extra-enclosure-atticroof-conditioned-eaves-gable.osw</filename>
+      <filetype>osw</filetype>
+      <usage_type>test</usage_type>
+      <checksum>AC086D1D</checksum>
+    </file>
+    <file>
+      <filename>extra-enclosure-atticroof-conditioned-eaves-hip.osw</filename>
+      <filetype>osw</filetype>
+      <usage_type>test</usage_type>
+      <checksum>9B43404D</checksum>
+    </file>
+    <file>
+      <filename>base-appliances-dehumidifier.osw</filename>
+      <filetype>osw</filetype>
+      <usage_type>test</usage_type>
+      <checksum>1DF491A8</checksum>
+    </file>
+    <file>
+      <filename>base-appliances-dehumidifier-ief-portable.osw</filename>
+      <filetype>osw</filetype>
+      <usage_type>test</usage_type>
+      <checksum>0D285EB3</checksum>
+    </file>
+    <file>
+      <filename>base-appliances-dehumidifier-ief-whole-home.osw</filename>
+      <filetype>osw</filetype>
+      <usage_type>test</usage_type>
+      <checksum>AC05DCE1</checksum>
+    </file>
+    <file>
+      <filename>base-atticroof-radiant-barrier.osw</filename>
+      <filetype>osw</filetype>
+      <usage_type>test</usage_type>
+      <checksum>226114D4</checksum>
+    </file>
+    <file>
+      <filename>base-location-dallas-tx.osw</filename>
+      <filetype>osw</filetype>
+      <usage_type>test</usage_type>
+      <checksum>70DCDB62</checksum>
+    </file>
+    <file>
+      <filename>base-location-miami-fl.osw</filename>
+      <filetype>osw</filetype>
+      <usage_type>test</usage_type>
+      <checksum>230D0440</checksum>
+    </file>
+    <file>
+      <filename>base-location-honolulu-hi.osw</filename>
+      <filetype>osw</filetype>
+      <usage_type>test</usage_type>
+      <checksum>87875EC9</checksum>
+    </file>
+    <file>
+      <filename>base-location-phoenix-az.osw</filename>
+      <filetype>osw</filetype>
+      <usage_type>test</usage_type>
+      <checksum>CC19178F</checksum>
+    </file>
+    <file>
+      <filename>extra-bldgtype-single-family-attached-slab-middle.osw</filename>
+      <filetype>osw</filetype>
+      <usage_type>test</usage_type>
+      <checksum>A9670785</checksum>
+    </file>
+    <file>
+      <filename>extra-bldgtype-single-family-attached-slab-right.osw</filename>
+      <filetype>osw</filetype>
+      <usage_type>test</usage_type>
+      <checksum>BD4FC4DF</checksum>
+    </file>
+    <file>
+      <filename>extra-bldgtype-single-family-attached-slab.osw</filename>
+      <filetype>osw</filetype>
+      <usage_type>test</usage_type>
+      <checksum>F5DB2E92</checksum>
+    </file>
+    <file>
+      <filename>extra-bldgtype-single-family-attached-atticroof-conditioned-eaves-gable.osw</filename>
+      <filetype>osw</filetype>
+      <usage_type>test</usage_type>
+      <checksum>95621A78</checksum>
+    </file>
+    <file>
+      <filename>extra-bldgtype-single-family-attached-atticroof-conditioned-eaves-hip.osw</filename>
+      <filetype>osw</filetype>
+      <usage_type>test</usage_type>
+      <checksum>93989B13</checksum>
     </file>
     <file>
       <filename>base-bldgtype-multifamily-shared-mechvent-preconditioning.osw</filename>
       <filetype>osw</filetype>
       <usage_type>test</usage_type>
-      <checksum>F94BD65F</checksum>
+      <checksum>D8DA1A90</checksum>
     </file>
     <file>
       <filename>base-bldgtype-multifamily-shared-mechvent.osw</filename>
       <filetype>osw</filetype>
       <usage_type>test</usage_type>
-      <checksum>F3B6E56E</checksum>
+      <checksum>CF51BE2B</checksum>
     </file>
     <file>
       <filename>base-bldgtype-multifamily-shared-pv.osw</filename>
       <filetype>osw</filetype>
       <usage_type>test</usage_type>
-      <checksum>636DFF08</checksum>
+      <checksum>E689940E</checksum>
     </file>
     <file>
       <filename>base-bldgtype-multifamily-shared-water-heater.osw</filename>
       <filetype>osw</filetype>
       <usage_type>test</usage_type>
-      <checksum>A500F17C</checksum>
+      <checksum>CA45560C</checksum>
     </file>
     <file>
       <filename>base-bldgtype-multifamily.osw</filename>
       <filetype>osw</filetype>
       <usage_type>test</usage_type>
-      <checksum>A914BD6A</checksum>
+      <checksum>4B759C94</checksum>
+    </file>
+    <file>
+      <filename>base-bldgtype-multifamily-shared-boiler-only-baseboard.osw</filename>
+      <filetype>osw</filetype>
+      <usage_type>test</usage_type>
+      <checksum>20488ED2</checksum>
+    </file>
+    <file>
+      <filename>base-bldgtype-multifamily-shared-boiler-only-fan-coil.osw</filename>
+      <filetype>osw</filetype>
+      <usage_type>test</usage_type>
+      <checksum>FD79FED6</checksum>
+    </file>
+    <file>
+      <filename>base-hvac-room-ac-only-ceer.osw</filename>
+      <filetype>osw</filetype>
+      <usage_type>test</usage_type>
+      <checksum>76B03A8D</checksum>
+    </file>
+    <file>
+      <filename>extra-bldgtype-single-family-attached-double-loaded-interior.osw</filename>
+      <filetype>osw</filetype>
+      <usage_type>test</usage_type>
+      <checksum>795A2649</checksum>
+    </file>
+    <file>
+      <filename>extra-bldgtype-multifamily-unvented-crawlspace-left-bottom.osw</filename>
+      <filetype>osw</filetype>
+      <usage_type>test</usage_type>
+      <checksum>2AFB2D27</checksum>
+    </file>
+    <file>
+      <filename>extra-bldgtype-multifamily-unvented-crawlspace-left-middle.osw</filename>
+      <filetype>osw</filetype>
+      <usage_type>test</usage_type>
+      <checksum>83BF78C9</checksum>
+    </file>
+    <file>
+      <filename>extra-bldgtype-multifamily-unvented-crawlspace-left-top.osw</filename>
+      <filetype>osw</filetype>
+      <usage_type>test</usage_type>
+      <checksum>959C08D6</checksum>
+    </file>
+    <file>
+      <filename>extra-bldgtype-multifamily-unvented-crawlspace-middle-bottom.osw</filename>
+      <filetype>osw</filetype>
+      <usage_type>test</usage_type>
+      <checksum>5F43F420</checksum>
+    </file>
+    <file>
+      <filename>extra-bldgtype-multifamily-unvented-crawlspace-middle-middle.osw</filename>
+      <filetype>osw</filetype>
+      <usage_type>test</usage_type>
+      <checksum>49591D31</checksum>
+    </file>
+    <file>
+      <filename>extra-bldgtype-multifamily-unvented-crawlspace-middle-top.osw</filename>
+      <filetype>osw</filetype>
+      <usage_type>test</usage_type>
+      <checksum>7F771849</checksum>
+    </file>
+    <file>
+      <filename>extra-bldgtype-multifamily-unvented-crawlspace-right-bottom.osw</filename>
+      <filetype>osw</filetype>
+      <usage_type>test</usage_type>
+      <checksum>D0CDDC12</checksum>
+    </file>
+    <file>
+      <filename>extra-bldgtype-multifamily-unvented-crawlspace-right-middle.osw</filename>
+      <filetype>osw</filetype>
+      <usage_type>test</usage_type>
+      <checksum>2282F170</checksum>
+    </file>
+    <file>
+      <filename>extra-bldgtype-multifamily-unvented-crawlspace-right-top.osw</filename>
+      <filetype>osw</filetype>
+      <usage_type>test</usage_type>
+      <checksum>4388A770</checksum>
+    </file>
+    <file>
+      <filename>extra-bldgtype-multifamily-unvented-crawlspace.osw</filename>
+      <filetype>osw</filetype>
+      <usage_type>test</usage_type>
+      <checksum>4E078272</checksum>
+    </file>
+    <file>
+      <filename>extra-bldgtype-multifamily-vented-crawlspace-left-bottom.osw</filename>
+      <filetype>osw</filetype>
+      <usage_type>test</usage_type>
+      <checksum>37A17899</checksum>
+    </file>
+    <file>
+      <filename>extra-bldgtype-multifamily-vented-crawlspace-left-middle.osw</filename>
+      <filetype>osw</filetype>
+      <usage_type>test</usage_type>
+      <checksum>FDE3E7EA</checksum>
+    </file>
+    <file>
+      <filename>extra-bldgtype-multifamily-vented-crawlspace-left-top.osw</filename>
+      <filetype>osw</filetype>
+      <usage_type>test</usage_type>
+      <checksum>E850C451</checksum>
+    </file>
+    <file>
+      <filename>extra-bldgtype-multifamily-vented-crawlspace-middle-bottom.osw</filename>
+      <filetype>osw</filetype>
+      <usage_type>test</usage_type>
+      <checksum>ED76BF92</checksum>
+    </file>
+    <file>
+      <filename>extra-bldgtype-multifamily-vented-crawlspace-middle-middle.osw</filename>
+      <filetype>osw</filetype>
+      <usage_type>test</usage_type>
+      <checksum>4432EA7C</checksum>
+    </file>
+    <file>
+      <filename>extra-bldgtype-multifamily-vented-crawlspace-middle-top.osw</filename>
+      <filetype>osw</filetype>
+      <usage_type>test</usage_type>
+      <checksum>A57805F4</checksum>
+    </file>
+    <file>
+      <filename>extra-bldgtype-multifamily-vented-crawlspace-right-bottom.osw</filename>
+      <filetype>osw</filetype>
+      <usage_type>test</usage_type>
+      <checksum>34CD3C5F</checksum>
+    </file>
+    <file>
+      <filename>extra-bldgtype-multifamily-vented-crawlspace-right-middle.osw</filename>
+      <filetype>osw</filetype>
+      <usage_type>test</usage_type>
+      <checksum>485FF80E</checksum>
+    </file>
+    <file>
+      <filename>extra-bldgtype-multifamily-vented-crawlspace-right-top.osw</filename>
+      <filetype>osw</filetype>
+      <usage_type>test</usage_type>
+      <checksum>82726E71</checksum>
+    </file>
+    <file>
+      <filename>extra-bldgtype-multifamily-vented-crawlspace.osw</filename>
+      <filetype>osw</filetype>
+      <usage_type>test</usage_type>
+      <checksum>5EEDC6D0</checksum>
+    </file>
+    <file>
+      <filename>extra-bldgtype-multifamily-eaves.osw</filename>
+      <filetype>osw</filetype>
+      <usage_type>test</usage_type>
+      <checksum>E57B908B</checksum>
+    </file>
+    <file>
+      <filename>extra-bldgtype-multifamily-slab-left-bottom.osw</filename>
+      <filetype>osw</filetype>
+      <usage_type>test</usage_type>
+      <checksum>3C86C686</checksum>
+    </file>
+    <file>
+      <filename>extra-bldgtype-multifamily-slab-left-middle.osw</filename>
+      <filetype>osw</filetype>
+      <usage_type>test</usage_type>
+      <checksum>D1BA00FF</checksum>
+    </file>
+    <file>
+      <filename>extra-bldgtype-multifamily-slab-left-top.osw</filename>
+      <filetype>osw</filetype>
+      <usage_type>test</usage_type>
+      <checksum>0AC2D719</checksum>
+    </file>
+    <file>
+      <filename>extra-bldgtype-multifamily-slab-middle-bottom.osw</filename>
+      <filetype>osw</filetype>
+      <usage_type>test</usage_type>
+      <checksum>84499E7A</checksum>
+    </file>
+    <file>
+      <filename>extra-bldgtype-multifamily-slab-middle-middle.osw</filename>
+      <filetype>osw</filetype>
+      <usage_type>test</usage_type>
+      <checksum>C555ED30</checksum>
+    </file>
+    <file>
+      <filename>extra-bldgtype-multifamily-slab-middle-top.osw</filename>
+      <filetype>osw</filetype>
+      <usage_type>test</usage_type>
+      <checksum>517EFB86</checksum>
+    </file>
+    <file>
+      <filename>extra-bldgtype-multifamily-slab-right-bottom.osw</filename>
+      <filetype>osw</filetype>
+      <usage_type>test</usage_type>
+      <checksum>CDDB065C</checksum>
+    </file>
+    <file>
+      <filename>extra-bldgtype-multifamily-slab-right-middle.osw</filename>
+      <filetype>osw</filetype>
+      <usage_type>test</usage_type>
+      <checksum>51BB554A</checksum>
+    </file>
+    <file>
+      <filename>extra-bldgtype-multifamily-slab-right-top.osw</filename>
+      <filetype>osw</filetype>
+      <usage_type>test</usage_type>
+      <checksum>9DCB7B85</checksum>
+    </file>
+    <file>
+      <filename>extra-bldgtype-multifamily-slab.osw</filename>
+      <filetype>osw</filetype>
+      <usage_type>test</usage_type>
+      <checksum>1A08920A</checksum>
+    </file>
+    <file>
+      <filename>extra-bldgtype-multifamily-double-loaded-interior.osw</filename>
+      <filetype>osw</filetype>
+      <usage_type>test</usage_type>
+      <checksum>57314F64</checksum>
     </file>
     <file>
       <filename>extra-bldgtype-multifamily-double-exterior.osw</filename>
       <filetype>osw</filetype>
       <usage_type>test</usage_type>
-      <checksum>B9482D3E</checksum>
-    </file>
-    <file>
-      <filename>extra-bldgtype-multifamily-double-loaded-interior.osw</filename>
-      <filetype>osw</filetype>
-      <usage_type>test</usage_type>
-      <checksum>C5948BBE</checksum>
-    </file>
-    <file>
-      <filename>extra-bldgtype-multifamily-eaves.osw</filename>
-      <filetype>osw</filetype>
-      <usage_type>test</usage_type>
-      <checksum>37B54D29</checksum>
+      <checksum>4DE4F799</checksum>
     </file>
     <file>
       <filename>extra-bldgtype-multifamily-single-exterior-front.osw</filename>
       <filetype>osw</filetype>
       <usage_type>test</usage_type>
-      <checksum>0D415A33</checksum>
+      <checksum>0B44E9B3</checksum>
+    </file>
+    <file>
+      <filename>extra-bldgtype-multifamily-unvented-crawlspace-double-loaded-interior.osw</filename>
+      <filetype>osw</filetype>
+      <usage_type>test</usage_type>
+      <checksum>88603A42</checksum>
+    </file>
+    <file>
+      <filename>extra-bldgtype-multifamily-unvented-crawlspace-left-bottom-double-loaded-interior.osw</filename>
+      <filetype>osw</filetype>
+      <usage_type>test</usage_type>
+      <checksum>283B7A1F</checksum>
+    </file>
+    <file>
+      <filename>extra-bldgtype-multifamily-unvented-crawlspace-left-middle-double-loaded-interior.osw</filename>
+      <filetype>osw</filetype>
+      <usage_type>test</usage_type>
+      <checksum>8E6A4654</checksum>
+    </file>
+    <file>
+      <filename>extra-bldgtype-multifamily-unvented-crawlspace-left-top-double-loaded-interior.osw</filename>
+      <filetype>osw</filetype>
+      <usage_type>test</usage_type>
+      <checksum>17859F1F</checksum>
+    </file>
+    <file>
+      <filename>extra-bldgtype-multifamily-unvented-crawlspace-middle-bottom-double-loaded-interior.osw</filename>
+      <filetype>osw</filetype>
+      <usage_type>test</usage_type>
+      <checksum>D431BCA5</checksum>
+    </file>
+    <file>
+      <filename>extra-bldgtype-multifamily-unvented-crawlspace-middle-middle-double-loaded-interior.osw</filename>
+      <filetype>osw</filetype>
+      <usage_type>test</usage_type>
+      <checksum>03504E21</checksum>
+    </file>
+    <file>
+      <filename>extra-bldgtype-multifamily-unvented-crawlspace-middle-top-double-loaded-interior.osw</filename>
+      <filetype>osw</filetype>
+      <usage_type>test</usage_type>
+      <checksum>0FB051A1</checksum>
+    </file>
+    <file>
+      <filename>extra-bldgtype-multifamily-unvented-crawlspace-right-bottom-double-loaded-interior.osw</filename>
+      <filetype>osw</filetype>
+      <usage_type>test</usage_type>
+      <checksum>0AA1AF7B</checksum>
+    </file>
+    <file>
+      <filename>extra-bldgtype-multifamily-unvented-crawlspace-right-middle-double-loaded-interior.osw</filename>
+      <filetype>osw</filetype>
+      <usage_type>test</usage_type>
+      <checksum>4C44857E</checksum>
+    </file>
+    <file>
+      <filename>extra-bldgtype-multifamily-unvented-crawlspace-right-top-double-loaded-interior.osw</filename>
+      <filetype>osw</filetype>
+      <usage_type>test</usage_type>
+      <checksum>88F0069E</checksum>
+    </file>
+    <file>
+      <filename>extra-bldgtype-multifamily-vented-crawlspace-double-loaded-interior.osw</filename>
+      <filetype>osw</filetype>
+      <usage_type>test</usage_type>
+      <checksum>237E0231</checksum>
+    </file>
+    <file>
+      <filename>extra-bldgtype-multifamily-vented-crawlspace-left-bottom-double-loaded-interior.osw</filename>
+      <filetype>osw</filetype>
+      <usage_type>test</usage_type>
+      <checksum>4380A7FC</checksum>
+    </file>
+    <file>
+      <filename>extra-bldgtype-multifamily-vented-crawlspace-left-middle-double-loaded-interior.osw</filename>
+      <filetype>osw</filetype>
+      <usage_type>test</usage_type>
+      <checksum>10811263</checksum>
+    </file>
+    <file>
+      <filename>extra-bldgtype-multifamily-vented-crawlspace-left-top-double-loaded-interior.osw</filename>
+      <filetype>osw</filetype>
+      <usage_type>test</usage_type>
+      <checksum>58BE0AEB</checksum>
+    </file>
+    <file>
+      <filename>extra-bldgtype-multifamily-vented-crawlspace-middle-bottom-double-loaded-interior.osw</filename>
+      <filetype>osw</filetype>
+      <usage_type>test</usage_type>
+      <checksum>56721EBB</checksum>
+    </file>
+    <file>
+      <filename>extra-bldgtype-multifamily-vented-crawlspace-middle-middle-double-loaded-interior.osw</filename>
+      <filetype>osw</filetype>
+      <usage_type>test</usage_type>
+      <checksum>F02322F0</checksum>
+    </file>
+    <file>
+      <filename>extra-bldgtype-multifamily-vented-crawlspace-middle-top-double-loaded-interior.osw</filename>
+      <filetype>osw</filetype>
+      <usage_type>test</usage_type>
+      <checksum>B3659BB1</checksum>
+    </file>
+    <file>
+      <filename>extra-bldgtype-multifamily-vented-crawlspace-right-bottom-double-loaded-interior.osw</filename>
+      <filetype>osw</filetype>
+      <usage_type>test</usage_type>
+      <checksum>1F153DA6</checksum>
+    </file>
+    <file>
+      <filename>extra-bldgtype-multifamily-vented-crawlspace-right-middle-double-loaded-interior.osw</filename>
+      <filetype>osw</filetype>
+      <usage_type>test</usage_type>
+      <checksum>D8BB51E7</checksum>
+    </file>
+    <file>
+      <filename>extra-bldgtype-multifamily-vented-crawlspace-right-top-double-loaded-interior.osw</filename>
+      <filetype>osw</filetype>
+      <usage_type>test</usage_type>
+      <checksum>8C9B779F</checksum>
     </file>
     <file>
       <filename>extra-bldgtype-multifamily-slab-double-loaded-interior.osw</filename>
       <filetype>osw</filetype>
       <usage_type>test</usage_type>
-      <checksum>0ACAE86B</checksum>
+      <checksum>11FA949A</checksum>
     </file>
     <file>
       <filename>extra-bldgtype-multifamily-slab-left-bottom-double-loaded-interior.osw</filename>
       <filetype>osw</filetype>
       <usage_type>test</usage_type>
-      <checksum>E3950267</checksum>
-    </file>
-    <file>
-      <filename>extra-bldgtype-multifamily-slab-left-bottom.osw</filename>
-      <filetype>osw</filetype>
-      <usage_type>test</usage_type>
-      <checksum>B1F9C977</checksum>
+      <checksum>B428F6B6</checksum>
     </file>
     <file>
       <filename>extra-bldgtype-multifamily-slab-left-middle-double-loaded-interior.osw</filename>
       <filetype>osw</filetype>
       <usage_type>test</usage_type>
-      <checksum>79D6F4DA</checksum>
-    </file>
-    <file>
-      <filename>extra-bldgtype-multifamily-slab-left-middle.osw</filename>
-      <filetype>osw</filetype>
-      <usage_type>test</usage_type>
-      <checksum>A7A87D6D</checksum>
+      <checksum>C76E784D</checksum>
     </file>
     <file>
       <filename>extra-bldgtype-multifamily-slab-left-top-double-loaded-interior.osw</filename>
       <filetype>osw</filetype>
       <usage_type>test</usage_type>
-      <checksum>3CFDD377</checksum>
-    </file>
-    <file>
-      <filename>extra-bldgtype-multifamily-slab-left-top.osw</filename>
-      <filetype>osw</filetype>
-      <usage_type>test</usage_type>
-      <checksum>C732339B</checksum>
+      <checksum>D2632B23</checksum>
     </file>
     <file>
       <filename>extra-bldgtype-multifamily-slab-middle-bottom-double-loaded-interior.osw</filename>
       <filetype>osw</filetype>
       <usage_type>test</usage_type>
-      <checksum>F2C596B7</checksum>
-    </file>
-    <file>
-      <filename>extra-bldgtype-multifamily-slab-middle-bottom.osw</filename>
-      <filetype>osw</filetype>
-      <usage_type>test</usage_type>
-      <checksum>7EF0851E</checksum>
+      <checksum>F96D4B5D</checksum>
     </file>
     <file>
       <filename>extra-bldgtype-multifamily-slab-middle-middle-double-loaded-interior.osw</filename>
       <filetype>osw</filetype>
       <usage_type>test</usage_type>
-      <checksum>9C38FDB8</checksum>
-    </file>
-    <file>
-      <filename>extra-bldgtype-multifamily-slab-middle-middle.osw</filename>
-      <filetype>osw</filetype>
-      <usage_type>test</usage_type>
-      <checksum>CD941BFA</checksum>
+      <checksum>EFA610D6</checksum>
     </file>
     <file>
       <filename>extra-bldgtype-multifamily-slab-middle-top-double-loaded-interior.osw</filename>
       <filetype>osw</filetype>
       <usage_type>test</usage_type>
-      <checksum>0679D700</checksum>
-    </file>
-    <file>
-      <filename>extra-bldgtype-multifamily-slab-middle-top.osw</filename>
-      <filetype>osw</filetype>
-      <usage_type>test</usage_type>
-      <checksum>0F224482</checksum>
+      <checksum>894E155A</checksum>
     </file>
     <file>
       <filename>extra-bldgtype-multifamily-slab-right-bottom-double-loaded-interior.osw</filename>
       <filetype>osw</filetype>
       <usage_type>test</usage_type>
-      <checksum>22245398</checksum>
-    </file>
-    <file>
-      <filename>extra-bldgtype-multifamily-slab-right-bottom.osw</filename>
-      <filetype>osw</filetype>
-      <usage_type>test</usage_type>
-      <checksum>E031E70B</checksum>
+      <checksum>C838AED2</checksum>
     </file>
     <file>
       <filename>extra-bldgtype-multifamily-slab-right-middle-double-loaded-interior.osw</filename>
       <filetype>osw</filetype>
       <usage_type>test</usage_type>
-      <checksum>1672F2DB</checksum>
-    </file>
-    <file>
-      <filename>extra-bldgtype-multifamily-slab-right-middle.osw</filename>
-      <filetype>osw</filetype>
-      <usage_type>test</usage_type>
-      <checksum>6B10CBB3</checksum>
+      <checksum>456920E9</checksum>
     </file>
     <file>
       <filename>extra-bldgtype-multifamily-slab-right-top-double-loaded-interior.osw</filename>
       <filetype>osw</filetype>
       <usage_type>test</usage_type>
-      <checksum>DAF07365</checksum>
-=======
-      <filename>base-hvac-furnace-oil-only.osw</filename>
-      <filetype>osw</filetype>
-      <usage_type>test</usage_type>
-      <checksum>C0E792F3</checksum>
->>>>>>> 81252af7
-    </file>
-    <file>
-      <filename>extra-bldgtype-multifamily-slab-right-top.osw</filename>
-      <filetype>osw</filetype>
-      <usage_type>test</usage_type>
-<<<<<<< HEAD
-      <checksum>385A8C3D</checksum>
-=======
-      <checksum>12363F58</checksum>
->>>>>>> 81252af7
-    </file>
-    <file>
-      <filename>extra-bldgtype-multifamily-slab.osw</filename>
-      <filetype>osw</filetype>
-      <usage_type>test</usage_type>
-<<<<<<< HEAD
-      <checksum>46E96269</checksum>
-=======
-      <checksum>97A5D467</checksum>
->>>>>>> 81252af7
-    </file>
-    <file>
-      <filename>extra-bldgtype-multifamily-unvented-crawlspace-double-loaded-interior.osw</filename>
-      <filetype>osw</filetype>
-      <usage_type>test</usage_type>
-<<<<<<< HEAD
-      <checksum>781BFB06</checksum>
-=======
-      <checksum>927A0003</checksum>
->>>>>>> 81252af7
-    </file>
-    <file>
-      <filename>extra-bldgtype-multifamily-unvented-crawlspace-left-bottom-double-loaded-interior.osw</filename>
-      <filetype>osw</filetype>
-      <usage_type>test</usage_type>
-<<<<<<< HEAD
-      <checksum>464A244F</checksum>
-=======
-      <checksum>012E53AE</checksum>
->>>>>>> 81252af7
-    </file>
-    <file>
-      <filename>extra-bldgtype-multifamily-unvented-crawlspace-left-bottom.osw</filename>
-      <filetype>osw</filetype>
-      <usage_type>test</usage_type>
-<<<<<<< HEAD
-      <checksum>39F867F0</checksum>
-=======
-      <checksum>B9852A5E</checksum>
->>>>>>> 81252af7
-    </file>
-    <file>
-      <filename>extra-bldgtype-multifamily-unvented-crawlspace-left-middle-double-loaded-interior.osw</filename>
-      <filetype>osw</filetype>
-      <usage_type>test</usage_type>
-<<<<<<< HEAD
-      <checksum>96B934D2</checksum>
-=======
-      <checksum>7EE77602</checksum>
->>>>>>> 81252af7
-    </file>
-    <file>
-      <filename>extra-bldgtype-multifamily-unvented-crawlspace-left-middle.osw</filename>
-      <filetype>osw</filetype>
-      <usage_type>test</usage_type>
-<<<<<<< HEAD
-      <checksum>A2591FE0</checksum>
-=======
-      <checksum>4AE6E8B9</checksum>
->>>>>>> 81252af7
-    </file>
-    <file>
-      <filename>extra-bldgtype-multifamily-unvented-crawlspace-left-top-double-loaded-interior.osw</filename>
-      <filetype>osw</filetype>
-      <usage_type>test</usage_type>
-<<<<<<< HEAD
-      <checksum>5032000F</checksum>
-=======
-      <checksum>93AA8411</checksum>
->>>>>>> 81252af7
-    </file>
-    <file>
-      <filename>extra-bldgtype-multifamily-unvented-crawlspace-left-top.osw</filename>
-      <filetype>osw</filetype>
-      <usage_type>test</usage_type>
-<<<<<<< HEAD
-      <checksum>92BE87FE</checksum>
-=======
-      <checksum>77851406</checksum>
->>>>>>> 81252af7
-    </file>
-    <file>
-      <filename>extra-bldgtype-multifamily-unvented-crawlspace-middle-bottom-double-loaded-interior.osw</filename>
-      <filetype>osw</filetype>
-      <usage_type>test</usage_type>
-<<<<<<< HEAD
-      <checksum>74A5CADA</checksum>
-=======
-      <checksum>3DF29B9C</checksum>
->>>>>>> 81252af7
-    </file>
-    <file>
-      <filename>extra-bldgtype-multifamily-unvented-crawlspace-middle-bottom.osw</filename>
-      <filetype>osw</filetype>
-      <usage_type>test</usage_type>
-<<<<<<< HEAD
-      <checksum>B29CA36B</checksum>
-=======
-      <checksum>269A0211</checksum>
->>>>>>> 81252af7
-    </file>
-    <file>
-      <filename>extra-bldgtype-multifamily-unvented-crawlspace-middle-middle-double-loaded-interior.osw</filename>
-      <filetype>osw</filetype>
-      <usage_type>test</usage_type>
-<<<<<<< HEAD
-      <checksum>C6B5888A</checksum>
-=======
-      <checksum>5F4A6C72</checksum>
->>>>>>> 81252af7
-    </file>
-    <file>
-      <filename>extra-bldgtype-multifamily-unvented-crawlspace-middle-middle.osw</filename>
-      <filetype>osw</filetype>
-      <usage_type>test</usage_type>
-<<<<<<< HEAD
-      <checksum>69C5D66E</checksum>
-=======
-      <checksum>EB674E33</checksum>
->>>>>>> 81252af7
-    </file>
-    <file>
-      <filename>extra-bldgtype-multifamily-unvented-crawlspace-middle-top-double-loaded-interior.osw</filename>
-      <filetype>osw</filetype>
-      <usage_type>test</usage_type>
-<<<<<<< HEAD
-      <checksum>D253C4F9</checksum>
-=======
-      <checksum>BFEA2D69</checksum>
->>>>>>> 81252af7
-    </file>
-    <file>
-      <filename>extra-bldgtype-multifamily-unvented-crawlspace-middle-top.osw</filename>
-      <filetype>osw</filetype>
-      <usage_type>test</usage_type>
-<<<<<<< HEAD
-      <checksum>667C46A0</checksum>
-=======
-      <checksum>5073A07E</checksum>
->>>>>>> 81252af7
-    </file>
-    <file>
-      <filename>extra-bldgtype-multifamily-unvented-crawlspace-right-bottom-double-loaded-interior.osw</filename>
-      <filetype>osw</filetype>
-      <usage_type>test</usage_type>
-<<<<<<< HEAD
-      <checksum>17E419B2</checksum>
-=======
-      <checksum>4DB5CC8A</checksum>
->>>>>>> 81252af7
-    </file>
-    <file>
-      <filename>extra-bldgtype-multifamily-unvented-crawlspace-right-bottom.osw</filename>
-      <filetype>osw</filetype>
-      <usage_type>test</usage_type>
-<<<<<<< HEAD
-      <checksum>D929260A</checksum>
-=======
-      <checksum>21636F49</checksum>
->>>>>>> 81252af7
-    </file>
-    <file>
-      <filename>extra-bldgtype-multifamily-unvented-crawlspace-right-middle-double-loaded-interior.osw</filename>
-      <filetype>osw</filetype>
-      <usage_type>test</usage_type>
-<<<<<<< HEAD
-      <checksum>189628DF</checksum>
-=======
-      <checksum>F88AC312</checksum>
->>>>>>> 81252af7
-    </file>
-    <file>
-      <filename>extra-bldgtype-multifamily-unvented-crawlspace-right-middle.osw</filename>
-      <filetype>osw</filetype>
-      <usage_type>test</usage_type>
-<<<<<<< HEAD
-      <checksum>B2501360</checksum>
-=======
-      <checksum>6B7F5D64</checksum>
->>>>>>> 81252af7
-    </file>
-    <file>
-      <filename>extra-bldgtype-multifamily-unvented-crawlspace-right-top-double-loaded-interior.osw</filename>
-      <filetype>osw</filetype>
-      <usage_type>test</usage_type>
-<<<<<<< HEAD
-      <checksum>31EBE740</checksum>
-=======
-      <checksum>56BDE113</checksum>
->>>>>>> 81252af7
-    </file>
-    <file>
-      <filename>extra-bldgtype-multifamily-unvented-crawlspace-right-top.osw</filename>
-      <filetype>osw</filetype>
-      <usage_type>test</usage_type>
-<<<<<<< HEAD
-      <checksum>2FE692DA</checksum>
-=======
-      <checksum>71FCBAC4</checksum>
->>>>>>> 81252af7
-    </file>
-    <file>
-      <filename>extra-bldgtype-multifamily-unvented-crawlspace.osw</filename>
-      <filetype>osw</filetype>
-      <usage_type>test</usage_type>
-<<<<<<< HEAD
-      <checksum>2C3B0F79</checksum>
-=======
-      <checksum>DC55B706</checksum>
->>>>>>> 81252af7
-    </file>
-    <file>
-      <filename>extra-bldgtype-multifamily-vented-crawlspace-double-loaded-interior.osw</filename>
-      <filetype>osw</filetype>
-      <usage_type>test</usage_type>
-<<<<<<< HEAD
-      <checksum>31AE0F7F</checksum>
-=======
-      <checksum>4ADD43F2</checksum>
->>>>>>> 81252af7
-    </file>
-    <file>
-      <filename>extra-bldgtype-multifamily-vented-crawlspace-left-bottom-double-loaded-interior.osw</filename>
-      <filetype>osw</filetype>
-      <usage_type>test</usage_type>
-<<<<<<< HEAD
-      <checksum>FD38F902</checksum>
-=======
-      <checksum>516D24DC</checksum>
->>>>>>> 81252af7
-    </file>
-    <file>
-      <filename>extra-bldgtype-multifamily-vented-crawlspace-left-bottom.osw</filename>
-      <filetype>osw</filetype>
-      <usage_type>test</usage_type>
-<<<<<<< HEAD
-      <checksum>F898CEE8</checksum>
-=======
-      <checksum>D636331E</checksum>
->>>>>>> 81252af7
-    </file>
-    <file>
-      <filename>extra-bldgtype-multifamily-vented-crawlspace-left-middle-double-loaded-interior.osw</filename>
-      <filetype>osw</filetype>
-      <usage_type>test</usage_type>
-<<<<<<< HEAD
-      <checksum>0CAE6E78</checksum>
-=======
-      <checksum>34063215</checksum>
->>>>>>> 81252af7
-    </file>
-    <file>
-      <filename>extra-bldgtype-multifamily-vented-crawlspace-left-middle.osw</filename>
-      <filetype>osw</filetype>
-      <usage_type>test</usage_type>
-<<<<<<< HEAD
-      <checksum>670BF689</checksum>
-=======
-      <checksum>228B5118</checksum>
->>>>>>> 81252af7
-    </file>
-    <file>
-      <filename>extra-bldgtype-multifamily-vented-crawlspace-left-top-double-loaded-interior.osw</filename>
-      <filetype>osw</filetype>
-      <usage_type>test</usage_type>
-<<<<<<< HEAD
-      <checksum>96D95D61</checksum>
-=======
-      <checksum>88CC373E</checksum>
->>>>>>> 81252af7
-    </file>
-    <file>
-      <filename>extra-bldgtype-multifamily-vented-crawlspace-left-top.osw</filename>
-      <filetype>osw</filetype>
-      <usage_type>test</usage_type>
-<<<<<<< HEAD
-      <checksum>CB37169F</checksum>
-=======
-      <checksum>0AA2DBE3</checksum>
->>>>>>> 81252af7
-    </file>
-    <file>
-      <filename>extra-bldgtype-multifamily-vented-crawlspace-middle-bottom-double-loaded-interior.osw</filename>
-      <filetype>osw</filetype>
-      <usage_type>test</usage_type>
-<<<<<<< HEAD
-      <checksum>FAC070C4</checksum>
-=======
-      <checksum>D35F7DC0</checksum>
->>>>>>> 81252af7
-    </file>
-    <file>
-      <filename>extra-bldgtype-multifamily-vented-crawlspace-middle-bottom.osw</filename>
-      <filetype>osw</filetype>
-      <usage_type>test</usage_type>
-<<<<<<< HEAD
-      <checksum>B9F3DD8B</checksum>
-=======
-      <checksum>28A7C2A8</checksum>
->>>>>>> 81252af7
-    </file>
-    <file>
-      <filename>extra-bldgtype-multifamily-vented-crawlspace-middle-middle-double-loaded-interior.osw</filename>
-      <filetype>osw</filetype>
-      <usage_type>test</usage_type>
-<<<<<<< HEAD
-      <checksum>2A336059</checksum>
-=======
-      <checksum>AD58833C</checksum>
->>>>>>> 81252af7
-    </file>
-    <file>
-      <filename>extra-bldgtype-multifamily-vented-crawlspace-middle-middle.osw</filename>
-      <filetype>osw</filetype>
-      <usage_type>test</usage_type>
-<<<<<<< HEAD
-      <checksum>2252A59B</checksum>
-=======
-      <checksum>62742332</checksum>
->>>>>>> 81252af7
-    </file>
-    <file>
-      <filename>extra-bldgtype-multifamily-vented-crawlspace-middle-top-double-loaded-interior.osw</filename>
-      <filetype>osw</filetype>
-      <usage_type>test</usage_type>
-<<<<<<< HEAD
-      <checksum>72094A8F</checksum>
-=======
-      <checksum>404EE621</checksum>
->>>>>>> 81252af7
-    </file>
-    <file>
-      <filename>extra-bldgtype-multifamily-vented-crawlspace-middle-top.osw</filename>
-      <filetype>osw</filetype>
-      <usage_type>test</usage_type>
-<<<<<<< HEAD
-      <checksum>B2155B6E</checksum>
-=======
-      <checksum>77148B9B</checksum>
->>>>>>> 81252af7
-    </file>
-    <file>
-      <filename>extra-bldgtype-multifamily-vented-crawlspace-right-bottom-double-loaded-interior.osw</filename>
-      <filetype>osw</filetype>
-      <usage_type>test</usage_type>
-<<<<<<< HEAD
-      <checksum>C228EFD4</checksum>
-=======
-      <checksum>D684F870</checksum>
->>>>>>> 81252af7
-    </file>
-    <file>
-      <filename>extra-bldgtype-multifamily-vented-crawlspace-right-bottom.osw</filename>
-      <filetype>osw</filetype>
-      <usage_type>test</usage_type>
-<<<<<<< HEAD
-      <checksum>386FBF2E</checksum>
-=======
-      <checksum>BC257625</checksum>
->>>>>>> 81252af7
-    </file>
-    <file>
-      <filename>extra-bldgtype-multifamily-vented-crawlspace-right-middle-double-loaded-interior.osw</filename>
-      <filetype>osw</filetype>
-      <usage_type>test</usage_type>
-<<<<<<< HEAD
-      <checksum>F315CCE5</checksum>
-=======
-      <checksum>93D1D646</checksum>
->>>>>>> 81252af7
-    </file>
-    <file>
-      <filename>extra-bldgtype-multifamily-vented-crawlspace-right-middle.osw</filename>
-      <filetype>osw</filetype>
-      <usage_type>test</usage_type>
-<<<<<<< HEAD
-      <checksum>7410F9AE</checksum>
-=======
-      <checksum>C0E9652A</checksum>
->>>>>>> 81252af7
-    </file>
-    <file>
-      <filename>extra-bldgtype-multifamily-vented-crawlspace-right-top-double-loaded-interior.osw</filename>
-      <filetype>osw</filetype>
-      <usage_type>test</usage_type>
-<<<<<<< HEAD
-      <checksum>3BAA0D6F</checksum>
-=======
-      <checksum>C44E4577</checksum>
->>>>>>> 81252af7
-    </file>
-    <file>
-      <filename>extra-bldgtype-multifamily-vented-crawlspace-right-top.osw</filename>
-      <filetype>osw</filetype>
-      <usage_type>test</usage_type>
-<<<<<<< HEAD
-      <checksum>20E0A45D</checksum>
-=======
-      <checksum>06420E3F</checksum>
->>>>>>> 81252af7
-    </file>
-    <file>
-      <filename>extra-bldgtype-multifamily-vented-crawlspace.osw</filename>
-      <filetype>osw</filetype>
-      <usage_type>test</usage_type>
-<<<<<<< HEAD
-      <checksum>93E9EF11</checksum>
-=======
-      <checksum>2C602702</checksum>
->>>>>>> 81252af7
-    </file>
-    <file>
-      <filename>base-bldgtype-multifamily-shared-boiler-only-baseboard.osw</filename>
-      <filetype>osw</filetype>
-      <usage_type>test</usage_type>
-<<<<<<< HEAD
-      <checksum>506F3780</checksum>
-=======
-      <checksum>4ACEB04A</checksum>
->>>>>>> 81252af7
-    </file>
-    <file>
-      <filename>base-bldgtype-multifamily-shared-boiler-only-fan-coil.osw</filename>
-      <filetype>osw</filetype>
-      <usage_type>test</usage_type>
-<<<<<<< HEAD
-      <checksum>5F1D1E25</checksum>
-    </file>
-    <file>
-      <filename>schedules.rb</filename>
-      <filetype>rb</filetype>
-      <usage_type>resource</usage_type>
-      <checksum>AB29EE55</checksum>
-=======
-      <checksum>976DEE58</checksum>
-    </file>
-    <file>
-      <filename>base-dhw-tankless-electric.osw</filename>
-      <filetype>osw</filetype>
-      <usage_type>test</usage_type>
-      <checksum>74A98B46</checksum>
->>>>>>> 81252af7
-    </file>
-    <file>
-      <filename>base-hvac-air-to-air-heat-pump-1-speed-heating-only.osw</filename>
-      <filetype>osw</filetype>
-      <usage_type>test</usage_type>
-<<<<<<< HEAD
-      <checksum>72D474D7</checksum>
-=======
-      <checksum>08BB939C</checksum>
->>>>>>> 81252af7
-    </file>
-    <file>
-      <filename>extra-second-heating-system-portable-heater-to-heat-pump.osw</filename>
-      <filetype>osw</filetype>
-      <usage_type>test</usage_type>
-<<<<<<< HEAD
-      <checksum>FD632AE3</checksum>
-=======
-      <checksum>E73F4207</checksum>
->>>>>>> 81252af7
-    </file>
-    <file>
-      <filename>base-hvac-air-to-air-heat-pump-1-speed-cooling-only.osw</filename>
-      <filetype>osw</filetype>
-      <usage_type>test</usage_type>
-<<<<<<< HEAD
-      <checksum>515B91B3</checksum>
-=======
-      <checksum>6A95E528</checksum>
->>>>>>> 81252af7
-    </file>
-    <file>
-      <filename>base-hvac-air-to-air-heat-pump-1-speed.osw</filename>
-      <filetype>osw</filetype>
-      <usage_type>test</usage_type>
-<<<<<<< HEAD
-      <checksum>DA07EA6A</checksum>
-=======
-      <checksum>5313BEF1</checksum>
->>>>>>> 81252af7
-    </file>
-    <file>
-      <filename>base-hvac-air-to-air-heat-pump-2-speed.osw</filename>
-      <filetype>osw</filetype>
-      <usage_type>test</usage_type>
-<<<<<<< HEAD
-      <checksum>B76DBB56</checksum>
-=======
-      <checksum>2F8331D3</checksum>
->>>>>>> 81252af7
-    </file>
-    <file>
-      <filename>base-hvac-dual-fuel-air-to-air-heat-pump-2-speed.osw</filename>
-      <filetype>osw</filetype>
-      <usage_type>test</usage_type>
-<<<<<<< HEAD
-      <checksum>18DB13E6</checksum>
-=======
-      <checksum>9F1614D9</checksum>
->>>>>>> 81252af7
-    </file>
-    <file>
-      <filename>base-atticroof-unvented-insulated-roof.osw</filename>
-      <filetype>osw</filetype>
-      <usage_type>test</usage_type>
-<<<<<<< HEAD
-      <checksum>A7720BBE</checksum>
-=======
-      <checksum>8027F757</checksum>
->>>>>>> 81252af7
-    </file>
-    <file>
-      <filename>base-atticroof-flat.osw</filename>
-      <filetype>osw</filetype>
-      <usage_type>test</usage_type>
-<<<<<<< HEAD
-      <checksum>3D6CB0D5</checksum>
-=======
-      <checksum>74591720</checksum>
->>>>>>> 81252af7
-    </file>
-    <file>
-      <filename>base-foundation-ambient.osw</filename>
-      <filetype>osw</filetype>
-      <usage_type>test</usage_type>
-<<<<<<< HEAD
-      <checksum>2FBD7632</checksum>
-=======
-      <checksum>794FACBC</checksum>
->>>>>>> 81252af7
-    </file>
-    <file>
-      <filename>base.osw</filename>
-      <filetype>osw</filetype>
-      <usage_type>test</usage_type>
-<<<<<<< HEAD
-      <checksum>BE8A6D59</checksum>
-=======
-      <checksum>48AABFDF</checksum>
->>>>>>> 81252af7
-    </file>
-    <file>
-      <filename>base-appliances-none.osw</filename>
-      <filetype>osw</filetype>
-      <usage_type>test</usage_type>
-<<<<<<< HEAD
-      <checksum>0AE77B25</checksum>
-=======
-      <checksum>403DA36A</checksum>
->>>>>>> 81252af7
-    </file>
-    <file>
-      <filename>base-mechvent-cfis.osw</filename>
-      <filetype>osw</filetype>
-      <usage_type>test</usage_type>
-<<<<<<< HEAD
-      <checksum>DD746ACD</checksum>
-=======
-      <checksum>36290EE7</checksum>
->>>>>>> 81252af7
-    </file>
-    <file>
-      <filename>base-dhw-jacket-electric.osw</filename>
-      <filetype>osw</filetype>
-      <usage_type>test</usage_type>
-<<<<<<< HEAD
-      <checksum>93D94A53</checksum>
-=======
-      <checksum>FCC10F25</checksum>
->>>>>>> 81252af7
-    </file>
-    <file>
-      <filename>base-dhw-low-flow-fixtures.osw</filename>
-      <filetype>osw</filetype>
-      <usage_type>test</usage_type>
-<<<<<<< HEAD
-      <checksum>C4E3311B</checksum>
-=======
-      <checksum>D72E50A0</checksum>
->>>>>>> 81252af7
-    </file>
-    <file>
-      <filename>base-dhw-recirc-demand.osw</filename>
-      <filetype>osw</filetype>
-      <usage_type>test</usage_type>
-<<<<<<< HEAD
-      <checksum>86D611B5</checksum>
-=======
-      <checksum>FAABBDCE</checksum>
->>>>>>> 81252af7
-    </file>
-    <file>
-      <filename>base-dhw-recirc-manual.osw</filename>
-      <filetype>osw</filetype>
-      <usage_type>test</usage_type>
-<<<<<<< HEAD
-      <checksum>7B3EA930</checksum>
-=======
-      <checksum>2D523407</checksum>
->>>>>>> 81252af7
-    </file>
-    <file>
-      <filename>base-dhw-recirc-nocontrol.osw</filename>
-      <filetype>osw</filetype>
-      <usage_type>test</usage_type>
-<<<<<<< HEAD
-      <checksum>5F107899</checksum>
-=======
-      <checksum>3D2A990A</checksum>
->>>>>>> 81252af7
-    </file>
-    <file>
-      <filename>base-dhw-recirc-temperature.osw</filename>
-      <filetype>osw</filetype>
-      <usage_type>test</usage_type>
-<<<<<<< HEAD
-      <checksum>420C8B37</checksum>
-=======
-      <checksum>811FD01E</checksum>
->>>>>>> 81252af7
-    </file>
-    <file>
-      <filename>base-dhw-recirc-timer.osw</filename>
-      <filetype>osw</filetype>
-      <usage_type>test</usage_type>
-<<<<<<< HEAD
-      <checksum>729261D6</checksum>
-=======
-      <checksum>6D0BD3E7</checksum>
->>>>>>> 81252af7
-    </file>
-    <file>
-      <filename>base-dhw-solar-fraction.osw</filename>
-      <filetype>osw</filetype>
-      <usage_type>test</usage_type>
-<<<<<<< HEAD
-      <checksum>12F4DF19</checksum>
-=======
-      <checksum>F75703F0</checksum>
->>>>>>> 81252af7
-    </file>
-    <file>
-      <filename>base-enclosure-infil-cfm50.osw</filename>
-      <filetype>osw</filetype>
-      <usage_type>test</usage_type>
-<<<<<<< HEAD
-      <checksum>481F5116</checksum>
-=======
-      <checksum>814B94B5</checksum>
->>>>>>> 81252af7
-    </file>
-    <file>
-      <filename>base-foundation-conditioned-basement-slab-insulation.osw</filename>
-      <filetype>osw</filetype>
-      <usage_type>test</usage_type>
-<<<<<<< HEAD
-      <checksum>86FFE76D</checksum>
-=======
-      <checksum>DAE22389</checksum>
->>>>>>> 81252af7
-    </file>
-    <file>
-      <filename>base-hvac-boiler-oil-only.osw</filename>
-      <filetype>osw</filetype>
-      <usage_type>test</usage_type>
-<<<<<<< HEAD
-      <checksum>70A7EC2A</checksum>
-=======
-      <checksum>56884AFF</checksum>
->>>>>>> 81252af7
-    </file>
-    <file>
-      <filename>base-hvac-boiler-propane-only.osw</filename>
-      <filetype>osw</filetype>
-      <usage_type>test</usage_type>
-<<<<<<< HEAD
-      <checksum>F49F993E</checksum>
-=======
-      <checksum>C50B1E0E</checksum>
->>>>>>> 81252af7
-    </file>
-    <file>
-      <filename>base-hvac-boiler-wood-only.osw</filename>
-      <filetype>osw</filetype>
-      <usage_type>test</usage_type>
-<<<<<<< HEAD
-      <checksum>E08343F9</checksum>
-    </file>
-    <file>
-      <filename>base-hvac-ducts-leakage-percent.osw</filename>
-      <filetype>osw</filetype>
-      <usage_type>test</usage_type>
-      <checksum>C77DC7B0</checksum>
-    </file>
-    <file>
-      <filename>base-hvac-furnace-oil-only.osw</filename>
-      <filetype>osw</filetype>
-      <usage_type>test</usage_type>
-      <checksum>B5253D7F</checksum>
-=======
-      <checksum>CEB40B42</checksum>
-    </file>
-    <file>
-      <filename>base-appliances-propane.osw</filename>
-      <filetype>osw</filetype>
-      <usage_type>test</usage_type>
-      <checksum>AF45AA7A</checksum>
-    </file>
-    <file>
-      <filename>base-appliances-wood.osw</filename>
-      <filetype>osw</filetype>
-      <usage_type>test</usage_type>
-      <checksum>0F54B4F8</checksum>
-    </file>
-    <file>
-      <filename>base-simcontrol-calendar-year-custom.osw</filename>
-      <filetype>osw</filetype>
-      <usage_type>test</usage_type>
-      <checksum>D775B305</checksum>
-    </file>
-    <file>
-      <filename>base-location-AMY-2012.osw</filename>
-      <filetype>osw</filetype>
-      <usage_type>test</usage_type>
-      <checksum>62B8005E</checksum>
-    </file>
-    <file>
-      <filename>base-lighting-ceiling-fans.osw</filename>
-      <filetype>osw</filetype>
-      <usage_type>test</usage_type>
-      <checksum>F0EDC7CF</checksum>
->>>>>>> 81252af7
-    </file>
-    <file>
-      <filename>base-hvac-furnace-propane-only.osw</filename>
-      <filetype>osw</filetype>
-      <usage_type>test</usage_type>
-<<<<<<< HEAD
-      <checksum>6C11C654</checksum>
-=======
-      <checksum>49A60ABC</checksum>
->>>>>>> 81252af7
-    </file>
-    <file>
-      <filename>base-hvac-furnace-wood-only.osw</filename>
-      <filetype>osw</filetype>
-      <usage_type>test</usage_type>
-<<<<<<< HEAD
-      <checksum>B89EA828</checksum>
-=======
-      <checksum>203C3D8F</checksum>
->>>>>>> 81252af7
-    </file>
-    <file>
-      <filename>base-hvac-none.osw</filename>
-      <filetype>osw</filetype>
-      <usage_type>test</usage_type>
-<<<<<<< HEAD
-      <checksum>AC21C398</checksum>
-=======
-      <checksum>A4457373</checksum>
->>>>>>> 81252af7
-    </file>
-    <file>
-      <filename>base-hvac-setpoints.osw</filename>
-      <filetype>osw</filetype>
-      <usage_type>test</usage_type>
-<<<<<<< HEAD
-      <checksum>EC652D90</checksum>
-=======
-      <checksum>33692072</checksum>
->>>>>>> 81252af7
-    </file>
-    <file>
-      <filename>base-mechvent-balanced.osw</filename>
-      <filetype>osw</filetype>
-      <usage_type>test</usage_type>
-<<<<<<< HEAD
-      <checksum>C455852A</checksum>
-=======
-      <checksum>70BAB8AF</checksum>
->>>>>>> 81252af7
-    </file>
-    <file>
-      <filename>base-mechvent-erv.osw</filename>
-      <filetype>osw</filetype>
-      <usage_type>test</usage_type>
-<<<<<<< HEAD
-      <checksum>FE3AD668</checksum>
-=======
-      <checksum>E4920ACE</checksum>
->>>>>>> 81252af7
-    </file>
-    <file>
-      <filename>base-mechvent-exhaust.osw</filename>
-      <filetype>osw</filetype>
-      <usage_type>test</usage_type>
-<<<<<<< HEAD
-      <checksum>D678372D</checksum>
-=======
-      <checksum>0E1F8D1D</checksum>
->>>>>>> 81252af7
-    </file>
-    <file>
-      <filename>base-mechvent-hrv.osw</filename>
-      <filetype>osw</filetype>
-      <usage_type>test</usage_type>
-<<<<<<< HEAD
-      <checksum>460A2DE9</checksum>
-=======
-      <checksum>2B67FBD1</checksum>
->>>>>>> 81252af7
-    </file>
-    <file>
-      <filename>base-mechvent-supply.osw</filename>
-      <filetype>osw</filetype>
-      <usage_type>test</usage_type>
-<<<<<<< HEAD
-      <checksum>547C677A</checksum>
-=======
-      <checksum>D88D1D8D</checksum>
->>>>>>> 81252af7
-    </file>
-    <file>
-      <filename>base-mechvent-erv-atre-asre.osw</filename>
-      <filetype>osw</filetype>
-      <usage_type>test</usage_type>
-<<<<<<< HEAD
-      <checksum>0C1846F1</checksum>
-=======
-      <checksum>A9BEE440</checksum>
->>>>>>> 81252af7
-    </file>
-    <file>
-      <filename>base-enclosure-windows-none.osw</filename>
-      <filetype>osw</filetype>
-      <usage_type>test</usage_type>
-<<<<<<< HEAD
-      <checksum>A5F45930</checksum>
-=======
-      <checksum>AEEEC005</checksum>
->>>>>>> 81252af7
-    </file>
-    <file>
-      <filename>base-mechvent-hrv-asre.osw</filename>
-      <filetype>osw</filetype>
-      <usage_type>test</usage_type>
-<<<<<<< HEAD
-      <checksum>00E03651</checksum>
-=======
-      <checksum>5A8B6175</checksum>
->>>>>>> 81252af7
-    </file>
-    <file>
-      <filename>base-atticroof-vented.osw</filename>
-      <filetype>osw</filetype>
-      <usage_type>test</usage_type>
-<<<<<<< HEAD
-      <checksum>00CF3F8D</checksum>
-=======
-      <checksum>C9A154EE</checksum>
->>>>>>> 81252af7
-    </file>
-    <file>
-      <filename>base-dhw-dwhr.osw</filename>
-      <filetype>osw</filetype>
-      <usage_type>test</usage_type>
-<<<<<<< HEAD
-      <checksum>DEAC1206</checksum>
-=======
-      <checksum>FA1CED97</checksum>
->>>>>>> 81252af7
-    </file>
-    <file>
-      <filename>base-enclosure-beds-4.osw</filename>
-      <filetype>osw</filetype>
-      <usage_type>test</usage_type>
-<<<<<<< HEAD
-      <checksum>192ABC2A</checksum>
-=======
-      <checksum>61B974A5</checksum>
->>>>>>> 81252af7
-    </file>
-    <file>
-      <filename>base-hvac-central-ac-only-2-speed.osw</filename>
-      <filetype>osw</filetype>
-      <usage_type>test</usage_type>
-<<<<<<< HEAD
-      <checksum>45F7975B</checksum>
-=======
-      <checksum>4331378F</checksum>
->>>>>>> 81252af7
-    </file>
-    <file>
-      <filename>base-hvac-air-to-air-heat-pump-var-speed.osw</filename>
-      <filetype>osw</filetype>
-      <usage_type>test</usage_type>
-<<<<<<< HEAD
-      <checksum>BFA43EF6</checksum>
-=======
-      <checksum>7CD09EDA</checksum>
->>>>>>> 81252af7
-    </file>
-    <file>
-      <filename>base-hvac-furnace-gas-central-ac-2-speed.osw</filename>
-      <filetype>osw</filetype>
-      <usage_type>test</usage_type>
-<<<<<<< HEAD
-      <checksum>4D19D818</checksum>
-=======
-      <checksum>537721B3</checksum>
->>>>>>> 81252af7
-    </file>
-    <file>
-      <filename>base-hvac-central-ac-only-var-speed.osw</filename>
-      <filetype>osw</filetype>
-      <usage_type>test</usage_type>
-<<<<<<< HEAD
-      <checksum>5AACDE7A</checksum>
-=======
-      <checksum>D95B1F33</checksum>
->>>>>>> 81252af7
-    </file>
-    <file>
-      <filename>base-hvac-evap-cooler-furnace-gas.osw</filename>
-      <filetype>osw</filetype>
-      <usage_type>test</usage_type>
-<<<<<<< HEAD
-      <checksum>2AA2AB19</checksum>
-=======
-      <checksum>BBE6FC70</checksum>
->>>>>>> 81252af7
-    </file>
-    <file>
-      <filename>base-hvac-furnace-gas-central-ac-var-speed.osw</filename>
-      <filetype>osw</filetype>
-      <usage_type>test</usage_type>
-<<<<<<< HEAD
-      <checksum>E2D6DC78</checksum>
-=======
-      <checksum>48E77303</checksum>
->>>>>>> 81252af7
-    </file>
-    <file>
-      <filename>base-hvac-furnace-gas-room-ac.osw</filename>
-      <filetype>osw</filetype>
-      <usage_type>test</usage_type>
-<<<<<<< HEAD
-      <checksum>3B4A3A4A</checksum>
-=======
-      <checksum>C7CFE631</checksum>
->>>>>>> 81252af7
-    </file>
-    <file>
-      <filename>base-hvac-room-ac-only.osw</filename>
-      <filetype>osw</filetype>
-      <usage_type>test</usage_type>
-<<<<<<< HEAD
-      <checksum>C0DB13DF</checksum>
-=======
-      <checksum>1143B35F</checksum>
->>>>>>> 81252af7
-    </file>
-    <file>
-      <filename>extra-dhw-solar-latitude.osw</filename>
-      <filetype>osw</filetype>
-      <usage_type>test</usage_type>
-<<<<<<< HEAD
-      <checksum>E75B2762</checksum>
-=======
-      <checksum>DCD2D7FA</checksum>
->>>>>>> 81252af7
-    </file>
-    <file>
-      <filename>extra-pv-roofpitch.osw</filename>
-      <filetype>osw</filetype>
-      <usage_type>test</usage_type>
-<<<<<<< HEAD
-      <checksum>3D3A619D</checksum>
-=======
-      <checksum>71313E50</checksum>
->>>>>>> 81252af7
-    </file>
-    <file>
-      <filename>extra-auto.osw</filename>
-      <filetype>osw</filetype>
-      <usage_type>test</usage_type>
-<<<<<<< HEAD
-      <checksum>97284999</checksum>
-=======
-      <checksum>F8AABEAF</checksum>
->>>>>>> 81252af7
-    </file>
-    <file>
-      <filename>base-mechvent-bath-kitchen-fans.osw</filename>
-      <filetype>osw</filetype>
-      <usage_type>test</usage_type>
-<<<<<<< HEAD
-      <checksum>D3943592</checksum>
-=======
-      <checksum>AAE77D4F</checksum>
->>>>>>> 81252af7
-    </file>
-    <file>
-      <filename>base-misc-neighbor-shading.osw</filename>
-      <filetype>osw</filetype>
-      <usage_type>test</usage_type>
-<<<<<<< HEAD
-      <checksum>10E99693</checksum>
-=======
-      <checksum>444D96DB</checksum>
->>>>>>> 81252af7
-    </file>
-    <file>
-      <filename>base-dhw-tank-heat-pump-outside.osw</filename>
-      <filetype>osw</filetype>
-      <usage_type>test</usage_type>
-<<<<<<< HEAD
-      <checksum>F5F2EAA9</checksum>
-=======
-      <checksum>D9AFC21D</checksum>
->>>>>>> 81252af7
-    </file>
-    <file>
-      <filename>base-dhw-tank-heat-pump-with-solar-fraction.osw</filename>
-      <filetype>osw</filetype>
-      <usage_type>test</usage_type>
-<<<<<<< HEAD
-      <checksum>12176723</checksum>
-=======
-      <checksum>45BB72A8</checksum>
->>>>>>> 81252af7
-    </file>
-    <file>
-      <filename>base-dhw-tank-heat-pump.osw</filename>
-      <filetype>osw</filetype>
-      <usage_type>test</usage_type>
-<<<<<<< HEAD
-      <checksum>752FF8F4</checksum>
-=======
-      <checksum>9986D80A</checksum>
->>>>>>> 81252af7
-    </file>
-    <file>
-      <filename>base-dhw-jacket-hpwh.osw</filename>
-      <filetype>osw</filetype>
-      <usage_type>test</usage_type>
-<<<<<<< HEAD
-      <checksum>2640B699</checksum>
-=======
-      <checksum>92E92D69</checksum>
->>>>>>> 81252af7
-    </file>
-    <file>
-      <filename>base-dhw-jacket-gas.osw</filename>
-      <filetype>osw</filetype>
-      <usage_type>test</usage_type>
-<<<<<<< HEAD
-      <checksum>28FE17E3</checksum>
-=======
-      <checksum>A8A819C7</checksum>
->>>>>>> 81252af7
-    </file>
-    <file>
-      <filename>base-dhw-solar-direct-evacuated-tube.osw</filename>
-      <filetype>osw</filetype>
-      <usage_type>test</usage_type>
-<<<<<<< HEAD
-      <checksum>9E687748</checksum>
-=======
-      <checksum>C2402E66</checksum>
->>>>>>> 81252af7
-    </file>
-    <file>
-      <filename>base-dhw-solar-direct-flat-plate.osw</filename>
-      <filetype>osw</filetype>
-      <usage_type>test</usage_type>
-<<<<<<< HEAD
-      <checksum>C1E12D1F</checksum>
-=======
-      <checksum>5131283F</checksum>
->>>>>>> 81252af7
-    </file>
-    <file>
-      <filename>base-dhw-solar-direct-ics.osw</filename>
-      <filetype>osw</filetype>
-      <usage_type>test</usage_type>
-<<<<<<< HEAD
-      <checksum>8140C610</checksum>
-=======
-      <checksum>4AA30850</checksum>
->>>>>>> 81252af7
-    </file>
-    <file>
-      <filename>base-dhw-solar-indirect-flat-plate.osw</filename>
-      <filetype>osw</filetype>
-      <usage_type>test</usage_type>
-<<<<<<< HEAD
-      <checksum>71562FA8</checksum>
-=======
-      <checksum>9D3B52A2</checksum>
->>>>>>> 81252af7
-    </file>
-    <file>
-      <filename>base-dhw-solar-thermosyphon-flat-plate.osw</filename>
-      <filetype>osw</filetype>
-      <usage_type>test</usage_type>
-<<<<<<< HEAD
-      <checksum>3D51DE56</checksum>
-=======
-      <checksum>B6C41B4B</checksum>
->>>>>>> 81252af7
-    </file>
-    <file>
-      <filename>base-dhw-tank-heat-pump-with-solar.osw</filename>
-      <filetype>osw</filetype>
-      <usage_type>test</usage_type>
-<<<<<<< HEAD
-      <checksum>E70C952A</checksum>
-=======
-      <checksum>AD0D0EFB</checksum>
->>>>>>> 81252af7
-    </file>
-    <file>
-      <filename>base-dhw-tank-gas-outside.osw</filename>
-      <filetype>osw</filetype>
-      <usage_type>test</usage_type>
-<<<<<<< HEAD
-      <checksum>A2239A23</checksum>
-=======
-      <checksum>40CE1550</checksum>
->>>>>>> 81252af7
-    </file>
-    <file>
-      <filename>base-dhw-tank-gas.osw</filename>
-      <filetype>osw</filetype>
-      <usage_type>test</usage_type>
-<<<<<<< HEAD
-      <checksum>7C8A7452</checksum>
-=======
-      <checksum>3930F16E</checksum>
->>>>>>> 81252af7
-    </file>
-    <file>
-      <filename>base-dhw-tank-oil.osw</filename>
-      <filetype>osw</filetype>
-      <usage_type>test</usage_type>
-<<<<<<< HEAD
-      <checksum>D9162935</checksum>
-=======
-      <checksum>81452968</checksum>
->>>>>>> 81252af7
-    </file>
-    <file>
-      <filename>base-dhw-tank-wood.osw</filename>
-      <filetype>osw</filetype>
-      <usage_type>test</usage_type>
-<<<<<<< HEAD
-      <checksum>45A9FDEE</checksum>
-=======
-      <checksum>CAB9624B</checksum>
->>>>>>> 81252af7
-    </file>
-    <file>
-      <filename>base-dhw-tankless-gas-with-solar.osw</filename>
-      <filetype>osw</filetype>
-      <usage_type>test</usage_type>
-<<<<<<< HEAD
-      <checksum>3A3257F9</checksum>
-=======
-      <checksum>032EC999</checksum>
->>>>>>> 81252af7
-    </file>
-    <file>
-      <filename>base-dhw-tankless-electric.osw</filename>
-      <filetype>osw</filetype>
-      <usage_type>test</usage_type>
-<<<<<<< HEAD
-      <checksum>052C399D</checksum>
-=======
-      <checksum>73B662B1</checksum>
->>>>>>> 81252af7
-    </file>
-    <file>
-      <filename>base-dhw-tankless-gas-with-solar-fraction.osw</filename>
-      <filetype>osw</filetype>
-      <usage_type>test</usage_type>
-<<<<<<< HEAD
-      <checksum>037FF78E</checksum>
-=======
-      <checksum>00DFE317</checksum>
->>>>>>> 81252af7
-    </file>
-    <file>
-      <filename>base-dhw-tankless-propane.osw</filename>
-      <filetype>osw</filetype>
-      <usage_type>test</usage_type>
-<<<<<<< HEAD
-      <checksum>733EF264</checksum>
-=======
-      <checksum>203A787B</checksum>
->>>>>>> 81252af7
-    </file>
-    <file>
-      <filename>base-dhw-tankless-gas.osw</filename>
-      <filetype>osw</filetype>
-      <usage_type>test</usage_type>
-<<<<<<< HEAD
-      <checksum>5A5BC269</checksum>
-=======
-      <checksum>04CE15EA</checksum>
->>>>>>> 81252af7
-    </file>
-    <file>
-      <filename>base-hvac-furnace-elec-central-ac-1-speed.osw</filename>
-      <filetype>osw</filetype>
-      <usage_type>test</usage_type>
-<<<<<<< HEAD
-      <checksum>51999F5E</checksum>
-=======
-      <checksum>02C78A5C</checksum>
->>>>>>> 81252af7
-    </file>
-    <file>
-      <filename>extra-second-refrigerator.osw</filename>
-      <filetype>osw</filetype>
-      <usage_type>test</usage_type>
-<<<<<<< HEAD
-      <checksum>8C2B5B3B</checksum>
-=======
-      <checksum>A23CA476</checksum>
->>>>>>> 81252af7
-    </file>
-    <file>
-      <filename>base-enclosure-garage.osw</filename>
-      <filetype>osw</filetype>
-      <usage_type>test</usage_type>
-<<<<<<< HEAD
-      <checksum>84E4A93F</checksum>
-=======
-      <checksum>0187822D</checksum>
->>>>>>> 81252af7
-    </file>
-    <file>
-      <filename>base-dhw-tank-coal.osw</filename>
-      <filetype>osw</filetype>
-      <usage_type>test</usage_type>
-<<<<<<< HEAD
-      <checksum>B4D21323</checksum>
-=======
-      <checksum>79C56440</checksum>
->>>>>>> 81252af7
-    </file>
-    <file>
-      <filename>base-hvac-boiler-coal-only.osw</filename>
-      <filetype>osw</filetype>
-      <usage_type>test</usage_type>
-<<<<<<< HEAD
-      <checksum>9DCC2148</checksum>
-=======
-      <checksum>AC2B99A9</checksum>
->>>>>>> 81252af7
-    </file>
-    <file>
-      <filename>base-hvac-elec-resistance-only.osw</filename>
-      <filetype>osw</filetype>
-      <usage_type>test</usage_type>
-<<<<<<< HEAD
-      <checksum>83B4C507</checksum>
-=======
-      <checksum>8B9D61FB</checksum>
->>>>>>> 81252af7
-    </file>
-    <file>
-      <filename>base-simcontrol-timestep-10-mins.osw</filename>
-      <filetype>osw</filetype>
-      <usage_type>test</usage_type>
-<<<<<<< HEAD
-      <checksum>A04E3FD0</checksum>
-=======
-      <checksum>882F2829</checksum>
->>>>>>> 81252af7
+      <checksum>909B7662</checksum>
     </file>
     <file>
       <filename>base-simcontrol-daylight-saving-custom.osw</filename>
       <filetype>osw</filetype>
       <usage_type>test</usage_type>
-<<<<<<< HEAD
-      <checksum>CE29E692</checksum>
-=======
-      <checksum>0924036C</checksum>
->>>>>>> 81252af7
-    </file>
-    <file>
-      <filename>base-simcontrol-daylight-saving-disabled.osw</filename>
-      <filetype>osw</filetype>
-      <usage_type>test</usage_type>
-<<<<<<< HEAD
-      <checksum>960B181B</checksum>
-=======
-      <checksum>93695A9E</checksum>
->>>>>>> 81252af7
-    </file>
-    <file>
-      <filename>base-lighting-detailed.osw</filename>
-      <filetype>osw</filetype>
-      <usage_type>test</usage_type>
-<<<<<<< HEAD
-      <checksum>45553B13</checksum>
-=======
-      <checksum>4F0454FA</checksum>
->>>>>>> 81252af7
-    </file>
-    <file>
-      <filename>base-mechvent-whole-house-fan.osw</filename>
-      <filetype>osw</filetype>
-      <usage_type>test</usage_type>
-<<<<<<< HEAD
-      <checksum>9BD6ED70</checksum>
-=======
-      <checksum>820D2839</checksum>
->>>>>>> 81252af7
-    </file>
-    <file>
-      <filename>base-dhw-none.osw</filename>
-      <filetype>osw</filetype>
-      <usage_type>test</usage_type>
-<<<<<<< HEAD
-      <checksum>A7F3583A</checksum>
-=======
-      <checksum>C8166494</checksum>
->>>>>>> 81252af7
-    </file>
-    <file>
-      <filename>base-enclosure-infil-ach-house-pressure.osw</filename>
-      <filetype>osw</filetype>
-      <usage_type>test</usage_type>
-<<<<<<< HEAD
-      <checksum>EAFD776C</checksum>
-=======
-      <checksum>E505DE50</checksum>
->>>>>>> 81252af7
-    </file>
-    <file>
-      <filename>base-enclosure-infil-cfm-house-pressure.osw</filename>
-      <filetype>osw</filetype>
-      <usage_type>test</usage_type>
-<<<<<<< HEAD
-      <checksum>1B0F32D6</checksum>
-=======
-      <checksum>9F81BE27</checksum>
->>>>>>> 81252af7
-    </file>
-    <file>
-      <filename>base-dhw-tankless-electric-outside.osw</filename>
-      <filetype>osw</filetype>
-      <usage_type>test</usage_type>
-<<<<<<< HEAD
-      <checksum>303F163F</checksum>
-=======
-      <checksum>24291600</checksum>
->>>>>>> 81252af7
-    </file>
-    <file>
-      <filename>base-enclosure-beds-5.osw</filename>
-      <filetype>osw</filetype>
-      <usage_type>test</usage_type>
-<<<<<<< HEAD
-      <checksum>6A42FDA3</checksum>
-=======
-      <checksum>29E7EB59</checksum>
->>>>>>> 81252af7
-    </file>
-    <file>
-      <filename>base-enclosure-beds-1.osw</filename>
-      <filetype>osw</filetype>
-      <usage_type>test</usage_type>
-<<<<<<< HEAD
-      <checksum>C966AA0A</checksum>
-=======
-      <checksum>CB27377F</checksum>
->>>>>>> 81252af7
-    </file>
-    <file>
-      <filename>base-enclosure-beds-2.osw</filename>
-      <filetype>osw</filetype>
-      <usage_type>test</usage_type>
-<<<<<<< HEAD
-      <checksum>C61B3561</checksum>
-=======
-      <checksum>EA9F150B</checksum>
->>>>>>> 81252af7
-    </file>
-    <file>
-      <filename>base-simcontrol-runperiod-1-month.osw</filename>
-      <filetype>osw</filetype>
-      <usage_type>test</usage_type>
-<<<<<<< HEAD
-      <checksum>CA33A885</checksum>
-=======
-      <checksum>B4CFBD23</checksum>
->>>>>>> 81252af7
-    </file>
-    <file>
-      <filename>extra-enclosure-garage-partially-protruded.osw</filename>
-      <filetype>osw</filetype>
-      <usage_type>test</usage_type>
-<<<<<<< HEAD
-      <checksum>FEFDE3D2</checksum>
-=======
-      <checksum>592B388A</checksum>
->>>>>>> 81252af7
-    </file>
-    <file>
-      <filename>base-hvac-dual-fuel-air-to-air-heat-pump-var-speed.osw</filename>
-      <filetype>osw</filetype>
-      <usage_type>test</usage_type>
-<<<<<<< HEAD
-      <checksum>DCB93FB4</checksum>
-=======
-      <checksum>927F9327</checksum>
->>>>>>> 81252af7
-    </file>
-    <file>
-      <filename>base-appliances-coal.osw</filename>
-      <filetype>osw</filetype>
-      <usage_type>test</usage_type>
-<<<<<<< HEAD
-      <checksum>2C63A05E</checksum>
-=======
-      <checksum>8FC47D88</checksum>
->>>>>>> 81252af7
-    </file>
-    <file>
-      <filename>base-appliances-gas.osw</filename>
-      <filetype>osw</filetype>
-      <usage_type>test</usage_type>
-<<<<<<< HEAD
-      <checksum>40CA9DEB</checksum>
-=======
-      <checksum>10E709EC</checksum>
->>>>>>> 81252af7
-    </file>
-    <file>
-      <filename>base-appliances-modified.osw</filename>
-      <filetype>osw</filetype>
-      <usage_type>test</usage_type>
-<<<<<<< HEAD
-      <checksum>408A066E</checksum>
-=======
-      <checksum>DF401AB1</checksum>
->>>>>>> 81252af7
-    </file>
-    <file>
-      <filename>base-appliances-oil.osw</filename>
-      <filetype>osw</filetype>
-      <usage_type>test</usage_type>
-<<<<<<< HEAD
-      <checksum>CB102F14</checksum>
-=======
-      <checksum>23F04A08</checksum>
->>>>>>> 81252af7
-    </file>
-    <file>
-      <filename>base-appliances-propane.osw</filename>
-      <filetype>osw</filetype>
-      <usage_type>test</usage_type>
-<<<<<<< HEAD
-      <checksum>5E63B12F</checksum>
-=======
-      <checksum>5CC79C09</checksum>
->>>>>>> 81252af7
-    </file>
-    <file>
-      <filename>base-appliances-wood.osw</filename>
-      <filetype>osw</filetype>
-      <usage_type>test</usage_type>
-<<<<<<< HEAD
-      <checksum>754F2345</checksum>
-=======
-      <checksum>6D661F91</checksum>
->>>>>>> 81252af7
-    </file>
-    <file>
-      <filename>base-simcontrol-calendar-year-custom.osw</filename>
-      <filetype>osw</filetype>
-      <usage_type>test</usage_type>
-<<<<<<< HEAD
-      <checksum>EAB28C3A</checksum>
-=======
-      <checksum>8DD809CB</checksum>
->>>>>>> 81252af7
-    </file>
-    <file>
-      <filename>base-location-AMY-2012.osw</filename>
-      <filetype>osw</filetype>
-      <usage_type>test</usage_type>
-<<<<<<< HEAD
-      <checksum>694E6BA3</checksum>
-=======
-      <checksum>A4E03367</checksum>
->>>>>>> 81252af7
-    </file>
-    <file>
-      <filename>base-schedules-stochastic.osw</filename>
-      <filetype>osw</filetype>
-      <usage_type>test</usage_type>
-<<<<<<< HEAD
-      <checksum>0A1B2298</checksum>
-=======
-      <checksum>20AF29DC</checksum>
->>>>>>> 81252af7
-    </file>
-    <file>
-      <filename>base-schedules-user-specified.osw</filename>
-      <filetype>osw</filetype>
-      <usage_type>test</usage_type>
-<<<<<<< HEAD
-      <checksum>56D08AF1</checksum>
-=======
-      <checksum>CE285C3F</checksum>
->>>>>>> 81252af7
-    </file>
-    <file>
-      <filename>base-lighting-ceiling-fans.osw</filename>
-      <filetype>osw</filetype>
-      <usage_type>test</usage_type>
-<<<<<<< HEAD
-      <checksum>89A7270F</checksum>
-=======
-      <checksum>8579DB57</checksum>
->>>>>>> 81252af7
-    </file>
-    <file>
-      <filename>extra-schedules-random-seed.osw</filename>
-      <filetype>osw</filetype>
-      <usage_type>test</usage_type>
-<<<<<<< HEAD
-      <checksum>B1504CC4</checksum>
-=======
-      <checksum>E071D630</checksum>
->>>>>>> 81252af7
-    </file>
-    <file>
-      <filename>base-misc-usage-multiplier.osw</filename>
-      <filetype>osw</filetype>
-      <usage_type>test</usage_type>
-<<<<<<< HEAD
-      <checksum>CEAA74DF</checksum>
-=======
-      <checksum>0B4D3CF7</checksum>
->>>>>>> 81252af7
-    </file>
-    <file>
-      <filename>base-pv.osw</filename>
-      <filetype>osw</filetype>
-      <usage_type>test</usage_type>
-<<<<<<< HEAD
-      <checksum>F8EB2D2D</checksum>
-=======
-      <checksum>395445B4</checksum>
->>>>>>> 81252af7
-    </file>
-    <file>
-      <filename>base-dhw-tankless-electric-uef.osw</filename>
-      <filetype>osw</filetype>
-      <usage_type>test</usage_type>
-<<<<<<< HEAD
-      <checksum>0FB3A40E</checksum>
-=======
-      <checksum>3F6B8BED</checksum>
->>>>>>> 81252af7
-    </file>
-    <file>
-      <filename>base-dhw-tankless-gas-uef.osw</filename>
-      <filetype>osw</filetype>
-      <usage_type>test</usage_type>
-<<<<<<< HEAD
-      <checksum>16278260</checksum>
-=======
-      <checksum>11B1362D</checksum>
->>>>>>> 81252af7
-    </file>
-    <file>
-      <filename>base-misc-loads-large-uncommon.osw</filename>
-      <filetype>osw</filetype>
-      <usage_type>test</usage_type>
-<<<<<<< HEAD
-      <checksum>49212789</checksum>
-=======
-      <checksum>8B04263E</checksum>
->>>>>>> 81252af7
-    </file>
-    <file>
-      <filename>base-misc-loads-large-uncommon2.osw</filename>
-      <filetype>osw</filetype>
-      <usage_type>test</usage_type>
-<<<<<<< HEAD
-      <checksum>1D9629F1</checksum>
-=======
-      <checksum>0BF5D36E</checksum>
->>>>>>> 81252af7
-    </file>
-    <file>
-      <filename>base-dhw-indirect-outside.osw</filename>
-      <filetype>osw</filetype>
-      <usage_type>test</usage_type>
-<<<<<<< HEAD
-      <checksum>9A56BDBF</checksum>
-=======
-      <checksum>E2702D93</checksum>
->>>>>>> 81252af7
-    </file>
-    <file>
-      <filename>base-hvac-boiler-gas-only.osw</filename>
-      <filetype>osw</filetype>
-      <usage_type>test</usage_type>
-<<<<<<< HEAD
-      <checksum>43835D99</checksum>
-=======
-      <checksum>1386828D</checksum>
->>>>>>> 81252af7
-    </file>
-    <file>
-      <filename>base-dhw-indirect-standbyloss.osw</filename>
-      <filetype>osw</filetype>
-      <usage_type>test</usage_type>
-<<<<<<< HEAD
-      <checksum>2DBCB285</checksum>
-=======
-      <checksum>41ADBBF4</checksum>
->>>>>>> 81252af7
-    </file>
-    <file>
-      <filename>base-dhw-indirect.osw</filename>
-      <filetype>osw</filetype>
-      <usage_type>test</usage_type>
-<<<<<<< HEAD
-      <checksum>E2A67EA1</checksum>
-=======
-      <checksum>76654940</checksum>
->>>>>>> 81252af7
-    </file>
-    <file>
-      <filename>base-dhw-jacket-indirect.osw</filename>
-      <filetype>osw</filetype>
-      <usage_type>test</usage_type>
-<<<<<<< HEAD
-      <checksum>3C63AD11</checksum>
-=======
-      <checksum>28D52747</checksum>
->>>>>>> 81252af7
-    </file>
-    <file>
-      <filename>base-dhw-indirect-with-solar-fraction.osw</filename>
-      <filetype>osw</filetype>
-      <usage_type>test</usage_type>
-<<<<<<< HEAD
-      <checksum>406B7AB2</checksum>
-=======
-      <checksum>F1E56437</checksum>
->>>>>>> 81252af7
-    </file>
-    <file>
-      <filename>base-dhw-combi-tankless-outside.osw</filename>
-      <filetype>osw</filetype>
-      <usage_type>test</usage_type>
-<<<<<<< HEAD
-      <checksum>7D7C075D</checksum>
-=======
-      <checksum>D1B13F8E</checksum>
->>>>>>> 81252af7
-    </file>
-    <file>
-      <filename>base-dhw-combi-tankless.osw</filename>
-      <filetype>osw</filetype>
-      <usage_type>test</usage_type>
-<<<<<<< HEAD
-      <checksum>620C5199</checksum>
-=======
-      <checksum>F568F272</checksum>
->>>>>>> 81252af7
-    </file>
-    <file>
-      <filename>base-hvac-fireplace-wood-only.osw</filename>
-      <filetype>osw</filetype>
-      <usage_type>test</usage_type>
-<<<<<<< HEAD
-      <checksum>D14D0F83</checksum>
-=======
-      <checksum>B761758A</checksum>
->>>>>>> 81252af7
-    </file>
-    <file>
-      <filename>base-hvac-furnace-gas-only.osw</filename>
-      <filetype>osw</filetype>
-      <usage_type>test</usage_type>
-<<<<<<< HEAD
-      <checksum>15A131C9</checksum>
-=======
-      <checksum>B27C2B78</checksum>
->>>>>>> 81252af7
-    </file>
-    <file>
-      <filename>base-hvac-evap-cooler-only.osw</filename>
-      <filetype>osw</filetype>
-      <usage_type>test</usage_type>
-<<<<<<< HEAD
-      <checksum>9B46866C</checksum>
-=======
-      <checksum>31344794</checksum>
->>>>>>> 81252af7
-    </file>
-    <file>
-      <filename>base-hvac-mini-split-air-conditioner-only-ducted.osw</filename>
-      <filetype>osw</filetype>
-      <usage_type>test</usage_type>
-<<<<<<< HEAD
-      <checksum>087526A7</checksum>
-=======
-      <checksum>8EEEAACA</checksum>
->>>>>>> 81252af7
-    </file>
-    <file>
-      <filename>base-hvac-mini-split-air-conditioner-only-ductless.osw</filename>
-      <filetype>osw</filetype>
-      <usage_type>test</usage_type>
-<<<<<<< HEAD
-      <checksum>784D73A2</checksum>
-=======
-      <checksum>FABC3D43</checksum>
->>>>>>> 81252af7
-    </file>
-    <file>
-      <filename>base-hvac-central-ac-only-1-speed.osw</filename>
-      <filetype>osw</filetype>
-      <usage_type>test</usage_type>
-<<<<<<< HEAD
-      <checksum>C50119C6</checksum>
-    </file>
-    <file>
-      <filename>base-hvac-stove-oil-only.osw</filename>
-      <filetype>osw</filetype>
-      <usage_type>test</usage_type>
-      <checksum>B779A07B</checksum>
-    </file>
-    <file>
-      <filename>base-hvac-stove-wood-pellets-only.osw</filename>
-      <filetype>osw</filetype>
-      <usage_type>test</usage_type>
-      <checksum>6E87E1E1</checksum>
-    </file>
-    <file>
-      <filename>base-hvac-floor-furnace-propane-only.osw</filename>
-      <filetype>osw</filetype>
-      <usage_type>test</usage_type>
-      <checksum>C4918CAD</checksum>
-    </file>
-    <file>
-      <filename>base-hvac-mini-split-heat-pump-ducted-cooling-only.osw</filename>
-      <filetype>osw</filetype>
-      <usage_type>test</usage_type>
-      <checksum>E7B752A7</checksum>
-    </file>
-    <file>
-      <filename>base-enclosure-infil-flue.osw</filename>
-      <filetype>osw</filetype>
-      <usage_type>test</usage_type>
-      <checksum>FC128904</checksum>
-    </file>
-    <file>
-      <filename>extra-enclosure-windows-shading.osw</filename>
-      <filetype>osw</filetype>
-      <usage_type>test</usage_type>
-      <checksum>409D0F89</checksum>
-    </file>
-    <file>
-      <filename>base-enclosure-overhangs.osw</filename>
-      <filetype>osw</filetype>
-      <usage_type>test</usage_type>
-      <checksum>3E41D6EE</checksum>
-    </file>
-    <file>
-      <filename>base-hvac-evap-cooler-only-ducted.osw</filename>
-      <filetype>osw</filetype>
-      <usage_type>test</usage_type>
-      <checksum>B952D4D7</checksum>
-    </file>
-    <file>
-      <filename>base-mechvent-cfis-evap-cooler-only-ducted.osw</filename>
-      <filetype>osw</filetype>
-      <usage_type>test</usage_type>
-      <checksum>0B4F5E1C</checksum>
-    </file>
-    <file>
-      <filename>extra-second-heating-system-portable-heater-to-heating-system.osw</filename>
-      <filetype>osw</filetype>
-      <usage_type>test</usage_type>
-      <checksum>05F59164</checksum>
-    </file>
-    <file>
-      <filename>extra-second-heating-system-fireplace-to-heating-system.osw</filename>
-      <filetype>osw</filetype>
-      <usage_type>test</usage_type>
-      <checksum>3680240A</checksum>
-    </file>
-    <file>
-      <filename>base-hvac-furnace-coal-only.osw</filename>
-      <filetype>osw</filetype>
-      <usage_type>test</usage_type>
-      <checksum>EE4E1EB5</checksum>
-    </file>
-    <file>
-      <filename>base-mechvent-exhaust-rated-flow-rate.osw</filename>
-      <filetype>osw</filetype>
-      <usage_type>test</usage_type>
-      <checksum>0BE54562</checksum>
-    </file>
-    <file>
-      <filename>base-hvac-ground-to-air-heat-pump-cooling-only.osw</filename>
-      <filetype>osw</filetype>
-      <usage_type>test</usage_type>
-      <checksum>F9AD0C53</checksum>
-=======
-      <checksum>4F7EEB71</checksum>
->>>>>>> 81252af7
-    </file>
-    <file>
-      <filename>base-foundation-slab.osw</filename>
-      <filetype>osw</filetype>
-      <usage_type>test</usage_type>
-<<<<<<< HEAD
-      <checksum>83631ACB</checksum>
-=======
-      <checksum>62B2A8DF</checksum>
->>>>>>> 81252af7
-    </file>
-    <file>
-      <filename>base-foundation-vented-crawlspace.osw</filename>
-      <filetype>osw</filetype>
-      <usage_type>test</usage_type>
-<<<<<<< HEAD
-      <checksum>11F29A64</checksum>
-=======
-      <checksum>A6F287FB</checksum>
->>>>>>> 81252af7
-    </file>
-    <file>
-      <filename>base-foundation-unvented-crawlspace.osw</filename>
-      <filetype>osw</filetype>
-      <usage_type>test</usage_type>
-<<<<<<< HEAD
-      <checksum>FF980C03</checksum>
-    </file>
-    <file>
-      <filename>base-hvac-boiler-gas-central-ac-1-speed.osw</filename>
-      <filetype>osw</filetype>
-      <usage_type>test</usage_type>
-      <checksum>EE186CCC</checksum>
-=======
-      <checksum>8441FA88</checksum>
-    </file>
-    <file>
-      <filename>base-foundation-unconditioned-basement-assembly-r.osw</filename>
-      <filetype>osw</filetype>
-      <usage_type>test</usage_type>
-      <checksum>F7DF834E</checksum>
-    </file>
-    <file>
-      <filename>base-foundation-unconditioned-basement.osw</filename>
-      <filetype>osw</filetype>
-      <usage_type>test</usage_type>
-      <checksum>44638C11</checksum>
-    </file>
-    <file>
-      <filename>base-location-duluth-mn.osw</filename>
-      <filetype>osw</filetype>
-      <usage_type>test</usage_type>
-      <checksum>3D7C662F</checksum>
->>>>>>> 81252af7
-    </file>
-    <file>
-      <filename>extra-second-heating-system-boiler-to-heating-system.osw</filename>
-      <filetype>osw</filetype>
-      <usage_type>test</usage_type>
-<<<<<<< HEAD
-      <checksum>196FC0B3</checksum>
-=======
-      <checksum>A9431359</checksum>
->>>>>>> 81252af7
-    </file>
-    <file>
-      <filename>extra-enclosure-atticroof-conditioned-eaves-gable.osw</filename>
-      <filetype>osw</filetype>
-      <usage_type>test</usage_type>
-<<<<<<< HEAD
-      <checksum>6095FE26</checksum>
-=======
-      <checksum>D2FDD483</checksum>
->>>>>>> 81252af7
-    </file>
-    <file>
-      <filename>extra-enclosure-atticroof-conditioned-eaves-hip.osw</filename>
-      <filetype>osw</filetype>
-      <usage_type>test</usage_type>
-<<<<<<< HEAD
-      <checksum>D9DCC1E8</checksum>
-=======
-      <checksum>EFDD08C8</checksum>
->>>>>>> 81252af7
-    </file>
-    <file>
-      <filename>extra-enclosure-garage-atticroof-conditioned.osw</filename>
-      <filetype>osw</filetype>
-      <usage_type>test</usage_type>
-<<<<<<< HEAD
-      <checksum>759E8296</checksum>
-=======
-      <checksum>48945F8F</checksum>
->>>>>>> 81252af7
-    </file>
-    <file>
-      <filename>extra-zero-extra-refrigerator-kwh.osw</filename>
-      <filetype>osw</filetype>
-      <usage_type>test</usage_type>
-<<<<<<< HEAD
-      <checksum>BD289407</checksum>
-=======
-      <checksum>5AA4D12D</checksum>
->>>>>>> 81252af7
-    </file>
-    <file>
-      <filename>extra-zero-freezer-kwh.osw</filename>
-      <filetype>osw</filetype>
-      <usage_type>test</usage_type>
-<<<<<<< HEAD
-      <checksum>E55FBC2D</checksum>
-=======
-      <checksum>D9D5C8BE</checksum>
->>>>>>> 81252af7
-    </file>
-    <file>
-      <filename>extra-zero-refrigerator-kwh.osw</filename>
-      <filetype>osw</filetype>
-      <usage_type>test</usage_type>
-<<<<<<< HEAD
-      <checksum>FCAA7E0D</checksum>
-=======
-      <checksum>DF79C77F</checksum>
->>>>>>> 81252af7
-    </file>
-    <file>
-      <filename>extra-zero-clothes-washer-kwh.osw</filename>
-      <filetype>osw</filetype>
-      <usage_type>test</usage_type>
-<<<<<<< HEAD
-      <checksum>689EBB9D</checksum>
-=======
-      <checksum>FE00C666</checksum>
->>>>>>> 81252af7
-    </file>
-    <file>
-      <filename>extra-zero-dishwasher-kwh.osw</filename>
-      <filetype>osw</filetype>
-      <usage_type>test</usage_type>
-<<<<<<< HEAD
-      <checksum>58D5AF07</checksum>
-=======
-      <checksum>88AAEDA8</checksum>
->>>>>>> 81252af7
-    </file>
-    <file>
-      <filename>base-misc-shielding-of-home.osw</filename>
-      <filetype>osw</filetype>
-      <usage_type>test</usage_type>
-<<<<<<< HEAD
-      <checksum>88F7DBFD</checksum>
-=======
-      <checksum>207C7705</checksum>
->>>>>>> 81252af7
-    </file>
-    <file>
-      <filename>base-foundation-unconditioned-basement-assembly-r.osw</filename>
-      <filetype>osw</filetype>
-      <usage_type>test</usage_type>
-<<<<<<< HEAD
-      <checksum>EF0A6AB2</checksum>
-=======
-      <checksum>83A7AC5D</checksum>
->>>>>>> 81252af7
-    </file>
-    <file>
-      <filename>base-foundation-unconditioned-basement.osw</filename>
-      <filetype>osw</filetype>
-      <usage_type>test</usage_type>
-<<<<<<< HEAD
-      <checksum>E2A48C48</checksum>
-=======
-      <checksum>CF76E095</checksum>
->>>>>>> 81252af7
-    </file>
-    <file>
-      <filename>base-location-duluth-mn.osw</filename>
-      <filetype>osw</filetype>
-      <usage_type>test</usage_type>
-<<<<<<< HEAD
-      <checksum>C7A58354</checksum>
-=======
-      <checksum>EE82A3EE</checksum>
->>>>>>> 81252af7
-    </file>
-    <file>
-      <filename>base-foundation-unconditioned-basement-wall-insulation.osw</filename>
-      <filetype>osw</filetype>
-      <usage_type>test</usage_type>
-<<<<<<< HEAD
-      <checksum>42AE5305</checksum>
-=======
-      <checksum>2DA01D7B</checksum>
->>>>>>> 81252af7
-    </file>
-    <file>
-      <filename>extra-gas-hot-tub-heater-with-zero-kwh.osw</filename>
-      <filetype>osw</filetype>
-      <usage_type>test</usage_type>
-<<<<<<< HEAD
-      <checksum>9759B095</checksum>
-=======
-      <checksum>AC086D1D</checksum>
->>>>>>> 81252af7
-    </file>
-    <file>
-      <filename>extra-gas-pool-heater-with-zero-kwh.osw</filename>
-      <filetype>osw</filetype>
-      <usage_type>test</usage_type>
-<<<<<<< HEAD
-      <checksum>1BD13B85</checksum>
-=======
-      <checksum>9B43404D</checksum>
->>>>>>> 81252af7
-    </file>
-    <file>
-      <filename>base-appliances-dehumidifier.osw</filename>
-      <filetype>osw</filetype>
-      <usage_type>test</usage_type>
-<<<<<<< HEAD
-      <checksum>A7B5FAFC</checksum>
-=======
-      <checksum>1DF491A8</checksum>
->>>>>>> 81252af7
-    </file>
-    <file>
-      <filename>base-appliances-dehumidifier-ief-portable.osw</filename>
-      <filetype>osw</filetype>
-      <usage_type>test</usage_type>
-<<<<<<< HEAD
-      <checksum>902BFC06</checksum>
-=======
-      <checksum>0D285EB3</checksum>
->>>>>>> 81252af7
-    </file>
-    <file>
-      <filename>base-appliances-dehumidifier-ief-whole-home.osw</filename>
-      <filetype>osw</filetype>
-      <usage_type>test</usage_type>
-<<<<<<< HEAD
-      <checksum>432DB807</checksum>
-=======
-      <checksum>AC05DCE1</checksum>
->>>>>>> 81252af7
-    </file>
-    <file>
-      <filename>base-atticroof-radiant-barrier.osw</filename>
-      <filetype>osw</filetype>
-      <usage_type>test</usage_type>
-<<<<<<< HEAD
-      <checksum>BD297048</checksum>
-=======
-      <checksum>226114D4</checksum>
->>>>>>> 81252af7
-    </file>
-    <file>
-      <filename>base-location-dallas-tx.osw</filename>
-      <filetype>osw</filetype>
-      <usage_type>test</usage_type>
-<<<<<<< HEAD
-      <checksum>030E5660</checksum>
-=======
-      <checksum>70DCDB62</checksum>
-    </file>
-    <file>
-      <filename>base-location-miami-fl.osw</filename>
-      <filetype>osw</filetype>
-      <usage_type>test</usage_type>
-      <checksum>230D0440</checksum>
-    </file>
-    <file>
-      <filename>base-location-honolulu-hi.osw</filename>
-      <filetype>osw</filetype>
-      <usage_type>test</usage_type>
-      <checksum>87875EC9</checksum>
-    </file>
-    <file>
-      <filename>base-location-phoenix-az.osw</filename>
-      <filetype>osw</filetype>
-      <usage_type>test</usage_type>
-      <checksum>CC19178F</checksum>
->>>>>>> 81252af7
-    </file>
-    <file>
-      <filename>base-bldgtype-single-family-attached.osw</filename>
-      <filetype>osw</filetype>
-      <usage_type>test</usage_type>
-<<<<<<< HEAD
-      <checksum>7C9AE2EE</checksum>
-=======
-      <checksum>A9670785</checksum>
->>>>>>> 81252af7
-    </file>
-    <file>
-      <filename>extra-bldgtype-single-family-attached-double-exterior.osw</filename>
-      <filetype>osw</filetype>
-      <usage_type>test</usage_type>
-<<<<<<< HEAD
-      <checksum>8940E43B</checksum>
-=======
-      <checksum>BD4FC4DF</checksum>
->>>>>>> 81252af7
-    </file>
-    <file>
-      <filename>extra-bldgtype-single-family-attached-double-loaded-interior.osw</filename>
-      <filetype>osw</filetype>
-      <usage_type>test</usage_type>
-<<<<<<< HEAD
-      <checksum>8B30DA1E</checksum>
-=======
-      <checksum>F5DB2E92</checksum>
->>>>>>> 81252af7
-    </file>
-    <file>
-      <filename>extra-bldgtype-single-family-attached-single-exterior-front.osw</filename>
-      <filetype>osw</filetype>
-      <usage_type>test</usage_type>
-<<<<<<< HEAD
-      <checksum>76EB5868</checksum>
-=======
-      <checksum>95621A78</checksum>
->>>>>>> 81252af7
-    </file>
-    <file>
-      <filename>extra-bldgtype-single-family-attached-slab-middle.osw</filename>
-      <filetype>osw</filetype>
-      <usage_type>test</usage_type>
-<<<<<<< HEAD
-      <checksum>D049DB04</checksum>
-=======
-      <checksum>93989B13</checksum>
->>>>>>> 81252af7
-    </file>
-    <file>
-      <filename>extra-bldgtype-single-family-attached-slab-right.osw</filename>
-      <filetype>osw</filetype>
-      <usage_type>test</usage_type>
-<<<<<<< HEAD
-      <checksum>7D115D91</checksum>
-=======
-      <checksum>D8DA1A90</checksum>
->>>>>>> 81252af7
-    </file>
-    <file>
-      <filename>extra-bldgtype-single-family-attached-slab.osw</filename>
-      <filetype>osw</filetype>
-      <usage_type>test</usage_type>
-<<<<<<< HEAD
-      <checksum>4628C4C7</checksum>
-=======
-      <checksum>CF51BE2B</checksum>
->>>>>>> 81252af7
-    </file>
-    <file>
-      <filename>extra-bldgtype-single-family-attached-unconditioned-basement-middle.osw</filename>
-      <filetype>osw</filetype>
-      <usage_type>test</usage_type>
-<<<<<<< HEAD
-      <checksum>A5F73E81</checksum>
-=======
-      <checksum>E689940E</checksum>
->>>>>>> 81252af7
-    </file>
-    <file>
-      <filename>extra-bldgtype-single-family-attached-unconditioned-basement-right.osw</filename>
-      <filetype>osw</filetype>
-      <usage_type>test</usage_type>
-<<<<<<< HEAD
-      <checksum>461C3240</checksum>
-=======
-      <checksum>CA45560C</checksum>
->>>>>>> 81252af7
-    </file>
-    <file>
-      <filename>extra-bldgtype-single-family-attached-unconditioned-basement.osw</filename>
-      <filetype>osw</filetype>
-      <usage_type>test</usage_type>
-<<<<<<< HEAD
-      <checksum>EF31997A</checksum>
-=======
-      <checksum>4B759C94</checksum>
->>>>>>> 81252af7
-    </file>
-    <file>
-      <filename>extra-bldgtype-single-family-attached-unvented-crawlspace-middle.osw</filename>
-      <filetype>osw</filetype>
-      <usage_type>test</usage_type>
-<<<<<<< HEAD
-      <checksum>EB726A13</checksum>
-=======
-      <checksum>20488ED2</checksum>
->>>>>>> 81252af7
-    </file>
-    <file>
-      <filename>extra-bldgtype-single-family-attached-unvented-crawlspace-right.osw</filename>
-      <filetype>osw</filetype>
-      <usage_type>test</usage_type>
-<<<<<<< HEAD
-      <checksum>37FB0365</checksum>
-=======
-      <checksum>FD79FED6</checksum>
->>>>>>> 81252af7
-    </file>
-    <file>
-      <filename>extra-bldgtype-single-family-attached-unvented-crawlspace.osw</filename>
-      <filetype>osw</filetype>
-      <usage_type>test</usage_type>
-<<<<<<< HEAD
-      <checksum>0DF2AAD8</checksum>
-=======
-      <checksum>76B03A8D</checksum>
->>>>>>> 81252af7
-    </file>
-    <file>
-      <filename>extra-bldgtype-single-family-attached-vented-crawlspace-middle.osw</filename>
-      <filetype>osw</filetype>
-      <usage_type>test</usage_type>
-<<<<<<< HEAD
-      <checksum>C5CD407F</checksum>
-=======
-      <checksum>795A2649</checksum>
->>>>>>> 81252af7
-    </file>
-    <file>
-      <filename>extra-bldgtype-single-family-attached-vented-crawlspace-right.osw</filename>
-      <filetype>osw</filetype>
-      <usage_type>test</usage_type>
-<<<<<<< HEAD
-      <checksum>57A68EA1</checksum>
-=======
-      <checksum>2AFB2D27</checksum>
->>>>>>> 81252af7
-    </file>
-    <file>
-      <filename>extra-bldgtype-single-family-attached-vented-crawlspace.osw</filename>
-      <filetype>osw</filetype>
-      <usage_type>test</usage_type>
-<<<<<<< HEAD
-      <checksum>18B8F84B</checksum>
-=======
-      <checksum>83BF78C9</checksum>
->>>>>>> 81252af7
-    </file>
-    <file>
-      <filename>extra-bldgtype-single-family-attached-atticroof-conditioned-eaves-gable.osw</filename>
-      <filetype>osw</filetype>
-      <usage_type>test</usage_type>
-<<<<<<< HEAD
-      <checksum>76E720AB</checksum>
-=======
-      <checksum>959C08D6</checksum>
->>>>>>> 81252af7
-    </file>
-    <file>
-      <filename>extra-bldgtype-single-family-attached-atticroof-conditioned-eaves-hip.osw</filename>
-      <filetype>osw</filetype>
-      <usage_type>test</usage_type>
-<<<<<<< HEAD
-      <checksum>A40935E9</checksum>
-=======
-      <checksum>5F43F420</checksum>
->>>>>>> 81252af7
-    </file>
-    <file>
-      <filename>extra-bldgtype-single-family-attached-atticroof-flat.osw</filename>
-      <filetype>osw</filetype>
-      <usage_type>test</usage_type>
-<<<<<<< HEAD
-      <checksum>EA7A71E5</checksum>
-=======
-      <checksum>49591D31</checksum>
->>>>>>> 81252af7
-    </file>
-    <file>
-      <filename>base-enclosure-2stories-garage.osw</filename>
-      <filetype>osw</filetype>
-      <usage_type>test</usage_type>
-<<<<<<< HEAD
-      <checksum>9208C5C5</checksum>
-=======
-      <checksum>7F771849</checksum>
->>>>>>> 81252af7
-    </file>
-    <file>
-      <filename>base-enclosure-2stories.osw</filename>
-      <filetype>osw</filetype>
-      <usage_type>test</usage_type>
-<<<<<<< HEAD
-      <checksum>10E4FB25</checksum>
-=======
-      <checksum>D0CDDC12</checksum>
->>>>>>> 81252af7
-    </file>
-    <file>
-      <filename>base-enclosure-infil-natural-ach.osw</filename>
-      <filetype>osw</filetype>
-      <usage_type>test</usage_type>
-<<<<<<< HEAD
-      <checksum>B2EC9BB5</checksum>
-=======
-      <checksum>2282F170</checksum>
->>>>>>> 81252af7
-    </file>
-    <file>
-      <filename>base-hvac-central-ac-plus-air-to-air-heat-pump-heating.osw</filename>
-      <filetype>osw</filetype>
-      <usage_type>test</usage_type>
-<<<<<<< HEAD
-      <checksum>2B854CA5</checksum>
-=======
-      <checksum>4388A770</checksum>
->>>>>>> 81252af7
-    </file>
-    <file>
-      <filename>base-hvac-dual-fuel-air-to-air-heat-pump-1-speed.osw</filename>
-      <filetype>osw</filetype>
-      <usage_type>test</usage_type>
-<<<<<<< HEAD
-      <checksum>23A39222</checksum>
-=======
-      <checksum>4E078272</checksum>
->>>>>>> 81252af7
-    </file>
-    <file>
-      <filename>base-hvac-dual-fuel-air-to-air-heat-pump-1-speed-electric.osw</filename>
-      <filetype>osw</filetype>
-      <usage_type>test</usage_type>
-<<<<<<< HEAD
-      <checksum>9B487550</checksum>
-=======
-      <checksum>37A17899</checksum>
->>>>>>> 81252af7
-    </file>
-    <file>
-      <filename>base-hvac-dual-fuel-mini-split-heat-pump-ducted.osw</filename>
-      <filetype>osw</filetype>
-      <usage_type>test</usage_type>
-<<<<<<< HEAD
-      <checksum>F9D65603</checksum>
-=======
-      <checksum>FDE3E7EA</checksum>
->>>>>>> 81252af7
-    </file>
-    <file>
-      <filename>base-hvac-ground-to-air-heat-pump-heating-only.osw</filename>
-      <filetype>osw</filetype>
-      <usage_type>test</usage_type>
-<<<<<<< HEAD
-      <checksum>62808276</checksum>
-=======
-      <checksum>E850C451</checksum>
->>>>>>> 81252af7
-    </file>
-    <file>
-      <filename>base-hvac-ground-to-air-heat-pump.osw</filename>
-      <filetype>osw</filetype>
-      <usage_type>test</usage_type>
-<<<<<<< HEAD
-      <checksum>8AB3E813</checksum>
-=======
-      <checksum>ED76BF92</checksum>
->>>>>>> 81252af7
-    </file>
-    <file>
-      <filename>extra-second-heating-system-boiler-to-heat-pump.osw</filename>
-      <filetype>osw</filetype>
-      <usage_type>test</usage_type>
-<<<<<<< HEAD
-      <checksum>06092603</checksum>
-=======
-      <checksum>4432EA7C</checksum>
->>>>>>> 81252af7
-    </file>
-    <file>
-      <filename>base-hvac-mini-split-heat-pump-ducted-heating-only.osw</filename>
-      <filetype>osw</filetype>
-      <usage_type>test</usage_type>
-<<<<<<< HEAD
-      <checksum>65763F80</checksum>
-=======
-      <checksum>A57805F4</checksum>
->>>>>>> 81252af7
-    </file>
-    <file>
-      <filename>base-hvac-mini-split-heat-pump-ducted.osw</filename>
-      <filetype>osw</filetype>
-      <usage_type>test</usage_type>
-<<<<<<< HEAD
-      <checksum>939DD2E5</checksum>
-=======
-      <checksum>34CD3C5F</checksum>
->>>>>>> 81252af7
-    </file>
-    <file>
-      <filename>base-hvac-mini-split-heat-pump-ductless.osw</filename>
-      <filetype>osw</filetype>
-      <usage_type>test</usage_type>
-<<<<<<< HEAD
-      <checksum>01AA5FB9</checksum>
-=======
-      <checksum>485FF80E</checksum>
->>>>>>> 81252af7
-    </file>
-    <file>
-      <filename>extra-second-heating-system-fireplace-to-heat-pump.osw</filename>
-      <filetype>osw</filetype>
-      <usage_type>test</usage_type>
-<<<<<<< HEAD
-      <checksum>C8ECF18C</checksum>
-=======
-      <checksum>82726E71</checksum>
->>>>>>> 81252af7
-    </file>
-    <file>
-      <filename>base-hvac-undersized.osw</filename>
-      <filetype>osw</filetype>
-      <usage_type>test</usage_type>
-<<<<<<< HEAD
-      <checksum>7B87D84E</checksum>
-=======
-      <checksum>5EEDC6D0</checksum>
->>>>>>> 81252af7
-    </file>
-    <file>
-      <filename>base-hvac-room-ac-only-33percent.osw</filename>
-      <filetype>osw</filetype>
-      <usage_type>test</usage_type>
-<<<<<<< HEAD
-      <checksum>972BEEA4</checksum>
-=======
-      <checksum>E57B908B</checksum>
->>>>>>> 81252af7
-    </file>
-    <file>
-      <filename>base-location-miami-fl.osw</filename>
-      <filetype>osw</filetype>
-      <usage_type>test</usage_type>
-<<<<<<< HEAD
-      <checksum>6B2B7794</checksum>
-=======
-      <checksum>3C86C686</checksum>
->>>>>>> 81252af7
-    </file>
-    <file>
-      <filename>base-location-baltimore-md.osw</filename>
-      <filetype>osw</filetype>
-      <usage_type>test</usage_type>
-<<<<<<< HEAD
-      <checksum>D040A2B4</checksum>
-=======
-      <checksum>D1BA00FF</checksum>
->>>>>>> 81252af7
-    </file>
-    <file>
-      <filename>base-location-honolulu-hi.osw</filename>
-      <filetype>osw</filetype>
-      <usage_type>test</usage_type>
-<<<<<<< HEAD
-      <checksum>7445FB95</checksum>
-=======
-      <checksum>0AC2D719</checksum>
->>>>>>> 81252af7
-    </file>
-    <file>
-      <filename>base-location-phoenix-az.osw</filename>
-      <filetype>osw</filetype>
-      <usage_type>test</usage_type>
-<<<<<<< HEAD
-      <checksum>713C8D48</checksum>
-=======
-      <checksum>84499E7A</checksum>
->>>>>>> 81252af7
-    </file>
-    <file>
-      <filename>base-location-portland-or.osw</filename>
-      <filetype>osw</filetype>
-      <usage_type>test</usage_type>
-<<<<<<< HEAD
-      <checksum>77DBB9F4</checksum>
-=======
-      <checksum>C555ED30</checksum>
->>>>>>> 81252af7
-    </file>
-    <file>
-      <filename>base-location-helena-mt.osw</filename>
-      <filetype>osw</filetype>
-      <usage_type>test</usage_type>
-<<<<<<< HEAD
-      <checksum>FBDB020A</checksum>
-=======
-      <checksum>517EFB86</checksum>
->>>>>>> 81252af7
-    </file>
-    <file>
-      <filename>base-hvac-programmable-thermostat-detailed.osw</filename>
-      <filetype>osw</filetype>
-      <usage_type>test</usage_type>
-<<<<<<< HEAD
-      <checksum>BBE6B68A</checksum>
-=======
-      <checksum>CDDB065C</checksum>
->>>>>>> 81252af7
-    </file>
-    <file>
-      <filename>base-hvac-fixed-heater-gas-only.osw</filename>
-      <filetype>osw</filetype>
-      <usage_type>test</usage_type>
-<<<<<<< HEAD
-      <checksum>455DFA30</checksum>
-=======
-      <checksum>51BB554A</checksum>
->>>>>>> 81252af7
-    </file>
-    <file>
-      <filename>base-hvac-portable-heater-gas-only.osw</filename>
-      <filetype>osw</filetype>
-      <usage_type>test</usage_type>
-<<<<<<< HEAD
-      <checksum>61FB60C6</checksum>
-=======
-      <checksum>9DCB7B85</checksum>
->>>>>>> 81252af7
-    </file>
-    <file>
-      <filename>base-hvac-seasons.osw</filename>
-      <filetype>osw</filetype>
-      <usage_type>test</usage_type>
-<<<<<<< HEAD
-      <checksum>86318637</checksum>
-=======
-      <checksum>1A08920A</checksum>
->>>>>>> 81252af7
-    </file>
-    <file>
-      <filename>base-hvac-boiler-elec-only.osw</filename>
-      <filetype>osw</filetype>
-      <usage_type>test</usage_type>
-<<<<<<< HEAD
-      <checksum>A555F15C</checksum>
-=======
-      <checksum>57314F64</checksum>
->>>>>>> 81252af7
-    </file>
-    <file>
-      <filename>base-hvac-furnace-elec-only.osw</filename>
-      <filetype>osw</filetype>
-      <usage_type>test</usage_type>
-<<<<<<< HEAD
-      <checksum>B47F7D8A</checksum>
-=======
-      <checksum>4DE4F799</checksum>
->>>>>>> 81252af7
-    </file>
-    <file>
-      <filename>base-hvac-wall-furnace-elec-only.osw</filename>
-      <filetype>osw</filetype>
-      <usage_type>test</usage_type>
-<<<<<<< HEAD
-      <checksum>83246ACF</checksum>
-=======
-      <checksum>0B44E9B3</checksum>
->>>>>>> 81252af7
-    </file>
-    <file>
-      <filename>base-misc-defaults.osw</filename>
-      <filetype>osw</filetype>
-      <usage_type>test</usage_type>
-<<<<<<< HEAD
-      <checksum>AF5B03F4</checksum>
-=======
-      <checksum>88603A42</checksum>
->>>>>>> 81252af7
-    </file>
-    <file>
-      <filename>base-hvac-install-quality-air-to-air-heat-pump-1-speed.osw</filename>
-      <filetype>osw</filetype>
-      <usage_type>test</usage_type>
-<<<<<<< HEAD
-      <checksum>1B7B1CF4</checksum>
-=======
-      <checksum>283B7A1F</checksum>
->>>>>>> 81252af7
-    </file>
-    <file>
-      <filename>base-hvac-install-quality-air-to-air-heat-pump-2-speed.osw</filename>
-      <filetype>osw</filetype>
-      <usage_type>test</usage_type>
-<<<<<<< HEAD
-      <checksum>98AD18D6</checksum>
-=======
-      <checksum>8E6A4654</checksum>
->>>>>>> 81252af7
-    </file>
-    <file>
-      <filename>base-hvac-install-quality-air-to-air-heat-pump-var-speed.osw</filename>
-      <filetype>osw</filetype>
-      <usage_type>test</usage_type>
-<<<<<<< HEAD
-      <checksum>B6FFDEE4</checksum>
-=======
-      <checksum>17859F1F</checksum>
->>>>>>> 81252af7
-    </file>
-    <file>
-      <filename>base-hvac-install-quality-furnace-gas-central-ac-1-speed.osw</filename>
-      <filetype>osw</filetype>
-      <usage_type>test</usage_type>
-<<<<<<< HEAD
-      <checksum>E864BC94</checksum>
-=======
-      <checksum>D431BCA5</checksum>
->>>>>>> 81252af7
-    </file>
-    <file>
-      <filename>base-hvac-install-quality-furnace-gas-central-ac-2-speed.osw</filename>
-      <filetype>osw</filetype>
-      <usage_type>test</usage_type>
-<<<<<<< HEAD
-      <checksum>9D32AF8A</checksum>
-=======
-      <checksum>03504E21</checksum>
->>>>>>> 81252af7
-    </file>
-    <file>
-      <filename>base-hvac-install-quality-furnace-gas-central-ac-var-speed.osw</filename>
-      <filetype>osw</filetype>
-      <usage_type>test</usage_type>
-<<<<<<< HEAD
-      <checksum>6C28C82E</checksum>
-=======
-      <checksum>0FB051A1</checksum>
->>>>>>> 81252af7
-    </file>
-    <file>
-      <filename>base-hvac-install-quality-furnace-gas-only.osw</filename>
-      <filetype>osw</filetype>
-      <usage_type>test</usage_type>
-<<<<<<< HEAD
-      <checksum>146052AD</checksum>
-=======
-      <checksum>0AA1AF7B</checksum>
->>>>>>> 81252af7
-    </file>
-    <file>
-      <filename>base-hvac-install-quality-mini-split-air-conditioner-only-ducted.osw</filename>
-      <filetype>osw</filetype>
-      <usage_type>test</usage_type>
-<<<<<<< HEAD
-      <checksum>42F42177</checksum>
-=======
-      <checksum>4C44857E</checksum>
->>>>>>> 81252af7
-    </file>
-    <file>
-      <filename>base-hvac-install-quality-mini-split-heat-pump-ducted.osw</filename>
-      <filetype>osw</filetype>
-      <usage_type>test</usage_type>
-<<<<<<< HEAD
-      <checksum>24E3B690</checksum>
-=======
-      <checksum>88F0069E</checksum>
->>>>>>> 81252af7
-    </file>
-    <file>
-      <filename>base-hvac-install-quality-ground-to-air-heat-pump.osw</filename>
-      <filetype>osw</filetype>
-      <usage_type>test</usage_type>
-<<<<<<< HEAD
-      <checksum>485C5F0F</checksum>
-=======
-      <checksum>237E0231</checksum>
->>>>>>> 81252af7
-    </file>
-    <file>
-      <filename>base-schedules-stochastic-vacant.osw</filename>
-      <filetype>osw</filetype>
-      <usage_type>test</usage_type>
-<<<<<<< HEAD
-      <checksum>9625682A</checksum>
-=======
-      <checksum>4380A7FC</checksum>
->>>>>>> 81252af7
-    </file>
-    <file>
-      <filename>base-dhw-tank-heat-pump-uef.osw</filename>
-      <filetype>osw</filetype>
-      <usage_type>test</usage_type>
-<<<<<<< HEAD
-      <checksum>C7381FBE</checksum>
-=======
-      <checksum>10811263</checksum>
->>>>>>> 81252af7
-    </file>
-    <file>
-      <filename>base-dhw-tank-elec-uef.osw</filename>
-      <filetype>osw</filetype>
-      <usage_type>test</usage_type>
-<<<<<<< HEAD
-      <checksum>B4FDB65C</checksum>
-=======
-      <checksum>58BE0AEB</checksum>
->>>>>>> 81252af7
-    </file>
-    <file>
-      <filename>base-dhw-tank-gas-uef.osw</filename>
-      <filetype>osw</filetype>
-      <usage_type>test</usage_type>
-<<<<<<< HEAD
-      <checksum>430C8FAC</checksum>
-=======
-      <checksum>56721EBB</checksum>
->>>>>>> 81252af7
-    </file>
-    <file>
-      <filename>build_residential_hpxml_test.rb</filename>
-      <filetype>rb</filetype>
-      <usage_type>test</usage_type>
-<<<<<<< HEAD
-      <checksum>A842B19C</checksum>
-    </file>
-    <file>
-      <filename>geometry.rb</filename>
-      <filetype>rb</filetype>
-      <usage_type>resource</usage_type>
-      <checksum>5EFE7669</checksum>
-    </file>
-    <file>
-      <version>
-        <software_program>OpenStudio</software_program>
-        <identifier>2.9.0</identifier>
-        <min_compatible>2.9.0</min_compatible>
-      </version>
-      <filename>measure.rb</filename>
-      <filetype>rb</filetype>
-      <usage_type>script</usage_type>
-      <checksum>35BA3C04</checksum>
-=======
-      <checksum>F02322F0</checksum>
-    </file>
-    <file>
-      <filename>extra-bldgtype-multifamily-vented-crawlspace-middle-top-double-loaded-interior.osw</filename>
-      <filetype>osw</filetype>
-      <usage_type>test</usage_type>
-      <checksum>B3659BB1</checksum>
-    </file>
-    <file>
-      <filename>extra-bldgtype-multifamily-vented-crawlspace-right-bottom-double-loaded-interior.osw</filename>
-      <filetype>osw</filetype>
-      <usage_type>test</usage_type>
-      <checksum>1F153DA6</checksum>
->>>>>>> 81252af7
-    </file>
-    <file>
-      <filename>base-hvac-dual-fuel-air-to-air-heat-pump-var-speed-flex-dual-source.osw</filename>
-      <filetype>osw</filetype>
-      <usage_type>test</usage_type>
-<<<<<<< HEAD
-      <checksum>9F20699D</checksum>
-=======
-      <checksum>D8BB51E7</checksum>
->>>>>>> 81252af7
-    </file>
-    <file>
-      <filename>base-hvac-dual-fuel-air-to-air-heat-pump-var-speed-flex-ihp-grid-ac.osw</filename>
-      <filetype>osw</filetype>
-      <usage_type>test</usage_type>
-<<<<<<< HEAD
-      <checksum>90F9393B</checksum>
-=======
-      <checksum>8C9B779F</checksum>
->>>>>>> 81252af7
-    </file>
-    <file>
-      <filename>base-hvac-dual-fuel-air-to-air-heat-pump-var-speed-flex-ihp-ice-storage.osw</filename>
-      <filetype>osw</filetype>
-      <usage_type>test</usage_type>
-<<<<<<< HEAD
-      <checksum>6B4F3EB6</checksum>
-=======
-      <checksum>11FA949A</checksum>
->>>>>>> 81252af7
-    </file>
-    <file>
-      <filename>base-hvac-dual-fuel-air-to-air-heat-pump-var-speed-flex-ihp-pcm-storage.osw</filename>
-      <filetype>osw</filetype>
-      <usage_type>test</usage_type>
-<<<<<<< HEAD
-      <checksum>ABAC9E4D</checksum>
-=======
-      <checksum>B428F6B6</checksum>
->>>>>>> 81252af7
-    </file>
-    <file>
-      <filename>base-hvac-dual-fuel-air-to-air-heat-pump-var-speed-flex-modulating.osw</filename>
-      <filetype>osw</filetype>
-      <usage_type>test</usage_type>
-<<<<<<< HEAD
-      <checksum>F1CB5A54</checksum>
-=======
-      <checksum>C76E784D</checksum>
->>>>>>> 81252af7
-    </file>
-    <file>
-      <filename>build_residential_hpxml_test.rb</filename>
-      <filetype>rb</filetype>
-      <usage_type>test</usage_type>
-<<<<<<< HEAD
-      <checksum>00D38822</checksum>
-=======
-      <checksum>D2632B23</checksum>
->>>>>>> 81252af7
-    </file>
-    <file>
-      <filename>extra-enclosure-garage-atticroof-conditioned.osw</filename>
-      <filetype>osw</filetype>
-      <usage_type>test</usage_type>
-<<<<<<< HEAD
-      <checksum>74D66672</checksum>
-=======
-      <checksum>F96D4B5D</checksum>
->>>>>>> 81252af7
-    </file>
-    <file>
-      <filename>base-hvac-dual-fuel-air-to-air-heat-pump-var-speed-flex-ihp-grid-ac-not-grid-connected.osw</filename>
-      <filetype>osw</filetype>
-      <usage_type>test</usage_type>
-<<<<<<< HEAD
-      <checksum>E2FF0566</checksum>
-=======
-      <checksum>EFA610D6</checksum>
->>>>>>> 81252af7
-    </file>
-    <file>
-      <filename>base-hvac-dual-fuel-air-to-air-heat-pump-var-speed-flex-ihp-grid-ac.osw</filename>
-      <filetype>osw</filetype>
-      <usage_type>test</usage_type>
-<<<<<<< HEAD
-      <checksum>4593C5E1</checksum>
-=======
-      <checksum>894E155A</checksum>
->>>>>>> 81252af7
-    </file>
-    <file>
-      <filename>base-hvac-dual-fuel-air-to-air-heat-pump-var-speed-flex-ihp-ice-storage-not-grid-connected.osw</filename>
-      <filetype>osw</filetype>
-      <usage_type>test</usage_type>
-<<<<<<< HEAD
-      <checksum>3E02C23C</checksum>
-=======
-      <checksum>C838AED2</checksum>
->>>>>>> 81252af7
-    </file>
-    <file>
-      <filename>base-hvac-dual-fuel-air-to-air-heat-pump-var-speed-flex-ihp-ice-storage.osw</filename>
-      <filetype>osw</filetype>
-      <usage_type>test</usage_type>
-<<<<<<< HEAD
-      <checksum>8C250045</checksum>
-=======
-      <checksum>456920E9</checksum>
->>>>>>> 81252af7
-    </file>
-    <file>
-      <filename>base-hvac-dual-fuel-air-to-air-heat-pump-var-speed-flex-ihp-pcm-storage-not-grid-connected.osw</filename>
-      <filetype>osw</filetype>
-      <usage_type>test</usage_type>
-<<<<<<< HEAD
-      <checksum>80FC38A0</checksum>
-=======
-      <checksum>909B7662</checksum>
->>>>>>> 81252af7
-    </file>
-    <file>
-      <filename>base-hvac-dual-fuel-air-to-air-heat-pump-var-speed-flex-ihp-pcm-storage.osw</filename>
-      <filetype>osw</filetype>
-      <usage_type>test</usage_type>
-<<<<<<< HEAD
-      <checksum>06903A45</checksum>
-    </file>
-    <file>
-      <filename>test_measure.xml</filename>
-      <filetype>xml</filetype>
-      <usage_type>test</usage_type>
-      <checksum>4A44E6CE</checksum>
-    </file>
-    <file>
-      <filename>test_rakefile.xml</filename>
-      <filetype>xml</filetype>
-      <usage_type>test</usage_type>
-      <checksum>AA111C8D</checksum>
-    </file>
-    <file>
-      <version>
-        <software_program>OpenStudio</software_program>
-        <identifier>2.9.0</identifier>
-        <min_compatible>2.9.0</min_compatible>
-      </version>
-      <filename>measure.rb</filename>
-      <filetype>rb</filetype>
-      <usage_type>script</usage_type>
-      <checksum>7BA75043</checksum>
-    </file>
-    <file>
-      <filename>base-hvac-dual-fuel-air-to-air-heat-pump-var-speed-flex-modulating-not-grid-connected.osw</filename>
-      <filetype>osw</filetype>
-      <usage_type>test</usage_type>
-      <checksum>8903796D</checksum>
-    </file>
-    <file>
-      <filename>base-hvac-dual-fuel-air-to-air-heat-pump-var-speed-flex-modulating.osw</filename>
-      <filetype>osw</filetype>
-      <usage_type>test</usage_type>
-      <checksum>82FB6953</checksum>
-    </file>
-    <file>
-      <filename>base-hvac-dual-fuel-air-to-air-heat-pump-var-speed-flex-dual-source-not-grid-connected.osw</filename>
-      <filetype>osw</filetype>
-      <usage_type>test</usage_type>
-      <checksum>A96E8F56</checksum>
-    </file>
-    <file>
-      <filename>base-hvac-dual-fuel-air-to-air-heat-pump-var-speed-flex-dual-source.osw</filename>
-      <filetype>osw</filetype>
-      <usage_type>test</usage_type>
-      <checksum>C30ECB15</checksum>
-=======
       <checksum>85528703</checksum>
     </file>
     <file>
@@ -10022,7 +7669,6 @@
       <filetype>xml</filetype>
       <usage_type>test</usage_type>
       <checksum>A208C7E4</checksum>
->>>>>>> 81252af7
     </file>
   </files>
 </measure>