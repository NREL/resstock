--- conflicted
+++ resolved
@@ -3,13 +3,8 @@
   <schema_version>3.0</schema_version>
   <name>build_residential_hpxml</name>
   <uid>a13a8983-2b01-4930-8af2-42030b6e4233</uid>
-<<<<<<< HEAD
-  <version_id>1116be46-4248-4eb1-8a15-195e9a9072ed</version_id>
-  <version_modified>20201123T161621Z</version_modified>
-=======
   <version_id>d71679e3-70a9-451a-8147-3f75111c6f56</version_id>
   <version_modified>20201119T164758Z</version_modified>
->>>>>>> 27f4c020
   <xml_checksum>2C38F48B</xml_checksum>
   <class_name>BuildResidentialHPXML</class_name>
   <display_name>HPXML Builder</display_name>
@@ -2101,9 +2096,9 @@
       <model_dependent>false</model_dependent>
     </argument>
     <argument>
-      <name>setpoint_heating_weekday_temp</name>
-      <display_name>Heating Setpoint: Weekday Temperature</display_name>
-      <description>Specify the weekday heating setpoint temperature.</description>
+      <name>setpoint_heating_temp</name>
+      <display_name>Setpoint: Heating Temperature</display_name>
+      <description>Specify the heating setpoint temperature.</description>
       <type>Double</type>
       <units>deg-F</units>
       <required>true</required>
@@ -2111,9 +2106,9 @@
       <default_value>71</default_value>
     </argument>
     <argument>
-      <name>setpoint_heating_weekend_temp</name>
-      <display_name>Heating Setpoint: Weekend Temperature</display_name>
-      <description>Specify the weekend heating setpoint temperature.</description>
+      <name>setpoint_heating_setback_temp</name>
+      <display_name>Setpoint: Heating Setback Temperature</display_name>
+      <description>Specify the heating setback temperature.</description>
       <type>Double</type>
       <units>deg-F</units>
       <required>true</required>
@@ -2121,96 +2116,60 @@
       <default_value>71</default_value>
     </argument>
     <argument>
-      <name>setpoint_heating_weekday_offset_magnitude</name>
-      <display_name>Heating Setpoint: Weekday Offset Magnitude</display_name>
-      <description>Specify the weekday heating offset magnitude.</description>
+      <name>setpoint_heating_setback_hours_per_week</name>
+      <display_name>Setpoint: Heating Setback Hours per Week</display_name>
+      <description>Specify the heating setback number of hours per week value.</description>
+      <type>Double</type>
+      <required>true</required>
+      <model_dependent>false</model_dependent>
+      <default_value>0</default_value>
+    </argument>
+    <argument>
+      <name>setpoint_heating_setback_start_hour</name>
+      <display_name>Setpoint: Heating Setback Start Hour</display_name>
+      <description>Specify the heating setback start hour value. 0 = midnight, 12 = noon</description>
+      <type>Double</type>
+      <required>true</required>
+      <model_dependent>false</model_dependent>
+      <default_value>23</default_value>
+    </argument>
+    <argument>
+      <name>setpoint_cooling_temp</name>
+      <display_name>Setpoint: Cooling Temperature</display_name>
+      <description>Specify the cooling setpoint temperature.</description>
       <type>Double</type>
       <units>deg-F</units>
-      <required>false</required>
-      <model_dependent>false</model_dependent>
-    </argument>
-    <argument>
-      <name>setpoint_heating_weekend_offset_magnitude</name>
-      <display_name>Heating Setpoint: Weekend Offset Magnitude</display_name>
-      <description>Specify the weekend heating offset magnitude.</description>
+      <required>true</required>
+      <model_dependent>false</model_dependent>
+      <default_value>76</default_value>
+    </argument>
+    <argument>
+      <name>setpoint_cooling_setup_temp</name>
+      <display_name>Setpoint: Cooling Setup Temperature</display_name>
+      <description>Specify the cooling setup temperature.</description>
       <type>Double</type>
       <units>deg-F</units>
-      <required>false</required>
-      <model_dependent>false</model_dependent>
-    </argument>
-    <argument>
-      <name>setpoint_heating_weekday_schedule</name>
-      <display_name>Heating Setpoint: Weekday Schedule</display_name>
-      <description>Specify the 24-hour comma-separated weekday heating schedule of 0s and 1s.</description>
-      <type>String</type>
-      <units>deg-F</units>
-      <required>false</required>
-      <model_dependent>false</model_dependent>
-    </argument>
-    <argument>
-      <name>setpoint_heating_weekend_schedule</name>
-      <display_name>Heating Setpoint: Weekend Schedule</display_name>
-      <description>Specify the 24-hour comma-separated weekend heating schedule of 0s and 1s.</description>
-      <type>String</type>
-      <units>deg-F</units>
-      <required>false</required>
-      <model_dependent>false</model_dependent>
-    </argument>
-    <argument>
-      <name>setpoint_cooling_weekday_temp</name>
-      <display_name>Cooling Setpoint: Weekday Temperature</display_name>
-      <description>Specify the weekday cooling setpoint temperature.</description>
-      <type>Double</type>
-      <units>deg-F</units>
       <required>true</required>
       <model_dependent>false</model_dependent>
       <default_value>76</default_value>
     </argument>
     <argument>
-      <name>setpoint_cooling_weekend_temp</name>
-      <display_name>Cooling Setpoint: Weekend Temperature</display_name>
-      <description>Specify the weekend cooling setpoint temperature.</description>
-      <type>Double</type>
-      <units>deg-F</units>
-      <required>true</required>
-      <model_dependent>false</model_dependent>
-      <default_value>76</default_value>
-    </argument>
-    <argument>
-      <name>setpoint_cooling_weekday_offset_magnitude</name>
-      <display_name>Cooling Setpoint: Weekday Offset Magnitude</display_name>
-      <description>Specify the weekday cooling offset magnitude.</description>
-      <type>Double</type>
-      <units>deg-F</units>
-      <required>false</required>
-      <model_dependent>false</model_dependent>
-    </argument>
-    <argument>
-      <name>setpoint_cooling_weekend_offset_magnitude</name>
-      <display_name>Cooling Setpoint: Weekend Offset Magnitude</display_name>
-      <description>Specify the weekend cooling offset magnitude.</description>
-      <type>Double</type>
-      <units>deg-F</units>
-      <required>false</required>
-      <model_dependent>false</model_dependent>
-    </argument>
-    <argument>
-      <name>setpoint_cooling_weekday_schedule</name>
-      <display_name>Cooling Setpoint: Weekday Schedule</display_name>
-      <description>Specify the 24-hour comma-separated weekday cooling schedule of 0s and 1s.</description>
-      <type>String</type>
-      <units>deg-F</units>
-      <required>false</required>
-      <model_dependent>false</model_dependent>
-    </argument>
-    <argument>
-      <name>setpoint_cooling_weekend_schedule</name>
-      <display_name>Cooling Setpoint: Weekend Schedule</display_name>
-      <description>Specify the 24-hour comma-separated weekend cooling schedule of 0s and 1s.</description>
-      <type>String</type>
-      <units>deg-F</units>
-      <required>false</required>
-      <model_dependent>false</model_dependent>
+      <name>setpoint_cooling_setup_hours_per_week</name>
+      <display_name>Setpoint: Cooling Setup Hours per Week</display_name>
+      <description>Specify the cooling setup number of hours per week value.</description>
+      <type>Double</type>
+      <required>true</required>
+      <model_dependent>false</model_dependent>
+      <default_value>0</default_value>
+    </argument>
+    <argument>
+      <name>setpoint_cooling_setup_start_hour</name>
+      <display_name>Setpoint: Cooling Setup Start Hour</display_name>
+      <description>Specify the cooling setup start hour value. 0 = midnight, 12 = noon</description>
+      <type>Double</type>
+      <required>true</required>
+      <model_dependent>false</model_dependent>
+      <default_value>9</default_value>
     </argument>
     <argument>
       <name>ducts_supply_leakage_units</name>
@@ -6691,1070 +6650,1060 @@
       <checksum>F0F0F886</checksum>
     </file>
     <file>
-<<<<<<< HEAD
+      <filename>build_residential_hpxml_test.rb</filename>
+      <filetype>rb</filetype>
+      <usage_type>test</usage_type>
+      <checksum>E6DB7AE7</checksum>
+    </file>
+    <file>
       <filename>geometry.rb</filename>
       <filetype>rb</filetype>
       <usage_type>resource</usage_type>
       <checksum>37C8C499</checksum>
     </file>
     <file>
-      <filename>schedules.rb</filename>
-=======
-      <filename>build_residential_hpxml_test.rb</filename>
-      <filetype>rb</filetype>
-      <usage_type>test</usage_type>
-      <checksum>E6DB7AE7</checksum>
-    </file>
-    <file>
-      <filename>geometry.rb</filename>
->>>>>>> 27f4c020
-      <filetype>rb</filetype>
-      <usage_type>resource</usage_type>
-      <checksum>2D476B7A</checksum>
-    </file>
-    <file>
       <filename>base-dhw-indirect-outside.osw</filename>
       <filetype>osw</filetype>
       <usage_type>test</usage_type>
-      <checksum>7EAA8E1D</checksum>
+      <checksum>A3675192</checksum>
     </file>
     <file>
       <filename>base-hvac-boiler-gas-only.osw</filename>
       <filetype>osw</filetype>
       <usage_type>test</usage_type>
-      <checksum>01132A53</checksum>
+      <checksum>E661C920</checksum>
     </file>
     <file>
       <filename>base-dhw-indirect-standbyloss.osw</filename>
       <filetype>osw</filetype>
       <usage_type>test</usage_type>
-      <checksum>34C9F9BD</checksum>
+      <checksum>BA642CF7</checksum>
     </file>
     <file>
       <filename>base-dhw-indirect.osw</filename>
       <filetype>osw</filetype>
       <usage_type>test</usage_type>
-      <checksum>D8CCD1EE</checksum>
+      <checksum>3F202F74</checksum>
     </file>
     <file>
       <filename>base-dhw-jacket-indirect.osw</filename>
       <filetype>osw</filetype>
       <usage_type>test</usage_type>
-      <checksum>E1421E10</checksum>
+      <checksum>905DDD25</checksum>
     </file>
     <file>
       <filename>base-hvac-wall-furnace-elec-only.osw</filename>
       <filetype>osw</filetype>
       <usage_type>test</usage_type>
-      <checksum>068248D6</checksum>
+      <checksum>AD1B5B08</checksum>
     </file>
     <file>
       <filename>base-dhw-indirect-with-solar-fraction.osw</filename>
       <filetype>osw</filetype>
       <usage_type>test</usage_type>
-      <checksum>E6F36DAE</checksum>
+      <checksum>504C759C</checksum>
     </file>
     <file>
       <filename>base-dhw-combi-tankless-outside.osw</filename>
       <filetype>osw</filetype>
       <usage_type>test</usage_type>
-      <checksum>78BE8571</checksum>
+      <checksum>A1EADD8D</checksum>
     </file>
     <file>
       <filename>base-dhw-combi-tankless.osw</filename>
       <filetype>osw</filetype>
       <usage_type>test</usage_type>
-      <checksum>CAD2A071</checksum>
+      <checksum>95A1FEF1</checksum>
     </file>
     <file>
       <filename>base-hvac-floor-furnace-propane-only.osw</filename>
       <filetype>osw</filetype>
       <usage_type>test</usage_type>
-      <checksum>AE794DCC</checksum>
+      <checksum>75BC2C5F</checksum>
     </file>
     <file>
       <filename>base-hvac-boiler-gas-central-ac-1-speed.osw</filename>
       <filetype>osw</filetype>
       <usage_type>test</usage_type>
-      <checksum>C4934FBD</checksum>
+      <checksum>0ED47C1A</checksum>
     </file>
     <file>
       <filename>base-hvac-fireplace-wood-only.osw</filename>
       <filetype>osw</filetype>
       <usage_type>test</usage_type>
-      <checksum>B8D93482</checksum>
+      <checksum>B277E014</checksum>
     </file>
     <file>
       <filename>base-hvac-fixed-heater-gas-only.osw</filename>
       <filetype>osw</filetype>
       <usage_type>test</usage_type>
-      <checksum>DFE2B442</checksum>
+      <checksum>9A53E341</checksum>
     </file>
     <file>
       <filename>base-hvac-portable-heater-gas-only.osw</filename>
       <filetype>osw</filetype>
       <usage_type>test</usage_type>
-      <checksum>430A907C</checksum>
+      <checksum>9EF6E4B7</checksum>
     </file>
     <file>
       <filename>base-hvac-dual-fuel-mini-split-heat-pump-ducted.osw</filename>
       <filetype>osw</filetype>
       <usage_type>test</usage_type>
-      <checksum>530E4C6B</checksum>
+      <checksum>F6405CDC</checksum>
     </file>
     <file>
       <filename>base-multifamily.osw</filename>
       <filetype>osw</filetype>
       <usage_type>test</usage_type>
-      <checksum>656A43DA</checksum>
+      <checksum>6988C868</checksum>
     </file>
     <file>
       <filename>base.osw</filename>
       <filetype>osw</filetype>
       <usage_type>test</usage_type>
-      <checksum>F25079B4</checksum>
+      <checksum>B41F9261</checksum>
     </file>
     <file>
       <filename>base-appliances-none.osw</filename>
       <filetype>osw</filetype>
       <usage_type>test</usage_type>
-      <checksum>11186F32</checksum>
+      <checksum>019664C2</checksum>
     </file>
     <file>
       <filename>base-single-family-attached.osw</filename>
       <filetype>osw</filetype>
       <usage_type>test</usage_type>
-      <checksum>DF1D20B5</checksum>
+      <checksum>1A0A6EE4</checksum>
     </file>
     <file>
       <filename>base-mechvent-cfis.osw</filename>
       <filetype>osw</filetype>
       <usage_type>test</usage_type>
-      <checksum>42DC30E0</checksum>
+      <checksum>6192F6B7</checksum>
     </file>
     <file>
       <filename>base-dhw-jacket-electric.osw</filename>
       <filetype>osw</filetype>
       <usage_type>test</usage_type>
-      <checksum>819BE39D</checksum>
+      <checksum>C876281A</checksum>
     </file>
     <file>
       <filename>base-dhw-low-flow-fixtures.osw</filename>
       <filetype>osw</filetype>
       <usage_type>test</usage_type>
-      <checksum>B0AB583E</checksum>
+      <checksum>1F220630</checksum>
     </file>
     <file>
       <filename>base-dhw-recirc-demand.osw</filename>
       <filetype>osw</filetype>
       <usage_type>test</usage_type>
-      <checksum>CC8E57D3</checksum>
+      <checksum>EAFDBA6D</checksum>
     </file>
     <file>
       <filename>base-dhw-recirc-manual.osw</filename>
       <filetype>osw</filetype>
       <usage_type>test</usage_type>
-      <checksum>3881717F</checksum>
+      <checksum>B3CB8299</checksum>
     </file>
     <file>
       <filename>base-dhw-recirc-nocontrol.osw</filename>
       <filetype>osw</filetype>
       <usage_type>test</usage_type>
-      <checksum>E58D0952</checksum>
+      <checksum>C909D3B3</checksum>
     </file>
     <file>
       <filename>base-dhw-recirc-temperature.osw</filename>
       <filetype>osw</filetype>
       <usage_type>test</usage_type>
-      <checksum>1ACF7FF1</checksum>
+      <checksum>54C75A3E</checksum>
     </file>
     <file>
       <filename>base-dhw-recirc-timer.osw</filename>
       <filetype>osw</filetype>
       <usage_type>test</usage_type>
-      <checksum>B6AC5251</checksum>
+      <checksum>32AA2230</checksum>
     </file>
     <file>
       <filename>base-dhw-solar-fraction.osw</filename>
       <filetype>osw</filetype>
       <usage_type>test</usage_type>
-      <checksum>6AD22A32</checksum>
+      <checksum>EE2D66D0</checksum>
     </file>
     <file>
       <filename>base-enclosure-infil-cfm50.osw</filename>
       <filetype>osw</filetype>
       <usage_type>test</usage_type>
-      <checksum>2BD60536</checksum>
+      <checksum>96E899D1</checksum>
     </file>
     <file>
       <filename>base-foundation-conditioned-basement-slab-insulation.osw</filename>
       <filetype>osw</filetype>
       <usage_type>test</usage_type>
-      <checksum>2B5F9434</checksum>
+      <checksum>B2168187</checksum>
     </file>
     <file>
       <filename>base-hvac-boiler-oil-only.osw</filename>
       <filetype>osw</filetype>
       <usage_type>test</usage_type>
-      <checksum>4C83DCFA</checksum>
+      <checksum>406359DA</checksum>
     </file>
     <file>
       <filename>base-hvac-boiler-propane-only.osw</filename>
       <filetype>osw</filetype>
       <usage_type>test</usage_type>
-      <checksum>2618B3BC</checksum>
+      <checksum>126C08A8</checksum>
     </file>
     <file>
       <filename>base-hvac-boiler-wood-only.osw</filename>
       <filetype>osw</filetype>
       <usage_type>test</usage_type>
-      <checksum>EF718679</checksum>
+      <checksum>3F2BD759</checksum>
     </file>
     <file>
       <filename>base-hvac-ducts-leakage-percent.osw</filename>
       <filetype>osw</filetype>
       <usage_type>test</usage_type>
-      <checksum>F90AE1DD</checksum>
+      <checksum>FE4B1694</checksum>
     </file>
     <file>
       <filename>base-hvac-furnace-elec-only.osw</filename>
       <filetype>osw</filetype>
       <usage_type>test</usage_type>
-      <checksum>602E8ABD</checksum>
+      <checksum>70AAF3D6</checksum>
     </file>
     <file>
       <filename>base-hvac-furnace-gas-only.osw</filename>
       <filetype>osw</filetype>
       <usage_type>test</usage_type>
-      <checksum>BEAAF9F7</checksum>
+      <checksum>C00163B8</checksum>
     </file>
     <file>
       <filename>base-hvac-furnace-oil-only.osw</filename>
       <filetype>osw</filetype>
       <usage_type>test</usage_type>
-      <checksum>2C5AF8C4</checksum>
+      <checksum>6613CD8B</checksum>
     </file>
     <file>
       <filename>base-hvac-furnace-propane-only.osw</filename>
       <filetype>osw</filetype>
       <usage_type>test</usage_type>
-      <checksum>81F4501E</checksum>
+      <checksum>D3B8575B</checksum>
     </file>
     <file>
       <filename>base-hvac-furnace-wood-only.osw</filename>
       <filetype>osw</filetype>
       <usage_type>test</usage_type>
-      <checksum>2492D859</checksum>
+      <checksum>BD94B50B</checksum>
     </file>
     <file>
       <filename>base-hvac-none.osw</filename>
       <filetype>osw</filetype>
       <usage_type>test</usage_type>
-      <checksum>366E17F4</checksum>
+      <checksum>8340FFE1</checksum>
+    </file>
+    <file>
+      <filename>base-hvac-programmable-thermostat.osw</filename>
+      <filetype>osw</filetype>
+      <usage_type>test</usage_type>
+      <checksum>01D6CD06</checksum>
     </file>
     <file>
       <filename>base-hvac-setpoints.osw</filename>
       <filetype>osw</filetype>
       <usage_type>test</usage_type>
-      <checksum>8AA7F414</checksum>
+      <checksum>FF38D73B</checksum>
     </file>
     <file>
       <filename>base-location-baltimore-md.osw</filename>
       <filetype>osw</filetype>
       <usage_type>test</usage_type>
-      <checksum>9BAB9A7E</checksum>
+      <checksum>02E8E018</checksum>
     </file>
     <file>
       <filename>base-location-duluth-mn.osw</filename>
       <filetype>osw</filetype>
       <usage_type>test</usage_type>
-      <checksum>B2DA54A9</checksum>
+      <checksum>EEB97233</checksum>
     </file>
     <file>
       <filename>base-mechvent-balanced.osw</filename>
       <filetype>osw</filetype>
       <usage_type>test</usage_type>
-      <checksum>A0AA11E6</checksum>
+      <checksum>25C91E07</checksum>
     </file>
     <file>
       <filename>base-mechvent-erv.osw</filename>
       <filetype>osw</filetype>
       <usage_type>test</usage_type>
-      <checksum>DF26C3F1</checksum>
+      <checksum>AE2E1016</checksum>
     </file>
     <file>
       <filename>base-mechvent-exhaust.osw</filename>
       <filetype>osw</filetype>
       <usage_type>test</usage_type>
-      <checksum>B3794DCB</checksum>
+      <checksum>07B78B37</checksum>
     </file>
     <file>
       <filename>base-mechvent-hrv.osw</filename>
       <filetype>osw</filetype>
       <usage_type>test</usage_type>
-      <checksum>6290519B</checksum>
+      <checksum>459C0B45</checksum>
     </file>
     <file>
       <filename>base-mechvent-supply.osw</filename>
       <filetype>osw</filetype>
       <usage_type>test</usage_type>
-      <checksum>968B386C</checksum>
+      <checksum>871CDC31</checksum>
     </file>
     <file>
       <filename>base-mechvent-erv-atre-asre.osw</filename>
       <filetype>osw</filetype>
       <usage_type>test</usage_type>
-      <checksum>DD4E51DF</checksum>
+      <checksum>5ED6F0AC</checksum>
     </file>
     <file>
       <filename>base-enclosure-windows-none.osw</filename>
       <filetype>osw</filetype>
       <usage_type>test</usage_type>
-      <checksum>52EB7522</checksum>
+      <checksum>DC7C8CBB</checksum>
     </file>
     <file>
       <filename>base-hvac-undersized.osw</filename>
       <filetype>osw</filetype>
       <usage_type>test</usage_type>
-      <checksum>2D206FC0</checksum>
+      <checksum>4D76F7C7</checksum>
     </file>
     <file>
       <filename>base-atticroof-unvented-insulated-roof.osw</filename>
       <filetype>osw</filetype>
       <usage_type>test</usage_type>
-      <checksum>7C87ADD4</checksum>
+      <checksum>DBAD4925</checksum>
     </file>
     <file>
       <filename>base-pv.osw</filename>
       <filetype>osw</filetype>
       <usage_type>test</usage_type>
-      <checksum>307E34EF</checksum>
+      <checksum>7B5275A6</checksum>
     </file>
     <file>
       <filename>base-mechvent-hrv-asre.osw</filename>
       <filetype>osw</filetype>
       <usage_type>test</usage_type>
-      <checksum>43757E40</checksum>
+      <checksum>E410969A</checksum>
     </file>
     <file>
       <filename>base-enclosure-overhangs.osw</filename>
       <filetype>osw</filetype>
       <usage_type>test</usage_type>
-      <checksum>92AE8220</checksum>
+      <checksum>10C94281</checksum>
     </file>
     <file>
       <filename>base-atticroof-vented.osw</filename>
       <filetype>osw</filetype>
       <usage_type>test</usage_type>
-      <checksum>6DC36A7E</checksum>
+      <checksum>20AD6434</checksum>
     </file>
     <file>
       <filename>base-dhw-dwhr.osw</filename>
       <filetype>osw</filetype>
       <usage_type>test</usage_type>
-      <checksum>0C238B42</checksum>
+      <checksum>8D4EAA78</checksum>
     </file>
     <file>
       <filename>base-enclosure-beds-4.osw</filename>
       <filetype>osw</filetype>
       <usage_type>test</usage_type>
-      <checksum>1595C9D1</checksum>
+      <checksum>0E4397ED</checksum>
     </file>
     <file>
       <filename>base-foundation-ambient.osw</filename>
       <filetype>osw</filetype>
       <usage_type>test</usage_type>
-      <checksum>5124B814</checksum>
+      <checksum>DD965A8E</checksum>
     </file>
     <file>
       <filename>base-foundation-vented-crawlspace.osw</filename>
       <filetype>osw</filetype>
       <usage_type>test</usage_type>
-      <checksum>CCE228CF</checksum>
+      <checksum>23118EEC</checksum>
     </file>
     <file>
       <filename>base-foundation-unvented-crawlspace.osw</filename>
       <filetype>osw</filetype>
       <usage_type>test</usage_type>
-      <checksum>DA8A98D0</checksum>
+      <checksum>1B1F0BE2</checksum>
     </file>
     <file>
       <filename>base-hvac-air-to-air-heat-pump-2-speed.osw</filename>
       <filetype>osw</filetype>
       <usage_type>test</usage_type>
-      <checksum>E7633945</checksum>
+      <checksum>8A59074E</checksum>
     </file>
     <file>
       <filename>base-hvac-central-ac-only-2-speed.osw</filename>
       <filetype>osw</filetype>
       <usage_type>test</usage_type>
-      <checksum>C8175442</checksum>
+      <checksum>5256FEE2</checksum>
     </file>
     <file>
       <filename>base-hvac-air-to-air-heat-pump-var-speed.osw</filename>
       <filetype>osw</filetype>
       <usage_type>test</usage_type>
-      <checksum>C99FA9E9</checksum>
+      <checksum>F3A5EED7</checksum>
     </file>
     <file>
       <filename>base-hvac-furnace-gas-central-ac-2-speed.osw</filename>
       <filetype>osw</filetype>
       <usage_type>test</usage_type>
-      <checksum>C2994470</checksum>
+      <checksum>E8AD0956</checksum>
     </file>
     <file>
       <filename>base-hvac-central-ac-only-var-speed.osw</filename>
       <filetype>osw</filetype>
       <usage_type>test</usage_type>
-      <checksum>46E3378A</checksum>
+      <checksum>F1622855</checksum>
     </file>
     <file>
       <filename>base-hvac-evap-cooler-furnace-gas.osw</filename>
       <filetype>osw</filetype>
       <usage_type>test</usage_type>
-      <checksum>1308489C</checksum>
+      <checksum>6DFE7AA1</checksum>
     </file>
     <file>
       <filename>base-hvac-evap-cooler-only-ducted.osw</filename>
       <filetype>osw</filetype>
       <usage_type>test</usage_type>
-      <checksum>FA432F80</checksum>
+      <checksum>58B4E02A</checksum>
     </file>
     <file>
       <filename>base-hvac-furnace-gas-central-ac-var-speed.osw</filename>
       <filetype>osw</filetype>
       <usage_type>test</usage_type>
-      <checksum>59AA4509</checksum>
+      <checksum>5BAE585A</checksum>
     </file>
     <file>
       <filename>base-hvac-furnace-gas-room-ac.osw</filename>
       <filetype>osw</filetype>
       <usage_type>test</usage_type>
-      <checksum>F5D8D579</checksum>
+      <checksum>2BBEC24B</checksum>
     </file>
     <file>
       <filename>base-hvac-room-ac-only.osw</filename>
       <filetype>osw</filetype>
       <usage_type>test</usage_type>
-      <checksum>558AFDCB</checksum>
+      <checksum>4202CBF8</checksum>
     </file>
     <file>
       <filename>base-mechvent-cfis-evap-cooler-only-ducted.osw</filename>
       <filetype>osw</filetype>
       <usage_type>test</usage_type>
-      <checksum>850DFD00</checksum>
+      <checksum>8C644254</checksum>
     </file>
     <file>
       <filename>base-atticroof-flat.osw</filename>
       <filetype>osw</filetype>
       <usage_type>test</usage_type>
-      <checksum>03974D00</checksum>
+      <checksum>5B6F8874</checksum>
     </file>
     <file>
       <filename>extra-dhw-solar-latitude.osw</filename>
       <filetype>osw</filetype>
       <usage_type>test</usage_type>
-      <checksum>082DC665</checksum>
+      <checksum>DECF7C9E</checksum>
     </file>
     <file>
       <filename>extra-pv-roofpitch.osw</filename>
       <filetype>osw</filetype>
       <usage_type>test</usage_type>
-      <checksum>5E282285</checksum>
+      <checksum>BA6C82E7</checksum>
     </file>
     <file>
       <filename>extra-auto.osw</filename>
       <filetype>osw</filetype>
       <usage_type>test</usage_type>
-      <checksum>C9EA8E1C</checksum>
+      <checksum>17A018D2</checksum>
     </file>
     <file>
       <filename>base-hvac-boiler-elec-only.osw</filename>
       <filetype>osw</filetype>
       <usage_type>test</usage_type>
-      <checksum>018DFE84</checksum>
+      <checksum>F83BF211</checksum>
     </file>
     <file>
       <filename>base-mechvent-bath-kitchen-fans.osw</filename>
       <filetype>osw</filetype>
       <usage_type>test</usage_type>
-      <checksum>3EAA9D4D</checksum>
+      <checksum>CF3F5D23</checksum>
     </file>
     <file>
       <filename>base-misc-neighbor-shading.osw</filename>
       <filetype>osw</filetype>
       <usage_type>test</usage_type>
-      <checksum>6858A983</checksum>
+      <checksum>FE90AE4C</checksum>
     </file>
     <file>
       <filename>base-dhw-tank-heat-pump-outside.osw</filename>
       <filetype>osw</filetype>
       <usage_type>test</usage_type>
-      <checksum>112EA7DE</checksum>
+      <checksum>E878D096</checksum>
     </file>
     <file>
       <filename>base-dhw-tank-heat-pump-with-solar-fraction.osw</filename>
       <filetype>osw</filetype>
       <usage_type>test</usage_type>
-      <checksum>F3D31E71</checksum>
+      <checksum>3398B352</checksum>
     </file>
     <file>
       <filename>base-dhw-tank-heat-pump.osw</filename>
       <filetype>osw</filetype>
       <usage_type>test</usage_type>
-      <checksum>F4D030B1</checksum>
+      <checksum>FA6EF336</checksum>
     </file>
     <file>
       <filename>base-dhw-jacket-hpwh.osw</filename>
       <filetype>osw</filetype>
       <usage_type>test</usage_type>
-      <checksum>16BAB5B3</checksum>
+      <checksum>AC3BB2D4</checksum>
     </file>
     <file>
       <filename>base-dhw-jacket-gas.osw</filename>
       <filetype>osw</filetype>
       <usage_type>test</usage_type>
-      <checksum>B3897197</checksum>
+      <checksum>4571B274</checksum>
     </file>
     <file>
       <filename>base-dhw-solar-direct-evacuated-tube.osw</filename>
       <filetype>osw</filetype>
       <usage_type>test</usage_type>
-      <checksum>441020C7</checksum>
+      <checksum>1E71DF01</checksum>
     </file>
     <file>
       <filename>base-dhw-solar-direct-flat-plate.osw</filename>
       <filetype>osw</filetype>
       <usage_type>test</usage_type>
-      <checksum>AE20B8B8</checksum>
+      <checksum>B4C3358F</checksum>
     </file>
     <file>
       <filename>base-dhw-solar-direct-ics.osw</filename>
       <filetype>osw</filetype>
       <usage_type>test</usage_type>
-      <checksum>CCB6C522</checksum>
+      <checksum>0B6CAB3D</checksum>
     </file>
     <file>
       <filename>base-dhw-solar-indirect-flat-plate.osw</filename>
       <filetype>osw</filetype>
       <usage_type>test</usage_type>
-      <checksum>0C444C19</checksum>
+      <checksum>E7BDC092</checksum>
     </file>
     <file>
       <filename>base-dhw-solar-thermosyphon-flat-plate.osw</filename>
       <filetype>osw</filetype>
       <usage_type>test</usage_type>
-      <checksum>B4E2E6DD</checksum>
+      <checksum>589E4455</checksum>
     </file>
     <file>
       <filename>base-dhw-tank-heat-pump-with-solar.osw</filename>
       <filetype>osw</filetype>
       <usage_type>test</usage_type>
-      <checksum>E9040774</checksum>
+      <checksum>15EB3ECC</checksum>
     </file>
     <file>
       <filename>base-dhw-tank-gas-outside.osw</filename>
       <filetype>osw</filetype>
       <usage_type>test</usage_type>
-      <checksum>2033A13A</checksum>
+      <checksum>E69252D7</checksum>
     </file>
     <file>
       <filename>base-dhw-tank-gas.osw</filename>
       <filetype>osw</filetype>
       <usage_type>test</usage_type>
-      <checksum>FCFEA866</checksum>
+      <checksum>D19BCC68</checksum>
     </file>
     <file>
       <filename>base-dhw-tank-oil.osw</filename>
       <filetype>osw</filetype>
       <usage_type>test</usage_type>
-      <checksum>BDB8F5A5</checksum>
+      <checksum>0BF25B4E</checksum>
     </file>
     <file>
       <filename>base-dhw-tank-wood.osw</filename>
       <filetype>osw</filetype>
       <usage_type>test</usage_type>
-      <checksum>3BAC2960</checksum>
+      <checksum>17B72478</checksum>
     </file>
     <file>
       <filename>base-dhw-tankless-gas-with-solar.osw</filename>
       <filetype>osw</filetype>
       <usage_type>test</usage_type>
-      <checksum>64667385</checksum>
+      <checksum>E7C1435F</checksum>
     </file>
     <file>
       <filename>base-dhw-tankless-electric.osw</filename>
       <filetype>osw</filetype>
       <usage_type>test</usage_type>
-      <checksum>DBA7860C</checksum>
+      <checksum>ED2451D8</checksum>
     </file>
     <file>
       <filename>base-dhw-tankless-gas-with-solar-fraction.osw</filename>
       <filetype>osw</filetype>
       <usage_type>test</usage_type>
-      <checksum>1BD95FBD</checksum>
+      <checksum>C555A2ED</checksum>
     </file>
     <file>
       <filename>base-dhw-tankless-propane.osw</filename>
       <filetype>osw</filetype>
       <usage_type>test</usage_type>
-      <checksum>DEBDB750</checksum>
+      <checksum>DF0F1571</checksum>
     </file>
     <file>
       <filename>base-dhw-tankless-gas.osw</filename>
       <filetype>osw</filetype>
       <usage_type>test</usage_type>
-      <checksum>961DF07C</checksum>
+      <checksum>473C41BA</checksum>
     </file>
     <file>
       <filename>base-hvac-room-ac-only-33percent.osw</filename>
       <filetype>osw</filetype>
       <usage_type>test</usage_type>
-      <checksum>B4CC45D8</checksum>
+      <checksum>34EADA00</checksum>
     </file>
     <file>
       <filename>base-hvac-furnace-elec-central-ac-1-speed.osw</filename>
       <filetype>osw</filetype>
       <usage_type>test</usage_type>
-      <checksum>279E7726</checksum>
+      <checksum>F032FCD6</checksum>
     </file>
     <file>
       <filename>base-enclosure-infil-natural-ach.osw</filename>
       <filetype>osw</filetype>
       <usage_type>test</usage_type>
-      <checksum>CBE4EF48</checksum>
+      <checksum>57CCDB41</checksum>
     </file>
     <file>
       <filename>base-foundation-unconditioned-basement.osw</filename>
       <filetype>osw</filetype>
       <usage_type>test</usage_type>
-      <checksum>17A42C07</checksum>
+      <checksum>6918C1B8</checksum>
     </file>
     <file>
       <filename>base-enclosure-2stories-garage.osw</filename>
       <filetype>osw</filetype>
       <usage_type>test</usage_type>
-      <checksum>9F6CCA02</checksum>
+      <checksum>FE02BE7E</checksum>
     </file>
     <file>
       <filename>base-enclosure-2stories.osw</filename>
       <filetype>osw</filetype>
       <usage_type>test</usage_type>
-      <checksum>E32666B1</checksum>
+      <checksum>CDBBD6CD</checksum>
     </file>
     <file>
       <filename>base-foundation-slab.osw</filename>
       <filetype>osw</filetype>
       <usage_type>test</usage_type>
-      <checksum>72B5D21A</checksum>
+      <checksum>BBB0A10C</checksum>
     </file>
     <file>
       <filename>extra-second-refrigerator.osw</filename>
       <filetype>osw</filetype>
       <usage_type>test</usage_type>
-      <checksum>546F498E</checksum>
+      <checksum>63A2C617</checksum>
     </file>
     <file>
       <filename>base-enclosure-garage.osw</filename>
       <filetype>osw</filetype>
       <usage_type>test</usage_type>
-      <checksum>B6CC2967</checksum>
+      <checksum>70E50DD5</checksum>
     </file>
     <file>
       <filename>base-dhw-tank-coal.osw</filename>
       <filetype>osw</filetype>
       <usage_type>test</usage_type>
-      <checksum>0AB6F573</checksum>
+      <checksum>A8C2BD38</checksum>
     </file>
     <file>
       <filename>base-hvac-boiler-coal-only.osw</filename>
       <filetype>osw</filetype>
       <usage_type>test</usage_type>
-      <checksum>548E182A</checksum>
+      <checksum>BB7FCEEA</checksum>
     </file>
     <file>
       <filename>base-hvac-elec-resistance-only.osw</filename>
       <filetype>osw</filetype>
       <usage_type>test</usage_type>
-      <checksum>515B0582</checksum>
+      <checksum>80C436CB</checksum>
     </file>
     <file>
       <filename>base-simcontrol-timestep-10-mins.osw</filename>
       <filetype>osw</filetype>
       <usage_type>test</usage_type>
-      <checksum>73B88696</checksum>
+      <checksum>81B25B17</checksum>
     </file>
     <file>
       <filename>base-simcontrol-daylight-saving-custom.osw</filename>
       <filetype>osw</filetype>
       <usage_type>test</usage_type>
-      <checksum>85281925</checksum>
+      <checksum>71A4D371</checksum>
     </file>
     <file>
       <filename>base-simcontrol-daylight-saving-disabled.osw</filename>
       <filetype>osw</filetype>
       <usage_type>test</usage_type>
-      <checksum>F6BE5505</checksum>
+      <checksum>9B8FDB21</checksum>
     </file>
     <file>
       <filename>extra-second-heating-system-fireplace.osw</filename>
       <filetype>osw</filetype>
       <usage_type>test</usage_type>
-      <checksum>76F76C14</checksum>
+      <checksum>FD65CA41</checksum>
     </file>
     <file>
       <filename>extra-second-heating-system-portable-heater.osw</filename>
       <filetype>osw</filetype>
       <usage_type>test</usage_type>
-      <checksum>9824E259</checksum>
+      <checksum>BB6FBD83</checksum>
     </file>
     <file>
       <filename>base-lighting-detailed.osw</filename>
       <filetype>osw</filetype>
       <usage_type>test</usage_type>
-      <checksum>09DD6792</checksum>
+      <checksum>3B080328</checksum>
     </file>
     <file>
       <filename>base-mechvent-whole-house-fan.osw</filename>
       <filetype>osw</filetype>
       <usage_type>test</usage_type>
-      <checksum>E30AF9E4</checksum>
+      <checksum>EA993C21</checksum>
     </file>
     <file>
       <filename>base-misc-loads-large-uncommon.osw</filename>
       <filetype>osw</filetype>
       <usage_type>test</usage_type>
-      <checksum>BFD27B0D</checksum>
+      <checksum>C4231554</checksum>
     </file>
     <file>
       <filename>base-misc-loads-large-uncommon2.osw</filename>
       <filetype>osw</filetype>
       <usage_type>test</usage_type>
-      <checksum>3A7BA06E</checksum>
+      <checksum>C0861F7C</checksum>
     </file>
     <file>
       <filename>base-dhw-none.osw</filename>
       <filetype>osw</filetype>
       <usage_type>test</usage_type>
-      <checksum>79D0D1C9</checksum>
+      <checksum>2F5DBA0A</checksum>
     </file>
     <file>
       <filename>base-enclosure-infil-flue.osw</filename>
       <filetype>osw</filetype>
       <usage_type>test</usage_type>
-      <checksum>533B3FF9</checksum>
+      <checksum>0840B899</checksum>
     </file>
     <file>
       <filename>extra-dhw-shared-water-heater.osw</filename>
       <filetype>osw</filetype>
       <usage_type>test</usage_type>
-      <checksum>455F7911</checksum>
+      <checksum>7999390D</checksum>
     </file>
     <file>
       <filename>base-enclosure-infil-ach-house-pressure.osw</filename>
       <filetype>osw</filetype>
       <usage_type>test</usage_type>
-      <checksum>15CD5D31</checksum>
+      <checksum>98C68519</checksum>
     </file>
     <file>
       <filename>base-enclosure-infil-cfm-house-pressure.osw</filename>
       <filetype>osw</filetype>
       <usage_type>test</usage_type>
-      <checksum>D9355BDE</checksum>
+      <checksum>711153E6</checksum>
     </file>
     <file>
       <filename>extra-pv-shared.osw</filename>
       <filetype>osw</filetype>
       <usage_type>test</usage_type>
-      <checksum>10AB5B9F</checksum>
+      <checksum>2DA7191F</checksum>
     </file>
     <file>
       <filename>base-dhw-tankless-electric-outside.osw</filename>
       <filetype>osw</filetype>
       <usage_type>test</usage_type>
-      <checksum>933C9074</checksum>
+      <checksum>6E94E0A4</checksum>
     </file>
     <file>
       <filename>base-enclosure-beds-5.osw</filename>
       <filetype>osw</filetype>
       <usage_type>test</usage_type>
-      <checksum>B56881BE</checksum>
+      <checksum>C48B8AE4</checksum>
     </file>
     <file>
       <filename>base-enclosure-beds-1.osw</filename>
       <filetype>osw</filetype>
       <usage_type>test</usage_type>
-      <checksum>F3BF26BB</checksum>
+      <checksum>084C7ECC</checksum>
     </file>
     <file>
       <filename>base-enclosure-beds-2.osw</filename>
       <filetype>osw</filetype>
       <usage_type>test</usage_type>
-      <checksum>37C2826B</checksum>
+      <checksum>D8127EC2</checksum>
     </file>
     <file>
       <filename>base-misc-usage-multiplier.osw</filename>
       <filetype>osw</filetype>
       <usage_type>test</usage_type>
-      <checksum>8DEA0C1A</checksum>
+      <checksum>19BB9FBF</checksum>
     </file>
     <file>
       <filename>base-simcontrol-runperiod-1-month.osw</filename>
       <filetype>osw</filetype>
       <usage_type>test</usage_type>
-      <checksum>9D651E14</checksum>
+      <checksum>1385616D</checksum>
     </file>
     <file>
       <filename>extra-enclosure-garage-partially-protruded.osw</filename>
       <filetype>osw</filetype>
       <usage_type>test</usage_type>
-      <checksum>F1F81D43</checksum>
+      <checksum>9BF48104</checksum>
     </file>
     <file>
       <filename>base-atticroof-radiant-barrier.osw</filename>
       <filetype>osw</filetype>
       <usage_type>test</usage_type>
-      <checksum>C9ECDC60</checksum>
+      <checksum>0BC42894</checksum>
     </file>
     <file>
       <filename>base-location-miami-fl.osw</filename>
       <filetype>osw</filetype>
       <usage_type>test</usage_type>
-      <checksum>D21CF6F2</checksum>
+      <checksum>169D731A</checksum>
     </file>
     <file>
       <filename>base-appliances-dehumidifier-ief.osw</filename>
       <filetype>osw</filetype>
       <usage_type>test</usage_type>
-      <checksum>7D586DA8</checksum>
+      <checksum>DBCF8635</checksum>
     </file>
     <file>
       <filename>base-appliances-dehumidifier.osw</filename>
       <filetype>osw</filetype>
       <usage_type>test</usage_type>
-      <checksum>3DB70509</checksum>
+      <checksum>B0BDBAC7</checksum>
     </file>
     <file>
       <filename>base-location-dallas-tx.osw</filename>
       <filetype>osw</filetype>
       <usage_type>test</usage_type>
-      <checksum>09C19799</checksum>
+      <checksum>97BEEA34</checksum>
     </file>
     <file>
       <filename>base-appliances-dehumidifier-50percent.osw</filename>
       <filetype>osw</filetype>
       <usage_type>test</usage_type>
-      <checksum>65419546</checksum>
+      <checksum>863DB6B6</checksum>
     </file>
     <file>
       <filename>base-foundation-unconditioned-basement-assembly-r.osw</filename>
       <filetype>osw</filetype>
       <usage_type>test</usage_type>
-      <checksum>69D8FCB3</checksum>
+      <checksum>F3B30113</checksum>
     </file>
     <file>
       <filename>base-foundation-unconditioned-basement-wall-insulation.osw</filename>
       <filetype>osw</filetype>
       <usage_type>test</usage_type>
-      <checksum>A95B2621</checksum>
+      <checksum>7E072EEF</checksum>
     </file>
     <file>
       <filename>base-hvac-dual-fuel-air-to-air-heat-pump-2-speed.osw</filename>
       <filetype>osw</filetype>
       <usage_type>test</usage_type>
-      <checksum>6A684AFD</checksum>
+      <checksum>DA748CD6</checksum>
     </file>
     <file>
       <filename>base-hvac-dual-fuel-air-to-air-heat-pump-var-speed.osw</filename>
       <filetype>osw</filetype>
       <usage_type>test</usage_type>
-      <checksum>6141E76D</checksum>
+      <checksum>E409D38E</checksum>
     </file>
     <file>
       <filename>extra-mechvent-shared-preconditioning.osw</filename>
       <filetype>osw</filetype>
       <usage_type>test</usage_type>
-      <checksum>AA01B09B</checksum>
+      <checksum>B79B45B3</checksum>
     </file>
     <file>
       <filename>extra-mechvent-shared.osw</filename>
       <filetype>osw</filetype>
       <usage_type>test</usage_type>
-      <checksum>F02F65EB</checksum>
+      <checksum>968637C7</checksum>
     </file>
     <file>
       <filename>base-appliances-coal.osw</filename>
       <filetype>osw</filetype>
       <usage_type>test</usage_type>
-      <checksum>66C05E80</checksum>
+      <checksum>F2A52D61</checksum>
     </file>
     <file>
       <filename>base-appliances-gas.osw</filename>
       <filetype>osw</filetype>
       <usage_type>test</usage_type>
-      <checksum>49370577</checksum>
+      <checksum>4D9D566F</checksum>
     </file>
     <file>
       <filename>base-appliances-modified.osw</filename>
       <filetype>osw</filetype>
       <usage_type>test</usage_type>
-      <checksum>260EDF0C</checksum>
+      <checksum>67FBDF67</checksum>
     </file>
     <file>
       <filename>base-appliances-oil.osw</filename>
       <filetype>osw</filetype>
       <usage_type>test</usage_type>
-      <checksum>5AB11B9A</checksum>
+      <checksum>B1ED550F</checksum>
     </file>
     <file>
       <filename>base-appliances-propane.osw</filename>
       <filetype>osw</filetype>
       <usage_type>test</usage_type>
-      <checksum>0C175A41</checksum>
+      <checksum>166E406B</checksum>
     </file>
     <file>
       <filename>base-appliances-wood.osw</filename>
       <filetype>osw</filetype>
       <usage_type>test</usage_type>
-      <checksum>5262377D</checksum>
+      <checksum>5C400633</checksum>
     </file>
     <file>
       <filename>base-misc-defaults.osw</filename>
       <filetype>osw</filetype>
       <usage_type>test</usage_type>
-      <checksum>F57D60DF</checksum>
+      <checksum>505B4340</checksum>
     </file>
     <file>
       <filename>base-simcontrol-calendar-year-custom.osw</filename>
       <filetype>osw</filetype>
       <usage_type>test</usage_type>
-      <checksum>CF7C2373</checksum>
+      <checksum>403DE3F1</checksum>
     </file>
     <file>
       <filename>base-location-AMY-2012.osw</filename>
       <filetype>osw</filetype>
       <usage_type>test</usage_type>
-      <checksum>E76DB1D2</checksum>
+      <checksum>94BE11FF</checksum>
     </file>
     <file>
       <filename>base-schedules-stochastic.osw</filename>
       <filetype>osw</filetype>
       <usage_type>test</usage_type>
-      <checksum>FAD11203</checksum>
+      <checksum>2B9A2C16</checksum>
     </file>
     <file>
       <filename>base-schedules-user-specified.osw</filename>
       <filetype>osw</filetype>
       <usage_type>test</usage_type>
-      <checksum>1925EB99</checksum>
+      <checksum>DB322767</checksum>
     </file>
     <file>
       <filename>extra-vacancy-6-months.osw</filename>
       <filetype>osw</filetype>
       <usage_type>test</usage_type>
-      <checksum>682AFB15</checksum>
+      <checksum>B63DE168</checksum>
     </file>
     <file>
       <filename>base-lighting-ceiling-fans.osw</filename>
       <filetype>osw</filetype>
       <usage_type>test</usage_type>
-      <checksum>9177DB9B</checksum>
+      <checksum>DF1F8E29</checksum>
     </file>
     <file>
       <filename>base-hvac-evap-cooler-only.osw</filename>
       <filetype>osw</filetype>
       <usage_type>test</usage_type>
-      <checksum>254C0984</checksum>
+      <checksum>E41A7068</checksum>
     </file>
     <file>
       <filename>base-hvac-mini-split-air-conditioner-only-ducted.osw</filename>
       <filetype>osw</filetype>
       <usage_type>test</usage_type>
-      <checksum>601C21A9</checksum>
+      <checksum>7B9238CF</checksum>
     </file>
     <file>
       <filename>base-hvac-mini-split-air-conditioner-only-ductless.osw</filename>
       <filetype>osw</filetype>
       <usage_type>test</usage_type>
-      <checksum>39DAC658</checksum>
+      <checksum>7A2A9044</checksum>
     </file>
     <file>
       <filename>base-hvac-dual-fuel-air-to-air-heat-pump-1-speed.osw</filename>
       <filetype>osw</filetype>
       <usage_type>test</usage_type>
-      <checksum>DF320B63</checksum>
+      <checksum>6DBF5178</checksum>
     </file>
     <file>
       <filename>base-hvac-air-to-air-heat-pump-1-speed.osw</filename>
       <filetype>osw</filetype>
       <usage_type>test</usage_type>
-      <checksum>EBE71FBC</checksum>
+      <checksum>B44B0DC4</checksum>
     </file>
     <file>
       <filename>base-hvac-dual-fuel-air-to-air-heat-pump-1-speed-electric.osw</filename>
       <filetype>osw</filetype>
       <usage_type>test</usage_type>
-      <checksum>74CDE520</checksum>
+      <checksum>4E1F5FD8</checksum>
     </file>
     <file>
       <filename>base-hvac-central-ac-only-1-speed.osw</filename>
       <filetype>osw</filetype>
       <usage_type>test</usage_type>
-      <checksum>62EC86A6</checksum>
+      <checksum>5BBE88BE</checksum>
     </file>
     <file>
       <filename>base-hvac-central-ac-plus-air-to-air-heat-pump-heating.osw</filename>
       <filetype>osw</filetype>
       <usage_type>test</usage_type>
-      <checksum>3321D77F</checksum>
+      <checksum>E08DFAF6</checksum>
     </file>
     <file>
       <filename>base-hvac-mini-split-heat-pump-ducted-cooling-only.osw</filename>
       <filetype>osw</filetype>
       <usage_type>test</usage_type>
-      <checksum>2C5C6168</checksum>
+      <checksum>675B03B0</checksum>
     </file>
     <file>
       <filename>base-hvac-ground-to-air-heat-pump.osw</filename>
       <filetype>osw</filetype>
       <usage_type>test</usage_type>
-      <checksum>B760D23C</checksum>
+      <checksum>65AC7CBC</checksum>
     </file>
     <file>
       <filename>base-hvac-mini-split-heat-pump-ducted-heating-only.osw</filename>
       <filetype>osw</filetype>
       <usage_type>test</usage_type>
-      <checksum>40BE1F0E</checksum>
+      <checksum>F111AF77</checksum>
     </file>
     <file>
       <filename>base-hvac-mini-split-heat-pump-ducted.osw</filename>
       <filetype>osw</filetype>
       <usage_type>test</usage_type>
-      <checksum>ADAAE305</checksum>
+      <checksum>0E23AC35</checksum>
     </file>
     <file>
       <filename>base-hvac-mini-split-heat-pump-ductless.osw</filename>
       <filetype>osw</filetype>
       <usage_type>test</usage_type>
-      <checksum>A00D0852</checksum>
+      <checksum>5BDE66B3</checksum>
     </file>
     <file>
       <filename>base-hvac-stove-oil-only.osw</filename>
       <filetype>osw</filetype>
       <usage_type>test</usage_type>
-      <checksum>2BD95744</checksum>
+      <checksum>6D3F4576</checksum>
     </file>
     <file>
       <filename>base-hvac-stove-wood-pellets-only.osw</filename>
       <filetype>osw</filetype>
       <usage_type>test</usage_type>
-      <checksum>CE84A9B4</checksum>
-    </file>
-    <file>
-      <filename>extra-schedules-random-seed.osw</filename>
-      <filetype>osw</filetype>
-      <usage_type>test</usage_type>
-      <checksum>875A162E</checksum>
+      <checksum>97E205C5</checksum>
     </file>
     <file>
       <filename>schedules.rb</filename>
@@ -7771,21 +7720,6 @@
       <filename>measure.rb</filename>
       <filetype>rb</filetype>
       <usage_type>script</usage_type>
-<<<<<<< HEAD
-      <checksum>AC1F4E9E</checksum>
-    </file>
-    <file>
-      <filename>build_residential_hpxml_test.rb</filename>
-      <filetype>rb</filetype>
-      <usage_type>test</usage_type>
-      <checksum>FDDFC3FE</checksum>
-    </file>
-    <file>
-      <filename>extra-hvac-programmable-thermostat.osw</filename>
-      <filetype>osw</filetype>
-      <usage_type>test</usage_type>
-      <checksum>C393BB55</checksum>
-=======
       <checksum>DB0E3B91</checksum>
     </file>
     <file>
@@ -7793,7 +7727,6 @@
       <filetype>osw</filetype>
       <usage_type>test</usage_type>
       <checksum>B14520F9</checksum>
->>>>>>> 27f4c020
     </file>
   </files>
 </measure>