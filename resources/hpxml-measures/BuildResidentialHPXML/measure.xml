--- conflicted
+++ resolved
@@ -3,13 +3,8 @@
   <schema_version>3.0</schema_version>
   <name>build_residential_hpxml</name>
   <uid>a13a8983-2b01-4930-8af2-42030b6e4233</uid>
-<<<<<<< HEAD
   <version_id>280a3f11-05fb-400f-af2b-20b0ce4cb927</version_id>
   <version_modified>20211020T230531Z</version_modified>
-=======
-  <version_id>331515c3-6ae1-49da-bd0a-11afd2e2e9e3</version_id>
-  <version_modified>20211005T215526Z</version_modified>
->>>>>>> 1423381f
   <xml_checksum>2C38F48B</xml_checksum>
   <class_name>BuildResidentialHPXML</class_name>
   <display_name>HPXML Builder (Beta)</display_name>
@@ -731,11 +726,6 @@
       <required>true</required>
       <model_dependent>false</model_dependent>
       <default_value>10</default_value>
-<<<<<<< HEAD
-=======
-      <min_value></min_value>
-      <max_value></max_value>
->>>>>>> 1423381f
     </argument>
     <argument>
       <name>geometry_foundation_type</name>
@@ -3154,13 +3144,7 @@
       <units></units>
       <required>true</required>
       <model_dependent>false</model_dependent>
-<<<<<<< HEAD
       <default_value>0.1</default_value>
-=======
-      <default_value>75</default_value>
-      <min_value></min_value>
-      <max_value></max_value>
->>>>>>> 1423381f
     </argument>
     <argument>
       <name>ducts_return_leakage_to_outside_value</name>
@@ -3170,13 +3154,7 @@
       <units></units>
       <required>true</required>
       <model_dependent>false</model_dependent>
-<<<<<<< HEAD
       <default_value>0.1</default_value>
-=======
-      <default_value>25</default_value>
-      <min_value></min_value>
-      <max_value></max_value>
->>>>>>> 1423381f
     </argument>
     <argument>
       <name>ducts_supply_location</name>
@@ -3395,11 +3373,6 @@
       <required>true</required>
       <model_dependent>false</model_dependent>
       <default_value>0</default_value>
-<<<<<<< HEAD
-=======
-      <min_value></min_value>
-      <max_value></max_value>
->>>>>>> 1423381f
     </argument>
     <argument>
       <name>ducts_return_surface_area</name>
@@ -4294,20 +4267,11 @@
       <max_value></max_value>
     </argument>
     <argument>
-<<<<<<< HEAD
       <name>water_heater_uses_desuperheater</name>
       <display_name>Water Heater: Uses Desuperheater</display_name>
       <description>Requires that the dwelling unit has a air-to-air, mini-split, or ground-to-air heat pump or a central air conditioner or mini-split air conditioner.</description>
       <type>Boolean</type>
       <required>false</required>
-=======
-      <name>hot_water_distribution_system_type</name>
-      <display_name>Hot Water Distribution: System Type</display_name>
-      <description>The type of the hot water distribution system.</description>
-      <type>Choice</type>
-      <units></units>
-      <required>true</required>
->>>>>>> 1423381f
       <model_dependent>false</model_dependent>
       <choices>
         <choice>
@@ -5094,13 +5058,7 @@
       <units></units>
       <required>true</required>
       <model_dependent>false</model_dependent>
-<<<<<<< HEAD
       <default_value>0.1</default_value>
-=======
-      <default_value>0.4</default_value>
-      <min_value></min_value>
-      <max_value></max_value>
->>>>>>> 1423381f
     </argument>
     <argument>
       <name>lighting_interior_fraction_lfl</name>
@@ -5110,13 +5068,7 @@
       <units></units>
       <required>true</required>
       <model_dependent>false</model_dependent>
-<<<<<<< HEAD
       <default_value>0</default_value>
-=======
-      <default_value>0.1</default_value>
-      <min_value></min_value>
-      <max_value></max_value>
->>>>>>> 1423381f
     </argument>
     <argument>
       <name>lighting_interior_fraction_led</name>
@@ -5126,13 +5078,7 @@
       <units></units>
       <required>true</required>
       <model_dependent>false</model_dependent>
-<<<<<<< HEAD
       <default_value>0</default_value>
-=======
-      <default_value>0.25</default_value>
-      <min_value></min_value>
-      <max_value></max_value>
->>>>>>> 1423381f
     </argument>
     <argument>
       <name>lighting_interior_usage_multiplier</name>
@@ -5154,13 +5100,7 @@
       <units></units>
       <required>true</required>
       <model_dependent>false</model_dependent>
-<<<<<<< HEAD
       <default_value>0</default_value>
-=======
-      <default_value>0.4</default_value>
-      <min_value></min_value>
-      <max_value></max_value>
->>>>>>> 1423381f
     </argument>
     <argument>
       <name>lighting_exterior_fraction_lfl</name>
@@ -5170,13 +5110,7 @@
       <units></units>
       <required>true</required>
       <model_dependent>false</model_dependent>
-<<<<<<< HEAD
       <default_value>0</default_value>
-=======
-      <default_value>0.1</default_value>
-      <min_value></min_value>
-      <max_value></max_value>
->>>>>>> 1423381f
     </argument>
     <argument>
       <name>lighting_exterior_fraction_led</name>
@@ -5186,13 +5120,7 @@
       <units></units>
       <required>true</required>
       <model_dependent>false</model_dependent>
-<<<<<<< HEAD
       <default_value>0</default_value>
-=======
-      <default_value>0.25</default_value>
-      <min_value></min_value>
-      <max_value></max_value>
->>>>>>> 1423381f
     </argument>
     <argument>
       <name>lighting_exterior_usage_multiplier</name>
@@ -5214,13 +5142,7 @@
       <units></units>
       <required>true</required>
       <model_dependent>false</model_dependent>
-<<<<<<< HEAD
       <default_value>0</default_value>
-=======
-      <default_value>0.4</default_value>
-      <min_value></min_value>
-      <max_value></max_value>
->>>>>>> 1423381f
     </argument>
     <argument>
       <name>lighting_garage_fraction_lfl</name>
@@ -5230,13 +5152,7 @@
       <units></units>
       <required>true</required>
       <model_dependent>false</model_dependent>
-<<<<<<< HEAD
       <default_value>0</default_value>
-=======
-      <default_value>0.1</default_value>
-      <min_value></min_value>
-      <max_value></max_value>
->>>>>>> 1423381f
     </argument>
     <argument>
       <name>lighting_garage_fraction_led</name>
@@ -5246,13 +5162,7 @@
       <units></units>
       <required>true</required>
       <model_dependent>false</model_dependent>
-<<<<<<< HEAD
       <default_value>0</default_value>
-=======
-      <default_value>0.25</default_value>
-      <min_value></min_value>
-      <max_value></max_value>
->>>>>>> 1423381f
     </argument>
     <argument>
       <name>lighting_garage_usage_multiplier</name>
@@ -6326,23 +6236,13 @@
       <units>deg-F</units>
       <required>true</required>
       <model_dependent>false</model_dependent>
-<<<<<<< HEAD
       <default_value>0</default_value>
-=======
-      <default_value>0.5</default_value>
-      <min_value></min_value>
-      <max_value></max_value>
->>>>>>> 1423381f
     </argument>
     <argument>
       <name>misc_plug_loads_television_present</name>
       <display_name>Misc Plug Loads: Television Present</display_name>
       <description>Whether there are televisions.</description>
       <type>Boolean</type>
-<<<<<<< HEAD
-=======
-      <units></units>
->>>>>>> 1423381f
       <required>true</required>
       <model_dependent>false</model_dependent>
       <default_value>true</default_value>
@@ -6356,11 +6256,6 @@
           <display_name>false</display_name>
         </choice>
       </choices>
-<<<<<<< HEAD
-=======
-      <min_value></min_value>
-      <max_value></max_value>
->>>>>>> 1423381f
     </argument>
     <argument>
       <name>misc_plug_loads_television_annual_kwh</name>
@@ -7041,7 +6936,6 @@
       <checksum>7A2C5503</checksum>
     </file>
     <file>
-<<<<<<< HEAD
       <filename>base-hvac-dual-fuel-air-to-air-heat-pump-var-speed-flex-dual-source-not-grid-connected.osw</filename>
       <filetype>osw</filetype>
       <usage_type>test</usage_type>
@@ -7102,8 +6996,6 @@
       <checksum>F2406A78</checksum>
     </file>
     <file>
-=======
->>>>>>> 1423381f
       <version>
         <software_program>OpenStudio</software_program>
         <identifier>2.9.0</identifier>
@@ -7112,7 +7004,6 @@
       <filename>measure.rb</filename>
       <filetype>rb</filetype>
       <usage_type>script</usage_type>
-<<<<<<< HEAD
       <checksum>7D2C59A4</checksum>
     </file>
     <file>
@@ -7132,9 +7023,6 @@
       <filetype>xml</filetype>
       <usage_type>test</usage_type>
       <checksum>9375B2EC</checksum>
-=======
-      <checksum>4FC788EC</checksum>
->>>>>>> 1423381f
     </file>
   </files>
 </measure>