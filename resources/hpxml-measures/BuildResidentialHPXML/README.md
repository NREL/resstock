--- conflicted
+++ resolved
@@ -1803,19 +1803,6 @@
 
 <br/>
 
-**Heating System: Heating Airflow**
-
-The output heating airflow of the heating system. If not provided, the OS-HPXML autosized default (see <a href='https://openstudio-hpxml.readthedocs.io/en/v1.7.0/workflow_inputs.html#hpxml-heating-systems'>HPXML Heating Systems</a>) is used.
-
-- **Name:** ``heating_system_heating_airflow``
-- **Type:** ``Double``
-
-- **Units:** ``CFM``
-
-- **Required:** ``false``
-
-<br/>
-
 **Heating System: Heating Autosizing Factor**
 
 The capacity scaling factor applied to the auto-sizing methodology. If not provided, 1.0 is used.
@@ -1829,11 +1816,7 @@
 
 **Heating System: Heating Autosizing Limit**
 
-<<<<<<< HEAD
-The scaling limit applied to the auto-sizing methodology. If not provided, autosized default is used.
-=======
 The maximum capacity limit applied to the auto-sizing methodology. If not provided, no limit is used.
->>>>>>> 8fa3d387
 
 - **Name:** ``heating_system_heating_autosizing_limit``
 - **Type:** ``Double``
@@ -1959,19 +1942,6 @@
 
 <br/>
 
-**Cooling System: Cooling Airflow**
-
-The output cooling airflow of the cooling system. If not provided, the OS-HPXML autosized default (see <a href='https://openstudio-hpxml.readthedocs.io/en/v1.7.0/workflow_inputs.html#hpxml-heating-systems'>HPXML Heating Systems</a>) is used.
-
-- **Name:** ``cooling_system_cooling_airflow``
-- **Type:** ``Double``
-
-- **Units:** ``CFM``
-
-- **Required:** ``false``
-
-<br/>
-
 **Cooling System: Cooling Autosizing Factor**
 
 The capacity scaling factor applied to the auto-sizing methodology. If not provided, 1.0 is used.
@@ -1985,11 +1955,7 @@
 
 **Cooling System: Cooling Autosizing Limit**
 
-<<<<<<< HEAD
-The scaling limit applied to the auto-sizing methodology. If not provided, autosized default is used.
-=======
 The maximum capacity limit applied to the auto-sizing methodology. If not provided, no limit is used.
->>>>>>> 8fa3d387
 
 - **Name:** ``cooling_system_cooling_autosizing_limit``
 - **Type:** ``Double``
@@ -2215,19 +2181,6 @@
 
 <br/>
 
-**Heat Pump: Heating Airflow**
-
-The output heating airflow of the heat pump. If not provided, the OS-HPXML autosized default (see <a href='https://openstudio-hpxml.readthedocs.io/en/v1.7.0/workflow_inputs.html#hpxml-heating-systems'>HPXML Heating Systems</a>) is used.
-
-- **Name:** ``heat_pump_heating_airflow``
-- **Type:** ``Double``
-
-- **Units:** ``CFM``
-
-- **Required:** ``false``
-
-<br/>
-
 **Heat Pump: Heating Autosizing Factor**
 
 The capacity scaling factor applied to the auto-sizing methodology. If not provided, 1.0 is used.
@@ -2241,11 +2194,7 @@
 
 **Heat Pump: Heating Autosizing Limit**
 
-<<<<<<< HEAD
-The scaling limit applied to the auto-sizing methodology. If not provided, autosized default is used.
-=======
 The maximum capacity limit applied to the auto-sizing methodology. If not provided, no limit is used.
->>>>>>> 8fa3d387
 
 - **Name:** ``heat_pump_heating_autosizing_limit``
 - **Type:** ``Double``
@@ -2295,19 +2244,6 @@
 
 <br/>
 
-**Heat Pump: Cooling Airflow**
-
-The output cooling airflow of the cooling system. If not provided, the OS-HPXML autosized default (see <a href='https://openstudio-hpxml.readthedocs.io/en/v1.7.0/workflow_inputs.html#hpxml-heating-systems'>HPXML Heating Systems</a>) is used.
-
-- **Name:** ``heat_pump_cooling_airflow``
-- **Type:** ``Double``
-
-- **Units:** ``CFM``
-
-- **Required:** ``false``
-
-<br/>
-
 **Heat Pump: Cooling Autosizing Factor**
 
 The capacity scaling factor applied to the auto-sizing methodology. If not provided, 1.0 is used.
@@ -2321,11 +2257,7 @@
 
 **Heat Pump: Cooling Autosizing Limit**
 
-<<<<<<< HEAD
-The scaling limit applied to the auto-sizing methodology. If not provided, autosized default is used.
-=======
 The maximum capacity limit applied to the auto-sizing methodology. If not provided, no limit is used.
->>>>>>> 8fa3d387
 
 - **Name:** ``heat_pump_cooling_autosizing_limit``
 - **Type:** ``Double``
@@ -2401,20 +2333,13 @@
 
 **Heat Pump: Backup Heating Autosizing Limit**
 
-<<<<<<< HEAD
-The scaling limit applied to the auto-sizing methodology if Backup Type is 'integrated'. If not provided, 1.0 is used. If Backup Type is 'separate', use Heating System 2: Heating Autosizing Factor.
-=======
 The maximum capacity limit applied to the auto-sizing methodology if Backup Type is 'integrated'. If not provided, no limit is used. If Backup Type is 'separate', use Heating System 2: Heating Autosizing Limit.
->>>>>>> 8fa3d387
 
 - **Name:** ``heat_pump_backup_heating_autosizing_limit``
 - **Type:** ``Double``
 
-<<<<<<< HEAD
-=======
 - **Units:** ``Btu/hr``
 
->>>>>>> 8fa3d387
 - **Required:** ``false``
 
 <br/>
@@ -2850,19 +2775,6 @@
 
 <br/>
 
-**Heating System 2: Heating Airflow**
-
-The output heating airflow of the second heating system. If not provided, the OS-HPXML autosized default (see <a href='https://openstudio-hpxml.readthedocs.io/en/v1.7.0/workflow_inputs.html#hpxml-heating-systems'>HPXML Heating Systems</a>) is used.
-
-- **Name:** ``heating_system_2_heating_airflow``
-- **Type:** ``Double``
-
-- **Units:** ``CFM``
-
-- **Required:** ``false``
-
-<br/>
-
 **Heating System 2: Heating Autosizing Factor**
 
 The capacity scaling factor applied to the auto-sizing methodology. If not provided, 1.0 is used.
@@ -2876,20 +2788,13 @@
 
 **Heating System 2: Heating Autosizing Limit**
 
-<<<<<<< HEAD
-The scaling limit applied to the auto-sizing methodology. If not provided, 1.0 is used.
-=======
 The maximum capacity limit applied to the auto-sizing methodology. If not provided, no limit is used.
->>>>>>> 8fa3d387
 
 - **Name:** ``heating_system_2_heating_autosizing_limit``
 - **Type:** ``Double``
 
-<<<<<<< HEAD
-=======
 - **Units:** ``Btu/hr``
 
->>>>>>> 8fa3d387
 - **Required:** ``false``
 
 <br/>
@@ -2904,19 +2809,6 @@
 - **Units:** ``Frac``
 
 - **Required:** ``true``
-
-<br/>
-
-**HVAC Distribution: Blower Fan Efficiency**
-
-The blower fan efficiency at maximum fan speed. Applies only to Furnace heating system, central air conditioner and mini-split cooling systems, and air-to-air, mini-split, and ground-to-air heat pumps. If not provided, the OS-HPXML default (see <a href='https://openstudio-hpxml.readthedocs.io/en/v1.7.0/workflow_inputs.html#hpxml-heating-systems'>HPXML Heating Systems</a>, <a href='https://openstudio-hpxml.readthedocs.io/en/v1.7.0/workflow_inputs.html#hpxml-cooling-systems'>HPXML Cooling Systems</a>, <a href='https://openstudio-hpxml.readthedocs.io/en/v1.7.0/workflow_inputs.html#hpxml-heat-pumps'>HPXML Heat Pumps</a>) is used.
-
-- **Name:** ``hvac_distribution_fan_watts_per_cfm``
-- **Type:** ``Double``
-
-- **Units:** ``W/CFM``
-
-- **Required:** ``false``
 
 <br/>
 
