--- conflicted
+++ resolved
@@ -4448,23 +4448,9 @@
     hpxml_bldg.building_construction.conditioned_building_volume = args[:geometry_unit_cfa] * args[:geometry_average_ceiling_height]
     hpxml_bldg.building_construction.average_ceiling_height = args[:geometry_average_ceiling_height]
     hpxml_bldg.building_construction.residential_facility_type = args[:geometry_unit_type]
-<<<<<<< HEAD
-    if args[:geometry_building_num_units].is_initialized
-      hpxml_bldg.building_construction.number_of_units_in_building = args[:geometry_building_num_units].get
-    end
-
-    if args[:year_built].is_initialized
-      hpxml_bldg.building_construction.year_built = args[:year_built].get
-    end
-
-    if args[:unit_multiplier].is_initialized
-      hpxml_bldg.building_construction.number_of_units = args[:unit_multiplier].get
-    end
-=======
     hpxml_bldg.building_construction.number_of_units_in_building = args[:geometry_building_num_units]
     hpxml_bldg.building_construction.year_built = args[:year_built]
     hpxml_bldg.building_construction.number_of_units = args[:unit_multiplier]
->>>>>>> ccd98718
   end
 
   def self.set_building_header(hpxml_bldg, args)
