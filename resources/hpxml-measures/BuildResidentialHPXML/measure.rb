# frozen_string_literal: true

# Require all gems up front; this is much faster than multiple resource
# files lazy loading as needed, as it prevents multiple lookups for the
# same gem.
require 'openstudio'
require 'pathname'
require 'csv'
require 'oga'
require_relative 'resources/geometry'
require_relative '../HPXMLtoOpenStudio/resources/airflow'
require_relative '../HPXMLtoOpenStudio/resources/battery'
require_relative '../HPXMLtoOpenStudio/resources/constants'
require_relative '../HPXMLtoOpenStudio/resources/constructions'
require_relative '../HPXMLtoOpenStudio/resources/geometry'
require_relative '../HPXMLtoOpenStudio/resources/hotwater_appliances'
require_relative '../HPXMLtoOpenStudio/resources/hpxml_defaults'
require_relative '../HPXMLtoOpenStudio/resources/hpxml'
require_relative '../HPXMLtoOpenStudio/resources/hvac'
require_relative '../HPXMLtoOpenStudio/resources/hvac_sizing'
require_relative '../HPXMLtoOpenStudio/resources/lighting'
require_relative '../HPXMLtoOpenStudio/resources/location'
require_relative '../HPXMLtoOpenStudio/resources/materials'
require_relative '../HPXMLtoOpenStudio/resources/misc_loads'
require_relative '../HPXMLtoOpenStudio/resources/meta_measure'
require_relative '../HPXMLtoOpenStudio/resources/psychrometrics'
require_relative '../HPXMLtoOpenStudio/resources/pv'
require_relative '../HPXMLtoOpenStudio/resources/schedules'
require_relative '../HPXMLtoOpenStudio/resources/unit_conversions'
require_relative '../HPXMLtoOpenStudio/resources/util'
require_relative '../HPXMLtoOpenStudio/resources/validator'
require_relative '../HPXMLtoOpenStudio/resources/version'
require_relative '../HPXMLtoOpenStudio/resources/waterheater'
require_relative '../HPXMLtoOpenStudio/resources/weather'
require_relative '../HPXMLtoOpenStudio/resources/xmlhelper'

# start the measure
class BuildResidentialHPXML < OpenStudio::Measure::ModelMeasure
  # human readable name
  def name
    return 'HPXML Builder (Beta)'
  end

  # human readable description
  def description
    return 'Builds a residential HPXML file.'
  end

  # human readable description of modeling approach
  def modeler_description
    return ''
  end

  # define the arguments that the user will input
  def arguments(model)
    args = OpenStudio::Measure::OSArgumentVector.new

    arg = OpenStudio::Measure::OSArgument.makeStringArgument('hpxml_path', true)
    arg.setDisplayName('HPXML File Path')
    arg.setDescription('Absolute/relative path of the HPXML file.')
    args << arg

    arg = OpenStudio::Measure::OSArgument.makeStringArgument('software_info_program_used', false)
    arg.setDisplayName('Software Info: Program Used')
    arg.setDescription('The name of the software program used.')
    args << arg

    arg = OpenStudio::Measure::OSArgument.makeStringArgument('software_info_program_version', false)
    arg.setDisplayName('Software Info: Program Version')
    arg.setDescription('The version of the software program used.')
    args << arg

    arg = OpenStudio::Measure::OSArgument::makeIntegerArgument('simulation_control_timestep', false)
    arg.setDisplayName('Simulation Control: Timestep')
    arg.setUnits('min')
    arg.setDescription('Value must be a divisor of 60.')
    args << arg

    arg = OpenStudio::Measure::OSArgument::makeStringArgument('simulation_control_run_period', false)
    arg.setDisplayName('Simulation Control: Run Period')
    arg.setDescription('Enter a date like "Jan 1 - Dec 31".')
    args << arg

    arg = OpenStudio::Measure::OSArgument::makeIntegerArgument('simulation_control_run_period_calendar_year', false)
    arg.setDisplayName('Simulation Control: Run Period Calendar Year')
    arg.setUnits('year')
    arg.setDescription('This numeric field should contain the calendar year that determines the start day of week. If you are running simulations using AMY weather files, the value entered for calendar year will not be used; it will be overridden by the actual year found in the AMY weather file.')
    args << arg

    arg = OpenStudio::Measure::OSArgument::makeBoolArgument('simulation_control_daylight_saving_enabled', false)
    arg.setDisplayName('Simulation Control: Daylight Saving Enabled')
    arg.setDescription('Whether to use daylight saving.')
    args << arg

    arg = OpenStudio::Measure::OSArgument::makeStringArgument('simulation_control_daylight_saving_period', false)
    arg.setDisplayName('Simulation Control: Daylight Saving Period')
    arg.setDescription('Enter a date like "Mar 15 - Dec 15".')
    args << arg

    site_type_choices = OpenStudio::StringVector.new
    site_type_choices << HPXML::SiteTypeSuburban
    site_type_choices << HPXML::SiteTypeUrban
    site_type_choices << HPXML::SiteTypeRural

    arg = OpenStudio::Measure::OSArgument::makeChoiceArgument('site_type', site_type_choices, false)
    arg.setDisplayName('Site: Type')
    arg.setDescription('The type of site.')
    args << arg

    site_shielding_of_home_choices = OpenStudio::StringVector.new
    site_shielding_of_home_choices << Constants.Auto
    site_shielding_of_home_choices << HPXML::ShieldingExposed
    site_shielding_of_home_choices << HPXML::ShieldingNormal
    site_shielding_of_home_choices << HPXML::ShieldingWellShielded

    arg = OpenStudio::Measure::OSArgument::makeChoiceArgument('site_shielding_of_home', site_shielding_of_home_choices, true)
    arg.setDisplayName('Site: Shielding of Home')
    arg.setDescription("Presence of nearby buildings, trees, obstructions for infiltration model.  A value of '#{Constants.Auto}' will use '#{HPXML::ShieldingNormal}'.")
    arg.setDefaultValue(Constants.Auto)
    args << arg

    arg = OpenStudio::Measure::OSArgument.makeStringArgument('site_zip_code', false)
    arg.setDisplayName('Site: Zip Code')
    arg.setDescription('Zip code of the home address.')
    args << arg

    site_iecc_zone_choices = OpenStudio::StringVector.new
    Constants.IECCZones.each do |iz|
      site_iecc_zone_choices << iz
    end

    arg = OpenStudio::Measure::OSArgument.makeChoiceArgument('site_iecc_zone', site_iecc_zone_choices, false)
    arg.setDisplayName('Site: IECC Zone')
    arg.setDescription('IECC zone of the home address.')
    args << arg

    site_state_code_choices = OpenStudio::StringVector.new
    Constants.StateCodes.each do |sc|
      site_state_code_choices << sc
    end

    arg = OpenStudio::Measure::OSArgument.makeChoiceArgument('site_state_code', site_state_code_choices, false)
    arg.setDisplayName('Site: State Code')
    arg.setDescription('State code of the home address.')
    args << arg

    arg = OpenStudio::Measure::OSArgument.makeDoubleArgument('site_time_zone_utc_offset', false)
    arg.setDisplayName('Site: Time Zone UTC Offset')
    arg.setDescription('Time zone UTC offset of the home address. Must be between -12 and 14.')
    arg.setUnits('hr')
    args << arg

    site_time_zone_choices = OpenStudio::StringVector.new
    (-12..14).to_a.each do |tz|
      site_time_zone_choices << "#{tz}"
    end

    arg = OpenStudio::Measure::OSArgument.makeChoiceArgument('site_time_zone', site_time_zone_choices, false)
    arg.setDisplayName('Site: Time Zone')
    arg.setDescription('Time zone of the home address. If not provided, uses the EPW weather file time zone.')
    args << arg

    arg = OpenStudio::Measure::OSArgument.makeStringArgument('weather_station_epw_filepath', true)
    arg.setDisplayName('Weather Station: EnergyPlus Weather (EPW) Filepath')
    arg.setDescription('Path of the EPW file.')
    arg.setDefaultValue('USA_CO_Denver.Intl.AP.725650_TMY3.epw')
    args << arg

    arg = OpenStudio::Measure::OSArgument.makeIntegerArgument('year_built', false)
    arg.setDisplayName('Building Construction: Year Built')
    arg.setDescription('The year the building was built')
    args << arg

    unit_type_choices = OpenStudio::StringVector.new
    unit_type_choices << HPXML::ResidentialTypeSFD
    unit_type_choices << HPXML::ResidentialTypeSFA
    unit_type_choices << HPXML::ResidentialTypeApartment

    arg = OpenStudio::Measure::OSArgument::makeChoiceArgument('geometry_unit_type', unit_type_choices, true)
    arg.setDisplayName('Geometry: Unit Type')
    arg.setDescription("The type of dwelling unit. Use #{HPXML::ResidentialTypeSFA} for a dwelling unit with 1 or more stories, attached units to one or both sides, and no units above/below. Use #{HPXML::ResidentialTypeApartment} for a dwelling unit with 1 story, attached units to one, two, or three sides, and units above and/or below.")
    arg.setDefaultValue(HPXML::ResidentialTypeSFD)
    args << arg

    level_choices = OpenStudio::StringVector.new
    level_choices << 'Bottom'
    level_choices << 'Middle'
    level_choices << 'Top'

    arg = OpenStudio::Measure::OSArgument::makeBoolArgument('geometry_unit_left_wall_is_adiabatic', true)
    arg.setDisplayName('Geometry: Unit Left Wall Is Adiabatic')
    arg.setDescription('Presence of an adiabatic left wall.')
    arg.setDefaultValue(false)
    args << arg

    arg = OpenStudio::Measure::OSArgument::makeBoolArgument('geometry_unit_right_wall_is_adiabatic', true)
    arg.setDisplayName('Geometry: Unit Right Wall Is Adiabatic')
    arg.setDescription('Presence of an adiabatic right wall.')
    arg.setDefaultValue(false)
    args << arg

    arg = OpenStudio::Measure::OSArgument::makeBoolArgument('geometry_unit_front_wall_is_adiabatic', true)
    arg.setDisplayName('Geometry: Unit Front Wall Is Adiabatic')
    arg.setDescription('Presence of an adiabatic front wall, for example, the unit is adjacent to a conditioned corridor.')
    arg.setDefaultValue(false)
    args << arg

    arg = OpenStudio::Measure::OSArgument::makeBoolArgument('geometry_unit_back_wall_is_adiabatic', true)
    arg.setDisplayName('Geometry: Unit Back Wall Is Adiabatic')
    arg.setDescription('Presence of an adiabatic back wall.')
    arg.setDefaultValue(false)
    args << arg

    arg = OpenStudio::Measure::OSArgument::makeIntegerArgument('geometry_unit_num_floors_above_grade', true)
    arg.setDisplayName('Geometry: Unit Number of Floors Above Grade')
    arg.setUnits('#')
    arg.setDescription("The number of floors above grade in the unit. Conditioned attics are included. Assumed to be 1 if #{HPXML::ResidentialTypeApartment}.")
    arg.setDefaultValue(2)
    args << arg

    arg = OpenStudio::Measure::OSArgument::makeDoubleArgument('geometry_unit_cfa', true)
    arg.setDisplayName('Geometry: Unit Conditioned Floor Area')
    arg.setUnits('ft^2')
    arg.setDescription("The total floor area of the unit's conditioned space (including any conditioned basement floor area).")
    arg.setDefaultValue(2000.0)
    args << arg

    arg = OpenStudio::Measure::OSArgument::makeDoubleArgument('geometry_unit_aspect_ratio', true)
    arg.setDisplayName('Geometry: Unit Aspect Ratio')
    arg.setUnits('FB/LR')
    arg.setDescription('The ratio of front/back wall length to left/right wall length for the unit, excluding any protruding garage wall area.')
    arg.setDefaultValue(2.0)
    args << arg

    arg = OpenStudio::Measure::OSArgument::makeDoubleArgument('geometry_unit_orientation', true)
    arg.setDisplayName('Geometry: Unit Orientation')
    arg.setUnits('degrees')
    arg.setDescription("The unit's orientation is measured clockwise from north (e.g., North=0, East=90, South=180, West=270).")
    arg.setDefaultValue(180.0)
    args << arg

    arg = OpenStudio::Measure::OSArgument::makeIntegerArgument('geometry_unit_num_bedrooms', true)
    arg.setDisplayName('Geometry: Unit Number of Bedrooms')
    arg.setUnits('#')
    arg.setDescription('The number of bedrooms in the unit. Used to determine the energy usage of appliances and plug loads, hot water usage, etc.')
    arg.setDefaultValue(3)
    args << arg

    arg = OpenStudio::Measure::OSArgument::makeStringArgument('geometry_unit_num_bathrooms', true)
    arg.setDisplayName('Geometry: Unit Number of Bathrooms')
    arg.setUnits('#')
    arg.setDescription("The number of bathrooms in the unit.  A value of '#{Constants.Auto}' will default the value based on the number of bedrooms.")
    arg.setDefaultValue(Constants.Auto)
    args << arg

    arg = OpenStudio::Measure::OSArgument::makeStringArgument('geometry_unit_num_occupants', true)
    arg.setDisplayName('Geometry: Unit Number of Occupants')
    arg.setUnits('#')
    arg.setDescription("The number of occupants in the unit. A value of '#{Constants.Auto}' will default the value based on the number of bedrooms. Used to specify the internal gains from people only.")
    arg.setDefaultValue(Constants.Auto)
    args << arg

    arg = OpenStudio::Measure::OSArgument::makeIntegerArgument('geometry_building_num_units', false)
    arg.setDisplayName('Geometry: Building Number of Units')
    arg.setUnits('#')
    arg.setDescription("The number of units in the building. This is required for #{HPXML::ResidentialTypeSFA} and #{HPXML::ResidentialTypeApartment}s.")
    args << arg

    arg = OpenStudio::Measure::OSArgument::makeDoubleArgument('geometry_average_ceiling_height', true)
    arg.setDisplayName('Geometry: Average Ceiling Height')
    arg.setUnits('ft')
    arg.setDescription('Average distance from the floor to the ceiling.')
    arg.setDefaultValue(8.0)
    args << arg

    arg = OpenStudio::Measure::OSArgument::makeDoubleArgument('geometry_garage_width', true)
    arg.setDisplayName('Geometry: Garage Width')
    arg.setUnits('ft')
    arg.setDescription("The width of the garage. Enter zero for no garage. Only applies to #{HPXML::ResidentialTypeSFD} units.")
    arg.setDefaultValue(0.0)
    args << arg

    arg = OpenStudio::Measure::OSArgument::makeDoubleArgument('geometry_garage_depth', true)
    arg.setDisplayName('Geometry: Garage Depth')
    arg.setUnits('ft')
    arg.setDescription("The depth of the garage. Only applies to #{HPXML::ResidentialTypeSFD} units.")
    arg.setDefaultValue(20.0)
    args << arg

    arg = OpenStudio::Measure::OSArgument::makeDoubleArgument('geometry_garage_protrusion', true)
    arg.setDisplayName('Geometry: Garage Protrusion')
    arg.setUnits('frac')
    arg.setDescription("The fraction of the garage that is protruding from the living space. Only applies to #{HPXML::ResidentialTypeSFD} units.")
    arg.setDefaultValue(0.0)
    args << arg

    garage_position_choices = OpenStudio::StringVector.new
    garage_position_choices << 'Right'
    garage_position_choices << 'Left'

    arg = OpenStudio::Measure::OSArgument::makeChoiceArgument('geometry_garage_position', garage_position_choices, true)
    arg.setDisplayName('Geometry: Garage Position')
    arg.setDescription("The position of the garage. Only applies to #{HPXML::ResidentialTypeSFD} units.")
    arg.setDefaultValue('Right')
    args << arg

    # Currently hiding these detailed and seldom used geometry inputs

    # arg = OpenStudio::Measure::OSArgument::makeDoubleArgument('geometry_inset_width', true)
    # arg.setDisplayName('Geometry: Inset Width')
    # arg.setUnits('ft')
    # arg.setDescription("The width of the inset. Only applies to #{HPXML::ResidentialTypeApartment}s.")
    # arg.setDefaultValue(0.0)
    # args << arg

    # arg = OpenStudio::Measure::OSArgument::makeDoubleArgument('geometry_inset_depth', true)
    # arg.setDisplayName('Geometry: Inset Depth')
    # arg.setUnits('ft')
    # arg.setDescription("The depth of the inset. Only applies to #{HPXML::ResidentialTypeApartment}s.")
    # arg.setDefaultValue(0.0)
    # args << arg

    # inset_position_choices = OpenStudio::StringVector.new
    # inset_position_choices << 'Right'
    # inset_position_choices << 'Left'

    # arg = OpenStudio::Measure::OSArgument::makeChoiceArgument('geometry_inset_position', inset_position_choices, true)
    # arg.setDisplayName('Geometry: Inset Position')
    # arg.setDescription("The position of the inset. Only applies to #{HPXML::ResidentialTypeApartment}s.")
    # arg.setDefaultValue('Right')
    # args << arg

    # arg = OpenStudio::Measure::OSArgument::makeDoubleArgument('geometry_balcony_depth', true)
    # arg.setDisplayName('Geometry: Balcony Depth')
    # arg.setUnits('ft')
    # arg.setDescription("The depth of the balcony. Only applies to #{HPXML::ResidentialTypeApartment}s.")
    # arg.setDefaultValue(0.0)
    # args << arg

    foundation_type_choices = OpenStudio::StringVector.new
    foundation_type_choices << HPXML::FoundationTypeSlab
    foundation_type_choices << HPXML::FoundationTypeCrawlspaceVented
    foundation_type_choices << HPXML::FoundationTypeCrawlspaceUnvented
    foundation_type_choices << HPXML::FoundationTypeCrawlspaceConditioned
    foundation_type_choices << HPXML::FoundationTypeBasementUnconditioned
    foundation_type_choices << HPXML::FoundationTypeBasementConditioned
    foundation_type_choices << HPXML::FoundationTypeAmbient
    foundation_type_choices << HPXML::FoundationTypeAboveApartment # I.e., adiabatic

    arg = OpenStudio::Measure::OSArgument::makeChoiceArgument('geometry_foundation_type', foundation_type_choices, true)
    arg.setDisplayName('Geometry: Foundation Type')
    arg.setDescription('The foundation type of the building.')
    arg.setDefaultValue(HPXML::FoundationTypeSlab)
    args << arg

    arg = OpenStudio::Measure::OSArgument::makeDoubleArgument('geometry_foundation_height', true)
    arg.setDisplayName('Geometry: Foundation Height')
    arg.setUnits('ft')
    arg.setDescription('The height of the foundation (e.g., 3ft for crawlspace, 8ft for basement). Only applies to basements/crawlspaces.')
    arg.setDefaultValue(0.0)
    args << arg

    arg = OpenStudio::Measure::OSArgument::makeDoubleArgument('geometry_foundation_height_above_grade', true)
    arg.setDisplayName('Geometry: Foundation Height Above Grade')
    arg.setUnits('ft')
    arg.setDescription('The depth above grade of the foundation wall. Only applies to basements/crawlspaces.')
    arg.setDefaultValue(0.0)
    args << arg

    arg = OpenStudio::Measure::OSArgument::makeDoubleArgument('geometry_rim_joist_height', false)
    arg.setDisplayName('Geometry: Rim Joist Height')
    arg.setUnits('in')
    arg.setDescription('The height of the rim joists. Only applies to basements/crawlspaces.')
    args << arg

    attic_type_choices = OpenStudio::StringVector.new
    attic_type_choices << HPXML::AtticTypeFlatRoof
    attic_type_choices << HPXML::AtticTypeVented
    attic_type_choices << HPXML::AtticTypeUnvented
    attic_type_choices << HPXML::AtticTypeConditioned
    attic_type_choices << HPXML::AtticTypeBelowApartment # I.e., adiabatic

    arg = OpenStudio::Measure::OSArgument::makeChoiceArgument('geometry_attic_type', attic_type_choices, true)
    arg.setDisplayName('Geometry: Attic Type')
    arg.setDescription('The attic type of the building.')
    arg.setDefaultValue(HPXML::AtticTypeVented)
    args << arg

    roof_type_choices = OpenStudio::StringVector.new
    roof_type_choices << 'gable'
    roof_type_choices << 'hip'

    arg = OpenStudio::Measure::OSArgument::makeChoiceArgument('geometry_roof_type', roof_type_choices, true)
    arg.setDisplayName('Geometry: Roof Type')
    arg.setDescription('The roof type of the building. Ignored if the building has a flat roof.')
    arg.setDefaultValue('gable')
    args << arg

    roof_pitch_choices = OpenStudio::StringVector.new
    roof_pitch_choices << '1:12'
    roof_pitch_choices << '2:12'
    roof_pitch_choices << '3:12'
    roof_pitch_choices << '4:12'
    roof_pitch_choices << '5:12'
    roof_pitch_choices << '6:12'
    roof_pitch_choices << '7:12'
    roof_pitch_choices << '8:12'
    roof_pitch_choices << '9:12'
    roof_pitch_choices << '10:12'
    roof_pitch_choices << '11:12'
    roof_pitch_choices << '12:12'

    arg = OpenStudio::Measure::OSArgument::makeChoiceArgument('geometry_roof_pitch', roof_pitch_choices, true)
    arg.setDisplayName('Geometry: Roof Pitch')
    arg.setDescription('The roof pitch of the attic. Ignored if the building has a flat roof.')
    arg.setDefaultValue('6:12')
    args << arg

    arg = OpenStudio::Measure::OSArgument::makeDoubleArgument('geometry_eaves_depth', true)
    arg.setDisplayName('Geometry: Eaves Depth')
    arg.setUnits('ft')
    arg.setDescription('The eaves depth of the roof.')
    arg.setDefaultValue(2.0)
    args << arg

    arg = OpenStudio::Measure::OSArgument::makeStringArgument('geometry_has_flue_or_chimney', true)
    arg.setDisplayName('Geometry: Has Flue or Chimney')
    arg.setDescription("Presence of flue or chimney for infiltration model.  A value of '#{Constants.Auto}' will default based on the fuel type and efficiency of space/water heating equipment in the home.")
    arg.setDefaultValue(Constants.Auto)
    args << arg

    arg = OpenStudio::Measure::OSArgument::makeDoubleArgument('neighbor_front_distance', true)
    arg.setDisplayName('Neighbor: Front Distance')
    arg.setUnits('ft')
    arg.setDescription('The distance between the unit and the neighboring building to the front (not including eaves). A value of zero indicates no neighbors. Used for shading.')
    arg.setDefaultValue(0.0)
    args << arg

    arg = OpenStudio::Measure::OSArgument::makeDoubleArgument('neighbor_back_distance', true)
    arg.setDisplayName('Neighbor: Back Distance')
    arg.setUnits('ft')
    arg.setDescription('The distance between the unit and the neighboring building to the back (not including eaves). A value of zero indicates no neighbors. Used for shading.')
    arg.setDefaultValue(0.0)
    args << arg

    arg = OpenStudio::Measure::OSArgument::makeDoubleArgument('neighbor_left_distance', true)
    arg.setDisplayName('Neighbor: Left Distance')
    arg.setUnits('ft')
    arg.setDescription('The distance between the unit and the neighboring building to the left (not including eaves). A value of zero indicates no neighbors. Used for shading.')
    arg.setDefaultValue(10.0)
    args << arg

    arg = OpenStudio::Measure::OSArgument::makeDoubleArgument('neighbor_right_distance', true)
    arg.setDisplayName('Neighbor: Right Distance')
    arg.setUnits('ft')
    arg.setDescription('The distance between the unit and the neighboring building to the right (not including eaves). A value of zero indicates no neighbors. Used for shading.')
    arg.setDefaultValue(10.0)
    args << arg

    arg = OpenStudio::Measure::OSArgument::makeStringArgument('neighbor_front_height', true)
    arg.setDisplayName('Neighbor: Front Height')
    arg.setUnits('ft')
    arg.setDescription("The height of the neighboring building to the front. A value of '#{Constants.Auto}' will use the same height as this building.")
    arg.setDefaultValue(Constants.Auto)
    args << arg

    arg = OpenStudio::Measure::OSArgument::makeStringArgument('neighbor_back_height', true)
    arg.setDisplayName('Neighbor: Back Height')
    arg.setUnits('ft')
    arg.setDescription("The height of the neighboring building to the back. A value of '#{Constants.Auto}' will use the same height as this building.")
    arg.setDefaultValue(Constants.Auto)
    args << arg

    arg = OpenStudio::Measure::OSArgument::makeStringArgument('neighbor_left_height', true)
    arg.setDisplayName('Neighbor: Left Height')
    arg.setUnits('ft')
    arg.setDescription("The height of the neighboring building to the left. A value of '#{Constants.Auto}' will use the same height as this building.")
    arg.setDefaultValue(Constants.Auto)
    args << arg

    arg = OpenStudio::Measure::OSArgument::makeStringArgument('neighbor_right_height', true)
    arg.setDisplayName('Neighbor: Right Height')
    arg.setUnits('ft')
    arg.setDescription("The height of the neighboring building to the right. A value of '#{Constants.Auto}' will use the same height as this building.")
    arg.setDefaultValue(Constants.Auto)
    args << arg

    arg = OpenStudio::Measure::OSArgument::makeDoubleArgument('floor_over_foundation_assembly_r', true)
    arg.setDisplayName('Floor: Over Foundation Assembly R-value')
    arg.setUnits('h-ft^2-R/Btu')
    arg.setDescription('Assembly R-value for the floor over the foundation. Ignored if the building has a slab-on-grade foundation.')
    arg.setDefaultValue(28.1)
    args << arg

    arg = OpenStudio::Measure::OSArgument::makeDoubleArgument('floor_over_garage_assembly_r', true)
    arg.setDisplayName('Floor: Over Garage Assembly R-value')
    arg.setUnits('h-ft^2-R/Btu')
    arg.setDescription('Assembly R-value for the floor over the garage. Ignored unless the building has a garage under conditioned space.')
    arg.setDefaultValue(28.1)
    args << arg

    foundation_wall_type_choices = OpenStudio::StringVector.new
    foundation_wall_type_choices << Constants.Auto
    foundation_wall_type_choices << HPXML::FoundationWallTypeSolidConcrete
    foundation_wall_type_choices << HPXML::FoundationWallTypeConcreteBlock
    foundation_wall_type_choices << HPXML::FoundationWallTypeConcreteBlockFoamCore
    foundation_wall_type_choices << HPXML::FoundationWallTypeConcreteBlockPerliteCore
    foundation_wall_type_choices << HPXML::FoundationWallTypeConcreteBlockVermiculiteCore
    foundation_wall_type_choices << HPXML::FoundationWallTypeConcreteBlockSolidCore
    foundation_wall_type_choices << HPXML::FoundationWallTypeDoubleBrick
    foundation_wall_type_choices << HPXML::FoundationWallTypeWood

    arg = OpenStudio::Measure::OSArgument::makeStringArgument('foundation_wall_type', true)
    arg.setDisplayName('Foundation Wall: Type')
    arg.setDescription('The material type of the foundation wall.')
    arg.setDefaultValue(Constants.Auto)
    args << arg

    arg = OpenStudio::Measure::OSArgument::makeStringArgument('foundation_wall_thickness', true)
    arg.setDisplayName('Foundation Wall: Thickness')
    arg.setDescription('The thickness of the foundation wall.')
    arg.setDefaultValue(Constants.Auto)
    args << arg

    arg = OpenStudio::Measure::OSArgument::makeDoubleArgument('foundation_wall_insulation_r', true)
    arg.setDisplayName('Foundation Wall: Insulation Nominal R-value')
    arg.setUnits('h-ft^2-R/Btu')
    arg.setDescription('Nominal R-value for the foundation wall insulation. Only applies to basements/crawlspaces.')
    arg.setDefaultValue(0)
    args << arg

    wall_ins_location_choices = OpenStudio::StringVector.new
    wall_ins_location_choices << 'interior'
    wall_ins_location_choices << 'exterior'

    arg = OpenStudio::Measure::OSArgument::makeChoiceArgument('foundation_wall_insulation_location', wall_ins_location_choices, false)
    arg.setDisplayName('Foundation Wall: Insulation Location')
    arg.setUnits('ft')
    arg.setDescription('Whether the insulation is on the interior or exterior of the foundation wall. Only applies to basements/crawlspaces.')
    arg.setDefaultValue('exterior')
    args << arg

    arg = OpenStudio::Measure::OSArgument::makeStringArgument('foundation_wall_insulation_distance_to_top', true)
    arg.setDisplayName('Foundation Wall: Insulation Distance To Top')
    arg.setUnits('ft')
    arg.setDescription("The distance from the top of the foundation wall to the top of the foundation wall insulation. Only applies to basements/crawlspaces. A value of '#{Constants.Auto}' will use zero.")
    arg.setDefaultValue(Constants.Auto)
    args << arg

    arg = OpenStudio::Measure::OSArgument::makeStringArgument('foundation_wall_insulation_distance_to_bottom', true)
    arg.setDisplayName('Foundation Wall: Insulation Distance To Bottom')
    arg.setUnits('ft')
    arg.setDescription("The distance from the top of the foundation wall to the bottom of the foundation wall insulation. Only applies to basements/crawlspaces. A value of '#{Constants.Auto}' will use the height of the foundation wall.")
    arg.setDefaultValue(Constants.Auto)
    args << arg

    arg = OpenStudio::Measure::OSArgument::makeDoubleArgument('foundation_wall_assembly_r', false)
    arg.setDisplayName('Foundation Wall: Assembly R-value')
    arg.setUnits('h-ft^2-R/Btu')
    arg.setDescription('Assembly R-value for the foundation walls. Only applies to basements/crawlspaces. If provided, overrides the previous foundation wall insulation inputs.')
    args << arg

    arg = OpenStudio::Measure::OSArgument::makeDoubleArgument('rim_joist_assembly_r', false)
    arg.setDisplayName('Rim Joist: Assembly R-value')
    arg.setUnits('h-ft^2-R/Btu')
    arg.setDescription('Assembly R-value for the rim joists. Only applies to basements/crawlspaces.')
    args << arg

    arg = OpenStudio::Measure::OSArgument::makeDoubleArgument('slab_perimeter_insulation_r', true)
    arg.setDisplayName('Slab: Perimeter Insulation Nominal R-value')
    arg.setUnits('h-ft^2-R/Btu')
    arg.setDescription('Nominal R-value of the vertical slab perimeter insulation. Applies to slab-on-grade foundations and basement/crawlspace floors.')
    arg.setDefaultValue(0)
    args << arg

    arg = OpenStudio::Measure::OSArgument::makeDoubleArgument('slab_perimeter_depth', true)
    arg.setDisplayName('Slab: Perimeter Insulation Depth')
    arg.setUnits('ft')
    arg.setDescription('Depth from grade to bottom of vertical slab perimeter insulation. Applies to slab-on-grade foundations and basement/crawlspace floors.')
    arg.setDefaultValue(0)
    args << arg

    arg = OpenStudio::Measure::OSArgument::makeDoubleArgument('slab_under_insulation_r', true)
    arg.setDisplayName('Slab: Under Slab Insulation Nominal R-value')
    arg.setUnits('h-ft^2-R/Btu')
    arg.setDescription('Nominal R-value of the horizontal under slab insulation. Applies to slab-on-grade foundations and basement/crawlspace floors.')
    arg.setDefaultValue(0)
    args << arg

    arg = OpenStudio::Measure::OSArgument::makeDoubleArgument('slab_under_width', true)
    arg.setDisplayName('Slab: Under Slab Insulation Width')
    arg.setUnits('ft')
    arg.setDescription('Width from slab edge inward of horizontal under-slab insulation. Enter 999 to specify that the under slab insulation spans the entire slab. Applies to slab-on-grade foundations and basement/crawlspace floors.')
    arg.setDefaultValue(0)
    args << arg

    arg = OpenStudio::Measure::OSArgument::makeStringArgument('slab_thickness', true)
    arg.setDisplayName('Slab: Thickness')
    arg.setDescription('The thickness of the slab. Zero can be entered if there is a dirt floor instead of a slab.')
    arg.setDefaultValue(Constants.Auto)
    args << arg

    arg = OpenStudio::Measure::OSArgument::makeStringArgument('slab_carpet_fraction', true)
    arg.setDisplayName('Slab: Carpet Fraction')
    arg.setUnits('Frac')
    arg.setDescription('Fraction of the slab floor area that is carpeted.')
    arg.setDefaultValue(Constants.Auto)
    args << arg

    arg = OpenStudio::Measure::OSArgument::makeStringArgument('slab_carpet_r', true)
    arg.setDisplayName('Slab: Carpet R-value')
    arg.setUnits('h-ft^2-R/Btu')
    arg.setDescription('R-value of the slab carpet.')
    arg.setDefaultValue(Constants.Auto)
    args << arg

    arg = OpenStudio::Measure::OSArgument::makeDoubleArgument('ceiling_assembly_r', true)
    arg.setDisplayName('Ceiling: Assembly R-value')
    arg.setUnits('h-ft^2-R/Btu')
    arg.setDescription('Assembly R-value for the ceiling (attic floor).')
    arg.setDefaultValue(31.6)
    args << arg

    roof_material_type_choices = OpenStudio::StringVector.new
    roof_material_type_choices << HPXML::RoofTypeAsphaltShingles
    roof_material_type_choices << HPXML::RoofTypeConcrete
    roof_material_type_choices << HPXML::RoofTypeCool
    roof_material_type_choices << HPXML::RoofTypeClayTile
    roof_material_type_choices << HPXML::RoofTypeEPS
    roof_material_type_choices << HPXML::RoofTypeMetal
    roof_material_type_choices << HPXML::RoofTypePlasticRubber
    roof_material_type_choices << HPXML::RoofTypeShingles
    roof_material_type_choices << HPXML::RoofTypeWoodShingles

    arg = OpenStudio::Measure::OSArgument::makeChoiceArgument('roof_material_type', roof_material_type_choices, false)
    arg.setDisplayName('Roof: Material Type')
    arg.setDescription('The material type of the roof.')
    args << arg

    color_choices = OpenStudio::StringVector.new
    color_choices << HPXML::ColorDark
    color_choices << HPXML::ColorLight
    color_choices << HPXML::ColorMedium
    color_choices << HPXML::ColorMediumDark
    color_choices << HPXML::ColorReflective

    arg = OpenStudio::Measure::OSArgument::makeChoiceArgument('roof_color', color_choices, true)
    arg.setDisplayName('Roof: Color')
    arg.setDescription('The color of the roof.')
    arg.setDefaultValue(HPXML::ColorMedium)
    args << arg

    arg = OpenStudio::Measure::OSArgument::makeDoubleArgument('roof_assembly_r', true)
    arg.setDisplayName('Roof: Assembly R-value')
    arg.setUnits('h-ft^2-R/Btu')
    arg.setDescription('Assembly R-value of the roof.')
    arg.setDefaultValue(2.3)
    args << arg

    arg = OpenStudio::Measure::OSArgument::makeBoolArgument('roof_radiant_barrier', true)
    arg.setDisplayName('Roof: Has Radiant Barrier')
    arg.setDescription('Presence of a radiant barrier in the attic.')
    arg.setDefaultValue(false)
    args << arg

    roof_radiant_barrier_grade_choices = OpenStudio::StringVector.new
    roof_radiant_barrier_grade_choices << '1'
    roof_radiant_barrier_grade_choices << '2'
    roof_radiant_barrier_grade_choices << '3'

    arg = OpenStudio::Measure::OSArgument::makeChoiceArgument('roof_radiant_barrier_grade', roof_radiant_barrier_grade_choices, true)
    arg.setDisplayName('Roof: Radiant Barrier Grade')
    arg.setDescription('The grade of the radiant barrier, if it exists.')
    arg.setDefaultValue('1')
    args << arg

    wall_type_choices = OpenStudio::StringVector.new
    wall_type_choices << HPXML::WallTypeWoodStud
    wall_type_choices << HPXML::WallTypeCMU
    wall_type_choices << HPXML::WallTypeDoubleWoodStud
    wall_type_choices << HPXML::WallTypeICF
    wall_type_choices << HPXML::WallTypeLog
    wall_type_choices << HPXML::WallTypeSIP
    wall_type_choices << HPXML::WallTypeConcrete
    wall_type_choices << HPXML::WallTypeSteelStud
    wall_type_choices << HPXML::WallTypeStone
    wall_type_choices << HPXML::WallTypeStrawBale
    wall_type_choices << HPXML::WallTypeBrick

    arg = OpenStudio::Measure::OSArgument::makeChoiceArgument('wall_type', wall_type_choices, true)
    arg.setDisplayName('Wall: Type')
    arg.setDescription('The type of walls.')
    arg.setDefaultValue(HPXML::WallTypeWoodStud)
    args << arg

    wall_siding_type_choices = OpenStudio::StringVector.new
    wall_siding_type_choices << HPXML::SidingTypeAluminum
    wall_siding_type_choices << HPXML::SidingTypeAsbestos
    wall_siding_type_choices << HPXML::SidingTypeBrick
    wall_siding_type_choices << HPXML::SidingTypeCompositeShingle
    wall_siding_type_choices << HPXML::SidingTypeFiberCement
    wall_siding_type_choices << HPXML::SidingTypeMasonite
    wall_siding_type_choices << HPXML::SidingTypeNone
    wall_siding_type_choices << HPXML::SidingTypeStucco
    wall_siding_type_choices << HPXML::SidingTypeSyntheticStucco
    wall_siding_type_choices << HPXML::SidingTypeVinyl
    wall_siding_type_choices << HPXML::SidingTypeWood

    arg = OpenStudio::Measure::OSArgument::makeChoiceArgument('wall_siding_type', wall_siding_type_choices, false)
    arg.setDisplayName('Wall: Siding Type')
    arg.setDescription('The siding type of the walls. Also applies to rim joists.')
    args << arg

    arg = OpenStudio::Measure::OSArgument::makeChoiceArgument('wall_color', color_choices, true)
    arg.setDisplayName('Wall: Color')
    arg.setDescription('The color of the walls. Also applies to rim joists.')
    arg.setDefaultValue(HPXML::ColorMedium)
    args << arg

    arg = OpenStudio::Measure::OSArgument::makeDoubleArgument('wall_assembly_r', true)
    arg.setDisplayName('Wall: Assembly R-value')
    arg.setUnits('h-ft^2-R/Btu')
    arg.setDescription('Assembly R-value of the walls.')
    arg.setDefaultValue(11.9)
    args << arg

    arg = OpenStudio::Measure::OSArgument::makeDoubleArgument('window_front_wwr', true)
    arg.setDisplayName('Windows: Front Window-to-Wall Ratio')
    arg.setDescription("The ratio of window area to wall area for the unit's front facade. Enter 0 if specifying Front Window Area instead.")
    arg.setDefaultValue(0.18)
    args << arg

    arg = OpenStudio::Measure::OSArgument::makeDoubleArgument('window_back_wwr', true)
    arg.setDisplayName('Windows: Back Window-to-Wall Ratio')
    arg.setDescription("The ratio of window area to wall area for the unit's back facade. Enter 0 if specifying Back Window Area instead.")
    arg.setDefaultValue(0.18)
    args << arg

    arg = OpenStudio::Measure::OSArgument::makeDoubleArgument('window_left_wwr', true)
    arg.setDisplayName('Windows: Left Window-to-Wall Ratio')
    arg.setDescription("The ratio of window area to wall area for the unit's left facade (when viewed from the front). Enter 0 if specifying Left Window Area instead.")
    arg.setDefaultValue(0.18)
    args << arg

    arg = OpenStudio::Measure::OSArgument::makeDoubleArgument('window_right_wwr', true)
    arg.setDisplayName('Windows: Right Window-to-Wall Ratio')
    arg.setDescription("The ratio of window area to wall area for the unit's right facade (when viewed from the front). Enter 0 if specifying Right Window Area instead.")
    arg.setDefaultValue(0.18)
    args << arg

    arg = OpenStudio::Measure::OSArgument::makeDoubleArgument('window_area_front', true)
    arg.setDisplayName('Windows: Front Window Area')
    arg.setDescription("The amount of window area on the unit's front facade. Enter 0 if specifying Front Window-to-Wall Ratio instead.")
    arg.setDefaultValue(0)
    args << arg

    arg = OpenStudio::Measure::OSArgument::makeDoubleArgument('window_area_back', true)
    arg.setDisplayName('Windows: Back Window Area')
    arg.setDescription("The amount of window area on the unit's back facade. Enter 0 if specifying Back Window-to-Wall Ratio instead.")
    arg.setDefaultValue(0)
    args << arg

    arg = OpenStudio::Measure::OSArgument::makeDoubleArgument('window_area_left', true)
    arg.setDisplayName('Windows: Left Window Area')
    arg.setDescription("The amount of window area on the unit's left facade (when viewed from the front). Enter 0 if specifying Left Window-to-Wall Ratio instead.")
    arg.setDefaultValue(0)
    args << arg

    arg = OpenStudio::Measure::OSArgument::makeDoubleArgument('window_area_right', true)
    arg.setDisplayName('Windows: Right Window Area')
    arg.setDescription("The amount of window area on the unit's right facade (when viewed from the front). Enter 0 if specifying Right Window-to-Wall Ratio instead.")
    arg.setDefaultValue(0)
    args << arg

    arg = OpenStudio::Measure::OSArgument::makeDoubleArgument('window_aspect_ratio', true)
    arg.setDisplayName('Windows: Aspect Ratio')
    arg.setDescription('Ratio of window height to width.')
    arg.setDefaultValue(1.333)
    args << arg

    arg = OpenStudio::Measure::OSArgument::makeDoubleArgument('window_fraction_operable', false)
    arg.setDisplayName('Windows: Fraction Operable')
    arg.setDescription('Fraction of windows that are operable.')
    args << arg

    arg = OpenStudio::Measure::OSArgument::makeDoubleArgument('window_ufactor', true)
    arg.setDisplayName('Windows: U-Factor')
    arg.setUnits('Btu/hr-ft^2-R')
    arg.setDescription('Full-assembly NFRC U-factor.')
    arg.setDefaultValue(0.37)
    args << arg

    arg = OpenStudio::Measure::OSArgument::makeDoubleArgument('window_shgc', true)
    arg.setDisplayName('Windows: SHGC')
    arg.setDescription('Full-assembly NFRC solar heat gain coefficient.')
    arg.setDefaultValue(0.3)
    args << arg

    arg = OpenStudio::Measure::OSArgument::makeDoubleArgument('window_interior_shading_winter', false)
    arg.setDisplayName('Windows: Winter Interior Shading')
    arg.setDescription('Interior shading multiplier for the heating season. 1.0 indicates no reduction in solar gain, 0.85 indicates 15% reduction, etc.')
    args << arg

    arg = OpenStudio::Measure::OSArgument::makeDoubleArgument('window_interior_shading_summer', false)
    arg.setDisplayName('Windows: Summer Interior Shading')
    arg.setDescription('Interior shading multiplier for the cooling season. 1.0 indicates no reduction in solar gain, 0.85 indicates 15% reduction, etc.')
    args << arg

    arg = OpenStudio::Measure::OSArgument::makeDoubleArgument('window_exterior_shading_winter', false)
    arg.setDisplayName('Windows: Winter Exterior Shading')
    arg.setDescription('Exterior shading multiplier for the heating season. 1.0 indicates no reduction in solar gain, 0.85 indicates 15% reduction, etc.')
    args << arg

    arg = OpenStudio::Measure::OSArgument::makeDoubleArgument('window_exterior_shading_summer', false)
    arg.setDisplayName('Windows: Summer Exterior Shading')
    arg.setDescription('Exterior shading multiplier for the cooling season. 1.0 indicates no reduction in solar gain, 0.85 indicates 15% reduction, etc.')
    args << arg

    arg = OpenStudio::Measure::OSArgument::makeDoubleArgument('overhangs_front_depth', true)
    arg.setDisplayName('Overhangs: Front Depth')
    arg.setDescription('The depth of overhangs for windows for the front facade.')
    arg.setDefaultValue(0)
    args << arg

    arg = OpenStudio::Measure::OSArgument::makeDoubleArgument('overhangs_front_distance_to_top_of_window', true)
    arg.setDisplayName('Overhangs: Front Distance to Top of Window')
    arg.setDescription('The overhangs distance to the top of window for the front facade.')
    arg.setDefaultValue(0)
    args << arg

    arg = OpenStudio::Measure::OSArgument::makeDoubleArgument('overhangs_front_distance_to_bottom_of_window', true)
    arg.setDisplayName('Overhangs: Front Distance to Bottom of Window')
    arg.setDescription('The overhangs distance to the bottom of window for the front facade.')
    arg.setDefaultValue(4)
    args << arg

    arg = OpenStudio::Measure::OSArgument::makeDoubleArgument('overhangs_back_depth', true)
    arg.setDisplayName('Overhangs: Back Depth')
    arg.setDescription('The depth of overhangs for windows for the back facade.')
    arg.setDefaultValue(0)
    args << arg

    arg = OpenStudio::Measure::OSArgument::makeDoubleArgument('overhangs_back_distance_to_top_of_window', true)
    arg.setDisplayName('Overhangs: Back Distance to Top of Window')
    arg.setDescription('The overhangs distance to the top of window for the back facade.')
    arg.setDefaultValue(0)
    args << arg

    arg = OpenStudio::Measure::OSArgument::makeDoubleArgument('overhangs_back_distance_to_bottom_of_window', true)
    arg.setDisplayName('Overhangs: Back Distance to Bottom of Window')
    arg.setDescription('The overhangs distance to the bottom of window for the back facade.')
    arg.setDefaultValue(4)
    args << arg

    arg = OpenStudio::Measure::OSArgument::makeDoubleArgument('overhangs_left_depth', true)
    arg.setDisplayName('Overhangs: Left Depth')
    arg.setDescription('The depth of overhangs for windows for the left facade.')
    arg.setDefaultValue(0)
    args << arg

    arg = OpenStudio::Measure::OSArgument::makeDoubleArgument('overhangs_left_distance_to_top_of_window', true)
    arg.setDisplayName('Overhangs: Left Distance to Top of Window')
    arg.setDescription('The overhangs distance to the top of window for the left facade.')
    arg.setDefaultValue(0)
    args << arg

    arg = OpenStudio::Measure::OSArgument::makeDoubleArgument('overhangs_left_distance_to_bottom_of_window', true)
    arg.setDisplayName('Overhangs: Left Distance to Bottom of Window')
    arg.setDescription('The overhangs distance to the bottom of window for the left facade.')
    arg.setDefaultValue(4)
    args << arg

    arg = OpenStudio::Measure::OSArgument::makeDoubleArgument('overhangs_right_depth', true)
    arg.setDisplayName('Overhangs: Right Depth')
    arg.setDescription('The depth of overhangs for windows for the right facade.')
    arg.setDefaultValue(0)
    args << arg

    arg = OpenStudio::Measure::OSArgument::makeDoubleArgument('overhangs_right_distance_to_top_of_window', true)
    arg.setDisplayName('Overhangs: Right Distance to Top of Window')
    arg.setDescription('The overhangs distance to the top of window for the right facade.')
    arg.setDefaultValue(0)
    args << arg

    arg = OpenStudio::Measure::OSArgument::makeDoubleArgument('overhangs_right_distance_to_bottom_of_window', true)
    arg.setDisplayName('Overhangs: Right Distance to Bottom of Window')
    arg.setDescription('The overhangs distance to the bottom of window for the right facade.')
    arg.setDefaultValue(4)
    args << arg

    arg = OpenStudio::Measure::OSArgument::makeDoubleArgument('skylight_area_front', true)
    arg.setDisplayName('Skylights: Front Roof Area')
    arg.setDescription("The amount of skylight area on the unit's front conditioned roof facade.")
    arg.setDefaultValue(0)
    args << arg

    arg = OpenStudio::Measure::OSArgument::makeDoubleArgument('skylight_area_back', true)
    arg.setDisplayName('Skylights: Back Roof Area')
    arg.setDescription("The amount of skylight area on the unit's back conditioned roof facade.")
    arg.setDefaultValue(0)
    args << arg

    arg = OpenStudio::Measure::OSArgument::makeDoubleArgument('skylight_area_left', true)
    arg.setDisplayName('Skylights: Left Roof Area')
    arg.setDescription("The amount of skylight area on the unit's left conditioned roof facade (when viewed from the front).")
    arg.setDefaultValue(0)
    args << arg

    arg = OpenStudio::Measure::OSArgument::makeDoubleArgument('skylight_area_right', true)
    arg.setDisplayName('Skylights: Right Roof Area')
    arg.setDescription("The amount of skylight area on the unit's right conditioned roof facade (when viewed from the front).")
    arg.setDefaultValue(0)
    args << arg

    arg = OpenStudio::Measure::OSArgument::makeDoubleArgument('skylight_ufactor', true)
    arg.setDisplayName('Skylights: U-Factor')
    arg.setUnits('Btu/hr-ft^2-R')
    arg.setDescription('Full-assembly NFRC U-factor.')
    arg.setDefaultValue(0.33)
    args << arg

    skylight_shgc = OpenStudio::Measure::OSArgument::makeDoubleArgument('skylight_shgc', true)
    skylight_shgc.setDisplayName('Skylights: SHGC')
    skylight_shgc.setDescription('Full-assembly NFRC solar heat gain coefficient.')
    skylight_shgc.setDefaultValue(0.45)
    args << skylight_shgc

    arg = OpenStudio::Measure::OSArgument::makeDoubleArgument('door_area', true)
    arg.setDisplayName('Doors: Area')
    arg.setUnits('ft^2')
    arg.setDescription('The area of the opaque door(s).')
    arg.setDefaultValue(20.0)
    args << arg

    arg = OpenStudio::Measure::OSArgument::makeDoubleArgument('door_rvalue', true)
    arg.setDisplayName('Doors: R-value')
    arg.setUnits('h-ft^2-R/Btu')
    arg.setDescription('R-value of the opaque door(s).')
    arg.setDefaultValue(4.4)
    args << arg

    air_leakage_units_choices = OpenStudio::StringVector.new
    air_leakage_units_choices << HPXML::UnitsACH
    air_leakage_units_choices << HPXML::UnitsCFM
    air_leakage_units_choices << HPXML::UnitsACHNatural

    arg = OpenStudio::Measure::OSArgument::makeChoiceArgument('air_leakage_units', air_leakage_units_choices, true)
    arg.setDisplayName('Air Leakage: Units')
    arg.setDescription('The unit of measure for the air leakage.')
    arg.setDefaultValue(HPXML::UnitsACH)
    args << arg

    arg = OpenStudio::Measure::OSArgument::makeDoubleArgument('air_leakage_house_pressure', true)
    arg.setDisplayName('Air Leakage: House Pressure')
    arg.setUnits('Pa')
    arg.setDescription("The house pressure relative to outside. Required when units are #{HPXML::UnitsACH} or #{HPXML::UnitsCFM}.")
    arg.setDefaultValue(50)
    args << arg

    arg = OpenStudio::Measure::OSArgument::makeDoubleArgument('air_leakage_value', true)
    arg.setDisplayName('Air Leakage: Value')
    arg.setDescription('Air exchange rate value.')
    arg.setDefaultValue(3)
    args << arg

    heating_system_type_choices = OpenStudio::StringVector.new
    heating_system_type_choices << 'none'
    heating_system_type_choices << HPXML::HVACTypeFurnace
    heating_system_type_choices << HPXML::HVACTypeWallFurnace
    heating_system_type_choices << HPXML::HVACTypeFloorFurnace
    heating_system_type_choices << HPXML::HVACTypeBoiler
    heating_system_type_choices << HPXML::HVACTypeElectricResistance
    heating_system_type_choices << HPXML::HVACTypeStove
    heating_system_type_choices << HPXML::HVACTypePortableHeater
    heating_system_type_choices << HPXML::HVACTypeFireplace
    heating_system_type_choices << HPXML::HVACTypeFixedHeater
    heating_system_type_choices << HPXML::HVACTypePTACHeating
    heating_system_type_choices << "Shared #{HPXML::HVACTypeBoiler} w/ Baseboard"
    heating_system_type_choices << "Shared #{HPXML::HVACTypeBoiler} w/ Ductless Fan Coil"

    heating_system_fuel_choices = OpenStudio::StringVector.new
    heating_system_fuel_choices << HPXML::FuelTypeElectricity
    heating_system_fuel_choices << HPXML::FuelTypeNaturalGas
    heating_system_fuel_choices << HPXML::FuelTypeOil
    heating_system_fuel_choices << HPXML::FuelTypePropane
    heating_system_fuel_choices << HPXML::FuelTypeWoodCord
    heating_system_fuel_choices << HPXML::FuelTypeWoodPellets
    heating_system_fuel_choices << HPXML::FuelTypeCoal

    cooling_system_type_choices = OpenStudio::StringVector.new
    cooling_system_type_choices << 'none'
    cooling_system_type_choices << HPXML::HVACTypeCentralAirConditioner
    cooling_system_type_choices << HPXML::HVACTypeRoomAirConditioner
    cooling_system_type_choices << HPXML::HVACTypeEvaporativeCooler
    cooling_system_type_choices << HPXML::HVACTypeMiniSplitAirConditioner
    cooling_system_type_choices << HPXML::HVACTypePTAC

    cooling_efficiency_type_choices = OpenStudio::StringVector.new
    cooling_efficiency_type_choices << HPXML::UnitsSEER
    cooling_efficiency_type_choices << HPXML::UnitsEER
    cooling_efficiency_type_choices << HPXML::UnitsCEER

    compressor_type_choices = OpenStudio::StringVector.new
    compressor_type_choices << HPXML::HVACCompressorTypeSingleStage
    compressor_type_choices << HPXML::HVACCompressorTypeTwoStage
    compressor_type_choices << HPXML::HVACCompressorTypeVariableSpeed

    arg = OpenStudio::Measure::OSArgument::makeChoiceArgument('heating_system_type', heating_system_type_choices, true)
    arg.setDisplayName('Heating System: Type')
    arg.setDescription("The type of heating system. Use 'none' if there is no heating system.")
    arg.setDefaultValue(HPXML::HVACTypeFurnace)
    args << arg

    arg = OpenStudio::Measure::OSArgument::makeChoiceArgument('heating_system_fuel', heating_system_fuel_choices, true)
    arg.setDisplayName('Heating System: Fuel Type')
    arg.setDescription("The fuel type of the heating system. Ignored for #{HPXML::HVACTypeElectricResistance} and #{HPXML::HVACTypePTACHeating}.")
    arg.setDefaultValue(HPXML::FuelTypeNaturalGas)
    args << arg

    arg = OpenStudio::Measure::OSArgument::makeDoubleArgument('heating_system_heating_efficiency', true)
    arg.setDisplayName('Heating System: Rated AFUE or Percent')
    arg.setUnits('Frac')
    arg.setDescription('The rated heating efficiency value of the heating system.')
    arg.setDefaultValue(0.78)
    args << arg

    arg = OpenStudio::Measure::OSArgument::makeStringArgument('heating_system_heating_capacity', true)
    arg.setDisplayName('Heating System: Heating Capacity')
    arg.setDescription("The output heating capacity of the heating system. Enter '#{Constants.Auto}' to size the capacity based on ACCA Manual J/S.")
    arg.setUnits('Btu/hr')
    arg.setDefaultValue(Constants.Auto)
    args << arg

    arg = OpenStudio::Measure::OSArgument::makeDoubleArgument('heating_system_fraction_heat_load_served', true)
    arg.setDisplayName('Heating System: Fraction Heat Load Served')
    arg.setDescription('The heating load served by the heating system.')
    arg.setUnits('Frac')
    arg.setDefaultValue(1)
    args << arg

    arg = OpenStudio::Measure::OSArgument::makeDoubleArgument('heating_system_airflow_defect_ratio', false)
    arg.setDisplayName('Heating System: Airflow Defect Ratio')
    arg.setDescription("The airflow defect ratio, defined as (InstalledAirflow - DesignAirflow) / DesignAirflow, of the heating system per ANSI/RESNET/ACCA Standard 310. A value of zero means no airflow defect. Applies only to #{HPXML::HVACTypeFurnace}.")
    arg.setUnits('Frac')
    args << arg

    arg = OpenStudio::Measure::OSArgument::makeChoiceArgument('cooling_system_type', cooling_system_type_choices, true)
    arg.setDisplayName('Cooling System: Type')
    arg.setDescription("The type of cooling system. Use 'none' if there is no cooling system.")
    arg.setDefaultValue(HPXML::HVACTypeCentralAirConditioner)
    args << arg

    arg = OpenStudio::Measure::OSArgument::makeChoiceArgument('cooling_system_cooling_efficiency_type', cooling_efficiency_type_choices, true)
    arg.setDisplayName('Cooling System: Efficiency Type')
    arg.setDescription("The efficiency type of the cooling system. System types #{HPXML::HVACTypeCentralAirConditioner} and #{HPXML::HVACTypeMiniSplitAirConditioner} use #{HPXML::UnitsSEER}. System types #{HPXML::HVACTypeRoomAirConditioner} and #{HPXML::HVACTypePTAC} use #{HPXML::UnitsEER} or #{HPXML::UnitsCEER}. Ignored for system type #{HPXML::HVACTypeEvaporativeCooler}.")
    arg.setDefaultValue(HPXML::UnitsSEER)
    args << arg

    arg = OpenStudio::Measure::OSArgument::makeDoubleArgument('cooling_system_cooling_efficiency', true)
    arg.setDisplayName('Cooling System: Efficiency')
    arg.setUnits("#{HPXML::UnitsSEER} or #{HPXML::UnitsEER} or #{HPXML::UnitsCEER}")
    arg.setDescription("The rated efficiency value of the cooling system. Ignored for #{HPXML::HVACTypeEvaporativeCooler}.")
    arg.setDefaultValue(13.0)
    args << arg

    arg = OpenStudio::Measure::OSArgument::makeChoiceArgument('cooling_system_cooling_compressor_type', compressor_type_choices, false)
    arg.setDisplayName('Cooling System: Cooling Compressor Type')
    arg.setDescription("The compressor type of the cooling system. Only applies to #{HPXML::HVACTypeCentralAirConditioner}.")
    args << arg

    arg = OpenStudio::Measure::OSArgument::makeDoubleArgument('cooling_system_cooling_sensible_heat_fraction', false)
    arg.setDisplayName('Cooling System: Cooling Sensible Heat Fraction')
    arg.setDescription("The sensible heat fraction of the cooling system. Ignored for #{HPXML::HVACTypeEvaporativeCooler}.")
    arg.setUnits('Frac')
    args << arg

    arg = OpenStudio::Measure::OSArgument::makeStringArgument('cooling_system_cooling_capacity', true)
    arg.setDisplayName('Cooling System: Cooling Capacity')
    arg.setDescription("The output cooling capacity of the cooling system. Enter '#{Constants.Auto}' to size the capacity based on ACCA Manual J/S.")
    arg.setUnits('tons')
    arg.setDefaultValue(Constants.Auto)
    args << arg

    arg = OpenStudio::Measure::OSArgument::makeDoubleArgument('cooling_system_fraction_cool_load_served', true)
    arg.setDisplayName('Cooling System: Fraction Cool Load Served')
    arg.setDescription('The cooling load served by the cooling system.')
    arg.setUnits('Frac')
    arg.setDefaultValue(1)
    args << arg

    arg = OpenStudio::Measure::OSArgument::makeBoolArgument('cooling_system_is_ducted', true)
    arg.setDisplayName('Cooling System: Is Ducted')
    arg.setDescription("Whether the cooling system is ducted or not. Only used for #{HPXML::HVACTypeMiniSplitAirConditioner} and #{HPXML::HVACTypeEvaporativeCooler}. It's assumed that #{HPXML::HVACTypeCentralAirConditioner} is ducted, and #{HPXML::HVACTypeRoomAirConditioner} and #{HPXML::HVACTypePTAC} are not ducted.")
    arg.setDefaultValue(false)
    args << arg

    arg = OpenStudio::Measure::OSArgument::makeDoubleArgument('cooling_system_airflow_defect_ratio', false)
    arg.setDisplayName('Cooling System: Airflow Defect Ratio')
    arg.setDescription("The airflow defect ratio, defined as (InstalledAirflow - DesignAirflow) / DesignAirflow, of the cooling system per ANSI/RESNET/ACCA Standard 310. A value of zero means no airflow defect. Applies only to #{HPXML::HVACTypeCentralAirConditioner} and ducted #{HPXML::HVACTypeMiniSplitAirConditioner}.")
    arg.setUnits('Frac')
    args << arg

    arg = OpenStudio::Measure::OSArgument::makeDoubleArgument('cooling_system_charge_defect_ratio', false)
    arg.setDisplayName('Cooling System: Charge Defect Ratio')
    arg.setDescription("The refrigerant charge defect ratio, defined as (InstalledCharge - DesignCharge) / DesignCharge, of the cooling system per ANSI/RESNET/ACCA Standard 310. A value of zero means no refrigerant charge defect. Applies only to #{HPXML::HVACTypeCentralAirConditioner} and #{HPXML::HVACTypeMiniSplitAirConditioner}.")
    arg.setUnits('Frac')
    args << arg

    heat_pump_type_choices = OpenStudio::StringVector.new
    heat_pump_type_choices << 'none'
    heat_pump_type_choices << HPXML::HVACTypeHeatPumpAirToAir
    heat_pump_type_choices << HPXML::HVACTypeHeatPumpMiniSplit
    heat_pump_type_choices << HPXML::HVACTypeHeatPumpGroundToAir
    heat_pump_type_choices << HPXML::HVACTypeHeatPumpPTHP

    heat_pump_heating_efficiency_type_choices = OpenStudio::StringVector.new
    heat_pump_heating_efficiency_type_choices << HPXML::UnitsHSPF
    heat_pump_heating_efficiency_type_choices << HPXML::UnitsCOP

    heat_pump_fuel_choices = OpenStudio::StringVector.new
    heat_pump_fuel_choices << HPXML::FuelTypeElectricity

    heat_pump_backup_type_choices = OpenStudio::StringVector.new
    heat_pump_backup_type_choices << 'none'
    heat_pump_backup_type_choices << HPXML::HeatPumpBackupTypeIntegrated
    heat_pump_backup_type_choices << HPXML::HeatPumpBackupTypeSeparate

    heat_pump_backup_fuel_choices = OpenStudio::StringVector.new
    heat_pump_backup_fuel_choices << HPXML::FuelTypeElectricity
    heat_pump_backup_fuel_choices << HPXML::FuelTypeNaturalGas
    heat_pump_backup_fuel_choices << HPXML::FuelTypeOil
    heat_pump_backup_fuel_choices << HPXML::FuelTypePropane

    arg = OpenStudio::Measure::OSArgument::makeChoiceArgument('heat_pump_type', heat_pump_type_choices, true)
    arg.setDisplayName('Heat Pump: Type')
    arg.setDescription("The type of heat pump. Use 'none' if there is no heat pump.")
    arg.setDefaultValue('none')
    args << arg

    arg = OpenStudio::Measure::OSArgument::makeChoiceArgument('heat_pump_heating_efficiency_type', heat_pump_heating_efficiency_type_choices, true)
    arg.setDisplayName('Heat Pump: Heating Efficiency Type')
    arg.setDescription("The heating efficiency type of heat pump. System types #{HPXML::HVACTypeHeatPumpAirToAir} and #{HPXML::HVACTypeHeatPumpMiniSplit} use #{HPXML::UnitsHSPF}. System types #{HPXML::HVACTypeHeatPumpGroundToAir} and #{HPXML::HVACTypeHeatPumpPTHP} use #{HPXML::UnitsCOP}.")
    arg.setDefaultValue(HPXML::UnitsHSPF)
    args << arg

    arg = OpenStudio::Measure::OSArgument::makeDoubleArgument('heat_pump_heating_efficiency', true)
    arg.setDisplayName('Heat Pump: Heating Efficiency')
    arg.setUnits("#{HPXML::UnitsHSPF} or #{HPXML::UnitsCOP}")
    arg.setDescription('The rated heating efficiency value of the heat pump.')
    arg.setDefaultValue(7.7)
    args << arg

    arg = OpenStudio::Measure::OSArgument::makeChoiceArgument('heat_pump_cooling_efficiency_type', cooling_efficiency_type_choices, true)
    arg.setDisplayName('Heat Pump: Cooling Efficiency Type')
    arg.setDescription("The cooling efficiency type of heat pump. System types #{HPXML::HVACTypeHeatPumpAirToAir} and #{HPXML::HVACTypeHeatPumpMiniSplit} use #{HPXML::UnitsSEER}. System types #{HPXML::HVACTypeHeatPumpGroundToAir} and #{HPXML::HVACTypeHeatPumpPTHP} use #{HPXML::UnitsEER}.")
    arg.setDefaultValue(HPXML::UnitsSEER)
    args << arg

    arg = OpenStudio::Measure::OSArgument::makeDoubleArgument('heat_pump_cooling_efficiency', true)
    arg.setDisplayName('Heat Pump: Cooling Efficiency')
    arg.setUnits("#{HPXML::UnitsSEER} or #{HPXML::UnitsEER}")
    arg.setDescription('The rated cooling efficiency value of the heat pump.')
    arg.setDefaultValue(13.0)
    args << arg

    arg = OpenStudio::Measure::OSArgument::makeChoiceArgument('heat_pump_cooling_compressor_type', compressor_type_choices, false)
    arg.setDisplayName('Heat Pump: Cooling Compressor Type')
    arg.setDescription("The compressor type of the heat pump. Only applies to #{HPXML::HVACTypeHeatPumpAirToAir}.")
    args << arg

    arg = OpenStudio::Measure::OSArgument::makeDoubleArgument('heat_pump_cooling_sensible_heat_fraction', false)
    arg.setDisplayName('Heat Pump: Cooling Sensible Heat Fraction')
    arg.setDescription('The sensible heat fraction of the heat pump.')
    arg.setUnits('Frac')
    args << arg

    arg = OpenStudio::Measure::OSArgument::makeStringArgument('heat_pump_heating_capacity', true)
    arg.setDisplayName('Heat Pump: Heating Capacity')
    arg.setDescription("The output heating capacity of the heat pump. Enter '#{Constants.Auto}' to size the capacity based on ACCA Manual J/S (i.e., based on cooling design loads with some oversizing allowances for heating design loads). Enter '#{Constants.AutoMaxLoad}' to size the capacity based on the maximum of heating/cooling design loads.")
    arg.setUnits('Btu/hr')
    arg.setDefaultValue(Constants.Auto)
    args << arg

    arg = OpenStudio::Measure::OSArgument::makeStringArgument('heat_pump_heating_capacity_17_f', true)
    arg.setDisplayName('Heat Pump: Heating Capacity 17F')
    arg.setDescription("The output heating capacity of the heat pump at 17F. Only applies to #{HPXML::HVACTypeHeatPumpAirToAir} and #{HPXML::HVACTypeHeatPumpMiniSplit}.")
    arg.setUnits('Btu/hr')
    arg.setDefaultValue(Constants.Auto)
    args << arg

    arg = OpenStudio::Measure::OSArgument::makeStringArgument('heat_pump_cooling_capacity', true)
    arg.setDisplayName('Heat Pump: Cooling Capacity')
    arg.setDescription("The output cooling capacity of the heat pump. Enter '#{Constants.Auto}' to size the capacity based on ACCA Manual J/S.")
    arg.setUnits('Btu/hr')
    arg.setDefaultValue(Constants.Auto)
    args << arg

    arg = OpenStudio::Measure::OSArgument::makeDoubleArgument('heat_pump_fraction_heat_load_served', true)
    arg.setDisplayName('Heat Pump: Fraction Heat Load Served')
    arg.setDescription('The heating load served by the heat pump.')
    arg.setUnits('Frac')
    arg.setDefaultValue(1)
    args << arg

    arg = OpenStudio::Measure::OSArgument::makeDoubleArgument('heat_pump_fraction_cool_load_served', true)
    arg.setDisplayName('Heat Pump: Fraction Cool Load Served')
    arg.setDescription('The cooling load served by the heat pump.')
    arg.setUnits('Frac')
    arg.setDefaultValue(1)
    args << arg

    arg = OpenStudio::Measure::OSArgument::makeChoiceArgument('heat_pump_backup_type', heat_pump_backup_type_choices, true)
    arg.setDisplayName('Heat Pump: Backup Type')
    arg.setDescription("The backup type of the heat pump. If '#{HPXML::HeatPumpBackupTypeIntegrated}', represents e.g. built-in electric strip heat or dual-fuel integrated furnace. If '#{HPXML::HeatPumpBackupTypeSeparate}', represents e.g. electric baseboard or boiler based on the Heating System 2 specified below. Use 'none' if there is no backup heating.")
    arg.setDefaultValue(HPXML::HeatPumpBackupTypeIntegrated)
    args << arg

    arg = OpenStudio::Measure::OSArgument::makeChoiceArgument('heat_pump_backup_fuel', heat_pump_backup_fuel_choices, true)
    arg.setDisplayName('Heat Pump: Backup Fuel Type')
    arg.setDescription("The backup fuel type of the heat pump. Only applies if Backup Type is '#{HPXML::HeatPumpBackupTypeIntegrated}'.")
    arg.setDefaultValue(HPXML::FuelTypeElectricity)
    args << arg

    arg = OpenStudio::Measure::OSArgument::makeDoubleArgument('heat_pump_backup_heating_efficiency', true)
    arg.setDisplayName('Heat Pump: Backup Rated Efficiency')
    arg.setDescription("The backup rated efficiency value of the heat pump. Percent for electricity fuel type. AFUE otherwise. Only applies if Backup Type is '#{HPXML::HeatPumpBackupTypeIntegrated}'.")
    arg.setDefaultValue(1)
    args << arg

    arg = OpenStudio::Measure::OSArgument::makeStringArgument('heat_pump_backup_heating_capacity', true)
    arg.setDisplayName('Heat Pump: Backup Heating Capacity')
    arg.setDescription("The backup output heating capacity of the heat pump. Enter '#{Constants.Auto}' to size the capacity based on ACCA Manual J/S. Only applies if Backup Type is '#{HPXML::HeatPumpBackupTypeIntegrated}'.")
    arg.setUnits('Btu/hr')
    arg.setDefaultValue(Constants.Auto)
    args << arg

    arg = OpenStudio::Measure::OSArgument::makeDoubleArgument('heat_pump_backup_heating_switchover_temp', false)
    arg.setDisplayName('Heat Pump: Backup Heating Switchover Temperature')
    arg.setDescription("The temperature at which the heat pump stops operating and the backup heating system starts running. Only applies to air-to-air and mini-split. If not provided, backup heating will operate as needed when heat pump capacity is insufficient. Applies if Backup Type is either '#{HPXML::HeatPumpBackupTypeIntegrated}' or '#{HPXML::HeatPumpBackupTypeSeparate}'.")
    arg.setUnits('deg-F')
    args << arg

    arg = OpenStudio::Measure::OSArgument::makeBoolArgument('heat_pump_is_ducted', false)
    arg.setDisplayName('Heat Pump: Is Ducted')
    arg.setDescription("Whether the heat pump is ducted or not. Only used for #{HPXML::HVACTypeHeatPumpMiniSplit}. It's assumed that #{HPXML::HVACTypeHeatPumpAirToAir} and #{HPXML::HVACTypeHeatPumpGroundToAir} are ducted.")
    args << arg

    arg = OpenStudio::Measure::OSArgument::makeDoubleArgument('heat_pump_airflow_defect_ratio', false)
    arg.setDisplayName('Heat Pump: Airflow Defect Ratio')
    arg.setDescription("The airflow defect ratio, defined as (InstalledAirflow - DesignAirflow) / DesignAirflow, of the heat pump per ANSI/RESNET/ACCA Standard 310. A value of zero means no airflow defect. Applies only to #{HPXML::HVACTypeHeatPumpAirToAir}, ducted #{HPXML::HVACTypeHeatPumpMiniSplit}, and #{HPXML::HVACTypeHeatPumpGroundToAir}.")
    arg.setUnits('Frac')
    args << arg

    arg = OpenStudio::Measure::OSArgument::makeDoubleArgument('heat_pump_charge_defect_ratio', false)
    arg.setDisplayName('Heat Pump: Charge Defect Ratio')
    arg.setDescription('The refrigerant charge defect ratio, defined as (InstalledCharge - DesignCharge) / DesignCharge, of the heat pump per ANSI/RESNET/ACCA Standard 310. A value of zero means no refrigerant charge defect. Applies to all heat pump types.')
    arg.setUnits('Frac')
    args << arg

    heating_system_2_type_choices = OpenStudio::StringVector.new
    heating_system_2_type_choices << 'none'
    heating_system_2_type_choices << HPXML::HVACTypeWallFurnace
    heating_system_2_type_choices << HPXML::HVACTypeFloorFurnace
    heating_system_2_type_choices << HPXML::HVACTypeBoiler
    heating_system_2_type_choices << HPXML::HVACTypeElectricResistance
    heating_system_2_type_choices << HPXML::HVACTypeStove
    heating_system_2_type_choices << HPXML::HVACTypePortableHeater
    heating_system_2_type_choices << HPXML::HVACTypeFireplace

    arg = OpenStudio::Measure::OSArgument::makeChoiceArgument('heating_system_2_type', heating_system_2_type_choices, true)
    arg.setDisplayName('Heating System 2: Type')
    arg.setDescription('The type of the second heating system.')
    arg.setDefaultValue('none')
    args << arg

    arg = OpenStudio::Measure::OSArgument::makeChoiceArgument('heating_system_2_fuel', heating_system_fuel_choices, true)
    arg.setDisplayName('Heating System 2: Fuel Type')
    arg.setDescription("The fuel type of the second heating system. Ignored for #{HPXML::HVACTypeElectricResistance}.")
    arg.setDefaultValue(HPXML::FuelTypeElectricity)
    args << arg

    arg = OpenStudio::Measure::OSArgument::makeDoubleArgument('heating_system_2_heating_efficiency', true)
    arg.setDisplayName('Heating System 2: Rated AFUE or Percent')
    arg.setUnits('Frac')
    arg.setDescription('The rated heating efficiency value of the second heating system.')
    arg.setDefaultValue(1.0)
    args << arg

    arg = OpenStudio::Measure::OSArgument::makeStringArgument('heating_system_2_heating_capacity', true)
    arg.setDisplayName('Heating System 2: Heating Capacity')
    arg.setDescription("The output heating capacity of the second heating system. Enter '#{Constants.Auto}' to size the capacity based on ACCA Manual J/S.")
    arg.setUnits('Btu/hr')
    arg.setDefaultValue(Constants.Auto)
    args << arg

    arg = OpenStudio::Measure::OSArgument::makeDoubleArgument('heating_system_2_fraction_heat_load_served', true)
    arg.setDisplayName('Heating System 2: Fraction Heat Load Served')
    arg.setDescription('The heat load served fraction of the second heating system. Ignored if this heating system serves as a backup system for a heat pump.')
    arg.setUnits('Frac')
    arg.setDefaultValue(0.25)
    args << arg

    arg = OpenStudio::Measure::OSArgument::makeStringArgument('hvac_control_heating_weekday_setpoint', true)
    arg.setDisplayName('HVAC Control: Heating Weekday Setpoint Schedule')
    arg.setDescription('Specify the constant or 24-hour comma-separated weekday heating setpoint schedule.')
    arg.setUnits('deg-F')
    arg.setDefaultValue('71')
    args << arg

    arg = OpenStudio::Measure::OSArgument::makeStringArgument('hvac_control_heating_weekend_setpoint', true)
    arg.setDisplayName('HVAC Control: Heating Weekend Setpoint Schedule')
    arg.setDescription('Specify the constant or 24-hour comma-separated weekend heating setpoint schedule.')
    arg.setUnits('deg-F')
    arg.setDefaultValue('71')
    args << arg

    arg = OpenStudio::Measure::OSArgument::makeStringArgument('hvac_control_cooling_weekday_setpoint', true)
    arg.setDisplayName('HVAC Control: Cooling Weekday Setpoint Schedule')
    arg.setDescription('Specify the constant or 24-hour comma-separated weekday cooling setpoint schedule.')
    arg.setUnits('deg-F')
    arg.setDefaultValue('76')
    args << arg

    arg = OpenStudio::Measure::OSArgument::makeStringArgument('hvac_control_cooling_weekend_setpoint', true)
    arg.setDisplayName('HVAC Control: Cooling Weekend Setpoint Schedule')
    arg.setDescription('Specify the constant or 24-hour comma-separated weekend cooling setpoint schedule.')
    arg.setUnits('deg-F')
    arg.setDefaultValue('76')
    args << arg

    arg = OpenStudio::Measure::OSArgument::makeStringArgument('hvac_control_heating_season_period', false)
    arg.setDisplayName('HVAC Control: Heating Season Period')
    arg.setDescription('Enter a date like "Nov 1 - Jun 30".')
    args << arg

    arg = OpenStudio::Measure::OSArgument::makeStringArgument('hvac_control_cooling_season_period', false)
    arg.setDisplayName('HVAC Control: Cooling Season Period')
    arg.setDescription('Enter a date like "Jun 1 - Oct 31".')
    args << arg

    duct_leakage_units_choices = OpenStudio::StringVector.new
    duct_leakage_units_choices << HPXML::UnitsCFM25
    duct_leakage_units_choices << HPXML::UnitsCFM50
    duct_leakage_units_choices << HPXML::UnitsPercent

    duct_location_choices = OpenStudio::StringVector.new
    duct_location_choices << Constants.Auto
    duct_location_choices << HPXML::LocationLivingSpace
    duct_location_choices << HPXML::LocationBasementConditioned
    duct_location_choices << HPXML::LocationBasementUnconditioned
    duct_location_choices << HPXML::LocationCrawlspaceVented
    duct_location_choices << HPXML::LocationCrawlspaceUnvented
    duct_location_choices << HPXML::LocationCrawlspaceConditioned
    duct_location_choices << HPXML::LocationAtticVented
    duct_location_choices << HPXML::LocationAtticUnvented
    duct_location_choices << HPXML::LocationGarage
    duct_location_choices << HPXML::LocationExteriorWall
    duct_location_choices << HPXML::LocationUnderSlab
    duct_location_choices << HPXML::LocationRoofDeck
    duct_location_choices << HPXML::LocationOutside
    duct_location_choices << HPXML::LocationOtherHousingUnit
    duct_location_choices << HPXML::LocationOtherHeatedSpace
    duct_location_choices << HPXML::LocationOtherMultifamilyBufferSpace
    duct_location_choices << HPXML::LocationOtherNonFreezingSpace

    arg = OpenStudio::Measure::OSArgument::makeChoiceArgument('ducts_leakage_units', duct_leakage_units_choices, true)
    arg.setDisplayName('Ducts: Leakage Units')
    arg.setDescription('The leakage units of the ducts.')
    arg.setDefaultValue(HPXML::UnitsPercent)
    args << arg

    arg = OpenStudio::Measure::OSArgument::makeDoubleArgument('ducts_supply_leakage_to_outside_value', true)
    arg.setDisplayName('Ducts: Supply Leakage to Outside Value')
    arg.setDescription('The leakage value to outside for the supply ducts.')
    arg.setDefaultValue(0.1)
    args << arg

    arg = OpenStudio::Measure::OSArgument::makeDoubleArgument('ducts_return_leakage_to_outside_value', true)
    arg.setDisplayName('Ducts: Return Leakage to Outside Value')
    arg.setDescription('The leakage value to outside for the return ducts.')
    arg.setDefaultValue(0.1)
    args << arg

    arg = OpenStudio::Measure::OSArgument::makeChoiceArgument('ducts_supply_location', duct_location_choices, true)
    arg.setDisplayName('Ducts: Supply Location')
    arg.setDescription('The location of the supply ducts.')
    arg.setDefaultValue(Constants.Auto)
    args << arg

    arg = OpenStudio::Measure::OSArgument::makeDoubleArgument('ducts_supply_insulation_r', true)
    arg.setDisplayName('Ducts: Supply Insulation R-Value')
    arg.setDescription('The insulation r-value of the supply ducts excluding air films.')
    arg.setUnits('h-ft^2-R/Btu')
    arg.setDefaultValue(0)
    args << arg

    arg = OpenStudio::Measure::OSArgument::makeStringArgument('ducts_supply_surface_area', true)
    arg.setDisplayName('Ducts: Supply Surface Area')
    arg.setDescription('The surface area of the supply ducts.')
    arg.setUnits('ft^2')
    arg.setDefaultValue(Constants.Auto)
    args << arg

    arg = OpenStudio::Measure::OSArgument::makeChoiceArgument('ducts_return_location', duct_location_choices, true)
    arg.setDisplayName('Ducts: Return Location')
    arg.setDescription('The location of the return ducts.')
    arg.setDefaultValue(Constants.Auto)
    args << arg

    arg = OpenStudio::Measure::OSArgument::makeDoubleArgument('ducts_return_insulation_r', true)
    arg.setDisplayName('Ducts: Return Insulation R-Value')
    arg.setDescription('The insulation r-value of the return ducts excluding air films.')
    arg.setUnits('h-ft^2-R/Btu')
    arg.setDefaultValue(0)
    args << arg

    arg = OpenStudio::Measure::OSArgument::makeStringArgument('ducts_return_surface_area', true)
    arg.setDisplayName('Ducts: Return Surface Area')
    arg.setDescription('The surface area of the return ducts.')
    arg.setUnits('ft^2')
    arg.setDefaultValue(Constants.Auto)
    args << arg

    arg = OpenStudio::Measure::OSArgument::makeStringArgument('ducts_number_of_return_registers', false)
    arg.setDisplayName('Ducts: Number of Return Registers')
    arg.setDescription("The number of return registers of the ducts. Only used if duct surface areas are set to #{Constants.Auto}.")
    arg.setUnits('#')
    arg.setDefaultValue(Constants.Auto)
    args << arg

    mech_vent_fan_type_choices = OpenStudio::StringVector.new
    mech_vent_fan_type_choices << 'none'
    mech_vent_fan_type_choices << HPXML::MechVentTypeExhaust
    mech_vent_fan_type_choices << HPXML::MechVentTypeSupply
    mech_vent_fan_type_choices << HPXML::MechVentTypeERV
    mech_vent_fan_type_choices << HPXML::MechVentTypeHRV
    mech_vent_fan_type_choices << HPXML::MechVentTypeBalanced
    mech_vent_fan_type_choices << HPXML::MechVentTypeCFIS

    mech_vent_recovery_efficiency_type_choices = OpenStudio::StringVector.new
    mech_vent_recovery_efficiency_type_choices << 'Unadjusted'
    mech_vent_recovery_efficiency_type_choices << 'Adjusted'

    arg = OpenStudio::Measure::OSArgument::makeChoiceArgument('mech_vent_fan_type', mech_vent_fan_type_choices, true)
    arg.setDisplayName('Mechanical Ventilation: Fan Type')
    arg.setDescription("The type of the mechanical ventilation. Use 'none' if there is no mechanical ventilation system.")
    arg.setDefaultValue('none')
    args << arg

    arg = OpenStudio::Measure::OSArgument::makeStringArgument('mech_vent_flow_rate', true)
    arg.setDisplayName('Mechanical Ventilation: Flow Rate')
    arg.setDescription('The flow rate of the mechanical ventilation.')
    arg.setUnits('CFM')
    arg.setDefaultValue(Constants.Auto)
    args << arg

    arg = OpenStudio::Measure::OSArgument::makeStringArgument('mech_vent_hours_in_operation', true)
    arg.setDisplayName('Mechanical Ventilation: Hours In Operation')
    arg.setDescription('The hours in operation of the mechanical ventilation.')
    arg.setUnits('hrs/day')
    arg.setDefaultValue(Constants.Auto)
    args << arg

    arg = OpenStudio::Measure::OSArgument::makeChoiceArgument('mech_vent_recovery_efficiency_type', mech_vent_recovery_efficiency_type_choices, true)
    arg.setDisplayName('Mechanical Ventilation: Total Recovery Efficiency Type')
    arg.setDescription('The total recovery efficiency type of the mechanical ventilation.')
    arg.setDefaultValue('Unadjusted')
    args << arg

    arg = OpenStudio::Measure::OSArgument::makeDoubleArgument('mech_vent_total_recovery_efficiency', true)
    arg.setDisplayName('Mechanical Ventilation: Total Recovery Efficiency')
    arg.setDescription("The Unadjusted or Adjusted total recovery efficiency of the mechanical ventilation. Applies to #{HPXML::MechVentTypeERV}.")
    arg.setUnits('Frac')
    arg.setDefaultValue(0.48)
    args << arg

    arg = OpenStudio::Measure::OSArgument::makeDoubleArgument('mech_vent_sensible_recovery_efficiency', true)
    arg.setDisplayName('Mechanical Ventilation: Sensible Recovery Efficiency')
    arg.setDescription("The Unadjusted or Adjusted sensible recovery efficiency of the mechanical ventilation. Applies to #{HPXML::MechVentTypeERV} and #{HPXML::MechVentTypeHRV}.")
    arg.setUnits('Frac')
    arg.setDefaultValue(0.72)
    args << arg

    arg = OpenStudio::Measure::OSArgument::makeStringArgument('mech_vent_fan_power', true)
    arg.setDisplayName('Mechanical Ventilation: Fan Power')
    arg.setDescription('The fan power of the mechanical ventilation.')
    arg.setUnits('W')
    arg.setDefaultValue(Constants.Auto)
    args << arg

    arg = OpenStudio::Measure::OSArgument::makeIntegerArgument('mech_vent_num_units_served', true)
    arg.setDisplayName('Mechanical Ventilation: Number of Units Served')
    arg.setDescription("Number of dwelling units served by the mechanical ventilation system. Must be 1 if #{HPXML::ResidentialTypeSFD}. Used to apportion flow rate and fan power to the unit.")
    arg.setUnits('#')
    arg.setDefaultValue(1)
    args << arg

    arg = OpenStudio::Measure::OSArgument::makeDoubleArgument('mech_vent_shared_frac_recirculation', false)
    arg.setDisplayName('Shared Mechanical Ventilation: Fraction Recirculation')
    arg.setDescription('Fraction of the total supply air that is recirculated, with the remainder assumed to be outdoor air. The value must be 0 for exhaust only systems. This is required for a shared mechanical ventilation system.')
    arg.setUnits('Frac')
    args << arg

    arg = OpenStudio::Measure::OSArgument::makeChoiceArgument('mech_vent_shared_preheating_fuel', heating_system_fuel_choices, false)
    arg.setDisplayName('Shared Mechanical Ventilation: Preheating Fuel')
    arg.setDescription('Fuel type of the preconditioning heating equipment. Only used for a shared mechanical ventilation system.')
    args << arg

    arg = OpenStudio::Measure::OSArgument::makeDoubleArgument('mech_vent_shared_preheating_efficiency', false)
    arg.setDisplayName('Shared Mechanical Ventilation: Preheating Efficiency')
    arg.setDescription('Efficiency of the preconditioning heating equipment. Only used for a shared mechanical ventilation system.')
    arg.setUnits('COP')
    args << arg

    arg = OpenStudio::Measure::OSArgument::makeDoubleArgument('mech_vent_shared_preheating_fraction_heat_load_served', false)
    arg.setDisplayName('Shared Mechanical Ventilation: Preheating Fraction Ventilation Heat Load Served')
    arg.setDescription('Fraction of heating load introduced by the shared ventilation system that is met by the preconditioning heating equipment.')
    arg.setUnits('Frac')
    args << arg

    cooling_system_fuel_choices = OpenStudio::StringVector.new
    cooling_system_fuel_choices << HPXML::FuelTypeElectricity

    arg = OpenStudio::Measure::OSArgument::makeChoiceArgument('mech_vent_shared_precooling_fuel', cooling_system_fuel_choices, false)
    arg.setDisplayName('Shared Mechanical Ventilation: Precooling Fuel')
    arg.setDescription('Fuel type of the preconditioning cooling equipment. Only used for a shared mechanical ventilation system.')
    args << arg

    arg = OpenStudio::Measure::OSArgument::makeDoubleArgument('mech_vent_shared_precooling_efficiency', false)
    arg.setDisplayName('Shared Mechanical Ventilation: Precooling Efficiency')
    arg.setDescription('Efficiency of the preconditioning cooling equipment. Only used for a shared mechanical ventilation system.')
    arg.setUnits('COP')
    args << arg

    arg = OpenStudio::Measure::OSArgument::makeDoubleArgument('mech_vent_shared_precooling_fraction_cool_load_served', false)
    arg.setDisplayName('Shared Mechanical Ventilation: Precooling Fraction Ventilation Cool Load Served')
    arg.setDescription('Fraction of cooling load introduced by the shared ventilation system that is met by the preconditioning cooling equipment.')
    arg.setUnits('Frac')
    args << arg

    mech_vent_2_fan_type_choices = OpenStudio::StringVector.new
    mech_vent_2_fan_type_choices << 'none'
    mech_vent_2_fan_type_choices << HPXML::MechVentTypeExhaust
    mech_vent_2_fan_type_choices << HPXML::MechVentTypeSupply
    mech_vent_2_fan_type_choices << HPXML::MechVentTypeERV
    mech_vent_2_fan_type_choices << HPXML::MechVentTypeHRV
    mech_vent_2_fan_type_choices << HPXML::MechVentTypeBalanced

    arg = OpenStudio::Measure::OSArgument::makeChoiceArgument('mech_vent_2_fan_type', mech_vent_2_fan_type_choices, true)
    arg.setDisplayName('Mechanical Ventilation 2: Fan Type')
    arg.setDescription("The type of the second mechanical ventilation. Use 'none' if there is no second mechanical ventilation system.")
    arg.setDefaultValue('none')
    args << arg

    arg = OpenStudio::Measure::OSArgument::makeDoubleArgument('mech_vent_2_flow_rate', true)
    arg.setDisplayName('Mechanical Ventilation 2: Flow Rate')
    arg.setDescription('The flow rate of the second mechanical ventilation.')
    arg.setUnits('CFM')
    arg.setDefaultValue(110)
    args << arg

    arg = OpenStudio::Measure::OSArgument::makeDoubleArgument('mech_vent_2_hours_in_operation', true)
    arg.setDisplayName('Mechanical Ventilation 2: Hours In Operation')
    arg.setDescription('The hours in operation of the second mechanical ventilation.')
    arg.setUnits('hrs/day')
    arg.setDefaultValue(24)
    args << arg

    arg = OpenStudio::Measure::OSArgument::makeChoiceArgument('mech_vent_2_recovery_efficiency_type', mech_vent_recovery_efficiency_type_choices, true)
    arg.setDisplayName('Mechanical Ventilation 2: Total Recovery Efficiency Type')
    arg.setDescription('The total recovery efficiency type of the second mechanical ventilation.')
    arg.setDefaultValue('Unadjusted')
    args << arg

    arg = OpenStudio::Measure::OSArgument::makeDoubleArgument('mech_vent_2_total_recovery_efficiency', true)
    arg.setDisplayName('Mechanical Ventilation 2: Total Recovery Efficiency')
    arg.setDescription("The Unadjusted or Adjusted total recovery efficiency of the second mechanical ventilation. Applies to #{HPXML::MechVentTypeERV}.")
    arg.setUnits('Frac')
    arg.setDefaultValue(0.48)
    args << arg

    arg = OpenStudio::Measure::OSArgument::makeDoubleArgument('mech_vent_2_sensible_recovery_efficiency', true)
    arg.setDisplayName('Mechanical Ventilation 2: Sensible Recovery Efficiency')
    arg.setDescription("The Unadjusted or Adjusted sensible recovery efficiency of the second mechanical ventilation. Applies to #{HPXML::MechVentTypeERV} and #{HPXML::MechVentTypeHRV}.")
    arg.setUnits('Frac')
    arg.setDefaultValue(0.72)
    args << arg

    arg = OpenStudio::Measure::OSArgument::makeDoubleArgument('mech_vent_2_fan_power', true)
    arg.setDisplayName('Mechanical Ventilation 2: Fan Power')
    arg.setDescription('The fan power of the second mechanical ventilation.')
    arg.setUnits('W')
    arg.setDefaultValue(30)
    args << arg

    arg = OpenStudio::Measure::OSArgument::makeStringArgument('kitchen_fans_quantity', true)
    arg.setDisplayName('Kitchen Fans: Quantity')
    arg.setDescription('The quantity of the kitchen fans.')
    arg.setUnits('#')
    arg.setDefaultValue(Constants.Auto)
    args << arg

    arg = OpenStudio::Measure::OSArgument::makeStringArgument('kitchen_fans_flow_rate', false)
    arg.setDisplayName('Kitchen Fans: Flow Rate')
    arg.setDescription('The flow rate of the kitchen fan.')
    arg.setUnits('CFM')
    arg.setDefaultValue(Constants.Auto)
    args << arg

    arg = OpenStudio::Measure::OSArgument::makeStringArgument('kitchen_fans_hours_in_operation', false)
    arg.setDisplayName('Kitchen Fans: Hours In Operation')
    arg.setDescription('The hours in operation of the kitchen fan.')
    arg.setUnits('hrs/day')
    arg.setDefaultValue(Constants.Auto)
    args << arg

    arg = OpenStudio::Measure::OSArgument::makeStringArgument('kitchen_fans_power', false)
    arg.setDisplayName('Kitchen Fans: Fan Power')
    arg.setDescription('The fan power of the kitchen fan.')
    arg.setUnits('W')
    arg.setDefaultValue(Constants.Auto)
    args << arg

    arg = OpenStudio::Measure::OSArgument::makeStringArgument('kitchen_fans_start_hour', false)
    arg.setDisplayName('Kitchen Fans: Start Hour')
    arg.setDescription('The start hour of the kitchen fan.')
    arg.setUnits('hr')
    arg.setDefaultValue(Constants.Auto)
    args << arg

    arg = OpenStudio::Measure::OSArgument::makeStringArgument('bathroom_fans_quantity', true)
    arg.setDisplayName('Bathroom Fans: Quantity')
    arg.setDescription('The quantity of the bathroom fans.')
    arg.setUnits('#')
    arg.setDefaultValue(Constants.Auto)
    args << arg

    arg = OpenStudio::Measure::OSArgument::makeStringArgument('bathroom_fans_flow_rate', false)
    arg.setDisplayName('Bathroom Fans: Flow Rate')
    arg.setDescription('The flow rate of the bathroom fans.')
    arg.setUnits('CFM')
    arg.setDefaultValue(Constants.Auto)
    args << arg

    arg = OpenStudio::Measure::OSArgument::makeStringArgument('bathroom_fans_hours_in_operation', false)
    arg.setDisplayName('Bathroom Fans: Hours In Operation')
    arg.setDescription('The hours in operation of the bathroom fans.')
    arg.setUnits('hrs/day')
    arg.setDefaultValue(Constants.Auto)
    args << arg

    arg = OpenStudio::Measure::OSArgument::makeStringArgument('bathroom_fans_power', false)
    arg.setDisplayName('Bathroom Fans: Fan Power')
    arg.setDescription('The fan power of the bathroom fans.')
    arg.setUnits('W')
    arg.setDefaultValue(Constants.Auto)
    args << arg

    arg = OpenStudio::Measure::OSArgument::makeStringArgument('bathroom_fans_start_hour', false)
    arg.setDisplayName('Bathroom Fans: Start Hour')
    arg.setDescription('The start hour of the bathroom fans.')
    arg.setUnits('hr')
    arg.setDefaultValue(Constants.Auto)
    args << arg

    arg = OpenStudio::Measure::OSArgument::makeBoolArgument('whole_house_fan_present', true)
    arg.setDisplayName('Whole House Fan: Present')
    arg.setDescription('Whether there is a whole house fan.')
    arg.setDefaultValue(false)
    args << arg

    arg = OpenStudio::Measure::OSArgument::makeStringArgument('whole_house_fan_flow_rate', false)
    arg.setDisplayName('Whole House Fan: Flow Rate')
    arg.setDescription('The flow rate of the whole house fan.')
    arg.setUnits('CFM')
    arg.setDefaultValue(Constants.Auto)
    args << arg

    arg = OpenStudio::Measure::OSArgument::makeStringArgument('whole_house_fan_power', false)
    arg.setDisplayName('Whole House Fan: Fan Power')
    arg.setDescription('The fan power of the whole house fan.')
    arg.setUnits('W')
    arg.setDefaultValue(Constants.Auto)
    args << arg

    water_heater_type_choices = OpenStudio::StringVector.new
    water_heater_type_choices << 'none'
    water_heater_type_choices << HPXML::WaterHeaterTypeStorage
    water_heater_type_choices << HPXML::WaterHeaterTypeTankless
    water_heater_type_choices << HPXML::WaterHeaterTypeHeatPump
    water_heater_type_choices << HPXML::WaterHeaterTypeCombiStorage
    water_heater_type_choices << HPXML::WaterHeaterTypeCombiTankless

    water_heater_fuel_choices = OpenStudio::StringVector.new
    water_heater_fuel_choices << HPXML::FuelTypeElectricity
    water_heater_fuel_choices << HPXML::FuelTypeNaturalGas
    water_heater_fuel_choices << HPXML::FuelTypeOil
    water_heater_fuel_choices << HPXML::FuelTypePropane
    water_heater_fuel_choices << HPXML::FuelTypeWoodCord
    water_heater_fuel_choices << HPXML::FuelTypeCoal

    water_heater_location_choices = OpenStudio::StringVector.new
    water_heater_location_choices << Constants.Auto
    water_heater_location_choices << HPXML::LocationLivingSpace
    water_heater_location_choices << HPXML::LocationBasementConditioned
    water_heater_location_choices << HPXML::LocationBasementUnconditioned
    water_heater_location_choices << HPXML::LocationGarage
    water_heater_location_choices << HPXML::LocationAtticVented
    water_heater_location_choices << HPXML::LocationAtticUnvented
    water_heater_location_choices << HPXML::LocationCrawlspaceVented
    water_heater_location_choices << HPXML::LocationCrawlspaceUnvented
    water_heater_location_choices << HPXML::LocationCrawlspaceConditioned
    water_heater_location_choices << HPXML::LocationOtherExterior
    water_heater_location_choices << HPXML::LocationOtherHousingUnit
    water_heater_location_choices << HPXML::LocationOtherHeatedSpace
    water_heater_location_choices << HPXML::LocationOtherMultifamilyBufferSpace
    water_heater_location_choices << HPXML::LocationOtherNonFreezingSpace

    water_heater_efficiency_type_choices = OpenStudio::StringVector.new
    water_heater_efficiency_type_choices << 'EnergyFactor'
    water_heater_efficiency_type_choices << 'UniformEnergyFactor'

    water_heater_usage_bin_choices = OpenStudio::StringVector.new
    water_heater_usage_bin_choices << HPXML::WaterHeaterUsageBinVerySmall
    water_heater_usage_bin_choices << HPXML::WaterHeaterUsageBinLow
    water_heater_usage_bin_choices << HPXML::WaterHeaterUsageBinMedium
    water_heater_usage_bin_choices << HPXML::WaterHeaterUsageBinHigh

    arg = OpenStudio::Measure::OSArgument::makeChoiceArgument('water_heater_type', water_heater_type_choices, true)
    arg.setDisplayName('Water Heater: Type')
    arg.setDescription("The type of water heater. Use 'none' if there is no water heater.")
    arg.setDefaultValue(HPXML::WaterHeaterTypeStorage)
    args << arg

    arg = OpenStudio::Measure::OSArgument::makeChoiceArgument('water_heater_fuel_type', water_heater_fuel_choices, true)
    arg.setDisplayName('Water Heater: Fuel Type')
    arg.setDescription("The fuel type of water heater. Ignored for #{HPXML::WaterHeaterTypeHeatPump}.")
    arg.setDefaultValue(HPXML::FuelTypeNaturalGas)
    args << arg

    arg = OpenStudio::Measure::OSArgument::makeChoiceArgument('water_heater_location', water_heater_location_choices, true)
    arg.setDisplayName('Water Heater: Location')
    arg.setDescription('The location of water heater.')
    arg.setDefaultValue(Constants.Auto)
    args << arg

    arg = OpenStudio::Measure::OSArgument::makeStringArgument('water_heater_tank_volume', true)
    arg.setDisplayName('Water Heater: Tank Volume')
    arg.setDescription("Nominal volume of water heater tank. Set to '#{Constants.Auto}' to have volume autosized. Only applies to #{HPXML::WaterHeaterTypeStorage}, #{HPXML::WaterHeaterTypeHeatPump}, and #{HPXML::WaterHeaterTypeCombiStorage}.")
    arg.setUnits('gal')
    arg.setDefaultValue(Constants.Auto)
    args << arg

    arg = OpenStudio::Measure::OSArgument::makeChoiceArgument('water_heater_efficiency_type', water_heater_efficiency_type_choices, true)
    arg.setDisplayName('Water Heater: Efficiency Type')
    arg.setDescription('The efficiency type of water heater. Does not apply to space-heating boilers.')
    arg.setDefaultValue('EnergyFactor')
    args << arg

    arg = OpenStudio::Measure::OSArgument::makeDoubleArgument('water_heater_efficiency', true)
    arg.setDisplayName('Water Heater: Efficiency')
    arg.setDescription('Rated Energy Factor or Uniform Energy Factor. Does not apply to space-heating boilers.')
    arg.setDefaultValue(0.67)
    args << arg

    arg = OpenStudio::Measure::OSArgument::makeChoiceArgument('water_heater_usage_bin', water_heater_usage_bin_choices, false)
    arg.setDisplayName('Water Heater: Usage Bin')
    arg.setDescription("The usage of the water heater. Required if Efficiency Type is UniformEnergyFactor and Type is not #{HPXML::WaterHeaterTypeTankless}. Does not apply to space-heating boilers.")
    args << arg

    arg = OpenStudio::Measure::OSArgument::makeStringArgument('water_heater_recovery_efficiency', true)
    arg.setDisplayName('Water Heater: Recovery Efficiency')
    arg.setDescription('Ratio of energy delivered to water heater to the energy content of the fuel consumed by the water heater. Only used for non-electric storage water heaters.')
    arg.setUnits('Frac')
    arg.setDefaultValue(Constants.Auto)
    args << arg

    arg = OpenStudio::Measure::OSArgument::makeStringArgument('water_heater_heating_capacity', true)
    arg.setDisplayName('Water Heater: Heating Capacity')
    arg.setDescription("Heating capacity. Set to '#{Constants.Auto}' to have heating capacity defaulted. Only applies to #{HPXML::WaterHeaterTypeStorage}.")
    arg.setUnits('Btu/hr')
    arg.setDefaultValue(Constants.Auto)
    args << arg

    arg = OpenStudio::Measure::OSArgument::makeDoubleArgument('water_heater_standby_loss', false)
    arg.setDisplayName('Water Heater: Standby Loss')
    arg.setDescription('The standby loss of water heater. Only applies to space-heating boilers.')
    arg.setUnits('deg-F/hr')
    args << arg

    arg = OpenStudio::Measure::OSArgument::makeDoubleArgument('water_heater_jacket_rvalue', false)
    arg.setDisplayName('Water Heater: Jacket R-value')
    arg.setDescription("The jacket R-value of water heater. Doesn't apply to #{HPXML::WaterHeaterTypeTankless} or #{HPXML::WaterHeaterTypeCombiTankless}.")
    arg.setUnits('h-ft^2-R/Btu')
    args << arg

    arg = OpenStudio::Measure::OSArgument::makeStringArgument('water_heater_setpoint_temperature', true)
    arg.setDisplayName('Water Heater: Setpoint Temperature')
    arg.setDescription('The setpoint temperature of water heater.')
    arg.setUnits('deg-F')
    arg.setDefaultValue(Constants.Auto)
    args << arg

    arg = OpenStudio::Measure::OSArgument::makeIntegerArgument('water_heater_num_units_served', true)
    arg.setDisplayName('Water Heater: Number of Units Served')
    arg.setDescription("Number of dwelling units served (directly or indirectly) by the water heater. Must be 1 if #{HPXML::ResidentialTypeSFD}. Used to apportion water heater tank losses to the unit.")
    arg.setUnits('#')
    arg.setDefaultValue(1)
    args << arg

    arg = OpenStudio::Measure::OSArgument::makeBoolArgument('water_heater_uses_desuperheater', false)
    arg.setDisplayName('Water Heater: Uses Desuperheater')
    arg.setDescription("Requires that the dwelling unit has a #{HPXML::HVACTypeHeatPumpAirToAir}, #{HPXML::HVACTypeHeatPumpMiniSplit}, or #{HPXML::HVACTypeHeatPumpGroundToAir} heat pump or a #{HPXML::HVACTypeCentralAirConditioner} or #{HPXML::HVACTypeMiniSplitAirConditioner} air conditioner.")
    args << arg

    hot_water_distribution_system_type_choices = OpenStudio::StringVector.new
    hot_water_distribution_system_type_choices << HPXML::DHWDistTypeStandard
    hot_water_distribution_system_type_choices << HPXML::DHWDistTypeRecirc

    arg = OpenStudio::Measure::OSArgument::makeChoiceArgument('hot_water_distribution_system_type', hot_water_distribution_system_type_choices, true)
    arg.setDisplayName('Hot Water Distribution: System Type')
    arg.setDescription('The type of the hot water distribution system.')
    arg.setDefaultValue(HPXML::DHWDistTypeStandard)
    args << arg

    arg = OpenStudio::Measure::OSArgument::makeStringArgument('hot_water_distribution_standard_piping_length', true)
    arg.setDisplayName('Hot Water Distribution: Standard Piping Length')
    arg.setUnits('ft')
    arg.setDescription("If the distribution system is #{HPXML::DHWDistTypeStandard}, the length of the piping. A value of '#{Constants.Auto}' will use a default.")
    arg.setDefaultValue(Constants.Auto)
    args << arg

    recirculation_control_type_choices = OpenStudio::StringVector.new
    recirculation_control_type_choices << HPXML::DHWRecirControlTypeNone
    recirculation_control_type_choices << HPXML::DHWRecirControlTypeTimer
    recirculation_control_type_choices << HPXML::DHWRecirControlTypeTemperature
    recirculation_control_type_choices << HPXML::DHWRecirControlTypeSensor
    recirculation_control_type_choices << HPXML::DHWRecirControlTypeManual

    arg = OpenStudio::Measure::OSArgument::makeChoiceArgument('hot_water_distribution_recirc_control_type', recirculation_control_type_choices, true)
    arg.setDisplayName('Hot Water Distribution: Recirculation Control Type')
    arg.setDescription("If the distribution system is #{HPXML::DHWDistTypeRecirc}, the type of hot water recirculation control, if any.")
    arg.setDefaultValue(HPXML::DHWRecirControlTypeNone)
    args << arg

    arg = OpenStudio::Measure::OSArgument::makeStringArgument('hot_water_distribution_recirc_piping_length', true)
    arg.setDisplayName('Hot Water Distribution: Recirculation Piping Length')
    arg.setUnits('ft')
    arg.setDescription("If the distribution system is #{HPXML::DHWDistTypeRecirc}, the length of the recirculation piping.")
    arg.setDefaultValue(Constants.Auto)
    args << arg

    arg = OpenStudio::Measure::OSArgument::makeStringArgument('hot_water_distribution_recirc_branch_piping_length', true)
    arg.setDisplayName('Hot Water Distribution: Recirculation Branch Piping Length')
    arg.setUnits('ft')
    arg.setDescription("If the distribution system is #{HPXML::DHWDistTypeRecirc}, the length of the recirculation branch piping.")
    arg.setDefaultValue(Constants.Auto)
    args << arg

    arg = OpenStudio::Measure::OSArgument::makeStringArgument('hot_water_distribution_recirc_pump_power', true)
    arg.setDisplayName('Hot Water Distribution: Recirculation Pump Power')
    arg.setUnits('W')
    arg.setDescription("If the distribution system is #{HPXML::DHWDistTypeRecirc}, the recirculation pump power.")
    arg.setDefaultValue(Constants.Auto)
    args << arg

    arg = OpenStudio::Measure::OSArgument::makeStringArgument('hot_water_distribution_pipe_r', true)
    arg.setDisplayName('Hot Water Distribution: Pipe Insulation Nominal R-Value')
    arg.setUnits('h-ft^2-R/Btu')
    arg.setDescription('Nominal R-value of the pipe insulation.')
    arg.setDefaultValue(Constants.Auto)
    args << arg

    dwhr_facilities_connected_choices = OpenStudio::StringVector.new
    dwhr_facilities_connected_choices << 'none'
    dwhr_facilities_connected_choices << HPXML::DWHRFacilitiesConnectedOne
    dwhr_facilities_connected_choices << HPXML::DWHRFacilitiesConnectedAll

    arg = OpenStudio::Measure::OSArgument::makeChoiceArgument('dwhr_facilities_connected', dwhr_facilities_connected_choices, true)
    arg.setDisplayName('Drain Water Heat Recovery: Facilities Connected')
    arg.setDescription("Which facilities are connected for the drain water heat recovery. Use 'none' if there is no drain water heat recovery system.")
    arg.setDefaultValue('none')
    args << arg

    arg = OpenStudio::Measure::OSArgument::makeBoolArgument('dwhr_equal_flow', true)
    arg.setDisplayName('Drain Water Heat Recovery: Equal Flow')
    arg.setDescription('Whether the drain water heat recovery has equal flow.')
    arg.setDefaultValue(true)
    args << arg

    arg = OpenStudio::Measure::OSArgument::makeDoubleArgument('dwhr_efficiency', true)
    arg.setDisplayName('Drain Water Heat Recovery: Efficiency')
    arg.setUnits('Frac')
    arg.setDescription('The efficiency of the drain water heat recovery.')
    arg.setDefaultValue(0.55)
    args << arg

    arg = OpenStudio::Measure::OSArgument::makeBoolArgument('water_fixtures_shower_low_flow', true)
    arg.setDisplayName('Hot Water Fixtures: Is Shower Low Flow')
    arg.setDescription('Whether the shower fixture is low flow.')
    arg.setDefaultValue(false)
    args << arg

    arg = OpenStudio::Measure::OSArgument::makeBoolArgument('water_fixtures_sink_low_flow', true)
    arg.setDisplayName('Hot Water Fixtures: Is Sink Low Flow')
    arg.setDescription('Whether the sink fixture is low flow.')
    arg.setDefaultValue(false)
    args << arg

    arg = OpenStudio::Measure::OSArgument::makeDoubleArgument('water_fixtures_usage_multiplier', true)
    arg.setDisplayName('Hot Water Fixtures: Usage Multiplier')
    arg.setDescription('Multiplier on the hot water usage that can reflect, e.g., high/low usage occupants.')
    arg.setDefaultValue(1.0)
    args << arg

    solar_thermal_system_type_choices = OpenStudio::StringVector.new
    solar_thermal_system_type_choices << 'none'
    solar_thermal_system_type_choices << HPXML::SolarThermalSystemType

    solar_thermal_collector_loop_type_choices = OpenStudio::StringVector.new
    solar_thermal_collector_loop_type_choices << HPXML::SolarThermalLoopTypeDirect
    solar_thermal_collector_loop_type_choices << HPXML::SolarThermalLoopTypeIndirect
    solar_thermal_collector_loop_type_choices << HPXML::SolarThermalLoopTypeThermosyphon

    solar_thermal_collector_type_choices = OpenStudio::StringVector.new
    solar_thermal_collector_type_choices << HPXML::SolarThermalTypeEvacuatedTube
    solar_thermal_collector_type_choices << HPXML::SolarThermalTypeSingleGlazing
    solar_thermal_collector_type_choices << HPXML::SolarThermalTypeDoubleGlazing
    solar_thermal_collector_type_choices << HPXML::SolarThermalTypeICS

    arg = OpenStudio::Measure::OSArgument::makeChoiceArgument('solar_thermal_system_type', solar_thermal_system_type_choices, true)
    arg.setDisplayName('Solar Thermal: System Type')
    arg.setDescription("The type of solar thermal system. Use 'none' if there is no solar thermal system.")
    arg.setDefaultValue('none')
    args << arg

    arg = OpenStudio::Measure::OSArgument::makeDoubleArgument('solar_thermal_collector_area', true)
    arg.setDisplayName('Solar Thermal: Collector Area')
    arg.setUnits('ft^2')
    arg.setDescription('The collector area of the solar thermal system.')
    arg.setDefaultValue(40.0)
    args << arg

    arg = OpenStudio::Measure::OSArgument::makeChoiceArgument('solar_thermal_collector_loop_type', solar_thermal_collector_loop_type_choices, true)
    arg.setDisplayName('Solar Thermal: Collector Loop Type')
    arg.setDescription('The collector loop type of the solar thermal system.')
    arg.setDefaultValue(HPXML::SolarThermalLoopTypeDirect)
    args << arg

    arg = OpenStudio::Measure::OSArgument::makeChoiceArgument('solar_thermal_collector_type', solar_thermal_collector_type_choices, true)
    arg.setDisplayName('Solar Thermal: Collector Type')
    arg.setDescription('The collector type of the solar thermal system.')
    arg.setDefaultValue(HPXML::SolarThermalTypeEvacuatedTube)
    args << arg

    arg = OpenStudio::Measure::OSArgument::makeDoubleArgument('solar_thermal_collector_azimuth', true)
    arg.setDisplayName('Solar Thermal: Collector Azimuth')
    arg.setUnits('degrees')
    arg.setDescription('The collector azimuth of the solar thermal system. Azimuth is measured clockwise from north (e.g., North=0, East=90, South=180, West=270).')
    arg.setDefaultValue(180)
    args << arg

    arg = OpenStudio::Measure::OSArgument::makeStringArgument('solar_thermal_collector_tilt', true)
    arg.setDisplayName('Solar Thermal: Collector Tilt')
    arg.setUnits('degrees')
    arg.setDescription('The collector tilt of the solar thermal system. Can also enter, e.g., RoofPitch, RoofPitch+20, Latitude, Latitude-15, etc.')
    arg.setDefaultValue('RoofPitch')
    args << arg

    arg = OpenStudio::Measure::OSArgument::makeDoubleArgument('solar_thermal_collector_rated_optical_efficiency', true)
    arg.setDisplayName('Solar Thermal: Collector Rated Optical Efficiency')
    arg.setUnits('Frac')
    arg.setDescription('The collector rated optical efficiency of the solar thermal system.')
    arg.setDefaultValue(0.5)
    args << arg

    arg = OpenStudio::Measure::OSArgument::makeDoubleArgument('solar_thermal_collector_rated_thermal_losses', true)
    arg.setDisplayName('Solar Thermal: Collector Rated Thermal Losses')
    arg.setUnits('Frac')
    arg.setDescription('The collector rated thermal losses of the solar thermal system.')
    arg.setDefaultValue(0.2799)
    args << arg

    arg = OpenStudio::Measure::OSArgument::makeStringArgument('solar_thermal_storage_volume', true)
    arg.setDisplayName('Solar Thermal: Storage Volume')
    arg.setUnits('Frac')
    arg.setDescription('The storage volume of the solar thermal system.')
    arg.setDefaultValue(Constants.Auto)
    args << arg

    arg = OpenStudio::Measure::OSArgument::makeDoubleArgument('solar_thermal_solar_fraction', true)
    arg.setDisplayName('Solar Thermal: Solar Fraction')
    arg.setUnits('Frac')
    arg.setDescription('The solar fraction of the solar thermal system. If provided, overrides all other solar thermal inputs.')
    arg.setDefaultValue(0)
    args << arg

    pv_system_module_type_choices = OpenStudio::StringVector.new
    pv_system_module_type_choices << 'none'
    pv_system_module_type_choices << Constants.Auto
    pv_system_module_type_choices << HPXML::PVModuleTypeStandard
    pv_system_module_type_choices << HPXML::PVModuleTypePremium
    pv_system_module_type_choices << HPXML::PVModuleTypeThinFilm

    pv_system_location_choices = OpenStudio::StringVector.new
    pv_system_location_choices << Constants.Auto
    pv_system_location_choices << HPXML::LocationRoof
    pv_system_location_choices << HPXML::LocationGround

    pv_system_tracking_choices = OpenStudio::StringVector.new
    pv_system_tracking_choices << Constants.Auto
    pv_system_tracking_choices << HPXML::PVTrackingTypeFixed
    pv_system_tracking_choices << HPXML::PVTrackingType1Axis
    pv_system_tracking_choices << HPXML::PVTrackingType1AxisBacktracked
    pv_system_tracking_choices << HPXML::PVTrackingType2Axis

    arg = OpenStudio::Measure::OSArgument::makeChoiceArgument('pv_system_module_type', pv_system_module_type_choices, true)
    arg.setDisplayName('PV System: Module Type')
    arg.setDescription("Module type of the PV system. Use 'none' if there is no PV system.")
    arg.setDefaultValue('none')
    args << arg

    arg = OpenStudio::Measure::OSArgument::makeChoiceArgument('pv_system_location', pv_system_location_choices, true)
    arg.setDisplayName('PV System: Location')
    arg.setDescription('Location of the PV system.')
    arg.setDefaultValue(Constants.Auto)
    args << arg

    arg = OpenStudio::Measure::OSArgument::makeChoiceArgument('pv_system_tracking', pv_system_tracking_choices, true)
    arg.setDisplayName('PV System: Tracking')
    arg.setDescription('Tracking of the PV system.')
    arg.setDefaultValue(Constants.Auto)
    args << arg

    arg = OpenStudio::Measure::OSArgument::makeDoubleArgument('pv_system_array_azimuth', true)
    arg.setDisplayName('PV System: Array Azimuth')
    arg.setUnits('degrees')
    arg.setDescription('Array azimuth of the PV system. Azimuth is measured clockwise from north (e.g., North=0, East=90, South=180, West=270).')
    arg.setDefaultValue(180)
    args << arg

    arg = OpenStudio::Measure::OSArgument::makeStringArgument('pv_system_array_tilt', true)
    arg.setDisplayName('PV System: Array Tilt')
    arg.setUnits('degrees')
    arg.setDescription('Array tilt of the PV system. Can also enter, e.g., RoofPitch, RoofPitch+20, Latitude, Latitude-15, etc.')
    arg.setDefaultValue('RoofPitch')
    args << arg

    arg = OpenStudio::Measure::OSArgument::makeDoubleArgument('pv_system_max_power_output', true)
    arg.setDisplayName('PV System: Maximum Power Output')
    arg.setUnits('W')
    arg.setDescription('Maximum power output of the PV system. For a shared system, this is the total building maximum power output.')
    arg.setDefaultValue(4000)
    args << arg

    arg = OpenStudio::Measure::OSArgument::makeDoubleArgument('pv_system_inverter_efficiency', false)
    arg.setDisplayName('PV System: Inverter Efficiency')
    arg.setUnits('Frac')
    arg.setDescription('Inverter efficiency of the PV system. If there are two PV systems, this will apply to both.')
    args << arg

    arg = OpenStudio::Measure::OSArgument::makeDoubleArgument('pv_system_system_losses_fraction', false)
    arg.setDisplayName('PV System: System Losses Fraction')
    arg.setUnits('Frac')
    arg.setDescription('System losses fraction of the PV system. If there are two PV systems, this will apply to both.')
    args << arg

    arg = OpenStudio::Measure::OSArgument::makeIntegerArgument('pv_system_num_bedrooms_served', true)
    arg.setDisplayName('PV System: Number of Bedrooms Served')
    arg.setDescription("Number of bedrooms served by PV system. Ignored if #{HPXML::ResidentialTypeSFD}. Used to apportion PV generation to the unit of a SFA/MF building. If there are two PV systems, this will apply to both.")
    arg.setUnits('#')
    arg.setDefaultValue(3)
    args << arg

    arg = OpenStudio::Measure::OSArgument::makeChoiceArgument('pv_system_2_module_type', pv_system_module_type_choices, true)
    arg.setDisplayName('PV System 2: Module Type')
    arg.setDescription("Module type of the second PV system. Use 'none' if there is no PV system 2.")
    arg.setDefaultValue('none')
    args << arg

    arg = OpenStudio::Measure::OSArgument::makeChoiceArgument('pv_system_2_location', pv_system_location_choices, true)
    arg.setDisplayName('PV System 2: Location')
    arg.setDescription('Location of the second PV system.')
    arg.setDefaultValue(Constants.Auto)
    args << arg

    arg = OpenStudio::Measure::OSArgument::makeChoiceArgument('pv_system_2_tracking', pv_system_tracking_choices, true)
    arg.setDisplayName('PV System 2: Tracking')
    arg.setDescription('Tracking of the second PV system.')
    arg.setDefaultValue(Constants.Auto)
    args << arg

    arg = OpenStudio::Measure::OSArgument::makeDoubleArgument('pv_system_2_array_azimuth', true)
    arg.setDisplayName('PV System 2: Array Azimuth')
    arg.setUnits('degrees')
    arg.setDescription('Array azimuth of the second PV system. Azimuth is measured clockwise from north (e.g., North=0, East=90, South=180, West=270).')
    arg.setDefaultValue(180)
    args << arg

    arg = OpenStudio::Measure::OSArgument::makeStringArgument('pv_system_2_array_tilt', true)
    arg.setDisplayName('PV System 2: Array Tilt')
    arg.setUnits('degrees')
    arg.setDescription('Array tilt of the second PV system. Can also enter, e.g., RoofPitch, RoofPitch+20, Latitude, Latitude-15, etc.')
    arg.setDefaultValue('RoofPitch')
    args << arg

    arg = OpenStudio::Measure::OSArgument::makeDoubleArgument('pv_system_2_max_power_output', true)
    arg.setDisplayName('PV System 2: Maximum Power Output')
    arg.setUnits('W')
    arg.setDescription('Maximum power output of the second PV system. For a shared system, this is the total building maximum power output.')
    arg.setDefaultValue(4000)
    args << arg

    battery_location_choices = OpenStudio::StringVector.new
    battery_location_choices << Constants.Auto
    battery_location_choices << 'none'
    battery_location_choices << HPXML::LocationLivingSpace
    battery_location_choices << HPXML::LocationBasementConditioned
    battery_location_choices << HPXML::LocationBasementUnconditioned
    battery_location_choices << HPXML::LocationCrawlspaceVented
    battery_location_choices << HPXML::LocationCrawlspaceUnvented
    battery_location_choices << HPXML::LocationCrawlspaceConditioned
    battery_location_choices << HPXML::LocationAtticVented
    battery_location_choices << HPXML::LocationAtticUnvented
    battery_location_choices << HPXML::LocationGarage
    battery_location_choices << HPXML::LocationOutside

    arg = OpenStudio::Measure::OSArgument::makeChoiceArgument('battery_location', battery_location_choices, true)
    arg.setDisplayName('Battery: Location')
    arg.setDescription('The space type for the lithium ion battery location.')
    arg.setDefaultValue('none')
    args << arg

    arg = OpenStudio::Measure::OSArgument::makeStringArgument('battery_power', true)
    arg.setDisplayName('Battery: Rated Power Output')
    arg.setDescription('The rated power output of the lithium ion battery.')
    arg.setUnits('W')
    arg.setDefaultValue(Constants.Auto)
    args << arg

    arg = OpenStudio::Measure::OSArgument::makeStringArgument('battery_capacity', true)
    arg.setDisplayName('Battery: Nominal Capacity')
    arg.setDescription('The nominal capacity of the lithium ion battery.')
    arg.setUnits('kWh')
    arg.setDefaultValue(Constants.Auto)
    args << arg

    arg = OpenStudio::Measure::OSArgument::makeBoolArgument('lighting_present', false)
    arg.setDisplayName('Lighting: Present')
    arg.setDescription('Whether there is lighting energy use.')
    arg.setDefaultValue(true)
    args << arg

    arg = OpenStudio::Measure::OSArgument::makeDoubleArgument('lighting_interior_fraction_cfl', true)
    arg.setDisplayName('Lighting: Interior Fraction CFL')
    arg.setDescription('Fraction of all lamps (interior) that are compact fluorescent. Lighting not specified as CFL, LFL, or LED is assumed to be incandescent.')
    arg.setDefaultValue(0.1)
    args << arg

    arg = OpenStudio::Measure::OSArgument::makeDoubleArgument('lighting_interior_fraction_lfl', true)
    arg.setDisplayName('Lighting: Interior Fraction LFL')
    arg.setDescription('Fraction of all lamps (interior) that are linear fluorescent. Lighting not specified as CFL, LFL, or LED is assumed to be incandescent.')
    arg.setDefaultValue(0.0)
    args << arg

    arg = OpenStudio::Measure::OSArgument::makeDoubleArgument('lighting_interior_fraction_led', true)
    arg.setDisplayName('Lighting: Interior Fraction LED')
    arg.setDescription('Fraction of all lamps (interior) that are light emitting diodes. Lighting not specified as CFL, LFL, or LED is assumed to be incandescent.')
    arg.setDefaultValue(0.0)
    args << arg

    arg = OpenStudio::Measure::OSArgument::makeDoubleArgument('lighting_interior_usage_multiplier', true)
    arg.setDisplayName('Lighting: Interior Usage Multiplier')
    arg.setDescription('Multiplier on the lighting energy usage (interior) that can reflect, e.g., high/low usage occupants.')
    arg.setDefaultValue(1.0)
    args << arg

    arg = OpenStudio::Measure::OSArgument::makeDoubleArgument('lighting_exterior_fraction_cfl', true)
    arg.setDisplayName('Lighting: Exterior Fraction CFL')
    arg.setDescription('Fraction of all lamps (exterior) that are compact fluorescent. Lighting not specified as CFL, LFL, or LED is assumed to be incandescent.')
    arg.setDefaultValue(0.0)
    args << arg

    arg = OpenStudio::Measure::OSArgument::makeDoubleArgument('lighting_exterior_fraction_lfl', true)
    arg.setDisplayName('Lighting: Exterior Fraction LFL')
    arg.setDescription('Fraction of all lamps (exterior) that are linear fluorescent. Lighting not specified as CFL, LFL, or LED is assumed to be incandescent.')
    arg.setDefaultValue(0.0)
    args << arg

    arg = OpenStudio::Measure::OSArgument::makeDoubleArgument('lighting_exterior_fraction_led', true)
    arg.setDisplayName('Lighting: Exterior Fraction LED')
    arg.setDescription('Fraction of all lamps (exterior) that are light emitting diodes. Lighting not specified as CFL, LFL, or LED is assumed to be incandescent.')
    arg.setDefaultValue(0.0)
    args << arg

    arg = OpenStudio::Measure::OSArgument::makeDoubleArgument('lighting_exterior_usage_multiplier', true)
    arg.setDisplayName('Lighting: Exterior Usage Multiplier')
    arg.setDescription('Multiplier on the lighting energy usage (exterior) that can reflect, e.g., high/low usage occupants.')
    arg.setDefaultValue(1.0)
    args << arg

    arg = OpenStudio::Measure::OSArgument::makeDoubleArgument('lighting_garage_fraction_cfl', true)
    arg.setDisplayName('Lighting: Garage Fraction CFL')
    arg.setDescription('Fraction of all lamps (garage) that are compact fluorescent. Lighting not specified as CFL, LFL, or LED is assumed to be incandescent.')
    arg.setDefaultValue(0.0)
    args << arg

    arg = OpenStudio::Measure::OSArgument::makeDoubleArgument('lighting_garage_fraction_lfl', true)
    arg.setDisplayName('Lighting: Garage Fraction LFL')
    arg.setDescription('Fraction of all lamps (garage) that are linear fluorescent. Lighting not specified as CFL, LFL, or LED is assumed to be incandescent.')
    arg.setDefaultValue(0.0)
    args << arg

    arg = OpenStudio::Measure::OSArgument::makeDoubleArgument('lighting_garage_fraction_led', true)
    arg.setDisplayName('Lighting: Garage Fraction LED')
    arg.setDescription('Fraction of all lamps (garage) that are light emitting diodes. Lighting not specified as CFL, LFL, or LED is assumed to be incandescent.')
    arg.setDefaultValue(0.0)
    args << arg

    arg = OpenStudio::Measure::OSArgument::makeDoubleArgument('lighting_garage_usage_multiplier', true)
    arg.setDisplayName('Lighting: Garage Usage Multiplier')
    arg.setDescription('Multiplier on the lighting energy usage (garage) that can reflect, e.g., high/low usage occupants.')
    arg.setDefaultValue(1.0)
    args << arg

    arg = OpenStudio::Measure::OSArgument::makeBoolArgument('holiday_lighting_present', true)
    arg.setDisplayName('Holiday Lighting: Present')
    arg.setDescription('Whether there is holiday lighting.')
    arg.setDefaultValue(false)
    args << arg

    arg = OpenStudio::Measure::OSArgument::makeStringArgument('holiday_lighting_daily_kwh', true)
    arg.setDisplayName('Holiday Lighting: Daily Consumption')
    arg.setUnits('kWh/day')
    arg.setDescription('The daily energy consumption for holiday lighting (exterior).')
    arg.setDefaultValue(Constants.Auto)
    args << arg

    arg = OpenStudio::Measure::OSArgument::makeStringArgument('holiday_lighting_period', false)
    arg.setDisplayName('Holiday Lighting: Period')
    arg.setDescription('Enter a date like "Nov 25 - Jan 5".')
    args << arg

    dehumidifier_type_choices = OpenStudio::StringVector.new
    dehumidifier_type_choices << 'none'
    dehumidifier_type_choices << HPXML::DehumidifierTypePortable
    dehumidifier_type_choices << HPXML::DehumidifierTypeWholeHome

    dehumidifier_efficiency_type_choices = OpenStudio::StringVector.new
    dehumidifier_efficiency_type_choices << 'EnergyFactor'
    dehumidifier_efficiency_type_choices << 'IntegratedEnergyFactor'

    arg = OpenStudio::Measure::OSArgument::makeChoiceArgument('dehumidifier_type', dehumidifier_type_choices, true)
    arg.setDisplayName('Dehumidifier: Type')
    arg.setDescription('The type of dehumidifier.')
    arg.setDefaultValue('none')
    args << arg

    arg = OpenStudio::Measure::OSArgument::makeChoiceArgument('dehumidifier_efficiency_type', dehumidifier_efficiency_type_choices, true)
    arg.setDisplayName('Dehumidifier: Efficiency Type')
    arg.setDescription('The efficiency type of dehumidifier.')
    arg.setDefaultValue('IntegratedEnergyFactor')
    args << arg

    arg = OpenStudio::Measure::OSArgument::makeDoubleArgument('dehumidifier_efficiency', true)
    arg.setDisplayName('Dehumidifier: Efficiency')
    arg.setUnits('liters/kWh')
    arg.setDescription('The efficiency of the dehumidifier.')
    arg.setDefaultValue(1.5)
    args << arg

    arg = OpenStudio::Measure::OSArgument::makeDoubleArgument('dehumidifier_capacity', true)
    arg.setDisplayName('Dehumidifier: Capacity')
    arg.setDescription('The capacity (water removal rate) of the dehumidifier.')
    arg.setUnits('pint/day')
    arg.setDefaultValue(40)
    args << arg

    arg = OpenStudio::Measure::OSArgument::makeDoubleArgument('dehumidifier_rh_setpoint', true)
    arg.setDisplayName('Dehumidifier: Relative Humidity Setpoint')
    arg.setDescription('The relative humidity setpoint of the dehumidifier.')
    arg.setUnits('Frac')
    arg.setDefaultValue(0.5)
    args << arg

    arg = OpenStudio::Measure::OSArgument::makeDoubleArgument('dehumidifier_fraction_dehumidification_load_served', true)
    arg.setDisplayName('Dehumidifier: Fraction Dehumidification Load Served')
    arg.setDescription('The dehumidification load served fraction of the dehumidifier.')
    arg.setUnits('Frac')
    arg.setDefaultValue(1)
    args << arg

    appliance_location_choices = OpenStudio::StringVector.new
    appliance_location_choices << Constants.Auto
    appliance_location_choices << 'none'
    appliance_location_choices << HPXML::LocationLivingSpace
    appliance_location_choices << HPXML::LocationBasementConditioned
    appliance_location_choices << HPXML::LocationBasementUnconditioned
    appliance_location_choices << HPXML::LocationGarage
    appliance_location_choices << HPXML::LocationOtherHousingUnit
    appliance_location_choices << HPXML::LocationOtherHeatedSpace
    appliance_location_choices << HPXML::LocationOtherMultifamilyBufferSpace
    appliance_location_choices << HPXML::LocationOtherNonFreezingSpace

    clothes_washer_efficiency_type_choices = OpenStudio::StringVector.new
    clothes_washer_efficiency_type_choices << 'ModifiedEnergyFactor'
    clothes_washer_efficiency_type_choices << 'IntegratedModifiedEnergyFactor'

    arg = OpenStudio::Measure::OSArgument::makeChoiceArgument('clothes_washer_location', appliance_location_choices, true)
    arg.setDisplayName('Clothes Washer: Location')
    arg.setDescription('The space type for the clothes washer location.')
    arg.setDefaultValue(Constants.Auto)
    args << arg

    arg = OpenStudio::Measure::OSArgument::makeChoiceArgument('clothes_washer_efficiency_type', clothes_washer_efficiency_type_choices, true)
    arg.setDisplayName('Clothes Washer: Efficiency Type')
    arg.setDescription('The efficiency type of the clothes washer.')
    arg.setDefaultValue('IntegratedModifiedEnergyFactor')
    args << arg

    arg = OpenStudio::Measure::OSArgument::makeStringArgument('clothes_washer_efficiency', true)
    arg.setDisplayName('Clothes Washer: Efficiency')
    arg.setUnits('ft^3/kWh-cyc')
    arg.setDescription('The efficiency of the clothes washer.')
    arg.setDefaultValue(Constants.Auto)
    args << arg

    arg = OpenStudio::Measure::OSArgument::makeStringArgument('clothes_washer_rated_annual_kwh', true)
    arg.setDisplayName('Clothes Washer: Rated Annual Consumption')
    arg.setUnits('kWh/yr')
    arg.setDescription('The annual energy consumed by the clothes washer, as rated, obtained from the EnergyGuide label. This includes both the appliance electricity consumption and the energy required for water heating.')
    arg.setDefaultValue(Constants.Auto)
    args << arg

    arg = OpenStudio::Measure::OSArgument::makeStringArgument('clothes_washer_label_electric_rate', true)
    arg.setDisplayName('Clothes Washer: Label Electric Rate')
    arg.setUnits('$/kWh')
    arg.setDescription('The annual energy consumed by the clothes washer, as rated, obtained from the EnergyGuide label. This includes both the appliance electricity consumption and the energy required for water heating.')
    arg.setDefaultValue(Constants.Auto)
    args << arg

    arg = OpenStudio::Measure::OSArgument::makeStringArgument('clothes_washer_label_gas_rate', true)
    arg.setDisplayName('Clothes Washer: Label Gas Rate')
    arg.setUnits('$/therm')
    arg.setDescription('The annual energy consumed by the clothes washer, as rated, obtained from the EnergyGuide label. This includes both the appliance electricity consumption and the energy required for water heating.')
    arg.setDefaultValue(Constants.Auto)
    args << arg

    arg = OpenStudio::Measure::OSArgument::makeStringArgument('clothes_washer_label_annual_gas_cost', true)
    arg.setDisplayName('Clothes Washer: Label Annual Cost with Gas DHW')
    arg.setUnits('$')
    arg.setDescription('The annual cost of using the system under test conditions. Input is obtained from the EnergyGuide label.')
    arg.setDefaultValue(Constants.Auto)
    args << arg

    arg = OpenStudio::Measure::OSArgument::makeStringArgument('clothes_washer_label_usage', true)
    arg.setDisplayName('Clothes Washer: Label Usage')
    arg.setUnits('cyc/wk')
    arg.setDescription('The clothes washer loads per week.')
    arg.setDefaultValue(Constants.Auto)
    args << arg

    arg = OpenStudio::Measure::OSArgument::makeStringArgument('clothes_washer_capacity', true)
    arg.setDisplayName('Clothes Washer: Drum Volume')
    arg.setUnits('ft^3')
    arg.setDescription("Volume of the washer drum. Obtained from the EnergyStar website or the manufacturer's literature.")
    arg.setDefaultValue(Constants.Auto)
    args << arg

    arg = OpenStudio::Measure::OSArgument::makeDoubleArgument('clothes_washer_usage_multiplier', true)
    arg.setDisplayName('Clothes Washer: Usage Multiplier')
    arg.setDescription('Multiplier on the clothes washer energy and hot water usage that can reflect, e.g., high/low usage occupants.')
    arg.setDefaultValue(1.0)
    args << arg

    arg = OpenStudio::Measure::OSArgument::makeChoiceArgument('clothes_dryer_location', appliance_location_choices, true)
    arg.setDisplayName('Clothes Dryer: Location')
    arg.setDescription('The space type for the clothes dryer location.')
    arg.setDefaultValue(Constants.Auto)
    args << arg

    clothes_dryer_fuel_choices = OpenStudio::StringVector.new
    clothes_dryer_fuel_choices << HPXML::FuelTypeElectricity
    clothes_dryer_fuel_choices << HPXML::FuelTypeNaturalGas
    clothes_dryer_fuel_choices << HPXML::FuelTypeOil
    clothes_dryer_fuel_choices << HPXML::FuelTypePropane
    clothes_dryer_fuel_choices << HPXML::FuelTypeWoodCord
    clothes_dryer_fuel_choices << HPXML::FuelTypeCoal

    clothes_dryer_efficiency_type_choices = OpenStudio::StringVector.new
    clothes_dryer_efficiency_type_choices << 'EnergyFactor'
    clothes_dryer_efficiency_type_choices << 'CombinedEnergyFactor'

    arg = OpenStudio::Measure::OSArgument::makeChoiceArgument('clothes_dryer_fuel_type', clothes_dryer_fuel_choices, true)
    arg.setDisplayName('Clothes Dryer: Fuel Type')
    arg.setDescription('Type of fuel used by the clothes dryer.')
    arg.setDefaultValue(HPXML::FuelTypeNaturalGas)
    args << arg

    arg = OpenStudio::Measure::OSArgument::makeChoiceArgument('clothes_dryer_efficiency_type', clothes_dryer_efficiency_type_choices, true)
    arg.setDisplayName('Clothes Dryer: Efficiency Type')
    arg.setDescription('The efficiency type of the clothes dryer.')
    arg.setDefaultValue('CombinedEnergyFactor')
    args << arg

    arg = OpenStudio::Measure::OSArgument::makeStringArgument('clothes_dryer_efficiency', true)
    arg.setDisplayName('Clothes Dryer: Efficiency')
    arg.setUnits('lb/kWh')
    arg.setDescription('The efficiency of the clothes dryer.')
    arg.setDefaultValue(Constants.Auto)
    args << arg

    arg = OpenStudio::Measure::OSArgument::makeStringArgument('clothes_dryer_vented_flow_rate', true)
    arg.setDisplayName('Clothes Dryer: Vented Flow Rate')
    arg.setDescription('The exhaust flow rate of the vented clothes dryer.')
    arg.setUnits('CFM')
    arg.setDefaultValue(Constants.Auto)
    args << arg

    arg = OpenStudio::Measure::OSArgument::makeDoubleArgument('clothes_dryer_usage_multiplier', true)
    arg.setDisplayName('Clothes Dryer: Usage Multiplier')
    arg.setDescription('Multiplier on the clothes dryer energy usage that can reflect, e.g., high/low usage occupants.')
    arg.setDefaultValue(1.0)
    args << arg

    arg = OpenStudio::Measure::OSArgument::makeChoiceArgument('dishwasher_location', appliance_location_choices, true)
    arg.setDisplayName('Dishwasher: Location')
    arg.setDescription('The space type for the dishwasher location.')
    arg.setDefaultValue(Constants.Auto)
    args << arg

    dishwasher_efficiency_type_choices = OpenStudio::StringVector.new
    dishwasher_efficiency_type_choices << 'RatedAnnualkWh'
    dishwasher_efficiency_type_choices << 'EnergyFactor'

    arg = OpenStudio::Measure::OSArgument::makeChoiceArgument('dishwasher_efficiency_type', dishwasher_efficiency_type_choices, true)
    arg.setDisplayName('Dishwasher: Efficiency Type')
    arg.setDescription('The efficiency type of dishwasher.')
    arg.setDefaultValue('RatedAnnualkWh')
    args << arg

    arg = OpenStudio::Measure::OSArgument::makeStringArgument('dishwasher_efficiency', true)
    arg.setDisplayName('Dishwasher: Efficiency')
    arg.setUnits('RatedAnnualkWh or EnergyFactor')
    arg.setDescription('The efficiency of the dishwasher.')
    arg.setDefaultValue(Constants.Auto)
    args << arg

    arg = OpenStudio::Measure::OSArgument::makeStringArgument('dishwasher_label_electric_rate', true)
    arg.setDisplayName('Dishwasher: Label Electric Rate')
    arg.setUnits('$/kWh')
    arg.setDescription('The label electric rate of the dishwasher.')
    arg.setDefaultValue(Constants.Auto)
    args << arg

    arg = OpenStudio::Measure::OSArgument::makeStringArgument('dishwasher_label_gas_rate', true)
    arg.setDisplayName('Dishwasher: Label Gas Rate')
    arg.setUnits('$/therm')
    arg.setDescription('The label gas rate of the dishwasher.')
    arg.setDefaultValue(Constants.Auto)
    args << arg

    arg = OpenStudio::Measure::OSArgument::makeStringArgument('dishwasher_label_annual_gas_cost', true)
    arg.setDisplayName('Dishwasher: Label Annual Gas Cost')
    arg.setUnits('$')
    arg.setDescription('The label annual gas cost of the dishwasher.')
    arg.setDefaultValue(Constants.Auto)
    args << arg

    arg = OpenStudio::Measure::OSArgument::makeStringArgument('dishwasher_label_usage', true)
    arg.setDisplayName('Dishwasher: Label Usage')
    arg.setUnits('cyc/wk')
    arg.setDescription('The dishwasher loads per week.')
    arg.setDefaultValue(Constants.Auto)
    args << arg

    arg = OpenStudio::Measure::OSArgument::makeStringArgument('dishwasher_place_setting_capacity', true)
    arg.setDisplayName('Dishwasher: Number of Place Settings')
    arg.setUnits('#')
    arg.setDescription("The number of place settings for the unit. Data obtained from manufacturer's literature.")
    arg.setDefaultValue(Constants.Auto)
    args << arg

    arg = OpenStudio::Measure::OSArgument::makeDoubleArgument('dishwasher_usage_multiplier', true)
    arg.setDisplayName('Dishwasher: Usage Multiplier')
    arg.setDescription('Multiplier on the dishwasher energy usage that can reflect, e.g., high/low usage occupants.')
    arg.setDefaultValue(1.0)
    args << arg

    arg = OpenStudio::Measure::OSArgument::makeChoiceArgument('refrigerator_location', appliance_location_choices, true)
    arg.setDisplayName('Refrigerator: Location')
    arg.setDescription('The space type for the refrigerator location.')
    arg.setDefaultValue(Constants.Auto)
    args << arg

    arg = OpenStudio::Measure::OSArgument::makeStringArgument('refrigerator_rated_annual_kwh', true)
    arg.setDisplayName('Refrigerator: Rated Annual Consumption')
    arg.setUnits('kWh/yr')
    arg.setDescription('The EnergyGuide rated annual energy consumption for a refrigerator.')
    arg.setDefaultValue(Constants.Auto)
    args << arg

    arg = OpenStudio::Measure::OSArgument::makeDoubleArgument('refrigerator_usage_multiplier', true)
    arg.setDisplayName('Refrigerator: Usage Multiplier')
    arg.setDescription('Multiplier on the refrigerator energy usage that can reflect, e.g., high/low usage occupants.')
    arg.setDefaultValue(1.0)
    args << arg

    arg = OpenStudio::Measure::OSArgument::makeChoiceArgument('extra_refrigerator_location', appliance_location_choices, true)
    arg.setDisplayName('Extra Refrigerator: Location')
    arg.setDescription('The space type for the extra refrigerator location.')
    arg.setDefaultValue('none')
    args << arg

    arg = OpenStudio::Measure::OSArgument::makeStringArgument('extra_refrigerator_rated_annual_kwh', true)
    arg.setDisplayName('Extra Refrigerator: Rated Annual Consumption')
    arg.setUnits('kWh/yr')
    arg.setDescription('The EnergyGuide rated annual energy consumption for an extra rrefrigerator.')
    arg.setDefaultValue(Constants.Auto)
    args << arg

    arg = OpenStudio::Measure::OSArgument::makeDoubleArgument('extra_refrigerator_usage_multiplier', true)
    arg.setDisplayName('Extra Refrigerator: Usage Multiplier')
    arg.setDescription('Multiplier on the extra refrigerator energy usage that can reflect, e.g., high/low usage occupants.')
    arg.setDefaultValue(1.0)
    args << arg

    arg = OpenStudio::Measure::OSArgument::makeChoiceArgument('freezer_location', appliance_location_choices, true)
    arg.setDisplayName('Freezer: Location')
    arg.setDescription('The space type for the freezer location.')
    arg.setDefaultValue('none')
    args << arg

    arg = OpenStudio::Measure::OSArgument::makeStringArgument('freezer_rated_annual_kwh', true)
    arg.setDisplayName('Freezer: Rated Annual Consumption')
    arg.setUnits('kWh/yr')
    arg.setDescription('The EnergyGuide rated annual energy consumption for a freezer.')
    arg.setDefaultValue(Constants.Auto)
    args << arg

    arg = OpenStudio::Measure::OSArgument::makeDoubleArgument('freezer_usage_multiplier', true)
    arg.setDisplayName('Freezer: Usage Multiplier')
    arg.setDescription('Multiplier on the freezer energy usage that can reflect, e.g., high/low usage occupants.')
    arg.setDefaultValue(1.0)
    args << arg

    cooking_range_oven_fuel_choices = OpenStudio::StringVector.new
    cooking_range_oven_fuel_choices << HPXML::FuelTypeElectricity
    cooking_range_oven_fuel_choices << HPXML::FuelTypeNaturalGas
    cooking_range_oven_fuel_choices << HPXML::FuelTypeOil
    cooking_range_oven_fuel_choices << HPXML::FuelTypePropane
    cooking_range_oven_fuel_choices << HPXML::FuelTypeWoodCord
    cooking_range_oven_fuel_choices << HPXML::FuelTypeCoal

    arg = OpenStudio::Measure::OSArgument::makeChoiceArgument('cooking_range_oven_location', appliance_location_choices, true)
    arg.setDisplayName('Cooking Range/Oven: Location')
    arg.setDescription('The space type for the cooking range/oven location.')
    arg.setDefaultValue(Constants.Auto)
    args << arg

    arg = OpenStudio::Measure::OSArgument::makeChoiceArgument('cooking_range_oven_fuel_type', cooking_range_oven_fuel_choices, true)
    arg.setDisplayName('Cooking Range/Oven: Fuel Type')
    arg.setDescription('Type of fuel used by the cooking range/oven.')
    arg.setDefaultValue(HPXML::FuelTypeNaturalGas)
    args << arg

    arg = OpenStudio::Measure::OSArgument::makeBoolArgument('cooking_range_oven_is_induction', false)
    arg.setDisplayName('Cooking Range/Oven: Is Induction')
    arg.setDescription('Whether the cooking range is induction.')
    args << arg

    arg = OpenStudio::Measure::OSArgument::makeBoolArgument('cooking_range_oven_is_convection', false)
    arg.setDisplayName('Cooking Range/Oven: Is Convection')
    arg.setDescription('Whether the oven is convection.')
    args << arg

    arg = OpenStudio::Measure::OSArgument::makeDoubleArgument('cooking_range_oven_usage_multiplier', true)
    arg.setDisplayName('Cooking Range/Oven: Usage Multiplier')
    arg.setDescription('Multiplier on the cooking range/oven energy usage that can reflect, e.g., high/low usage occupants.')
    arg.setDefaultValue(1.0)
    args << arg

    arg = OpenStudio::Measure::OSArgument::makeBoolArgument('ceiling_fan_present', true)
    arg.setDisplayName('Ceiling Fan: Present')
    arg.setDescription('Whether there is are any ceiling fans.')
    arg.setDefaultValue(true)
    args << arg

    arg = OpenStudio::Measure::OSArgument::makeStringArgument('ceiling_fan_efficiency', true)
    arg.setDisplayName('Ceiling Fan: Efficiency')
    arg.setUnits('CFM/W')
    arg.setDescription('The efficiency rating of the ceiling fan(s) at medium speed.')
    arg.setDefaultValue(Constants.Auto)
    args << arg

    arg = OpenStudio::Measure::OSArgument::makeStringArgument('ceiling_fan_quantity', true)
    arg.setDisplayName('Ceiling Fan: Quantity')
    arg.setUnits('#')
    arg.setDescription('Total number of ceiling fans.')
    arg.setDefaultValue(Constants.Auto)
    args << arg

    arg = OpenStudio::Measure::OSArgument::makeDoubleArgument('ceiling_fan_cooling_setpoint_temp_offset', true)
    arg.setDisplayName('Ceiling Fan: Cooling Setpoint Temperature Offset')
    arg.setUnits('deg-F')
    arg.setDescription('The setpoint temperature offset during cooling season for the ceiling fan(s). Only applies if ceiling fan quantity is greater than zero.')
    arg.setDefaultValue(0.0)
    args << arg

    arg = OpenStudio::Measure::OSArgument::makeBoolArgument('misc_plug_loads_television_present', true)
    arg.setDisplayName('Misc Plug Loads: Television Present')
    arg.setDescription('Whether there are televisions.')
    arg.setDefaultValue(true)
    args << arg

    arg = OpenStudio::Measure::OSArgument::makeStringArgument('misc_plug_loads_television_annual_kwh', true)
    arg.setDisplayName('Misc Plug Loads: Television Annual kWh')
    arg.setDescription('The annual energy consumption of the television plug loads.')
    arg.setUnits('kWh/yr')
    arg.setDefaultValue(Constants.Auto)
    args << arg

    arg = OpenStudio::Measure::OSArgument::makeDoubleArgument('misc_plug_loads_television_usage_multiplier', true)
    arg.setDisplayName('Misc Plug Loads: Television Usage Multiplier')
    arg.setDescription('Multiplier on the television energy usage that can reflect, e.g., high/low usage occupants.')
    arg.setDefaultValue(1.0)
    args << arg

    arg = OpenStudio::Measure::OSArgument::makeStringArgument('misc_plug_loads_other_annual_kwh', true)
    arg.setDisplayName('Misc Plug Loads: Other Annual kWh')
    arg.setDescription('The annual energy consumption of the other residual plug loads.')
    arg.setUnits('kWh/yr')
    arg.setDefaultValue(Constants.Auto)
    args << arg

    arg = OpenStudio::Measure::OSArgument::makeStringArgument('misc_plug_loads_other_frac_sensible', true)
    arg.setDisplayName('Misc Plug Loads: Other Sensible Fraction')
    arg.setDescription("Fraction of other residual plug loads' internal gains that are sensible.")
    arg.setUnits('Frac')
    arg.setDefaultValue(Constants.Auto)
    args << arg

    arg = OpenStudio::Measure::OSArgument::makeStringArgument('misc_plug_loads_other_frac_latent', true)
    arg.setDisplayName('Misc Plug Loads: Other Latent Fraction')
    arg.setDescription("Fraction of other residual plug loads' internal gains that are latent.")
    arg.setUnits('Frac')
    arg.setDefaultValue(Constants.Auto)
    args << arg

    arg = OpenStudio::Measure::OSArgument::makeDoubleArgument('misc_plug_loads_other_usage_multiplier', true)
    arg.setDisplayName('Misc Plug Loads: Other Usage Multiplier')
    arg.setDescription('Multiplier on the other energy usage that can reflect, e.g., high/low usage occupants.')
    arg.setDefaultValue(1.0)
    args << arg

    arg = OpenStudio::Measure::OSArgument::makeBoolArgument('misc_plug_loads_well_pump_present', true)
    arg.setDisplayName('Misc Plug Loads: Well Pump Present')
    arg.setDescription('Whether there is a well pump.')
    arg.setDefaultValue(false)
    args << arg

    arg = OpenStudio::Measure::OSArgument::makeStringArgument('misc_plug_loads_well_pump_annual_kwh', true)
    arg.setDisplayName('Misc Plug Loads: Well Pump Annual kWh')
    arg.setDescription('The annual energy consumption of the well pump plug loads.')
    arg.setUnits('kWh/yr')
    arg.setDefaultValue(Constants.Auto)
    args << arg

    arg = OpenStudio::Measure::OSArgument::makeDoubleArgument('misc_plug_loads_well_pump_usage_multiplier', true)
    arg.setDisplayName('Misc Plug Loads: Well Pump Usage Multiplier')
    arg.setDescription('Multiplier on the well pump energy usage that can reflect, e.g., high/low usage occupants.')
    arg.setDefaultValue(1.0)
    args << arg

    arg = OpenStudio::Measure::OSArgument::makeBoolArgument('misc_plug_loads_vehicle_present', true)
    arg.setDisplayName('Misc Plug Loads: Vehicle Present')
    arg.setDescription('Whether there is an electric vehicle.')
    arg.setDefaultValue(false)
    args << arg

    arg = OpenStudio::Measure::OSArgument::makeStringArgument('misc_plug_loads_vehicle_annual_kwh', true)
    arg.setDisplayName('Misc Plug Loads: Vehicle Annual kWh')
    arg.setDescription('The annual energy consumption of the electric vehicle plug loads.')
    arg.setUnits('kWh/yr')
    arg.setDefaultValue(Constants.Auto)
    args << arg

    arg = OpenStudio::Measure::OSArgument::makeDoubleArgument('misc_plug_loads_vehicle_usage_multiplier', true)
    arg.setDisplayName('Misc Plug Loads: Vehicle Usage Multiplier')
    arg.setDescription('Multiplier on the electric vehicle energy usage that can reflect, e.g., high/low usage occupants.')
    arg.setDefaultValue(1.0)
    args << arg

    misc_fuel_loads_fuel_choices = OpenStudio::StringVector.new
    misc_fuel_loads_fuel_choices << HPXML::FuelTypeNaturalGas
    misc_fuel_loads_fuel_choices << HPXML::FuelTypeOil
    misc_fuel_loads_fuel_choices << HPXML::FuelTypePropane
    misc_fuel_loads_fuel_choices << HPXML::FuelTypeWoodCord
    misc_fuel_loads_fuel_choices << HPXML::FuelTypeWoodPellets

    misc_fuel_loads_location_choices = OpenStudio::StringVector.new
    misc_fuel_loads_location_choices << Constants.Auto
    misc_fuel_loads_location_choices << HPXML::LocationInterior
    misc_fuel_loads_location_choices << HPXML::LocationExterior

    arg = OpenStudio::Measure::OSArgument::makeBoolArgument('misc_fuel_loads_grill_present', true)
    arg.setDisplayName('Misc Fuel Loads: Grill Present')
    arg.setDescription('Whether there is a fuel loads grill.')
    arg.setDefaultValue(false)
    args << arg

    arg = OpenStudio::Measure::OSArgument::makeChoiceArgument('misc_fuel_loads_grill_fuel_type', misc_fuel_loads_fuel_choices, true)
    arg.setDisplayName('Misc Fuel Loads: Grill Fuel Type')
    arg.setDescription('The fuel type of the fuel loads grill.')
    arg.setDefaultValue(HPXML::FuelTypeNaturalGas)
    args << arg

    arg = OpenStudio::Measure::OSArgument::makeStringArgument('misc_fuel_loads_grill_annual_therm', true)
    arg.setDisplayName('Misc Fuel Loads: Grill Annual therm')
    arg.setDescription('The annual energy consumption of the fuel loads grill.')
    arg.setUnits('therm/yr')
    arg.setDefaultValue(Constants.Auto)
    args << arg

    arg = OpenStudio::Measure::OSArgument::makeDoubleArgument('misc_fuel_loads_grill_usage_multiplier', true)
    arg.setDisplayName('Misc Fuel Loads: Grill Usage Multiplier')
    arg.setDescription('Multiplier on the fuel loads grill energy usage that can reflect, e.g., high/low usage occupants.')
    arg.setDefaultValue(0.0)
    args << arg

    arg = OpenStudio::Measure::OSArgument::makeBoolArgument('misc_fuel_loads_lighting_present', true)
    arg.setDisplayName('Misc Fuel Loads: Lighting Present')
    arg.setDescription('Whether there is fuel loads lighting.')
    arg.setDefaultValue(false)
    args << arg

    arg = OpenStudio::Measure::OSArgument::makeChoiceArgument('misc_fuel_loads_lighting_fuel_type', misc_fuel_loads_fuel_choices, true)
    arg.setDisplayName('Misc Fuel Loads: Lighting Fuel Type')
    arg.setDescription('The fuel type of the fuel loads lighting.')
    arg.setDefaultValue(HPXML::FuelTypeNaturalGas)
    args << arg

    arg = OpenStudio::Measure::OSArgument::makeStringArgument('misc_fuel_loads_lighting_annual_therm', true)
    arg.setDisplayName('Misc Fuel Loads: Lighting Annual therm')
    arg.setDescription('The annual energy consumption of the fuel loads lighting.')
    arg.setUnits('therm/yr')
    arg.setDefaultValue(Constants.Auto)
    args << arg

    arg = OpenStudio::Measure::OSArgument::makeDoubleArgument('misc_fuel_loads_lighting_usage_multiplier', true)
    arg.setDisplayName('Misc Fuel Loads: Lighting Usage Multiplier')
    arg.setDescription('Multiplier on the fuel loads lighting energy usage that can reflect, e.g., high/low usage occupants.')
    arg.setDefaultValue(0.0)
    args << arg

    arg = OpenStudio::Measure::OSArgument::makeBoolArgument('misc_fuel_loads_fireplace_present', true)
    arg.setDisplayName('Misc Fuel Loads: Fireplace Present')
    arg.setDescription('Whether there is fuel loads fireplace.')
    arg.setDefaultValue(false)
    args << arg

    arg = OpenStudio::Measure::OSArgument::makeChoiceArgument('misc_fuel_loads_fireplace_fuel_type', misc_fuel_loads_fuel_choices, true)
    arg.setDisplayName('Misc Fuel Loads: Fireplace Fuel Type')
    arg.setDescription('The fuel type of the fuel loads fireplace.')
    arg.setDefaultValue(HPXML::FuelTypeNaturalGas)
    args << arg

    arg = OpenStudio::Measure::OSArgument::makeStringArgument('misc_fuel_loads_fireplace_annual_therm', true)
    arg.setDisplayName('Misc Fuel Loads: Fireplace Annual therm')
    arg.setDescription('The annual energy consumption of the fuel loads fireplace.')
    arg.setUnits('therm/yr')
    arg.setDefaultValue(Constants.Auto)
    args << arg

    arg = OpenStudio::Measure::OSArgument::makeStringArgument('misc_fuel_loads_fireplace_frac_sensible', true)
    arg.setDisplayName('Misc Fuel Loads: Fireplace Sensible Fraction')
    arg.setDescription("Fraction of fireplace residual fuel loads' internal gains that are sensible.")
    arg.setUnits('Frac')
    arg.setDefaultValue(Constants.Auto)
    args << arg

    arg = OpenStudio::Measure::OSArgument::makeStringArgument('misc_fuel_loads_fireplace_frac_latent', true)
    arg.setDisplayName('Misc Fuel Loads: Fireplace Latent Fraction')
    arg.setDescription("Fraction of fireplace residual fuel loads' internal gains that are latent.")
    arg.setUnits('Frac')
    arg.setDefaultValue(Constants.Auto)
    args << arg

    arg = OpenStudio::Measure::OSArgument::makeDoubleArgument('misc_fuel_loads_fireplace_usage_multiplier', true)
    arg.setDisplayName('Misc Fuel Loads: Fireplace Usage Multiplier')
    arg.setDescription('Multiplier on the fuel loads fireplace energy usage that can reflect, e.g., high/low usage occupants.')
    arg.setDefaultValue(0.0)
    args << arg

    heater_type_choices = OpenStudio::StringVector.new
    heater_type_choices << HPXML::TypeNone
    heater_type_choices << HPXML::HeaterTypeElectricResistance
    heater_type_choices << HPXML::HeaterTypeGas
    heater_type_choices << HPXML::HeaterTypeHeatPump

    arg = OpenStudio::Measure::OSArgument::makeBoolArgument('pool_present', true)
    arg.setDisplayName('Pool: Present')
    arg.setDescription('Whether there is a pool.')
    arg.setDefaultValue(false)
    args << arg

    arg = OpenStudio::Measure::OSArgument::makeStringArgument('pool_pump_annual_kwh', true)
    arg.setDisplayName('Pool: Pump Annual kWh')
    arg.setDescription('The annual energy consumption of the pool pump.')
    arg.setUnits('kWh/yr')
    arg.setDefaultValue(Constants.Auto)
    args << arg

    arg = OpenStudio::Measure::OSArgument::makeDoubleArgument('pool_pump_usage_multiplier', true)
    arg.setDisplayName('Pool: Pump Usage Multiplier')
    arg.setDescription('Multiplier on the pool pump energy usage that can reflect, e.g., high/low usage occupants.')
    arg.setDefaultValue(1.0)
    args << arg

    arg = OpenStudio::Measure::OSArgument::makeChoiceArgument('pool_heater_type', heater_type_choices, true)
    arg.setDisplayName('Pool: Heater Type')
    arg.setDescription("The type of pool heater. Use 'none' if there is no pool heater.")
    arg.setDefaultValue(HPXML::TypeNone)
    args << arg

    arg = OpenStudio::Measure::OSArgument::makeStringArgument('pool_heater_annual_kwh', true)
    arg.setDisplayName('Pool: Heater Annual kWh')
    arg.setDescription("The annual energy consumption of the #{HPXML::HeaterTypeElectricResistance} pool heater.")
    arg.setUnits('kWh/yr')
    arg.setDefaultValue(Constants.Auto)
    args << arg

    arg = OpenStudio::Measure::OSArgument::makeStringArgument('pool_heater_annual_therm', true)
    arg.setDisplayName('Pool: Heater Annual therm')
    arg.setDescription("The annual energy consumption of the #{HPXML::HeaterTypeGas} pool heater.")
    arg.setUnits('therm/yr')
    arg.setDefaultValue(Constants.Auto)
    args << arg

    arg = OpenStudio::Measure::OSArgument::makeDoubleArgument('pool_heater_usage_multiplier', true)
    arg.setDisplayName('Pool: Heater Usage Multiplier')
    arg.setDescription('Multiplier on the pool heater energy usage that can reflect, e.g., high/low usage occupants.')
    arg.setDefaultValue(1.0)
    args << arg

    arg = OpenStudio::Measure::OSArgument::makeBoolArgument('hot_tub_present', true)
    arg.setDisplayName('Hot Tub: Present')
    arg.setDescription('Whether there is a hot tub.')
    arg.setDefaultValue(false)
    args << arg

    arg = OpenStudio::Measure::OSArgument::makeStringArgument('hot_tub_pump_annual_kwh', true)
    arg.setDisplayName('Hot Tub: Pump Annual kWh')
    arg.setDescription('The annual energy consumption of the hot tub pump.')
    arg.setUnits('kWh/yr')
    arg.setDefaultValue(Constants.Auto)
    args << arg

    arg = OpenStudio::Measure::OSArgument::makeDoubleArgument('hot_tub_pump_usage_multiplier', true)
    arg.setDisplayName('Hot Tub: Pump Usage Multiplier')
    arg.setDescription('Multiplier on the hot tub pump energy usage that can reflect, e.g., high/low usage occupants.')
    arg.setDefaultValue(1.0)
    args << arg

    arg = OpenStudio::Measure::OSArgument::makeChoiceArgument('hot_tub_heater_type', heater_type_choices, true)
    arg.setDisplayName('Hot Tub: Heater Type')
    arg.setDescription("The type of hot tub heater. Use 'none' if there is no hot tub heater.")
    arg.setDefaultValue(HPXML::TypeNone)
    args << arg

    arg = OpenStudio::Measure::OSArgument::makeStringArgument('hot_tub_heater_annual_kwh', true)
    arg.setDisplayName('Hot Tub: Heater Annual kWh')
    arg.setDescription("The annual energy consumption of the #{HPXML::HeaterTypeElectricResistance} hot tub heater.")
    arg.setUnits('kWh/yr')
    arg.setDefaultValue(Constants.Auto)
    args << arg

    arg = OpenStudio::Measure::OSArgument::makeStringArgument('hot_tub_heater_annual_therm', true)
    arg.setDisplayName('Hot Tub: Heater Annual therm')
    arg.setDescription("The annual energy consumption of the #{HPXML::HeaterTypeGas} hot tub heater.")
    arg.setUnits('therm/yr')
    arg.setDefaultValue(Constants.Auto)
    args << arg

    arg = OpenStudio::Measure::OSArgument::makeDoubleArgument('hot_tub_heater_usage_multiplier', true)
    arg.setDisplayName('Hot Tub: Heater Usage Multiplier')
    arg.setDescription('Multiplier on the hot tub heater energy usage that can reflect, e.g., high/low usage occupants.')
    arg.setDefaultValue(1.0)
    args << arg

    arg = OpenStudio::Measure::OSArgument::makeBoolArgument('apply_defaults', false)
    arg.setDisplayName('Apply default values')
    arg.setDescription('Sets OS-HPXML default values in the HPXML output file')
    arg.setDefaultValue(false)
    args << arg

    arg = OpenStudio::Measure::OSArgument.makeStringArgument('emissions_scenario_names', false)
    arg.setDisplayName('Emissions: Scenario Names')
    arg.setDescription('Names of emissions scenarios. If multiple scenarios, use a comma-separated list.')
    args << arg

    arg = OpenStudio::Measure::OSArgument.makeStringArgument('emissions_types', false)
    arg.setDisplayName('Emissions: Types')
    arg.setDescription('Types of emissions (e.g., CO2, NOx, etc.). If multiple scenarios, use a comma-separated list.')
    args << arg

    arg = OpenStudio::Measure::OSArgument.makeStringArgument('emissions_electricity_units', false)
    arg.setDisplayName('Emissions: Electricity Units')
    arg.setDescription('Electricity emissions factors units. If multiple scenarios, use a comma-separated list.')
    args << arg

    arg = OpenStudio::Measure::OSArgument.makeStringArgument('emissions_electricity_values_or_filepaths', false)
    arg.setDisplayName('Emissions: Electricity Values or File Paths')
    arg.setDescription('Electricity emissions factors values, specified as either an annual factor or an absolute/relative path to a file with hourly factors. If multiple scenarios, use a comma-separated list.')
    args << arg

    return args
  end

  # define what happens when the measure is run
  def run(model, runner, user_arguments)
    super(model, runner, user_arguments)

    # use the built-in error checking
    if !runner.validateUserArguments(arguments(model), user_arguments)
      return false
    end

    Geometry.tear_down_model(model, runner)

    Version.check_openstudio_version()

    # assign the user inputs to variables
    args = get_argument_values(runner, arguments(model), user_arguments)
    args = Hash[args.collect { |k, v| [k.to_sym, v] }]

    # Argument error checks
    warnings, errors = validate_arguments(args)
    unless warnings.empty?
      warnings.each do |warning|
        runner.registerWarning(warning)
      end
    end
    unless errors.empty?
      errors.each do |error|
        runner.registerError(error)
      end
      return false
    end

    # Create EpwFile object
    epw_path = args[:weather_station_epw_filepath]
    if not File.exist? epw_path
      epw_path = File.join(File.expand_path(File.join(File.dirname(__FILE__), '..', 'weather')), epw_path) # a filename was entered for weather_station_epw_filepath
    end
    if not File.exist? epw_path
      runner.registerError("Could not find EPW file at '#{epw_path}'.")
      return false
    end
    epw_file = OpenStudio::EpwFile.new(epw_path)

    # Create HPXML file
    skip_error_checking = false
    hpxml_doc = HPXMLFile.create(runner, model, args, epw_file, skip_error_checking)
    if not hpxml_doc
      runner.registerError('Unsuccessful creation of HPXML file.')
      return false
    end

    hpxml_path = args[:hpxml_path]
    unless (Pathname.new hpxml_path).absolute?
      hpxml_path = File.expand_path(File.join(File.dirname(__FILE__), hpxml_path))
    end

    # Check for invalid HPXML file
    if not skip_error_checking
      if not validate_hpxml(runner, hpxml_path, hpxml_doc)
        return false
      end
    end

    XMLHelper.write_file(hpxml_doc, hpxml_path)
    runner.registerInfo("Wrote file: #{hpxml_path}")

    # Uncomment for debugging purposes
    # File.write(hpxml_path.gsub('.xml', '.osm'), model.to_s)

    return true
  end

  def validate_arguments(args)
    warnings = argument_warnings(args)
    errors = argument_errors(args)

    return warnings, errors
  end

  def argument_warnings(args)
    warnings = []

    warning = ([HPXML::WaterHeaterTypeHeatPump].include?(args[:water_heater_type]) && (args[:water_heater_fuel_type] != HPXML::FuelTypeElectricity))
    warnings << 'Cannot model a heat pump water heater with non-electric fuel type.' if warning

    warning = [HPXML::FoundationTypeSlab, HPXML::FoundationTypeAboveApartment].include?(args[:geometry_foundation_type]) && (args[:geometry_foundation_height] > 0)
    warnings << "Foundation type of '#{args[:geometry_foundation_type]}' cannot have a non-zero height. Assuming height is zero." if warning

    warning = (args[:geometry_foundation_type] == HPXML::FoundationTypeSlab) && (args[:geometry_foundation_height_above_grade] > 0)
    warnings << 'Specified a slab foundation type with a non-zero height above grade.' if warning

    warning = (args[:heating_system_2_type] != 'none') && (args[:heating_system_2_fraction_heat_load_served] >= 0.5) && (args[:heating_system_2_fraction_heat_load_served] < 1.0)
    warnings << 'The fraction of heat load served by the second heating system is greater than or equal to 50%.' if warning

    warning = [HPXML::FoundationTypeCrawlspaceVented, HPXML::FoundationTypeCrawlspaceUnvented, HPXML::FoundationTypeBasementUnconditioned].include?(args[:geometry_foundation_type]) && ((args[:foundation_wall_insulation_r] > 0) || args[:foundation_wall_assembly_r].is_initialized) && (args[:floor_over_foundation_assembly_r] > 2.1)
    warnings << 'Home with unconditioned basement/crawlspace foundation type has both foundation wall insulation and floor insulation.' if warning

    warning = [HPXML::AtticTypeVented, HPXML::AtticTypeUnvented].include?(args[:geometry_attic_type]) && (args[:ceiling_assembly_r] > 2.1) && (args[:roof_assembly_r] > 2.3)
    warnings << 'Home with unconditioned attic type has both ceiling insulation and roof insulation.' if warning

    warning = (args[:geometry_foundation_type] == HPXML::FoundationTypeBasementConditioned) && (args[:floor_over_foundation_assembly_r] > 2.1)
    warnings << 'Home with conditioned basement has floor insulation.' if warning

    warning = (args[:geometry_attic_type] == HPXML::AtticTypeConditioned) && (args[:ceiling_assembly_r] > 2.1)
    warnings << 'Home with conditioned attic has ceiling insulation.' if warning

    if args[:misc_plug_loads_television_annual_kwh] != Constants.Auto
      warning = (args[:misc_plug_loads_television_annual_kwh].to_f == 0.0 && args[:misc_plug_loads_television_usage_multiplier] != 0.0)
      warnings << 'Specified a non-zero usage multiplier for zero television plug loads.' if warning
    end

    if args[:misc_plug_loads_other_annual_kwh] != Constants.Auto
      warning = (args[:misc_plug_loads_other_annual_kwh].to_f == 0.0 && args[:misc_plug_loads_other_usage_multiplier] != 0.0)
      warnings << 'Specified a non-zero usage multiplier for zero other plug loads.' if warning
    end

    if args[:misc_plug_loads_well_pump_annual_kwh] != Constants.Auto
      warning = (args[:misc_plug_loads_well_pump_annual_kwh].to_f == 0.0 && args[:misc_plug_loads_well_pump_usage_multiplier] != 0.0)
      warnings << 'Specified a non-zero usage multiplier for zero well pump plug loads.' if warning
    end

    if args[:misc_plug_loads_vehicle_annual_kwh] != Constants.Auto
      warning = (args[:misc_plug_loads_vehicle_annual_kwh].to_f && args[:misc_plug_loads_vehicle_usage_multiplier] != 0.0)
      warnings << 'Specified a non-zero usage multiplier for zero vehicle plug loads.' if warning
    end

    warning = (!args[:misc_fuel_loads_grill_present] && args[:misc_fuel_loads_grill_usage_multiplier] != 0.0) || (!args[:misc_fuel_loads_lighting_present] && args[:misc_fuel_loads_lighting_usage_multiplier] != 0.0) || (!args[:misc_fuel_loads_fireplace_present] && args[:misc_fuel_loads_fireplace_usage_multiplier] != 0.0)
    warnings << 'Specified a non-zero usage multiplier for a fuel load that is zero.' if warning

    return warnings
  end

  def argument_errors(args)
    errors = []

    error = (args[:heating_system_type] != 'none') && (args[:heat_pump_type] != 'none') && (args[:heating_system_fraction_heat_load_served] > 0) && (args[:heat_pump_fraction_heat_load_served] > 0)
    errors << 'Multiple central heating systems are not currently supported.' if error

    error = (args[:cooling_system_type] != 'none') && (args[:heat_pump_type] != 'none') && (args[:cooling_system_fraction_cool_load_served] > 0) && (args[:heat_pump_fraction_cool_load_served] > 0)
    errors << 'Multiple central cooling systems are not currently supported.' if error

    if args[:geometry_unit_num_bathrooms] != Constants.Auto
      error = (Float(args[:geometry_unit_num_bathrooms]) % 1 != 0)
      errors << 'Number of bathrooms must be an integer.' if error
    end

    if args[:ceiling_fan_quantity] != Constants.Auto
      error = (Float(args[:ceiling_fan_quantity]) % 1 != 0)
      errors << 'Quantity of ceiling fans must be an integer.' if error
    end

    error = ![HPXML::FoundationTypeSlab, HPXML::FoundationTypeAboveApartment].include?(args[:geometry_foundation_type]) && (args[:geometry_foundation_height] == 0)
    errors << "Foundation type of '#{args[:geometry_foundation_type]}' cannot have a height of zero." if error

    error = (args[:geometry_unit_type] == HPXML::ResidentialTypeApartment) && ([HPXML::FoundationTypeBasementConditioned, HPXML::FoundationTypeCrawlspaceConditioned].include? args[:geometry_foundation_type])
    errors << 'Conditioned basement/crawlspace foundation type for apartment units is not currently supported.' if error

    error = ((args[:ducts_supply_location] == Constants.Auto) && (args[:ducts_supply_surface_area] != Constants.Auto)) || ((args[:ducts_supply_location] != Constants.Auto) && (args[:ducts_supply_surface_area] == Constants.Auto)) || ((args[:ducts_return_location] == Constants.Auto) && (args[:ducts_return_surface_area] != Constants.Auto)) || ((args[:ducts_return_location] != Constants.Auto) && (args[:ducts_return_surface_area] == Constants.Auto))
    errors << 'Duct location and surface area not both auto or not both specified.' if error

    error = (args[:heating_system_2_type] != 'none') && (args[:heating_system_2_fraction_heat_load_served] == 1.0)
    errors << 'The fraction of heat load served by the second heating system is 100%.' if error

    error = (args[:heating_system_type] == 'none') && (args[:heat_pump_type] == 'none') && (args[:heating_system_2_type] != 'none')
    errors << 'A second heating system was specified without a primary heating system.' if error

    error = [HPXML::ResidentialTypeSFA, HPXML::ResidentialTypeApartment].include?(args[:geometry_unit_type]) && !args[:geometry_building_num_units].is_initialized
    errors << 'Did not specify the number of units in the building for single-family attached or apartment units.' if error

    error = (args[:geometry_unit_type] == HPXML::ResidentialTypeApartment) && (args[:geometry_unit_num_floors_above_grade] > 1)
    errors << 'Apartment units can only have one above-grade floor.' if error

    error = (args[:geometry_unit_type] == HPXML::ResidentialTypeSFD) && (args[:geometry_unit_left_wall_is_adiabatic] || args[:geometry_unit_right_wall_is_adiabatic] || args[:geometry_unit_front_wall_is_adiabatic] || args[:geometry_unit_back_wall_is_adiabatic] || (args[:geometry_attic_type] == HPXML::AtticTypeBelowApartment) || (args[:geometry_foundation_type] == HPXML::FoundationTypeAboveApartment))
    errors << 'No adiabatic surfaces can be applied to single-family detached homes.' if error

    error = (args[:geometry_unit_type] == HPXML::ResidentialTypeApartment) && [HPXML::AtticTypeVented, HPXML::AtticTypeUnvented, HPXML::AtticTypeConditioned].include?(args[:geometry_attic_type])
    errors << 'Apartment units can only have a flat roof or be below another apartment unit.' if error

    error = (args[:geometry_unit_num_floors_above_grade] == 1 && args[:geometry_attic_type] == HPXML::AtticTypeConditioned)
    errors << 'Units with a conditioned attic must have at least two above-grade floors.' if error

    error = ((args[:water_heater_type] == HPXML::WaterHeaterTypeCombiStorage) || (args[:water_heater_type] == HPXML::WaterHeaterTypeCombiTankless)) && (args[:heating_system_type] != HPXML::HVACTypeBoiler)
    errors << 'Must specify a boiler when modeling an indirect water heater type.' if error

    error = (args[:geometry_unit_num_bedrooms] <= 0)
    errors << 'Number of bedrooms must be greater than zero.' if error

    error = [HPXML::ResidentialTypeSFD].include?(args[:geometry_unit_type]) && args[:heating_system_type].include?('Shared')
    errors << 'Specified a shared system for a single-family detached unit.' if error

    error = args[:geometry_rim_joist_height].is_initialized && !args[:rim_joist_assembly_r].is_initialized
    errors << 'Specified a rim joist height but no rim joist assembly R-value.' if error

    error = args[:rim_joist_assembly_r].is_initialized && !args[:geometry_rim_joist_height].is_initialized
    errors << 'Specified a rim joist assembly R-value but no rim joist height.' if error

    emissions_args_initialized = [args[:emissions_scenario_names].is_initialized,
                                  args[:emissions_types].is_initialized,
                                  args[:emissions_electricity_units].is_initialized,
                                  args[:emissions_electricity_values_or_filepaths].is_initialized]
    error = (emissions_args_initialized.uniq.size != 1)
    errors << 'Did not specify either no emissions arguments or all emissions arguments.' if error

    if emissions_args_initialized.uniq.size == 1 && emissions_args_initialized.uniq[0]
      emissions_scenario_lengths = [args[:emissions_scenario_names].get.split(',').length,
                                    args[:emissions_types].get.split(',').length,
                                    args[:emissions_electricity_units].get.split(',').length,
                                    args[:emissions_electricity_values_or_filepaths].get.split(',').length]
      error = (emissions_scenario_lengths.uniq.size != 1)
      errors << 'One or more emissions arguments does not have enough comma-separated elements specified.' if error
    end

    error = (args[:geometry_unit_aspect_ratio] <= 0)
    errors << 'Aspect ratio must be greater than zero.' if error

    error = (args[:geometry_foundation_height] < 0)
    errors << 'Foundation height cannot be negative.' if error

    error = (args[:geometry_unit_num_floors_above_grade] > 6)
    errors << 'Number of above-grade floors must be six or less.' if error

    error = (args[:geometry_garage_protrusion] < 0) || (args[:geometry_garage_protrusion] > 1)
    errors << 'Garage protrusion fraction must be between zero and one.' if error

    error = (args[:geometry_unit_left_wall_is_adiabatic] && args[:geometry_unit_right_wall_is_adiabatic] && args[:geometry_unit_front_wall_is_adiabatic] && args[:geometry_unit_back_wall_is_adiabatic])
    errors << 'At least one wall must be set to non-adiabatic.' if error

    error = (args[:geometry_unit_type] == HPXML::ResidentialTypeSFA) && (args[:geometry_foundation_type] == HPXML::FoundationTypeAboveApartment)
    errors << 'Single-family attached units cannot be above another unit.' if error

    error = (args[:geometry_unit_type] == HPXML::ResidentialTypeSFA) && (args[:geometry_attic_type] == HPXML::AtticTypeBelowApartment)
    errors << 'Single-family attached units cannot be below another unit.' if error

    # These detailed geometry inputs are not currently exposed
    # error = (args[:geometry_balcony_depth] > 0) && (args[:geometry_inset_width] * args[:geometry_inset_depth] == 0)
    # errors << 'Specified a balcony, but there is not inset.' if error

    error = (args[:geometry_garage_protrusion] > 0) && (args[:geometry_roof_type] == 'hip') && (args[:geometry_garage_width] * args[:geometry_garage_depth] > 0)
    errors << 'Cannot handle protruding garage and hip roof.' if error

    error = (args[:geometry_garage_protrusion] > 0) && (args[:geometry_unit_aspect_ratio] < 1) && (args[:geometry_garage_width] * args[:geometry_garage_depth] > 0) && (args[:geometry_roof_type] == 'gable')
    errors << 'Cannot handle protruding garage and attic ridge running from front to back.' if error

    error = (args[:geometry_foundation_type] == HPXML::FoundationTypeAmbient) && (args[:geometry_garage_width] * args[:geometry_garage_depth] > 0)
    errors << 'Cannot handle garages with an ambient foundation type.' if error

    error = (args[:door_area] < 0)
    errors << 'Door area cannot be negative.' if error

    error = (args[:window_aspect_ratio] <= 0)
    errors << 'Window aspect ratio must be greater than zero.' if error

    return errors
  end

  def validate_hpxml(runner, hpxml_path, hpxml_doc)
    schemas_dir = File.join(File.dirname(__FILE__), '../HPXMLtoOpenStudio/resources/hpxml_schema')
    schematron_dir = File.join(File.dirname(__FILE__), '../HPXMLtoOpenStudio/resources/hpxml_schematron')

    is_valid = true

    # Validate input HPXML against schema
    XMLHelper.validate(hpxml_doc.to_xml, File.join(schemas_dir, 'HPXML.xsd'), runner).each do |error|
      runner.registerError("#{hpxml_path}: #{error}")
      is_valid = false
    end

    # Validate input HPXML against schematron docs
    stron_paths = [File.join(schematron_dir, 'HPXMLvalidator.xml'),
                   File.join(schematron_dir, 'EPvalidator.xml')]
    errors, warnings = Validator.run_validators(hpxml_doc, stron_paths)
    errors.each do |error|
      runner.registerError("#{hpxml_path}: #{error}")
      is_valid = false
    end
    warnings.each do |warning|
      runner.registerWarning("#{warning}")
    end

    return is_valid
  end
end

class HPXMLFile
  def self.create(runner, model, args, epw_file, skip_error_checking)
    success = create_geometry_envelope(runner, model, args)
    return false if not success

<<<<<<< HEAD
    if args[:site_state_code].is_initialized
      args[:site_state_code] = args[:site_state_code].get
    else
      args[:site_state_code] = epw_file.stateProvinceRegion
    end

    if args[:site_time_zone].is_initialized
      args[:site_time_zone] = args[:site_time_zone].get
    else
      args[:site_time_zone] = epw_file.timeZone
    end

=======
>>>>>>> 0628e703
    @surface_ids = {}

    # Sorting of objects to make the measure deterministic
    sorted_surfaces = model.getSurfaces.sort_by { |s| s.additionalProperties.getFeatureAsInteger('Index').get }
    sorted_subsurfaces = model.getSubSurfaces.sort_by { |ss| ss.additionalProperties.getFeatureAsInteger('Index').get }

    hpxml = HPXML.new

    set_header(hpxml, runner, args)
    set_site(hpxml, runner, args)
    set_neighbor_buildings(hpxml, runner, args)
    set_building_occupancy(hpxml, runner, args)
    set_building_construction(hpxml, runner, args)
    set_climate_and_risk_zones(hpxml, runner, args, epw_file)
    set_air_infiltration_measurements(hpxml, runner, args)
    set_roofs(hpxml, runner, model, args, sorted_surfaces)
    set_rim_joists(hpxml, runner, model, args, sorted_surfaces)
    set_walls(hpxml, runner, model, args, sorted_surfaces)
    set_foundation_walls(hpxml, runner, model, args, sorted_surfaces)
    set_frame_floors(hpxml, runner, model, args, sorted_surfaces)
    set_slabs(hpxml, runner, model, args, sorted_surfaces)
    set_windows(hpxml, runner, model, args, sorted_subsurfaces)
    set_skylights(hpxml, runner, model, args, sorted_subsurfaces)
    set_doors(hpxml, runner, model, args, sorted_subsurfaces)
    set_attics(hpxml, runner, model, args)
    set_foundations(hpxml, runner, model, args)
    set_heating_systems(hpxml, runner, args)
    set_cooling_systems(hpxml, runner, args)
    set_heat_pumps(hpxml, runner, args)
    set_secondary_heating_systems(hpxml, runner, args)
    set_hvac_distribution(hpxml, runner, args)
    set_hvac_control(hpxml, runner, args)
    set_ventilation_fans(hpxml, runner, args)
    set_water_heating_systems(hpxml, runner, args)
    set_hot_water_distribution(hpxml, runner, args)
    set_water_fixtures(hpxml, runner, args)
    set_solar_thermal(hpxml, runner, args, epw_file)
    set_pv_systems(hpxml, runner, args, epw_file)
    set_battery(hpxml, runner, args)
    set_lighting(hpxml, runner, args)
    set_dehumidifier(hpxml, runner, args)
    set_clothes_washer(hpxml, runner, args)
    set_clothes_dryer(hpxml, runner, args)
    set_dishwasher(hpxml, runner, args)
    set_refrigerator(hpxml, runner, args)
    set_extra_refrigerator(hpxml, runner, args)
    set_freezer(hpxml, runner, args)
    set_cooking_range_oven(hpxml, runner, args)
    set_ceiling_fans(hpxml, runner, args)
    set_misc_plug_loads_television(hpxml, runner, args)
    set_misc_plug_loads_other(hpxml, runner, args)
    set_misc_plug_loads_vehicle(hpxml, runner, args)
    set_misc_plug_loads_well_pump(hpxml, runner, args)
    set_misc_fuel_loads_grill(hpxml, runner, args)
    set_misc_fuel_loads_lighting(hpxml, runner, args)
    set_misc_fuel_loads_fireplace(hpxml, runner, args)
    set_pool(hpxml, runner, args)
    set_hot_tub(hpxml, runner, args)

    # Collapse surfaces so that we don't get, e.g., individual windows
    # or the front wall split because of the door. Exclude foundation walls
    # from the list so we get all 4 foundation walls.
    hpxml.collapse_enclosure_surfaces([:roofs, :walls, :rim_joists, :frame_floors,
                                       :slabs, :windows, :skylights, :doors])

    # After surfaces are collapsed, round all areas
    (hpxml.roofs +
     hpxml.rim_joists +
     hpxml.walls +
     hpxml.foundation_walls +
     hpxml.frame_floors +
     hpxml.slabs +
     hpxml.windows +
     hpxml.skylights +
     hpxml.doors).each do |s|
      s.area = s.area.round(1)
    end

    # Check for errors in the HPXML object
    if not skip_error_checking
      errors = hpxml.check_for_errors()
      if errors.size > 0
        fail "ERROR: Invalid HPXML object produced.\n#{errors}"
      end
    end

    if args[:apply_defaults].is_initialized
      apply_defaults = args[:apply_defaults].get
    else
      apply_defaults = false
    end

    if apply_defaults
      eri_version = Constants.ERIVersions[-1]
      OpenStudio::Model::WeatherFile.setWeatherFile(model, epw_file)
      weather = WeatherProcess.new(model, runner)
      HPXMLDefaults.apply(hpxml, eri_version, weather, epw_file: epw_file)
    end

    hpxml_doc = hpxml.to_oga()

    return hpxml_doc
  end

  def self.create_geometry_envelope(runner, model, args)
    args[:geometry_roof_pitch] = { '1:12' => 1.0 / 12.0,
                                   '2:12' => 2.0 / 12.0,
                                   '3:12' => 3.0 / 12.0,
                                   '4:12' => 4.0 / 12.0,
                                   '5:12' => 5.0 / 12.0,
                                   '6:12' => 6.0 / 12.0,
                                   '7:12' => 7.0 / 12.0,
                                   '8:12' => 8.0 / 12.0,
                                   '9:12' => 9.0 / 12.0,
                                   '10:12' => 10.0 / 12.0,
                                   '11:12' => 11.0 / 12.0,
                                   '12:12' => 12.0 / 12.0 }[args[:geometry_roof_pitch]]

    if args[:geometry_rim_joist_height].is_initialized
      args[:geometry_rim_joist_height] = args[:geometry_rim_joist_height].get / 12.0
    else
      args[:geometry_rim_joist_height] = 0.0
    end

    if args[:geometry_foundation_type] == HPXML::FoundationTypeSlab
      args[:geometry_foundation_height] = 0.0
      args[:geometry_foundation_height_above_grade] = 0.0
      args[:geometry_rim_joist_height] = 0.0
    elsif args[:geometry_foundation_type] == HPXML::FoundationTypeAmbient
      args[:geometry_rim_joist_height] = 0.0
    end

    # These detailed geometry inputs are not currently exposed
    args[:geometry_inset_width] = 0.0
    args[:geometry_inset_depth] = 0.0
    args[:geometry_inset_position] = 'Right'
    args[:geometry_balcony_depth] = 0.0

    if model.getSpaces.size > 0
      runner.registerError('Starting model is not empty.')
      return false
    end

    if args[:geometry_unit_type] == HPXML::ResidentialTypeSFD
      success = Geometry.create_single_family_detached(runner: runner, model: model, **args)
    elsif args[:geometry_unit_type] == HPXML::ResidentialTypeSFA
      success = Geometry.create_single_family_attached(runner: runner, model: model, **args)
    elsif args[:geometry_unit_type] == HPXML::ResidentialTypeApartment
      success = Geometry.create_multifamily(runner: runner, model: model, **args)
    end
    return false if not success

    success = Geometry.create_doors(runner: runner, model: model, **args)
    return false if not success

    success = Geometry.create_windows_and_skylights(runner: runner, model: model, **args)
    return false if not success

    return true
  end

  def self.set_header(hpxml, runner, args)
    hpxml.header.xml_type = 'HPXML'
    hpxml.header.xml_generated_by = 'BuildResidentialHPXML'
    hpxml.header.transaction = 'create'

    if args[:software_info_program_used].is_initialized
      hpxml.header.software_program_used = args[:software_info_program_used].get
    end

    if args[:software_info_program_version].is_initialized
      hpxml.header.software_program_version = args[:software_info_program_version].get
    end

    if args[:simulation_control_timestep].is_initialized
      hpxml.header.timestep = args[:simulation_control_timestep].get
    end

    if args[:simulation_control_run_period].is_initialized
      begin_month, begin_day, end_month, end_day = Schedule.parse_date_range(args[:simulation_control_run_period].get)
      hpxml.header.sim_begin_month = begin_month
      hpxml.header.sim_begin_day = begin_day
      hpxml.header.sim_end_month = end_month
      hpxml.header.sim_end_day = end_day
    end

    if args[:simulation_control_run_period_calendar_year].is_initialized
      hpxml.header.sim_calendar_year = args[:simulation_control_run_period_calendar_year].get
    end

    if args[:simulation_control_daylight_saving_enabled].is_initialized
      hpxml.header.dst_enabled = args[:simulation_control_daylight_saving_enabled].get
    end
    if args[:simulation_control_daylight_saving_period].is_initialized
      begin_month, begin_day, end_month, end_day = Schedule.parse_date_range(args[:simulation_control_daylight_saving_period].get)
      hpxml.header.dst_begin_month = begin_month
      hpxml.header.dst_begin_day = begin_day
      hpxml.header.dst_end_month = end_month
      hpxml.header.dst_end_day = end_day
    end

    hpxml.header.building_id = 'MyBuilding'
<<<<<<< HEAD
    if args[:site_zip_code].is_initialized
      hpxml.header.zip_code = args[:site_zip_code]
    end
    hpxml.header.state_code = args[:site_state_code]
    hpxml.header.time_zone = args[:site_time_zone]
=======
>>>>>>> 0628e703
    hpxml.header.event_type = 'proposed workscope'

    if args[:site_zip_code].is_initialized
      hpxml.header.zip_code = args[:site_zip_code].get
    end

    if args[:site_state_code].is_initialized
      hpxml.header.state_code = args[:site_state_code].get
    end

    if args[:site_time_zone_utc_offset].is_initialized
      hpxml.header.time_zone_utc_offset = args[:site_time_zone_utc_offset].get
    end

    if args[:emissions_scenario_names].is_initialized
      emissions_scenario_names = args[:emissions_scenario_names].get.split(',').map(&:strip)
      emissions_types = args[:emissions_types].get.split(',').map(&:strip)
      emissions_electricity_units = args[:emissions_electricity_units].get.split(',').map(&:strip)
      emissions_electricity_values_or_filepaths = args[:emissions_electricity_values_or_filepaths].get.split(',').map(&:strip)

      emissions_scenarios = emissions_scenario_names.zip(emissions_types, emissions_electricity_units, emissions_electricity_values_or_filepaths)
      emissions_scenarios.each do |emissions_scenario|
        name, emissions_type, elec_units, elec_value_or_schedule_filepath = emissions_scenario
        elec_value = Float(elec_value_or_schedule_filepath) rescue nil
        elec_schedule_filepath = elec_value_or_schedule_filepath if elec_value.nil?
        hpxml.header.emissions_scenarios.add(name: name,
                                             emissions_type: emissions_type,
                                             elec_units: elec_units,
                                             elec_value: elec_value,
                                             elec_schedule_filepath: elec_schedule_filepath)
      end
    end
  end

  def self.set_site(hpxml, runner, args)
    if args[:site_shielding_of_home] != Constants.Auto
      shielding_of_home = args[:site_shielding_of_home]
    end

    if args[:site_type].is_initialized
      hpxml.site.site_type = args[:site_type].get
    end

    adb_walls = [args[:geometry_unit_left_wall_is_adiabatic], args[:geometry_unit_right_wall_is_adiabatic], args[:geometry_unit_front_wall_is_adiabatic], args[:geometry_unit_back_wall_is_adiabatic]]
    n_walls_attached = adb_walls.count(true)

    if [HPXML::ResidentialTypeSFA, HPXML::ResidentialTypeApartment].include? args[:geometry_unit_type]
      if n_walls_attached == 3
        hpxml.site.surroundings = HPXML::SurroundingsThreeSides
      elsif n_walls_attached == 2
        hpxml.site.surroundings = HPXML::SurroundingsTwoSides
      elsif n_walls_attached == 1
        hpxml.site.surroundings = HPXML::SurroundingsOneSide
      else
        hpxml.site.surroundings = HPXML::SurroundingsStandAlone
      end
      if args[:geometry_attic_type] == HPXML::AtticTypeBelowApartment
        if args[:geometry_foundation_type] == HPXML::FoundationTypeAboveApartment
          hpxml.site.vertical_surroundings = HPXML::VerticalSurroundingsAboveAndBelow
        else
          hpxml.site.vertical_surroundings = HPXML::VerticalSurroundingsAbove
        end
      else
        if args[:geometry_foundation_type] == HPXML::FoundationTypeAboveApartment
          hpxml.site.vertical_surroundings = HPXML::VerticalSurroundingsBelow
        else
          hpxml.site.vertical_surroundings = HPXML::VerticalSurroundingsNoAboveOrBelow
        end
      end
    elsif [HPXML::ResidentialTypeSFD].include? args[:geometry_unit_type]
      hpxml.site.surroundings = HPXML::SurroundingsStandAlone
      hpxml.site.vertical_surroundings = HPXML::VerticalSurroundingsNoAboveOrBelow
    end

    hpxml.site.azimuth_of_front_of_home = args[:geometry_unit_orientation]
    hpxml.site.shielding_of_home = shielding_of_home
  end

  def self.set_neighbor_buildings(hpxml, runner, args)
    nbr_map = { Constants.FacadeFront => [args[:neighbor_front_distance], args[:neighbor_front_height]],
                Constants.FacadeBack => [args[:neighbor_back_distance], args[:neighbor_back_height]],
                Constants.FacadeLeft => [args[:neighbor_left_distance], args[:neighbor_left_height]],
                Constants.FacadeRight => [args[:neighbor_right_distance], args[:neighbor_right_height]] }

    nbr_map.each do |facade, data|
      distance, neighbor_height = data
      next if distance == 0

      azimuth = Geometry.get_azimuth_from_facade(facade: facade, orientation: args[:geometry_unit_orientation])

      if (distance > 0) && (neighbor_height != Constants.Auto)
        height = Float(neighbor_height)
      end

      hpxml.neighbor_buildings.add(azimuth: azimuth,
                                   distance: distance,
                                   height: height)
    end
  end

  def self.set_building_occupancy(hpxml, runner, args)
    if args[:geometry_unit_num_occupants] != Constants.Auto
      hpxml.building_occupancy.number_of_residents = Float(args[:geometry_unit_num_occupants])
    end
  end

  def self.set_building_construction(hpxml, runner, args)
    if args[:geometry_unit_type] == HPXML::ResidentialTypeApartment
      args[:geometry_unit_num_floors_above_grade] = 1
    end
    number_of_conditioned_floors_above_grade = args[:geometry_unit_num_floors_above_grade]
    number_of_conditioned_floors = number_of_conditioned_floors_above_grade
    if args[:geometry_foundation_type] == HPXML::FoundationTypeBasementConditioned
      number_of_conditioned_floors += 1
    end

    if args[:geometry_unit_num_bathrooms] != Constants.Auto
      number_of_bathrooms = Integer(args[:geometry_unit_num_bathrooms])
    end

    conditioned_building_volume = args[:geometry_unit_cfa] * args[:geometry_average_ceiling_height]

    hpxml.building_construction.number_of_conditioned_floors = number_of_conditioned_floors
    hpxml.building_construction.number_of_conditioned_floors_above_grade = number_of_conditioned_floors_above_grade
    hpxml.building_construction.number_of_bedrooms = args[:geometry_unit_num_bedrooms]
    hpxml.building_construction.number_of_bathrooms = number_of_bathrooms
    hpxml.building_construction.conditioned_floor_area = args[:geometry_unit_cfa]
    hpxml.building_construction.conditioned_building_volume = conditioned_building_volume
    hpxml.building_construction.average_ceiling_height = args[:geometry_average_ceiling_height]
    hpxml.building_construction.residential_facility_type = args[:geometry_unit_type]

    if args[:year_built].is_initialized
      hpxml.building_construction.year_built = args[:year_built].get
    end
    if args[:geometry_has_flue_or_chimney] != Constants.Auto
      hpxml.building_construction.has_flue_or_chimney = args[:geometry_has_flue_or_chimney]
    end
  end

  def self.set_climate_and_risk_zones(hpxml, runner, args, epw_file)
    hpxml.climate_and_risk_zones.weather_station_id = 'WeatherStation'

    if args[:site_iecc_zone].is_initialized
      hpxml.climate_and_risk_zones.iecc_zone = args[:site_iecc_zone].get
      hpxml.climate_and_risk_zones.iecc_year = 2006
    end

    weather_station_name = File.basename(args[:weather_station_epw_filepath]).gsub('.epw', '')
    hpxml.climate_and_risk_zones.weather_station_name = weather_station_name
    hpxml.climate_and_risk_zones.weather_station_epw_filepath = args[:weather_station_epw_filepath]
  end

  def self.set_air_infiltration_measurements(hpxml, runner, args)
    if args[:air_leakage_units] == HPXML::UnitsACH
      house_pressure = args[:air_leakage_house_pressure]
      unit_of_measure = HPXML::UnitsACH
    elsif args[:air_leakage_units] == HPXML::UnitsCFM
      house_pressure = args[:air_leakage_house_pressure]
      unit_of_measure = HPXML::UnitsCFM
    elsif args[:air_leakage_units] == HPXML::UnitsACHNatural
      house_pressure = nil
      unit_of_measure = HPXML::UnitsACHNatural
    end
    infiltration_volume = hpxml.building_construction.conditioned_building_volume

    hpxml.air_infiltration_measurements.add(id: "AirInfiltrationMeasurement#{hpxml.air_infiltration_measurements.size + 1}",
                                            house_pressure: house_pressure,
                                            unit_of_measure: unit_of_measure,
                                            air_leakage: args[:air_leakage_value],
                                            infiltration_volume: infiltration_volume)
  end

  def self.set_roofs(hpxml, runner, model, args, sorted_surfaces)
    args[:geometry_roof_pitch] *= 12.0
    if (args[:geometry_attic_type] == HPXML::AtticTypeFlatRoof) || (args[:geometry_attic_type] == HPXML::AtticTypeBelowApartment)
      args[:geometry_roof_pitch] = 0.0
    end

    sorted_surfaces.each do |surface|
      next unless ['Outdoors'].include? surface.outsideBoundaryCondition
      next if surface.surfaceType != 'RoofCeiling'

      interior_adjacent_to = Geometry.get_adjacent_to(surface: surface)
      next if [HPXML::LocationOtherHousingUnit].include? interior_adjacent_to

      if args[:roof_material_type].is_initialized
        roof_type = args[:roof_material_type].get
      end

      if args[:roof_color] != Constants.Auto
        roof_color = args[:roof_color]
      end

      radiant_barrier = args[:roof_radiant_barrier]
      if args[:roof_radiant_barrier]
        radiant_barrier_grade = args[:roof_radiant_barrier_grade]
      end

      if args[:geometry_attic_type] == HPXML::AtticTypeFlatRoof
        azimuth = nil
      else
        azimuth = Geometry.get_surface_azimuth(surface: surface, orientation: args[:geometry_unit_orientation])
      end

      hpxml.roofs.add(id: "Roof#{hpxml.roofs.size + 1}",
                      interior_adjacent_to: Geometry.get_adjacent_to(surface: surface),
                      azimuth: azimuth,
                      area: UnitConversions.convert(surface.grossArea, 'm^2', 'ft^2'),
                      roof_type: roof_type,
                      roof_color: roof_color,
                      pitch: args[:geometry_roof_pitch],
                      radiant_barrier: radiant_barrier,
                      radiant_barrier_grade: radiant_barrier_grade,
                      insulation_assembly_r_value: args[:roof_assembly_r])
      @surface_ids[surface.name.to_s] = hpxml.roofs[-1].id
    end
  end

  def self.set_rim_joists(hpxml, runner, model, args, sorted_surfaces)
    sorted_surfaces.each do |surface|
      next if surface.surfaceType != 'Wall'
      next unless ['Outdoors', 'Adiabatic'].include? surface.outsideBoundaryCondition
      next unless Geometry.surface_is_rim_joist(surface, args[:geometry_rim_joist_height])

      interior_adjacent_to = Geometry.get_adjacent_to(surface: surface)
      next unless [HPXML::LocationBasementConditioned,
                   HPXML::LocationBasementUnconditioned,
                   HPXML::LocationCrawlspaceUnvented,
                   HPXML::LocationCrawlspaceVented,
                   HPXML::LocationCrawlspaceConditioned].include? interior_adjacent_to

      exterior_adjacent_to = HPXML::LocationOutside
      if surface.outsideBoundaryCondition == 'Adiabatic' # can be adjacent to foundation space
        adjacent_surface = Geometry.get_adiabatic_adjacent_surface(model: model, surface: surface)
        if adjacent_surface.nil? # adjacent to a space that is not explicitly in the model
          unless [HPXML::ResidentialTypeSFD].include?(args[:geometry_unit_type])
            exterior_adjacent_to = interior_adjacent_to
            if exterior_adjacent_to == HPXML::LocationLivingSpace # living adjacent to living
              exterior_adjacent_to = HPXML::LocationOtherHousingUnit
            end
          end
        else # adjacent to a space that is explicitly in the model
          exterior_adjacent_to = Geometry.get_adjacent_to(surface: adjacent_surface)
        end
      end

      if exterior_adjacent_to == HPXML::LocationOutside && args[:wall_siding_type].is_initialized
        siding = args[:wall_siding_type].get
      end

      if args[:wall_color] != Constants.Auto
        color = args[:wall_color]
      end

      if interior_adjacent_to == exterior_adjacent_to
        insulation_assembly_r_value = 4.0 # Uninsulated
      else
        insulation_assembly_r_value = args[:rim_joist_assembly_r].get
      end

      azimuth = Geometry.get_surface_azimuth(surface: surface, orientation: args[:geometry_unit_orientation])

      hpxml.rim_joists.add(id: "RimJoist#{hpxml.rim_joists.size + 1}",
                           exterior_adjacent_to: exterior_adjacent_to,
                           interior_adjacent_to: interior_adjacent_to,
                           azimuth: azimuth,
                           area: UnitConversions.convert(surface.grossArea, 'm^2', 'ft^2'),
                           siding: siding,
                           color: color,
                           insulation_assembly_r_value: insulation_assembly_r_value)
      @surface_ids[surface.name.to_s] = hpxml.rim_joists[-1].id
    end
  end

  def self.set_walls(hpxml, runner, model, args, sorted_surfaces)
    sorted_surfaces.each do |surface|
      next if surface.surfaceType != 'Wall'
      next if Geometry.surface_is_rim_joist(surface, args[:geometry_rim_joist_height])

      interior_adjacent_to = Geometry.get_adjacent_to(surface: surface)
      next unless [HPXML::LocationLivingSpace, HPXML::LocationAtticUnvented, HPXML::LocationAtticVented, HPXML::LocationGarage].include? interior_adjacent_to

      exterior_adjacent_to = HPXML::LocationOutside
      if surface.adjacentSurface.is_initialized
        exterior_adjacent_to = Geometry.get_adjacent_to(surface: surface.adjacentSurface.get)
      elsif surface.outsideBoundaryCondition == 'Adiabatic' # can be adjacent to living space, attic
        adjacent_surface = Geometry.get_adiabatic_adjacent_surface(model: model, surface: surface)
        if adjacent_surface.nil? # adjacent to a space that is not explicitly in the model
          exterior_adjacent_to = interior_adjacent_to
          if exterior_adjacent_to == HPXML::LocationLivingSpace # living adjacent to living
            exterior_adjacent_to = HPXML::LocationOtherHousingUnit
          end
        else # adjacent to a space that is explicitly in the model
          exterior_adjacent_to = Geometry.get_adjacent_to(surface: adjacent_surface)
        end
      end

      next if exterior_adjacent_to == HPXML::LocationLivingSpace # already captured these surfaces

      attic_locations = [HPXML::LocationAtticUnconditioned, HPXML::LocationAtticUnvented, HPXML::LocationAtticVented]
      attic_wall_type = nil
      if (attic_locations.include? interior_adjacent_to) && (exterior_adjacent_to == HPXML::LocationOutside)
        attic_wall_type = HPXML::AtticWallTypeGable
      end

      wall_type = args[:wall_type]
      if attic_locations.include? interior_adjacent_to
        wall_type = HPXML::WallTypeWoodStud
      end

      if exterior_adjacent_to == HPXML::LocationOutside && args[:wall_siding_type].is_initialized
        if (attic_locations.include? interior_adjacent_to) && (args[:wall_siding_type].get == HPXML::SidingTypeNone)
          siding = nil
        else
          siding = args[:wall_siding_type].get
        end
      end

      if args[:wall_color] != Constants.Auto
        color = args[:wall_color]
      end

      azimuth = Geometry.get_surface_azimuth(surface: surface, orientation: args[:geometry_unit_orientation])

      hpxml.walls.add(id: "Wall#{hpxml.walls.size + 1}",
                      exterior_adjacent_to: exterior_adjacent_to,
                      interior_adjacent_to: interior_adjacent_to,
                      azimuth: azimuth,
                      wall_type: wall_type,
                      attic_wall_type: attic_wall_type,
                      siding: siding,
                      color: color,
                      area: UnitConversions.convert(surface.grossArea, 'm^2', 'ft^2'))
      @surface_ids[surface.name.to_s] = hpxml.walls[-1].id

      is_uncond_attic_roof_insulated = false
      if attic_locations.include? interior_adjacent_to
        hpxml.roofs.each do |roof|
          next unless (roof.interior_adjacent_to == interior_adjacent_to) && (roof.insulation_assembly_r_value > 4.0)

          is_uncond_attic_roof_insulated = true
        end
      end

      if hpxml.walls[-1].is_thermal_boundary || is_uncond_attic_roof_insulated # Assume wall is insulated if roof is insulated
        hpxml.walls[-1].insulation_assembly_r_value = args[:wall_assembly_r]
      else
        hpxml.walls[-1].insulation_assembly_r_value = 4.0 # Uninsulated
      end
    end
  end

  def self.set_foundation_walls(hpxml, runner, model, args, sorted_surfaces)
    sorted_surfaces.each do |surface|
      next if surface.surfaceType != 'Wall'
      next unless ['Foundation', 'Adiabatic'].include? surface.outsideBoundaryCondition
      next if Geometry.surface_is_rim_joist(surface, args[:geometry_rim_joist_height])

      interior_adjacent_to = Geometry.get_adjacent_to(surface: surface)
      next unless [HPXML::LocationBasementConditioned,
                   HPXML::LocationBasementUnconditioned,
                   HPXML::LocationCrawlspaceUnvented,
                   HPXML::LocationCrawlspaceVented,
                   HPXML::LocationCrawlspaceConditioned].include? interior_adjacent_to

      exterior_adjacent_to = HPXML::LocationGround
      if surface.outsideBoundaryCondition == 'Adiabatic' # can be adjacent to foundation space
        adjacent_surface = Geometry.get_adiabatic_adjacent_surface(model: model, surface: surface)
        if adjacent_surface.nil? # adjacent to a space that is not explicitly in the model
          unless [HPXML::ResidentialTypeSFD].include?(args[:geometry_unit_type])
            exterior_adjacent_to = interior_adjacent_to
            if exterior_adjacent_to == HPXML::LocationLivingSpace # living adjacent to living
              exterior_adjacent_to = HPXML::LocationOtherHousingUnit
            end
          end
        else # adjacent to a space that is explicitly in the model
          exterior_adjacent_to = Geometry.get_adjacent_to(surface: adjacent_surface)
        end
      end

      foundation_wall_insulation_location = 'exterior' # default
      if args[:foundation_wall_insulation_location].is_initialized
        foundation_wall_insulation_location = args[:foundation_wall_insulation_location].get
      end

      if args[:foundation_wall_assembly_r].is_initialized && (args[:foundation_wall_assembly_r].get > 0)
        insulation_assembly_r_value = args[:foundation_wall_assembly_r].get
      else
        insulation_interior_r_value = 0
        insulation_exterior_r_value = 0
        if interior_adjacent_to == exterior_adjacent_to # E.g., don't insulate wall between basement and neighbor basement
          # nop
        elsif foundation_wall_insulation_location == 'interior'
          insulation_interior_r_value = args[:foundation_wall_insulation_r]
          if insulation_interior_r_value > 0
            if args[:foundation_wall_insulation_distance_to_top] != Constants.Auto
              insulation_interior_distance_to_top = Float(args[:foundation_wall_insulation_distance_to_top])
            end
            if args[:foundation_wall_insulation_distance_to_bottom] != Constants.Auto
              insulation_interior_distance_to_bottom = Float(args[:foundation_wall_insulation_distance_to_bottom])
            end
          end
        elsif foundation_wall_insulation_location == 'exterior'
          insulation_exterior_r_value = args[:foundation_wall_insulation_r]
          if insulation_exterior_r_value > 0
            if args[:foundation_wall_insulation_distance_to_top] != Constants.Auto
              insulation_exterior_distance_to_top = Float(args[:foundation_wall_insulation_distance_to_top])
            end
            if args[:foundation_wall_insulation_distance_to_bottom] != Constants.Auto
              insulation_exterior_distance_to_bottom = Float(args[:foundation_wall_insulation_distance_to_bottom])
            end
          end
        end
      end

      if args[:foundation_wall_thickness] != Constants.Auto
        thickness = Float(args[:foundation_wall_thickness])
      end

      if args[:foundation_wall_type] != Constants.Auto
        type = args[:foundation_wall_type]
      end

      azimuth = Geometry.get_surface_azimuth(surface: surface, orientation: args[:geometry_unit_orientation])

      hpxml.foundation_walls.add(id: "FoundationWall#{hpxml.foundation_walls.size + 1}",
                                 exterior_adjacent_to: exterior_adjacent_to,
                                 interior_adjacent_to: interior_adjacent_to,
                                 type: type,
                                 azimuth: azimuth,
                                 height: args[:geometry_foundation_height],
                                 area: UnitConversions.convert(surface.grossArea, 'm^2', 'ft^2'),
                                 thickness: thickness,
                                 depth_below_grade: args[:geometry_foundation_height] - args[:geometry_foundation_height_above_grade],
                                 insulation_assembly_r_value: insulation_assembly_r_value,
                                 insulation_interior_r_value: insulation_interior_r_value,
                                 insulation_interior_distance_to_top: insulation_interior_distance_to_top,
                                 insulation_interior_distance_to_bottom: insulation_interior_distance_to_bottom,
                                 insulation_exterior_r_value: insulation_exterior_r_value,
                                 insulation_exterior_distance_to_top: insulation_exterior_distance_to_top,
                                 insulation_exterior_distance_to_bottom: insulation_exterior_distance_to_bottom)
      @surface_ids[surface.name.to_s] = hpxml.foundation_walls[-1].id
    end
  end

  def self.set_frame_floors(hpxml, runner, model, args, sorted_surfaces)
    if [HPXML::FoundationTypeBasementConditioned,
        HPXML::FoundationTypeCrawlspaceConditioned].include?(args[:geometry_foundation_type]) && (args[:floor_over_foundation_assembly_r] > 2.1)
      args[:floor_over_foundation_assembly_r] = 2.1 # Uninsulated
    end

    if [HPXML::AtticTypeConditioned].include?(args[:geometry_attic_type]) && (args[:ceiling_assembly_r] > 2.1)
      args[:ceiling_assembly_r] = 2.1 # Uninsulated
    end

    sorted_surfaces.each do |surface|
      next if surface.outsideBoundaryCondition == 'Foundation'
      next unless ['Floor', 'RoofCeiling'].include? surface.surfaceType

      interior_adjacent_to = Geometry.get_adjacent_to(surface: surface)
      next unless [HPXML::LocationLivingSpace, HPXML::LocationGarage].include? interior_adjacent_to

      exterior_adjacent_to = HPXML::LocationOutside
      if surface.adjacentSurface.is_initialized
        exterior_adjacent_to = Geometry.get_adjacent_to(surface: surface.adjacentSurface.get)
      elsif surface.outsideBoundaryCondition == 'Adiabatic'
        exterior_adjacent_to = HPXML::LocationOtherHousingUnit
        if surface.surfaceType == 'Floor'
          other_space_above_or_below = HPXML::FrameFloorOtherSpaceBelow
        elsif surface.surfaceType == 'RoofCeiling'
          other_space_above_or_below = HPXML::FrameFloorOtherSpaceAbove
        end
      end

      next if interior_adjacent_to == exterior_adjacent_to
      next if (surface.surfaceType == 'RoofCeiling') && (exterior_adjacent_to == HPXML::LocationOutside)
      next if [HPXML::LocationLivingSpace,
               HPXML::LocationBasementConditioned,
               HPXML::LocationCrawlspaceConditioned].include? exterior_adjacent_to

      hpxml.frame_floors.add(id: "FrameFloor#{hpxml.frame_floors.size + 1}",
                             exterior_adjacent_to: exterior_adjacent_to,
                             interior_adjacent_to: interior_adjacent_to,
                             area: UnitConversions.convert(surface.grossArea, 'm^2', 'ft^2'),
                             other_space_above_or_below: other_space_above_or_below)
      @surface_ids[surface.name.to_s] = hpxml.frame_floors[-1].id

      if hpxml.frame_floors[-1].is_thermal_boundary
        if [HPXML::LocationAtticUnvented, HPXML::LocationAtticVented].include? exterior_adjacent_to
          hpxml.frame_floors[-1].insulation_assembly_r_value = args[:ceiling_assembly_r]
        elsif [HPXML::LocationGarage].include? exterior_adjacent_to
          hpxml.frame_floors[-1].insulation_assembly_r_value = args[:floor_over_garage_assembly_r]
        else
          hpxml.frame_floors[-1].insulation_assembly_r_value = args[:floor_over_foundation_assembly_r]
        end
      else
        hpxml.frame_floors[-1].insulation_assembly_r_value = 2.1 # Uninsulated
      end
    end
  end

  def self.set_slabs(hpxml, runner, model, args, sorted_surfaces)
    sorted_surfaces.each do |surface|
      next unless ['Foundation'].include? surface.outsideBoundaryCondition
      next if surface.surfaceType != 'Floor'

      interior_adjacent_to = Geometry.get_adjacent_to(surface: surface)
      next if [HPXML::LocationOutside, HPXML::LocationOtherHousingUnit].include? interior_adjacent_to

      has_foundation_walls = false
      if [HPXML::LocationCrawlspaceVented,
          HPXML::LocationCrawlspaceUnvented,
          HPXML::LocationCrawlspaceConditioned,
          HPXML::LocationBasementUnconditioned,
          HPXML::LocationBasementConditioned].include? interior_adjacent_to
        has_foundation_walls = true
      end
      exposed_perimeter = Geometry.calculate_exposed_perimeter(model, [surface], has_foundation_walls).round(1)
      next if exposed_perimeter == 0

      if [HPXML::LocationCrawlspaceVented,
          HPXML::LocationCrawlspaceUnvented,
          HPXML::LocationCrawlspaceConditioned,
          HPXML::LocationBasementUnconditioned,
          HPXML::LocationBasementConditioned].include? interior_adjacent_to
        exposed_perimeter -= Geometry.get_unexposed_garage_perimeter(**args)
      end

      if [HPXML::LocationLivingSpace, HPXML::LocationGarage].include? interior_adjacent_to
        depth_below_grade = 0
      end

      if args[:slab_under_width] == 999
        under_slab_insulation_spans_entire_slab = true
      else
        under_slab_insulation_width = args[:slab_under_width]
      end

      if args[:slab_thickness] != Constants.Auto
        thickness = Float(args[:slab_thickness])
      end

      if args[:slab_carpet_fraction] != Constants.Auto
        carpet_fraction = Float(args[:slab_carpet_fraction])
      end

      if args[:slab_carpet_r] != Constants.Auto
        carpet_r_value = Float(args[:slab_carpet_r])
      end

      hpxml.slabs.add(id: "Slab#{hpxml.slabs.size + 1}",
                      interior_adjacent_to: interior_adjacent_to,
                      area: UnitConversions.convert(surface.grossArea, 'm^2', 'ft^2'),
                      thickness: thickness,
                      exposed_perimeter: exposed_perimeter,
                      perimeter_insulation_depth: args[:slab_perimeter_depth],
                      under_slab_insulation_width: under_slab_insulation_width,
                      perimeter_insulation_r_value: args[:slab_perimeter_insulation_r],
                      under_slab_insulation_r_value: args[:slab_under_insulation_r],
                      under_slab_insulation_spans_entire_slab: under_slab_insulation_spans_entire_slab,
                      depth_below_grade: depth_below_grade,
                      carpet_fraction: carpet_fraction,
                      carpet_r_value: carpet_r_value)
      @surface_ids[surface.name.to_s] = hpxml.slabs[-1].id

      next unless interior_adjacent_to == HPXML::LocationCrawlspaceConditioned

      # Increase Conditioned Building Volume & Infiltration Volume
      conditioned_crawlspace_volume = hpxml.slabs[-1].area * args[:geometry_foundation_height]
      hpxml.building_construction.conditioned_building_volume += conditioned_crawlspace_volume
      hpxml.air_infiltration_measurements[0].infiltration_volume += conditioned_crawlspace_volume
    end
  end

  def self.set_windows(hpxml, runner, model, args, sorted_subsurfaces)
    sorted_subsurfaces.each do |sub_surface|
      next if sub_surface.subSurfaceType != 'FixedWindow'

      surface = sub_surface.surface.get

      sub_surface_height = Geometry.get_surface_height(sub_surface)
      sub_surface_facade = Geometry.get_facade_for_surface(sub_surface)

      if (sub_surface_facade == Constants.FacadeFront) && ((args[:overhangs_front_depth] > 0) || args[:overhangs_front_distance_to_top_of_window] > 0)
        overhangs_depth = args[:overhangs_front_depth]
        overhangs_distance_to_top_of_window = args[:overhangs_front_distance_to_top_of_window]
        overhangs_distance_to_bottom_of_window = args[:overhangs_front_distance_to_bottom_of_window]
      elsif (sub_surface_facade == Constants.FacadeBack) && ((args[:overhangs_back_depth] > 0) || args[:overhangs_back_distance_to_top_of_window] > 0)
        overhangs_depth = args[:overhangs_back_depth]
        overhangs_distance_to_top_of_window = args[:overhangs_back_distance_to_top_of_window]
        overhangs_distance_to_bottom_of_window = args[:overhangs_back_distance_to_bottom_of_window]
      elsif (sub_surface_facade == Constants.FacadeLeft) && ((args[:overhangs_left_depth] > 0) || args[:overhangs_left_distance_to_top_of_window] > 0)
        overhangs_depth = args[:overhangs_left_depth]
        overhangs_distance_to_top_of_window = args[:overhangs_left_distance_to_top_of_window]
        overhangs_distance_to_bottom_of_window = args[:overhangs_left_distance_to_bottom_of_window]
      elsif (sub_surface_facade == Constants.FacadeRight) && ((args[:overhangs_right_depth] > 0) || args[:overhangs_right_distance_to_top_of_window] > 0)
        overhangs_depth = args[:overhangs_right_depth]
        overhangs_distance_to_top_of_window = args[:overhangs_right_distance_to_top_of_window]
        overhangs_distance_to_bottom_of_window = args[:overhangs_right_distance_to_bottom_of_window]
      elsif args[:geometry_eaves_depth] > 0
        # Get max z coordinate of eaves
        eaves_z = args[:geometry_average_ceiling_height] * args[:geometry_unit_num_floors_above_grade] + args[:geometry_rim_joist_height]
        if args[:geometry_attic_type] == HPXML::AtticTypeConditioned
          eaves_z += Geometry.get_conditioned_attic_height(model.getSpaces)
        end
        if args[:geometry_foundation_type] == HPXML::FoundationTypeAmbient
          eaves_z += args[:geometry_foundation_height]
        end

        # Get max z coordinate of this window
        sub_surface_z = Geometry.getSurfaceZValues([sub_surface]).max + UnitConversions.convert(sub_surface.space.get.zOrigin, 'm', 'ft')

        overhangs_depth = args[:geometry_eaves_depth]
        overhangs_distance_to_top_of_window = eaves_z - sub_surface_z # difference between max z coordinates of eaves and this window
        overhangs_distance_to_bottom_of_window = (overhangs_distance_to_top_of_window + sub_surface_height).round(1)
      end

      azimuth = Geometry.get_azimuth_from_facade(facade: sub_surface_facade, orientation: args[:geometry_unit_orientation])

      if args[:window_interior_shading_winter].is_initialized
        interior_shading_factor_winter = args[:window_interior_shading_winter].get
      end

      if args[:window_interior_shading_summer].is_initialized
        interior_shading_factor_summer = args[:window_interior_shading_summer].get
      end

      if args[:window_exterior_shading_winter].is_initialized
        exterior_shading_factor_winter = args[:window_exterior_shading_winter].get
      end

      if args[:window_exterior_shading_summer].is_initialized
        exterior_shading_factor_summer = args[:window_exterior_shading_summer].get
      end

      if args[:window_fraction_operable].is_initialized
        fraction_operable = args[:window_fraction_operable].get
      end

      wall_idref = @surface_ids[surface.name.to_s]
      next if wall_idref.nil?

      hpxml.windows.add(id: "Window#{hpxml.windows.size + 1}",
                        area: UnitConversions.convert(sub_surface.grossArea, 'm^2', 'ft^2'),
                        azimuth: azimuth,
                        ufactor: args[:window_ufactor],
                        shgc: args[:window_shgc],
                        overhangs_depth: overhangs_depth,
                        overhangs_distance_to_top_of_window: overhangs_distance_to_top_of_window,
                        overhangs_distance_to_bottom_of_window: overhangs_distance_to_bottom_of_window,
                        interior_shading_factor_winter: interior_shading_factor_winter,
                        interior_shading_factor_summer: interior_shading_factor_summer,
                        exterior_shading_factor_winter: exterior_shading_factor_winter,
                        exterior_shading_factor_summer: exterior_shading_factor_summer,
                        fraction_operable: fraction_operable,
                        wall_idref: wall_idref)
    end
  end

  def self.set_skylights(hpxml, runner, model, args, sorted_subsurfaces)
    sorted_subsurfaces.each do |sub_surface|
      next if sub_surface.subSurfaceType != 'Skylight'

      surface = sub_surface.surface.get

      sub_surface_facade = Geometry.get_facade_for_surface(sub_surface)
      azimuth = Geometry.get_azimuth_from_facade(facade: sub_surface_facade, orientation: args[:geometry_unit_orientation])

      roof_idref = @surface_ids[surface.name.to_s]
      next if roof_idref.nil?

      hpxml.skylights.add(id: "Skylight#{hpxml.skylights.size + 1}",
                          area: UnitConversions.convert(sub_surface.grossArea, 'm^2', 'ft^2'),
                          azimuth: azimuth,
                          ufactor: args[:skylight_ufactor],
                          shgc: args[:skylight_shgc],
                          roof_idref: roof_idref)
    end
  end

  def self.set_doors(hpxml, runner, model, args, sorted_subsurfaces)
    sorted_subsurfaces.each do |sub_surface|
      next if sub_surface.subSurfaceType != 'Door'

      surface = sub_surface.surface.get

      interior_adjacent_to = Geometry.get_adjacent_to(surface: surface)

      adjacent_surface = surface
      if [HPXML::LocationOtherHousingUnit].include?(interior_adjacent_to)
        adjacent_surface = Geometry.get_adiabatic_adjacent_surface(model: model, surface: surface)
        next if adjacent_surface.nil?
      end

      sub_surface_facade = Geometry.get_facade_for_surface(sub_surface)

      wall_idref = @surface_ids[surface.name.to_s]
      next if wall_idref.nil?

      hpxml.doors.add(id: "Door#{hpxml.doors.size + 1}",
                      wall_idref: wall_idref,
                      area: UnitConversions.convert(sub_surface.grossArea, 'm^2', 'ft^2'),
                      azimuth: args[:geometry_unit_orientation],
                      r_value: args[:door_rvalue])
    end
  end

  def self.set_attics(hpxml, runner, model, args)
    surf_ids = { 'roofs' => { 'surfaces' => hpxml.roofs, 'ids' => [] },
                 'walls' => { 'surfaces' => hpxml.walls, 'ids' => [] },
                 'frame_floors' => { 'surfaces' => hpxml.frame_floors, 'ids' => [] } }

    attic_locations = [HPXML::LocationAtticUnconditioned, HPXML::LocationAtticUnvented, HPXML::LocationAtticVented]
    surf_ids.each do |surf_type, surf_hash|
      surf_hash['surfaces'].each do |surface|
        next if (not attic_locations.include? surface.interior_adjacent_to) &&
                (not attic_locations.include? surface.exterior_adjacent_to)

        surf_hash['ids'] << surface.id
      end
    end

    hpxml.attics.add(id: "Attic#{hpxml.attics.size + 1}",
                     attic_type: args[:geometry_attic_type],
                     attached_to_roof_idrefs: surf_ids['roofs']['ids'],
                     attached_to_wall_idrefs: surf_ids['walls']['ids'],
                     attached_to_frame_floor_idrefs: surf_ids['frame_floors']['ids'])
  end

  def self.set_foundations(hpxml, runner, model, args)
    surf_ids = { 'slabs' => { 'surfaces' => hpxml.slabs, 'ids' => [] },
                 'frame_floors' => { 'surfaces' => hpxml.frame_floors, 'ids' => [] },
                 'foundation_walls' => { 'surfaces' => hpxml.foundation_walls, 'ids' => [] },
                 'walls' => { 'surfaces' => hpxml.walls, 'ids' => [] },
                 'rim_joists' => { 'surfaces' => hpxml.rim_joists, 'ids' => [] }, }

    foundation_locations = [HPXML::LocationBasementConditioned,
                            HPXML::LocationBasementUnconditioned,
                            HPXML::LocationCrawlspaceUnvented,
                            HPXML::LocationCrawlspaceVented,
                            HPXML::LocationCrawlspaceConditioned]

    surf_ids.each do |surf_type, surf_hash|
      surf_hash['surfaces'].each do |surface|
        next unless (foundation_locations.include? surface.interior_adjacent_to) ||
                    (foundation_locations.include? surface.exterior_adjacent_to) ||
                    (surf_type == 'slabs' && surface.interior_adjacent_to == HPXML::LocationLivingSpace) ||
                    (surf_type == 'frame_floors' && surface.exterior_adjacent_to == HPXML::LocationOutside)

        surf_hash['ids'] << surface.id
      end
    end

    hpxml.foundations.add(id: "Foundation#{hpxml.foundations.size + 1}",
                          foundation_type: args[:geometry_foundation_type],
                          attached_to_slab_idrefs: surf_ids['slabs']['ids'],
                          attached_to_frame_floor_idrefs: surf_ids['frame_floors']['ids'],
                          attached_to_foundation_wall_idrefs: surf_ids['foundation_walls']['ids'],
                          attached_to_wall_idrefs: surf_ids['walls']['ids'],
                          attached_to_rim_joist_idrefs: surf_ids['rim_joists']['ids'])
  end

  def self.set_heating_systems(hpxml, runner, args)
    heating_system_type = args[:heating_system_type]

    return if heating_system_type == 'none'

    if args[:heating_system_heating_capacity] != Constants.Auto
      heating_capacity = Float(args[:heating_system_heating_capacity])
    end

    if [HPXML::HVACTypeElectricResistance, HPXML::HVACTypePTACHeating].include? heating_system_type
      heating_system_fuel = HPXML::FuelTypeElectricity
    else
      heating_system_fuel = args[:heating_system_fuel]
    end

    if [HPXML::HVACTypeFurnace,
        HPXML::HVACTypeWallFurnace,
        HPXML::HVACTypeFloorFurnace].include?(heating_system_type) || heating_system_type.include?(HPXML::HVACTypeBoiler)
      heating_efficiency_afue = args[:heating_system_heating_efficiency]
    elsif [HPXML::HVACTypeElectricResistance,
           HPXML::HVACTypeStove,
           HPXML::HVACTypePortableHeater,
           HPXML::HVACTypeFireplace,
           HPXML::HVACTypeFixedHeater,
           HPXML::HVACTypePTACHeating].include?(heating_system_type)
      heating_efficiency_percent = args[:heating_system_heating_efficiency]
    end

    if args[:heating_system_airflow_defect_ratio].is_initialized
      if [HPXML::HVACTypeFurnace].include? heating_system_type
        airflow_defect_ratio = args[:heating_system_airflow_defect_ratio].get
      end
    end

    fraction_heat_load_served = args[:heating_system_fraction_heat_load_served]

    if heating_system_type.include?('Shared')
      is_shared_system = true
      number_of_units_served = args[:geometry_building_num_units].get
      heating_capacity = nil
    end

    if heating_system_type.include?(HPXML::HVACTypeBoiler)
      heating_system_type = HPXML::HVACTypeBoiler
    end

    hpxml.heating_systems.add(id: "HeatingSystem#{hpxml.heating_systems.size + 1}",
                              heating_system_type: heating_system_type,
                              heating_system_fuel: heating_system_fuel,
                              heating_capacity: heating_capacity,
                              fraction_heat_load_served: fraction_heat_load_served,
                              heating_efficiency_afue: heating_efficiency_afue,
                              heating_efficiency_percent: heating_efficiency_percent,
                              airflow_defect_ratio: airflow_defect_ratio,
                              is_shared_system: is_shared_system,
                              number_of_units_served: number_of_units_served,
                              primary_system: true)
  end

  def self.set_cooling_systems(hpxml, runner, args)
    cooling_system_type = args[:cooling_system_type]

    return if cooling_system_type == 'none'

    if args[:cooling_system_cooling_capacity] != Constants.Auto
      cooling_capacity = Float(args[:cooling_system_cooling_capacity])
    end

    if args[:cooling_system_cooling_compressor_type].is_initialized
      if cooling_system_type == HPXML::HVACTypeCentralAirConditioner
        compressor_type = args[:cooling_system_cooling_compressor_type].get
      end
    end

    if args[:cooling_system_cooling_sensible_heat_fraction].is_initialized
      if cooling_system_type != HPXML::HVACTypeEvaporativeCooler
        cooling_shr = args[:cooling_system_cooling_sensible_heat_fraction].get
      end
    end

    if cooling_system_type != HPXML::HVACTypeEvaporativeCooler
      if args[:cooling_system_cooling_efficiency_type] == HPXML::UnitsSEER
        cooling_efficiency_seer = args[:cooling_system_cooling_efficiency]
      elsif args[:cooling_system_cooling_efficiency_type] == HPXML::UnitsEER
        cooling_efficiency_eer = args[:cooling_system_cooling_efficiency]
      elsif args[:cooling_system_cooling_efficiency_type] == HPXML::UnitsCEER
        cooling_efficiency_ceer = args[:cooling_system_cooling_efficiency]
      end
    end

    if args[:cooling_system_airflow_defect_ratio].is_initialized
      if [HPXML::HVACTypeCentralAirConditioner].include?(cooling_system_type) || ([HPXML::HVACTypeMiniSplitAirConditioner].include?(cooling_system_type) && (args[:cooling_system_is_ducted]))
        airflow_defect_ratio = args[:cooling_system_airflow_defect_ratio].get
      end
    end

    if args[:cooling_system_charge_defect_ratio].is_initialized
      if [HPXML::HVACTypeCentralAirConditioner, HPXML::HVACTypeMiniSplitAirConditioner].include?(cooling_system_type)
        charge_defect_ratio = args[:cooling_system_charge_defect_ratio].get
      end
    end

    hpxml.cooling_systems.add(id: "CoolingSystem#{hpxml.cooling_systems.size + 1}",
                              cooling_system_type: cooling_system_type,
                              cooling_system_fuel: HPXML::FuelTypeElectricity,
                              cooling_capacity: cooling_capacity,
                              fraction_cool_load_served: args[:cooling_system_fraction_cool_load_served],
                              compressor_type: compressor_type,
                              cooling_shr: cooling_shr,
                              cooling_efficiency_seer: cooling_efficiency_seer,
                              cooling_efficiency_eer: cooling_efficiency_eer,
                              cooling_efficiency_ceer: cooling_efficiency_ceer,
                              airflow_defect_ratio: airflow_defect_ratio,
                              charge_defect_ratio: charge_defect_ratio,
                              primary_system: true)
  end

  def self.set_heat_pumps(hpxml, runner, args)
    heat_pump_type = args[:heat_pump_type]

    return if heat_pump_type == 'none'

    if args[:heat_pump_heating_capacity] == Constants.AutoMaxLoad
      hpxml.header.use_max_load_for_heat_pumps = true
    elsif args[:heat_pump_heating_capacity] == Constants.Auto
      hpxml.header.use_max_load_for_heat_pumps = false
    else
      heating_capacity = Float(args[:heat_pump_heating_capacity])
    end

    if [HPXML::HVACTypeHeatPumpAirToAir, HPXML::HVACTypeHeatPumpMiniSplit].include? heat_pump_type
      if args[:heat_pump_heating_capacity_17_f] != Constants.Auto
        heating_capacity_17F = Float(args[:heat_pump_heating_capacity_17_f])
      end
    end

    if args[:heat_pump_backup_type] == HPXML::HeatPumpBackupTypeIntegrated
      backup_type = args[:heat_pump_backup_type]
      backup_heating_fuel = args[:heat_pump_backup_fuel]

      if args[:heat_pump_backup_heating_capacity] != Constants.Auto
        backup_heating_capacity = Float(args[:heat_pump_backup_heating_capacity])
      end

      if backup_heating_fuel == HPXML::FuelTypeElectricity
        backup_heating_efficiency_percent = args[:heat_pump_backup_heating_efficiency]
      else
        backup_heating_efficiency_afue = args[:heat_pump_backup_heating_efficiency]
      end
    elsif args[:heat_pump_backup_type] == HPXML::HeatPumpBackupTypeSeparate
      if args[:heating_system_2_type] == 'none'
        fail "Heat pump backup type specified as '#{args[:heat_pump_backup_type]}' but no heating system provided."
      end

      backup_type = args[:heat_pump_backup_type]
      backup_system_idref = "HeatingSystem#{hpxml.heating_systems.size + 1}"
    end

    if args[:heat_pump_backup_type] != 'none'
      if args[:heat_pump_backup_heating_switchover_temp].is_initialized
        if [HPXML::HVACTypeHeatPumpAirToAir, HPXML::HVACTypeHeatPumpMiniSplit].include? heat_pump_type
          backup_heating_switchover_temp = args[:heat_pump_backup_heating_switchover_temp].get
        end
      end
    end

    if args[:heat_pump_cooling_capacity] != Constants.Auto
      cooling_capacity = Float(args[:heat_pump_cooling_capacity])
    end

    if args[:heat_pump_cooling_compressor_type].is_initialized
      if [HPXML::HVACTypeHeatPumpAirToAir].include? heat_pump_type
        compressor_type = args[:heat_pump_cooling_compressor_type].get
      end
    end

    if args[:heat_pump_cooling_sensible_heat_fraction].is_initialized
      cooling_shr = args[:heat_pump_cooling_sensible_heat_fraction].get
    end

    if args[:heat_pump_heating_efficiency_type] == HPXML::UnitsHSPF
      heating_efficiency_hspf = args[:heat_pump_heating_efficiency]
    elsif args[:heat_pump_heating_efficiency_type] == HPXML::UnitsCOP
      heating_efficiency_cop = args[:heat_pump_heating_efficiency]
    end

    if args[:heat_pump_cooling_efficiency_type] == HPXML::UnitsSEER
      cooling_efficiency_seer = args[:heat_pump_cooling_efficiency]
    elsif args[:heat_pump_cooling_efficiency_type] == HPXML::UnitsEER
      cooling_efficiency_eer = args[:heat_pump_cooling_efficiency]
    end

    if args[:heat_pump_airflow_defect_ratio].is_initialized
      if [HPXML::HVACTypeHeatPumpAirToAir, HPXML::HVACTypeHeatPumpGroundToAir].include?(heat_pump_type) || ([HPXML::HVACTypeHeatPumpMiniSplit].include?(heat_pump_type) && (args[:heat_pump_is_ducted]))
        airflow_defect_ratio = args[:heat_pump_airflow_defect_ratio].get
      end
    end

    if args[:heat_pump_charge_defect_ratio].is_initialized
      charge_defect_ratio = args[:heat_pump_charge_defect_ratio].get
    end

    fraction_heat_load_served = args[:heat_pump_fraction_heat_load_served]
    fraction_cool_load_served = args[:heat_pump_fraction_cool_load_served]

    if fraction_heat_load_served > 0
      primary_heating_system = true
    end

    if fraction_cool_load_served > 0
      primary_cooling_system = true
    end

    hpxml.heat_pumps.add(id: "HeatPump#{hpxml.heat_pumps.size + 1}",
                         heat_pump_type: heat_pump_type,
                         heat_pump_fuel: HPXML::FuelTypeElectricity,
                         heating_capacity: heating_capacity,
                         heating_capacity_17F: heating_capacity_17F,
                         compressor_type: compressor_type,
                         cooling_shr: cooling_shr,
                         cooling_capacity: cooling_capacity,
                         fraction_heat_load_served: fraction_heat_load_served,
                         fraction_cool_load_served: fraction_cool_load_served,
                         backup_type: backup_type,
                         backup_system_idref: backup_system_idref,
                         backup_heating_fuel: backup_heating_fuel,
                         backup_heating_capacity: backup_heating_capacity,
                         backup_heating_efficiency_afue: backup_heating_efficiency_afue,
                         backup_heating_efficiency_percent: backup_heating_efficiency_percent,
                         backup_heating_switchover_temp: backup_heating_switchover_temp,
                         heating_efficiency_hspf: heating_efficiency_hspf,
                         cooling_efficiency_seer: cooling_efficiency_seer,
                         heating_efficiency_cop: heating_efficiency_cop,
                         cooling_efficiency_eer: cooling_efficiency_eer,
                         airflow_defect_ratio: airflow_defect_ratio,
                         charge_defect_ratio: charge_defect_ratio,
                         primary_heating_system: primary_heating_system,
                         primary_cooling_system: primary_cooling_system)
  end

  def self.set_secondary_heating_systems(hpxml, runner, args)
    heating_system_type = args[:heating_system_2_type]
    heating_system_is_heatpump_backup = (args[:heat_pump_type] != 'none' && args[:heat_pump_backup_type] == HPXML::HeatPumpBackupTypeSeparate)

    return if heating_system_type == 'none' && (not heating_system_is_heatpump_backup)

    if args[:heating_system_2_heating_capacity] != Constants.Auto
      heating_capacity = Float(args[:heating_system_2_heating_capacity])
    end

    if args[:heating_system_2_fuel] == HPXML::HVACTypeElectricResistance
      heating_system_fuel = HPXML::FuelTypeElectricity
    else
      heating_system_fuel = args[:heating_system_2_fuel]
    end

    if [HPXML::HVACTypeFurnace, HPXML::HVACTypeWallFurnace, HPXML::HVACTypeFloorFurnace].include?(heating_system_type) || heating_system_type.include?(HPXML::HVACTypeBoiler)
      heating_efficiency_afue = args[:heating_system_2_heating_efficiency]
    elsif [HPXML::HVACTypeElectricResistance, HPXML::HVACTypeStove, HPXML::HVACTypePortableHeater, HPXML::HVACTypeFireplace].include?(heating_system_type)
      heating_efficiency_percent = args[:heating_system_2_heating_efficiency]
    end

    if heating_system_type.include?(HPXML::HVACTypeBoiler)
      heating_system_type = HPXML::HVACTypeBoiler
    end

    if not heating_system_is_heatpump_backup
      fraction_heat_load_served = args[:heating_system_2_fraction_heat_load_served]
    end

    hpxml.heating_systems.add(id: "HeatingSystem#{hpxml.heating_systems.size + 1}",
                              heating_system_type: heating_system_type,
                              heating_system_fuel: heating_system_fuel,
                              heating_capacity: heating_capacity,
                              fraction_heat_load_served: fraction_heat_load_served,
                              heating_efficiency_afue: heating_efficiency_afue,
                              heating_efficiency_percent: heating_efficiency_percent)
  end

  def self.set_hvac_distribution(hpxml, runner, args)
    # HydronicDistribution?
    hpxml.heating_systems.each do |heating_system|
      next unless [heating_system.heating_system_type].include?(HPXML::HVACTypeBoiler)
      next if args[:heating_system_type].include?('Fan Coil')

      hpxml.hvac_distributions.add(id: "HVACDistribution#{hpxml.hvac_distributions.size + 1}",
                                   distribution_system_type: HPXML::HVACDistributionTypeHydronic,
                                   hydronic_type: HPXML::HydronicTypeBaseboard)
      heating_system.distribution_system_idref = hpxml.hvac_distributions[-1].id
    end

    # AirDistribution?
    air_distribution_systems = []
    hpxml.heating_systems.each do |heating_system|
      if [HPXML::HVACTypeFurnace].include?(heating_system.heating_system_type)
        air_distribution_systems << heating_system
      end
    end
    hpxml.cooling_systems.each do |cooling_system|
      if [HPXML::HVACTypeCentralAirConditioner].include?(cooling_system.cooling_system_type)
        air_distribution_systems << cooling_system
      elsif [HPXML::HVACTypeEvaporativeCooler, HPXML::HVACTypeMiniSplitAirConditioner].include?(cooling_system.cooling_system_type) && args[:cooling_system_is_ducted]
        air_distribution_systems << cooling_system
      end
    end
    hpxml.heat_pumps.each do |heat_pump|
      if [HPXML::HVACTypeHeatPumpAirToAir, HPXML::HVACTypeHeatPumpGroundToAir].include? heat_pump.heat_pump_type
        air_distribution_systems << heat_pump
      elsif [HPXML::HVACTypeHeatPumpMiniSplit].include?(heat_pump.heat_pump_type)
        if args[:heat_pump_is_ducted].is_initialized
          air_distribution_systems << heat_pump if args[:heat_pump_is_ducted].get
        end
      end
    end

    # FanCoil?
    fan_coil_distribution_systems = []
    hpxml.heating_systems.each do |heating_system|
      if args[:heating_system_type].include?('Fan Coil')
        fan_coil_distribution_systems << heating_system
      end
    end

    return if air_distribution_systems.size == 0 && fan_coil_distribution_systems.size == 0

    if args[:ducts_number_of_return_registers].is_initialized
      if args[:ducts_number_of_return_registers].get != Constants.Auto
        number_of_return_registers = Integer(args[:ducts_number_of_return_registers].get)
      end
    end

    if [HPXML::HVACTypeEvaporativeCooler].include?(args[:cooling_system_type]) && hpxml.heating_systems.size == 0 && hpxml.heat_pumps.size == 0
      number_of_return_registers = nil
      if args[:cooling_system_is_ducted]
        number_of_return_registers = 0
      end
    end

    if air_distribution_systems.size > 0
      hpxml.hvac_distributions.add(id: "HVACDistribution#{hpxml.hvac_distributions.size + 1}",
                                   distribution_system_type: HPXML::HVACDistributionTypeAir,
                                   air_type: HPXML::AirTypeRegularVelocity,
                                   number_of_return_registers: number_of_return_registers)
      air_distribution_systems.each do |hvac_system|
        hvac_system.distribution_system_idref = hpxml.hvac_distributions[-1].id
      end
      set_duct_leakages(args, hpxml.hvac_distributions[-1])
      set_ducts(args, hpxml.hvac_distributions[-1])
    end

    if fan_coil_distribution_systems.size > 0
      hpxml.hvac_distributions.add(id: "HVACDistribution#{hpxml.hvac_distributions.size + 1}",
                                   distribution_system_type: HPXML::HVACDistributionTypeAir,
                                   air_type: HPXML::AirTypeFanCoil)
      fan_coil_distribution_systems.each do |hvac_system|
        hvac_system.distribution_system_idref = hpxml.hvac_distributions[-1].id
      end
    end
  end

  def self.set_duct_leakages(args, hvac_distribution)
    hvac_distribution.duct_leakage_measurements.add(duct_type: HPXML::DuctTypeSupply,
                                                    duct_leakage_units: args[:ducts_leakage_units],
                                                    duct_leakage_value: args[:ducts_supply_leakage_to_outside_value],
                                                    duct_leakage_total_or_to_outside: HPXML::DuctLeakageToOutside)

    hvac_distribution.duct_leakage_measurements.add(duct_type: HPXML::DuctTypeReturn,
                                                    duct_leakage_units: args[:ducts_leakage_units],
                                                    duct_leakage_value: args[:ducts_return_leakage_to_outside_value],
                                                    duct_leakage_total_or_to_outside: HPXML::DuctLeakageToOutside)
  end

  def self.set_ducts(args, hvac_distribution)
    if args[:ducts_supply_location] != Constants.Auto
      ducts_supply_location = args[:ducts_supply_location]
    end

    if args[:ducts_return_location] != Constants.Auto
      ducts_return_location = args[:ducts_return_location]
    end

    if args[:ducts_supply_surface_area] != Constants.Auto
      ducts_supply_surface_area = Float(args[:ducts_supply_surface_area])
    end

    if args[:ducts_return_surface_area] != Constants.Auto
      ducts_return_surface_area = Float(args[:ducts_return_surface_area])
    end

    hvac_distribution.ducts.add(duct_type: HPXML::DuctTypeSupply,
                                duct_insulation_r_value: args[:ducts_supply_insulation_r],
                                duct_location: ducts_supply_location,
                                duct_surface_area: ducts_supply_surface_area)

    if not ([HPXML::HVACTypeEvaporativeCooler].include?(args[:cooling_system_type]) && args[:cooling_system_is_ducted])
      hvac_distribution.ducts.add(duct_type: HPXML::DuctTypeReturn,
                                  duct_insulation_r_value: args[:ducts_return_insulation_r],
                                  duct_location: ducts_return_location,
                                  duct_surface_area: ducts_return_surface_area)
    end

    # If duct surface areas are defaulted, set CFA served
    if hvac_distribution.ducts.select { |d| d.duct_surface_area.nil? }.size > 0
      hvac_distribution.conditioned_floor_area_served = args[:geometry_unit_cfa]
    end
  end

  def self.set_hvac_control(hpxml, runner, args)
    return if (args[:heating_system_type] == 'none') && (args[:cooling_system_type] == 'none') && (args[:heat_pump_type] == 'none')

    # Heating
    if hpxml.total_fraction_heat_load_served > 0

      if args[:hvac_control_heating_weekday_setpoint] == args[:hvac_control_heating_weekend_setpoint] && !args[:hvac_control_heating_weekday_setpoint].include?(',')
        heating_setpoint_temp = args[:hvac_control_heating_weekday_setpoint]
      else
        weekday_heating_setpoints = args[:hvac_control_heating_weekday_setpoint]
        weekend_heating_setpoints = args[:hvac_control_heating_weekend_setpoint]
      end

      if args[:hvac_control_heating_season_period].is_initialized
        begin_month, begin_day, end_month, end_day = Schedule.parse_date_range(args[:hvac_control_heating_season_period].get)
        seasons_heating_begin_month = begin_month
        seasons_heating_begin_day = begin_day
        seasons_heating_end_month = end_month
        seasons_heating_end_day = end_day
      end

    end

    # Cooling
    if hpxml.total_fraction_cool_load_served > 0

      if args[:hvac_control_cooling_weekday_setpoint] == args[:hvac_control_cooling_weekend_setpoint] && !args[:hvac_control_cooling_weekday_setpoint].include?(',')
        cooling_setpoint_temp = args[:hvac_control_cooling_weekday_setpoint]
      else
        weekday_cooling_setpoints = args[:hvac_control_cooling_weekday_setpoint]
        weekend_cooling_setpoints = args[:hvac_control_cooling_weekend_setpoint]
      end

      if args[:ceiling_fan_quantity] != Constants.Auto
        ceiling_fan_quantity = Integer(args[:ceiling_fan_quantity])
      end

      if (args[:ceiling_fan_cooling_setpoint_temp_offset] > 0) && (ceiling_fan_quantity.nil? || ceiling_fan_quantity > 0)
        ceiling_fan_cooling_setpoint_temp_offset = args[:ceiling_fan_cooling_setpoint_temp_offset]
      end

      if args[:hvac_control_cooling_season_period].is_initialized
        begin_month, begin_day, end_month, end_day = Schedule.parse_date_range(args[:hvac_control_cooling_season_period].get)
        seasons_cooling_begin_month = begin_month
        seasons_cooling_begin_day = begin_day
        seasons_cooling_end_month = end_month
        seasons_cooling_end_day = end_day
      end

    end

    hpxml.hvac_controls.add(id: "HVACControl#{hpxml.hvac_controls.size + 1}",
                            heating_setpoint_temp: heating_setpoint_temp,
                            cooling_setpoint_temp: cooling_setpoint_temp,
                            weekday_heating_setpoints: weekday_heating_setpoints,
                            weekend_heating_setpoints: weekend_heating_setpoints,
                            weekday_cooling_setpoints: weekday_cooling_setpoints,
                            weekend_cooling_setpoints: weekend_cooling_setpoints,
                            ceiling_fan_cooling_setpoint_temp_offset: ceiling_fan_cooling_setpoint_temp_offset,
                            seasons_heating_begin_month: seasons_heating_begin_month,
                            seasons_heating_begin_day: seasons_heating_begin_day,
                            seasons_heating_end_month: seasons_heating_end_month,
                            seasons_heating_end_day: seasons_heating_end_day,
                            seasons_cooling_begin_month: seasons_cooling_begin_month,
                            seasons_cooling_begin_day: seasons_cooling_begin_day,
                            seasons_cooling_end_month: seasons_cooling_end_month,
                            seasons_cooling_end_day: seasons_cooling_end_day)
  end

  def self.set_ventilation_fans(hpxml, runner, args)
    if args[:mech_vent_fan_type] != 'none'

      if [HPXML::MechVentTypeERV].include?(args[:mech_vent_fan_type])
        if args[:mech_vent_recovery_efficiency_type] == 'Unadjusted'
          total_recovery_efficiency = args[:mech_vent_total_recovery_efficiency]
          sensible_recovery_efficiency = args[:mech_vent_sensible_recovery_efficiency]
        elsif args[:mech_vent_recovery_efficiency_type] == 'Adjusted'
          total_recovery_efficiency_adjusted = args[:mech_vent_total_recovery_efficiency]
          sensible_recovery_efficiency_adjusted = args[:mech_vent_sensible_recovery_efficiency]
        end
      elsif [HPXML::MechVentTypeHRV].include?(args[:mech_vent_fan_type])
        if args[:mech_vent_recovery_efficiency_type] == 'Unadjusted'
          sensible_recovery_efficiency = args[:mech_vent_sensible_recovery_efficiency]
        elsif args[:mech_vent_recovery_efficiency_type] == 'Adjusted'
          sensible_recovery_efficiency_adjusted = args[:mech_vent_sensible_recovery_efficiency]
        end
      end

      distribution_system_idref = nil
      if args[:mech_vent_fan_type] == HPXML::MechVentTypeCFIS
        hpxml.hvac_distributions.each do |hvac_distribution|
          next unless hvac_distribution.distribution_system_type == HPXML::HVACDistributionTypeAir
          next if hvac_distribution.air_type != HPXML::AirTypeRegularVelocity

          distribution_system_idref = hvac_distribution.id
        end
      end

      if args[:mech_vent_num_units_served] > 1
        is_shared_system = true
        in_unit_flow_rate = Float(args[:mech_vent_flow_rate]) / args[:mech_vent_num_units_served].to_f
        fraction_recirculation = args[:mech_vent_shared_frac_recirculation].get
        if args[:mech_vent_shared_preheating_fuel].is_initialized && args[:mech_vent_shared_preheating_efficiency].is_initialized && args[:mech_vent_shared_preheating_fraction_heat_load_served].is_initialized
          preheating_fuel = args[:mech_vent_shared_preheating_fuel].get
          preheating_efficiency_cop = args[:mech_vent_shared_preheating_efficiency].get
          preheating_fraction_load_served = args[:mech_vent_shared_preheating_fraction_heat_load_served].get
        end
        if args[:mech_vent_shared_precooling_fuel].is_initialized && args[:mech_vent_shared_precooling_efficiency].is_initialized && args[:mech_vent_shared_precooling_fraction_cool_load_served].is_initialized
          precooling_fuel = args[:mech_vent_shared_precooling_fuel].get
          precooling_efficiency_cop = args[:mech_vent_shared_precooling_efficiency].get
          precooling_fraction_load_served = args[:mech_vent_shared_precooling_fraction_cool_load_served].get
        end
      end

      if args[:mech_vent_hours_in_operation] != Constants.Auto
        hours_in_operation = Float(args[:mech_vent_hours_in_operation])
      end

      if args[:mech_vent_fan_power] != Constants.Auto
        fan_power = Float(args[:mech_vent_fan_power])
      end

      if args[:mech_vent_flow_rate] != Constants.Auto
        rated_flow_rate = Float(args[:mech_vent_flow_rate])
      end

      hpxml.ventilation_fans.add(id: "VentilationFan#{hpxml.ventilation_fans.size + 1}",
                                 fan_type: args[:mech_vent_fan_type],
                                 rated_flow_rate: rated_flow_rate,
                                 hours_in_operation: hours_in_operation,
                                 used_for_whole_building_ventilation: true,
                                 total_recovery_efficiency: total_recovery_efficiency,
                                 total_recovery_efficiency_adjusted: total_recovery_efficiency_adjusted,
                                 sensible_recovery_efficiency: sensible_recovery_efficiency,
                                 sensible_recovery_efficiency_adjusted: sensible_recovery_efficiency_adjusted,
                                 fan_power: fan_power,
                                 distribution_system_idref: distribution_system_idref,
                                 is_shared_system: is_shared_system,
                                 in_unit_flow_rate: in_unit_flow_rate,
                                 fraction_recirculation: fraction_recirculation,
                                 preheating_fuel: preheating_fuel,
                                 preheating_efficiency_cop: preheating_efficiency_cop,
                                 preheating_fraction_load_served: preheating_fraction_load_served,
                                 precooling_fuel: precooling_fuel,
                                 precooling_efficiency_cop: precooling_efficiency_cop,
                                 precooling_fraction_load_served: precooling_fraction_load_served)
    end

    if args[:mech_vent_2_fan_type] != 'none'

      if [HPXML::MechVentTypeERV].include?(args[:mech_vent_2_fan_type])

        if args[:mech_vent_2_recovery_efficiency_type] == 'Unadjusted'
          total_recovery_efficiency = args[:mech_vent_2_total_recovery_efficiency]
          sensible_recovery_efficiency = args[:mech_vent_2_sensible_recovery_efficiency]
        elsif args[:mech_vent_2_recovery_efficiency_type] == 'Adjusted'
          total_recovery_efficiency_adjusted = args[:mech_vent_2_total_recovery_efficiency]
          sensible_recovery_efficiency_adjusted = args[:mech_vent_2_sensible_recovery_efficiency]
        end
      elsif [HPXML::MechVentTypeHRV].include?(args[:mech_vent_2_fan_type])
        if args[:mech_vent_2_recovery_efficiency_type] == 'Unadjusted'
          sensible_recovery_efficiency = args[:mech_vent_2_sensible_recovery_efficiency]
        elsif args[:mech_vent_2_recovery_efficiency_type] == 'Adjusted'
          sensible_recovery_efficiency_adjusted = args[:mech_vent_2_sensible_recovery_efficiency]
        end
      end

      if args[:mech_vent_2_hours_in_operation] != Constants.Auto
        hours_in_operation = Float(args[:mech_vent_2_hours_in_operation])
      end

      if args[:mech_vent_2_fan_power] != Constants.Auto
        fan_power = Float(args[:mech_vent_2_fan_power])
      end

      hpxml.ventilation_fans.add(id: "VentilationFan#{hpxml.ventilation_fans.size + 1}",
                                 fan_type: args[:mech_vent_2_fan_type],
                                 rated_flow_rate: args[:mech_vent_2_flow_rate],
                                 hours_in_operation: hours_in_operation,
                                 used_for_whole_building_ventilation: true,
                                 total_recovery_efficiency: total_recovery_efficiency,
                                 total_recovery_efficiency_adjusted: total_recovery_efficiency_adjusted,
                                 sensible_recovery_efficiency: sensible_recovery_efficiency,
                                 sensible_recovery_efficiency_adjusted: sensible_recovery_efficiency_adjusted,
                                 fan_power: fan_power)
    end

    if (args[:kitchen_fans_quantity] == Constants.Auto) || (args[:kitchen_fans_quantity].to_i > 0)
      if args[:kitchen_fans_flow_rate].is_initialized
        if args[:kitchen_fans_flow_rate].get != Constants.Auto
          rated_flow_rate = Float(args[:kitchen_fans_flow_rate].get)
        end
      end

      if args[:kitchen_fans_power].is_initialized
        if args[:kitchen_fans_power].get != Constants.Auto
          fan_power = Float(args[:kitchen_fans_power].get)
        end
      end

      if args[:kitchen_fans_hours_in_operation].is_initialized
        if args[:kitchen_fans_hours_in_operation].get != Constants.Auto
          hours_in_operation = Float(args[:kitchen_fans_hours_in_operation].get)
        end
      end

      if args[:kitchen_fans_start_hour].is_initialized
        if args[:kitchen_fans_start_hour].get != Constants.Auto
          start_hour = Integer(args[:kitchen_fans_start_hour].get)
        end
      end

      if args[:kitchen_fans_quantity] != Constants.Auto
        quantity = Integer(args[:kitchen_fans_quantity])
      end

      hpxml.ventilation_fans.add(id: "VentilationFan#{hpxml.ventilation_fans.size + 1}",
                                 rated_flow_rate: rated_flow_rate,
                                 used_for_local_ventilation: true,
                                 hours_in_operation: hours_in_operation,
                                 fan_location: HPXML::LocationKitchen,
                                 fan_power: fan_power,
                                 start_hour: start_hour,
                                 quantity: quantity)
    end

    if (args[:bathroom_fans_quantity] == Constants.Auto) || (args[:bathroom_fans_quantity].to_i > 0)
      if args[:bathroom_fans_flow_rate].is_initialized
        if args[:bathroom_fans_flow_rate].get != Constants.Auto
          rated_flow_rate = Float(args[:bathroom_fans_flow_rate].get)
        end
      end

      if args[:bathroom_fans_power].is_initialized
        if args[:bathroom_fans_power].get != Constants.Auto
          fan_power = Float(args[:bathroom_fans_power].get)
        end
      end

      if args[:bathroom_fans_hours_in_operation].is_initialized
        if args[:bathroom_fans_hours_in_operation].get != Constants.Auto
          hours_in_operation = Float(args[:bathroom_fans_hours_in_operation].get)
        end
      end

      if args[:bathroom_fans_start_hour].is_initialized
        if args[:bathroom_fans_start_hour].get != Constants.Auto
          start_hour = Integer(args[:bathroom_fans_start_hour].get)
        end
      end

      if args[:bathroom_fans_quantity] != Constants.Auto
        quantity = Integer(args[:bathroom_fans_quantity])
      end

      hpxml.ventilation_fans.add(id: "VentilationFan#{hpxml.ventilation_fans.size + 1}",
                                 rated_flow_rate: rated_flow_rate,
                                 used_for_local_ventilation: true,
                                 hours_in_operation: hours_in_operation,
                                 fan_location: HPXML::LocationBath,
                                 fan_power: fan_power,
                                 start_hour: start_hour,
                                 quantity: quantity)
    end

    if args[:whole_house_fan_present]
      if args[:whole_house_fan_flow_rate].is_initialized
        if args[:whole_house_fan_flow_rate].get != Constants.Auto
          rated_flow_rate = Float(args[:whole_house_fan_flow_rate].get)
        end
      end

      if args[:whole_house_fan_power].is_initialized
        if args[:whole_house_fan_power].get != Constants.Auto
          fan_power = Float(args[:whole_house_fan_power].get)
        end
      end

      hpxml.ventilation_fans.add(id: "VentilationFan#{hpxml.ventilation_fans.size + 1}",
                                 rated_flow_rate: rated_flow_rate,
                                 used_for_seasonal_cooling_load_reduction: true,
                                 fan_power: fan_power)
    end
  end

  def self.set_water_heating_systems(hpxml, runner, args)
    water_heater_type = args[:water_heater_type]
    return if water_heater_type == 'none'

    if water_heater_type != HPXML::WaterHeaterTypeHeatPump
      fuel_type = args[:water_heater_fuel_type]
    else
      fuel_type = HPXML::FuelTypeElectricity
    end

    if args[:water_heater_location] != Constants.Auto
      location = args[:water_heater_location]
    end

    if args[:water_heater_tank_volume] != Constants.Auto
      tank_volume = Float(args[:water_heater_tank_volume])
    end

    if args[:water_heater_setpoint_temperature] != Constants.Auto
      temperature = Float(args[:water_heater_setpoint_temperature])
    end

    if not [HPXML::WaterHeaterTypeCombiStorage, HPXML::WaterHeaterTypeCombiTankless].include? water_heater_type
      if args[:water_heater_efficiency_type] == 'EnergyFactor'
        energy_factor = args[:water_heater_efficiency]
      elsif args[:water_heater_efficiency_type] == 'UniformEnergyFactor'
        uniform_energy_factor = args[:water_heater_efficiency]
        if water_heater_type != HPXML::WaterHeaterTypeTankless
          usage_bin = args[:water_heater_usage_bin].get if args[:water_heater_usage_bin].is_initialized
        end
      end
    end

    if (fuel_type != HPXML::FuelTypeElectricity) && (water_heater_type == HPXML::WaterHeaterTypeStorage)
      if args[:water_heater_recovery_efficiency] != Constants.Auto
        recovery_efficiency = Float(args[:water_heater_recovery_efficiency])
      end
    end

    if [HPXML::WaterHeaterTypeTankless, HPXML::WaterHeaterTypeCombiTankless].include? water_heater_type
      tank_volume = nil
    end

    if [HPXML::WaterHeaterTypeTankless].include? water_heater_type
      heating_capacity = nil
      recovery_efficiency = nil
    elsif [HPXML::WaterHeaterTypeCombiTankless, HPXML::WaterHeaterTypeCombiStorage].include? water_heater_type
      fuel_type = nil
      heating_capacity = nil
      energy_factor = nil
      if hpxml.heating_systems.size > 0
        related_hvac_idref = hpxml.heating_systems[0].id
      end
    end

    if [HPXML::WaterHeaterTypeCombiTankless, HPXML::WaterHeaterTypeCombiStorage].include? water_heater_type
      if args[:water_heater_standby_loss].is_initialized
        if args[:water_heater_standby_loss].get > 0
          standby_loss = args[:water_heater_standby_loss].get
        end
      end
    end

    if not [HPXML::WaterHeaterTypeTankless, HPXML::WaterHeaterTypeCombiTankless].include? water_heater_type
      if args[:water_heater_jacket_rvalue].is_initialized
        if args[:water_heater_jacket_rvalue].get > 0
          jacket_r_value = args[:water_heater_jacket_rvalue].get
        end
      end
    end

    if args[:water_heater_num_units_served] > 1
      is_shared_system = true
      number_of_units_served = args[:water_heater_num_units_served]
    end
    if args[:water_heater_uses_desuperheater].is_initialized
      uses_desuperheater = args[:water_heater_uses_desuperheater].get
      if uses_desuperheater
        related_hvac_idref = nil
        hpxml.cooling_systems.each do |cooling_system|
          next unless [HPXML::HVACTypeCentralAirConditioner,
                       HPXML::HVACTypeMiniSplitAirConditioner].include? cooling_system.cooling_system_type

          related_hvac_idref = cooling_system.id
        end
        hpxml.heat_pumps.each do |heat_pump|
          next unless [HPXML::HVACTypeHeatPumpAirToAir,
                       HPXML::HVACTypeHeatPumpMiniSplit,
                       HPXML::HVACTypeHeatPumpGroundToAir].include? heat_pump.heat_pump_type

          related_hvac_idref = heat_pump.id
        end
      end
    end

    if [HPXML::WaterHeaterTypeStorage].include? water_heater_type
      if args[:water_heater_heating_capacity] != Constants.Auto
        heating_capacity = Float(args[:water_heater_heating_capacity])
      end
    end

    hpxml.water_heating_systems.add(id: "WaterHeatingSystem#{hpxml.water_heating_systems.size + 1}",
                                    water_heater_type: water_heater_type,
                                    fuel_type: fuel_type,
                                    location: location,
                                    tank_volume: tank_volume,
                                    fraction_dhw_load_served: 1.0,
                                    energy_factor: energy_factor,
                                    uniform_energy_factor: uniform_energy_factor,
                                    usage_bin: usage_bin,
                                    recovery_efficiency: recovery_efficiency,
                                    uses_desuperheater: uses_desuperheater,
                                    related_hvac_idref: related_hvac_idref,
                                    standby_loss: standby_loss,
                                    jacket_r_value: jacket_r_value,
                                    temperature: temperature,
                                    heating_capacity: heating_capacity,
                                    is_shared_system: is_shared_system,
                                    number_of_units_served: number_of_units_served)
  end

  def self.set_hot_water_distribution(hpxml, runner, args)
    return if args[:water_heater_type] == 'none'

    if args[:dwhr_facilities_connected] != 'none'
      dwhr_facilities_connected = args[:dwhr_facilities_connected]
      dwhr_equal_flow = args[:dwhr_equal_flow]
      dwhr_efficiency = args[:dwhr_efficiency]
    end

    if args[:hot_water_distribution_system_type] == HPXML::DHWDistTypeStandard
      if args[:hot_water_distribution_standard_piping_length] != Constants.Auto
        standard_piping_length = Float(args[:hot_water_distribution_standard_piping_length])
      end
    else
      recirculation_control_type = args[:hot_water_distribution_recirc_control_type]

      if args[:hot_water_distribution_recirc_piping_length] != Constants.Auto
        recirculation_piping_length = Float(args[:hot_water_distribution_recirc_piping_length])
      end

      if args[:hot_water_distribution_recirc_branch_piping_length] != Constants.Auto
        recirculation_branch_piping_length = Float(args[:hot_water_distribution_recirc_branch_piping_length])
      end

      if args[:hot_water_distribution_recirc_pump_power] != Constants.Auto
        recirculation_pump_power = Float(args[:hot_water_distribution_recirc_pump_power])
      end
    end

    if args[:hot_water_distribution_pipe_r] != Constants.Auto
      pipe_r_value = Float(args[:hot_water_distribution_pipe_r])
    end

    hpxml.hot_water_distributions.add(id: "HotWaterDistribution#{hpxml.hot_water_distributions.size + 1}",
                                      system_type: args[:hot_water_distribution_system_type],
                                      standard_piping_length: standard_piping_length,
                                      recirculation_control_type: recirculation_control_type,
                                      recirculation_piping_length: recirculation_piping_length,
                                      recirculation_branch_piping_length: recirculation_branch_piping_length,
                                      recirculation_pump_power: recirculation_pump_power,
                                      pipe_r_value: pipe_r_value,
                                      dwhr_facilities_connected: dwhr_facilities_connected,
                                      dwhr_equal_flow: dwhr_equal_flow,
                                      dwhr_efficiency: dwhr_efficiency)
  end

  def self.set_water_fixtures(hpxml, runer, args)
    return if args[:water_heater_type] == 'none'

    hpxml.water_fixtures.add(id: "WaterFixture#{hpxml.water_fixtures.size + 1}",
                             water_fixture_type: HPXML::WaterFixtureTypeShowerhead,
                             low_flow: args[:water_fixtures_shower_low_flow])

    hpxml.water_fixtures.add(id: "WaterFixture#{hpxml.water_fixtures.size + 1}",
                             water_fixture_type: HPXML::WaterFixtureTypeFaucet,
                             low_flow: args[:water_fixtures_sink_low_flow])

    if args[:water_fixtures_usage_multiplier] != 1.0
      hpxml.water_heating.water_fixtures_usage_multiplier = args[:water_fixtures_usage_multiplier]
    end
  end

  def self.set_solar_thermal(hpxml, runner, args, epw_file)
    return if args[:solar_thermal_system_type] == 'none'

    if args[:solar_thermal_solar_fraction] > 0
      solar_fraction = args[:solar_thermal_solar_fraction]
    else
      collector_area = args[:solar_thermal_collector_area]
      collector_loop_type = args[:solar_thermal_collector_loop_type]
      collector_type = args[:solar_thermal_collector_type]
      collector_azimuth = args[:solar_thermal_collector_azimuth]
      collector_tilt = Geometry.get_absolute_tilt(args[:solar_thermal_collector_tilt], args[:geometry_roof_pitch], epw_file)
      collector_frta = args[:solar_thermal_collector_rated_optical_efficiency]
      collector_frul = args[:solar_thermal_collector_rated_thermal_losses]

      if args[:solar_thermal_storage_volume] != Constants.Auto
        storage_volume = Float(args[:solar_thermal_storage_volume])
      end
    end

    if hpxml.water_heating_systems.size == 0
      fail 'Solar thermal system specified but no water heater found.'
    end

    hpxml.solar_thermal_systems.add(id: "SolarThermalSystem#{hpxml.solar_thermal_systems.size + 1}",
                                    system_type: args[:solar_thermal_system_type],
                                    collector_area: collector_area,
                                    collector_loop_type: collector_loop_type,
                                    collector_type: collector_type,
                                    collector_azimuth: collector_azimuth,
                                    collector_tilt: collector_tilt,
                                    collector_frta: collector_frta,
                                    collector_frul: collector_frul,
                                    storage_volume: storage_volume,
                                    water_heating_system_idref: hpxml.water_heating_systems[0].id,
                                    solar_fraction: solar_fraction)
  end

  def self.set_pv_systems(hpxml, runner, args, epw_file)
    [args[:pv_system_module_type], args[:pv_system_2_module_type]].each_with_index do |pv_system_module_type, i|
      next if pv_system_module_type == 'none'

      if [args[:pv_system_module_type], args[:pv_system_2_module_type]][i] != Constants.Auto
        module_type = [args[:pv_system_module_type], args[:pv_system_2_module_type]][i]
      end

      if [args[:pv_system_location], args[:pv_system_2_location]][i] != Constants.Auto
        location = [args[:pv_system_location], args[:pv_system_2_location]][i]
      end

      if [args[:pv_system_tracking], args[:pv_system_2_tracking]][i] != Constants.Auto
        tracking = [args[:pv_system_tracking], args[:pv_system_2_tracking]][i]
      end

      max_power_output = [args[:pv_system_max_power_output], args[:pv_system_2_max_power_output]][i]

      if args[:pv_system_inverter_efficiency].is_initialized
        inverter_efficiency = args[:pv_system_inverter_efficiency].get
      end

      if args[:pv_system_system_losses_fraction].is_initialized
        system_losses_fraction = args[:pv_system_system_losses_fraction].get
      end

      if [HPXML::ResidentialTypeSFA, HPXML::ResidentialTypeApartment].include? args[:geometry_unit_type]
        if args[:pv_system_num_bedrooms_served] > args[:geometry_unit_num_bedrooms]
          is_shared_system = true
          number_of_bedrooms_served = args[:pv_system_num_bedrooms_served]
        end
      end

      hpxml.pv_systems.add(id: "PVSystem#{hpxml.pv_systems.size + 1}",
                           location: location,
                           module_type: module_type,
                           tracking: tracking,
                           array_azimuth: [args[:pv_system_array_azimuth], args[:pv_system_2_array_azimuth]][i],
                           array_tilt: Geometry.get_absolute_tilt([args[:pv_system_array_tilt], args[:pv_system_2_array_tilt]][i], args[:geometry_roof_pitch], epw_file),
                           max_power_output: max_power_output,
                           inverter_efficiency: inverter_efficiency,
                           system_losses_fraction: system_losses_fraction,
                           is_shared_system: is_shared_system,
                           number_of_bedrooms_served: number_of_bedrooms_served)
    end
  end

  def self.set_battery(hpxml, runner, args)
    return if args[:battery_location] == 'none'

    if args[:battery_location] != Constants.Auto
      location = args[:battery_location]
    end

    if args[:battery_power] != Constants.Auto
      rated_power_output = Float(args[:battery_power])
    end

    if args[:battery_capacity] != Constants.Auto
      nominal_capacity_kwh = Float(args[:battery_capacity])
    end

    hpxml.batteries.add(id: "Battery#{hpxml.batteries.size + 1}",
                        type: HPXML::BatteryTypeLithiumIon,
                        location: location,
                        rated_power_output: rated_power_output,
                        nominal_capacity_kwh: nominal_capacity_kwh)
  end

  def self.set_lighting(hpxml, runner, args)
    return if args[:lighting_present].is_initialized && (not args[:lighting_present].get)

    hpxml.lighting_groups.add(id: "LightingGroup#{hpxml.lighting_groups.size + 1}",
                              location: HPXML::LocationInterior,
                              fraction_of_units_in_location: args[:lighting_interior_fraction_cfl],
                              lighting_type: HPXML::LightingTypeCFL)
    hpxml.lighting_groups.add(id: "LightingGroup#{hpxml.lighting_groups.size + 1}",
                              location: HPXML::LocationExterior,
                              fraction_of_units_in_location: args[:lighting_exterior_fraction_cfl],
                              lighting_type: HPXML::LightingTypeCFL)
    hpxml.lighting_groups.add(id: "LightingGroup#{hpxml.lighting_groups.size + 1}",
                              location: HPXML::LocationGarage,
                              fraction_of_units_in_location: args[:lighting_garage_fraction_cfl],
                              lighting_type: HPXML::LightingTypeCFL)
    hpxml.lighting_groups.add(id: "LightingGroup#{hpxml.lighting_groups.size + 1}",
                              location: HPXML::LocationInterior,
                              fraction_of_units_in_location: args[:lighting_interior_fraction_lfl],
                              lighting_type: HPXML::LightingTypeLFL)
    hpxml.lighting_groups.add(id: "LightingGroup#{hpxml.lighting_groups.size + 1}",
                              location: HPXML::LocationExterior,
                              fraction_of_units_in_location: args[:lighting_exterior_fraction_lfl],
                              lighting_type: HPXML::LightingTypeLFL)
    hpxml.lighting_groups.add(id: "LightingGroup#{hpxml.lighting_groups.size + 1}",
                              location: HPXML::LocationGarage,
                              fraction_of_units_in_location: args[:lighting_garage_fraction_lfl],
                              lighting_type: HPXML::LightingTypeLFL)
    hpxml.lighting_groups.add(id: "LightingGroup#{hpxml.lighting_groups.size + 1}",
                              location: HPXML::LocationInterior,
                              fraction_of_units_in_location: args[:lighting_interior_fraction_led],
                              lighting_type: HPXML::LightingTypeLED)
    hpxml.lighting_groups.add(id: "LightingGroup#{hpxml.lighting_groups.size + 1}",
                              location: HPXML::LocationExterior,
                              fraction_of_units_in_location: args[:lighting_exterior_fraction_led],
                              lighting_type: HPXML::LightingTypeLED)
    hpxml.lighting_groups.add(id: "LightingGroup#{hpxml.lighting_groups.size + 1}",
                              location: HPXML::LocationGarage,
                              fraction_of_units_in_location: args[:lighting_garage_fraction_led],
                              lighting_type: HPXML::LightingTypeLED)

    if args[:lighting_interior_usage_multiplier] != 1.0
      hpxml.lighting.interior_usage_multiplier = args[:lighting_interior_usage_multiplier]
    end

    if args[:lighting_exterior_usage_multiplier] != 1.0
      hpxml.lighting.exterior_usage_multiplier = args[:lighting_exterior_usage_multiplier]
    end

    if args[:lighting_garage_usage_multiplier] != 1.0
      hpxml.lighting.garage_usage_multiplier = args[:lighting_garage_usage_multiplier]
    end

    return unless args[:holiday_lighting_present]

    hpxml.lighting.holiday_exists = true

    if args[:holiday_lighting_daily_kwh] != Constants.Auto
      hpxml.lighting.holiday_kwh_per_day = Float(args[:holiday_lighting_daily_kwh])
    end

    if args[:holiday_lighting_period].is_initialized
      begin_month, begin_day, end_month, end_day = Schedule.parse_date_range(args[:holiday_lighting_period].get)
      hpxml.lighting.holiday_period_begin_month = begin_month
      hpxml.lighting.holiday_period_begin_day = begin_day
      hpxml.lighting.holiday_period_end_month = end_month
      hpxml.lighting.holiday_period_end_day = end_day
    end
  end

  def self.set_dehumidifier(hpxml, runner, args)
    return if args[:dehumidifier_type] == 'none'

    if args[:dehumidifier_efficiency_type] == 'EnergyFactor'
      energy_factor = args[:dehumidifier_efficiency]
    elsif args[:dehumidifier_efficiency_type] == 'IntegratedEnergyFactor'
      integrated_energy_factor = args[:dehumidifier_efficiency]
    end

    hpxml.dehumidifiers.add(id: "Dehumidifier#{hpxml.dehumidifiers.size + 1}",
                            type: args[:dehumidifier_type],
                            capacity: args[:dehumidifier_capacity],
                            energy_factor: energy_factor,
                            integrated_energy_factor: integrated_energy_factor,
                            rh_setpoint: args[:dehumidifier_rh_setpoint],
                            fraction_served: args[:dehumidifier_fraction_dehumidification_load_served],
                            location: HPXML::LocationLivingSpace)
  end

  def self.set_clothes_washer(hpxml, runner, args)
    if args[:water_heater_type] == 'none'
      args[:clothes_washer_location] = 'none'
    end

    return if args[:clothes_washer_location] == 'none'

    if args[:clothes_washer_rated_annual_kwh] != Constants.Auto
      rated_annual_kwh = Float(args[:clothes_washer_rated_annual_kwh])
      return if Float(rated_annual_kwh) == 0
    end

    if args[:clothes_washer_location] != Constants.Auto
      location = args[:clothes_washer_location]
    end

    if args[:clothes_washer_efficiency] != Constants.Auto
      if args[:clothes_washer_efficiency_type] == 'ModifiedEnergyFactor'
        modified_energy_factor = Float(args[:clothes_washer_efficiency])
      elsif args[:clothes_washer_efficiency_type] == 'IntegratedModifiedEnergyFactor'
        integrated_modified_energy_factor = Float(args[:clothes_washer_efficiency])
      end
    end

    if args[:clothes_washer_label_electric_rate] != Constants.Auto
      label_electric_rate = Float(args[:clothes_washer_label_electric_rate])
    end

    if args[:clothes_washer_label_gas_rate] != Constants.Auto
      label_gas_rate = Float(args[:clothes_washer_label_gas_rate])
    end

    if args[:clothes_washer_label_annual_gas_cost] != Constants.Auto
      label_annual_gas_cost = Float(args[:clothes_washer_label_annual_gas_cost])
    end

    if args[:clothes_washer_label_usage] != Constants.Auto
      label_usage = Float(args[:clothes_washer_label_usage])
    end

    if args[:clothes_washer_capacity] != Constants.Auto
      capacity = Float(args[:clothes_washer_capacity])
    end

    if args[:clothes_washer_usage_multiplier] != 1.0
      usage_multiplier = Float(args[:clothes_washer_usage_multiplier])
    end

    hpxml.clothes_washers.add(id: "ClothesWasher#{hpxml.clothes_washers.size + 1}",
                              location: location,
                              modified_energy_factor: modified_energy_factor,
                              integrated_modified_energy_factor: integrated_modified_energy_factor,
                              rated_annual_kwh: rated_annual_kwh,
                              label_electric_rate: label_electric_rate,
                              label_gas_rate: label_gas_rate,
                              label_annual_gas_cost: label_annual_gas_cost,
                              label_usage: label_usage,
                              capacity: capacity,
                              usage_multiplier: usage_multiplier)
  end

  def self.set_clothes_dryer(hpxml, runner, args)
    return if args[:clothes_washer_location] == 'none'
    return if args[:clothes_dryer_location] == 'none'

    if args[:clothes_dryer_efficiency] != Constants.Auto
      if args[:clothes_dryer_efficiency_type] == 'EnergyFactor'
        energy_factor = Float(args[:clothes_dryer_efficiency])
      elsif args[:clothes_dryer_efficiency_type] == 'CombinedEnergyFactor'
        combined_energy_factor = Float(args[:clothes_dryer_efficiency])
      end
    end

    if args[:clothes_dryer_location] != Constants.Auto
      location = args[:clothes_dryer_location]
    end

    if args[:clothes_dryer_vented_flow_rate] != Constants.Auto
      is_vented = false
      if Float(args[:clothes_dryer_vented_flow_rate]) > 0
        is_vented = true
        vented_flow_rate = Float(args[:clothes_dryer_vented_flow_rate])
      end
    end

    if args[:clothes_dryer_usage_multiplier] != 1.0
      usage_multiplier = args[:clothes_dryer_usage_multiplier]
    end

    hpxml.clothes_dryers.add(id: "ClothesDryer#{hpxml.clothes_dryers.size + 1}",
                             location: location,
                             fuel_type: args[:clothes_dryer_fuel_type],
                             energy_factor: energy_factor,
                             combined_energy_factor: combined_energy_factor,
                             is_vented: is_vented,
                             vented_flow_rate: vented_flow_rate,
                             usage_multiplier: usage_multiplier)
  end

  def self.set_dishwasher(hpxml, runner, args)
    return if args[:dishwasher_location] == 'none'

    if args[:dishwasher_location] != Constants.Auto
      location = args[:dishwasher_location]
    end

    if args[:dishwasher_efficiency_type] == 'RatedAnnualkWh'
      if args[:dishwasher_efficiency] != Constants.Auto
        rated_annual_kwh = Float(args[:dishwasher_efficiency])
        return if Float(rated_annual_kwh) == 0
      end
    elsif args[:dishwasher_efficiency_type] == 'EnergyFactor'
      energy_factor = Float(args[:dishwasher_efficiency])
    end

    if args[:dishwasher_label_electric_rate] != Constants.Auto
      label_electric_rate = Float(args[:dishwasher_label_electric_rate])
    end

    if args[:dishwasher_label_gas_rate] != Constants.Auto
      label_gas_rate = Float(args[:dishwasher_label_gas_rate])
    end

    if args[:dishwasher_label_annual_gas_cost] != Constants.Auto
      label_annual_gas_cost = Float(args[:dishwasher_label_annual_gas_cost])
    end

    if args[:dishwasher_label_usage] != Constants.Auto
      label_usage = Float(args[:dishwasher_label_usage])
    end

    if args[:dishwasher_place_setting_capacity] != Constants.Auto
      place_setting_capacity = Float(args[:dishwasher_place_setting_capacity])
    end

    if args[:dishwasher_usage_multiplier] != 1.0
      usage_multiplier = args[:dishwasher_usage_multiplier]
    end

    hpxml.dishwashers.add(id: "Dishwasher#{hpxml.dishwashers.size + 1}",
                          location: location,
                          rated_annual_kwh: rated_annual_kwh,
                          energy_factor: energy_factor,
                          label_electric_rate: label_electric_rate,
                          label_gas_rate: label_gas_rate,
                          label_annual_gas_cost: label_annual_gas_cost,
                          label_usage: label_usage,
                          place_setting_capacity: place_setting_capacity,
                          usage_multiplier: usage_multiplier)
  end

  def self.set_refrigerator(hpxml, runner, args)
    return if args[:refrigerator_location] == 'none'

    if args[:refrigerator_rated_annual_kwh] != Constants.Auto
      rated_annual_kwh = Float(args[:refrigerator_rated_annual_kwh])
      return if Float(rated_annual_kwh) == 0
    end

    if args[:refrigerator_location] != Constants.Auto
      location = args[:refrigerator_location]
    end

    if args[:refrigerator_usage_multiplier] != 1.0
      usage_multiplier = args[:refrigerator_usage_multiplier]
    end

    hpxml.refrigerators.add(id: "Refrigerator#{hpxml.refrigerators.size + 1}",
                            location: location,
                            rated_annual_kwh: rated_annual_kwh,
                            primary_indicator: true,
                            usage_multiplier: usage_multiplier)
  end

  def self.set_extra_refrigerator(hpxml, runner, args)
    return if args[:extra_refrigerator_location] == 'none'

    if args[:extra_refrigerator_rated_annual_kwh] != Constants.Auto
      rated_annual_kwh = Float(args[:extra_refrigerator_rated_annual_kwh])
      return if Float(rated_annual_kwh) == 0
    end

    if args[:extra_refrigerator_location] != Constants.Auto
      location = args[:extra_refrigerator_location]
    end

    if args[:extra_refrigerator_usage_multiplier] != 1.0
      usage_multiplier = args[:extra_refrigerator_usage_multiplier]
    end

    hpxml.refrigerators.add(id: "Refrigerator#{hpxml.refrigerators.size + 1}",
                            location: location,
                            rated_annual_kwh: rated_annual_kwh,
                            primary_indicator: false,
                            usage_multiplier: usage_multiplier)
  end

  def self.set_freezer(hpxml, runner, args)
    return if args[:freezer_location] == 'none'

    if args[:freezer_rated_annual_kwh] != Constants.Auto
      rated_annual_kwh = Float(args[:freezer_rated_annual_kwh])
      return if Float(rated_annual_kwh) == 0
    end

    if args[:freezer_location] != Constants.Auto
      location = args[:freezer_location]
    end

    if args[:freezer_usage_multiplier] != 1.0
      usage_multiplier = args[:freezer_usage_multiplier]
    end

    hpxml.freezers.add(id: "Freezer#{hpxml.freezers.size + 1}",
                       location: location,
                       rated_annual_kwh: rated_annual_kwh,
                       usage_multiplier: usage_multiplier)
  end

  def self.set_cooking_range_oven(hpxml, runner, args)
    return if args[:cooking_range_oven_location] == 'none'

    if args[:cooking_range_oven_location] != Constants.Auto
      location = args[:cooking_range_oven_location]
    end

    if args[:cooking_range_oven_is_induction].is_initialized
      is_induction = args[:cooking_range_oven_is_induction].get
    end

    if args[:cooking_range_oven_usage_multiplier] != 1.0
      usage_multiplier = args[:cooking_range_oven_usage_multiplier]
    end

    hpxml.cooking_ranges.add(id: "CookingRange#{hpxml.cooking_ranges.size + 1}",
                             location: location,
                             fuel_type: args[:cooking_range_oven_fuel_type],
                             is_induction: is_induction,
                             usage_multiplier: usage_multiplier)

    if args[:cooking_range_oven_is_convection].is_initialized
      is_convection = args[:cooking_range_oven_is_convection].get
    end

    hpxml.ovens.add(id: "Oven#{hpxml.ovens.size + 1}",
                    is_convection: is_convection)
  end

  def self.set_ceiling_fans(hpxml, runner, args)
    return unless args[:ceiling_fan_present]

    if args[:ceiling_fan_efficiency] != Constants.Auto
      efficiency = Float(args[:ceiling_fan_efficiency])
    end

    if args[:ceiling_fan_quantity] != Constants.Auto
      quantity = Integer(args[:ceiling_fan_quantity])
    end

    hpxml.ceiling_fans.add(id: "CeilingFan#{hpxml.ceiling_fans.size + 1}",
                           efficiency: efficiency,
                           quantity: quantity)
  end

  def self.set_misc_plug_loads_television(hpxml, runner, args)
    return unless args[:misc_plug_loads_television_present]

    if args[:misc_plug_loads_television_annual_kwh] != Constants.Auto
      kWh_per_year = Float(args[:misc_plug_loads_television_annual_kwh])
    end

    usage_multiplier = args[:misc_plug_loads_television_usage_multiplier]
    if usage_multiplier == 1.0
      usage_multiplier = nil
    end

    hpxml.plug_loads.add(id: "PlugLoad#{hpxml.plug_loads.size + 1}",
                         plug_load_type: HPXML::PlugLoadTypeTelevision,
                         kWh_per_year: kWh_per_year,
                         usage_multiplier: usage_multiplier)
  end

  def self.set_misc_plug_loads_other(hpxml, runner, args)
    if args[:misc_plug_loads_other_annual_kwh] != Constants.Auto
      kWh_per_year = Float(args[:misc_plug_loads_other_annual_kwh])
    end

    if args[:misc_plug_loads_other_frac_sensible] != Constants.Auto
      frac_sensible = Float(args[:misc_plug_loads_other_frac_sensible])
    end

    if args[:misc_plug_loads_other_frac_latent] != Constants.Auto
      frac_latent = Float(args[:misc_plug_loads_other_frac_latent])
    end

    usage_multiplier = args[:misc_plug_loads_other_usage_multiplier]
    if usage_multiplier == 1.0
      usage_multiplier = nil
    end

    hpxml.plug_loads.add(id: "PlugLoad#{hpxml.plug_loads.size + 1}",
                         plug_load_type: HPXML::PlugLoadTypeOther,
                         kWh_per_year: kWh_per_year,
                         frac_sensible: frac_sensible,
                         frac_latent: frac_latent,
                         usage_multiplier: usage_multiplier)
  end

  def self.set_misc_plug_loads_well_pump(hpxml, runner, args)
    return unless args[:misc_plug_loads_well_pump_present]

    if args[:misc_plug_loads_well_pump_annual_kwh] != Constants.Auto
      kWh_per_year = Float(args[:misc_plug_loads_well_pump_annual_kwh])
    end

    usage_multiplier = args[:misc_plug_loads_well_pump_usage_multiplier]
    if usage_multiplier == 1.0
      usage_multiplier = nil
    end

    hpxml.plug_loads.add(id: "PlugLoad#{hpxml.plug_loads.size + 1}",
                         plug_load_type: HPXML::PlugLoadTypeWellPump,
                         kWh_per_year: kWh_per_year,
                         usage_multiplier: usage_multiplier)
  end

  def self.set_misc_plug_loads_vehicle(hpxml, runner, args)
    return unless args[:misc_plug_loads_vehicle_present]

    if args[:misc_plug_loads_vehicle_annual_kwh] != Constants.Auto
      kWh_per_year = Float(args[:misc_plug_loads_vehicle_annual_kwh])
    end

    usage_multiplier = args[:misc_plug_loads_vehicle_usage_multiplier]
    if usage_multiplier == 1.0
      usage_multiplier = nil
    end

    hpxml.plug_loads.add(id: "PlugLoad#{hpxml.plug_loads.size + 1}",
                         plug_load_type: HPXML::PlugLoadTypeElectricVehicleCharging,
                         kWh_per_year: kWh_per_year,
                         usage_multiplier: usage_multiplier)
  end

  def self.set_misc_fuel_loads_grill(hpxml, runner, args)
    if args[:misc_fuel_loads_grill_present]
      if args[:misc_fuel_loads_grill_annual_therm] != Constants.Auto
        therm_per_year = Float(args[:misc_fuel_loads_grill_annual_therm])
      end

      if args[:misc_fuel_loads_grill_usage_multiplier] != 1.0
        usage_multiplier = args[:misc_fuel_loads_grill_usage_multiplier]
      end

      hpxml.fuel_loads.add(id: "FuelLoad#{hpxml.fuel_loads.size + 1}",
                           fuel_load_type: HPXML::FuelLoadTypeGrill,
                           fuel_type: args[:misc_fuel_loads_grill_fuel_type],
                           therm_per_year: therm_per_year,
                           usage_multiplier: usage_multiplier)
    end
  end

  def self.set_misc_fuel_loads_lighting(hpxml, runner, args)
    if args[:misc_fuel_loads_lighting_present]
      if args[:misc_fuel_loads_lighting_annual_therm] != Constants.Auto
        therm_per_year = Float(args[:misc_fuel_loads_lighting_annual_therm])
      end

      if args[:misc_fuel_loads_lighting_usage_multiplier] != 1.0
        usage_multiplier = args[:misc_fuel_loads_lighting_usage_multiplier]
      end

      hpxml.fuel_loads.add(id: "FuelLoad#{hpxml.fuel_loads.size + 1}",
                           fuel_load_type: HPXML::FuelLoadTypeLighting,
                           fuel_type: args[:misc_fuel_loads_lighting_fuel_type],
                           therm_per_year: therm_per_year,
                           usage_multiplier: usage_multiplier)
    end
  end

  def self.set_misc_fuel_loads_fireplace(hpxml, runner, args)
    if args[:misc_fuel_loads_fireplace_present]
      if args[:misc_fuel_loads_fireplace_annual_therm] != Constants.Auto
        therm_per_year = Float(args[:misc_fuel_loads_fireplace_annual_therm])
      end

      if args[:misc_fuel_loads_fireplace_frac_sensible] != Constants.Auto
        frac_sensible = Float(args[:misc_fuel_loads_fireplace_frac_sensible])
      end

      if args[:misc_fuel_loads_fireplace_frac_latent] != Constants.Auto
        frac_latent = Float(args[:misc_fuel_loads_fireplace_frac_latent])
      end

      if args[:misc_fuel_loads_fireplace_usage_multiplier] != 1.0
        usage_multiplier = args[:misc_fuel_loads_fireplace_usage_multiplier]
      end

      hpxml.fuel_loads.add(id: "FuelLoad#{hpxml.fuel_loads.size + 1}",
                           fuel_load_type: HPXML::FuelLoadTypeFireplace,
                           fuel_type: args[:misc_fuel_loads_fireplace_fuel_type],
                           therm_per_year: therm_per_year,
                           frac_sensible: frac_sensible,
                           frac_latent: frac_latent,
                           usage_multiplier: usage_multiplier)
    end
  end

  def self.set_pool(hpxml, runner, args)
    return unless args[:pool_present]

    if args[:pool_pump_annual_kwh] != Constants.Auto
      pump_kwh_per_year = Float(args[:pool_pump_annual_kwh])
    end

    if args[:pool_pump_usage_multiplier] != 1.0
      pump_usage_multiplier = args[:pool_pump_usage_multiplier]
    end

    pool_heater_type = args[:pool_heater_type]

    if [HPXML::HeaterTypeElectricResistance, HPXML::HeaterTypeHeatPump].include?(pool_heater_type)
      if args[:pool_heater_annual_kwh] != Constants.Auto
        heater_load_units = 'kWh/year'
        heater_load_value = Float(args[:pool_heater_annual_kwh])
      end
    end

    if [HPXML::HeaterTypeGas].include?(pool_heater_type)
      if args[:pool_heater_annual_therm] != Constants.Auto
        heater_load_units = 'therm/year'
        heater_load_value = Float(args[:pool_heater_annual_therm])
      end
    end

    if args[:pool_heater_usage_multiplier] != 1.0
      heater_usage_multiplier = args[:pool_heater_usage_multiplier]
    end

    hpxml.pools.add(id: "Pool#{hpxml.pools.size + 1}",
                    type: HPXML::TypeUnknown,
                    pump_type: HPXML::TypeUnknown,
                    pump_kwh_per_year: pump_kwh_per_year,
                    pump_usage_multiplier: pump_usage_multiplier,
                    heater_type: pool_heater_type,
                    heater_load_units: heater_load_units,
                    heater_load_value: heater_load_value,
                    heater_usage_multiplier: heater_usage_multiplier)
  end

  def self.set_hot_tub(hpxml, runner, args)
    return unless args[:hot_tub_present]

    if args[:hot_tub_pump_annual_kwh] != Constants.Auto
      pump_kwh_per_year = Float(args[:hot_tub_pump_annual_kwh])
    end

    if args[:hot_tub_pump_usage_multiplier] != 1.0
      pump_usage_multiplier = args[:hot_tub_pump_usage_multiplier]
    end

    hot_tub_heater_type = args[:hot_tub_heater_type]

    if [HPXML::HeaterTypeElectricResistance, HPXML::HeaterTypeHeatPump].include?(hot_tub_heater_type)
      if args[:hot_tub_heater_annual_kwh] != Constants.Auto
        heater_load_units = 'kWh/year'
        heater_load_value = Float(args[:hot_tub_heater_annual_kwh])
      end
    end

    if [HPXML::HeaterTypeGas].include?(hot_tub_heater_type)
      if args[:hot_tub_heater_annual_therm] != Constants.Auto
        heater_load_units = 'therm/year'
        heater_load_value = Float(args[:hot_tub_heater_annual_therm])
      end
    end

    if args[:hot_tub_heater_usage_multiplier] != 1.0
      heater_usage_multiplier = args[:hot_tub_heater_usage_multiplier]
    end

    hpxml.hot_tubs.add(id: "HotTub#{hpxml.hot_tubs.size + 1}",
                       type: HPXML::TypeUnknown,
                       pump_type: HPXML::TypeUnknown,
                       pump_kwh_per_year: pump_kwh_per_year,
                       pump_usage_multiplier: pump_usage_multiplier,
                       heater_type: hot_tub_heater_type,
                       heater_load_units: heater_load_units,
                       heater_load_value: heater_load_value,
                       heater_usage_multiplier: heater_usage_multiplier)
  end
end

# register the measure to be used by the application
BuildResidentialHPXML.new.registerWithApplication<|MERGE_RESOLUTION|>--- conflicted
+++ resolved
@@ -150,16 +150,6 @@
     arg.setUnits('hr')
     args << arg
 
-    site_time_zone_choices = OpenStudio::StringVector.new
-    (-12..14).to_a.each do |tz|
-      site_time_zone_choices << "#{tz}"
-    end
-
-    arg = OpenStudio::Measure::OSArgument.makeChoiceArgument('site_time_zone', site_time_zone_choices, false)
-    arg.setDisplayName('Site: Time Zone')
-    arg.setDescription('Time zone of the home address. If not provided, uses the EPW weather file time zone.')
-    args << arg
-
     arg = OpenStudio::Measure::OSArgument.makeStringArgument('weather_station_epw_filepath', true)
     arg.setDisplayName('Weather Station: EnergyPlus Weather (EPW) Filepath')
     arg.setDescription('Path of the EPW file.')
@@ -3204,21 +3194,6 @@
     success = create_geometry_envelope(runner, model, args)
     return false if not success
 
-<<<<<<< HEAD
-    if args[:site_state_code].is_initialized
-      args[:site_state_code] = args[:site_state_code].get
-    else
-      args[:site_state_code] = epw_file.stateProvinceRegion
-    end
-
-    if args[:site_time_zone].is_initialized
-      args[:site_time_zone] = args[:site_time_zone].get
-    else
-      args[:site_time_zone] = epw_file.timeZone
-    end
-
-=======
->>>>>>> 0628e703
     @surface_ids = {}
 
     # Sorting of objects to make the measure deterministic
@@ -3421,14 +3396,6 @@
     end
 
     hpxml.header.building_id = 'MyBuilding'
-<<<<<<< HEAD
-    if args[:site_zip_code].is_initialized
-      hpxml.header.zip_code = args[:site_zip_code]
-    end
-    hpxml.header.state_code = args[:site_state_code]
-    hpxml.header.time_zone = args[:site_time_zone]
-=======
->>>>>>> 0628e703
     hpxml.header.event_type = 'proposed workscope'
 
     if args[:site_zip_code].is_initialized
