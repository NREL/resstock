--- conflicted
+++ resolved
@@ -1467,11 +1467,6 @@
     arg.setDisplayName('Heat Pump: Crankcase Heater Power Watts')
     arg.setDescription("Heat Pump crankcase heater power consumption in Watts. Applies only to #{HPXML::HVACTypeHeatPumpAirToAir}, #{HPXML::HVACTypeHeatPumpMiniSplit}, #{HPXML::HVACTypeHeatPumpPTHP} and #{HPXML::HVACTypeHeatPumpRoom}. If not provided, the OS-HPXML default (see <a href='#{docs_base_url}#air-to-air-heat-pump'>Air-to-Air Heat Pump</a>, <a href='#{docs_base_url}#mini-split-heat-pump'>Mini-Split Heat Pump</a>, <a href='#{docs_base_url}#packaged-terminal-heat-pump'>Packaged Terminal Heat Pump</a>, <a href='#{docs_base_url}#room-air-conditioner-w-reverse-cycle'>Room Air Conditioner w/ Reverse Cycle</a>) is used.")
     arg.setUnits('W')
-    args << arg
-
-    arg = OpenStudio::Measure::OSArgument::makeBoolArgument('heat_pump_advanced_defrost_approach', false)
-    arg.setDisplayName('Heat Pump: Advanced Defrost Approach')
-    arg.setDescription('Whether to apply advanced defrost approach.')
     args << arg
 
     perf_data_capacity_type_choices = OpenStudio::StringVector.new
@@ -5308,36 +5303,8 @@
       airflow_defect_ratio = args[:heat_pump_airflow_defect_ratio]
     end
 
-<<<<<<< HEAD
-    if args[:heat_pump_charge_defect_ratio].is_initialized
-      charge_defect_ratio = args[:heat_pump_charge_defect_ratio].get
-    end
-
-    if args[:heat_pump_crankcase_heater_watts].is_initialized
-      if [HPXML::HVACTypeHeatPumpAirToAir, HPXML::HVACTypeHeatPumpMiniSplit, HPXML::HVACTypeHeatPumpPTHP, HPXML::HVACTypeHeatPumpRoom].include?(heat_pump_type)
-        heat_pump_crankcase_heater_watts = args[:heat_pump_crankcase_heater_watts].get
-      end
-    end
-
-    if args[:heat_pump_advanced_defrost_approach].is_initialized
-      if [HPXML::HVACTypeHeatPumpAirToAir, HPXML::HVACTypeHeatPumpMiniSplit, HPXML::HVACTypeHeatPumpPTHP, HPXML::HVACTypeHeatPumpRoom].include?(heat_pump_type)
-        heat_pump_advanced_defrost_approach = args[:heat_pump_advanced_defrost_approach].get
-      end
-    end
-
-    fraction_heat_load_served = args[:heat_pump_fraction_heat_load_served]
-    fraction_cool_load_served = args[:heat_pump_fraction_cool_load_served]
-
-    if fraction_heat_load_served > 0
-      primary_heating_system = true
-    end
-
-    if fraction_cool_load_served > 0
-      primary_cooling_system = true
-=======
     if [HPXML::HVACTypeHeatPumpAirToAir, HPXML::HVACTypeHeatPumpMiniSplit, HPXML::HVACTypeHeatPumpPTHP, HPXML::HVACTypeHeatPumpRoom].include?(heat_pump_type)
       heat_pump_crankcase_heater_watts = args[:heat_pump_crankcase_heater_watts]
->>>>>>> ccd98718
     end
 
     hpxml_bldg.heat_pumps.add(id: "HeatPump#{hpxml_bldg.heat_pumps.size + 1}",
@@ -5375,14 +5342,8 @@
                               airflow_defect_ratio: airflow_defect_ratio,
                               charge_defect_ratio: args[:heat_pump_charge_defect_ratio],
                               crankcase_heater_watts: heat_pump_crankcase_heater_watts,
-<<<<<<< HEAD
-                              advanced_defrost_approach: heat_pump_advanced_defrost_approach,
-                              primary_heating_system: primary_heating_system,
-                              primary_cooling_system: primary_cooling_system)
-=======
                               primary_heating_system: args[:heat_pump_fraction_heat_load_served] > 0,
                               primary_cooling_system: args[:heat_pump_fraction_cool_load_served] > 0)
->>>>>>> ccd98718
 
     if [HPXML::HVACTypeHeatPumpAirToAir, HPXML::HVACTypeHeatPumpMiniSplit].include?(heat_pump_type) && compressor_type == HPXML::HVACCompressorTypeVariableSpeed
       if not args[:hvac_perf_data_heating_outdoor_temperatures].nil?
