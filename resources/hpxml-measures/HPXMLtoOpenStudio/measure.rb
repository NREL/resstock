# frozen_string_literal: true

# Require all gems up front; this is much faster than multiple resource
# files lazy loading as needed, as it prevents multiple lookups for the
# same gem.
require 'pathname'
require 'csv'
require 'oga'
Dir["#{File.dirname(__FILE__)}/resources/*.rb"].each do |resource_file|
  next if resource_file.include? 'minitest_helper.rb'

  require resource_file
end

# start the measure
class HPXMLtoOpenStudio < OpenStudio::Measure::ModelMeasure
  # human readable name
  def name
    return 'HPXML to OpenStudio Translator'
  end

  # human readable description
  def description
    return 'Translates HPXML file to OpenStudio Model'
  end

  # human readable description of modeling approach
  def modeler_description
    return ''
  end

  # define the arguments that the user will input
  def arguments(model) # rubocop:disable Lint/UnusedMethodArgument
    args = OpenStudio::Measure::OSArgumentVector.new

    arg = OpenStudio::Measure::OSArgument.makeStringArgument('hpxml_path', true)
    arg.setDisplayName('HPXML File Path')
    arg.setDescription('Absolute/relative path of the HPXML file.')
    args << arg

    arg = OpenStudio::Measure::OSArgument.makeStringArgument('output_dir', true)
    arg.setDisplayName('Directory for Output Files')
    arg.setDescription('Absolute/relative path for the output files directory.')
    args << arg

    arg = OpenStudio::Measure::OSArgument.makeBoolArgument('debug', false)
    arg.setDisplayName('Debug Mode?')
    arg.setDescription('If true: 1) Writes in.osm file, 2) Generates additional log output, and 3) Creates all EnergyPlus output files.')
    arg.setDefaultValue(false)
    args << arg

    arg = OpenStudio::Measure::OSArgument.makeBoolArgument('add_component_loads', false)
    arg.setDisplayName('Add component loads?')
    arg.setDescription('If true, adds the calculation of heating/cooling component loads (not enabled by default for faster performance).')
    arg.setDefaultValue(false)
    args << arg

    arg = OpenStudio::Measure::OSArgument.makeBoolArgument('skip_validation', false)
    arg.setDisplayName('Skip Validation?')
    arg.setDescription('If true, bypasses HPXML input validation for faster performance. WARNING: This should only be used if the supplied HPXML file has already been validated against the Schema & Schematron documents.')
    arg.setDefaultValue(false)
    args << arg

    arg = OpenStudio::Measure::OSArgument.makeStringArgument('building_id', false)
    arg.setDisplayName('BuildingID')
    arg.setDescription('The ID of the HPXML Building. Only required if the HPXML has multiple Building elements and WholeSFAorMFBuildingSimulation is not true.')
    args << arg

    return args
  end

  # define what happens when the measure is run
  def run(model, runner, user_arguments)
    super(model, runner, user_arguments)

    # use the built-in error checking
    if !runner.validateUserArguments(arguments(model), user_arguments)
      return false
    end

    Geometry.tear_down_model(model, runner)

    Version.check_openstudio_version()

    # assign the user inputs to variables
    hpxml_path = runner.getStringArgumentValue('hpxml_path', user_arguments)
    output_dir = runner.getStringArgumentValue('output_dir', user_arguments)
    add_component_loads = runner.getBoolArgumentValue('add_component_loads', user_arguments)
    debug = runner.getBoolArgumentValue('debug', user_arguments)
    skip_validation = runner.getBoolArgumentValue('skip_validation', user_arguments)
    building_id = runner.getOptionalStringArgumentValue('building_id', user_arguments)
    building_id = building_id.is_initialized ? building_id.get : nil

    unless (Pathname.new hpxml_path).absolute?
      hpxml_path = File.expand_path(hpxml_path)
    end
    unless File.exist?(hpxml_path) && hpxml_path.downcase.end_with?('.xml')
      fail "'#{hpxml_path}' does not exist or is not an .xml file."
    end

    unless (Pathname.new output_dir).absolute?
      output_dir = File.expand_path(output_dir)
    end

    begin
      if skip_validation
        schema_validator = nil
        schematron_validator = nil
      else
        schema_path = File.join(File.dirname(__FILE__), 'resources', 'hpxml_schema', 'HPXML.xsd')
        schema_validator = XMLValidator.get_schema_validator(schema_path)
        schematron_path = File.join(File.dirname(__FILE__), 'resources', 'hpxml_schematron', 'EPvalidator.xml')
        schematron_validator = XMLValidator.get_schematron_validator(schematron_path)
      end

      hpxml = HPXML.new(hpxml_path: hpxml_path, schema_validator: schema_validator, schematron_validator: schematron_validator, building_id: building_id)
      hpxml.errors.each do |error|
        runner.registerError(error)
      end
      hpxml.warnings.each do |warning|
        runner.registerWarning(warning)
      end
      return false unless hpxml.errors.empty?

      eri_version = hpxml.header.eri_calculation_version # Hidden feature
      eri_version = 'latest' if eri_version.nil?
      eri_version = Constants.ERIVersions[-1] if eri_version == 'latest'

      # Process weather once upfront
      epw_path = Location.get_epw_path(hpxml.buildings[0], hpxml_path)
      weather = WeatherProcess.new(epw_path: epw_path, runner: runner, hpxml: hpxml)
      epw_file = OpenStudio::EpwFile.new(epw_path)
      hpxml.buildings.each_with_index do |hpxml_bldg, i|
        next if i == 0
        next if Location.get_epw_path(hpxml_bldg, hpxml_path) == epw_path

        fail 'Weather station EPW filepath has different values across dwelling units.'
      end

<<<<<<< HEAD
      if (building_id == 'ALL') && (hpxml.buildings.size > 1)
        if hpxml.buildings.map { |hpxml_bldg| hpxml_bldg.batteries.size }.sum > 1
=======
      if hpxml.header.whole_sfa_or_mf_building_sim && (hpxml.buildings.size > 1)
        if hpxml.buildings.map { |hpxml_bldg| hpxml_bldg.batteries.size }.sum > 0
>>>>>>> d27cdc51
          # FUTURE: Figure out how to allow this. If we allow it, update docs and hpxml_translator_test.rb too.
          # Batteries use "TrackFacilityElectricDemandStoreExcessOnSite"; to support modeling of batteries in whole
          # SFA/MF building simulations, we'd need to create custom meters with electricity usage *for each unit*
          # and switch to "TrackMeterDemandStoreExcessOnSite".
          # https://github.com/NREL/OpenStudio-HPXML/issues/1499
          fail 'Modeling batteries for whole SFA/MF buildings is not currently supported.'
        end
      end

      # Apply HPXML defaults upfront; process schedules & emissions
      hpxml_sch_map = {}
      check_emissions_references(hpxml.header, hpxml_path)
      hpxml.buildings.each_with_index do |hpxml_bldg, i|
        check_schedule_references(hpxml_bldg.header, hpxml_path)
        in_schedules_csv = 'in.schedules.csv'
        in_schedules_csv = "in.schedules#{i + 1}.csv" if i > 0
        schedules_file = SchedulesFile.new(runner: runner,
                                           schedules_paths: hpxml_bldg.header.schedules_filepaths,
                                           year: Location.get_sim_calendar_year(hpxml.header.sim_calendar_year, epw_file),
                                           unavailable_periods: hpxml.header.unavailable_periods,
                                           output_path: File.join(output_dir, in_schedules_csv))
        HPXMLDefaults.apply(runner, hpxml, hpxml_bldg, eri_version, weather, epw_file: epw_file, schedules_file: schedules_file)
        hpxml_sch_map[hpxml_bldg] = schedules_file
      end
      validate_emissions_files(hpxml.header)

      # Write updated HPXML object (w/ defaults) to file for inspection
      hpxml_defaults_path = File.join(output_dir, 'in.xml')
      XMLHelper.write_file(hpxml.to_doc, hpxml_defaults_path)

      # Create OpenStudio model
      hpxml_osm_map = {}
      hpxml.buildings.each_with_index do |hpxml_bldg, i|
        schedules_file = hpxml_sch_map[hpxml_bldg]
        if hpxml.buildings.size > 1
          # Create the model for this single unit
          unit_model = OpenStudio::Model::Model.new
          create_unit_model(hpxml, hpxml_bldg, runner, unit_model, epw_path, epw_file, weather, debug, schedules_file, eri_version, i + 1)
          hpxml_osm_map[hpxml_bldg] = unit_model
        else
          create_unit_model(hpxml, hpxml_bldg, runner, model, epw_path, epw_file, weather, debug, schedules_file, eri_version, i + 1)
          hpxml_osm_map[hpxml_bldg] = model
        end
      end

      # Merge unit models into final model
      if hpxml.buildings.size > 1
        add_unit_model_to_model(model, hpxml_osm_map)
      end

      # Output
      add_unmet_hours_output(model, hpxml_osm_map)
      add_loads_output(model, add_component_loads, hpxml_osm_map)
      set_output_files(model)
      add_additional_properties(model, hpxml, hpxml_osm_map, hpxml_path, building_id, epw_file, hpxml_defaults_path)
      # Uncomment to debug EMS
      # add_ems_debug_output(model)

      if debug
        # Write OSM file to run dir
        osm_output_path = File.join(output_dir, 'in.osm')
        File.write(osm_output_path, model.to_s)
        runner.registerInfo("Wrote file: #{osm_output_path}")

        # Copy EPW file to run dir
        epw_output_path = File.join(output_dir, 'in.epw')
        FileUtils.cp(epw_path, epw_output_path)
      end
    rescue Exception => e
      runner.registerError("#{e.message}\n#{e.backtrace.join("\n")}")
      return false
    end

    return true
  end

  def add_unit_model_to_model(model, hpxml_osm_map)
    unique_objects = { 'OS:ConvergenceLimits' => 'ConvergenceLimits',
                       'OS:Foundation:Kiva:Settings' => 'FoundationKivaSettings',
                       'OS:OutputControl:Files' => 'OutputControlFiles',
                       'OS:Output:Diagnostics' => 'OutputDiagnostics',
                       'OS:Output:JSON' => 'OutputJSON',
                       'OS:PerformancePrecisionTradeoffs' => 'PerformancePrecisionTradeoffs',
                       'OS:RunPeriod' => 'RunPeriod',
                       'OS:RunPeriodControl:DaylightSavingTime' => 'RunPeriodControlDaylightSavingTime',
                       'OS:ShadowCalculation' => 'ShadowCalculation',
                       'OS:SimulationControl' => 'SimulationControl',
                       'OS:Site' => 'Site',
                       'OS:Site:GroundTemperature:Deep' => 'SiteGroundTemperatureDeep',
                       'OS:Site:GroundTemperature:Shallow' => 'SiteGroundTemperatureShallow',
                       'OS:Site:WaterMainsTemperature' => 'SiteWaterMainsTemperature',
                       'OS:SurfaceConvectionAlgorithm:Inside' => 'InsideSurfaceConvectionAlgorithm',
                       'OS:SurfaceConvectionAlgorithm:Outside' => 'OutsideSurfaceConvectionAlgorithm',
                       'OS:Timestep' => 'Timestep' }

    # Handle unique objects first: Grab one from the first model we find the
    # object on (may not be the first unit).
    unit_model_objects = []
    unique_handles_to_skip = []
    uuid_regex = /\{(.*?)\}/
    unique_objects.each do |idd_obj, osm_class|
      first_model_object_by_type = nil
      hpxml_osm_map.values.each do |unit_model|
        next if unit_model.getObjectsByType(idd_obj.to_IddObjectType).empty?

        model_object = unit_model.send("get#{osm_class}")

        if first_model_object_by_type.nil?
          # Retain object for model
          unit_model_objects << model_object
          first_model_object_by_type = model_object
          if idd_obj == 'OS:Site:WaterMainsTemperature' # Handle referenced child object too
            unit_model_objects << unit_model.getObjectsByName(model_object.temperatureSchedule.get.name.to_s)[0]
          end
        else
          # Throw error if different values between this model_object and first_model_object_by_type
          if model_object.to_s.gsub(uuid_regex, '') != first_model_object_by_type.to_s.gsub(uuid_regex, '')
            fail "Unique object (#{idd_obj}) has different values across dwelling units."
          end

          if idd_obj == 'OS:Site:WaterMainsTemperature' # Handle referenced child object too
            if model_object.temperatureSchedule.get.to_s.gsub(uuid_regex, '') != first_model_object_by_type.temperatureSchedule.get.to_s.gsub(uuid_regex, '')
              fail "Unique object (#{idd_obj}) has different values across dwelling units."
            end
          end
        end

        unique_handles_to_skip << model_object.handle.to_s
        if idd_obj == 'OS:Site:WaterMainsTemperature' # Handle referenced child object too
          unique_handles_to_skip << model_object.temperatureSchedule.get.handle.to_s
        end
      end
    end

    hpxml_osm_map.values.each_with_index do |unit_model, unit_number|
      shift_geometry(unit_model, unit_number)
      prefix_all_unit_model_objects(unit_model, unit_number)

      # Handle remaining (non-unique) objects now
      unit_model.objects.each do |obj|
        next if unit_number > 0 && obj.to_Building.is_initialized
        next if unique_handles_to_skip.include? obj.handle.to_s

        unit_model_objects << obj
      end
    end

    model.addObjects(unit_model_objects, true)
  end

  def shift_geometry(unit_model, unit_number)
    # Shift units so they aren't right on top and shade each other
    y_shift = 200.0 * unit_number # meters

    # shift the unit so it's not right on top of the previous one
    unit_model.getSpaces.sort.each do |space|
      space.setYOrigin(y_shift)
    end

    # shift shading surfaces
    m = OpenStudio::Matrix.new(4, 4, 0)
    m[0, 0] = 1
    m[1, 1] = 1
    m[2, 2] = 1
    m[3, 3] = 1
    m[1, 3] = y_shift
    t = OpenStudio::Transformation.new(m)

    unit_model.getShadingSurfaceGroups.each do |shading_surface_group|
      next if shading_surface_group.space.is_initialized # already got shifted

      shading_surface_group.shadingSurfaces.each do |shading_surface|
        shading_surface.setVertices(t * shading_surface.vertices)
      end
    end
  end

  def prefix_all_unit_model_objects(unit_model, unit_number)
    # Prefix all objects with name using unit number
    # FUTURE: Create objects with unique names up front so we don't have to do this

    # EMS objects
    ems_map = {}

    unit_model.getEnergyManagementSystemSensors.each do |sensor|
      ems_map[sensor.name.to_s] = make_variable_name(sensor.name, unit_number)
      sensor.setKeyName(make_variable_name(sensor.keyName, unit_number)) unless sensor.keyName.empty? || sensor.keyName.downcase == 'environment'
    end

    unit_model.getEnergyManagementSystemActuators.each do |actuator|
      ems_map[actuator.name.to_s] = make_variable_name(actuator.name, unit_number)
    end

    unit_model.getEnergyManagementSystemInternalVariables.each do |internal_variable|
      ems_map[internal_variable.name.to_s] = make_variable_name(internal_variable.name, unit_number)
      internal_variable.setInternalDataIndexKeyName(make_variable_name(internal_variable.internalDataIndexKeyName, unit_number)) unless internal_variable.internalDataIndexKeyName.empty?
    end

    unit_model.getEnergyManagementSystemGlobalVariables.each do |global_variable|
      ems_map[global_variable.name.to_s] = make_variable_name(global_variable.name, unit_number)
    end

    unit_model.getEnergyManagementSystemOutputVariables.each do |output_variable|
      next if output_variable.emsVariableObject.is_initialized

      new_ems_variable_name = make_variable_name(output_variable.emsVariableName, unit_number)
      ems_map[output_variable.emsVariableName.to_s] = new_ems_variable_name
      output_variable.setEMSVariableName(new_ems_variable_name)
    end

    unit_model.getEnergyManagementSystemSubroutines.each do |subroutine|
      ems_map[subroutine.name.to_s] = make_variable_name(subroutine.name, unit_number)
    end

    # variables in program lines don't get updated automatically
    lhs_characters = [' ', ',', '(', ')', '+', '-', '*', '/', ';']
    rhs_characters = [''] + lhs_characters
    (unit_model.getEnergyManagementSystemPrograms + unit_model.getEnergyManagementSystemSubroutines).each do |program|
      new_lines = []
      program.lines.each do |line|
        ems_map.each do |old_name, new_name|
          next unless line.include?(old_name)

          # old_name between at least 1 character, with the exception of '' on left and ' ' on right
          lhs_characters.each do |lhs|
            next unless line.include?("#{lhs}#{old_name}")

            rhs_characters.each do |rhs|
              next unless line.include?("#{lhs}#{old_name}#{rhs}")
              next if lhs == '' && ['', ' '].include?(rhs)

              line.gsub!("#{lhs}#{old_name}#{rhs}", "#{lhs}#{new_name}#{rhs}")
            end
          end
        end
        new_lines << line
      end
      program.setLines(new_lines)
    end

    # All model objects
    unit_model.objects.each do |model_object|
      next if model_object.name.nil?

      if unit_number == 0
        # OpenStudio is unhappy if these schedules are renamed
        next if model_object.name.to_s == unit_model.alwaysOnContinuousSchedule.name.to_s
        next if model_object.name.to_s == unit_model.alwaysOnDiscreteSchedule.name.to_s
        next if model_object.name.to_s == unit_model.alwaysOffDiscreteSchedule.name.to_s
      end

      model_object.setName(make_variable_name(model_object.name, unit_number))
    end
  end

  def make_variable_name(obj_name, unit_number)
    return "unit#{unit_number + 1}_#{obj_name}".gsub(' ', '_').gsub('-', '_')
  end

  def create_unit_model(hpxml, hpxml_bldg, runner, model, epw_path, epw_file, weather, debug, schedules_file, eri_version, unit_num)
    @hpxml_header = hpxml.header
    @hpxml_bldg = hpxml_bldg
    @debug = debug
    @schedules_file = schedules_file
    @eri_version = eri_version

    @apply_ashrae140_assumptions = @hpxml_header.apply_ashrae140_assumptions # Hidden feature
    @apply_ashrae140_assumptions = false if @apply_ashrae140_assumptions.nil?

    # Here we turn off OS error-checking so that any invalid values provided
    # to OS SDK methods are passed along to EnergyPlus and produce errors. If
    # we didn't go this, we'd end up with successful EnergyPlus simulations that
    # use the wrong (default) value unless we check the return value of *every*
    # OS SDK setter method to notice there was an invalid value provided.
    # See https://github.com/NREL/OpenStudio/pull/4505 for more background.
    model.setStrictnessLevel('None'.to_StrictnessLevel)

    # Init
    OpenStudio::Model::WeatherFile.setWeatherFile(model, epw_file)
    set_defaults_and_globals()
    Location.apply(model, weather, epw_file, @hpxml_header, @hpxml_bldg)
    add_simulation_params(model)

    # Conditioned space/zone
    spaces = {}
    create_or_get_space(model, spaces, HPXML::LocationConditionedSpace)
    set_foundation_and_walls_top()
    set_heating_and_cooling_seasons()
    add_setpoints(runner, model, weather, spaces)

    # Geometry/Envelope
    add_roofs(runner, model, spaces)
    add_walls(runner, model, spaces)
    add_rim_joists(runner, model, spaces)
    add_floors(runner, model, spaces)
    add_foundation_walls_slabs(runner, model, weather, spaces)
    add_windows(model, spaces)
    add_doors(model, spaces)
    add_skylights(model, spaces)
    add_conditioned_floor_area(model, spaces)
    add_thermal_mass(model, spaces)
    Geometry.set_zone_volumes(spaces, @hpxml_bldg, @apply_ashrae140_assumptions)
    Geometry.explode_surfaces(model, @hpxml_bldg, @walls_top)
    add_num_occupants(model, runner, spaces)

    # HVAC
    @hvac_unavailable_periods = Schedule.get_unavailable_periods(runner, SchedulesFile::ColumnHVAC, @hpxml_header.unavailable_periods)
    airloop_map = {} # Map of HPXML System ID -> AirLoopHVAC (or ZoneHVACFourPipeFanCoil)
    add_ideal_system(model, spaces, epw_path)
    add_cooling_system(model, weather, spaces, airloop_map)
    add_heating_system(runner, model, weather, spaces, airloop_map)
    add_heat_pump(runner, model, weather, spaces, airloop_map)
    add_dehumidifiers(runner, model, spaces)
    add_ceiling_fans(runner, model, weather, spaces)

    # Hot Water
    add_hot_water_and_appliances(runner, model, weather, spaces)

    # Plug Loads & Fuel Loads & Lighting
    add_mels(runner, model, spaces)
    add_mfls(runner, model, spaces)
    add_lighting(runner, model, epw_file, spaces)

    # Pools & Permanent Spas
    add_pools_and_permanent_spas(runner, model, spaces)

    # Other
    add_cooling_season(model, weather)
    add_airflow(runner, model, weather, spaces, airloop_map)
    add_photovoltaics(model)
    add_generators(model)
    add_batteries(runner, model, spaces)
    add_building_unit(model, unit_num)
  end

  def check_emissions_references(hpxml_header, hpxml_path)
    # Check/update file references
    hpxml_header.emissions_scenarios.each do |scenario|
      if hpxml_header.emissions_scenarios.select { |s| s.emissions_type == scenario.emissions_type && s.name == scenario.name }.size > 1
        fail "Found multiple Emissions Scenarios with the Scenario Name=#{scenario.name} and Emissions Type=#{scenario.emissions_type}."
      end
      next if scenario.elec_schedule_filepath.nil?

      scenario.elec_schedule_filepath = FilePath.check_path(scenario.elec_schedule_filepath,
                                                            File.dirname(hpxml_path),
                                                            'Emissions File')
    end
  end

  def check_schedule_references(hpxml_bldg_header, hpxml_path)
    # Check/update file references
    hpxml_bldg_header.schedules_filepaths = hpxml_bldg_header.schedules_filepaths.collect { |sfp|
      FilePath.check_path(sfp,
                          File.dirname(hpxml_path),
                          'Schedules')
    }
  end

  def validate_emissions_files(hpxml_header)
    hpxml_header.emissions_scenarios.each do |scenario|
      next if scenario.elec_schedule_filepath.nil?

      data = File.readlines(scenario.elec_schedule_filepath)
      num_header_rows = scenario.elec_schedule_number_of_header_rows
      col_index = scenario.elec_schedule_column_number - 1

      if data.size != 8760 + num_header_rows
        fail "Emissions File has invalid number of rows (#{data.size}). Expected 8760 plus #{num_header_rows} header row(s)."
      end
      if col_index > data[num_header_rows, 8760].map { |x| x.count(',') }.min
        fail "Emissions File has too few columns. Cannot find column number (#{scenario.elec_schedule_column_number})."
      end
    end
  end

  def set_defaults_and_globals()
    # Initialize
    @remaining_heat_load_frac = 1.0
    @remaining_cool_load_frac = 1.0

    # Set globals
    @cfa = @hpxml_bldg.building_construction.conditioned_floor_area
    @ncfl = @hpxml_bldg.building_construction.number_of_conditioned_floors
    @ncfl_ag = @hpxml_bldg.building_construction.number_of_conditioned_floors_above_grade
    @nbeds = @hpxml_bldg.building_construction.number_of_bedrooms
    @default_azimuths = HPXMLDefaults.get_default_azimuths(@hpxml_bldg)

    # Apply unit multipliers to HVAC systems and water heaters
    HVAC.apply_unit_multiplier(@hpxml_bldg)
    # Ensure that no capacities/airflows are zero in order to prevent potential E+ errors.
    HVAC.ensure_nonzero_sizing_values(@hpxml_bldg)
    # Make adjustments for modeling purposes
    @frac_windows_operable = @hpxml_bldg.fraction_of_windows_operable()
    @hpxml_bldg.collapse_enclosure_surfaces() # Speeds up simulation
    @hpxml_bldg.delete_adiabatic_subsurfaces() # EnergyPlus doesn't allow this

    # We don't want this to be written to in.xml, because then if you ran the in.xml
    # file, you would get different results (operational calculation) relative to the
    # original file (asset calculation).
    if @hpxml_bldg.building_occupancy.number_of_residents.nil?
      @hpxml_bldg.building_occupancy.number_of_residents = Geometry.get_occupancy_default_num(@nbeds)
    end

    # If zero occupants, ensure end uses of interest are zeroed out
    if (@hpxml_bldg.building_occupancy.number_of_residents == 0) && (not @apply_ashrae140_assumptions)
      @hpxml_header.unavailable_periods.add(column_name: 'Vacancy',
                                            begin_month: @hpxml_header.sim_begin_month,
                                            begin_day: @hpxml_header.sim_begin_day,
                                            begin_hour: 0,
                                            end_month: @hpxml_header.sim_end_month,
                                            end_day: @hpxml_header.sim_end_day,
                                            end_hour: 24,
                                            natvent_availability: HPXML::ScheduleUnavailable)
    end
  end

  def add_simulation_params(model)
    SimControls.apply(model, @hpxml_header)
  end

  def add_num_occupants(model, runner, spaces)
    # Occupants
    num_occ = @hpxml_bldg.building_occupancy.number_of_residents
    return if num_occ <= 0

    Geometry.apply_occupants(model, runner, @hpxml_bldg, num_occ, spaces[HPXML::LocationConditionedSpace],
                             @schedules_file, @hpxml_header.unavailable_periods)
  end

  def create_or_get_space(model, spaces, location)
    if spaces[location].nil?
      Geometry.create_space_and_zone(model, spaces, location, @hpxml_bldg.building_construction.number_of_units)
    end
    return spaces[location]
  end

  def add_roofs(runner, model, spaces)
    @hpxml_bldg.roofs.each do |roof|
      next if roof.net_area < 1.0 # skip modeling net surface area for surfaces comprised entirely of subsurface area

      if roof.azimuth.nil?
        if roof.pitch > 0
          azimuths = @default_azimuths # Model as four directions for average exterior incident solar
        else
          azimuths = [@default_azimuths[0]] # Arbitrary azimuth for flat roof
        end
      else
        azimuths = [roof.azimuth]
      end

      surfaces = []

      azimuths.each do |azimuth|
        width = Math::sqrt(roof.net_area)
        length = (roof.net_area / width) / azimuths.size
        tilt = roof.pitch / 12.0
        z_origin = @walls_top + 0.5 * Math.sin(Math.atan(tilt)) * width

        vertices = Geometry.create_roof_vertices(length, width, z_origin, azimuth, tilt)
        surface = OpenStudio::Model::Surface.new(vertices, model)
        surfaces << surface
        surface.additionalProperties.setFeature('Length', length)
        surface.additionalProperties.setFeature('Width', width)
        surface.additionalProperties.setFeature('Azimuth', azimuth)
        surface.additionalProperties.setFeature('Tilt', tilt)
        surface.additionalProperties.setFeature('SurfaceType', 'Roof')
        if azimuths.size > 1
          surface.setName("#{roof.id}:#{azimuth}")
        else
          surface.setName(roof.id)
        end
        surface.setSurfaceType('RoofCeiling')
        surface.setOutsideBoundaryCondition('Outdoors')
        set_surface_interior(model, spaces, surface, roof)
      end

      next if surfaces.empty?

      # Apply construction
      has_radiant_barrier = roof.radiant_barrier
      if has_radiant_barrier
        radiant_barrier_grade = roof.radiant_barrier_grade
      end
      # FUTURE: Create Constructions.get_air_film(surface) method; use in measure.rb and hpxml_translator_test.rb
      inside_film = Material.AirFilmRoof(Geometry.get_roof_pitch([surfaces[0]]))
      outside_film = Material.AirFilmOutside
      mat_roofing = Material.RoofMaterial(roof.roof_type)
      if @apply_ashrae140_assumptions
        inside_film = Material.AirFilmRoofASHRAE140
        outside_film = Material.AirFilmOutsideASHRAE140
      end
      mat_int_finish = Material.InteriorFinishMaterial(roof.interior_finish_type, roof.interior_finish_thickness)
      if mat_int_finish.nil?
        fallback_mat_int_finish = nil
      else
        fallback_mat_int_finish = Material.InteriorFinishMaterial(mat_int_finish.name, 0.1) # Try thin material
      end

      install_grade = 1
      assembly_r = roof.insulation_assembly_r_value

      if not mat_int_finish.nil?
        # Closed cavity
        constr_sets = [
          WoodStudConstructionSet.new(Material.Stud2x(8.0), 0.07, 20.0, 0.75, mat_int_finish, mat_roofing),    # 2x8, 24" o.c. + R20
          WoodStudConstructionSet.new(Material.Stud2x(8.0), 0.07, 10.0, 0.75, mat_int_finish, mat_roofing),    # 2x8, 24" o.c. + R10
          WoodStudConstructionSet.new(Material.Stud2x(8.0), 0.07, 0.0, 0.75, mat_int_finish, mat_roofing),     # 2x8, 24" o.c.
          WoodStudConstructionSet.new(Material.Stud2x6, 0.07, 0.0, 0.75, mat_int_finish, mat_roofing),         # 2x6, 24" o.c.
          WoodStudConstructionSet.new(Material.Stud2x4, 0.07, 0.0, 0.5, mat_int_finish, mat_roofing),          # 2x4, 16" o.c.
          WoodStudConstructionSet.new(Material.Stud2x4, 0.01, 0.0, 0.0, fallback_mat_int_finish, mat_roofing), # Fallback
        ]
        match, constr_set, cavity_r = Constructions.pick_wood_stud_construction_set(assembly_r, constr_sets, inside_film, outside_film)

        Constructions.apply_closed_cavity_roof(model, surfaces, "#{roof.id} construction",
                                               cavity_r, install_grade,
                                               constr_set.stud.thick_in,
                                               true, constr_set.framing_factor,
                                               constr_set.mat_int_finish,
                                               constr_set.osb_thick_in, constr_set.rigid_r,
                                               constr_set.mat_ext_finish, has_radiant_barrier,
                                               inside_film, outside_film, radiant_barrier_grade,
                                               roof.solar_absorptance, roof.emittance)
      else
        # Open cavity
        constr_sets = [
          GenericConstructionSet.new(10.0, 0.5, nil, mat_roofing), # w/R-10 rigid
          GenericConstructionSet.new(0.0, 0.5, nil, mat_roofing),  # Standard
          GenericConstructionSet.new(0.0, 0.0, nil, mat_roofing),  # Fallback
        ]
        match, constr_set, layer_r = Constructions.pick_generic_construction_set(assembly_r, constr_sets, inside_film, outside_film)

        cavity_r = 0
        cavity_ins_thick_in = 0
        framing_factor = 0
        framing_thick_in = 0

        Constructions.apply_open_cavity_roof(model, surfaces, "#{roof.id} construction",
                                             cavity_r, install_grade, cavity_ins_thick_in,
                                             framing_factor, framing_thick_in,
                                             constr_set.osb_thick_in, layer_r + constr_set.rigid_r,
                                             constr_set.mat_ext_finish, has_radiant_barrier,
                                             inside_film, outside_film, radiant_barrier_grade,
                                             roof.solar_absorptance, roof.emittance)
      end
      Constructions.check_surface_assembly_rvalue(runner, surfaces, inside_film, outside_film, assembly_r, match)
    end
  end

  def add_walls(runner, model, spaces)
    @hpxml_bldg.walls.each do |wall|
      next if wall.net_area < 1.0 # skip modeling net surface area for surfaces comprised entirely of subsurface area

      if wall.azimuth.nil?
        if wall.is_exterior
          azimuths = @default_azimuths # Model as four directions for average exterior incident solar
        else
          azimuths = [@default_azimuths[0]] # Arbitrary direction, doesn't receive exterior incident solar
        end
      else
        azimuths = [wall.azimuth]
      end

      surfaces = []

      azimuths.each do |azimuth|
        height = 8.0 * @ncfl_ag
        length = (wall.net_area / height) / azimuths.size
        z_origin = @foundation_top

        vertices = Geometry.create_wall_vertices(length, height, z_origin, azimuth)
        surface = OpenStudio::Model::Surface.new(vertices, model)
        surfaces << surface
        surface.additionalProperties.setFeature('Length', length)
        surface.additionalProperties.setFeature('Azimuth', azimuth)
        surface.additionalProperties.setFeature('Tilt', 90.0)
        surface.additionalProperties.setFeature('SurfaceType', 'Wall')
        if azimuths.size > 1
          surface.setName("#{wall.id}:#{azimuth}")
        else
          surface.setName(wall.id)
        end
        surface.setSurfaceType('Wall')
        set_surface_interior(model, spaces, surface, wall)
        set_surface_exterior(model, spaces, surface, wall)
        if wall.is_interior
          surface.setSunExposure('NoSun')
          surface.setWindExposure('NoWind')
        end
      end

      next if surfaces.empty?

      # Apply construction
      # The code below constructs a reasonable wall construction based on the
      # wall type while ensuring the correct assembly R-value.
      has_radiant_barrier = wall.radiant_barrier
      if has_radiant_barrier
        radiant_barrier_grade = wall.radiant_barrier_grade
      end
      inside_film = Material.AirFilmVertical
      if wall.is_exterior
        outside_film = Material.AirFilmOutside
        mat_ext_finish = Material.ExteriorFinishMaterial(wall.siding)
      else
        outside_film = Material.AirFilmVertical
        mat_ext_finish = nil
      end
      if @apply_ashrae140_assumptions
        inside_film = Material.AirFilmVerticalASHRAE140
        outside_film = Material.AirFilmOutsideASHRAE140
      end
      mat_int_finish = Material.InteriorFinishMaterial(wall.interior_finish_type, wall.interior_finish_thickness)

      Constructions.apply_wall_construction(runner, model, surfaces, wall.id, wall.wall_type, wall.insulation_assembly_r_value,
                                            mat_int_finish, has_radiant_barrier, inside_film, outside_film,
                                            radiant_barrier_grade, mat_ext_finish, wall.solar_absorptance,
                                            wall.emittance)
    end
  end

  def add_rim_joists(runner, model, spaces)
    @hpxml_bldg.rim_joists.each do |rim_joist|
      if rim_joist.azimuth.nil?
        if rim_joist.is_exterior
          azimuths = @default_azimuths # Model as four directions for average exterior incident solar
        else
          azimuths = [@default_azimuths[0]] # Arbitrary direction, doesn't receive exterior incident solar
        end
      else
        azimuths = [rim_joist.azimuth]
      end

      surfaces = []

      azimuths.each do |azimuth|
        height = 1.0
        length = (rim_joist.area / height) / azimuths.size
        z_origin = @foundation_top

        vertices = Geometry.create_wall_vertices(length, height, z_origin, azimuth)
        surface = OpenStudio::Model::Surface.new(vertices, model)
        surfaces << surface
        surface.additionalProperties.setFeature('Length', length)
        surface.additionalProperties.setFeature('Azimuth', azimuth)
        surface.additionalProperties.setFeature('Tilt', 90.0)
        surface.additionalProperties.setFeature('SurfaceType', 'RimJoist')
        if azimuths.size > 1
          surface.setName("#{rim_joist.id}:#{azimuth}")
        else
          surface.setName(rim_joist.id)
        end
        surface.setSurfaceType('Wall')
        set_surface_interior(model, spaces, surface, rim_joist)
        set_surface_exterior(model, spaces, surface, rim_joist)
        if rim_joist.is_interior
          surface.setSunExposure('NoSun')
          surface.setWindExposure('NoWind')
        end
      end

      # Apply construction

      inside_film = Material.AirFilmVertical
      if rim_joist.is_exterior
        outside_film = Material.AirFilmOutside
        mat_ext_finish = Material.ExteriorFinishMaterial(rim_joist.siding)
      else
        outside_film = Material.AirFilmVertical
        mat_ext_finish = nil
      end

      assembly_r = rim_joist.insulation_assembly_r_value

      constr_sets = [
        WoodStudConstructionSet.new(Material.Stud2x(2.0), 0.17, 20.0, 2.0, nil, mat_ext_finish),  # 2x4 + R20
        WoodStudConstructionSet.new(Material.Stud2x(2.0), 0.17, 10.0, 2.0, nil, mat_ext_finish),  # 2x4 + R10
        WoodStudConstructionSet.new(Material.Stud2x(2.0), 0.17, 0.0, 2.0, nil, mat_ext_finish),   # 2x4
        WoodStudConstructionSet.new(Material.Stud2x(2.0), 0.01, 0.0, 0.0, nil, mat_ext_finish),   # Fallback
      ]
      match, constr_set, cavity_r = Constructions.pick_wood_stud_construction_set(assembly_r, constr_sets, inside_film, outside_film)
      install_grade = 1

      Constructions.apply_rim_joist(model, surfaces, "#{rim_joist.id} construction",
                                    cavity_r, install_grade, constr_set.framing_factor,
                                    constr_set.mat_int_finish, constr_set.osb_thick_in,
                                    constr_set.rigid_r, constr_set.mat_ext_finish,
                                    inside_film, outside_film, rim_joist.solar_absorptance,
                                    rim_joist.emittance)
      Constructions.check_surface_assembly_rvalue(runner, surfaces, inside_film, outside_film, assembly_r, match)
    end
  end

  def add_floors(runner, model, spaces)
    @hpxml_bldg.floors.each do |floor|
      area = floor.area
      width = Math::sqrt(area)
      length = area / width
      if floor.interior_adjacent_to.include?('attic') || floor.exterior_adjacent_to.include?('attic')
        z_origin = @walls_top
      else
        z_origin = @foundation_top
      end

      if floor.is_ceiling
        vertices = Geometry.create_ceiling_vertices(length, width, z_origin, @default_azimuths)
        surface = OpenStudio::Model::Surface.new(vertices, model)
        surface.additionalProperties.setFeature('SurfaceType', 'Ceiling')
      else
        vertices = Geometry.create_floor_vertices(length, width, z_origin, @default_azimuths)
        surface = OpenStudio::Model::Surface.new(vertices, model)
        surface.additionalProperties.setFeature('SurfaceType', 'Floor')
      end
      surface.additionalProperties.setFeature('Tilt', 0.0)
      set_surface_interior(model, spaces, surface, floor)
      set_surface_exterior(model, spaces, surface, floor)
      surface.setName(floor.id)
      if floor.is_interior
        surface.setSunExposure('NoSun')
        surface.setWindExposure('NoWind')
      elsif floor.is_floor
        surface.setSunExposure('NoSun')
        if floor.exterior_adjacent_to == HPXML::LocationManufacturedHomeUnderBelly
          foundation = @hpxml_bldg.foundations.find { |x| x.to_location == floor.exterior_adjacent_to }
          if foundation.belly_wing_skirt_present
            surface.setWindExposure('NoWind')
          end
        end
      end

      # Apply construction

      if floor.is_ceiling
        if @apply_ashrae140_assumptions
          # Attic floor
          inside_film = Material.AirFilmFloorASHRAE140
          outside_film = Material.AirFilmFloorASHRAE140
        else
          inside_film = Material.AirFilmFloorAverage
          outside_film = Material.AirFilmFloorAverage
        end
        mat_int_finish_or_covering = Material.InteriorFinishMaterial(floor.interior_finish_type, floor.interior_finish_thickness)
        has_radiant_barrier = floor.radiant_barrier
        if has_radiant_barrier
          radiant_barrier_grade = floor.radiant_barrier_grade
        end
      else # Floor
        if @apply_ashrae140_assumptions
          # Raised floor
          inside_film = Material.AirFilmFloorASHRAE140
          outside_film = Material.AirFilmFloorZeroWindASHRAE140
          surface.setWindExposure('NoWind')
          mat_int_finish_or_covering = Material.CoveringBare(1.0)
        else
          inside_film = Material.AirFilmFloorReduced
          if floor.is_exterior
            outside_film = Material.AirFilmOutside
          else
            outside_film = Material.AirFilmFloorReduced
          end
          if floor.interior_adjacent_to == HPXML::LocationConditionedSpace
            mat_int_finish_or_covering = Material.CoveringBare
          end
        end
      end

      Constructions.apply_floor_ceiling_construction(runner, model, [surface], floor.id, floor.floor_type, floor.is_ceiling, floor.insulation_assembly_r_value,
                                                     mat_int_finish_or_covering, has_radiant_barrier, inside_film, outside_film, radiant_barrier_grade)
    end
  end

  def add_foundation_walls_slabs(runner, model, weather, spaces)
    foundation_types = @hpxml_bldg.slabs.map { |s| s.interior_adjacent_to }.uniq

    foundation_types.each do |foundation_type|
      # Get attached slabs/foundation walls
      slabs = []
      @hpxml_bldg.slabs.each do |slab|
        next unless slab.interior_adjacent_to == foundation_type

        slabs << slab
        slab.exposed_perimeter = [slab.exposed_perimeter, 1.0].max # minimum value to prevent error if no exposed slab
      end

      slabs.each do |slab|
        slab_frac = slab.exposed_perimeter / slabs.map { |s| s.exposed_perimeter }.sum
        ext_fnd_walls = slab.connected_foundation_walls.select { |fw| fw.net_area >= 1.0 && fw.is_exterior }

        if ext_fnd_walls.empty?
          # Slab w/o foundation walls
          add_foundation_slab(model, weather, spaces, slab, -1 * slab.depth_below_grade.to_f, slab.exposed_perimeter, nil)
        else
          # Slab w/ foundation walls
          ext_fnd_walls_length = ext_fnd_walls.map { |fw| fw.area / fw.height }.sum
          remaining_exposed_length = slab.exposed_perimeter

          # Since we don't know which FoundationWalls are adjacent to which Slabs, we apportion
          # each FoundationWall to each slab.
          ext_fnd_walls.each do |fnd_wall|
            # Both the foundation wall and slab must have same exposed length to prevent Kiva errors.
            # For the foundation wall, we are effectively modeling the net *exposed* area.
            fnd_wall_length = fnd_wall.area / fnd_wall.height
            apportioned_exposed_length = fnd_wall_length / ext_fnd_walls_length * slab.exposed_perimeter # Slab exposed perimeter apportioned to this foundation wall
            apportioned_total_length = fnd_wall_length * slab_frac # Foundation wall length apportioned to this slab
            exposed_length = [apportioned_exposed_length, apportioned_total_length].min
            remaining_exposed_length -= exposed_length

            kiva_foundation = add_foundation_wall(runner, model, spaces, fnd_wall, exposed_length, fnd_wall_length)
            add_foundation_slab(model, weather, spaces, slab, -1 * fnd_wall.depth_below_grade, exposed_length, kiva_foundation)
          end

          if remaining_exposed_length > 1 # Skip if a small length (e.g., due to rounding)
            # The slab's exposed perimeter exceeds the sum of attached exterior foundation wall lengths.
            # This may legitimately occur for a walkout basement, where a portion of the slab has no
            # adjacent foundation wall.
            add_foundation_slab(model, weather, spaces, slab, 0, remaining_exposed_length, nil)
          end
        end
      end

      # Interzonal foundation wall surfaces
      # The above-grade portion of these walls are modeled as EnergyPlus surfaces with standard adjacency.
      # The below-grade portion of these walls (in contact with ground) are not modeled, as Kiva does not
      # calculate heat flow between two zones through the ground.
      int_fnd_walls = @hpxml_bldg.foundation_walls.select { |fw| fw.is_interior && fw.interior_adjacent_to == foundation_type }
      int_fnd_walls.each do |fnd_wall|
        next unless fnd_wall.is_interior

        ag_height = fnd_wall.height - fnd_wall.depth_below_grade
        ag_net_area = fnd_wall.net_area * ag_height / fnd_wall.height
        next if ag_net_area < 1.0

        length = ag_net_area / ag_height
        z_origin = -1 * ag_height
        if fnd_wall.azimuth.nil?
          azimuth = @default_azimuths[0] # Arbitrary direction, doesn't receive exterior incident solar
        else
          azimuth = fnd_wall.azimuth
        end

        vertices = Geometry.create_wall_vertices(length, ag_height, z_origin, azimuth)
        surface = OpenStudio::Model::Surface.new(vertices, model)
        surface.additionalProperties.setFeature('Length', length)
        surface.additionalProperties.setFeature('Azimuth', azimuth)
        surface.additionalProperties.setFeature('Tilt', 90.0)
        surface.additionalProperties.setFeature('SurfaceType', 'FoundationWall')
        surface.setName(fnd_wall.id)
        surface.setSurfaceType('Wall')
        set_surface_interior(model, spaces, surface, fnd_wall)
        set_surface_exterior(model, spaces, surface, fnd_wall)
        surface.setSunExposure('NoSun')
        surface.setWindExposure('NoWind')

        # Apply construction

        wall_type = HPXML::WallTypeConcrete
        inside_film = Material.AirFilmVertical
        outside_film = Material.AirFilmVertical
        assembly_r = fnd_wall.insulation_assembly_r_value
        mat_int_finish = Material.InteriorFinishMaterial(fnd_wall.interior_finish_type, fnd_wall.interior_finish_thickness)
        if assembly_r.nil?
          concrete_thick_in = fnd_wall.thickness
          int_r = fnd_wall.insulation_interior_r_value
          ext_r = fnd_wall.insulation_exterior_r_value
          mat_concrete = Material.Concrete(concrete_thick_in)
          mat_int_finish_rvalue = mat_int_finish.nil? ? 0.0 : mat_int_finish.rvalue
          assembly_r = int_r + ext_r + mat_concrete.rvalue + mat_int_finish_rvalue + inside_film.rvalue + outside_film.rvalue
        end
        mat_ext_finish = nil

        Constructions.apply_wall_construction(runner,
                                              model,
                                              [surface],
                                              fnd_wall.id,
                                              wall_type,
                                              assembly_r,
                                              mat_int_finish,
                                              false,
                                              inside_film,
                                              outside_film,
                                              nil,
                                              mat_ext_finish,
                                              nil,
                                              nil)
      end
    end
  end

  def add_foundation_wall(runner, model, spaces, foundation_wall, exposed_length, fnd_wall_length)
    exposed_fraction = exposed_length / fnd_wall_length
    net_exposed_area = foundation_wall.net_area * exposed_fraction
    gross_exposed_area = foundation_wall.area * exposed_fraction
    height = foundation_wall.height
    height_ag = height - foundation_wall.depth_below_grade
    z_origin = -1 * foundation_wall.depth_below_grade
    if foundation_wall.azimuth.nil?
      azimuth = @default_azimuths[0] # Arbitrary; solar incidence in Kiva is applied as an orientation average (to the above grade portion of the wall)
    else
      azimuth = foundation_wall.azimuth
    end

    return if exposed_length < 0.1 # Avoid Kiva error if exposed wall length is too small

    if gross_exposed_area > net_exposed_area
      # Create a "notch" in the wall to account for the subsurfaces. This ensures that
      # we preserve the appropriate wall height, length, and area for Kiva.
      subsurface_area = gross_exposed_area - net_exposed_area
    else
      subsurface_area = 0
    end

    vertices = Geometry.create_wall_vertices(exposed_length, height, z_origin, azimuth, subsurface_area: subsurface_area)
    surface = OpenStudio::Model::Surface.new(vertices, model)
    surface.additionalProperties.setFeature('Length', exposed_length)
    surface.additionalProperties.setFeature('Azimuth', azimuth)
    surface.additionalProperties.setFeature('Tilt', 90.0)
    surface.additionalProperties.setFeature('SurfaceType', 'FoundationWall')
    surface.setName(foundation_wall.id)
    surface.setSurfaceType('Wall')
    set_surface_interior(model, spaces, surface, foundation_wall)
    set_surface_exterior(model, spaces, surface, foundation_wall)

    assembly_r = foundation_wall.insulation_assembly_r_value
    mat_int_finish = Material.InteriorFinishMaterial(foundation_wall.interior_finish_type, foundation_wall.interior_finish_thickness)
    mat_wall = Material.FoundationWallMaterial(foundation_wall.type, foundation_wall.thickness)
    if not assembly_r.nil?
      ext_rigid_height = height
      ext_rigid_offset = 0.0
      inside_film = Material.AirFilmVertical

      mat_int_finish_rvalue = mat_int_finish.nil? ? 0.0 : mat_int_finish.rvalue
      ext_rigid_r = assembly_r - mat_wall.rvalue - mat_int_finish_rvalue - inside_film.rvalue
      int_rigid_r = 0.0
      if ext_rigid_r < 0 # Try without interior finish
        mat_int_finish = nil
        ext_rigid_r = assembly_r - mat_wall.rvalue - inside_film.rvalue
      end
      if (ext_rigid_r > 0) && (ext_rigid_r < 0.1)
        ext_rigid_r = 0.0 # Prevent tiny strip of insulation
      end
      if ext_rigid_r < 0
        ext_rigid_r = 0.0
        match = false
      else
        match = true
      end
    else
      ext_rigid_offset = foundation_wall.insulation_exterior_distance_to_top
      ext_rigid_height = foundation_wall.insulation_exterior_distance_to_bottom - ext_rigid_offset
      ext_rigid_r = foundation_wall.insulation_exterior_r_value
      int_rigid_offset = foundation_wall.insulation_interior_distance_to_top
      int_rigid_height = foundation_wall.insulation_interior_distance_to_bottom - int_rigid_offset
      int_rigid_r = foundation_wall.insulation_interior_r_value
    end

    soil_k_in = UnitConversions.convert(@hpxml_bldg.site.ground_conductivity, 'ft', 'in')

    Constructions.apply_foundation_wall(model, [surface], "#{foundation_wall.id} construction",
                                        ext_rigid_offset, int_rigid_offset, ext_rigid_height, int_rigid_height,
                                        ext_rigid_r, int_rigid_r, mat_int_finish, mat_wall, height_ag,
                                        soil_k_in)

    if not assembly_r.nil?
      Constructions.check_surface_assembly_rvalue(runner, [surface], inside_film, nil, assembly_r, match)
    end

    return surface.adjacentFoundation.get
  end

  def add_foundation_slab(model, weather, spaces, slab, z_origin, exposed_length, kiva_foundation)
    exposed_fraction = exposed_length / slab.exposed_perimeter
    slab_tot_perim = exposed_length
    slab_area = slab.area * exposed_fraction
    if slab_tot_perim**2 - 16.0 * slab_area <= 0
      # Cannot construct rectangle with this perimeter/area. Some of the
      # perimeter is presumably not exposed, so bump up perimeter value.
      slab_tot_perim = Math.sqrt(16.0 * slab_area)
    end
    sqrt_term = [slab_tot_perim**2 - 16.0 * slab_area, 0.0].max
    slab_length = slab_tot_perim / 4.0 + Math.sqrt(sqrt_term) / 4.0
    slab_width = slab_tot_perim / 4.0 - Math.sqrt(sqrt_term) / 4.0

    vertices = Geometry.create_floor_vertices(slab_length, slab_width, z_origin, @default_azimuths)
    surface = OpenStudio::Model::Surface.new(vertices, model)
    surface.setName(slab.id)
    surface.setSurfaceType('Floor')
    surface.setOutsideBoundaryCondition('Foundation')
    surface.additionalProperties.setFeature('SurfaceType', 'Slab')
    set_surface_interior(model, spaces, surface, slab)
    surface.setSunExposure('NoSun')
    surface.setWindExposure('NoWind')

    slab_perim_r = slab.perimeter_insulation_r_value
    slab_perim_depth = slab.perimeter_insulation_depth
    if (slab_perim_r == 0) || (slab_perim_depth == 0)
      slab_perim_r = 0
      slab_perim_depth = 0
    end

    if slab.under_slab_insulation_spans_entire_slab
      slab_whole_r = slab.under_slab_insulation_r_value
      slab_under_r = 0
      slab_under_width = 0
    else
      slab_under_r = slab.under_slab_insulation_r_value
      slab_under_width = slab.under_slab_insulation_width
      if (slab_under_r == 0) || (slab_under_width == 0)
        slab_under_r = 0
        slab_under_width = 0
      end
      slab_whole_r = 0
    end
    if slab_under_r + slab_whole_r > 0
      slab_gap_r = 5.0 # Assume gap insulation when insulation under slab is present
    else
      slab_gap_r = 0
    end

    mat_carpet = nil
    if (slab.carpet_fraction > 0) && (slab.carpet_r_value > 0)
      mat_carpet = Material.CoveringBare(slab.carpet_fraction,
                                         slab.carpet_r_value)
    end
    soil_k_in = UnitConversions.convert(@hpxml_bldg.site.ground_conductivity, 'ft', 'in')

    Constructions.apply_foundation_slab(model, surface, "#{slab.id} construction",
                                        slab_under_r, slab_under_width, slab_gap_r, slab_perim_r,
                                        slab_perim_depth, slab_whole_r, slab.thickness,
                                        exposed_length, mat_carpet, soil_k_in, kiva_foundation)

    kiva_foundation = surface.adjacentFoundation.get

    foundation_walls_insulated = false
    foundation_ceiling_insulated = false
    @hpxml_bldg.foundation_walls.each do |fnd_wall|
      next unless fnd_wall.interior_adjacent_to == slab.interior_adjacent_to
      next unless fnd_wall.exterior_adjacent_to == HPXML::LocationGround

      if fnd_wall.insulation_assembly_r_value.to_f > 5
        foundation_walls_insulated = true
      elsif fnd_wall.insulation_exterior_r_value.to_f + fnd_wall.insulation_interior_r_value.to_f > 0
        foundation_walls_insulated = true
      end
    end
    @hpxml_bldg.floors.each do |floor|
      next unless floor.interior_adjacent_to == HPXML::LocationConditionedSpace
      next unless floor.exterior_adjacent_to == slab.interior_adjacent_to

      if floor.insulation_assembly_r_value > 5
        foundation_ceiling_insulated = true
      end
    end

    Constructions.apply_kiva_initial_temp(kiva_foundation, slab, weather,
                                          spaces[HPXML::LocationConditionedSpace].thermalZone.get,
                                          @hpxml_header.sim_begin_month, @hpxml_header.sim_begin_day,
                                          @hpxml_header.sim_calendar_year, @schedules_file,
                                          foundation_walls_insulated, foundation_ceiling_insulated)

    return kiva_foundation
  end

  def add_conditioned_floor_area(model, spaces)
    # Check if we need to add floors between conditioned spaces (e.g., between first
    # and second story or conditioned basement ceiling).
    # This ensures that the E+ reported Conditioned Floor Area is correct.

    sum_cfa = 0.0
    @hpxml_bldg.floors.each do |floor|
      next unless floor.is_floor
      next unless [HPXML::LocationConditionedSpace, HPXML::LocationBasementConditioned].include?(floor.interior_adjacent_to) ||
                  [HPXML::LocationConditionedSpace, HPXML::LocationBasementConditioned].include?(floor.exterior_adjacent_to)

      sum_cfa += floor.area
    end
    @hpxml_bldg.slabs.each do |slab|
      next unless [HPXML::LocationConditionedSpace, HPXML::LocationBasementConditioned].include? slab.interior_adjacent_to

      sum_cfa += slab.area
    end

    addtl_cfa = @cfa - sum_cfa

    fail if addtl_cfa < -1.0 # Allow some rounding; EPvalidator.xml should prevent this

    return unless addtl_cfa > 1.0 # Allow some rounding

    floor_width = Math::sqrt(addtl_cfa)
    floor_length = addtl_cfa / floor_width
    z_origin = @foundation_top + 8.0 * (@ncfl_ag - 1)

    # Add floor surface
    vertices = Geometry.create_floor_vertices(floor_length, floor_width, z_origin, @default_azimuths)
    floor_surface = OpenStudio::Model::Surface.new(vertices, model)

    floor_surface.setSunExposure('NoSun')
    floor_surface.setWindExposure('NoWind')
    floor_surface.setName('inferred conditioned floor')
    floor_surface.setSurfaceType('Floor')
    floor_surface.setSpace(create_or_get_space(model, spaces, HPXML::LocationConditionedSpace))
    floor_surface.setOutsideBoundaryCondition('Adiabatic')
    floor_surface.additionalProperties.setFeature('SurfaceType', 'InferredFloor')
    floor_surface.additionalProperties.setFeature('Tilt', 0.0)

    # Add ceiling surface
    vertices = Geometry.create_ceiling_vertices(floor_length, floor_width, z_origin, @default_azimuths)
    ceiling_surface = OpenStudio::Model::Surface.new(vertices, model)

    ceiling_surface.setSunExposure('NoSun')
    ceiling_surface.setWindExposure('NoWind')
    ceiling_surface.setName('inferred conditioned ceiling')
    ceiling_surface.setSurfaceType('RoofCeiling')
    ceiling_surface.setSpace(create_or_get_space(model, spaces, HPXML::LocationConditionedSpace))
    ceiling_surface.setOutsideBoundaryCondition('Adiabatic')
    ceiling_surface.additionalProperties.setFeature('SurfaceType', 'InferredCeiling')
    ceiling_surface.additionalProperties.setFeature('Tilt', 0.0)

    # Apply Construction
    apply_adiabatic_construction(model, [floor_surface, ceiling_surface], 'floor')
  end

  def add_thermal_mass(model, spaces)
    if @apply_ashrae140_assumptions
      # 1024 ft2 of interior partition wall mass, no furniture mass
      mat_int_finish = Material.InteriorFinishMaterial(HPXML::InteriorFinishGypsumBoard, 0.5)
      partition_wall_area = 1024.0 * 2 # Exposed partition wall area (both sides)
      Constructions.apply_partition_walls(model, 'PartitionWallConstruction', mat_int_finish, partition_wall_area, spaces)
    else
      mat_int_finish = Material.InteriorFinishMaterial(@hpxml_bldg.partition_wall_mass.interior_finish_type, @hpxml_bldg.partition_wall_mass.interior_finish_thickness)
      partition_wall_area = @hpxml_bldg.partition_wall_mass.area_fraction * @cfa # Exposed partition wall area (both sides)
      Constructions.apply_partition_walls(model, 'PartitionWallConstruction', mat_int_finish, partition_wall_area, spaces)

      Constructions.apply_furniture(model, @hpxml_bldg.furniture_mass, spaces)
    end
  end

  def add_cooling_season(model, weather)
    # Create cooling season schedule
    # Applies to natural ventilation and calculation of component loads, not HVAC equipment
    # Uses BAHSP cooling season, not user-specified cooling season (which may be, e.g., year-round)
    _, default_cooling_months = HVAC.get_default_heating_and_cooling_seasons(weather)

    clg_season_sch = MonthWeekdayWeekendSchedule.new(model, 'cooling season schedule', Array.new(24, 1), Array.new(24, 1), default_cooling_months, Constants.ScheduleTypeLimitsFraction)
    @clg_ssn_sensor = OpenStudio::Model::EnergyManagementSystemSensor.new(model, 'Schedule Value')
    @clg_ssn_sensor.setName('cool_season')
    @clg_ssn_sensor.setKeyName(clg_season_sch.schedule.name.to_s)
  end

  def add_windows(model, spaces)
    # We already stored @fraction_of_windows_operable, so lets remove the
    # fraction_operable properties from windows and re-collapse the enclosure
    # so as to prevent potentially modeling multiple identical windows in E+,
    # which can increase simulation runtime.
    @hpxml_bldg.windows.each do |window|
      window.fraction_operable = nil
    end
    @hpxml_bldg.collapse_enclosure_surfaces()

    shading_schedules = {}

    surfaces = []
    @hpxml_bldg.windows.each do |window|
      window_height = 4.0 # ft, default

      overhang_depth = nil
      if (not window.overhangs_depth.nil?) && (window.overhangs_depth > 0)
        overhang_depth = window.overhangs_depth
        overhang_distance_to_top = window.overhangs_distance_to_top_of_window
        overhang_distance_to_bottom = window.overhangs_distance_to_bottom_of_window
        window_height = overhang_distance_to_bottom - overhang_distance_to_top
      end

      window_length = window.area / window_height
      z_origin = @foundation_top

      ufactor, shgc = Constructions.get_ufactor_shgc_adjusted_by_storms(window.storm_type, window.ufactor, window.shgc)

      if window.is_exterior

        # Create parent surface slightly bigger than window
        vertices = Geometry.create_wall_vertices(window_length, window_height, z_origin, window.azimuth, add_buffer: true)
        surface = OpenStudio::Model::Surface.new(vertices, model)

        surface.additionalProperties.setFeature('Length', window_length)
        surface.additionalProperties.setFeature('Azimuth', window.azimuth)
        surface.additionalProperties.setFeature('Tilt', 90.0)
        surface.additionalProperties.setFeature('SurfaceType', 'Window')
        surface.setName("surface #{window.id}")
        surface.setSurfaceType('Wall')
        set_surface_interior(model, spaces, surface, window.wall)

        vertices = Geometry.create_wall_vertices(window_length, window_height, z_origin, window.azimuth)
        sub_surface = OpenStudio::Model::SubSurface.new(vertices, model)
        sub_surface.setName(window.id)
        sub_surface.setSurface(surface)
        sub_surface.setSubSurfaceType('FixedWindow')

        set_subsurface_exterior(surface, spaces, model, window.wall)
        surfaces << surface

        if not overhang_depth.nil?
          overhang = sub_surface.addOverhang(UnitConversions.convert(overhang_depth, 'ft', 'm'), UnitConversions.convert(overhang_distance_to_top, 'ft', 'm'))
          overhang.get.setName("#{sub_surface.name} overhangs")
        end

        # Apply construction
        Constructions.apply_window(model, sub_surface, 'WindowConstruction', ufactor, shgc)

        # Apply interior/exterior shading (as needed)
        Constructions.apply_window_skylight_shading(model, window, sub_surface, shading_schedules, @hpxml_header, @hpxml_bldg)
      else
        # Window is on an interior surface, which E+ does not allow. Model
        # as a door instead so that we can get the appropriate conduction
        # heat transfer; there is no solar gains anyway.

        # Create parent surface slightly bigger than window
        vertices = Geometry.create_wall_vertices(window_length, window_height, z_origin, window.azimuth, add_buffer: true)
        surface = OpenStudio::Model::Surface.new(vertices, model)

        surface.additionalProperties.setFeature('Length', window_length)
        surface.additionalProperties.setFeature('Azimuth', window.azimuth)
        surface.additionalProperties.setFeature('Tilt', 90.0)
        surface.additionalProperties.setFeature('SurfaceType', 'Door')
        surface.setName("surface #{window.id}")
        surface.setSurfaceType('Wall')
        set_surface_interior(model, spaces, surface, window.wall)

        vertices = Geometry.create_wall_vertices(window_length, window_height, z_origin, window.azimuth)
        sub_surface = OpenStudio::Model::SubSurface.new(vertices, model)
        sub_surface.setName(window.id)
        sub_surface.setSurface(surface)
        sub_surface.setSubSurfaceType('Door')

        set_subsurface_exterior(surface, spaces, model, window.wall)
        surfaces << surface

        # Apply construction
        inside_film = Material.AirFilmVertical
        outside_film = Material.AirFilmVertical
        Constructions.apply_door(model, [sub_surface], 'Window', ufactor, inside_film, outside_film)
      end
    end

    apply_adiabatic_construction(model, surfaces, 'wall')
  end

  def add_skylights(model, spaces)
    surfaces = []
    shading_schedules = {}

    @hpxml_bldg.skylights.each do |skylight|
      tilt = skylight.roof.pitch / 12.0
      width = Math::sqrt(skylight.area)
      length = skylight.area / width
      z_origin = @walls_top + 0.5 * Math.sin(Math.atan(tilt)) * width

      ufactor, shgc = Constructions.get_ufactor_shgc_adjusted_by_storms(skylight.storm_type, skylight.ufactor, skylight.shgc)

      # Create parent surface slightly bigger than skylight
      vertices = Geometry.create_roof_vertices(length, width, z_origin, skylight.azimuth, tilt, add_buffer: true)
      surface = OpenStudio::Model::Surface.new(vertices, model)
      surface.additionalProperties.setFeature('Length', length)
      surface.additionalProperties.setFeature('Width', width)
      surface.additionalProperties.setFeature('Azimuth', skylight.azimuth)
      surface.additionalProperties.setFeature('Tilt', tilt)
      surface.additionalProperties.setFeature('SurfaceType', 'Skylight')
      surface.setName("surface #{skylight.id}")
      surface.setSurfaceType('RoofCeiling')
      surface.setSpace(create_or_get_space(model, spaces, HPXML::LocationConditionedSpace)) # Ensures it is included in Manual J sizing
      surface.setOutsideBoundaryCondition('Outdoors') # cannot be adiabatic because subsurfaces won't be created
      surfaces << surface

      vertices = Geometry.create_roof_vertices(length, width, z_origin, skylight.azimuth, tilt)
      sub_surface = OpenStudio::Model::SubSurface.new(vertices, model)
      sub_surface.setName(skylight.id)
      sub_surface.setSurface(surface)
      sub_surface.setSubSurfaceType('Skylight')

      # Apply construction
      Constructions.apply_skylight(model, sub_surface, 'SkylightConstruction', ufactor, shgc)

      # Apply interior/exterior shading (as needed)
      Constructions.apply_window_skylight_shading(model, skylight, sub_surface, shading_schedules, @hpxml_header, @hpxml_bldg)
    end

    apply_adiabatic_construction(model, surfaces, 'roof')
  end

  def add_doors(model, spaces)
    surfaces = []
    @hpxml_bldg.doors.each do |door|
      door_height = 6.67 # ft
      door_length = door.area / door_height
      z_origin = @foundation_top

      # Create parent surface slightly bigger than door
      vertices = Geometry.create_wall_vertices(door_length, door_height, z_origin, door.azimuth, add_buffer: true)
      surface = OpenStudio::Model::Surface.new(vertices, model)

      surface.additionalProperties.setFeature('Length', door_length)
      surface.additionalProperties.setFeature('Azimuth', door.azimuth)
      surface.additionalProperties.setFeature('Tilt', 90.0)
      surface.additionalProperties.setFeature('SurfaceType', 'Door')
      surface.setName("surface #{door.id}")
      surface.setSurfaceType('Wall')
      set_surface_interior(model, spaces, surface, door.wall)

      vertices = Geometry.create_wall_vertices(door_length, door_height, z_origin, door.azimuth)
      sub_surface = OpenStudio::Model::SubSurface.new(vertices, model)
      sub_surface.setName(door.id)
      sub_surface.setSurface(surface)
      sub_surface.setSubSurfaceType('Door')

      set_subsurface_exterior(surface, spaces, model, door.wall)
      surfaces << surface

      # Apply construction
      ufactor = 1.0 / door.r_value
      inside_film = Material.AirFilmVertical
      if door.wall.is_exterior
        outside_film = Material.AirFilmOutside
      else
        outside_film = Material.AirFilmVertical
      end
      Constructions.apply_door(model, [sub_surface], 'Door', ufactor, inside_film, outside_film)
    end

    apply_adiabatic_construction(model, surfaces, 'wall')
  end

  def apply_adiabatic_construction(model, surfaces, type)
    # Arbitrary construction for heat capacitance.
    # Only applies to surfaces where outside boundary conditioned is
    # adiabatic or surface net area is near zero.
    return if surfaces.empty?

    if type == 'wall'
      mat_int_finish = Material.InteriorFinishMaterial(HPXML::InteriorFinishGypsumBoard, 0.5)
      mat_ext_finish = Material.ExteriorFinishMaterial(HPXML::SidingTypeWood)
      Constructions.apply_wood_stud_wall(model, surfaces, 'AdiabaticWallConstruction',
                                         0, 1, 3.5, true, 0.1, mat_int_finish, 0, 99, mat_ext_finish, false,
                                         Material.AirFilmVertical, Material.AirFilmVertical, nil)
    elsif type == 'floor'
      Constructions.apply_wood_frame_floor_ceiling(model, surfaces, 'AdiabaticFloorConstruction', false,
                                                   0, 1, 0.07, 5.5, 0.75, 99, Material.CoveringBare, false,
                                                   Material.AirFilmFloorReduced, Material.AirFilmFloorReduced, nil)
    elsif type == 'roof'
      Constructions.apply_open_cavity_roof(model, surfaces, 'AdiabaticRoofConstruction',
                                           0, 1, 7.25, 0.07, 7.25, 0.75, 99,
                                           Material.RoofMaterial(HPXML::RoofTypeAsphaltShingles),
                                           false, Material.AirFilmOutside,
                                           Material.AirFilmRoof(Geometry.get_roof_pitch(surfaces)), nil)
    end
  end

  def add_hot_water_and_appliances(runner, model, weather, spaces)
    # Assign spaces
    @hpxml_bldg.clothes_washers.each do |clothes_washer|
      clothes_washer.additional_properties.space = get_space_from_location(clothes_washer.location, spaces)
    end
    @hpxml_bldg.clothes_dryers.each do |clothes_dryer|
      clothes_dryer.additional_properties.space = get_space_from_location(clothes_dryer.location, spaces)
    end
    @hpxml_bldg.dishwashers.each do |dishwasher|
      dishwasher.additional_properties.space = get_space_from_location(dishwasher.location, spaces)
    end
    @hpxml_bldg.refrigerators.each do |refrigerator|
      refrigerator.additional_properties.space = get_space_from_location(refrigerator.location, spaces)
    end
    @hpxml_bldg.freezers.each do |freezer|
      freezer.additional_properties.space = get_space_from_location(freezer.location, spaces)
    end
    @hpxml_bldg.cooking_ranges.each do |cooking_range|
      cooking_range.additional_properties.space = get_space_from_location(cooking_range.location, spaces)
    end

    # Distribution
    if @hpxml_bldg.water_heating_systems.size > 0
      hot_water_distribution = @hpxml_bldg.hot_water_distributions[0]
    end

    # Solar thermal system
    solar_thermal_system = nil
    if @hpxml_bldg.solar_thermal_systems.size > 0
      solar_thermal_system = @hpxml_bldg.solar_thermal_systems[0]
    end

    # Water Heater
    unavailable_periods = Schedule.get_unavailable_periods(runner, SchedulesFile::ColumnWaterHeater, @hpxml_header.unavailable_periods)
    unit_multiplier = @hpxml_bldg.building_construction.number_of_units
    has_uncond_bsmnt = @hpxml_bldg.has_location(HPXML::LocationBasementUnconditioned)
    plantloop_map = {}
    @hpxml_bldg.water_heating_systems.each do |water_heating_system|
      loc_space, loc_schedule = get_space_or_schedule_from_location(water_heating_system.location, model, spaces)

      ec_adj = HotWaterAndAppliances.get_dist_energy_consumption_adjustment(has_uncond_bsmnt, @cfa, @ncfl, water_heating_system, hot_water_distribution)

      sys_id = water_heating_system.id
      if water_heating_system.water_heater_type == HPXML::WaterHeaterTypeStorage
        plantloop_map[sys_id] = Waterheater.apply_tank(model, runner, loc_space, loc_schedule, water_heating_system, ec_adj, solar_thermal_system, @eri_version, @schedules_file, unavailable_periods, unit_multiplier)
      elsif water_heating_system.water_heater_type == HPXML::WaterHeaterTypeTankless
        plantloop_map[sys_id] = Waterheater.apply_tankless(model, runner, loc_space, loc_schedule, water_heating_system, ec_adj, solar_thermal_system, @eri_version, @schedules_file, unavailable_periods, unit_multiplier)
      elsif water_heating_system.water_heater_type == HPXML::WaterHeaterTypeHeatPump
        conditioned_zone = spaces[HPXML::LocationConditionedSpace].thermalZone.get
        plantloop_map[sys_id] = Waterheater.apply_heatpump(model, runner, loc_space, loc_schedule, weather, water_heating_system, ec_adj, solar_thermal_system, conditioned_zone, @eri_version, @schedules_file, unavailable_periods, unit_multiplier)
      elsif [HPXML::WaterHeaterTypeCombiStorage, HPXML::WaterHeaterTypeCombiTankless].include? water_heating_system.water_heater_type
        plantloop_map[sys_id] = Waterheater.apply_combi(model, runner, loc_space, loc_schedule, water_heating_system, ec_adj, solar_thermal_system, @eri_version, @schedules_file, unavailable_periods, unit_multiplier)
      else
        fail "Unhandled water heater (#{water_heating_system.water_heater_type})."
      end
    end

    # Hot water fixtures and appliances
    HotWaterAndAppliances.apply(model, runner, @hpxml_header, @hpxml_bldg, weather, spaces, hot_water_distribution,
                                solar_thermal_system, @eri_version, @schedules_file, plantloop_map,
                                @hpxml_header.unavailable_periods, @hpxml_bldg.building_construction.number_of_units)

    if (not solar_thermal_system.nil?) && (not solar_thermal_system.collector_area.nil?) # Detailed solar water heater
      loc_space, loc_schedule = get_space_or_schedule_from_location(solar_thermal_system.water_heating_system.location, model, spaces)
      Waterheater.apply_solar_thermal(model, loc_space, loc_schedule, solar_thermal_system, plantloop_map, unit_multiplier)
    end

    # Add combi-system EMS program with water use equipment information
    Waterheater.apply_combi_system_EMS(model, @hpxml_bldg.water_heating_systems, plantloop_map)
  end

  def add_cooling_system(model, weather, spaces, airloop_map)
    conditioned_zone = spaces[HPXML::LocationConditionedSpace].thermalZone.get

    HVAC.get_hpxml_hvac_systems(@hpxml_bldg).each do |hvac_system|
      next if hvac_system[:cooling].nil?
      next unless hvac_system[:cooling].is_a? HPXML::CoolingSystem

      cooling_system = hvac_system[:cooling]
      heating_system = hvac_system[:heating]

      check_distribution_system(cooling_system.distribution_system, cooling_system.cooling_system_type)

      # Calculate cooling sequential load fractions
      sequential_cool_load_fracs = HVAC.calc_sequential_load_fractions(cooling_system.fraction_cool_load_served.to_f, @remaining_cool_load_frac, @cooling_days)
      @remaining_cool_load_frac -= cooling_system.fraction_cool_load_served.to_f

      # Calculate heating sequential load fractions
      if not heating_system.nil?
        sequential_heat_load_fracs = HVAC.calc_sequential_load_fractions(heating_system.fraction_heat_load_served, @remaining_heat_load_frac, @heating_days)
        @remaining_heat_load_frac -= heating_system.fraction_heat_load_served
      elsif cooling_system.has_integrated_heating
        sequential_heat_load_fracs = HVAC.calc_sequential_load_fractions(cooling_system.integrated_heating_system_fraction_heat_load_served, @remaining_heat_load_frac, @heating_days)
        @remaining_heat_load_frac -= cooling_system.integrated_heating_system_fraction_heat_load_served
      else
        sequential_heat_load_fracs = [0]
      end

      sys_id = cooling_system.id
      if [HPXML::HVACTypeCentralAirConditioner,
          HPXML::HVACTypeRoomAirConditioner,
          HPXML::HVACTypeMiniSplitAirConditioner,
          HPXML::HVACTypePTAC].include? cooling_system.cooling_system_type

        airloop_map[sys_id] = HVAC.apply_air_source_hvac_systems(model, cooling_system, heating_system, sequential_cool_load_fracs, sequential_heat_load_fracs,
                                                                 weather.data.AnnualMaxDrybulb, weather.data.AnnualMinDrybulb,
                                                                 conditioned_zone, @hvac_unavailable_periods)

      elsif [HPXML::HVACTypeEvaporativeCooler].include? cooling_system.cooling_system_type

        airloop_map[sys_id] = HVAC.apply_evaporative_cooler(model, cooling_system, sequential_cool_load_fracs,
                                                            conditioned_zone, @hvac_unavailable_periods,
                                                            @hpxml_bldg.building_construction.number_of_units)
      end
    end
  end

  def add_heating_system(runner, model, weather, spaces, airloop_map)
    conditioned_zone = spaces[HPXML::LocationConditionedSpace].thermalZone.get

    HVAC.get_hpxml_hvac_systems(@hpxml_bldg).each do |hvac_system|
      next if hvac_system[:heating].nil?
      next unless hvac_system[:heating].is_a? HPXML::HeatingSystem

      cooling_system = hvac_system[:cooling]
      heating_system = hvac_system[:heating]

      check_distribution_system(heating_system.distribution_system, heating_system.heating_system_type)

      if (heating_system.heating_system_type == HPXML::HVACTypeFurnace) && (not cooling_system.nil?)
        next # Already processed combined AC+furnace
      end

      # Calculate heating sequential load fractions
      if heating_system.is_heat_pump_backup_system
        # Heating system will be last in the EquipmentList and should meet entirety of
        # remaining load during the heating season.
        sequential_heat_load_fracs = @heating_days.map(&:to_f)
        if not heating_system.fraction_heat_load_served.nil?
          fail 'Heat pump backup system cannot have a fraction heat load served specified.'
        end
      else
        sequential_heat_load_fracs = HVAC.calc_sequential_load_fractions(heating_system.fraction_heat_load_served, @remaining_heat_load_frac, @heating_days)
        @remaining_heat_load_frac -= heating_system.fraction_heat_load_served
      end

      sys_id = heating_system.id
      if [HPXML::HVACTypeFurnace].include? heating_system.heating_system_type

        airloop_map[sys_id] = HVAC.apply_air_source_hvac_systems(model, nil, heating_system, [0], sequential_heat_load_fracs,
                                                                 weather.data.AnnualMaxDrybulb, weather.data.AnnualMinDrybulb,
                                                                 conditioned_zone, @hvac_unavailable_periods)

      elsif [HPXML::HVACTypeBoiler].include? heating_system.heating_system_type

        airloop_map[sys_id] = HVAC.apply_boiler(model, runner, heating_system, sequential_heat_load_fracs, conditioned_zone,
                                                @hvac_unavailable_periods)

      elsif [HPXML::HVACTypeElectricResistance].include? heating_system.heating_system_type

        HVAC.apply_electric_baseboard(model, heating_system,
                                      sequential_heat_load_fracs, conditioned_zone, @hvac_unavailable_periods)

      elsif [HPXML::HVACTypeStove,
             HPXML::HVACTypeSpaceHeater,
             HPXML::HVACTypeWallFurnace,
             HPXML::HVACTypeFloorFurnace,
             HPXML::HVACTypeFireplace].include? heating_system.heating_system_type

        HVAC.apply_unit_heater(model, heating_system,
                               sequential_heat_load_fracs, conditioned_zone, @hvac_unavailable_periods)
      end

      next unless heating_system.is_heat_pump_backup_system

      # Store OS object for later use
      equipment_list = model.getZoneHVACEquipmentLists.find { |el| el.thermalZone == conditioned_zone }
      @heat_pump_backup_system_object = equipment_list.equipment[-1]
    end
  end

  def add_heat_pump(runner, model, weather, spaces, airloop_map)
    conditioned_zone = spaces[HPXML::LocationConditionedSpace].thermalZone.get

    HVAC.get_hpxml_hvac_systems(@hpxml_bldg).each do |hvac_system|
      next if hvac_system[:cooling].nil?
      next unless hvac_system[:cooling].is_a? HPXML::HeatPump

      heat_pump = hvac_system[:cooling]

      check_distribution_system(heat_pump.distribution_system, heat_pump.heat_pump_type)

      # Calculate heating sequential load fractions
      sequential_heat_load_fracs = HVAC.calc_sequential_load_fractions(heat_pump.fraction_heat_load_served, @remaining_heat_load_frac, @heating_days)
      @remaining_heat_load_frac -= heat_pump.fraction_heat_load_served

      # Calculate cooling sequential load fractions
      sequential_cool_load_fracs = HVAC.calc_sequential_load_fractions(heat_pump.fraction_cool_load_served, @remaining_cool_load_frac, @cooling_days)
      @remaining_cool_load_frac -= heat_pump.fraction_cool_load_served

      sys_id = heat_pump.id
      if [HPXML::HVACTypeHeatPumpWaterLoopToAir].include? heat_pump.heat_pump_type

        airloop_map[sys_id] = HVAC.apply_water_loop_to_air_heat_pump(model, heat_pump,
                                                                     sequential_heat_load_fracs, sequential_cool_load_fracs,
                                                                     conditioned_zone, @hvac_unavailable_periods)

      elsif [HPXML::HVACTypeHeatPumpAirToAir,
             HPXML::HVACTypeHeatPumpMiniSplit,
             HPXML::HVACTypeHeatPumpPTHP,
             HPXML::HVACTypeHeatPumpRoom].include? heat_pump.heat_pump_type
        airloop_map[sys_id] = HVAC.apply_air_source_hvac_systems(model, heat_pump, heat_pump, sequential_cool_load_fracs, sequential_heat_load_fracs,
                                                                 weather.data.AnnualMaxDrybulb, weather.data.AnnualMinDrybulb,
                                                                 conditioned_zone, @hvac_unavailable_periods)
      elsif [HPXML::HVACTypeHeatPumpGroundToAir].include? heat_pump.heat_pump_type

        airloop_map[sys_id] = HVAC.apply_ground_to_air_heat_pump(model, runner, weather, heat_pump,
                                                                 sequential_heat_load_fracs, sequential_cool_load_fracs,
                                                                 conditioned_zone, @hpxml_bldg.site.ground_conductivity, @hpxml_bldg.site.ground_diffusivity,
                                                                 @hvac_unavailable_periods, @hpxml_bldg.building_construction.number_of_units)

      end

      next if heat_pump.backup_system.nil?

      equipment_list = model.getZoneHVACEquipmentLists.find { |el| el.thermalZone == conditioned_zone }

      # Set priority to be last (i.e., after the heat pump that it is backup for)
      equipment_list.setHeatingPriority(@heat_pump_backup_system_object, 99)
      equipment_list.setCoolingPriority(@heat_pump_backup_system_object, 99)
    end
  end

  def add_ideal_system(model, spaces, epw_path)
    # Adds an ideal air system as needed to meet the load under certain circumstances:
    # 1. the sum of fractions load served is less than 1, or
    # 2. we're using an ideal air system for e.g. ASHRAE 140 loads calculation.
    conditioned_zone = spaces[HPXML::LocationConditionedSpace].thermalZone.get

    if @apply_ashrae140_assumptions && (@hpxml_bldg.total_fraction_heat_load_served + @hpxml_bldg.total_fraction_heat_load_served == 0.0)
      cooling_load_frac = 1.0
      heating_load_frac = 1.0
      if @apply_ashrae140_assumptions
        if epw_path.end_with? 'USA_CO_Colorado.Springs-Peterson.Field.724660_TMY3.epw'
          cooling_load_frac = 0.0
        elsif epw_path.end_with? 'USA_NV_Las.Vegas-McCarran.Intl.AP.723860_TMY3.epw'
          heating_load_frac = 0.0
        else
          fail 'Unexpected weather file for ASHRAE 140 run.'
        end
      end
      HVAC.apply_ideal_air_loads(model, [cooling_load_frac], [heating_load_frac],
                                 conditioned_zone, @hvac_unavailable_periods)
      return
    end

    if (@hpxml_bldg.total_fraction_heat_load_served < 1.0) && (@hpxml_bldg.total_fraction_heat_load_served > 0.0)
      sequential_heat_load_fracs = HVAC.calc_sequential_load_fractions(@remaining_heat_load_frac - @hpxml_bldg.total_fraction_heat_load_served, @remaining_heat_load_frac, @heating_days)
      @remaining_heat_load_frac -= (1.0 - @hpxml_bldg.total_fraction_heat_load_served)
    else
      sequential_heat_load_fracs = [0.0]
    end

    if (@hpxml_bldg.total_fraction_cool_load_served < 1.0) && (@hpxml_bldg.total_fraction_cool_load_served > 0.0)
      sequential_cool_load_fracs = HVAC.calc_sequential_load_fractions(@remaining_cool_load_frac - @hpxml_bldg.total_fraction_cool_load_served, @remaining_cool_load_frac, @cooling_days)
      @remaining_cool_load_frac -= (1.0 - @hpxml_bldg.total_fraction_cool_load_served)
    else
      sequential_cool_load_fracs = [0.0]
    end

    if (sequential_heat_load_fracs.sum > 0.0) || (sequential_cool_load_fracs.sum > 0.0)
      HVAC.apply_ideal_air_loads(model, sequential_cool_load_fracs, sequential_heat_load_fracs,
                                 conditioned_zone, @hvac_unavailable_periods)
    end
  end

  def add_setpoints(runner, model, weather, spaces)
    return if @hpxml_bldg.hvac_controls.size == 0

    hvac_control = @hpxml_bldg.hvac_controls[0]
    conditioned_zone = spaces[HPXML::LocationConditionedSpace].thermalZone.get
    has_ceiling_fan = (@hpxml_bldg.ceiling_fans.size > 0)

    HVAC.apply_setpoints(model, runner, weather, hvac_control, conditioned_zone, has_ceiling_fan, @heating_days, @cooling_days, @hpxml_header.sim_calendar_year, @schedules_file)
  end

  def add_ceiling_fans(runner, model, weather, spaces)
    return if @hpxml_bldg.ceiling_fans.size == 0

    ceiling_fan = @hpxml_bldg.ceiling_fans[0]
    HVAC.apply_ceiling_fans(model, runner, weather, ceiling_fan, spaces[HPXML::LocationConditionedSpace],
                            @schedules_file, @hpxml_header.unavailable_periods)
  end

  def add_dehumidifiers(runner, model, spaces)
    return if @hpxml_bldg.dehumidifiers.size == 0

    HVAC.apply_dehumidifiers(runner, model, @hpxml_bldg.dehumidifiers, spaces[HPXML::LocationConditionedSpace], @hpxml_header.unavailable_periods,
                             @hpxml_bldg.building_construction.number_of_units)
  end

  def check_distribution_system(hvac_distribution, system_type)
    return if hvac_distribution.nil?

    hvac_distribution_type_map = { HPXML::HVACTypeFurnace => [HPXML::HVACDistributionTypeAir, HPXML::HVACDistributionTypeDSE],
                                   HPXML::HVACTypeBoiler => [HPXML::HVACDistributionTypeHydronic, HPXML::HVACDistributionTypeAir, HPXML::HVACDistributionTypeDSE],
                                   HPXML::HVACTypeCentralAirConditioner => [HPXML::HVACDistributionTypeAir, HPXML::HVACDistributionTypeDSE],
                                   HPXML::HVACTypeEvaporativeCooler => [HPXML::HVACDistributionTypeAir, HPXML::HVACDistributionTypeDSE],
                                   HPXML::HVACTypeMiniSplitAirConditioner => [HPXML::HVACDistributionTypeAir, HPXML::HVACDistributionTypeDSE],
                                   HPXML::HVACTypeHeatPumpAirToAir => [HPXML::HVACDistributionTypeAir, HPXML::HVACDistributionTypeDSE],
                                   HPXML::HVACTypeHeatPumpMiniSplit => [HPXML::HVACDistributionTypeAir, HPXML::HVACDistributionTypeDSE],
                                   HPXML::HVACTypeHeatPumpGroundToAir => [HPXML::HVACDistributionTypeAir, HPXML::HVACDistributionTypeDSE],
                                   HPXML::HVACTypeHeatPumpWaterLoopToAir => [HPXML::HVACDistributionTypeAir, HPXML::HVACDistributionTypeDSE] }

    if not hvac_distribution_type_map[system_type].include? hvac_distribution.distribution_system_type
      fail "Incorrect HVAC distribution system type for HVAC type: '#{system_type}'. Should be one of: #{hvac_distribution_type_map[system_type]}"
    end
  end

  def add_mels(runner, model, spaces)
    # Misc
    @hpxml_bldg.plug_loads.each do |plug_load|
      if plug_load.plug_load_type == HPXML::PlugLoadTypeOther
        obj_name = Constants.ObjectNameMiscPlugLoads
      elsif plug_load.plug_load_type == HPXML::PlugLoadTypeTelevision
        obj_name = Constants.ObjectNameMiscTelevision
      elsif plug_load.plug_load_type == HPXML::PlugLoadTypeElectricVehicleCharging
        obj_name = Constants.ObjectNameMiscElectricVehicleCharging
      elsif plug_load.plug_load_type == HPXML::PlugLoadTypeWellPump
        obj_name = Constants.ObjectNameMiscWellPump
      end
      if obj_name.nil?
        runner.registerWarning("Unexpected plug load type '#{plug_load.plug_load_type}'. The plug load will not be modeled.")
        next
      end

      MiscLoads.apply_plug(model, runner, plug_load, obj_name, spaces[HPXML::LocationConditionedSpace], @apply_ashrae140_assumptions,
                           @schedules_file, @hpxml_header.unavailable_periods)
    end
  end

  def add_mfls(runner, model, spaces)
    # Misc
    @hpxml_bldg.fuel_loads.each do |fuel_load|
      if fuel_load.fuel_load_type == HPXML::FuelLoadTypeGrill
        obj_name = Constants.ObjectNameMiscGrill
      elsif fuel_load.fuel_load_type == HPXML::FuelLoadTypeLighting
        obj_name = Constants.ObjectNameMiscLighting
      elsif fuel_load.fuel_load_type == HPXML::FuelLoadTypeFireplace
        obj_name = Constants.ObjectNameMiscFireplace
      end
      if obj_name.nil?
        runner.registerWarning("Unexpected fuel load type '#{fuel_load.fuel_load_type}'. The fuel load will not be modeled.")
        next
      end

      MiscLoads.apply_fuel(model, runner, fuel_load, obj_name, spaces[HPXML::LocationConditionedSpace],
                           @schedules_file, @hpxml_header.unavailable_periods)
    end
  end

  def add_lighting(runner, model, epw_file, spaces)
    Lighting.apply(runner, model, epw_file, spaces, @hpxml_bldg.lighting_groups, @hpxml_bldg.lighting, @eri_version,
                   @schedules_file, @cfa, @hpxml_header.unavailable_periods, @hpxml_bldg.building_construction.number_of_units)
  end

  def add_pools_and_permanent_spas(runner, model, spaces)
    (@hpxml_bldg.pools + @hpxml_bldg.permanent_spas).each do |pool_or_spa|
      next if pool_or_spa.type == HPXML::TypeNone

      MiscLoads.apply_pool_or_permanent_spa_heater(runner, model, pool_or_spa, spaces[HPXML::LocationConditionedSpace],
                                                   @schedules_file, @hpxml_header.unavailable_periods)
      next if pool_or_spa.pump_type == HPXML::TypeNone

      MiscLoads.apply_pool_or_permanent_spa_pump(runner, model, pool_or_spa, spaces[HPXML::LocationConditionedSpace],
                                                 @schedules_file, @hpxml_header.unavailable_periods)
    end
  end

  def add_airflow(runner, model, weather, spaces, airloop_map)
    # Ducts
    duct_systems = {}
    @hpxml_bldg.hvac_distributions.each do |hvac_distribution|
      next unless hvac_distribution.distribution_system_type == HPXML::HVACDistributionTypeAir

      air_ducts = create_ducts(model, hvac_distribution, spaces)
      next if air_ducts.empty?

      # Connect AirLoopHVACs to ducts
      added_ducts = false
      hvac_distribution.hvac_systems.each do |hvac_system|
        next if airloop_map[hvac_system.id].nil?

        object = airloop_map[hvac_system.id]
        if duct_systems[air_ducts].nil?
          duct_systems[air_ducts] = object
          added_ducts = true
        elsif duct_systems[air_ducts] != object
          # Multiple air loops associated with this duct system, treat
          # as separate duct systems.
          air_ducts2 = create_ducts(model, hvac_distribution, spaces)
          duct_systems[air_ducts2] = object
          added_ducts = true
        end
      end
      if not added_ducts
        fail 'Unexpected error adding ducts to model.'
      end
    end

    # Duct leakage to outside warnings?
    # Need to check here instead of in schematron in case duct locations are defaulted
    @hpxml_bldg.hvac_distributions.each do |hvac_distribution|
      next unless hvac_distribution.distribution_system_type == HPXML::HVACDistributionTypeAir
      next if hvac_distribution.duct_leakage_measurements.empty?

      # Skip if there's a duct outside conditioned space
      next if hvac_distribution.ducts.select { |d| !HPXML::conditioned_locations_this_unit.include?(d.duct_location) }.size > 0

      # Issue warning if duct leakage to outside above a certain threshold and ducts completely in conditioned space
      issue_warning = false
      units = hvac_distribution.duct_leakage_measurements[0].duct_leakage_units
      lto_measurements = hvac_distribution.duct_leakage_measurements.select { |dlm| dlm.duct_leakage_total_or_to_outside == HPXML::DuctLeakageToOutside }
      sum_lto = lto_measurements.map { |dlm| dlm.duct_leakage_value }.sum(0.0)
      if units == HPXML::UnitsCFM25
        issue_warning = true if sum_lto > 0.04 * @cfa
      elsif units == HPXML::UnitsCFM50
        issue_warning = true if sum_lto > 0.06 * @cfa
      elsif units == HPXML::UnitsPercent
        issue_warning = true if sum_lto > 0.05
      end
      next unless issue_warning

      runner.registerWarning('Ducts are entirely within conditioned space but there is moderate leakage to the outside. Leakage to the outside is typically zero or near-zero in these situations, consider revising leakage values. Leakage will be modeled as heat lost to the ambient environment.')
    end

    # Create HVAC availability sensor
    hvac_availability_sensor = nil
    if not @hvac_unavailable_periods.empty?
      avail_sch = ScheduleConstant.new(model, SchedulesFile::ColumnHVAC, 1.0, Constants.ScheduleTypeLimitsFraction, unavailable_periods: @hvac_unavailable_periods)

      hvac_availability_sensor = OpenStudio::Model::EnergyManagementSystemSensor.new(model, 'Schedule Value')
      hvac_availability_sensor.setName('hvac availability s')
      hvac_availability_sensor.setKeyName(avail_sch.schedule.name.to_s)
      hvac_availability_sensor.additionalProperties.setFeature('ObjectType', Constants.ObjectNameHVACAvailabilitySensor)
    end

    Airflow.apply(model, runner, weather, spaces, @hpxml_header, @hpxml_bldg, @cfa, @nbeds,
                  @ncfl_ag, duct_systems, airloop_map, @clg_ssn_sensor, @eri_version,
                  @frac_windows_operable, @apply_ashrae140_assumptions, @schedules_file,
                  @hpxml_header.unavailable_periods, hvac_availability_sensor)
  end

  def create_ducts(model, hvac_distribution, spaces)
    air_ducts = []

    # Duct leakage (supply/return => [value, units])
    leakage_to_outside = { HPXML::DuctTypeSupply => [0.0, nil],
                           HPXML::DuctTypeReturn => [0.0, nil] }
    hvac_distribution.duct_leakage_measurements.each do |duct_leakage_measurement|
      next unless [HPXML::UnitsCFM25, HPXML::UnitsCFM50, HPXML::UnitsPercent].include?(duct_leakage_measurement.duct_leakage_units) && (duct_leakage_measurement.duct_leakage_total_or_to_outside == 'to outside')
      next if duct_leakage_measurement.duct_type.nil?

      leakage_to_outside[duct_leakage_measurement.duct_type] = [duct_leakage_measurement.duct_leakage_value, duct_leakage_measurement.duct_leakage_units]
    end

    # Duct location, R-value, Area
    total_unconditioned_duct_area = { HPXML::DuctTypeSupply => 0.0,
                                      HPXML::DuctTypeReturn => 0.0 }
    hvac_distribution.ducts.each do |ducts|
      next if HPXML::conditioned_locations_this_unit.include? ducts.duct_location
      next if ducts.duct_type.nil?

      # Calculate total duct area in unconditioned spaces
      total_unconditioned_duct_area[ducts.duct_type] += ducts.duct_surface_area * ducts.duct_surface_area_multiplier
    end

    # Create duct objects
    hvac_distribution.ducts.each do |ducts|
      next if HPXML::conditioned_locations_this_unit.include? ducts.duct_location
      next if ducts.duct_type.nil?
      next if total_unconditioned_duct_area[ducts.duct_type] <= 0

      duct_loc_space, duct_loc_schedule = get_space_or_schedule_from_location(ducts.duct_location, model, spaces)

      # Apportion leakage to individual ducts by surface area
      duct_leakage_value = leakage_to_outside[ducts.duct_type][0] * ducts.duct_surface_area * ducts.duct_surface_area_multiplier / total_unconditioned_duct_area[ducts.duct_type]
      duct_leakage_units = leakage_to_outside[ducts.duct_type][1]

      duct_leakage_frac = nil
      if duct_leakage_units == HPXML::UnitsCFM25
        duct_leakage_cfm25 = duct_leakage_value
      elsif duct_leakage_units == HPXML::UnitsCFM50
        duct_leakage_cfm50 = duct_leakage_value
      elsif duct_leakage_units == HPXML::UnitsPercent
        duct_leakage_frac = duct_leakage_value
      else
        fail "#{ducts.duct_type.capitalize} ducts exist but leakage was not specified for distribution system '#{hvac_distribution.id}'."
      end

      air_ducts << Duct.new(ducts.duct_type, duct_loc_space, duct_loc_schedule, duct_leakage_frac, duct_leakage_cfm25, duct_leakage_cfm50,
                            ducts.duct_surface_area * ducts.duct_surface_area_multiplier, ducts.duct_effective_r_value, ducts.duct_buried_insulation_level)
    end

    # If all ducts are in conditioned space, model leakage as going to outside
    [HPXML::DuctTypeSupply, HPXML::DuctTypeReturn].each do |duct_side|
      next unless (leakage_to_outside[duct_side][0] > 0) && (total_unconditioned_duct_area[duct_side] == 0)

      duct_area = 0.0
      duct_effective_r_value = 99 # arbitrary
      duct_loc_space = nil # outside
      duct_loc_schedule = nil # outside
      duct_leakage_value = leakage_to_outside[duct_side][0]
      duct_leakage_units = leakage_to_outside[duct_side][1]

      if duct_leakage_units == HPXML::UnitsCFM25
        duct_leakage_cfm25 = duct_leakage_value
      elsif duct_leakage_units == HPXML::UnitsCFM50
        duct_leakage_cfm50 = duct_leakage_value
      elsif duct_leakage_units == HPXML::UnitsPercent
        duct_leakage_frac = duct_leakage_value
      else
        fail "#{duct_side.capitalize} ducts exist but leakage was not specified for distribution system '#{hvac_distribution.id}'."
      end

      air_ducts << Duct.new(duct_side, duct_loc_space, duct_loc_schedule, duct_leakage_frac, duct_leakage_cfm25, duct_leakage_cfm50, duct_area,
                            duct_effective_r_value, HPXML::DuctBuriedInsulationNone)
    end

    return air_ducts
  end

  def add_photovoltaics(model)
    @hpxml_bldg.pv_systems.each do |pv_system|
      next if pv_system.inverter.inverter_efficiency == @hpxml_bldg.pv_systems[0].inverter.inverter_efficiency

      fail 'Expected all InverterEfficiency values to be equal.'
    end
    @hpxml_bldg.pv_systems.each do |pv_system|
      PV.apply(model, @nbeds, pv_system, @hpxml_bldg.building_construction.number_of_units)
    end
  end

  def add_generators(model)
    @hpxml_bldg.generators.each do |generator|
      Generator.apply(model, @nbeds, generator, @hpxml_bldg.building_construction.number_of_units)
    end
  end

  def add_batteries(runner, model, spaces)
    @hpxml_bldg.batteries.each do |battery|
      # Assign space
      battery.additional_properties.space = get_space_from_location(battery.location, spaces)
      Battery.apply(runner, model, @hpxml_bldg.pv_systems, battery, @schedules_file, @hpxml_bldg.building_construction.number_of_units)
    end
  end

  def add_building_unit(model, unit_num)
    return if unit_num.nil?

    unit = OpenStudio::Model::BuildingUnit.new(model)
    unit.additionalProperties.setFeature('unit_num', unit_num)
    model.getSpaces.each do |s|
      s.setBuildingUnit(unit)
    end
  end

  def add_additional_properties(model, hpxml, hpxml_osm_map, hpxml_path, building_id, epw_file, hpxml_defaults_path)
    # Store some data for use in reporting measure
    additionalProperties = model.getBuilding.additionalProperties
    additionalProperties.setFeature('hpxml_path', hpxml_path)
    additionalProperties.setFeature('hpxml_defaults_path', hpxml_defaults_path)
    additionalProperties.setFeature('building_id', building_id.to_s)
    additionalProperties.setFeature('emissions_scenario_names', hpxml.header.emissions_scenarios.map { |s| s.name }.to_s)
    additionalProperties.setFeature('emissions_scenario_types', hpxml.header.emissions_scenarios.map { |s| s.emissions_type }.to_s)
    heated_zones, cooled_zones = [], []
    hpxml_osm_map.each do |hpxml_bldg, unit_model|
      conditioned_zone_name = unit_model.getThermalZones.find { |z| z.additionalProperties.getFeatureAsString('ObjectType').to_s == HPXML::LocationConditionedSpace }.name.to_s

      heated_zones << conditioned_zone_name if hpxml_bldg.total_fraction_heat_load_served > 0
      cooled_zones << conditioned_zone_name if hpxml_bldg.total_fraction_cool_load_served > 0
    end
    additionalProperties.setFeature('heated_zones', heated_zones.to_s)
    additionalProperties.setFeature('cooled_zones', cooled_zones.to_s)
    additionalProperties.setFeature('is_southern_hemisphere', epw_file.latitude < 0)
  end

  def add_unmet_hours_output(model, hpxml_osm_map)
    # We do our own unmet hours calculation via EMS so that we can incorporate,
    # e.g., heating/cooling seasons into the logic. The calculation layers on top
    # of the built-in EnergyPlus unmet hours output.

    # Create sensors and gather data
    htg_sensors, clg_sensors = {}, {}
    total_heat_load_serveds, total_cool_load_serveds = {}, {}
    htg_start_days, htg_end_days, clg_start_days, clg_end_days = {}, {}, {}, {}
    hpxml_osm_map.each_with_index do |(hpxml_bldg, unit_model), unit|
      conditioned_zone_name = unit_model.getThermalZones.find { |z| z.additionalProperties.getFeatureAsString('ObjectType').to_s == HPXML::LocationConditionedSpace }.name.to_s

      # EMS sensors
      htg_sensors[unit] = OpenStudio::Model::EnergyManagementSystemSensor.new(model, 'Zone Heating Setpoint Not Met Time')
      htg_sensors[unit].setName('zone htg unmet s')
      htg_sensors[unit].setKeyName(conditioned_zone_name)

      clg_sensors[unit] = OpenStudio::Model::EnergyManagementSystemSensor.new(model, 'Zone Cooling Setpoint Not Met Time')
      clg_sensors[unit].setName('zone clg unmet s')
      clg_sensors[unit].setKeyName(conditioned_zone_name)

      total_heat_load_serveds[unit] = hpxml_bldg.total_fraction_heat_load_served
      total_cool_load_serveds[unit] = hpxml_bldg.total_fraction_cool_load_served

      hvac_control = hpxml_bldg.hvac_controls[0]
      next unless not hvac_control.nil?

      sim_year = @hpxml_header.sim_calendar_year
      htg_start_days[unit] = Schedule.get_day_num_from_month_day(sim_year, hvac_control.seasons_heating_begin_month, hvac_control.seasons_heating_begin_day)
      htg_end_days[unit] = Schedule.get_day_num_from_month_day(sim_year, hvac_control.seasons_heating_end_month, hvac_control.seasons_heating_end_day)
      clg_start_days[unit] = Schedule.get_day_num_from_month_day(sim_year, hvac_control.seasons_cooling_begin_month, hvac_control.seasons_cooling_begin_day)
      clg_end_days[unit] = Schedule.get_day_num_from_month_day(sim_year, hvac_control.seasons_cooling_end_month, hvac_control.seasons_cooling_end_day)
    end

    hvac_availability_sensor = model.getEnergyManagementSystemSensors.find { |s| s.additionalProperties.getFeatureAsString('ObjectType').to_s == Constants.ObjectNameHVACAvailabilitySensor }

    # EMS program
    clg_hrs = 'clg_unmet_hours'
    htg_hrs = 'htg_unmet_hours'
    program = OpenStudio::Model::EnergyManagementSystemProgram.new(model)
    program.setName('unmet hours program')
    program.additionalProperties.setFeature('ObjectType', Constants.ObjectNameUnmetHoursProgram)
    program.addLine("Set #{htg_hrs} = 0")
    program.addLine("Set #{clg_hrs} = 0")
    for unit in 0..hpxml_osm_map.size - 1
      if total_heat_load_serveds[unit] > 0
        if htg_end_days[unit] >= htg_start_days[unit]
          line = "If ((DayOfYear >= #{htg_start_days[unit]}) && (DayOfYear <= #{htg_end_days[unit]}))"
        else
          line = "If ((DayOfYear >= #{htg_start_days[unit]}) || (DayOfYear <= #{htg_end_days[unit]}))"
        end
        line += " && (#{hvac_availability_sensor.name} == 1)" if not hvac_availability_sensor.nil?
        program.addLine(line)
        program.addLine("  If #{htg_sensors[unit].name} > #{htg_hrs}") # Use max hourly value across all units
        program.addLine("    Set #{htg_hrs} = #{htg_sensors[unit].name}")
        program.addLine('  EndIf')
        program.addLine('EndIf')
      end
      next unless total_cool_load_serveds[unit] > 0

      if clg_end_days[unit] >= clg_start_days[unit]
        line = "If ((DayOfYear >= #{clg_start_days[unit]}) && (DayOfYear <= #{clg_end_days[unit]}))"
      else
        line = "If ((DayOfYear >= #{clg_start_days[unit]}) || (DayOfYear <= #{clg_end_days[unit]}))"
      end
      line += " && (#{hvac_availability_sensor.name} == 1)" if not hvac_availability_sensor.nil?
      program.addLine(line)
      program.addLine("  If #{clg_sensors[unit].name} > #{clg_hrs}") # Use max hourly value across all units
      program.addLine("    Set #{clg_hrs} = #{clg_sensors[unit].name}")
      program.addLine('  EndIf')
      program.addLine('EndIf')
    end

    # EMS calling manager
    program_calling_manager = OpenStudio::Model::EnergyManagementSystemProgramCallingManager.new(model)
    program_calling_manager.setName("#{program.name} calling manager")
    program_calling_manager.setCallingPoint('EndOfZoneTimestepBeforeZoneReporting')
    program_calling_manager.addProgram(program)
  end

  def add_loads_output(model, add_component_loads, hpxml_osm_map)
    loads_data = add_total_loads_output(model, hpxml_osm_map)
    return unless add_component_loads

    add_component_loads_output(model, hpxml_osm_map, loads_data)
  end

  def add_total_loads_output(model, hpxml_osm_map)
    # Create sensors and gather data
    htg_cond_load_sensors, clg_cond_load_sensors = {}, {}
    htg_duct_load_sensors, clg_duct_load_sensors = {}, {}
    total_heat_load_serveds, total_cool_load_serveds = {}, {}
    dehumidifier_sensors = {}

    hpxml_osm_map.each_with_index do |(hpxml_bldg, unit_model), unit|
      # Retrieve objects
      conditioned_zone_name = unit_model.getThermalZones.find { |z| z.additionalProperties.getFeatureAsString('ObjectType').to_s == HPXML::LocationConditionedSpace }.name.to_s
      duct_zone_names = unit_model.getThermalZones.select { |z| z.isPlenum }.map { |z| z.name.to_s }
      dehumidifier = unit_model.getZoneHVACDehumidifierDXs
      dehumidifier_name = dehumidifier[0].name.to_s unless dehumidifier.empty?

      # Fraction heat/cool load served
      if @hpxml_header.apply_ashrae140_assumptions
        total_heat_load_serveds[unit] = 1.0
        total_cool_load_serveds[unit] = 1.0
      else
        total_heat_load_serveds[unit] = hpxml_bldg.total_fraction_heat_load_served
        total_cool_load_serveds[unit] = hpxml_bldg.total_fraction_cool_load_served
      end

      # Energy transferred in conditioned zone, used for determining heating (winter) vs cooling (summer)
      htg_cond_load_sensors[unit] = OpenStudio::Model::EnergyManagementSystemSensor.new(model, "Heating:EnergyTransfer:Zone:#{conditioned_zone_name.upcase}")
      htg_cond_load_sensors[unit].setName('htg_load_cond')
      clg_cond_load_sensors[unit] = OpenStudio::Model::EnergyManagementSystemSensor.new(model, "Cooling:EnergyTransfer:Zone:#{conditioned_zone_name.upcase}")
      clg_cond_load_sensors[unit].setName('clg_load_cond')

      # Energy transferred in duct zone(s)
      htg_duct_load_sensors[unit] = []
      clg_duct_load_sensors[unit] = []
      duct_zone_names.each do |duct_zone_name|
        htg_duct_load_sensors[unit] << OpenStudio::Model::EnergyManagementSystemSensor.new(model, "Heating:EnergyTransfer:Zone:#{duct_zone_name.upcase}")
        htg_duct_load_sensors[unit][-1].setName('htg_load_duct')
        clg_duct_load_sensors[unit] << OpenStudio::Model::EnergyManagementSystemSensor.new(model, "Cooling:EnergyTransfer:Zone:#{duct_zone_name.upcase}")
        clg_duct_load_sensors[unit][-1].setName('clg_load_duct')
      end

      # Need to adjusted E+ EnergyTransfer meters for dehumidifier internal gains
      next if dehumidifier_name.nil?

      dehumidifier_sensors[unit] = OpenStudio::Model::EnergyManagementSystemSensor.new(model, 'Zone Dehumidifier Sensible Heating Energy')
      dehumidifier_sensors[unit].setName('ig_dehumidifier')
      dehumidifier_sensors[unit].setKeyName(dehumidifier_name)
    end

    # EMS program
    program = OpenStudio::Model::EnergyManagementSystemProgram.new(model)
    program.setName('total loads program')
    program.additionalProperties.setFeature('ObjectType', Constants.ObjectNameTotalLoadsProgram)
    program.addLine('Set loads_htg_tot = 0')
    program.addLine('Set loads_clg_tot = 0')
    for unit in 0..hpxml_osm_map.size - 1
      program.addLine("If #{htg_cond_load_sensors[unit].name} > 0")
      program.addLine("  Set loads_htg_tot = loads_htg_tot + (#{htg_cond_load_sensors[unit].name} - #{clg_cond_load_sensors[unit].name}) * #{total_heat_load_serveds[unit]}")
      for i in 0..htg_duct_load_sensors[unit].size - 1
        program.addLine("  Set loads_htg_tot = loads_htg_tot + (#{htg_duct_load_sensors[unit][i].name} - #{clg_duct_load_sensors[unit][i].name}) * #{total_heat_load_serveds[unit]}")
      end
      if not dehumidifier_sensors[unit].nil?
        program.addLine("  Set loads_htg_tot = loads_htg_tot - #{dehumidifier_sensors[unit].name}")
      end
      program.addLine('EndIf')
    end
    for unit in 0..hpxml_osm_map.size - 1
      program.addLine("If #{clg_cond_load_sensors[unit].name} > 0")
      program.addLine("  Set loads_clg_tot = loads_clg_tot + (#{clg_cond_load_sensors[unit].name} - #{htg_cond_load_sensors[unit].name}) * #{total_cool_load_serveds[unit]}")
      for i in 0..clg_duct_load_sensors[unit].size - 1
        program.addLine("  Set loads_clg_tot = loads_clg_tot + (#{clg_duct_load_sensors[unit][i].name} - #{htg_duct_load_sensors[unit][i].name}) * #{total_cool_load_serveds[unit]}")
      end
      if not dehumidifier_sensors[unit].nil?
        program.addLine("  Set loads_clg_tot = loads_clg_tot + #{dehumidifier_sensors[unit].name}")
      end
      program.addLine('EndIf')
    end

    # EMS calling manager
    program_calling_manager = OpenStudio::Model::EnergyManagementSystemProgramCallingManager.new(model)
    program_calling_manager.setName("#{program.name} calling manager")
    program_calling_manager.setCallingPoint('EndOfZoneTimestepAfterZoneReporting')
    program_calling_manager.addProgram(program)

    return htg_cond_load_sensors, clg_cond_load_sensors, total_heat_load_serveds, total_cool_load_serveds, dehumidifier_sensors
  end

  def add_component_loads_output(model, hpxml_osm_map, loads_data)
    htg_cond_load_sensors, clg_cond_load_sensors, total_heat_load_serveds, total_cool_load_serveds, dehumidifier_sensors = loads_data

    # Output diagnostics needed for some output variables used below
    output_diagnostics = model.getOutputDiagnostics
    output_diagnostics.addKey('DisplayAdvancedReportVariables')

    area_tolerance = UnitConversions.convert(1.0, 'ft^2', 'm^2')

    nonsurf_names = ['intgains', 'lighting', 'infil', 'mechvent', 'natvent', 'whf', 'ducts']
    surf_names = ['walls', 'rim_joists', 'foundation_walls', 'floors', 'slabs', 'ceilings',
                  'roofs', 'windows_conduction', 'windows_solar', 'doors', 'skylights_conduction',
                  'skylights_solar', 'internal_mass']

    # EMS program
    program = OpenStudio::Model::EnergyManagementSystemProgram.new(model)
    program.setName('component loads program')
    program.additionalProperties.setFeature('ObjectType', Constants.ObjectNameComponentLoadsProgram)

    # Initialize
    [:htg, :clg].each do |mode|
      surf_names.each do |surf_name|
        program.addLine("Set loads_#{mode}_#{surf_name} = 0")
      end
      nonsurf_names.each do |nonsurf_name|
        program.addLine("Set loads_#{mode}_#{nonsurf_name} = 0")
      end
    end

    hpxml_osm_map.values.each_with_index do |unit_model, unit|
      conditioned_zone = unit_model.getThermalZones.find { |z| z.additionalProperties.getFeatureAsString('ObjectType').to_s == HPXML::LocationConditionedSpace }

      # Prevent certain objects (e.g., OtherEquipment) from being counted towards both, e.g., ducts and internal gains
      objects_already_processed = []

      # EMS Sensors: Surfaces, SubSurfaces, InternalMass
      surfaces_sensors = {}
      surf_names.each do |surf_name|
        surfaces_sensors[surf_name.to_sym] = []
      end

      unit_model.getSurfaces.sort.each do |s|
        next unless s.space.get.thermalZone.get.name.to_s == conditioned_zone.name.to_s

        surface_type = s.additionalProperties.getFeatureAsString('SurfaceType')
        if not surface_type.is_initialized
          fail "Could not identify surface type for surface: '#{s.name}'."
        end

        surface_type = surface_type.get

        s.subSurfaces.each do |ss|
          # Conduction (windows, skylights, doors)
          key = { 'Window' => :windows_conduction,
                  'Door' => :doors,
                  'Skylight' => :skylights_conduction }[surface_type]
          fail "Unexpected subsurface for component loads: '#{ss.name}'." if key.nil?

          if (surface_type == 'Window') || (surface_type == 'Skylight')
            vars = { 'Surface Inside Face Convection Heat Gain Energy' => 'ss_conv',
                     'Surface Inside Face Internal Gains Radiation Heat Gain Energy' => 'ss_ig',
                     'Surface Inside Face Net Surface Thermal Radiation Heat Gain Energy' => 'ss_surf' }
          else
            vars = { 'Surface Inside Face Solar Radiation Heat Gain Energy' => 'ss_sol',
                     'Surface Inside Face Lights Radiation Heat Gain Energy' => 'ss_lgt',
                     'Surface Inside Face Convection Heat Gain Energy' => 'ss_conv',
                     'Surface Inside Face Internal Gains Radiation Heat Gain Energy' => 'ss_ig',
                     'Surface Inside Face Net Surface Thermal Radiation Heat Gain Energy' => 'ss_surf' }
          end

          vars.each do |var, name|
            surfaces_sensors[key] << []
            sensor = OpenStudio::Model::EnergyManagementSystemSensor.new(model, var)
            sensor.setName(name)
            sensor.setKeyName(ss.name.to_s)
            surfaces_sensors[key][-1] << sensor
          end

          # Solar (windows, skylights)
          next unless (surface_type == 'Window') || (surface_type == 'Skylight')

          key = { 'Window' => :windows_solar,
                  'Skylight' => :skylights_solar }[surface_type]
          vars = { 'Surface Window Transmitted Solar Radiation Energy' => 'ss_trans_in',
                   'Surface Window Shortwave from Zone Back Out Window Heat Transfer Rate' => 'ss_back_out',
                   'Surface Window Total Glazing Layers Absorbed Shortwave Radiation Rate' => 'ss_sw_abs',
                   'Surface Window Total Glazing Layers Absorbed Solar Radiation Energy' => 'ss_sol_abs',
                   'Surface Inside Face Initial Transmitted Diffuse Transmitted Out Window Solar Radiation Rate' => 'ss_trans_out' }

          surfaces_sensors[key] << []
          vars.each do |var, name|
            sensor = OpenStudio::Model::EnergyManagementSystemSensor.new(model, var)
            sensor.setName(name)
            sensor.setKeyName(ss.name.to_s)
            surfaces_sensors[key][-1] << sensor
          end
        end

        next if s.netArea < area_tolerance # Skip parent surfaces (of subsurfaces) that have near zero net area

        key = { 'FoundationWall' => :foundation_walls,
                'RimJoist' => :rim_joists,
                'Wall' => :walls,
                'Slab' => :slabs,
                'Floor' => :floors,
                'Ceiling' => :ceilings,
                'Roof' => :roofs,
                'InferredCeiling' => :internal_mass,
                'InferredFloor' => :internal_mass }[surface_type]
        fail "Unexpected surface for component loads: '#{s.name}'." if key.nil?

        surfaces_sensors[key] << []
        { 'Surface Inside Face Convection Heat Gain Energy' => 's_conv',
          'Surface Inside Face Internal Gains Radiation Heat Gain Energy' => 's_ig',
          'Surface Inside Face Solar Radiation Heat Gain Energy' => 's_sol',
          'Surface Inside Face Lights Radiation Heat Gain Energy' => 's_lgt',
          'Surface Inside Face Net Surface Thermal Radiation Heat Gain Energy' => 's_surf' }.each do |var, name|
          sensor = OpenStudio::Model::EnergyManagementSystemSensor.new(model, var)
          sensor.setName(name)
          sensor.setKeyName(s.name.to_s)
          surfaces_sensors[key][-1] << sensor
        end
      end

      unit_model.getInternalMasss.sort.each do |m|
        next unless m.space.get.thermalZone.get.name.to_s == conditioned_zone.name.to_s

        surfaces_sensors[:internal_mass] << []
        { 'Surface Inside Face Convection Heat Gain Energy' => 'im_conv',
          'Surface Inside Face Internal Gains Radiation Heat Gain Energy' => 'im_ig',
          'Surface Inside Face Solar Radiation Heat Gain Energy' => 'im_sol',
          'Surface Inside Face Lights Radiation Heat Gain Energy' => 'im_lgt',
          'Surface Inside Face Net Surface Thermal Radiation Heat Gain Energy' => 'im_surf' }.each do |var, name|
          sensor = OpenStudio::Model::EnergyManagementSystemSensor.new(model, var)
          sensor.setName(name)
          sensor.setKeyName(m.name.to_s)
          surfaces_sensors[:internal_mass][-1] << sensor
        end
      end

      # EMS Sensors: Infiltration, Natural Ventilation, Whole House Fan
      infil_sensors, natvent_sensors, whf_sensors = [], [], []
      unit_model.getSpaceInfiltrationDesignFlowRates.sort.each do |i|
        next unless i.space.get.thermalZone.get.name.to_s == conditioned_zone.name.to_s

        object_type = i.additionalProperties.getFeatureAsString('ObjectType').get

        { 'Infiltration Sensible Heat Gain Energy' => 'airflow_gain',
          'Infiltration Sensible Heat Loss Energy' => 'airflow_loss' }.each do |var, name|
          airflow_sensor = OpenStudio::Model::EnergyManagementSystemSensor.new(model, var)
          airflow_sensor.setName(name)
          airflow_sensor.setKeyName(i.name.to_s)
          if object_type == Constants.ObjectNameInfiltration
            infil_sensors << airflow_sensor
          elsif object_type == Constants.ObjectNameNaturalVentilation
            natvent_sensors << airflow_sensor
          elsif object_type == Constants.ObjectNameWholeHouseFan
            whf_sensors << airflow_sensor
          end
        end
      end

      # EMS Sensors: Mechanical Ventilation
      mechvents_sensors = []
      unit_model.getElectricEquipments.sort.each do |o|
        next unless o.endUseSubcategory == Constants.ObjectNameMechanicalVentilation

        objects_already_processed << o
        { 'Electric Equipment Convective Heating Energy' => 'mv_conv',
          'Electric Equipment Radiant Heating Energy' => 'mv_rad' }.each do |var, name|
          mechvent_sensor = OpenStudio::Model::EnergyManagementSystemSensor.new(model, var)
          mechvent_sensor.setName(name)
          mechvent_sensor.setKeyName(o.name.to_s)
          mechvents_sensors << mechvent_sensor
        end
      end
      unit_model.getOtherEquipments.sort.each do |o|
        next unless o.endUseSubcategory == Constants.ObjectNameMechanicalVentilationHouseFan

        objects_already_processed << o
        { 'Other Equipment Convective Heating Energy' => 'mv_conv',
          'Other Equipment Radiant Heating Energy' => 'mv_rad' }.each do |var, name|
          mechvent_sensor = OpenStudio::Model::EnergyManagementSystemSensor.new(model, var)
          mechvent_sensor.setName(name)
          mechvent_sensor.setKeyName(o.name.to_s)
          mechvents_sensors << mechvent_sensor
        end
      end

      # EMS Sensors: Ducts
      ducts_sensors = []
      ducts_mix_gain_sensor = nil
      ducts_mix_loss_sensor = nil
      conditioned_zone.zoneMixing.each do |zone_mix|
        object_type = zone_mix.additionalProperties.getFeatureAsString('ObjectType').to_s
        next unless object_type == Constants.ObjectNameDuctLoad

        ducts_mix_gain_sensor = OpenStudio::Model::EnergyManagementSystemSensor.new(model, 'Zone Mixing Sensible Heat Gain Energy')
        ducts_mix_gain_sensor.setName('duct_mix_gain')
        ducts_mix_gain_sensor.setKeyName(conditioned_zone.name.to_s)

        ducts_mix_loss_sensor = OpenStudio::Model::EnergyManagementSystemSensor.new(model, 'Zone Mixing Sensible Heat Loss Energy')
        ducts_mix_loss_sensor.setName('duct_mix_loss')
        ducts_mix_loss_sensor.setKeyName(conditioned_zone.name.to_s)
      end
      unit_model.getOtherEquipments.sort.each do |o|
        next if objects_already_processed.include? o
        next unless o.endUseSubcategory == Constants.ObjectNameDuctLoad

        objects_already_processed << o
        { 'Other Equipment Convective Heating Energy' => 'ducts_conv',
          'Other Equipment Radiant Heating Energy' => 'ducts_rad' }.each do |var, name|
          ducts_sensor = OpenStudio::Model::EnergyManagementSystemSensor.new(model, var)
          ducts_sensor.setName(name)
          ducts_sensor.setKeyName(o.name.to_s)
          ducts_sensors << ducts_sensor
        end
      end

      # EMS Sensors: Lighting
      lightings_sensors = []
      unit_model.getLightss.sort.each do |e|
        next unless e.space.get.thermalZone.get.name.to_s == conditioned_zone.name.to_s

        { 'Lights Convective Heating Energy' => 'ig_lgt_conv',
          'Lights Radiant Heating Energy' => 'ig_lgt_rad',
          'Lights Visible Radiation Heating Energy' => 'ig_lgt_vis' }.each do |var, name|
          intgains_lights_sensor = OpenStudio::Model::EnergyManagementSystemSensor.new(model, var)
          intgains_lights_sensor.setName(name)
          intgains_lights_sensor.setKeyName(e.name.to_s)
          lightings_sensors << intgains_lights_sensor
        end
      end

      # EMS Sensors: Internal Gains
      intgains_sensors = []
      unit_model.getElectricEquipments.sort.each do |o|
        next if objects_already_processed.include? o
        next unless o.space.get.thermalZone.get.name.to_s == conditioned_zone.name.to_s

        { 'Electric Equipment Convective Heating Energy' => 'ig_ee_conv',
          'Electric Equipment Radiant Heating Energy' => 'ig_ee_rad' }.each do |var, name|
          intgains_elec_equip_sensor = OpenStudio::Model::EnergyManagementSystemSensor.new(model, var)
          intgains_elec_equip_sensor.setName(name)
          intgains_elec_equip_sensor.setKeyName(o.name.to_s)
          intgains_sensors << intgains_elec_equip_sensor
        end
      end

      unit_model.getOtherEquipments.sort.each do |o|
        next if objects_already_processed.include? o
        next unless o.space.get.thermalZone.get.name.to_s == conditioned_zone.name.to_s

        { 'Other Equipment Convective Heating Energy' => 'ig_oe_conv',
          'Other Equipment Radiant Heating Energy' => 'ig_oe_rad' }.each do |var, name|
          intgains_other_equip_sensor = OpenStudio::Model::EnergyManagementSystemSensor.new(model, var)
          intgains_other_equip_sensor.setName(name)
          intgains_other_equip_sensor.setKeyName(o.name.to_s)
          intgains_sensors << intgains_other_equip_sensor
        end
      end

      unit_model.getPeoples.sort.each do |e|
        next unless e.space.get.thermalZone.get.name.to_s == conditioned_zone.name.to_s

        { 'People Convective Heating Energy' => 'ig_ppl_conv',
          'People Radiant Heating Energy' => 'ig_ppl_rad' }.each do |var, name|
          intgains_people = OpenStudio::Model::EnergyManagementSystemSensor.new(model, var)
          intgains_people.setName(name)
          intgains_people.setKeyName(e.name.to_s)
          intgains_sensors << intgains_people
        end
      end

      if not dehumidifier_sensors[unit].nil?
        intgains_sensors << dehumidifier_sensors[unit]
      end

      intgains_dhw_sensors = {}

      (unit_model.getWaterHeaterMixeds + unit_model.getWaterHeaterStratifieds).sort.each do |wh|
        next unless wh.ambientTemperatureThermalZone.is_initialized
        next unless wh.ambientTemperatureThermalZone.get.name.to_s == conditioned_zone.name.to_s

        dhw_sensor = OpenStudio::Model::EnergyManagementSystemSensor.new(model, 'Water Heater Heat Loss Energy')
        dhw_sensor.setName('dhw_loss')
        dhw_sensor.setKeyName(wh.name.to_s)

        if wh.is_a? OpenStudio::Model::WaterHeaterMixed
          oncycle_loss = wh.onCycleLossFractiontoThermalZone
          offcycle_loss = wh.offCycleLossFractiontoThermalZone
        else
          oncycle_loss = wh.skinLossFractiontoZone
          offcycle_loss = wh.offCycleFlueLossFractiontoZone
        end

        dhw_rtf_sensor = OpenStudio::Model::EnergyManagementSystemSensor.new(model, 'Water Heater Runtime Fraction')
        dhw_rtf_sensor.setName('dhw_rtf')
        dhw_rtf_sensor.setKeyName(wh.name.to_s)

        intgains_dhw_sensors[dhw_sensor] = [offcycle_loss, oncycle_loss, dhw_rtf_sensor]
      end

      # EMS program: Surfaces
      surfaces_sensors.each do |k, surface_sensors|
        program.addLine("Set hr_#{k} = 0")
        surface_sensors.each do |sensors|
          s = "Set hr_#{k} = hr_#{k}"
          sensors.each do |sensor|
            # remove ss_net if switch
            if sensor.name.to_s.start_with?('ss_net', 'ss_sol_abs', 'ss_trans_in')
              s += " - #{sensor.name}"
            elsif sensor.name.to_s.start_with?('ss_sw_abs', 'ss_trans_out', 'ss_back_out')
              s += " + #{sensor.name} * ZoneTimestep * 3600"
            else
              s += " + #{sensor.name}"
            end
          end
          program.addLine(s) if sensors.size > 0
        end
      end

      # EMS program: Internal Gains, Lighting, Infiltration, Natural Ventilation, Mechanical Ventilation, Ducts
      { 'intgains' => intgains_sensors,
        'lighting' => lightings_sensors,
        'infil' => infil_sensors,
        'natvent' => natvent_sensors,
        'whf' => whf_sensors,
        'mechvent' => mechvents_sensors,
        'ducts' => ducts_sensors }.each do |loadtype, sensors|
        program.addLine("Set hr_#{loadtype} = 0")
        next if sensors.empty?

        s = "Set hr_#{loadtype} = hr_#{loadtype}"
        sensors.each do |sensor|
          if ['intgains', 'lighting', 'mechvent', 'ducts'].include? loadtype
            s += " - #{sensor.name}"
          elsif sensor.name.to_s.include? 'gain'
            s += " - #{sensor.name}"
          elsif sensor.name.to_s.include? 'loss'
            s += " + #{sensor.name}"
          end
        end
        program.addLine(s)
      end
      intgains_dhw_sensors.each do |sensor, vals|
        off_loss, on_loss, rtf_sensor = vals
        program.addLine("Set hr_intgains = hr_intgains + #{sensor.name} * (#{off_loss}*(1-#{rtf_sensor.name}) + #{on_loss}*#{rtf_sensor.name})") # Water heater tank losses to zone
      end
      if (not ducts_mix_loss_sensor.nil?) && (not ducts_mix_gain_sensor.nil?)
        program.addLine("Set hr_ducts = hr_ducts + (#{ducts_mix_loss_sensor.name} - #{ducts_mix_gain_sensor.name})")
      end

      # EMS program: Heating vs Cooling logic
      program.addLine('Set htg_mode = 0')
      program.addLine('Set clg_mode = 0')
      program.addLine("If (#{htg_cond_load_sensors[unit].name} > 0)") # Assign hour to heating if heating load
      program.addLine("  Set htg_mode = #{total_heat_load_serveds[unit]}")
      program.addLine("ElseIf (#{clg_cond_load_sensors[unit].name} > 0)") # Assign hour to cooling if cooling load
      program.addLine("  Set clg_mode = #{total_cool_load_serveds[unit]}")
      program.addLine("ElseIf (#{@clg_ssn_sensor.name} > 0)") # No load, assign hour to cooling if in cooling season definition (Note: natural ventilation & whole house fan only operate during the cooling season)
      program.addLine("  Set clg_mode = #{total_cool_load_serveds[unit]}")
      program.addLine('Else') # No load, assign hour to heating if not in cooling season definition
      program.addLine("  Set htg_mode = #{total_heat_load_serveds[unit]}")
      program.addLine('EndIf')

      unit_multiplier = @hpxml_bldg.building_construction.number_of_units
      [:htg, :clg].each do |mode|
        if mode == :htg
          sign = ''
        else
          sign = '-'
        end
        surf_names.each do |surf_name|
          program.addLine("Set loads_#{mode}_#{surf_name} = loads_#{mode}_#{surf_name} + (#{sign}hr_#{surf_name} * #{mode}_mode * #{unit_multiplier})")
        end
        nonsurf_names.each do |nonsurf_name|
          program.addLine("Set loads_#{mode}_#{nonsurf_name} = loads_#{mode}_#{nonsurf_name} + (#{sign}hr_#{nonsurf_name} * #{mode}_mode * #{unit_multiplier})")
        end
      end
    end

    # EMS calling manager
    program_calling_manager = OpenStudio::Model::EnergyManagementSystemProgramCallingManager.new(model)
    program_calling_manager.setName("#{program.name} calling manager")
    program_calling_manager.setCallingPoint('EndOfZoneTimestepAfterZoneReporting')
    program_calling_manager.addProgram(program)
  end

  def set_output_files(model)
    oj = model.getOutputJSON
    oj.setOptionType('TimeSeriesAndTabular')
    oj.setOutputJSON(false)
    oj.setOutputMessagePack(true)

    ocf = model.getOutputControlFiles
    ocf.setOutputAUDIT(@debug)
    ocf.setOutputCSV(@debug)
    ocf.setOutputBND(@debug)
    ocf.setOutputEIO(@debug)
    ocf.setOutputESO(@debug)
    ocf.setOutputMDD(@debug)
    ocf.setOutputMTD(@debug)
    ocf.setOutputMTR(@debug)
    ocf.setOutputRDD(@debug)
    ocf.setOutputSHD(@debug)
    ocf.setOutputCSV(@debug)
    ocf.setOutputSQLite(@debug)
    ocf.setOutputPerfLog(@debug)
  end

  def add_ems_debug_output(model)
    oems = model.getOutputEnergyManagementSystem
    oems.setActuatorAvailabilityDictionaryReporting('Verbose')
    oems.setInternalVariableAvailabilityDictionaryReporting('Verbose')
    oems.setEMSRuntimeLanguageDebugOutputLevel('Verbose')
  end

  def set_surface_interior(model, spaces, surface, hpxml_surface)
    interior_adjacent_to = hpxml_surface.interior_adjacent_to
    if HPXML::conditioned_below_grade_locations.include? interior_adjacent_to
      surface.setSpace(create_or_get_space(model, spaces, HPXML::LocationConditionedSpace))
    else
      surface.setSpace(create_or_get_space(model, spaces, interior_adjacent_to))
    end
  end

  def set_surface_exterior(model, spaces, surface, hpxml_surface)
    exterior_adjacent_to = hpxml_surface.exterior_adjacent_to
    is_adiabatic = hpxml_surface.is_adiabatic
    if [HPXML::LocationOutside, HPXML::LocationManufacturedHomeUnderBelly].include? exterior_adjacent_to
      surface.setOutsideBoundaryCondition('Outdoors')
    elsif exterior_adjacent_to == HPXML::LocationGround
      surface.setOutsideBoundaryCondition('Foundation')
    elsif is_adiabatic
      surface.setOutsideBoundaryCondition('Adiabatic')
    elsif [HPXML::LocationOtherHeatedSpace, HPXML::LocationOtherMultifamilyBufferSpace,
           HPXML::LocationOtherNonFreezingSpace, HPXML::LocationOtherHousingUnit].include? exterior_adjacent_to
      set_surface_otherside_coefficients(surface, exterior_adjacent_to, model, spaces)
    elsif HPXML::conditioned_below_grade_locations.include? exterior_adjacent_to
      adjacent_surface = surface.createAdjacentSurface(create_or_get_space(model, spaces, HPXML::LocationConditionedSpace)).get
      adjacent_surface.additionalProperties.setFeature('SurfaceType', surface.additionalProperties.getFeatureAsString('SurfaceType').get)
    else
      adjacent_surface = surface.createAdjacentSurface(create_or_get_space(model, spaces, exterior_adjacent_to)).get
      adjacent_surface.additionalProperties.setFeature('SurfaceType', surface.additionalProperties.getFeatureAsString('SurfaceType').get)
    end
  end

  def set_surface_otherside_coefficients(surface, exterior_adjacent_to, model, spaces)
    otherside_coeffs = nil
    model.getSurfacePropertyOtherSideCoefficientss.each do |c|
      next unless c.name.to_s == exterior_adjacent_to

      otherside_coeffs = c
    end
    if otherside_coeffs.nil?
      # Create E+ other side coefficient object
      otherside_coeffs = OpenStudio::Model::SurfacePropertyOtherSideCoefficients.new(model)
      otherside_coeffs.setName(exterior_adjacent_to)
      otherside_coeffs.setCombinedConvectiveRadiativeFilmCoefficient(UnitConversions.convert(1.0 / Material.AirFilmVertical.rvalue, 'Btu/(hr*ft^2*F)', 'W/(m^2*K)'))
      # Schedule of space temperature, can be shared with water heater/ducts
      sch = get_space_temperature_schedule(model, exterior_adjacent_to, spaces)
      otherside_coeffs.setConstantTemperatureSchedule(sch)
    end
    surface.setSurfacePropertyOtherSideCoefficients(otherside_coeffs)
    surface.setSunExposure('NoSun')
    surface.setWindExposure('NoWind')
  end

  def get_space_temperature_schedule(model, location, spaces)
    # Create outside boundary schedules to be actuated by EMS,
    # can be shared by any surface, duct adjacent to / located in those spaces

    # return if already exists
    model.getScheduleConstants.each do |sch|
      next unless sch.name.to_s == location

      return sch
    end

    sch = OpenStudio::Model::ScheduleConstant.new(model)
    sch.setName(location)
    sch.additionalProperties.setFeature('ObjectType', location)

    space_values = Geometry.get_temperature_scheduled_space_values(location)

    if location == HPXML::LocationOtherHeatedSpace
      # Create a sensor to get dynamic heating setpoint
      htg_sch = spaces[HPXML::LocationConditionedSpace].thermalZone.get.thermostatSetpointDualSetpoint.get.heatingSetpointTemperatureSchedule.get
      sensor_htg_spt = OpenStudio::Model::EnergyManagementSystemSensor.new(model, 'Schedule Value')
      sensor_htg_spt.setName('htg_spt')
      sensor_htg_spt.setKeyName(htg_sch.name.to_s)
      space_values[:temp_min] = sensor_htg_spt.name.to_s
    end

    # Schedule type limits compatible
    schedule_type_limits = OpenStudio::Model::ScheduleTypeLimits.new(model)
    schedule_type_limits.setUnitType('Temperature')
    sch.setScheduleTypeLimits(schedule_type_limits)

    # Sensors
    if space_values[:indoor_weight] > 0
      sensor_ia = OpenStudio::Model::EnergyManagementSystemSensor.new(model, 'Zone Air Temperature')
      sensor_ia.setName('cond_zone_temp')
      sensor_ia.setKeyName(spaces[HPXML::LocationConditionedSpace].thermalZone.get.name.to_s)
    end

    if space_values[:outdoor_weight] > 0
      sensor_oa = OpenStudio::Model::EnergyManagementSystemSensor.new(model, 'Site Outdoor Air Drybulb Temperature')
      sensor_oa.setName('oa_temp')
    end

    if space_values[:ground_weight] > 0
      sensor_gnd = OpenStudio::Model::EnergyManagementSystemSensor.new(model, 'Site Surface Ground Temperature')
      sensor_gnd.setName('ground_temp')
    end

    actuator = OpenStudio::Model::EnergyManagementSystemActuator.new(sch, *EPlus::EMSActuatorScheduleConstantValue)
    actuator.setName("#{location.gsub(' ', '_').gsub('-', '_')}_temp_sch")

    # EMS to actuate schedule
    program = OpenStudio::Model::EnergyManagementSystemProgram.new(model)
    program.setName("#{location.gsub('-', '_')} Temperature Program")
    program.addLine("Set #{actuator.name} = 0.0")
    if not sensor_ia.nil?
      program.addLine("Set #{actuator.name} = #{actuator.name} + (#{sensor_ia.name} * #{space_values[:indoor_weight]})")
    end
    if not sensor_oa.nil?
      program.addLine("Set #{actuator.name} = #{actuator.name} + (#{sensor_oa.name} * #{space_values[:outdoor_weight]})")
    end
    if not sensor_gnd.nil?
      program.addLine("Set #{actuator.name} = #{actuator.name} + (#{sensor_gnd.name} * #{space_values[:ground_weight]})")
    end
    if not space_values[:temp_min].nil?
      if space_values[:temp_min].is_a? String
        min_temp_c = space_values[:temp_min]
      else
        min_temp_c = UnitConversions.convert(space_values[:temp_min], 'F', 'C')
      end
      program.addLine("If #{actuator.name} < #{min_temp_c}")
      program.addLine("Set #{actuator.name} = #{min_temp_c}")
      program.addLine('EndIf')
    end

    program_cm = OpenStudio::Model::EnergyManagementSystemProgramCallingManager.new(model)
    program_cm.setName("#{program.name} calling manager")
    program_cm.setCallingPoint('EndOfSystemTimestepAfterHVACReporting')
    program_cm.addProgram(program)

    return sch
  end

  # Returns an OS:Space, or temperature OS:Schedule for a MF space, or nil if outside
  # Should be called when the object's energy use is sensitive to ambient temperature
  # (e.g., water heaters and ducts).
  def get_space_or_schedule_from_location(location, model, spaces)
    return if [HPXML::LocationOtherExterior,
               HPXML::LocationOutside,
               HPXML::LocationRoofDeck].include? location

    sch = nil
    space = nil
    if [HPXML::LocationOtherHeatedSpace,
        HPXML::LocationOtherHousingUnit,
        HPXML::LocationOtherMultifamilyBufferSpace,
        HPXML::LocationOtherNonFreezingSpace,
        HPXML::LocationExteriorWall,
        HPXML::LocationUnderSlab].include? location
      # if located in spaces where we don't model a thermal zone, create and return temperature schedule
      sch = get_space_temperature_schedule(model, location, spaces)
    else
      space = get_space_from_location(location, spaces)
    end

    return space, sch
  end

  # Returns an OS:Space, or nil if a MF space or outside
  # Should be called when the object's energy use is NOT sensitive to ambient temperature
  # (e.g., appliances).
  def get_space_from_location(location, spaces)
    return if [HPXML::LocationOutside,
               HPXML::LocationOtherHeatedSpace,
               HPXML::LocationOtherHousingUnit,
               HPXML::LocationOtherMultifamilyBufferSpace,
               HPXML::LocationOtherNonFreezingSpace].include? location

    if HPXML::conditioned_locations.include? location
      location = HPXML::LocationConditionedSpace
    end

    return spaces[location]
  end

  def set_subsurface_exterior(surface, spaces, model, hpxml_surface)
    # Set its parent surface outside boundary condition, which will be also applied to subsurfaces through OS
    # The parent surface is entirely comprised of the subsurface.

    # Subsurface on foundation wall, set it to be adjacent to outdoors
    if hpxml_surface.exterior_adjacent_to == HPXML::LocationGround
      surface.setOutsideBoundaryCondition('Outdoors')
    else
      set_surface_exterior(model, spaces, surface, hpxml_surface)
    end
  end

  def set_foundation_and_walls_top()
    @foundation_top = 0
    @hpxml_bldg.floors.each do |floor|
      # Keeping the floor at ground level for ASHRAE 140 tests yields the expected results
      if floor.is_floor && floor.is_exterior && !@apply_ashrae140_assumptions
        @foundation_top = 2.0
      end
    end
    @hpxml_bldg.foundation_walls.each do |foundation_wall|
      top = -1 * foundation_wall.depth_below_grade + foundation_wall.height
      @foundation_top = top if top > @foundation_top
    end
    @walls_top = @foundation_top + @hpxml_bldg.building_construction.average_ceiling_height * @ncfl_ag
  end

  def set_heating_and_cooling_seasons()
    return if @hpxml_bldg.hvac_controls.size == 0

    hvac_control = @hpxml_bldg.hvac_controls[0]

    htg_start_month = hvac_control.seasons_heating_begin_month
    htg_start_day = hvac_control.seasons_heating_begin_day
    htg_end_month = hvac_control.seasons_heating_end_month
    htg_end_day = hvac_control.seasons_heating_end_day
    clg_start_month = hvac_control.seasons_cooling_begin_month
    clg_start_day = hvac_control.seasons_cooling_begin_day
    clg_end_month = hvac_control.seasons_cooling_end_month
    clg_end_day = hvac_control.seasons_cooling_end_day

    @heating_days = Schedule.get_daily_season(@hpxml_header.sim_calendar_year, htg_start_month, htg_start_day, htg_end_month, htg_end_day)
    @cooling_days = Schedule.get_daily_season(@hpxml_header.sim_calendar_year, clg_start_month, clg_start_day, clg_end_month, clg_end_day)
  end
end

# register the measure to be used by the application
HPXMLtoOpenStudio.new.registerWithApplication<|MERGE_RESOLUTION|>--- conflicted
+++ resolved
@@ -137,13 +137,8 @@
         fail 'Weather station EPW filepath has different values across dwelling units.'
       end
 
-<<<<<<< HEAD
-      if (building_id == 'ALL') && (hpxml.buildings.size > 1)
+      if hpxml.header.whole_sfa_or_mf_building_sim && (hpxml.buildings.size > 1)
         if hpxml.buildings.map { |hpxml_bldg| hpxml_bldg.batteries.size }.sum > 1
-=======
-      if hpxml.header.whole_sfa_or_mf_building_sim && (hpxml.buildings.size > 1)
-        if hpxml.buildings.map { |hpxml_bldg| hpxml_bldg.batteries.size }.sum > 0
->>>>>>> d27cdc51
           # FUTURE: Figure out how to allow this. If we allow it, update docs and hpxml_translator_test.rb too.
           # Batteries use "TrackFacilityElectricDemandStoreExcessOnSite"; to support modeling of batteries in whole
           # SFA/MF building simulations, we'd need to create custom meters with electricity usage *for each unit*
