--- conflicted
+++ resolved
@@ -32,8 +32,6 @@
 require_relative 'resources/waterheater'
 require_relative 'resources/weather'
 require_relative 'resources/xmlhelper'
-require_relative '../BuildResidentialHPXML/resources/constants'
-require_relative '../BuildResidentialHPXML/resources/schedules'
 
 # start the measure
 class HPXMLtoOpenStudio < OpenStudio::Measure::ModelMeasure
@@ -293,7 +291,6 @@
     add_lighting(runner, model, weather, spaces)
 
     # Pools & Hot Tubs
-
     add_pools_and_hot_tubs(runner, model, spaces)
 
     # Other
@@ -304,10 +301,6 @@
     add_photovoltaics(runner, model)
     add_additional_properties(runner, model, hpxml_path)
     add_component_loads_output(runner, model, spaces)
-
-    # Vacancy
-
-    set_vacancy(runner, model)
 
     if debug && (not output_dir.nil?)
       osm_output_path = File.join(output_dir, 'in.osm')
@@ -908,19 +901,15 @@
     num_occ = @hpxml.building_occupancy.number_of_residents
     if num_occ > 0
       occ_gain, hrs_per_day, sens_frac, lat_frac = Geometry.get_occupancy_default_values()
-      weekday_sch = Schedule.OccupantsWeekdayFractions
+      weekday_sch = '1.00000, 1.00000, 1.00000, 1.00000, 1.00000, 1.00000, 1.00000, 0.88310, 0.40861, 0.24189, 0.24189, 0.24189, 0.24189, 0.24189, 0.24189, 0.24189, 0.29498, 0.55310, 0.89693, 0.89693, 0.89693, 1.00000, 1.00000, 1.00000'
       weekday_sch_sum = weekday_sch.split(',').map(&:to_f).sum(0.0)
       if (weekday_sch_sum - hrs_per_day).abs > 0.1
         fail 'Occupancy schedule inconsistent with hrs_per_day.'
       end
-      weekend_sch = Schedule.OccupantsWeekendFractions
-      monthly_sch = Schedule.OccupantsMonthlyMultipliers
-
-      if not @hpxml.header.schedules_path.nil?
-        schedules_file = SchedulesFile.new(runner: runner, model: model, schedules_path: @hpxml.header.schedules_path)
-      end
-
-      Geometry.process_occupants(model, num_occ, occ_gain, sens_frac, lat_frac, weekday_sch, weekend_sch, monthly_sch, @cfa, @nbeds, spaces[HPXML::LocationLivingSpace], schedules_file)
+
+      weekend_sch = weekday_sch
+      monthly_sch = '1.0, 1.0, 1.0, 1.0, 1.0, 1.0, 1.0, 1.0, 1.0, 1.0, 1.0, 1.0'
+      Geometry.process_occupants(model, num_occ, occ_gain, sens_frac, lat_frac, weekday_sch, weekend_sch, monthly_sch, @cfa, @nbeds, spaces[HPXML::LocationLivingSpace])
     end
   end
 
@@ -1998,18 +1987,6 @@
       end
     end
 
-<<<<<<< HEAD
-    if not @hpxml.header.schedules_path.nil?
-      schedules_file = SchedulesFile.new(runner: runner, model: model, schedules_path: @hpxml.header.schedules_path)
-    end
-
-    HotWaterAndAppliances.apply(model, runner, weather, spaces[HPXML::LocationLivingSpace],
-                                @cfa, @nbeds, @ncfl, @has_uncond_bsmnt, @hpxml.clothes_washers,
-                                @hpxml.clothes_dryers, @hpxml.dishwashers, @hpxml.refrigerators,
-                                @hpxml.freezers, @hpxml.cooking_ranges, @hpxml.ovens, @hpxml.water_heating,
-                                @hpxml.water_fixtures, @hpxml.water_heating_systems, hot_water_distribution,
-                                solar_thermal_system, @eri_version, @dhw_map, schedules_file)
-=======
     # Hot water fixtures and appliances
     fixtures_usage_multiplier = @hpxml.water_heating.water_fixtures_usage_multiplier
     HotWaterAndAppliances.apply(model, runner, weather, spaces[HPXML::LocationLivingSpace],
@@ -2018,7 +1995,6 @@
                                 @hpxml.freezers, @hpxml.cooking_ranges, @hpxml.ovens, fixtures_usage_multiplier,
                                 @hpxml.water_heating_systems, hot_water_distribution, @hpxml.water_fixtures,
                                 solar_thermal_system, @eri_version, @dhw_map)
->>>>>>> c69cb9f7
 
     if (not solar_thermal_system.nil?) && (not solar_thermal_system.collector_area.nil?) # Detailed solar water heater
       loc_space, loc_schedule = get_space_or_schedule_from_location(solar_thermal_system.water_heating_system.location, 'WaterHeatingSystem', model, spaces)
@@ -2257,12 +2233,8 @@
   def self.add_ceiling_fans(runner, model, weather, spaces)
     return if @hpxml.ceiling_fans.size == 0
 
-    if not @hpxml.header.schedules_path.nil?
-      schedules_file = SchedulesFile.new(runner: runner, model: model, schedules_path: @hpxml.header.schedules_path)
-    end
-
     ceiling_fan = @hpxml.ceiling_fans[0]
-    HVAC.apply_ceiling_fans(model, runner, weather, ceiling_fan, spaces[HPXML::LocationLivingSpace], schedules_file)
+    HVAC.apply_ceiling_fans(model, runner, weather, ceiling_fan, spaces[HPXML::LocationLivingSpace])
   end
 
   def self.add_dehumidifier(runner, model, spaces)
@@ -2292,10 +2264,6 @@
   end
 
   def self.add_mels(runner, model, spaces)
-    if not @hpxml.header.schedules_path.nil?
-      schedules_file = SchedulesFile.new(runner: runner, model: model, schedules_path: @hpxml.header.schedules_path)
-    end
-
     # Misc
     modeled_mels = []
     @hpxml.plug_loads.each do |plug_load|
@@ -2314,7 +2282,7 @@
       end
       modeled_mels << plug_load.plug_load_type
 
-      MiscLoads.apply_plug(model, plug_load, obj_name, @cfa, spaces[HPXML::LocationLivingSpace], schedules_file)
+      MiscLoads.apply_plug(model, plug_load, obj_name, @cfa, spaces[HPXML::LocationLivingSpace])
     end
     if not modeled_mels.include? HPXML::PlugLoadTypeOther
       runner.registerWarning("No '#{HPXML::PlugLoadTypeOther}' plug loads specified, the model will not include misc plug load energy use.")
@@ -2322,19 +2290,9 @@
     if not modeled_mels.include? HPXML::PlugLoadTypeTelevision
       runner.registerWarning("No '#{HPXML::PlugLoadTypeTelevision}' plug loads specified, the model will not include television plug load energy use.")
     end
-    if not modeled_mels.include? HPXML::PlugLoadTypeOther
-      runner.registerWarning("No '#{HPXML::PlugLoadTypeOther}' plug loads specified, the model will not include misc plug load energy use.")
-    end
-    if not modeled_mels.include? HPXML::PlugLoadTypeTelevision
-      runner.registerWarning("No '#{HPXML::PlugLoadTypeTelevision}' plug loads specified, the model will not include television plug load energy use.")
-    end
   end
 
   def self.add_mfls(runner, model, spaces)
-    if not @hpxml.header.schedules_path.nil?
-      schedules_file = SchedulesFile.new(runner: runner, model: model, schedules_path: @hpxml.header.schedules_path)
-    end
-
     # Misc
     @hpxml.fuel_loads.each do |fuel_load|
       if fuel_load.fuel_load_type == HPXML::FuelLoadTypeGrill
@@ -2349,37 +2307,24 @@
         next
       end
 
-      MiscLoads.apply_fuel(model, fuel_load, obj_name, spaces[HPXML::LocationLivingSpace], schedules_file)
+      MiscLoads.apply_fuel(model, fuel_load, obj_name, spaces[HPXML::LocationLivingSpace])
     end
   end
 
   def self.add_lighting(runner, model, weather, spaces)
-<<<<<<< HEAD
-    if not @hpxml.header.schedules_path.nil?
-      schedules_file = SchedulesFile.new(runner: runner, model: model, schedules_path: @hpxml.header.schedules_path)
-    end
-
-    Lighting.apply(runner, model, weather, spaces, @hpxml.lighting_groups,
-                   @hpxml.lighting, @eri_version, schedules_file)
-=======
     Lighting.apply(runner, model, weather, spaces, @hpxml.lighting_groups,
                    @hpxml.lighting, @eri_version)
->>>>>>> c69cb9f7
   end
 
   def self.add_pools_and_hot_tubs(runner, model, spaces)
-    if not @hpxml.header.schedules_path.nil?
-      schedules_file = SchedulesFile.new(runner: runner, model: model, schedules_path: @hpxml.header.schedules_path)
-    end
-
     @hpxml.pools.each do |pool|
-      MiscLoads.apply_pool_or_hot_tub_heater(model, pool, Constants.ObjectNameMiscPoolHeater, spaces[HPXML::LocationLivingSpace], schedules_file)
-      MiscLoads.apply_pool_or_hot_tub_pump(model, pool, Constants.ObjectNameMiscPoolPump, spaces[HPXML::LocationLivingSpace], schedules_file)
+      MiscLoads.apply_pool_or_hot_tub_heater(model, pool, Constants.ObjectNameMiscPoolHeater, spaces[HPXML::LocationLivingSpace])
+      MiscLoads.apply_pool_or_hot_tub_pump(model, pool, Constants.ObjectNameMiscPoolPump, spaces[HPXML::LocationLivingSpace])
     end
 
     @hpxml.hot_tubs.each do |hot_tub|
-      MiscLoads.apply_pool_or_hot_tub_heater(model, hot_tub, Constants.ObjectNameMiscHotTubHeater, spaces[HPXML::LocationLivingSpace], schedules_file)
-      MiscLoads.apply_pool_or_hot_tub_pump(model, hot_tub, Constants.ObjectNameMiscHotTubPump, spaces[HPXML::LocationLivingSpace], schedules_file)
+      MiscLoads.apply_pool_or_hot_tub_heater(model, hot_tub, Constants.ObjectNameMiscHotTubHeater, spaces[HPXML::LocationLivingSpace])
+      MiscLoads.apply_pool_or_hot_tub_pump(model, hot_tub, Constants.ObjectNameMiscHotTubPump, spaces[HPXML::LocationLivingSpace])
     end
   end
 
@@ -3068,21 +3013,7 @@
     program_calling_manager.addProgram(program)
   end
 
-<<<<<<< HEAD
-  def self.set_vacancy(runner, model)
-    return if @hpxml.header.schedules_path.nil?
-
-    schedules_file = SchedulesFile.new(runner: runner, model: model, schedules_path: @hpxml.header.schedules_path)
-    col_names = ScheduleGenerator.col_names
-
-    schedules_file.import(col_names: col_names)
-    schedules_file.set_vacancy(col_names: col_names)
-  end
-
-  # FIXME: Move all of these construction methods to constructions.rb
-=======
   # FUTURE: Move all of these construction methods to constructions.rb
->>>>>>> c69cb9f7
   def self.calc_non_cavity_r(film_r, constr_set)
     # Calculate R-value for all non-cavity layers
     non_cavity_r = film_r
