# frozen_string_literal: true

# Require all gems up front; this is much faster than multiple resource
# files lazy loading as needed, as it prevents multiple lookups for the
# same gem.
require 'pathname'
require 'csv'
require 'oga'
require_relative 'resources/airflow'
require_relative 'resources/constants'
require_relative 'resources/constructions'
require_relative 'resources/energyplus'
require_relative 'resources/generator'
require_relative 'resources/geometry'
require_relative 'resources/hotwater_appliances'
require_relative 'resources/hpxml'
require_relative 'resources/hpxml_defaults'
require_relative 'resources/hvac'
require_relative 'resources/hvac_sizing'
require_relative 'resources/lighting'
require_relative 'resources/location'
require_relative 'resources/materials'
require_relative 'resources/misc_loads'
require_relative 'resources/psychrometrics'
require_relative 'resources/pv'
require_relative 'resources/schedules'
require_relative 'resources/simcontrols'
require_relative 'resources/unit_conversions'
require_relative 'resources/util'
require_relative 'resources/validator'
require_relative 'resources/version'
require_relative 'resources/waterheater'
require_relative 'resources/weather'
require_relative 'resources/xmlhelper'

# start the measure
class HPXMLtoOpenStudio < OpenStudio::Measure::ModelMeasure
  # human readable name
  def name
    return 'HPXML to OpenStudio Translator'
  end

  # human readable description
  def description
    return 'Translates HPXML file to OpenStudio Model'
  end

  # human readable description of modeling approach
  def modeler_description
    return ''
  end

  # define the arguments that the user will input
  def arguments(model)
    args = OpenStudio::Measure::OSArgumentVector.new

    arg = OpenStudio::Measure::OSArgument.makeStringArgument('hpxml_path', true)
    arg.setDisplayName('HPXML File Path')
    arg.setDescription('Absolute/relative path of the HPXML file.')
    args << arg

    arg = OpenStudio::Measure::OSArgument.makeStringArgument('output_dir', true)
    arg.setDisplayName('Directory for Output Files')
    arg.setDescription('Absolute/relative path for the output files directory.')
    args << arg

    arg = OpenStudio::Measure::OSArgument.makeBoolArgument('debug', false)
    arg.setDisplayName('Debug Mode?')
    arg.setDescription('If true: 1) Writes in.osm file, 2) Generates additional log output, and 3) Creates all EnergyPlus output files.')
    arg.setDefaultValue(false)
    args << arg

    arg = OpenStudio::Measure::OSArgument.makeBoolArgument('add_component_loads', false)
    arg.setDisplayName('Add component loads?')
    arg.setDescription('If true, adds the calculation of heating/cooling component loads (not enabled by default for faster performance).')
    arg.setDefaultValue(false)
    args << arg

    arg = OpenStudio::Measure::OSArgument.makeBoolArgument('skip_validation', false)
    arg.setDisplayName('Skip Validation?')
    arg.setDescription('If true, bypasses HPXML input validation for faster performance. WARNING: This should only be used if the supplied HPXML file has already been validated against the Schema & Schematron documents.')
    arg.setDefaultValue(false)
    args << arg

    arg = OpenStudio::Measure::OSArgument.makeStringArgument('building_id', false)
    arg.setDisplayName('BuildingID')
    arg.setDescription('The ID of the HPXML Building. Only required if there are multiple Building elements in the HPXML file.')
    args << arg

    return args
  end

  # define what happens when the measure is run
  def run(model, runner, user_arguments)
    super(model, runner, user_arguments)

    # use the built-in error checking
    if !runner.validateUserArguments(arguments(model), user_arguments)
      return false
    end

    Geometry.tear_down_model(model, runner)

    Version.check_openstudio_version()

    # assign the user inputs to variables
    hpxml_path = runner.getStringArgumentValue('hpxml_path', user_arguments)
    output_dir = runner.getStringArgumentValue('output_dir', user_arguments)
    add_component_loads = runner.getBoolArgumentValue('add_component_loads', user_arguments)
    debug = runner.getBoolArgumentValue('debug', user_arguments)
    skip_validation = runner.getBoolArgumentValue('skip_validation', user_arguments)
    building_id = runner.getOptionalStringArgumentValue('building_id', user_arguments)

    unless (Pathname.new hpxml_path).absolute?
      hpxml_path = File.expand_path(File.join(File.dirname(__FILE__), hpxml_path))
    end
    unless File.exist?(hpxml_path) && hpxml_path.downcase.end_with?('.xml')
      fail "'#{hpxml_path}' does not exist or is not an .xml file."
    end

    unless (Pathname.new output_dir).absolute?
      output_dir = File.expand_path(File.join(File.dirname(__FILE__), output_dir))
    end

    if building_id.is_initialized
      building_id = building_id.get
    else
      building_id = nil
    end

    begin
      if skip_validation
        stron_paths = []
      else
        stron_paths = [File.join(File.dirname(__FILE__), 'resources', 'HPXMLvalidator.xml'),
                       File.join(File.dirname(__FILE__), 'resources', 'EPvalidator.xml')]
      end
      hpxml = HPXML.new(hpxml_path: hpxml_path, schematron_validators: stron_paths, building_id: building_id)
      hpxml.errors.each do |error|
        runner.registerError(error)
      end
      hpxml.warnings.each do |warning|
        runner.registerWarning(warning)
      end
      return false unless hpxml.errors.empty?

      epw_path, cache_path = process_weather(hpxml, runner, model, hpxml_path)

      if debug
        epw_output_path = File.join(output_dir, 'in.epw')
        FileUtils.cp(epw_path, epw_output_path)
      end

      OSModel.create(hpxml, runner, model, hpxml_path, epw_path, cache_path, output_dir,
                     add_component_loads, building_id, debug)
    rescue Exception => e
      runner.registerError("#{e.message}\n#{e.backtrace.join("\n")}")
      return false
    end

    return true
  end

  def process_weather(hpxml, runner, model, hpxml_path)
    epw_path = hpxml.climate_and_risk_zones.weather_station_epw_filepath

    if not File.exist? epw_path
      test_epw_path = File.join(File.dirname(hpxml_path), epw_path)
      epw_path = test_epw_path if File.exist? test_epw_path
    end
    if not File.exist? epw_path
      test_epw_path = File.join(File.dirname(__FILE__), '..', 'weather', epw_path)
      epw_path = test_epw_path if File.exist? test_epw_path
    end
    if not File.exist? epw_path
      test_epw_path = File.join(File.dirname(__FILE__), '..', '..', 'weather', epw_path)
      epw_path = test_epw_path if File.exist? test_epw_path
    end
    if not File.exist?(epw_path)
      fail "'#{epw_path}' could not be found."
    end

    cache_path = epw_path.gsub('.epw', '-cache.csv')
    if not File.exist?(cache_path)
      # Process weather file to create cache .csv
      runner.registerWarning("'#{cache_path}' could not be found; regenerating it.")
      epw_file = OpenStudio::EpwFile.new(epw_path)
      OpenStudio::Model::WeatherFile.setWeatherFile(model, epw_file)
      weather = WeatherProcess.new(model, runner)
      begin
        File.open(cache_path, 'wb') do |file|
          weather.dump_to_csv(file)
        end
      rescue SystemCallError
        runner.registerWarning("#{cache_path} could not be written, skipping.")
      end
    end

    return epw_path, cache_path
  end
end

class OSModel
  def self.create(hpxml, runner, model, hpxml_path, epw_path, cache_path, output_dir,
                  add_component_loads, building_id, debug)
    @hpxml = hpxml
    @debug = debug

    @eri_version = @hpxml.header.eri_calculation_version # Hidden feature
    @eri_version = 'latest' if @eri_version.nil?
    @eri_version = Constants.ERIVersions[-1] if @eri_version == 'latest'

    @apply_ashrae140_assumptions = @hpxml.header.apply_ashrae140_assumptions # Hidden feature
    @apply_ashrae140_assumptions = false if @apply_ashrae140_assumptions.nil?

    # Init

    weather, epw_file = Location.apply_weather_file(model, runner, epw_path, cache_path)
    set_defaults_and_globals(runner, output_dir, epw_file, weather)
    Location.apply(model, runner, weather, epw_file, @hpxml)
    add_simulation_params(model)

    @schedules_file = nil
    unless @hpxml.header.schedules_filepath.nil?
      @schedules_file = SchedulesFile.new(runner: runner, model: model, year: hpxml.header.sim_calendar_year,
                                          schedules_path: @hpxml.header.schedules_filepath)
    end

    # Conditioned space/zone

    spaces = {}
    create_or_get_space(model, spaces, HPXML::LocationLivingSpace)
    set_foundation_and_walls_top()
    set_heating_and_cooling_seasons()
    add_setpoints(runner, model, weather, spaces)

    # Geometry/Envelope
    add_roofs(runner, model, spaces)
    add_walls(runner, model, spaces)
    add_rim_joists(runner, model, spaces)
    add_frame_floors(runner, model, spaces)
    add_foundation_walls_slabs(runner, model, spaces)
    add_shading_schedule(runner, model, weather)
    add_windows(runner, model, spaces, weather)
    add_doors(runner, model, spaces)
    add_skylights(runner, model, spaces, weather)
    add_conditioned_floor_area(runner, model, spaces)
    add_thermal_mass(runner, model, spaces)
    update_conditioned_basement(runner, model, spaces)
    Geometry.set_zone_volumes(runner, model, spaces, @hpxml, @apply_ashrae140_assumptions)
    Geometry.explode_surfaces(runner, model, @hpxml, @walls_top)
    add_num_occupants(model, runner, spaces)

    # HVAC

    airloop_map = {} # Map of HPXML System ID -> AirLoopHVAC (or ZoneHVACFourPipeFanCoil)
    add_ideal_system(runner, model, spaces, epw_path)
    add_cooling_system(runner, model, spaces, airloop_map)
    add_heating_system(runner, model, spaces, airloop_map)
    add_heat_pump(runner, model, weather, spaces, airloop_map)
    add_dehumidifiers(runner, model, spaces)
<<<<<<< HEAD
    # add_residual_ideal_system(runner, model, spaces) # FIXME
=======
>>>>>>> 62550ce9
    add_ceiling_fans(runner, model, weather, spaces)

    # Hot Water

    add_hot_water_and_appliances(runner, model, weather, spaces)

    # Plug Loads & Fuel Loads & Lighting

    add_mels(runner, model, spaces)
    add_mfls(runner, model, spaces)
    add_lighting(runner, model, epw_file, spaces)

    # Pools & Hot Tubs
    add_pools_and_hot_tubs(runner, model, spaces)

    # Other

    add_airflow(runner, model, weather, spaces, airloop_map)
    add_photovoltaics(runner, model)
    add_generators(runner, model)
    add_additional_properties(runner, model, hpxml_path, building_id)

    # Output

    add_loads_output(runner, model, spaces, add_component_loads)
    add_output_control_files(runner, model)
    # Uncomment to debug EMS
    # add_ems_debug_output(runner, model)

    if debug
      osm_output_path = File.join(output_dir, 'in.osm')
      File.write(osm_output_path, model.to_s)
      runner.registerInfo("Wrote file: #{osm_output_path}")
    end
  end

  private

  def self.set_defaults_and_globals(runner, output_dir, epw_file, weather)
    # Initialize
    @remaining_heat_load_frac = 1.0
    @remaining_cool_load_frac = 1.0
    @cond_bsmnt_surfaces = [] # list of surfaces in conditioned basement, used for modification of some surface properties, eg. solar absorptance, view factor, etc.

    # Set globals
    @cfa = @hpxml.building_construction.conditioned_floor_area
    @ncfl = @hpxml.building_construction.number_of_conditioned_floors
    @ncfl_ag = @hpxml.building_construction.number_of_conditioned_floors_above_grade
    @nbeds = @hpxml.building_construction.number_of_bedrooms
    @default_azimuths = HPXMLDefaults.get_default_azimuths(@hpxml)

    # Apply defaults to HPXML object
    HPXMLDefaults.apply(@hpxml, @eri_version, weather, epw_file: epw_file)

    @frac_windows_operable = @hpxml.fraction_of_windows_operable()

    # Write updated HPXML object (w/ defaults) to file for inspection
    @hpxml_defaults_path = File.join(output_dir, 'in.xml')
    XMLHelper.write_file(@hpxml.to_oga, @hpxml_defaults_path)

    # Now that we've written in.xml, ensure that no capacities/airflows
    # are zero in order to prevent potential E+ errors.
    HVAC.ensure_nonzero_sizing_values(@hpxml)
  end

  def self.add_simulation_params(model)
    SimControls.apply(model, @hpxml)
  end

  def self.update_conditioned_basement(runner, model, spaces)
    return if @cond_bsmnt_surfaces.empty?

    # Update @cond_bsmnt_surfaces to include subsurfaces
    new_cond_bsmnt_surfaces = @cond_bsmnt_surfaces.dup
    @cond_bsmnt_surfaces.each do |cond_bsmnt_surface|
      next if cond_bsmnt_surface.is_a? OpenStudio::Model::InternalMassDefinition
      next if cond_bsmnt_surface.subSurfaces.empty?

      cond_bsmnt_surface.subSurfaces.each do |ss|
        new_cond_bsmnt_surfaces << ss
      end
    end
    @cond_bsmnt_surfaces = new_cond_bsmnt_surfaces.dup

    update_solar_absorptances(runner, model)
    assign_view_factors(runner, model, spaces)
  end

  def self.update_solar_absorptances(runner, model)
    # modify conditioned basement surface properties
    # zero out interior solar absorptance in conditioned basement

    @cond_bsmnt_surfaces.each do |cond_bsmnt_surface|
      # skip windows because windows don't have such property to change.
      next if cond_bsmnt_surface.is_a?(OpenStudio::Model::SubSurface) && (cond_bsmnt_surface.subSurfaceType.downcase == 'fixedwindow')

      adj_surface = nil
      if not cond_bsmnt_surface.is_a? OpenStudio::Model::InternalMassDefinition
        if not cond_bsmnt_surface.is_a? OpenStudio::Model::SubSurface
          adj_surface = cond_bsmnt_surface.adjacentSurface.get if cond_bsmnt_surface.adjacentSurface.is_initialized
        else
          adj_surface = cond_bsmnt_surface.adjacentSubSurface.get if cond_bsmnt_surface.adjacentSubSurface.is_initialized
        end
      end
      const = cond_bsmnt_surface.construction.get
      layered_const = const.to_LayeredConstruction.get
      innermost_material = layered_const.layers[layered_const.numLayers() - 1].to_StandardOpaqueMaterial.get
      # check if target surface is sharing its interior material/construction object with other surfaces
      # if so, need to clone the material/construction and make changes there, then reassign it to target surface
      mat_share = (innermost_material.directUseCount != 1)
      const_share = (const.directUseCount != 1)
      if const_share
        # create new construction + new material for these surfaces
        new_const = const.clone.to_Construction.get
        cond_bsmnt_surface.setConstruction(new_const)
        new_material = innermost_material.clone.to_StandardOpaqueMaterial.get
        layered_const = new_const.to_LayeredConstruction.get
        layered_const.setLayer(layered_const.numLayers() - 1, new_material)
      elsif mat_share
        # create new material for existing unique construction
        new_material = innermost_material.clone.to_StandardOpaqueMaterial.get
        layered_const.setLayer(layered_const.numLayers() - 1, new_material)
      end
      if layered_const.numLayers() == 1
        # split single layer into two to only change its inside facing property
        layer_mat = layered_const.layers[0].to_StandardOpaqueMaterial.get
        layer_mat.setThickness(layer_mat.thickness / 2)
        layered_const.insertLayer(1, layer_mat.clone.to_StandardOpaqueMaterial.get)
      end
      # Re-read innermost material and assign properties after adjustment
      innermost_material = layered_const.layers[layered_const.numLayers() - 1].to_StandardOpaqueMaterial.get
      innermost_material.setSolarAbsorptance(0.0)
      innermost_material.setVisibleAbsorptance(0.0)
      next if adj_surface.nil?

      # Create new construction in case of shared construction.
      layered_const_adj = OpenStudio::Model::Construction.new(model)
      layered_const_adj.setName(cond_bsmnt_surface.construction.get.name.get + ' Reversed Bsmnt')
      layered_const_adj.setLayers(cond_bsmnt_surface.construction.get.to_LayeredConstruction.get.layers.reverse())
      adj_surface.construction.get.remove if adj_surface.construction.get.directUseCount == 1
      adj_surface.setConstruction(layered_const_adj)
    end
  end

  def self.assign_view_factors(runner, model, spaces)
    # zero out view factors between conditioned basement surfaces and living zone surfaces
    all_surfaces = [] # all surfaces in single conditioned space
    lv_surfaces = []  # surfaces in living
    cond_base_surfaces = [] # surfaces in conditioned basement

    spaces[HPXML::LocationLivingSpace].surfaces.each do |surface|
      surface.subSurfaces.each do |sub_surface|
        all_surfaces << sub_surface
      end
      all_surfaces << surface
    end
    spaces[HPXML::LocationLivingSpace].internalMass.each do |im|
      all_surfaces << im
    end

    all_surfaces.each do |surface|
      if @cond_bsmnt_surfaces.include?(surface) ||
         ((@cond_bsmnt_surfaces.include? surface.internalMassDefinition) if surface.is_a? OpenStudio::Model::InternalMass)
        cond_base_surfaces << surface
      else
        lv_surfaces << surface
      end
    end

    all_surfaces.sort!

    # calculate view factors separately for living and conditioned basement
    vf_map_lv = calc_approximate_view_factor(runner, model, lv_surfaces)
    vf_map_cb = calc_approximate_view_factor(runner, model, cond_base_surfaces)

    zone_prop = spaces[HPXML::LocationLivingSpace].thermalZone.get.getZonePropertyUserViewFactorsBySurfaceName

    all_surfaces.each do |from_surface|
      all_surfaces.each do |to_surface|
        next if (vf_map_lv[from_surface].nil? || vf_map_lv[from_surface][to_surface].nil?) &&
                (vf_map_cb[from_surface].nil? || vf_map_cb[from_surface][to_surface].nil?)

        if lv_surfaces.include? from_surface
          vf = vf_map_lv[from_surface][to_surface]
        else
          vf = vf_map_cb[from_surface][to_surface]
        end
        next if vf < 0.05 # Skip small view factors to reduce runtime

        os_vf = OpenStudio::Model::ViewFactor.new(from_surface, to_surface, vf.round(10))
        zone_prop.addViewFactor(os_vf)
      end
    end
  end

  def self.calc_approximate_view_factor(runner, model, all_surfaces)
    # calculate approximate view factor using E+ approach
    # used for recalculating single thermal zone view factor matrix
    return {} if all_surfaces.size == 0
    if all_surfaces.size <= 3
      fail 'less than three surfaces in conditioned space. Please double check.'
    end

    s_azimuths = {}
    s_tilts = {}
    s_types = {}
    all_surfaces.each do |surface|
      if surface.is_a? OpenStudio::Model::InternalMass
        # Assumed values consistent with EnergyPlus source code
        s_azimuths[surface] = 0.0
        s_tilts[surface] = 90.0
      else
        s_azimuths[surface] = UnitConversions.convert(surface.azimuth, 'rad', 'deg')
        s_tilts[surface] = UnitConversions.convert(surface.tilt, 'rad', 'deg')
        if surface.is_a? OpenStudio::Model::SubSurface
          s_types[surface] = surface.surface.get.surfaceType.downcase
        else
          s_types[surface] = surface.surfaceType.downcase
        end
      end
    end

    same_ang_limit = 10.0
    vf_map = {}
    all_surfaces.each do |surface| # surface, subsurface, and internal mass
      surface_vf_map = {}

      # sum all the surface area that could be seen by surface1 up
      zone_seen_area = 0.0
      seen_surface = {}
      all_surfaces.each do |surface2|
        next if surface2 == surface
        next if surface2.is_a? OpenStudio::Model::SubSurface

        seen_surface[surface2] = false
        if surface2.is_a? OpenStudio::Model::InternalMass
          # all surfaces see internal mass
          zone_seen_area += surface2.surfaceArea.get
          seen_surface[surface2] = true
        else
          if (s_types[surface2] == 'floor') ||
             ((s_types[surface] == 'floor') && (s_types[surface2] == 'roofceiling')) ||
             ((s_azimuths[surface] - s_azimuths[surface2]).abs > same_ang_limit) ||
             ((s_tilts[surface] - s_tilts[surface2]).abs > same_ang_limit)
            zone_seen_area += surface2.grossArea # include subsurface area
            seen_surface[surface2] = true
          end
        end
      end

      all_surfaces.each do |surface2|
        next if surface2 == surface
        next if surface2.is_a? OpenStudio::Model::SubSurface # handled together with its parent surface
        next unless seen_surface[surface2]

        if surface2.is_a? OpenStudio::Model::InternalMass
          surface_vf_map[surface2] = surface2.surfaceArea.get / zone_seen_area
        else # surfaces
          if surface2.subSurfaces.size > 0
            # calculate surface and its sub surfaces view factors
            if surface2.netArea > 0.1 # base surface of a sub surface: window/door etc.
              fail "Unexpected net area for surface '#{surface2.name}'."
            end

            surface2.subSurfaces.each do |sub_surface|
              surface_vf_map[sub_surface] = sub_surface.grossArea / zone_seen_area
            end
          else # no subsurface
            surface_vf_map[surface2] = surface2.grossArea / zone_seen_area
          end
        end
      end
      vf_map[surface] = surface_vf_map
    end
    return vf_map
  end

  def self.add_num_occupants(model, runner, spaces)
    # Occupants
    num_occ = @hpxml.building_occupancy.number_of_residents
    return if num_occ <= 0

    Geometry.apply_occupants(model, @hpxml, num_occ, @cfa, spaces[HPXML::LocationLivingSpace], @schedules_file)
  end

  def self.create_or_get_space(model, spaces, location)
    if spaces[location].nil?
      Geometry.create_space_and_zone(model, spaces, location)
    end
    return spaces[location]
  end

  def self.add_roofs(runner, model, spaces)
    @hpxml.roofs.each do |roof|
      next if roof.net_area < 1.0 # skip modeling net surface area for surfaces comprised entirely of subsurface area

      if roof.azimuth.nil?
        if roof.pitch > 0
          azimuths = @default_azimuths # Model as four directions for average exterior incident solar
        else
          azimuths = [@default_azimuths[0]] # Arbitrary azimuth for flat roof
        end
      else
        azimuths = [roof.azimuth]
      end

      surfaces = []

      azimuths.each do |azimuth|
        width = Math::sqrt(roof.net_area)
        length = (roof.net_area / width) / azimuths.size
        tilt = roof.pitch / 12.0
        z_origin = @walls_top + 0.5 * Math.sin(Math.atan(tilt)) * width

        vertices = Geometry.create_roof_vertices(length, width, z_origin, azimuth, tilt)
        surface = OpenStudio::Model::Surface.new(vertices, model)
        surfaces << surface
        surface.additionalProperties.setFeature('Length', length)
        surface.additionalProperties.setFeature('Width', width)
        surface.additionalProperties.setFeature('Azimuth', azimuth)
        surface.additionalProperties.setFeature('Tilt', tilt)
        surface.additionalProperties.setFeature('SurfaceType', 'Roof')
        if azimuths.size > 1
          surface.setName("#{roof.id}:#{azimuth}")
        else
          surface.setName(roof.id)
        end
        surface.setSurfaceType('RoofCeiling')
        surface.setOutsideBoundaryCondition('Outdoors')
        set_surface_interior(model, spaces, surface, roof)
      end

      next if surfaces.empty?

      # Apply construction
      has_radiant_barrier = roof.radiant_barrier
      if has_radiant_barrier
        radiant_barrier_grade = roof.radiant_barrier_grade
      end
      # FUTURE: Create Constructions.get_air_film(surface) method; use in measure.rb and hpxml_translator_test.rb
      inside_film = Material.AirFilmRoof(Geometry.get_roof_pitch([surfaces[0]]))
      outside_film = Material.AirFilmOutside
      mat_roofing = Material.RoofMaterial(roof.roof_type)
      if @apply_ashrae140_assumptions
        inside_film = Material.AirFilmRoofASHRAE140
        outside_film = Material.AirFilmOutsideASHRAE140
      end
      mat_int_finish = Material.InteriorFinishMaterial(roof.interior_finish_type, roof.interior_finish_thickness)
      if mat_int_finish.nil?
        fallback_mat_int_finish = nil
      else
        fallback_mat_int_finish = Material.InteriorFinishMaterial(mat_int_finish.name, 0.1) # Try thin material
      end

      install_grade = 1
      assembly_r = roof.insulation_assembly_r_value

      if not mat_int_finish.nil?
        # Closed cavity
        constr_sets = [
          WoodStudConstructionSet.new(Material.Stud2x(8.0), 0.07, 20.0, 0.75, mat_int_finish, mat_roofing),    # 2x8, 24" o.c. + R20
          WoodStudConstructionSet.new(Material.Stud2x(8.0), 0.07, 10.0, 0.75, mat_int_finish, mat_roofing),    # 2x8, 24" o.c. + R10
          WoodStudConstructionSet.new(Material.Stud2x(8.0), 0.07, 0.0, 0.75, mat_int_finish, mat_roofing),     # 2x8, 24" o.c.
          WoodStudConstructionSet.new(Material.Stud2x6, 0.07, 0.0, 0.75, mat_int_finish, mat_roofing),         # 2x6, 24" o.c.
          WoodStudConstructionSet.new(Material.Stud2x4, 0.07, 0.0, 0.5, mat_int_finish, mat_roofing),          # 2x4, 16" o.c.
          WoodStudConstructionSet.new(Material.Stud2x4, 0.01, 0.0, 0.0, fallback_mat_int_finish, mat_roofing), # Fallback
        ]
        match, constr_set, cavity_r = Constructions.pick_wood_stud_construction_set(assembly_r, constr_sets, inside_film, outside_film, roof.id)

        Constructions.apply_closed_cavity_roof(runner, model, surfaces, "#{roof.id} construction",
                                               cavity_r, install_grade,
                                               constr_set.stud.thick_in,
                                               true, constr_set.framing_factor,
                                               constr_set.mat_int_finish,
                                               constr_set.osb_thick_in, constr_set.rigid_r,
                                               constr_set.mat_ext_finish, has_radiant_barrier,
                                               inside_film, outside_film, radiant_barrier_grade,
                                               roof.solar_absorptance, roof.emittance)
      else
        # Open cavity
        constr_sets = [
          GenericConstructionSet.new(10.0, 0.5, nil, mat_roofing), # w/R-10 rigid
          GenericConstructionSet.new(0.0, 0.5, nil, mat_roofing),  # Standard
          GenericConstructionSet.new(0.0, 0.0, nil, mat_roofing),  # Fallback
        ]
        match, constr_set, layer_r = Constructions.pick_generic_construction_set(assembly_r, constr_sets, inside_film, outside_film, roof.id)

        cavity_r = 0
        cavity_ins_thick_in = 0
        framing_factor = 0
        framing_thick_in = 0

        Constructions.apply_open_cavity_roof(runner, model, surfaces, "#{roof.id} construction",
                                             cavity_r, install_grade, cavity_ins_thick_in,
                                             framing_factor, framing_thick_in,
                                             constr_set.osb_thick_in, layer_r + constr_set.rigid_r,
                                             constr_set.mat_ext_finish, has_radiant_barrier,
                                             inside_film, outside_film, radiant_barrier_grade,
                                             roof.solar_absorptance, roof.emittance)
      end
      Constructions.check_surface_assembly_rvalue(runner, surfaces, inside_film, outside_film, assembly_r, match)
    end
  end

  def self.add_walls(runner, model, spaces)
    @hpxml.walls.each do |wall|
      next if wall.net_area < 1.0 # skip modeling net surface area for surfaces comprised entirely of subsurface area

      if wall.azimuth.nil?
        if wall.is_exterior
          azimuths = @default_azimuths # Model as four directions for average exterior incident solar
        else
          azimuths = [@default_azimuths[0]] # Arbitrary direction, doesn't receive exterior incident solar
        end
      else
        azimuths = [wall.azimuth]
      end

      surfaces = []

      azimuths.each do |azimuth|
        height = 8.0 * @ncfl_ag
        length = (wall.net_area / height) / azimuths.size
        z_origin = @foundation_top

        vertices = Geometry.create_wall_vertices(length, height, z_origin, azimuth)
        surface = OpenStudio::Model::Surface.new(vertices, model)
        surfaces << surface
        surface.additionalProperties.setFeature('Length', length)
        surface.additionalProperties.setFeature('Azimuth', azimuth)
        surface.additionalProperties.setFeature('Tilt', 90.0)
        surface.additionalProperties.setFeature('SurfaceType', 'Wall')
        if azimuths.size > 1
          surface.setName("#{wall.id}:#{azimuth}")
        else
          surface.setName(wall.id)
        end
        surface.setSurfaceType('Wall')
        set_surface_interior(model, spaces, surface, wall)
        set_surface_exterior(model, spaces, surface, wall)
        if wall.is_interior
          surface.setSunExposure('NoSun')
          surface.setWindExposure('NoWind')
        end
      end

      next if surfaces.empty?

      # Apply construction
      # The code below constructs a reasonable wall construction based on the
      # wall type while ensuring the correct assembly R-value.

      inside_film = Material.AirFilmVertical
      if wall.is_exterior
        outside_film = Material.AirFilmOutside
        mat_ext_finish = Material.ExteriorFinishMaterial(wall.siding)
      else
        outside_film = Material.AirFilmVertical
        mat_ext_finish = nil
      end
      if @apply_ashrae140_assumptions
        inside_film = Material.AirFilmVerticalASHRAE140
        outside_film = Material.AirFilmOutsideASHRAE140
      end
      mat_int_finish = Material.InteriorFinishMaterial(wall.interior_finish_type, wall.interior_finish_thickness)

      Constructions.apply_wall_construction(runner, model, surfaces, wall.id, wall.wall_type, wall.insulation_assembly_r_value,
                                            mat_int_finish, inside_film, outside_film, mat_ext_finish, wall.solar_absorptance,
                                            wall.emittance)
    end
  end

  def self.add_rim_joists(runner, model, spaces)
    @hpxml.rim_joists.each do |rim_joist|
      if rim_joist.azimuth.nil?
        if rim_joist.is_exterior
          azimuths = @default_azimuths # Model as four directions for average exterior incident solar
        else
          azimuths = [@default_azimuths[0]] # Arbitrary direction, doesn't receive exterior incident solar
        end
      else
        azimuths = [rim_joist.azimuth]
      end

      surfaces = []

      azimuths.each do |azimuth|
        height = 1.0
        length = (rim_joist.area / height) / azimuths.size
        z_origin = @foundation_top

        vertices = Geometry.create_wall_vertices(length, height, z_origin, azimuth)
        surface = OpenStudio::Model::Surface.new(vertices, model)
        surfaces << surface
        surface.additionalProperties.setFeature('Length', length)
        surface.additionalProperties.setFeature('Azimuth', azimuth)
        surface.additionalProperties.setFeature('Tilt', 90.0)
        surface.additionalProperties.setFeature('SurfaceType', 'RimJoist')
        if azimuths.size > 1
          surface.setName("#{rim_joist.id}:#{azimuth}")
        else
          surface.setName(rim_joist.id)
        end
        surface.setSurfaceType('Wall')
        set_surface_interior(model, spaces, surface, rim_joist)
        set_surface_exterior(model, spaces, surface, rim_joist)
        if rim_joist.is_interior
          surface.setSunExposure('NoSun')
          surface.setWindExposure('NoWind')
        end
      end

      # Apply construction

      inside_film = Material.AirFilmVertical
      if rim_joist.is_exterior
        outside_film = Material.AirFilmOutside
        mat_ext_finish = Material.ExteriorFinishMaterial(rim_joist.siding)
      else
        outside_film = Material.AirFilmVertical
        mat_ext_finish = nil
      end

      assembly_r = rim_joist.insulation_assembly_r_value

      constr_sets = [
        WoodStudConstructionSet.new(Material.Stud2x(2.0), 0.17, 20.0, 2.0, nil, mat_ext_finish),  # 2x4 + R20
        WoodStudConstructionSet.new(Material.Stud2x(2.0), 0.17, 10.0, 2.0, nil, mat_ext_finish),  # 2x4 + R10
        WoodStudConstructionSet.new(Material.Stud2x(2.0), 0.17, 0.0, 2.0, nil, mat_ext_finish),   # 2x4
        WoodStudConstructionSet.new(Material.Stud2x(2.0), 0.01, 0.0, 0.0, nil, mat_ext_finish),   # Fallback
      ]
      match, constr_set, cavity_r = Constructions.pick_wood_stud_construction_set(assembly_r, constr_sets, inside_film, outside_film, rim_joist.id)
      install_grade = 1

      Constructions.apply_rim_joist(runner, model, surfaces, "#{rim_joist.id} construction",
                                    cavity_r, install_grade, constr_set.framing_factor,
                                    constr_set.mat_int_finish, constr_set.osb_thick_in,
                                    constr_set.rigid_r, constr_set.mat_ext_finish,
                                    inside_film, outside_film, rim_joist.solar_absorptance,
                                    rim_joist.emittance)
      Constructions.check_surface_assembly_rvalue(runner, surfaces, inside_film, outside_film, assembly_r, match)
    end
  end

  def self.add_frame_floors(runner, model, spaces)
    @hpxml.frame_floors.each do |frame_floor|
      area = frame_floor.area
      width = Math::sqrt(area)
      length = area / width
      if frame_floor.interior_adjacent_to.include?('attic') || frame_floor.exterior_adjacent_to.include?('attic')
        z_origin = @walls_top
      else
        z_origin = @foundation_top
      end

      if frame_floor.is_ceiling
        vertices = Geometry.create_ceiling_vertices(length, width, z_origin, @default_azimuths)
        surface = OpenStudio::Model::Surface.new(vertices, model)
        surface.additionalProperties.setFeature('SurfaceType', 'Ceiling')
      else
        vertices = Geometry.create_floor_vertices(length, width, z_origin, @default_azimuths)
        surface = OpenStudio::Model::Surface.new(vertices, model)
        surface.additionalProperties.setFeature('SurfaceType', 'Floor')
      end
      surface.additionalProperties.setFeature('Tilt', 0.0)
      set_surface_interior(model, spaces, surface, frame_floor)
      set_surface_exterior(model, spaces, surface, frame_floor)
      surface.setName(frame_floor.id)
      if frame_floor.is_interior
        surface.setSunExposure('NoSun')
        surface.setWindExposure('NoWind')
      elsif frame_floor.is_floor
        surface.setSunExposure('NoSun')
      end

      # Apply construction

      if frame_floor.is_ceiling
        if @apply_ashrae140_assumptions
          # Attic floor
          inside_film = Material.AirFilmFloorASHRAE140
          outside_film = Material.AirFilmFloorASHRAE140
        else
          inside_film = Material.AirFilmFloorAverage
          outside_film = Material.AirFilmFloorAverage
        end
        mat_int_finish = Material.InteriorFinishMaterial(frame_floor.interior_finish_type, frame_floor.interior_finish_thickness)
        if mat_int_finish.nil?
          fallback_mat_int_finish = nil
        else
          fallback_mat_int_finish = Material.InteriorFinishMaterial(mat_int_finish.name, 0.1) # Try thin material
        end
        constr_sets = [
          WoodStudConstructionSet.new(Material.Stud2x6, 0.10, 50.0, 0.0, mat_int_finish, nil),         # 2x6, 24" o.c. + R50
          WoodStudConstructionSet.new(Material.Stud2x6, 0.10, 40.0, 0.0, mat_int_finish, nil),         # 2x6, 24" o.c. + R40
          WoodStudConstructionSet.new(Material.Stud2x6, 0.10, 30.0, 0.0, mat_int_finish, nil),         # 2x6, 24" o.c. + R30
          WoodStudConstructionSet.new(Material.Stud2x6, 0.10, 20.0, 0.0, mat_int_finish, nil),         # 2x6, 24" o.c. + R20
          WoodStudConstructionSet.new(Material.Stud2x6, 0.10, 10.0, 0.0, mat_int_finish, nil),         # 2x6, 24" o.c. + R10
          WoodStudConstructionSet.new(Material.Stud2x4, 0.13, 0.0, 0.0, mat_int_finish, nil),          # 2x4, 16" o.c.
          WoodStudConstructionSet.new(Material.Stud2x4, 0.01, 0.0, 0.0, fallback_mat_int_finish, nil), # Fallback
        ]
      else # Floor
        if @apply_ashrae140_assumptions
          # Raised floor
          inside_film = Material.AirFilmFloorASHRAE140
          outside_film = Material.AirFilmFloorZeroWindASHRAE140
          surface.setWindExposure('NoWind')
          covering = Material.CoveringBare(1.0)
        else
          inside_film = Material.AirFilmFloorReduced
          if frame_floor.is_exterior
            outside_film = Material.AirFilmOutside
          else
            outside_film = Material.AirFilmFloorReduced
          end
          if frame_floor.interior_adjacent_to == HPXML::LocationLivingSpace
            covering = Material.CoveringBare
          end
        end
        if covering.nil?
          fallback_covering = nil
        else
          fallback_covering = Material.CoveringBare(0.8, 0.01) # Try thin material
        end
        constr_sets = [
          WoodStudConstructionSet.new(Material.Stud2x6, 0.10, 20.0, 0.75, nil, covering),        # 2x6, 24" o.c. + R20
          WoodStudConstructionSet.new(Material.Stud2x6, 0.10, 10.0, 0.75, nil, covering),        # 2x6, 24" o.c. + R10
          WoodStudConstructionSet.new(Material.Stud2x6, 0.10, 0.0, 0.75, nil, covering),         # 2x6, 24" o.c.
          WoodStudConstructionSet.new(Material.Stud2x4, 0.13, 0.0, 0.5, nil, covering),          # 2x4, 16" o.c.
          WoodStudConstructionSet.new(Material.Stud2x4, 0.01, 0.0, 0.0, nil, fallback_covering), # Fallback
        ]
      end
      assembly_r = frame_floor.insulation_assembly_r_value

      match, constr_set, cavity_r = Constructions.pick_wood_stud_construction_set(assembly_r, constr_sets, inside_film, outside_film, frame_floor.id)

      install_grade = 1
      if frame_floor.is_ceiling

        Constructions.apply_ceiling(runner, model, [surface], "#{frame_floor.id} construction",
                                    cavity_r, install_grade,
                                    constr_set.rigid_r, constr_set.framing_factor,
                                    constr_set.stud.thick_in, constr_set.mat_int_finish,
                                    inside_film, outside_film)

      else # Floor
        Constructions.apply_floor(runner, model, [surface], "#{frame_floor.id} construction",
                                  cavity_r, install_grade,
                                  constr_set.framing_factor, constr_set.stud.thick_in,
                                  constr_set.osb_thick_in, constr_set.rigid_r,
                                  constr_set.mat_ext_finish, inside_film, outside_film)
      end

      Constructions.check_surface_assembly_rvalue(runner, [surface], inside_film, outside_film, assembly_r, match)
    end
  end

  def self.add_foundation_walls_slabs(runner, model, spaces)
    foundation_types = @hpxml.slabs.map { |s| s.interior_adjacent_to }.uniq

    foundation_types.each do |foundation_type|
      # Get attached foundation walls/slabs
      fnd_walls = []
      slabs = []
      @hpxml.foundation_walls.each do |foundation_wall|
        next unless foundation_wall.interior_adjacent_to == foundation_type
        next if foundation_wall.net_area < 1.0 # skip modeling net surface area for surfaces comprised entirely of subsurface area

        fnd_walls << foundation_wall
      end
      @hpxml.slabs.each do |slab|
        next unless slab.interior_adjacent_to == foundation_type

        slabs << slab
        slab.exposed_perimeter = [slab.exposed_perimeter, 1.0].max # minimum value to prevent error if no exposed slab
      end

      # Calculate combinations of slabs/walls for each Kiva instance
      kiva_instances = get_kiva_instances(fnd_walls, slabs)

      # Obtain some wall/slab information
      fnd_wall_lengths = {}
      fnd_walls.each do |foundation_wall|
        next unless foundation_wall.is_exterior

        fnd_wall_lengths[foundation_wall] = foundation_wall.area / foundation_wall.height
      end
      slab_exp_perims = {}
      slab_areas = {}
      slabs.each do |slab|
        slab_exp_perims[slab] = slab.exposed_perimeter
        slab_areas[slab] = slab.area
      end
      total_slab_exp_perim = slab_exp_perims.values.sum(0.0)
      total_slab_area = slab_areas.values.sum(0.0)
      total_fnd_wall_length = fnd_wall_lengths.values.sum(0.0)

      no_wall_slab_exp_perim = {}

      kiva_instances.each do |foundation_wall, slab|
        # Apportion referenced walls/slabs for this Kiva instance
        slab_frac = slab_exp_perims[slab] / total_slab_exp_perim
        if total_fnd_wall_length > 0
          fnd_wall_frac = fnd_wall_lengths[foundation_wall] / total_fnd_wall_length
        else
          fnd_wall_frac = 1.0 # Handle slab foundation type
        end

        kiva_foundation = nil
        if not foundation_wall.nil?
          # Add exterior foundation wall surface
          kiva_foundation = add_foundation_wall(runner, model, spaces, foundation_wall, slab_frac,
                                                total_fnd_wall_length, total_slab_exp_perim)
        end

        # Add single combined foundation slab surface (for similar surfaces)
        slab_exp_perim = slab_exp_perims[slab] * fnd_wall_frac
        slab_area = slab_areas[slab] * fnd_wall_frac
        no_wall_slab_exp_perim[slab] = 0.0 if no_wall_slab_exp_perim[slab].nil?
        if (not foundation_wall.nil?) && (slab_exp_perim > fnd_wall_lengths[foundation_wall] * slab_frac)
          # Keep track of no-wall slab exposed perimeter
          no_wall_slab_exp_perim[slab] += (slab_exp_perim - fnd_wall_lengths[foundation_wall] * slab_frac)

          # Reduce this slab's exposed perimeter so that EnergyPlus does not automatically
          # create a second no-wall Kiva instance for each of our Kiva instances.
          # Instead, we will later create our own Kiva instance to account for it.
          # This reduces the number of Kiva instances we end up with.
          exp_perim_frac = (fnd_wall_lengths[foundation_wall] * slab_frac) / slab_exp_perim
          slab_exp_perim *= exp_perim_frac
          slab_area *= exp_perim_frac
        end
        if not foundation_wall.nil?
          z_origin = -1 * foundation_wall.depth_below_grade # Position based on adjacent foundation walls
        else
          z_origin = -1 * slab.depth_below_grade
        end
        kiva_foundation = add_foundation_slab(runner, model, spaces, slab, slab_exp_perim,
                                              slab_area, z_origin, kiva_foundation)
      end

      # For each slab, create a no-wall Kiva slab instance if needed.
      slabs.each do |slab|
        next unless no_wall_slab_exp_perim[slab] > 1.0

        z_origin = 0
        slab_area = total_slab_area * no_wall_slab_exp_perim[slab] / total_slab_exp_perim
        kiva_foundation = add_foundation_slab(runner, model, spaces, slab, no_wall_slab_exp_perim[slab],
                                              slab_area, z_origin, nil)
      end

      # Interzonal foundation wall surfaces
      # The above-grade portion of these walls are modeled as EnergyPlus surfaces with standard adjacency.
      # The below-grade portion of these walls (in contact with ground) are not modeled, as Kiva does not
      # calculate heat flow between two zones through the ground.
      fnd_walls.each do |foundation_wall|
        next unless foundation_wall.is_interior

        ag_height = foundation_wall.height - foundation_wall.depth_below_grade
        ag_net_area = foundation_wall.net_area * ag_height / foundation_wall.height
        next if ag_net_area < 1.0

        length = ag_net_area / ag_height
        z_origin = -1 * ag_height
        if foundation_wall.azimuth.nil?
          azimuth = @default_azimuths[0] # Arbitrary direction, doesn't receive exterior incident solar
        else
          azimuth = foundation_wall.azimuth
        end

        vertices = Geometry.create_wall_vertices(length, ag_height, z_origin, azimuth)
        surface = OpenStudio::Model::Surface.new(vertices, model)
        surface.additionalProperties.setFeature('Length', length)
        surface.additionalProperties.setFeature('Azimuth', azimuth)
        surface.additionalProperties.setFeature('Tilt', 90.0)
        surface.additionalProperties.setFeature('SurfaceType', 'FoundationWall')
        surface.setName(foundation_wall.id)
        surface.setSurfaceType('Wall')
        set_surface_interior(model, spaces, surface, foundation_wall)
        set_surface_exterior(model, spaces, surface, foundation_wall)
        surface.setSunExposure('NoSun')
        surface.setWindExposure('NoWind')

        # Apply construction

        wall_type = HPXML::WallTypeConcrete
        inside_film = Material.AirFilmVertical
        outside_film = Material.AirFilmVertical
        assembly_r = foundation_wall.insulation_assembly_r_value
        mat_int_finish = Material.InteriorFinishMaterial(foundation_wall.interior_finish_type, foundation_wall.interior_finish_thickness)
        if assembly_r.nil?
          concrete_thick_in = foundation_wall.thickness
          int_r = foundation_wall.insulation_interior_r_value
          ext_r = foundation_wall.insulation_exterior_r_value
          mat_concrete = Material.Concrete(concrete_thick_in)
          mat_int_finish_rvalue = mat_int_finish.nil? ? 0.0 : mat_int_finish.rvalue
          assembly_r = int_r + ext_r + mat_concrete.rvalue + mat_int_finish_rvalue + inside_film.rvalue + outside_film.rvalue
        end
        mat_ext_finish = nil

        Constructions.apply_wall_construction(runner, model, [surface], foundation_wall.id, wall_type, assembly_r,
                                              mat_int_finish, inside_film, outside_film, mat_ext_finish, nil, nil)
      end
    end
  end

  def self.add_foundation_wall(runner, model, spaces, foundation_wall, slab_frac,
                               total_fnd_wall_length, total_slab_exp_perim)

    net_area = foundation_wall.net_area * slab_frac
    gross_area = foundation_wall.area * slab_frac
    height = foundation_wall.height
    height_ag = height - foundation_wall.depth_below_grade
    z_origin = -1 * foundation_wall.depth_below_grade
    length = gross_area / height
    if foundation_wall.azimuth.nil?
      azimuth = @default_azimuths[0] # Arbitrary; solar incidence in Kiva is applied as an orientation average (to the above grade portion of the wall)
    else
      azimuth = foundation_wall.azimuth
    end

    if total_fnd_wall_length > total_slab_exp_perim
      # Calculate exposed section of wall based on slab's total exposed perimeter.
      length *= total_slab_exp_perim / total_fnd_wall_length
    end

    if gross_area > net_area
      # Create a "notch" in the wall to account for the subsurfaces. This ensures that
      # we preserve the appropriate wall height, length, and area for Kiva.
      subsurface_area = gross_area - net_area
    else
      subsurface_area = 0
    end

    vertices = Geometry.create_wall_vertices(length, height, z_origin, azimuth, subsurface_area: subsurface_area)
    surface = OpenStudio::Model::Surface.new(vertices, model)
    surface.additionalProperties.setFeature('Length', length)
    surface.additionalProperties.setFeature('Azimuth', azimuth)
    surface.additionalProperties.setFeature('Tilt', 90.0)
    surface.additionalProperties.setFeature('SurfaceType', 'FoundationWall')
    surface.setName(foundation_wall.id)
    surface.setSurfaceType('Wall')
    set_surface_interior(model, spaces, surface, foundation_wall)
    set_surface_exterior(model, spaces, surface, foundation_wall)

    concrete_thick_in = foundation_wall.thickness
    assembly_r = foundation_wall.insulation_assembly_r_value
    mat_int_finish = Material.InteriorFinishMaterial(foundation_wall.interior_finish_type, foundation_wall.interior_finish_thickness)
    if not assembly_r.nil?
      ext_rigid_height = height
      ext_rigid_offset = 0.0
      inside_film = Material.AirFilmVertical
      mat_concrete = Material.Concrete(concrete_thick_in)
      mat_int_finish_rvalue = mat_int_finish.nil? ? 0.0 : mat_int_finish.rvalue
      ext_rigid_r = assembly_r - mat_concrete.rvalue - mat_int_finish_rvalue - inside_film.rvalue
      int_rigid_r = 0.0
      if ext_rigid_r < 0 # Try without interior finish
        mat_int_finish = nil
        ext_rigid_r = assembly_r - mat_concrete.rvalue - inside_film.rvalue
      end
      if (ext_rigid_r > 0) && (ext_rigid_r < 0.1)
        ext_rigid_r = 0.0 # Prevent tiny strip of insulation
      end
      if ext_rigid_r < 0
        ext_rigid_r = 0.0
        match = false
      else
        match = true
      end
    else
      ext_rigid_offset = foundation_wall.insulation_exterior_distance_to_top
      ext_rigid_height = foundation_wall.insulation_exterior_distance_to_bottom - ext_rigid_offset
      ext_rigid_r = foundation_wall.insulation_exterior_r_value
      int_rigid_offset = foundation_wall.insulation_interior_distance_to_top
      int_rigid_height = foundation_wall.insulation_interior_distance_to_bottom - int_rigid_offset
      int_rigid_r = foundation_wall.insulation_interior_r_value
    end

    Constructions.apply_foundation_wall(runner, model, [surface], "#{foundation_wall.id} construction",
                                        ext_rigid_offset, int_rigid_offset, ext_rigid_height, int_rigid_height,
                                        ext_rigid_r, int_rigid_r, mat_int_finish, concrete_thick_in, height_ag)

    if not assembly_r.nil?
      Constructions.check_surface_assembly_rvalue(runner, [surface], inside_film, nil, assembly_r, match)
    end

    return surface.adjacentFoundation.get
  end

  def self.add_foundation_slab(runner, model, spaces, slab, slab_exp_perim,
                               slab_area, z_origin, kiva_foundation)

    slab_tot_perim = slab_exp_perim
    if slab_tot_perim**2 - 16.0 * slab_area <= 0
      # Cannot construct rectangle with this perimeter/area. Some of the
      # perimeter is presumably not exposed, so bump up perimeter value.
      slab_tot_perim = Math.sqrt(16.0 * slab_area)
    end
    sqrt_term = [slab_tot_perim**2 - 16.0 * slab_area, 0.0].max
    slab_length = slab_tot_perim / 4.0 + Math.sqrt(sqrt_term) / 4.0
    slab_width = slab_tot_perim / 4.0 - Math.sqrt(sqrt_term) / 4.0

    vertices = Geometry.create_floor_vertices(slab_length, slab_width, z_origin, @default_azimuths)
    surface = OpenStudio::Model::Surface.new(vertices, model)
    surface.setName(slab.id)
    surface.setSurfaceType('Floor')
    surface.setOutsideBoundaryCondition('Foundation')
    surface.additionalProperties.setFeature('SurfaceType', 'Slab')
    set_surface_interior(model, spaces, surface, slab)
    surface.setSunExposure('NoSun')
    surface.setWindExposure('NoWind')

    slab_perim_r = slab.perimeter_insulation_r_value
    slab_perim_depth = slab.perimeter_insulation_depth
    if (slab_perim_r == 0) || (slab_perim_depth == 0)
      slab_perim_r = 0
      slab_perim_depth = 0
    end

    if slab.under_slab_insulation_spans_entire_slab
      slab_whole_r = slab.under_slab_insulation_r_value
      slab_under_r = 0
      slab_under_width = 0
    else
      slab_under_r = slab.under_slab_insulation_r_value
      slab_under_width = slab.under_slab_insulation_width
      if (slab_under_r == 0) || (slab_under_width == 0)
        slab_under_r = 0
        slab_under_width = 0
      end
      slab_whole_r = 0
    end
    if slab_under_r + slab_whole_r > 0
      slab_gap_r = 5.0 # Assume gap insulation when insulation under slab is present
    else
      slab_gap_r = 0
    end

    mat_carpet = nil
    if (slab.carpet_fraction > 0) && (slab.carpet_r_value > 0)
      mat_carpet = Material.CoveringBare(slab.carpet_fraction,
                                         slab.carpet_r_value)
    end

    Constructions.apply_foundation_slab(runner, model, surface, "#{slab.id} construction",
                                        slab_under_r, slab_under_width, slab_gap_r, slab_perim_r,
                                        slab_perim_depth, slab_whole_r, slab.thickness,
                                        slab_exp_perim, mat_carpet, kiva_foundation)

    return surface.adjacentFoundation.get
  end

  def self.add_conditioned_floor_area(runner, model, spaces)
    # Check if we need to add floors between conditioned spaces (e.g., between first
    # and second story or conditioned basement ceiling).
    # This ensures that the E+ reported Conditioned Floor Area is correct.

    sum_cfa = 0.0
    @hpxml.frame_floors.each do |frame_floor|
      next unless frame_floor.is_floor
      next unless [HPXML::LocationLivingSpace, HPXML::LocationBasementConditioned].include?(frame_floor.interior_adjacent_to) ||
                  [HPXML::LocationLivingSpace, HPXML::LocationBasementConditioned].include?(frame_floor.exterior_adjacent_to)

      sum_cfa += frame_floor.area
    end
    @hpxml.slabs.each do |slab|
      next unless [HPXML::LocationLivingSpace, HPXML::LocationBasementConditioned].include? slab.interior_adjacent_to

      sum_cfa += slab.area
    end

    addtl_cfa = @cfa - sum_cfa

    fail if addtl_cfa < -1.0 # Allow some rounding; EPvalidator.xml should prevent this

    return unless addtl_cfa > 1.0 # Allow some rounding

    floor_width = Math::sqrt(addtl_cfa)
    floor_length = addtl_cfa / floor_width
    z_origin = @foundation_top + 8.0 * (@ncfl_ag - 1)

    # Add floor surface
    vertices = Geometry.create_floor_vertices(floor_length, floor_width, z_origin, @default_azimuths)
    floor_surface = OpenStudio::Model::Surface.new(vertices, model)

    floor_surface.setSunExposure('NoSun')
    floor_surface.setWindExposure('NoWind')
    floor_surface.setName('inferred conditioned floor')
    floor_surface.setSurfaceType('Floor')
    floor_surface.setSpace(create_or_get_space(model, spaces, HPXML::LocationLivingSpace))
    floor_surface.setOutsideBoundaryCondition('Adiabatic')
    floor_surface.additionalProperties.setFeature('SurfaceType', 'InferredFloor')
    floor_surface.additionalProperties.setFeature('Tilt', 0.0)

    # Add ceiling surface
    vertices = Geometry.create_ceiling_vertices(floor_length, floor_width, z_origin, @default_azimuths)
    ceiling_surface = OpenStudio::Model::Surface.new(vertices, model)

    ceiling_surface.setSunExposure('NoSun')
    ceiling_surface.setWindExposure('NoWind')
    ceiling_surface.setName('inferred conditioned ceiling')
    ceiling_surface.setSurfaceType('RoofCeiling')
    ceiling_surface.setSpace(create_or_get_space(model, spaces, HPXML::LocationLivingSpace))
    ceiling_surface.setOutsideBoundaryCondition('Adiabatic')
    ceiling_surface.additionalProperties.setFeature('SurfaceType', 'InferredCeiling')
    ceiling_surface.additionalProperties.setFeature('Tilt', 0.0)

    if not @cond_bsmnt_surfaces.empty?
      # assuming added ceiling is in conditioned basement
      @cond_bsmnt_surfaces << ceiling_surface
    end

    # Apply Construction
    apply_adiabatic_construction(runner, model, [floor_surface, ceiling_surface], 'floor')
  end

  def self.add_thermal_mass(runner, model, spaces)
    cfa_basement = @hpxml.slabs.select { |s| s.interior_adjacent_to == HPXML::LocationBasementConditioned }.map { |s| s.area }.sum(0.0)
    if @apply_ashrae140_assumptions
      # 1024 ft2 of interior partition wall mass, no furniture mass
      mat_int_finish = Material.InteriorFinishMaterial(HPXML::InteriorFinishGypsumBoard, 0.5)
      partition_frac_of_cfa = (1024.0 * 2) / @cfa # Ratio of exposed partition wall area (both sides) to conditioned floor area
      basement_frac_of_cfa = cfa_basement / @cfa
      Constructions.apply_partition_walls(runner, model, 'PartitionWallConstruction', mat_int_finish, partition_frac_of_cfa,
                                          basement_frac_of_cfa, @cond_bsmnt_surfaces, spaces[HPXML::LocationLivingSpace])
    else
      mat_int_finish = Material.InteriorFinishMaterial(HPXML::InteriorFinishGypsumBoard, 0.5)
      partition_frac_of_cfa = 1.0 # Ratio of exposed partition wall area (both sides) to conditioned floor area
      basement_frac_of_cfa = cfa_basement / @cfa
      Constructions.apply_partition_walls(runner, model, 'PartitionWallConstruction', mat_int_finish, partition_frac_of_cfa,
                                          basement_frac_of_cfa, @cond_bsmnt_surfaces, spaces[HPXML::LocationLivingSpace])

      mass_lb_per_sqft = 8.0
      density_lb_per_cuft = 40.0
      mat = BaseMaterial.Wood
      Constructions.apply_furniture(runner, model, mass_lb_per_sqft, density_lb_per_cuft, mat,
                                    basement_frac_of_cfa, @cond_bsmnt_surfaces, spaces[HPXML::LocationLivingSpace])
    end
  end

  def self.add_shading_schedule(runner, model, weather)
    # Use BAHSP cooling season, and not year-round or user-specified cooling season, to ensure windows use appropriate interior shading factors
    default_heating_months, @default_cooling_months = HVAC.get_default_heating_and_cooling_seasons(weather)

    # Create cooling season schedule
    clg_season_sch = MonthWeekdayWeekendSchedule.new(model, 'cooling season schedule', Array.new(24, 1), Array.new(24, 1), @default_cooling_months, Constants.ScheduleTypeLimitsFraction)
    @clg_ssn_sensor = OpenStudio::Model::EnergyManagementSystemSensor.new(model, 'Schedule Value')
    @clg_ssn_sensor.setName('cool_season')
    @clg_ssn_sensor.setKeyName(clg_season_sch.schedule.name.to_s)
  end

  def self.add_windows(runner, model, spaces, weather)
    # We already stored @fraction_of_windows_operable, so lets remove the
    # fraction_operable properties from windows and re-collapse the enclosure
    # so as to prevent potentially modeling multiple identical windows in E+,
    # which can increase simulation runtime.
    @hpxml.windows.each do |window|
      window.fraction_operable = nil
    end
    @hpxml.collapse_enclosure_surfaces()

    shading_group = nil
    shading_schedules = {}
    shading_ems = { sensors: {}, program: nil }

    surfaces = []
    @hpxml.windows.each_with_index do |window, i|
      window_height = 4.0 # ft, default

      overhang_depth = nil
      if (not window.overhangs_depth.nil?) && (window.overhangs_depth > 0)
        overhang_depth = window.overhangs_depth
        overhang_distance_to_top = window.overhangs_distance_to_top_of_window
        overhang_distance_to_bottom = window.overhangs_distance_to_bottom_of_window
        window_height = overhang_distance_to_bottom - overhang_distance_to_top
      end

      window_length = window.area / window_height
      z_origin = @foundation_top

      if window.is_exterior

        # Create parent surface slightly bigger than window
        vertices = Geometry.create_wall_vertices(window_length, window_height, z_origin, window.azimuth, add_buffer: true)
        surface = OpenStudio::Model::Surface.new(vertices, model)

        surface.additionalProperties.setFeature('Length', window_length)
        surface.additionalProperties.setFeature('Azimuth', window.azimuth)
        surface.additionalProperties.setFeature('Tilt', 90.0)
        surface.additionalProperties.setFeature('SurfaceType', 'Window')
        surface.setName("surface #{window.id}")
        surface.setSurfaceType('Wall')
        set_surface_interior(model, spaces, surface, window.wall)

        vertices = Geometry.create_wall_vertices(window_length, window_height, z_origin, window.azimuth)
        sub_surface = OpenStudio::Model::SubSurface.new(vertices, model)
        sub_surface.setName(window.id)
        sub_surface.setSurface(surface)
        sub_surface.setSubSurfaceType('FixedWindow')

        set_subsurface_exterior(surface, spaces, model, window.wall)
        surfaces << surface

        if not overhang_depth.nil?
          overhang = sub_surface.addOverhang(UnitConversions.convert(overhang_depth, 'ft', 'm'), UnitConversions.convert(overhang_distance_to_top, 'ft', 'm'))
          overhang.get.setName("#{sub_surface.name} - #{Constants.ObjectNameOverhangs}")
        end

        # Apply construction
        Constructions.apply_window(runner, model, sub_surface, 'WindowConstruction', window.ufactor, window.shgc)

        # Apply interior/exterior shading (as needed)
        shading_vertices = Geometry.create_wall_vertices(window_length, window_height, z_origin, window.azimuth)
        shading_group = Constructions.apply_window_skylight_shading(model, window, i, shading_vertices, surface, sub_surface, shading_group,
                                                                    shading_schedules, shading_ems, Constants.ObjectNameWindowShade, @default_cooling_months)
      else
        # Window is on an interior surface, which E+ does not allow. Model
        # as a door instead so that we can get the appropriate conduction
        # heat transfer; there is no solar gains anyway.

        # Create parent surface slightly bigger than window
        vertices = Geometry.create_wall_vertices(window_length, window_height, z_origin, window.azimuth, add_buffer: true)
        surface = OpenStudio::Model::Surface.new(vertices, model)

        surface.additionalProperties.setFeature('Length', window_length)
        surface.additionalProperties.setFeature('Azimuth', window.azimuth)
        surface.additionalProperties.setFeature('Tilt', 90.0)
        surface.additionalProperties.setFeature('SurfaceType', 'Door')
        surface.setName("surface #{window.id}")
        surface.setSurfaceType('Wall')
        set_surface_interior(model, spaces, surface, window.wall)

        vertices = Geometry.create_wall_vertices(window_length, window_height, z_origin, window.azimuth)
        sub_surface = OpenStudio::Model::SubSurface.new(vertices, model)
        sub_surface.setName(window.id)
        sub_surface.setSurface(surface)
        sub_surface.setSubSurfaceType('Door')

        set_subsurface_exterior(surface, spaces, model, window.wall)
        surfaces << surface

        # Apply construction
        inside_film = Material.AirFilmVertical
        outside_film = Material.AirFilmVertical
        Constructions.apply_door(runner, model, [sub_surface], 'Window', window.ufactor, inside_film, outside_film)
      end
    end

    apply_adiabatic_construction(runner, model, surfaces, 'wall')
  end

  def self.add_skylights(runner, model, spaces, weather)
    surfaces = []

    shading_group = nil
    shading_schedules = {}
    shading_ems = { sensors: {}, program: nil }

    @hpxml.skylights.each_with_index do |skylight, i|
      tilt = skylight.roof.pitch / 12.0
      width = Math::sqrt(skylight.area)
      length = skylight.area / width
      z_origin = @walls_top + 0.5 * Math.sin(Math.atan(tilt)) * width

      # Create parent surface slightly bigger than skylight
      vertices = Geometry.create_roof_vertices(length, width, z_origin, skylight.azimuth, tilt, add_buffer: true)
      surface = OpenStudio::Model::Surface.new(vertices, model)
      surface.additionalProperties.setFeature('Length', length)
      surface.additionalProperties.setFeature('Width', width)
      surface.additionalProperties.setFeature('Azimuth', skylight.azimuth)
      surface.additionalProperties.setFeature('Tilt', tilt)
      surface.additionalProperties.setFeature('SurfaceType', 'Skylight')
      surface.setName("surface #{skylight.id}")
      surface.setSurfaceType('RoofCeiling')
      surface.setSpace(create_or_get_space(model, spaces, HPXML::LocationLivingSpace)) # Ensures it is included in Manual J sizing
      surface.setOutsideBoundaryCondition('Outdoors') # cannot be adiabatic because subsurfaces won't be created
      surfaces << surface

      vertices = Geometry.create_roof_vertices(length, width, z_origin, skylight.azimuth, tilt)
      sub_surface = OpenStudio::Model::SubSurface.new(vertices, model)
      sub_surface.setName(skylight.id)
      sub_surface.setSurface(surface)
      sub_surface.setSubSurfaceType('Skylight')

      # Apply construction
      Constructions.apply_skylight(runner, model, sub_surface, 'SkylightConstruction', skylight.ufactor, skylight.shgc)

      # Apply interior/exterior shading (as needed)
      shading_vertices = Geometry.create_roof_vertices(length, width, z_origin, skylight.azimuth, tilt)
      shading_group = Constructions.apply_window_skylight_shading(model, skylight, i, shading_vertices, surface, sub_surface, shading_group,
                                                                  shading_schedules, shading_ems, Constants.ObjectNameSkylightShade, @default_cooling_months)
    end

    apply_adiabatic_construction(runner, model, surfaces, 'roof')
  end

  def self.add_doors(runner, model, spaces)
    surfaces = []
    @hpxml.doors.each do |door|
      door_height = 6.67 # ft
      door_length = door.area / door_height
      z_origin = @foundation_top

      # Create parent surface slightly bigger than door
      vertices = Geometry.create_wall_vertices(door_length, door_height, z_origin, door.azimuth, add_buffer: true)
      surface = OpenStudio::Model::Surface.new(vertices, model)

      surface.additionalProperties.setFeature('Length', door_length)
      surface.additionalProperties.setFeature('Azimuth', door.azimuth)
      surface.additionalProperties.setFeature('Tilt', 90.0)
      surface.additionalProperties.setFeature('SurfaceType', 'Door')
      surface.setName("surface #{door.id}")
      surface.setSurfaceType('Wall')
      set_surface_interior(model, spaces, surface, door.wall)

      vertices = Geometry.create_wall_vertices(door_length, door_height, z_origin, door.azimuth)
      sub_surface = OpenStudio::Model::SubSurface.new(vertices, model)
      sub_surface.setName(door.id)
      sub_surface.setSurface(surface)
      sub_surface.setSubSurfaceType('Door')

      set_subsurface_exterior(surface, spaces, model, door.wall)
      surfaces << surface

      # Apply construction
      ufactor = 1.0 / door.r_value
      inside_film = Material.AirFilmVertical
      if door.wall.is_exterior
        outside_film = Material.AirFilmOutside
      else
        outside_film = Material.AirFilmVertical
      end
      Constructions.apply_door(runner, model, [sub_surface], 'Door', ufactor, inside_film, outside_film)
    end

    apply_adiabatic_construction(runner, model, surfaces, 'wall')
  end

  def self.apply_adiabatic_construction(runner, model, surfaces, type)
    # Arbitrary construction for heat capacitance.
    # Only applies to surfaces where outside boundary conditioned is
    # adiabatic or surface net area is near zero.
    return if surfaces.empty?

    if type == 'wall'
      mat_int_finish = Material.InteriorFinishMaterial(HPXML::InteriorFinishGypsumBoard, 0.5)
      mat_ext_finish = Material.ExteriorFinishMaterial(HPXML::SidingTypeWood)
      Constructions.apply_wood_stud_wall(runner, model, surfaces, 'AdiabaticWallConstruction',
                                         0, 1, 3.5, true, 0.1, mat_int_finish, 0, 99, mat_ext_finish,
                                         Material.AirFilmVertical, Material.AirFilmVertical)
    elsif type == 'floor'
      Constructions.apply_floor(runner, model, surfaces, 'AdiabaticFloorConstruction',
                                0, 1, 0.07, 5.5, 0.75, 99, Material.CoveringBare,
                                Material.AirFilmFloorReduced, Material.AirFilmFloorReduced)
    elsif type == 'roof'
      Constructions.apply_open_cavity_roof(runner, model, surfaces, 'AdiabaticRoofConstruction',
                                           0, 1, 7.25, 0.07, 7.25, 0.75, 99,
                                           Material.RoofMaterial(HPXML::RoofTypeAsphaltShingles),
                                           false, Material.AirFilmOutside,
                                           Material.AirFilmRoof(Geometry.get_roof_pitch(surfaces)), nil)
    end
  end

  def self.add_hot_water_and_appliances(runner, model, weather, spaces)
    # Assign spaces
    @hpxml.clothes_washers.each do |clothes_washer|
      clothes_washer.additional_properties.space = get_space_from_location(clothes_washer.location, 'ClothesWasher', model, spaces)
    end
    @hpxml.clothes_dryers.each do |clothes_dryer|
      clothes_dryer.additional_properties.space = get_space_from_location(clothes_dryer.location, 'ClothesDryer', model, spaces)
    end
    @hpxml.dishwashers.each do |dishwasher|
      dishwasher.additional_properties.space = get_space_from_location(dishwasher.location, 'Dishwasher', model, spaces)
    end
    @hpxml.refrigerators.each do |refrigerator|
      refrigerator.additional_properties.space = get_space_from_location(refrigerator.location, 'Refrigerator', model, spaces)
    end
    @hpxml.freezers.each do |freezer|
      freezer.additional_properties.space = get_space_from_location(freezer.location, 'Freezer', model, spaces)
    end
    @hpxml.cooking_ranges.each do |cooking_range|
      cooking_range.additional_properties.space = get_space_from_location(cooking_range.location, 'CookingRange', model, spaces)
    end

    # Distribution
    if @hpxml.water_heating_systems.size > 0
      hot_water_distribution = @hpxml.hot_water_distributions[0]
    end

    # Solar thermal system
    solar_thermal_system = nil
    if @hpxml.solar_thermal_systems.size > 0
      solar_thermal_system = @hpxml.solar_thermal_systems[0]
    end

    # Water Heater
    has_uncond_bsmnt = @hpxml.has_location(HPXML::LocationBasementUnconditioned)
    plantloop_map = {}
    @hpxml.water_heating_systems.each do |water_heating_system|
      loc_space, loc_schedule = get_space_or_schedule_from_location(water_heating_system.location, 'WaterHeatingSystem', model, spaces)

      ec_adj = HotWaterAndAppliances.get_dist_energy_consumption_adjustment(has_uncond_bsmnt, @cfa, @ncfl, water_heating_system, hot_water_distribution)

      sys_id = water_heating_system.id
      if water_heating_system.water_heater_type == HPXML::WaterHeaterTypeStorage
        plantloop_map[sys_id] = Waterheater.apply_tank(model, loc_space, loc_schedule, water_heating_system, ec_adj, solar_thermal_system)
      elsif water_heating_system.water_heater_type == HPXML::WaterHeaterTypeTankless
        plantloop_map[sys_id] = Waterheater.apply_tankless(model, loc_space, loc_schedule, water_heating_system, ec_adj, @nbeds, solar_thermal_system)
      elsif water_heating_system.water_heater_type == HPXML::WaterHeaterTypeHeatPump
        living_zone = spaces[HPXML::LocationLivingSpace].thermalZone.get
        plantloop_map[sys_id] = Waterheater.apply_heatpump(model, runner, loc_space, loc_schedule, weather, water_heating_system, ec_adj, solar_thermal_system, living_zone)
      elsif [HPXML::WaterHeaterTypeCombiStorage, HPXML::WaterHeaterTypeCombiTankless].include? water_heating_system.water_heater_type
        plantloop_map[sys_id] = Waterheater.apply_combi(model, runner, loc_space, loc_schedule, water_heating_system, ec_adj, solar_thermal_system)
      else
        fail "Unhandled water heater (#{water_heating_system.water_heater_type})."
      end
    end

    # Hot water fixtures and appliances
    HotWaterAndAppliances.apply(model, runner, @hpxml, weather, spaces, hot_water_distribution,
                                solar_thermal_system, @eri_version, @schedules_file, plantloop_map)

    if (not solar_thermal_system.nil?) && (not solar_thermal_system.collector_area.nil?) # Detailed solar water heater
      loc_space, loc_schedule = get_space_or_schedule_from_location(solar_thermal_system.water_heating_system.location, 'WaterHeatingSystem', model, spaces)
      Waterheater.apply_solar_thermal(model, loc_space, loc_schedule, solar_thermal_system, plantloop_map)
    end

    # Add combi-system EMS program with water use equipment information
    Waterheater.apply_combi_system_EMS(model, @hpxml.water_heating_systems, plantloop_map)
  end

  def self.add_cooling_system(runner, model, spaces, airloop_map)
    living_zone = spaces[HPXML::LocationLivingSpace].thermalZone.get

    HVAC.get_hpxml_hvac_systems(@hpxml).each do |hvac_system|
      next if hvac_system[:cooling].nil?
      next unless hvac_system[:cooling].is_a? HPXML::CoolingSystem

      cooling_system = hvac_system[:cooling]
      heating_system = hvac_system[:heating]

      check_distribution_system(cooling_system.distribution_system, cooling_system.cooling_system_type)

      # Calculate cooling sequential load fractions
      sequential_cool_load_fracs = HVAC.calc_sequential_load_fractions(cooling_system.fraction_cool_load_served.to_f, @remaining_cool_load_frac, @cooling_days)
      @remaining_cool_load_frac -= cooling_system.fraction_cool_load_served.to_f

      # Calculate heating sequential load fractions
      if not heating_system.nil?
        sequential_heat_load_fracs = HVAC.calc_sequential_load_fractions(heating_system.fraction_heat_load_served, @remaining_heat_load_frac, @heating_days)
        @remaining_heat_load_frac -= heating_system.fraction_heat_load_served
      else
        sequential_heat_load_fracs = [0]
      end

      sys_id = cooling_system.id
      if [HPXML::HVACTypeCentralAirConditioner].include? cooling_system.cooling_system_type

        airloop_map[sys_id] = HVAC.apply_central_air_conditioner_furnace(model, runner, cooling_system, heating_system,
                                                                         sequential_cool_load_fracs, sequential_heat_load_fracs,
                                                                         living_zone)

      elsif [HPXML::HVACTypeRoomAirConditioner].include? cooling_system.cooling_system_type

        HVAC.apply_room_air_conditioner(model, runner, cooling_system,
                                        sequential_cool_load_fracs, living_zone)

      elsif [HPXML::HVACTypeEvaporativeCooler].include? cooling_system.cooling_system_type

        airloop_map[sys_id] = HVAC.apply_evaporative_cooler(model, runner, cooling_system,
                                                            sequential_cool_load_fracs, living_zone)

      elsif [HPXML::HVACTypeMiniSplitAirConditioner].include? cooling_system.cooling_system_type

        airloop_map[sys_id] = HVAC.apply_mini_split_air_conditioner(model, runner, cooling_system,
                                                                    sequential_cool_load_fracs, living_zone)
      end
    end
  end

  def self.add_heating_system(runner, model, spaces, airloop_map)
    living_zone = spaces[HPXML::LocationLivingSpace].thermalZone.get

    HVAC.get_hpxml_hvac_systems(@hpxml).each do |hvac_system|
      next if hvac_system[:heating].nil?
      next unless hvac_system[:heating].is_a? HPXML::HeatingSystem

      cooling_system = hvac_system[:cooling]
      heating_system = hvac_system[:heating]

      check_distribution_system(heating_system.distribution_system, heating_system.heating_system_type)

      if (heating_system.heating_system_type == HPXML::HVACTypeFurnace) && (not cooling_system.nil?)
        next # Already processed combined AC+furnace
      end

      # Calculate heating sequential load fractions
      sequential_heat_load_fracs = HVAC.calc_sequential_load_fractions(heating_system.fraction_heat_load_served, @remaining_heat_load_frac, @heating_days)
      @remaining_heat_load_frac -= heating_system.fraction_heat_load_served

      sys_id = heating_system.id
      if [HPXML::HVACTypeFurnace].include? heating_system.heating_system_type

        airloop_map[sys_id] = HVAC.apply_central_air_conditioner_furnace(model, runner, nil, heating_system,
                                                                         [0], sequential_heat_load_fracs,
                                                                         living_zone)

      elsif [HPXML::HVACTypeBoiler].include? heating_system.heating_system_type

        airloop_map[sys_id] = HVAC.apply_boiler(model, runner, heating_system,
                                                sequential_heat_load_fracs, living_zone)

      elsif [HPXML::HVACTypeElectricResistance].include? heating_system.heating_system_type

        HVAC.apply_electric_baseboard(model, runner, heating_system,
                                      sequential_heat_load_fracs, living_zone)

      elsif [HPXML::HVACTypeStove,
             HPXML::HVACTypePortableHeater,
             HPXML::HVACTypeFixedHeater,
             HPXML::HVACTypeWallFurnace,
             HPXML::HVACTypeFloorFurnace,
             HPXML::HVACTypeFireplace].include? heating_system.heating_system_type

        HVAC.apply_unit_heater(model, runner, heating_system,
                               sequential_heat_load_fracs, living_zone)
      end
    end
  end

  def self.add_heat_pump(runner, model, weather, spaces, airloop_map)
    living_zone = spaces[HPXML::LocationLivingSpace].thermalZone.get

    HVAC.get_hpxml_hvac_systems(@hpxml).each do |hvac_system|
      next if hvac_system[:cooling].nil?
      next unless hvac_system[:cooling].is_a? HPXML::HeatPump

      heat_pump = hvac_system[:cooling]

      check_distribution_system(heat_pump.distribution_system, heat_pump.heat_pump_type)

      # Calculate heating sequential load fractions
      sequential_heat_load_fracs = HVAC.calc_sequential_load_fractions(heat_pump.fraction_heat_load_served, @remaining_heat_load_frac, @heating_days)
      @remaining_heat_load_frac -= heat_pump.fraction_heat_load_served

      # Calculate cooling sequential load fractions
      sequential_cool_load_fracs = HVAC.calc_sequential_load_fractions(heat_pump.fraction_cool_load_served, @remaining_cool_load_frac, @cooling_days)
      @remaining_cool_load_frac -= heat_pump.fraction_cool_load_served

      sys_id = heat_pump.id
      if [HPXML::HVACTypeHeatPumpWaterLoopToAir].include? heat_pump.heat_pump_type

        airloop_map[sys_id] = HVAC.apply_water_loop_to_air_heat_pump(model, runner, heat_pump,
                                                                     sequential_heat_load_fracs, sequential_cool_load_fracs,
                                                                     living_zone)

      elsif [HPXML::HVACTypeHeatPumpAirToAir].include? heat_pump.heat_pump_type

        airloop_map[sys_id] = HVAC.apply_central_air_to_air_heat_pump(model, runner, heat_pump,
                                                                      sequential_heat_load_fracs, sequential_cool_load_fracs,
                                                                      living_zone, @hpxml.header.sim_calendar_year)

      elsif [HPXML::HVACTypeHeatPumpMiniSplit].include? heat_pump.heat_pump_type

        airloop_map[sys_id] = HVAC.apply_mini_split_heat_pump(model, runner, heat_pump,
                                                              sequential_heat_load_fracs, sequential_cool_load_fracs,
                                                              living_zone)

      elsif [HPXML::HVACTypeHeatPumpGroundToAir].include? heat_pump.heat_pump_type

        airloop_map[sys_id] = HVAC.apply_ground_to_air_heat_pump(model, runner, weather, heat_pump,
                                                                 sequential_heat_load_fracs, sequential_cool_load_fracs,
                                                                 living_zone)

      end
    end
  end

  def self.add_ideal_system(runner, model, spaces, epw_path)
    # Adds an ideal air system as needed to meet the load under certain circumstances:
    # 1. the sum of fractions load served is less than 1, or
    # 2. there are non-year-round HVAC seasons, or
    # 3. we're using an ideal air system for e.g. ASHRAE 140 loads calculation.
    living_zone = spaces[HPXML::LocationLivingSpace].thermalZone.get
    obj_name = Constants.ObjectNameIdealAirSystem

    if @apply_ashrae140_assumptions && (@hpxml.total_fraction_heat_load_served + @hpxml.total_fraction_heat_load_served == 0.0)
      cooling_load_frac = 1.0
      heating_load_frac = 1.0
      if @apply_ashrae140_assumptions
        if epw_path.end_with? 'USA_CO_Colorado.Springs-Peterson.Field.724660_TMY3.epw'
          cooling_load_frac = 0.0
        elsif epw_path.end_with? 'USA_NV_Las.Vegas-McCarran.Intl.AP.723860_TMY3.epw'
          heating_load_frac = 0.0
        else
          fail 'Unexpected weather file for ASHRAE 140 run.'
        end
      end
      HVAC.apply_ideal_air_loads(model, runner, obj_name, [cooling_load_frac], [heating_load_frac],
                                 living_zone)
      return
    end

    if (@hpxml.total_fraction_heat_load_served < 1.0) && (@hpxml.total_fraction_heat_load_served > 0.0)
      sequential_heat_load_frac = @remaining_heat_load_frac - @hpxml.total_fraction_heat_load_served
      @remaining_heat_load_frac -= sequential_heat_load_frac
    else
      sequential_heat_load_frac = 0.0
    end

    if (@hpxml.total_fraction_cool_load_served < 1.0) && (@hpxml.total_fraction_cool_load_served > 0.0)
      sequential_cool_load_frac = @remaining_cool_load_frac - @hpxml.total_fraction_cool_load_served
      @remaining_cool_load_frac -= sequential_cool_load_frac
    else
      sequential_cool_load_frac = 0.0
    end

    return if @heating_days.nil?

    # For periods of the year outside the HVAC season, operate this ideal air system to meet
    # 100% of the load; for all other periods, operate to meet the fraction of the load not
    # met by the HVAC system(s).
    sequential_heat_load_fracs = @heating_days.map { |d| d == 0 ? 1.0 : sequential_heat_load_frac }
    sequential_cool_load_fracs = @cooling_days.map { |d| d == 0 ? 1.0 : sequential_cool_load_frac }

    if (sequential_heat_load_fracs.sum > 0.0) || (sequential_cool_load_fracs.sum > 0.0)
      HVAC.apply_ideal_air_loads(model, runner, obj_name, sequential_cool_load_fracs, sequential_heat_load_fracs,
                                 living_zone)
    end
  end

  def self.add_setpoints(runner, model, weather, spaces)
    return if @hpxml.hvac_controls.size == 0

    hvac_control = @hpxml.hvac_controls[0]
    living_zone = spaces[HPXML::LocationLivingSpace].thermalZone.get
    has_ceiling_fan = (@hpxml.ceiling_fans.size > 0)

    HVAC.apply_setpoints(model, runner, weather, hvac_control, living_zone, has_ceiling_fan, @heating_days, @cooling_days, @hpxml.header.sim_calendar_year)
  end

  def self.add_ceiling_fans(runner, model, weather, spaces)
    return if @hpxml.ceiling_fans.size == 0

    ceiling_fan = @hpxml.ceiling_fans[0]
    HVAC.apply_ceiling_fans(model, runner, weather, ceiling_fan, spaces[HPXML::LocationLivingSpace], @schedules_file)
  end

  def self.add_dehumidifiers(runner, model, spaces)
    return if @hpxml.dehumidifiers.size == 0

    HVAC.apply_dehumidifiers(model, runner, @hpxml.dehumidifiers, spaces[HPXML::LocationLivingSpace])
  end

  def self.check_distribution_system(hvac_distribution, system_type)
    return if hvac_distribution.nil?

    hvac_distribution_type_map = { HPXML::HVACTypeFurnace => [HPXML::HVACDistributionTypeAir, HPXML::HVACDistributionTypeDSE],
                                   HPXML::HVACTypeBoiler => [HPXML::HVACDistributionTypeHydronic, HPXML::HVACDistributionTypeAir, HPXML::HVACDistributionTypeDSE],
                                   HPXML::HVACTypeCentralAirConditioner => [HPXML::HVACDistributionTypeAir, HPXML::HVACDistributionTypeDSE],
                                   HPXML::HVACTypeEvaporativeCooler => [HPXML::HVACDistributionTypeAir, HPXML::HVACDistributionTypeDSE],
                                   HPXML::HVACTypeMiniSplitAirConditioner => [HPXML::HVACDistributionTypeAir, HPXML::HVACDistributionTypeDSE],
                                   HPXML::HVACTypeHeatPumpAirToAir => [HPXML::HVACDistributionTypeAir, HPXML::HVACDistributionTypeDSE],
                                   HPXML::HVACTypeHeatPumpMiniSplit => [HPXML::HVACDistributionTypeAir, HPXML::HVACDistributionTypeDSE],
                                   HPXML::HVACTypeHeatPumpGroundToAir => [HPXML::HVACDistributionTypeAir, HPXML::HVACDistributionTypeDSE],
                                   HPXML::HVACTypeHeatPumpWaterLoopToAir => [HPXML::HVACDistributionTypeAir, HPXML::HVACDistributionTypeDSE] }

    if not hvac_distribution_type_map[system_type].include? hvac_distribution.distribution_system_type
      # validator.rb only checks that a HVAC distribution system of the correct type (for the given HVAC system) exists
      # in the HPXML file, not that it is attached to this HVAC system. So here we perform the more rigorous check.
      fail "Incorrect HVAC distribution system type for HVAC type: '#{system_type}'. Should be one of: #{hvac_distribution_type_map[system_type]}"
    end
  end

  def self.add_mels(runner, model, spaces)
    # Misc
    @hpxml.plug_loads.each do |plug_load|
      if plug_load.plug_load_type == HPXML::PlugLoadTypeOther
        obj_name = Constants.ObjectNameMiscPlugLoads
      elsif plug_load.plug_load_type == HPXML::PlugLoadTypeTelevision
        obj_name = Constants.ObjectNameMiscTelevision
      elsif plug_load.plug_load_type == HPXML::PlugLoadTypeElectricVehicleCharging
        obj_name = Constants.ObjectNameMiscElectricVehicleCharging
      elsif plug_load.plug_load_type == HPXML::PlugLoadTypeWellPump
        obj_name = Constants.ObjectNameMiscWellPump
      end
      if obj_name.nil?
        runner.registerWarning("Unexpected plug load type '#{plug_load.plug_load_type}'. The plug load will not be modeled.")
        next
      end

      MiscLoads.apply_plug(model, plug_load, obj_name, spaces[HPXML::LocationLivingSpace], @apply_ashrae140_assumptions, @schedules_file)
    end
  end

  def self.add_mfls(runner, model, spaces)
    # Misc
    @hpxml.fuel_loads.each do |fuel_load|
      if fuel_load.fuel_load_type == HPXML::FuelLoadTypeGrill
        obj_name = Constants.ObjectNameMiscGrill
      elsif fuel_load.fuel_load_type == HPXML::FuelLoadTypeLighting
        obj_name = Constants.ObjectNameMiscLighting
      elsif fuel_load.fuel_load_type == HPXML::FuelLoadTypeFireplace
        obj_name = Constants.ObjectNameMiscFireplace
      end
      if obj_name.nil?
        runner.registerWarning("Unexpected fuel load type '#{fuel_load.fuel_load_type}'. The fuel load will not be modeled.")
        next
      end

      MiscLoads.apply_fuel(model, fuel_load, obj_name, spaces[HPXML::LocationLivingSpace], @schedules_file)
    end
  end

  def self.add_lighting(runner, model, epw_file, spaces)
    Lighting.apply(runner, model, epw_file, spaces, @hpxml.lighting_groups,
                   @hpxml.lighting, @eri_version, @schedules_file)
  end

  def self.add_pools_and_hot_tubs(runner, model, spaces)
    @hpxml.pools.each do |pool|
      next if pool.type == HPXML::TypeNone

      MiscLoads.apply_pool_or_hot_tub_heater(model, pool, Constants.ObjectNameMiscPoolHeater, spaces[HPXML::LocationLivingSpace], @schedules_file)
      MiscLoads.apply_pool_or_hot_tub_pump(model, pool, Constants.ObjectNameMiscPoolPump, spaces[HPXML::LocationLivingSpace], @schedules_file)
    end

    @hpxml.hot_tubs.each do |hot_tub|
      next if hot_tub.type == HPXML::TypeNone

      MiscLoads.apply_pool_or_hot_tub_heater(model, hot_tub, Constants.ObjectNameMiscHotTubHeater, spaces[HPXML::LocationLivingSpace], @schedules_file)
      MiscLoads.apply_pool_or_hot_tub_pump(model, hot_tub, Constants.ObjectNameMiscHotTubPump, spaces[HPXML::LocationLivingSpace], @schedules_file)
    end
  end

  def self.add_airflow(runner, model, weather, spaces, airloop_map)
    # Ducts
    duct_systems = {}
    @hpxml.hvac_distributions.each do |hvac_distribution|
      next unless hvac_distribution.distribution_system_type == HPXML::HVACDistributionTypeAir

      air_ducts = create_ducts(runner, model, hvac_distribution, spaces)
      next if air_ducts.empty?

      # Connect AirLoopHVACs to ducts
      added_ducts = false
      hvac_distribution.hvac_systems.each do |hvac_system|
        next if airloop_map[hvac_system.id].nil?

        object = airloop_map[hvac_system.id]
        if duct_systems[air_ducts].nil?
          duct_systems[air_ducts] = object
          added_ducts = true
        elsif duct_systems[air_ducts] != object
          # Multiple air loops associated with this duct system, treat
          # as separate duct systems.
          air_ducts2 = create_ducts(runner, model, hvac_distribution, spaces)
          duct_systems[air_ducts2] = object
          added_ducts = true
        end
      end
      if not added_ducts
        fail 'Unexpected error adding ducts to model.'
      end
    end

    Airflow.apply(model, runner, weather, spaces, @hpxml, @cfa, @nbeds,
                  @ncfl_ag, duct_systems, airloop_map, @clg_ssn_sensor, @eri_version,
                  @frac_windows_operable, @apply_ashrae140_assumptions, @schedules_file)
  end

  def self.create_ducts(runner, model, hvac_distribution, spaces)
    air_ducts = []

    # Duct leakage (supply/return => [value, units])
    leakage_to_outside = { HPXML::DuctTypeSupply => [0.0, nil],
                           HPXML::DuctTypeReturn => [0.0, nil] }
    hvac_distribution.duct_leakage_measurements.each do |duct_leakage_measurement|
      next unless [HPXML::UnitsCFM25, HPXML::UnitsPercent].include?(duct_leakage_measurement.duct_leakage_units) && (duct_leakage_measurement.duct_leakage_total_or_to_outside == 'to outside')
      next if duct_leakage_measurement.duct_type.nil?

      leakage_to_outside[duct_leakage_measurement.duct_type] = [duct_leakage_measurement.duct_leakage_value, duct_leakage_measurement.duct_leakage_units]
    end

    # Duct location, R-value, Area
    total_unconditioned_duct_area = { HPXML::DuctTypeSupply => 0.0,
                                      HPXML::DuctTypeReturn => 0.0 }
    hvac_distribution.ducts.each do |ducts|
      next if [HPXML::LocationLivingSpace, HPXML::LocationBasementConditioned].include? ducts.duct_location
      next if ducts.duct_type.nil?

      # Calculate total duct area in unconditioned spaces
      total_unconditioned_duct_area[ducts.duct_type] += ducts.duct_surface_area
    end

    # Create duct objects
    hvac_distribution.ducts.each do |ducts|
      next if [HPXML::LocationLivingSpace, HPXML::LocationBasementConditioned].include? ducts.duct_location
      next if ducts.duct_type.nil?
      next if total_unconditioned_duct_area[ducts.duct_type] <= 0

      duct_loc_space, duct_loc_schedule = get_space_or_schedule_from_location(ducts.duct_location, 'Duct', model, spaces)

      # Apportion leakage to individual ducts by surface area
      duct_leakage_value = leakage_to_outside[ducts.duct_type][0] * ducts.duct_surface_area / total_unconditioned_duct_area[ducts.duct_type]
      duct_leakage_units = leakage_to_outside[ducts.duct_type][1]

      duct_leakage_cfm = nil
      duct_leakage_frac = nil
      if duct_leakage_units == HPXML::UnitsCFM25
        duct_leakage_cfm = duct_leakage_value
      elsif duct_leakage_units == HPXML::UnitsPercent
        duct_leakage_frac = duct_leakage_value
      else
        fail "#{ducts.duct_type.capitalize} ducts exist but leakage was not specified for distribution system '#{hvac_distribution.id}'."
      end

      air_ducts << Duct.new(ducts.duct_type, duct_loc_space, duct_loc_schedule, duct_leakage_frac, duct_leakage_cfm, ducts.duct_surface_area, ducts.duct_insulation_r_value)
    end

    # If all ducts are in conditioned space, model leakage as going to outside
    [HPXML::DuctTypeSupply, HPXML::DuctTypeReturn].each do |duct_side|
      next unless (leakage_to_outside[duct_side][0] > 0) && (total_unconditioned_duct_area[duct_side] == 0)

      duct_area = 0.0
      duct_rvalue = 0.0
      duct_loc_space = nil # outside
      duct_loc_schedule = nil # outside
      duct_leakage_value = leakage_to_outside[duct_side][0]
      duct_leakage_units = leakage_to_outside[duct_side][1]

      duct_leakage_cfm = nil
      duct_leakage_frac = nil
      if duct_leakage_units == HPXML::UnitsCFM25
        duct_leakage_cfm = duct_leakage_value
      elsif duct_leakage_units == HPXML::UnitsPercent
        duct_leakage_frac = duct_leakage_value
      else
        fail "#{duct_side.capitalize} ducts exist but leakage was not specified for distribution system '#{hvac_distribution.id}'."
      end

      air_ducts << Duct.new(duct_side, duct_loc_space, duct_loc_schedule, duct_leakage_frac, duct_leakage_cfm, duct_area, duct_rvalue)
    end

    return air_ducts
  end

  def self.add_photovoltaics(runner, model)
    @hpxml.pv_systems.each do |pv_system|
      PV.apply(model, @nbeds, pv_system)
    end
  end

  def self.add_generators(runner, model)
    @hpxml.generators.each do |generator|
      Generator.apply(model, @nbeds, generator)
    end
  end

  def self.add_additional_properties(runner, model, hpxml_path, building_id)
    # Store some data for use in reporting measure
    additionalProperties = model.getBuilding.additionalProperties
    additionalProperties.setFeature('hpxml_path', hpxml_path)
    additionalProperties.setFeature('hpxml_defaults_path', @hpxml_defaults_path)
    additionalProperties.setFeature('building_id', building_id.to_s)
  end

  def self.map_to_string(map)
    map_str = {}
    map.each do |sys_id, objects|
      object_name_list = []
      objects.uniq.each do |object|
        object_name_list << object.name.to_s
      end
      map_str[sys_id] = object_name_list if object_name_list.size > 0
    end
    return map_str.to_s
  end

  def self.add_loads_output(runner, model, spaces, add_component_loads)
    living_zone = spaces[HPXML::LocationLivingSpace].thermalZone.get

    liv_load_sensors, intgain_dehumidifier = add_total_loads_output(runner, model, living_zone)
    return unless add_component_loads

    add_component_loads_output(runner, model, living_zone, liv_load_sensors, intgain_dehumidifier)
  end

  def self.add_total_loads_output(runner, model, living_zone)
    liv_load_sensors = {}
    liv_load_sensors[:htg] = OpenStudio::Model::EnergyManagementSystemSensor.new(model, "Heating:EnergyTransfer:Zone:#{living_zone.name.to_s.upcase}")
    liv_load_sensors[:htg].setName('htg_load_liv')
    liv_load_sensors[:clg] = OpenStudio::Model::EnergyManagementSystemSensor.new(model, "Cooling:EnergyTransfer:Zone:#{living_zone.name.to_s.upcase}")
    liv_load_sensors[:clg].setName('clg_load_liv')

    tot_load_sensors = {}
    tot_load_sensors[:htg] = OpenStudio::Model::EnergyManagementSystemSensor.new(model, 'Heating:EnergyTransfer')
    tot_load_sensors[:htg].setName('htg_load_tot')
    tot_load_sensors[:clg] = OpenStudio::Model::EnergyManagementSystemSensor.new(model, 'Cooling:EnergyTransfer')
    tot_load_sensors[:clg].setName('clg_load_tot')

    # Need to adjusted E+ EnergyTransfer meters for dehumidifiers
    intgain_dehumidifier = nil
    model.getZoneHVACDehumidifierDXs.each do |e|
      next unless e.thermalZone.get.name.to_s == living_zone.name.to_s

      { 'Zone Dehumidifier Sensible Heating Energy' => 'ig_dehumidifier' }.each do |var, name|
        intgain_dehumidifier = OpenStudio::Model::EnergyManagementSystemSensor.new(model, var)
        intgain_dehumidifier.setName(name)
        intgain_dehumidifier.setKeyName(e.name.to_s)
      end
    end

    # EMS program
    program = OpenStudio::Model::EnergyManagementSystemProgram.new(model)
    program.setName(Constants.ObjectNameTotalLoadsProgram)
    program.addLine('Set loads_htg_tot = 0')
    program.addLine('Set loads_clg_tot = 0')
    program.addLine("If #{liv_load_sensors[:htg].name} > 0")
    s = "  Set loads_htg_tot = #{tot_load_sensors[:htg].name} - #{tot_load_sensors[:clg].name}"
    if not intgain_dehumidifier.nil?
      s += " - #{intgain_dehumidifier.name}"
    end
    program.addLine(s)
    program.addLine("ElseIf #{liv_load_sensors[:clg].name} > 0")
    s = "  Set loads_clg_tot = #{tot_load_sensors[:clg].name} - #{tot_load_sensors[:htg].name}"
    if not intgain_dehumidifier.nil?
      s += " + #{intgain_dehumidifier.name}"
    end
    program.addLine(s)
    program.addLine('EndIf')

    # EMS calling manager
    program_calling_manager = OpenStudio::Model::EnergyManagementSystemProgramCallingManager.new(model)
    program_calling_manager.setName("#{program.name} calling manager")
    program_calling_manager.setCallingPoint('EndOfZoneTimestepAfterZoneReporting')
    program_calling_manager.addProgram(program)

    return liv_load_sensors, intgain_dehumidifier
  end

  def self.add_component_loads_output(runner, model, living_zone, liv_load_sensors, intgain_dehumidifier)
    # Prevent certain objects (e.g., OtherEquipment) from being counted towards both, e.g., ducts and internal gains
    objects_already_processed = []

    # EMS Sensors: Surfaces, SubSurfaces, InternalMass

    surfaces_sensors = { walls: [],
                         rim_joists: [],
                         foundation_walls: [],
                         floors: [],
                         slabs: [],
                         ceilings: [],
                         roofs: [],
                         windows: [],
                         doors: [],
                         skylights: [],
                         internal_mass: [] }

    # Output diagnostics needed for some output variables used below
    output_diagnostics = model.getOutputDiagnostics
    output_diagnostics.addKey('DisplayAdvancedReportVariables')

    area_tolerance = UnitConversions.convert(1.0, 'ft^2', 'm^2')

    model.getSurfaces.sort.each_with_index do |s, idx|
      next unless s.space.get.thermalZone.get.name.to_s == living_zone.name.to_s

      surface_type = s.additionalProperties.getFeatureAsString('SurfaceType')
      if not surface_type.is_initialized
        fail "Could not identify surface type for surface: '#{s.name}'."
      end

      surface_type = surface_type.get

      s.subSurfaces.each do |ss|
        key = { 'Window' => :windows,
                'Door' => :doors,
                'Skylight' => :skylights }[surface_type]
        fail "Unexpected subsurface for component loads: '#{ss.name}'." if key.nil?

        if (surface_type == 'Window') || (surface_type == 'Skylight')
          vars = { 'Surface Window Transmitted Solar Radiation Energy' => 'ss_trans_in',
                   'Surface Window Shortwave from Zone Back Out Window Heat Transfer Rate' => 'ss_back_out',
                   'Surface Window Total Glazing Layers Absorbed Shortwave Radiation Rate' => 'ss_sw_abs',
                   'Surface Window Total Glazing Layers Absorbed Solar Radiation Energy' => 'ss_sol_abs',
                   'Surface Inside Face Initial Transmitted Diffuse Transmitted Out Window Solar Radiation Rate' => 'ss_trans_out',
                   'Surface Inside Face Convection Heat Gain Energy' => 'ss_conv',
                   'Surface Inside Face Internal Gains Radiation Heat Gain Energy' => 'ss_ig',
                   'Surface Inside Face Net Surface Thermal Radiation Heat Gain Energy' => 'ss_surf' }
        else
          vars = { 'Surface Inside Face Solar Radiation Heat Gain Energy' => 'ss_sol',
                   'Surface Inside Face Lights Radiation Heat Gain Energy' => 'ss_lgt',
                   'Surface Inside Face Convection Heat Gain Energy' => 'ss_conv',
                   'Surface Inside Face Internal Gains Radiation Heat Gain Energy' => 'ss_ig',
                   'Surface Inside Face Net Surface Thermal Radiation Heat Gain Energy' => 'ss_surf' }
        end

        surfaces_sensors[key] << []
        vars.each do |var, name|
          sensor = OpenStudio::Model::EnergyManagementSystemSensor.new(model, var)
          sensor.setName(name)
          sensor.setKeyName(ss.name.to_s)
          surfaces_sensors[key][-1] << sensor
        end
      end

      next if s.netArea < area_tolerance # Skip parent surfaces (of subsurfaces) that have near zero net area

      key = { 'FoundationWall' => :foundation_walls,
              'RimJoist' => :rim_joists,
              'Wall' => :walls,
              'Slab' => :slabs,
              'Floor' => :floors,
              'Ceiling' => :ceilings,
              'Roof' => :roofs,
              'InferredCeiling' => :internal_mass,
              'InferredFloor' => :internal_mass }[surface_type]
      fail "Unexpected surface for component loads: '#{s.name}'." if key.nil?

      surfaces_sensors[key] << []
      { 'Surface Inside Face Convection Heat Gain Energy' => 's_conv',
        'Surface Inside Face Internal Gains Radiation Heat Gain Energy' => 's_ig',
        'Surface Inside Face Solar Radiation Heat Gain Energy' => 's_sol',
        'Surface Inside Face Lights Radiation Heat Gain Energy' => 's_lgt',
        'Surface Inside Face Net Surface Thermal Radiation Heat Gain Energy' => 's_surf' }.each do |var, name|
        sensor = OpenStudio::Model::EnergyManagementSystemSensor.new(model, var)
        sensor.setName(name)
        sensor.setKeyName(s.name.to_s)
        surfaces_sensors[key][-1] << sensor
      end
    end

    model.getInternalMasss.sort.each do |m|
      next unless m.space.get.thermalZone.get.name.to_s == living_zone.name.to_s

      surfaces_sensors[:internal_mass] << []
      { 'Surface Inside Face Convection Heat Gain Energy' => 'im_conv',
        'Surface Inside Face Internal Gains Radiation Heat Gain Energy' => 'im_ig',
        'Surface Inside Face Solar Radiation Heat Gain Energy' => 'im_sol',
        'Surface Inside Face Lights Radiation Heat Gain Energy' => 'im_lgt',
        'Surface Inside Face Net Surface Thermal Radiation Heat Gain Energy' => 'im_surf' }.each do |var, name|
        sensor = OpenStudio::Model::EnergyManagementSystemSensor.new(model, var)
        sensor.setName(name)
        sensor.setKeyName(m.name.to_s)
        surfaces_sensors[:internal_mass][-1] << sensor
      end
    end

    # EMS Sensors: Infiltration, Mechanical Ventilation, Natural Ventilation, Whole House Fan

    air_gain_sensor = OpenStudio::Model::EnergyManagementSystemSensor.new(model, 'Zone Infiltration Sensible Heat Gain Energy')
    air_gain_sensor.setName('airflow_gain')
    air_gain_sensor.setKeyName(living_zone.name.to_s)

    air_loss_sensor = OpenStudio::Model::EnergyManagementSystemSensor.new(model, 'Zone Infiltration Sensible Heat Loss Energy')
    air_loss_sensor.setName('airflow_loss')
    air_loss_sensor.setKeyName(living_zone.name.to_s)

    mechvent_sensors = []
    model.getElectricEquipments.sort.each do |o|
      next unless o.name.to_s.start_with? Constants.ObjectNameMechanicalVentilation

      { 'Electric Equipment Convective Heating Energy' => 'mv_conv',
        'Electric Equipment Radiant Heating Energy' => 'mv_rad' }.each do |var, name|
        mechvent_sensor = OpenStudio::Model::EnergyManagementSystemSensor.new(model, var)
        mechvent_sensor.setName(name)
        mechvent_sensor.setKeyName(o.name.to_s)
        mechvent_sensors << mechvent_sensor
        objects_already_processed << o
      end
    end
    model.getOtherEquipments.sort.each do |o|
      next unless o.name.to_s.start_with? Constants.ObjectNameMechanicalVentilationHouseFan

      { 'Other Equipment Convective Heating Energy' => 'mv_conv',
        'Other Equipment Radiant Heating Energy' => 'mv_rad' }.each do |var, name|
        mechvent_sensor = OpenStudio::Model::EnergyManagementSystemSensor.new(model, var)
        mechvent_sensor.setName(name)
        mechvent_sensor.setKeyName(o.name.to_s)
        mechvent_sensors << mechvent_sensor
        objects_already_processed << o
      end
    end

    infil_flow_actuators = []
    natvent_flow_actuators = []
    whf_flow_actuators = []

    model.getEnergyManagementSystemActuators.each do |actuator|
      next unless (actuator.actuatedComponentType == 'Zone Infiltration') && (actuator.actuatedComponentControlType == 'Air Exchange Flow Rate')

      if actuator.name.to_s.start_with? Constants.ObjectNameInfiltration.gsub(' ', '_')
        infil_flow_actuators << actuator
      elsif actuator.name.to_s.start_with? Constants.ObjectNameNaturalVentilation.gsub(' ', '_')
        natvent_flow_actuators << actuator
      elsif actuator.name.to_s.start_with? Constants.ObjectNameWholeHouseFan.gsub(' ', '_')
        whf_flow_actuators << actuator
      end
    end
    if (infil_flow_actuators.size != 1) || (natvent_flow_actuators.size != 1) || (whf_flow_actuators.size != 1)
      fail 'Could not find actuator for component loads.'
    end

    infil_flow_actuator = infil_flow_actuators[0]
    natvent_flow_actuator = natvent_flow_actuators[0]
    whf_flow_actuator = whf_flow_actuators[0]

    # EMS Sensors: Ducts

    ducts_sensors = []
    ducts_mix_gain_sensor = nil
    ducts_mix_loss_sensor = nil

    has_duct_zone_mixing = false
    living_zone.airLoopHVACs.sort.each do |airloop|
      living_zone.zoneMixing.each do |zone_mix|
        next unless zone_mix.name.to_s.start_with? airloop.name.to_s.gsub(' ', '_')

        has_duct_zone_mixing = true
      end
    end

    if has_duct_zone_mixing
      ducts_mix_gain_sensor = OpenStudio::Model::EnergyManagementSystemSensor.new(model, 'Zone Mixing Sensible Heat Gain Energy')
      ducts_mix_gain_sensor.setName('duct_mix_gain')
      ducts_mix_gain_sensor.setKeyName(living_zone.name.to_s)

      ducts_mix_loss_sensor = OpenStudio::Model::EnergyManagementSystemSensor.new(model, 'Zone Mixing Sensible Heat Loss Energy')
      ducts_mix_loss_sensor.setName('duct_mix_loss')
      ducts_mix_loss_sensor.setKeyName(living_zone.name.to_s)
    end

    # Duct losses
    model.getOtherEquipments.sort.each do |o|
      next if objects_already_processed.include? o

      is_duct_load = o.additionalProperties.getFeatureAsBoolean(Constants.IsDuctLoadForReport)
      next unless is_duct_load.is_initialized

      objects_already_processed << o
      next unless is_duct_load.get

      ducts_sensors << []
      { 'Other Equipment Convective Heating Energy' => 'ducts_conv',
        'Other Equipment Radiant Heating Energy' => 'ducts_rad' }.each do |var, name|
        ducts_sensor = OpenStudio::Model::EnergyManagementSystemSensor.new(model, var)
        ducts_sensor.setName(name)
        ducts_sensor.setKeyName(o.name.to_s)
        ducts_sensors[-1] << ducts_sensor
      end
    end

    # EMS Sensors: Internal Gains

    intgains_sensors = []

    model.getElectricEquipments.sort.each do |o|
      next unless o.space.get.thermalZone.get.name.to_s == living_zone.name.to_s
      next if objects_already_processed.include? o

      intgains_sensors << []
      { 'Electric Equipment Convective Heating Energy' => 'ig_ee_conv',
        'Electric Equipment Radiant Heating Energy' => 'ig_ee_rad' }.each do |var, name|
        intgains_elec_equip_sensor = OpenStudio::Model::EnergyManagementSystemSensor.new(model, var)
        intgains_elec_equip_sensor.setName(name)
        intgains_elec_equip_sensor.setKeyName(o.name.to_s)
        intgains_sensors[-1] << intgains_elec_equip_sensor
      end
    end

    model.getOtherEquipments.sort.each do |o|
      next unless o.space.get.thermalZone.get.name.to_s == living_zone.name.to_s
      next if objects_already_processed.include? o

      intgains_sensors << []
      { 'Other Equipment Convective Heating Energy' => 'ig_oe_conv',
        'Other Equipment Radiant Heating Energy' => 'ig_oe_rad' }.each do |var, name|
        intgains_other_equip_sensor = OpenStudio::Model::EnergyManagementSystemSensor.new(model, var)
        intgains_other_equip_sensor.setName(name)
        intgains_other_equip_sensor.setKeyName(o.name.to_s)
        intgains_sensors[-1] << intgains_other_equip_sensor
      end
    end

    model.getLightss.sort.each do |e|
      next unless e.space.get.thermalZone.get.name.to_s == living_zone.name.to_s

      intgains_sensors << []
      { 'Lights Convective Heating Energy' => 'ig_lgt_conv',
        'Lights Radiant Heating Energy' => 'ig_lgt_rad',
        'Lights Visible Radiation Heating Energy' => 'ig_lgt_vis' }.each do |var, name|
        intgains_lights_sensor = OpenStudio::Model::EnergyManagementSystemSensor.new(model, var)
        intgains_lights_sensor.setName(name)
        intgains_lights_sensor.setKeyName(e.name.to_s)
        intgains_sensors[-1] << intgains_lights_sensor
      end
    end

    model.getPeoples.sort.each do |e|
      next unless e.space.get.thermalZone.get.name.to_s == living_zone.name.to_s

      intgains_sensors << []
      { 'People Convective Heating Energy' => 'ig_ppl_conv',
        'People Radiant Heating Energy' => 'ig_ppl_rad' }.each do |var, name|
        intgains_people = OpenStudio::Model::EnergyManagementSystemSensor.new(model, var)
        intgains_people.setName(name)
        intgains_people.setKeyName(e.name.to_s)
        intgains_sensors[-1] << intgains_people
      end
    end

    if not intgain_dehumidifier.nil?
      intgains_sensors[-1] << intgain_dehumidifier
    end

    intgains_dhw_sensors = {}

    (model.getWaterHeaterMixeds + model.getWaterHeaterStratifieds).sort.each do |wh|
      next unless wh.ambientTemperatureThermalZone.is_initialized
      next unless wh.ambientTemperatureThermalZone.get.name.to_s == living_zone.name.to_s

      dhw_sensor = OpenStudio::Model::EnergyManagementSystemSensor.new(model, 'Water Heater Heat Loss Energy')
      dhw_sensor.setName('dhw_loss')
      dhw_sensor.setKeyName(wh.name.to_s)

      if wh.is_a? OpenStudio::Model::WaterHeaterMixed
        oncycle_loss = wh.onCycleLossFractiontoThermalZone
        offcycle_loss = wh.offCycleLossFractiontoThermalZone
      else
        oncycle_loss = wh.skinLossFractiontoZone
        offcycle_loss = wh.offCycleFlueLossFractiontoZone
      end

      dhw_rtf_sensor = OpenStudio::Model::EnergyManagementSystemSensor.new(model, 'Water Heater Runtime Fraction')
      dhw_rtf_sensor.setName('dhw_rtf')
      dhw_rtf_sensor.setKeyName(wh.name.to_s)

      intgains_dhw_sensors[dhw_sensor] = [offcycle_loss, oncycle_loss, dhw_rtf_sensor]
    end

    nonsurf_names = ['intgains', 'infil', 'mechvent', 'natvent', 'whf', 'ducts']

    # EMS program
    program = OpenStudio::Model::EnergyManagementSystemProgram.new(model)
    program.setName(Constants.ObjectNameComponentLoadsProgram)

    # EMS program: Surfaces
    surfaces_sensors.each do |k, surface_sensors|
      program.addLine("Set hr_#{k} = 0")
      surface_sensors.each do |sensors|
        s = "Set hr_#{k} = hr_#{k}"
        sensors.each do |sensor|
          # remove ss_net if switch
          if sensor.name.to_s.start_with?('ss_net', 'ss_sol_abs', 'ss_trans_in')
            s += " - #{sensor.name}"
          elsif sensor.name.to_s.start_with?('ss_sw_abs', 'ss_trans_out', 'ss_back_out')
            s += " + #{sensor.name} * ZoneTimestep * 3600"
          else
            s += " + #{sensor.name}"
          end
        end
        program.addLine(s) if sensors.size > 0
      end
    end

    # EMS program: Internal gains
    program.addLine('Set hr_intgains = 0')
    intgains_sensors.each do |intgain_sensors|
      s = 'Set hr_intgains = hr_intgains'
      intgain_sensors.each do |sensor|
        s += " - #{sensor.name}"
      end
      program.addLine(s) if intgain_sensors.size > 0
    end
    intgains_dhw_sensors.each do |sensor, vals|
      off_loss, on_loss, rtf_sensor = vals
      program.addLine("Set hr_intgains = hr_intgains + #{sensor.name} * (#{off_loss}*(1-#{rtf_sensor.name}) + #{on_loss}*#{rtf_sensor.name})") # Water heater tank losses to zone
    end

    # EMS program: Infiltration, Natural Ventilation, Mechanical Ventilation, Ducts
    program.addLine("Set hr_airflow_rate = #{infil_flow_actuator.name} + #{natvent_flow_actuator.name} + #{whf_flow_actuator.name}")
    program.addLine('If hr_airflow_rate > 0')
    program.addLine("  Set hr_infil = (#{air_loss_sensor.name} - #{air_gain_sensor.name}) * #{infil_flow_actuator.name} / hr_airflow_rate") # Airflow heat attributed to infiltration
    program.addLine("  Set hr_natvent = (#{air_loss_sensor.name} - #{air_gain_sensor.name}) * #{natvent_flow_actuator.name} / hr_airflow_rate") # Airflow heat attributed to natural ventilation
    program.addLine("  Set hr_whf = (#{air_loss_sensor.name} - #{air_gain_sensor.name}) * #{whf_flow_actuator.name} / hr_airflow_rate") # Airflow heat attributed to whole house fan
    program.addLine('Else')
    program.addLine('  Set hr_infil = 0')
    program.addLine('  Set hr_natvent = 0')
    program.addLine('  Set hr_whf = 0')
    program.addLine('  Set hr_mechvent = 0')
    program.addLine('EndIf')
    program.addLine('Set hr_mechvent = 0')
    mechvent_sensors.each do |sensor|
      program.addLine("Set hr_mechvent = hr_mechvent - #{sensor.name}")
    end
    program.addLine('Set hr_ducts = 0')
    ducts_sensors.each do |duct_sensors|
      s = 'Set hr_ducts = hr_ducts'
      duct_sensors.each do |sensor|
        s += " - #{sensor.name}"
      end
      program.addLine(s) if duct_sensors.size > 0
    end
    if (not ducts_mix_loss_sensor.nil?) && (not ducts_mix_gain_sensor.nil?)
      program.addLine("Set hr_ducts = hr_ducts + (#{ducts_mix_loss_sensor.name} - #{ducts_mix_gain_sensor.name})")
    end

    # EMS program: Heating vs Cooling logic
    program.addLine('Set htg_mode = 0')
    program.addLine('Set clg_mode = 0')
    program.addLine("If (#{liv_load_sensors[:htg].name} > 0)") # Assign hour to heating if heating load
    program.addLine('  Set htg_mode = 1')
    program.addLine("ElseIf (#{liv_load_sensors[:clg].name} > 0)") # Assign hour to cooling if cooling load
    program.addLine('  Set clg_mode = 1')
    program.addLine("ElseIf (#{@clg_ssn_sensor.name} > 0)") # No load, assign hour to cooling if in cooling season definition (Note: natural ventilation & whole house fan only operate during the cooling season)
    program.addLine('  Set clg_mode = 1')
    program.addLine('Else') # No load, assign hour to heating if not in cooling season definition
    program.addLine('  Set htg_mode = 1')
    program.addLine('EndIf')

    [:htg, :clg].each do |mode|
      if mode == :htg
        sign = ''
      else
        sign = '-'
      end
      surfaces_sensors.keys.each do |k|
        program.addLine("Set loads_#{mode}_#{k} = #{sign}hr_#{k} * #{mode}_mode")
      end
      nonsurf_names.each do |nonsurf_name|
        program.addLine("Set loads_#{mode}_#{nonsurf_name} = #{sign}hr_#{nonsurf_name} * #{mode}_mode")
      end
    end

    # EMS calling manager
    program_calling_manager = OpenStudio::Model::EnergyManagementSystemProgramCallingManager.new(model)
    program_calling_manager.setName("#{program.name} calling manager")
    program_calling_manager.setCallingPoint('EndOfZoneTimestepAfterZoneReporting')
    program_calling_manager.addProgram(program)
  end

  def self.add_output_control_files(runner, model)
    return if @debug

    # Disable various output files
    ocf = model.getOutputControlFiles
    ocf.setOutputAUDIT(false)
    ocf.setOutputBND(false)
    ocf.setOutputEIO(false)
    ocf.setOutputESO(false)
    ocf.setOutputMDD(false)
    ocf.setOutputMTD(false)
    ocf.setOutputMTR(false)
    ocf.setOutputRDD(false)
    ocf.setOutputSHD(false)
    ocf.setOutputTabular(false)
  end

  def self.add_ems_debug_output(runner, model)
    oems = model.getOutputEnergyManagementSystem
    oems.setActuatorAvailabilityDictionaryReporting('Verbose')
    oems.setInternalVariableAvailabilityDictionaryReporting('Verbose')
    oems.setEMSRuntimeLanguageDebugOutputLevel('Verbose')
  end

  def self.set_surface_interior(model, spaces, surface, hpxml_surface)
    interior_adjacent_to = hpxml_surface.interior_adjacent_to
    if [HPXML::LocationBasementConditioned].include? interior_adjacent_to
      surface.setSpace(create_or_get_space(model, spaces, HPXML::LocationLivingSpace))
      @cond_bsmnt_surfaces << surface
    else
      surface.setSpace(create_or_get_space(model, spaces, interior_adjacent_to))
    end
  end

  def self.set_surface_exterior(model, spaces, surface, hpxml_surface)
    exterior_adjacent_to = hpxml_surface.exterior_adjacent_to
    interior_adjacent_to = hpxml_surface.interior_adjacent_to
    is_adiabatic = hpxml_surface.is_adiabatic
    if exterior_adjacent_to == HPXML::LocationOutside
      surface.setOutsideBoundaryCondition('Outdoors')
    elsif exterior_adjacent_to == HPXML::LocationGround
      surface.setOutsideBoundaryCondition('Foundation')
    elsif is_adiabatic
      surface.setOutsideBoundaryCondition('Adiabatic')
    elsif [HPXML::LocationOtherHeatedSpace, HPXML::LocationOtherMultifamilyBufferSpace,
           HPXML::LocationOtherNonFreezingSpace, HPXML::LocationOtherHousingUnit].include? exterior_adjacent_to
      set_surface_otherside_coefficients(surface, exterior_adjacent_to, model, spaces)
    elsif exterior_adjacent_to == HPXML::LocationBasementConditioned
      surface.createAdjacentSurface(create_or_get_space(model, spaces, HPXML::LocationLivingSpace))
      @cond_bsmnt_surfaces << surface.adjacentSurface.get
    else
      surface.createAdjacentSurface(create_or_get_space(model, spaces, exterior_adjacent_to))
    end
  end

  def self.set_surface_otherside_coefficients(surface, exterior_adjacent_to, model, spaces)
    if spaces[exterior_adjacent_to].nil?
      # Create E+ other side coefficient object
      otherside_object = OpenStudio::Model::SurfacePropertyOtherSideCoefficients.new(model)
      otherside_object.setName(exterior_adjacent_to)
      otherside_object.setCombinedConvectiveRadiativeFilmCoefficient(UnitConversions.convert(1.0 / Material.AirFilmVertical.rvalue, 'Btu/(hr*ft^2*F)', 'W/(m^2*K)'))
      # Schedule of space temperature, can be shared with water heater/ducts
      sch = get_space_temperature_schedule(model, exterior_adjacent_to, spaces)
      otherside_object.setConstantTemperatureSchedule(sch)
      surface.setSurfacePropertyOtherSideCoefficients(otherside_object)
      spaces[exterior_adjacent_to] = otherside_object
    else
      surface.setSurfacePropertyOtherSideCoefficients(spaces[exterior_adjacent_to])
    end
    surface.setSunExposure('NoSun')
    surface.setWindExposure('NoWind')
  end

  def self.get_space_temperature_schedule(model, location, spaces)
    # Create outside boundary schedules to be actuated by EMS,
    # can be shared by any surface, duct adjacent to / located in those spaces

    # return if already exists
    model.getScheduleConstants.each do |sch|
      next unless sch.name.to_s == location

      return sch
    end

    sch = OpenStudio::Model::ScheduleConstant.new(model)
    sch.setName(location)

    space_values = Geometry.get_temperature_scheduled_space_values(location)

    if location == HPXML::LocationOtherHeatedSpace
      # Create a sensor to get dynamic heating setpoint
      htg_sch = spaces[HPXML::LocationLivingSpace].thermalZone.get.thermostatSetpointDualSetpoint.get.heatingSetpointTemperatureSchedule.get
      sensor_htg_spt = OpenStudio::Model::EnergyManagementSystemSensor.new(model, 'Schedule Value')
      sensor_htg_spt.setName('htg_spt')
      sensor_htg_spt.setKeyName(htg_sch.name.to_s)
      space_values[:temp_min] = sensor_htg_spt.name.to_s
    end

    # Schedule type limits compatible
    schedule_type_limits = OpenStudio::Model::ScheduleTypeLimits.new(model)
    schedule_type_limits.setUnitType('Temperature')
    sch.setScheduleTypeLimits(schedule_type_limits)

    # Sensors
    if space_values[:indoor_weight] > 0
      sensor_ia = OpenStudio::Model::EnergyManagementSystemSensor.new(model, 'Zone Air Temperature')
      sensor_ia.setName('cond_zone_temp')
      sensor_ia.setKeyName(spaces[HPXML::LocationLivingSpace].name.to_s)
    end

    if space_values[:outdoor_weight] > 0
      sensor_oa = OpenStudio::Model::EnergyManagementSystemSensor.new(model, 'Site Outdoor Air Drybulb Temperature')
      sensor_oa.setName('oa_temp')
    end

    if space_values[:ground_weight] > 0
      sensor_gnd = OpenStudio::Model::EnergyManagementSystemSensor.new(model, 'Site Surface Ground Temperature')
      sensor_gnd.setName('ground_temp')
    end

    actuator = OpenStudio::Model::EnergyManagementSystemActuator.new(sch, *EPlus::EMSActuatorScheduleConstantValue)
    actuator.setName("#{location.gsub(' ', '_').gsub('-', '_')}_temp_sch")

    # EMS to actuate schedule
    program = OpenStudio::Model::EnergyManagementSystemProgram.new(model)
    program.setName("#{location.gsub('-', '_')} Temperature Program")
    program.addLine("Set #{actuator.name} = 0.0")
    if not sensor_ia.nil?
      program.addLine("Set #{actuator.name} = #{actuator.name} + (#{sensor_ia.name} * #{space_values[:indoor_weight]})")
    end
    if not sensor_oa.nil?
      program.addLine("Set #{actuator.name} = #{actuator.name} + (#{sensor_oa.name} * #{space_values[:outdoor_weight]})")
    end
    if not sensor_gnd.nil?
      program.addLine("Set #{actuator.name} = #{actuator.name} + (#{sensor_gnd.name} * #{space_values[:ground_weight]})")
    end
    if not space_values[:temp_min].nil?
      if space_values[:temp_min].is_a? String
        min_temp_c = space_values[:temp_min]
      else
        min_temp_c = UnitConversions.convert(space_values[:temp_min], 'F', 'C')
      end
      program.addLine("If #{actuator.name} < #{min_temp_c}")
      program.addLine("Set #{actuator.name} = #{min_temp_c}")
      program.addLine('EndIf')
    end

    program_cm = OpenStudio::Model::EnergyManagementSystemProgramCallingManager.new(model)
    program_cm.setName("#{program.name} calling manager")
    program_cm.setCallingPoint('EndOfSystemTimestepAfterHVACReporting')
    program_cm.addProgram(program)

    return sch
  end

  # Returns an OS:Space, or temperature OS:Schedule for a MF space, or nil if outside
  # Should be called when the object's energy use is sensitive to ambient temperature
  # (e.g., water heaters and ducts).
  def self.get_space_or_schedule_from_location(location, object_name, model, spaces)
    return if [HPXML::LocationOtherExterior, HPXML::LocationOutside, HPXML::LocationRoofDeck].include? location

    sch = nil
    space = nil
    if [HPXML::LocationOtherHeatedSpace, HPXML::LocationOtherHousingUnit, HPXML::LocationOtherMultifamilyBufferSpace,
        HPXML::LocationOtherNonFreezingSpace, HPXML::LocationExteriorWall, HPXML::LocationUnderSlab].include? location
      # if located in spaces where we don't model a thermal zone, create and return temperature schedule
      sch = get_space_temperature_schedule(model, location, spaces)
    else
      space = get_space_from_location(location, object_name, model, spaces)
    end

    return space, sch
  end

  # Returns an OS:Space, or nil if a MF space
  # Should be called when the object's energy use is NOT sensitive to ambient temperature
  # (e.g., appliances).
  def self.get_space_from_location(location, object_name, model, spaces)
    return if [HPXML::LocationOtherHeatedSpace,
               HPXML::LocationOtherHousingUnit,
               HPXML::LocationOtherMultifamilyBufferSpace,
               HPXML::LocationOtherNonFreezingSpace].include? location

    num_orig_spaces = spaces.size

    if location == HPXML::LocationBasementConditioned
      space = create_or_get_space(model, spaces, HPXML::LocationLivingSpace)
    else
      space = create_or_get_space(model, spaces, location)
    end

    fail if spaces.size != num_orig_spaces # EPvalidator.xml should prevent this

    return space
  end

  def self.set_subsurface_exterior(surface, spaces, model, hpxml_surface)
    # Set its parent surface outside boundary condition, which will be also applied to subsurfaces through OS
    # The parent surface is entirely comprised of the subsurface.

    # Subsurface on foundation wall, set it to be adjacent to outdoors
    if hpxml_surface.exterior_adjacent_to == HPXML::LocationGround
      surface.setOutsideBoundaryCondition('Outdoors')
    else
      set_surface_exterior(model, spaces, surface, hpxml_surface)
    end
  end

  def self.get_kiva_instances(fnd_walls, slabs)
    # Identify unique Kiva foundations that are required.
    kiva_fnd_walls = []
    fnd_walls.each do |foundation_wall|
      next unless foundation_wall.is_exterior

      kiva_fnd_walls << foundation_wall
    end
    if kiva_fnd_walls.empty? # Handle slab foundation type
      kiva_fnd_walls << nil
    end

    kiva_slabs = slabs

    return kiva_fnd_walls.product(kiva_slabs)
  end

  def self.set_foundation_and_walls_top()
    @foundation_top = 0
    @hpxml.foundation_walls.each do |foundation_wall|
      top = -1 * foundation_wall.depth_below_grade + foundation_wall.height
      @foundation_top = top if top > @foundation_top
    end
    @walls_top = @foundation_top + 8.0 * @ncfl_ag
  end

  def self.set_heating_and_cooling_seasons()
    return if @hpxml.hvac_controls.size == 0

    hvac_control = @hpxml.hvac_controls[0]

    htg_start_month = hvac_control.seasons_heating_begin_month
    htg_start_day = hvac_control.seasons_heating_begin_day
    htg_end_month = hvac_control.seasons_heating_end_month
    htg_end_day = hvac_control.seasons_heating_end_day
    clg_start_month = hvac_control.seasons_cooling_begin_month
    clg_start_day = hvac_control.seasons_cooling_begin_day
    clg_end_month = hvac_control.seasons_cooling_end_month
    clg_end_day = hvac_control.seasons_cooling_end_day

    @heating_days = Schedule.get_daily_season(@hpxml.header.sim_calendar_year, htg_start_month, htg_start_day, htg_end_month, htg_end_day)
    @cooling_days = Schedule.get_daily_season(@hpxml.header.sim_calendar_year, clg_start_month, clg_start_day, clg_end_month, clg_end_day)
  end
end

# register the measure to be used by the application
HPXMLtoOpenStudio.new.registerWithApplication<|MERGE_RESOLUTION|>--- conflicted
+++ resolved
@@ -259,10 +259,6 @@
     add_heating_system(runner, model, spaces, airloop_map)
     add_heat_pump(runner, model, weather, spaces, airloop_map)
     add_dehumidifiers(runner, model, spaces)
-<<<<<<< HEAD
-    # add_residual_ideal_system(runner, model, spaces) # FIXME
-=======
->>>>>>> 62550ce9
     add_ceiling_fans(runner, model, weather, spaces)
 
     # Hot Water
