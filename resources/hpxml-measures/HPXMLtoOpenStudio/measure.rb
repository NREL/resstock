# frozen_string_literal: true

# Require all gems up front; this is much faster than multiple resource
# files lazy loading as needed, as it prevents multiple lookups for the
# same gem.
require 'pathname'
require 'csv'
require 'oga'
require_relative 'resources/airflow'
require_relative 'resources/constants'
require_relative 'resources/constructions'
require_relative 'resources/energyplus'
require_relative 'resources/generator'
require_relative 'resources/geometry'
require_relative 'resources/hotwater_appliances'
require_relative 'resources/hpxml'
require_relative 'resources/hpxml_defaults'
require_relative 'resources/hvac'
require_relative 'resources/hvac_sizing'
require_relative 'resources/lighting'
require_relative 'resources/location'
require_relative 'resources/materials'
require_relative 'resources/misc_loads'
require_relative 'resources/psychrometrics'
require_relative 'resources/pv'
require_relative 'resources/schedules'
require_relative 'resources/simcontrols'
require_relative 'resources/unit_conversions'
require_relative 'resources/util'
require_relative 'resources/validator'
require_relative 'resources/version'
require_relative 'resources/waterheater'
require_relative 'resources/weather'
require_relative 'resources/xmlhelper'

# start the measure
class HPXMLtoOpenStudio < OpenStudio::Measure::ModelMeasure
  # human readable name
  def name
    return 'HPXML to OpenStudio Translator'
  end

  # human readable description
  def description
    return 'Translates HPXML file to OpenStudio Model'
  end

  # human readable description of modeling approach
  def modeler_description
    return ''
  end

  # define the arguments that the user will input
  def arguments(model)
    args = OpenStudio::Measure::OSArgumentVector.new

    arg = OpenStudio::Measure::OSArgument.makeStringArgument('hpxml_path', true)
    arg.setDisplayName('HPXML File Path')
    arg.setDescription('Absolute/relative path of the HPXML file.')
    args << arg

    arg = OpenStudio::Measure::OSArgument.makeStringArgument('output_dir', true)
    arg.setDisplayName('Directory for Output Files')
    arg.setDescription('Absolute/relative path for the output files directory.')
    args << arg

    arg = OpenStudio::Measure::OSArgument.makeBoolArgument('debug', false)
    arg.setDisplayName('Debug Mode?')
    arg.setDescription('If true: 1) Writes in.osm file, 2) Generates additional log output, and 3) Creates all EnergyPlus output files.')
    arg.setDefaultValue(false)
    args << arg

    arg = OpenStudio::Measure::OSArgument.makeBoolArgument('add_component_loads', false)
    arg.setDisplayName('Add component loads?')
    arg.setDescription('If true, adds the calculation of heating/cooling component loads (not enabled by default for faster performance).')
    arg.setDefaultValue(false)
    args << arg

    arg = OpenStudio::Measure::OSArgument.makeBoolArgument('skip_validation', false)
    arg.setDisplayName('Skip Validation?')
    arg.setDescription('If true, bypasses HPXML input validation for faster performance. WARNING: This should only be used if the supplied HPXML file has already been validated against the Schema & Schematron documents.')
    arg.setDefaultValue(false)
    args << arg

    arg = OpenStudio::Measure::OSArgument.makeStringArgument('building_id', false)
    arg.setDisplayName('BuildingID')
    arg.setDescription('The ID of the HPXML Building. Only required if there are multiple Building elements in the HPXML file.')
    args << arg

    return args
  end

  # define what happens when the measure is run
  def run(model, runner, user_arguments)
    super(model, runner, user_arguments)

    # use the built-in error checking
    if !runner.validateUserArguments(arguments(model), user_arguments)
      return false
    end

    Geometry.tear_down_model(model, runner)

    Version.check_openstudio_version()

    # assign the user inputs to variables
    hpxml_path = runner.getStringArgumentValue('hpxml_path', user_arguments)
    output_dir = runner.getStringArgumentValue('output_dir', user_arguments)
    add_component_loads = runner.getBoolArgumentValue('add_component_loads', user_arguments)
    debug = runner.getBoolArgumentValue('debug', user_arguments)
    skip_validation = runner.getBoolArgumentValue('skip_validation', user_arguments)
    building_id = runner.getOptionalStringArgumentValue('building_id', user_arguments)

    unless (Pathname.new hpxml_path).absolute?
      hpxml_path = File.expand_path(File.join(File.dirname(__FILE__), hpxml_path))
    end
    unless File.exist?(hpxml_path) && hpxml_path.downcase.end_with?('.xml')
      fail "'#{hpxml_path}' does not exist or is not an .xml file."
    end

    unless (Pathname.new output_dir).absolute?
      output_dir = File.expand_path(File.join(File.dirname(__FILE__), output_dir))
    end

    if building_id.is_initialized
      building_id = building_id.get
    else
      building_id = nil
    end

    begin
      if skip_validation
        stron_paths = []
      else
        stron_paths = [File.join(File.dirname(__FILE__), 'resources', 'HPXMLvalidator.xml'),
                       File.join(File.dirname(__FILE__), 'resources', 'EPvalidator.xml')]
      end
      hpxml = HPXML.new(hpxml_path: hpxml_path, schematron_validators: stron_paths, building_id: building_id)
      hpxml.errors.each do |error|
        runner.registerError(error)
      end
      hpxml.warnings.each do |warning|
        runner.registerWarning(warning)
      end
      return false unless hpxml.errors.empty?

      epw_path, cache_path = process_weather(hpxml, runner, model, hpxml_path)

      if debug
        epw_output_path = File.join(output_dir, 'in.epw')
        FileUtils.cp(epw_path, epw_output_path)
      end

      OSModel.create(hpxml, runner, model, hpxml_path, epw_path, cache_path, output_dir,
                     add_component_loads, building_id, debug)
    rescue Exception => e
      runner.registerError("#{e.message}\n#{e.backtrace.join("\n")}")
      return false
    end

    return true
  end

  def process_weather(hpxml, runner, model, hpxml_path)
    epw_path = hpxml.climate_and_risk_zones.weather_station_epw_filepath

    if not File.exist? epw_path
      test_epw_path = File.join(File.dirname(hpxml_path), epw_path)
      epw_path = test_epw_path if File.exist? test_epw_path
    end
    if not File.exist? epw_path
      test_epw_path = File.join(File.dirname(__FILE__), '..', 'weather', epw_path)
      epw_path = test_epw_path if File.exist? test_epw_path
    end
    if not File.exist? epw_path
      test_epw_path = File.join(File.dirname(__FILE__), '..', '..', 'weather', epw_path)
      epw_path = test_epw_path if File.exist? test_epw_path
    end
    if not File.exist?(epw_path)
      fail "'#{epw_path}' could not be found."
    end

    cache_path = epw_path.gsub('.epw', '-cache.csv')
    if not File.exist?(cache_path)
      # Process weather file to create cache .csv
      runner.registerWarning("'#{cache_path}' could not be found; regenerating it.")
      epw_file = OpenStudio::EpwFile.new(epw_path)
      OpenStudio::Model::WeatherFile.setWeatherFile(model, epw_file)
      weather = WeatherProcess.new(model, runner)
      begin
        File.open(cache_path, 'wb') do |file|
          weather.dump_to_csv(file)
        end
      rescue SystemCallError
        runner.registerWarning("#{cache_path} could not be written, skipping.")
      end
    end

    return epw_path, cache_path
  end
end

class OSModel
  def self.create(hpxml, runner, model, hpxml_path, epw_path, cache_path, output_dir,
                  add_component_loads, building_id, debug)
    @hpxml = hpxml
    @debug = debug

    @eri_version = @hpxml.header.eri_calculation_version # Hidden feature
    @eri_version = 'latest' if @eri_version.nil?
    @eri_version = Constants.ERIVersions[-1] if @eri_version == 'latest'

    @apply_ashrae140_assumptions = @hpxml.header.apply_ashrae140_assumptions # Hidden feature
    @apply_ashrae140_assumptions = false if @apply_ashrae140_assumptions.nil?

    # Init

    weather, epw_file = Location.apply_weather_file(model, runner, epw_path, cache_path)
    set_defaults_and_globals(runner, output_dir, epw_file, weather)
    Location.apply(model, runner, weather, epw_file, @hpxml)
    add_simulation_params(model)

    @schedules_file = nil
    unless @hpxml.header.schedules_filepath.nil?
      @schedules_file = SchedulesFile.new(runner: runner, model: model, year: hpxml.header.sim_calendar_year,
                                          schedules_path: @hpxml.header.schedules_filepath)
    end

    # Conditioned space/zone

    spaces = {}
    create_or_get_space(model, spaces, HPXML::LocationLivingSpace)
    set_foundation_and_walls_top()
    set_heating_and_cooling_seasons()
    add_setpoints(runner, model, weather, spaces)

    # Geometry/Envelope
    add_roofs(runner, model, spaces)
    add_walls(runner, model, spaces)
    add_rim_joists(runner, model, spaces)
    add_frame_floors(runner, model, spaces)
    add_foundation_walls_slabs(runner, model, spaces)
    add_shading_schedule(runner, model, weather)
    add_windows(runner, model, spaces, weather)
    add_doors(runner, model, spaces)
    add_skylights(runner, model, spaces, weather)
    add_conditioned_floor_area(runner, model, spaces)
    add_thermal_mass(runner, model, spaces)
    update_conditioned_basement(runner, model, spaces)
    Geometry.set_zone_volumes(runner, model, spaces, @hpxml, @apply_ashrae140_assumptions)
    Geometry.explode_surfaces(runner, model, @hpxml, @walls_top)
    add_num_occupants(model, runner, spaces)

    # HVAC

    airloop_map = {} # Map of HPXML System ID -> AirLoopHVAC (or ZoneHVACFourPipeFanCoil)
    add_ideal_system(runner, model, spaces, epw_path)
    add_cooling_system(runner, model, spaces, airloop_map)
    add_heating_system(runner, model, spaces, airloop_map)
    add_heat_pump(runner, model, weather, spaces, airloop_map)
    add_dehumidifiers(runner, model, spaces)
    # add_residual_ideal_system(runner, model, spaces) # FIXME
    add_ceiling_fans(runner, model, weather, spaces)

    # Hot Water

    add_hot_water_and_appliances(runner, model, weather, spaces)

    # Plug Loads & Fuel Loads & Lighting

    add_mels(runner, model, spaces)
    add_mfls(runner, model, spaces)
    add_lighting(runner, model, epw_file, spaces)

    # Pools & Hot Tubs
    add_pools_and_hot_tubs(runner, model, spaces)

    # Other

    add_airflow(runner, model, weather, spaces, airloop_map)
    add_photovoltaics(runner, model)
    add_generators(runner, model)
    add_additional_properties(runner, model, hpxml_path, building_id)

    # Output

    add_loads_output(runner, model, spaces, add_component_loads)
    add_output_control_files(runner, model)
    # Uncomment to debug EMS
    # add_ems_debug_output(runner, model)

    if debug
      osm_output_path = File.join(output_dir, 'in.osm')
      File.write(osm_output_path, model.to_s)
      runner.registerInfo("Wrote file: #{osm_output_path}")
    end
  end

  private

  def self.set_defaults_and_globals(runner, output_dir, epw_file, weather)
    # Initialize
    @remaining_heat_load_frac = 1.0
    @remaining_cool_load_frac = 1.0
    @cond_bsmnt_surfaces = [] # list of surfaces in conditioned basement, used for modification of some surface properties, eg. solar absorptance, view factor, etc.

    # Set globals
    @cfa = @hpxml.building_construction.conditioned_floor_area
    @ncfl = @hpxml.building_construction.number_of_conditioned_floors
    @ncfl_ag = @hpxml.building_construction.number_of_conditioned_floors_above_grade
    @nbeds = @hpxml.building_construction.number_of_bedrooms
    @default_azimuths = HPXMLDefaults.get_default_azimuths(@hpxml)

    # Apply defaults to HPXML object
    HPXMLDefaults.apply(@hpxml, @eri_version, weather, epw_file: epw_file)

    @frac_windows_operable = @hpxml.fraction_of_windows_operable()

    # Write updated HPXML object (w/ defaults) to file for inspection
    hpxml_defaults_path = File.join(output_dir, 'in.xml')
    XMLHelper.write_file(@hpxml.to_oga, hpxml_defaults_path)

    # Now that we've written in.xml, ensure that no capacities/airflows
    # are zero in order to prevent potential E+ errors.
    HVAC.ensure_nonzero_sizing_values(@hpxml)
  end

  def self.add_simulation_params(model)
    SimControls.apply(model, @hpxml)
  end

  def self.update_conditioned_basement(runner, model, spaces)
    return if @cond_bsmnt_surfaces.empty?

    # Update @cond_bsmnt_surfaces to include subsurfaces
    new_cond_bsmnt_surfaces = @cond_bsmnt_surfaces.dup
    @cond_bsmnt_surfaces.each do |cond_bsmnt_surface|
      next if cond_bsmnt_surface.is_a? OpenStudio::Model::InternalMassDefinition
      next if cond_bsmnt_surface.subSurfaces.empty?

      cond_bsmnt_surface.subSurfaces.each do |ss|
        new_cond_bsmnt_surfaces << ss
      end
    end
    @cond_bsmnt_surfaces = new_cond_bsmnt_surfaces.dup

    update_solar_absorptances(runner, model)
    assign_view_factors(runner, model, spaces)
  end

  def self.update_solar_absorptances(runner, model)
    # modify conditioned basement surface properties
    # zero out interior solar absorptance in conditioned basement

    @cond_bsmnt_surfaces.each do |cond_bsmnt_surface|
      # skip windows because windows don't have such property to change.
      next if cond_bsmnt_surface.is_a?(OpenStudio::Model::SubSurface) && (cond_bsmnt_surface.subSurfaceType.downcase == 'fixedwindow')

      adj_surface = nil
      if not cond_bsmnt_surface.is_a? OpenStudio::Model::InternalMassDefinition
        if not cond_bsmnt_surface.is_a? OpenStudio::Model::SubSurface
          adj_surface = cond_bsmnt_surface.adjacentSurface.get if cond_bsmnt_surface.adjacentSurface.is_initialized
        else
          adj_surface = cond_bsmnt_surface.adjacentSubSurface.get if cond_bsmnt_surface.adjacentSubSurface.is_initialized
        end
      end
      const = cond_bsmnt_surface.construction.get
      layered_const = const.to_LayeredConstruction.get
      innermost_material = layered_const.layers[layered_const.numLayers() - 1].to_StandardOpaqueMaterial.get
      # check if target surface is sharing its interior material/construction object with other surfaces
      # if so, need to clone the material/construction and make changes there, then reassign it to target surface
      mat_share = (innermost_material.directUseCount != 1)
      const_share = (const.directUseCount != 1)
      if const_share
        # create new construction + new material for these surfaces
        new_const = const.clone.to_Construction.get
        cond_bsmnt_surface.setConstruction(new_const)
        new_material = innermost_material.clone.to_StandardOpaqueMaterial.get
        layered_const = new_const.to_LayeredConstruction.get
        layered_const.setLayer(layered_const.numLayers() - 1, new_material)
      elsif mat_share
        # create new material for existing unique construction
        new_material = innermost_material.clone.to_StandardOpaqueMaterial.get
        layered_const.setLayer(layered_const.numLayers() - 1, new_material)
      end
      if layered_const.numLayers() == 1
        # split single layer into two to only change its inside facing property
        layer_mat = layered_const.layers[0].to_StandardOpaqueMaterial.get
        layer_mat.setThickness(layer_mat.thickness / 2)
        layered_const.insertLayer(1, layer_mat.clone.to_StandardOpaqueMaterial.get)
      end
      # Re-read innermost material and assign properties after adjustment
      innermost_material = layered_const.layers[layered_const.numLayers() - 1].to_StandardOpaqueMaterial.get
      innermost_material.setSolarAbsorptance(0.0)
      innermost_material.setVisibleAbsorptance(0.0)
      next if adj_surface.nil?

      # Create new construction in case of shared construction.
      layered_const_adj = OpenStudio::Model::Construction.new(model)
      layered_const_adj.setName(cond_bsmnt_surface.construction.get.name.get + ' Reversed Bsmnt')
      layered_const_adj.setLayers(cond_bsmnt_surface.construction.get.to_LayeredConstruction.get.layers.reverse())
      adj_surface.construction.get.remove if adj_surface.construction.get.directUseCount == 1
      adj_surface.setConstruction(layered_const_adj)
    end
  end

  def self.assign_view_factors(runner, model, spaces)
    # zero out view factors between conditioned basement surfaces and living zone surfaces
    all_surfaces = [] # all surfaces in single conditioned space
    lv_surfaces = []  # surfaces in living
    cond_base_surfaces = [] # surfaces in conditioned basement

    spaces[HPXML::LocationLivingSpace].surfaces.each do |surface|
      surface.subSurfaces.each do |sub_surface|
        all_surfaces << sub_surface
      end
      all_surfaces << surface
    end
    spaces[HPXML::LocationLivingSpace].internalMass.each do |im|
      all_surfaces << im
    end

    all_surfaces.each do |surface|
      if @cond_bsmnt_surfaces.include?(surface) ||
         ((@cond_bsmnt_surfaces.include? surface.internalMassDefinition) if surface.is_a? OpenStudio::Model::InternalMass)
        cond_base_surfaces << surface
      else
        lv_surfaces << surface
      end
    end

    all_surfaces.sort!

    # calculate view factors separately for living and conditioned basement
    vf_map_lv = calc_approximate_view_factor(runner, model, lv_surfaces)
    vf_map_cb = calc_approximate_view_factor(runner, model, cond_base_surfaces)

    zone_prop = spaces[HPXML::LocationLivingSpace].thermalZone.get.getZonePropertyUserViewFactorsBySurfaceName

    all_surfaces.each do |from_surface|
      all_surfaces.each do |to_surface|
        next if (vf_map_lv[from_surface].nil? || vf_map_lv[from_surface][to_surface].nil?) &&
                (vf_map_cb[from_surface].nil? || vf_map_cb[from_surface][to_surface].nil?)

        if lv_surfaces.include? from_surface
          vf = vf_map_lv[from_surface][to_surface]
        else
          vf = vf_map_cb[from_surface][to_surface]
        end
        next if vf < 0.05 # Skip small view factors to reduce runtime

        os_vf = OpenStudio::Model::ViewFactor.new(from_surface, to_surface, vf.round(10))
        zone_prop.addViewFactor(os_vf)
      end
    end
  end

  def self.calc_approximate_view_factor(runner, model, all_surfaces)
    # calculate approximate view factor using E+ approach
    # used for recalculating single thermal zone view factor matrix
    return {} if all_surfaces.size == 0
    if all_surfaces.size <= 3
      fail 'less than three surfaces in conditioned space. Please double check.'
    end

    s_azimuths = {}
    s_tilts = {}
    s_types = {}
    all_surfaces.each do |surface|
      if surface.is_a? OpenStudio::Model::InternalMass
        # Assumed values consistent with EnergyPlus source code
        s_azimuths[surface] = 0.0
        s_tilts[surface] = 90.0
      else
        s_azimuths[surface] = UnitConversions.convert(surface.azimuth, 'rad', 'deg')
        s_tilts[surface] = UnitConversions.convert(surface.tilt, 'rad', 'deg')
        if surface.is_a? OpenStudio::Model::SubSurface
          s_types[surface] = surface.surface.get.surfaceType.downcase
        else
          s_types[surface] = surface.surfaceType.downcase
        end
      end
    end

    same_ang_limit = 10.0
    vf_map = {}
    all_surfaces.each do |surface| # surface, subsurface, and internal mass
      surface_vf_map = {}

      # sum all the surface area that could be seen by surface1 up
      zone_seen_area = 0.0
      seen_surface = {}
      all_surfaces.each do |surface2|
        next if surface2 == surface
        next if surface2.is_a? OpenStudio::Model::SubSurface

        seen_surface[surface2] = false
        if surface2.is_a? OpenStudio::Model::InternalMass
          # all surfaces see internal mass
          zone_seen_area += surface2.surfaceArea.get
          seen_surface[surface2] = true
        else
          if (s_types[surface2] == 'floor') ||
             ((s_types[surface] == 'floor') && (s_types[surface2] == 'roofceiling')) ||
             ((s_azimuths[surface] - s_azimuths[surface2]).abs > same_ang_limit) ||
             ((s_tilts[surface] - s_tilts[surface2]).abs > same_ang_limit)
            zone_seen_area += surface2.grossArea # include subsurface area
            seen_surface[surface2] = true
          end
        end
      end

      all_surfaces.each do |surface2|
        next if surface2 == surface
        next if surface2.is_a? OpenStudio::Model::SubSurface # handled together with its parent surface
        next unless seen_surface[surface2]

        if surface2.is_a? OpenStudio::Model::InternalMass
          surface_vf_map[surface2] = surface2.surfaceArea.get / zone_seen_area
        else # surfaces
          if surface2.subSurfaces.size > 0
            # calculate surface and its sub surfaces view factors
            if surface2.netArea > 0.1 # base surface of a sub surface: window/door etc.
              fail "Unexpected net area for surface '#{surface2.name}'."
            end

            surface2.subSurfaces.each do |sub_surface|
              surface_vf_map[sub_surface] = sub_surface.grossArea / zone_seen_area
            end
          else # no subsurface
            surface_vf_map[surface2] = surface2.grossArea / zone_seen_area
          end
        end
      end
      vf_map[surface] = surface_vf_map
    end
    return vf_map
  end

  def self.add_num_occupants(model, runner, spaces)
    # Occupants
    num_occ = @hpxml.building_occupancy.number_of_residents
    return if num_occ <= 0

    Geometry.apply_occupants(model, @hpxml, num_occ, @cfa, spaces[HPXML::LocationLivingSpace], @schedules_file)
  end

  def self.create_or_get_space(model, spaces, location)
    if spaces[location].nil?
      Geometry.create_space_and_zone(model, spaces, location)
    end
    return spaces[location]
  end

  def self.add_roofs(runner, model, spaces)
    @hpxml.roofs.each do |roof|
      next if roof.net_area < 1.0 # skip modeling net surface area for surfaces comprised entirely of subsurface area

      if roof.azimuth.nil?
        if roof.pitch > 0
          azimuths = @default_azimuths # Model as four directions for average exterior incident solar
        else
          azimuths = [@default_azimuths[0]] # Arbitrary azimuth for flat roof
        end
      else
        azimuths = [roof.azimuth]
      end

      surfaces = []

      azimuths.each do |azimuth|
        width = Math::sqrt(roof.net_area)
        length = (roof.net_area / width) / azimuths.size
        tilt = roof.pitch / 12.0
        z_origin = @walls_top + 0.5 * Math.sin(Math.atan(tilt)) * width

        vertices = Geometry.create_roof_vertices(length, width, z_origin, azimuth, tilt)
        surface = OpenStudio::Model::Surface.new(vertices, model)
        surfaces << surface
        surface.additionalProperties.setFeature('Length', length)
        surface.additionalProperties.setFeature('Width', width)
        surface.additionalProperties.setFeature('Azimuth', azimuth)
        surface.additionalProperties.setFeature('Tilt', tilt)
        surface.additionalProperties.setFeature('SurfaceType', 'Roof')
        if azimuths.size > 1
          surface.setName("#{roof.id}:#{azimuth}")
        else
          surface.setName(roof.id)
        end
        surface.setSurfaceType('RoofCeiling')
        surface.setOutsideBoundaryCondition('Outdoors')
        set_surface_interior(model, spaces, surface, roof)
      end

      next if surfaces.empty?

      # Apply construction
      has_radiant_barrier = roof.radiant_barrier
      if has_radiant_barrier
        radiant_barrier_grade = roof.radiant_barrier_grade
      end
      # FUTURE: Create Constructions.get_air_film(surface) method; use in measure.rb and hpxml_translator_test.rb
      inside_film = Material.AirFilmRoof(Geometry.get_roof_pitch([surfaces[0]]))
      outside_film = Material.AirFilmOutside
      mat_roofing = Material.RoofMaterial(roof.roof_type)
      if @apply_ashrae140_assumptions
        inside_film = Material.AirFilmRoofASHRAE140
        outside_film = Material.AirFilmOutsideASHRAE140
      end
      mat_int_finish = Material.InteriorFinishMaterial(roof.interior_finish_type, roof.interior_finish_thickness)
      if mat_int_finish.nil?
        fallback_mat_int_finish = nil
      else
        fallback_mat_int_finish = Material.InteriorFinishMaterial(mat_int_finish.name, 0.1) # Try thin material
      end

      install_grade = 1
      assembly_r = roof.insulation_assembly_r_value

      if not mat_int_finish.nil?
        # Closed cavity
        constr_sets = [
          WoodStudConstructionSet.new(Material.Stud2x(8.0), 0.07, 20.0, 0.75, mat_int_finish, mat_roofing),    # 2x8, 24" o.c. + R20
          WoodStudConstructionSet.new(Material.Stud2x(8.0), 0.07, 10.0, 0.75, mat_int_finish, mat_roofing),    # 2x8, 24" o.c. + R10
          WoodStudConstructionSet.new(Material.Stud2x(8.0), 0.07, 0.0, 0.75, mat_int_finish, mat_roofing),     # 2x8, 24" o.c.
          WoodStudConstructionSet.new(Material.Stud2x6, 0.07, 0.0, 0.75, mat_int_finish, mat_roofing),         # 2x6, 24" o.c.
          WoodStudConstructionSet.new(Material.Stud2x4, 0.07, 0.0, 0.5, mat_int_finish, mat_roofing),          # 2x4, 16" o.c.
          WoodStudConstructionSet.new(Material.Stud2x4, 0.01, 0.0, 0.0, fallback_mat_int_finish, mat_roofing), # Fallback
        ]
        match, constr_set, cavity_r = Constructions.pick_wood_stud_construction_set(assembly_r, constr_sets, inside_film, outside_film, roof.id)

        Constructions.apply_closed_cavity_roof(runner, model, surfaces, "#{roof.id} construction",
                                               cavity_r, install_grade,
                                               constr_set.stud.thick_in,
                                               true, constr_set.framing_factor,
                                               constr_set.mat_int_finish,
                                               constr_set.osb_thick_in, constr_set.rigid_r,
                                               constr_set.mat_ext_finish, has_radiant_barrier,
                                               inside_film, outside_film, radiant_barrier_grade,
                                               roof.solar_absorptance, roof.emittance)
      else
        # Open cavity
        constr_sets = [
          GenericConstructionSet.new(10.0, 0.5, nil, mat_roofing), # w/R-10 rigid
          GenericConstructionSet.new(0.0, 0.5, nil, mat_roofing),  # Standard
          GenericConstructionSet.new(0.0, 0.0, nil, mat_roofing),  # Fallback
        ]
        match, constr_set, layer_r = Constructions.pick_generic_construction_set(assembly_r, constr_sets, inside_film, outside_film, roof.id)

        cavity_r = 0
        cavity_ins_thick_in = 0
        framing_factor = 0
        framing_thick_in = 0

        Constructions.apply_open_cavity_roof(runner, model, surfaces, "#{roof.id} construction",
                                             cavity_r, install_grade, cavity_ins_thick_in,
                                             framing_factor, framing_thick_in,
                                             constr_set.osb_thick_in, layer_r + constr_set.rigid_r,
                                             constr_set.mat_ext_finish, has_radiant_barrier,
                                             inside_film, outside_film, radiant_barrier_grade,
                                             roof.solar_absorptance, roof.emittance)
      end
      Constructions.check_surface_assembly_rvalue(runner, surfaces, inside_film, outside_film, assembly_r, match)
    end
  end

  def self.add_walls(runner, model, spaces)
    @hpxml.walls.each do |wall|
      next if wall.net_area < 1.0 # skip modeling net surface area for surfaces comprised entirely of subsurface area

      if wall.azimuth.nil?
        if wall.is_exterior
          azimuths = @default_azimuths # Model as four directions for average exterior incident solar
        else
          azimuths = [@default_azimuths[0]] # Arbitrary direction, doesn't receive exterior incident solar
        end
      else
        azimuths = [wall.azimuth]
      end

      surfaces = []

      azimuths.each do |azimuth|
        height = 8.0 * @ncfl_ag
        length = (wall.net_area / height) / azimuths.size
        z_origin = @foundation_top

        vertices = Geometry.create_wall_vertices(length, height, z_origin, azimuth)
        surface = OpenStudio::Model::Surface.new(vertices, model)
        surfaces << surface
        surface.additionalProperties.setFeature('Length', length)
        surface.additionalProperties.setFeature('Azimuth', azimuth)
        surface.additionalProperties.setFeature('Tilt', 90.0)
        surface.additionalProperties.setFeature('SurfaceType', 'Wall')
        if azimuths.size > 1
          surface.setName("#{wall.id}:#{azimuth}")
        else
          surface.setName(wall.id)
        end
        surface.setSurfaceType('Wall')
        set_surface_interior(model, spaces, surface, wall)
        set_surface_exterior(model, spaces, surface, wall)
        if wall.is_interior
          surface.setSunExposure('NoSun')
          surface.setWindExposure('NoWind')
        end
      end

      next if surfaces.empty?

      # Apply construction
      # The code below constructs a reasonable wall construction based on the
      # wall type while ensuring the correct assembly R-value.

      inside_film = Material.AirFilmVertical
      if wall.is_exterior
        outside_film = Material.AirFilmOutside
        mat_ext_finish = Material.ExteriorFinishMaterial(wall.siding)
      else
        outside_film = Material.AirFilmVertical
        mat_ext_finish = nil
      end
      if @apply_ashrae140_assumptions
        inside_film = Material.AirFilmVerticalASHRAE140
        outside_film = Material.AirFilmOutsideASHRAE140
      end
      mat_int_finish = Material.InteriorFinishMaterial(wall.interior_finish_type, wall.interior_finish_thickness)

      Constructions.apply_wall_construction(runner, model, surfaces, wall.id, wall.wall_type, wall.insulation_assembly_r_value,
                                            mat_int_finish, inside_film, outside_film, mat_ext_finish, wall.solar_absorptance,
                                            wall.emittance)
    end
  end

  def self.add_rim_joists(runner, model, spaces)
    @hpxml.rim_joists.each do |rim_joist|
      if rim_joist.azimuth.nil?
        if rim_joist.is_exterior
          azimuths = @default_azimuths # Model as four directions for average exterior incident solar
        else
          azimuths = [@default_azimuths[0]] # Arbitrary direction, doesn't receive exterior incident solar
        end
      else
        azimuths = [rim_joist.azimuth]
      end

      surfaces = []

      azimuths.each do |azimuth|
        height = 1.0
        length = (rim_joist.area / height) / azimuths.size
        z_origin = @foundation_top

        vertices = Geometry.create_wall_vertices(length, height, z_origin, azimuth)
        surface = OpenStudio::Model::Surface.new(vertices, model)
        surfaces << surface
        surface.additionalProperties.setFeature('Length', length)
        surface.additionalProperties.setFeature('Azimuth', azimuth)
        surface.additionalProperties.setFeature('Tilt', 90.0)
        surface.additionalProperties.setFeature('SurfaceType', 'RimJoist')
        if azimuths.size > 1
          surface.setName("#{rim_joist.id}:#{azimuth}")
        else
          surface.setName(rim_joist.id)
        end
        surface.setSurfaceType('Wall')
        set_surface_interior(model, spaces, surface, rim_joist)
        set_surface_exterior(model, spaces, surface, rim_joist)
        if rim_joist.is_interior
          surface.setSunExposure('NoSun')
          surface.setWindExposure('NoWind')
        end
      end

      # Apply construction

      inside_film = Material.AirFilmVertical
      if rim_joist.is_exterior
        outside_film = Material.AirFilmOutside
        mat_ext_finish = Material.ExteriorFinishMaterial(rim_joist.siding)
      else
        outside_film = Material.AirFilmVertical
        mat_ext_finish = nil
      end

      assembly_r = rim_joist.insulation_assembly_r_value

      constr_sets = [
        WoodStudConstructionSet.new(Material.Stud2x(2.0), 0.17, 20.0, 2.0, nil, mat_ext_finish),  # 2x4 + R20
        WoodStudConstructionSet.new(Material.Stud2x(2.0), 0.17, 10.0, 2.0, nil, mat_ext_finish),  # 2x4 + R10
        WoodStudConstructionSet.new(Material.Stud2x(2.0), 0.17, 0.0, 2.0, nil, mat_ext_finish),   # 2x4
        WoodStudConstructionSet.new(Material.Stud2x(2.0), 0.01, 0.0, 0.0, nil, mat_ext_finish),   # Fallback
      ]
      match, constr_set, cavity_r = Constructions.pick_wood_stud_construction_set(assembly_r, constr_sets, inside_film, outside_film, rim_joist.id)
      install_grade = 1

      Constructions.apply_rim_joist(runner, model, surfaces, "#{rim_joist.id} construction",
                                    cavity_r, install_grade, constr_set.framing_factor,
                                    constr_set.mat_int_finish, constr_set.osb_thick_in,
                                    constr_set.rigid_r, constr_set.mat_ext_finish,
                                    inside_film, outside_film, rim_joist.solar_absorptance,
                                    rim_joist.emittance)
      Constructions.check_surface_assembly_rvalue(runner, surfaces, inside_film, outside_film, assembly_r, match)
    end
  end

  def self.add_frame_floors(runner, model, spaces)
    @hpxml.frame_floors.each do |frame_floor|
      area = frame_floor.area
      width = Math::sqrt(area)
      length = area / width
      if frame_floor.interior_adjacent_to.include?('attic') || frame_floor.exterior_adjacent_to.include?('attic')
        z_origin = @walls_top
      else
        z_origin = @foundation_top
      end

      if frame_floor.is_ceiling
        vertices = Geometry.create_ceiling_vertices(length, width, z_origin, @default_azimuths)
        surface = OpenStudio::Model::Surface.new(vertices, model)
        surface.additionalProperties.setFeature('SurfaceType', 'Ceiling')
      else
        vertices = Geometry.create_floor_vertices(length, width, z_origin, @default_azimuths)
        surface = OpenStudio::Model::Surface.new(vertices, model)
        surface.additionalProperties.setFeature('SurfaceType', 'Floor')
      end
      surface.additionalProperties.setFeature('Tilt', 0.0)
      set_surface_interior(model, spaces, surface, frame_floor)
      set_surface_exterior(model, spaces, surface, frame_floor)
      surface.setName(frame_floor.id)
      if frame_floor.is_interior
        surface.setSunExposure('NoSun')
        surface.setWindExposure('NoWind')
      elsif frame_floor.is_floor
        surface.setSunExposure('NoSun')
      end

      # Apply construction

      if frame_floor.is_ceiling
        if @apply_ashrae140_assumptions
          # Attic floor
          inside_film = Material.AirFilmFloorASHRAE140
          outside_film = Material.AirFilmFloorASHRAE140
        else
          inside_film = Material.AirFilmFloorAverage
          outside_film = Material.AirFilmFloorAverage
        end
        mat_int_finish = Material.InteriorFinishMaterial(frame_floor.interior_finish_type, frame_floor.interior_finish_thickness)
        if mat_int_finish.nil?
          fallback_mat_int_finish = nil
        else
          fallback_mat_int_finish = Material.InteriorFinishMaterial(mat_int_finish.name, 0.1) # Try thin material
        end
        constr_sets = [
          WoodStudConstructionSet.new(Material.Stud2x6, 0.10, 50.0, 0.0, mat_int_finish, nil),         # 2x6, 24" o.c. + R50
          WoodStudConstructionSet.new(Material.Stud2x6, 0.10, 40.0, 0.0, mat_int_finish, nil),         # 2x6, 24" o.c. + R40
          WoodStudConstructionSet.new(Material.Stud2x6, 0.10, 30.0, 0.0, mat_int_finish, nil),         # 2x6, 24" o.c. + R30
          WoodStudConstructionSet.new(Material.Stud2x6, 0.10, 20.0, 0.0, mat_int_finish, nil),         # 2x6, 24" o.c. + R20
          WoodStudConstructionSet.new(Material.Stud2x6, 0.10, 10.0, 0.0, mat_int_finish, nil),         # 2x6, 24" o.c. + R10
          WoodStudConstructionSet.new(Material.Stud2x4, 0.13, 0.0, 0.0, mat_int_finish, nil),          # 2x4, 16" o.c.
          WoodStudConstructionSet.new(Material.Stud2x4, 0.01, 0.0, 0.0, fallback_mat_int_finish, nil), # Fallback
        ]
      else # Floor
        if @apply_ashrae140_assumptions
          # Raised floor
          inside_film = Material.AirFilmFloorASHRAE140
          outside_film = Material.AirFilmFloorZeroWindASHRAE140
          surface.setWindExposure('NoWind')
          covering = Material.CoveringBare(1.0)
        else
          inside_film = Material.AirFilmFloorReduced
          if frame_floor.is_exterior
            outside_film = Material.AirFilmOutside
          else
            outside_film = Material.AirFilmFloorReduced
          end
          if frame_floor.interior_adjacent_to == HPXML::LocationLivingSpace
            covering = Material.CoveringBare
          end
        end
        if covering.nil?
          fallback_covering = nil
        else
          fallback_covering = Material.CoveringBare(0.8, 0.01) # Try thin material
        end
        constr_sets = [
          WoodStudConstructionSet.new(Material.Stud2x6, 0.10, 20.0, 0.75, nil, covering),        # 2x6, 24" o.c. + R20
          WoodStudConstructionSet.new(Material.Stud2x6, 0.10, 10.0, 0.75, nil, covering),        # 2x6, 24" o.c. + R10
          WoodStudConstructionSet.new(Material.Stud2x6, 0.10, 0.0, 0.75, nil, covering),         # 2x6, 24" o.c.
          WoodStudConstructionSet.new(Material.Stud2x4, 0.13, 0.0, 0.5, nil, covering),          # 2x4, 16" o.c.
          WoodStudConstructionSet.new(Material.Stud2x4, 0.01, 0.0, 0.0, nil, fallback_covering), # Fallback
        ]
      end
      assembly_r = frame_floor.insulation_assembly_r_value

      match, constr_set, cavity_r = Constructions.pick_wood_stud_construction_set(assembly_r, constr_sets, inside_film, outside_film, frame_floor.id)

      install_grade = 1
      if frame_floor.is_ceiling

        Constructions.apply_ceiling(runner, model, [surface], "#{frame_floor.id} construction",
                                    cavity_r, install_grade,
                                    constr_set.rigid_r, constr_set.framing_factor,
                                    constr_set.stud.thick_in, constr_set.mat_int_finish,
                                    inside_film, outside_film)

      else # Floor
        Constructions.apply_floor(runner, model, [surface], "#{frame_floor.id} construction",
                                  cavity_r, install_grade,
                                  constr_set.framing_factor, constr_set.stud.thick_in,
                                  constr_set.osb_thick_in, constr_set.rigid_r,
                                  constr_set.mat_ext_finish, inside_film, outside_film)
      end

      Constructions.check_surface_assembly_rvalue(runner, [surface], inside_film, outside_film, assembly_r, match)
    end
  end

  def self.add_foundation_walls_slabs(runner, model, spaces)
    foundation_types = @hpxml.slabs.map { |s| s.interior_adjacent_to }.uniq

    foundation_types.each do |foundation_type|
      # Get attached foundation walls/slabs
      fnd_walls = []
      slabs = []
      @hpxml.foundation_walls.each do |foundation_wall|
        next unless foundation_wall.interior_adjacent_to == foundation_type
        next if foundation_wall.net_area < 1.0 # skip modeling net surface area for surfaces comprised entirely of subsurface area

        fnd_walls << foundation_wall
      end
      @hpxml.slabs.each do |slab|
        next unless slab.interior_adjacent_to == foundation_type

        slabs << slab
        slab.exposed_perimeter = [slab.exposed_perimeter, 1.0].max # minimum value to prevent error if no exposed slab
      end

      # Calculate combinations of slabs/walls for each Kiva instance
      kiva_instances = get_kiva_instances(fnd_walls, slabs)

      # Obtain some wall/slab information
      fnd_wall_lengths = {}
      fnd_walls.each do |foundation_wall|
        next unless foundation_wall.is_exterior

        fnd_wall_lengths[foundation_wall] = foundation_wall.area / foundation_wall.height
      end
      slab_exp_perims = {}
      slab_areas = {}
      slabs.each do |slab|
        slab_exp_perims[slab] = slab.exposed_perimeter
        slab_areas[slab] = slab.area
      end
      total_slab_exp_perim = slab_exp_perims.values.sum(0.0)
      total_slab_area = slab_areas.values.sum(0.0)
      total_fnd_wall_length = fnd_wall_lengths.values.sum(0.0)

      no_wall_slab_exp_perim = {}

      kiva_instances.each do |foundation_wall, slab|
        # Apportion referenced walls/slabs for this Kiva instance
        slab_frac = slab_exp_perims[slab] / total_slab_exp_perim
        if total_fnd_wall_length > 0
          fnd_wall_frac = fnd_wall_lengths[foundation_wall] / total_fnd_wall_length
        else
          fnd_wall_frac = 1.0 # Handle slab foundation type
        end

        kiva_foundation = nil
        if not foundation_wall.nil?
          # Add exterior foundation wall surface
          kiva_foundation = add_foundation_wall(runner, model, spaces, foundation_wall, slab_frac,
                                                total_fnd_wall_length, total_slab_exp_perim)
        end

        # Add single combined foundation slab surface (for similar surfaces)
        slab_exp_perim = slab_exp_perims[slab] * fnd_wall_frac
        slab_area = slab_areas[slab] * fnd_wall_frac
        no_wall_slab_exp_perim[slab] = 0.0 if no_wall_slab_exp_perim[slab].nil?
        if (not foundation_wall.nil?) && (slab_exp_perim > fnd_wall_lengths[foundation_wall] * slab_frac)
          # Keep track of no-wall slab exposed perimeter
          no_wall_slab_exp_perim[slab] += (slab_exp_perim - fnd_wall_lengths[foundation_wall] * slab_frac)

          # Reduce this slab's exposed perimeter so that EnergyPlus does not automatically
          # create a second no-wall Kiva instance for each of our Kiva instances.
          # Instead, we will later create our own Kiva instance to account for it.
          # This reduces the number of Kiva instances we end up with.
          exp_perim_frac = (fnd_wall_lengths[foundation_wall] * slab_frac) / slab_exp_perim
          slab_exp_perim *= exp_perim_frac
          slab_area *= exp_perim_frac
        end
        if not foundation_wall.nil?
          z_origin = -1 * foundation_wall.depth_below_grade # Position based on adjacent foundation walls
        else
          z_origin = -1 * slab.depth_below_grade
        end
        kiva_foundation = add_foundation_slab(runner, model, spaces, slab, slab_exp_perim,
                                              slab_area, z_origin, kiva_foundation)
      end

      # For each slab, create a no-wall Kiva slab instance if needed.
      slabs.each do |slab|
        next unless no_wall_slab_exp_perim[slab] > 1.0

        z_origin = 0
        slab_area = total_slab_area * no_wall_slab_exp_perim[slab] / total_slab_exp_perim
        kiva_foundation = add_foundation_slab(runner, model, spaces, slab, no_wall_slab_exp_perim[slab],
                                              slab_area, z_origin, nil)
      end

      # Interzonal foundation wall surfaces
      # The above-grade portion of these walls are modeled as EnergyPlus surfaces with standard adjacency.
      # The below-grade portion of these walls (in contact with ground) are not modeled, as Kiva does not
      # calculate heat flow between two zones through the ground.
      fnd_walls.each do |foundation_wall|
        next unless foundation_wall.is_interior

        ag_height = foundation_wall.height - foundation_wall.depth_below_grade
        ag_net_area = foundation_wall.net_area * ag_height / foundation_wall.height
        next if ag_net_area < 1.0

        length = ag_net_area / ag_height
        z_origin = -1 * ag_height
        if foundation_wall.azimuth.nil?
          azimuth = @default_azimuths[0] # Arbitrary direction, doesn't receive exterior incident solar
        else
          azimuth = foundation_wall.azimuth
        end

        vertices = Geometry.create_wall_vertices(length, ag_height, z_origin, azimuth)
        surface = OpenStudio::Model::Surface.new(vertices, model)
        surface.additionalProperties.setFeature('Length', length)
        surface.additionalProperties.setFeature('Azimuth', azimuth)
        surface.additionalProperties.setFeature('Tilt', 90.0)
        surface.additionalProperties.setFeature('SurfaceType', 'FoundationWall')
        surface.setName(foundation_wall.id)
        surface.setSurfaceType('Wall')
        set_surface_interior(model, spaces, surface, foundation_wall)
        set_surface_exterior(model, spaces, surface, foundation_wall)
        surface.setSunExposure('NoSun')
        surface.setWindExposure('NoWind')

        # Apply construction

        wall_type = HPXML::WallTypeConcrete
        inside_film = Material.AirFilmVertical
        outside_film = Material.AirFilmVertical
        assembly_r = foundation_wall.insulation_assembly_r_value
        mat_int_finish = Material.InteriorFinishMaterial(foundation_wall.interior_finish_type, foundation_wall.interior_finish_thickness)
        if assembly_r.nil?
          concrete_thick_in = foundation_wall.thickness
          int_r = foundation_wall.insulation_interior_r_value
          ext_r = foundation_wall.insulation_exterior_r_value
          mat_concrete = Material.Concrete(concrete_thick_in)
          mat_int_finish_rvalue = mat_int_finish.nil? ? 0.0 : mat_int_finish.rvalue
          assembly_r = int_r + ext_r + mat_concrete.rvalue + mat_int_finish_rvalue + inside_film.rvalue + outside_film.rvalue
        end
        mat_ext_finish = nil

        Constructions.apply_wall_construction(runner, model, [surface], foundation_wall.id, wall_type, assembly_r,
                                              mat_int_finish, inside_film, outside_film, mat_ext_finish, nil, nil)
      end
    end
  end

  def self.add_foundation_wall(runner, model, spaces, foundation_wall, slab_frac,
                               total_fnd_wall_length, total_slab_exp_perim)

    net_area = foundation_wall.net_area * slab_frac
    gross_area = foundation_wall.area * slab_frac
    height = foundation_wall.height
    height_ag = height - foundation_wall.depth_below_grade
    z_origin = -1 * foundation_wall.depth_below_grade
    length = gross_area / height
    if foundation_wall.azimuth.nil?
      azimuth = @default_azimuths[0] # Arbitrary; solar incidence in Kiva is applied as an orientation average (to the above grade portion of the wall)
    else
      azimuth = foundation_wall.azimuth
    end

    if total_fnd_wall_length > total_slab_exp_perim
      # Calculate exposed section of wall based on slab's total exposed perimeter.
      length *= total_slab_exp_perim / total_fnd_wall_length
    end

    if gross_area > net_area
      # Create a "notch" in the wall to account for the subsurfaces. This ensures that
      # we preserve the appropriate wall height, length, and area for Kiva.
      subsurface_area = gross_area - net_area
    else
      subsurface_area = 0
    end

    vertices = Geometry.create_wall_vertices(length, height, z_origin, azimuth, subsurface_area: subsurface_area)
    surface = OpenStudio::Model::Surface.new(vertices, model)
    surface.additionalProperties.setFeature('Length', length)
    surface.additionalProperties.setFeature('Azimuth', azimuth)
    surface.additionalProperties.setFeature('Tilt', 90.0)
    surface.additionalProperties.setFeature('SurfaceType', 'FoundationWall')
    surface.setName(foundation_wall.id)
    surface.setSurfaceType('Wall')
    set_surface_interior(model, spaces, surface, foundation_wall)
    set_surface_exterior(model, spaces, surface, foundation_wall)

    concrete_thick_in = foundation_wall.thickness
    assembly_r = foundation_wall.insulation_assembly_r_value
    mat_int_finish = Material.InteriorFinishMaterial(foundation_wall.interior_finish_type, foundation_wall.interior_finish_thickness)
    if not assembly_r.nil?
      ext_rigid_height = height
      ext_rigid_offset = 0.0
      inside_film = Material.AirFilmVertical
      mat_concrete = Material.Concrete(concrete_thick_in)
      mat_int_finish_rvalue = mat_int_finish.nil? ? 0.0 : mat_int_finish.rvalue
      ext_rigid_r = assembly_r - mat_concrete.rvalue - mat_int_finish_rvalue - inside_film.rvalue
      int_rigid_r = 0.0
      if ext_rigid_r < 0 # Try without interior finish
        mat_int_finish = nil
        ext_rigid_r = assembly_r - mat_concrete.rvalue - inside_film.rvalue
      end
      if (ext_rigid_r > 0) && (ext_rigid_r < 0.1)
        ext_rigid_r = 0.0 # Prevent tiny strip of insulation
      end
      if ext_rigid_r < 0
        ext_rigid_r = 0.0
        match = false
      else
        match = true
      end
    else
      ext_rigid_offset = foundation_wall.insulation_exterior_distance_to_top
      ext_rigid_height = foundation_wall.insulation_exterior_distance_to_bottom - ext_rigid_offset
      ext_rigid_r = foundation_wall.insulation_exterior_r_value
      int_rigid_offset = foundation_wall.insulation_interior_distance_to_top
      int_rigid_height = foundation_wall.insulation_interior_distance_to_bottom - int_rigid_offset
      int_rigid_r = foundation_wall.insulation_interior_r_value
    end

    Constructions.apply_foundation_wall(runner, model, [surface], "#{foundation_wall.id} construction",
                                        ext_rigid_offset, int_rigid_offset, ext_rigid_height, int_rigid_height,
                                        ext_rigid_r, int_rigid_r, mat_int_finish, concrete_thick_in, height_ag)

    if not assembly_r.nil?
      Constructions.check_surface_assembly_rvalue(runner, [surface], inside_film, nil, assembly_r, match)
    end

    return surface.adjacentFoundation.get
  end

  def self.add_foundation_slab(runner, model, spaces, slab, slab_exp_perim,
                               slab_area, z_origin, kiva_foundation)

    slab_tot_perim = slab_exp_perim
    if slab_tot_perim**2 - 16.0 * slab_area <= 0
      # Cannot construct rectangle with this perimeter/area. Some of the
      # perimeter is presumably not exposed, so bump up perimeter value.
      slab_tot_perim = Math.sqrt(16.0 * slab_area)
    end
    sqrt_term = [slab_tot_perim**2 - 16.0 * slab_area, 0.0].max
    slab_length = slab_tot_perim / 4.0 + Math.sqrt(sqrt_term) / 4.0
    slab_width = slab_tot_perim / 4.0 - Math.sqrt(sqrt_term) / 4.0

    vertices = Geometry.create_floor_vertices(slab_length, slab_width, z_origin, @default_azimuths)
    surface = OpenStudio::Model::Surface.new(vertices, model)
    surface.setName(slab.id)
    surface.setSurfaceType('Floor')
    surface.setOutsideBoundaryCondition('Foundation')
    surface.additionalProperties.setFeature('SurfaceType', 'Slab')
    set_surface_interior(model, spaces, surface, slab)
    surface.setSunExposure('NoSun')
    surface.setWindExposure('NoWind')

    slab_perim_r = slab.perimeter_insulation_r_value
    slab_perim_depth = slab.perimeter_insulation_depth
    if (slab_perim_r == 0) || (slab_perim_depth == 0)
      slab_perim_r = 0
      slab_perim_depth = 0
    end

    if slab.under_slab_insulation_spans_entire_slab
      slab_whole_r = slab.under_slab_insulation_r_value
      slab_under_r = 0
      slab_under_width = 0
    else
      slab_under_r = slab.under_slab_insulation_r_value
      slab_under_width = slab.under_slab_insulation_width
      if (slab_under_r == 0) || (slab_under_width == 0)
        slab_under_r = 0
        slab_under_width = 0
      end
      slab_whole_r = 0
    end
    if slab_under_r + slab_whole_r > 0
      slab_gap_r = 5.0 # Assume gap insulation when insulation under slab is present
    else
      slab_gap_r = 0
    end

    mat_carpet = nil
    if (slab.carpet_fraction > 0) && (slab.carpet_r_value > 0)
      mat_carpet = Material.CoveringBare(slab.carpet_fraction,
                                         slab.carpet_r_value)
    end

    Constructions.apply_foundation_slab(runner, model, surface, "#{slab.id} construction",
                                        slab_under_r, slab_under_width, slab_gap_r, slab_perim_r,
                                        slab_perim_depth, slab_whole_r, slab.thickness,
                                        slab_exp_perim, mat_carpet, kiva_foundation)

    return surface.adjacentFoundation.get
  end

  def self.add_conditioned_floor_area(runner, model, spaces)
    # Check if we need to add floors between conditioned spaces (e.g., between first
    # and second story or conditioned basement ceiling).
    # This ensures that the E+ reported Conditioned Floor Area is correct.

    sum_cfa = 0.0
    @hpxml.frame_floors.each do |frame_floor|
      next unless frame_floor.is_floor
      next unless [HPXML::LocationLivingSpace, HPXML::LocationBasementConditioned].include?(frame_floor.interior_adjacent_to) ||
                  [HPXML::LocationLivingSpace, HPXML::LocationBasementConditioned].include?(frame_floor.exterior_adjacent_to)

      sum_cfa += frame_floor.area
    end
    @hpxml.slabs.each do |slab|
      next unless [HPXML::LocationLivingSpace, HPXML::LocationBasementConditioned].include? slab.interior_adjacent_to

      sum_cfa += slab.area
    end

    addtl_cfa = @cfa - sum_cfa

    fail if addtl_cfa < -1.0 # Allow some rounding; EPvalidator.xml should prevent this

    return unless addtl_cfa > 1.0 # Allow some rounding

    floor_width = Math::sqrt(addtl_cfa)
    floor_length = addtl_cfa / floor_width
    z_origin = @foundation_top + 8.0 * (@ncfl_ag - 1)

    # Add floor surface
    vertices = Geometry.create_floor_vertices(floor_length, floor_width, z_origin, @default_azimuths)
    floor_surface = OpenStudio::Model::Surface.new(vertices, model)

    floor_surface.setSunExposure('NoSun')
    floor_surface.setWindExposure('NoWind')
    floor_surface.setName('inferred conditioned floor')
    floor_surface.setSurfaceType('Floor')
    floor_surface.setSpace(create_or_get_space(model, spaces, HPXML::LocationLivingSpace))
    floor_surface.setOutsideBoundaryCondition('Adiabatic')
    floor_surface.additionalProperties.setFeature('SurfaceType', 'InferredFloor')
    floor_surface.additionalProperties.setFeature('Tilt', 0.0)

    # Add ceiling surface
    vertices = Geometry.create_ceiling_vertices(floor_length, floor_width, z_origin, @default_azimuths)
    ceiling_surface = OpenStudio::Model::Surface.new(vertices, model)

    ceiling_surface.setSunExposure('NoSun')
    ceiling_surface.setWindExposure('NoWind')
    ceiling_surface.setName('inferred conditioned ceiling')
    ceiling_surface.setSurfaceType('RoofCeiling')
    ceiling_surface.setSpace(create_or_get_space(model, spaces, HPXML::LocationLivingSpace))
    ceiling_surface.setOutsideBoundaryCondition('Adiabatic')
    ceiling_surface.additionalProperties.setFeature('SurfaceType', 'InferredCeiling')
    ceiling_surface.additionalProperties.setFeature('Tilt', 0.0)

    if not @cond_bsmnt_surfaces.empty?
      # assuming added ceiling is in conditioned basement
      @cond_bsmnt_surfaces << ceiling_surface
    end

    # Apply Construction
    apply_adiabatic_construction(runner, model, [floor_surface, ceiling_surface], 'floor')
  end

  def self.add_thermal_mass(runner, model, spaces)
    cfa_basement = @hpxml.slabs.select { |s| s.interior_adjacent_to == HPXML::LocationBasementConditioned }.map { |s| s.area }.sum(0.0)
    if @apply_ashrae140_assumptions
      # 1024 ft2 of interior partition wall mass, no furniture mass
      mat_int_finish = Material.InteriorFinishMaterial(HPXML::InteriorFinishGypsumBoard, 0.5)
      partition_frac_of_cfa = (1024.0 * 2) / @cfa # Ratio of exposed partition wall area (both sides) to conditioned floor area
      basement_frac_of_cfa = cfa_basement / @cfa
      Constructions.apply_partition_walls(runner, model, 'PartitionWallConstruction', mat_int_finish, partition_frac_of_cfa,
                                          basement_frac_of_cfa, @cond_bsmnt_surfaces, spaces[HPXML::LocationLivingSpace])
    else
      mat_int_finish = Material.InteriorFinishMaterial(HPXML::InteriorFinishGypsumBoard, 0.5)
      partition_frac_of_cfa = 1.0 # Ratio of exposed partition wall area (both sides) to conditioned floor area
      basement_frac_of_cfa = cfa_basement / @cfa
      Constructions.apply_partition_walls(runner, model, 'PartitionWallConstruction', mat_int_finish, partition_frac_of_cfa,
                                          basement_frac_of_cfa, @cond_bsmnt_surfaces, spaces[HPXML::LocationLivingSpace])

      mass_lb_per_sqft = 8.0
      density_lb_per_cuft = 40.0
      mat = BaseMaterial.Wood
      Constructions.apply_furniture(runner, model, mass_lb_per_sqft, density_lb_per_cuft, mat,
                                    basement_frac_of_cfa, @cond_bsmnt_surfaces, spaces[HPXML::LocationLivingSpace])
    end
  end

  def self.add_shading_schedule(runner, model, weather)
    # Use BAHSP cooling season, and not year-round or user-specified cooling season, to ensure windows use appropriate interior shading factors
    default_heating_months, @default_cooling_months = HVAC.get_default_heating_and_cooling_seasons(weather)

    # Create cooling season schedule
    clg_season_sch = MonthWeekdayWeekendSchedule.new(model, 'cooling season schedule', Array.new(24, 1), Array.new(24, 1), @default_cooling_months, Constants.ScheduleTypeLimitsFraction)
    @clg_ssn_sensor = OpenStudio::Model::EnergyManagementSystemSensor.new(model, 'Schedule Value')
    @clg_ssn_sensor.setName('cool_season')
    @clg_ssn_sensor.setKeyName(clg_season_sch.schedule.name.to_s)
  end

  def self.add_windows(runner, model, spaces, weather)
    # We already stored @fraction_of_windows_operable, so lets remove the
    # fraction_operable properties from windows and re-collapse the enclosure
    # so as to prevent potentially modeling multiple identical windows in E+,
    # which can increase simulation runtime.
    @hpxml.windows.each do |window|
      window.fraction_operable = nil
    end
    @hpxml.collapse_enclosure_surfaces()

    shading_group = nil
    shading_schedules = {}
    shading_ems = { sensors: {}, program: nil }

    surfaces = []
    @hpxml.windows.each_with_index do |window, i|
      window_height = 4.0 # ft, default

      overhang_depth = nil
      if (not window.overhangs_depth.nil?) && (window.overhangs_depth > 0)
        overhang_depth = window.overhangs_depth
        overhang_distance_to_top = window.overhangs_distance_to_top_of_window
        overhang_distance_to_bottom = window.overhangs_distance_to_bottom_of_window
        window_height = overhang_distance_to_bottom - overhang_distance_to_top
      end

      window_length = window.area / window_height
      z_origin = @foundation_top

      if window.is_exterior

        # Create parent surface slightly bigger than window
        vertices = Geometry.create_wall_vertices(window_length, window_height, z_origin, window.azimuth, add_buffer: true)
        surface = OpenStudio::Model::Surface.new(vertices, model)

        surface.additionalProperties.setFeature('Length', window_length)
        surface.additionalProperties.setFeature('Azimuth', window.azimuth)
        surface.additionalProperties.setFeature('Tilt', 90.0)
        surface.additionalProperties.setFeature('SurfaceType', 'Window')
        surface.setName("surface #{window.id}")
        surface.setSurfaceType('Wall')
        set_surface_interior(model, spaces, surface, window.wall)

        vertices = Geometry.create_wall_vertices(window_length, window_height, z_origin, window.azimuth)
        sub_surface = OpenStudio::Model::SubSurface.new(vertices, model)
        sub_surface.setName(window.id)
        sub_surface.setSurface(surface)
        sub_surface.setSubSurfaceType('FixedWindow')

        set_subsurface_exterior(surface, spaces, model, window.wall)
        surfaces << surface

        if not overhang_depth.nil?
          overhang = sub_surface.addOverhang(UnitConversions.convert(overhang_depth, 'ft', 'm'), UnitConversions.convert(overhang_distance_to_top, 'ft', 'm'))
          overhang.get.setName("#{sub_surface.name} - #{Constants.ObjectNameOverhangs}")
        end

        # Apply construction
        Constructions.apply_window(runner, model, sub_surface, 'WindowConstruction', window.ufactor, window.shgc)

        # Apply interior/exterior shading (as needed)
        shading_vertices = Geometry.create_wall_vertices(window_length, window_height, z_origin, window.azimuth)
        shading_group = Constructions.apply_window_skylight_shading(model, window, i, shading_vertices, surface, sub_surface, shading_group,
                                                                    shading_schedules, shading_ems, Constants.ObjectNameWindowShade, @default_cooling_months)
      else
        # Window is on an interior surface, which E+ does not allow. Model
        # as a door instead so that we can get the appropriate conduction
        # heat transfer; there is no solar gains anyway.

        # Create parent surface slightly bigger than window
        vertices = Geometry.create_wall_vertices(window_length, window_height, z_origin, window.azimuth, add_buffer: true)
        surface = OpenStudio::Model::Surface.new(vertices, model)

        surface.additionalProperties.setFeature('Length', window_length)
        surface.additionalProperties.setFeature('Azimuth', window.azimuth)
        surface.additionalProperties.setFeature('Tilt', 90.0)
        surface.additionalProperties.setFeature('SurfaceType', 'Door')
        surface.setName("surface #{window.id}")
        surface.setSurfaceType('Wall')
        set_surface_interior(model, spaces, surface, window.wall)

        vertices = Geometry.create_wall_vertices(window_length, window_height, z_origin, window.azimuth)
        sub_surface = OpenStudio::Model::SubSurface.new(vertices, model)
        sub_surface.setName(window.id)
        sub_surface.setSurface(surface)
        sub_surface.setSubSurfaceType('Door')

        set_subsurface_exterior(surface, spaces, model, window.wall)
        surfaces << surface

        # Apply construction
        inside_film = Material.AirFilmVertical
        outside_film = Material.AirFilmVertical
        Constructions.apply_door(runner, model, [sub_surface], 'Window', window.ufactor, inside_film, outside_film)
      end
    end

    apply_adiabatic_construction(runner, model, surfaces, 'wall')
  end

  def self.add_skylights(runner, model, spaces, weather)
    surfaces = []

    shading_group = nil
    shading_schedules = {}
    shading_ems = { sensors: {}, program: nil }

    @hpxml.skylights.each_with_index do |skylight, i|
      tilt = skylight.roof.pitch / 12.0
      width = Math::sqrt(skylight.area)
      length = skylight.area / width
      z_origin = @walls_top + 0.5 * Math.sin(Math.atan(tilt)) * width

      # Create parent surface slightly bigger than skylight
      vertices = Geometry.create_roof_vertices(length, width, z_origin, skylight.azimuth, tilt, add_buffer: true)
      surface = OpenStudio::Model::Surface.new(vertices, model)
      surface.additionalProperties.setFeature('Length', length)
      surface.additionalProperties.setFeature('Width', width)
      surface.additionalProperties.setFeature('Azimuth', skylight.azimuth)
      surface.additionalProperties.setFeature('Tilt', tilt)
      surface.additionalProperties.setFeature('SurfaceType', 'Skylight')
      surface.setName("surface #{skylight.id}")
      surface.setSurfaceType('RoofCeiling')
      surface.setSpace(create_or_get_space(model, spaces, HPXML::LocationLivingSpace)) # Ensures it is included in Manual J sizing
      surface.setOutsideBoundaryCondition('Outdoors') # cannot be adiabatic because subsurfaces won't be created
      surfaces << surface

      vertices = Geometry.create_roof_vertices(length, width, z_origin, skylight.azimuth, tilt)
      sub_surface = OpenStudio::Model::SubSurface.new(vertices, model)
      sub_surface.setName(skylight.id)
      sub_surface.setSurface(surface)
      sub_surface.setSubSurfaceType('Skylight')

      # Apply construction
      Constructions.apply_skylight(runner, model, sub_surface, 'SkylightConstruction', skylight.ufactor, skylight.shgc)

      # Apply interior/exterior shading (as needed)
      shading_vertices = Geometry.create_roof_vertices(length, width, z_origin, skylight.azimuth, tilt)
      shading_group = Constructions.apply_window_skylight_shading(model, skylight, i, shading_vertices, surface, sub_surface, shading_group,
                                                                  shading_schedules, shading_ems, Constants.ObjectNameSkylightShade, @default_cooling_months)
    end

    apply_adiabatic_construction(runner, model, surfaces, 'roof')
  end

  def self.add_doors(runner, model, spaces)
    surfaces = []
    @hpxml.doors.each do |door|
      door_height = 6.67 # ft
      door_length = door.area / door_height
      z_origin = @foundation_top

      # Create parent surface slightly bigger than door
      vertices = Geometry.create_wall_vertices(door_length, door_height, z_origin, door.azimuth, add_buffer: true)
      surface = OpenStudio::Model::Surface.new(vertices, model)

      surface.additionalProperties.setFeature('Length', door_length)
      surface.additionalProperties.setFeature('Azimuth', door.azimuth)
      surface.additionalProperties.setFeature('Tilt', 90.0)
      surface.additionalProperties.setFeature('SurfaceType', 'Door')
      surface.setName("surface #{door.id}")
      surface.setSurfaceType('Wall')
      set_surface_interior(model, spaces, surface, door.wall)

      vertices = Geometry.create_wall_vertices(door_length, door_height, z_origin, door.azimuth)
      sub_surface = OpenStudio::Model::SubSurface.new(vertices, model)
      sub_surface.setName(door.id)
      sub_surface.setSurface(surface)
      sub_surface.setSubSurfaceType('Door')

      set_subsurface_exterior(surface, spaces, model, door.wall)
      surfaces << surface

      # Apply construction
      ufactor = 1.0 / door.r_value
      inside_film = Material.AirFilmVertical
      if door.wall.is_exterior
        outside_film = Material.AirFilmOutside
      else
        outside_film = Material.AirFilmVertical
      end
      Constructions.apply_door(runner, model, [sub_surface], 'Door', ufactor, inside_film, outside_film)
    end

    apply_adiabatic_construction(runner, model, surfaces, 'wall')
  end

  def self.apply_adiabatic_construction(runner, model, surfaces, type)
    # Arbitrary construction for heat capacitance.
    # Only applies to surfaces where outside boundary conditioned is
    # adiabatic or surface net area is near zero.
    return if surfaces.empty?

    if type == 'wall'
      mat_int_finish = Material.InteriorFinishMaterial(HPXML::InteriorFinishGypsumBoard, 0.5)
      mat_ext_finish = Material.ExteriorFinishMaterial(HPXML::SidingTypeWood)
      Constructions.apply_wood_stud_wall(runner, model, surfaces, 'AdiabaticWallConstruction',
                                         0, 1, 3.5, true, 0.1, mat_int_finish, 0, 99, mat_ext_finish,
                                         Material.AirFilmVertical, Material.AirFilmVertical)
    elsif type == 'floor'
      Constructions.apply_floor(runner, model, surfaces, 'AdiabaticFloorConstruction',
                                0, 1, 0.07, 5.5, 0.75, 99, Material.CoveringBare,
                                Material.AirFilmFloorReduced, Material.AirFilmFloorReduced)
    elsif type == 'roof'
      Constructions.apply_open_cavity_roof(runner, model, surfaces, 'AdiabaticRoofConstruction',
                                           0, 1, 7.25, 0.07, 7.25, 0.75, 99,
                                           Material.RoofMaterial(HPXML::RoofTypeAsphaltShingles),
                                           false, Material.AirFilmOutside,
                                           Material.AirFilmRoof(Geometry.get_roof_pitch(surfaces)), nil)
    end
  end

  def self.add_hot_water_and_appliances(runner, model, weather, spaces)
    # Assign spaces
    @hpxml.clothes_washers.each do |clothes_washer|
      clothes_washer.additional_properties.space = get_space_from_location(clothes_washer.location, 'ClothesWasher', model, spaces)
    end
    @hpxml.clothes_dryers.each do |clothes_dryer|
      clothes_dryer.additional_properties.space = get_space_from_location(clothes_dryer.location, 'ClothesDryer', model, spaces)
    end
    @hpxml.dishwashers.each do |dishwasher|
      dishwasher.additional_properties.space = get_space_from_location(dishwasher.location, 'Dishwasher', model, spaces)
    end
    @hpxml.refrigerators.each do |refrigerator|
      refrigerator.additional_properties.space = get_space_from_location(refrigerator.location, 'Refrigerator', model, spaces)
    end
    @hpxml.freezers.each do |freezer|
      freezer.additional_properties.space = get_space_from_location(freezer.location, 'Freezer', model, spaces)
    end
    @hpxml.cooking_ranges.each do |cooking_range|
      cooking_range.additional_properties.space = get_space_from_location(cooking_range.location, 'CookingRange', model, spaces)
    end

    # Distribution
    if @hpxml.water_heating_systems.size > 0
      hot_water_distribution = @hpxml.hot_water_distributions[0]
    end

    # Solar thermal system
    solar_thermal_system = nil
    if @hpxml.solar_thermal_systems.size > 0
      solar_thermal_system = @hpxml.solar_thermal_systems[0]
    end

    # Water Heater
    has_uncond_bsmnt = @hpxml.has_location(HPXML::LocationBasementUnconditioned)
    plantloop_map = {}
    @hpxml.water_heating_systems.each do |water_heating_system|
      loc_space, loc_schedule = get_space_or_schedule_from_location(water_heating_system.location, 'WaterHeatingSystem', model, spaces)

      ec_adj = HotWaterAndAppliances.get_dist_energy_consumption_adjustment(has_uncond_bsmnt, @cfa, @ncfl, water_heating_system, hot_water_distribution)

      sys_id = water_heating_system.id
      if water_heating_system.water_heater_type == HPXML::WaterHeaterTypeStorage
        plantloop_map[sys_id] = Waterheater.apply_tank(model, loc_space, loc_schedule, water_heating_system, ec_adj, solar_thermal_system)
      elsif water_heating_system.water_heater_type == HPXML::WaterHeaterTypeTankless
        plantloop_map[sys_id] = Waterheater.apply_tankless(model, loc_space, loc_schedule, water_heating_system, ec_adj, @nbeds, solar_thermal_system)
      elsif water_heating_system.water_heater_type == HPXML::WaterHeaterTypeHeatPump
        living_zone = spaces[HPXML::LocationLivingSpace].thermalZone.get
        plantloop_map[sys_id] = Waterheater.apply_heatpump(model, runner, loc_space, loc_schedule, weather, water_heating_system, ec_adj, solar_thermal_system, living_zone)
      elsif [HPXML::WaterHeaterTypeCombiStorage, HPXML::WaterHeaterTypeCombiTankless].include? water_heating_system.water_heater_type
        plantloop_map[sys_id] = Waterheater.apply_combi(model, runner, loc_space, loc_schedule, water_heating_system, ec_adj, solar_thermal_system)
      else
        fail "Unhandled water heater (#{water_heating_system.water_heater_type})."
      end
    end

    # Hot water fixtures and appliances
    HotWaterAndAppliances.apply(model, runner, @hpxml, weather, spaces, hot_water_distribution,
                                solar_thermal_system, @eri_version, @schedules_file, plantloop_map)

    if (not solar_thermal_system.nil?) && (not solar_thermal_system.collector_area.nil?) # Detailed solar water heater
      loc_space, loc_schedule = get_space_or_schedule_from_location(solar_thermal_system.water_heating_system.location, 'WaterHeatingSystem', model, spaces)
      Waterheater.apply_solar_thermal(model, loc_space, loc_schedule, solar_thermal_system, plantloop_map)
    end

    # Add combi-system EMS program with water use equipment information
    Waterheater.apply_combi_system_EMS(model, @hpxml.water_heating_systems, plantloop_map)
  end

  def self.add_cooling_system(runner, model, spaces, airloop_map)
    living_zone = spaces[HPXML::LocationLivingSpace].thermalZone.get

    HVAC.get_hpxml_hvac_systems(@hpxml).each do |hvac_system|
      next if hvac_system[:cooling].nil?
      next unless hvac_system[:cooling].is_a? HPXML::CoolingSystem

      cooling_system = hvac_system[:cooling]
      heating_system = hvac_system[:heating]

      check_distribution_system(cooling_system.distribution_system, cooling_system.cooling_system_type)

      # Calculate cooling sequential load fractions
      sequential_cool_load_fracs = HVAC.calc_sequential_load_fractions(cooling_system.fraction_cool_load_served.to_f, @remaining_cool_load_frac, @cooling_days)
      @remaining_cool_load_frac -= cooling_system.fraction_cool_load_served.to_f

      # Calculate heating sequential load fractions
      if not heating_system.nil?
        sequential_heat_load_fracs = HVAC.calc_sequential_load_fractions(heating_system.fraction_heat_load_served, @remaining_heat_load_frac, @heating_days)
        @remaining_heat_load_frac -= heating_system.fraction_heat_load_served
      else
        sequential_heat_load_fracs = [0]
      end

      sys_id = cooling_system.id
      if [HPXML::HVACTypeCentralAirConditioner].include? cooling_system.cooling_system_type

        airloop_map[sys_id] = HVAC.apply_central_air_conditioner_furnace(model, runner, cooling_system, heating_system,
                                                                         sequential_cool_load_fracs, sequential_heat_load_fracs,
                                                                         living_zone)

      elsif [HPXML::HVACTypeRoomAirConditioner].include? cooling_system.cooling_system_type

        HVAC.apply_room_air_conditioner(model, runner, cooling_system,
                                        sequential_cool_load_fracs, living_zone)

      elsif [HPXML::HVACTypeEvaporativeCooler].include? cooling_system.cooling_system_type

        airloop_map[sys_id] = HVAC.apply_evaporative_cooler(model, runner, cooling_system,
                                                            sequential_cool_load_fracs, living_zone)

      elsif [HPXML::HVACTypeMiniSplitAirConditioner].include? cooling_system.cooling_system_type

        airloop_map[sys_id] = HVAC.apply_mini_split_air_conditioner(model, runner, cooling_system,
                                                                    sequential_cool_load_fracs, living_zone)
      end
    end
  end

  def self.add_heating_system(runner, model, spaces, airloop_map)
    living_zone = spaces[HPXML::LocationLivingSpace].thermalZone.get

    HVAC.get_hpxml_hvac_systems(@hpxml).each do |hvac_system|
      next if hvac_system[:heating].nil?
      next unless hvac_system[:heating].is_a? HPXML::HeatingSystem

      cooling_system = hvac_system[:cooling]
      heating_system = hvac_system[:heating]

      check_distribution_system(heating_system.distribution_system, heating_system.heating_system_type)

      if (heating_system.heating_system_type == HPXML::HVACTypeFurnace) && (not cooling_system.nil?)
        next # Already processed combined AC+furnace
      end

      # Calculate heating sequential load fractions
      sequential_heat_load_fracs = HVAC.calc_sequential_load_fractions(heating_system.fraction_heat_load_served, @remaining_heat_load_frac, @heating_days)
      @remaining_heat_load_frac -= heating_system.fraction_heat_load_served

      sys_id = heating_system.id
      if [HPXML::HVACTypeFurnace].include? heating_system.heating_system_type

        airloop_map[sys_id] = HVAC.apply_central_air_conditioner_furnace(model, runner, nil, heating_system,
                                                                         [0], sequential_heat_load_fracs,
                                                                         living_zone)

      elsif [HPXML::HVACTypeBoiler].include? heating_system.heating_system_type

        airloop_map[sys_id] = HVAC.apply_boiler(model, runner, heating_system,
                                                sequential_heat_load_fracs, living_zone)

      elsif [HPXML::HVACTypeElectricResistance].include? heating_system.heating_system_type

        HVAC.apply_electric_baseboard(model, runner, heating_system,
                                      sequential_heat_load_fracs, living_zone)

      elsif [HPXML::HVACTypeStove,
             HPXML::HVACTypePortableHeater,
             HPXML::HVACTypeFixedHeater,
             HPXML::HVACTypeWallFurnace,
             HPXML::HVACTypeFloorFurnace,
             HPXML::HVACTypeFireplace].include? heating_system.heating_system_type

        HVAC.apply_unit_heater(model, runner, heating_system,
                               sequential_heat_load_fracs, living_zone)
      end
    end
  end

  def self.add_heat_pump(runner, model, weather, spaces, airloop_map)
    living_zone = spaces[HPXML::LocationLivingSpace].thermalZone.get

    HVAC.get_hpxml_hvac_systems(@hpxml).each do |hvac_system|
      next if hvac_system[:cooling].nil?
      next unless hvac_system[:cooling].is_a? HPXML::HeatPump

      heat_pump = hvac_system[:cooling]

      check_distribution_system(heat_pump.distribution_system, heat_pump.heat_pump_type)

      # Calculate heating sequential load fractions
      sequential_heat_load_fracs = HVAC.calc_sequential_load_fractions(heat_pump.fraction_heat_load_served, @remaining_heat_load_frac, @heating_days)
      @remaining_heat_load_frac -= heat_pump.fraction_heat_load_served

      # Calculate cooling sequential load fractions
      sequential_cool_load_fracs = HVAC.calc_sequential_load_fractions(heat_pump.fraction_cool_load_served, @remaining_cool_load_frac, @cooling_days)
      @remaining_cool_load_frac -= heat_pump.fraction_cool_load_served

      sys_id = heat_pump.id
      if [HPXML::HVACTypeHeatPumpWaterLoopToAir].include? heat_pump.heat_pump_type

        airloop_map[sys_id] = HVAC.apply_water_loop_to_air_heat_pump(model, runner, heat_pump,
                                                                     sequential_heat_load_fracs, sequential_cool_load_fracs,
                                                                     living_zone)

      elsif [HPXML::HVACTypeHeatPumpAirToAir].include? heat_pump.heat_pump_type

<<<<<<< HEAD
        HVAC.apply_central_air_to_air_heat_pump(model, runner, heat_pump,
                                                sequential_heat_load_fracs, sequential_cool_load_fracs,
                                                living_zone, @hvac_map, @hpxml.header.sim_calendar_year)
=======
        airloop_map[sys_id] = HVAC.apply_central_air_to_air_heat_pump(model, runner, heat_pump,
                                                                      sequential_heat_load_fracs, sequential_cool_load_fracs,
                                                                      living_zone)
>>>>>>> 17345fba

      elsif [HPXML::HVACTypeHeatPumpMiniSplit].include? heat_pump.heat_pump_type

        airloop_map[sys_id] = HVAC.apply_mini_split_heat_pump(model, runner, heat_pump,
                                                              sequential_heat_load_fracs, sequential_cool_load_fracs,
                                                              living_zone)

      elsif [HPXML::HVACTypeHeatPumpGroundToAir].include? heat_pump.heat_pump_type

        airloop_map[sys_id] = HVAC.apply_ground_to_air_heat_pump(model, runner, weather, heat_pump,
                                                                 sequential_heat_load_fracs, sequential_cool_load_fracs,
                                                                 living_zone)

      end
    end
  end

  def self.add_ideal_system(runner, model, spaces, epw_path)
    # Adds an ideal air system as needed to meet the load under certain circumstances:
    # 1. the sum of fractions load served is less than 1, or
    # 2. there are non-year-round HVAC seasons, or
    # 3. we're using an ideal air system for e.g. ASHRAE 140 loads calculation.
    # The energy transferred by this ideal air system is not counted towards unmet loads.
    living_zone = spaces[HPXML::LocationLivingSpace].thermalZone.get
    obj_name = Constants.ObjectNameIdealAirSystem

    if @apply_ashrae140_assumptions && (@hpxml.total_fraction_heat_load_served + @hpxml.total_fraction_heat_load_served == 0.0)
      cooling_load_frac = 1.0
      heating_load_frac = 1.0
      if @apply_ashrae140_assumptions
        if epw_path.end_with? 'USA_CO_Colorado.Springs-Peterson.Field.724660_TMY3.epw'
          cooling_load_frac = 0.0
        elsif epw_path.end_with? 'USA_NV_Las.Vegas-McCarran.Intl.AP.723860_TMY3.epw'
          heating_load_frac = 0.0
        else
          fail 'Unexpected weather file for ASHRAE 140 run.'
        end
      end
      HVAC.apply_ideal_air_loads(model, runner, obj_name, [cooling_load_frac], [heating_load_frac],
                                 living_zone)
      return
    end

    if (@hpxml.total_fraction_heat_load_served < 1.0) && (@hpxml.total_fraction_heat_load_served > 0.0)
      sequential_heat_load_frac = @remaining_heat_load_frac - @hpxml.total_fraction_heat_load_served
      @remaining_heat_load_frac -= sequential_heat_load_frac
    else
      sequential_heat_load_frac = 0.0
    end

    if (@hpxml.total_fraction_cool_load_served < 1.0) && (@hpxml.total_fraction_cool_load_served > 0.0)
      sequential_cool_load_frac = @remaining_cool_load_frac - @hpxml.total_fraction_cool_load_served
      @remaining_cool_load_frac -= sequential_cool_load_frac
    else
      sequential_cool_load_frac = 0.0
    end

    return if @heating_days.nil?

    # For periods of the year outside the HVAC season, operate this ideal air system to meet
    # 100% of the load; for all other periods, operate to meet the fraction of the load not
    # met by the HVAC system(s).
    sequential_heat_load_fracs = @heating_days.map { |d| d == 0 ? 1.0 : sequential_heat_load_frac }
    sequential_cool_load_fracs = @cooling_days.map { |d| d == 0 ? 1.0 : sequential_cool_load_frac }

    if (sequential_heat_load_fracs.sum > 0.0) || (sequential_cool_load_fracs.sum > 0.0)
      HVAC.apply_ideal_air_loads(model, runner, obj_name, sequential_cool_load_fracs, sequential_heat_load_fracs,
                                 living_zone)
    end
  end

  def self.add_residual_ideal_system(runner, model, spaces)
    # Adds a residual ideal air system to meet loads not met by all preceding HVAC systems (i.e., because
    # the HVAC systems are undersized to meet the load). This allows us to correctly calculate total
    # heating/cooling loads without having to run an additional EnergyPlus simulation solely for that purpose,
    # as well as allows us to report the unmet load (i.e., the energy transferred by this ideal air system).

    living_zone = spaces[HPXML::LocationLivingSpace].thermalZone.get
    obj_name = Constants.ObjectNameIdealAirSystemResidual

    if @remaining_cool_load_frac < 1.0
      sequential_cool_load_frac = 1.0
    else
      sequential_cool_load_frac = 0.0 # no cooling system, don't add ideal air for cooling either
    end

    if @remaining_heat_load_frac < 1.0
      sequential_heat_load_frac = 1.0
    else
      sequential_heat_load_frac = 0.0 # no heating system, don't add ideal air for heating either
    end

    if (sequential_heat_load_frac > 0.0) || (sequential_cool_load_frac > 0.0)
      # Note: Residual ideal air system is configured to run year-round; it should not depend
      # on the HVAC system availability.
      HVAC.apply_ideal_air_loads(model, runner, obj_name, [sequential_cool_load_frac], [sequential_heat_load_frac],
                                 living_zone)
    end
  end

  def self.add_setpoints(runner, model, weather, spaces)
    return if @hpxml.hvac_controls.size == 0

    hvac_control = @hpxml.hvac_controls[0]
    living_zone = spaces[HPXML::LocationLivingSpace].thermalZone.get
    has_ceiling_fan = (@hpxml.ceiling_fans.size > 0)

    HVAC.apply_setpoints(model, runner, weather, hvac_control, living_zone, has_ceiling_fan, @heating_days, @cooling_days, @hpxml.header.sim_calendar_year)
  end

  def self.add_ceiling_fans(runner, model, weather, spaces)
    return if @hpxml.ceiling_fans.size == 0

    ceiling_fan = @hpxml.ceiling_fans[0]
    HVAC.apply_ceiling_fans(model, runner, weather, ceiling_fan, spaces[HPXML::LocationLivingSpace], @schedules_file)
  end

  def self.add_dehumidifiers(runner, model, spaces)
    return if @hpxml.dehumidifiers.size == 0

    HVAC.apply_dehumidifiers(model, runner, @hpxml.dehumidifiers, spaces[HPXML::LocationLivingSpace])
  end

  def self.check_distribution_system(hvac_distribution, system_type)
    return if hvac_distribution.nil?

    hvac_distribution_type_map = { HPXML::HVACTypeFurnace => [HPXML::HVACDistributionTypeAir, HPXML::HVACDistributionTypeDSE],
                                   HPXML::HVACTypeBoiler => [HPXML::HVACDistributionTypeHydronic, HPXML::HVACDistributionTypeAir, HPXML::HVACDistributionTypeDSE],
                                   HPXML::HVACTypeCentralAirConditioner => [HPXML::HVACDistributionTypeAir, HPXML::HVACDistributionTypeDSE],
                                   HPXML::HVACTypeEvaporativeCooler => [HPXML::HVACDistributionTypeAir, HPXML::HVACDistributionTypeDSE],
                                   HPXML::HVACTypeMiniSplitAirConditioner => [HPXML::HVACDistributionTypeAir, HPXML::HVACDistributionTypeDSE],
                                   HPXML::HVACTypeHeatPumpAirToAir => [HPXML::HVACDistributionTypeAir, HPXML::HVACDistributionTypeDSE],
                                   HPXML::HVACTypeHeatPumpMiniSplit => [HPXML::HVACDistributionTypeAir, HPXML::HVACDistributionTypeDSE],
                                   HPXML::HVACTypeHeatPumpGroundToAir => [HPXML::HVACDistributionTypeAir, HPXML::HVACDistributionTypeDSE],
                                   HPXML::HVACTypeHeatPumpWaterLoopToAir => [HPXML::HVACDistributionTypeAir, HPXML::HVACDistributionTypeDSE] }

    if not hvac_distribution_type_map[system_type].include? hvac_distribution.distribution_system_type
      # validator.rb only checks that a HVAC distribution system of the correct type (for the given HVAC system) exists
      # in the HPXML file, not that it is attached to this HVAC system. So here we perform the more rigorous check.
      fail "Incorrect HVAC distribution system type for HVAC type: '#{system_type}'. Should be one of: #{hvac_distribution_type_map[system_type]}"
    end
  end

  def self.add_mels(runner, model, spaces)
    # Misc
    @hpxml.plug_loads.each do |plug_load|
      if plug_load.plug_load_type == HPXML::PlugLoadTypeOther
        obj_name = Constants.ObjectNameMiscPlugLoads
      elsif plug_load.plug_load_type == HPXML::PlugLoadTypeTelevision
        obj_name = Constants.ObjectNameMiscTelevision
      elsif plug_load.plug_load_type == HPXML::PlugLoadTypeElectricVehicleCharging
        obj_name = Constants.ObjectNameMiscElectricVehicleCharging
      elsif plug_load.plug_load_type == HPXML::PlugLoadTypeWellPump
        obj_name = Constants.ObjectNameMiscWellPump
      end
      if obj_name.nil?
        runner.registerWarning("Unexpected plug load type '#{plug_load.plug_load_type}'. The plug load will not be modeled.")
        next
      end

      MiscLoads.apply_plug(model, plug_load, obj_name, spaces[HPXML::LocationLivingSpace], @apply_ashrae140_assumptions, @schedules_file)
    end
  end

  def self.add_mfls(runner, model, spaces)
    # Misc
    @hpxml.fuel_loads.each do |fuel_load|
      if fuel_load.fuel_load_type == HPXML::FuelLoadTypeGrill
        obj_name = Constants.ObjectNameMiscGrill
      elsif fuel_load.fuel_load_type == HPXML::FuelLoadTypeLighting
        obj_name = Constants.ObjectNameMiscLighting
      elsif fuel_load.fuel_load_type == HPXML::FuelLoadTypeFireplace
        obj_name = Constants.ObjectNameMiscFireplace
      end
      if obj_name.nil?
        runner.registerWarning("Unexpected fuel load type '#{fuel_load.fuel_load_type}'. The fuel load will not be modeled.")
        next
      end

      MiscLoads.apply_fuel(model, fuel_load, obj_name, spaces[HPXML::LocationLivingSpace], @schedules_file)
    end
  end

  def self.add_lighting(runner, model, epw_file, spaces)
    Lighting.apply(runner, model, epw_file, spaces, @hpxml.lighting_groups,
                   @hpxml.lighting, @eri_version, @schedules_file)
  end

  def self.add_pools_and_hot_tubs(runner, model, spaces)
    @hpxml.pools.each do |pool|
      next if pool.type == HPXML::TypeNone

      MiscLoads.apply_pool_or_hot_tub_heater(model, pool, Constants.ObjectNameMiscPoolHeater, spaces[HPXML::LocationLivingSpace], @schedules_file)
      MiscLoads.apply_pool_or_hot_tub_pump(model, pool, Constants.ObjectNameMiscPoolPump, spaces[HPXML::LocationLivingSpace], @schedules_file)
    end

    @hpxml.hot_tubs.each do |hot_tub|
      next if hot_tub.type == HPXML::TypeNone

      MiscLoads.apply_pool_or_hot_tub_heater(model, hot_tub, Constants.ObjectNameMiscHotTubHeater, spaces[HPXML::LocationLivingSpace], @schedules_file)
      MiscLoads.apply_pool_or_hot_tub_pump(model, hot_tub, Constants.ObjectNameMiscHotTubPump, spaces[HPXML::LocationLivingSpace], @schedules_file)
    end
  end

  def self.add_airflow(runner, model, weather, spaces, airloop_map)
    # Ducts
    duct_systems = {}
    @hpxml.hvac_distributions.each do |hvac_distribution|
      next unless hvac_distribution.distribution_system_type == HPXML::HVACDistributionTypeAir

      air_ducts = create_ducts(runner, model, hvac_distribution, spaces)
      next if air_ducts.empty?

      # Connect AirLoopHVACs to ducts
      added_ducts = false
      hvac_distribution.hvac_systems.each do |hvac_system|
        next if airloop_map[hvac_system.id].nil?

        object = airloop_map[hvac_system.id]
        if duct_systems[air_ducts].nil?
          duct_systems[air_ducts] = object
          added_ducts = true
        elsif duct_systems[air_ducts] != object
          # Multiple air loops associated with this duct system, treat
          # as separate duct systems.
          air_ducts2 = create_ducts(runner, model, hvac_distribution, spaces)
          duct_systems[air_ducts2] = object
          added_ducts = true
        end
      end
      if not added_ducts
        fail 'Unexpected error adding ducts to model.'
      end
    end

    Airflow.apply(model, runner, weather, spaces, @hpxml, @cfa, @nbeds,
                  @ncfl_ag, duct_systems, airloop_map, @clg_ssn_sensor, @eri_version,
                  @frac_windows_operable, @apply_ashrae140_assumptions, @schedules_file)
  end

  def self.create_ducts(runner, model, hvac_distribution, spaces)
    air_ducts = []

    # Duct leakage (supply/return => [value, units])
    leakage_to_outside = { HPXML::DuctTypeSupply => [0.0, nil],
                           HPXML::DuctTypeReturn => [0.0, nil] }
    hvac_distribution.duct_leakage_measurements.each do |duct_leakage_measurement|
      next unless [HPXML::UnitsCFM25, HPXML::UnitsPercent].include?(duct_leakage_measurement.duct_leakage_units) && (duct_leakage_measurement.duct_leakage_total_or_to_outside == 'to outside')
      next if duct_leakage_measurement.duct_type.nil?

      leakage_to_outside[duct_leakage_measurement.duct_type] = [duct_leakage_measurement.duct_leakage_value, duct_leakage_measurement.duct_leakage_units]
    end

    # Duct location, R-value, Area
    total_unconditioned_duct_area = { HPXML::DuctTypeSupply => 0.0,
                                      HPXML::DuctTypeReturn => 0.0 }
    hvac_distribution.ducts.each do |ducts|
      next if [HPXML::LocationLivingSpace, HPXML::LocationBasementConditioned].include? ducts.duct_location
      next if ducts.duct_type.nil?

      # Calculate total duct area in unconditioned spaces
      total_unconditioned_duct_area[ducts.duct_type] += ducts.duct_surface_area
    end

    # Create duct objects
    hvac_distribution.ducts.each do |ducts|
      next if [HPXML::LocationLivingSpace, HPXML::LocationBasementConditioned].include? ducts.duct_location
      next if ducts.duct_type.nil?
      next if total_unconditioned_duct_area[ducts.duct_type] <= 0

      duct_loc_space, duct_loc_schedule = get_space_or_schedule_from_location(ducts.duct_location, 'Duct', model, spaces)

      # Apportion leakage to individual ducts by surface area
      duct_leakage_value = leakage_to_outside[ducts.duct_type][0] * ducts.duct_surface_area / total_unconditioned_duct_area[ducts.duct_type]
      duct_leakage_units = leakage_to_outside[ducts.duct_type][1]

      duct_leakage_cfm = nil
      duct_leakage_frac = nil
      if duct_leakage_units == HPXML::UnitsCFM25
        duct_leakage_cfm = duct_leakage_value
      elsif duct_leakage_units == HPXML::UnitsPercent
        duct_leakage_frac = duct_leakage_value
      else
        fail "#{ducts.duct_type.capitalize} ducts exist but leakage was not specified for distribution system '#{hvac_distribution.id}'."
      end

      air_ducts << Duct.new(ducts.duct_type, duct_loc_space, duct_loc_schedule, duct_leakage_frac, duct_leakage_cfm, ducts.duct_surface_area, ducts.duct_insulation_r_value)
    end

    # If all ducts are in conditioned space, model leakage as going to outside
    [HPXML::DuctTypeSupply, HPXML::DuctTypeReturn].each do |duct_side|
      next unless (leakage_to_outside[duct_side][0] > 0) && (total_unconditioned_duct_area[duct_side] == 0)

      duct_area = 0.0
      duct_rvalue = 0.0
      duct_loc_space = nil # outside
      duct_loc_schedule = nil # outside
      duct_leakage_value = leakage_to_outside[duct_side][0]
      duct_leakage_units = leakage_to_outside[duct_side][1]

      duct_leakage_cfm = nil
      duct_leakage_frac = nil
      if duct_leakage_units == HPXML::UnitsCFM25
        duct_leakage_cfm = duct_leakage_value
      elsif duct_leakage_units == HPXML::UnitsPercent
        duct_leakage_frac = duct_leakage_value
      else
        fail "#{duct_side.capitalize} ducts exist but leakage was not specified for distribution system '#{hvac_distribution.id}'."
      end

      air_ducts << Duct.new(duct_side, duct_loc_space, duct_loc_schedule, duct_leakage_frac, duct_leakage_cfm, duct_area, duct_rvalue)
    end

    return air_ducts
  end

  def self.add_photovoltaics(runner, model)
    @hpxml.pv_systems.each do |pv_system|
      PV.apply(model, @nbeds, pv_system)
    end
  end

  def self.add_generators(runner, model)
    @hpxml.generators.each do |generator|
      Generator.apply(model, @nbeds, generator)
    end
  end

  def self.add_additional_properties(runner, model, hpxml_path, building_id)
    # Store some data for use in reporting measure
    additionalProperties = model.getBuilding.additionalProperties
    additionalProperties.setFeature('hpxml_path', hpxml_path)
    additionalProperties.setFeature('building_id', building_id.to_s)
  end

  def self.map_to_string(map)
    map_str = {}
    map.each do |sys_id, objects|
      object_name_list = []
      objects.uniq.each do |object|
        object_name_list << object.name.to_s
      end
      map_str[sys_id] = object_name_list if object_name_list.size > 0
    end
    return map_str.to_s
  end

  def self.add_loads_output(runner, model, spaces, add_component_loads)
    living_zone = spaces[HPXML::LocationLivingSpace].thermalZone.get

    liv_load_sensors, intgain_dehumidifier = add_total_loads_output(runner, model, living_zone)
    return unless add_component_loads

    add_component_loads_output(runner, model, living_zone, liv_load_sensors, intgain_dehumidifier)
  end

  def self.add_total_loads_output(runner, model, living_zone)
    liv_load_sensors = {}
    liv_load_sensors[:htg] = OpenStudio::Model::EnergyManagementSystemSensor.new(model, "Heating:EnergyTransfer:Zone:#{living_zone.name.to_s.upcase}")
    liv_load_sensors[:htg].setName('htg_load_liv')
    liv_load_sensors[:clg] = OpenStudio::Model::EnergyManagementSystemSensor.new(model, "Cooling:EnergyTransfer:Zone:#{living_zone.name.to_s.upcase}")
    liv_load_sensors[:clg].setName('clg_load_liv')

    tot_load_sensors = {}
    tot_load_sensors[:htg] = OpenStudio::Model::EnergyManagementSystemSensor.new(model, 'Heating:EnergyTransfer')
    tot_load_sensors[:htg].setName('htg_load_tot')
    tot_load_sensors[:clg] = OpenStudio::Model::EnergyManagementSystemSensor.new(model, 'Cooling:EnergyTransfer')
    tot_load_sensors[:clg].setName('clg_load_tot')

    # Need to adjusted E+ EnergyTransfer meters for dehumidifiers
    intgain_dehumidifier = nil
    model.getZoneHVACDehumidifierDXs.each do |e|
      next unless e.thermalZone.get.name.to_s == living_zone.name.to_s

      { 'Zone Dehumidifier Sensible Heating Energy' => 'ig_dehumidifier' }.each do |var, name|
        intgain_dehumidifier = OpenStudio::Model::EnergyManagementSystemSensor.new(model, var)
        intgain_dehumidifier.setName(name)
        intgain_dehumidifier.setKeyName(e.name.to_s)
      end
    end

    # EMS program
    program = OpenStudio::Model::EnergyManagementSystemProgram.new(model)
    program.setName(Constants.ObjectNameTotalLoadsProgram)
    program.addLine('Set loads_htg_tot = 0')
    program.addLine('Set loads_clg_tot = 0')
    program.addLine("If #{liv_load_sensors[:htg].name} > 0")
    s = "  Set loads_htg_tot = #{tot_load_sensors[:htg].name} - #{tot_load_sensors[:clg].name}"
    if not intgain_dehumidifier.nil?
      s += " - #{intgain_dehumidifier.name}"
    end
    program.addLine(s)
    program.addLine("ElseIf #{liv_load_sensors[:clg].name} > 0")
    s = "  Set loads_clg_tot = #{tot_load_sensors[:clg].name} - #{tot_load_sensors[:htg].name}"
    if not intgain_dehumidifier.nil?
      s += " + #{intgain_dehumidifier.name}"
    end
    program.addLine(s)
    program.addLine('EndIf')

    # EMS calling manager
    program_calling_manager = OpenStudio::Model::EnergyManagementSystemProgramCallingManager.new(model)
    program_calling_manager.setName("#{program.name} calling manager")
    program_calling_manager.setCallingPoint('EndOfZoneTimestepAfterZoneReporting')
    program_calling_manager.addProgram(program)

    return liv_load_sensors, intgain_dehumidifier
  end

  def self.add_component_loads_output(runner, model, living_zone, liv_load_sensors, intgain_dehumidifier)
    # Prevent certain objects (e.g., OtherEquipment) from being counted towards both, e.g., ducts and internal gains
    objects_already_processed = []

    # EMS Sensors: Surfaces, SubSurfaces, InternalMass

    surfaces_sensors = { walls: [],
                         rim_joists: [],
                         foundation_walls: [],
                         floors: [],
                         slabs: [],
                         ceilings: [],
                         roofs: [],
                         windows: [],
                         doors: [],
                         skylights: [],
                         internal_mass: [] }

    # Output diagnostics needed for some output variables used below
    output_diagnostics = model.getOutputDiagnostics
    output_diagnostics.addKey('DisplayAdvancedReportVariables')

    area_tolerance = UnitConversions.convert(1.0, 'ft^2', 'm^2')

    model.getSurfaces.sort.each_with_index do |s, idx|
      next unless s.space.get.thermalZone.get.name.to_s == living_zone.name.to_s

      surface_type = s.additionalProperties.getFeatureAsString('SurfaceType')
      if not surface_type.is_initialized
        fail "Could not identify surface type for surface: '#{s.name}'."
      end

      surface_type = surface_type.get

      s.subSurfaces.each do |ss|
        key = { 'Window' => :windows,
                'Door' => :doors,
                'Skylight' => :skylights }[surface_type]
        fail "Unexpected subsurface for component loads: '#{ss.name}'." if key.nil?

        if (surface_type == 'Window') || (surface_type == 'Skylight')
          vars = { 'Surface Window Transmitted Solar Radiation Energy' => 'ss_trans_in',
                   'Surface Window Shortwave from Zone Back Out Window Heat Transfer Rate' => 'ss_back_out',
                   'Surface Window Total Glazing Layers Absorbed Shortwave Radiation Rate' => 'ss_sw_abs',
                   'Surface Window Total Glazing Layers Absorbed Solar Radiation Energy' => 'ss_sol_abs',
                   'Surface Inside Face Initial Transmitted Diffuse Transmitted Out Window Solar Radiation Rate' => 'ss_trans_out',
                   'Surface Inside Face Convection Heat Gain Energy' => 'ss_conv',
                   'Surface Inside Face Internal Gains Radiation Heat Gain Energy' => 'ss_ig',
                   'Surface Inside Face Net Surface Thermal Radiation Heat Gain Energy' => 'ss_surf' }
        else
          vars = { 'Surface Inside Face Solar Radiation Heat Gain Energy' => 'ss_sol',
                   'Surface Inside Face Lights Radiation Heat Gain Energy' => 'ss_lgt',
                   'Surface Inside Face Convection Heat Gain Energy' => 'ss_conv',
                   'Surface Inside Face Internal Gains Radiation Heat Gain Energy' => 'ss_ig',
                   'Surface Inside Face Net Surface Thermal Radiation Heat Gain Energy' => 'ss_surf' }
        end

        surfaces_sensors[key] << []
        vars.each do |var, name|
          sensor = OpenStudio::Model::EnergyManagementSystemSensor.new(model, var)
          sensor.setName(name)
          sensor.setKeyName(ss.name.to_s)
          surfaces_sensors[key][-1] << sensor
        end
      end

      next if s.netArea < area_tolerance # Skip parent surfaces (of subsurfaces) that have near zero net area

      key = { 'FoundationWall' => :foundation_walls,
              'RimJoist' => :rim_joists,
              'Wall' => :walls,
              'Slab' => :slabs,
              'Floor' => :floors,
              'Ceiling' => :ceilings,
              'Roof' => :roofs,
              'InferredCeiling' => :internal_mass,
              'InferredFloor' => :internal_mass }[surface_type]
      fail "Unexpected surface for component loads: '#{s.name}'." if key.nil?

      surfaces_sensors[key] << []
      { 'Surface Inside Face Convection Heat Gain Energy' => 's_conv',
        'Surface Inside Face Internal Gains Radiation Heat Gain Energy' => 's_ig',
        'Surface Inside Face Solar Radiation Heat Gain Energy' => 's_sol',
        'Surface Inside Face Lights Radiation Heat Gain Energy' => 's_lgt',
        'Surface Inside Face Net Surface Thermal Radiation Heat Gain Energy' => 's_surf' }.each do |var, name|
        sensor = OpenStudio::Model::EnergyManagementSystemSensor.new(model, var)
        sensor.setName(name)
        sensor.setKeyName(s.name.to_s)
        surfaces_sensors[key][-1] << sensor
      end
    end

    model.getInternalMasss.sort.each do |m|
      next unless m.space.get.thermalZone.get.name.to_s == living_zone.name.to_s

      surfaces_sensors[:internal_mass] << []
      { 'Surface Inside Face Convection Heat Gain Energy' => 'im_conv',
        'Surface Inside Face Internal Gains Radiation Heat Gain Energy' => 'im_ig',
        'Surface Inside Face Solar Radiation Heat Gain Energy' => 'im_sol',
        'Surface Inside Face Lights Radiation Heat Gain Energy' => 'im_lgt',
        'Surface Inside Face Net Surface Thermal Radiation Heat Gain Energy' => 'im_surf' }.each do |var, name|
        sensor = OpenStudio::Model::EnergyManagementSystemSensor.new(model, var)
        sensor.setName(name)
        sensor.setKeyName(m.name.to_s)
        surfaces_sensors[:internal_mass][-1] << sensor
      end
    end

    # EMS Sensors: Infiltration, Mechanical Ventilation, Natural Ventilation, Whole House Fan

    air_gain_sensor = OpenStudio::Model::EnergyManagementSystemSensor.new(model, 'Zone Infiltration Sensible Heat Gain Energy')
    air_gain_sensor.setName('airflow_gain')
    air_gain_sensor.setKeyName(living_zone.name.to_s)

    air_loss_sensor = OpenStudio::Model::EnergyManagementSystemSensor.new(model, 'Zone Infiltration Sensible Heat Loss Energy')
    air_loss_sensor.setName('airflow_loss')
    air_loss_sensor.setKeyName(living_zone.name.to_s)

    mechvent_sensors = []
    model.getElectricEquipments.sort.each do |o|
      next unless o.name.to_s.start_with? Constants.ObjectNameMechanicalVentilation

      { 'Electric Equipment Convective Heating Energy' => 'mv_conv',
        'Electric Equipment Radiant Heating Energy' => 'mv_rad' }.each do |var, name|
        mechvent_sensor = OpenStudio::Model::EnergyManagementSystemSensor.new(model, var)
        mechvent_sensor.setName(name)
        mechvent_sensor.setKeyName(o.name.to_s)
        mechvent_sensors << mechvent_sensor
        objects_already_processed << o
      end
    end
    model.getOtherEquipments.sort.each do |o|
      next unless o.name.to_s.start_with? Constants.ObjectNameMechanicalVentilationHouseFan

      { 'Other Equipment Convective Heating Energy' => 'mv_conv',
        'Other Equipment Radiant Heating Energy' => 'mv_rad' }.each do |var, name|
        mechvent_sensor = OpenStudio::Model::EnergyManagementSystemSensor.new(model, var)
        mechvent_sensor.setName(name)
        mechvent_sensor.setKeyName(o.name.to_s)
        mechvent_sensors << mechvent_sensor
        objects_already_processed << o
      end
    end

    infil_flow_actuators = []
    natvent_flow_actuators = []
    whf_flow_actuators = []

    model.getEnergyManagementSystemActuators.each do |actuator|
      next unless (actuator.actuatedComponentType == 'Zone Infiltration') && (actuator.actuatedComponentControlType == 'Air Exchange Flow Rate')

      if actuator.name.to_s.start_with? Constants.ObjectNameInfiltration.gsub(' ', '_')
        infil_flow_actuators << actuator
      elsif actuator.name.to_s.start_with? Constants.ObjectNameNaturalVentilation.gsub(' ', '_')
        natvent_flow_actuators << actuator
      elsif actuator.name.to_s.start_with? Constants.ObjectNameWholeHouseFan.gsub(' ', '_')
        whf_flow_actuators << actuator
      end
    end
    if (infil_flow_actuators.size != 1) || (natvent_flow_actuators.size != 1) || (whf_flow_actuators.size != 1)
      fail 'Could not find actuator for component loads.'
    end

    infil_flow_actuator = infil_flow_actuators[0]
    natvent_flow_actuator = natvent_flow_actuators[0]
    whf_flow_actuator = whf_flow_actuators[0]

    # EMS Sensors: Ducts

    ducts_sensors = []
    ducts_mix_gain_sensor = nil
    ducts_mix_loss_sensor = nil

    has_duct_zone_mixing = false
    living_zone.airLoopHVACs.sort.each do |airloop|
      living_zone.zoneMixing.each do |zone_mix|
        next unless zone_mix.name.to_s.start_with? airloop.name.to_s.gsub(' ', '_')

        has_duct_zone_mixing = true
      end
    end

    if has_duct_zone_mixing
      ducts_mix_gain_sensor = OpenStudio::Model::EnergyManagementSystemSensor.new(model, 'Zone Mixing Sensible Heat Gain Energy')
      ducts_mix_gain_sensor.setName('duct_mix_gain')
      ducts_mix_gain_sensor.setKeyName(living_zone.name.to_s)

      ducts_mix_loss_sensor = OpenStudio::Model::EnergyManagementSystemSensor.new(model, 'Zone Mixing Sensible Heat Loss Energy')
      ducts_mix_loss_sensor.setName('duct_mix_loss')
      ducts_mix_loss_sensor.setKeyName(living_zone.name.to_s)
    end

    # Duct losses
    model.getOtherEquipments.sort.each do |o|
      next if objects_already_processed.include? o

      is_duct_load = o.additionalProperties.getFeatureAsBoolean(Constants.IsDuctLoadForReport)
      next unless is_duct_load.is_initialized

      objects_already_processed << o
      next unless is_duct_load.get

      ducts_sensors << []
      { 'Other Equipment Convective Heating Energy' => 'ducts_conv',
        'Other Equipment Radiant Heating Energy' => 'ducts_rad' }.each do |var, name|
        ducts_sensor = OpenStudio::Model::EnergyManagementSystemSensor.new(model, var)
        ducts_sensor.setName(name)
        ducts_sensor.setKeyName(o.name.to_s)
        ducts_sensors[-1] << ducts_sensor
      end
    end

    # EMS Sensors: Internal Gains

    intgains_sensors = []

    model.getElectricEquipments.sort.each do |o|
      next unless o.space.get.thermalZone.get.name.to_s == living_zone.name.to_s
      next if objects_already_processed.include? o

      intgains_sensors << []
      { 'Electric Equipment Convective Heating Energy' => 'ig_ee_conv',
        'Electric Equipment Radiant Heating Energy' => 'ig_ee_rad' }.each do |var, name|
        intgains_elec_equip_sensor = OpenStudio::Model::EnergyManagementSystemSensor.new(model, var)
        intgains_elec_equip_sensor.setName(name)
        intgains_elec_equip_sensor.setKeyName(o.name.to_s)
        intgains_sensors[-1] << intgains_elec_equip_sensor
      end
    end

    model.getOtherEquipments.sort.each do |o|
      next unless o.space.get.thermalZone.get.name.to_s == living_zone.name.to_s
      next if objects_already_processed.include? o

      intgains_sensors << []
      { 'Other Equipment Convective Heating Energy' => 'ig_oe_conv',
        'Other Equipment Radiant Heating Energy' => 'ig_oe_rad' }.each do |var, name|
        intgains_other_equip_sensor = OpenStudio::Model::EnergyManagementSystemSensor.new(model, var)
        intgains_other_equip_sensor.setName(name)
        intgains_other_equip_sensor.setKeyName(o.name.to_s)
        intgains_sensors[-1] << intgains_other_equip_sensor
      end
    end

    model.getLightss.sort.each do |e|
      next unless e.space.get.thermalZone.get.name.to_s == living_zone.name.to_s

      intgains_sensors << []
      { 'Lights Convective Heating Energy' => 'ig_lgt_conv',
        'Lights Radiant Heating Energy' => 'ig_lgt_rad',
        'Lights Visible Radiation Heating Energy' => 'ig_lgt_vis' }.each do |var, name|
        intgains_lights_sensor = OpenStudio::Model::EnergyManagementSystemSensor.new(model, var)
        intgains_lights_sensor.setName(name)
        intgains_lights_sensor.setKeyName(e.name.to_s)
        intgains_sensors[-1] << intgains_lights_sensor
      end
    end

    model.getPeoples.sort.each do |e|
      next unless e.space.get.thermalZone.get.name.to_s == living_zone.name.to_s

      intgains_sensors << []
      { 'People Convective Heating Energy' => 'ig_ppl_conv',
        'People Radiant Heating Energy' => 'ig_ppl_rad' }.each do |var, name|
        intgains_people = OpenStudio::Model::EnergyManagementSystemSensor.new(model, var)
        intgains_people.setName(name)
        intgains_people.setKeyName(e.name.to_s)
        intgains_sensors[-1] << intgains_people
      end
    end

    if not intgain_dehumidifier.nil?
      intgains_sensors[-1] << intgain_dehumidifier
    end

    intgains_dhw_sensors = {}

    (model.getWaterHeaterMixeds + model.getWaterHeaterStratifieds).sort.each do |wh|
      next unless wh.ambientTemperatureThermalZone.is_initialized
      next unless wh.ambientTemperatureThermalZone.get.name.to_s == living_zone.name.to_s

      dhw_sensor = OpenStudio::Model::EnergyManagementSystemSensor.new(model, 'Water Heater Heat Loss Energy')
      dhw_sensor.setName('dhw_loss')
      dhw_sensor.setKeyName(wh.name.to_s)

      if wh.is_a? OpenStudio::Model::WaterHeaterMixed
        oncycle_loss = wh.onCycleLossFractiontoThermalZone
        offcycle_loss = wh.offCycleLossFractiontoThermalZone
      else
        oncycle_loss = wh.skinLossFractiontoZone
        offcycle_loss = wh.offCycleFlueLossFractiontoZone
      end

      dhw_rtf_sensor = OpenStudio::Model::EnergyManagementSystemSensor.new(model, 'Water Heater Runtime Fraction')
      dhw_rtf_sensor.setName('dhw_rtf')
      dhw_rtf_sensor.setKeyName(wh.name.to_s)

      intgains_dhw_sensors[dhw_sensor] = [offcycle_loss, oncycle_loss, dhw_rtf_sensor]
    end

    nonsurf_names = ['intgains', 'infil', 'mechvent', 'natvent', 'whf', 'ducts']

    # EMS program
    program = OpenStudio::Model::EnergyManagementSystemProgram.new(model)
    program.setName(Constants.ObjectNameComponentLoadsProgram)

    # EMS program: Surfaces
    surfaces_sensors.each do |k, surface_sensors|
      program.addLine("Set hr_#{k} = 0")
      surface_sensors.each do |sensors|
        s = "Set hr_#{k} = hr_#{k}"
        sensors.each do |sensor|
          # remove ss_net if switch
          if sensor.name.to_s.start_with?('ss_net', 'ss_sol_abs', 'ss_trans_in')
            s += " - #{sensor.name}"
          elsif sensor.name.to_s.start_with?('ss_sw_abs', 'ss_trans_out', 'ss_back_out')
            s += " + #{sensor.name} * ZoneTimestep * 3600"
          else
            s += " + #{sensor.name}"
          end
        end
        program.addLine(s) if sensors.size > 0
      end
    end

    # EMS program: Internal gains
    program.addLine('Set hr_intgains = 0')
    intgains_sensors.each do |intgain_sensors|
      s = 'Set hr_intgains = hr_intgains'
      intgain_sensors.each do |sensor|
        s += " - #{sensor.name}"
      end
      program.addLine(s) if intgain_sensors.size > 0
    end
    intgains_dhw_sensors.each do |sensor, vals|
      off_loss, on_loss, rtf_sensor = vals
      program.addLine("Set hr_intgains = hr_intgains + #{sensor.name} * (#{off_loss}*(1-#{rtf_sensor.name}) + #{on_loss}*#{rtf_sensor.name})") # Water heater tank losses to zone
    end

    # EMS program: Infiltration, Natural Ventilation, Mechanical Ventilation, Ducts
    program.addLine("Set hr_airflow_rate = #{infil_flow_actuator.name} + #{natvent_flow_actuator.name} + #{whf_flow_actuator.name}")
    program.addLine('If hr_airflow_rate > 0')
    program.addLine("  Set hr_infil = (#{air_loss_sensor.name} - #{air_gain_sensor.name}) * #{infil_flow_actuator.name} / hr_airflow_rate") # Airflow heat attributed to infiltration
    program.addLine("  Set hr_natvent = (#{air_loss_sensor.name} - #{air_gain_sensor.name}) * #{natvent_flow_actuator.name} / hr_airflow_rate") # Airflow heat attributed to natural ventilation
    program.addLine("  Set hr_whf = (#{air_loss_sensor.name} - #{air_gain_sensor.name}) * #{whf_flow_actuator.name} / hr_airflow_rate") # Airflow heat attributed to whole house fan
    program.addLine('Else')
    program.addLine('  Set hr_infil = 0')
    program.addLine('  Set hr_natvent = 0')
    program.addLine('  Set hr_whf = 0')
    program.addLine('  Set hr_mechvent = 0')
    program.addLine('EndIf')
    program.addLine('Set hr_mechvent = 0')
    mechvent_sensors.each do |sensor|
      program.addLine("Set hr_mechvent = hr_mechvent - #{sensor.name}")
    end
    program.addLine('Set hr_ducts = 0')
    ducts_sensors.each do |duct_sensors|
      s = 'Set hr_ducts = hr_ducts'
      duct_sensors.each do |sensor|
        s += " - #{sensor.name}"
      end
      program.addLine(s) if duct_sensors.size > 0
    end
    if (not ducts_mix_loss_sensor.nil?) && (not ducts_mix_gain_sensor.nil?)
      program.addLine("Set hr_ducts = hr_ducts + (#{ducts_mix_loss_sensor.name} - #{ducts_mix_gain_sensor.name})")
    end

    # EMS program: Heating vs Cooling logic
    program.addLine('Set htg_mode = 0')
    program.addLine('Set clg_mode = 0')
    program.addLine("If (#{liv_load_sensors[:htg].name} > 0)") # Assign hour to heating if heating load
    program.addLine('  Set htg_mode = 1')
    program.addLine("ElseIf (#{liv_load_sensors[:clg].name} > 0)") # Assign hour to cooling if cooling load
    program.addLine('  Set clg_mode = 1')
    program.addLine("ElseIf (#{@clg_ssn_sensor.name} > 0)") # No load, assign hour to cooling if in cooling season definition (Note: natural ventilation & whole house fan only operate during the cooling season)
    program.addLine('  Set clg_mode = 1')
    program.addLine('Else') # No load, assign hour to heating if not in cooling season definition
    program.addLine('  Set htg_mode = 1')
    program.addLine('EndIf')

    [:htg, :clg].each do |mode|
      if mode == :htg
        sign = ''
      else
        sign = '-'
      end
      surfaces_sensors.keys.each do |k|
        program.addLine("Set loads_#{mode}_#{k} = #{sign}hr_#{k} * #{mode}_mode")
      end
      nonsurf_names.each do |nonsurf_name|
        program.addLine("Set loads_#{mode}_#{nonsurf_name} = #{sign}hr_#{nonsurf_name} * #{mode}_mode")
      end
    end

    # EMS calling manager
    program_calling_manager = OpenStudio::Model::EnergyManagementSystemProgramCallingManager.new(model)
    program_calling_manager.setName("#{program.name} calling manager")
    program_calling_manager.setCallingPoint('EndOfZoneTimestepAfterZoneReporting')
    program_calling_manager.addProgram(program)
  end

  def self.add_output_control_files(runner, model)
    return if @debug

    # Disable various output files
    ocf = model.getOutputControlFiles
    ocf.setOutputAUDIT(false)
    ocf.setOutputBND(false)
    ocf.setOutputEIO(false)
    ocf.setOutputESO(false)
    ocf.setOutputMDD(false)
    ocf.setOutputMTD(false)
    ocf.setOutputMTR(false)
    ocf.setOutputRDD(false)
    ocf.setOutputSHD(false)
    ocf.setOutputTabular(false)
  end

  def self.add_ems_debug_output(runner, model)
    oems = model.getOutputEnergyManagementSystem
    oems.setActuatorAvailabilityDictionaryReporting('Verbose')
    oems.setInternalVariableAvailabilityDictionaryReporting('Verbose')
    oems.setEMSRuntimeLanguageDebugOutputLevel('Verbose')
  end

  def self.set_surface_interior(model, spaces, surface, hpxml_surface)
    interior_adjacent_to = hpxml_surface.interior_adjacent_to
    if [HPXML::LocationBasementConditioned].include? interior_adjacent_to
      surface.setSpace(create_or_get_space(model, spaces, HPXML::LocationLivingSpace))
      @cond_bsmnt_surfaces << surface
    else
      surface.setSpace(create_or_get_space(model, spaces, interior_adjacent_to))
    end
  end

  def self.set_surface_exterior(model, spaces, surface, hpxml_surface)
    exterior_adjacent_to = hpxml_surface.exterior_adjacent_to
    interior_adjacent_to = hpxml_surface.interior_adjacent_to
    is_adiabatic = hpxml_surface.is_adiabatic
    if exterior_adjacent_to == HPXML::LocationOutside
      surface.setOutsideBoundaryCondition('Outdoors')
    elsif exterior_adjacent_to == HPXML::LocationGround
      surface.setOutsideBoundaryCondition('Foundation')
    elsif is_adiabatic
      surface.setOutsideBoundaryCondition('Adiabatic')
    elsif [HPXML::LocationOtherHeatedSpace, HPXML::LocationOtherMultifamilyBufferSpace,
           HPXML::LocationOtherNonFreezingSpace, HPXML::LocationOtherHousingUnit].include? exterior_adjacent_to
      set_surface_otherside_coefficients(surface, exterior_adjacent_to, model, spaces)
    elsif exterior_adjacent_to == HPXML::LocationBasementConditioned
      surface.createAdjacentSurface(create_or_get_space(model, spaces, HPXML::LocationLivingSpace))
      @cond_bsmnt_surfaces << surface.adjacentSurface.get
    else
      surface.createAdjacentSurface(create_or_get_space(model, spaces, exterior_adjacent_to))
    end
  end

  def self.set_surface_otherside_coefficients(surface, exterior_adjacent_to, model, spaces)
    if spaces[exterior_adjacent_to].nil?
      # Create E+ other side coefficient object
      otherside_object = OpenStudio::Model::SurfacePropertyOtherSideCoefficients.new(model)
      otherside_object.setName(exterior_adjacent_to)
      otherside_object.setCombinedConvectiveRadiativeFilmCoefficient(UnitConversions.convert(1.0 / Material.AirFilmVertical.rvalue, 'Btu/(hr*ft^2*F)', 'W/(m^2*K)'))
      # Schedule of space temperature, can be shared with water heater/ducts
      sch = get_space_temperature_schedule(model, exterior_adjacent_to, spaces)
      otherside_object.setConstantTemperatureSchedule(sch)
      surface.setSurfacePropertyOtherSideCoefficients(otherside_object)
      spaces[exterior_adjacent_to] = otherside_object
    else
      surface.setSurfacePropertyOtherSideCoefficients(spaces[exterior_adjacent_to])
    end
    surface.setSunExposure('NoSun')
    surface.setWindExposure('NoWind')
  end

  def self.get_space_temperature_schedule(model, location, spaces)
    # Create outside boundary schedules to be actuated by EMS,
    # can be shared by any surface, duct adjacent to / located in those spaces

    # return if already exists
    model.getScheduleConstants.each do |sch|
      next unless sch.name.to_s == location

      return sch
    end

    sch = OpenStudio::Model::ScheduleConstant.new(model)
    sch.setName(location)

    space_values = Geometry.get_temperature_scheduled_space_values(location)

    if location == HPXML::LocationOtherHeatedSpace
      # Create a sensor to get dynamic heating setpoint
      htg_sch = spaces[HPXML::LocationLivingSpace].thermalZone.get.thermostatSetpointDualSetpoint.get.heatingSetpointTemperatureSchedule.get
      sensor_htg_spt = OpenStudio::Model::EnergyManagementSystemSensor.new(model, 'Schedule Value')
      sensor_htg_spt.setName('htg_spt')
      sensor_htg_spt.setKeyName(htg_sch.name.to_s)
      space_values[:temp_min] = sensor_htg_spt.name.to_s
    end

    # Schedule type limits compatible
    schedule_type_limits = OpenStudio::Model::ScheduleTypeLimits.new(model)
    schedule_type_limits.setUnitType('Temperature')
    sch.setScheduleTypeLimits(schedule_type_limits)

    # Sensors
    if space_values[:indoor_weight] > 0
      sensor_ia = OpenStudio::Model::EnergyManagementSystemSensor.new(model, 'Zone Air Temperature')
      sensor_ia.setName('cond_zone_temp')
      sensor_ia.setKeyName(spaces[HPXML::LocationLivingSpace].name.to_s)
    end

    if space_values[:outdoor_weight] > 0
      sensor_oa = OpenStudio::Model::EnergyManagementSystemSensor.new(model, 'Site Outdoor Air Drybulb Temperature')
      sensor_oa.setName('oa_temp')
    end

    if space_values[:ground_weight] > 0
      sensor_gnd = OpenStudio::Model::EnergyManagementSystemSensor.new(model, 'Site Surface Ground Temperature')
      sensor_gnd.setName('ground_temp')
    end

    actuator = OpenStudio::Model::EnergyManagementSystemActuator.new(sch, *EPlus::EMSActuatorScheduleConstantValue)
    actuator.setName("#{location.gsub(' ', '_').gsub('-', '_')}_temp_sch")

    # EMS to actuate schedule
    program = OpenStudio::Model::EnergyManagementSystemProgram.new(model)
    program.setName("#{location.gsub('-', '_')} Temperature Program")
    program.addLine("Set #{actuator.name} = 0.0")
    if not sensor_ia.nil?
      program.addLine("Set #{actuator.name} = #{actuator.name} + (#{sensor_ia.name} * #{space_values[:indoor_weight]})")
    end
    if not sensor_oa.nil?
      program.addLine("Set #{actuator.name} = #{actuator.name} + (#{sensor_oa.name} * #{space_values[:outdoor_weight]})")
    end
    if not sensor_gnd.nil?
      program.addLine("Set #{actuator.name} = #{actuator.name} + (#{sensor_gnd.name} * #{space_values[:ground_weight]})")
    end
    if not space_values[:temp_min].nil?
      if space_values[:temp_min].is_a? String
        min_temp_c = space_values[:temp_min]
      else
        min_temp_c = UnitConversions.convert(space_values[:temp_min], 'F', 'C')
      end
      program.addLine("If #{actuator.name} < #{min_temp_c}")
      program.addLine("Set #{actuator.name} = #{min_temp_c}")
      program.addLine('EndIf')
    end

    program_cm = OpenStudio::Model::EnergyManagementSystemProgramCallingManager.new(model)
    program_cm.setName("#{program.name} calling manager")
    program_cm.setCallingPoint('EndOfSystemTimestepAfterHVACReporting')
    program_cm.addProgram(program)

    return sch
  end

  # Returns an OS:Space, or temperature OS:Schedule for a MF space, or nil if outside
  # Should be called when the object's energy use is sensitive to ambient temperature
  # (e.g., water heaters and ducts).
  def self.get_space_or_schedule_from_location(location, object_name, model, spaces)
    return if [HPXML::LocationOtherExterior, HPXML::LocationOutside, HPXML::LocationRoofDeck].include? location

    sch = nil
    space = nil
    if [HPXML::LocationOtherHeatedSpace, HPXML::LocationOtherHousingUnit, HPXML::LocationOtherMultifamilyBufferSpace,
        HPXML::LocationOtherNonFreezingSpace, HPXML::LocationExteriorWall, HPXML::LocationUnderSlab].include? location
      # if located in spaces where we don't model a thermal zone, create and return temperature schedule
      sch = get_space_temperature_schedule(model, location, spaces)
    else
      space = get_space_from_location(location, object_name, model, spaces)
    end

    return space, sch
  end

  # Returns an OS:Space, or nil if a MF space
  # Should be called when the object's energy use is NOT sensitive to ambient temperature
  # (e.g., appliances).
  def self.get_space_from_location(location, object_name, model, spaces)
    return if [HPXML::LocationOtherHeatedSpace,
               HPXML::LocationOtherHousingUnit,
               HPXML::LocationOtherMultifamilyBufferSpace,
               HPXML::LocationOtherNonFreezingSpace].include? location

    num_orig_spaces = spaces.size

    if location == HPXML::LocationBasementConditioned
      space = create_or_get_space(model, spaces, HPXML::LocationLivingSpace)
    else
      space = create_or_get_space(model, spaces, location)
    end

    fail if spaces.size != num_orig_spaces # EPvalidator.xml should prevent this

    return space
  end

  def self.set_subsurface_exterior(surface, spaces, model, hpxml_surface)
    # Set its parent surface outside boundary condition, which will be also applied to subsurfaces through OS
    # The parent surface is entirely comprised of the subsurface.

    # Subsurface on foundation wall, set it to be adjacent to outdoors
    if hpxml_surface.exterior_adjacent_to == HPXML::LocationGround
      surface.setOutsideBoundaryCondition('Outdoors')
    else
      set_surface_exterior(model, spaces, surface, hpxml_surface)
    end
  end

  def self.get_kiva_instances(fnd_walls, slabs)
    # Identify unique Kiva foundations that are required.
    kiva_fnd_walls = []
    fnd_walls.each do |foundation_wall|
      next unless foundation_wall.is_exterior

      kiva_fnd_walls << foundation_wall
    end
    if kiva_fnd_walls.empty? # Handle slab foundation type
      kiva_fnd_walls << nil
    end

    kiva_slabs = slabs

    return kiva_fnd_walls.product(kiva_slabs)
  end

  def self.set_foundation_and_walls_top()
    @foundation_top = 0
    @hpxml.foundation_walls.each do |foundation_wall|
      top = -1 * foundation_wall.depth_below_grade + foundation_wall.height
      @foundation_top = top if top > @foundation_top
    end
    @walls_top = @foundation_top + 8.0 * @ncfl_ag
  end

  def self.set_heating_and_cooling_seasons()
    return if @hpxml.hvac_controls.size == 0

    hvac_control = @hpxml.hvac_controls[0]

    htg_start_month = hvac_control.seasons_heating_begin_month
    htg_start_day = hvac_control.seasons_heating_begin_day
    htg_end_month = hvac_control.seasons_heating_end_month
    htg_end_day = hvac_control.seasons_heating_end_day
    clg_start_month = hvac_control.seasons_cooling_begin_month
    clg_start_day = hvac_control.seasons_cooling_begin_day
    clg_end_month = hvac_control.seasons_cooling_end_month
    clg_end_day = hvac_control.seasons_cooling_end_day

    @heating_days = Schedule.get_daily_season(@hpxml.header.sim_calendar_year, htg_start_month, htg_start_day, htg_end_month, htg_end_day)
    @cooling_days = Schedule.get_daily_season(@hpxml.header.sim_calendar_year, clg_start_month, clg_start_day, clg_end_month, clg_end_day)
  end
end

# register the measure to be used by the application
HPXMLtoOpenStudio.new.registerWithApplication<|MERGE_RESOLUTION|>--- conflicted
+++ resolved
@@ -259,7 +259,7 @@
     add_heating_system(runner, model, spaces, airloop_map)
     add_heat_pump(runner, model, weather, spaces, airloop_map)
     add_dehumidifiers(runner, model, spaces)
-    # add_residual_ideal_system(runner, model, spaces) # FIXME
+    add_residual_ideal_system(runner, model, spaces)
     add_ceiling_fans(runner, model, weather, spaces)
 
     # Hot Water
@@ -1717,15 +1717,9 @@
 
       elsif [HPXML::HVACTypeHeatPumpAirToAir].include? heat_pump.heat_pump_type
 
-<<<<<<< HEAD
-        HVAC.apply_central_air_to_air_heat_pump(model, runner, heat_pump,
-                                                sequential_heat_load_fracs, sequential_cool_load_fracs,
-                                                living_zone, @hvac_map, @hpxml.header.sim_calendar_year)
-=======
         airloop_map[sys_id] = HVAC.apply_central_air_to_air_heat_pump(model, runner, heat_pump,
                                                                       sequential_heat_load_fracs, sequential_cool_load_fracs,
                                                                       living_zone)
->>>>>>> 17345fba
 
       elsif [HPXML::HVACTypeHeatPumpMiniSplit].include? heat_pump.heat_pump_type
 
