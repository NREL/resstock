# frozen_string_literal: true

# Require all gems up front; this is much faster than multiple resource
# files lazy loading as needed, as it prevents multiple lookups for the
# same gem.
require 'pathname'
require 'csv'
require 'oga'
require_relative 'resources/airflow'
require_relative 'resources/battery'
require_relative 'resources/constants'
require_relative 'resources/constructions'
require_relative 'resources/energyplus'
require_relative 'resources/generator'
require_relative 'resources/geometry'
require_relative 'resources/hotwater_appliances'
require_relative 'resources/hpxml'
require_relative 'resources/hpxml_defaults'
require_relative 'resources/hvac'
require_relative 'resources/hvac_sizing'
require_relative 'resources/lighting'
require_relative 'resources/location'
require_relative 'resources/materials'
require_relative 'resources/misc_loads'
require_relative 'resources/psychrometrics'
require_relative 'resources/pv'
require_relative 'resources/schedules'
require_relative 'resources/simcontrols'
require_relative 'resources/unit_conversions'
require_relative 'resources/util'
require_relative 'resources/validator'
require_relative 'resources/version'
require_relative 'resources/waterheater'
require_relative 'resources/weather'
require_relative 'resources/xmlhelper'

# start the measure
class HPXMLtoOpenStudio < OpenStudio::Measure::ModelMeasure
  # human readable name
  def name
    return 'HPXML to OpenStudio Translator'
  end

  # human readable description
  def description
    return 'Translates HPXML file to OpenStudio Model'
  end

  # human readable description of modeling approach
  def modeler_description
    return ''
  end

  # define the arguments that the user will input
  def arguments(model)
    args = OpenStudio::Measure::OSArgumentVector.new

    arg = OpenStudio::Measure::OSArgument.makeStringArgument('hpxml_path', true)
    arg.setDisplayName('HPXML File Path')
    arg.setDescription('Absolute/relative path of the HPXML file.')
    args << arg

    arg = OpenStudio::Measure::OSArgument.makeStringArgument('output_dir', true)
    arg.setDisplayName('Directory for Output Files')
    arg.setDescription('Absolute/relative path for the output files directory.')
    args << arg

    arg = OpenStudio::Measure::OSArgument.makeBoolArgument('debug', false)
    arg.setDisplayName('Debug Mode?')
    arg.setDescription('If true: 1) Writes in.osm file, 2) Generates additional log output, and 3) Creates all EnergyPlus output files.')
    arg.setDefaultValue(false)
    args << arg

    arg = OpenStudio::Measure::OSArgument.makeBoolArgument('add_component_loads', false)
    arg.setDisplayName('Add component loads?')
    arg.setDescription('If true, adds the calculation of heating/cooling component loads (not enabled by default for faster performance).')
    arg.setDefaultValue(false)
    args << arg

    arg = OpenStudio::Measure::OSArgument.makeBoolArgument('skip_validation', false)
    arg.setDisplayName('Skip Validation?')
    arg.setDescription('If true, bypasses HPXML input validation for faster performance. WARNING: This should only be used if the supplied HPXML file has already been validated against the Schema & Schematron documents.')
    arg.setDefaultValue(false)
    args << arg

    arg = OpenStudio::Measure::OSArgument.makeStringArgument('building_id', false)
    arg.setDisplayName('BuildingID')
    arg.setDescription('The ID of the HPXML Building. Only required if there are multiple Building elements in the HPXML file.')
    args << arg

    return args
  end

  # define what happens when the measure is run
  def run(model, runner, user_arguments)
    super(model, runner, user_arguments)

    # use the built-in error checking
    if !runner.validateUserArguments(arguments(model), user_arguments)
      return false
    end

    Geometry.tear_down_model(model, runner)

    Version.check_openstudio_version()

    # assign the user inputs to variables
    hpxml_path = runner.getStringArgumentValue('hpxml_path', user_arguments)
    output_dir = runner.getStringArgumentValue('output_dir', user_arguments)
    add_component_loads = runner.getBoolArgumentValue('add_component_loads', user_arguments)
    debug = runner.getBoolArgumentValue('debug', user_arguments)
    skip_validation = runner.getBoolArgumentValue('skip_validation', user_arguments)
    building_id = runner.getOptionalStringArgumentValue('building_id', user_arguments)

    unless (Pathname.new hpxml_path).absolute?
      hpxml_path = File.expand_path(File.join(File.dirname(__FILE__), hpxml_path))
    end
    unless File.exist?(hpxml_path) && hpxml_path.downcase.end_with?('.xml')
      fail "'#{hpxml_path}' does not exist or is not an .xml file."
    end

    unless (Pathname.new output_dir).absolute?
      output_dir = File.expand_path(File.join(File.dirname(__FILE__), output_dir))
    end

    if building_id.is_initialized
      building_id = building_id.get
    else
      building_id = nil
    end

    begin
      if skip_validation
        stron_paths = []
      else
        stron_paths = [File.join(File.dirname(__FILE__), 'resources', 'hpxml_schematron', 'HPXMLvalidator.xml'),
                       File.join(File.dirname(__FILE__), 'resources', 'hpxml_schematron', 'EPvalidator.xml')]
      end
      hpxml = HPXML.new(hpxml_path: hpxml_path, schematron_validators: stron_paths, building_id: building_id)
      hpxml.errors.each do |error|
        runner.registerError(error)
      end
      hpxml.warnings.each do |warning|
        runner.registerWarning(warning)
      end
      return false unless hpxml.errors.empty?

      epw_path, cache_path = Location.process_weather(hpxml, runner, model, hpxml_path)

      if debug
        epw_output_path = File.join(output_dir, 'in.epw')
        FileUtils.cp(epw_path, epw_output_path)
      end

      OSModel.create(hpxml, runner, model, hpxml_path, epw_path, cache_path, output_dir,
                     add_component_loads, building_id, debug)
    rescue Exception => e
      runner.registerError("#{e.message}\n#{e.backtrace.join("\n")}")
      return false
    end

    return true
  end
end

class OSModel
  def self.create(hpxml, runner, model, hpxml_path, epw_path, cache_path, output_dir,
                  add_component_loads, building_id, debug)
    @hpxml = hpxml
    @debug = debug

    @eri_version = @hpxml.header.eri_calculation_version # Hidden feature
    @eri_version = 'latest' if @eri_version.nil?
    @eri_version = Constants.ERIVersions[-1] if @eri_version == 'latest'

    @apply_ashrae140_assumptions = @hpxml.header.apply_ashrae140_assumptions # Hidden feature
    @apply_ashrae140_assumptions = false if @apply_ashrae140_assumptions.nil?

    # Here we turn off OS error-checking so that any invalid values provided
    # to OS SDK methods are passed along to EnergyPlus and produce errors. If
    # we didn't go this, we'd end up with successful EnergyPlus simulations that
    # use the wrong (default) value unless we check the return value of *every*
    # OS SDK setter method to notice there was an invalid value provided.
    # See https://github.com/NREL/OpenStudio/pull/4505 for more background.
    model.setStrictnessLevel('None'.to_StrictnessLevel)

    # Init

    check_file_references(hpxml_path)
    @schedules_file = SchedulesFile.new(runner: runner, model: model,
                                        schedules_paths: @hpxml.header.schedules_filepaths,
                                        col_names: SchedulesFile.ColumnNames)

    weather, epw_file = Location.apply_weather_file(model, runner, epw_path, cache_path)
    set_defaults_and_globals(runner, output_dir, epw_file, weather, @schedules_file)
    validate_emissions_files()
    @schedules_file.validate_schedules(year: @hpxml.header.sim_calendar_year) if not @schedules_file.nil?
    Location.apply(model, weather, epw_file, @hpxml)
    add_simulation_params(model)

    # Conditioned space/zone

    spaces = {}
    create_or_get_space(model, spaces, HPXML::LocationLivingSpace)
    set_foundation_and_walls_top()
    set_heating_and_cooling_seasons()
    add_setpoints(runner, model, weather, spaces)

    # Geometry/Envelope
    add_roofs(runner, model, spaces)
    add_walls(runner, model, spaces)
    add_rim_joists(runner, model, spaces)
    add_frame_floors(runner, model, spaces)
    add_foundation_walls_slabs(runner, model, spaces)
    add_shading_schedule(runner, model, weather)
    add_windows(runner, model, spaces, weather)
    add_doors(runner, model, spaces)
    add_skylights(runner, model, spaces, weather)
    add_conditioned_floor_area(runner, model, spaces)
    add_thermal_mass(runner, model, spaces)
    Geometry.set_zone_volumes(runner, model, spaces, @hpxml, @apply_ashrae140_assumptions)
    Geometry.explode_surfaces(runner, model, @hpxml, @walls_top)
    add_num_occupants(model, runner, spaces)

    # HVAC

    airloop_map = {} # Map of HPXML System ID -> AirLoopHVAC (or ZoneHVACFourPipeFanCoil)
    add_ideal_system(runner, model, spaces, epw_path)
    add_cooling_system(runner, model, spaces, airloop_map)
    add_heating_system(runner, model, spaces, airloop_map)
    add_heat_pump(runner, model, weather, spaces, airloop_map)
    add_dehumidifiers(runner, model, spaces)
    add_ceiling_fans(runner, model, weather, spaces)

    # Hot Water

    add_hot_water_and_appliances(runner, model, weather, spaces)

    # Plug Loads & Fuel Loads & Lighting

    add_mels(runner, model, spaces)
    add_mfls(runner, model, spaces)
    add_lighting(runner, model, epw_file, spaces)

    # Pools & Hot Tubs
    add_pools_and_hot_tubs(runner, model, spaces)

    # Other

    add_airflow(runner, model, weather, spaces, airloop_map)
    add_photovoltaics(runner, model)
    add_generators(runner, model)
    add_batteries(runner, model, spaces)
    add_additional_properties(runner, model, hpxml_path, building_id)

    # Output

    add_loads_output(runner, model, spaces, add_component_loads)
    set_output_files(runner, model)
    # Uncomment to debug EMS
    # add_ems_debug_output(runner, model)

    if debug
      osm_output_path = File.join(output_dir, 'in.osm')
      File.write(osm_output_path, model.to_s)
      runner.registerInfo("Wrote file: #{osm_output_path}")
    end
  end

  private

  def self.check_file_references(hpxml_path)
    # Check/update file references
    @hpxml.header.schedules_filepaths = @hpxml.header.schedules_filepaths.collect { |sfp|
      FilePath.check_path(sfp,
                          File.dirname(hpxml_path),
                          'Schedules')
    }

    @hpxml.header.emissions_scenarios.each do |scenario|
      if @hpxml.header.emissions_scenarios.select { |s| s.emissions_type == scenario.emissions_type && s.name == scenario.name }.size > 1
        fail "Found multiple Emissions Scenarios with the Scenario Name=#{scenario.name} and Emissions Type=#{scenario.emissions_type}."
      end
      next if scenario.elec_schedule_filepath.nil?

      scenario.elec_schedule_filepath = FilePath.check_path(scenario.elec_schedule_filepath,
                                                            File.dirname(hpxml_path),
                                                            'Emissions File')
    end
  end

  def self.validate_emissions_files()
    @hpxml.header.emissions_scenarios.each do |scenario|
      next if scenario.elec_schedule_filepath.nil?

      data = File.readlines(scenario.elec_schedule_filepath)
      num_header_rows = scenario.elec_schedule_number_of_header_rows
      col_index = scenario.elec_schedule_column_number - 1

      if data.size != 8760 + num_header_rows
        fail "Emissions File has invalid number of rows (#{data.size}). Expected 8760 plus #{num_header_rows} header row(s)."
      end
      if col_index > data[num_header_rows, 8760].map { |x| x.count(',') }.min
        fail "Emissions File has too few columns. Cannot find column number (#{scenario.elec_schedule_column_number})."
      end
    end
  end

  def self.set_defaults_and_globals(runner, output_dir, epw_file, weather, schedules_file)
    # Initialize
    @remaining_heat_load_frac = 1.0
    @remaining_cool_load_frac = 1.0

    # Set globals
    @cfa = @hpxml.building_construction.conditioned_floor_area
    @gfa = @hpxml.slabs.select { |s| s.interior_adjacent_to == HPXML::LocationGarage }.map { |s| s.area }.sum(0.0)
    @ubfa = @hpxml.slabs.select { |s| s.interior_adjacent_to == HPXML::LocationBasementUnconditioned }.map { |s| s.area }.sum(0.0)
    @ncfl = @hpxml.building_construction.number_of_conditioned_floors
    @ncfl_ag = @hpxml.building_construction.number_of_conditioned_floors_above_grade
    @nbeds = @hpxml.building_construction.number_of_bedrooms
    @default_azimuths = HPXMLDefaults.get_default_azimuths(@hpxml)

    # Apply defaults to HPXML object
    HPXMLDefaults.apply(@hpxml, @eri_version, weather, epw_file: epw_file, schedules_file: schedules_file)

    @frac_windows_operable = @hpxml.fraction_of_windows_operable()

    # Write updated HPXML object (w/ defaults) to file for inspection
    @hpxml_defaults_path = File.join(output_dir, 'in.xml')
    XMLHelper.write_file(@hpxml.to_oga, @hpxml_defaults_path)

    # Now that we've written in.xml, ensure that no capacities/airflows
    # are zero in order to prevent potential E+ errors.
    HVAC.ensure_nonzero_sizing_values(@hpxml)
  end

  def self.add_simulation_params(model)
    SimControls.apply(model, @hpxml)
  end

  def self.add_num_occupants(model, runner, spaces)
    # Occupants
    num_occ = @hpxml.building_occupancy.number_of_residents
    return if num_occ <= 0

    Geometry.apply_occupants(model, runner, @hpxml, num_occ, @cfa, spaces[HPXML::LocationLivingSpace], @schedules_file)
  end

  def self.create_or_get_space(model, spaces, location)
    if spaces[location].nil?
      Geometry.create_space_and_zone(model, spaces, location)
    end
    return spaces[location]
  end

  def self.add_roofs(runner, model, spaces)
    @hpxml.roofs.each do |roof|
      next if roof.net_area < 1.0 # skip modeling net surface area for surfaces comprised entirely of subsurface area

      if roof.azimuth.nil?
        if roof.pitch > 0
          azimuths = @default_azimuths # Model as four directions for average exterior incident solar
        else
          azimuths = [@default_azimuths[0]] # Arbitrary azimuth for flat roof
        end
      else
        azimuths = [roof.azimuth]
      end

      surfaces = []

      azimuths.each do |azimuth|
        width = Math::sqrt(roof.net_area)
        length = (roof.net_area / width) / azimuths.size
        tilt = roof.pitch / 12.0
        z_origin = @walls_top + 0.5 * Math.sin(Math.atan(tilt)) * width

        vertices = Geometry.create_roof_vertices(length, width, z_origin, azimuth, tilt)
        surface = OpenStudio::Model::Surface.new(vertices, model)
        surfaces << surface
        surface.additionalProperties.setFeature('Length', length)
        surface.additionalProperties.setFeature('Width', width)
        surface.additionalProperties.setFeature('Azimuth', azimuth)
        surface.additionalProperties.setFeature('Tilt', tilt)
        surface.additionalProperties.setFeature('SurfaceType', 'Roof')
        if azimuths.size > 1
          surface.setName("#{roof.id}:#{azimuth}")
        else
          surface.setName(roof.id)
        end
        surface.setSurfaceType('RoofCeiling')
        surface.setOutsideBoundaryCondition('Outdoors')
        set_surface_interior(model, spaces, surface, roof)
      end

      next if surfaces.empty?

      # Apply construction
      has_radiant_barrier = roof.radiant_barrier
      if has_radiant_barrier
        radiant_barrier_grade = roof.radiant_barrier_grade
      end
      # FUTURE: Create Constructions.get_air_film(surface) method; use in measure.rb and hpxml_translator_test.rb
      inside_film = Material.AirFilmRoof(Geometry.get_roof_pitch([surfaces[0]]))
      outside_film = Material.AirFilmOutside
      mat_roofing = Material.RoofMaterial(roof.roof_type)
      if @apply_ashrae140_assumptions
        inside_film = Material.AirFilmRoofASHRAE140
        outside_film = Material.AirFilmOutsideASHRAE140
      end
      mat_int_finish = Material.InteriorFinishMaterial(roof.interior_finish_type, roof.interior_finish_thickness)
      if mat_int_finish.nil?
        fallback_mat_int_finish = nil
      else
        fallback_mat_int_finish = Material.InteriorFinishMaterial(mat_int_finish.name, 0.1) # Try thin material
      end

      install_grade = 1
      assembly_r = roof.insulation_assembly_r_value

      if not mat_int_finish.nil?
        # Closed cavity
        constr_sets = [
          WoodStudConstructionSet.new(Material.Stud2x(8.0), 0.07, 20.0, 0.75, mat_int_finish, mat_roofing),    # 2x8, 24" o.c. + R20
          WoodStudConstructionSet.new(Material.Stud2x(8.0), 0.07, 10.0, 0.75, mat_int_finish, mat_roofing),    # 2x8, 24" o.c. + R10
          WoodStudConstructionSet.new(Material.Stud2x(8.0), 0.07, 0.0, 0.75, mat_int_finish, mat_roofing),     # 2x8, 24" o.c.
          WoodStudConstructionSet.new(Material.Stud2x6, 0.07, 0.0, 0.75, mat_int_finish, mat_roofing),         # 2x6, 24" o.c.
          WoodStudConstructionSet.new(Material.Stud2x4, 0.07, 0.0, 0.5, mat_int_finish, mat_roofing),          # 2x4, 16" o.c.
          WoodStudConstructionSet.new(Material.Stud2x4, 0.01, 0.0, 0.0, fallback_mat_int_finish, mat_roofing), # Fallback
        ]
        match, constr_set, cavity_r = Constructions.pick_wood_stud_construction_set(assembly_r, constr_sets, inside_film, outside_film, roof.id)

        Constructions.apply_closed_cavity_roof(runner, model, surfaces, "#{roof.id} construction",
                                               cavity_r, install_grade,
                                               constr_set.stud.thick_in,
                                               true, constr_set.framing_factor,
                                               constr_set.mat_int_finish,
                                               constr_set.osb_thick_in, constr_set.rigid_r,
                                               constr_set.mat_ext_finish, has_radiant_barrier,
                                               inside_film, outside_film, radiant_barrier_grade,
                                               roof.solar_absorptance, roof.emittance)
      else
        # Open cavity
        constr_sets = [
          GenericConstructionSet.new(10.0, 0.5, nil, mat_roofing), # w/R-10 rigid
          GenericConstructionSet.new(0.0, 0.5, nil, mat_roofing),  # Standard
          GenericConstructionSet.new(0.0, 0.0, nil, mat_roofing),  # Fallback
        ]
        match, constr_set, layer_r = Constructions.pick_generic_construction_set(assembly_r, constr_sets, inside_film, outside_film, roof.id)

        cavity_r = 0
        cavity_ins_thick_in = 0
        framing_factor = 0
        framing_thick_in = 0

        Constructions.apply_open_cavity_roof(runner, model, surfaces, "#{roof.id} construction",
                                             cavity_r, install_grade, cavity_ins_thick_in,
                                             framing_factor, framing_thick_in,
                                             constr_set.osb_thick_in, layer_r + constr_set.rigid_r,
                                             constr_set.mat_ext_finish, has_radiant_barrier,
                                             inside_film, outside_film, radiant_barrier_grade,
                                             roof.solar_absorptance, roof.emittance)
      end
      Constructions.check_surface_assembly_rvalue(runner, surfaces, inside_film, outside_film, assembly_r, match)
    end
  end

  def self.add_walls(runner, model, spaces)
    @hpxml.walls.each do |wall|
      next if wall.net_area < 1.0 # skip modeling net surface area for surfaces comprised entirely of subsurface area

      if wall.azimuth.nil?
        if wall.is_exterior
          azimuths = @default_azimuths # Model as four directions for average exterior incident solar
        else
          azimuths = [@default_azimuths[0]] # Arbitrary direction, doesn't receive exterior incident solar
        end
      else
        azimuths = [wall.azimuth]
      end

      surfaces = []

      azimuths.each do |azimuth|
        height = 8.0 * @ncfl_ag
        length = (wall.net_area / height) / azimuths.size
        z_origin = @foundation_top

        vertices = Geometry.create_wall_vertices(length, height, z_origin, azimuth)
        surface = OpenStudio::Model::Surface.new(vertices, model)
        surfaces << surface
        surface.additionalProperties.setFeature('Length', length)
        surface.additionalProperties.setFeature('Azimuth', azimuth)
        surface.additionalProperties.setFeature('Tilt', 90.0)
        surface.additionalProperties.setFeature('SurfaceType', 'Wall')
        if azimuths.size > 1
          surface.setName("#{wall.id}:#{azimuth}")
        else
          surface.setName(wall.id)
        end
        surface.setSurfaceType('Wall')
        set_surface_interior(model, spaces, surface, wall)
        set_surface_exterior(model, spaces, surface, wall)
        if wall.is_interior
          surface.setSunExposure('NoSun')
          surface.setWindExposure('NoWind')
        end
      end

      next if surfaces.empty?

      # Apply construction
      # The code below constructs a reasonable wall construction based on the
      # wall type while ensuring the correct assembly R-value.

      inside_film = Material.AirFilmVertical
      if wall.is_exterior
        outside_film = Material.AirFilmOutside
        mat_ext_finish = Material.ExteriorFinishMaterial(wall.siding)
      else
        outside_film = Material.AirFilmVertical
        mat_ext_finish = nil
      end
      if @apply_ashrae140_assumptions
        inside_film = Material.AirFilmVerticalASHRAE140
        outside_film = Material.AirFilmOutsideASHRAE140
      end
      mat_int_finish = Material.InteriorFinishMaterial(wall.interior_finish_type, wall.interior_finish_thickness)

      Constructions.apply_wall_construction(runner, model, surfaces, wall.id, wall.wall_type, wall.insulation_assembly_r_value,
                                            mat_int_finish, inside_film, outside_film, mat_ext_finish, wall.solar_absorptance,
                                            wall.emittance)
    end
  end

  def self.add_rim_joists(runner, model, spaces)
    @hpxml.rim_joists.each do |rim_joist|
      if rim_joist.azimuth.nil?
        if rim_joist.is_exterior
          azimuths = @default_azimuths # Model as four directions for average exterior incident solar
        else
          azimuths = [@default_azimuths[0]] # Arbitrary direction, doesn't receive exterior incident solar
        end
      else
        azimuths = [rim_joist.azimuth]
      end

      surfaces = []

      azimuths.each do |azimuth|
        height = 1.0
        length = (rim_joist.area / height) / azimuths.size
        z_origin = @foundation_top

        vertices = Geometry.create_wall_vertices(length, height, z_origin, azimuth)
        surface = OpenStudio::Model::Surface.new(vertices, model)
        surfaces << surface
        surface.additionalProperties.setFeature('Length', length)
        surface.additionalProperties.setFeature('Azimuth', azimuth)
        surface.additionalProperties.setFeature('Tilt', 90.0)
        surface.additionalProperties.setFeature('SurfaceType', 'RimJoist')
        if azimuths.size > 1
          surface.setName("#{rim_joist.id}:#{azimuth}")
        else
          surface.setName(rim_joist.id)
        end
        surface.setSurfaceType('Wall')
        set_surface_interior(model, spaces, surface, rim_joist)
        set_surface_exterior(model, spaces, surface, rim_joist)
        if rim_joist.is_interior
          surface.setSunExposure('NoSun')
          surface.setWindExposure('NoWind')
        end
      end

      # Apply construction

      inside_film = Material.AirFilmVertical
      if rim_joist.is_exterior
        outside_film = Material.AirFilmOutside
        mat_ext_finish = Material.ExteriorFinishMaterial(rim_joist.siding)
      else
        outside_film = Material.AirFilmVertical
        mat_ext_finish = nil
      end

      assembly_r = rim_joist.insulation_assembly_r_value

      constr_sets = [
        WoodStudConstructionSet.new(Material.Stud2x(2.0), 0.17, 20.0, 2.0, nil, mat_ext_finish),  # 2x4 + R20
        WoodStudConstructionSet.new(Material.Stud2x(2.0), 0.17, 10.0, 2.0, nil, mat_ext_finish),  # 2x4 + R10
        WoodStudConstructionSet.new(Material.Stud2x(2.0), 0.17, 0.0, 2.0, nil, mat_ext_finish),   # 2x4
        WoodStudConstructionSet.new(Material.Stud2x(2.0), 0.01, 0.0, 0.0, nil, mat_ext_finish),   # Fallback
      ]
      match, constr_set, cavity_r = Constructions.pick_wood_stud_construction_set(assembly_r, constr_sets, inside_film, outside_film, rim_joist.id)
      install_grade = 1

      Constructions.apply_rim_joist(runner, model, surfaces, "#{rim_joist.id} construction",
                                    cavity_r, install_grade, constr_set.framing_factor,
                                    constr_set.mat_int_finish, constr_set.osb_thick_in,
                                    constr_set.rigid_r, constr_set.mat_ext_finish,
                                    inside_film, outside_film, rim_joist.solar_absorptance,
                                    rim_joist.emittance)
      Constructions.check_surface_assembly_rvalue(runner, surfaces, inside_film, outside_film, assembly_r, match)
    end
  end

  def self.add_frame_floors(runner, model, spaces)
    @hpxml.frame_floors.each do |frame_floor|
      area = frame_floor.area
      width = Math::sqrt(area)
      length = area / width
      if frame_floor.interior_adjacent_to.include?('attic') || frame_floor.exterior_adjacent_to.include?('attic')
        z_origin = @walls_top
      else
        z_origin = @foundation_top
      end

      if frame_floor.is_ceiling
        vertices = Geometry.create_ceiling_vertices(length, width, z_origin, @default_azimuths)
        surface = OpenStudio::Model::Surface.new(vertices, model)
        surface.additionalProperties.setFeature('SurfaceType', 'Ceiling')
      else
        vertices = Geometry.create_floor_vertices(length, width, z_origin, @default_azimuths)
        surface = OpenStudio::Model::Surface.new(vertices, model)
        surface.additionalProperties.setFeature('SurfaceType', 'Floor')
      end
      surface.additionalProperties.setFeature('Tilt', 0.0)
      set_surface_interior(model, spaces, surface, frame_floor)
      set_surface_exterior(model, spaces, surface, frame_floor)
      surface.setName(frame_floor.id)
      if frame_floor.is_interior
        surface.setSunExposure('NoSun')
        surface.setWindExposure('NoWind')
      elsif frame_floor.is_floor
        surface.setSunExposure('NoSun')
      end

      # Apply construction

      if frame_floor.is_ceiling
        if @apply_ashrae140_assumptions
          # Attic floor
          inside_film = Material.AirFilmFloorASHRAE140
          outside_film = Material.AirFilmFloorASHRAE140
        else
          inside_film = Material.AirFilmFloorAverage
          outside_film = Material.AirFilmFloorAverage
        end
        mat_int_finish = Material.InteriorFinishMaterial(frame_floor.interior_finish_type, frame_floor.interior_finish_thickness)
        if mat_int_finish.nil?
          fallback_mat_int_finish = nil
        else
          fallback_mat_int_finish = Material.InteriorFinishMaterial(mat_int_finish.name, 0.1) # Try thin material
        end
        constr_sets = [
          WoodStudConstructionSet.new(Material.Stud2x6, 0.10, 50.0, 0.0, mat_int_finish, nil),         # 2x6, 24" o.c. + R50
          WoodStudConstructionSet.new(Material.Stud2x6, 0.10, 40.0, 0.0, mat_int_finish, nil),         # 2x6, 24" o.c. + R40
          WoodStudConstructionSet.new(Material.Stud2x6, 0.10, 30.0, 0.0, mat_int_finish, nil),         # 2x6, 24" o.c. + R30
          WoodStudConstructionSet.new(Material.Stud2x6, 0.10, 20.0, 0.0, mat_int_finish, nil),         # 2x6, 24" o.c. + R20
          WoodStudConstructionSet.new(Material.Stud2x6, 0.10, 10.0, 0.0, mat_int_finish, nil),         # 2x6, 24" o.c. + R10
          WoodStudConstructionSet.new(Material.Stud2x4, 0.13, 0.0, 0.0, mat_int_finish, nil),          # 2x4, 16" o.c.
          WoodStudConstructionSet.new(Material.Stud2x4, 0.01, 0.0, 0.0, fallback_mat_int_finish, nil), # Fallback
        ]
      else # Floor
        if @apply_ashrae140_assumptions
          # Raised floor
          inside_film = Material.AirFilmFloorASHRAE140
          outside_film = Material.AirFilmFloorZeroWindASHRAE140
          surface.setWindExposure('NoWind')
          covering = Material.CoveringBare(1.0)
        else
          inside_film = Material.AirFilmFloorReduced
          if frame_floor.is_exterior
            outside_film = Material.AirFilmOutside
          else
            outside_film = Material.AirFilmFloorReduced
          end
          if frame_floor.interior_adjacent_to == HPXML::LocationLivingSpace
            covering = Material.CoveringBare
          end
        end
        if covering.nil?
          fallback_covering = nil
        else
          fallback_covering = Material.CoveringBare(0.8, 0.01) # Try thin material
        end
        constr_sets = [
          WoodStudConstructionSet.new(Material.Stud2x6, 0.10, 20.0, 0.75, nil, covering),        # 2x6, 24" o.c. + R20
          WoodStudConstructionSet.new(Material.Stud2x6, 0.10, 10.0, 0.75, nil, covering),        # 2x6, 24" o.c. + R10
          WoodStudConstructionSet.new(Material.Stud2x6, 0.10, 0.0, 0.75, nil, covering),         # 2x6, 24" o.c.
          WoodStudConstructionSet.new(Material.Stud2x4, 0.13, 0.0, 0.5, nil, covering),          # 2x4, 16" o.c.
          WoodStudConstructionSet.new(Material.Stud2x4, 0.01, 0.0, 0.0, nil, fallback_covering), # Fallback
        ]
      end
      assembly_r = frame_floor.insulation_assembly_r_value

      match, constr_set, cavity_r = Constructions.pick_wood_stud_construction_set(assembly_r, constr_sets, inside_film, outside_film, frame_floor.id)

      install_grade = 1
      if frame_floor.is_ceiling

        Constructions.apply_ceiling(runner, model, [surface], "#{frame_floor.id} construction",
                                    cavity_r, install_grade,
                                    constr_set.rigid_r, constr_set.framing_factor,
                                    constr_set.stud.thick_in, constr_set.mat_int_finish,
                                    inside_film, outside_film)

      else # Floor
        Constructions.apply_floor(runner, model, [surface], "#{frame_floor.id} construction",
                                  cavity_r, install_grade,
                                  constr_set.framing_factor, constr_set.stud.thick_in,
                                  constr_set.osb_thick_in, constr_set.rigid_r,
                                  constr_set.mat_ext_finish, inside_film, outside_film)
      end

      Constructions.check_surface_assembly_rvalue(runner, [surface], inside_film, outside_film, assembly_r, match)
    end
  end

  def self.add_foundation_walls_slabs(runner, model, spaces)
    foundation_types = @hpxml.slabs.map { |s| s.interior_adjacent_to }.uniq

    foundation_types.each do |foundation_type|
      # Get attached foundation walls/slabs
      fnd_walls = []
      slabs = []
      @hpxml.foundation_walls.each do |foundation_wall|
        next unless foundation_wall.interior_adjacent_to == foundation_type
        next if foundation_wall.net_area < 1.0 # skip modeling net surface area for surfaces comprised entirely of subsurface area

        fnd_walls << foundation_wall
      end
      @hpxml.slabs.each do |slab|
        next unless slab.interior_adjacent_to == foundation_type

        slabs << slab
        slab.exposed_perimeter = [slab.exposed_perimeter, 1.0].max # minimum value to prevent error if no exposed slab
      end

      # Calculate combinations of slabs/walls for each Kiva instance
      kiva_instances = get_kiva_instances(fnd_walls, slabs)

      # Obtain some wall/slab information
      fnd_wall_lengths = {}
      fnd_walls.each do |foundation_wall|
        next unless foundation_wall.is_exterior

        fnd_wall_lengths[foundation_wall] = foundation_wall.area / foundation_wall.height
      end
      slab_exp_perims = {}
      slab_areas = {}
      slabs.each do |slab|
        slab_exp_perims[slab] = slab.exposed_perimeter
        slab_areas[slab] = slab.area
      end
      total_slab_exp_perim = slab_exp_perims.values.sum(0.0)
      total_slab_area = slab_areas.values.sum(0.0)
      total_fnd_wall_length = fnd_wall_lengths.values.sum(0.0)

      no_wall_slab_exp_perim = {}

      kiva_instances.each do |foundation_wall, slab|
        # Apportion referenced walls/slabs for this Kiva instance
        slab_frac = slab_exp_perims[slab] / total_slab_exp_perim
        if total_fnd_wall_length > 0
          fnd_wall_frac = fnd_wall_lengths[foundation_wall] / total_fnd_wall_length
        else
          fnd_wall_frac = 1.0 # Handle slab foundation type
        end

        kiva_foundation = nil
        if not foundation_wall.nil?
          # Add exterior foundation wall surface
          kiva_foundation = add_foundation_wall(runner, model, spaces, foundation_wall, slab_frac,
                                                total_fnd_wall_length, total_slab_exp_perim)
        end

        # Add single combined foundation slab surface (for similar surfaces)
        slab_exp_perim = slab_exp_perims[slab] * fnd_wall_frac
        slab_area = slab_areas[slab] * fnd_wall_frac
        no_wall_slab_exp_perim[slab] = 0.0 if no_wall_slab_exp_perim[slab].nil?
        if (not foundation_wall.nil?) && (slab_exp_perim > fnd_wall_lengths[foundation_wall] * slab_frac)
          # Keep track of no-wall slab exposed perimeter
          no_wall_slab_exp_perim[slab] += (slab_exp_perim - fnd_wall_lengths[foundation_wall] * slab_frac)

          # Reduce this slab's exposed perimeter so that EnergyPlus does not automatically
          # create a second no-wall Kiva instance for each of our Kiva instances.
          # Instead, we will later create our own Kiva instance to account for it.
          # This reduces the number of Kiva instances we end up with.
          exp_perim_frac = (fnd_wall_lengths[foundation_wall] * slab_frac) / slab_exp_perim
          slab_exp_perim *= exp_perim_frac
          slab_area *= exp_perim_frac
        end
        if not foundation_wall.nil?
          z_origin = -1 * foundation_wall.depth_below_grade # Position based on adjacent foundation walls
        else
          z_origin = -1 * slab.depth_below_grade
        end
        kiva_foundation = add_foundation_slab(runner, model, spaces, slab, slab_exp_perim,
                                              slab_area, z_origin, kiva_foundation)
      end

      # For each slab, create a no-wall Kiva slab instance if needed.
      slabs.each do |slab|
        next unless no_wall_slab_exp_perim[slab] > 1.0

        z_origin = 0
        slab_area = total_slab_area * no_wall_slab_exp_perim[slab] / total_slab_exp_perim
        kiva_foundation = add_foundation_slab(runner, model, spaces, slab, no_wall_slab_exp_perim[slab],
                                              slab_area, z_origin, nil)
      end

      # Interzonal foundation wall surfaces
      # The above-grade portion of these walls are modeled as EnergyPlus surfaces with standard adjacency.
      # The below-grade portion of these walls (in contact with ground) are not modeled, as Kiva does not
      # calculate heat flow between two zones through the ground.
      fnd_walls.each do |foundation_wall|
        next unless foundation_wall.is_interior

        ag_height = foundation_wall.height - foundation_wall.depth_below_grade
        ag_net_area = foundation_wall.net_area * ag_height / foundation_wall.height
        next if ag_net_area < 1.0

        length = ag_net_area / ag_height
        z_origin = -1 * ag_height
        if foundation_wall.azimuth.nil?
          azimuth = @default_azimuths[0] # Arbitrary direction, doesn't receive exterior incident solar
        else
          azimuth = foundation_wall.azimuth
        end

        vertices = Geometry.create_wall_vertices(length, ag_height, z_origin, azimuth)
        surface = OpenStudio::Model::Surface.new(vertices, model)
        surface.additionalProperties.setFeature('Length', length)
        surface.additionalProperties.setFeature('Azimuth', azimuth)
        surface.additionalProperties.setFeature('Tilt', 90.0)
        surface.additionalProperties.setFeature('SurfaceType', 'FoundationWall')
        surface.setName(foundation_wall.id)
        surface.setSurfaceType('Wall')
        set_surface_interior(model, spaces, surface, foundation_wall)
        set_surface_exterior(model, spaces, surface, foundation_wall)
        surface.setSunExposure('NoSun')
        surface.setWindExposure('NoWind')

        # Apply construction

        wall_type = HPXML::WallTypeConcrete
        inside_film = Material.AirFilmVertical
        outside_film = Material.AirFilmVertical
        assembly_r = foundation_wall.insulation_assembly_r_value
        mat_int_finish = Material.InteriorFinishMaterial(foundation_wall.interior_finish_type, foundation_wall.interior_finish_thickness)
        if assembly_r.nil?
          concrete_thick_in = foundation_wall.thickness
          int_r = foundation_wall.insulation_interior_r_value
          ext_r = foundation_wall.insulation_exterior_r_value
          mat_concrete = Material.Concrete(concrete_thick_in)
          mat_int_finish_rvalue = mat_int_finish.nil? ? 0.0 : mat_int_finish.rvalue
          assembly_r = int_r + ext_r + mat_concrete.rvalue + mat_int_finish_rvalue + inside_film.rvalue + outside_film.rvalue
        end
        mat_ext_finish = nil

        Constructions.apply_wall_construction(runner, model, [surface], foundation_wall.id, wall_type, assembly_r,
                                              mat_int_finish, inside_film, outside_film, mat_ext_finish, nil, nil)
      end
    end
  end

  def self.add_foundation_wall(runner, model, spaces, foundation_wall, slab_frac,
                               total_fnd_wall_length, total_slab_exp_perim)

    net_area = foundation_wall.net_area * slab_frac
    gross_area = foundation_wall.area * slab_frac
    height = foundation_wall.height
    height_ag = height - foundation_wall.depth_below_grade
    z_origin = -1 * foundation_wall.depth_below_grade
    length = gross_area / height
    if foundation_wall.azimuth.nil?
      azimuth = @default_azimuths[0] # Arbitrary; solar incidence in Kiva is applied as an orientation average (to the above grade portion of the wall)
    else
      azimuth = foundation_wall.azimuth
    end

    if total_fnd_wall_length > total_slab_exp_perim
      # Calculate exposed section of wall based on slab's total exposed perimeter.
      length *= total_slab_exp_perim / total_fnd_wall_length
    end

    if gross_area > net_area
      # Create a "notch" in the wall to account for the subsurfaces. This ensures that
      # we preserve the appropriate wall height, length, and area for Kiva.
      subsurface_area = gross_area - net_area
    else
      subsurface_area = 0
    end

    vertices = Geometry.create_wall_vertices(length, height, z_origin, azimuth, subsurface_area: subsurface_area)
    surface = OpenStudio::Model::Surface.new(vertices, model)
    surface.additionalProperties.setFeature('Length', length)
    surface.additionalProperties.setFeature('Azimuth', azimuth)
    surface.additionalProperties.setFeature('Tilt', 90.0)
    surface.additionalProperties.setFeature('SurfaceType', 'FoundationWall')
    surface.setName(foundation_wall.id)
    surface.setSurfaceType('Wall')
    set_surface_interior(model, spaces, surface, foundation_wall)
    set_surface_exterior(model, spaces, surface, foundation_wall)

    assembly_r = foundation_wall.insulation_assembly_r_value
    mat_int_finish = Material.InteriorFinishMaterial(foundation_wall.interior_finish_type, foundation_wall.interior_finish_thickness)
    mat_wall = Material.FoundationWallMaterial(foundation_wall.type, foundation_wall.thickness)
    if not assembly_r.nil?
      ext_rigid_height = height
      ext_rigid_offset = 0.0
      inside_film = Material.AirFilmVertical

      mat_int_finish_rvalue = mat_int_finish.nil? ? 0.0 : mat_int_finish.rvalue
      ext_rigid_r = assembly_r - mat_wall.rvalue - mat_int_finish_rvalue - inside_film.rvalue
      int_rigid_r = 0.0
      if ext_rigid_r < 0 # Try without interior finish
        mat_int_finish = nil
        ext_rigid_r = assembly_r - mat_wall.rvalue - inside_film.rvalue
      end
      if (ext_rigid_r > 0) && (ext_rigid_r < 0.1)
        ext_rigid_r = 0.0 # Prevent tiny strip of insulation
      end
      if ext_rigid_r < 0
        ext_rigid_r = 0.0
        match = false
      else
        match = true
      end
    else
      ext_rigid_offset = foundation_wall.insulation_exterior_distance_to_top
      ext_rigid_height = foundation_wall.insulation_exterior_distance_to_bottom - ext_rigid_offset
      ext_rigid_r = foundation_wall.insulation_exterior_r_value
      int_rigid_offset = foundation_wall.insulation_interior_distance_to_top
      int_rigid_height = foundation_wall.insulation_interior_distance_to_bottom - int_rigid_offset
      int_rigid_r = foundation_wall.insulation_interior_r_value
    end

    Constructions.apply_foundation_wall(runner, model, [surface], "#{foundation_wall.id} construction",
                                        ext_rigid_offset, int_rigid_offset, ext_rigid_height, int_rigid_height,
                                        ext_rigid_r, int_rigid_r, mat_int_finish, mat_wall, height_ag)

    if not assembly_r.nil?
      Constructions.check_surface_assembly_rvalue(runner, [surface], inside_film, nil, assembly_r, match)
    end

    return surface.adjacentFoundation.get
  end

  def self.add_foundation_slab(runner, model, spaces, slab, slab_exp_perim,
                               slab_area, z_origin, kiva_foundation)

    slab_tot_perim = slab_exp_perim
    if slab_tot_perim**2 - 16.0 * slab_area <= 0
      # Cannot construct rectangle with this perimeter/area. Some of the
      # perimeter is presumably not exposed, so bump up perimeter value.
      slab_tot_perim = Math.sqrt(16.0 * slab_area)
    end
    sqrt_term = [slab_tot_perim**2 - 16.0 * slab_area, 0.0].max
    slab_length = slab_tot_perim / 4.0 + Math.sqrt(sqrt_term) / 4.0
    slab_width = slab_tot_perim / 4.0 - Math.sqrt(sqrt_term) / 4.0

    vertices = Geometry.create_floor_vertices(slab_length, slab_width, z_origin, @default_azimuths)
    surface = OpenStudio::Model::Surface.new(vertices, model)
    surface.setName(slab.id)
    surface.setSurfaceType('Floor')
    surface.setOutsideBoundaryCondition('Foundation')
    surface.additionalProperties.setFeature('SurfaceType', 'Slab')
    set_surface_interior(model, spaces, surface, slab)
    surface.setSunExposure('NoSun')
    surface.setWindExposure('NoWind')

    slab_perim_r = slab.perimeter_insulation_r_value
    slab_perim_depth = slab.perimeter_insulation_depth
    if (slab_perim_r == 0) || (slab_perim_depth == 0)
      slab_perim_r = 0
      slab_perim_depth = 0
    end

    if slab.under_slab_insulation_spans_entire_slab
      slab_whole_r = slab.under_slab_insulation_r_value
      slab_under_r = 0
      slab_under_width = 0
    else
      slab_under_r = slab.under_slab_insulation_r_value
      slab_under_width = slab.under_slab_insulation_width
      if (slab_under_r == 0) || (slab_under_width == 0)
        slab_under_r = 0
        slab_under_width = 0
      end
      slab_whole_r = 0
    end
    if slab_under_r + slab_whole_r > 0
      slab_gap_r = 5.0 # Assume gap insulation when insulation under slab is present
    else
      slab_gap_r = 0
    end

    mat_carpet = nil
    if (slab.carpet_fraction > 0) && (slab.carpet_r_value > 0)
      mat_carpet = Material.CoveringBare(slab.carpet_fraction,
                                         slab.carpet_r_value)
    end

    Constructions.apply_foundation_slab(runner, model, surface, "#{slab.id} construction",
                                        slab_under_r, slab_under_width, slab_gap_r, slab_perim_r,
                                        slab_perim_depth, slab_whole_r, slab.thickness,
                                        slab_exp_perim, mat_carpet, kiva_foundation)

    return surface.adjacentFoundation.get
  end

  def self.add_conditioned_floor_area(runner, model, spaces)
    # Check if we need to add floors between conditioned spaces (e.g., between first
    # and second story or conditioned basement ceiling).
    # This ensures that the E+ reported Conditioned Floor Area is correct.

    sum_cfa = 0.0
    @hpxml.frame_floors.each do |frame_floor|
      next unless frame_floor.is_floor
      next unless [HPXML::LocationLivingSpace, HPXML::LocationBasementConditioned].include?(frame_floor.interior_adjacent_to) ||
                  [HPXML::LocationLivingSpace, HPXML::LocationBasementConditioned].include?(frame_floor.exterior_adjacent_to)

      sum_cfa += frame_floor.area
    end
    @hpxml.slabs.each do |slab|
      next unless [HPXML::LocationLivingSpace, HPXML::LocationBasementConditioned].include? slab.interior_adjacent_to

      sum_cfa += slab.area
    end

    addtl_cfa = @cfa - sum_cfa

    fail if addtl_cfa < -1.0 # Allow some rounding; EPvalidator.xml should prevent this

    return unless addtl_cfa > 1.0 # Allow some rounding

    floor_width = Math::sqrt(addtl_cfa)
    floor_length = addtl_cfa / floor_width
    z_origin = @foundation_top + 8.0 * (@ncfl_ag - 1)

    # Add floor surface
    vertices = Geometry.create_floor_vertices(floor_length, floor_width, z_origin, @default_azimuths)
    floor_surface = OpenStudio::Model::Surface.new(vertices, model)

    floor_surface.setSunExposure('NoSun')
    floor_surface.setWindExposure('NoWind')
    floor_surface.setName('inferred conditioned floor')
    floor_surface.setSurfaceType('Floor')
    floor_surface.setSpace(create_or_get_space(model, spaces, HPXML::LocationLivingSpace))
    floor_surface.setOutsideBoundaryCondition('Adiabatic')
    floor_surface.additionalProperties.setFeature('SurfaceType', 'InferredFloor')
    floor_surface.additionalProperties.setFeature('Tilt', 0.0)

    # Add ceiling surface
    vertices = Geometry.create_ceiling_vertices(floor_length, floor_width, z_origin, @default_azimuths)
    ceiling_surface = OpenStudio::Model::Surface.new(vertices, model)

    ceiling_surface.setSunExposure('NoSun')
    ceiling_surface.setWindExposure('NoWind')
    ceiling_surface.setName('inferred conditioned ceiling')
    ceiling_surface.setSurfaceType('RoofCeiling')
    ceiling_surface.setSpace(create_or_get_space(model, spaces, HPXML::LocationLivingSpace))
    ceiling_surface.setOutsideBoundaryCondition('Adiabatic')
    ceiling_surface.additionalProperties.setFeature('SurfaceType', 'InferredCeiling')
    ceiling_surface.additionalProperties.setFeature('Tilt', 0.0)

    # Apply Construction
    apply_adiabatic_construction(runner, model, [floor_surface, ceiling_surface], 'floor')
  end

  def self.add_thermal_mass(runner, model, spaces)
    cfa_basement = @hpxml.slabs.select { |s| s.interior_adjacent_to == HPXML::LocationBasementConditioned }.map { |s| s.area }.sum(0.0)
    basement_frac_of_cfa = cfa_basement / @cfa
    if @apply_ashrae140_assumptions
      # 1024 ft2 of interior partition wall mass, no furniture mass
      mat_int_finish = Material.InteriorFinishMaterial(HPXML::InteriorFinishGypsumBoard, 0.5)
      partition_wall_area = 1024.0 * 2 # Exposed partition wall area (both sides)
      Constructions.apply_partition_walls(runner, model, 'PartitionWallConstruction', mat_int_finish, partition_wall_area,
                                          basement_frac_of_cfa, spaces[HPXML::LocationLivingSpace])
    else
      mat_int_finish = Material.InteriorFinishMaterial(@hpxml.partition_wall_mass.interior_finish_type, @hpxml.partition_wall_mass.interior_finish_thickness)
      partition_wall_area = @hpxml.partition_wall_mass.area_fraction * @cfa # Exposed partition wall area (both sides)
      Constructions.apply_partition_walls(runner, model, 'PartitionWallConstruction', mat_int_finish, partition_wall_area,
                                          basement_frac_of_cfa, spaces[HPXML::LocationLivingSpace])

      Constructions.apply_furniture(runner, model, @hpxml.furniture_mass, @cfa, @ubfa, @gfa,
                                    basement_frac_of_cfa, spaces[HPXML::LocationLivingSpace])
    end
  end

  def self.add_shading_schedule(runner, model, weather)
    # Use BAHSP cooling season, and not year-round or user-specified cooling season, to ensure windows use appropriate interior shading factors
    default_heating_months, @default_cooling_months = HVAC.get_default_heating_and_cooling_seasons(weather)

    # Create cooling season schedule
    clg_season_sch = MonthWeekdayWeekendSchedule.new(model, 'cooling season schedule', Array.new(24, 1), Array.new(24, 1), @default_cooling_months, Constants.ScheduleTypeLimitsFraction)
    @clg_ssn_sensor = OpenStudio::Model::EnergyManagementSystemSensor.new(model, 'Schedule Value')
    @clg_ssn_sensor.setName('cool_season')
    @clg_ssn_sensor.setKeyName(clg_season_sch.schedule.name.to_s)
  end

  def self.add_windows(runner, model, spaces, weather)
    # We already stored @fraction_of_windows_operable, so lets remove the
    # fraction_operable properties from windows and re-collapse the enclosure
    # so as to prevent potentially modeling multiple identical windows in E+,
    # which can increase simulation runtime.
    @hpxml.windows.each do |window|
      window.fraction_operable = nil
    end
    @hpxml.collapse_enclosure_surfaces()

    shading_group = nil
    shading_schedules = {}
    shading_ems = { sensors: {}, program: nil }

    surfaces = []
    @hpxml.windows.each_with_index do |window, i|
      window_height = 4.0 # ft, default

      overhang_depth = nil
      if (not window.overhangs_depth.nil?) && (window.overhangs_depth > 0)
        overhang_depth = window.overhangs_depth
        overhang_distance_to_top = window.overhangs_distance_to_top_of_window
        overhang_distance_to_bottom = window.overhangs_distance_to_bottom_of_window
        window_height = overhang_distance_to_bottom - overhang_distance_to_top
      end

      window_length = window.area / window_height
      z_origin = @foundation_top

      ufactor, shgc = Constructions.get_ufactor_shgc_adjusted_by_storms(window.storm_type, window.ufactor, window.shgc)

      if window.is_exterior

        # Create parent surface slightly bigger than window
        vertices = Geometry.create_wall_vertices(window_length, window_height, z_origin, window.azimuth, add_buffer: true)
        surface = OpenStudio::Model::Surface.new(vertices, model)

        surface.additionalProperties.setFeature('Length', window_length)
        surface.additionalProperties.setFeature('Azimuth', window.azimuth)
        surface.additionalProperties.setFeature('Tilt', 90.0)
        surface.additionalProperties.setFeature('SurfaceType', 'Window')
        surface.setName("surface #{window.id}")
        surface.setSurfaceType('Wall')
        set_surface_interior(model, spaces, surface, window.wall)

        vertices = Geometry.create_wall_vertices(window_length, window_height, z_origin, window.azimuth)
        sub_surface = OpenStudio::Model::SubSurface.new(vertices, model)
        sub_surface.setName(window.id)
        sub_surface.setSurface(surface)
        sub_surface.setSubSurfaceType('FixedWindow')

        set_subsurface_exterior(surface, spaces, model, window.wall)
        surfaces << surface

        if not overhang_depth.nil?
          overhang = sub_surface.addOverhang(UnitConversions.convert(overhang_depth, 'ft', 'm'), UnitConversions.convert(overhang_distance_to_top, 'ft', 'm'))
          overhang.get.setName("#{sub_surface.name} - #{Constants.ObjectNameOverhangs}")
        end

        # Apply construction
        Constructions.apply_window(runner, model, sub_surface, 'WindowConstruction', ufactor, shgc)

        # Apply interior/exterior shading (as needed)
        shading_vertices = Geometry.create_wall_vertices(window_length, window_height, z_origin, window.azimuth)
        shading_group = Constructions.apply_window_skylight_shading(model, window, i, shading_vertices, surface, sub_surface, shading_group,
                                                                    shading_schedules, shading_ems, Constants.ObjectNameWindowShade, @default_cooling_months)
      else
        # Window is on an interior surface, which E+ does not allow. Model
        # as a door instead so that we can get the appropriate conduction
        # heat transfer; there is no solar gains anyway.

        # Create parent surface slightly bigger than window
        vertices = Geometry.create_wall_vertices(window_length, window_height, z_origin, window.azimuth, add_buffer: true)
        surface = OpenStudio::Model::Surface.new(vertices, model)

        surface.additionalProperties.setFeature('Length', window_length)
        surface.additionalProperties.setFeature('Azimuth', window.azimuth)
        surface.additionalProperties.setFeature('Tilt', 90.0)
        surface.additionalProperties.setFeature('SurfaceType', 'Door')
        surface.setName("surface #{window.id}")
        surface.setSurfaceType('Wall')
        set_surface_interior(model, spaces, surface, window.wall)

        vertices = Geometry.create_wall_vertices(window_length, window_height, z_origin, window.azimuth)
        sub_surface = OpenStudio::Model::SubSurface.new(vertices, model)
        sub_surface.setName(window.id)
        sub_surface.setSurface(surface)
        sub_surface.setSubSurfaceType('Door')

        set_subsurface_exterior(surface, spaces, model, window.wall)
        surfaces << surface

        # Apply construction
        inside_film = Material.AirFilmVertical
        outside_film = Material.AirFilmVertical
        Constructions.apply_door(runner, model, [sub_surface], 'Window', ufactor, inside_film, outside_film)
      end
    end

    apply_adiabatic_construction(runner, model, surfaces, 'wall')
  end

  def self.add_skylights(runner, model, spaces, weather)
    surfaces = []

    shading_group = nil
    shading_schedules = {}
    shading_ems = { sensors: {}, program: nil }

    @hpxml.skylights.each_with_index do |skylight, i|
      tilt = skylight.roof.pitch / 12.0
      width = Math::sqrt(skylight.area)
      length = skylight.area / width
      z_origin = @walls_top + 0.5 * Math.sin(Math.atan(tilt)) * width

      ufactor, shgc = Constructions.get_ufactor_shgc_adjusted_by_storms(skylight.storm_type, skylight.ufactor, skylight.shgc)

      # Create parent surface slightly bigger than skylight
      vertices = Geometry.create_roof_vertices(length, width, z_origin, skylight.azimuth, tilt, add_buffer: true)
      surface = OpenStudio::Model::Surface.new(vertices, model)
      surface.additionalProperties.setFeature('Length', length)
      surface.additionalProperties.setFeature('Width', width)
      surface.additionalProperties.setFeature('Azimuth', skylight.azimuth)
      surface.additionalProperties.setFeature('Tilt', tilt)
      surface.additionalProperties.setFeature('SurfaceType', 'Skylight')
      surface.setName("surface #{skylight.id}")
      surface.setSurfaceType('RoofCeiling')
      surface.setSpace(create_or_get_space(model, spaces, HPXML::LocationLivingSpace)) # Ensures it is included in Manual J sizing
      surface.setOutsideBoundaryCondition('Outdoors') # cannot be adiabatic because subsurfaces won't be created
      surfaces << surface

      vertices = Geometry.create_roof_vertices(length, width, z_origin, skylight.azimuth, tilt)
      sub_surface = OpenStudio::Model::SubSurface.new(vertices, model)
      sub_surface.setName(skylight.id)
      sub_surface.setSurface(surface)
      sub_surface.setSubSurfaceType('Skylight')

      # Apply construction
      Constructions.apply_skylight(runner, model, sub_surface, 'SkylightConstruction', ufactor, shgc)

      # Apply interior/exterior shading (as needed)
      shading_vertices = Geometry.create_roof_vertices(length, width, z_origin, skylight.azimuth, tilt)
      shading_group = Constructions.apply_window_skylight_shading(model, skylight, i, shading_vertices, surface, sub_surface, shading_group,
                                                                  shading_schedules, shading_ems, Constants.ObjectNameSkylightShade, @default_cooling_months)
    end

    apply_adiabatic_construction(runner, model, surfaces, 'roof')
  end

  def self.add_doors(runner, model, spaces)
    surfaces = []
    @hpxml.doors.each do |door|
      door_height = 6.67 # ft
      door_length = door.area / door_height
      z_origin = @foundation_top

      # Create parent surface slightly bigger than door
      vertices = Geometry.create_wall_vertices(door_length, door_height, z_origin, door.azimuth, add_buffer: true)
      surface = OpenStudio::Model::Surface.new(vertices, model)

      surface.additionalProperties.setFeature('Length', door_length)
      surface.additionalProperties.setFeature('Azimuth', door.azimuth)
      surface.additionalProperties.setFeature('Tilt', 90.0)
      surface.additionalProperties.setFeature('SurfaceType', 'Door')
      surface.setName("surface #{door.id}")
      surface.setSurfaceType('Wall')
      set_surface_interior(model, spaces, surface, door.wall)

      vertices = Geometry.create_wall_vertices(door_length, door_height, z_origin, door.azimuth)
      sub_surface = OpenStudio::Model::SubSurface.new(vertices, model)
      sub_surface.setName(door.id)
      sub_surface.setSurface(surface)
      sub_surface.setSubSurfaceType('Door')

      set_subsurface_exterior(surface, spaces, model, door.wall)
      surfaces << surface

      # Apply construction
      ufactor = 1.0 / door.r_value
      inside_film = Material.AirFilmVertical
      if door.wall.is_exterior
        outside_film = Material.AirFilmOutside
      else
        outside_film = Material.AirFilmVertical
      end
      Constructions.apply_door(runner, model, [sub_surface], 'Door', ufactor, inside_film, outside_film)
    end

    apply_adiabatic_construction(runner, model, surfaces, 'wall')
  end

  def self.apply_adiabatic_construction(runner, model, surfaces, type)
    # Arbitrary construction for heat capacitance.
    # Only applies to surfaces where outside boundary conditioned is
    # adiabatic or surface net area is near zero.
    return if surfaces.empty?

    if type == 'wall'
      mat_int_finish = Material.InteriorFinishMaterial(HPXML::InteriorFinishGypsumBoard, 0.5)
      mat_ext_finish = Material.ExteriorFinishMaterial(HPXML::SidingTypeWood)
      Constructions.apply_wood_stud_wall(runner, model, surfaces, 'AdiabaticWallConstruction',
                                         0, 1, 3.5, true, 0.1, mat_int_finish, 0, 99, mat_ext_finish,
                                         Material.AirFilmVertical, Material.AirFilmVertical)
    elsif type == 'floor'
      Constructions.apply_floor(runner, model, surfaces, 'AdiabaticFloorConstruction',
                                0, 1, 0.07, 5.5, 0.75, 99, Material.CoveringBare,
                                Material.AirFilmFloorReduced, Material.AirFilmFloorReduced)
    elsif type == 'roof'
      Constructions.apply_open_cavity_roof(runner, model, surfaces, 'AdiabaticRoofConstruction',
                                           0, 1, 7.25, 0.07, 7.25, 0.75, 99,
                                           Material.RoofMaterial(HPXML::RoofTypeAsphaltShingles),
                                           false, Material.AirFilmOutside,
                                           Material.AirFilmRoof(Geometry.get_roof_pitch(surfaces)), nil)
    end
  end

  def self.add_hot_water_and_appliances(runner, model, weather, spaces)
    # Assign spaces
    @hpxml.clothes_washers.each do |clothes_washer|
      clothes_washer.additional_properties.space = get_space_from_location(clothes_washer.location, 'ClothesWasher', model, spaces)
    end
    @hpxml.clothes_dryers.each do |clothes_dryer|
      clothes_dryer.additional_properties.space = get_space_from_location(clothes_dryer.location, 'ClothesDryer', model, spaces)
    end
    @hpxml.dishwashers.each do |dishwasher|
      dishwasher.additional_properties.space = get_space_from_location(dishwasher.location, 'Dishwasher', model, spaces)
    end
    @hpxml.refrigerators.each do |refrigerator|
      refrigerator.additional_properties.space = get_space_from_location(refrigerator.location, 'Refrigerator', model, spaces)
    end
    @hpxml.freezers.each do |freezer|
      freezer.additional_properties.space = get_space_from_location(freezer.location, 'Freezer', model, spaces)
    end
    @hpxml.cooking_ranges.each do |cooking_range|
      cooking_range.additional_properties.space = get_space_from_location(cooking_range.location, 'CookingRange', model, spaces)
    end

    # Distribution
    if @hpxml.water_heating_systems.size > 0
      hot_water_distribution = @hpxml.hot_water_distributions[0]
    end

    # Solar thermal system
    solar_thermal_system = nil
    if @hpxml.solar_thermal_systems.size > 0
      solar_thermal_system = @hpxml.solar_thermal_systems[0]
    end

    # Water Heater
    has_uncond_bsmnt = @hpxml.has_location(HPXML::LocationBasementUnconditioned)
    plantloop_map = {}
    @hpxml.water_heating_systems.each do |water_heating_system|
      loc_space, loc_schedule = get_space_or_schedule_from_location(water_heating_system.location, 'WaterHeatingSystem', model, spaces)

      ec_adj = HotWaterAndAppliances.get_dist_energy_consumption_adjustment(has_uncond_bsmnt, @cfa, @ncfl, water_heating_system, hot_water_distribution)

      sys_id = water_heating_system.id
      if water_heating_system.water_heater_type == HPXML::WaterHeaterTypeStorage
        plantloop_map[sys_id] = Waterheater.apply_tank(model, loc_space, loc_schedule, water_heating_system, ec_adj, solar_thermal_system)
      elsif water_heating_system.water_heater_type == HPXML::WaterHeaterTypeTankless
        plantloop_map[sys_id] = Waterheater.apply_tankless(model, loc_space, loc_schedule, water_heating_system, ec_adj, @nbeds, solar_thermal_system)
      elsif water_heating_system.water_heater_type == HPXML::WaterHeaterTypeHeatPump
        living_zone = spaces[HPXML::LocationLivingSpace].thermalZone.get
        plantloop_map[sys_id] = Waterheater.apply_heatpump(model, runner, loc_space, loc_schedule, weather, water_heating_system, ec_adj, solar_thermal_system, living_zone)
      elsif [HPXML::WaterHeaterTypeCombiStorage, HPXML::WaterHeaterTypeCombiTankless].include? water_heating_system.water_heater_type
        plantloop_map[sys_id] = Waterheater.apply_combi(model, runner, loc_space, loc_schedule, water_heating_system, ec_adj, solar_thermal_system)
      else
        fail "Unhandled water heater (#{water_heating_system.water_heater_type})."
      end
    end

    # Hot water fixtures and appliances
    HotWaterAndAppliances.apply(model, runner, @hpxml, weather, spaces, hot_water_distribution,
                                solar_thermal_system, @eri_version, @schedules_file, plantloop_map)

    if (not solar_thermal_system.nil?) && (not solar_thermal_system.collector_area.nil?) # Detailed solar water heater
      loc_space, loc_schedule = get_space_or_schedule_from_location(solar_thermal_system.water_heating_system.location, 'WaterHeatingSystem', model, spaces)
      Waterheater.apply_solar_thermal(model, loc_space, loc_schedule, solar_thermal_system, plantloop_map)
    end

    # Add combi-system EMS program with water use equipment information
    Waterheater.apply_combi_system_EMS(model, @hpxml.water_heating_systems, plantloop_map)
  end

  def self.add_cooling_system(runner, model, spaces, airloop_map)
    living_zone = spaces[HPXML::LocationLivingSpace].thermalZone.get

    HVAC.get_hpxml_hvac_systems(@hpxml).each do |hvac_system|
      next if hvac_system[:cooling].nil?
      next unless hvac_system[:cooling].is_a? HPXML::CoolingSystem

      cooling_system = hvac_system[:cooling]
      heating_system = hvac_system[:heating]

      check_distribution_system(cooling_system.distribution_system, cooling_system.cooling_system_type)

      # Calculate cooling sequential load fractions
      sequential_cool_load_fracs = HVAC.calc_sequential_load_fractions(cooling_system.fraction_cool_load_served.to_f, @remaining_cool_load_frac, @cooling_days)
      @remaining_cool_load_frac -= cooling_system.fraction_cool_load_served.to_f

      # Calculate heating sequential load fractions
      if not heating_system.nil?
        sequential_heat_load_fracs = HVAC.calc_sequential_load_fractions(heating_system.fraction_heat_load_served, @remaining_heat_load_frac, @heating_days)
        @remaining_heat_load_frac -= heating_system.fraction_heat_load_served
      else
        sequential_heat_load_fracs = [0]
      end

      sys_id = cooling_system.id
      if [HPXML::HVACTypeCentralAirConditioner,
          HPXML::HVACTypeRoomAirConditioner,
          HPXML::HVACTypeMiniSplitAirConditioner,
          HPXML::HVACTypePTAC].include? cooling_system.cooling_system_type

        airloop_map[sys_id] = HVAC.apply_air_source_hvac_systems(model, runner, cooling_system, heating_system,
                                                                 sequential_cool_load_fracs, sequential_heat_load_fracs,
                                                                 living_zone)

      elsif [HPXML::HVACTypeEvaporativeCooler].include? cooling_system.cooling_system_type

        airloop_map[sys_id] = HVAC.apply_evaporative_cooler(model, runner, cooling_system,
                                                            sequential_cool_load_fracs, living_zone)
      end
    end
  end

  def self.add_heating_system(runner, model, spaces, airloop_map)
    living_zone = spaces[HPXML::LocationLivingSpace].thermalZone.get

    HVAC.get_hpxml_hvac_systems(@hpxml).each do |hvac_system|
      next if hvac_system[:heating].nil?
      next unless hvac_system[:heating].is_a? HPXML::HeatingSystem

      cooling_system = hvac_system[:cooling]
      heating_system = hvac_system[:heating]

      check_distribution_system(heating_system.distribution_system, heating_system.heating_system_type)

      if (heating_system.heating_system_type == HPXML::HVACTypeFurnace) && (not cooling_system.nil?)
        next # Already processed combined AC+furnace
      end
      if (heating_system.heating_system_type == HPXML::HVACTypePTACHeating) && (not cooling_system.nil?)
        fail 'Unhandled ducted PTAC/PTHP system.'
      end

      # Calculate heating sequential load fractions
      if heating_system.is_heat_pump_backup_system
        # Heating system will be last in the EquipmentList and should meet entirety of
        # remaining load during the heating season.
        sequential_heat_load_fracs = @heating_days.map(&:to_f)
        if not heating_system.fraction_heat_load_served.nil?
          fail 'Heat pump backup system cannot have a fraction heat load served specified.'
        end
      else
        sequential_heat_load_fracs = HVAC.calc_sequential_load_fractions(heating_system.fraction_heat_load_served, @remaining_heat_load_frac, @heating_days)
        @remaining_heat_load_frac -= heating_system.fraction_heat_load_served
      end

      sys_id = heating_system.id
      if [HPXML::HVACTypeFurnace, HPXML::HVACTypePTACHeating].include? heating_system.heating_system_type

        airloop_map[sys_id] = HVAC.apply_air_source_hvac_systems(model, runner, nil, heating_system,
                                                                 [0], sequential_heat_load_fracs,
                                                                 living_zone)

      elsif [HPXML::HVACTypeBoiler].include? heating_system.heating_system_type

        airloop_map[sys_id] = HVAC.apply_boiler(model, runner, heating_system,
                                                sequential_heat_load_fracs, living_zone)

      elsif [HPXML::HVACTypeElectricResistance].include? heating_system.heating_system_type

        HVAC.apply_electric_baseboard(model, runner, heating_system,
                                      sequential_heat_load_fracs, living_zone)

      elsif [HPXML::HVACTypeStove,
             HPXML::HVACTypePortableHeater,
             HPXML::HVACTypeFixedHeater,
             HPXML::HVACTypeWallFurnace,
             HPXML::HVACTypeFloorFurnace,
             HPXML::HVACTypeFireplace].include? heating_system.heating_system_type

        HVAC.apply_unit_heater(model, runner, heating_system,
                               sequential_heat_load_fracs, living_zone)
      end

      next unless heating_system.is_heat_pump_backup_system

      # Store OS object for later use
      equipment_list = model.getZoneHVACEquipmentLists.select { |el| el.thermalZone == living_zone }[0]
      @heat_pump_backup_system_object = equipment_list.equipment[-1]
    end
  end

  def self.add_heat_pump(runner, model, weather, spaces, airloop_map)
    living_zone = spaces[HPXML::LocationLivingSpace].thermalZone.get

    HVAC.get_hpxml_hvac_systems(@hpxml).each do |hvac_system|
      next if hvac_system[:cooling].nil?
      next unless hvac_system[:cooling].is_a? HPXML::HeatPump

      heat_pump = hvac_system[:cooling]

      check_distribution_system(heat_pump.distribution_system, heat_pump.heat_pump_type)

      # Calculate heating sequential load fractions
      sequential_heat_load_fracs = HVAC.calc_sequential_load_fractions(heat_pump.fraction_heat_load_served, @remaining_heat_load_frac, @heating_days)
      @remaining_heat_load_frac -= heat_pump.fraction_heat_load_served

      # Calculate cooling sequential load fractions
      sequential_cool_load_fracs = HVAC.calc_sequential_load_fractions(heat_pump.fraction_cool_load_served, @remaining_cool_load_frac, @cooling_days)
      @remaining_cool_load_frac -= heat_pump.fraction_cool_load_served

      sys_id = heat_pump.id
      if [HPXML::HVACTypeHeatPumpWaterLoopToAir].include? heat_pump.heat_pump_type

        airloop_map[sys_id] = HVAC.apply_water_loop_to_air_heat_pump(model, runner, heat_pump,
                                                                     sequential_heat_load_fracs, sequential_cool_load_fracs,
                                                                     living_zone)

      elsif [HPXML::HVACTypeHeatPumpAirToAir,
             HPXML::HVACTypeHeatPumpMiniSplit,
             HPXML::HVACTypeHeatPumpPTHP].include? heat_pump.heat_pump_type
        airloop_map[sys_id] = HVAC.apply_air_source_hvac_systems(model, runner, heat_pump, heat_pump,
                                                                 sequential_cool_load_fracs, sequential_heat_load_fracs,
                                                                 living_zone)
      elsif [HPXML::HVACTypeHeatPumpGroundToAir].include? heat_pump.heat_pump_type

        airloop_map[sys_id] = HVAC.apply_ground_to_air_heat_pump(model, runner, weather, heat_pump,
                                                                 sequential_heat_load_fracs, sequential_cool_load_fracs,
                                                                 living_zone)

      end

      next unless not heat_pump.backup_system.nil?

      equipment_list = model.getZoneHVACEquipmentLists.select { |el| el.thermalZone == living_zone }[0]

      # Set priority to be last (i.e., after the heat pump that it is backup for)
      equipment_list.setHeatingPriority(@heat_pump_backup_system_object, 99)
      equipment_list.setCoolingPriority(@heat_pump_backup_system_object, 99)
    end
  end

  def self.add_ideal_system(runner, model, spaces, epw_path)
    # Adds an ideal air system as needed to meet the load under certain circumstances:
    # 1. the sum of fractions load served is less than 1, or
    # 2. there are non-year-round HVAC seasons, or
    # 3. we're using an ideal air system for e.g. ASHRAE 140 loads calculation.
    living_zone = spaces[HPXML::LocationLivingSpace].thermalZone.get
    obj_name = Constants.ObjectNameIdealAirSystem

    if @apply_ashrae140_assumptions && (@hpxml.total_fraction_heat_load_served + @hpxml.total_fraction_heat_load_served == 0.0)
      cooling_load_frac = 1.0
      heating_load_frac = 1.0
      if @apply_ashrae140_assumptions
        if epw_path.end_with? 'USA_CO_Colorado.Springs-Peterson.Field.724660_TMY3.epw'
          cooling_load_frac = 0.0
        elsif epw_path.end_with? 'USA_NV_Las.Vegas-McCarran.Intl.AP.723860_TMY3.epw'
          heating_load_frac = 0.0
        else
          fail 'Unexpected weather file for ASHRAE 140 run.'
        end
      end
      HVAC.apply_ideal_air_loads(model, runner, obj_name, [cooling_load_frac], [heating_load_frac],
                                 living_zone)
      return
    end

    if (@hpxml.total_fraction_heat_load_served < 1.0) && (@hpxml.total_fraction_heat_load_served > 0.0)
      sequential_heat_load_frac = @remaining_heat_load_frac - @hpxml.total_fraction_heat_load_served
      @remaining_heat_load_frac -= sequential_heat_load_frac
    else
      sequential_heat_load_frac = 0.0
    end

    if (@hpxml.total_fraction_cool_load_served < 1.0) && (@hpxml.total_fraction_cool_load_served > 0.0)
      sequential_cool_load_frac = @remaining_cool_load_frac - @hpxml.total_fraction_cool_load_served
      @remaining_cool_load_frac -= sequential_cool_load_frac
    else
      sequential_cool_load_frac = 0.0
    end

    return if @heating_days.nil?

    # For periods of the year outside the HVAC season, operate this ideal air system to meet
    # 100% of the load; for all other periods, operate to meet the fraction of the load not
    # met by the HVAC system(s).
    sequential_heat_load_fracs = @heating_days.map { |d| d == 0 ? 1.0 : sequential_heat_load_frac }
    sequential_cool_load_fracs = @cooling_days.map { |d| d == 0 ? 1.0 : sequential_cool_load_frac }

    if (sequential_heat_load_fracs.sum > 0.0) || (sequential_cool_load_fracs.sum > 0.0)
      HVAC.apply_ideal_air_loads(model, runner, obj_name, sequential_cool_load_fracs, sequential_heat_load_fracs,
                                 living_zone)
    end
  end

  def self.add_setpoints(runner, model, weather, spaces)
    return if @hpxml.hvac_controls.size == 0

    hvac_control = @hpxml.hvac_controls[0]
    living_zone = spaces[HPXML::LocationLivingSpace].thermalZone.get
    has_ceiling_fan = (@hpxml.ceiling_fans.size > 0)

    HVAC.apply_setpoints(model, runner, weather, hvac_control, living_zone, has_ceiling_fan, @heating_days, @cooling_days, @hpxml.header.sim_calendar_year, @schedules_file)
  end

  def self.add_ceiling_fans(runner, model, weather, spaces)
    return if @hpxml.ceiling_fans.size == 0

    ceiling_fan = @hpxml.ceiling_fans[0]
    HVAC.apply_ceiling_fans(model, runner, weather, ceiling_fan, spaces[HPXML::LocationLivingSpace], @schedules_file)
  end

  def self.add_dehumidifiers(runner, model, spaces)
    return if @hpxml.dehumidifiers.size == 0

    HVAC.apply_dehumidifiers(model, runner, @hpxml.dehumidifiers, spaces[HPXML::LocationLivingSpace])
  end

  def self.check_distribution_system(hvac_distribution, system_type)
    return if hvac_distribution.nil?

    hvac_distribution_type_map = { HPXML::HVACTypeFurnace => [HPXML::HVACDistributionTypeAir, HPXML::HVACDistributionTypeDSE],
                                   HPXML::HVACTypeBoiler => [HPXML::HVACDistributionTypeHydronic, HPXML::HVACDistributionTypeAir, HPXML::HVACDistributionTypeDSE],
                                   HPXML::HVACTypeCentralAirConditioner => [HPXML::HVACDistributionTypeAir, HPXML::HVACDistributionTypeDSE],
                                   HPXML::HVACTypeEvaporativeCooler => [HPXML::HVACDistributionTypeAir, HPXML::HVACDistributionTypeDSE],
                                   HPXML::HVACTypeMiniSplitAirConditioner => [HPXML::HVACDistributionTypeAir, HPXML::HVACDistributionTypeDSE],
                                   HPXML::HVACTypeHeatPumpAirToAir => [HPXML::HVACDistributionTypeAir, HPXML::HVACDistributionTypeDSE],
                                   HPXML::HVACTypeHeatPumpMiniSplit => [HPXML::HVACDistributionTypeAir, HPXML::HVACDistributionTypeDSE],
                                   HPXML::HVACTypeHeatPumpGroundToAir => [HPXML::HVACDistributionTypeAir, HPXML::HVACDistributionTypeDSE],
                                   HPXML::HVACTypeHeatPumpWaterLoopToAir => [HPXML::HVACDistributionTypeAir, HPXML::HVACDistributionTypeDSE] }

    if not hvac_distribution_type_map[system_type].include? hvac_distribution.distribution_system_type
      # validator.rb only checks that a HVAC distribution system of the correct type (for the given HVAC system) exists
      # in the HPXML file, not that it is attached to this HVAC system. So here we perform the more rigorous check.
      fail "Incorrect HVAC distribution system type for HVAC type: '#{system_type}'. Should be one of: #{hvac_distribution_type_map[system_type]}"
    end
  end

  def self.add_mels(runner, model, spaces)
    # Misc
    @hpxml.plug_loads.each do |plug_load|
      if plug_load.plug_load_type == HPXML::PlugLoadTypeOther
        obj_name = Constants.ObjectNameMiscPlugLoads
      elsif plug_load.plug_load_type == HPXML::PlugLoadTypeTelevision
        obj_name = Constants.ObjectNameMiscTelevision
      elsif plug_load.plug_load_type == HPXML::PlugLoadTypeElectricVehicleCharging
        obj_name = Constants.ObjectNameMiscElectricVehicleCharging
      elsif plug_load.plug_load_type == HPXML::PlugLoadTypeWellPump
        obj_name = Constants.ObjectNameMiscWellPump
      end
      if obj_name.nil?
        runner.registerWarning("Unexpected plug load type '#{plug_load.plug_load_type}'. The plug load will not be modeled.")
        next
      end

      MiscLoads.apply_plug(model, runner, plug_load, obj_name, spaces[HPXML::LocationLivingSpace], @apply_ashrae140_assumptions, @schedules_file)
    end
  end

  def self.add_mfls(runner, model, spaces)
    # Misc
    @hpxml.fuel_loads.each do |fuel_load|
      if fuel_load.fuel_load_type == HPXML::FuelLoadTypeGrill
        obj_name = Constants.ObjectNameMiscGrill
      elsif fuel_load.fuel_load_type == HPXML::FuelLoadTypeLighting
        obj_name = Constants.ObjectNameMiscLighting
      elsif fuel_load.fuel_load_type == HPXML::FuelLoadTypeFireplace
        obj_name = Constants.ObjectNameMiscFireplace
      end
      if obj_name.nil?
        runner.registerWarning("Unexpected fuel load type '#{fuel_load.fuel_load_type}'. The fuel load will not be modeled.")
        next
      end

      MiscLoads.apply_fuel(model, runner, fuel_load, obj_name, spaces[HPXML::LocationLivingSpace], @schedules_file)
    end
  end

  def self.add_lighting(runner, model, epw_file, spaces)
    Lighting.apply(runner, model, epw_file, spaces, @hpxml.lighting_groups,
                   @hpxml.lighting, @eri_version, @schedules_file, @cfa, @gfa)
  end

  def self.add_pools_and_hot_tubs(runner, model, spaces)
    @hpxml.pools.each do |pool|
      next if pool.type == HPXML::TypeNone

      MiscLoads.apply_pool_or_hot_tub_heater(model, pool, Constants.ObjectNameMiscPoolHeater, spaces[HPXML::LocationLivingSpace], @schedules_file)
      next if pool.pump_type == HPXML::TypeNone

      MiscLoads.apply_pool_or_hot_tub_pump(model, pool, Constants.ObjectNameMiscPoolPump, spaces[HPXML::LocationLivingSpace], @schedules_file)
    end

    @hpxml.hot_tubs.each do |hot_tub|
      next if hot_tub.type == HPXML::TypeNone

      MiscLoads.apply_pool_or_hot_tub_heater(model, hot_tub, Constants.ObjectNameMiscHotTubHeater, spaces[HPXML::LocationLivingSpace], @schedules_file)
      next if hot_tub.pump_type == HPXML::TypeNone

      MiscLoads.apply_pool_or_hot_tub_pump(model, hot_tub, Constants.ObjectNameMiscHotTubPump, spaces[HPXML::LocationLivingSpace], @schedules_file)
    end
  end

  def self.add_airflow(runner, model, weather, spaces, airloop_map)
    # Ducts
    duct_systems = {}
    @hpxml.hvac_distributions.each do |hvac_distribution|
      next unless hvac_distribution.distribution_system_type == HPXML::HVACDistributionTypeAir

      air_ducts = create_ducts(runner, model, hvac_distribution, spaces)
      next if air_ducts.empty?

      # Connect AirLoopHVACs to ducts
      added_ducts = false
      hvac_distribution.hvac_systems.each do |hvac_system|
        next if airloop_map[hvac_system.id].nil?

        object = airloop_map[hvac_system.id]
        if duct_systems[air_ducts].nil?
          duct_systems[air_ducts] = object
          added_ducts = true
        elsif duct_systems[air_ducts] != object
          # Multiple air loops associated with this duct system, treat
          # as separate duct systems.
          air_ducts2 = create_ducts(runner, model, hvac_distribution, spaces)
          duct_systems[air_ducts2] = object
          added_ducts = true
        end
      end
      if not added_ducts
        fail 'Unexpected error adding ducts to model.'
      end
    end

    Airflow.apply(model, runner, weather, spaces, @hpxml, @cfa, @nbeds,
                  @ncfl_ag, duct_systems, airloop_map, @clg_ssn_sensor, @eri_version,
                  @frac_windows_operable, @apply_ashrae140_assumptions, @schedules_file)
  end

  def self.create_ducts(runner, model, hvac_distribution, spaces)
    air_ducts = []

    # Duct leakage (supply/return => [value, units])
    leakage_to_outside = { HPXML::DuctTypeSupply => [0.0, nil],
                           HPXML::DuctTypeReturn => [0.0, nil] }
    hvac_distribution.duct_leakage_measurements.each do |duct_leakage_measurement|
      next unless [HPXML::UnitsCFM25, HPXML::UnitsCFM50, HPXML::UnitsPercent].include?(duct_leakage_measurement.duct_leakage_units) && (duct_leakage_measurement.duct_leakage_total_or_to_outside == 'to outside')
      next if duct_leakage_measurement.duct_type.nil?

      leakage_to_outside[duct_leakage_measurement.duct_type] = [duct_leakage_measurement.duct_leakage_value, duct_leakage_measurement.duct_leakage_units]
    end

    # Duct location, R-value, Area
    total_unconditioned_duct_area = { HPXML::DuctTypeSupply => 0.0,
                                      HPXML::DuctTypeReturn => 0.0 }
    hvac_distribution.ducts.each do |ducts|
      next if HPXML::conditioned_locations_this_unit.include? ducts.duct_location
      next if ducts.duct_type.nil?

      # Calculate total duct area in unconditioned spaces
      total_unconditioned_duct_area[ducts.duct_type] += ducts.duct_surface_area
    end

    # Create duct objects
    hvac_distribution.ducts.each do |ducts|
      next if HPXML::conditioned_locations_this_unit.include? ducts.duct_location
      next if ducts.duct_type.nil?
      next if total_unconditioned_duct_area[ducts.duct_type] <= 0

      duct_loc_space, duct_loc_schedule = get_space_or_schedule_from_location(ducts.duct_location, 'Duct', model, spaces)

      # Apportion leakage to individual ducts by surface area
      duct_leakage_value = leakage_to_outside[ducts.duct_type][0] * ducts.duct_surface_area / total_unconditioned_duct_area[ducts.duct_type]
      duct_leakage_units = leakage_to_outside[ducts.duct_type][1]

      duct_leakage_cfm = nil
      duct_leakage_frac = nil
      if duct_leakage_units == HPXML::UnitsCFM25
        duct_leakage_cfm25 = duct_leakage_value
      elsif duct_leakage_units == HPXML::UnitsCFM50
        duct_leakage_cfm50 = duct_leakage_value
      elsif duct_leakage_units == HPXML::UnitsPercent
        duct_leakage_frac = duct_leakage_value
      else
        fail "#{ducts.duct_type.capitalize} ducts exist but leakage was not specified for distribution system '#{hvac_distribution.id}'."
      end

      air_ducts << Duct.new(ducts.duct_type, duct_loc_space, duct_loc_schedule, duct_leakage_frac, duct_leakage_cfm25, duct_leakage_cfm50, ducts.duct_surface_area, ducts.duct_insulation_r_value)
    end

    # If all ducts are in conditioned space, model leakage as going to outside
    [HPXML::DuctTypeSupply, HPXML::DuctTypeReturn].each do |duct_side|
      next unless (leakage_to_outside[duct_side][0] > 0) && (total_unconditioned_duct_area[duct_side] == 0)

      duct_area = 0.0
      duct_rvalue = 0.0
      duct_loc_space = nil # outside
      duct_loc_schedule = nil # outside
      duct_leakage_value = leakage_to_outside[duct_side][0]
      duct_leakage_units = leakage_to_outside[duct_side][1]

      duct_leakage_cfm = nil
      duct_leakage_frac = nil
      if duct_leakage_units == HPXML::UnitsCFM25
        duct_leakage_cfm25 = duct_leakage_value
      elsif duct_leakage_units == HPXML::UnitsCFM50
        duct_leakage_cfm50 = duct_leakage_value
      elsif duct_leakage_units == HPXML::UnitsPercent
        duct_leakage_frac = duct_leakage_value
      else
        fail "#{duct_side.capitalize} ducts exist but leakage was not specified for distribution system '#{hvac_distribution.id}'."
      end

      air_ducts << Duct.new(duct_side, duct_loc_space, duct_loc_schedule, duct_leakage_frac, duct_leakage_cfm25, duct_leakage_cfm50, duct_area, duct_rvalue)
    end

    return air_ducts
  end

  def self.add_photovoltaics(runner, model)
    @hpxml.pv_systems.each do |pv_system|
      next if pv_system.inverter_efficiency == @hpxml.pv_systems[0].inverter_efficiency

      fail 'Expected all InverterEfficiency values to be equal.'
    end
    @hpxml.pv_systems.each do |pv_system|
      PV.apply(model, @nbeds, pv_system)
    end
  end

  def self.add_generators(runner, model)
    @hpxml.generators.each do |generator|
      Generator.apply(model, @nbeds, generator)
    end
  end

  def self.add_batteries(runner, model, spaces)
    return if @hpxml.pv_systems.empty?

    @hpxml.batteries.each do |battery|
      # Assign space
      if battery.location != HPXML::LocationOutside
        battery.additional_properties.space = get_space_from_location(battery.location, 'Battery', model, spaces)
      end
      Battery.apply(runner, model, battery)
    end
  end

  def self.add_additional_properties(runner, model, hpxml_path, building_id)
    # Store some data for use in reporting measure
    additionalProperties = model.getBuilding.additionalProperties
    additionalProperties.setFeature('hpxml_path', hpxml_path)
    additionalProperties.setFeature('hpxml_defaults_path', @hpxml_defaults_path)
    additionalProperties.setFeature('building_id', building_id.to_s)
    emissions_scenario_names = @hpxml.header.emissions_scenarios.map { |s| s.name }.to_s
    additionalProperties.setFeature('emissions_scenario_names', emissions_scenario_names)
    emissions_scenario_types = @hpxml.header.emissions_scenarios.map { |s| s.emissions_type }.to_s
    additionalProperties.setFeature('emissions_scenario_types', emissions_scenario_types)
  end

  def self.map_to_string(map)
    map_str = {}
    map.each do |sys_id, objects|
      object_name_list = []
      objects.uniq.each do |object|
        object_name_list << object.name.to_s
      end
      map_str[sys_id] = object_name_list if object_name_list.size > 0
    end
    return map_str.to_s
  end

  def self.add_loads_output(runner, model, spaces, add_component_loads)
    living_zone = spaces[HPXML::LocationLivingSpace].thermalZone.get

    liv_load_sensors, intgain_dehumidifier = add_total_loads_output(runner, model, living_zone)
    return unless add_component_loads

    add_component_loads_output(runner, model, living_zone, liv_load_sensors, intgain_dehumidifier)
  end

  def self.add_total_loads_output(runner, model, living_zone)
    # Energy transferred in the conditioned space, used for determining heating (winter) vs cooling (summer)
    liv_load_sensors = {}
    liv_load_sensors[:htg] = OpenStudio::Model::EnergyManagementSystemSensor.new(model, "Heating:EnergyTransfer:Zone:#{living_zone.name.to_s.upcase}")
    liv_load_sensors[:htg].setName('htg_load_liv')
    liv_load_sensors[:clg] = OpenStudio::Model::EnergyManagementSystemSensor.new(model, "Cooling:EnergyTransfer:Zone:#{living_zone.name.to_s.upcase}")
    liv_load_sensors[:clg].setName('clg_load_liv')

    # Total energy transferred (above plus ducts)
    tot_load_sensors = {}
    tot_load_sensors[:htg] = OpenStudio::Model::EnergyManagementSystemSensor.new(model, 'Heating:EnergyTransfer')
    tot_load_sensors[:htg].setName('htg_load_tot')
    tot_load_sensors[:clg] = OpenStudio::Model::EnergyManagementSystemSensor.new(model, 'Cooling:EnergyTransfer')
    tot_load_sensors[:clg].setName('clg_load_tot')

    # Need to adjusted E+ EnergyTransfer meters for dehumidifiers
    intgain_dehumidifier = nil
    model.getZoneHVACDehumidifierDXs.each do |e|
      next unless e.thermalZone.get.name.to_s == living_zone.name.to_s

      { 'Zone Dehumidifier Sensible Heating Energy' => 'ig_dehumidifier' }.each do |var, name|
        intgain_dehumidifier = OpenStudio::Model::EnergyManagementSystemSensor.new(model, var)
        intgain_dehumidifier.setName(name)
        intgain_dehumidifier.setKeyName(e.name.to_s)
      end
    end

    # EMS program
    program = OpenStudio::Model::EnergyManagementSystemProgram.new(model)
    program.setName(Constants.ObjectNameTotalLoadsProgram)
    program.addLine('Set loads_htg_tot = 0')
    program.addLine('Set loads_clg_tot = 0')
    program.addLine("If #{liv_load_sensors[:htg].name} > 0")
    s = "  Set loads_htg_tot = #{tot_load_sensors[:htg].name} - #{tot_load_sensors[:clg].name}"
    if not intgain_dehumidifier.nil?
      s += " - #{intgain_dehumidifier.name}"
    end
    program.addLine(s)
    program.addLine("ElseIf #{liv_load_sensors[:clg].name} > 0")
    s = "  Set loads_clg_tot = #{tot_load_sensors[:clg].name} - #{tot_load_sensors[:htg].name}"
    if not intgain_dehumidifier.nil?
      s += " + #{intgain_dehumidifier.name}"
    end
    program.addLine(s)
    program.addLine('EndIf')

    # EMS calling manager
    program_calling_manager = OpenStudio::Model::EnergyManagementSystemProgramCallingManager.new(model)
    program_calling_manager.setName("#{program.name} calling manager")
    program_calling_manager.setCallingPoint('EndOfZoneTimestepAfterZoneReporting')
    program_calling_manager.addProgram(program)

    return liv_load_sensors, intgain_dehumidifier
  end

  def self.add_component_loads_output(runner, model, living_zone, liv_load_sensors, intgain_dehumidifier)
    # Prevent certain objects (e.g., OtherEquipment) from being counted towards both, e.g., ducts and internal gains
    objects_already_processed = []

    # EMS Sensors: Surfaces, SubSurfaces, InternalMass

    surfaces_sensors = { walls: [],
                         rim_joists: [],
                         foundation_walls: [],
                         floors: [],
                         slabs: [],
                         ceilings: [],
                         roofs: [],
                         windows: [],
                         doors: [],
                         skylights: [],
                         internal_mass: [] }

    # Output diagnostics needed for some output variables used below
    output_diagnostics = model.getOutputDiagnostics
    output_diagnostics.addKey('DisplayAdvancedReportVariables')

    area_tolerance = UnitConversions.convert(1.0, 'ft^2', 'm^2')

    model.getSurfaces.sort.each_with_index do |s, idx|
      next unless s.space.get.thermalZone.get.name.to_s == living_zone.name.to_s

      surface_type = s.additionalProperties.getFeatureAsString('SurfaceType')
      if not surface_type.is_initialized
        fail "Could not identify surface type for surface: '#{s.name}'."
      end

      surface_type = surface_type.get

      s.subSurfaces.each do |ss|
        key = { 'Window' => :windows,
                'Door' => :doors,
                'Skylight' => :skylights }[surface_type]
        fail "Unexpected subsurface for component loads: '#{ss.name}'." if key.nil?

        if (surface_type == 'Window') || (surface_type == 'Skylight')
          vars = { 'Surface Window Transmitted Solar Radiation Energy' => 'ss_trans_in',
                   'Surface Window Shortwave from Zone Back Out Window Heat Transfer Rate' => 'ss_back_out',
                   'Surface Window Total Glazing Layers Absorbed Shortwave Radiation Rate' => 'ss_sw_abs',
                   'Surface Window Total Glazing Layers Absorbed Solar Radiation Energy' => 'ss_sol_abs',
                   'Surface Inside Face Initial Transmitted Diffuse Transmitted Out Window Solar Radiation Rate' => 'ss_trans_out',
                   'Surface Inside Face Convection Heat Gain Energy' => 'ss_conv',
                   'Surface Inside Face Internal Gains Radiation Heat Gain Energy' => 'ss_ig',
                   'Surface Inside Face Net Surface Thermal Radiation Heat Gain Energy' => 'ss_surf' }
        else
          vars = { 'Surface Inside Face Solar Radiation Heat Gain Energy' => 'ss_sol',
                   'Surface Inside Face Lights Radiation Heat Gain Energy' => 'ss_lgt',
                   'Surface Inside Face Convection Heat Gain Energy' => 'ss_conv',
                   'Surface Inside Face Internal Gains Radiation Heat Gain Energy' => 'ss_ig',
                   'Surface Inside Face Net Surface Thermal Radiation Heat Gain Energy' => 'ss_surf' }
        end

        surfaces_sensors[key] << []
        vars.each do |var, name|
          sensor = OpenStudio::Model::EnergyManagementSystemSensor.new(model, var)
          sensor.setName(name)
          sensor.setKeyName(ss.name.to_s)
          surfaces_sensors[key][-1] << sensor
        end
      end

      next if s.netArea < area_tolerance # Skip parent surfaces (of subsurfaces) that have near zero net area

      key = { 'FoundationWall' => :foundation_walls,
              'RimJoist' => :rim_joists,
              'Wall' => :walls,
              'Slab' => :slabs,
              'Floor' => :floors,
              'Ceiling' => :ceilings,
              'Roof' => :roofs,
              'InferredCeiling' => :internal_mass,
              'InferredFloor' => :internal_mass }[surface_type]
      fail "Unexpected surface for component loads: '#{s.name}'." if key.nil?

      surfaces_sensors[key] << []
      { 'Surface Inside Face Convection Heat Gain Energy' => 's_conv',
        'Surface Inside Face Internal Gains Radiation Heat Gain Energy' => 's_ig',
        'Surface Inside Face Solar Radiation Heat Gain Energy' => 's_sol',
        'Surface Inside Face Lights Radiation Heat Gain Energy' => 's_lgt',
        'Surface Inside Face Net Surface Thermal Radiation Heat Gain Energy' => 's_surf' }.each do |var, name|
        sensor = OpenStudio::Model::EnergyManagementSystemSensor.new(model, var)
        sensor.setName(name)
        sensor.setKeyName(s.name.to_s)
        surfaces_sensors[key][-1] << sensor
      end
    end

    model.getInternalMasss.sort.each do |m|
      next unless m.space.get.thermalZone.get.name.to_s == living_zone.name.to_s

      surfaces_sensors[:internal_mass] << []
      { 'Surface Inside Face Convection Heat Gain Energy' => 'im_conv',
        'Surface Inside Face Internal Gains Radiation Heat Gain Energy' => 'im_ig',
        'Surface Inside Face Solar Radiation Heat Gain Energy' => 'im_sol',
        'Surface Inside Face Lights Radiation Heat Gain Energy' => 'im_lgt',
        'Surface Inside Face Net Surface Thermal Radiation Heat Gain Energy' => 'im_surf' }.each do |var, name|
        sensor = OpenStudio::Model::EnergyManagementSystemSensor.new(model, var)
        sensor.setName(name)
        sensor.setKeyName(m.name.to_s)
        surfaces_sensors[:internal_mass][-1] << sensor
      end
    end

    # EMS Sensors: Infiltration, Mechanical Ventilation, Natural Ventilation, Whole House Fan
    infil_sensors = []
    natvent_sensors = []
    whf_sensors = []
    { Constants.ObjectNameInfiltration => infil_sensors,
      Constants.ObjectNameNaturalVentilation => natvent_sensors,
      Constants.ObjectNameWholeHouseFan => whf_sensors }.each do |prefix, array|
      model.getSpaceInfiltrationDesignFlowRates.sort.each do |i|
        next unless i.name.to_s.start_with? prefix
        next unless i.space.get.thermalZone.get.name.to_s == living_zone.name.to_s

        { 'Infiltration Sensible Heat Gain Energy' => prefix.gsub(' ', '_') + '_' + 'gain',
          'Infiltration Sensible Heat Loss Energy' => prefix.gsub(' ', '_') + '_' + 'loss' }.each do |var, name|
          airflow_sensor = OpenStudio::Model::EnergyManagementSystemSensor.new(model, var)
          airflow_sensor.setName(name)
          airflow_sensor.setKeyName(i.name.to_s)
          array << airflow_sensor
        end
      end
    end

    mechvents_sensors = []
    model.getElectricEquipments.sort.each do |o|
      next unless o.name.to_s.start_with? Constants.ObjectNameMechanicalVentilation

      mechvents_sensors << []
      { 'Electric Equipment Convective Heating Energy' => 'mv_conv',
        'Electric Equipment Radiant Heating Energy' => 'mv_rad' }.each do |var, name|
        mechvent_sensor = OpenStudio::Model::EnergyManagementSystemSensor.new(model, var)
        mechvent_sensor.setName(name)
        mechvent_sensor.setKeyName(o.name.to_s)
        mechvents_sensors[-1] << mechvent_sensor
        objects_already_processed << o
      end
    end
    model.getOtherEquipments.sort.each do |o|
      next unless o.name.to_s.start_with? Constants.ObjectNameMechanicalVentilationHouseFan

      mechvents_sensors << []
      { 'Other Equipment Convective Heating Energy' => 'mv_conv',
        'Other Equipment Radiant Heating Energy' => 'mv_rad' }.each do |var, name|
        mechvent_sensor = OpenStudio::Model::EnergyManagementSystemSensor.new(model, var)
        mechvent_sensor.setName(name)
        mechvent_sensor.setKeyName(o.name.to_s)
        mechvents_sensors[-1] << mechvent_sensor
        objects_already_processed << o
      end
    end

    # EMS Sensors: Ducts

    ducts_sensors = []
    ducts_mix_gain_sensor = nil
    ducts_mix_loss_sensor = nil

    has_duct_zone_mixing = false
    living_zone.airLoopHVACs.sort.each do |airloop|
      living_zone.zoneMixing.each do |zone_mix|
        next unless zone_mix.name.to_s.start_with? airloop.name.to_s.gsub(' ', '_')

        has_duct_zone_mixing = true
      end
    end

    if has_duct_zone_mixing
      ducts_mix_gain_sensor = OpenStudio::Model::EnergyManagementSystemSensor.new(model, 'Zone Mixing Sensible Heat Gain Energy')
      ducts_mix_gain_sensor.setName('duct_mix_gain')
      ducts_mix_gain_sensor.setKeyName(living_zone.name.to_s)

      ducts_mix_loss_sensor = OpenStudio::Model::EnergyManagementSystemSensor.new(model, 'Zone Mixing Sensible Heat Loss Energy')
      ducts_mix_loss_sensor.setName('duct_mix_loss')
      ducts_mix_loss_sensor.setKeyName(living_zone.name.to_s)
    end

    # Duct losses
    model.getOtherEquipments.sort.each do |o|
      next if objects_already_processed.include? o

      is_duct_load = o.additionalProperties.getFeatureAsBoolean(Constants.IsDuctLoadForReport)
      next unless is_duct_load.is_initialized

      objects_already_processed << o
      next unless is_duct_load.get

      ducts_sensors << []
      { 'Other Equipment Convective Heating Energy' => 'ducts_conv',
        'Other Equipment Radiant Heating Energy' => 'ducts_rad' }.each do |var, name|
        ducts_sensor = OpenStudio::Model::EnergyManagementSystemSensor.new(model, var)
        ducts_sensor.setName(name)
        ducts_sensor.setKeyName(o.name.to_s)
        ducts_sensors[-1] << ducts_sensor
      end
    end

    # EMS Sensors: Internal Gains

    intgains_sensors = []

    model.getElectricEquipments.sort.each do |o|
      next unless o.space.get.thermalZone.get.name.to_s == living_zone.name.to_s
      next if objects_already_processed.include? o

      intgains_sensors << []
      { 'Electric Equipment Convective Heating Energy' => 'ig_ee_conv',
        'Electric Equipment Radiant Heating Energy' => 'ig_ee_rad' }.each do |var, name|
        intgains_elec_equip_sensor = OpenStudio::Model::EnergyManagementSystemSensor.new(model, var)
        intgains_elec_equip_sensor.setName(name)
        intgains_elec_equip_sensor.setKeyName(o.name.to_s)
        intgains_sensors[-1] << intgains_elec_equip_sensor
      end
    end

    model.getOtherEquipments.sort.each do |o|
      next unless o.space.get.thermalZone.get.name.to_s == living_zone.name.to_s
      next if objects_already_processed.include? o

      intgains_sensors << []
      { 'Other Equipment Convective Heating Energy' => 'ig_oe_conv',
        'Other Equipment Radiant Heating Energy' => 'ig_oe_rad' }.each do |var, name|
        intgains_other_equip_sensor = OpenStudio::Model::EnergyManagementSystemSensor.new(model, var)
        intgains_other_equip_sensor.setName(name)
        intgains_other_equip_sensor.setKeyName(o.name.to_s)
        intgains_sensors[-1] << intgains_other_equip_sensor
      end
    end

    model.getLightss.sort.each do |e|
      next unless e.space.get.thermalZone.get.name.to_s == living_zone.name.to_s

      intgains_sensors << []
      { 'Lights Convective Heating Energy' => 'ig_lgt_conv',
        'Lights Radiant Heating Energy' => 'ig_lgt_rad',
        'Lights Visible Radiation Heating Energy' => 'ig_lgt_vis' }.each do |var, name|
        intgains_lights_sensor = OpenStudio::Model::EnergyManagementSystemSensor.new(model, var)
        intgains_lights_sensor.setName(name)
        intgains_lights_sensor.setKeyName(e.name.to_s)
        intgains_sensors[-1] << intgains_lights_sensor
      end
    end

    model.getPeoples.sort.each do |e|
      next unless e.space.get.thermalZone.get.name.to_s == living_zone.name.to_s

      intgains_sensors << []
      { 'People Convective Heating Energy' => 'ig_ppl_conv',
        'People Radiant Heating Energy' => 'ig_ppl_rad' }.each do |var, name|
        intgains_people = OpenStudio::Model::EnergyManagementSystemSensor.new(model, var)
        intgains_people.setName(name)
        intgains_people.setKeyName(e.name.to_s)
        intgains_sensors[-1] << intgains_people
      end
    end

    if not intgain_dehumidifier.nil?
      intgains_sensors[-1] << intgain_dehumidifier
    end

    intgains_dhw_sensors = {}

    (model.getWaterHeaterMixeds + model.getWaterHeaterStratifieds).sort.each do |wh|
      next unless wh.ambientTemperatureThermalZone.is_initialized
      next unless wh.ambientTemperatureThermalZone.get.name.to_s == living_zone.name.to_s

      dhw_sensor = OpenStudio::Model::EnergyManagementSystemSensor.new(model, 'Water Heater Heat Loss Energy')
      dhw_sensor.setName('dhw_loss')
      dhw_sensor.setKeyName(wh.name.to_s)

      if wh.is_a? OpenStudio::Model::WaterHeaterMixed
        oncycle_loss = wh.onCycleLossFractiontoThermalZone
        offcycle_loss = wh.offCycleLossFractiontoThermalZone
      else
        oncycle_loss = wh.skinLossFractiontoZone
        offcycle_loss = wh.offCycleFlueLossFractiontoZone
      end

      dhw_rtf_sensor = OpenStudio::Model::EnergyManagementSystemSensor.new(model, 'Water Heater Runtime Fraction')
      dhw_rtf_sensor.setName('dhw_rtf')
      dhw_rtf_sensor.setKeyName(wh.name.to_s)

      intgains_dhw_sensors[dhw_sensor] = [offcycle_loss, oncycle_loss, dhw_rtf_sensor]
    end

    nonsurf_names = ['intgains', 'infil', 'mechvent', 'natvent', 'whf', 'ducts']

    # EMS program
    program = OpenStudio::Model::EnergyManagementSystemProgram.new(model)
    program.setName(Constants.ObjectNameComponentLoadsProgram)

    # EMS program: Surfaces
    surfaces_sensors.each do |k, surface_sensors|
      program.addLine("Set hr_#{k} = 0")
      surface_sensors.each do |sensors|
        s = "Set hr_#{k} = hr_#{k}"
        sensors.each do |sensor|
          # remove ss_net if switch
          if sensor.name.to_s.start_with?('ss_net', 'ss_sol_abs', 'ss_trans_in')
            s += " - #{sensor.name}"
          elsif sensor.name.to_s.start_with?('ss_sw_abs', 'ss_trans_out', 'ss_back_out')
            s += " + #{sensor.name} * ZoneTimestep * 3600"
          else
            s += " + #{sensor.name}"
          end
        end
        program.addLine(s) if sensors.size > 0
      end
    end

    # EMS program: Internal gains
    program.addLine('Set hr_intgains = 0')
    intgains_sensors.each do |intgain_sensors|
      s = 'Set hr_intgains = hr_intgains'
      intgain_sensors.each do |sensor|
        s += " - #{sensor.name}"
      end
      program.addLine(s) if intgain_sensors.size > 0
    end
    intgains_dhw_sensors.each do |sensor, vals|
      off_loss, on_loss, rtf_sensor = vals
      program.addLine("Set hr_intgains = hr_intgains + #{sensor.name} * (#{off_loss}*(1-#{rtf_sensor.name}) + #{on_loss}*#{rtf_sensor.name})") # Water heater tank losses to zone
    end

    # EMS program: Infiltration, Natural Ventilation, Mechanical Ventilation, Ducts
    { infil_sensors => 'infil',
      natvent_sensors => 'natvent',
      whf_sensors => 'whf' }.each do |sensors, loadtype|
      program.addLine("Set hr_#{loadtype} = 0")
      s = "Set hr_#{loadtype} = hr_#{loadtype}"
      sensors.each do |sensor|
        if sensor.name.to_s.include? 'gain'
          s += " - #{sensor.name}"
        elsif sensor.name.to_s.include? 'loss'
          s += " + #{sensor.name}"
        end
      end
      program.addLine(s) if sensors.size > 0
    end
    { mechvents_sensors => 'mechvent',
      ducts_sensors => 'ducts' }.each do |all_sensors, loadtype|
      program.addLine("Set hr_#{loadtype} = 0")
      all_sensors.each do |sensors|
        s = "Set hr_#{loadtype} = hr_#{loadtype}"
        sensors.each do |sensor|
          s += " - #{sensor.name}"
        end
        program.addLine(s) if sensors.size > 0
      end
    end
    if (not ducts_mix_loss_sensor.nil?) && (not ducts_mix_gain_sensor.nil?)
      program.addLine("Set hr_ducts = hr_ducts + (#{ducts_mix_loss_sensor.name} - #{ducts_mix_gain_sensor.name})")
    end

    # EMS program: Heating vs Cooling logic
    program.addLine('Set htg_mode = 0')
    program.addLine('Set clg_mode = 0')
    program.addLine("If (#{liv_load_sensors[:htg].name} > 0)") # Assign hour to heating if heating load
    program.addLine('  Set htg_mode = 1')
    program.addLine("ElseIf (#{liv_load_sensors[:clg].name} > 0)") # Assign hour to cooling if cooling load
    program.addLine('  Set clg_mode = 1')
    program.addLine("ElseIf (#{@clg_ssn_sensor.name} > 0)") # No load, assign hour to cooling if in cooling season definition (Note: natural ventilation & whole house fan only operate during the cooling season)
    program.addLine('  Set clg_mode = 1')
    program.addLine('Else') # No load, assign hour to heating if not in cooling season definition
    program.addLine('  Set htg_mode = 1')
    program.addLine('EndIf')

    [:htg, :clg].each do |mode|
      if mode == :htg
        sign = ''
      else
        sign = '-'
      end
      surfaces_sensors.keys.each do |k|
        program.addLine("Set loads_#{mode}_#{k} = #{sign}hr_#{k} * #{mode}_mode")
      end
      nonsurf_names.each do |nonsurf_name|
        program.addLine("Set loads_#{mode}_#{nonsurf_name} = #{sign}hr_#{nonsurf_name} * #{mode}_mode")
      end
    end

    # EMS calling manager
    program_calling_manager = OpenStudio::Model::EnergyManagementSystemProgramCallingManager.new(model)
    program_calling_manager.setName("#{program.name} calling manager")
    program_calling_manager.setCallingPoint('EndOfZoneTimestepAfterZoneReporting')
    program_calling_manager.addProgram(program)
  end

  def self.set_output_files(runner, model)
    oj = model.getOutputJSON
    oj.setOptionType('TimeSeriesAndTabular')
    oj.setOutputJSON(false)
    oj.setOutputMessagePack(true)

    ocf = model.getOutputControlFiles
<<<<<<< HEAD
    ocf.setOutputAUDIT(false)
    ocf.setOutputBND(false)
    ocf.setOutputEIO(false)
    ocf.setOutputESO(false)
    ocf.setOutputMDD(false)
    ocf.setOutputMTD(false)
    ocf.setOutputMTR(false)
    ocf.setOutputRDD(false)
    ocf.setOutputSHD(false)
    ocf.setOutputTabular(false)
    ocf.setOutputPerfLog(false)
=======
    ocf.setOutputAUDIT(@debug)
    ocf.setOutputBND(@debug)
    ocf.setOutputEIO(@debug)
    ocf.setOutputESO(@debug)
    ocf.setOutputMDD(@debug)
    ocf.setOutputMTD(@debug)
    ocf.setOutputMTR(@debug)
    ocf.setOutputRDD(@debug)
    ocf.setOutputSHD(@debug)
    ocf.setOutputPerfLog(@debug)
>>>>>>> e0c17adc
  end

  def self.add_ems_debug_output(runner, model)
    oems = model.getOutputEnergyManagementSystem
    oems.setActuatorAvailabilityDictionaryReporting('Verbose')
    oems.setInternalVariableAvailabilityDictionaryReporting('Verbose')
    oems.setEMSRuntimeLanguageDebugOutputLevel('Verbose')
  end

  def self.set_surface_interior(model, spaces, surface, hpxml_surface)
    interior_adjacent_to = hpxml_surface.interior_adjacent_to
    if HPXML::conditioned_below_grade_locations.include? interior_adjacent_to
      surface.setSpace(create_or_get_space(model, spaces, HPXML::LocationLivingSpace))
    else
      surface.setSpace(create_or_get_space(model, spaces, interior_adjacent_to))
    end
  end

  def self.set_surface_exterior(model, spaces, surface, hpxml_surface)
    exterior_adjacent_to = hpxml_surface.exterior_adjacent_to
    interior_adjacent_to = hpxml_surface.interior_adjacent_to
    is_adiabatic = hpxml_surface.is_adiabatic
    if exterior_adjacent_to == HPXML::LocationOutside
      surface.setOutsideBoundaryCondition('Outdoors')
    elsif exterior_adjacent_to == HPXML::LocationGround
      surface.setOutsideBoundaryCondition('Foundation')
    elsif is_adiabatic
      surface.setOutsideBoundaryCondition('Adiabatic')
    elsif [HPXML::LocationOtherHeatedSpace, HPXML::LocationOtherMultifamilyBufferSpace,
           HPXML::LocationOtherNonFreezingSpace, HPXML::LocationOtherHousingUnit].include? exterior_adjacent_to
      set_surface_otherside_coefficients(surface, exterior_adjacent_to, model, spaces)
    elsif HPXML::conditioned_below_grade_locations.include? exterior_adjacent_to
      surface.createAdjacentSurface(create_or_get_space(model, spaces, HPXML::LocationLivingSpace))
    else
      surface.createAdjacentSurface(create_or_get_space(model, spaces, exterior_adjacent_to))
    end
  end

  def self.set_surface_otherside_coefficients(surface, exterior_adjacent_to, model, spaces)
    if spaces[exterior_adjacent_to].nil?
      # Create E+ other side coefficient object
      otherside_object = OpenStudio::Model::SurfacePropertyOtherSideCoefficients.new(model)
      otherside_object.setName(exterior_adjacent_to)
      otherside_object.setCombinedConvectiveRadiativeFilmCoefficient(UnitConversions.convert(1.0 / Material.AirFilmVertical.rvalue, 'Btu/(hr*ft^2*F)', 'W/(m^2*K)'))
      # Schedule of space temperature, can be shared with water heater/ducts
      sch = get_space_temperature_schedule(model, exterior_adjacent_to, spaces)
      otherside_object.setConstantTemperatureSchedule(sch)
      surface.setSurfacePropertyOtherSideCoefficients(otherside_object)
      spaces[exterior_adjacent_to] = otherside_object
    else
      surface.setSurfacePropertyOtherSideCoefficients(spaces[exterior_adjacent_to])
    end
    surface.setSunExposure('NoSun')
    surface.setWindExposure('NoWind')
  end

  def self.get_space_temperature_schedule(model, location, spaces)
    # Create outside boundary schedules to be actuated by EMS,
    # can be shared by any surface, duct adjacent to / located in those spaces

    # return if already exists
    model.getScheduleConstants.each do |sch|
      next unless sch.name.to_s == location

      return sch
    end

    sch = OpenStudio::Model::ScheduleConstant.new(model)
    sch.setName(location)

    space_values = Geometry.get_temperature_scheduled_space_values(location)

    if location == HPXML::LocationOtherHeatedSpace
      # Create a sensor to get dynamic heating setpoint
      htg_sch = spaces[HPXML::LocationLivingSpace].thermalZone.get.thermostatSetpointDualSetpoint.get.heatingSetpointTemperatureSchedule.get
      sensor_htg_spt = OpenStudio::Model::EnergyManagementSystemSensor.new(model, 'Schedule Value')
      sensor_htg_spt.setName('htg_spt')
      sensor_htg_spt.setKeyName(htg_sch.name.to_s)
      space_values[:temp_min] = sensor_htg_spt.name.to_s
    end

    # Schedule type limits compatible
    schedule_type_limits = OpenStudio::Model::ScheduleTypeLimits.new(model)
    schedule_type_limits.setUnitType('Temperature')
    sch.setScheduleTypeLimits(schedule_type_limits)

    # Sensors
    if space_values[:indoor_weight] > 0
      sensor_ia = OpenStudio::Model::EnergyManagementSystemSensor.new(model, 'Zone Air Temperature')
      sensor_ia.setName('cond_zone_temp')
      sensor_ia.setKeyName(spaces[HPXML::LocationLivingSpace].thermalZone.get.name.to_s)
    end

    if space_values[:outdoor_weight] > 0
      sensor_oa = OpenStudio::Model::EnergyManagementSystemSensor.new(model, 'Site Outdoor Air Drybulb Temperature')
      sensor_oa.setName('oa_temp')
    end

    if space_values[:ground_weight] > 0
      sensor_gnd = OpenStudio::Model::EnergyManagementSystemSensor.new(model, 'Site Surface Ground Temperature')
      sensor_gnd.setName('ground_temp')
    end

    actuator = OpenStudio::Model::EnergyManagementSystemActuator.new(sch, *EPlus::EMSActuatorScheduleConstantValue)
    actuator.setName("#{location.gsub(' ', '_').gsub('-', '_')}_temp_sch")

    # EMS to actuate schedule
    program = OpenStudio::Model::EnergyManagementSystemProgram.new(model)
    program.setName("#{location.gsub('-', '_')} Temperature Program")
    program.addLine("Set #{actuator.name} = 0.0")
    if not sensor_ia.nil?
      program.addLine("Set #{actuator.name} = #{actuator.name} + (#{sensor_ia.name} * #{space_values[:indoor_weight]})")
    end
    if not sensor_oa.nil?
      program.addLine("Set #{actuator.name} = #{actuator.name} + (#{sensor_oa.name} * #{space_values[:outdoor_weight]})")
    end
    if not sensor_gnd.nil?
      program.addLine("Set #{actuator.name} = #{actuator.name} + (#{sensor_gnd.name} * #{space_values[:ground_weight]})")
    end
    if not space_values[:temp_min].nil?
      if space_values[:temp_min].is_a? String
        min_temp_c = space_values[:temp_min]
      else
        min_temp_c = UnitConversions.convert(space_values[:temp_min], 'F', 'C')
      end
      program.addLine("If #{actuator.name} < #{min_temp_c}")
      program.addLine("Set #{actuator.name} = #{min_temp_c}")
      program.addLine('EndIf')
    end

    program_cm = OpenStudio::Model::EnergyManagementSystemProgramCallingManager.new(model)
    program_cm.setName("#{program.name} calling manager")
    program_cm.setCallingPoint('EndOfSystemTimestepAfterHVACReporting')
    program_cm.addProgram(program)

    return sch
  end

  # Returns an OS:Space, or temperature OS:Schedule for a MF space, or nil if outside
  # Should be called when the object's energy use is sensitive to ambient temperature
  # (e.g., water heaters and ducts).
  def self.get_space_or_schedule_from_location(location, object_name, model, spaces)
    return if [HPXML::LocationOtherExterior,
               HPXML::LocationOutside,
               HPXML::LocationRoofDeck].include? location

    sch = nil
    space = nil
    if [HPXML::LocationOtherHeatedSpace,
        HPXML::LocationOtherHousingUnit,
        HPXML::LocationOtherMultifamilyBufferSpace,
        HPXML::LocationOtherNonFreezingSpace,
        HPXML::LocationExteriorWall,
        HPXML::LocationUnderSlab].include? location
      # if located in spaces where we don't model a thermal zone, create and return temperature schedule
      sch = get_space_temperature_schedule(model, location, spaces)
    else
      space = get_space_from_location(location, object_name, model, spaces)
    end

    return space, sch
  end

  # Returns an OS:Space, or nil if a MF space
  # Should be called when the object's energy use is NOT sensitive to ambient temperature
  # (e.g., appliances).
  def self.get_space_from_location(location, object_name, model, spaces)
    return if [HPXML::LocationOtherHeatedSpace,
               HPXML::LocationOtherHousingUnit,
               HPXML::LocationOtherMultifamilyBufferSpace,
               HPXML::LocationOtherNonFreezingSpace].include? location

    num_orig_spaces = spaces.size

    if HPXML::conditioned_locations.include? location
      space = create_or_get_space(model, spaces, HPXML::LocationLivingSpace)
    else
      space = create_or_get_space(model, spaces, location)
    end

    fail if spaces.size != num_orig_spaces # EPvalidator.xml should prevent this

    return space
  end

  def self.set_subsurface_exterior(surface, spaces, model, hpxml_surface)
    # Set its parent surface outside boundary condition, which will be also applied to subsurfaces through OS
    # The parent surface is entirely comprised of the subsurface.

    # Subsurface on foundation wall, set it to be adjacent to outdoors
    if hpxml_surface.exterior_adjacent_to == HPXML::LocationGround
      surface.setOutsideBoundaryCondition('Outdoors')
    else
      set_surface_exterior(model, spaces, surface, hpxml_surface)
    end
  end

  def self.get_kiva_instances(fnd_walls, slabs)
    # Identify unique Kiva foundations that are required.
    kiva_fnd_walls = []
    fnd_walls.each do |foundation_wall|
      next unless foundation_wall.is_exterior

      kiva_fnd_walls << foundation_wall
    end
    if kiva_fnd_walls.empty? # Handle slab foundation type
      kiva_fnd_walls << nil
    end

    kiva_slabs = slabs

    return kiva_fnd_walls.product(kiva_slabs)
  end

  def self.set_foundation_and_walls_top()
    @foundation_top = 0
    @hpxml.foundation_walls.each do |foundation_wall|
      top = -1 * foundation_wall.depth_below_grade + foundation_wall.height
      @foundation_top = top if top > @foundation_top
    end
    @walls_top = @foundation_top + 8.0 * @ncfl_ag
  end

  def self.set_heating_and_cooling_seasons()
    return if @hpxml.hvac_controls.size == 0

    hvac_control = @hpxml.hvac_controls[0]

    htg_start_month = hvac_control.seasons_heating_begin_month
    htg_start_day = hvac_control.seasons_heating_begin_day
    htg_end_month = hvac_control.seasons_heating_end_month
    htg_end_day = hvac_control.seasons_heating_end_day
    clg_start_month = hvac_control.seasons_cooling_begin_month
    clg_start_day = hvac_control.seasons_cooling_begin_day
    clg_end_month = hvac_control.seasons_cooling_end_month
    clg_end_day = hvac_control.seasons_cooling_end_day

    @heating_days = Schedule.get_daily_season(@hpxml.header.sim_calendar_year, htg_start_month, htg_start_day, htg_end_month, htg_end_day)
    @cooling_days = Schedule.get_daily_season(@hpxml.header.sim_calendar_year, clg_start_month, clg_start_day, clg_end_month, clg_end_day)
  end
end

# register the measure to be used by the application
HPXMLtoOpenStudio.new.registerWithApplication<|MERGE_RESOLUTION|>--- conflicted
+++ resolved
@@ -145,7 +145,7 @@
       end
       return false unless hpxml.errors.empty?
 
-      epw_path, cache_path = Location.process_weather(hpxml, runner, model, hpxml_path)
+      epw_path, cache_path = process_weather(hpxml, runner, model, hpxml_path)
 
       if debug
         epw_output_path = File.join(output_dir, 'in.epw')
@@ -160,6 +160,44 @@
     end
 
     return true
+  end
+
+  def process_weather(hpxml, runner, model, hpxml_path)
+    epw_path = hpxml.climate_and_risk_zones.weather_station_epw_filepath
+
+    if not File.exist? epw_path
+      test_epw_path = File.join(File.dirname(hpxml_path), epw_path)
+      epw_path = test_epw_path if File.exist? test_epw_path
+    end
+    if not File.exist? epw_path
+      test_epw_path = File.join(File.dirname(__FILE__), '..', 'weather', epw_path)
+      epw_path = test_epw_path if File.exist? test_epw_path
+    end
+    if not File.exist? epw_path
+      test_epw_path = File.join(File.dirname(__FILE__), '..', '..', 'weather', epw_path)
+      epw_path = test_epw_path if File.exist? test_epw_path
+    end
+    if not File.exist?(epw_path)
+      fail "'#{epw_path}' could not be found."
+    end
+
+    cache_path = epw_path.gsub('.epw', '-cache.csv')
+    if not File.exist?(cache_path)
+      # Process weather file to create cache .csv
+      runner.registerWarning("'#{cache_path}' could not be found; regenerating it.")
+      epw_file = OpenStudio::EpwFile.new(epw_path)
+      OpenStudio::Model::WeatherFile.setWeatherFile(model, epw_file)
+      weather = WeatherProcess.new(model, runner)
+      begin
+        File.open(cache_path, 'wb') do |file|
+          weather.dump_to_csv(file)
+        end
+      rescue SystemCallError
+        runner.registerWarning("#{cache_path} could not be written, skipping.")
+      end
+    end
+
+    return epw_path, cache_path
   end
 end
 
@@ -1606,7 +1644,7 @@
     living_zone = spaces[HPXML::LocationLivingSpace].thermalZone.get
     has_ceiling_fan = (@hpxml.ceiling_fans.size > 0)
 
-    HVAC.apply_setpoints(model, runner, weather, hvac_control, living_zone, has_ceiling_fan, @heating_days, @cooling_days, @hpxml.header.sim_calendar_year, @schedules_file)
+    HVAC.apply_setpoints(model, runner, weather, hvac_control, living_zone, has_ceiling_fan, @heating_days, @cooling_days, @hpxml.header.sim_calendar_year)
   end
 
   def self.add_ceiling_fans(runner, model, weather, spaces)
@@ -2340,19 +2378,6 @@
     oj.setOutputMessagePack(true)
 
     ocf = model.getOutputControlFiles
-<<<<<<< HEAD
-    ocf.setOutputAUDIT(false)
-    ocf.setOutputBND(false)
-    ocf.setOutputEIO(false)
-    ocf.setOutputESO(false)
-    ocf.setOutputMDD(false)
-    ocf.setOutputMTD(false)
-    ocf.setOutputMTR(false)
-    ocf.setOutputRDD(false)
-    ocf.setOutputSHD(false)
-    ocf.setOutputTabular(false)
-    ocf.setOutputPerfLog(false)
-=======
     ocf.setOutputAUDIT(@debug)
     ocf.setOutputBND(@debug)
     ocf.setOutputEIO(@debug)
@@ -2363,7 +2388,6 @@
     ocf.setOutputRDD(@debug)
     ocf.setOutputSHD(@debug)
     ocf.setOutputPerfLog(@debug)
->>>>>>> e0c17adc
   end
 
   def self.add_ems_debug_output(runner, model)
