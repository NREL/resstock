--- conflicted
+++ resolved
@@ -448,8 +448,8 @@
     @hvac_unavailable_periods = Schedule.get_unavailable_periods(runner, SchedulesFile::ColumnHVAC, @hpxml_header.unavailable_periods)
     airloop_map = {} # Map of HPXML System ID -> AirLoopHVAC (or ZoneHVACFourPipeFanCoil)
     add_ideal_system(model, spaces, epw_path)
-    add_cooling_system(model, weather, spaces, airloop_map)
-    add_heating_system(runner, model, weather, spaces, airloop_map)
+    add_cooling_system(model, spaces, airloop_map)
+    add_heating_system(runner, model, spaces, airloop_map)
     add_heat_pump(runner, model, weather, spaces, airloop_map)
     add_dehumidifiers(runner, model, spaces)
     add_ceiling_fans(runner, model, weather, spaces)
@@ -1543,11 +1543,7 @@
     Waterheater.apply_combi_system_EMS(model, @hpxml_bldg.water_heating_systems, plantloop_map)
   end
 
-<<<<<<< HEAD
-  def self.add_cooling_system(model, weather, spaces, airloop_map)
-=======
   def add_cooling_system(model, spaces, airloop_map)
->>>>>>> 36ca28c3
     conditioned_zone = spaces[HPXML::LocationConditionedSpace].thermalZone.get
 
     HVAC.get_hpxml_hvac_systems(@hpxml_bldg).each do |hvac_system|
@@ -1580,8 +1576,8 @@
           HPXML::HVACTypeMiniSplitAirConditioner,
           HPXML::HVACTypePTAC].include? cooling_system.cooling_system_type
 
-        airloop_map[sys_id] = HVAC.apply_air_source_hvac_systems(model, cooling_system, heating_system, sequential_cool_load_fracs, sequential_heat_load_fracs,
-                                                                 weather.data.AnnualMaxDrybulb, weather.data.AnnualMinDrybulb,
+        airloop_map[sys_id] = HVAC.apply_air_source_hvac_systems(model, cooling_system, heating_system,
+                                                                 sequential_cool_load_fracs, sequential_heat_load_fracs,
                                                                  conditioned_zone, @hvac_unavailable_periods)
 
       elsif [HPXML::HVACTypeEvaporativeCooler].include? cooling_system.cooling_system_type
@@ -1593,11 +1589,7 @@
     end
   end
 
-<<<<<<< HEAD
-  def self.add_heating_system(runner, model, weather, spaces, airloop_map)
-=======
   def add_heating_system(runner, model, spaces, airloop_map)
->>>>>>> 36ca28c3
     conditioned_zone = spaces[HPXML::LocationConditionedSpace].thermalZone.get
 
     HVAC.get_hpxml_hvac_systems(@hpxml_bldg).each do |hvac_system|
@@ -1629,8 +1621,8 @@
       sys_id = heating_system.id
       if [HPXML::HVACTypeFurnace].include? heating_system.heating_system_type
 
-        airloop_map[sys_id] = HVAC.apply_air_source_hvac_systems(model, nil, heating_system, [0], sequential_heat_load_fracs,
-                                                                 weather.data.AnnualMaxDrybulb, weather.data.AnnualMinDrybulb,
+        airloop_map[sys_id] = HVAC.apply_air_source_hvac_systems(model, nil, heating_system,
+                                                                 [0], sequential_heat_load_fracs,
                                                                  conditioned_zone, @hvac_unavailable_periods)
 
       elsif [HPXML::HVACTypeBoiler].include? heating_system.heating_system_type
@@ -1691,8 +1683,8 @@
              HPXML::HVACTypeHeatPumpMiniSplit,
              HPXML::HVACTypeHeatPumpPTHP,
              HPXML::HVACTypeHeatPumpRoom].include? heat_pump.heat_pump_type
-        airloop_map[sys_id] = HVAC.apply_air_source_hvac_systems(model, heat_pump, heat_pump, sequential_cool_load_fracs, sequential_heat_load_fracs,
-                                                                 weather.data.AnnualMaxDrybulb, weather.data.AnnualMinDrybulb,
+        airloop_map[sys_id] = HVAC.apply_air_source_hvac_systems(model, heat_pump, heat_pump,
+                                                                 sequential_cool_load_fracs, sequential_heat_load_fracs,
                                                                  conditioned_zone, @hvac_unavailable_periods)
       elsif [HPXML::HVACTypeHeatPumpGroundToAir].include? heat_pump.heat_pump_type
 
@@ -2646,7 +2638,6 @@
     ocf.setOutputMTR(@debug)
     ocf.setOutputRDD(@debug)
     ocf.setOutputSHD(@debug)
-    ocf.setOutputCSV(@debug)
     ocf.setOutputSQLite(@debug)
     ocf.setOutputPerfLog(@debug)
   end
