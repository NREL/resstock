# frozen_string_literal: true

class Generator
  def self.apply(model, nbeds, generator, unit_multiplier)
    obj_name = generator.id

    # Apply unit multiplier
    annual_consumption_kbtu = generator.annual_consumption_kbtu * unit_multiplier
    annual_output_kwh = generator.annual_output_kwh * unit_multiplier

    if generator.is_shared_system
      # Apportion to single dwelling unit by # bedrooms
      fail if generator.number_of_bedrooms_served.to_f <= nbeds.to_f # EPvalidator.xml should prevent this

<<<<<<< HEAD
      # FIXME: Need to address number of bedrooms served?
=======
>>>>>>> 39161936
      annual_consumption_kbtu = annual_consumption_kbtu * nbeds.to_f / generator.number_of_bedrooms_served.to_f
      annual_output_kwh = annual_output_kwh * nbeds.to_f / generator.number_of_bedrooms_served.to_f
    end

    input_w = UnitConversions.convert(annual_consumption_kbtu, 'kBtu', 'Wh') / 8760.0
    output_w = UnitConversions.convert(annual_output_kwh, 'kWh', 'Wh') / 8760.0
    efficiency = output_w / input_w
    fail if efficiency > 1.0 # EPvalidator.xml should prevent this

    curve_biquadratic_constant = create_curve_biquadratic_constant(model)
    curve_cubic_constant = create_curve_cubic_constant(model)

    gmt = OpenStudio::Model::GeneratorMicroTurbine.new(model)
    gmt.setName("#{obj_name} generator")
    gmt.setFuelType(EPlus.fuel_type(generator.fuel_type))
    gmt.setReferenceElectricalPowerOutput(output_w)
    gmt.setMinimumFullLoadElectricalPowerOutput(output_w - 0.001)
    gmt.setMaximumFullLoadElectricalPowerOutput(output_w)
    gmt.setReferenceElectricalEfficiencyUsingLowerHeatingValue(efficiency)
    gmt.setFuelHigherHeatingValue(50000)
    gmt.setFuelLowerHeatingValue(50000)
    gmt.setStandbyPower(0.0)
    gmt.setAncillaryPower(0.0)
    gmt.electricalPowerFunctionofTemperatureandElevationCurve.remove
    gmt.electricalEfficiencyFunctionofTemperatureCurve.remove
    gmt.electricalEfficiencyFunctionofPartLoadRatioCurve.remove
    gmt.setElectricalPowerFunctionofTemperatureandElevationCurve(curve_biquadratic_constant)
    gmt.setElectricalEfficiencyFunctionofTemperatureCurve(curve_cubic_constant)
    gmt.setElectricalEfficiencyFunctionofPartLoadRatioCurve(curve_cubic_constant)

    elcd = OpenStudio::Model::ElectricLoadCenterDistribution.new(model)
    elcd.setName("#{obj_name} elec load center dist")
    elcd.setGeneratorOperationSchemeType('Baseload')
    elcd.addGenerator(gmt)
    elcd.setElectricalBussType('AlternatingCurrent')
  end

  def self.create_curve_cubic_constant(model)
    constant_cubic = OpenStudio::Model::CurveCubic.new(model)
    constant_cubic.setName('ConstantCubic')
    constant_cubic.setCoefficient1Constant(1)
    constant_cubic.setCoefficient2x(0)
    constant_cubic.setCoefficient3xPOW2(0)
    constant_cubic.setCoefficient4xPOW3(0)
    # constant_cubic.setMinimumValueofx(-100)
    # constant_cubic.setMaximumValueofx(100)
    return constant_cubic
  end

  def self.create_curve_biquadratic_constant(model)
    const_biquadratic = OpenStudio::Model::CurveBiquadratic.new(model)
    const_biquadratic.setName('ConstantBiquadratic')
    const_biquadratic.setCoefficient1Constant(1)
    const_biquadratic.setCoefficient2x(0)
    const_biquadratic.setCoefficient3xPOW2(0)
    const_biquadratic.setCoefficient4y(0)
    const_biquadratic.setCoefficient5yPOW2(0)
    const_biquadratic.setCoefficient6xTIMESY(0)
    # const_biquadratic.setMinimumValueofx(-100)
    # const_biquadratic.setMaximumValueofx(100)
    # const_biquadratic.setMinimumValueofy(-100)
    # const_biquadratic.setMaximumValueofy(100)
    return const_biquadratic
  end
end<|MERGE_RESOLUTION|>--- conflicted
+++ resolved
@@ -12,10 +12,6 @@
       # Apportion to single dwelling unit by # bedrooms
       fail if generator.number_of_bedrooms_served.to_f <= nbeds.to_f # EPvalidator.xml should prevent this
 
-<<<<<<< HEAD
-      # FIXME: Need to address number of bedrooms served?
-=======
->>>>>>> 39161936
       annual_consumption_kbtu = annual_consumption_kbtu * nbeds.to_f / generator.number_of_bedrooms_served.to_f
       annual_output_kwh = annual_output_kwh * nbeds.to_f / generator.number_of_bedrooms_served.to_f
     end
