# frozen_string_literal: true

class HVACSizing
  def self.calculate(runner, weather, hpxml_bldg, cfa, hvac_systems)
    # Calculates heating/cooling design loads, and selects equipment
    # values (e.g., capacities, airflows) specific to each HVAC system.
    # Calculations generally follow ACCA Manual J/S.

    @hpxml_bldg = hpxml_bldg
    @cfa = cfa

    mj = MJ.new
    process_site_calcs_and_design_temps(mj, weather)

    # Calculate loads for the conditioned thermal zone
    bldg_design_loads = DesignLoads.new
    process_load_windows_skylights(mj, bldg_design_loads, weather)
    process_load_doors(mj, bldg_design_loads)
    process_load_walls(mj, bldg_design_loads)
    process_load_roofs(mj, bldg_design_loads)
    process_load_ceilings(mj, bldg_design_loads)
    process_load_floors(mj, bldg_design_loads)
    process_load_slabs(mj, bldg_design_loads)
    process_load_infiltration_ventilation(mj, bldg_design_loads, weather)
    process_load_internal_gains(bldg_design_loads)

    # Aggregate zone loads into initial loads
    aggregate_loads(bldg_design_loads)

    # Loop through each HVAC system and calculate equipment values.
    all_hvac_sizing_values = {}
    system_design_loads = bldg_design_loads.dup
    hvac_systems.each do |hvac_system|
      hvac_heating, hvac_cooling = hvac_system[:heating], hvac_system[:cooling]
      set_hvac_types(hvac_heating, hvac_cooling)
      next if is_system_to_skip(hvac_heating)

      # Apply duct loads as needed
      set_fractions_load_served(hvac_heating, hvac_cooling)
      apply_hvac_temperatures(mj, system_design_loads, hvac_heating, hvac_cooling)
      ducts_heat_load = calculate_load_ducts_heating(mj, system_design_loads, hvac_heating)
      ducts_cool_load_sens, ducts_cool_load_lat = calculate_load_ducts_cooling(mj, system_design_loads, weather, hvac_cooling)
      apply_load_ducts(bldg_design_loads, ducts_heat_load, ducts_cool_load_sens, ducts_cool_load_lat) # Update duct loads in reported building design loads

      hvac_sizing_values = HVACSizingValues.new
      apply_hvac_loads(hvac_heating, hvac_sizing_values, system_design_loads, ducts_heat_load, ducts_cool_load_sens, ducts_cool_load_lat)
      apply_hvac_size_limits(hvac_cooling)
      apply_hvac_heat_pump_logic(hvac_sizing_values, hvac_cooling)
      apply_hvac_equipment_adjustments(mj, runner, hvac_sizing_values, weather, hvac_heating, hvac_cooling, hvac_system)
      apply_hvac_installation_quality(mj, hvac_sizing_values, hvac_heating, hvac_cooling)
      apply_hvac_fixed_capacities(hvac_sizing_values, hvac_heating, hvac_cooling)
<<<<<<< HEAD
      apply_hvac_fixed_airflows(hvac_sizing_values, hvac_heating, hvac_cooling)
      apply_hvac_airflow_adjustments(hvac_sizing_values, hvac_heating, hvac_cooling)
      apply_hvac_ground_loop(runner, hvac_sizing_values, weather, hvac_cooling)
=======
      apply_hvac_ground_loop(mj, runner, hvac_sizing_values, weather, hvac_cooling)
>>>>>>> bcf27b94
      apply_hvac_finalize_airflows(hvac_sizing_values, hvac_heating, hvac_cooling)
      all_hvac_sizing_values[hvac_system] = hvac_sizing_values
    end

    return bldg_design_loads, all_hvac_sizing_values
  end

  private

  def self.is_system_to_skip(hvac_heating)
    # These shared systems should be converted to other equivalent
    # systems before being autosized
    if [HPXML::HVACTypeChiller,
        HPXML::HVACTypeCoolingTower].include?(@cooling_type)
      return true
    end
    if (@heating_type == HPXML::HVACTypeHeatPumpWaterLoopToAir) &&
       hvac_heating.fraction_heat_load_served.nil?
      return true
    end

    return false
  end

  def self.process_site_calcs_and_design_temps(mj, weather)
    '''
    Site Calculations and Design Temperatures
    '''

    # CLTD adjustments based on daily temperature range
    mj.daily_range_temp_adjust = [4, 0, -5]

    # Manual J inside conditions
    mj.cool_setpoint = @hpxml_bldg.header.manualj_cooling_setpoint
    mj.heat_setpoint = @hpxml_bldg.header.manualj_heating_setpoint

    mj.cool_design_grains = UnitConversions.convert(weather.design.CoolingHumidityRatio, 'lbm/lbm', 'grains')

    # Calculate the design temperature differences
    mj.ctd = [@hpxml_bldg.header.manualj_cooling_design_temp - mj.cool_setpoint, 0.0].max
    mj.htd = [mj.heat_setpoint - @hpxml_bldg.header.manualj_heating_design_temp, 0.0].max

    # Calculate the average Daily Temperature Range (DTR) to determine the class (low, medium, high)
    dtr = weather.design.DailyTemperatureRange

    if dtr < 16.0
      mj.daily_range_num = 0.0   # Low
    elsif dtr > 25.0
      mj.daily_range_num = 2.0   # High
    else
      mj.daily_range_num = 1.0   # Medium
    end

    # Altitude Correction Factors (ACF) taken from Table 10A (sea level - 12,000 ft)
    acfs = [1.0, 0.97, 0.93, 0.89, 0.87, 0.84, 0.80, 0.77, 0.75, 0.72, 0.69, 0.66, 0.63]

    # Calculate the altitude correction factor (ACF) for the site
    alt_cnt = (weather.header.Altitude / 1000.0).to_i
    mj.acf = MathTools.interp2(weather.header.Altitude, alt_cnt * 1000.0, (alt_cnt + 1.0) * 1000.0, acfs[alt_cnt], acfs[alt_cnt + 1])

    # Calculate the interior humidity in Grains and enthalpy in Btu/lb for cooling
    cool_setpoint_c = UnitConversions.convert(mj.cool_setpoint, 'F', 'C')
    pwsat = 6.11 * 10**(7.5 * cool_setpoint_c / (237.3 + cool_setpoint_c)) / 10.0 # kPa, using https://www.weather.gov/media/epz/wxcalc/vaporPressure.pdf
    rh_indoor_cooling = 0.5 # Manual J is vague on the indoor RH but uses 50% in its examples
    hr_indoor_cooling = (0.62198 * rh_indoor_cooling * pwsat) / (UnitConversions.convert(weather.header.LocalPressure, 'atm', 'kPa') - rh_indoor_cooling * pwsat)
    mj.cool_indoor_grains = UnitConversions.convert(hr_indoor_cooling, 'lbm/lbm', 'grains')
    mj.cool_indoor_wetbulb = Psychrometrics.Twb_fT_R_P(nil, mj.cool_setpoint, rh_indoor_cooling, UnitConversions.convert(weather.header.LocalPressure, 'atm', 'psi'))

    db_indoor_degC = UnitConversions.convert(mj.cool_setpoint, 'F', 'C')
    mj.cool_indoor_enthalpy = (1.006 * db_indoor_degC + hr_indoor_cooling * (2501.0 + 1.86 * db_indoor_degC)) * UnitConversions.convert(1.0, 'kJ', 'Btu') * UnitConversions.convert(1.0, 'lbm', 'kg')
    mj.cool_outdoor_wetbulb = weather.design.CoolingWetbulb

    # Inside air density
    avg_setpoint = (mj.cool_setpoint + mj.heat_setpoint) / 2.0
    mj.inside_air_dens = UnitConversions.convert(weather.header.LocalPressure, 'atm', 'Btu/ft^3') / (Gas.Air.r * UnitConversions.convert(avg_setpoint, 'F', 'R'))

    # Design Temperatures

    mj.cool_design_temps = {}
    mj.heat_design_temps = {}

    locations = []
    (@hpxml_bldg.roofs + @hpxml_bldg.rim_joists + @hpxml_bldg.walls + @hpxml_bldg.foundation_walls + @hpxml_bldg.floors + @hpxml_bldg.slabs).each do |surface|
      locations << surface.interior_adjacent_to
      locations << surface.exterior_adjacent_to
    end
    @hpxml_bldg.hvac_distributions.each do |hvac_dist|
      hvac_dist.ducts.each do |duct|
        locations << duct.duct_location
      end
    end

    locations.uniq.each do |location|
      next if [HPXML::LocationGround].include? location

      if [HPXML::LocationOtherHousingUnit, HPXML::LocationOtherHeatedSpace, HPXML::LocationOtherMultifamilyBufferSpace,
          HPXML::LocationOtherNonFreezingSpace, HPXML::LocationExteriorWall, HPXML::LocationUnderSlab,
          HPXML::LocationManufacturedHomeBelly].include? location
        mj.cool_design_temps[location] = calculate_scheduled_space_design_temps(location, mj.cool_setpoint, @hpxml_bldg.header.manualj_cooling_design_temp, weather.data.ShallowGroundMonthlyTemps.max)
        mj.heat_design_temps[location] = calculate_scheduled_space_design_temps(location, mj.heat_setpoint, @hpxml_bldg.header.manualj_heating_design_temp, weather.data.ShallowGroundMonthlyTemps.min)
      elsif [HPXML::LocationOutside, HPXML::LocationRoofDeck, HPXML::LocationManufacturedHomeUnderBelly].include? location
        mj.cool_design_temps[location] = @hpxml_bldg.header.manualj_cooling_design_temp
        mj.heat_design_temps[location] = @hpxml_bldg.header.manualj_heating_design_temp
      elsif HPXML::conditioned_locations.include? location
        mj.cool_design_temps[location] = process_design_temp_cooling(mj, weather, HPXML::LocationConditionedSpace)
        mj.heat_design_temps[location] = process_design_temp_heating(mj, weather, HPXML::LocationConditionedSpace)
      else
        mj.cool_design_temps[location] = process_design_temp_cooling(mj, weather, location)
        mj.heat_design_temps[location] = process_design_temp_heating(mj, weather, location)
      end
    end
  end

  def self.process_design_temp_heating(mj, weather, location)
    if location == HPXML::LocationConditionedSpace
      heat_temp = mj.heat_setpoint

    elsif location == HPXML::LocationGarage
      heat_temp = @hpxml_bldg.header.manualj_heating_design_temp + 13.0

    elsif (location == HPXML::LocationAtticUnvented) || (location == HPXML::LocationAtticVented)

      attic_floors = @hpxml_bldg.floors.select { |f| f.is_ceiling && [f.interior_adjacent_to, f.exterior_adjacent_to].include?(location) }
      avg_floor_rvalue = calculate_average_r_value(attic_floors)

      attic_roofs = @hpxml_bldg.roofs.select { |r| r.interior_adjacent_to == location }
      avg_roof_rvalue = calculate_average_r_value(attic_roofs)

      if avg_floor_rvalue < avg_roof_rvalue
        # Attic is considered to be encapsulated. MJ8 says to use an attic
        # temperature of 95F, however alternative approaches are permissible
        if location == HPXML::LocationAtticVented
          heat_temp = @hpxml_bldg.header.manualj_heating_design_temp
        else
          heat_temp = calculate_space_design_temps(mj, location, weather, mj.heat_setpoint, @hpxml_bldg.header.manualj_heating_design_temp, weather.data.ShallowGroundMonthlyTemps.min)
        end
      else
        heat_temp = @hpxml_bldg.header.manualj_heating_design_temp
      end

    elsif [HPXML::LocationBasementUnconditioned, HPXML::LocationCrawlspaceUnvented, HPXML::LocationCrawlspaceVented].include? location
      heat_temp = calculate_space_design_temps(mj, location, weather, mj.heat_setpoint, @hpxml_bldg.header.manualj_heating_design_temp, weather.data.ShallowGroundMonthlyTemps.min)

    end

    fail "Design temp heating not calculated for #{location}." if heat_temp.nil?

    return heat_temp
  end

  def self.process_design_temp_cooling(mj, weather, location)
    if location == HPXML::LocationConditionedSpace
      cool_temp = mj.cool_setpoint

    elsif location == HPXML::LocationGarage
      # Calculate fraction of garage under conditioned space
      area_total = 0.0
      area_conditioned = 0.0
      @hpxml_bldg.roofs.each do |roof|
        next unless roof.interior_adjacent_to == location

        area_total += roof.area
      end
      @hpxml_bldg.floors.each do |floor|
        next unless [floor.interior_adjacent_to, floor.exterior_adjacent_to].include? location

        area_total += floor.area
        area_conditioned += floor.area if floor.is_thermal_boundary
      end
      if area_total == 0
        garage_frac_under_conditioned = 0.5
      else
        garage_frac_under_conditioned = area_conditioned / area_total
      end

      # Calculate the garage cooling design temperature based on Table 4C
      # Linearly interpolate between having conditioned space over the garage and not having conditioned space above the garage
      if mj.daily_range_num == 0.0
        cool_temp = (@hpxml_bldg.header.manualj_cooling_design_temp +
                     (11.0 * garage_frac_under_conditioned) +
                     (22.0 * (1.0 - garage_frac_under_conditioned)))
      elsif mj.daily_range_num == 1.0
        cool_temp = (@hpxml_bldg.header.manualj_cooling_design_temp +
                     (6.0 * garage_frac_under_conditioned) +
                     (17.0 * (1.0 - garage_frac_under_conditioned)))
      elsif mj.daily_range_num == 2.0
        cool_temp = (@hpxml_bldg.header.manualj_cooling_design_temp +
                     (1.0 * garage_frac_under_conditioned) +
                     (12.0 * (1.0 - garage_frac_under_conditioned)))
      end

    elsif (location == HPXML::LocationAtticUnvented) || (location == HPXML::LocationAtticVented)

      attic_floors = @hpxml_bldg.floors.select { |f| f.is_ceiling && [f.interior_adjacent_to, f.exterior_adjacent_to].include?(location) }
      avg_floor_rvalue = calculate_average_r_value(attic_floors)

      attic_roofs = @hpxml_bldg.roofs.select { |r| r.interior_adjacent_to == location }
      avg_roof_rvalue = calculate_average_r_value(attic_roofs)

      if avg_floor_rvalue < avg_roof_rvalue
        # Attic is considered to be encapsulated. MJ8 says to use an attic
        # temperature of 95F, however alternative approaches are permissible
        if location == HPXML::LocationAtticVented
          cool_temp = @hpxml_bldg.header.manualj_cooling_design_temp + 40.0 # This is the number from a California study with dark shingle roof and similar ventilation.
        else
          cool_temp = calculate_space_design_temps(mj, location, weather, mj.cool_setpoint, @hpxml_bldg.header.manualj_cooling_design_temp, weather.data.ShallowGroundMonthlyTemps.max, true)
        end

      else
        # Calculate the cooling design temperature for the unconditioned attic based on Figure A12-14
        # Use an area-weighted temperature in case roof surfaces are different
        tot_roof_area = 0.0
        cool_temp = 0.0

        @hpxml_bldg.roofs.each do |roof|
          next unless roof.interior_adjacent_to == location

          tot_roof_area += roof.net_area

          if location == HPXML::LocationAtticUnvented
            if not roof.radiant_barrier
              cool_temp += (150.0 + (@hpxml_bldg.header.manualj_cooling_design_temp - 95.0) + mj.daily_range_temp_adjust[mj.daily_range_num]) * roof.net_area
            else
              cool_temp += (130.0 + (@hpxml_bldg.header.manualj_cooling_design_temp - 95.0) + mj.daily_range_temp_adjust[mj.daily_range_num]) * roof.net_area
            end
          else
            if not roof.radiant_barrier
              if roof.roof_type == HPXML::RoofTypeAsphaltShingles
                if [HPXML::ColorDark, HPXML::ColorMediumDark].include? roof.roof_color
                  cool_temp += 130.0 * roof.net_area
                else
                  cool_temp += 120.0 * roof.net_area
                end
              elsif roof.roof_type == HPXML::RoofTypeWoodShingles
                cool_temp += 120.0 * roof.net_area
              elsif roof.roof_type == HPXML::RoofTypeMetal
                if [HPXML::ColorDark, HPXML::ColorMediumDark].include? roof.roof_color
                  cool_temp += 130.0 * roof.net_area
                elsif [HPXML::ColorMedium, HPXML::ColorLight].include? roof.roof_color
                  cool_temp += 120.0 * roof.net_area
                elsif [HPXML::ColorReflective].include? roof.roof_color
                  cool_temp += 95.0 * roof.net_area
                end
              elsif roof.roof_type == HPXML::RoofTypeClayTile
                if [HPXML::ColorDark, HPXML::ColorMediumDark].include? roof.roof_color
                  cool_temp += 110.0 * roof.net_area
                elsif [HPXML::ColorMedium, HPXML::ColorLight].include? roof.roof_color
                  cool_temp += 105.0 * roof.net_area
                elsif [HPXML::ColorReflective].include? roof.roof_color
                  cool_temp += 95.0 * roof.net_area
                end
              end
            else # with a radiant barrier
              if roof.roof_type == HPXML::RoofTypeAsphaltShingles
                if [HPXML::ColorDark, HPXML::ColorMediumDark].include? roof.roof_color
                  cool_temp += 120.0 * roof.net_area
                else
                  cool_temp += 110.0 * roof.net_area
                end
              elsif roof.roof_type == HPXML::RoofTypeWoodShingles
                cool_temp += 110.0 * roof.net_area
              elsif roof.roof_type == HPXML::RoofTypeMetal
                if [HPXML::ColorDark, HPXML::ColorMediumDark].include? roof.roof_color
                  cool_temp += 120.0 * roof.net_area
                elsif [HPXML::ColorMedium, HPXML::ColorLight].include? roof.roof_color
                  cool_temp += 110.0 * roof.net_area
                elsif [HPXML::ColorReflective].include? roof.roof_color
                  cool_temp += 95.0 * roof.net_area
                end
              elsif roof.roof_type == HPXML::RoofTypeClayTile
                if [HPXML::ColorDark, HPXML::ColorMediumDark].include? roof.roof_color
                  cool_temp += 105.0 * roof.net_area
                elsif [HPXML::ColorMedium, HPXML::ColorLight].include? roof.roof_color
                  cool_temp += 100.0 * roof.net_area
                elsif [HPXML::ColorReflective].include? roof.roof_color
                  cool_temp += 95.0 * roof.net_area
                end
              end
            end
          end # vented/unvented
        end # each roof surface

        cool_temp /= tot_roof_area

        # Adjust base CLTD for cooling design temperature and daily range
        cool_temp += (@hpxml_bldg.header.manualj_cooling_design_temp - 95.0) + mj.daily_range_temp_adjust[mj.daily_range_num]
      end

    elsif [HPXML::LocationBasementUnconditioned, HPXML::LocationCrawlspaceUnvented, HPXML::LocationCrawlspaceVented].include? location
      cool_temp = calculate_space_design_temps(mj, location, weather, mj.cool_setpoint, @hpxml_bldg.header.manualj_cooling_design_temp, weather.data.ShallowGroundMonthlyTemps.max)

    end

    fail "Design temp cooling not calculated for #{location}." if cool_temp.nil?

    return cool_temp
  end

  def self.process_load_windows_skylights(mj, bldg_design_loads, weather)
    '''
    Heating and Cooling Loads: Windows & Skylights
    '''

    # Average cooling load factors for windows/skylights WITHOUT internal shading for surface
    # azimuths of 0,22.5,45, ... ,337.5,360
    # Additional values (compared to values in MJ8 Table 3D-3) have been determined by
    # linear interpolation to avoid interpolating
    clf_avg_nois = [0.24, 0.295, 0.35, 0.365, 0.38, 0.39, 0.4, 0.44, 0.48, 0.44, 0.4, 0.39, 0.38, 0.365, 0.35, 0.295, 0.24]
    clf_avg_nois_horiz = 0.68

    # Average cooling load factors for windows/skylights WITH internal shading for surface
    # azimuths of 0,22.5,45, ... ,337.5,360
    # Additional values (compared to values in MJ8 Table 3D-3) have been determined
    # by linear interpolation to avoid interpolating in BMI
    clf_avg_is = [0.18, 0.235, 0.29, 0.305, 0.32, 0.32, 0.32, 0.305, 0.29, 0.305, 0.32, 0.32, 0.32, 0.305, 0.29, 0.235, 0.18]
    clf_avg_is_horiz = 0.52

    # Hourly cooling load factor (CLF) for windows/skylights WITHOUT an internal shade taken from
    # ASHRAE HOF Ch.26 Table 36 (subset of data in MJ8 Table A11-5)
    # Surface Azimuth = 0 (South), 22.5, 45.0, ... ,337.5,360 and Hour = 8,9, ... ,19,20
    clf_hr_nois = [[0.14, 0.22, 0.34, 0.48, 0.59, 0.65, 0.65, 0.59, 0.50, 0.43, 0.36, 0.28, 0.22],
                   [0.11, 0.15, 0.19, 0.27, 0.39, 0.52, 0.62, 0.67, 0.65, 0.58, 0.46, 0.36, 0.28],
                   [0.10, 0.12, 0.14, 0.16, 0.24, 0.36, 0.49, 0.60, 0.66, 0.66, 0.58, 0.43, 0.33],
                   [0.09, 0.10, 0.12, 0.13, 0.17, 0.26, 0.40, 0.52, 0.62, 0.66, 0.61, 0.44, 0.34],
                   [0.08, 0.10, 0.11, 0.12, 0.14, 0.20, 0.32, 0.45, 0.57, 0.64, 0.61, 0.44, 0.34],
                   [0.09, 0.10, 0.12, 0.13, 0.15, 0.17, 0.26, 0.40, 0.53, 0.63, 0.62, 0.44, 0.34],
                   [0.10, 0.12, 0.14, 0.16, 0.17, 0.19, 0.23, 0.33, 0.47, 0.59, 0.60, 0.43, 0.33],
                   [0.14, 0.18, 0.22, 0.25, 0.27, 0.29, 0.30, 0.33, 0.44, 0.57, 0.62, 0.44, 0.33],
                   [0.48, 0.56, 0.63, 0.71, 0.76, 0.80, 0.82, 0.82, 0.79, 0.75, 0.69, 0.61, 0.48],
                   [0.47, 0.44, 0.41, 0.40, 0.39, 0.39, 0.38, 0.36, 0.33, 0.30, 0.26, 0.20, 0.16],
                   [0.51, 0.51, 0.45, 0.39, 0.36, 0.33, 0.31, 0.28, 0.26, 0.23, 0.19, 0.15, 0.12],
                   [0.52, 0.57, 0.50, 0.45, 0.39, 0.34, 0.31, 0.28, 0.25, 0.22, 0.18, 0.14, 0.12],
                   [0.51, 0.57, 0.57, 0.50, 0.42, 0.37, 0.32, 0.29, 0.25, 0.22, 0.19, 0.15, 0.12],
                   [0.49, 0.58, 0.61, 0.57, 0.48, 0.41, 0.36, 0.32, 0.28, 0.24, 0.20, 0.16, 0.13],
                   [0.43, 0.55, 0.62, 0.63, 0.57, 0.48, 0.42, 0.37, 0.33, 0.28, 0.24, 0.19, 0.15],
                   [0.27, 0.43, 0.55, 0.63, 0.64, 0.60, 0.52, 0.45, 0.40, 0.35, 0.29, 0.23, 0.18],
                   [0.14, 0.22, 0.34, 0.48, 0.59, 0.65, 0.65, 0.59, 0.50, 0.43, 0.36, 0.28, 0.22]]
    clf_hr_nois_horiz = [0.24, 0.36, 0.48, 0.58, 0.66, 0.72, 0.74, 0.73, 0.67, 0.59, 0.47, 0.37, 0.29]

    # Hourly cooling load factor (CLF) for windows/skylights WITH an internal shade taken from
    # ASHRAE HOF Ch.26 Table 39 (subset of data in MJ8 Table A11-6)
    # Surface Azimuth = 0 (South), 22.5, 45.0, ... ,337.5,360 and Hour = 8,9, ... ,19,20
    clf_hr_is = [[0.23, 0.38, 0.58, 0.75, 0.83, 0.80, 0.68, 0.50, 0.35, 0.27, 0.19, 0.11, 0.09],
                 [0.18, 0.22, 0.27, 0.43, 0.63, 0.78, 0.84, 0.80, 0.66, 0.46, 0.25, 0.13, 0.11],
                 [0.14, 0.16, 0.19, 0.22, 0.38, 0.59, 0.75, 0.83, 0.81, 0.69, 0.45, 0.16, 0.12],
                 [0.12, 0.14, 0.16, 0.17, 0.23, 0.44, 0.64, 0.78, 0.84, 0.78, 0.55, 0.16, 0.12],
                 [0.11, 0.13, 0.15, 0.16, 0.17, 0.31, 0.53, 0.72, 0.82, 0.81, 0.61, 0.16, 0.12],
                 [0.12, 0.14, 0.16, 0.17, 0.18, 0.22, 0.43, 0.65, 0.80, 0.84, 0.66, 0.16, 0.12],
                 [0.14, 0.17, 0.19, 0.20, 0.21, 0.22, 0.30, 0.52, 0.73, 0.82, 0.69, 0.16, 0.12],
                 [0.22, 0.26, 0.30, 0.32, 0.33, 0.34, 0.34, 0.39, 0.61, 0.82, 0.76, 0.17, 0.12],
                 [0.65, 0.73, 0.80, 0.86, 0.89, 0.89, 0.86, 0.82, 0.75, 0.78, 0.91, 0.24, 0.18],
                 [0.62, 0.42, 0.37, 0.37, 0.37, 0.36, 0.35, 0.32, 0.28, 0.23, 0.17, 0.08, 0.07],
                 [0.74, 0.58, 0.37, 0.29, 0.27, 0.26, 0.24, 0.22, 0.20, 0.16, 0.12, 0.06, 0.05],
                 [0.80, 0.71, 0.52, 0.31, 0.26, 0.24, 0.22, 0.20, 0.18, 0.15, 0.11, 0.06, 0.05],
                 [0.80, 0.76, 0.62, 0.41, 0.27, 0.24, 0.22, 0.20, 0.17, 0.14, 0.11, 0.06, 0.05],
                 [0.79, 0.80, 0.72, 0.54, 0.34, 0.27, 0.24, 0.21, 0.19, 0.15, 0.12, 0.07, 0.06],
                 [0.74, 0.81, 0.79, 0.68, 0.49, 0.33, 0.28, 0.25, 0.22, 0.18, 0.13, 0.08, 0.07],
                 [0.54, 0.72, 0.81, 0.81, 0.71, 0.54, 0.38, 0.32, 0.27, 0.22, 0.16, 0.09, 0.08],
                 [0.23, 0.38, 0.58, 0.75, 0.83, 0.80, 0.68, 0.50, 0.35, 0.27, 0.19, 0.11, 0.09]]
    clf_hr_is_horiz = [0.44, 0.59, 0.72, 0.81, 0.85, 0.85, 0.81, 0.71, 0.58, 0.42, 0.25, 0.14, 0.12]

    # Shade Line Multipliers (SLM) for shaded windows will be calculated using the procedure
    # described in ASHRAE HOF 1997 instead of using the SLM's from MJ8 Table 3E-1

    # The time of day (assuming 24 hr clock) to calculate the SLM for the ALP for azimuths
    # starting at 0 (South) in increments of 22.5 to 360
    # Nil denotes directions not used in the shading calculation (Note: south direction is symmetrical around noon)
    slm_alp_hr = [15.5, 14.75, 14.0, 14.75, 15.5, nil, nil, nil, nil, nil, nil, nil, 8.5, 9.75, 10.0, 9.75, 8.5]

    # Mid summer declination angle used for shading calculations
    declination_angle = 12.1 # Mid August

    # Peak solar factor (PSF) (aka solar heat gain factor) taken from ASHRAE HOF 1989 Ch.26 Table 34
    # (subset of data in MJ8 Table 3D-2)
    # Surface Azimuth = 0 (South), 22.5, 45.0, ... ,337.5,360 and Latitude = 20,24,28, ... ,60,64
    psf = [[57.0,  72.0,  91.0,  111.0, 131.0, 149.0, 165.0, 180.0, 193.0, 203.0, 211.0, 217.0],
           [88.0,  103.0, 120.0, 136.0, 151.0, 165.0, 177.0, 188.0, 197.0, 206.0, 213.0, 217.0],
           [152.0, 162.0, 172.0, 181.0, 189.0, 196.0, 202.0, 208.0, 212.0, 215.0, 217.0, 217.0],
           [200.0, 204.0, 207.0, 210.0, 212.0, 214.0, 215.0, 216.0, 216.0, 216.0, 214.0, 211.0],
           [220.0, 220.0, 220.0, 219.0, 218.0, 216.0, 214.0, 211.0, 208.0, 203.0, 199.0, 193.0],
           [206.0, 203.0, 199.0, 195.0, 190.0, 185.0, 180.0, 174.0, 169.0, 165.0, 161.0, 157.0],
           [162.0, 156.0, 149.0, 141.0, 138.0, 135.0, 132.0, 128.0, 124.0, 119.0, 114.0, 109.0],
           [91.0,  87.0,  83.0,  79.0,  75.0,  71.0,  66.0,  61.0,  56.0,  56.0,  57.0,  58.0],
           [40.0,  38.0,  38.0,  37.0,  36.0,  35.0,  34.0,  33.0,  32.0,  30.0,  28.0,  27.0],
           [91.0,  87.0,  83.0,  79.0,  75.0,  71.0,  66.0,  61.0,  56.0,  56.0,  57.0,  58.0],
           [162.0, 156.0, 149.0, 141.0, 138.0, 135.0, 132.0, 128.0, 124.0, 119.0, 114.0, 109.0],
           [206.0, 203.0, 199.0, 195.0, 190.0, 185.0, 180.0, 174.0, 169.0, 165.0, 161.0, 157.0],
           [220.0, 220.0, 220.0, 219.0, 218.0, 216.0, 214.0, 211.0, 208.0, 203.0, 199.0, 193.0],
           [200.0, 204.0, 207.0, 210.0, 212.0, 214.0, 215.0, 216.0, 216.0, 216.0, 214.0, 211.0],
           [152.0, 162.0, 172.0, 181.0, 189.0, 196.0, 202.0, 208.0, 212.0, 215.0, 217.0, 217.0],
           [88.0,  103.0, 120.0, 136.0, 151.0, 165.0, 177.0, 188.0, 197.0, 206.0, 213.0, 217.0],
           [57.0,  72.0,  91.0,  111.0, 131.0, 149.0, 165.0, 180.0, 193.0, 203.0, 211.0, 217.0]]
    psf_horiz = [280.0, 277.0, 272.0, 265.0, 257.0, 247.0, 236.0, 223.0, 208.0, 193.0, 176.0, 159.0]

    # Hourly Temperature Adjustment Values (HTA_DR) (MJ8 Table A11-3)
    # Low DR, Medium DR, High DR and Hour = 8,9, ... ,19,20
    hta = [[-6.3,  -5.0,  -3.7,  -2.5, -1.5, -0.7, -0.2, 0.0, -0.2, -0.7, -1.5, -2.5, -3.7], # Low DR
           [-12.6, -10.0, -7.4,  -5.0, -2.9, -1.3, -0.3, 0.0, -0.3, -1.3, -2.9, -5.0, -7.4], # Medium DR
           [-18.9, -15.0, -11.1, -7.5, -4.4, -2.0, -0.5, 0.0, -0.5, -2.0, -4.4, -7.5, -11.1]] # High DR

    # Determine the PSF's for the building latitude
    psf_lat = []
    psf_lat_horiz = nil
    latitude = weather.header.Latitude.to_f
    for cnt in 0..16
      if latitude < 20.0
        psf_lat << psf[cnt][0]
        if cnt == 0
          psf_lat_horiz = psf_horiz[0]
        end
      elsif latitude >= 64.0
        psf_lat << psf[cnt][11]
        if cnt == 0
          psf_lat_horiz = psf_horiz[11]
        end
      else
        cnt_lat_s = ((latitude - 20.0) / 4.0).to_i
        cnt_lat_n = cnt_lat_s + 1.0
        lat_s = 20.0 + 4.0 * cnt_lat_s
        lat_n = lat_s + 4.0
        psf_lat << MathTools.interp2(latitude, lat_s, lat_n, psf[cnt][cnt_lat_s], psf[cnt][cnt_lat_n])
        if cnt == 0
          psf_lat_horiz = MathTools.interp2(latitude, lat_s, lat_n, psf_horiz[cnt_lat_s], psf_horiz[cnt_lat_n])
        end
      end
    end

    # Windows
    bldg_design_loads.Heat_Windows = 0.0
    alp_load = 0.0 # Average Load Procedure (ALP) Load
    afl_hr = [0.0] * 12 # Initialize Hourly Aggregate Fenestration Load (AFL)

    @hpxml_bldg.windows.each do |window|
      next unless window.wall.is_exterior_thermal_boundary

      window_summer_sf = window.interior_shading_factor_summer * window.exterior_shading_factor_summer
      window_true_azimuth = get_true_azimuth(window.azimuth)
      cnt225 = (window_true_azimuth / 22.5).round.to_i

      window_ufactor, window_shgc = Constructions.get_ufactor_shgc_adjusted_by_storms(window.storm_type, window.ufactor, window.shgc)

      bldg_design_loads.Heat_Windows += window_ufactor * window.area * mj.htd

      for hr in -1..11

        # If hr == -1: Calculate the Average Load Procedure (ALP) Load
        # Else: Calculate the hourly Aggregate Fenestration Load (AFL)

        # clf_d: Average Cooling Load Factor for the given window direction
        # clf_n: Average Cooling Load Factor for a window facing North (fully shaded)
        if hr == -1
          if window_summer_sf < 1
            clf_d = clf_avg_is[cnt225]
            clf_n = clf_avg_is[8]
          else
            clf_d = clf_avg_nois[cnt225]
            clf_n = clf_avg_nois[8]
          end
        else
          if window_summer_sf < 1
            clf_d = clf_hr_is[cnt225][hr]
            clf_n = clf_hr_is[8][hr]
          else
            clf_d = clf_hr_nois[cnt225][hr]
            clf_n = clf_hr_nois[8][hr]
          end
        end

        ctd_adj = mj.ctd
        if hr > -1
          # Calculate hourly CTD adjusted value for mid-summer
          ctd_adj += hta[mj.daily_range_num][hr]
        end

        # Hourly Heat Transfer Multiplier for the given window Direction
        htm_d = psf_lat[cnt225] * clf_d * window_shgc * window_summer_sf / 0.87 + window_ufactor * ctd_adj

        # Hourly Heat Transfer Multiplier for a window facing North (fully shaded)
        htm_n = psf_lat[8] * clf_n * window_shgc * window_summer_sf / 0.87 + window_ufactor * ctd_adj

        if window_true_azimuth < 180
          surf_azimuth = window_true_azimuth
        else
          surf_azimuth = window_true_azimuth - 360.0
        end

        if (not window.overhangs_depth.nil?) && (window.overhangs_depth > 0)
          if ((hr == -1) && (surf_azimuth.abs < 90.1)) || (hr > -1)
            if hr == -1
              actual_hr = slm_alp_hr[cnt225]
            else
              actual_hr = hr + 8 # start at hour 8
            end
            hour_angle = 0.25 * (actual_hr - 12.0) * 60.0 # ASHRAE HOF 1997 pg 29.19
            altitude_angle = Math::asin((Math::cos(weather.header.Latitude.deg2rad) *
                                          Math::cos(declination_angle.deg2rad) *
                                          Math::cos(hour_angle.deg2rad) +
                                          Math::sin(weather.header.Latitude.deg2rad) *
                                          Math::sin(declination_angle.deg2rad))).rad2deg
            temp_arg = [(Math::sin(altitude_angle.deg2rad) *
                         Math::sin(weather.header.Latitude.deg2rad) -
                         Math::sin(declination_angle.deg2rad)) /
              (Math::cos(altitude_angle.deg2rad) *
                 Math::cos(weather.header.Latitude.deg2rad)), 1.0].min
            temp_arg = [temp_arg, -1.0].max
            solar_azimuth = Math::acos(temp_arg).rad2deg
            if actual_hr < 12
              solar_azimuth = -1.0 * solar_azimuth
            end

            sol_surf_azimuth = solar_azimuth - surf_azimuth
            if (sol_surf_azimuth.abs >= 90) && (sol_surf_azimuth.abs <= 270)
              # Window is entirely in the shade if the solar surface azimuth is greater than 90 and less than 270
              htm = htm_n
            else
              slm = Math::tan(altitude_angle.deg2rad) / Math::cos(sol_surf_azimuth.deg2rad)
              z_sl = slm * window.overhangs_depth

              window_height = window.overhangs_distance_to_bottom_of_window - window.overhangs_distance_to_top_of_window
              if z_sl < window.overhangs_distance_to_top_of_window
                # Overhang is too short to provide shade
                htm = htm_d
              elsif z_sl < window.overhangs_distance_to_bottom_of_window
                percent_shaded = (z_sl - window.overhangs_distance_to_top_of_window) / window_height
                htm = percent_shaded * htm_n + (1.0 - percent_shaded) * htm_d
              else
                # Window is entirely in the shade since the shade line is below the windowsill
                htm = htm_n
              end
            end
          else
            # Window is north of East and West azimuths. Shading calculations do not apply.
            htm = htm_d
          end
        else
          htm = htm_d
        end

        if hr == -1
          alp_load += htm * window.area
        else
          afl_hr[hr] += htm * window.area
        end
      end
    end # window

    # Daily Average Load (DAL)
    dal = afl_hr.sum(0.0) / afl_hr.size

    # Excursion Limit line (ELL)
    ell = 1.3 * dal

    # Peak Fenestration Load (PFL)
    pfl = afl_hr.max

    # Excursion Adjustment Load (EAL)
    eal = [0.0, pfl - ell].max

    # Window Cooling Load
    bldg_design_loads.Cool_Windows = alp_load + eal

    # Skylights
    bldg_design_loads.Heat_Skylights = 0.0
    alp_load = 0.0 # Average Load Procedure (ALP) Load
    afl_hr = [0.0] * 12 # Initialize Hourly Aggregate Fenestration Load (AFL)

    @hpxml_bldg.skylights.each do |skylight|
      skylight_summer_sf = skylight.interior_shading_factor_summer * skylight.exterior_shading_factor_summer
      skylight_true_azimuth = get_true_azimuth(skylight.azimuth)
      cnt225 = (skylight_true_azimuth / 22.5).round.to_i
      inclination_angle = UnitConversions.convert(Math.atan(skylight.roof.pitch / 12.0), 'rad', 'deg')

      skylight_ufactor, skylight_shgc = Constructions.get_ufactor_shgc_adjusted_by_storms(skylight.storm_type, skylight.ufactor, skylight.shgc)

      bldg_design_loads.Heat_Skylights += skylight_ufactor * skylight.area * mj.htd

      for hr in -1..11

        # If hr == -1: Calculate the Average Load Procedure (ALP) Load
        # Else: Calculate the hourly Aggregate Fenestration Load (AFL)

        # clf_d: Average Cooling Load Factor for the given skylight direction
        # clf_d: Average Cooling Load Factor for horizontal
        if hr == -1
          if skylight_summer_sf < 1
            clf_d = clf_avg_is[cnt225]
            clf_horiz = clf_avg_is_horiz
          else
            clf_d = clf_avg_nois[cnt225]
            clf_horiz = clf_avg_nois_horiz
          end
        else
          if skylight_summer_sf < 1
            clf_d = clf_hr_is[cnt225][hr]
            clf_horiz = clf_hr_is_horiz[hr]
          else
            clf_d = clf_hr_nois[cnt225][hr]
            clf_horiz = clf_hr_nois_horiz[hr]
          end
        end

        sol_h = Math::cos(inclination_angle.deg2rad) * (psf_lat_horiz * clf_horiz)
        sol_v = Math::sin(inclination_angle.deg2rad) * (psf_lat[cnt225] * clf_d)

        ctd_adj = mj.ctd
        if hr > -1
          # Calculate hourly CTD adjusted value for mid-summer
          ctd_adj += hta[mj.daily_range_num][hr]
        end

        # Hourly Heat Transfer Multiplier for the given skylight Direction
        u_curb = 0.51 # default to wood (Table 2B-3)
        ar_curb = 0.35 # default to small (Table 2B-3)
        u_eff_skylight = skylight_ufactor + u_curb * ar_curb
        htm = (sol_h + sol_v) * (skylight_shgc * skylight_summer_sf / 0.87) + u_eff_skylight * (ctd_adj + 15.0)

        if hr == -1
          alp_load += htm * skylight.area
        else
          afl_hr[hr] += htm * skylight.area
        end
      end
    end # skylight

    # Daily Average Load (DAL)
    dal = afl_hr.sum(0.0) / afl_hr.size

    # Excursion Limit line (ELL)
    ell = 1.3 * dal

    # Peak Fenestration Load (PFL)
    pfl = afl_hr.max

    # Excursion Adjustment Load (EAL)
    eal = [0.0, pfl - ell].max

    # Skylight Cooling Load
    bldg_design_loads.Cool_Skylights = alp_load + eal
  end

  def self.process_load_doors(mj, bldg_design_loads)
    '''
    Heating and Cooling Loads: Doors
    '''

    if mj.daily_range_num == 0.0
      cltd = mj.ctd + 15.0
    elsif mj.daily_range_num == 1.0
      cltd = mj.ctd + 11.0
    elsif mj.daily_range_num == 2.0
      cltd = mj.ctd + 6.0
    end

    bldg_design_loads.Heat_Doors = 0.0
    bldg_design_loads.Cool_Doors = 0.0

    @hpxml_bldg.doors.each do |door|
      next unless door.is_thermal_boundary

      if door.wall.is_exterior
        bldg_design_loads.Heat_Doors += (1.0 / door.r_value) * door.area * mj.htd
        bldg_design_loads.Cool_Doors += (1.0 / door.r_value) * door.area * cltd
      else # Partition door
        adjacent_space = door.wall.exterior_adjacent_to
        bldg_design_loads.Cool_Doors += (1.0 / door.r_value) * door.area * (mj.cool_design_temps[adjacent_space] - mj.cool_setpoint)
        bldg_design_loads.Heat_Doors += (1.0 / door.r_value) * door.area * (mj.heat_setpoint - mj.heat_design_temps[adjacent_space])
      end
    end
  end

  def self.process_load_walls(mj, bldg_design_loads)
    '''
    Heating and Cooling Loads: Walls
    '''

    bldg_design_loads.Heat_Walls = 0.0
    bldg_design_loads.Cool_Walls = 0.0

    # Above-Grade Walls
    (@hpxml_bldg.walls + @hpxml_bldg.rim_joists).each do |wall|
      next unless wall.is_thermal_boundary

      wall_group = get_wall_group(wall)

      if wall.azimuth.nil?
        azimuths = [0.0, 90.0, 180.0, 270.0] # Assume 4 equal surfaces facing every direction
      else
        azimuths = [wall.azimuth]
      end

      if wall.is_a? HPXML::RimJoist
        wall_area = wall.area
      else
        wall_area = wall.net_area
      end

      azimuths.each do |azimuth|
        if wall.is_exterior

          # Adjust base Cooling Load Temperature Difference (CLTD)
          # Assume absorptivity for light walls < 0.5, medium walls <= 0.75, dark walls > 0.75 (based on MJ8 Table 4B Notes)
          if wall.solar_absorptance <= 0.5
            colorMultiplier = 0.65      # MJ8 Table 4B Notes, pg 348
          elsif wall.solar_absorptance <= 0.75
            colorMultiplier = 0.83      # MJ8 Appendix 12, pg 519
          else
            colorMultiplier = 1.0
          end

          true_azimuth = get_true_azimuth(azimuth)

          # Base Cooling Load Temperature Differences (CLTD's) for dark colored sunlit and shaded walls
          # with 95 degF outside temperature taken from MJ8 Figure A12-8 (intermediate wall groups were
          # determined using linear interpolation). Shaded walls apply to north facing and partition walls only.
          cltd_base_sun = [38.0, 34.95, 31.9, 29.45, 27.0, 24.5, 22.0, 21.25, 20.5, 19.65, 18.8]
          cltd_base_shade = [25.0, 22.5, 20.0, 18.45, 16.9, 15.45, 14.0, 13.55, 13.1, 12.85, 12.6]

          if (true_azimuth >= 157.5) && (true_azimuth <= 202.5)
            cltd = cltd_base_shade[wall_group - 1] * colorMultiplier
          else
            cltd = cltd_base_sun[wall_group - 1] * colorMultiplier
          end

          if mj.ctd >= 10.0
            # Adjust the CLTD for different cooling design temperatures
            cltd += (@hpxml_bldg.header.manualj_cooling_design_temp - 95.0)
            # Adjust the CLTD for daily temperature range
            cltd += mj.daily_range_temp_adjust[mj.daily_range_num]
          else
            # Handling cases ctd < 10 is based on A12-18 in MJ8
            cltd_corr = mj.ctd - 20.0 - mj.daily_range_temp_adjust[mj.daily_range_num]
            cltd = [cltd + cltd_corr, 0.0].max # Assume zero cooling load for negative CLTD's
          end

          bldg_design_loads.Cool_Walls += (1.0 / wall.insulation_assembly_r_value) * wall_area / azimuths.size * cltd
          bldg_design_loads.Heat_Walls += (1.0 / wall.insulation_assembly_r_value) * wall_area / azimuths.size * mj.htd
        else # Partition wall
          adjacent_space = wall.exterior_adjacent_to
          bldg_design_loads.Cool_Walls += (1.0 / wall.insulation_assembly_r_value) * wall_area / azimuths.size * (mj.cool_design_temps[adjacent_space] - mj.cool_setpoint)
          bldg_design_loads.Heat_Walls += (1.0 / wall.insulation_assembly_r_value) * wall_area / azimuths.size * (mj.heat_setpoint - mj.heat_design_temps[adjacent_space])
        end
      end
    end

    # Foundation walls
    @hpxml_bldg.foundation_walls.each do |foundation_wall|
      next unless foundation_wall.is_exterior_thermal_boundary

      u_wall_with_soil, _u_wall_without_soil = get_foundation_wall_properties(foundation_wall)
      bldg_design_loads.Heat_Walls += u_wall_with_soil * foundation_wall.net_area * mj.htd
    end
  end

  def self.process_load_roofs(mj, bldg_design_loads)
    '''
    Heating and Cooling Loads: Roofs
    '''

    bldg_design_loads.Heat_Roofs = 0.0
    bldg_design_loads.Cool_Roofs = 0.0

    # Roofs
    @hpxml_bldg.roofs.each do |roof|
      next unless roof.is_thermal_boundary

      # Base CLTD for conditioned roofs (Roof-Joist-Ceiling Sandwiches) taken from MJ8 Figure A12-16
      if roof.insulation_assembly_r_value <= 6
        cltd = 50.0
      elsif roof.insulation_assembly_r_value <= 13
        cltd = 45.0
      elsif roof.insulation_assembly_r_value <= 15
        cltd = 38.0
      elsif roof.insulation_assembly_r_value <= 21
        cltd = 31.0
      elsif roof.insulation_assembly_r_value <= 30
        cltd = 30.0
      else
        cltd = 27.0
      end

      # Base CLTD color adjustment based on notes in MJ8 Figure A12-16
      if [HPXML::ColorDark, HPXML::ColorMediumDark].include? roof.roof_color
        if [HPXML::RoofTypeClayTile, HPXML::RoofTypeWoodShingles].include? roof.roof_type
          cltd *= 0.83
        end
      elsif [HPXML::ColorMedium, HPXML::ColorLight].include? roof.roof_color
        if [HPXML::RoofTypeClayTile].include? roof.roof_type
          cltd *= 0.65
        else
          cltd *= 0.83
        end
      elsif [HPXML::ColorReflective].include? roof.roof_color
        if [HPXML::RoofTypeAsphaltShingles, HPXML::RoofTypeWoodShingles].include? roof.roof_type
          cltd *= 0.83
        else
          cltd *= 0.65
        end
      end

      # Adjust base CLTD for different CTD or DR
      cltd += (@hpxml_bldg.header.manualj_cooling_design_temp - 95.0) + mj.daily_range_temp_adjust[mj.daily_range_num]

      bldg_design_loads.Cool_Roofs += (1.0 / roof.insulation_assembly_r_value) * roof.net_area * cltd
      bldg_design_loads.Heat_Roofs += (1.0 / roof.insulation_assembly_r_value) * roof.net_area * mj.htd
    end
  end

  def self.process_load_ceilings(mj, bldg_design_loads)
    '''
    Heating and Cooling Loads: Ceilings
    '''

    bldg_design_loads.Heat_Ceilings = 0.0
    bldg_design_loads.Cool_Ceilings = 0.0

    @hpxml_bldg.floors.each do |floor|
      next unless floor.is_ceiling
      next unless floor.is_thermal_boundary

      if floor.is_exterior
        bldg_design_loads.Cool_Ceilings += (1.0 / floor.insulation_assembly_r_value) * floor.area * (mj.ctd - 5.0 + mj.daily_range_temp_adjust[mj.daily_range_num])
        bldg_design_loads.Heat_Ceilings += (1.0 / floor.insulation_assembly_r_value) * floor.area * mj.htd
      else
        adjacent_space = floor.exterior_adjacent_to
        bldg_design_loads.Cool_Ceilings += (1.0 / floor.insulation_assembly_r_value) * floor.area * (mj.cool_design_temps[adjacent_space] - mj.cool_setpoint)
        bldg_design_loads.Heat_Ceilings += (1.0 / floor.insulation_assembly_r_value) * floor.area * (mj.heat_setpoint - mj.heat_design_temps[adjacent_space])
      end
    end
  end

  def self.process_load_floors(mj, bldg_design_loads)
    '''
    Heating and Cooling Loads: Floors
    '''

    bldg_design_loads.Heat_Floors = 0.0
    bldg_design_loads.Cool_Floors = 0.0

    @hpxml_bldg.floors.each do |floor|
      next unless floor.is_floor
      next unless floor.is_thermal_boundary

      if floor.is_exterior
        bldg_design_loads.Cool_Floors += (1.0 / floor.insulation_assembly_r_value) * floor.area * (mj.ctd - 5.0 + mj.daily_range_temp_adjust[mj.daily_range_num])
        bldg_design_loads.Heat_Floors += (1.0 / floor.insulation_assembly_r_value) * floor.area * mj.htd
      else # Partition floor
        adjacent_space = floor.exterior_adjacent_to
        if floor.is_floor && [HPXML::LocationCrawlspaceVented, HPXML::LocationCrawlspaceUnvented, HPXML::LocationBasementUnconditioned].include?(adjacent_space)
          u_floor = 1.0 / floor.insulation_assembly_r_value

          sum_ua_wall = 0.0
          sum_a_wall = 0.0
          @hpxml_bldg.foundation_walls.each do |foundation_wall|
            next unless foundation_wall.is_exterior && foundation_wall.interior_adjacent_to == adjacent_space

            _u_wall_with_soil, u_wall_without_soil = get_foundation_wall_properties(foundation_wall)

            sum_a_wall += foundation_wall.net_area
            sum_ua_wall += (u_wall_without_soil * foundation_wall.net_area)
          end
          @hpxml_bldg.walls.each do |wall|
            next unless wall.is_exterior && wall.interior_adjacent_to == adjacent_space

            sum_a_wall += wall.net_area
            sum_ua_wall += (1.0 / wall.insulation_assembly_r_value * wall.net_area)
          end
          fail 'Could not find connected walls.' if sum_a_wall <= 0

          u_wall = sum_ua_wall / sum_a_wall

          # Calculate partition temperature different cooling (PTDC) per Manual J Figure A12-17
          # Calculate partition temperature different heating (PTDH) per Manual J Figure A12-6
          if [HPXML::LocationCrawlspaceVented].include? adjacent_space
            # Vented or Leaky
            ptdc_floor = mj.ctd / (1.0 + (4.0 * u_floor) / (u_wall + 0.11))
            ptdh_floor = mj.htd / (1.0 + (4.0 * u_floor) / (u_wall + 0.11))
          elsif [HPXML::LocationCrawlspaceUnvented, HPXML::LocationBasementUnconditioned].include? adjacent_space
            # Sealed Tight
            ptdc_floor = u_wall * mj.ctd / (4.0 * u_floor + u_wall)
            ptdh_floor = u_wall * mj.htd / (4.0 * u_floor + u_wall)
          end

          bldg_design_loads.Cool_Floors += (1.0 / floor.insulation_assembly_r_value) * floor.area * ptdc_floor
          bldg_design_loads.Heat_Floors += (1.0 / floor.insulation_assembly_r_value) * floor.area * ptdh_floor
        else # E.g., floor over garage
          bldg_design_loads.Cool_Floors += (1.0 / floor.insulation_assembly_r_value) * floor.area * (mj.cool_design_temps[adjacent_space] - mj.cool_setpoint)
          bldg_design_loads.Heat_Floors += (1.0 / floor.insulation_assembly_r_value) * floor.area * (mj.heat_setpoint - mj.heat_design_temps[adjacent_space])
        end
      end
    end
  end

  def self.process_load_slabs(mj, bldg_design_loads)
    '''
    Heating and Cooling Loads: Floors
    '''

    bldg_design_loads.Heat_Slabs = 0.0

    @hpxml_bldg.slabs.each do |slab|
      next unless slab.is_thermal_boundary

      if slab.interior_adjacent_to == HPXML::LocationConditionedSpace # Slab-on-grade
        f_value = calc_slab_f_value(slab, @hpxml_bldg.site.ground_conductivity)
        bldg_design_loads.Heat_Slabs += f_value * slab.exposed_perimeter * mj.htd
      elsif HPXML::conditioned_below_grade_locations.include? slab.interior_adjacent_to
        # Based on MJ 8th Ed. A12-7 and ASHRAE HoF 2013 pg 18.31 Eq 40
        slab_is_insulated = false
        if slab.under_slab_insulation_width.to_f > 0 && slab.under_slab_insulation_r_value > 0
          slab_is_insulated = true
        elsif slab.perimeter_insulation_depth > 0 && slab.perimeter_insulation_r_value > 0
          slab_is_insulated = true
        elsif slab.under_slab_insulation_spans_entire_slab && slab.under_slab_insulation_r_value > 0
          slab_is_insulated = true
        end
        k_soil = 0.8 # Value from ASHRAE HoF, probably used by Manual J
        r_other = 1.47 # Value from ASHRAE HoF, probably used by Manual J
        ext_fnd_walls = @hpxml_bldg.foundation_walls.select { |fw| fw.is_exterior }
        z_f = ext_fnd_walls.map { |fw| fw.depth_below_grade * (fw.area / fw.height) }.sum(0.0) / ext_fnd_walls.map { |fw| fw.area / fw.height }.sum # Weighted-average (by length) below-grade depth
        sqrt_term = [slab.exposed_perimeter**2 - 16.0 * slab.area, 0.0].max
        length = slab.exposed_perimeter / 4.0 + Math.sqrt(sqrt_term) / 4.0
        width = slab.exposed_perimeter / 4.0 - Math.sqrt(sqrt_term) / 4.0
        w_b = [length, width].min
        w_b = [w_b, 1.0].max # handle zero exposed perimeter
        u_avg_bf = (2.0 * k_soil / (Math::PI * w_b)) * (Math::log(w_b / 2.0 + z_f / 2.0 + (k_soil * r_other) / Math::PI) - Math::log(z_f / 2.0 + (k_soil * r_other) / Math::PI))
        u_value = 0.85 * u_avg_bf # To account for the storage effect of soil, multiply by 0.85
        if slab_is_insulated
          u_value *= 0.7 # U-values are multiplied y 0.70 to produce U-values for insulated floors
        end
        bldg_design_loads.Heat_Slabs += u_value * slab.area * mj.htd
      end
    end
  end

  def self.process_load_infiltration_ventilation(mj, bldg_design_loads, weather)
    '''
    Heating and Cooling Loads: Infiltration & Ventilation
    '''

    sla, _ach50, _nach, _volume, _height, a_ext = Airflow.get_values_from_air_infiltration_measurements(@hpxml_bldg, @cfa, weather)
    sla *= a_ext
    ela = sla * @cfa

    ncfl_ag = @hpxml_bldg.building_construction.number_of_conditioned_floors_above_grade

    # Set stack/wind coefficients from Tables 5D/5E
    c_s = 0.015 * ncfl_ag
    c_w_base = [0.0133 * @hpxml_bldg.site.additional_properties.aim2_shelter_coeff - 0.0027, 0.0].max # Linear relationship between shelter coefficient and c_w coefficients by shielding class
    c_w = c_w_base * ncfl_ag**0.4

    ela_in2 = UnitConversions.convert(ela, 'ft^2', 'in^2')
    windspeed_cooling_mph = 7.5 # Table 5D/5E Wind Velocity Value footnote
    windspeed_heating_mph = 15.0 # Table 5D/5E Wind Velocity Value footnote

    icfm_Cooling = ela_in2 * (c_s * mj.ctd + c_w * windspeed_cooling_mph**2)**0.5
    icfm_Heating = ela_in2 * (c_s * mj.htd + c_w * windspeed_heating_mph**2)**0.5

    q_unb_cfm, q_preheat, q_precool, q_recirc, q_bal_Sens, q_bal_Lat = get_ventilation_rates()

    cfm_Heating = q_bal_Sens + (icfm_Heating**2.0 + q_unb_cfm**2.0)**0.5 - q_preheat - q_recirc

    cfm_cool_load_sens = q_bal_Sens + (icfm_Cooling**2.0 + q_unb_cfm**2.0)**0.5 - q_precool - q_recirc
    cfm_cool_load_lat = q_bal_Lat + (icfm_Cooling**2.0 + q_unb_cfm**2.0)**0.5 - q_recirc

    bldg_design_loads.Heat_InfilVent = 1.1 * mj.acf * cfm_Heating * mj.htd

    bldg_design_loads.Cool_InfilVent_Sens = 1.1 * mj.acf * cfm_cool_load_sens * mj.ctd
    bldg_design_loads.Cool_InfilVent_Lat = 0.68 * mj.acf * cfm_cool_load_lat * (mj.cool_design_grains - mj.cool_indoor_grains)
  end

  def self.process_load_internal_gains(bldg_design_loads)
    '''
    Cooling Load: Internal Gains
    '''

    bldg_design_loads.Cool_IntGains_Sens = @hpxml_bldg.header.manualj_internal_loads_sensible + 230.0 * @hpxml_bldg.header.manualj_num_occupants
    bldg_design_loads.Cool_IntGains_Lat = @hpxml_bldg.header.manualj_internal_loads_latent + 200.0 * @hpxml_bldg.header.manualj_num_occupants
  end

  def self.aggregate_loads(bldg_design_loads)
    '''
    Building Loads (excluding ducts)
    '''

    # Heating
    bldg_design_loads.Heat_Tot = [bldg_design_loads.Heat_Windows + bldg_design_loads.Heat_Skylights +
      bldg_design_loads.Heat_Doors + bldg_design_loads.Heat_Walls +
      bldg_design_loads.Heat_Floors + bldg_design_loads.Heat_Slabs +
      bldg_design_loads.Heat_Ceilings + bldg_design_loads.Heat_Roofs, 0.0].max +
                                 bldg_design_loads.Heat_InfilVent

    # Cooling
    bldg_design_loads.Cool_Sens = bldg_design_loads.Cool_Windows + bldg_design_loads.Cool_Skylights +
                                  bldg_design_loads.Cool_Doors + bldg_design_loads.Cool_Walls +
                                  bldg_design_loads.Cool_Floors + bldg_design_loads.Cool_Ceilings +
                                  bldg_design_loads.Cool_Roofs + bldg_design_loads.Cool_InfilVent_Sens +
                                  bldg_design_loads.Cool_IntGains_Sens
    bldg_design_loads.Cool_Lat = bldg_design_loads.Cool_InfilVent_Lat + bldg_design_loads.Cool_IntGains_Lat
    if bldg_design_loads.Cool_Lat < 0 # No latent loads; also zero out individual components
      bldg_design_loads.Cool_Lat = 0.0
      bldg_design_loads.Cool_InfilVent_Lat = 0.0
      bldg_design_loads.Cool_IntGains_Lat = 0.0
    end
    bldg_design_loads.Cool_Tot = bldg_design_loads.Cool_Sens + bldg_design_loads.Cool_Lat

    # Initialize ducts
    bldg_design_loads.Heat_Ducts = 0.0
    bldg_design_loads.Cool_Ducts_Sens = 0.0
    bldg_design_loads.Cool_Ducts_Lat = 0.0
  end

  def self.apply_hvac_temperatures(mj, system_design_loads, hvac_heating, hvac_cooling)
    '''
    HVAC Temperatures
    '''
    # Evaporative cooler temperature calculation based on Manual S Figure 4-7
    if @cooling_type == HPXML::HVACTypeEvaporativeCooler
      td_potential = mj.cool_design_temps[HPXML::LocationOutside] - mj.cool_outdoor_wetbulb
      td = td_potential * hvac_cooling.additional_properties.effectiveness
      @leaving_air_temp = mj.cool_design_temps[HPXML::LocationOutside] - td
    else
      # Calculate Leaving Air Temperature
      shr = [system_design_loads.Cool_Sens / system_design_loads.Cool_Tot, 1.0].min
      # Determine the Leaving Air Temperature (LAT) based on Manual S Table 1-4
      if shr < 0.80
        @leaving_air_temp = 54.0 # F
      elsif shr < 0.85
        # MJ8 says to use 56 degF in this SHR range. Linear interpolation provides a more
        # continuous supply air flow rate across building efficiency levels.
        @leaving_air_temp = ((58.0 - 54.0) / (0.85 - 0.80)) * (shr - 0.8) + 54.0 # F
      else
        @leaving_air_temp = 58.0 # F
      end
    end

    # Calculate Supply Air Temperature
    if hvac_heating.is_a? HPXML::HeatPump
      @supply_air_temp = 105.0 # F
      @backup_supply_air_temp = 120.0 # F
    else
      @supply_air_temp = 120.0 # F
    end
  end

  def self.apply_hvac_loads(hvac_heating, system_design_loads, bldg_design_loads, ducts_heat_load, ducts_cool_load_sens, ducts_cool_load_lat)
    # Calculate design loads that this HVAC system serves

    # Heating
    system_design_loads.Heat_Load = bldg_design_loads.Heat_Tot * @fraction_heat_load_served
    if @heating_type == HPXML::HVACTypeHeatPumpWaterLoopToAir
      # Size to meet original fraction load served (not adjusted value from HVAC.apply_shared_heating_systems()
      # This ensures, e.g., that an appropriate heating airflow is used for duct losses.
      system_design_loads.Heat_Load = system_design_loads.Heat_Load / (1.0 / hvac_heating.heating_efficiency_cop)
    end
    system_design_loads.Heat_Load_Supp = system_design_loads.Heat_Load * @fraction_heat_load_served

    # Cooling
    system_design_loads.Cool_Load_Tot = bldg_design_loads.Cool_Tot * @fraction_cool_load_served
    system_design_loads.Cool_Load_Sens = bldg_design_loads.Cool_Sens * @fraction_cool_load_served
    system_design_loads.Cool_Load_Lat = bldg_design_loads.Cool_Lat * @fraction_cool_load_served

    # After applying load fraction to building design loads (w/o ducts), add duct load specific to this HVAC system
    system_design_loads.Heat_Load += ducts_heat_load.to_f
    system_design_loads.Heat_Load_Supp += ducts_heat_load.to_f
    system_design_loads.Cool_Load_Sens += ducts_cool_load_sens.to_f
    system_design_loads.Cool_Load_Lat += ducts_cool_load_lat.to_f
    system_design_loads.Cool_Load_Tot += ducts_cool_load_sens.to_f + ducts_cool_load_lat.to_f
  end

  def self.apply_hvac_size_limits(hvac_cooling)
    @oversize_limit = 1.15
    @oversize_delta = 15000.0
    @undersize_limit = 0.9

    if not hvac_cooling.nil?
      if hvac_cooling.compressor_type == HPXML::HVACCompressorTypeTwoStage
        @oversize_limit = 1.2
      elsif hvac_cooling.compressor_type == HPXML::HVACCompressorTypeVariableSpeed
        @oversize_limit = 1.3
      end
    end
  end

  def self.apply_hvac_heat_pump_logic(hvac_sizing_values, hvac_cooling)
    return unless hvac_cooling.is_a? HPXML::HeatPump
    return if @fraction_cool_load_served == 0
    return if @fraction_heat_load_served == 0

    if @hpxml_bldg.header.heat_pump_sizing_methodology != HPXML::HeatPumpSizingACCA
      # If HERS/MaxLoad methodology, use at least the larger of heating/cooling loads for heat pump sizing.
      # Note: Heat_Load_Supp should NOT be adjusted; we only want to adjust the HP capacity, not the HP backup heating capacity.
      max_load = [hvac_sizing_values.Heat_Load, hvac_sizing_values.Cool_Load_Tot].max
      hvac_sizing_values.Heat_Load = max_load
      hvac_sizing_values.Cool_Load_Sens *= max_load / hvac_sizing_values.Cool_Load_Tot
      hvac_sizing_values.Cool_Load_Lat *= max_load / hvac_sizing_values.Cool_Load_Tot
      hvac_sizing_values.Cool_Load_Tot = max_load
    end
  end

  def self.get_duct_regain_factor(duct)
    # dse_Fregain values comes from MJ8 pg 204 and Walker (1998) "Technical background for default
    # values used for forced air systems in proposed ASHRAE Std. 152"

    dse_Fregain = nil

    if [HPXML::LocationOutside, HPXML::LocationRoofDeck].include? duct.duct_location
      dse_Fregain = 0.0

    elsif [HPXML::LocationOtherHousingUnit, HPXML::LocationOtherHeatedSpace, HPXML::LocationOtherMultifamilyBufferSpace,
           HPXML::LocationOtherNonFreezingSpace, HPXML::LocationExteriorWall, HPXML::LocationUnderSlab,
           HPXML::LocationManufacturedHomeBelly].include? duct.duct_location
      space_values = Geometry.get_temperature_scheduled_space_values(duct.duct_location)
      dse_Fregain = space_values[:f_regain]

    elsif [HPXML::LocationBasementUnconditioned, HPXML::LocationCrawlspaceVented, HPXML::LocationCrawlspaceUnvented].include? duct.duct_location

      ceilings = @hpxml_bldg.floors.select { |f| f.is_floor && [f.interior_adjacent_to, f.exterior_adjacent_to].include?(duct.duct_location) }
      avg_ceiling_rvalue = calculate_average_r_value(ceilings)
      ceiling_insulated = (avg_ceiling_rvalue > 4)

      walls = @hpxml_bldg.foundation_walls.select { |f| [f.interior_adjacent_to, f.exterior_adjacent_to].include? duct.duct_location }
      avg_wall_rvalue = calculate_average_r_value(walls)
      walls_insulated = (avg_wall_rvalue > 4)

      if duct.duct_location == HPXML::LocationBasementUnconditioned
        if not ceiling_insulated
          if not walls_insulated
            dse_Fregain = 0.50 # Uninsulated ceiling, uninsulated walls
          else
            dse_Fregain = 0.75 # Uninsulated ceiling, insulated walls
          end
        else
          dse_Fregain = 0.30 # Insulated ceiling
        end
      elsif duct.duct_location == HPXML::LocationCrawlspaceVented
        if ceiling_insulated && walls_insulated
          dse_Fregain = 0.17 # Insulated ceiling, insulated walls
        elsif ceiling_insulated && (not walls_insulated)
          dse_Fregain = 0.12 # Insulated ceiling, uninsulated walls
        elsif (not ceiling_insulated) && walls_insulated
          dse_Fregain = 0.66 # Uninsulated ceiling, insulated walls
        elsif (not ceiling_insulated) && (not walls_insulated)
          dse_Fregain = 0.50 # Uninsulated ceiling, uninsulated walls
        end
      elsif duct.duct_location == HPXML::LocationCrawlspaceUnvented
        if ceiling_insulated && walls_insulated
          dse_Fregain = 0.30 # Insulated ceiling, insulated walls
        elsif ceiling_insulated && (not walls_insulated)
          dse_Fregain = 0.16 # Insulated ceiling, uninsulated walls
        elsif (not ceiling_insulated) && walls_insulated
          dse_Fregain = 0.76 # Uninsulated ceiling, insulated walls
        elsif (not ceiling_insulated) && (not walls_insulated)
          dse_Fregain = 0.60 # Uninsulated ceiling, uninsulated walls
        end
      end

    elsif [HPXML::LocationAtticVented, HPXML::LocationAtticUnvented].include? duct.duct_location
      dse_Fregain = 0.10 # This would likely be higher for unvented attics with roof insulation

    elsif [HPXML::LocationGarage].include? duct.duct_location
      dse_Fregain = 0.05

    elsif HPXML::conditioned_locations.include? duct.duct_location
      dse_Fregain = 1.0

    end

    return dse_Fregain
  end

  def self.calculate_load_ducts_heating(mj, system_design_loads, hvac_heating)
    '''
    Heating Duct Loads
    '''

    return if hvac_heating.nil? || (system_design_loads.Heat_Tot == 0) || hvac_heating.distribution_system.nil? || hvac_heating.distribution_system.ducts.empty?
    return if @fraction_heat_load_served == 0

    init_heat_load = system_design_loads.Heat_Tot * @fraction_heat_load_served

    # Distribution system efficiency (DSE) calculations based on ASHRAE Standard 152

    duct_values = calc_duct_conduction_values(hvac_heating.distribution_system, mj.heat_design_temps)
    dse_As, dse_Ar, supply_r, return_r, dse_Tamb_s, dse_Tamb_r, dse_Fregain_s, dse_Fregain_r = duct_values

    # Initialize for the iteration
    delta = 1
    heat_load_next = init_heat_load

    for _iter in 0..19
      break if delta.abs <= 0.001

      heat_load_prev = heat_load_next

      # Calculate the new heating air flow rate
      heat_cfm = calc_airflow_rate_manual_s(mj, heat_load_next, (@supply_air_temp - mj.heat_setpoint))

      dse_Qs, dse_Qr = calc_duct_leakages_cfm25(hvac_heating.distribution_system, heat_cfm)

      dse_DE = calc_delivery_effectiveness_heating(mj, dse_Qs, dse_Qr, heat_cfm, heat_load_next, dse_Tamb_s, dse_Tamb_r, dse_As, dse_Ar, mj.heat_setpoint, dse_Fregain_s, dse_Fregain_r, supply_r, return_r)

      # Calculate the increase in heating load due to ducts (Approach: DE = Qload/Qequip -> Qducts = Qequip-Qload)
      heat_load_next = init_heat_load / dse_DE

      # Calculate the change since the last iteration
      delta = (heat_load_next - heat_load_prev) / heat_load_prev
    end

    ducts_heat_load = heat_load_next - init_heat_load
    return ducts_heat_load
  end

  def self.calculate_load_ducts_cooling(mj, system_design_loads, weather, hvac_cooling)
    '''
    Cooling Duct Loads
    '''

    return if hvac_cooling.nil? || (system_design_loads.Cool_Sens == 0) || hvac_cooling.distribution_system.nil? || hvac_cooling.distribution_system.ducts.empty?
    return if @fraction_cool_load_served == 0

    init_cool_load_sens = system_design_loads.Cool_Sens * @fraction_cool_load_served
    init_cool_load_lat = system_design_loads.Cool_Lat * @fraction_cool_load_served

    # Distribution system efficiency (DSE) calculations based on ASHRAE Standard 152

    duct_values = calc_duct_conduction_values(hvac_cooling.distribution_system, mj.cool_design_temps)
    dse_As, dse_Ar, supply_r, return_r, dse_Tamb_s, dse_Tamb_r, dse_Fregain_s, dse_Fregain_r = duct_values

    # Calculate the air enthalpy in the return duct location for DSE calculations
    dse_h_r = (1.006 * UnitConversions.convert(dse_Tamb_r, 'F', 'C') + weather.design.CoolingHumidityRatio * (2501.0 + 1.86 * UnitConversions.convert(dse_Tamb_r, 'F', 'C'))) * UnitConversions.convert(1.0, 'kJ', 'Btu') * UnitConversions.convert(1.0, 'lbm', 'kg')

    # Initialize for the iteration
    delta = 1
    cool_load_tot_next = init_cool_load_sens + init_cool_load_lat

    cool_cfm = calc_airflow_rate_manual_s(mj, init_cool_load_sens, (mj.cool_setpoint - @leaving_air_temp))
    _dse_Qs, dse_Qr = calc_duct_leakages_cfm25(hvac_cooling.distribution_system, cool_cfm)

    for _iter in 1..50
      break if delta.abs <= 0.001

      cool_load_tot_prev = cool_load_tot_next

      cool_load_lat, cool_load_sens = calculate_sensible_latent_split(mj, dse_Qr, cool_load_tot_next, init_cool_load_lat)
      cool_load_tot = cool_load_lat + cool_load_sens

      # Calculate the new cooling air flow rate
      cool_cfm = calc_airflow_rate_manual_s(mj, cool_load_sens, (mj.cool_setpoint - @leaving_air_temp))

      dse_Qs, dse_Qr = calc_duct_leakages_cfm25(hvac_cooling.distribution_system, cool_cfm)

      dse_DE, _dse_dTe_cooling, _cool_duct_sens = calc_delivery_effectiveness_cooling(mj, dse_Qs, dse_Qr, @leaving_air_temp, cool_cfm, cool_load_sens, dse_Tamb_s, dse_Tamb_r, dse_As, dse_Ar, mj.cool_setpoint, dse_Fregain_s, dse_Fregain_r, cool_load_tot, dse_h_r, supply_r, return_r)

      cool_load_tot_next = (init_cool_load_sens + init_cool_load_lat) / dse_DE

      # Calculate the change since the last iteration
      delta = (cool_load_tot_next - cool_load_tot_prev) / cool_load_tot_prev
    end

    ducts_cool_load_sens = cool_load_sens - init_cool_load_sens
    ducts_cool_load_lat = cool_load_lat - init_cool_load_lat
    return ducts_cool_load_sens, ducts_cool_load_lat
  end

  def self.apply_load_ducts(bldg_design_loads, total_ducts_heat_load, total_ducts_cool_load_sens, total_ducts_cool_load_lat)
    bldg_design_loads.Heat_Ducts += total_ducts_heat_load.to_f
    bldg_design_loads.Heat_Tot += total_ducts_heat_load.to_f
    bldg_design_loads.Cool_Ducts_Sens += total_ducts_cool_load_sens.to_f
    bldg_design_loads.Cool_Sens += total_ducts_cool_load_sens.to_f
    bldg_design_loads.Cool_Ducts_Lat += total_ducts_cool_load_lat.to_f
    bldg_design_loads.Cool_Lat += total_ducts_cool_load_lat.to_f
    bldg_design_loads.Cool_Tot += total_ducts_cool_load_sens.to_f + total_ducts_cool_load_lat.to_f
  end

  def self.apply_hvac_equipment_adjustments(mj, runner, hvac_sizing_values, weather, hvac_heating, hvac_cooling, hvac_system)
    '''
    Equipment Adjustments
    '''

    # Cooling

    if not hvac_cooling.nil?
      hvac_cooling_ap = hvac_cooling.additional_properties
      is_ducted = !hvac_cooling.distribution_system.nil?
    end

    if hvac_sizing_values.Cool_Load_Tot <= 0

      hvac_sizing_values.Cool_Capacity = 0.0
      hvac_sizing_values.Cool_Capacity_Sens = 0.0
      hvac_sizing_values.Cool_Airflow = 0.0

    elsif [HPXML::HVACTypeCentralAirConditioner,
           HPXML::HVACTypeHeatPumpAirToAir].include?(@cooling_type) ||
          ([HPXML::HVACTypeMiniSplitAirConditioner,
            HPXML::HVACTypeHeatPumpMiniSplit].include?(@cooling_type) && is_ducted)
      # For central systems, the installer can take steps to try to meet both sensible and latent loads,
      # such as different indoor/outdoor coil combinations and different blower settings.
      # Ductless systems don't offer this flexibility.

      entering_temp = @hpxml_bldg.header.manualj_cooling_design_temp
      hvac_cooling_speed = get_sizing_speed(hvac_cooling_ap, true)
      if hvac_cooling.compressor_type == HPXML::HVACCompressorTypeVariableSpeed
        idb_adj = adjust_indoor_condition_var_speed(entering_temp, mj.cool_indoor_wetbulb, :clg)
        odb_adj = adjust_outdoor_condition_var_speed(hvac_cooling.cooling_detailed_performance_data, entering_temp, hvac_cooling, :clg)
        total_cap_curve_value = odb_adj * idb_adj
      else
        coefficients = hvac_cooling_ap.cool_cap_ft_spec[hvac_cooling_speed]
        total_cap_curve_value = MathTools.biquadratic(mj.cool_indoor_wetbulb, entering_temp, coefficients)
      end

      cool_cap_rated = hvac_sizing_values.Cool_Load_Tot / total_cap_curve_value

      @hvac_cooling_shr = hvac_cooling_ap.cool_rated_shrs_gross[hvac_cooling_speed]
      sens_cap_rated = cool_cap_rated * @hvac_cooling_shr

      # Calculate the air flow rate required for design conditions
      hvac_sizing_values.Cool_Airflow = calc_airflow_rate_manual_s(mj, hvac_sizing_values.Cool_Load_Sens, (mj.cool_setpoint - @leaving_air_temp), cool_cap_rated)

      sensible_cap_curve_value = process_curve_fit(hvac_sizing_values.Cool_Airflow, hvac_sizing_values.Cool_Load_Tot, entering_temp)
      sens_cap_design = sens_cap_rated * sensible_cap_curve_value
      lat_cap_design = [hvac_sizing_values.Cool_Load_Tot - sens_cap_design, 1.0].max

      shr_biquadratic = get_shr_biquadratic
      a_sens = shr_biquadratic[0]
      b_sens = shr_biquadratic[1]
      c_sens = shr_biquadratic[3]
      d_sens = shr_biquadratic[5]

      # Adjust Sizing
      if hvac_cooling.is_a?(HPXML::HeatPump) && (@hpxml_bldg.header.heat_pump_sizing_methodology == HPXML::HeatPumpSizingHERS)
        hvac_sizing_values.Cool_Capacity = hvac_sizing_values.Cool_Load_Tot
        hvac_sizing_values.Cool_Capacity_Sens = hvac_sizing_values.Cool_Capacity * @hvac_cooling_shr

        cool_load_sens_cap_design = hvac_sizing_values.Cool_Capacity_Sens * sensible_cap_curve_value

      elsif lat_cap_design < hvac_sizing_values.Cool_Load_Lat
        # Size by MJ8 Latent load, return to rated conditions

        # Solve for the new sensible and total capacity at design conditions:
        # CoolingLoad_Lat = cool_cap_design - cool_load_sens_cap_design
        # solve the following for cool_cap_design: sens_cap_design = SHRRated * cool_cap_design / total_cap_curve_value * function(CFM/cool_cap_design, ODB)
        # substituting in CFM = cool_load_sens_cap_design / (1.1 * ACF * (cool_setpoint - LAT))

        cool_load_sens_cap_design = hvac_sizing_values.Cool_Load_Lat / ((total_cap_curve_value / @hvac_cooling_shr - \
                                  (b_sens + d_sens * entering_temp) / \
                                  (1.1 * mj.acf * (mj.cool_setpoint - @leaving_air_temp))) / \
                                  (a_sens + c_sens * entering_temp) - 1.0)

        # Ensure equipment is not being undersized
        cool_load_sens_cap_design = [cool_load_sens_cap_design, @undersize_limit * hvac_sizing_values.Cool_Load_Sens].max

        cool_cap_design = cool_load_sens_cap_design + hvac_sizing_values.Cool_Load_Lat

        # The SHR of the equipment at the design condition
        shr_design = cool_load_sens_cap_design / cool_cap_design

        # If the adjusted equipment size is negative (occurs at altitude), use oversize limit (the adjustment
        # almost always hits the oversize limit in this case, making this a safe assumption)
        if (cool_cap_design < 0) || (cool_load_sens_cap_design < 0)
          cool_cap_design = @oversize_limit * hvac_sizing_values.Cool_Load_Tot
        end

        # Limit total capacity to oversize limit
        cool_cap_design = [cool_cap_design, @oversize_limit * hvac_sizing_values.Cool_Load_Tot].min

        # Determine rated capacities
        hvac_sizing_values.Cool_Capacity = cool_cap_design / total_cap_curve_value
        hvac_sizing_values.Cool_Capacity_Sens = hvac_sizing_values.Cool_Capacity * @hvac_cooling_shr

        # Determine the final sensible capacity at design using the SHR
        cool_load_sens_cap_design = shr_design * cool_cap_design

      elsif sens_cap_design < @undersize_limit * hvac_sizing_values.Cool_Load_Sens
        # Size by MJ8 Sensible load, return to rated conditions, find Sens with SHRRated. Limit total
        # capacity to oversizing limit

        sens_cap_design = @undersize_limit * hvac_sizing_values.Cool_Load_Sens

        # Solve for the new total system capacity at design conditions:
        # sens_cap_design   = sens_cap_rated * sensible_cap_curve_value
        #                  = SHRRated * cool_cap_design / total_cap_curve_value * sensible_cap_curve_value
        #                  = SHRRated * cool_cap_design / total_cap_curve_value * function(CFM/cool_cap_design, ODB)

        cool_cap_design = (sens_cap_design / (@hvac_cooling_shr / total_cap_curve_value) - \
                                           (b_sens * UnitConversions.convert(hvac_sizing_values.Cool_Airflow, 'ton', 'Btu/hr') + \
                                           d_sens * UnitConversions.convert(hvac_sizing_values.Cool_Airflow, 'ton', 'Btu/hr') * entering_temp)) / \
                          (a_sens + c_sens * entering_temp)

        # Limit total capacity to oversize limit
        cool_cap_design = [cool_cap_design, @oversize_limit * hvac_sizing_values.Cool_Load_Tot].min

        hvac_sizing_values.Cool_Capacity = cool_cap_design / total_cap_curve_value
        hvac_sizing_values.Cool_Capacity_Sens = hvac_sizing_values.Cool_Capacity * @hvac_cooling_shr

        # Recalculate the air flow rate in case the oversizing limit has been used
        cool_load_sens_cap_design = hvac_sizing_values.Cool_Capacity_Sens * sensible_cap_curve_value

      else
        hvac_sizing_values.Cool_Capacity = hvac_sizing_values.Cool_Load_Tot / total_cap_curve_value
        hvac_sizing_values.Cool_Capacity_Sens = hvac_sizing_values.Cool_Capacity * @hvac_cooling_shr

        cool_load_sens_cap_design = hvac_sizing_values.Cool_Capacity_Sens * sensible_cap_curve_value
      end

      # Calculate the final air flow rate using final sensible capacity at design
      hvac_sizing_values.Cool_Airflow = calc_airflow_rate_manual_s(mj, cool_load_sens_cap_design, (mj.cool_setpoint - @leaving_air_temp), hvac_sizing_values.Cool_Capacity)

    elsif [HPXML::HVACTypeHeatPumpMiniSplit,
           HPXML::HVACTypeMiniSplitAirConditioner].include?(@cooling_type) && !is_ducted

      hvac_cooling_speed = get_sizing_speed(hvac_cooling_ap, true)
      hvac_cooling_shr = hvac_cooling_ap.cool_rated_shrs_gross[hvac_cooling_speed]

      if hvac_cooling.is_a?(HPXML::HeatPump) && (@hpxml_bldg.header.heat_pump_sizing_methodology == HPXML::HeatPumpSizingHERS)
        hvac_sizing_values.Cool_Capacity = hvac_sizing_values.Cool_Load_Tot
        hvac_sizing_values.Cool_Capacity_Sens = hvac_sizing_values.Cool_Capacity * hvac_cooling_shr
      else
        entering_temp = @hpxml_bldg.header.manualj_cooling_design_temp
        idb_adj = adjust_indoor_condition_var_speed(entering_temp, mj.cool_indoor_wetbulb, :clg)
        odb_adj = adjust_outdoor_condition_var_speed(hvac_cooling.cooling_detailed_performance_data, entering_temp, hvac_cooling, :clg)
        total_cap_curve_value = odb_adj * idb_adj

        hvac_sizing_values.Cool_Capacity = (hvac_sizing_values.Cool_Load_Tot / total_cap_curve_value)
        hvac_sizing_values.Cool_Capacity_Sens = hvac_sizing_values.Cool_Capacity * hvac_cooling_shr
      end

      hvac_sizing_values.Cool_Airflow = calc_airflow_rate_user(hvac_sizing_values.Cool_Capacity, hvac_cooling_ap.cool_rated_cfm_per_ton[hvac_cooling_speed], hvac_cooling_ap.cool_capacity_ratios[hvac_cooling_speed])

    elsif [HPXML::HVACTypeRoomAirConditioner,
           HPXML::HVACTypePTAC,
           HPXML::HVACTypeHeatPumpPTHP,
           HPXML::HVACTypeHeatPumpRoom].include? @cooling_type

      hvac_cooling_speed = get_sizing_speed(hvac_cooling_ap, true)
      hvac_cooling_shr = hvac_cooling_ap.cool_rated_shrs_gross[hvac_cooling_speed]

      if hvac_cooling.is_a?(HPXML::HeatPump) && (@hpxml_bldg.header.heat_pump_sizing_methodology == HPXML::HeatPumpSizingHERS)
        hvac_sizing_values.Cool_Capacity = hvac_sizing_values.Cool_Load_Tot
        hvac_sizing_values.Cool_Capacity_Sens = hvac_sizing_values.Cool_Capacity * hvac_cooling_shr
      else
        entering_temp = @hpxml_bldg.header.manualj_cooling_design_temp
        total_cap_curve_value = MathTools.biquadratic(mj.cool_indoor_wetbulb, entering_temp, hvac_cooling_ap.cool_cap_ft_spec[hvac_cooling_speed])

        hvac_sizing_values.Cool_Capacity = hvac_sizing_values.Cool_Load_Tot / total_cap_curve_value
        hvac_sizing_values.Cool_Capacity_Sens = hvac_sizing_values.Cool_Capacity * hvac_cooling_shr
      end

      hvac_sizing_values.Cool_Airflow = calc_airflow_rate_user(hvac_sizing_values.Cool_Capacity, hvac_cooling_ap.cool_rated_cfm_per_ton[0], 1.0)

    elsif HPXML::HVACTypeHeatPumpGroundToAir == @cooling_type

      coil_bf = gshp_coil_bf
      entering_temp = hvac_cooling_ap.design_chw
      hvac_cooling_speed = get_sizing_speed(hvac_cooling_ap, true)

      # Calculate the air flow rate required for design conditions
      hvac_sizing_values.Cool_Airflow = calc_airflow_rate_manual_s(mj, hvac_sizing_values.Cool_Load_Sens, (mj.cool_setpoint - @leaving_air_temp))

      # Neglecting the water flow rate for now because it's not available yet. Air flow rate is pre-adjusted values.
      design_wb_temp = UnitConversions.convert(mj.cool_indoor_wetbulb, 'f', 'k')
      design_db_temp = UnitConversions.convert(mj.cool_setpoint, 'f', 'k')
      design_w_temp = UnitConversions.convert(entering_temp, 'f', 'k')
      design_vfr_air = UnitConversions.convert(hvac_sizing_values.Cool_Airflow, 'cfm', 'm^3/s')

      cool_cap_curve_spec = hvac_cooling_ap.cool_cap_curve_spec[hvac_cooling_speed]
      cool_sh_curve_spec = hvac_cooling_ap.cool_sh_curve_spec[hvac_cooling_speed]
      total_cap_curve_value, sensible_cap_curve_value = calc_gshp_clg_curve_value(cool_cap_curve_spec, cool_sh_curve_spec, design_wb_temp, design_db_temp, design_w_temp, design_vfr_air, nil)

      bypass_factor_curve_value = MathTools.biquadratic(mj.cool_indoor_wetbulb, mj.cool_setpoint, gshp_coil_bf_ft_spec)
      hvac_cooling_shr = hvac_cooling_ap.cool_rated_shrs_gross[hvac_cooling_speed]

      if @hpxml_bldg.header.heat_pump_sizing_methodology == HPXML::HeatPumpSizingHERS
        hvac_sizing_values.Cool_Capacity = hvac_sizing_values.Cool_Load_Tot
        hvac_sizing_values.Cool_Capacity_Sens = hvac_sizing_values.Cool_Capacity * hvac_cooling_shr
      else
        hvac_sizing_values.Cool_Capacity = hvac_sizing_values.Cool_Load_Tot / total_cap_curve_value # Note: cool_cap_design = hvac_sizing_values.Cool_Load_Tot
        hvac_sizing_values.Cool_Capacity_Sens = hvac_sizing_values.Cool_Capacity * hvac_cooling_shr

        cool_load_sens_cap_design = (hvac_sizing_values.Cool_Capacity_Sens * sensible_cap_curve_value /
                                   (1.0 + (1.0 - coil_bf * bypass_factor_curve_value) *
                                   (80.0 - mj.cool_setpoint) / (mj.cool_setpoint - @leaving_air_temp)))
        cool_load_lat_cap_design = hvac_sizing_values.Cool_Load_Tot - cool_load_sens_cap_design

        # Adjust Sizing so that coil sensible at design >= CoolingLoad_Sens, and coil latent at design >= CoolingLoad_Lat, and equipment SHRRated is maintained.
        cool_load_sens_cap_design = [cool_load_sens_cap_design, hvac_sizing_values.Cool_Load_Sens].max
        cool_load_lat_cap_design = [cool_load_lat_cap_design, hvac_sizing_values.Cool_Load_Lat].max
        cool_cap_design = cool_load_sens_cap_design + cool_load_lat_cap_design

        # Limit total capacity via oversizing limit
        cool_cap_design = [cool_cap_design, @oversize_limit * hvac_sizing_values.Cool_Load_Tot].min
        hvac_sizing_values.Cool_Capacity = cool_cap_design / total_cap_curve_value
        hvac_sizing_values.Cool_Capacity_Sens = hvac_sizing_values.Cool_Capacity * hvac_cooling_shr
      end

      # Recalculate the air flow rate in case the oversizing limit has been used
      cool_load_sens_cap_design = (hvac_sizing_values.Cool_Capacity_Sens * sensible_cap_curve_value /
                                 (1.0 + (1.0 - coil_bf * bypass_factor_curve_value) *
                                 (80.0 - mj.cool_setpoint) / (mj.cool_setpoint - @leaving_air_temp)))
      hvac_sizing_values.Cool_Airflow = calc_airflow_rate_manual_s(mj, cool_load_sens_cap_design, (mj.cool_setpoint - @leaving_air_temp), hvac_sizing_values.Cool_Capacity)

    elsif HPXML::HVACTypeEvaporativeCooler == @cooling_type

      hvac_sizing_values.Cool_Capacity = hvac_sizing_values.Cool_Load_Tot
      hvac_sizing_values.Cool_Capacity_Sens = hvac_sizing_values.Cool_Load_Sens
      if mj.cool_setpoint - @leaving_air_temp > 0
        hvac_sizing_values.Cool_Airflow = calc_airflow_rate_manual_s(mj, hvac_sizing_values.Cool_Load_Sens, (mj.cool_setpoint - @leaving_air_temp))
      else
        hvac_sizing_values.Cool_Airflow = @cfa * 2.0 # Use industry rule of thumb sizing method adopted by HEScore
      end

    elsif HPXML::HVACTypeHeatPumpWaterLoopToAir == @cooling_type

      # Model only currently used for heating
      hvac_sizing_values.Cool_Capacity = 0.0
      hvac_sizing_values.Cool_Capacity_Sens = 0.0
      hvac_sizing_values.Cool_Airflow = 0.0

    elsif @cooling_type.nil?

      hvac_sizing_values.Cool_Capacity = 0.0
      hvac_sizing_values.Cool_Capacity_Sens = 0.0
      hvac_sizing_values.Cool_Airflow = 0.0

    else

      fail "Unexpected cooling type: #{@cooling_type}."

    end

    # Heating

    if not hvac_heating.nil?
      hvac_heating_ap = hvac_heating.additional_properties
      is_ducted = !hvac_heating.distribution_system.nil?
    end

    if hvac_sizing_values.Heat_Load <= 0

      hvac_sizing_values.Heat_Capacity = 0.0
      hvac_sizing_values.Heat_Capacity_Supp = 0.0
      hvac_sizing_values.Heat_Airflow = 0.0

    elsif [HPXML::HVACTypeHeatPumpAirToAir,
           HPXML::HVACTypeHeatPumpMiniSplit,
           HPXML::HVACTypeHeatPumpPTHP,
           HPXML::HVACTypeHeatPumpRoom].include? @heating_type

      hvac_heating_speed = get_sizing_speed(hvac_heating_ap, false)
      if hvac_heating.is_a?(HPXML::HeatPump) && (@hpxml_bldg.header.heat_pump_sizing_methodology == HPXML::HeatPumpSizingHERS)
        hvac_sizing_values.Heat_Capacity = hvac_sizing_values.Heat_Load
      else
        process_heat_pump_adjustment(mj, runner, hvac_sizing_values, weather, hvac_heating, total_cap_curve_value, hvac_system, hvac_heating_speed)
      end

      hvac_sizing_values.Heat_Capacity_Supp = hvac_sizing_values.Heat_Load_Supp
      if (@heating_type == HPXML::HVACTypeHeatPumpAirToAir) || (@heating_type == HPXML::HVACTypeHeatPumpMiniSplit && is_ducted)
        hvac_sizing_values.Heat_Airflow = calc_airflow_rate_manual_s(mj, hvac_sizing_values.Heat_Capacity, (@supply_air_temp - mj.heat_setpoint), hvac_sizing_values.Heat_Capacity)
      else
        hvac_sizing_values.Heat_Airflow = calc_airflow_rate_user(hvac_sizing_values.Heat_Capacity, hvac_heating_ap.heat_rated_cfm_per_ton[hvac_heating_speed], hvac_heating_ap.heat_capacity_ratios[hvac_heating_speed])
      end

    elsif [HPXML::HVACTypeHeatPumpGroundToAir].include? @heating_type

      if @hpxml_bldg.header.heat_pump_sizing_methodology == HPXML::HeatPumpSizingHERS
        hvac_sizing_values.Heat_Capacity = hvac_sizing_values.Heat_Load
        hvac_sizing_values.Heat_Capacity_Supp = hvac_sizing_values.Heat_Load_Supp
      elsif hvac_sizing_values.Cool_Capacity > 0
        hvac_sizing_values.Heat_Capacity = hvac_sizing_values.Heat_Load
        hvac_sizing_values.Heat_Capacity_Supp = hvac_sizing_values.Heat_Load_Supp

        # For single stage compressor, when heating capacity is much larger than cooling capacity,
        # in order to avoid frequent cycling in cooling mode, heating capacity is derated to 75%.
        if hvac_sizing_values.Heat_Capacity >= 1.5 * hvac_sizing_values.Cool_Capacity
          hvac_sizing_values.Heat_Capacity = hvac_sizing_values.Heat_Load * 0.75
        end

        hvac_sizing_values.Cool_Capacity = [hvac_sizing_values.Cool_Capacity, hvac_sizing_values.Heat_Capacity].max
        hvac_sizing_values.Heat_Capacity = hvac_sizing_values.Cool_Capacity

        hvac_sizing_values.Cool_Capacity_Sens = hvac_sizing_values.Cool_Capacity * hvac_cooling_shr
        cool_load_sens_cap_design = (hvac_sizing_values.Cool_Capacity_Sens * sensible_cap_curve_value /
                                   (1.0 + (1.0 - gshp_coil_bf * bypass_factor_curve_value) *
                                   (80.0 - mj.cool_setpoint) / (mj.cool_setpoint - @leaving_air_temp)))
        hvac_sizing_values.Cool_Airflow = calc_airflow_rate_manual_s(mj, cool_load_sens_cap_design, (mj.cool_setpoint - @leaving_air_temp), hvac_sizing_values.Cool_Capacity)
      else
        hvac_sizing_values.Heat_Capacity = hvac_sizing_values.Heat_Load
        hvac_sizing_values.Heat_Capacity_Supp = hvac_sizing_values.Heat_Load_Supp
      end
      hvac_sizing_values.Heat_Airflow = calc_airflow_rate_manual_s(mj, hvac_sizing_values.Heat_Capacity, (@supply_air_temp - mj.heat_setpoint))

    elsif [HPXML::HVACTypeHeatPumpWaterLoopToAir].include? @heating_type

      hvac_sizing_values.Heat_Capacity = hvac_sizing_values.Heat_Load
      hvac_sizing_values.Heat_Capacity_Supp = hvac_sizing_values.Heat_Load_Supp

      hvac_sizing_values.Heat_Airflow = calc_airflow_rate_manual_s(mj, hvac_sizing_values.Heat_Capacity, (@supply_air_temp - mj.heat_setpoint), hvac_sizing_values.Heat_Capacity)

    elsif (@heating_type == HPXML::HVACTypeFurnace) || ((not hvac_cooling.nil?) && hvac_cooling.has_integrated_heating)

      hvac_sizing_values.Heat_Capacity = hvac_sizing_values.Heat_Load
      hvac_sizing_values.Heat_Capacity_Supp = 0.0

      hvac_sizing_values.Heat_Airflow = calc_airflow_rate_manual_s(mj, hvac_sizing_values.Heat_Capacity, (@supply_air_temp - mj.heat_setpoint), hvac_sizing_values.Heat_Capacity)

    elsif [HPXML::HVACTypeStove,
           HPXML::HVACTypeSpaceHeater,
           HPXML::HVACTypeWallFurnace,
           HPXML::HVACTypeFloorFurnace,
           HPXML::HVACTypeFireplace].include? @heating_type

      hvac_sizing_values.Heat_Capacity = hvac_sizing_values.Heat_Load
      hvac_sizing_values.Heat_Capacity_Supp = 0.0

      if hvac_heating_ap.heat_rated_cfm_per_ton[0] > 0
        # Fixed airflow rate
        hvac_sizing_values.Heat_Airflow = UnitConversions.convert(hvac_sizing_values.Heat_Capacity, 'Btu/hr', 'ton') * hvac_heating_ap.heat_rated_cfm_per_ton[0]
      else
        # Autosized airflow rate
        hvac_sizing_values.Heat_Airflow = calc_airflow_rate_manual_s(mj, hvac_sizing_values.Heat_Capacity, (@supply_air_temp - mj.heat_setpoint), hvac_sizing_values.Heat_Capacity)
      end

    elsif [HPXML::HVACTypeBoiler,
           HPXML::HVACTypeElectricResistance].include? @heating_type

      hvac_sizing_values.Heat_Capacity = hvac_sizing_values.Heat_Load
      hvac_sizing_values.Heat_Capacity_Supp = 0.0
      hvac_sizing_values.Heat_Airflow = 0.0

    elsif @heating_type.nil?

      hvac_sizing_values.Heat_Capacity = 0.0
      hvac_sizing_values.Heat_Capacity_Supp = 0.0
      hvac_sizing_values.Heat_Airflow = 0.0

    else

      fail "Unexpected heating type: #{@heating_type}."

    end
  end

  def self.adjust_indoor_condition_var_speed(adjusted_outdoor_temp, adjusted_indoor_temp, mode)
    if mode == :clg
      rated_indoor_temp = HVAC::AirSourceCoolRatedIWB
      coefficients_1speed = HVAC.get_cool_cap_eir_ft_spec(HPXML::HVACCompressorTypeSingleStage)[0][0]
    elsif mode == :htg
      rated_indoor_temp = HVAC::AirSourceHeatRatedIDB
      capacity_retention_temp_1speed, capacity_retention_fraction_1speed = HVAC.get_default_heating_capacity_retention(HPXML::HVACCompressorTypeSingleStage)
      coefficients_1speed = HVAC.get_heat_cap_eir_ft_spec(HPXML::HVACCompressorTypeSingleStage, capacity_retention_temp_1speed, capacity_retention_fraction_1speed)[0][0]
    end
    return MathTools.biquadratic(adjusted_indoor_temp, adjusted_outdoor_temp, coefficients_1speed) / MathTools.biquadratic(rated_indoor_temp, adjusted_outdoor_temp, coefficients_1speed)
  end

  def self.adjust_outdoor_condition_var_speed(detailed_performance_data, adjusted_outdoor_temp, hvac_sys, mode)
    rated_odb = (mode == :clg) ? HVAC::AirSourceCoolRatedODB : HVAC::AirSourceHeatRatedODB
    if detailed_performance_data.empty?
      # Based on retention fraction and retention temperature
      if mode == :clg
        capacity_retention_temperature = hvac_sys.additional_properties.cooling_capacity_retention_temperature
        capacity_retention_fraction = hvac_sys.additional_properties.cooling_capacity_retention_fraction
      elsif mode == :htg
        capacity_retention_temperature, capacity_retention_fraction = HVAC.get_heating_capacity_retention(hvac_sys)
      end
      odb_adj = (1.0 - capacity_retention_fraction) / (rated_odb - capacity_retention_temperature) * (adjusted_outdoor_temp - rated_odb) + 1.0
    else # there are detailed performance data
      # Based on detailed performance data
      max_rated_dp = detailed_performance_data.find { |dp| dp.outdoor_temperature == rated_odb && dp.capacity_description == HPXML::CapacityDescriptionMaximum }
      if max_rated_dp.capacity.nil?
        property = :capacity_fraction_of_nominal
      else
        property = :capacity
      end
      capacity_max = detailed_performance_data.find { |dp| dp.outdoor_temperature == rated_odb && dp.capacity_description == HPXML::CapacityDescriptionMaximum }.send(property)
      odb_adj = HVAC.interpolate_to_odb_table_point(detailed_performance_data, HPXML::CapacityDescriptionMaximum, adjusted_outdoor_temp, property) / capacity_max
    end
    return odb_adj
  end

  def self.apply_hvac_installation_quality(mj, hvac_sizing_values, hvac_heating, hvac_cooling)
    # Increases the autosized heating/cooling capacities to account for any reduction
    # in capacity due to HVAC installation quality. This is done to prevent causing
    # unmet loads.

    cool_charge_defect_ratio = 0.0
    cool_airflow_defect_ratio = 0.0
    heat_airflow_defect_ratio = 0.0

    if not hvac_cooling.nil?
      if hvac_cooling.respond_to? :charge_defect_ratio
        cool_charge_defect_ratio = hvac_cooling.charge_defect_ratio.to_f
      end
      if hvac_cooling.respond_to? :airflow_defect_ratio
        cool_airflow_defect_ratio = hvac_cooling.airflow_defect_ratio.to_f
      end
    end
    if (not hvac_heating.nil?)
      if hvac_heating.respond_to? :airflow_defect_ratio
        heat_airflow_defect_ratio = hvac_heating.airflow_defect_ratio.to_f
      end
    end

    return if (cool_charge_defect_ratio.abs < 0.001) && (cool_airflow_defect_ratio.abs < 0.001) && (heat_airflow_defect_ratio.abs < 0.001)

    # Cooling

    f_ch = cool_charge_defect_ratio.round(3)

    if [HPXML::HVACTypeHeatPumpAirToAir,
        HPXML::HVACTypeCentralAirConditioner,
        HPXML::HVACTypeHeatPumpMiniSplit,
        HPXML::HVACTypeMiniSplitAirConditioner,
        HPXML::HVACTypeHeatPumpGroundToAir].include?(@cooling_type) && @fraction_cool_load_served > 0

      hvac_cooling_ap = hvac_cooling.additional_properties
      hvac_cooling_speed = get_sizing_speed(hvac_cooling_ap, true)

      if @cooling_type != HPXML::HVACTypeHeatPumpGroundToAir
        cool_cfm_m3s = UnitConversions.convert(hvac_sizing_values.Cool_Airflow, 'cfm', 'm^3/s')
        cool_airflow_rated_ratio = cool_cfm_m3s / HVAC.calc_rated_airflow(hvac_sizing_values.Cool_Capacity * hvac_cooling_ap.cool_capacity_ratios[hvac_cooling_speed], hvac_cooling_ap.cool_rated_cfm_per_ton[hvac_cooling_speed])
        cool_airflow_rated_defect_ratio = cool_cfm_m3s * (1 + cool_airflow_defect_ratio) / HVAC.calc_rated_airflow(hvac_sizing_values.Cool_Capacity * hvac_cooling_ap.cool_capacity_ratios[hvac_cooling_speed], hvac_cooling_ap.cool_rated_cfm_per_ton[hvac_cooling_speed])
      else
        cool_airflow_rated_ratio = 1.0 # actual air flow is equal to rated (before applying defect ratio) in current methodology
        cool_airflow_rated_defect_ratio = 1 + cool_airflow_defect_ratio
      end

      # NOTE: heat pump (cooling) curves don't exhibit expected trends at extreme faults;
      clg_fff_cap_coeff, _clg_fff_eir_coeff = HVAC.get_cool_cap_eir_fflow_spec(HPXML::HVACCompressorTypeSingleStage)[0]
      a1_AF_Qgr_c = clg_fff_cap_coeff[0]
      a2_AF_Qgr_c = clg_fff_cap_coeff[1]
      a3_AF_Qgr_c = clg_fff_cap_coeff[2]

      qgr_values, _p_values, ff_chg_values = HVAC.get_charge_fault_cooling_coeff(f_ch)

      a1_CH_Qgr_c = qgr_values[0]
      a2_CH_Qgr_c = qgr_values[1]
      a3_CH_Qgr_c = qgr_values[2]
      a4_CH_Qgr_c = qgr_values[3]

      q0_CH = a1_CH_Qgr_c
      q1_CH = a2_CH_Qgr_c * UnitConversions.convert(mj.cool_setpoint, 'F', 'C')
      q2_CH = a3_CH_Qgr_c * UnitConversions.convert(@hpxml_bldg.header.manualj_cooling_design_temp, 'F', 'C')
      q3_CH = a4_CH_Qgr_c * f_ch
      y_CH_Q_c = 1 + ((q0_CH + q1_CH + q2_CH + q3_CH) * f_ch)

      ff_ch_c = (1.0 / (1.0 + (qgr_values[0] + (qgr_values[1] * ff_chg_values[0]) + (qgr_values[2] * ff_chg_values[1]) + (qgr_values[3] * f_ch)) * f_ch)).round(3)
      ff_AF_c = cool_airflow_rated_defect_ratio.round(3)
      ff_AF_comb_c = ff_ch_c * ff_AF_c

      q_AF_CH = a1_AF_Qgr_c + (a2_AF_Qgr_c * ff_ch_c) + (a3_AF_Qgr_c * ff_ch_c * ff_ch_c)
      p_CH_Q_c = y_CH_Q_c / q_AF_CH

      p_AF_Q_c = a1_AF_Qgr_c + (a2_AF_Qgr_c * ff_AF_comb_c) + (a3_AF_Qgr_c * ff_AF_comb_c * ff_AF_comb_c)

      cool_cap_fff = (p_CH_Q_c * p_AF_Q_c)

      # calculate the capacity impact by defects
      ff_AF_c_nodefect = cool_airflow_rated_ratio.round(3)
      cool_cap_fff_nodefect = a1_AF_Qgr_c + a2_AF_Qgr_c * ff_AF_c_nodefect + a3_AF_Qgr_c * ff_AF_c_nodefect * ff_AF_c_nodefect
      cap_clg_ratio = 1 / (cool_cap_fff / cool_cap_fff_nodefect)

      prev_capacity = hvac_sizing_values.Cool_Capacity
      hvac_sizing_values.Cool_Capacity *= cap_clg_ratio
      hvac_sizing_values.Cool_Capacity_Sens = hvac_sizing_values.Cool_Capacity * hvac_cooling_ap.cool_rated_shrs_gross[hvac_cooling_speed]
      if prev_capacity > 0 # Preserve cfm/ton
        hvac_sizing_values.Cool_Airflow = hvac_sizing_values.Cool_Airflow * hvac_sizing_values.Cool_Capacity / prev_capacity
      else
        hvac_sizing_values.Cool_Airflow = 0.0
      end
    end

    # Heating

    if [HPXML::HVACTypeHeatPumpAirToAir,
        HPXML::HVACTypeHeatPumpMiniSplit,
        HPXML::HVACTypeHeatPumpGroundToAir].include?(@heating_type) && @fraction_heat_load_served > 0

      hvac_heating_ap = hvac_heating.additional_properties
      hvac_heating_speed = get_sizing_speed(hvac_heating_ap, false)

      if @heating_type != HPXML::HVACTypeHeatPumpGroundToAir
        heat_cfm_m3s = UnitConversions.convert(hvac_sizing_values.Heat_Airflow, 'cfm', 'm^3/s')
        heat_airflow_rated_ratio = heat_cfm_m3s / HVAC.calc_rated_airflow(hvac_sizing_values.Heat_Capacity * hvac_heating_ap.heat_capacity_ratios[hvac_heating_speed], hvac_heating_ap.heat_rated_cfm_per_ton[hvac_heating_speed])
        heat_airflow_rated_defect_ratio = heat_cfm_m3s * (1 + heat_airflow_defect_ratio) / HVAC.calc_rated_airflow(hvac_sizing_values.Heat_Capacity * hvac_heating_ap.heat_capacity_ratios[hvac_heating_speed], hvac_heating_ap.heat_rated_cfm_per_ton[hvac_heating_speed])
      else
        heat_airflow_rated_ratio = 1.0 # actual air flow is equal to rated (before applying defect ratio) in current methodology
        heat_airflow_rated_defect_ratio = 1 + heat_airflow_defect_ratio
      end

      htg_fff_cap_coeff, _htg_fff_eir_coeff = HVAC.get_heat_cap_eir_fflow_spec(HPXML::HVACCompressorTypeSingleStage)[0]
      a1_AF_Qgr_h = htg_fff_cap_coeff[0]
      a2_AF_Qgr_h = htg_fff_cap_coeff[1]
      a3_AF_Qgr_h = htg_fff_cap_coeff[2]

      qgr_values, _p_values, ff_chg_values = HVAC.get_charge_fault_heating_coeff(f_ch)

      a1_CH_Qgr_h = qgr_values[0]
      a2_CH_Qgr_h = qgr_values[2]
      a3_CH_Qgr_h = qgr_values[3]

      qh1_CH = a1_CH_Qgr_h
      qh2_CH = a2_CH_Qgr_h * UnitConversions.convert(@hpxml_bldg.header.manualj_heating_design_temp, 'F', 'C')
      qh3_CH = a3_CH_Qgr_h * f_ch
      y_CH_Q_h = 1 + ((qh1_CH + qh2_CH + qh3_CH) * f_ch)

      ff_ch_h = (1 / (1 + (qgr_values[0] + qgr_values[2] * ff_chg_values[1] + qgr_values[3] * f_ch) * f_ch)).round(3)
      ff_AF_h = heat_airflow_rated_defect_ratio.round(3)
      ff_AF_comb_h = ff_ch_h * ff_AF_h

      qh_AF_CH = a1_AF_Qgr_h + (a2_AF_Qgr_h * ff_ch_h) + (a3_AF_Qgr_h * ff_ch_h * ff_ch_h)
      p_CH_Q_h = y_CH_Q_h / qh_AF_CH

      p_AF_Q_h = a1_AF_Qgr_h + (a2_AF_Qgr_h * ff_AF_comb_h) + (a3_AF_Qgr_h * ff_AF_comb_h * ff_AF_comb_h)

      heat_cap_fff = (p_CH_Q_h * p_AF_Q_h)

      # calculate the capacity impact by defects
      ff_AF_h_nodefect = heat_airflow_rated_ratio.round(3)
      heat_cap_fff_nodefect = a1_AF_Qgr_h + a2_AF_Qgr_h * ff_AF_h_nodefect + a3_AF_Qgr_h * ff_AF_h_nodefect * ff_AF_h_nodefect
      cap_htg_ratio = 1 / (heat_cap_fff / heat_cap_fff_nodefect)

      prev_capacity = hvac_sizing_values.Heat_Capacity
      hvac_sizing_values.Heat_Capacity *= cap_htg_ratio
      if prev_capacity > 0 # Preserve cfm/ton
        hvac_sizing_values.Heat_Airflow = hvac_sizing_values.Heat_Airflow * hvac_sizing_values.Heat_Capacity / prev_capacity
      else
        hvac_sizing_values.Heat_Airflow = 0.0
      end
    end
  end

  def self.apply_hvac_fixed_capacities(hvac_sizing_values, hvac_heating, hvac_cooling)
    '''
    Fixed Sizing Equipment
    '''

    # Override HVAC capacities if values are provided
    if not hvac_cooling.nil?
      fixed_cooling_capacity = hvac_cooling.cooling_capacity
    end
    if (not fixed_cooling_capacity.nil?) && (hvac_sizing_values.Cool_Capacity > 0)
      if not (@hpxml_bldg.header.allow_increased_fixed_capacities && hvac_sizing_values.Cool_Capacity > fixed_cooling_capacity)
        # Use fixed size; proportionally adjust autosized airflow & sensible capacity
        prev_capacity = hvac_sizing_values.Cool_Capacity
        hvac_sizing_values.Cool_Capacity = fixed_cooling_capacity
        hvac_sizing_values.Cool_Airflow *= hvac_sizing_values.Cool_Capacity / prev_capacity
        hvac_sizing_values.Cool_Capacity_Sens *= hvac_sizing_values.Cool_Capacity / prev_capacity
      end
    end
    if not hvac_heating.nil?
      fixed_heating_capacity = hvac_heating.heating_capacity
    elsif (not hvac_cooling.nil?) && hvac_cooling.has_integrated_heating
      fixed_heating_capacity = hvac_cooling.integrated_heating_system_capacity
    end
    if (not fixed_heating_capacity.nil?) && (hvac_sizing_values.Heat_Capacity > 0)
      if not (@hpxml_bldg.header.allow_increased_fixed_capacities && hvac_sizing_values.Heat_Capacity > fixed_heating_capacity)
        # Use fixed size; proportionally adjust autosized airflow & sensible capacity
        prev_capacity = hvac_sizing_values.Heat_Capacity
        hvac_sizing_values.Heat_Capacity = fixed_heating_capacity
        hvac_sizing_values.Heat_Airflow *= hvac_sizing_values.Heat_Capacity / prev_capacity
      end
    end
    if hvac_heating.is_a? HPXML::HeatPump
      if not hvac_heating.backup_heating_capacity.nil?
        fixed_supp_heating_capacity = hvac_heating.backup_heating_capacity
      elsif not hvac_heating.backup_system.nil?
        fixed_supp_heating_capacity = hvac_heating.backup_system.heating_capacity
      end
    end
    if (not fixed_supp_heating_capacity.nil?) && (hvac_sizing_values.Heat_Capacity_Supp > 0)
      prev_capacity = hvac_sizing_values.Heat_Capacity_Supp
      hvac_sizing_values.Heat_Capacity_Supp = fixed_supp_heating_capacity
      if @hpxml_bldg.header.allow_increased_fixed_capacities
        hvac_sizing_values.Heat_Capacity_Supp = [hvac_sizing_values.Heat_Capacity_Supp, prev_capacity].max
      end
    end
  end

<<<<<<< HEAD
  def self.apply_hvac_fixed_airflows(hvac_sizing_values, hvac_heating, hvac_cooling)
    hvac_sizing_values.Heat_Airflow_isdefaulted = true
    hvac_sizing_values.Cool_Airflow_isdefaulted = true

    if not hvac_cooling.nil?
      fixed_cooling_airflow = hvac_cooling.cooling_airflow_cfm
      max_cooling_airflow = hvac_cooling.max_cooling_airflow_cfm
    end
    if (not fixed_cooling_airflow.nil?) && (hvac_sizing_values.Cool_Airflow > 0) && max_cooling_airflow.nil?
      hvac_sizing_values.Cool_Airflow = fixed_cooling_airflow
      hvac_sizing_values.Cool_Airflow_isdefaulted = false
    end
    if not hvac_heating.nil?
      fixed_heating_airflow = hvac_heating.heating_airflow_cfm
      max_heating_airflow = hvac_heating.max_heating_airflow_cfm
    end
    if (not fixed_heating_airflow.nil?) && (hvac_sizing_values.Heat_Airflow > 0) && max_heating_airflow.nil?
      hvac_sizing_values.Heat_Airflow = fixed_heating_airflow
      hvac_sizing_values.Heat_Airflow_isdefaulted = false
    end
  end

  def self.apply_hvac_airflow_adjustments(hvac_sizing_values, hvac_heating, hvac_cooling)
    '''
    Airflow Adjustments
    '''

    # Maximum airflow rate allowed for the duct system
    max_airflow_allowed = get_max_airflow(hvac_heating, hvac_cooling)
    return if max_airflow_allowed.nil?

    # W/cfm of the blower fan
    fan_watts_per_cfm = get_fan_watts_per_cfm(hvac_heating, hvac_cooling)
    return if fan_watts_per_cfm.nil?

    # Maximum autosized airflow
    max_airflow = [hvac_sizing_values.Heat_Airflow, hvac_sizing_values.Cool_Airflow].max

    # If maximum autosized airflow is not limited, do nothing
    return if max_airflow <= max_airflow_allowed

    # Adjust heating or cooling system size for the upgraded buildings based on max allowed airflow rate
    if hvac_sizing_values.Cool_Airflow > hvac_sizing_values.Heat_Airflow
      # Design cooling airflow rate exceeds max allowed, adjust cooling capacity
      prev_airflow = hvac_sizing_values.Cool_Airflow
      hvac_sizing_values.Cool_Airflow = max_airflow_allowed
      hvac_sizing_values.Cool_Capacity *= hvac_sizing_values.Cool_Airflow / prev_airflow
      hvac_sizing_values.Cool_Capacity_Sens = hvac_sizing_values.Cool_Capacity * @hvac_cooling_shr
      hvac_sizing_values.Cool_Airflow_isdefaulted = false
      if hvac_sizing_values.Heat_Capacity > 0
        hvac_sizing_values.Heat_Capacity = hvac_sizing_values.Cool_Capacity
        hvac_sizing_values.Heat_Airflow = calc_airflow_rate_manual_s(hvac_sizing_values.Heat_Capacity, (@supply_air_temp - @heat_setpoint), hvac_sizing_values.Heat_Capacity)
        hvac_sizing_values.Heat_Airflow_isdefaulted = false
      end
    else # hvac_sizing_values.Heat_Airflow > hvac_sizing_values.Cool_Airflow
      # Design heating airflow rate exceeds max allowed, adjust heating capacity
      prev_airflow = hvac_sizing_values.Heat_Airflow
      hvac_sizing_values.Heat_Airflow = max_airflow_allowed
      hvac_sizing_values.Heat_Capacity *= hvac_sizing_values.Heat_Airflow / prev_airflow
      hvac_sizing_values.Heat_Airflow_isdefaulted = false
      if hvac_sizing_values.Cool_Capacity > 0
        hvac_sizing_values.Cool_Capacity = hvac_sizing_values.Heat_Capacity
        hvac_sizing_values.Cool_Capacity_Sens = hvac_sizing_values.Cool_Capacity * @hvac_cooling_shr
        hvac_sizing_values.Cool_Airflow = calc_airflow_rate_manual_s(hvac_sizing_values.Cool_Capacity_Sens, (@cool_setpoint - @leaving_air_temp), hvac_sizing_values.Cool_Capacity)
        hvac_sizing_values.Cool_Airflow_isdefaulted = false
      end
    end

    hvac_sizing_values.Adjusted_Fan_Watts_Per_CFM = get_adjusted_fan_watts_per_cfm(hvac_sizing_values, max_airflow, fan_watts_per_cfm)
  end

  def self.get_max_airflow(htg_sys, clg_sys)
    if !htg_sys.nil? && !clg_sys.nil?
      if !htg_sys.max_heating_airflow_cfm.nil? && !clg_sys.max_cooling_airflow_cfm.nil?
        return [htg_sys.max_heating_airflow_cfm, clg_sys.max_cooling_airflow_cfm].max
      elsif !htg_sys.max_heating_airflow_cfm.nil?
        return htg_sys.max_heating_airflow_cfm
      elsif !clg_sys.max_cooling_airflow_cfm.nil?
        return clg_sys.max_cooling_airflow_cfm
      end
    elsif !htg_sys.nil?
      if !htg_sys.max_heating_airflow_cfm.nil?
        return htg_sys.max_heating_airflow_cfm
      end
    elsif !clg_sys.nil?
      if !clg_sys.max_cooling_airflow_cfm.nil?
        return clg_sys.max_cooling_airflow_cfm
      end
    end
    return
  end

  def self.get_fan_watts_per_cfm(htg_sys, clg_sys)
    if !htg_sys.nil? && !clg_sys.nil? && !htg_sys.fan_watts_per_cfm.nil? && !clg_sys.fan_watts_per_cfm.nil?
      return if htg_sys.fan_watts_per_cfm != clg_sys.fan_watts_per_cfm

      return htg_sys.fan_watts_per_cfm
    elsif !htg_sys.nil? && !htg_sys.fan_watts_per_cfm.nil?
      return htg_sys.fan_watts_per_cfm
    elsif !clg_sys.nil? && !clg_sys.fan_watts_per_cfm.nil?
      return clg_sys.fan_watts_per_cfm
    end
    return
  end

  def self.get_adjusted_fan_watts_per_cfm(hvac_sizing_values, max_airflow, fan_watts_per_cfm)
    v_baseline = max_airflow
    v_upgrade = [hvac_sizing_values.Heat_Airflow, hvac_sizing_values.Cool_Airflow].max

    p_int = v_baseline * fan_watts_per_cfm
    p_upgrade = p_int * (v_upgrade / v_baseline)**3
    adjusted_fan_watts_per_cfm = p_upgrade / v_upgrade
    return adjusted_fan_watts_per_cfm
  end

  def self.apply_hvac_ground_loop(runner, hvac_sizing_values, weather, hvac_cooling)
=======
  def self.apply_hvac_ground_loop(mj, runner, hvac_sizing_values, weather, hvac_cooling)
>>>>>>> bcf27b94
    '''
    GSHP Ground Loop Sizing Calculations
    '''
    return if @cooling_type != HPXML::HVACTypeHeatPumpGroundToAir

    geothermal_loop = hvac_cooling.geothermal_loop
    bore_spacing = geothermal_loop.bore_spacing
    bore_diameter = geothermal_loop.bore_diameter

    loop_flow = geothermal_loop.loop_flow
    if loop_flow.nil?
      loop_flow = [1.0, UnitConversions.convert([hvac_sizing_values.Heat_Capacity, hvac_sizing_values.Cool_Capacity].max, 'Btu/hr', 'ton')].max.floor * 3.0
    end

    num_bore_holes = geothermal_loop.num_bore_holes
    bore_depth = geothermal_loop.bore_length

    min_bore_depth = UnitConversions.convert(24.0, 'm', 'ft').round # based on g-function library
    # In NY the following is the depth that requires a mining permit, which has been a barrier for Dandelion Energy with installing GSHPs.
    # Sounds like people are pushing ever deeper but for now we can apply this limit and add a note about where it came from.
    max_bore_depth = 500 # ft
    min_num_boreholes = 1
    max_num_boreholes = 10

    if num_bore_holes.nil? || bore_depth.nil?
      # Autosize ground loop heat exchanger length
      hvac_cooling_ap = hvac_cooling.additional_properties
      grout_conductivity = geothermal_loop.grout_conductivity
      pipe_r_value = gshp_hx_pipe_rvalue(hvac_cooling)
      nom_length_heat, nom_length_cool = gshp_hxbore_ft_per_ton(mj, weather, hvac_cooling_ap, bore_spacing, bore_diameter, grout_conductivity, pipe_r_value)
      bore_length_heat = nom_length_heat * hvac_sizing_values.Heat_Capacity / UnitConversions.convert(1.0, 'ton', 'Btu/hr')
      bore_length_cool = nom_length_cool * hvac_sizing_values.Cool_Capacity / UnitConversions.convert(1.0, 'ton', 'Btu/hr')
      bore_length = [bore_length_heat, bore_length_cool].max

      if num_bore_holes.nil? && bore_depth.nil?
        num_bore_holes = [min_num_boreholes, (UnitConversions.convert(hvac_sizing_values.Cool_Capacity, 'Btu/hr', 'ton') + 0.5).floor].max

        # Divide length by number of boreholes for average bore depth
        bore_depth = (bore_length / num_bore_holes).floor # ft

        # Adjust number of boreholes and bore depth to get within min/max constraints
        for _i in 0..50
          if ((bore_depth < min_bore_depth) || (num_bore_holes > max_num_boreholes)) && (num_bore_holes > min_num_boreholes)
            num_bore_holes -= 1
            bore_depth = (bore_length / num_bore_holes).floor
          elsif ((bore_depth > max_bore_depth) || (num_bore_holes < min_num_boreholes)) && (num_bore_holes < max_num_boreholes)
            num_bore_holes += 1
            bore_depth = (bore_length / num_bore_holes).floor
          end

          if ((num_bore_holes == min_num_boreholes) && (bore_depth < min_bore_depth)) || ((num_bore_holes == max_num_boreholes) && (bore_depth > max_bore_depth))
            break # we can't do any better
          end
        end
      elsif num_bore_holes.nil?
        # Calculate number of boreholes to achieve total autosized length
        num_bore_holes = (bore_length / bore_depth).floor
        num_bore_holes = [num_bore_holes, max_num_boreholes].min
        num_bore_holes = [num_bore_holes, min_num_boreholes].max
      elsif bore_depth.nil?
        # Calculate bore depth to achieve total autosized length
        bore_depth = (bore_length / num_bore_holes).floor # ft
      end
    end

    if bore_depth < min_bore_depth
      bore_depth = min_bore_depth
      runner.registerWarning("Reached a minimum of #{min_num_boreholes} borehole; setting bore depth to the minimum (#{min_bore_depth} ft).")
    end

    if bore_depth > max_bore_depth
      bore_depth = max_bore_depth
      runner.registerWarning("Reached a maximum of #{max_num_boreholes} boreholes; setting bore depth to the maximum (#{max_bore_depth} ft).")
    end

    bore_config = geothermal_loop.bore_config
    if bore_config.nil?
      bore_config = HPXML::GeothermalLoopBorefieldConfigurationRectangle
    end

    valid_configs = valid_bore_configs
    g_functions_filename = valid_configs[bore_config]
    g_functions_json = get_g_functions_json(g_functions_filename)
    valid_num_bores = get_valid_num_bores(g_functions_json)

    unless valid_num_bores.include? num_bore_holes
      fail "Number of bore holes (#{num_bore_holes}) with borefield configuration '#{bore_config}' not supported."
    end

    lntts, gfnc_coeff = gshp_gfnc_coeff(bore_config, g_functions_json, num_bore_holes, bore_spacing, bore_depth, bore_diameter)

    hvac_sizing_values.GSHP_Loop_flow = loop_flow
    hvac_sizing_values.GSHP_Bore_Depth = bore_depth
    hvac_sizing_values.GSHP_Bore_Holes = num_bore_holes
    hvac_sizing_values.GSHP_G_Functions = [lntts, gfnc_coeff]
    hvac_sizing_values.GSHP_Bore_Config = bore_config
  end

  def self.valid_bore_configs
    valid_configs = { HPXML::GeothermalLoopBorefieldConfigurationRectangle => 'rectangle_5m_v1.0.json',
                      HPXML::GeothermalLoopBorefieldConfigurationOpenRectangle => 'Open_configurations_5m_v1.0.json',
                      HPXML::GeothermalLoopBorefieldConfigurationC => 'C_configurations_5m_v1.0.json',
                      HPXML::GeothermalLoopBorefieldConfigurationL => 'L_configurations_5m_v1.0.json',
                      HPXML::GeothermalLoopBorefieldConfigurationU => 'U_configurations_5m_v1.0.json',
                      HPXML::GeothermalLoopBorefieldConfigurationLopsidedU => 'LopU_configurations_5m_v1.0.json' }
    return valid_configs
  end

  def self.get_g_functions_json(g_functions_filename)
    require 'json'

    g_functions_filepath = File.join(File.dirname(__FILE__), 'data/g_functions', g_functions_filename)
    g_functions_json = JSON.parse(File.read(g_functions_filepath), symbolize_names: true)
    return g_functions_json
  end

  def self.get_valid_num_bores(g_functions_json)
    valid_num_bores = []
    g_functions_json.each do |_key_1, values_1|
      if values_1.keys.include?(:bore_locations)
        valid_num_bores << values_1[:bore_locations].size
      else
        values_1.each do |_key_2, values_2|
          if values_2.keys.include?(:bore_locations)
            valid_num_bores << values_2[:bore_locations].size
          end
        end
      end
    end

    return valid_num_bores
  end

  def self.apply_hvac_finalize_airflows(hvac_sizing_values, hvac_heating, hvac_cooling)
    '''
    Finalize Sizing Calculations
    '''

    if (not hvac_heating.nil?) && hvac_heating.respond_to?(:airflow_defect_ratio)
      if hvac_sizing_values.Heat_Airflow > 0
        hvac_sizing_values.Heat_Airflow *= (1.0 + hvac_heating.airflow_defect_ratio.to_f)
      end
    end

    if (not hvac_cooling.nil?) && hvac_cooling.respond_to?(:airflow_defect_ratio)
      if hvac_sizing_values.Cool_Airflow > 0
        hvac_sizing_values.Cool_Airflow *= (1.0 + hvac_cooling.airflow_defect_ratio.to_f)
      end
    end
  end

  def self.process_heat_pump_adjustment(mj, runner, hvac_sizing_values, weather, hvac_heating, total_cap_curve_value, hvac_system, hvac_heating_speed)
    '''
    Adjust heat pump sizing
    '''

    hvac_heating_ap = hvac_heating.additional_properties

    capacity_ratio = hvac_heating_ap.heat_capacity_ratios[hvac_heating_speed]

    if hvac_heating.is_a? HPXML::HeatPump
      if not hvac_heating.backup_heating_switchover_temp.nil?
        min_compressor_temp = hvac_heating.backup_heating_switchover_temp
      elsif not hvac_heating.compressor_lockout_temp.nil?
        min_compressor_temp = hvac_heating.compressor_lockout_temp
      end
    end
    if (not min_compressor_temp.nil?) && (min_compressor_temp > @hpxml_bldg.header.manualj_heating_design_temp)
      # Calculate the heating load at the switchover temperature to limit unutilized capacity
      temp_heat_design_temp = @hpxml_bldg.header.manualj_heating_design_temp
      @hpxml_bldg.header.manualj_heating_design_temp = min_compressor_temp
      _alternate_bldg_design_loads, alternate_all_hvac_sizing_values = calculate(runner, weather, @hpxml_bldg, @cfa, [hvac_system])
      heating_load = alternate_all_hvac_sizing_values[hvac_system].Heat_Load
      heating_db = min_compressor_temp
      @hpxml_bldg.header.manualj_heating_design_temp = temp_heat_design_temp
    else
      heating_load = hvac_sizing_values.Heat_Load
      heating_db = @hpxml_bldg.header.manualj_heating_design_temp
    end

    if hvac_heating.compressor_type == HPXML::HVACCompressorTypeVariableSpeed
      idb_adj = adjust_indoor_condition_var_speed(heating_db, mj.heat_setpoint, :htg)
      odb_adj = adjust_outdoor_condition_var_speed(hvac_heating.heating_detailed_performance_data, heating_db, hvac_heating, :htg)
      adj_factor = odb_adj * idb_adj
    else
      coefficients = hvac_heating_ap.heat_cap_ft_spec[hvac_heating_speed]
      adj_factor = MathTools.biquadratic(mj.heat_setpoint, heating_db, coefficients)
    end
    heat_cap_rated = (heating_load / adj_factor) / capacity_ratio

    if total_cap_curve_value.nil? # Heat pump has no cooling
      if @hpxml_bldg.header.heat_pump_sizing_methodology == HPXML::HeatPumpSizingMaxLoad
        # Size based on heating, taking into account reduced heat pump capacity at the design temperature
        hvac_sizing_values.Heat_Capacity = heat_cap_rated
      else
        # Size equal to heating design load
        hvac_sizing_values.Heat_Capacity = hvac_sizing_values.Heat_Load
      end
    elsif heat_cap_rated < hvac_sizing_values.Cool_Capacity
      # Size based on cooling
      hvac_sizing_values.Heat_Capacity = hvac_sizing_values.Cool_Capacity
    else
      cfm_per_btuh = hvac_sizing_values.Cool_Airflow / hvac_sizing_values.Cool_Capacity
      if @hpxml_bldg.header.heat_pump_sizing_methodology == HPXML::HeatPumpSizingMaxLoad
        # Size based on heating, taking into account reduced heat pump capacity at the design temperature
        hvac_sizing_values.Cool_Capacity = heat_cap_rated
      else
        # Size based on cooling, but with ACCA oversizing allowances for heating
        load_shr = hvac_sizing_values.Cool_Load_Sens / hvac_sizing_values.Cool_Load_Tot
        if ((weather.data.HDD65F / weather.data.CDD50F) < 2.0) || (load_shr < 0.95)
          # Mild winter or has a latent cooling load
          hvac_sizing_values.Cool_Capacity = [(@oversize_limit * hvac_sizing_values.Cool_Load_Tot) / total_cap_curve_value, heat_cap_rated].min
        else
          # Cold winter and no latent cooling load (add a ton rule applies)
          hvac_sizing_values.Cool_Capacity = [(hvac_sizing_values.Cool_Load_Tot + @oversize_delta) / total_cap_curve_value, heat_cap_rated].min
        end
      end
      hvac_sizing_values.Cool_Airflow = cfm_per_btuh * hvac_sizing_values.Cool_Capacity
      hvac_sizing_values.Heat_Capacity = hvac_sizing_values.Cool_Capacity
    end
  end

  def self.get_ventilation_rates()
    # If CFIS w/ supplemental fan, assume air handler is running most of the hour and can provide
    # all ventilation needs (i.e., supplemental fan does not need to run), so skip supplement fan
    vent_fans_mech = @hpxml_bldg.ventilation_fans.select { |f| f.used_for_whole_building_ventilation && !f.is_cfis_supplemental_fan? && f.flow_rate > 0 && f.hours_in_operation > 0 }
    if vent_fans_mech.empty?
      return [0.0, 0.0, 0.0, 0.0, 0.0, 0.0]
    end

    # Categorize fans into different types
    vent_mech_preheat = vent_fans_mech.select { |vent_mech| (not vent_mech.preheating_efficiency_cop.nil?) }
    vent_mech_precool = vent_fans_mech.select { |vent_mech| (not vent_mech.precooling_efficiency_cop.nil?) }
    vent_mech_shared = vent_fans_mech.select { |vent_mech| vent_mech.is_shared_system }

    vent_mech_sup_tot = vent_fans_mech.select { |vent_mech| vent_mech.fan_type == HPXML::MechVentTypeSupply }
    vent_mech_exh_tot = vent_fans_mech.select { |vent_mech| vent_mech.fan_type == HPXML::MechVentTypeExhaust }
    vent_mech_cfis_tot = vent_fans_mech.select { |vent_mech| vent_mech.fan_type == HPXML::MechVentTypeCFIS }
    vent_mech_bal_tot = vent_fans_mech.select { |vent_mech| vent_mech.fan_type == HPXML::MechVentTypeBalanced }
    vent_mech_erv_hrv_tot = vent_fans_mech.select { |vent_mech| [HPXML::MechVentTypeERV, HPXML::MechVentTypeHRV].include? vent_mech.fan_type }

    # Average in-unit CFMs (include recirculation from in unit CFMs for shared systems)
    sup_cfm_tot = vent_mech_sup_tot.map { |vent_mech| vent_mech.average_total_unit_flow_rate }.sum(0.0)
    exh_cfm_tot = vent_mech_exh_tot.map { |vent_mech| vent_mech.average_total_unit_flow_rate }.sum(0.0)
    bal_cfm_tot = vent_mech_bal_tot.map { |vent_mech| vent_mech.average_total_unit_flow_rate }.sum(0.0)
    erv_hrv_cfm_tot = vent_mech_erv_hrv_tot.map { |vent_mech| vent_mech.average_total_unit_flow_rate }.sum(0.0)
    cfis_cfm_tot = vent_mech_cfis_tot.map { |vent_mech| vent_mech.average_total_unit_flow_rate }.sum(0.0)

    # Average preconditioned OA air CFMs (only OA, recirculation will be addressed below for all shared systems)
    oa_cfm_preheat = vent_mech_preheat.map { |vent_mech| vent_mech.average_oa_unit_flow_rate * vent_mech.preheating_fraction_load_served }.sum(0.0)
    oa_cfm_precool = vent_mech_precool.map { |vent_mech| vent_mech.average_oa_unit_flow_rate * vent_mech.precooling_fraction_load_served }.sum(0.0)
    recirc_cfm_shared = vent_mech_shared.map { |vent_mech| vent_mech.average_total_unit_flow_rate - vent_mech.average_oa_unit_flow_rate }.sum(0.0)

    # Total CFMS
    tot_sup_cfm = sup_cfm_tot + bal_cfm_tot + erv_hrv_cfm_tot + cfis_cfm_tot
    tot_exh_cfm = exh_cfm_tot + bal_cfm_tot + erv_hrv_cfm_tot
    tot_unbal_cfm = (tot_sup_cfm - tot_exh_cfm).abs
    tot_bal_cfm = [tot_exh_cfm, tot_sup_cfm].min

    # Calculate effectiveness for all ERV/HRV and store results in a hash
    hrv_erv_effectiveness_map = Airflow.calc_hrv_erv_effectiveness(vent_mech_erv_hrv_tot)

    # Calculate cfm weighted average effectiveness for the combined balanced airflow
    weighted_vent_mech_lat_eff = 0.0
    weighted_vent_mech_apparent_sens_eff = 0.0
    vent_mech_erv_hrv_unprecond = vent_mech_erv_hrv_tot.select { |vent_mech| vent_mech.preheating_efficiency_cop.nil? && vent_mech.precooling_efficiency_cop.nil? }
    vent_mech_erv_hrv_unprecond.each do |vent_mech|
      weighted_vent_mech_lat_eff += vent_mech.average_oa_unit_flow_rate / tot_bal_cfm * hrv_erv_effectiveness_map[vent_mech][:vent_mech_lat_eff]
      weighted_vent_mech_apparent_sens_eff += vent_mech.average_oa_unit_flow_rate / tot_bal_cfm * hrv_erv_effectiveness_map[vent_mech][:vent_mech_apparent_sens_eff]
    end

    tot_bal_cfm_sens = tot_bal_cfm * (1.0 - weighted_vent_mech_apparent_sens_eff)
    tot_bal_cfm_lat = tot_bal_cfm * (1.0 - weighted_vent_mech_lat_eff)

    return [tot_unbal_cfm, oa_cfm_preheat, oa_cfm_precool, recirc_cfm_shared, tot_bal_cfm_sens, tot_bal_cfm_lat]
  end

  def self.calc_airflow_rate_manual_s(mj, sens_load_or_capacity, deltaT, rated_capacity_for_cfm_per_ton_limits = nil)
    # Airflow sizing following Manual S based on design calculation
    airflow_rate = sens_load_or_capacity / (1.1 * mj.acf * deltaT)

    if not rated_capacity_for_cfm_per_ton_limits.nil?
      rated_capacity_tons = UnitConversions.convert(rated_capacity_for_cfm_per_ton_limits, 'Btu/hr', 'ton')
      # Ensure the air flow rate is in between 200 and 500 cfm/ton.
      # Reset the air flow rate (with a safety margin), if required.
      if airflow_rate / rated_capacity_tons > 500
        airflow_rate = 499.0 * rated_capacity_tons
      elsif airflow_rate / rated_capacity_tons < 200
        airflow_rate = 201.0 * rated_capacity_tons
      end
    end

    return airflow_rate
  end

  def self.calc_airflow_rate_user(capacity, rated_cfm_per_ton, capacity_ratio)
    # Airflow determined by user setting, not based on design
    return rated_cfm_per_ton * capacity_ratio * UnitConversions.convert(capacity, 'Btu/hr', 'ton') # Maximum air flow under heating operation
  end

  def self.calc_gshp_clg_curve_value(cool_cap_curve_spec, cool_sh_curve_spec, wb_temp, db_temp, w_temp, vfr_air, loop_flow = nil, rated_vfr_air = nil)
    # Reference conditions in thesis with largest capacity:
    # See Appendix B Figure B.3 of  https://hvac.okstate.edu/sites/default/files/pubs/theses/MS/27-Tang_Thesis_05.pdf
    ref_temp = 283 # K
    if rated_vfr_air.nil?
      # rated volume flow rate used to fit the curve
      ref_vfr_air = UnitConversions.convert(1200, 'cfm', 'm^3/s')
    else
      ref_vfr_air = UnitConversions.convert(rated_vfr_air, 'cfm', 'm^3/s')
    end
    ref_vfr_water = 0.000284

    a_1 = cool_cap_curve_spec[0]
    a_2 = cool_cap_curve_spec[1]
    a_3 = cool_cap_curve_spec[2]
    a_4 = cool_cap_curve_spec[3]
    a_5 = cool_cap_curve_spec[4]
    b_1 = cool_sh_curve_spec[0]
    b_2 = cool_sh_curve_spec[1]
    b_3 = cool_sh_curve_spec[2]
    b_4 = cool_sh_curve_spec[3]
    b_5 = cool_sh_curve_spec[4]
    b_6 = cool_sh_curve_spec[5]

    loop_flow = 0.0 if loop_flow.nil?

    total_cap_curve_value = a_1 + wb_temp / ref_temp * a_2 + w_temp / ref_temp * a_3 + vfr_air / ref_vfr_air * a_4 + loop_flow / ref_vfr_water * a_5
    sensible_cap_curve_value = b_1 + db_temp / ref_temp * b_2 + wb_temp / ref_temp * b_3 + w_temp / ref_temp * b_4 + vfr_air / ref_vfr_air * b_5 + loop_flow / ref_vfr_water * b_6

    return total_cap_curve_value, sensible_cap_curve_value
  end

  def self.calc_delivery_effectiveness_heating(mj, dse_Qs, dse_Qr, system_cfm, load_sens, dse_Tamb_s, dse_Tamb_r, dse_As, dse_Ar, t_setpoint, dse_Fregain_s, dse_Fregain_r, supply_r, return_r)
    '''
    Calculate the Delivery Effectiveness for heating (using the method of ASHRAE Standard 152).
    '''
    dse_Bs, dse_Br, dse_As, dse_Ar, dse_dTe, dse_dT_s, dse_dT_r = _calc_dse_init(system_cfm, load_sens, dse_Tamb_s, dse_Tamb_r, dse_As, dse_Ar, t_setpoint, dse_Qs, dse_Qr, supply_r, return_r, mj.inside_air_dens, Gas.Air.cp)
    dse_DE = _calc_dse_DE_heating(dse_As, dse_Bs, dse_Ar, dse_Br, dse_dT_s, dse_dT_r, dse_dTe)
    dse_DEcorr = _calc_dse_DEcorr(dse_DE, dse_Fregain_s, dse_Fregain_r, dse_Br, dse_Ar, dse_dT_r, dse_dTe)

    return dse_DEcorr
  end

  def self.calc_delivery_effectiveness_cooling(mj, dse_Qs, dse_Qr, leaving_air_temp, system_cfm, load_sens, dse_Tamb_s, dse_Tamb_r, dse_As, dse_Ar, t_setpoint, dse_Fregain_s, dse_Fregain_r, load_total, dse_h_r, supply_r, return_r)
    '''
    Calculate the Delivery Effectiveness for cooling (using the method of ASHRAE Standard 152).
    '''
    dse_Bs, dse_Br, dse_As, dse_Ar, dse_dTe, _dse_dT_s, dse_dT_r = _calc_dse_init(system_cfm, load_sens, dse_Tamb_s, dse_Tamb_r, dse_As, dse_Ar, t_setpoint, dse_Qs, dse_Qr, supply_r, return_r, mj.inside_air_dens, Gas.Air.cp)
    dse_dTe *= -1.0
    dse_DE, cooling_load_ducts_sens = _calc_dse_DE_cooling(dse_As, system_cfm, load_total, dse_Ar, dse_h_r, dse_Br, dse_dT_r, dse_Bs, leaving_air_temp, dse_Tamb_s, load_sens, mj.inside_air_dens, Gas.Air.cp, mj.cool_indoor_enthalpy)
    dse_DEcorr = _calc_dse_DEcorr(dse_DE, dse_Fregain_s, dse_Fregain_r, dse_Br, dse_Ar, dse_dT_r, dse_dTe)

    return dse_DEcorr, dse_dTe, cooling_load_ducts_sens
  end

  def self._calc_dse_init(system_cfm, load_sens, dse_Tamb_s, dse_Tamb_r, dse_As, dse_Ar, t_setpoint, dse_Qs, dse_Qr, supply_r, return_r, air_dens, air_cp)
    # Supply and return conduction functions, Bs and Br
    dse_Bs = Math.exp((-1.0 * dse_As) / (60.0 * system_cfm * air_dens * air_cp * supply_r))
    dse_Br = Math.exp((-1.0 * dse_Ar) / (60.0 * system_cfm * air_dens * air_cp * return_r))

    dse_As = (system_cfm - dse_Qs) / system_cfm
    dse_Ar = (system_cfm - dse_Qr) / system_cfm

    dse_dTe = load_sens / (60.0 * system_cfm * air_dens * air_cp)
    dse_dT_s = t_setpoint - dse_Tamb_s
    dse_dT_r = t_setpoint - dse_Tamb_r

    return dse_Bs, dse_Br, dse_As, dse_Ar, dse_dTe, dse_dT_s, dse_dT_r
  end

  def self._calc_dse_DE_cooling(dse_As, system_cfm, load_total, dse_Ar, dse_h_r, dse_Br, dse_dT_r, dse_Bs, leaving_air_temp, dse_Tamb_s, load_sens, air_dens, air_cp, h_in)
    # Calculate the delivery effectiveness (Equation 6-25)
    dse_DE = ((dse_As * 60.0 * system_cfm * air_dens) / (-1.0 * load_total)) * \
             (((-1.0 * load_total) / (60.0 * system_cfm * air_dens)) + \
              (1.0 - dse_Ar) * (dse_h_r - h_in) + \
              dse_Ar * air_cp * (dse_Br - 1.0) * dse_dT_r + \
              air_cp * (dse_Bs - 1.0) * (leaving_air_temp - dse_Tamb_s))

    # Calculate the sensible heat transfer from surroundings
    cooling_load_ducts_sens = (1.0 - [dse_DE, 0.0].max) * load_sens

    return dse_DE, cooling_load_ducts_sens
  end

  def self._calc_dse_DE_heating(dse_As, dse_Bs, dse_Ar, dse_Br, dse_dT_s, dse_dT_r, dse_dTe)
    # Calculate the delivery effectiveness (Equation 6-23)
    dse_DE = (dse_As * dse_Bs -
              dse_As * dse_Bs * (1.0 - dse_Ar * dse_Br) * (dse_dT_r / dse_dTe) -
              dse_As * (1.0 - dse_Bs) * (dse_dT_s / dse_dTe))

    return dse_DE
  end

  def self._calc_dse_DEcorr(dse_DE, dse_Fregain_s, dse_Fregain_r, dse_Br, dse_Ar, dse_dT_r, dse_dTe)
    # Calculate the delivery effectiveness corrector for regain (Equation 6-40)
    dse_DEcorr = (dse_DE + dse_Fregain_s * (1.0 - dse_DE) - (dse_Fregain_s - dse_Fregain_r -
                  dse_Br * (dse_Ar * dse_Fregain_s - dse_Fregain_r)) * dse_dT_r / dse_dTe)

    # Limit the DE to a reasonable value to prevent negative values and huge equipment
    dse_DEcorr = [dse_DEcorr, 0.25].max
    dse_DEcorr = [dse_DEcorr, 1.00].min

    return dse_DEcorr
  end

  def self.calculate_sensible_latent_split(mj, return_leakage_cfm, cool_load_tot, cool_load_lat)
    # Calculate the latent duct leakage load (Manual J accounts only for return duct leakage)
    dse_cool_load_latent = [0.0, 0.68 * mj.acf * return_leakage_cfm * (mj.cool_design_grains - mj.cool_indoor_grains)].max

    # Calculate final latent and load
    cool_load_lat += dse_cool_load_latent
    cool_load_sens = cool_load_tot - cool_load_lat

    return cool_load_lat, cool_load_sens
  end

  def self.calc_duct_conduction_values(distribution_system, design_temps)
    dse_A = { HPXML::DuctTypeSupply => 0.0, HPXML::DuctTypeReturn => 0.0 }
    dse_Ufactor = { HPXML::DuctTypeSupply => 0.0, HPXML::DuctTypeReturn => 0.0 }
    dse_Tamb = { HPXML::DuctTypeSupply => 0.0, HPXML::DuctTypeReturn => 0.0 }
    dse_Fregain = { HPXML::DuctTypeSupply => 0.0, HPXML::DuctTypeReturn => 0.0 }

    [HPXML::DuctTypeSupply, HPXML::DuctTypeReturn].each do |duct_type|
      # Calculate total area outside this unit's conditioned space
      total_area = 0.0
      distribution_system.ducts.each do |duct|
        next if duct.duct_type != duct_type
        next if HPXML::conditioned_locations_this_unit.include? duct.duct_location

        total_area += duct.duct_surface_area * duct.duct_surface_area_multiplier
      end

      if total_area == 0
        # There still may be leakage to the outside, so set Tamb to outside environment
        dse_Tamb[duct_type] = design_temps[HPXML::LocationOutside]
      else
        distribution_system.ducts.each do |duct|
          next if duct.duct_type != duct_type
          next if HPXML::conditioned_locations_this_unit.include? duct.duct_location

          duct_area = duct.duct_surface_area * duct.duct_surface_area_multiplier
          dse_A[duct_type] += duct_area

          # Calculate area-weighted values:

          duct_area_fraction = duct_area / total_area

          dse_Ufactor[duct_type] += 1.0 / duct.duct_effective_r_value * duct_area_fraction

          dse_Tamb[duct_type] += design_temps[duct.duct_location] * duct_area_fraction

          dse_Fregain[duct_type] += get_duct_regain_factor(duct) * duct_area_fraction
        end
      end
    end

    return dse_A[HPXML::DuctTypeSupply], dse_A[HPXML::DuctTypeReturn],
           1.0 / dse_Ufactor[HPXML::DuctTypeSupply], 1.0 / dse_Ufactor[HPXML::DuctTypeReturn],
           dse_Tamb[HPXML::DuctTypeSupply], dse_Tamb[HPXML::DuctTypeReturn],
           dse_Fregain[HPXML::DuctTypeSupply], dse_Fregain[HPXML::DuctTypeReturn]
  end

  def self.calc_duct_leakages_cfm25(distribution_system, system_cfm)
    '''
    Calculate supply & return duct leakage in cfm25.
    '''

    cfms = { HPXML::DuctTypeSupply => 0.0, HPXML::DuctTypeReturn => 0.0 }

    distribution_system.duct_leakage_measurements.each do |m|
      next if m.duct_leakage_total_or_to_outside != HPXML::DuctLeakageToOutside
      next unless [HPXML::DuctTypeSupply, HPXML::DuctTypeReturn].include? m.duct_type

      if m.duct_leakage_units == HPXML::UnitsPercent
        cfms[m.duct_type] += m.duct_leakage_value * system_cfm
      elsif m.duct_leakage_units == HPXML::UnitsCFM25
        cfms[m.duct_type] += m.duct_leakage_value
      elsif m.duct_leakage_units == HPXML::UnitsCFM50
        cfms[m.duct_type] += Airflow.calc_air_leakage_at_diff_pressure(0.65, m.duct_leakage_value, 50.0, 25.0)
      end
    end

    return cfms[HPXML::DuctTypeSupply], cfms[HPXML::DuctTypeReturn]
  end

  def self.process_curve_fit(airflow_rate, capacity, temp)
    # TODO: Get rid of this curve by using ADP/BF calculations
    return 0 if capacity == 0

    capacity_tons = UnitConversions.convert(capacity, 'Btu/hr', 'ton')
    return MathTools.biquadratic(airflow_rate / capacity_tons, temp, get_shr_biquadratic)
  end

  def self.get_shr_biquadratic
    # Based on EnergyPlus's model for calculating SHR at off-rated conditions. This curve fit
    # avoids the iterations in the actual model. It does not account for altitude or variations
    # in the SHRRated. It is a function of ODB (MJ design temp) and CFM/Ton (from MJ)
    return [1.08464364, 0.002096954, 0, -0.005766327, 0, -0.000011147]
  end

  def self.get_sizing_speed(hvac_ap, is_cooling)
    if is_cooling && hvac_ap.respond_to?(:cool_capacity_ratios)
      capacity_ratios = hvac_ap.cool_capacity_ratios
    elsif (not is_cooling) && hvac_ap.respond_to?(:heat_capacity_ratios)
      capacity_ratios = hvac_ap.heat_capacity_ratios
    end
    if not capacity_ratios.nil?
      for speed in 0..(capacity_ratios.size - 1)
        # Select curves for sizing using the speed with the capacity ratio of 1
        next if capacity_ratios[speed] != 1

        return speed
      end
      fail 'No speed with capacity ratio of 1.0 found.'
    end
    return 0
  end

  def self.get_true_azimuth(azimuth)
    true_az = azimuth - 180.0
    if true_az < 0
      true_az += 360.0
    end
    return true_az
  end

  def self.get_space_ua_values(location, weather)
    if HPXML::conditioned_locations.include? location
      fail 'Method should not be called for a conditioned space.'
    end

    space_UAs = { HPXML::LocationOutside => 0.0,
                  HPXML::LocationGround => 0.0,
                  HPXML::LocationConditionedSpace => 0.0 }

    # Surface UAs
    (@hpxml_bldg.roofs + @hpxml_bldg.floors + @hpxml_bldg.walls + @hpxml_bldg.foundation_walls).each do |surface|
      next unless ((location == surface.interior_adjacent_to && space_UAs.keys.include?(surface.exterior_adjacent_to)) ||
                   (location == surface.exterior_adjacent_to && space_UAs.keys.include?(surface.interior_adjacent_to)))

      if [surface.interior_adjacent_to, surface.exterior_adjacent_to].include? HPXML::LocationOutside
        space_UAs[HPXML::LocationOutside] += (1.0 / surface.insulation_assembly_r_value) * surface.area
      elsif HPXML::conditioned_locations.include?(surface.interior_adjacent_to) || HPXML::conditioned_locations.include?(surface.exterior_adjacent_to)
        space_UAs[HPXML::LocationConditionedSpace] += (1.0 / surface.insulation_assembly_r_value) * surface.area
      elsif [surface.interior_adjacent_to, surface.exterior_adjacent_to].include? HPXML::LocationGround
        if surface.is_a? HPXML::FoundationWall
          _u_wall_with_soil, u_wall_without_soil = get_foundation_wall_properties(surface)
          space_UAs[HPXML::LocationGround] += u_wall_without_soil * surface.area
        end
      end
    end

    # Infiltration UA
    ach = nil
    if [HPXML::LocationCrawlspaceVented, HPXML::LocationAtticVented].include? location
      # Vented space
      if location == HPXML::LocationCrawlspaceVented
        vented_crawl = @hpxml_bldg.foundations.find { |f| f.foundation_type == HPXML::FoundationTypeCrawlspaceVented }
        sla = vented_crawl.vented_crawlspace_sla
      else
        vented_attic = @hpxml_bldg.attics.find { |f| f.attic_type == HPXML::AtticTypeVented }
        if not vented_attic.vented_attic_sla.nil?
          sla = vented_attic.vented_attic_sla
        else
          ach = vented_attic.vented_attic_ach
        end
      end
      ach = Airflow.get_infiltration_ACH_from_SLA(sla, 8.202, weather) if ach.nil?
    else # Unvented space
      ach = Airflow.get_default_unvented_space_ach()
    end
    volume = Geometry.calculate_zone_volume(@hpxml_bldg, location)
    infiltration_cfm = ach / UnitConversions.convert(1.0, 'hr', 'min') * volume
    outside_air_density = UnitConversions.convert(weather.header.LocalPressure, 'atm', 'Btu/ft^3') / (Gas.Air.r * UnitConversions.convert(weather.data.AnnualAvgDrybulb, 'F', 'R'))
    space_UAs['infil'] = infiltration_cfm * outside_air_density * Gas.Air.cp * UnitConversions.convert(1.0, 'hr', 'min')

    # Total UA
    total_UA = 0.0
    space_UAs.values.each do |ua|
      total_UA += ua
    end
    space_UAs['total'] = total_UA
    return space_UAs
  end

  def self.calculate_space_design_temps(mj, location, weather, conditioned_design_temp, design_db, ground_db, is_cooling_for_unvented_attic_roof_insulation = false)
    space_UAs = get_space_ua_values(location, weather)

    # Calculate space design temp from space UAs
    design_temp = nil
    if not is_cooling_for_unvented_attic_roof_insulation

      sum_uat = 0.0
      space_UAs.each do |ua_type, ua|
        if ua_type == HPXML::LocationGround
          sum_uat += ua * ground_db
        elsif (ua_type == HPXML::LocationOutside) || (ua_type == 'infil')
          sum_uat += ua * design_db
        elsif ua_type == HPXML::LocationConditionedSpace
          sum_uat += ua * conditioned_design_temp
        elsif ua_type == 'total'
        # skip
        else
          fail "Unexpected space ua type: '#{ua_type}'."
        end
      end
      design_temp = sum_uat / space_UAs['total']

    else

      # Special case due to effect of solar

      # This number comes from the number from the Vented Attic
      # assumption, but assuming an unvented attic will be hotter
      # during the summer when insulation is at the ceiling level
      max_temp_rise = 50.0

      # Estimate from running a few cases in E+ and DOE2 since the
      # attic will always be a little warmer than the conditioned space
      # when the roof is insulated
      min_temp_rise = 5.0

      max_cooling_temp = mj.cool_setpoint + max_temp_rise
      min_cooling_temp = mj.cool_setpoint + min_temp_rise

      ua_conditioned = 0.0
      ua_outside = 0.0
      space_UAs.each do |ua_type, ua|
        if (ua_type == HPXML::LocationOutside) || (ua_type == 'infil')
          ua_outside += ua
        elsif ua_type == HPXML::LocationConditionedSpace
          ua_conditioned += ua
        elsif not ((ua_type == 'total') || (ua_type == HPXML::LocationGround))
          fail "Unexpected space ua type: '#{ua_type}'."
        end
      end
      percent_ua_conditioned = ua_conditioned / (ua_conditioned + ua_outside)
      design_temp = max_cooling_temp - percent_ua_conditioned * (max_cooling_temp - min_cooling_temp)

    end

    return design_temp
  end

  def self.calculate_scheduled_space_design_temps(location, setpoint, oa_db, gnd_db)
    space_values = Geometry.get_temperature_scheduled_space_values(location)
    design_temp = setpoint * space_values[:indoor_weight] + oa_db * space_values[:outdoor_weight] + gnd_db * space_values[:ground_weight]
    if not space_values[:temp_min].nil?
      design_temp = [design_temp, space_values[:temp_min]].max
    end
    return design_temp
  end

  def self.get_wall_group(wall)
    # Determine the wall Group Number (A - K = 1 - 11) for above-grade walls

    if wall.is_a? HPXML::RimJoist
      wall_type = HPXML::WallTypeWoodStud
    else
      wall_type = wall.wall_type
    end

    wall_ufactor = 1.0 / wall.insulation_assembly_r_value

    # The following correlations were estimated by analyzing MJ8 construction tables.
    if wall_type == HPXML::WallTypeWoodStud
      if wall.siding == HPXML::SidingTypeBrick
        if wall_ufactor <= 0.070
          wall_group = 11 # K
        elsif wall_ufactor <= 0.083
          wall_group = 10 # J
        elsif wall_ufactor <= 0.095
          wall_group = 9 # I
        elsif wall_ufactor <= 0.100
          wall_group = 8 # H
        elsif wall_ufactor <= 0.130
          wall_group = 7 # G
        elsif wall_ufactor <= 0.175
          wall_group = 6 # F
        else
          wall_group = 5 # E
        end
      else
        if wall_ufactor <= 0.048
          wall_group = 10 # J
        elsif wall_ufactor <= 0.051
          wall_group = 9 # I
        elsif wall_ufactor <= 0.059
          wall_group = 8 # H
        elsif wall_ufactor <= 0.063
          wall_group = 7 # G
        elsif wall_ufactor <= 0.067
          wall_group = 6 # F
        elsif wall_ufactor <= 0.075
          wall_group = 5 # E
        elsif wall_ufactor <= 0.086
          wall_group = 4 # D
        elsif wall_ufactor <= 0.110
          wall_group = 3 # C
        elsif wall_ufactor <= 0.170
          wall_group = 2 # B
        else
          wall_group = 1 # A
        end
      end

    elsif wall_type == HPXML::WallTypeSteelStud
      if wall.siding == HPXML::SidingTypeBrick
        if wall_ufactor <= 0.090
          wall_group = 11 # K
        elsif wall_ufactor <= 0.105
          wall_group = 10 # J
        elsif wall_ufactor <= 0.118
          wall_group = 9 # I
        elsif wall_ufactor <= 0.125
          wall_group = 8 # H
        elsif wall_ufactor <= 0.145
          wall_group = 7 # G
        elsif wall_ufactor <= 0.200
          wall_group = 6 # F
        else
          wall_group = 5 # E
        end
      else
        if wall_ufactor <= 0.066
          wall_group = 10 # J
        elsif wall_ufactor <= 0.070
          wall_group = 9 # I
        elsif wall_ufactor <= 0.075
          wall_group = 8 # H
        elsif wall_ufactor <= 0.081
          wall_group = 7 # G
        elsif wall_ufactor <= 0.088
          wall_group = 6 # F
        elsif wall_ufactor <= 0.100
          wall_group = 5 # E
        elsif wall_ufactor <= 0.105
          wall_group = 4 # D
        elsif wall_ufactor <= 0.120
          wall_group = 3 # C
        elsif wall_ufactor <= 0.200
          wall_group = 2 # B
        else
          wall_group = 1 # A
        end
      end

    elsif wall_type == HPXML::WallTypeDoubleWoodStud
      wall_group = 10 # J (assumed since MJ8 does not include double stud constructions)
      if wall.siding == HPXML::SidingTypeBrick
        wall_group = 11 # K
      end

    elsif wall_type == HPXML::WallTypeSIP
      # Manual J refers to SIPs as Structural Foam Panel (SFP)
      if wall_ufactor >= (0.072 + 0.050) / 2
        if wall.siding == HPXML::SidingTypeBrick
          wall_group = 10 # J
        else
          wall_group = 7 # G
        end
      elsif wall_ufactor >= 0.050
        if wall.siding == HPXML::SidingTypeBrick
          wall_group = 11 # K
        else
          wall_group = 9 # I
        end
      else
        wall_group = 11 # K
      end

    elsif wall_type == HPXML::WallTypeCMU
      # Table 4A - Construction Number 13
      if wall_ufactor <= 0.0575
        wall_group = 10 # J
      elsif wall_ufactor <= 0.067
        wall_group = 9 # I
      elsif wall_ufactor <= 0.080
        wall_group = 8 # H
      elsif wall_ufactor <= 0.108
        wall_group = 7 # G
      elsif wall_ufactor <= 0.148
        wall_group = 6 # F
      else
        wall_group = 5 # E
      end

    elsif [HPXML::WallTypeBrick, HPXML::WallTypeAdobe].include? wall_type
      # Two Courses Brick
      if wall_ufactor >= (0.218 + 0.179) / 2
        wall_group = 7  # G
      elsif wall_ufactor >= (0.152 + 0.132) / 2
        wall_group = 8  # H
      elsif wall_ufactor >= (0.117 + 0.079) / 2
        wall_group = 9  # I
      elsif wall_ufactor >= 0.079
        wall_group = 10 # J
      else
        wall_group = 11 # K
      end

    elsif wall_type == HPXML::WallTypeLog
      # Stacked Logs
      if wall_ufactor >= (0.103 + 0.091) / 2
        wall_group = 7  # G
      elsif wall_ufactor >= (0.091 + 0.082) / 2
        wall_group = 8  # H
      elsif wall_ufactor >= (0.074 + 0.068) / 2
        wall_group = 9  # I
      elsif wall_ufactor >= (0.068 + 0.063) / 2
        wall_group = 10 # J
      else
        wall_group = 11 # K
      end

    elsif [HPXML::WallTypeICF, HPXML::WallTypeConcrete, HPXML::WallTypeStrawBale, HPXML::WallTypeStone].include? wall_type
      wall_group = 11 # K

    end

    # Maximum wall group is K
    wall_group = [wall_group, 11].min

    return wall_group
  end

  def self.gshp_coil_bf
    return 0.0806
  end

  def self.gshp_coil_bf_ft_spec
    return [1.21005458, -0.00664200, 0.00000000, 0.00348246, 0.00000000, 0.00000000]
  end

  def self.gshp_hx_pipe_rvalue(hvac_cooling)
    hvac_cooling_ap = hvac_cooling.additional_properties

    # Thermal Resistance of Pipe
    return Math.log(hvac_cooling_ap.pipe_od / hvac_cooling_ap.pipe_id) / 2.0 / Math::PI / hvac_cooling.geothermal_loop.pipe_conductivity
  end

  def self.gshp_hxbore_ft_per_ton(mj, weather, hvac_cooling_ap, bore_spacing, bore_diameter, grout_conductivity, pipe_r_value)
    if hvac_cooling_ap.u_tube_spacing_type == 'b'
      beta_0 = 17.4427
      beta_1 = -0.6052
    elsif hvac_cooling_ap.u_tube_spacing_type == 'c'
      beta_0 = 21.9059
      beta_1 = -0.3796
    elsif hvac_cooling_ap.u_tube_spacing_type == 'as'
      beta_0 = 20.1004
      beta_1 = -0.94467
    end

    r_value_ground = Math.log(bore_spacing / bore_diameter * 12.0) / 2.0 / Math::PI / @hpxml_bldg.site.ground_conductivity
    r_value_grout = 1.0 / grout_conductivity / beta_0 / ((bore_diameter / hvac_cooling_ap.pipe_od)**beta_1)
    r_value_bore = r_value_grout + pipe_r_value / 2.0 # Note: Convection resistance is negligible when calculated against Glhepro (Jeffrey D. Spitler, 2000)

    is_southern_hemisphere = (weather.header.Latitude < 0)

    if is_southern_hemisphere
      heating_month = 6 # July
      cooling_month = 0 # January
    else
      heating_month = 0 # January
      cooling_month = 6 # July
    end

    rtf_DesignMon_Heat = [0.25, (71.0 - weather.data.MonthlyAvgDrybulbs[heating_month]) / mj.htd].max
    rtf_DesignMon_Cool = [0.25, (weather.data.MonthlyAvgDrybulbs[cooling_month] - 76.0) / mj.ctd].max

    nom_length_heat = (1.0 - 1.0 / hvac_cooling_ap.heat_rated_cops[0]) * (r_value_bore + r_value_ground * rtf_DesignMon_Heat) / (weather.data.DeepGroundAnnualTemp - (2.0 * hvac_cooling_ap.design_hw - hvac_cooling_ap.design_delta_t) / 2.0) * UnitConversions.convert(1.0, 'ton', 'Btu/hr')
    nom_length_cool = (1.0 + 1.0 / hvac_cooling_ap.cool_rated_cops[0]) * (r_value_bore + r_value_ground * rtf_DesignMon_Cool) / ((2.0 * hvac_cooling_ap.design_chw + hvac_cooling_ap.design_delta_t) / 2.0 - weather.data.DeepGroundAnnualTemp) * UnitConversions.convert(1.0, 'ton', 'Btu/hr')

    return nom_length_heat, nom_length_cool
  end

  def self.gshp_gfnc_coeff(bore_config, g_functions_json, num_bore_holes, bore_spacing, bore_depth, bore_diameter)
    actuals = { 'b' => UnitConversions.convert(bore_spacing, 'ft', 'm'),
                'h' => UnitConversions.convert(bore_depth, 'ft', 'm'),
                'rb' => UnitConversions.convert(bore_diameter / 2.0, 'in', 'm') }
    actuals['b_over_h'] = actuals['b'] / actuals['h']

    g_library = { 24 => { 'b' => 5, 'd' => 2, 'rb' => 0.075 },
                  48 => { 'b' => 5, 'd' => 2, 'rb' => 0.075 },
                  96 => { 'b' => 5, 'd' => 2, 'rb' => 0.075 },
                  192 => { 'b' => 5, 'd' => 2, 'rb' => 0.08 },
                  384 => { 'b' => 5, 'd' => 2, 'rb' => 0.0875 } }
    g_library.each do |h, b_d_rb|
      g_library[h]['b_over_h'] = Float(b_d_rb['b']) / h
      g_library[h]['rb_over_h'] = Float(b_d_rb['rb']) / h
    end

    [[24, 48], [48, 96], [96, 192], [192, 384]].each do |h1, h2|
      next unless actuals['h'] >= h1 && actuals['h'] < h2

      pt1 = g_library[h1]
      pt2 = g_library[h2]

      # linear interpolation on "g" values
      logtimes = []
      gs = []
      [h1, h2].each do |h|
        b_d_rb = g_library[h]
        b = b_d_rb['b']
        rb = b_d_rb['rb']
        b_h_rb = "#{b}._#{h}._#{rb}"

        logtime, g = get_g_functions(g_functions_json, bore_config, num_bore_holes, b_h_rb)
        logtimes << logtime
        gs << g
      end
      x = actuals['b_over_h']
      x0 = pt1['b_over_h']
      x1 = pt2['b_over_h']
      g_functions = gs[0].zip(gs[1]).map { |v| MathTools.interp2(x, x0, x1, v[0], v[1]) }

      # linear interpolation on rb/h for correction factor
      x = actuals['b_over_h']
      x0 = pt1['b_over_h']
      x1 = pt2['b_over_h']
      f0 = pt1['rb_over_h']
      f1 = pt2['rb_over_h']
      actuals['rb_over_h'] = MathTools.interp2(x, x0, x1, f0, f1)
      rb = actuals['rb_over_h'] * actuals['h']
      rb_actual_over_rb = actuals['rb'] / rb
      correction_factor = Math.log(rb_actual_over_rb)
      g_functions = g_functions.map { |v| v - correction_factor }

      return logtimes[0], g_functions
    end
  end

  def self.get_g_functions(g_functions_json, bore_config, num_bore_holes, b_h_rb)
    g_functions_json.each do |_key_1, values_1|
      if [HPXML::GeothermalLoopBorefieldConfigurationRectangle,
          HPXML::GeothermalLoopBorefieldConfigurationL].include?(bore_config)
        bore_locations = values_1[:bore_locations]
        next if bore_locations.size != num_bore_holes

        logtime = values_1[:logtime].map { |v| Float(v) }
        g = values_1[:g][b_h_rb.to_sym].map { |v| Float(v) }

        return logtime, g
      elsif [HPXML::GeothermalLoopBorefieldConfigurationOpenRectangle,
             HPXML::GeothermalLoopBorefieldConfigurationC,
             HPXML::GeothermalLoopBorefieldConfigurationLopsidedU,
             HPXML::GeothermalLoopBorefieldConfigurationU].include?(bore_config)
        values_1.each do |_key_2, values_2|
          bore_locations = values_2[:bore_locations]
          next if bore_locations.size != num_bore_holes

          logtime = values_2[:logtime].map { |v| Float(v) }
          g = values_2[:g][b_h_rb.to_sym].map { |v| Float(v) }

          return logtime, g
        end
      end
    end
  end

  def self.calculate_average_r_value(surfaces)
    # Crude approximation of average R-value
    surfaces_a = 0.0
    surfaces_ua = 0.0
    surfaces.each do |surface|
      surfaces_a += surface.area
      if not surface.insulation_assembly_r_value.nil?
        surfaces_ua += (1.0 / surface.insulation_assembly_r_value) * surface.area
      else
        surfaces_ua += (1.0 / (surface.insulation_interior_r_value + surface.insulation_exterior_r_value)) * surface.area
      end
    end
    return surfaces_a / surfaces_ua
  end

  def self.get_foundation_wall_properties(foundation_wall)
    # Calculate effective U-factor

    if not foundation_wall.insulation_assembly_r_value.nil?
      wall_constr_rvalue = foundation_wall.insulation_assembly_r_value - Material.AirFilmVertical.rvalue
      wall_ins_rvalue_int, wall_ins_rvalue_ext = 0, 0
      wall_ins_dist_to_top_int, wall_ins_dist_to_top_ext = 0, 0
      wall_ins_dist_to_bottom_int, wall_ins_dist_to_bottom_ext = 0, 0
    else
      wall_constr_rvalue = Material.Concrete(foundation_wall.thickness).rvalue
      wall_ins_rvalue_int = foundation_wall.insulation_interior_r_value
      wall_ins_rvalue_ext = foundation_wall.insulation_exterior_r_value
      wall_ins_dist_to_top_int = foundation_wall.insulation_interior_distance_to_top
      wall_ins_dist_to_top_ext = foundation_wall.insulation_exterior_distance_to_top
      wall_ins_dist_to_bottom_int = foundation_wall.insulation_interior_distance_to_bottom
      wall_ins_dist_to_bottom_ext = foundation_wall.insulation_exterior_distance_to_bottom
    end
    k_soil = @hpxml_bldg.site.ground_conductivity

    # Calculated based on Manual J 8th Ed. procedure in section A12-4 (15% decrease due to soil thermal storage)
    u_wall_with_soil = 0.0
    u_wall_without_soil = 0.0
    wall_height = foundation_wall.height.ceil
    wall_depth_above_grade = foundation_wall.height - foundation_wall.depth_below_grade
    for distance_to_top in 1..wall_height
      # Calculate R-wall at this depth
      r_wall = wall_constr_rvalue + Material.AirFilmVertical.rvalue # Base wall construction + interior film
      if distance_to_top <= wall_depth_above_grade
        # Above-grade: no soil, add exterior film
        r_soil = 0.0
        r_wall += Material.AirFilmOutside.rvalue
      else
        # Below-grade: add soil, no exterior film
        distance_to_grade = distance_to_top - wall_depth_above_grade
        r_soil = (Math::PI * distance_to_grade / 2.0) / k_soil
      end
      if (distance_to_top > wall_ins_dist_to_top_int) && (distance_to_top <= wall_ins_dist_to_bottom_int)
        r_wall += wall_ins_rvalue_int # Interior insulation at this depth, add R-value
      end
      if (distance_to_top > wall_ins_dist_to_top_ext) && (distance_to_top <= wall_ins_dist_to_bottom_ext)
        r_wall += wall_ins_rvalue_ext # Interior insulation at this depth, add R-value
      end
      u_wall_with_soil += 1.0 / (r_soil + r_wall)
      u_wall_without_soil += 1.0 / r_wall
    end
    u_wall_with_soil = (u_wall_with_soil / wall_height) * 0.85
    u_wall_without_soil = (u_wall_without_soil / wall_height)

    return u_wall_with_soil, u_wall_without_soil
  end

  def self.calc_slab_f_value(slab, ground_conductivity)
    # Calculation for the F-values in Table 4A for slab foundations.
    # Important pages are the Table values (pg. 344-345) and the software protocols
    # in Appendix 12 (pg. 517-518).
    ins_rvalue = slab.under_slab_insulation_r_value + slab.perimeter_insulation_r_value
    ins_rvalue_edge = slab.perimeter_insulation_r_value
    if slab.under_slab_insulation_spans_entire_slab
      ins_length = 1000.0
    else
      ins_length = 0
      if slab.under_slab_insulation_r_value > 0
        ins_length += slab.under_slab_insulation_width
      end
      if slab.perimeter_insulation_r_value > 0
        ins_length += slab.perimeter_insulation_depth
      end
    end

    soil_r_per_foot = ground_conductivity
    slab_r_gravel_per_inch = 0.65 # Based on calibration by Tony Fontanini

    # Because of uncertainty pertaining to the effective path radius, F-values are calculated
    # for six radii (8, 9, 10, 11, 12, and 13 feet) and averaged.
    f_values = []
    for path_radius in 8..13
      u_effective = []
      for radius in 0..path_radius
        spl = [Math::PI * radius - 1, 0].max # soil path length (SPL)

        # Concrete, gravel, and insulation
        if radius == 0
          r_concrete = 0.0
          r_gravel = 0.0 # No gravel on edge
          r_ins = ins_rvalue_edge
        else
          r_concrete = Material.Concrete(slab.thickness).rvalue
          r_gravel = [slab_r_gravel_per_inch * (12.0 - slab.thickness), 0].max
          if radius <= ins_length
            r_ins = ins_rvalue
          else
            r_ins = 0.0
          end
        end

        # Air Films = Indoor Finish + Indoor Air Film + Exposed Air Film (Figure A12-6 pg. 517)
        r_air_film = 0.05 + 0.92 + 0.17

        # Soil
        r_soil = soil_r_per_foot * spl # (h-F-ft2/BTU)

        # Effective R-Value
        r_air_to_air = r_concrete + r_gravel + r_ins + r_air_film + r_soil

        # Effective U-Factor
        u_effective << 1.0 / r_air_to_air
      end

      f_values << u_effective.sum
    end

    return f_values.sum() / f_values.size
  end

  def self.set_hvac_types(hvac_heating, hvac_cooling)
    if hvac_heating.nil?
      @heating_type = nil
    elsif hvac_heating.is_a? HPXML::HeatingSystem
      @heating_type = hvac_heating.heating_system_type
    else
      @heating_type = hvac_heating.heat_pump_type
    end
    if hvac_cooling.nil?
      @cooling_type = nil
    elsif hvac_cooling.is_a? HPXML::CoolingSystem
      @cooling_type = hvac_cooling.cooling_system_type
    else
      @cooling_type = hvac_cooling.heat_pump_type
    end
  end

  def self.set_fractions_load_served(hvac_heating, hvac_cooling)
    if hvac_cooling.is_a?(HPXML::CoolingSystem) && hvac_cooling.has_integrated_heating
      @fraction_heat_load_served = hvac_cooling.integrated_heating_system_fraction_heat_load_served
    elsif hvac_heating.nil?
      @fraction_heat_load_served = 0
    elsif hvac_heating.is_a?(HPXML::HeatingSystem) && hvac_heating.is_heat_pump_backup_system
      # Use the same load fractions as the heat pump
      heat_pump = @hpxml_bldg.heat_pumps.find { |hp| hp.backup_system_idref == hvac_heating.id }
      @fraction_heat_load_served = heat_pump.fraction_heat_load_served
    else
      @fraction_heat_load_served = hvac_heating.fraction_heat_load_served
    end
    if hvac_cooling.nil?
      @fraction_cool_load_served = 0
    else
      @fraction_cool_load_served = hvac_cooling.fraction_cool_load_served
    end
  end
end

class MJ
  def initialize
  end
  attr_accessor(:daily_range_temp_adjust, :cool_setpoint, :heat_setpoint, :cool_design_grains, :ctd, :htd,
                :daily_range_num, :acf, :cool_indoor_grains, :cool_indoor_wetbulb, :cool_indoor_enthalpy,
                :cool_outdoor_wetbulb, :inside_air_dens, :cool_design_temps, :heat_design_temps)
end

class DesignLoads
  def initialize
  end
  attr_accessor(:Cool_Sens, :Cool_Lat, :Cool_Tot, :Heat_Tot, :Heat_Ducts, :Cool_Ducts_Sens, :Cool_Ducts_Lat,
                :Cool_Windows, :Cool_Skylights, :Cool_Doors, :Cool_Walls, :Cool_Roofs, :Cool_Floors,
                :Cool_Ceilings, :Cool_InfilVent_Sens, :Cool_InfilVent_Lat, :Cool_IntGains_Sens, :Cool_IntGains_Lat,
                :Heat_Windows, :Heat_Skylights, :Heat_Doors, :Heat_Walls, :Heat_Roofs, :Heat_Floors,
                :Heat_Slabs, :Heat_Ceilings, :Heat_InfilVent)
end

class HVACSizingValues
  def initialize
  end
  attr_accessor(:Cool_Load_Sens, :Cool_Load_Lat, :Cool_Load_Tot, :Cool_Capacity, :Cool_Capacity_Sens, :Cool_Airflow, :Cool_Airflow_isdefaulted,
                :Heat_Load, :Heat_Load_Supp, :Heat_Capacity, :Heat_Capacity_Supp, :Heat_Airflow, :Heat_Airflow_isdefaulted,
                :GSHP_Loop_flow, :GSHP_Bore_Holes, :GSHP_Bore_Depth, :GSHP_G_Functions, :GSHP_Bore_Config,
                :Adjusted_Fan_Watts_Per_CFM)
end

class Numeric
  def deg2rad
    self * Math::PI / 180
  end

  def rad2deg
    self * 180 / Math::PI
  end
end<|MERGE_RESOLUTION|>--- conflicted
+++ resolved
@@ -49,14 +49,9 @@
       apply_hvac_equipment_adjustments(mj, runner, hvac_sizing_values, weather, hvac_heating, hvac_cooling, hvac_system)
       apply_hvac_installation_quality(mj, hvac_sizing_values, hvac_heating, hvac_cooling)
       apply_hvac_fixed_capacities(hvac_sizing_values, hvac_heating, hvac_cooling)
-<<<<<<< HEAD
-      apply_hvac_fixed_airflows(hvac_sizing_values, hvac_heating, hvac_cooling)
-      apply_hvac_airflow_adjustments(hvac_sizing_values, hvac_heating, hvac_cooling)
-      apply_hvac_ground_loop(runner, hvac_sizing_values, weather, hvac_cooling)
-=======
       apply_hvac_ground_loop(mj, runner, hvac_sizing_values, weather, hvac_cooling)
->>>>>>> bcf27b94
       apply_hvac_finalize_airflows(hvac_sizing_values, hvac_heating, hvac_cooling)
+
       all_hvac_sizing_values[hvac_system] = hvac_sizing_values
     end
 
@@ -1369,8 +1364,8 @@
 
       cool_cap_rated = hvac_sizing_values.Cool_Load_Tot / total_cap_curve_value
 
-      @hvac_cooling_shr = hvac_cooling_ap.cool_rated_shrs_gross[hvac_cooling_speed]
-      sens_cap_rated = cool_cap_rated * @hvac_cooling_shr
+      hvac_cooling_shr = hvac_cooling_ap.cool_rated_shrs_gross[hvac_cooling_speed]
+      sens_cap_rated = cool_cap_rated * hvac_cooling_shr
 
       # Calculate the air flow rate required for design conditions
       hvac_sizing_values.Cool_Airflow = calc_airflow_rate_manual_s(mj, hvac_sizing_values.Cool_Load_Sens, (mj.cool_setpoint - @leaving_air_temp), cool_cap_rated)
@@ -1388,7 +1383,7 @@
       # Adjust Sizing
       if hvac_cooling.is_a?(HPXML::HeatPump) && (@hpxml_bldg.header.heat_pump_sizing_methodology == HPXML::HeatPumpSizingHERS)
         hvac_sizing_values.Cool_Capacity = hvac_sizing_values.Cool_Load_Tot
-        hvac_sizing_values.Cool_Capacity_Sens = hvac_sizing_values.Cool_Capacity * @hvac_cooling_shr
+        hvac_sizing_values.Cool_Capacity_Sens = hvac_sizing_values.Cool_Capacity * hvac_cooling_shr
 
         cool_load_sens_cap_design = hvac_sizing_values.Cool_Capacity_Sens * sensible_cap_curve_value
 
@@ -1400,7 +1395,7 @@
         # solve the following for cool_cap_design: sens_cap_design = SHRRated * cool_cap_design / total_cap_curve_value * function(CFM/cool_cap_design, ODB)
         # substituting in CFM = cool_load_sens_cap_design / (1.1 * ACF * (cool_setpoint - LAT))
 
-        cool_load_sens_cap_design = hvac_sizing_values.Cool_Load_Lat / ((total_cap_curve_value / @hvac_cooling_shr - \
+        cool_load_sens_cap_design = hvac_sizing_values.Cool_Load_Lat / ((total_cap_curve_value / hvac_cooling_shr - \
                                   (b_sens + d_sens * entering_temp) / \
                                   (1.1 * mj.acf * (mj.cool_setpoint - @leaving_air_temp))) / \
                                   (a_sens + c_sens * entering_temp) - 1.0)
@@ -1424,7 +1419,7 @@
 
         # Determine rated capacities
         hvac_sizing_values.Cool_Capacity = cool_cap_design / total_cap_curve_value
-        hvac_sizing_values.Cool_Capacity_Sens = hvac_sizing_values.Cool_Capacity * @hvac_cooling_shr
+        hvac_sizing_values.Cool_Capacity_Sens = hvac_sizing_values.Cool_Capacity * hvac_cooling_shr
 
         # Determine the final sensible capacity at design using the SHR
         cool_load_sens_cap_design = shr_design * cool_cap_design
@@ -1440,7 +1435,7 @@
         #                  = SHRRated * cool_cap_design / total_cap_curve_value * sensible_cap_curve_value
         #                  = SHRRated * cool_cap_design / total_cap_curve_value * function(CFM/cool_cap_design, ODB)
 
-        cool_cap_design = (sens_cap_design / (@hvac_cooling_shr / total_cap_curve_value) - \
+        cool_cap_design = (sens_cap_design / (hvac_cooling_shr / total_cap_curve_value) - \
                                            (b_sens * UnitConversions.convert(hvac_sizing_values.Cool_Airflow, 'ton', 'Btu/hr') + \
                                            d_sens * UnitConversions.convert(hvac_sizing_values.Cool_Airflow, 'ton', 'Btu/hr') * entering_temp)) / \
                           (a_sens + c_sens * entering_temp)
@@ -1449,14 +1444,14 @@
         cool_cap_design = [cool_cap_design, @oversize_limit * hvac_sizing_values.Cool_Load_Tot].min
 
         hvac_sizing_values.Cool_Capacity = cool_cap_design / total_cap_curve_value
-        hvac_sizing_values.Cool_Capacity_Sens = hvac_sizing_values.Cool_Capacity * @hvac_cooling_shr
+        hvac_sizing_values.Cool_Capacity_Sens = hvac_sizing_values.Cool_Capacity * hvac_cooling_shr
 
         # Recalculate the air flow rate in case the oversizing limit has been used
         cool_load_sens_cap_design = hvac_sizing_values.Cool_Capacity_Sens * sensible_cap_curve_value
 
       else
         hvac_sizing_values.Cool_Capacity = hvac_sizing_values.Cool_Load_Tot / total_cap_curve_value
-        hvac_sizing_values.Cool_Capacity_Sens = hvac_sizing_values.Cool_Capacity * @hvac_cooling_shr
+        hvac_sizing_values.Cool_Capacity_Sens = hvac_sizing_values.Cool_Capacity * hvac_cooling_shr
 
         cool_load_sens_cap_design = hvac_sizing_values.Cool_Capacity_Sens * sensible_cap_curve_value
       end
@@ -1934,126 +1929,7 @@
     end
   end
 
-<<<<<<< HEAD
-  def self.apply_hvac_fixed_airflows(hvac_sizing_values, hvac_heating, hvac_cooling)
-    hvac_sizing_values.Heat_Airflow_isdefaulted = true
-    hvac_sizing_values.Cool_Airflow_isdefaulted = true
-
-    if not hvac_cooling.nil?
-      fixed_cooling_airflow = hvac_cooling.cooling_airflow_cfm
-      max_cooling_airflow = hvac_cooling.max_cooling_airflow_cfm
-    end
-    if (not fixed_cooling_airflow.nil?) && (hvac_sizing_values.Cool_Airflow > 0) && max_cooling_airflow.nil?
-      hvac_sizing_values.Cool_Airflow = fixed_cooling_airflow
-      hvac_sizing_values.Cool_Airflow_isdefaulted = false
-    end
-    if not hvac_heating.nil?
-      fixed_heating_airflow = hvac_heating.heating_airflow_cfm
-      max_heating_airflow = hvac_heating.max_heating_airflow_cfm
-    end
-    if (not fixed_heating_airflow.nil?) && (hvac_sizing_values.Heat_Airflow > 0) && max_heating_airflow.nil?
-      hvac_sizing_values.Heat_Airflow = fixed_heating_airflow
-      hvac_sizing_values.Heat_Airflow_isdefaulted = false
-    end
-  end
-
-  def self.apply_hvac_airflow_adjustments(hvac_sizing_values, hvac_heating, hvac_cooling)
-    '''
-    Airflow Adjustments
-    '''
-
-    # Maximum airflow rate allowed for the duct system
-    max_airflow_allowed = get_max_airflow(hvac_heating, hvac_cooling)
-    return if max_airflow_allowed.nil?
-
-    # W/cfm of the blower fan
-    fan_watts_per_cfm = get_fan_watts_per_cfm(hvac_heating, hvac_cooling)
-    return if fan_watts_per_cfm.nil?
-
-    # Maximum autosized airflow
-    max_airflow = [hvac_sizing_values.Heat_Airflow, hvac_sizing_values.Cool_Airflow].max
-
-    # If maximum autosized airflow is not limited, do nothing
-    return if max_airflow <= max_airflow_allowed
-
-    # Adjust heating or cooling system size for the upgraded buildings based on max allowed airflow rate
-    if hvac_sizing_values.Cool_Airflow > hvac_sizing_values.Heat_Airflow
-      # Design cooling airflow rate exceeds max allowed, adjust cooling capacity
-      prev_airflow = hvac_sizing_values.Cool_Airflow
-      hvac_sizing_values.Cool_Airflow = max_airflow_allowed
-      hvac_sizing_values.Cool_Capacity *= hvac_sizing_values.Cool_Airflow / prev_airflow
-      hvac_sizing_values.Cool_Capacity_Sens = hvac_sizing_values.Cool_Capacity * @hvac_cooling_shr
-      hvac_sizing_values.Cool_Airflow_isdefaulted = false
-      if hvac_sizing_values.Heat_Capacity > 0
-        hvac_sizing_values.Heat_Capacity = hvac_sizing_values.Cool_Capacity
-        hvac_sizing_values.Heat_Airflow = calc_airflow_rate_manual_s(hvac_sizing_values.Heat_Capacity, (@supply_air_temp - @heat_setpoint), hvac_sizing_values.Heat_Capacity)
-        hvac_sizing_values.Heat_Airflow_isdefaulted = false
-      end
-    else # hvac_sizing_values.Heat_Airflow > hvac_sizing_values.Cool_Airflow
-      # Design heating airflow rate exceeds max allowed, adjust heating capacity
-      prev_airflow = hvac_sizing_values.Heat_Airflow
-      hvac_sizing_values.Heat_Airflow = max_airflow_allowed
-      hvac_sizing_values.Heat_Capacity *= hvac_sizing_values.Heat_Airflow / prev_airflow
-      hvac_sizing_values.Heat_Airflow_isdefaulted = false
-      if hvac_sizing_values.Cool_Capacity > 0
-        hvac_sizing_values.Cool_Capacity = hvac_sizing_values.Heat_Capacity
-        hvac_sizing_values.Cool_Capacity_Sens = hvac_sizing_values.Cool_Capacity * @hvac_cooling_shr
-        hvac_sizing_values.Cool_Airflow = calc_airflow_rate_manual_s(hvac_sizing_values.Cool_Capacity_Sens, (@cool_setpoint - @leaving_air_temp), hvac_sizing_values.Cool_Capacity)
-        hvac_sizing_values.Cool_Airflow_isdefaulted = false
-      end
-    end
-
-    hvac_sizing_values.Adjusted_Fan_Watts_Per_CFM = get_adjusted_fan_watts_per_cfm(hvac_sizing_values, max_airflow, fan_watts_per_cfm)
-  end
-
-  def self.get_max_airflow(htg_sys, clg_sys)
-    if !htg_sys.nil? && !clg_sys.nil?
-      if !htg_sys.max_heating_airflow_cfm.nil? && !clg_sys.max_cooling_airflow_cfm.nil?
-        return [htg_sys.max_heating_airflow_cfm, clg_sys.max_cooling_airflow_cfm].max
-      elsif !htg_sys.max_heating_airflow_cfm.nil?
-        return htg_sys.max_heating_airflow_cfm
-      elsif !clg_sys.max_cooling_airflow_cfm.nil?
-        return clg_sys.max_cooling_airflow_cfm
-      end
-    elsif !htg_sys.nil?
-      if !htg_sys.max_heating_airflow_cfm.nil?
-        return htg_sys.max_heating_airflow_cfm
-      end
-    elsif !clg_sys.nil?
-      if !clg_sys.max_cooling_airflow_cfm.nil?
-        return clg_sys.max_cooling_airflow_cfm
-      end
-    end
-    return
-  end
-
-  def self.get_fan_watts_per_cfm(htg_sys, clg_sys)
-    if !htg_sys.nil? && !clg_sys.nil? && !htg_sys.fan_watts_per_cfm.nil? && !clg_sys.fan_watts_per_cfm.nil?
-      return if htg_sys.fan_watts_per_cfm != clg_sys.fan_watts_per_cfm
-
-      return htg_sys.fan_watts_per_cfm
-    elsif !htg_sys.nil? && !htg_sys.fan_watts_per_cfm.nil?
-      return htg_sys.fan_watts_per_cfm
-    elsif !clg_sys.nil? && !clg_sys.fan_watts_per_cfm.nil?
-      return clg_sys.fan_watts_per_cfm
-    end
-    return
-  end
-
-  def self.get_adjusted_fan_watts_per_cfm(hvac_sizing_values, max_airflow, fan_watts_per_cfm)
-    v_baseline = max_airflow
-    v_upgrade = [hvac_sizing_values.Heat_Airflow, hvac_sizing_values.Cool_Airflow].max
-
-    p_int = v_baseline * fan_watts_per_cfm
-    p_upgrade = p_int * (v_upgrade / v_baseline)**3
-    adjusted_fan_watts_per_cfm = p_upgrade / v_upgrade
-    return adjusted_fan_watts_per_cfm
-  end
-
-  def self.apply_hvac_ground_loop(runner, hvac_sizing_values, weather, hvac_cooling)
-=======
   def self.apply_hvac_ground_loop(mj, runner, hvac_sizing_values, weather, hvac_cooling)
->>>>>>> bcf27b94
     '''
     GSHP Ground Loop Sizing Calculations
     '''
@@ -3201,10 +3077,9 @@
 class HVACSizingValues
   def initialize
   end
-  attr_accessor(:Cool_Load_Sens, :Cool_Load_Lat, :Cool_Load_Tot, :Cool_Capacity, :Cool_Capacity_Sens, :Cool_Airflow, :Cool_Airflow_isdefaulted,
-                :Heat_Load, :Heat_Load_Supp, :Heat_Capacity, :Heat_Capacity_Supp, :Heat_Airflow, :Heat_Airflow_isdefaulted,
-                :GSHP_Loop_flow, :GSHP_Bore_Holes, :GSHP_Bore_Depth, :GSHP_G_Functions, :GSHP_Bore_Config,
-                :Adjusted_Fan_Watts_Per_CFM)
+  attr_accessor(:Cool_Load_Sens, :Cool_Load_Lat, :Cool_Load_Tot, :Cool_Capacity, :Cool_Capacity_Sens, :Cool_Airflow,
+                :Heat_Load, :Heat_Load_Supp, :Heat_Capacity, :Heat_Capacity_Supp, :Heat_Airflow,
+                :GSHP_Loop_flow, :GSHP_Bore_Holes, :GSHP_Bore_Depth, :GSHP_G_Functions, :GSHP_Bore_Config)
 end
 
 class Numeric
