# frozen_string_literal: true

class HVACSizing
<<<<<<< HEAD
  def self.calculate(runner, weather, hpxml, cfa, hvac_systems)
=======
  def self.calculate(weather, hpxml_bldg, cfa, hvac_systems)
>>>>>>> 23547d53
    # Calculates heating/cooling design loads, and selects equipment
    # values (e.g., capacities, airflows) specific to each HVAC system.
    # Calculations generally follow ACCA Manual J/S.

    @hpxml_bldg = hpxml_bldg
    @cfa = cfa

    process_site_calcs_and_design_temps(weather)

    # Calculate loads for the conditioned thermal zone
    bldg_design_loads = DesignLoads.new
    process_load_windows_skylights(bldg_design_loads, weather)
    process_load_doors(bldg_design_loads)
    process_load_walls(bldg_design_loads)
    process_load_roofs(bldg_design_loads)
    process_load_ceilings(bldg_design_loads)
    process_load_floors(bldg_design_loads)
    process_load_slabs(bldg_design_loads)
    process_load_infiltration_ventilation(bldg_design_loads, weather)
    process_load_internal_gains(bldg_design_loads)

    # Aggregate zone loads into initial loads
    aggregate_loads(bldg_design_loads)

    # Loop through each HVAC system and calculate equipment values.
    all_hvac_sizing_values = {}
    system_design_loads = bldg_design_loads.dup
    hvac_systems.each do |hvac_system|
      hvac_heating, hvac_cooling = hvac_system[:heating], hvac_system[:cooling]
      set_hvac_types(hvac_heating, hvac_cooling)
      next if is_system_to_skip(hvac_heating)

      # Apply duct loads as needed
      set_fractions_load_served(hvac_heating, hvac_cooling)
      apply_hvac_temperatures(system_design_loads, hvac_heating, hvac_cooling)
      ducts_heat_load = calculate_load_ducts_heating(system_design_loads, hvac_heating)
      ducts_cool_load_sens, ducts_cool_load_lat = calculate_load_ducts_cooling(system_design_loads, weather, hvac_cooling)
      apply_load_ducts(bldg_design_loads, ducts_heat_load, ducts_cool_load_sens, ducts_cool_load_lat) # Update duct loads in reported building design loads

      hvac_sizing_values = HVACSizingValues.new
      apply_hvac_loads(hvac_heating, hvac_sizing_values, system_design_loads, ducts_heat_load, ducts_cool_load_sens, ducts_cool_load_lat)
      apply_hvac_size_limits(hvac_cooling)
      apply_hvac_heat_pump_logic(hvac_sizing_values, hvac_cooling)
      apply_hvac_equipment_adjustments(runner, hvac_sizing_values, weather, hvac_heating, hvac_cooling, hvac_system)
      apply_hvac_installation_quality(hvac_sizing_values, hvac_heating, hvac_cooling)
      apply_hvac_fixed_capacities(hvac_sizing_values, hvac_heating, hvac_cooling)
      apply_hvac_ground_loop(runner, hvac_sizing_values, weather, hvac_cooling)
      apply_hvac_finalize_airflows(hvac_sizing_values, hvac_heating, hvac_cooling)

      all_hvac_sizing_values[hvac_system] = hvac_sizing_values
    end

    return bldg_design_loads, all_hvac_sizing_values
  end

  private

  def self.is_system_to_skip(hvac_heating)
    # These shared systems should be converted to other equivalent
    # systems before being autosized
    if [HPXML::HVACTypeChiller,
        HPXML::HVACTypeCoolingTower].include?(@cooling_type)
      return true
    end
    if (@heating_type == HPXML::HVACTypeHeatPumpWaterLoopToAir) &&
       hvac_heating.fraction_heat_load_served.nil?
      return true
    end

    return false
  end

  def self.process_site_calcs_and_design_temps(weather)
    '''
    Site Calculations and Design Temperatures
    '''

    # CLTD adjustments based on daily temperature range
    @daily_range_temp_adjust = [4, 0, -5]

    # Manual J inside conditions
    @cool_setpoint = @hpxml_bldg.header.manualj_cooling_setpoint
    @heat_setpoint = @hpxml_bldg.header.manualj_heating_setpoint

    @cool_design_grains = UnitConversions.convert(weather.design.CoolingHumidityRatio, 'lbm/lbm', 'grains')

    # Calculate the design temperature differences
    @ctd = [@hpxml_bldg.header.manualj_cooling_design_temp - @cool_setpoint, 0.0].max
    @htd = [@heat_setpoint - @hpxml_bldg.header.manualj_heating_design_temp, 0.0].max

    # Calculate the average Daily Temperature Range (DTR) to determine the class (low, medium, high)
    dtr = weather.design.DailyTemperatureRange

    if dtr < 16.0
      @daily_range_num = 0.0   # Low
    elsif dtr > 25.0
      @daily_range_num = 2.0   # High
    else
      @daily_range_num = 1.0   # Medium
    end

    # Altitude Correction Factors (ACF) taken from Table 10A (sea level - 12,000 ft)
    acfs = [1.0, 0.97, 0.93, 0.89, 0.87, 0.84, 0.80, 0.77, 0.75, 0.72, 0.69, 0.66, 0.63]

    # Calculate the altitude correction factor (ACF) for the site
    alt_cnt = (weather.header.Altitude / 1000.0).to_i
    @acf = MathTools.interp2(weather.header.Altitude, alt_cnt * 1000.0, (alt_cnt + 1.0) * 1000.0, acfs[alt_cnt], acfs[alt_cnt + 1])

    # Calculate the interior humidity in Grains and enthalpy in Btu/lb for cooling
    cool_setpoint_c = UnitConversions.convert(@cool_setpoint, 'F', 'C')
    pwsat = 6.11 * 10**(7.5 * cool_setpoint_c / (237.3 + cool_setpoint_c)) / 10.0 # kPa, using https://www.weather.gov/media/epz/wxcalc/vaporPressure.pdf
    rh_indoor_cooling = 0.5 # Manual J is vague on the indoor RH but uses 50% in its examples
    hr_indoor_cooling = (0.62198 * rh_indoor_cooling * pwsat) / (UnitConversions.convert(weather.header.LocalPressure, 'atm', 'kPa') - rh_indoor_cooling * pwsat)
    @cool_indoor_grains = UnitConversions.convert(hr_indoor_cooling, 'lbm/lbm', 'grains')
    @wetbulb_indoor_cooling = Psychrometrics.Twb_fT_R_P(nil, @cool_setpoint, rh_indoor_cooling, UnitConversions.convert(weather.header.LocalPressure, 'atm', 'psi'))

    db_indoor_degC = UnitConversions.convert(@cool_setpoint, 'F', 'C')
    @enthalpy_indoor_cooling = (1.006 * db_indoor_degC + hr_indoor_cooling * (2501.0 + 1.86 * db_indoor_degC)) * UnitConversions.convert(1.0, 'kJ', 'Btu') * UnitConversions.convert(1.0, 'lbm', 'kg')
    @wetbulb_outdoor_cooling = weather.design.CoolingWetbulb

    # Inside air density
    avg_setpoint = (@cool_setpoint + @heat_setpoint) / 2.0
    @inside_air_dens = UnitConversions.convert(weather.header.LocalPressure, 'atm', 'Btu/ft^3') / (Gas.Air.r * UnitConversions.convert(avg_setpoint, 'F', 'R'))

    # Design Temperatures

    @cool_design_temps = {}
    @heat_design_temps = {}

    locations = []
    (@hpxml_bldg.roofs + @hpxml_bldg.rim_joists + @hpxml_bldg.walls + @hpxml_bldg.foundation_walls + @hpxml_bldg.floors + @hpxml_bldg.slabs).each do |surface|
      locations << surface.interior_adjacent_to
      locations << surface.exterior_adjacent_to
    end
    @hpxml_bldg.hvac_distributions.each do |hvac_dist|
      hvac_dist.ducts.each do |duct|
        locations << duct.duct_location
      end
    end

    locations.uniq.each do |location|
      next if [HPXML::LocationGround].include? location

      if [HPXML::LocationOtherHousingUnit, HPXML::LocationOtherHeatedSpace, HPXML::LocationOtherMultifamilyBufferSpace,
          HPXML::LocationOtherNonFreezingSpace, HPXML::LocationExteriorWall, HPXML::LocationUnderSlab,
          HPXML::LocationManufacturedHomeBelly].include? location
        @cool_design_temps[location] = calculate_scheduled_space_design_temps(location, @cool_setpoint, @hpxml_bldg.header.manualj_cooling_design_temp, weather.data.GroundMonthlyTemps.max)
        @heat_design_temps[location] = calculate_scheduled_space_design_temps(location, @heat_setpoint, @hpxml_bldg.header.manualj_heating_design_temp, weather.data.GroundMonthlyTemps.min)
      elsif [HPXML::LocationOutside, HPXML::LocationRoofDeck, HPXML::LocationManufacturedHomeUnderBelly].include? location
        @cool_design_temps[location] = @hpxml_bldg.header.manualj_cooling_design_temp
        @heat_design_temps[location] = @hpxml_bldg.header.manualj_heating_design_temp
      elsif HPXML::conditioned_locations.include? location
        @cool_design_temps[location] = process_design_temp_cooling(weather, HPXML::LocationConditionedSpace)
        @heat_design_temps[location] = process_design_temp_heating(weather, HPXML::LocationConditionedSpace)
      else
        @cool_design_temps[location] = process_design_temp_cooling(weather, location)
        @heat_design_temps[location] = process_design_temp_heating(weather, location)
      end
    end
  end

  def self.process_design_temp_heating(weather, location)
    if location == HPXML::LocationConditionedSpace
      heat_temp = @heat_setpoint

    elsif location == HPXML::LocationGarage
      heat_temp = @hpxml_bldg.header.manualj_heating_design_temp + 13.0

    elsif (location == HPXML::LocationAtticUnvented) || (location == HPXML::LocationAtticVented)

      attic_floors = @hpxml_bldg.floors.select { |f| f.is_ceiling && [f.interior_adjacent_to, f.exterior_adjacent_to].include?(location) }
      avg_floor_rvalue = calculate_average_r_value(attic_floors)

      attic_roofs = @hpxml_bldg.roofs.select { |r| r.interior_adjacent_to == location }
      avg_roof_rvalue = calculate_average_r_value(attic_roofs)

      if avg_floor_rvalue < avg_roof_rvalue
        # Attic is considered to be encapsulated. MJ8 says to use an attic
        # temperature of 95F, however alternative approaches are permissible
        if location == HPXML::LocationAtticVented
          heat_temp = @hpxml_bldg.header.manualj_heating_design_temp
        else
          heat_temp = calculate_space_design_temps(location, weather, @heat_setpoint, @hpxml_bldg.header.manualj_heating_design_temp, weather.data.GroundMonthlyTemps.min)
        end
      else
        heat_temp = @hpxml_bldg.header.manualj_heating_design_temp
      end

    elsif [HPXML::LocationBasementUnconditioned, HPXML::LocationCrawlspaceUnvented, HPXML::LocationCrawlspaceVented].include? location
      heat_temp = calculate_space_design_temps(location, weather, @heat_setpoint, @hpxml_bldg.header.manualj_heating_design_temp, weather.data.GroundMonthlyTemps.min)

    end

    fail "Design temp heating not calculated for #{location}." if heat_temp.nil?

    return heat_temp
  end

  def self.process_design_temp_cooling(weather, location)
    if location == HPXML::LocationConditionedSpace
      cool_temp = @cool_setpoint

    elsif location == HPXML::LocationGarage
      # Calculate fraction of garage under conditioned space
      area_total = 0.0
      area_conditioned = 0.0
      @hpxml_bldg.roofs.each do |roof|
        next unless roof.interior_adjacent_to == location

        area_total += roof.area
      end
      @hpxml_bldg.floors.each do |floor|
        next unless [floor.interior_adjacent_to, floor.exterior_adjacent_to].include? location

        area_total += floor.area
        area_conditioned += floor.area if floor.is_thermal_boundary
      end
      if area_total == 0
        garage_frac_under_conditioned = 0.5
      else
        garage_frac_under_conditioned = area_conditioned / area_total
      end

      # Calculate the garage cooling design temperature based on Table 4C
      # Linearly interpolate between having conditioned space over the garage and not having conditioned space above the garage
      if @daily_range_num == 0.0
        cool_temp = (@hpxml_bldg.header.manualj_cooling_design_temp +
                     (11.0 * garage_frac_under_conditioned) +
                     (22.0 * (1.0 - garage_frac_under_conditioned)))
      elsif @daily_range_num == 1.0
        cool_temp = (@hpxml_bldg.header.manualj_cooling_design_temp +
                     (6.0 * garage_frac_under_conditioned) +
                     (17.0 * (1.0 - garage_frac_under_conditioned)))
      elsif @daily_range_num == 2.0
        cool_temp = (@hpxml_bldg.header.manualj_cooling_design_temp +
                     (1.0 * garage_frac_under_conditioned) +
                     (12.0 * (1.0 - garage_frac_under_conditioned)))
      end

    elsif (location == HPXML::LocationAtticUnvented) || (location == HPXML::LocationAtticVented)

      attic_floors = @hpxml_bldg.floors.select { |f| f.is_ceiling && [f.interior_adjacent_to, f.exterior_adjacent_to].include?(location) }
      avg_floor_rvalue = calculate_average_r_value(attic_floors)

      attic_roofs = @hpxml_bldg.roofs.select { |r| r.interior_adjacent_to == location }
      avg_roof_rvalue = calculate_average_r_value(attic_roofs)

      if avg_floor_rvalue < avg_roof_rvalue
        # Attic is considered to be encapsulated. MJ8 says to use an attic
        # temperature of 95F, however alternative approaches are permissible
        if location == HPXML::LocationAtticVented
          cool_temp = @hpxml_bldg.header.manualj_cooling_design_temp + 40.0 # This is the number from a California study with dark shingle roof and similar ventilation.
        else
          cool_temp = calculate_space_design_temps(location, weather, @cool_setpoint, @hpxml_bldg.header.manualj_cooling_design_temp, weather.data.GroundMonthlyTemps.max, true)
        end

      else
        # Calculate the cooling design temperature for the unconditioned attic based on Figure A12-14
        # Use an area-weighted temperature in case roof surfaces are different
        tot_roof_area = 0.0
        cool_temp = 0.0

        @hpxml_bldg.roofs.each do |roof|
          next unless roof.interior_adjacent_to == location

          tot_roof_area += roof.net_area

          if location == HPXML::LocationAtticUnvented
            if not roof.radiant_barrier
              cool_temp += (150.0 + (@hpxml_bldg.header.manualj_cooling_design_temp - 95.0) + @daily_range_temp_adjust[@daily_range_num]) * roof.net_area
            else
              cool_temp += (130.0 + (@hpxml_bldg.header.manualj_cooling_design_temp - 95.0) + @daily_range_temp_adjust[@daily_range_num]) * roof.net_area
            end
          else
            if not roof.radiant_barrier
              if roof.roof_type == HPXML::RoofTypeAsphaltShingles
                if [HPXML::ColorDark, HPXML::ColorMediumDark].include? roof.roof_color
                  cool_temp += 130.0 * roof.net_area
                else
                  cool_temp += 120.0 * roof.net_area
                end
              elsif roof.roof_type == HPXML::RoofTypeWoodShingles
                cool_temp += 120.0 * roof.net_area
              elsif roof.roof_type == HPXML::RoofTypeMetal
                if [HPXML::ColorDark, HPXML::ColorMediumDark].include? roof.roof_color
                  cool_temp += 130.0 * roof.net_area
                elsif [HPXML::ColorMedium, HPXML::ColorLight].include? roof.roof_color
                  cool_temp += 120.0 * roof.net_area
                elsif [HPXML::ColorReflective].include? roof.roof_color
                  cool_temp += 95.0 * roof.net_area
                end
              elsif roof.roof_type == HPXML::RoofTypeClayTile
                if [HPXML::ColorDark, HPXML::ColorMediumDark].include? roof.roof_color
                  cool_temp += 110.0 * roof.net_area
                elsif [HPXML::ColorMedium, HPXML::ColorLight].include? roof.roof_color
                  cool_temp += 105.0 * roof.net_area
                elsif [HPXML::ColorReflective].include? roof.roof_color
                  cool_temp += 95.0 * roof.net_area
                end
              end
            else # with a radiant barrier
              if roof.roof_type == HPXML::RoofTypeAsphaltShingles
                if [HPXML::ColorDark, HPXML::ColorMediumDark].include? roof.roof_color
                  cool_temp += 120.0 * roof.net_area
                else
                  cool_temp += 110.0 * roof.net_area
                end
              elsif roof.roof_type == HPXML::RoofTypeWoodShingles
                cool_temp += 110.0 * roof.net_area
              elsif roof.roof_type == HPXML::RoofTypeMetal
                if [HPXML::ColorDark, HPXML::ColorMediumDark].include? roof.roof_color
                  cool_temp += 120.0 * roof.net_area
                elsif [HPXML::ColorMedium, HPXML::ColorLight].include? roof.roof_color
                  cool_temp += 110.0 * roof.net_area
                elsif [HPXML::ColorReflective].include? roof.roof_color
                  cool_temp += 95.0 * roof.net_area
                end
              elsif roof.roof_type == HPXML::RoofTypeClayTile
                if [HPXML::ColorDark, HPXML::ColorMediumDark].include? roof.roof_color
                  cool_temp += 105.0 * roof.net_area
                elsif [HPXML::ColorMedium, HPXML::ColorLight].include? roof.roof_color
                  cool_temp += 100.0 * roof.net_area
                elsif [HPXML::ColorReflective].include? roof.roof_color
                  cool_temp += 95.0 * roof.net_area
                end
              end
            end
          end # vented/unvented
        end # each roof surface

        cool_temp /= tot_roof_area

        # Adjust base CLTD for cooling design temperature and daily range
        cool_temp += (@hpxml_bldg.header.manualj_cooling_design_temp - 95.0) + @daily_range_temp_adjust[@daily_range_num]
      end

    elsif [HPXML::LocationBasementUnconditioned, HPXML::LocationCrawlspaceUnvented, HPXML::LocationCrawlspaceVented].include? location
      cool_temp = calculate_space_design_temps(location, weather, @cool_setpoint, @hpxml_bldg.header.manualj_cooling_design_temp, weather.data.GroundMonthlyTemps.max)

    end

    fail "Design temp cooling not calculated for #{location}." if cool_temp.nil?

    return cool_temp
  end

  def self.process_load_windows_skylights(bldg_design_loads, weather)
    '''
    Heating and Cooling Loads: Windows & Skylights
    '''

    # Average cooling load factors for windows/skylights WITHOUT internal shading for surface
    # azimuths of 0,22.5,45, ... ,337.5,360
    # Additional values (compared to values in MJ8 Table 3D-3) have been determined by
    # linear interpolation to avoid interpolating
    clf_avg_nois = [0.24, 0.295, 0.35, 0.365, 0.38, 0.39, 0.4, 0.44, 0.48, 0.44, 0.4, 0.39, 0.38, 0.365, 0.35, 0.295, 0.24]
    clf_avg_nois_horiz = 0.68

    # Average cooling load factors for windows/skylights WITH internal shading for surface
    # azimuths of 0,22.5,45, ... ,337.5,360
    # Additional values (compared to values in MJ8 Table 3D-3) have been determined
    # by linear interpolation to avoid interpolating in BMI
    clf_avg_is = [0.18, 0.235, 0.29, 0.305, 0.32, 0.32, 0.32, 0.305, 0.29, 0.305, 0.32, 0.32, 0.32, 0.305, 0.29, 0.235, 0.18]
    clf_avg_is_horiz = 0.52

    # Hourly cooling load factor (CLF) for windows/skylights WITHOUT an internal shade taken from
    # ASHRAE HOF Ch.26 Table 36 (subset of data in MJ8 Table A11-5)
    # Surface Azimuth = 0 (South), 22.5, 45.0, ... ,337.5,360 and Hour = 8,9, ... ,19,20
    clf_hr_nois = [[0.14, 0.22, 0.34, 0.48, 0.59, 0.65, 0.65, 0.59, 0.50, 0.43, 0.36, 0.28, 0.22],
                   [0.11, 0.15, 0.19, 0.27, 0.39, 0.52, 0.62, 0.67, 0.65, 0.58, 0.46, 0.36, 0.28],
                   [0.10, 0.12, 0.14, 0.16, 0.24, 0.36, 0.49, 0.60, 0.66, 0.66, 0.58, 0.43, 0.33],
                   [0.09, 0.10, 0.12, 0.13, 0.17, 0.26, 0.40, 0.52, 0.62, 0.66, 0.61, 0.44, 0.34],
                   [0.08, 0.10, 0.11, 0.12, 0.14, 0.20, 0.32, 0.45, 0.57, 0.64, 0.61, 0.44, 0.34],
                   [0.09, 0.10, 0.12, 0.13, 0.15, 0.17, 0.26, 0.40, 0.53, 0.63, 0.62, 0.44, 0.34],
                   [0.10, 0.12, 0.14, 0.16, 0.17, 0.19, 0.23, 0.33, 0.47, 0.59, 0.60, 0.43, 0.33],
                   [0.14, 0.18, 0.22, 0.25, 0.27, 0.29, 0.30, 0.33, 0.44, 0.57, 0.62, 0.44, 0.33],
                   [0.48, 0.56, 0.63, 0.71, 0.76, 0.80, 0.82, 0.82, 0.79, 0.75, 0.69, 0.61, 0.48],
                   [0.47, 0.44, 0.41, 0.40, 0.39, 0.39, 0.38, 0.36, 0.33, 0.30, 0.26, 0.20, 0.16],
                   [0.51, 0.51, 0.45, 0.39, 0.36, 0.33, 0.31, 0.28, 0.26, 0.23, 0.19, 0.15, 0.12],
                   [0.52, 0.57, 0.50, 0.45, 0.39, 0.34, 0.31, 0.28, 0.25, 0.22, 0.18, 0.14, 0.12],
                   [0.51, 0.57, 0.57, 0.50, 0.42, 0.37, 0.32, 0.29, 0.25, 0.22, 0.19, 0.15, 0.12],
                   [0.49, 0.58, 0.61, 0.57, 0.48, 0.41, 0.36, 0.32, 0.28, 0.24, 0.20, 0.16, 0.13],
                   [0.43, 0.55, 0.62, 0.63, 0.57, 0.48, 0.42, 0.37, 0.33, 0.28, 0.24, 0.19, 0.15],
                   [0.27, 0.43, 0.55, 0.63, 0.64, 0.60, 0.52, 0.45, 0.40, 0.35, 0.29, 0.23, 0.18],
                   [0.14, 0.22, 0.34, 0.48, 0.59, 0.65, 0.65, 0.59, 0.50, 0.43, 0.36, 0.28, 0.22]]
    clf_hr_nois_horiz = [0.24, 0.36, 0.48, 0.58, 0.66, 0.72, 0.74, 0.73, 0.67, 0.59, 0.47, 0.37, 0.29]

    # Hourly cooling load factor (CLF) for windows/skylights WITH an internal shade taken from
    # ASHRAE HOF Ch.26 Table 39 (subset of data in MJ8 Table A11-6)
    # Surface Azimuth = 0 (South), 22.5, 45.0, ... ,337.5,360 and Hour = 8,9, ... ,19,20
    clf_hr_is = [[0.23, 0.38, 0.58, 0.75, 0.83, 0.80, 0.68, 0.50, 0.35, 0.27, 0.19, 0.11, 0.09],
                 [0.18, 0.22, 0.27, 0.43, 0.63, 0.78, 0.84, 0.80, 0.66, 0.46, 0.25, 0.13, 0.11],
                 [0.14, 0.16, 0.19, 0.22, 0.38, 0.59, 0.75, 0.83, 0.81, 0.69, 0.45, 0.16, 0.12],
                 [0.12, 0.14, 0.16, 0.17, 0.23, 0.44, 0.64, 0.78, 0.84, 0.78, 0.55, 0.16, 0.12],
                 [0.11, 0.13, 0.15, 0.16, 0.17, 0.31, 0.53, 0.72, 0.82, 0.81, 0.61, 0.16, 0.12],
                 [0.12, 0.14, 0.16, 0.17, 0.18, 0.22, 0.43, 0.65, 0.80, 0.84, 0.66, 0.16, 0.12],
                 [0.14, 0.17, 0.19, 0.20, 0.21, 0.22, 0.30, 0.52, 0.73, 0.82, 0.69, 0.16, 0.12],
                 [0.22, 0.26, 0.30, 0.32, 0.33, 0.34, 0.34, 0.39, 0.61, 0.82, 0.76, 0.17, 0.12],
                 [0.65, 0.73, 0.80, 0.86, 0.89, 0.89, 0.86, 0.82, 0.75, 0.78, 0.91, 0.24, 0.18],
                 [0.62, 0.42, 0.37, 0.37, 0.37, 0.36, 0.35, 0.32, 0.28, 0.23, 0.17, 0.08, 0.07],
                 [0.74, 0.58, 0.37, 0.29, 0.27, 0.26, 0.24, 0.22, 0.20, 0.16, 0.12, 0.06, 0.05],
                 [0.80, 0.71, 0.52, 0.31, 0.26, 0.24, 0.22, 0.20, 0.18, 0.15, 0.11, 0.06, 0.05],
                 [0.80, 0.76, 0.62, 0.41, 0.27, 0.24, 0.22, 0.20, 0.17, 0.14, 0.11, 0.06, 0.05],
                 [0.79, 0.80, 0.72, 0.54, 0.34, 0.27, 0.24, 0.21, 0.19, 0.15, 0.12, 0.07, 0.06],
                 [0.74, 0.81, 0.79, 0.68, 0.49, 0.33, 0.28, 0.25, 0.22, 0.18, 0.13, 0.08, 0.07],
                 [0.54, 0.72, 0.81, 0.81, 0.71, 0.54, 0.38, 0.32, 0.27, 0.22, 0.16, 0.09, 0.08],
                 [0.23, 0.38, 0.58, 0.75, 0.83, 0.80, 0.68, 0.50, 0.35, 0.27, 0.19, 0.11, 0.09]]
    clf_hr_is_horiz = [0.44, 0.59, 0.72, 0.81, 0.85, 0.85, 0.81, 0.71, 0.58, 0.42, 0.25, 0.14, 0.12]

    # Shade Line Multipliers (SLM) for shaded windows will be calculated using the procedure
    # described in ASHRAE HOF 1997 instead of using the SLM's from MJ8 Table 3E-1

    # The time of day (assuming 24 hr clock) to calculate the SLM for the ALP for azimuths
    # starting at 0 (South) in increments of 22.5 to 360
    # Nil denotes directions not used in the shading calculation (Note: south direction is symmetrical around noon)
    slm_alp_hr = [15.5, 14.75, 14.0, 14.75, 15.5, nil, nil, nil, nil, nil, nil, nil, 8.5, 9.75, 10.0, 9.75, 8.5]

    # Mid summer declination angle used for shading calculations
    declination_angle = 12.1 # Mid August

    # Peak solar factor (PSF) (aka solar heat gain factor) taken from ASHRAE HOF 1989 Ch.26 Table 34
    # (subset of data in MJ8 Table 3D-2)
    # Surface Azimuth = 0 (South), 22.5, 45.0, ... ,337.5,360 and Latitude = 20,24,28, ... ,60,64
    psf = [[57.0,  72.0,  91.0,  111.0, 131.0, 149.0, 165.0, 180.0, 193.0, 203.0, 211.0, 217.0],
           [88.0,  103.0, 120.0, 136.0, 151.0, 165.0, 177.0, 188.0, 197.0, 206.0, 213.0, 217.0],
           [152.0, 162.0, 172.0, 181.0, 189.0, 196.0, 202.0, 208.0, 212.0, 215.0, 217.0, 217.0],
           [200.0, 204.0, 207.0, 210.0, 212.0, 214.0, 215.0, 216.0, 216.0, 216.0, 214.0, 211.0],
           [220.0, 220.0, 220.0, 219.0, 218.0, 216.0, 214.0, 211.0, 208.0, 203.0, 199.0, 193.0],
           [206.0, 203.0, 199.0, 195.0, 190.0, 185.0, 180.0, 174.0, 169.0, 165.0, 161.0, 157.0],
           [162.0, 156.0, 149.0, 141.0, 138.0, 135.0, 132.0, 128.0, 124.0, 119.0, 114.0, 109.0],
           [91.0,  87.0,  83.0,  79.0,  75.0,  71.0,  66.0,  61.0,  56.0,  56.0,  57.0,  58.0],
           [40.0,  38.0,  38.0,  37.0,  36.0,  35.0,  34.0,  33.0,  32.0,  30.0,  28.0,  27.0],
           [91.0,  87.0,  83.0,  79.0,  75.0,  71.0,  66.0,  61.0,  56.0,  56.0,  57.0,  58.0],
           [162.0, 156.0, 149.0, 141.0, 138.0, 135.0, 132.0, 128.0, 124.0, 119.0, 114.0, 109.0],
           [206.0, 203.0, 199.0, 195.0, 190.0, 185.0, 180.0, 174.0, 169.0, 165.0, 161.0, 157.0],
           [220.0, 220.0, 220.0, 219.0, 218.0, 216.0, 214.0, 211.0, 208.0, 203.0, 199.0, 193.0],
           [200.0, 204.0, 207.0, 210.0, 212.0, 214.0, 215.0, 216.0, 216.0, 216.0, 214.0, 211.0],
           [152.0, 162.0, 172.0, 181.0, 189.0, 196.0, 202.0, 208.0, 212.0, 215.0, 217.0, 217.0],
           [88.0,  103.0, 120.0, 136.0, 151.0, 165.0, 177.0, 188.0, 197.0, 206.0, 213.0, 217.0],
           [57.0,  72.0,  91.0,  111.0, 131.0, 149.0, 165.0, 180.0, 193.0, 203.0, 211.0, 217.0]]
    psf_horiz = [280.0, 277.0, 272.0, 265.0, 257.0, 247.0, 236.0, 223.0, 208.0, 193.0, 176.0, 159.0]

    # Hourly Temperature Adjustment Values (HTA_DR) (MJ8 Table A11-3)
    # Low DR, Medium DR, High DR and Hour = 8,9, ... ,19,20
    hta = [[-6.3,  -5.0,  -3.7,  -2.5, -1.5, -0.7, -0.2, 0.0, -0.2, -0.7, -1.5, -2.5, -3.7], # Low DR
           [-12.6, -10.0, -7.4,  -5.0, -2.9, -1.3, -0.3, 0.0, -0.3, -1.3, -2.9, -5.0, -7.4], # Medium DR
           [-18.9, -15.0, -11.1, -7.5, -4.4, -2.0, -0.5, 0.0, -0.5, -2.0, -4.4, -7.5, -11.1]] # High DR

    # Determine the PSF's for the building latitude
    psf_lat = []
    psf_lat_horiz = nil
    latitude = weather.header.Latitude.to_f
    for cnt in 0..16
      if latitude < 20.0
        psf_lat << psf[cnt][0]
        if cnt == 0
          psf_lat_horiz = psf_horiz[0]
        end
      elsif latitude >= 64.0
        psf_lat << psf[cnt][11]
        if cnt == 0
          psf_lat_horiz = psf_horiz[11]
        end
      else
        cnt_lat_s = ((latitude - 20.0) / 4.0).to_i
        cnt_lat_n = cnt_lat_s + 1.0
        lat_s = 20.0 + 4.0 * cnt_lat_s
        lat_n = lat_s + 4.0
        psf_lat << MathTools.interp2(latitude, lat_s, lat_n, psf[cnt][cnt_lat_s], psf[cnt][cnt_lat_n])
        if cnt == 0
          psf_lat_horiz = MathTools.interp2(latitude, lat_s, lat_n, psf_horiz[cnt_lat_s], psf_horiz[cnt_lat_n])
        end
      end
    end

    # Windows
    bldg_design_loads.Heat_Windows = 0.0
    alp_load = 0.0 # Average Load Procedure (ALP) Load
    afl_hr = [0.0] * 12 # Initialize Hourly Aggregate Fenestration Load (AFL)

    @hpxml_bldg.windows.each do |window|
      next unless window.wall.is_exterior_thermal_boundary

      window_summer_sf = window.interior_shading_factor_summer * window.exterior_shading_factor_summer
      window_true_azimuth = get_true_azimuth(window.azimuth)
      cnt225 = (window_true_azimuth / 22.5).round.to_i

      window_ufactor, window_shgc = Constructions.get_ufactor_shgc_adjusted_by_storms(window.storm_type, window.ufactor, window.shgc)

      bldg_design_loads.Heat_Windows += window_ufactor * window.area * @htd

      for hr in -1..11

        # If hr == -1: Calculate the Average Load Procedure (ALP) Load
        # Else: Calculate the hourly Aggregate Fenestration Load (AFL)

        # clf_d: Average Cooling Load Factor for the given window direction
        # clf_n: Average Cooling Load Factor for a window facing North (fully shaded)
        if hr == -1
          if window_summer_sf < 1
            clf_d = clf_avg_is[cnt225]
            clf_n = clf_avg_is[8]
          else
            clf_d = clf_avg_nois[cnt225]
            clf_n = clf_avg_nois[8]
          end
        else
          if window_summer_sf < 1
            clf_d = clf_hr_is[cnt225][hr]
            clf_n = clf_hr_is[8][hr]
          else
            clf_d = clf_hr_nois[cnt225][hr]
            clf_n = clf_hr_nois[8][hr]
          end
        end

        ctd_adj = @ctd
        if hr > -1
          # Calculate hourly CTD adjusted value for mid-summer
          ctd_adj += hta[@daily_range_num][hr]
        end

        # Hourly Heat Transfer Multiplier for the given window Direction
        htm_d = psf_lat[cnt225] * clf_d * window_shgc * window_summer_sf / 0.87 + window_ufactor * ctd_adj

        # Hourly Heat Transfer Multiplier for a window facing North (fully shaded)
        htm_n = psf_lat[8] * clf_n * window_shgc * window_summer_sf / 0.87 + window_ufactor * ctd_adj

        if window_true_azimuth < 180
          surf_azimuth = window_true_azimuth
        else
          surf_azimuth = window_true_azimuth - 360.0
        end

        if (not window.overhangs_depth.nil?) && (window.overhangs_depth > 0)
          if ((hr == -1) && (surf_azimuth.abs < 90.1)) || (hr > -1)
            if hr == -1
              actual_hr = slm_alp_hr[cnt225]
            else
              actual_hr = hr + 8 # start at hour 8
            end
            hour_angle = 0.25 * (actual_hr - 12.0) * 60.0 # ASHRAE HOF 1997 pg 29.19
            altitude_angle = Math::asin((Math::cos(weather.header.Latitude.deg2rad) *
                                          Math::cos(declination_angle.deg2rad) *
                                          Math::cos(hour_angle.deg2rad) +
                                          Math::sin(weather.header.Latitude.deg2rad) *
                                          Math::sin(declination_angle.deg2rad))).rad2deg
            temp_arg = [(Math::sin(altitude_angle.deg2rad) *
                         Math::sin(weather.header.Latitude.deg2rad) -
                         Math::sin(declination_angle.deg2rad)) /
              (Math::cos(altitude_angle.deg2rad) *
                 Math::cos(weather.header.Latitude.deg2rad)), 1.0].min
            temp_arg = [temp_arg, -1.0].max
            solar_azimuth = Math::acos(temp_arg).rad2deg
            if actual_hr < 12
              solar_azimuth = -1.0 * solar_azimuth
            end

            sol_surf_azimuth = solar_azimuth - surf_azimuth
            if (sol_surf_azimuth.abs >= 90) && (sol_surf_azimuth.abs <= 270)
              # Window is entirely in the shade if the solar surface azimuth is greater than 90 and less than 270
              htm = htm_n
            else
              slm = Math::tan(altitude_angle.deg2rad) / Math::cos(sol_surf_azimuth.deg2rad)
              z_sl = slm * window.overhangs_depth

              window_height = window.overhangs_distance_to_bottom_of_window - window.overhangs_distance_to_top_of_window
              if z_sl < window.overhangs_distance_to_top_of_window
                # Overhang is too short to provide shade
                htm = htm_d
              elsif z_sl < window.overhangs_distance_to_bottom_of_window
                percent_shaded = (z_sl - window.overhangs_distance_to_top_of_window) / window_height
                htm = percent_shaded * htm_n + (1.0 - percent_shaded) * htm_d
              else
                # Window is entirely in the shade since the shade line is below the windowsill
                htm = htm_n
              end
            end
          else
            # Window is north of East and West azimuths. Shading calculations do not apply.
            htm = htm_d
          end
        else
          htm = htm_d
        end

        if hr == -1
          alp_load += htm * window.area
        else
          afl_hr[hr] += htm * window.area
        end
      end
    end # window

    # Daily Average Load (DAL)
    dal = afl_hr.sum(0.0) / afl_hr.size

    # Excursion Limit line (ELL)
    ell = 1.3 * dal

    # Peak Fenestration Load (PFL)
    pfl = afl_hr.max

    # Excursion Adjustment Load (EAL)
    eal = [0.0, pfl - ell].max

    # Window Cooling Load
    bldg_design_loads.Cool_Windows = alp_load + eal

    # Skylights
    bldg_design_loads.Heat_Skylights = 0.0
    alp_load = 0.0 # Average Load Procedure (ALP) Load
    afl_hr = [0.0] * 12 # Initialize Hourly Aggregate Fenestration Load (AFL)

    @hpxml_bldg.skylights.each do |skylight|
      skylight_summer_sf = skylight.interior_shading_factor_summer * skylight.exterior_shading_factor_summer
      skylight_true_azimuth = get_true_azimuth(skylight.azimuth)
      cnt225 = (skylight_true_azimuth / 22.5).round.to_i
      inclination_angle = UnitConversions.convert(Math.atan(skylight.roof.pitch / 12.0), 'rad', 'deg')

      skylight_ufactor, skylight_shgc = Constructions.get_ufactor_shgc_adjusted_by_storms(skylight.storm_type, skylight.ufactor, skylight.shgc)

      bldg_design_loads.Heat_Skylights += skylight_ufactor * skylight.area * @htd

      for hr in -1..11

        # If hr == -1: Calculate the Average Load Procedure (ALP) Load
        # Else: Calculate the hourly Aggregate Fenestration Load (AFL)

        # clf_d: Average Cooling Load Factor for the given skylight direction
        # clf_d: Average Cooling Load Factor for horizontal
        if hr == -1
          if skylight_summer_sf < 1
            clf_d = clf_avg_is[cnt225]
            clf_horiz = clf_avg_is_horiz
          else
            clf_d = clf_avg_nois[cnt225]
            clf_horiz = clf_avg_nois_horiz
          end
        else
          if skylight_summer_sf < 1
            clf_d = clf_hr_is[cnt225][hr]
            clf_horiz = clf_hr_is_horiz[hr]
          else
            clf_d = clf_hr_nois[cnt225][hr]
            clf_horiz = clf_hr_nois_horiz[hr]
          end
        end

        sol_h = Math::cos(inclination_angle.deg2rad) * (psf_lat_horiz * clf_horiz)
        sol_v = Math::sin(inclination_angle.deg2rad) * (psf_lat[cnt225] * clf_d)

        ctd_adj = @ctd
        if hr > -1
          # Calculate hourly CTD adjusted value for mid-summer
          ctd_adj += hta[@daily_range_num][hr]
        end

        # Hourly Heat Transfer Multiplier for the given skylight Direction
        u_curb = 0.51 # default to wood (Table 2B-3)
        ar_curb = 0.35 # default to small (Table 2B-3)
        u_eff_skylight = skylight_ufactor + u_curb * ar_curb
        htm = (sol_h + sol_v) * (skylight_shgc * skylight_summer_sf / 0.87) + u_eff_skylight * (ctd_adj + 15.0)

        if hr == -1
          alp_load += htm * skylight.area
        else
          afl_hr[hr] += htm * skylight.area
        end
      end
    end # skylight

    # Daily Average Load (DAL)
    dal = afl_hr.sum(0.0) / afl_hr.size

    # Excursion Limit line (ELL)
    ell = 1.3 * dal

    # Peak Fenestration Load (PFL)
    pfl = afl_hr.max

    # Excursion Adjustment Load (EAL)
    eal = [0.0, pfl - ell].max

    # Skylight Cooling Load
    bldg_design_loads.Cool_Skylights = alp_load + eal
  end

  def self.process_load_doors(bldg_design_loads)
    '''
    Heating and Cooling Loads: Doors
    '''

    if @daily_range_num == 0.0
      cltd = @ctd + 15.0
    elsif @daily_range_num == 1.0
      cltd = @ctd + 11.0
    elsif @daily_range_num == 2.0
      cltd = @ctd + 6.0
    end

    bldg_design_loads.Heat_Doors = 0.0
    bldg_design_loads.Cool_Doors = 0.0

    @hpxml_bldg.doors.each do |door|
      next unless door.is_thermal_boundary

      if door.wall.is_exterior
        bldg_design_loads.Heat_Doors += (1.0 / door.r_value) * door.area * @htd
        bldg_design_loads.Cool_Doors += (1.0 / door.r_value) * door.area * cltd
      else # Partition door
        adjacent_space = door.wall.exterior_adjacent_to
        bldg_design_loads.Cool_Doors += (1.0 / door.r_value) * door.area * (@cool_design_temps[adjacent_space] - @cool_setpoint)
        bldg_design_loads.Heat_Doors += (1.0 / door.r_value) * door.area * (@heat_setpoint - @heat_design_temps[adjacent_space])
      end
    end
  end

  def self.process_load_walls(bldg_design_loads)
    '''
    Heating and Cooling Loads: Walls
    '''

    bldg_design_loads.Heat_Walls = 0.0
    bldg_design_loads.Cool_Walls = 0.0

    # Above-Grade Walls
    (@hpxml_bldg.walls + @hpxml_bldg.rim_joists).each do |wall|
      next unless wall.is_thermal_boundary

      wall_group = get_wall_group(wall)

      if wall.azimuth.nil?
        azimuths = [0.0, 90.0, 180.0, 270.0] # Assume 4 equal surfaces facing every direction
      else
        azimuths = [wall.azimuth]
      end

      if wall.is_a? HPXML::RimJoist
        wall_area = wall.area
      else
        wall_area = wall.net_area
      end

      azimuths.each do |azimuth|
        if wall.is_exterior

          # Adjust base Cooling Load Temperature Difference (CLTD)
          # Assume absorptivity for light walls < 0.5, medium walls <= 0.75, dark walls > 0.75 (based on MJ8 Table 4B Notes)
          if wall.solar_absorptance <= 0.5
            colorMultiplier = 0.65      # MJ8 Table 4B Notes, pg 348
          elsif wall.solar_absorptance <= 0.75
            colorMultiplier = 0.83      # MJ8 Appendix 12, pg 519
          else
            colorMultiplier = 1.0
          end

          true_azimuth = get_true_azimuth(azimuth)

          # Base Cooling Load Temperature Differences (CLTD's) for dark colored sunlit and shaded walls
          # with 95 degF outside temperature taken from MJ8 Figure A12-8 (intermediate wall groups were
          # determined using linear interpolation). Shaded walls apply to north facing and partition walls only.
          cltd_base_sun = [38.0, 34.95, 31.9, 29.45, 27.0, 24.5, 22.0, 21.25, 20.5, 19.65, 18.8]
          cltd_base_shade = [25.0, 22.5, 20.0, 18.45, 16.9, 15.45, 14.0, 13.55, 13.1, 12.85, 12.6]

          if (true_azimuth >= 157.5) && (true_azimuth <= 202.5)
            cltd = cltd_base_shade[wall_group - 1] * colorMultiplier
          else
            cltd = cltd_base_sun[wall_group - 1] * colorMultiplier
          end

          if @ctd >= 10.0
            # Adjust the CLTD for different cooling design temperatures
            cltd += (@hpxml_bldg.header.manualj_cooling_design_temp - 95.0)
            # Adjust the CLTD for daily temperature range
            cltd += @daily_range_temp_adjust[@daily_range_num]
          else
            # Handling cases ctd < 10 is based on A12-18 in MJ8
            cltd_corr = @ctd - 20.0 - @daily_range_temp_adjust[@daily_range_num]
            cltd = [cltd + cltd_corr, 0.0].max # Assume zero cooling load for negative CLTD's
          end

          bldg_design_loads.Cool_Walls += (1.0 / wall.insulation_assembly_r_value) * wall_area / azimuths.size * cltd
          bldg_design_loads.Heat_Walls += (1.0 / wall.insulation_assembly_r_value) * wall_area / azimuths.size * @htd
        else # Partition wall
          adjacent_space = wall.exterior_adjacent_to
          bldg_design_loads.Cool_Walls += (1.0 / wall.insulation_assembly_r_value) * wall_area / azimuths.size * (@cool_design_temps[adjacent_space] - @cool_setpoint)
          bldg_design_loads.Heat_Walls += (1.0 / wall.insulation_assembly_r_value) * wall_area / azimuths.size * (@heat_setpoint - @heat_design_temps[adjacent_space])
        end
      end
    end

    # Foundation walls
    @hpxml_bldg.foundation_walls.each do |foundation_wall|
      next unless foundation_wall.is_exterior_thermal_boundary

      u_wall_with_soil, _u_wall_without_soil = get_foundation_wall_properties(foundation_wall)
      bldg_design_loads.Heat_Walls += u_wall_with_soil * foundation_wall.net_area * @htd
    end
  end

  def self.process_load_roofs(bldg_design_loads)
    '''
    Heating and Cooling Loads: Roofs
    '''

    bldg_design_loads.Heat_Roofs = 0.0
    bldg_design_loads.Cool_Roofs = 0.0

    # Roofs
    @hpxml_bldg.roofs.each do |roof|
      next unless roof.is_thermal_boundary

      # Base CLTD for conditioned roofs (Roof-Joist-Ceiling Sandwiches) taken from MJ8 Figure A12-16
      if roof.insulation_assembly_r_value <= 6
        cltd = 50.0
      elsif roof.insulation_assembly_r_value <= 13
        cltd = 45.0
      elsif roof.insulation_assembly_r_value <= 15
        cltd = 38.0
      elsif roof.insulation_assembly_r_value <= 21
        cltd = 31.0
      elsif roof.insulation_assembly_r_value <= 30
        cltd = 30.0
      else
        cltd = 27.0
      end

      # Base CLTD color adjustment based on notes in MJ8 Figure A12-16
      if [HPXML::ColorDark, HPXML::ColorMediumDark].include? roof.roof_color
        if [HPXML::RoofTypeClayTile, HPXML::RoofTypeWoodShingles].include? roof.roof_type
          cltd *= 0.83
        end
      elsif [HPXML::ColorMedium, HPXML::ColorLight].include? roof.roof_color
        if [HPXML::RoofTypeClayTile].include? roof.roof_type
          cltd *= 0.65
        else
          cltd *= 0.83
        end
      elsif [HPXML::ColorReflective].include? roof.roof_color
        if [HPXML::RoofTypeAsphaltShingles, HPXML::RoofTypeWoodShingles].include? roof.roof_type
          cltd *= 0.83
        else
          cltd *= 0.65
        end
      end

      # Adjust base CLTD for different CTD or DR
      cltd += (@hpxml_bldg.header.manualj_cooling_design_temp - 95.0) + @daily_range_temp_adjust[@daily_range_num]

      bldg_design_loads.Cool_Roofs += (1.0 / roof.insulation_assembly_r_value) * roof.net_area * cltd
      bldg_design_loads.Heat_Roofs += (1.0 / roof.insulation_assembly_r_value) * roof.net_area * @htd
    end
  end

  def self.process_load_ceilings(bldg_design_loads)
    '''
    Heating and Cooling Loads: Ceilings
    '''

    bldg_design_loads.Heat_Ceilings = 0.0
    bldg_design_loads.Cool_Ceilings = 0.0

    @hpxml_bldg.floors.each do |floor|
      next unless floor.is_ceiling
      next unless floor.is_thermal_boundary

      if floor.is_exterior
        bldg_design_loads.Cool_Ceilings += (1.0 / floor.insulation_assembly_r_value) * floor.area * (@ctd - 5.0 + @daily_range_temp_adjust[@daily_range_num])
        bldg_design_loads.Heat_Ceilings += (1.0 / floor.insulation_assembly_r_value) * floor.area * @htd
      else
        adjacent_space = floor.exterior_adjacent_to
        bldg_design_loads.Cool_Ceilings += (1.0 / floor.insulation_assembly_r_value) * floor.area * (@cool_design_temps[adjacent_space] - @cool_setpoint)
        bldg_design_loads.Heat_Ceilings += (1.0 / floor.insulation_assembly_r_value) * floor.area * (@heat_setpoint - @heat_design_temps[adjacent_space])
      end
    end
  end

  def self.process_load_floors(bldg_design_loads)
    '''
    Heating and Cooling Loads: Floors
    '''

    bldg_design_loads.Heat_Floors = 0.0
    bldg_design_loads.Cool_Floors = 0.0

    @hpxml_bldg.floors.each do |floor|
      next unless floor.is_floor
      next unless floor.is_thermal_boundary

      if floor.is_exterior
        bldg_design_loads.Cool_Floors += (1.0 / floor.insulation_assembly_r_value) * floor.area * (@ctd - 5.0 + @daily_range_temp_adjust[@daily_range_num])
        bldg_design_loads.Heat_Floors += (1.0 / floor.insulation_assembly_r_value) * floor.area * @htd
      else # Partition floor
        adjacent_space = floor.exterior_adjacent_to
        if floor.is_floor && [HPXML::LocationCrawlspaceVented, HPXML::LocationCrawlspaceUnvented, HPXML::LocationBasementUnconditioned].include?(adjacent_space)
          u_floor = 1.0 / floor.insulation_assembly_r_value

          sum_ua_wall = 0.0
          sum_a_wall = 0.0
          @hpxml_bldg.foundation_walls.each do |foundation_wall|
            next unless foundation_wall.is_exterior && foundation_wall.interior_adjacent_to == adjacent_space

            _u_wall_with_soil, u_wall_without_soil = get_foundation_wall_properties(foundation_wall)

            sum_a_wall += foundation_wall.net_area
            sum_ua_wall += (u_wall_without_soil * foundation_wall.net_area)
          end
          @hpxml_bldg.walls.each do |wall|
            next unless wall.is_exterior && wall.interior_adjacent_to == adjacent_space

            sum_a_wall += wall.net_area
            sum_ua_wall += (1.0 / wall.insulation_assembly_r_value * wall.net_area)
          end
          fail 'Could not find connected walls.' if sum_a_wall <= 0

          u_wall = sum_ua_wall / sum_a_wall

          # Calculate partition temperature different cooling (PTDC) per Manual J Figure A12-17
          # Calculate partition temperature different heating (PTDH) per Manual J Figure A12-6
          if [HPXML::LocationCrawlspaceVented].include? adjacent_space
            # Vented or Leaky
            ptdc_floor = @ctd / (1.0 + (4.0 * u_floor) / (u_wall + 0.11))
            ptdh_floor = @htd / (1.0 + (4.0 * u_floor) / (u_wall + 0.11))
          elsif [HPXML::LocationCrawlspaceUnvented, HPXML::LocationBasementUnconditioned].include? adjacent_space
            # Sealed Tight
            ptdc_floor = u_wall * @ctd / (4.0 * u_floor + u_wall)
            ptdh_floor = u_wall * @htd / (4.0 * u_floor + u_wall)
          end

          bldg_design_loads.Cool_Floors += (1.0 / floor.insulation_assembly_r_value) * floor.area * ptdc_floor
          bldg_design_loads.Heat_Floors += (1.0 / floor.insulation_assembly_r_value) * floor.area * ptdh_floor
        else # E.g., floor over garage
          bldg_design_loads.Cool_Floors += (1.0 / floor.insulation_assembly_r_value) * floor.area * (@cool_design_temps[adjacent_space] - @cool_setpoint)
          bldg_design_loads.Heat_Floors += (1.0 / floor.insulation_assembly_r_value) * floor.area * (@heat_setpoint - @heat_design_temps[adjacent_space])
        end
      end
    end
  end

  def self.process_load_slabs(bldg_design_loads)
    '''
    Heating and Cooling Loads: Floors
    '''

    bldg_design_loads.Heat_Slabs = 0.0

    @hpxml_bldg.slabs.each do |slab|
      next unless slab.is_thermal_boundary

      if slab.interior_adjacent_to == HPXML::LocationConditionedSpace # Slab-on-grade
        f_value = calc_slab_f_value(slab, @hpxml_bldg.site.ground_conductivity)
        bldg_design_loads.Heat_Slabs += f_value * slab.exposed_perimeter * @htd
      elsif HPXML::conditioned_below_grade_locations.include? slab.interior_adjacent_to
        # Based on MJ 8th Ed. A12-7 and ASHRAE HoF 2013 pg 18.31 Eq 40
        slab_is_insulated = false
        if slab.under_slab_insulation_width.to_f > 0 && slab.under_slab_insulation_r_value > 0
          slab_is_insulated = true
        elsif slab.perimeter_insulation_depth > 0 && slab.perimeter_insulation_r_value > 0
          slab_is_insulated = true
        elsif slab.under_slab_insulation_spans_entire_slab && slab.under_slab_insulation_r_value > 0
          slab_is_insulated = true
        end
        k_soil = 0.8 # Value from ASHRAE HoF, probably used by Manual J
        r_other = 1.47 # Value from ASHRAE HoF, probably used by Manual J
        ext_fnd_walls = @hpxml_bldg.foundation_walls.select { |fw| fw.is_exterior }
        z_f = ext_fnd_walls.map { |fw| fw.depth_below_grade * (fw.area / fw.height) }.sum(0.0) / ext_fnd_walls.map { |fw| fw.area / fw.height }.sum # Weighted-average (by length) below-grade depth
        sqrt_term = [slab.exposed_perimeter**2 - 16.0 * slab.area, 0.0].max
        length = slab.exposed_perimeter / 4.0 + Math.sqrt(sqrt_term) / 4.0
        width = slab.exposed_perimeter / 4.0 - Math.sqrt(sqrt_term) / 4.0
        w_b = [length, width].min
        w_b = [w_b, 1.0].max # handle zero exposed perimeter
        u_avg_bf = (2.0 * k_soil / (Math::PI * w_b)) * (Math::log(w_b / 2.0 + z_f / 2.0 + (k_soil * r_other) / Math::PI) - Math::log(z_f / 2.0 + (k_soil * r_other) / Math::PI))
        u_value = 0.85 * u_avg_bf # To account for the storage effect of soil, multiply by 0.85
        if slab_is_insulated
          u_value *= 0.7 # U-values are multiplied y 0.70 to produce U-values for insulated floors
        end
        bldg_design_loads.Heat_Slabs += u_value * slab.area * @htd
      end
    end
  end

  def self.process_load_infiltration_ventilation(bldg_design_loads, weather)
    '''
    Heating and Cooling Loads: Infiltration & Ventilation
    '''

    sla, _ach50, _nach, _volume, _height, a_ext = Airflow.get_values_from_air_infiltration_measurements(@hpxml_bldg, @cfa, weather)
    sla *= a_ext
    ela = sla * @cfa

    ncfl_ag = @hpxml_bldg.building_construction.number_of_conditioned_floors_above_grade

    # Set stack/wind coefficients from Tables 5D/5E
    c_s = 0.015 * ncfl_ag
    c_w_base = [0.0133 * @hpxml_bldg.site.additional_properties.aim2_shelter_coeff - 0.0027, 0.0].max # Linear relationship between shelter coefficient and c_w coefficients by shielding class
    c_w = c_w_base * ncfl_ag**0.4

    ela_in2 = UnitConversions.convert(ela, 'ft^2', 'in^2')
    windspeed_cooling_mph = 7.5 # Table 5D/5E Wind Velocity Value footnote
    windspeed_heating_mph = 15.0 # Table 5D/5E Wind Velocity Value footnote

    icfm_Cooling = ela_in2 * (c_s * @ctd + c_w * windspeed_cooling_mph**2)**0.5
    icfm_Heating = ela_in2 * (c_s * @htd + c_w * windspeed_heating_mph**2)**0.5

    q_unb_cfm, q_preheat, q_precool, q_recirc, q_bal_Sens, q_bal_Lat = get_ventilation_rates()

    cfm_Heating = q_bal_Sens + (icfm_Heating**2.0 + q_unb_cfm**2.0)**0.5 - q_preheat - q_recirc

    cfm_cool_load_sens = q_bal_Sens + (icfm_Cooling**2.0 + q_unb_cfm**2.0)**0.5 - q_precool - q_recirc
    cfm_cool_load_lat = q_bal_Lat + (icfm_Cooling**2.0 + q_unb_cfm**2.0)**0.5 - q_recirc

    bldg_design_loads.Heat_InfilVent = 1.1 * @acf * cfm_Heating * @htd

    bldg_design_loads.Cool_InfilVent_Sens = 1.1 * @acf * cfm_cool_load_sens * @ctd
    bldg_design_loads.Cool_InfilVent_Lat = 0.68 * @acf * cfm_cool_load_lat * (@cool_design_grains - @cool_indoor_grains)
  end

  def self.process_load_internal_gains(bldg_design_loads)
    '''
    Cooling Load: Internal Gains
    '''

    bldg_design_loads.Cool_IntGains_Sens = @hpxml_bldg.header.manualj_internal_loads_sensible + 230.0 * @hpxml_bldg.header.manualj_num_occupants
    bldg_design_loads.Cool_IntGains_Lat = @hpxml_bldg.header.manualj_internal_loads_latent + 200.0 * @hpxml_bldg.header.manualj_num_occupants
  end

  def self.aggregate_loads(bldg_design_loads)
    '''
    Building Loads (excluding ducts)
    '''

    # Heating
    bldg_design_loads.Heat_Tot = [bldg_design_loads.Heat_Windows + bldg_design_loads.Heat_Skylights +
      bldg_design_loads.Heat_Doors + bldg_design_loads.Heat_Walls +
      bldg_design_loads.Heat_Floors + bldg_design_loads.Heat_Slabs +
      bldg_design_loads.Heat_Ceilings + bldg_design_loads.Heat_Roofs, 0.0].max +
                                 bldg_design_loads.Heat_InfilVent

    # Cooling
    bldg_design_loads.Cool_Sens = bldg_design_loads.Cool_Windows + bldg_design_loads.Cool_Skylights +
                                  bldg_design_loads.Cool_Doors + bldg_design_loads.Cool_Walls +
                                  bldg_design_loads.Cool_Floors + bldg_design_loads.Cool_Ceilings +
                                  bldg_design_loads.Cool_Roofs + bldg_design_loads.Cool_InfilVent_Sens +
                                  bldg_design_loads.Cool_IntGains_Sens
    bldg_design_loads.Cool_Lat = bldg_design_loads.Cool_InfilVent_Lat + bldg_design_loads.Cool_IntGains_Lat
    if bldg_design_loads.Cool_Lat < 0 # No latent loads; also zero out individual components
      bldg_design_loads.Cool_Lat = 0.0
      bldg_design_loads.Cool_InfilVent_Lat = 0.0
      bldg_design_loads.Cool_IntGains_Lat = 0.0
    end
    bldg_design_loads.Cool_Tot = bldg_design_loads.Cool_Sens + bldg_design_loads.Cool_Lat

    # Initialize ducts
    bldg_design_loads.Heat_Ducts = 0.0
    bldg_design_loads.Cool_Ducts_Sens = 0.0
    bldg_design_loads.Cool_Ducts_Lat = 0.0
  end

  def self.apply_hvac_temperatures(system_design_loads, hvac_heating, hvac_cooling)
    '''
    HVAC Temperatures
    '''
    # Evaporative cooler temperature calculation based on Manual S Figure 4-7
    if @cooling_type == HPXML::HVACTypeEvaporativeCooler
      td_potential = @cool_design_temps[HPXML::LocationOutside] - @wetbulb_outdoor_cooling
      td = td_potential * hvac_cooling.additional_properties.effectiveness
      @leaving_air_temp = @cool_design_temps[HPXML::LocationOutside] - td
    else
      # Calculate Leaving Air Temperature
      shr = [system_design_loads.Cool_Sens / system_design_loads.Cool_Tot, 1.0].min
      # Determine the Leaving Air Temperature (LAT) based on Manual S Table 1-4
      if shr < 0.80
        @leaving_air_temp = 54.0 # F
      elsif shr < 0.85
        # MJ8 says to use 56 degF in this SHR range. Linear interpolation provides a more
        # continuous supply air flow rate across building efficiency levels.
        @leaving_air_temp = ((58.0 - 54.0) / (0.85 - 0.80)) * (shr - 0.8) + 54.0 # F
      else
        @leaving_air_temp = 58.0 # F
      end
    end

    # Calculate Supply Air Temperature
    if hvac_heating.is_a? HPXML::HeatPump
      @supply_air_temp = 105.0 # F
      @backup_supply_air_temp = 120.0 # F
    else
      @supply_air_temp = 120.0 # F
    end
  end

  def self.apply_hvac_loads(hvac_heating, system_design_loads, bldg_design_loads, ducts_heat_load, ducts_cool_load_sens, ducts_cool_load_lat)
    # Calculate design loads that this HVAC system serves

    # Heating
    system_design_loads.Heat_Load = bldg_design_loads.Heat_Tot * @fraction_heat_load_served
    if @heating_type == HPXML::HVACTypeHeatPumpWaterLoopToAir
      # Size to meet original fraction load served (not adjusted value from HVAC.apply_shared_heating_systems()
      # This ensures, e.g., that an appropriate heating airflow is used for duct losses.
      system_design_loads.Heat_Load = system_design_loads.Heat_Load / (1.0 / hvac_heating.heating_efficiency_cop)
    end
    system_design_loads.Heat_Load_Supp = system_design_loads.Heat_Load

    # Cooling
    system_design_loads.Cool_Load_Tot = bldg_design_loads.Cool_Tot * @fraction_cool_load_served
    system_design_loads.Cool_Load_Sens = bldg_design_loads.Cool_Sens * @fraction_cool_load_served
    system_design_loads.Cool_Load_Lat = bldg_design_loads.Cool_Lat * @fraction_cool_load_served

    # After applying load fraction to building design loads (w/o ducts), add duct load specific to this HVAC system
    system_design_loads.Heat_Load += ducts_heat_load.to_f
    system_design_loads.Heat_Load_Supp += ducts_heat_load.to_f
    system_design_loads.Cool_Load_Sens += ducts_cool_load_sens.to_f
    system_design_loads.Cool_Load_Lat += ducts_cool_load_lat.to_f
    system_design_loads.Cool_Load_Tot += ducts_cool_load_sens.to_f + ducts_cool_load_lat.to_f
  end

  def self.apply_hvac_size_limits(hvac_cooling)
    @oversize_limit = 1.15
    @oversize_delta = 15000.0
    @undersize_limit = 0.9

    if not hvac_cooling.nil?
      if hvac_cooling.compressor_type == HPXML::HVACCompressorTypeTwoStage
        @oversize_limit = 1.2
      elsif hvac_cooling.compressor_type == HPXML::HVACCompressorTypeVariableSpeed
        @oversize_limit = 1.3
      end
    end
  end

  def self.apply_hvac_heat_pump_logic(hvac_sizing_values, hvac_cooling)
    return unless hvac_cooling.is_a? HPXML::HeatPump
    return if @fraction_cool_load_served == 0
    return if @fraction_heat_load_served == 0

    if @hpxml_bldg.header.heat_pump_sizing_methodology != HPXML::HeatPumpSizingACCA
      # If HERS/MaxLoad methodology, use at least the larger of heating/cooling loads for heat pump sizing.
      # Note: Heat_Load_Supp should NOT be adjusted; we only want to adjust the HP capacity, not the HP backup heating capacity.
      max_load = [hvac_sizing_values.Heat_Load, hvac_sizing_values.Cool_Load_Tot].max
      hvac_sizing_values.Heat_Load = max_load
      hvac_sizing_values.Cool_Load_Sens *= max_load / hvac_sizing_values.Cool_Load_Tot
      hvac_sizing_values.Cool_Load_Lat *= max_load / hvac_sizing_values.Cool_Load_Tot
      hvac_sizing_values.Cool_Load_Tot = max_load
    end
  end

  def self.get_duct_regain_factor(duct)
    # dse_Fregain values comes from MJ8 pg 204 and Walker (1998) "Technical background for default
    # values used for forced air systems in proposed ASHRAE Std. 152"

    dse_Fregain = nil

    if [HPXML::LocationOutside, HPXML::LocationRoofDeck].include? duct.duct_location
      dse_Fregain = 0.0

    elsif [HPXML::LocationOtherHousingUnit, HPXML::LocationOtherHeatedSpace, HPXML::LocationOtherMultifamilyBufferSpace,
           HPXML::LocationOtherNonFreezingSpace, HPXML::LocationExteriorWall, HPXML::LocationUnderSlab,
           HPXML::LocationManufacturedHomeBelly].include? duct.duct_location
      space_values = Geometry.get_temperature_scheduled_space_values(duct.duct_location)
      dse_Fregain = space_values[:f_regain]

    elsif [HPXML::LocationBasementUnconditioned, HPXML::LocationCrawlspaceVented, HPXML::LocationCrawlspaceUnvented].include? duct.duct_location

      ceilings = @hpxml_bldg.floors.select { |f| f.is_floor && [f.interior_adjacent_to, f.exterior_adjacent_to].include?(duct.duct_location) }
      avg_ceiling_rvalue = calculate_average_r_value(ceilings)
      ceiling_insulated = (avg_ceiling_rvalue > 4)

      walls = @hpxml_bldg.foundation_walls.select { |f| [f.interior_adjacent_to, f.exterior_adjacent_to].include? duct.duct_location }
      avg_wall_rvalue = calculate_average_r_value(walls)
      walls_insulated = (avg_wall_rvalue > 4)

      if duct.duct_location == HPXML::LocationBasementUnconditioned
        if not ceiling_insulated
          if not walls_insulated
            dse_Fregain = 0.50 # Uninsulated ceiling, uninsulated walls
          else
            dse_Fregain = 0.75 # Uninsulated ceiling, insulated walls
          end
        else
          dse_Fregain = 0.30 # Insulated ceiling
        end
      elsif duct.duct_location == HPXML::LocationCrawlspaceVented
        if ceiling_insulated && walls_insulated
          dse_Fregain = 0.17 # Insulated ceiling, insulated walls
        elsif ceiling_insulated && (not walls_insulated)
          dse_Fregain = 0.12 # Insulated ceiling, uninsulated walls
        elsif (not ceiling_insulated) && walls_insulated
          dse_Fregain = 0.66 # Uninsulated ceiling, insulated walls
        elsif (not ceiling_insulated) && (not walls_insulated)
          dse_Fregain = 0.50 # Uninsulated ceiling, uninsulated walls
        end
      elsif duct.duct_location == HPXML::LocationCrawlspaceUnvented
        if ceiling_insulated && walls_insulated
          dse_Fregain = 0.30 # Insulated ceiling, insulated walls
        elsif ceiling_insulated && (not walls_insulated)
          dse_Fregain = 0.16 # Insulated ceiling, uninsulated walls
        elsif (not ceiling_insulated) && walls_insulated
          dse_Fregain = 0.76 # Uninsulated ceiling, insulated walls
        elsif (not ceiling_insulated) && (not walls_insulated)
          dse_Fregain = 0.60 # Uninsulated ceiling, uninsulated walls
        end
      end

    elsif [HPXML::LocationAtticVented, HPXML::LocationAtticUnvented].include? duct.duct_location
      dse_Fregain = 0.10 # This would likely be higher for unvented attics with roof insulation

    elsif [HPXML::LocationGarage].include? duct.duct_location
      dse_Fregain = 0.05

    elsif HPXML::conditioned_locations.include? duct.duct_location
      dse_Fregain = 1.0

    end

    return dse_Fregain
  end

  def self.calculate_load_ducts_heating(system_design_loads, hvac_heating)
    '''
    Heating Duct Loads
    '''

    return if hvac_heating.nil? || (system_design_loads.Heat_Tot == 0) || hvac_heating.distribution_system.nil? || hvac_heating.distribution_system.ducts.empty?
    return if @fraction_heat_load_served == 0

    init_heat_load = system_design_loads.Heat_Tot * @fraction_heat_load_served

    # Distribution system efficiency (DSE) calculations based on ASHRAE Standard 152

    duct_values = calc_duct_conduction_values(hvac_heating.distribution_system, @heat_design_temps)
    dse_As, dse_Ar, supply_r, return_r, dse_Tamb_s, dse_Tamb_r, dse_Fregain_s, dse_Fregain_r = duct_values

    # Initialize for the iteration
    delta = 1
    heat_load_next = init_heat_load

    for _iter in 0..19
      break if delta.abs <= 0.001

      heat_load_prev = heat_load_next

      # Calculate the new heating air flow rate
      heat_cfm = calc_airflow_rate_manual_s(heat_load_next, (@supply_air_temp - @heat_setpoint))

      dse_Qs, dse_Qr = calc_duct_leakages_cfm25(hvac_heating.distribution_system, heat_cfm)

      dse_DE = calc_delivery_effectiveness_heating(dse_Qs, dse_Qr, heat_cfm, heat_load_next, dse_Tamb_s, dse_Tamb_r, dse_As, dse_Ar, @heat_setpoint, dse_Fregain_s, dse_Fregain_r, supply_r, return_r)

      # Calculate the increase in heating load due to ducts (Approach: DE = Qload/Qequip -> Qducts = Qequip-Qload)
      heat_load_next = init_heat_load / dse_DE

      # Calculate the change since the last iteration
      delta = (heat_load_next - heat_load_prev) / heat_load_prev
    end

    ducts_heat_load = heat_load_next - init_heat_load
    return ducts_heat_load
  end

  def self.calculate_load_ducts_cooling(system_design_loads, weather, hvac_cooling)
    '''
    Cooling Duct Loads
    '''

    return if hvac_cooling.nil? || (system_design_loads.Cool_Sens == 0) || hvac_cooling.distribution_system.nil? || hvac_cooling.distribution_system.ducts.empty?
    return if @fraction_cool_load_served == 0

    init_cool_load_sens = system_design_loads.Cool_Sens * @fraction_cool_load_served
    init_cool_load_lat = system_design_loads.Cool_Lat * @fraction_cool_load_served

    # Distribution system efficiency (DSE) calculations based on ASHRAE Standard 152

    duct_values = calc_duct_conduction_values(hvac_cooling.distribution_system, @cool_design_temps)
    dse_As, dse_Ar, supply_r, return_r, dse_Tamb_s, dse_Tamb_r, dse_Fregain_s, dse_Fregain_r = duct_values

    # Calculate the air enthalpy in the return duct location for DSE calculations
    dse_h_r = (1.006 * UnitConversions.convert(dse_Tamb_r, 'F', 'C') + weather.design.CoolingHumidityRatio * (2501.0 + 1.86 * UnitConversions.convert(dse_Tamb_r, 'F', 'C'))) * UnitConversions.convert(1.0, 'kJ', 'Btu') * UnitConversions.convert(1.0, 'lbm', 'kg')

    # Initialize for the iteration
    delta = 1
    cool_load_tot_next = init_cool_load_sens + init_cool_load_lat

    cool_cfm = calc_airflow_rate_manual_s(init_cool_load_sens, (@cool_setpoint - @leaving_air_temp))
    _dse_Qs, dse_Qr = calc_duct_leakages_cfm25(hvac_cooling.distribution_system, cool_cfm)

    for _iter in 1..50
      break if delta.abs <= 0.001

      cool_load_tot_prev = cool_load_tot_next

      cool_load_lat, cool_load_sens = calculate_sensible_latent_split(dse_Qr, cool_load_tot_next, init_cool_load_lat)
      cool_load_tot = cool_load_lat + cool_load_sens

      # Calculate the new cooling air flow rate
      cool_cfm = calc_airflow_rate_manual_s(cool_load_sens, (@cool_setpoint - @leaving_air_temp))

      dse_Qs, dse_Qr = calc_duct_leakages_cfm25(hvac_cooling.distribution_system, cool_cfm)

      dse_DE, _dse_dTe_cooling, _cool_duct_sens = calc_delivery_effectiveness_cooling(dse_Qs, dse_Qr, @leaving_air_temp, cool_cfm, cool_load_sens, dse_Tamb_s, dse_Tamb_r, dse_As, dse_Ar, @cool_setpoint, dse_Fregain_s, dse_Fregain_r, cool_load_tot, dse_h_r, supply_r, return_r)

      cool_load_tot_next = (init_cool_load_sens + init_cool_load_lat) / dse_DE

      # Calculate the change since the last iteration
      delta = (cool_load_tot_next - cool_load_tot_prev) / cool_load_tot_prev
    end

    ducts_cool_load_sens = cool_load_sens - init_cool_load_sens
    ducts_cool_load_lat = cool_load_lat - init_cool_load_lat
    return ducts_cool_load_sens, ducts_cool_load_lat
  end

  def self.apply_load_ducts(bldg_design_loads, total_ducts_heat_load, total_ducts_cool_load_sens, total_ducts_cool_load_lat)
    bldg_design_loads.Heat_Ducts += total_ducts_heat_load.to_f
    bldg_design_loads.Heat_Tot += total_ducts_heat_load.to_f
    bldg_design_loads.Cool_Ducts_Sens += total_ducts_cool_load_sens.to_f
    bldg_design_loads.Cool_Sens += total_ducts_cool_load_sens.to_f
    bldg_design_loads.Cool_Ducts_Lat += total_ducts_cool_load_lat.to_f
    bldg_design_loads.Cool_Lat += total_ducts_cool_load_lat.to_f
    bldg_design_loads.Cool_Tot += total_ducts_cool_load_sens.to_f + total_ducts_cool_load_lat.to_f
  end

  def self.apply_hvac_equipment_adjustments(runner, hvac_sizing_values, weather, hvac_heating, hvac_cooling, hvac_system)
    '''
    Equipment Adjustments
    '''

    # Cooling

    if not hvac_cooling.nil?
      hvac_cooling_ap = hvac_cooling.additional_properties
    end

    if hvac_sizing_values.Cool_Load_Tot <= 0

      hvac_sizing_values.Cool_Capacity = 0.0
      hvac_sizing_values.Cool_Capacity_Sens = 0.0
      hvac_sizing_values.Cool_Airflow = 0.0

    elsif [HPXML::HVACTypeCentralAirConditioner,
           HPXML::HVACTypeHeatPumpAirToAir].include? @cooling_type

      entering_temp = @hpxml_bldg.header.manualj_cooling_design_temp
      hvac_cooling_speed = get_sizing_speed(hvac_cooling_ap)
      coefficients = hvac_cooling_ap.cool_cap_ft_spec[hvac_cooling_speed]

      total_cap_curve_value = MathTools.biquadratic(@wetbulb_indoor_cooling, entering_temp, coefficients)
      cool_cap_rated = hvac_sizing_values.Cool_Load_Tot / total_cap_curve_value

      hvac_cooling_shr = hvac_cooling_ap.cool_rated_shrs_gross[hvac_cooling_speed]
      sens_cap_rated = cool_cap_rated * hvac_cooling_shr

      # Calculate the air flow rate required for design conditions
      hvac_sizing_values.Cool_Airflow = calc_airflow_rate_manual_s(hvac_sizing_values.Cool_Load_Sens, (@cool_setpoint - @leaving_air_temp), cool_cap_rated)

      sensible_cap_curve_value = process_curve_fit(hvac_sizing_values.Cool_Airflow, hvac_sizing_values.Cool_Load_Tot, entering_temp)
      sens_cap_design = sens_cap_rated * sensible_cap_curve_value
      lat_cap_design = [hvac_sizing_values.Cool_Load_Tot - sens_cap_design, 1.0].max

      shr_biquadratic = get_shr_biquadratic
      a_sens = shr_biquadratic[0]
      b_sens = shr_biquadratic[1]
      c_sens = shr_biquadratic[3]
      d_sens = shr_biquadratic[5]

      # Adjust Sizing
      if hvac_cooling.is_a?(HPXML::HeatPump) && (@hpxml_bldg.header.heat_pump_sizing_methodology == HPXML::HeatPumpSizingHERS)
        hvac_sizing_values.Cool_Capacity = hvac_sizing_values.Cool_Load_Tot
        hvac_sizing_values.Cool_Capacity_Sens = hvac_sizing_values.Cool_Capacity * hvac_cooling_shr

        cool_load_sens_cap_design = hvac_sizing_values.Cool_Capacity_Sens * sensible_cap_curve_value

      elsif lat_cap_design < hvac_sizing_values.Cool_Load_Lat
        # Size by MJ8 Latent load, return to rated conditions

        # Solve for the new sensible and total capacity at design conditions:
        # CoolingLoad_Lat = cool_cap_design - cool_load_sens_cap_design
        # solve the following for cool_cap_design: sens_cap_design = SHRRated * cool_cap_design / total_cap_curve_value * function(CFM/cool_cap_design, ODB)
        # substituting in CFM = cool_load_sens_cap_design / (1.1 * ACF * (cool_setpoint - LAT))

        cool_load_sens_cap_design = hvac_sizing_values.Cool_Load_Lat / ((total_cap_curve_value / hvac_cooling_shr - \
                                  (b_sens + d_sens * entering_temp) / \
                                  (1.1 * @acf * (@cool_setpoint - @leaving_air_temp))) / \
                                  (a_sens + c_sens * entering_temp) - 1.0)

        # Ensure equipment is not being undersized
        cool_load_sens_cap_design = [cool_load_sens_cap_design, @undersize_limit * hvac_sizing_values.Cool_Load_Sens].max

        cool_cap_design = cool_load_sens_cap_design + hvac_sizing_values.Cool_Load_Lat

        # The SHR of the equipment at the design condition
        shr_design = cool_load_sens_cap_design / cool_cap_design

        # If the adjusted equipment size is negative (occurs at altitude), use oversize limit (the adjustment
        # almost always hits the oversize limit in this case, making this a safe assumption)
        if (cool_cap_design < 0) || (cool_load_sens_cap_design < 0)
          cool_cap_design = @oversize_limit * hvac_sizing_values.Cool_Load_Tot
        end

        # Limit total capacity to oversize limit
        cool_cap_design = [cool_cap_design, @oversize_limit * hvac_sizing_values.Cool_Load_Tot].min

        # Determine rated capacities
        hvac_sizing_values.Cool_Capacity = cool_cap_design / total_cap_curve_value
        hvac_sizing_values.Cool_Capacity_Sens = hvac_sizing_values.Cool_Capacity * hvac_cooling_shr

        # Determine the final sensible capacity at design using the SHR
        cool_load_sens_cap_design = shr_design * cool_cap_design

      elsif sens_cap_design < @undersize_limit * hvac_sizing_values.Cool_Load_Sens
        # Size by MJ8 Sensible load, return to rated conditions, find Sens with SHRRated. Limit total
        # capacity to oversizing limit

        sens_cap_design = @undersize_limit * hvac_sizing_values.Cool_Load_Sens

        # Solve for the new total system capacity at design conditions:
        # sens_cap_design   = sens_cap_rated * sensible_cap_curve_value
        #                  = SHRRated * cool_cap_design / total_cap_curve_value * sensible_cap_curve_value
        #                  = SHRRated * cool_cap_design / total_cap_curve_value * function(CFM/cool_cap_design, ODB)

        cool_cap_design = (sens_cap_design / (hvac_cooling_shr / total_cap_curve_value) - \
                                           (b_sens * UnitConversions.convert(hvac_sizing_values.Cool_Airflow, 'ton', 'Btu/hr') + \
                                           d_sens * UnitConversions.convert(hvac_sizing_values.Cool_Airflow, 'ton', 'Btu/hr') * entering_temp)) / \
                          (a_sens + c_sens * entering_temp)

        # Limit total capacity to oversize limit
        cool_cap_design = [cool_cap_design, @oversize_limit * hvac_sizing_values.Cool_Load_Tot].min

        hvac_sizing_values.Cool_Capacity = cool_cap_design / total_cap_curve_value
        hvac_sizing_values.Cool_Capacity_Sens = hvac_sizing_values.Cool_Capacity * hvac_cooling_shr

        # Recalculate the air flow rate in case the oversizing limit has been used
        cool_load_sens_cap_design = hvac_sizing_values.Cool_Capacity_Sens * sensible_cap_curve_value

      else
        hvac_sizing_values.Cool_Capacity = hvac_sizing_values.Cool_Load_Tot / total_cap_curve_value
        hvac_sizing_values.Cool_Capacity_Sens = hvac_sizing_values.Cool_Capacity * hvac_cooling_shr

        cool_load_sens_cap_design = hvac_sizing_values.Cool_Capacity_Sens * sensible_cap_curve_value
      end

      # Calculate the final air flow rate using final sensible capacity at design
      hvac_sizing_values.Cool_Airflow = calc_airflow_rate_manual_s(cool_load_sens_cap_design, (@cool_setpoint - @leaving_air_temp), hvac_sizing_values.Cool_Capacity)

    elsif [HPXML::HVACTypeHeatPumpMiniSplit,
           HPXML::HVACTypeMiniSplitAirConditioner,
           HPXML::HVACTypeRoomAirConditioner,
           HPXML::HVACTypePTAC,
           HPXML::HVACTypeHeatPumpPTHP,
           HPXML::HVACTypeHeatPumpRoom].include? @cooling_type

      hvac_cooling_speed = get_sizing_speed(hvac_cooling_ap)
      hvac_cooling_shr = hvac_cooling_ap.cool_rated_shrs_gross[hvac_cooling_speed]

      if hvac_cooling.is_a?(HPXML::HeatPump) && (@hpxml_bldg.header.heat_pump_sizing_methodology == HPXML::HeatPumpSizingHERS)
        hvac_sizing_values.Cool_Capacity = hvac_sizing_values.Cool_Load_Tot
        hvac_sizing_values.Cool_Capacity_Sens = hvac_sizing_values.Cool_Capacity * hvac_cooling_shr
      else
        entering_temp = @hpxml_bldg.header.manualj_cooling_design_temp
        coefficients = hvac_cooling_ap.cool_cap_ft_spec[hvac_cooling_speed]
        total_cap_curve_value = MathTools.biquadratic(@wetbulb_indoor_cooling, entering_temp, coefficients)

        hvac_sizing_values.Cool_Capacity = hvac_sizing_values.Cool_Load_Tot / total_cap_curve_value
        hvac_sizing_values.Cool_Capacity_Sens = hvac_sizing_values.Cool_Capacity * hvac_cooling_shr
      end

      hvac_sizing_values.Cool_Airflow = calc_airflow_rate_user(hvac_sizing_values.Cool_Capacity, hvac_cooling_ap.cool_rated_cfm_per_ton[-1], hvac_cooling_ap.cool_capacity_ratios[-1])

    elsif HPXML::HVACTypeHeatPumpGroundToAir == @cooling_type

      coil_bf = gshp_coil_bf
      entering_temp = hvac_cooling_ap.design_chw
      hvac_cooling_speed = get_sizing_speed(hvac_cooling_ap)

      # Calculate the air flow rate required for design conditions
      hvac_sizing_values.Cool_Airflow = calc_airflow_rate_manual_s(hvac_sizing_values.Cool_Load_Sens, (@cool_setpoint - @leaving_air_temp))

      # Neglecting the water flow rate for now because it's not available yet. Air flow rate is pre-adjusted values.
      design_wb_temp = UnitConversions.convert(@wetbulb_indoor_cooling, 'f', 'k')
      design_db_temp = UnitConversions.convert(@cool_setpoint, 'f', 'k')
      design_w_temp = UnitConversions.convert(entering_temp, 'f', 'k')
      design_vfr_air = UnitConversions.convert(hvac_sizing_values.Cool_Airflow, 'cfm', 'm^3/s')

      cool_cap_curve_spec = hvac_cooling_ap.cool_cap_curve_spec[hvac_cooling_speed]
      cool_sh_curve_spec = hvac_cooling_ap.cool_sh_curve_spec[hvac_cooling_speed]
      total_cap_curve_value, sensible_cap_curve_value = calc_gshp_clg_curve_value(cool_cap_curve_spec, cool_sh_curve_spec, design_wb_temp, design_db_temp, design_w_temp, design_vfr_air, nil)

      bypass_factor_curve_value = MathTools.biquadratic(@wetbulb_indoor_cooling, @cool_setpoint, gshp_coil_bf_ft_spec)
      hvac_cooling_shr = hvac_cooling_ap.cool_rated_shrs_gross[hvac_cooling_speed]

      if @hpxml_bldg.header.heat_pump_sizing_methodology == HPXML::HeatPumpSizingHERS
        hvac_sizing_values.Cool_Capacity = hvac_sizing_values.Cool_Load_Tot
        hvac_sizing_values.Cool_Capacity_Sens = hvac_sizing_values.Cool_Capacity * hvac_cooling_shr
      else
        hvac_sizing_values.Cool_Capacity = hvac_sizing_values.Cool_Load_Tot / total_cap_curve_value # Note: cool_cap_design = hvac_sizing_values.Cool_Load_Tot
        hvac_sizing_values.Cool_Capacity_Sens = hvac_sizing_values.Cool_Capacity * hvac_cooling_shr

        cool_load_sens_cap_design = (hvac_sizing_values.Cool_Capacity_Sens * sensible_cap_curve_value /
                                   (1.0 + (1.0 - coil_bf * bypass_factor_curve_value) *
                                   (80.0 - @cool_setpoint) / (@cool_setpoint - @leaving_air_temp)))
        cool_load_lat_cap_design = hvac_sizing_values.Cool_Load_Tot - cool_load_sens_cap_design

        # Adjust Sizing so that coil sensible at design >= CoolingLoad_Sens, and coil latent at design >= CoolingLoad_Lat, and equipment SHRRated is maintained.
        cool_load_sens_cap_design = [cool_load_sens_cap_design, hvac_sizing_values.Cool_Load_Sens].max
        cool_load_lat_cap_design = [cool_load_lat_cap_design, hvac_sizing_values.Cool_Load_Lat].max
        cool_cap_design = cool_load_sens_cap_design + cool_load_lat_cap_design

        # Limit total capacity via oversizing limit
        cool_cap_design = [cool_cap_design, @oversize_limit * hvac_sizing_values.Cool_Load_Tot].min
        hvac_sizing_values.Cool_Capacity = cool_cap_design / total_cap_curve_value
        hvac_sizing_values.Cool_Capacity_Sens = hvac_sizing_values.Cool_Capacity * hvac_cooling_shr
      end

      # Recalculate the air flow rate in case the oversizing limit has been used
      cool_load_sens_cap_design = (hvac_sizing_values.Cool_Capacity_Sens * sensible_cap_curve_value /
                                 (1.0 + (1.0 - coil_bf * bypass_factor_curve_value) *
                                 (80.0 - @cool_setpoint) / (@cool_setpoint - @leaving_air_temp)))
      hvac_sizing_values.Cool_Airflow = calc_airflow_rate_manual_s(cool_load_sens_cap_design, (@cool_setpoint - @leaving_air_temp), hvac_sizing_values.Cool_Capacity)

    elsif HPXML::HVACTypeEvaporativeCooler == @cooling_type

      hvac_sizing_values.Cool_Capacity = hvac_sizing_values.Cool_Load_Tot
      hvac_sizing_values.Cool_Capacity_Sens = hvac_sizing_values.Cool_Load_Sens
      if @cool_setpoint - @leaving_air_temp > 0
        hvac_sizing_values.Cool_Airflow = calc_airflow_rate_manual_s(hvac_sizing_values.Cool_Load_Sens, (@cool_setpoint - @leaving_air_temp))
      else
        hvac_sizing_values.Cool_Airflow = @cfa * 2.0 # Use industry rule of thumb sizing method adopted by HEScore
      end

    elsif HPXML::HVACTypeHeatPumpWaterLoopToAir == @cooling_type

      # Model only currently used for heating
      hvac_sizing_values.Cool_Capacity = 0.0
      hvac_sizing_values.Cool_Capacity_Sens = 0.0
      hvac_sizing_values.Cool_Airflow = 0.0

    elsif @cooling_type.nil?

      hvac_sizing_values.Cool_Capacity = 0.0
      hvac_sizing_values.Cool_Capacity_Sens = 0.0
      hvac_sizing_values.Cool_Airflow = 0.0

    else

      fail "Unexpected cooling type: #{@cooling_type}."

    end

    # Heating

    if not hvac_heating.nil?
      hvac_heating_ap = hvac_heating.additional_properties
    end

    if hvac_sizing_values.Heat_Load <= 0

      hvac_sizing_values.Heat_Capacity = 0.0
      hvac_sizing_values.Heat_Capacity_Supp = 0.0
      hvac_sizing_values.Heat_Airflow = 0.0
      hvac_sizing_values.Heat_Airflow_Supp = 0.0

    elsif [HPXML::HVACTypeHeatPumpAirToAir,
           HPXML::HVACTypeHeatPumpMiniSplit,
           HPXML::HVACTypeHeatPumpPTHP,
           HPXML::HVACTypeHeatPumpRoom].include? @heating_type
<<<<<<< HEAD
      process_heat_pump_adjustment(runner, hvac_sizing_values, weather, hvac_heating, total_cap_curve_value, hvac_system)
=======

      if hvac_heating.is_a?(HPXML::HeatPump) && (@hpxml_bldg.header.heat_pump_sizing_methodology == HPXML::HeatPumpSizingHERS)
        hvac_sizing_values.Heat_Capacity = hvac_sizing_values.Heat_Load
      else
        process_heat_pump_adjustment(hvac_sizing_values, weather, hvac_heating, total_cap_curve_value, hvac_system)
      end

>>>>>>> 23547d53
      hvac_sizing_values.Heat_Capacity_Supp = hvac_sizing_values.Heat_Load_Supp
      if @heating_type == HPXML::HVACTypeHeatPumpAirToAir
        hvac_sizing_values.Heat_Airflow = calc_airflow_rate_manual_s(hvac_sizing_values.Heat_Capacity, (@supply_air_temp - @heat_setpoint), hvac_sizing_values.Heat_Capacity)
      else
        hvac_sizing_values.Heat_Airflow = calc_airflow_rate_user(hvac_sizing_values.Heat_Capacity, hvac_heating_ap.heat_rated_cfm_per_ton[-1], hvac_heating_ap.heat_capacity_ratios[-1])
      end
      hvac_sizing_values.Heat_Airflow_Supp = calc_airflow_rate_manual_s(hvac_sizing_values.Heat_Capacity_Supp, (@backup_supply_air_temp - @heat_setpoint))

    elsif [HPXML::HVACTypeHeatPumpGroundToAir].include? @heating_type

      if @hpxml_bldg.header.heat_pump_sizing_methodology == HPXML::HeatPumpSizingHERS
        hvac_sizing_values.Heat_Capacity = hvac_sizing_values.Heat_Load
        hvac_sizing_values.Heat_Capacity_Supp = hvac_sizing_values.Heat_Load_Supp
      elsif hvac_sizing_values.Cool_Capacity > 0
        hvac_sizing_values.Heat_Capacity = hvac_sizing_values.Heat_Load
        hvac_sizing_values.Heat_Capacity_Supp = hvac_sizing_values.Heat_Load_Supp

        # For single stage compressor, when heating capacity is much larger than cooling capacity,
        # in order to avoid frequent cycling in cooling mode, heating capacity is derated to 75%.
        if hvac_sizing_values.Heat_Capacity >= 1.5 * hvac_sizing_values.Cool_Capacity
          hvac_sizing_values.Heat_Capacity = hvac_sizing_values.Heat_Load * 0.75
        end

        hvac_sizing_values.Cool_Capacity = [hvac_sizing_values.Cool_Capacity, hvac_sizing_values.Heat_Capacity].max
        hvac_sizing_values.Heat_Capacity = hvac_sizing_values.Cool_Capacity

        hvac_sizing_values.Cool_Capacity_Sens = hvac_sizing_values.Cool_Capacity * hvac_cooling_shr
        cool_load_sens_cap_design = (hvac_sizing_values.Cool_Capacity_Sens * sensible_cap_curve_value /
                                   (1.0 + (1.0 - gshp_coil_bf * bypass_factor_curve_value) *
                                   (80.0 - @cool_setpoint) / (@cool_setpoint - @leaving_air_temp)))
        hvac_sizing_values.Cool_Airflow = calc_airflow_rate_manual_s(cool_load_sens_cap_design, (@cool_setpoint - @leaving_air_temp), hvac_sizing_values.Cool_Capacity)
      else
        hvac_sizing_values.Heat_Capacity = hvac_sizing_values.Heat_Load
        hvac_sizing_values.Heat_Capacity_Supp = hvac_sizing_values.Heat_Load_Supp
      end
      hvac_sizing_values.Heat_Airflow = calc_airflow_rate_manual_s(hvac_sizing_values.Heat_Capacity, (@supply_air_temp - @heat_setpoint))
      hvac_sizing_values.Heat_Airflow_Supp = calc_airflow_rate_manual_s(hvac_sizing_values.Heat_Capacity_Supp, (@backup_supply_air_temp - @heat_setpoint))

    elsif [HPXML::HVACTypeHeatPumpWaterLoopToAir].include? @heating_type

      hvac_sizing_values.Heat_Capacity = hvac_sizing_values.Heat_Load
      hvac_sizing_values.Heat_Capacity_Supp = hvac_sizing_values.Heat_Load_Supp

      hvac_sizing_values.Heat_Airflow = calc_airflow_rate_manual_s(hvac_sizing_values.Heat_Capacity, (@supply_air_temp - @heat_setpoint), hvac_sizing_values.Heat_Capacity)
      hvac_sizing_values.Heat_Airflow_Supp = calc_airflow_rate_manual_s(hvac_sizing_values.Heat_Capacity_Supp, (@backup_supply_air_temp - @heat_setpoint))

    elsif (@heating_type == HPXML::HVACTypeFurnace) || ((not hvac_cooling.nil?) && hvac_cooling.has_integrated_heating)

      hvac_sizing_values.Heat_Capacity = hvac_sizing_values.Heat_Load
      hvac_sizing_values.Heat_Capacity_Supp = 0.0

      hvac_sizing_values.Heat_Airflow = calc_airflow_rate_manual_s(hvac_sizing_values.Heat_Capacity, (@supply_air_temp - @heat_setpoint), hvac_sizing_values.Heat_Capacity)
      hvac_sizing_values.Heat_Airflow_Supp = 0.0

    elsif [HPXML::HVACTypeStove,
           HPXML::HVACTypeSpaceHeater,
           HPXML::HVACTypeWallFurnace,
           HPXML::HVACTypeFloorFurnace,
           HPXML::HVACTypeFireplace].include? @heating_type

      hvac_sizing_values.Heat_Capacity = hvac_sizing_values.Heat_Load
      hvac_sizing_values.Heat_Capacity_Supp = 0.0

      if hvac_heating_ap.heat_rated_cfm_per_ton[0] > 0
        # Fixed airflow rate
        hvac_sizing_values.Heat_Airflow = UnitConversions.convert(hvac_sizing_values.Heat_Capacity, 'Btu/hr', 'ton') * hvac_heating_ap.heat_rated_cfm_per_ton[0]
      else
        # Autosized airflow rate
        hvac_sizing_values.Heat_Airflow = calc_airflow_rate_manual_s(hvac_sizing_values.Heat_Capacity, (@supply_air_temp - @heat_setpoint), hvac_sizing_values.Heat_Capacity)
      end
      hvac_sizing_values.Heat_Airflow_Supp = 0.0

    elsif [HPXML::HVACTypeBoiler,
           HPXML::HVACTypeElectricResistance].include? @heating_type

      hvac_sizing_values.Heat_Capacity = hvac_sizing_values.Heat_Load
      hvac_sizing_values.Heat_Capacity_Supp = 0.0
      hvac_sizing_values.Heat_Airflow = 0.0
      hvac_sizing_values.Heat_Airflow_Supp = 0.0

    elsif @heating_type.nil?

      hvac_sizing_values.Heat_Capacity = 0.0
      hvac_sizing_values.Heat_Capacity_Supp = 0.0
      hvac_sizing_values.Heat_Airflow = 0.0
      hvac_sizing_values.Heat_Airflow_Supp = 0.0

    else

      fail "Unexpected heating type: #{@heating_type}."

    end
  end

  def self.apply_hvac_installation_quality(hvac_sizing_values, hvac_heating, hvac_cooling)
    # Increases the autosized heating/cooling capacities to account for any reduction
    # in capacity due to HVAC installation quality. This is done to prevent causing
    # unmet loads.

    cool_charge_defect_ratio = 0.0
    cool_airflow_defect_ratio = 0.0
    heat_airflow_defect_ratio = 0.0

    if not hvac_cooling.nil?
      if hvac_cooling.respond_to? :charge_defect_ratio
        cool_charge_defect_ratio = hvac_cooling.charge_defect_ratio.to_f
      end
      if hvac_cooling.respond_to? :airflow_defect_ratio
        cool_airflow_defect_ratio = hvac_cooling.airflow_defect_ratio.to_f
      end
    end
    if (not hvac_heating.nil?)
      if hvac_heating.respond_to? :airflow_defect_ratio
        heat_airflow_defect_ratio = hvac_heating.airflow_defect_ratio.to_f
      end
    end

    return if (cool_charge_defect_ratio.abs < 0.001) && (cool_airflow_defect_ratio.abs < 0.001) && (heat_airflow_defect_ratio.abs < 0.001)

    # Cooling

    f_ch = cool_charge_defect_ratio.round(3)

    if [HPXML::HVACTypeHeatPumpAirToAir,
        HPXML::HVACTypeCentralAirConditioner,
        HPXML::HVACTypeHeatPumpMiniSplit,
        HPXML::HVACTypeMiniSplitAirConditioner,
        HPXML::HVACTypeHeatPumpGroundToAir].include?(@cooling_type) && @fraction_cool_load_served > 0

      hvac_cooling_ap = hvac_cooling.additional_properties

      cool_airflow_rated_defect_ratio = []
      cool_airflow_rated_ratio = []
      if @cooling_type != HPXML::HVACTypeHeatPumpGroundToAir
        cool_cfm_m3s = UnitConversions.convert(hvac_sizing_values.Cool_Airflow, 'cfm', 'm^3/s')
        for speed in 0..(hvac_cooling_ap.cool_rated_cfm_per_ton.size - 1)
          cool_airflow_rated_ratio << cool_cfm_m3s / HVAC.calc_rated_airflow(hvac_sizing_values.Cool_Capacity, hvac_cooling_ap.cool_rated_cfm_per_ton[speed], hvac_cooling_ap.cool_capacity_ratios[speed])
          cool_airflow_rated_defect_ratio << cool_cfm_m3s * (1 + cool_airflow_defect_ratio) / HVAC.calc_rated_airflow(hvac_sizing_values.Cool_Capacity, hvac_cooling_ap.cool_rated_cfm_per_ton[speed], hvac_cooling_ap.cool_capacity_ratios[speed])
        end
      else
        cool_airflow_rated_ratio = [1.0] # actual air flow is equal to rated (before applying defect ratio) in current methodology
        cool_airflow_rated_defect_ratio = [1 + cool_airflow_defect_ratio]
      end

      if not cool_airflow_rated_defect_ratio.empty?
        cap_clg_ratios = []
        for speed in 0..(cool_airflow_rated_defect_ratio.size - 1)
          # NOTE: heat pump (cooling) curves don't exhibit expected trends at extreme faults;
          clg_fff_cap_coeff, _clg_fff_eir_coeff = HVAC.get_airflow_fault_cooling_coeff()
          a1_AF_Qgr_c = clg_fff_cap_coeff[0]
          a2_AF_Qgr_c = clg_fff_cap_coeff[1]
          a3_AF_Qgr_c = clg_fff_cap_coeff[2]

          qgr_values, _p_values, ff_chg_values = HVAC.get_charge_fault_cooling_coeff(f_ch)

          a1_CH_Qgr_c = qgr_values[0]
          a2_CH_Qgr_c = qgr_values[1]
          a3_CH_Qgr_c = qgr_values[2]
          a4_CH_Qgr_c = qgr_values[3]

          q0_CH = a1_CH_Qgr_c
          q1_CH = a2_CH_Qgr_c * UnitConversions.convert(@cool_setpoint, 'F', 'C')
          q2_CH = a3_CH_Qgr_c * UnitConversions.convert(@hpxml_bldg.header.manualj_cooling_design_temp, 'F', 'C')
          q3_CH = a4_CH_Qgr_c * f_ch
          y_CH_Q_c = 1 + ((q0_CH + q1_CH + q2_CH + q3_CH) * f_ch)

          ff_ch_c = (1.0 / (1.0 + (qgr_values[0] + (qgr_values[1] * ff_chg_values[0]) + (qgr_values[2] * ff_chg_values[1]) + (qgr_values[3] * f_ch)) * f_ch)).round(3)
          ff_AF_c = cool_airflow_rated_defect_ratio[speed].round(3)
          ff_AF_comb_c = ff_ch_c * ff_AF_c

          q_AF_CH = a1_AF_Qgr_c + (a2_AF_Qgr_c * ff_ch_c) + (a3_AF_Qgr_c * ff_ch_c * ff_ch_c)
          p_CH_Q_c = y_CH_Q_c / q_AF_CH

          p_AF_Q_c = a1_AF_Qgr_c + (a2_AF_Qgr_c * ff_AF_comb_c) + (a3_AF_Qgr_c * ff_AF_comb_c * ff_AF_comb_c)

          cool_cap_fff = (p_CH_Q_c * p_AF_Q_c)

          # calculate the capacity impact by defects
          ff_AF_c_nodefect = cool_airflow_rated_ratio[speed].round(3)
          cool_cap_fff_nodefect = a1_AF_Qgr_c + a2_AF_Qgr_c * ff_AF_c_nodefect + a3_AF_Qgr_c * ff_AF_c_nodefect * ff_AF_c_nodefect
          cap_clg_ratio = 1 / (cool_cap_fff / cool_cap_fff_nodefect)
          cap_clg_ratios << cap_clg_ratio
        end

        prev_capacity = hvac_sizing_values.Cool_Capacity
        hvac_sizing_values.Cool_Capacity *= cap_clg_ratios.max
        hvac_sizing_values.Cool_Capacity_Sens = hvac_sizing_values.Cool_Capacity * hvac_cooling_ap.cool_rated_shrs_gross[get_sizing_speed(hvac_cooling_ap)]
        if prev_capacity > 0 # Preserve cfm/ton
          hvac_sizing_values.Cool_Airflow = hvac_sizing_values.Cool_Airflow * hvac_sizing_values.Cool_Capacity / prev_capacity
        else
          hvac_sizing_values.Cool_Airflow = 0.0
        end
      end
    end

    # Heating

    if [HPXML::HVACTypeHeatPumpAirToAir,
        HPXML::HVACTypeHeatPumpMiniSplit,
        HPXML::HVACTypeHeatPumpGroundToAir].include?(@heating_type) && @fraction_heat_load_served > 0

      hvac_heating_ap = hvac_heating.additional_properties

      heat_airflow_rated_defect_ratio = []
      heat_airflow_rated_ratio = []
      if @heating_type != HPXML::HVACTypeHeatPumpGroundToAir
        heat_cfm_m3s = UnitConversions.convert(hvac_sizing_values.Heat_Airflow, 'cfm', 'm^3/s')
        for speed in 0..(hvac_heating_ap.heat_rated_cfm_per_ton.size - 1)
          heat_airflow_rated_ratio << heat_cfm_m3s / HVAC.calc_rated_airflow(hvac_sizing_values.Heat_Capacity, hvac_heating_ap.heat_rated_cfm_per_ton[speed], hvac_heating_ap.heat_capacity_ratios[speed])
          heat_airflow_rated_defect_ratio << heat_cfm_m3s * (1 + heat_airflow_defect_ratio) / HVAC.calc_rated_airflow(hvac_sizing_values.Heat_Capacity, hvac_heating_ap.heat_rated_cfm_per_ton[speed], hvac_heating_ap.heat_capacity_ratios[speed])
        end
      else
        heat_airflow_rated_ratio = [1.0] # actual air flow is equal to rated (before applying defect ratio) in current methodology
        heat_airflow_rated_defect_ratio = [1 + heat_airflow_defect_ratio]
      end

      if not heat_airflow_rated_defect_ratio.empty?
        cap_htg_ratios = []
        for speed in 0..(heat_airflow_rated_defect_ratio.size - 1)
          htg_fff_cap_coeff, _htg_fff_eir_coeff = HVAC.get_airflow_fault_heating_coeff()
          a1_AF_Qgr_h = htg_fff_cap_coeff[0]
          a2_AF_Qgr_h = htg_fff_cap_coeff[1]
          a3_AF_Qgr_h = htg_fff_cap_coeff[2]

          qgr_values, _p_values, ff_chg_values = HVAC.get_charge_fault_heating_coeff(f_ch)

          a1_CH_Qgr_h = qgr_values[0]
          a2_CH_Qgr_h = qgr_values[2]
          a3_CH_Qgr_h = qgr_values[3]

          qh1_CH = a1_CH_Qgr_h
          qh2_CH = a2_CH_Qgr_h * UnitConversions.convert(@hpxml_bldg.header.manualj_heating_design_temp, 'F', 'C')
          qh3_CH = a3_CH_Qgr_h * f_ch
          y_CH_Q_h = 1 + ((qh1_CH + qh2_CH + qh3_CH) * f_ch)

          ff_ch_h = (1 / (1 + (qgr_values[0] + qgr_values[2] * ff_chg_values[1] + qgr_values[3] * f_ch) * f_ch)).round(3)
          ff_AF_h = heat_airflow_rated_defect_ratio[speed].round(3)
          ff_AF_comb_h = ff_ch_h * ff_AF_h

          qh_AF_CH = a1_AF_Qgr_h + (a2_AF_Qgr_h * ff_ch_h) + (a3_AF_Qgr_h * ff_ch_h * ff_ch_h)
          p_CH_Q_h = y_CH_Q_h / qh_AF_CH

          p_AF_Q_h = a1_AF_Qgr_h + (a2_AF_Qgr_h * ff_AF_comb_h) + (a3_AF_Qgr_h * ff_AF_comb_h * ff_AF_comb_h)

          heat_cap_fff = (p_CH_Q_h * p_AF_Q_h)

          # calculate the capacity impact by defects
          ff_AF_h_nodefect = heat_airflow_rated_ratio[speed].round(3)
          heat_cap_fff_nodefect = a1_AF_Qgr_h + a2_AF_Qgr_h * ff_AF_h_nodefect + a3_AF_Qgr_h * ff_AF_h_nodefect * ff_AF_h_nodefect
          cap_htg_ratio = 1 / (heat_cap_fff / heat_cap_fff_nodefect)
          cap_htg_ratios << cap_htg_ratio
        end

        prev_capacity = hvac_sizing_values.Heat_Capacity
        hvac_sizing_values.Heat_Capacity *= cap_htg_ratios.max
        if prev_capacity > 0 # Preserve cfm/ton
          hvac_sizing_values.Heat_Airflow = hvac_sizing_values.Heat_Airflow * hvac_sizing_values.Heat_Capacity / prev_capacity
        else
          hvac_sizing_values.Heat_Airflow = 0.0
        end
      end
    end
  end

  def self.apply_hvac_fixed_capacities(hvac_sizing_values, hvac_heating, hvac_cooling)
    '''
    Fixed Sizing Equipment
    '''

    # Override HVAC capacities if values are provided
    if not hvac_cooling.nil?
      fixed_cooling_capacity = hvac_cooling.cooling_capacity
    end
    if (not fixed_cooling_capacity.nil?) && (hvac_sizing_values.Cool_Capacity > 0)
      prev_capacity = hvac_sizing_values.Cool_Capacity
      hvac_sizing_values.Cool_Capacity = fixed_cooling_capacity
      if @hpxml_bldg.header.allow_increased_fixed_capacities
        hvac_sizing_values.Cool_Capacity = [hvac_sizing_values.Cool_Capacity, prev_capacity].max
      end
      hvac_sizing_values.Cool_Capacity_Sens = hvac_sizing_values.Cool_Capacity_Sens * hvac_sizing_values.Cool_Capacity / prev_capacity
      hvac_sizing_values.Cool_Airflow = hvac_sizing_values.Cool_Airflow * hvac_sizing_values.Cool_Capacity / prev_capacity
    end
    if not hvac_heating.nil?
      fixed_heating_capacity = hvac_heating.heating_capacity
    elsif (not hvac_cooling.nil?) && hvac_cooling.has_integrated_heating
      fixed_heating_capacity = hvac_cooling.integrated_heating_system_capacity
    end
    if (not fixed_heating_capacity.nil?) && (hvac_sizing_values.Heat_Capacity > 0)
      prev_capacity = hvac_sizing_values.Heat_Capacity
      hvac_sizing_values.Heat_Capacity = fixed_heating_capacity
      if @hpxml_bldg.header.allow_increased_fixed_capacities
        hvac_sizing_values.Heat_Capacity = [hvac_sizing_values.Heat_Capacity, prev_capacity].max
      end
      hvac_sizing_values.Heat_Airflow = hvac_sizing_values.Heat_Airflow * hvac_sizing_values.Heat_Capacity / prev_capacity
    end
    if hvac_heating.is_a? HPXML::HeatPump
      if not hvac_heating.backup_heating_capacity.nil?
        fixed_supp_heating_capacity = hvac_heating.backup_heating_capacity
      elsif not hvac_heating.backup_system.nil?
        fixed_supp_heating_capacity = hvac_heating.backup_system.heating_capacity
      end
    end
    if (not fixed_supp_heating_capacity.nil?) && (hvac_sizing_values.Heat_Capacity_Supp > 0)
      prev_capacity = hvac_sizing_values.Heat_Capacity_Supp
      hvac_sizing_values.Heat_Capacity_Supp = fixed_supp_heating_capacity
      if @hpxml_bldg.header.allow_increased_fixed_capacities
        hvac_sizing_values.Heat_Capacity_Supp = [hvac_sizing_values.Heat_Capacity_Supp, prev_capacity].max
      end
      hvac_sizing_values.Heat_Airflow_Supp = hvac_sizing_values.Heat_Airflow_Supp * hvac_sizing_values.Heat_Capacity_Supp / prev_capacity
    end
  end

  def self.apply_hvac_ground_loop(runner, hvac_sizing_values, weather, hvac_cooling)
    '''
    GSHP Ground Loop Sizing Calculations
    '''
    return if @cooling_type != HPXML::HVACTypeHeatPumpGroundToAir

    hvac_cooling_ap = hvac_cooling.additional_properties

    # Autosize ground loop heat exchanger length
    geothermal_loop = hvac_cooling.geothermal_loop
    bore_spacing = geothermal_loop.bore_spacing
    bore_diameter = geothermal_loop.bore_diameter
    grout_conductivity = geothermal_loop.grout_conductivity
    pipe_r_value = gshp_hx_pipe_rvalue(hvac_cooling)
    nom_length_heat, nom_length_cool = gshp_hxbore_ft_per_ton(weather, hvac_cooling_ap, bore_spacing, bore_diameter, grout_conductivity, pipe_r_value)

    loop_flow = geothermal_loop.loop_flow
    if loop_flow.nil?
      loop_flow = [1.0, UnitConversions.convert([hvac_sizing_values.Heat_Capacity, hvac_sizing_values.Cool_Capacity].max, 'Btu/hr', 'ton')].max.floor * 3.0
    end

    num_bore_holes = geothermal_loop.num_bore_holes
    if num_bore_holes.nil?
      num_bore_holes = [1, (UnitConversions.convert(hvac_sizing_values.Cool_Capacity, 'Btu/hr', 'ton') + 0.5).floor].max
    end

    min_bore_depth = UnitConversions.convert(24.0, 'm', 'ft').round # based on g-function library
    # In NY the following is the depth that requires a mining permit, which has been a barrier for Dandelion Energy with installing GSHPs.
    # Sounds like people are pushing ever deeper but for now we can apply this limit and add a note about where it came from.
    max_bore_depth = 500 # ft

    bore_depth = geothermal_loop.bore_length
    if bore_depth.nil?
      bore_length_heat = nom_length_heat * hvac_sizing_values.Heat_Capacity / UnitConversions.convert(1.0, 'ton', 'Btu/hr')
      bore_length_cool = nom_length_cool * hvac_sizing_values.Cool_Capacity / UnitConversions.convert(1.0, 'ton', 'Btu/hr')
      bore_length = [bore_length_heat, bore_length_cool].max
      bore_depth = (bore_length / num_bore_holes).floor # ft

      active_length = 5 # the active length starts about 5 ft below the surface
      for _i in 0..50
        if (bore_depth + active_length < min_bore_depth) || (num_bore_holes > 10)
          num_bore_holes -= 1
          bore_depth = (bore_length / num_bore_holes).floor
        elsif (bore_depth + active_length > max_bore_depth)
          num_bore_holes += 1
          bore_depth = (bore_length / num_bore_holes).floor
        end

        if ((num_bore_holes == 1) && (bore_depth < min_bore_depth)) || ((num_bore_holes == 10) && (bore_depth > max_bore_depth))
          break # we can't do any better
        end
      end

      bore_depth = (bore_length / num_bore_holes).floor + active_length
    end

    if bore_depth < min_bore_depth
      bore_depth = min_bore_depth
      runner.registerWarning("Reached a minimum of 1 borehole; setting bore depth to the minimum (#{min_bore_depth} ft).")
    end

    if bore_depth > max_bore_depth
      bore_depth = max_bore_depth
      runner.registerWarning("Reached a maximum of 10 boreholes; setting bore depth to the maximum (#{max_bore_depth} ft).")
    end

    bore_config = geothermal_loop.bore_config
    if bore_config.nil?
      bore_config = HPXML::GeothermalLoopBorefieldConfigurationRectangle
    end

    valid_configs = HVAC.valid_bore_configs
    g_functions_filename = valid_configs[bore_config]
    g_functions_json = HVAC.get_g_functions_json(g_functions_filename)
    valid_num_bores = HVAC.get_valid_num_bores(g_functions_json)

    unless valid_num_bores.include? num_bore_holes
      fail "Number of bore holes (#{num_bore_holes}) with borefield configuration '#{bore_config}' not supported."
    end

    lntts, gfnc_coeff = gshp_gfnc_coeff(bore_config, g_functions_json, num_bore_holes, bore_spacing, bore_depth, bore_diameter)

    hvac_sizing_values.GSHP_Loop_flow = loop_flow
    hvac_sizing_values.GSHP_Bore_Depth = bore_depth
    hvac_sizing_values.GSHP_Bore_Holes = num_bore_holes
    hvac_sizing_values.GSHP_G_Functions = [lntts, gfnc_coeff]
    hvac_sizing_values.GSHP_Bore_Config = bore_config
  end

  def self.apply_hvac_finalize_airflows(hvac_sizing_values, hvac_heating, hvac_cooling)
    '''
    Finalize Sizing Calculations
    '''

    if (not hvac_heating.nil?) && hvac_heating.respond_to?(:airflow_defect_ratio)
      if hvac_sizing_values.Heat_Airflow > 0
        hvac_sizing_values.Heat_Airflow *= (1.0 + hvac_heating.airflow_defect_ratio.to_f)
      end
    end

    if (not hvac_cooling.nil?) && hvac_cooling.respond_to?(:airflow_defect_ratio)
      if hvac_sizing_values.Cool_Airflow > 0
        hvac_sizing_values.Cool_Airflow *= (1.0 + hvac_cooling.airflow_defect_ratio.to_f)
      end
    end
  end

  def self.process_heat_pump_adjustment(runner, hvac_sizing_values, weather, hvac_heating, total_cap_curve_value, hvac_system)
    '''
    Adjust heat pump sizing
    '''

    hvac_heating_ap = hvac_heating.additional_properties

    if hvac_heating_ap.heat_cap_ft_spec.size > 1
      coefficients = hvac_heating_ap.heat_cap_ft_spec[-1]
      capacity_ratio = hvac_heating_ap.heat_capacity_ratios[-1]
    else
      coefficients = hvac_heating_ap.heat_cap_ft_spec[0]
      capacity_ratio = 1.0
    end

    if hvac_heating.is_a? HPXML::HeatPump
      if not hvac_heating.backup_heating_switchover_temp.nil?
        min_compressor_temp = hvac_heating.backup_heating_switchover_temp
      elsif not hvac_heating.compressor_lockout_temp.nil?
        min_compressor_temp = hvac_heating.compressor_lockout_temp
      end
    end
    if (not min_compressor_temp.nil?) && (min_compressor_temp > @hpxml_bldg.header.manualj_heating_design_temp)
      # Calculate the heating load at the switchover temperature to limit unutilized capacity
<<<<<<< HEAD
      temp_heat_design_temp = @hpxml.header.manualj_heating_design_temp
      @hpxml.header.manualj_heating_design_temp = min_compressor_temp
      _alternate_bldg_design_loads, alternate_all_hvac_sizing_values = calculate(runner, weather, @hpxml, @cfa, [hvac_system])
=======
      temp_heat_design_temp = @hpxml_bldg.header.manualj_heating_design_temp
      @hpxml_bldg.header.manualj_heating_design_temp = min_compressor_temp
      _alternate_bldg_design_loads, alternate_all_hvac_sizing_values = calculate(weather, @hpxml_bldg, @cfa, [hvac_system])
>>>>>>> 23547d53
      heating_load = alternate_all_hvac_sizing_values[hvac_system].Heat_Load
      heating_db = min_compressor_temp
      @hpxml_bldg.header.manualj_heating_design_temp = temp_heat_design_temp
    else
      heating_load = hvac_sizing_values.Heat_Load
      heating_db = @hpxml_bldg.header.manualj_heating_design_temp
    end

    heat_cap_rated = (heating_load / MathTools.biquadratic(@heat_setpoint, heating_db, coefficients)) / capacity_ratio

    if total_cap_curve_value.nil? # Heat pump has no cooling
      if @hpxml_bldg.header.heat_pump_sizing_methodology == HPXML::HeatPumpSizingMaxLoad
        # Size based on heating, taking into account reduced heat pump capacity at the design temperature
        hvac_sizing_values.Heat_Capacity = heat_cap_rated
      else
        # Size equal to heating design load
        hvac_sizing_values.Heat_Capacity = hvac_sizing_values.Heat_Load
      end
    elsif heat_cap_rated < hvac_sizing_values.Cool_Capacity
      # Size based on cooling
      hvac_sizing_values.Heat_Capacity = hvac_sizing_values.Cool_Capacity
    else
      cfm_per_btuh = hvac_sizing_values.Cool_Airflow / hvac_sizing_values.Cool_Capacity
      if @hpxml_bldg.header.heat_pump_sizing_methodology == HPXML::HeatPumpSizingMaxLoad
        # Size based on heating, taking into account reduced heat pump capacity at the design temperature
        hvac_sizing_values.Cool_Capacity = heat_cap_rated
      else
        # Size based on cooling, but with ACCA oversizing allowances for heating
        load_shr = hvac_sizing_values.Cool_Load_Sens / hvac_sizing_values.Cool_Load_Tot
        if ((weather.data.HDD65F / weather.data.CDD50F) < 2.0) || (load_shr < 0.95)
          # Mild winter or has a latent cooling load
          hvac_sizing_values.Cool_Capacity = [(@oversize_limit * hvac_sizing_values.Cool_Load_Tot) / total_cap_curve_value, heat_cap_rated].min
        else
          # Cold winter and no latent cooling load (add a ton rule applies)
          hvac_sizing_values.Cool_Capacity = [(hvac_sizing_values.Cool_Load_Tot + @oversize_delta) / total_cap_curve_value, heat_cap_rated].min
        end
      end
      hvac_sizing_values.Cool_Airflow = cfm_per_btuh * hvac_sizing_values.Cool_Capacity
      hvac_sizing_values.Heat_Capacity = hvac_sizing_values.Cool_Capacity
    end
  end

  def self.get_ventilation_rates()
    # If CFIS w/ supplemental fan, assume air handler is running most of the hour and can provide
    # all ventilation needs (i.e., supplemental fan does not need to run), so skip supplement fan
    vent_fans_mech = @hpxml_bldg.ventilation_fans.select { |f| f.used_for_whole_building_ventilation && !f.is_cfis_supplemental_fan? && f.flow_rate > 0 && f.hours_in_operation > 0 }
    if vent_fans_mech.empty?
      return [0.0, 0.0, 0.0, 0.0, 0.0, 0.0]
    end

    # Categorize fans into different types
    vent_mech_preheat = vent_fans_mech.select { |vent_mech| (not vent_mech.preheating_efficiency_cop.nil?) }
    vent_mech_precool = vent_fans_mech.select { |vent_mech| (not vent_mech.precooling_efficiency_cop.nil?) }
    vent_mech_shared = vent_fans_mech.select { |vent_mech| vent_mech.is_shared_system }

    vent_mech_sup_tot = vent_fans_mech.select { |vent_mech| vent_mech.fan_type == HPXML::MechVentTypeSupply }
    vent_mech_exh_tot = vent_fans_mech.select { |vent_mech| vent_mech.fan_type == HPXML::MechVentTypeExhaust }
    vent_mech_cfis_tot = vent_fans_mech.select { |vent_mech| vent_mech.fan_type == HPXML::MechVentTypeCFIS }
    vent_mech_bal_tot = vent_fans_mech.select { |vent_mech| vent_mech.fan_type == HPXML::MechVentTypeBalanced }
    vent_mech_erv_hrv_tot = vent_fans_mech.select { |vent_mech| [HPXML::MechVentTypeERV, HPXML::MechVentTypeHRV].include? vent_mech.fan_type }

    # Average in-unit CFMs (include recirculation from in unit CFMs for shared systems)
    sup_cfm_tot = vent_mech_sup_tot.map { |vent_mech| vent_mech.average_total_unit_flow_rate }.sum(0.0)
    exh_cfm_tot = vent_mech_exh_tot.map { |vent_mech| vent_mech.average_total_unit_flow_rate }.sum(0.0)
    bal_cfm_tot = vent_mech_bal_tot.map { |vent_mech| vent_mech.average_total_unit_flow_rate }.sum(0.0)
    erv_hrv_cfm_tot = vent_mech_erv_hrv_tot.map { |vent_mech| vent_mech.average_total_unit_flow_rate }.sum(0.0)
    cfis_cfm_tot = vent_mech_cfis_tot.map { |vent_mech| vent_mech.average_total_unit_flow_rate }.sum(0.0)

    # Average preconditioned OA air CFMs (only OA, recirculation will be addressed below for all shared systems)
    oa_cfm_preheat = vent_mech_preheat.map { |vent_mech| vent_mech.average_oa_unit_flow_rate * vent_mech.preheating_fraction_load_served }.sum(0.0)
    oa_cfm_precool = vent_mech_precool.map { |vent_mech| vent_mech.average_oa_unit_flow_rate * vent_mech.precooling_fraction_load_served }.sum(0.0)
    recirc_cfm_shared = vent_mech_shared.map { |vent_mech| vent_mech.average_total_unit_flow_rate - vent_mech.average_oa_unit_flow_rate }.sum(0.0)

    # Total CFMS
    tot_sup_cfm = sup_cfm_tot + bal_cfm_tot + erv_hrv_cfm_tot + cfis_cfm_tot
    tot_exh_cfm = exh_cfm_tot + bal_cfm_tot + erv_hrv_cfm_tot
    tot_unbal_cfm = (tot_sup_cfm - tot_exh_cfm).abs
    tot_bal_cfm = [tot_exh_cfm, tot_sup_cfm].min

    # Calculate effectiveness for all ERV/HRV and store results in a hash
    hrv_erv_effectiveness_map = Airflow.calc_hrv_erv_effectiveness(vent_mech_erv_hrv_tot)

    # Calculate cfm weighted average effectiveness for the combined balanced airflow
    weighted_vent_mech_lat_eff = 0.0
    weighted_vent_mech_apparent_sens_eff = 0.0
    vent_mech_erv_hrv_unprecond = vent_mech_erv_hrv_tot.select { |vent_mech| vent_mech.preheating_efficiency_cop.nil? && vent_mech.precooling_efficiency_cop.nil? }
    vent_mech_erv_hrv_unprecond.each do |vent_mech|
      weighted_vent_mech_lat_eff += vent_mech.average_oa_unit_flow_rate / tot_bal_cfm * hrv_erv_effectiveness_map[vent_mech][:vent_mech_lat_eff]
      weighted_vent_mech_apparent_sens_eff += vent_mech.average_oa_unit_flow_rate / tot_bal_cfm * hrv_erv_effectiveness_map[vent_mech][:vent_mech_apparent_sens_eff]
    end

    tot_bal_cfm_sens = tot_bal_cfm * (1.0 - weighted_vent_mech_apparent_sens_eff)
    tot_bal_cfm_lat = tot_bal_cfm * (1.0 - weighted_vent_mech_lat_eff)

    return [tot_unbal_cfm, oa_cfm_preheat, oa_cfm_precool, recirc_cfm_shared, tot_bal_cfm_sens, tot_bal_cfm_lat]
  end

  def self.calc_airflow_rate_manual_s(sens_load_or_capacity, deltaT, rated_capacity_for_cfm_per_ton_limits = nil)
    # Airflow sizing following Manual S based on design calculation
    airflow_rate = sens_load_or_capacity / (1.1 * @acf * deltaT)

    if not rated_capacity_for_cfm_per_ton_limits.nil?
      rated_capacity_tons = UnitConversions.convert(rated_capacity_for_cfm_per_ton_limits, 'Btu/hr', 'ton')
      # Ensure the air flow rate is in between 200 and 500 cfm/ton.
      # Reset the air flow rate (with a safety margin), if required.
      if airflow_rate / rated_capacity_tons > 500
        airflow_rate = 499.0 * rated_capacity_tons
      elsif airflow_rate / rated_capacity_tons < 200
        airflow_rate = 201.0 * rated_capacity_tons
      end
    end

    return airflow_rate
  end

  def self.calc_airflow_rate_user(capacity, rated_cfm_per_ton, capacity_ratio)
    # Airflow determined by user setting, not based on design
    return rated_cfm_per_ton * capacity_ratio * UnitConversions.convert(capacity, 'Btu/hr', 'ton') # Maximum air flow under heating operation
  end

  def self.calc_gshp_clg_curve_value(cool_cap_curve_spec, cool_sh_curve_spec, wb_temp, db_temp, w_temp, vfr_air, loop_flow = nil, rated_vfr_air = nil)
    # Reference conditions in thesis with largest capacity:
    # See Appendix B Figure B.3 of  https://hvac.okstate.edu/sites/default/files/pubs/theses/MS/27-Tang_Thesis_05.pdf
    ref_temp = 283 # K
    if rated_vfr_air.nil?
      # rated volume flow rate used to fit the curve
      ref_vfr_air = UnitConversions.convert(1200, 'cfm', 'm^3/s')
    else
      ref_vfr_air = UnitConversions.convert(rated_vfr_air, 'cfm', 'm^3/s')
    end
    ref_vfr_water = 0.000284

    a_1 = cool_cap_curve_spec[0]
    a_2 = cool_cap_curve_spec[1]
    a_3 = cool_cap_curve_spec[2]
    a_4 = cool_cap_curve_spec[3]
    a_5 = cool_cap_curve_spec[4]
    b_1 = cool_sh_curve_spec[0]
    b_2 = cool_sh_curve_spec[1]
    b_3 = cool_sh_curve_spec[2]
    b_4 = cool_sh_curve_spec[3]
    b_5 = cool_sh_curve_spec[4]
    b_6 = cool_sh_curve_spec[5]

    loop_flow = 0.0 if loop_flow.nil?

    total_cap_curve_value = a_1 + wb_temp / ref_temp * a_2 + w_temp / ref_temp * a_3 + vfr_air / ref_vfr_air * a_4 + loop_flow / ref_vfr_water * a_5
    sensible_cap_curve_value = b_1 + db_temp / ref_temp * b_2 + wb_temp / ref_temp * b_3 + w_temp / ref_temp * b_4 + vfr_air / ref_vfr_air * b_5 + loop_flow / ref_vfr_water * b_6

    return total_cap_curve_value, sensible_cap_curve_value
  end

  def self.calc_delivery_effectiveness_heating(dse_Qs, dse_Qr, system_cfm, load_sens, dse_Tamb_s, dse_Tamb_r, dse_As, dse_Ar, t_setpoint, dse_Fregain_s, dse_Fregain_r, supply_r, return_r, air_dens = @inside_air_dens, air_cp = Gas.Air.cp)
    '''
    Calculate the Delivery Effectiveness for heating (using the method of ASHRAE Standard 152).
    '''
    dse_Bs, dse_Br, dse_As, dse_Ar, dse_dTe, dse_dT_s, dse_dT_r = _calc_dse_init(system_cfm, load_sens, dse_Tamb_s, dse_Tamb_r, dse_As, dse_Ar, t_setpoint, dse_Qs, dse_Qr, supply_r, return_r, air_dens, air_cp)
    dse_DE = _calc_dse_DE_heating(dse_As, dse_Bs, dse_Ar, dse_Br, dse_dT_s, dse_dT_r, dse_dTe)
    dse_DEcorr = _calc_dse_DEcorr(dse_DE, dse_Fregain_s, dse_Fregain_r, dse_Br, dse_Ar, dse_dT_r, dse_dTe)

    return dse_DEcorr
  end

  def self.calc_delivery_effectiveness_cooling(dse_Qs, dse_Qr, leaving_air_temp, system_cfm, load_sens, dse_Tamb_s, dse_Tamb_r, dse_As, dse_Ar, t_setpoint, dse_Fregain_s, dse_Fregain_r, load_total, dse_h_r, supply_r, return_r, air_dens = @inside_air_dens, air_cp = Gas.Air.cp, h_in = @enthalpy_indoor_cooling)
    '''
    Calculate the Delivery Effectiveness for cooling (using the method of ASHRAE Standard 152).
    '''
    dse_Bs, dse_Br, dse_As, dse_Ar, dse_dTe, _dse_dT_s, dse_dT_r = _calc_dse_init(system_cfm, load_sens, dse_Tamb_s, dse_Tamb_r, dse_As, dse_Ar, t_setpoint, dse_Qs, dse_Qr, supply_r, return_r, air_dens, air_cp)
    dse_dTe *= -1.0
    dse_DE, cooling_load_ducts_sens = _calc_dse_DE_cooling(dse_As, system_cfm, load_total, dse_Ar, dse_h_r, dse_Br, dse_dT_r, dse_Bs, leaving_air_temp, dse_Tamb_s, load_sens, air_dens, air_cp, h_in)
    dse_DEcorr = _calc_dse_DEcorr(dse_DE, dse_Fregain_s, dse_Fregain_r, dse_Br, dse_Ar, dse_dT_r, dse_dTe)

    return dse_DEcorr, dse_dTe, cooling_load_ducts_sens
  end

  def self._calc_dse_init(system_cfm, load_sens, dse_Tamb_s, dse_Tamb_r, dse_As, dse_Ar, t_setpoint, dse_Qs, dse_Qr, supply_r, return_r, air_dens, air_cp)
    # Supply and return conduction functions, Bs and Br
    dse_Bs = Math.exp((-1.0 * dse_As) / (60.0 * system_cfm * air_dens * air_cp * supply_r))
    dse_Br = Math.exp((-1.0 * dse_Ar) / (60.0 * system_cfm * air_dens * air_cp * return_r))

    dse_As = (system_cfm - dse_Qs) / system_cfm
    dse_Ar = (system_cfm - dse_Qr) / system_cfm

    dse_dTe = load_sens / (60.0 * system_cfm * air_dens * air_cp)
    dse_dT_s = t_setpoint - dse_Tamb_s
    dse_dT_r = t_setpoint - dse_Tamb_r

    return dse_Bs, dse_Br, dse_As, dse_Ar, dse_dTe, dse_dT_s, dse_dT_r
  end

  def self._calc_dse_DE_cooling(dse_As, system_cfm, load_total, dse_Ar, dse_h_r, dse_Br, dse_dT_r, dse_Bs, leaving_air_temp, dse_Tamb_s, load_sens, air_dens, air_cp, h_in)
    # Calculate the delivery effectiveness (Equation 6-25)
    dse_DE = ((dse_As * 60.0 * system_cfm * air_dens) / (-1.0 * load_total)) * \
             (((-1.0 * load_total) / (60.0 * system_cfm * air_dens)) + \
              (1.0 - dse_Ar) * (dse_h_r - h_in) + \
              dse_Ar * air_cp * (dse_Br - 1.0) * dse_dT_r + \
              air_cp * (dse_Bs - 1.0) * (leaving_air_temp - dse_Tamb_s))

    # Calculate the sensible heat transfer from surroundings
    cooling_load_ducts_sens = (1.0 - [dse_DE, 0.0].max) * load_sens

    return dse_DE, cooling_load_ducts_sens
  end

  def self._calc_dse_DE_heating(dse_As, dse_Bs, dse_Ar, dse_Br, dse_dT_s, dse_dT_r, dse_dTe)
    # Calculate the delivery effectiveness (Equation 6-23)
    dse_DE = (dse_As * dse_Bs -
              dse_As * dse_Bs * (1.0 - dse_Ar * dse_Br) * (dse_dT_r / dse_dTe) -
              dse_As * (1.0 - dse_Bs) * (dse_dT_s / dse_dTe))

    return dse_DE
  end

  def self._calc_dse_DEcorr(dse_DE, dse_Fregain_s, dse_Fregain_r, dse_Br, dse_Ar, dse_dT_r, dse_dTe)
    # Calculate the delivery effectiveness corrector for regain (Equation 6-40)
    dse_DEcorr = (dse_DE + dse_Fregain_s * (1.0 - dse_DE) - (dse_Fregain_s - dse_Fregain_r -
                  dse_Br * (dse_Ar * dse_Fregain_s - dse_Fregain_r)) * dse_dT_r / dse_dTe)

    # Limit the DE to a reasonable value to prevent negative values and huge equipment
    dse_DEcorr = [dse_DEcorr, 0.25].max
    dse_DEcorr = [dse_DEcorr, 1.00].min

    return dse_DEcorr
  end

  def self.calculate_sensible_latent_split(return_leakage_cfm, cool_load_tot, cool_load_lat)
    # Calculate the latent duct leakage load (Manual J accounts only for return duct leakage)
    dse_cool_load_latent = [0.0, 0.68 * @acf * return_leakage_cfm * (@cool_design_grains - @cool_indoor_grains)].max

    # Calculate final latent and load
    cool_load_lat += dse_cool_load_latent
    cool_load_sens = cool_load_tot - cool_load_lat

    return cool_load_lat, cool_load_sens
  end

  def self.calc_duct_conduction_values(distribution_system, design_temps)
    dse_A = { HPXML::DuctTypeSupply => 0.0, HPXML::DuctTypeReturn => 0.0 }
    dse_Ufactor = { HPXML::DuctTypeSupply => 0.0, HPXML::DuctTypeReturn => 0.0 }
    dse_Tamb = { HPXML::DuctTypeSupply => 0.0, HPXML::DuctTypeReturn => 0.0 }
    dse_Fregain = { HPXML::DuctTypeSupply => 0.0, HPXML::DuctTypeReturn => 0.0 }

    [HPXML::DuctTypeSupply, HPXML::DuctTypeReturn].each do |duct_type|
      # Calculate total area outside this unit's conditioned space
      total_area = 0.0
      distribution_system.ducts.each do |duct|
        next if duct.duct_type != duct_type
        next if HPXML::conditioned_locations_this_unit.include? duct.duct_location

        total_area += duct.duct_surface_area * duct.duct_surface_area_multiplier
      end

      if total_area == 0
        # There still may be leakage to the outside, so set Tamb to outside environment
        dse_Tamb[duct_type] = design_temps[HPXML::LocationOutside]
      else
        distribution_system.ducts.each do |duct|
          next if duct.duct_type != duct_type
          next if HPXML::conditioned_locations_this_unit.include? duct.duct_location

          duct_area = duct.duct_surface_area * duct.duct_surface_area_multiplier
          dse_A[duct_type] += duct_area

          # Calculate area-weighted values:

          duct_area_fraction = duct_area / total_area

          dse_Ufactor[duct_type] += 1.0 / duct.duct_effective_r_value * duct_area_fraction

          dse_Tamb[duct_type] += design_temps[duct.duct_location] * duct_area_fraction

          dse_Fregain[duct_type] += get_duct_regain_factor(duct) * duct_area_fraction
        end
      end
    end

    return dse_A[HPXML::DuctTypeSupply], dse_A[HPXML::DuctTypeReturn],
           1.0 / dse_Ufactor[HPXML::DuctTypeSupply], 1.0 / dse_Ufactor[HPXML::DuctTypeReturn],
           dse_Tamb[HPXML::DuctTypeSupply], dse_Tamb[HPXML::DuctTypeReturn],
           dse_Fregain[HPXML::DuctTypeSupply], dse_Fregain[HPXML::DuctTypeReturn]
  end

  def self.calc_duct_leakages_cfm25(distribution_system, system_cfm)
    '''
    Calculate supply & return duct leakage in cfm25.
    '''

    cfms = { HPXML::DuctTypeSupply => 0.0, HPXML::DuctTypeReturn => 0.0 }

    distribution_system.duct_leakage_measurements.each do |m|
      next if m.duct_leakage_total_or_to_outside != HPXML::DuctLeakageToOutside
      next unless [HPXML::DuctTypeSupply, HPXML::DuctTypeReturn].include? m.duct_type

      if m.duct_leakage_units == HPXML::UnitsPercent
        cfms[m.duct_type] += m.duct_leakage_value * system_cfm
      elsif m.duct_leakage_units == HPXML::UnitsCFM25
        cfms[m.duct_type] += m.duct_leakage_value
      elsif m.duct_leakage_units == HPXML::UnitsCFM50
        cfms[m.duct_type] += Airflow.calc_air_leakage_at_diff_pressure(0.65, m.duct_leakage_value, 50.0, 25.0)
      end
    end

    return cfms[HPXML::DuctTypeSupply], cfms[HPXML::DuctTypeReturn]
  end

  def self.process_curve_fit(airflow_rate, capacity, temp)
    # TODO: Get rid of this curve by using ADP/BF calculations
    return 0 if capacity == 0

    capacity_tons = UnitConversions.convert(capacity, 'Btu/hr', 'ton')
    return MathTools.biquadratic(airflow_rate / capacity_tons, temp, get_shr_biquadratic)
  end

  def self.get_shr_biquadratic
    # Based on EnergyPlus's model for calculating SHR at off-rated conditions. This curve fit
    # avoids the iterations in the actual model. It does not account for altitude or variations
    # in the SHRRated. It is a function of ODB (MJ design temp) and CFM/Ton (from MJ)
    return [1.08464364, 0.002096954, 0, -0.005766327, 0, -0.000011147]
  end

  def self.get_sizing_speed(hvac_cooling_ap)
    if hvac_cooling_ap.respond_to?(:cool_capacity_ratios) && (hvac_cooling_ap.cool_capacity_ratios.size > 1)
      sizing_speed = hvac_cooling_ap.cool_capacity_ratios.size # Default
      sizing_speed_delta = 10 # Initialize
      for speed in 0..(hvac_cooling_ap.cool_capacity_ratios.size - 1)
        # Select curves for sizing using the speed with the capacity ratio closest to 1
        delta = (hvac_cooling_ap.cool_capacity_ratios[speed] - 1).abs
        if delta <= sizing_speed_delta
          sizing_speed = speed
          sizing_speed_delta = delta
        end
      end
      return sizing_speed
    end
    return 0
  end

  def self.get_true_azimuth(azimuth)
    true_az = azimuth - 180.0
    if true_az < 0
      true_az += 360.0
    end
    return true_az
  end

  def self.get_space_ua_values(location, weather)
    if HPXML::conditioned_locations.include? location
      fail 'Method should not be called for a conditioned space.'
    end

    space_UAs = { HPXML::LocationOutside => 0.0,
                  HPXML::LocationGround => 0.0,
                  HPXML::LocationConditionedSpace => 0.0 }

    # Surface UAs
    (@hpxml_bldg.roofs + @hpxml_bldg.floors + @hpxml_bldg.walls + @hpxml_bldg.foundation_walls).each do |surface|
      next unless ((location == surface.interior_adjacent_to && space_UAs.keys.include?(surface.exterior_adjacent_to)) ||
                   (location == surface.exterior_adjacent_to && space_UAs.keys.include?(surface.interior_adjacent_to)))

      if [surface.interior_adjacent_to, surface.exterior_adjacent_to].include? HPXML::LocationOutside
        space_UAs[HPXML::LocationOutside] += (1.0 / surface.insulation_assembly_r_value) * surface.area
      elsif HPXML::conditioned_locations.include?(surface.interior_adjacent_to) || HPXML::conditioned_locations.include?(surface.exterior_adjacent_to)
        space_UAs[HPXML::LocationConditionedSpace] += (1.0 / surface.insulation_assembly_r_value) * surface.area
      elsif [surface.interior_adjacent_to, surface.exterior_adjacent_to].include? HPXML::LocationGround
        if surface.is_a? HPXML::FoundationWall
          _u_wall_with_soil, u_wall_without_soil = get_foundation_wall_properties(surface)
          space_UAs[HPXML::LocationGround] += u_wall_without_soil * surface.area
        end
      end
    end

    # Infiltration UA
    ach = nil
    if [HPXML::LocationCrawlspaceVented, HPXML::LocationAtticVented].include? location
      # Vented space
      if location == HPXML::LocationCrawlspaceVented
        vented_crawl = @hpxml_bldg.foundations.find { |f| f.foundation_type == HPXML::FoundationTypeCrawlspaceVented }
        sla = vented_crawl.vented_crawlspace_sla
      else
        vented_attic = @hpxml_bldg.attics.find { |f| f.attic_type == HPXML::AtticTypeVented }
        if not vented_attic.vented_attic_sla.nil?
          sla = vented_attic.vented_attic_sla
        else
          ach = vented_attic.vented_attic_ach
        end
      end
      ach = Airflow.get_infiltration_ACH_from_SLA(sla, 8.202, weather) if ach.nil?
    else # Unvented space
      ach = Airflow.get_default_unvented_space_ach()
    end
    volume = Geometry.calculate_zone_volume(@hpxml_bldg, location)
    infiltration_cfm = ach / UnitConversions.convert(1.0, 'hr', 'min') * volume
    outside_air_density = UnitConversions.convert(weather.header.LocalPressure, 'atm', 'Btu/ft^3') / (Gas.Air.r * UnitConversions.convert(weather.data.AnnualAvgDrybulb, 'F', 'R'))
    space_UAs['infil'] = infiltration_cfm * outside_air_density * Gas.Air.cp * UnitConversions.convert(1.0, 'hr', 'min')

    # Total UA
    total_UA = 0.0
    space_UAs.values.each do |ua|
      total_UA += ua
    end
    space_UAs['total'] = total_UA
    return space_UAs
  end

  def self.calculate_space_design_temps(location, weather, conditioned_design_temp, design_db, ground_db, is_cooling_for_unvented_attic_roof_insulation = false)
    space_UAs = get_space_ua_values(location, weather)

    # Calculate space design temp from space UAs
    design_temp = nil
    if not is_cooling_for_unvented_attic_roof_insulation

      sum_uat = 0.0
      space_UAs.each do |ua_type, ua|
        if ua_type == HPXML::LocationGround
          sum_uat += ua * ground_db
        elsif (ua_type == HPXML::LocationOutside) || (ua_type == 'infil')
          sum_uat += ua * design_db
        elsif ua_type == HPXML::LocationConditionedSpace
          sum_uat += ua * conditioned_design_temp
        elsif ua_type == 'total'
        # skip
        else
          fail "Unexpected space ua type: '#{ua_type}'."
        end
      end
      design_temp = sum_uat / space_UAs['total']

    else

      # Special case due to effect of solar

      # This number comes from the number from the Vented Attic
      # assumption, but assuming an unvented attic will be hotter
      # during the summer when insulation is at the ceiling level
      max_temp_rise = 50.0

      # Estimate from running a few cases in E+ and DOE2 since the
      # attic will always be a little warmer than the conditioned space
      # when the roof is insulated
      min_temp_rise = 5.0

      max_cooling_temp = @cool_setpoint + max_temp_rise
      min_cooling_temp = @cool_setpoint + min_temp_rise

      ua_conditioned = 0.0
      ua_outside = 0.0
      space_UAs.each do |ua_type, ua|
        if (ua_type == HPXML::LocationOutside) || (ua_type == 'infil')
          ua_outside += ua
        elsif ua_type == HPXML::LocationConditionedSpace
          ua_conditioned += ua
        elsif not ((ua_type == 'total') || (ua_type == HPXML::LocationGround))
          fail "Unexpected space ua type: '#{ua_type}'."
        end
      end
      percent_ua_conditioned = ua_conditioned / (ua_conditioned + ua_outside)
      design_temp = max_cooling_temp - percent_ua_conditioned * (max_cooling_temp - min_cooling_temp)

    end

    return design_temp
  end

  def self.calculate_scheduled_space_design_temps(location, setpoint, oa_db, gnd_db)
    space_values = Geometry.get_temperature_scheduled_space_values(location)
    design_temp = setpoint * space_values[:indoor_weight] + oa_db * space_values[:outdoor_weight] + gnd_db * space_values[:ground_weight]
    if not space_values[:temp_min].nil?
      design_temp = [design_temp, space_values[:temp_min]].max
    end
    return design_temp
  end

  def self.get_wall_group(wall)
    # Determine the wall Group Number (A - K = 1 - 11) for above-grade walls

    if wall.is_a? HPXML::RimJoist
      wall_type = HPXML::WallTypeWoodStud
    else
      wall_type = wall.wall_type
    end

    wall_ufactor = 1.0 / wall.insulation_assembly_r_value

    # The following correlations were estimated by analyzing MJ8 construction tables.
    if wall_type == HPXML::WallTypeWoodStud
      if wall.siding == HPXML::SidingTypeBrick
        if wall_ufactor <= 0.070
          wall_group = 11 # K
        elsif wall_ufactor <= 0.083
          wall_group = 10 # J
        elsif wall_ufactor <= 0.095
          wall_group = 9 # I
        elsif wall_ufactor <= 0.100
          wall_group = 8 # H
        elsif wall_ufactor <= 0.130
          wall_group = 7 # G
        elsif wall_ufactor <= 0.175
          wall_group = 6 # F
        else
          wall_group = 5 # E
        end
      else
        if wall_ufactor <= 0.048
          wall_group = 10 # J
        elsif wall_ufactor <= 0.051
          wall_group = 9 # I
        elsif wall_ufactor <= 0.059
          wall_group = 8 # H
        elsif wall_ufactor <= 0.063
          wall_group = 7 # G
        elsif wall_ufactor <= 0.067
          wall_group = 6 # F
        elsif wall_ufactor <= 0.075
          wall_group = 5 # E
        elsif wall_ufactor <= 0.086
          wall_group = 4 # D
        elsif wall_ufactor <= 0.110
          wall_group = 3 # C
        elsif wall_ufactor <= 0.170
          wall_group = 2 # B
        else
          wall_group = 1 # A
        end
      end

    elsif wall_type == HPXML::WallTypeSteelStud
      if wall.siding == HPXML::SidingTypeBrick
        if wall_ufactor <= 0.090
          wall_group = 11 # K
        elsif wall_ufactor <= 0.105
          wall_group = 10 # J
        elsif wall_ufactor <= 0.118
          wall_group = 9 # I
        elsif wall_ufactor <= 0.125
          wall_group = 8 # H
        elsif wall_ufactor <= 0.145
          wall_group = 7 # G
        elsif wall_ufactor <= 0.200
          wall_group = 6 # F
        else
          wall_group = 5 # E
        end
      else
        if wall_ufactor <= 0.066
          wall_group = 10 # J
        elsif wall_ufactor <= 0.070
          wall_group = 9 # I
        elsif wall_ufactor <= 0.075
          wall_group = 8 # H
        elsif wall_ufactor <= 0.081
          wall_group = 7 # G
        elsif wall_ufactor <= 0.088
          wall_group = 6 # F
        elsif wall_ufactor <= 0.100
          wall_group = 5 # E
        elsif wall_ufactor <= 0.105
          wall_group = 4 # D
        elsif wall_ufactor <= 0.120
          wall_group = 3 # C
        elsif wall_ufactor <= 0.200
          wall_group = 2 # B
        else
          wall_group = 1 # A
        end
      end

    elsif wall_type == HPXML::WallTypeDoubleWoodStud
      wall_group = 10 # J (assumed since MJ8 does not include double stud constructions)
      if wall.siding == HPXML::SidingTypeBrick
        wall_group = 11 # K
      end

    elsif wall_type == HPXML::WallTypeSIP
      # Manual J refers to SIPs as Structural Foam Panel (SFP)
      if wall_ufactor >= (0.072 + 0.050) / 2
        if wall.siding == HPXML::SidingTypeBrick
          wall_group = 10 # J
        else
          wall_group = 7 # G
        end
      elsif wall_ufactor >= 0.050
        if wall.siding == HPXML::SidingTypeBrick
          wall_group = 11 # K
        else
          wall_group = 9 # I
        end
      else
        wall_group = 11 # K
      end

    elsif wall_type == HPXML::WallTypeCMU
      # Table 4A - Construction Number 13
      if wall_ufactor <= 0.0575
        wall_group = 10 # J
      elsif wall_ufactor <= 0.067
        wall_group = 9 # I
      elsif wall_ufactor <= 0.080
        wall_group = 8 # H
      elsif wall_ufactor <= 0.108
        wall_group = 7 # G
      elsif wall_ufactor <= 0.148
        wall_group = 6 # F
      else
        wall_group = 5 # E
      end

    elsif [HPXML::WallTypeBrick, HPXML::WallTypeAdobe].include? wall_type
      # Two Courses Brick
      if wall_ufactor >= (0.218 + 0.179) / 2
        wall_group = 7  # G
      elsif wall_ufactor >= (0.152 + 0.132) / 2
        wall_group = 8  # H
      elsif wall_ufactor >= (0.117 + 0.079) / 2
        wall_group = 9  # I
      elsif wall_ufactor >= 0.079
        wall_group = 10 # J
      else
        wall_group = 11 # K
      end

    elsif wall_type == HPXML::WallTypeLog
      # Stacked Logs
      if wall_ufactor >= (0.103 + 0.091) / 2
        wall_group = 7  # G
      elsif wall_ufactor >= (0.091 + 0.082) / 2
        wall_group = 8  # H
      elsif wall_ufactor >= (0.074 + 0.068) / 2
        wall_group = 9  # I
      elsif wall_ufactor >= (0.068 + 0.063) / 2
        wall_group = 10 # J
      else
        wall_group = 11 # K
      end

    elsif [HPXML::WallTypeICF, HPXML::WallTypeConcrete, HPXML::WallTypeStrawBale, HPXML::WallTypeStone].include? wall_type
      wall_group = 11 # K

    end

    # Maximum wall group is K
    wall_group = [wall_group, 11].min

    return wall_group
  end

  def self.gshp_coil_bf
    return 0.0806
  end

  def self.gshp_coil_bf_ft_spec
    return [1.21005458, -0.00664200, 0.00000000, 0.00348246, 0.00000000, 0.00000000]
  end

  def self.gshp_hx_pipe_rvalue(hvac_cooling)
    hvac_cooling_ap = hvac_cooling.additional_properties

    # Thermal Resistance of Pipe
    return Math.log(hvac_cooling_ap.pipe_od / hvac_cooling_ap.pipe_id) / 2.0 / Math::PI / hvac_cooling.geothermal_loop.pipe_conductivity
  end

  def self.gshp_hxbore_ft_per_ton(weather, hvac_cooling_ap, bore_spacing, bore_diameter, grout_conductivity, pipe_r_value)
    if hvac_cooling_ap.u_tube_spacing_type == 'b'
      beta_0 = 17.4427
      beta_1 = -0.6052
    elsif hvac_cooling_ap.u_tube_spacing_type == 'c'
      beta_0 = 21.9059
      beta_1 = -0.3796
    elsif hvac_cooling_ap.u_tube_spacing_type == 'as'
      beta_0 = 20.1004
      beta_1 = -0.94467
    end

<<<<<<< HEAD
    r_value_ground = Math.log(bore_spacing / bore_diameter * 12.0) / 2.0 / Math::PI / @hpxml.site.ground_conductivity
    r_value_grout = 1.0 / grout_conductivity / beta_0 / ((bore_diameter / hvac_cooling_ap.pipe_od)**beta_1)
=======
    r_value_ground = Math.log(bore_spacing / hvac_cooling_ap.bore_diameter * 12.0) / 2.0 / Math::PI / @hpxml_bldg.site.ground_conductivity
    r_value_grout = 1.0 / hvac_cooling_ap.grout_conductivity / beta_0 / ((hvac_cooling_ap.bore_diameter / hvac_cooling_ap.pipe_od)**beta_1)
>>>>>>> 23547d53
    r_value_bore = r_value_grout + pipe_r_value / 2.0 # Note: Convection resistance is negligible when calculated against Glhepro (Jeffrey D. Spitler, 2000)

    is_southern_hemisphere = (weather.header.Latitude < 0)

    if is_southern_hemisphere
      heating_month = 6 # July
      cooling_month = 0 # January
    else
      heating_month = 0 # January
      cooling_month = 6 # July
    end

    rtf_DesignMon_Heat = [0.25, (71.0 - weather.data.MonthlyAvgDrybulbs[heating_month]) / @htd].max
    rtf_DesignMon_Cool = [0.25, (weather.data.MonthlyAvgDrybulbs[cooling_month] - 76.0) / @ctd].max

<<<<<<< HEAD
    ground_temp_f = weather.data.GroundMonthlyTemps.sum(0.0) / weather.data.GroundMonthlyTemps.size
    nom_length_heat = (1.0 - hvac_cooling_ap.heat_rated_eirs[0]) * (r_value_bore + r_value_ground * rtf_DesignMon_Heat) / (ground_temp_f - (2.0 * hvac_cooling_ap.design_hw - hvac_cooling_ap.design_delta_t) / 2.0) * UnitConversions.convert(1.0, 'ton', 'Btu/hr')
    nom_length_cool = (1.0 + hvac_cooling_ap.cool_rated_eirs[0]) * (r_value_bore + r_value_ground * rtf_DesignMon_Cool) / ((2.0 * hvac_cooling_ap.design_chw + hvac_cooling_ap.design_delta_t) / 2.0 - ground_temp_f) * UnitConversions.convert(1.0, 'ton', 'Btu/hr')
=======
    nom_length_heat = (1.0 - hvac_cooling_ap.heat_rated_eirs[0]) * (r_value_bore + r_value_ground * rtf_DesignMon_Heat) / (weather.data.GroundAnnualTemp - (2.0 * hvac_cooling_ap.design_hw - hvac_cooling_ap.design_delta_t) / 2.0) * UnitConversions.convert(1.0, 'ton', 'Btu/hr')
    nom_length_cool = (1.0 + hvac_cooling_ap.cool_rated_eirs[0]) * (r_value_bore + r_value_ground * rtf_DesignMon_Cool) / ((2.0 * hvac_cooling_ap.design_chw + hvac_cooling_ap.design_delta_t) / 2.0 - weather.data.GroundAnnualTemp) * UnitConversions.convert(1.0, 'ton', 'Btu/hr')
>>>>>>> 23547d53

    return nom_length_heat, nom_length_cool
  end

  def self.gshp_gfnc_coeff(bore_config, g_functions_json, num_bore_holes, bore_spacing, bore_depth, bore_diameter)
    actuals = { 'b' => UnitConversions.convert(bore_spacing, 'ft', 'm'),
                'h' => UnitConversions.convert(bore_depth, 'ft', 'm'),
                'rb' => UnitConversions.convert(bore_diameter / 2.0, 'in', 'm') }
    actuals['b_over_h'] = actuals['b'] / actuals['h']

    g_library = { 24 => { 'b' => 5, 'd' => 2, 'rb' => 0.075 },
                  48 => { 'b' => 5, 'd' => 2, 'rb' => 0.075 },
                  96 => { 'b' => 5, 'd' => 2, 'rb' => 0.075 },
                  192 => { 'b' => 5, 'd' => 2, 'rb' => 0.08 },
                  384 => { 'b' => 5, 'd' => 2, 'rb' => 0.0875 } }
    g_library.each do |h, b_d_rb|
      g_library[h]['b_over_h'] = Float(b_d_rb['b']) / h
      g_library[h]['rb_over_h'] = Float(b_d_rb['rb']) / h
    end

    [[24, 48], [48, 96], [96, 192], [192, 384]].each do |h1, h2|
      next unless actuals['h'] >= h1 && actuals['h'] < h2

      pt1 = g_library[h1]
      pt2 = g_library[h2]

      # linear interpolation on "g" values
      logtimes = []
      gs = []
      [h1, h2].each do |h|
        b_d_rb = g_library[h]
        b = b_d_rb['b']
        rb = b_d_rb['rb']
        b_h_rb = "#{b}._#{h}._#{rb}"

        logtime, g = get_g_functions(g_functions_json, bore_config, num_bore_holes, b_h_rb)
        logtimes << logtime
        gs << g
      end
      x = actuals['b_over_h']
      x0 = pt1['b_over_h']
      x1 = pt2['b_over_h']
      g_functions = gs[0].zip(gs[1]).map { |v| MathTools.interp2(x, x0, x1, v[0], v[1]) }

      # linear interpolation on rb/h for correction factor
      x = actuals['b_over_h']
      x0 = pt1['b_over_h']
      x1 = pt2['b_over_h']
      f0 = pt1['rb_over_h']
      f1 = pt2['rb_over_h']
      actuals['rb_over_h'] = MathTools.interp2(x, x0, x1, f0, f1)
      rb = actuals['rb_over_h'] * actuals['h']
      rb_actual_over_rb = actuals['rb'] / rb
      correction_factor = Math.log(rb_actual_over_rb)
      g_functions = g_functions.map { |v| v - correction_factor }

      return logtimes[0], g_functions
    end
  end

  def self.get_g_functions(g_functions_json, bore_config, num_bore_holes, b_h_rb)
    g_functions_json.each do |_key_1, values_1|
      if [HPXML::GeothermalLoopBorefieldConfigurationRectangle,
          HPXML::GeothermalLoopBorefieldConfigurationL].include?(bore_config)
        bore_locations = values_1[:bore_locations]
        next if bore_locations.size != num_bore_holes

        logtime = values_1[:logtime].map { |v| Float(v) }
        g = values_1[:g][b_h_rb.to_sym].map { |v| Float(v) }

        return logtime, g
      elsif [HPXML::GeothermalLoopBorefieldConfigurationOpenRectangle,
             HPXML::GeothermalLoopBorefieldConfigurationC,
             HPXML::GeothermalLoopBorefieldConfigurationLopsidedU,
             HPXML::GeothermalLoopBorefieldConfigurationU].include?(bore_config)
        values_1.each do |_key_2, values_2|
          bore_locations = values_2[:bore_locations]
          next if bore_locations.size != num_bore_holes

          logtime = values_2[:logtime].map { |v| Float(v) }
          g = values_2[:g][b_h_rb.to_sym].map { |v| Float(v) }

          return logtime, g
        end
      end
    end
  end

  def self.calculate_average_r_value(surfaces)
    # Crude approximation of average R-value
    surfaces_a = 0.0
    surfaces_ua = 0.0
    surfaces.each do |surface|
      surfaces_a += surface.area
      if not surface.insulation_assembly_r_value.nil?
        surfaces_ua += (1.0 / surface.insulation_assembly_r_value) * surface.area
      else
        surfaces_ua += (1.0 / (surface.insulation_interior_r_value + surface.insulation_exterior_r_value)) * surface.area
      end
    end
    return surfaces_a / surfaces_ua
  end

  def self.get_foundation_wall_properties(foundation_wall)
    # Calculate effective U-factor

    if not foundation_wall.insulation_assembly_r_value.nil?
      wall_constr_rvalue = foundation_wall.insulation_assembly_r_value - Material.AirFilmVertical.rvalue
      wall_ins_rvalue_int, wall_ins_rvalue_ext = 0, 0
      wall_ins_dist_to_top_int, wall_ins_dist_to_top_ext = 0, 0
      wall_ins_dist_to_bottom_int, wall_ins_dist_to_bottom_ext = 0, 0
    else
      wall_constr_rvalue = Material.Concrete(foundation_wall.thickness).rvalue
      wall_ins_rvalue_int = foundation_wall.insulation_interior_r_value
      wall_ins_rvalue_ext = foundation_wall.insulation_exterior_r_value
      wall_ins_dist_to_top_int = foundation_wall.insulation_interior_distance_to_top
      wall_ins_dist_to_top_ext = foundation_wall.insulation_exterior_distance_to_top
      wall_ins_dist_to_bottom_int = foundation_wall.insulation_interior_distance_to_bottom
      wall_ins_dist_to_bottom_ext = foundation_wall.insulation_exterior_distance_to_bottom
    end
    k_soil = @hpxml_bldg.site.ground_conductivity

    # Calculated based on Manual J 8th Ed. procedure in section A12-4 (15% decrease due to soil thermal storage)
    u_wall_with_soil = 0.0
    u_wall_without_soil = 0.0
    wall_height = foundation_wall.height.ceil
    wall_depth_above_grade = foundation_wall.height - foundation_wall.depth_below_grade
    for distance_to_top in 1..wall_height
      # Calculate R-wall at this depth
      r_wall = wall_constr_rvalue + Material.AirFilmVertical.rvalue # Base wall construction + interior film
      if distance_to_top <= wall_depth_above_grade
        # Above-grade: no soil, add exterior film
        r_soil = 0.0
        r_wall += Material.AirFilmOutside.rvalue
      else
        # Below-grade: add soil, no exterior film
        distance_to_grade = distance_to_top - wall_depth_above_grade
        r_soil = (Math::PI * distance_to_grade / 2.0) / k_soil
      end
      if (distance_to_top > wall_ins_dist_to_top_int) && (distance_to_top <= wall_ins_dist_to_bottom_int)
        r_wall += wall_ins_rvalue_int # Interior insulation at this depth, add R-value
      end
      if (distance_to_top > wall_ins_dist_to_top_ext) && (distance_to_top <= wall_ins_dist_to_bottom_ext)
        r_wall += wall_ins_rvalue_ext # Interior insulation at this depth, add R-value
      end
      u_wall_with_soil += 1.0 / (r_soil + r_wall)
      u_wall_without_soil += 1.0 / r_wall
    end
    u_wall_with_soil = (u_wall_with_soil / wall_height) * 0.85
    u_wall_without_soil = (u_wall_without_soil / wall_height)

    return u_wall_with_soil, u_wall_without_soil
  end

  def self.calc_slab_f_value(slab, ground_conductivity)
    # Calculation for the F-values in Table 4A for slab foundations.
    # Important pages are the Table values (pg. 344-345) and the software protocols
    # in Appendix 12 (pg. 517-518).
    ins_rvalue = slab.under_slab_insulation_r_value + slab.perimeter_insulation_r_value
    ins_rvalue_edge = slab.perimeter_insulation_r_value
    if slab.under_slab_insulation_spans_entire_slab
      ins_length = 1000.0
    else
      ins_length = 0
      if slab.under_slab_insulation_r_value > 0
        ins_length += slab.under_slab_insulation_width
      end
      if slab.perimeter_insulation_r_value > 0
        ins_length += slab.perimeter_insulation_depth
      end
    end

    soil_r_per_foot = ground_conductivity
    slab_r_gravel_per_inch = 0.65 # Based on calibration by Tony Fontanini

    # Because of uncertainty pertaining to the effective path radius, F-values are calculated
    # for six radii (8, 9, 10, 11, 12, and 13 feet) and averaged.
    f_values = []
    for path_radius in 8..13
      u_effective = []
      for radius in 0..path_radius
        spl = [Math::PI * radius - 1, 0].max # soil path length (SPL)

        # Concrete, gravel, and insulation
        if radius == 0
          r_concrete = 0.0
          r_gravel = 0.0 # No gravel on edge
          r_ins = ins_rvalue_edge
        else
          r_concrete = Material.Concrete(slab.thickness).rvalue
          r_gravel = [slab_r_gravel_per_inch * (12.0 - slab.thickness), 0].max
          if radius <= ins_length
            r_ins = ins_rvalue
          else
            r_ins = 0.0
          end
        end

        # Air Films = Indoor Finish + Indoor Air Film + Exposed Air Film (Figure A12-6 pg. 517)
        r_air_film = 0.05 + 0.92 + 0.17

        # Soil
        r_soil = soil_r_per_foot * spl # (h-F-ft2/BTU)

        # Effective R-Value
        r_air_to_air = r_concrete + r_gravel + r_ins + r_air_film + r_soil

        # Effective U-Factor
        u_effective << 1.0 / r_air_to_air
      end

      f_values << u_effective.inject(0, :+) # sum array
    end

    return f_values.sum() / f_values.size
  end

  def self.set_hvac_types(hvac_heating, hvac_cooling)
    if hvac_heating.nil?
      @heating_type = nil
    elsif hvac_heating.is_a? HPXML::HeatingSystem
      @heating_type = hvac_heating.heating_system_type
    else
      @heating_type = hvac_heating.heat_pump_type
    end
    if hvac_cooling.nil?
      @cooling_type = nil
    elsif hvac_cooling.is_a? HPXML::CoolingSystem
      @cooling_type = hvac_cooling.cooling_system_type
    else
      @cooling_type = hvac_cooling.heat_pump_type
    end
  end

  def self.set_fractions_load_served(hvac_heating, hvac_cooling)
    if hvac_cooling.is_a?(HPXML::CoolingSystem) && hvac_cooling.has_integrated_heating
      @fraction_heat_load_served = hvac_cooling.integrated_heating_system_fraction_heat_load_served
    elsif hvac_heating.nil?
      @fraction_heat_load_served = 0
    elsif hvac_heating.is_a?(HPXML::HeatingSystem) && hvac_heating.is_heat_pump_backup_system
      # Use the same load fractions as the heat pump
      heat_pump = @hpxml_bldg.heat_pumps.find { |hp| hp.backup_system_idref == hvac_heating.id }
      @fraction_heat_load_served = heat_pump.fraction_heat_load_served
    else
      @fraction_heat_load_served = hvac_heating.fraction_heat_load_served
    end
    if hvac_cooling.nil?
      @fraction_cool_load_served = 0
    else
      @fraction_cool_load_served = hvac_cooling.fraction_cool_load_served
    end
  end
end

class DesignLoads
  def initialize
  end
  attr_accessor(:Cool_Sens, :Cool_Lat, :Cool_Tot, :Heat_Tot, :Heat_Ducts, :Cool_Ducts_Sens, :Cool_Ducts_Lat,
                :Cool_Windows, :Cool_Skylights, :Cool_Doors, :Cool_Walls, :Cool_Roofs, :Cool_Floors,
                :Cool_Ceilings, :Cool_InfilVent_Sens, :Cool_InfilVent_Lat, :Cool_IntGains_Sens, :Cool_IntGains_Lat,
                :Heat_Windows, :Heat_Skylights, :Heat_Doors, :Heat_Walls, :Heat_Roofs, :Heat_Floors,
                :Heat_Slabs, :Heat_Ceilings, :Heat_InfilVent)
end

class HVACSizingValues
  def initialize
  end
  attr_accessor(:Cool_Load_Sens, :Cool_Load_Lat, :Cool_Load_Tot,
                :Cool_Capacity, :Cool_Capacity_Sens, :Cool_Airflow,
                :Heat_Load, :Heat_Load_Supp, :Heat_Capacity, :Heat_Capacity_Supp,
                :Heat_Airflow, :Heat_Airflow_Supp,
                :GSHP_Loop_flow, :GSHP_Bore_Holes, :GSHP_Bore_Depth, :GSHP_G_Functions, :GSHP_Bore_Config)
end

class Numeric
  def deg2rad
    self * Math::PI / 180
  end

  def rad2deg
    self * 180 / Math::PI
  end
end<|MERGE_RESOLUTION|>--- conflicted
+++ resolved
@@ -1,11 +1,7 @@
 # frozen_string_literal: true
 
 class HVACSizing
-<<<<<<< HEAD
-  def self.calculate(runner, weather, hpxml, cfa, hvac_systems)
-=======
   def self.calculate(weather, hpxml_bldg, cfa, hvac_systems)
->>>>>>> 23547d53
     # Calculates heating/cooling design loads, and selects equipment
     # values (e.g., capacities, airflows) specific to each HVAC system.
     # Calculations generally follow ACCA Manual J/S.
@@ -49,10 +45,10 @@
       apply_hvac_loads(hvac_heating, hvac_sizing_values, system_design_loads, ducts_heat_load, ducts_cool_load_sens, ducts_cool_load_lat)
       apply_hvac_size_limits(hvac_cooling)
       apply_hvac_heat_pump_logic(hvac_sizing_values, hvac_cooling)
-      apply_hvac_equipment_adjustments(runner, hvac_sizing_values, weather, hvac_heating, hvac_cooling, hvac_system)
+      apply_hvac_equipment_adjustments(hvac_sizing_values, weather, hvac_heating, hvac_cooling, hvac_system)
       apply_hvac_installation_quality(hvac_sizing_values, hvac_heating, hvac_cooling)
       apply_hvac_fixed_capacities(hvac_sizing_values, hvac_heating, hvac_cooling)
-      apply_hvac_ground_loop(runner, hvac_sizing_values, weather, hvac_cooling)
+      apply_hvac_ground_loop(hvac_sizing_values, weather, hvac_cooling)
       apply_hvac_finalize_airflows(hvac_sizing_values, hvac_heating, hvac_cooling)
 
       all_hvac_sizing_values[hvac_system] = hvac_sizing_values
@@ -1328,7 +1324,7 @@
     bldg_design_loads.Cool_Tot += total_ducts_cool_load_sens.to_f + total_ducts_cool_load_lat.to_f
   end
 
-  def self.apply_hvac_equipment_adjustments(runner, hvac_sizing_values, weather, hvac_heating, hvac_cooling, hvac_system)
+  def self.apply_hvac_equipment_adjustments(hvac_sizing_values, weather, hvac_heating, hvac_cooling, hvac_system)
     '''
     Equipment Adjustments
     '''
@@ -1571,9 +1567,6 @@
            HPXML::HVACTypeHeatPumpMiniSplit,
            HPXML::HVACTypeHeatPumpPTHP,
            HPXML::HVACTypeHeatPumpRoom].include? @heating_type
-<<<<<<< HEAD
-      process_heat_pump_adjustment(runner, hvac_sizing_values, weather, hvac_heating, total_cap_curve_value, hvac_system)
-=======
 
       if hvac_heating.is_a?(HPXML::HeatPump) && (@hpxml_bldg.header.heat_pump_sizing_methodology == HPXML::HeatPumpSizingHERS)
         hvac_sizing_values.Heat_Capacity = hvac_sizing_values.Heat_Load
@@ -1581,7 +1574,6 @@
         process_heat_pump_adjustment(hvac_sizing_values, weather, hvac_heating, total_cap_curve_value, hvac_system)
       end
 
->>>>>>> 23547d53
       hvac_sizing_values.Heat_Capacity_Supp = hvac_sizing_values.Heat_Load_Supp
       if @heating_type == HPXML::HVACTypeHeatPumpAirToAir
         hvac_sizing_values.Heat_Airflow = calc_airflow_rate_manual_s(hvac_sizing_values.Heat_Capacity, (@supply_air_temp - @heat_setpoint), hvac_sizing_values.Heat_Capacity)
@@ -1894,7 +1886,7 @@
     end
   end
 
-  def self.apply_hvac_ground_loop(runner, hvac_sizing_values, weather, hvac_cooling)
+  def self.apply_hvac_ground_loop(hvac_sizing_values, weather, hvac_cooling)
     '''
     GSHP Ground Loop Sizing Calculations
     '''
@@ -1903,84 +1895,87 @@
     hvac_cooling_ap = hvac_cooling.additional_properties
 
     # Autosize ground loop heat exchanger length
-    geothermal_loop = hvac_cooling.geothermal_loop
-    bore_spacing = geothermal_loop.bore_spacing
-    bore_diameter = geothermal_loop.bore_diameter
-    grout_conductivity = geothermal_loop.grout_conductivity
-    pipe_r_value = gshp_hx_pipe_rvalue(hvac_cooling)
-    nom_length_heat, nom_length_cool = gshp_hxbore_ft_per_ton(weather, hvac_cooling_ap, bore_spacing, bore_diameter, grout_conductivity, pipe_r_value)
-
-    loop_flow = geothermal_loop.loop_flow
-    if loop_flow.nil?
-      loop_flow = [1.0, UnitConversions.convert([hvac_sizing_values.Heat_Capacity, hvac_sizing_values.Cool_Capacity].max, 'Btu/hr', 'ton')].max.floor * 3.0
-    end
-
-    num_bore_holes = geothermal_loop.num_bore_holes
-    if num_bore_holes.nil?
-      num_bore_holes = [1, (UnitConversions.convert(hvac_sizing_values.Cool_Capacity, 'Btu/hr', 'ton') + 0.5).floor].max
-    end
-
-    min_bore_depth = UnitConversions.convert(24.0, 'm', 'ft').round # based on g-function library
-    # In NY the following is the depth that requires a mining permit, which has been a barrier for Dandelion Energy with installing GSHPs.
-    # Sounds like people are pushing ever deeper but for now we can apply this limit and add a note about where it came from.
-    max_bore_depth = 500 # ft
-
-    bore_depth = geothermal_loop.bore_length
-    if bore_depth.nil?
-      bore_length_heat = nom_length_heat * hvac_sizing_values.Heat_Capacity / UnitConversions.convert(1.0, 'ton', 'Btu/hr')
-      bore_length_cool = nom_length_cool * hvac_sizing_values.Cool_Capacity / UnitConversions.convert(1.0, 'ton', 'Btu/hr')
-      bore_length = [bore_length_heat, bore_length_cool].max
-      bore_depth = (bore_length / num_bore_holes).floor # ft
-
-      active_length = 5 # the active length starts about 5 ft below the surface
-      for _i in 0..50
-        if (bore_depth + active_length < min_bore_depth) || (num_bore_holes > 10)
-          num_bore_holes -= 1
-          bore_depth = (bore_length / num_bore_holes).floor
-        elsif (bore_depth + active_length > max_bore_depth)
-          num_bore_holes += 1
-          bore_depth = (bore_length / num_bore_holes).floor
-        end
-
-        if ((num_bore_holes == 1) && (bore_depth < min_bore_depth)) || ((num_bore_holes == 10) && (bore_depth > max_bore_depth))
-          break # we can't do any better
-        end
-      end
-
-      bore_depth = (bore_length / num_bore_holes).floor + active_length
-    end
-
-    if bore_depth < min_bore_depth
-      bore_depth = min_bore_depth
-      runner.registerWarning("Reached a minimum of 1 borehole; setting bore depth to the minimum (#{min_bore_depth} ft).")
-    end
-
-    if bore_depth > max_bore_depth
-      bore_depth = max_bore_depth
-      runner.registerWarning("Reached a maximum of 10 boreholes; setting bore depth to the maximum (#{max_bore_depth} ft).")
-    end
-
-    bore_config = geothermal_loop.bore_config
-    if bore_config.nil?
-      bore_config = HPXML::GeothermalLoopBorefieldConfigurationRectangle
-    end
-
-    valid_configs = HVAC.valid_bore_configs
-    g_functions_filename = valid_configs[bore_config]
-    g_functions_json = HVAC.get_g_functions_json(g_functions_filename)
-    valid_num_bores = HVAC.get_valid_num_bores(g_functions_json)
-
+    bore_spacing = 20.0 # ft, distance between bores
+    pipe_r_value = gshp_hx_pipe_rvalue(hvac_cooling_ap)
+    nom_length_heat, nom_length_cool = gshp_hxbore_ft_per_ton(weather, hvac_cooling_ap, bore_spacing, pipe_r_value)
+
+    bore_length_heat = nom_length_heat * hvac_sizing_values.Heat_Capacity / UnitConversions.convert(1.0, 'ton', 'Btu/hr')
+    bore_length_cool = nom_length_cool * hvac_sizing_values.Cool_Capacity / UnitConversions.convert(1.0, 'ton', 'Btu/hr')
+    bore_length = [bore_length_heat, bore_length_cool].max
+
+    loop_flow = [1.0, UnitConversions.convert([hvac_sizing_values.Heat_Capacity, hvac_sizing_values.Cool_Capacity].max, 'Btu/hr', 'ton')].max.floor * 3.0
+
+    num_bore_holes = [1, (UnitConversions.convert(hvac_sizing_values.Cool_Capacity, 'Btu/hr', 'ton') + 0.5).floor].max
+    bore_depth = (bore_length / num_bore_holes).floor # ft
+    min_bore_depth = 0.15 * bore_spacing # 0.15 is the maximum Spacing2DepthRatio defined for the G-function
+
+    for _i in 0..4
+      if (bore_depth < min_bore_depth) && (num_bore_holes > 1)
+        num_bore_holes -= 1
+        bore_depth = (bore_length / num_bore_holes).floor
+      elsif bore_depth > 345
+        num_bore_holes += 1
+        bore_depth = (bore_length / num_bore_holes).floor
+      end
+    end
+
+    bore_depth = (bore_length / num_bore_holes).floor + 5
+
+    if num_bore_holes == 1
+      bore_config = 'single'
+    elsif num_bore_holes == 2
+      bore_config = 'line'
+    elsif num_bore_holes == 3
+      bore_config = 'line'
+    elsif num_bore_holes == 4
+      bore_config = 'rectangle'
+    elsif num_bore_holes == 5
+      bore_config = 'u-config'
+    elsif num_bore_holes > 5
+      bore_config = 'line'
+    end
+
+    # Test for valid GSHP bore field configurations
+    valid_configs = { 'single' => [1],
+                      'line' => [2, 3, 4, 5, 6, 7, 8, 9, 10],
+                      'l-config' => [3, 4, 5, 6],
+                      'rectangle' => [2, 4, 6, 8],
+                      'u-config' => [5, 7, 9],
+                      'l2-config' => [8],
+                      'open-rectangle' => [8] }
+    valid_num_bores = valid_configs[bore_config]
+    max_valid_configs = { 'line' => 10, 'l-config' => 6 }
     unless valid_num_bores.include? num_bore_holes
-      fail "Number of bore holes (#{num_bore_holes}) with borefield configuration '#{bore_config}' not supported."
-    end
-
-    lntts, gfnc_coeff = gshp_gfnc_coeff(bore_config, g_functions_json, num_bore_holes, bore_spacing, bore_depth, bore_diameter)
+      # Any configuration with a max_valid_configs value can accept any number of bores up to the maximum
+      if max_valid_configs.keys.include? bore_config
+        max_num_bore_holes = max_valid_configs[bore_config]
+        num_bore_holes = max_num_bore_holes
+      else
+        # Search for first valid bore field
+        new_bore_config = nil
+        valid_configs.keys.each do |bore_config|
+          next unless valid_configs[bore_config].include? num_bore_holes
+
+          new_bore_config = bore_config
+          break
+        end
+        if not new_bore_config.nil?
+          bore_config = new_bore_config
+        else
+          fail 'Could not construct a valid GSHP bore field configuration.'
+        end
+      end
+    end
+
+    spacing_to_depth_ratio = bore_spacing / bore_depth
+
+    lntts = [-8.5, -7.8, -7.2, -6.5, -5.9, -5.2, -4.5, -3.963, -3.27, -2.864, -2.577, -2.171, -1.884, -1.191, -0.497, -0.274, -0.051, 0.196, 0.419, 0.642, 0.873, 1.112, 1.335, 1.679, 2.028, 2.275, 3.003]
+    gfnc_coeff = gshp_gfnc_coeff(bore_config, num_bore_holes, spacing_to_depth_ratio)
 
     hvac_sizing_values.GSHP_Loop_flow = loop_flow
     hvac_sizing_values.GSHP_Bore_Depth = bore_depth
     hvac_sizing_values.GSHP_Bore_Holes = num_bore_holes
     hvac_sizing_values.GSHP_G_Functions = [lntts, gfnc_coeff]
-    hvac_sizing_values.GSHP_Bore_Config = bore_config
   end
 
   def self.apply_hvac_finalize_airflows(hvac_sizing_values, hvac_heating, hvac_cooling)
@@ -2001,7 +1996,7 @@
     end
   end
 
-  def self.process_heat_pump_adjustment(runner, hvac_sizing_values, weather, hvac_heating, total_cap_curve_value, hvac_system)
+  def self.process_heat_pump_adjustment(hvac_sizing_values, weather, hvac_heating, total_cap_curve_value, hvac_system)
     '''
     Adjust heat pump sizing
     '''
@@ -2025,15 +2020,9 @@
     end
     if (not min_compressor_temp.nil?) && (min_compressor_temp > @hpxml_bldg.header.manualj_heating_design_temp)
       # Calculate the heating load at the switchover temperature to limit unutilized capacity
-<<<<<<< HEAD
-      temp_heat_design_temp = @hpxml.header.manualj_heating_design_temp
-      @hpxml.header.manualj_heating_design_temp = min_compressor_temp
-      _alternate_bldg_design_loads, alternate_all_hvac_sizing_values = calculate(runner, weather, @hpxml, @cfa, [hvac_system])
-=======
       temp_heat_design_temp = @hpxml_bldg.header.manualj_heating_design_temp
       @hpxml_bldg.header.manualj_heating_design_temp = min_compressor_temp
       _alternate_bldg_design_loads, alternate_all_hvac_sizing_values = calculate(weather, @hpxml_bldg, @cfa, [hvac_system])
->>>>>>> 23547d53
       heating_load = alternate_all_hvac_sizing_values[hvac_system].Heat_Load
       heating_db = min_compressor_temp
       @hpxml_bldg.header.manualj_heating_design_temp = temp_heat_design_temp
@@ -2687,14 +2676,12 @@
     return [1.21005458, -0.00664200, 0.00000000, 0.00348246, 0.00000000, 0.00000000]
   end
 
-  def self.gshp_hx_pipe_rvalue(hvac_cooling)
-    hvac_cooling_ap = hvac_cooling.additional_properties
-
+  def self.gshp_hx_pipe_rvalue(hvac_cooling_ap)
     # Thermal Resistance of Pipe
-    return Math.log(hvac_cooling_ap.pipe_od / hvac_cooling_ap.pipe_id) / 2.0 / Math::PI / hvac_cooling.geothermal_loop.pipe_conductivity
-  end
-
-  def self.gshp_hxbore_ft_per_ton(weather, hvac_cooling_ap, bore_spacing, bore_diameter, grout_conductivity, pipe_r_value)
+    return Math.log(hvac_cooling_ap.pipe_od / hvac_cooling_ap.pipe_id) / 2.0 / Math::PI / hvac_cooling_ap.pipe_cond
+  end
+
+  def self.gshp_hxbore_ft_per_ton(weather, hvac_cooling_ap, bore_spacing, pipe_r_value)
     if hvac_cooling_ap.u_tube_spacing_type == 'b'
       beta_0 = 17.4427
       beta_1 = -0.6052
@@ -2706,13 +2693,8 @@
       beta_1 = -0.94467
     end
 
-<<<<<<< HEAD
-    r_value_ground = Math.log(bore_spacing / bore_diameter * 12.0) / 2.0 / Math::PI / @hpxml.site.ground_conductivity
-    r_value_grout = 1.0 / grout_conductivity / beta_0 / ((bore_diameter / hvac_cooling_ap.pipe_od)**beta_1)
-=======
     r_value_ground = Math.log(bore_spacing / hvac_cooling_ap.bore_diameter * 12.0) / 2.0 / Math::PI / @hpxml_bldg.site.ground_conductivity
     r_value_grout = 1.0 / hvac_cooling_ap.grout_conductivity / beta_0 / ((hvac_cooling_ap.bore_diameter / hvac_cooling_ap.pipe_od)**beta_1)
->>>>>>> 23547d53
     r_value_bore = r_value_grout + pipe_r_value / 2.0 # Note: Convection resistance is negligible when calculated against Glhepro (Jeffrey D. Spitler, 2000)
 
     is_southern_hemisphere = (weather.header.Latitude < 0)
@@ -2728,100 +2710,331 @@
     rtf_DesignMon_Heat = [0.25, (71.0 - weather.data.MonthlyAvgDrybulbs[heating_month]) / @htd].max
     rtf_DesignMon_Cool = [0.25, (weather.data.MonthlyAvgDrybulbs[cooling_month] - 76.0) / @ctd].max
 
-<<<<<<< HEAD
-    ground_temp_f = weather.data.GroundMonthlyTemps.sum(0.0) / weather.data.GroundMonthlyTemps.size
-    nom_length_heat = (1.0 - hvac_cooling_ap.heat_rated_eirs[0]) * (r_value_bore + r_value_ground * rtf_DesignMon_Heat) / (ground_temp_f - (2.0 * hvac_cooling_ap.design_hw - hvac_cooling_ap.design_delta_t) / 2.0) * UnitConversions.convert(1.0, 'ton', 'Btu/hr')
-    nom_length_cool = (1.0 + hvac_cooling_ap.cool_rated_eirs[0]) * (r_value_bore + r_value_ground * rtf_DesignMon_Cool) / ((2.0 * hvac_cooling_ap.design_chw + hvac_cooling_ap.design_delta_t) / 2.0 - ground_temp_f) * UnitConversions.convert(1.0, 'ton', 'Btu/hr')
-=======
     nom_length_heat = (1.0 - hvac_cooling_ap.heat_rated_eirs[0]) * (r_value_bore + r_value_ground * rtf_DesignMon_Heat) / (weather.data.GroundAnnualTemp - (2.0 * hvac_cooling_ap.design_hw - hvac_cooling_ap.design_delta_t) / 2.0) * UnitConversions.convert(1.0, 'ton', 'Btu/hr')
     nom_length_cool = (1.0 + hvac_cooling_ap.cool_rated_eirs[0]) * (r_value_bore + r_value_ground * rtf_DesignMon_Cool) / ((2.0 * hvac_cooling_ap.design_chw + hvac_cooling_ap.design_delta_t) / 2.0 - weather.data.GroundAnnualTemp) * UnitConversions.convert(1.0, 'ton', 'Btu/hr')
->>>>>>> 23547d53
 
     return nom_length_heat, nom_length_cool
   end
 
-  def self.gshp_gfnc_coeff(bore_config, g_functions_json, num_bore_holes, bore_spacing, bore_depth, bore_diameter)
-    actuals = { 'b' => UnitConversions.convert(bore_spacing, 'ft', 'm'),
-                'h' => UnitConversions.convert(bore_depth, 'ft', 'm'),
-                'rb' => UnitConversions.convert(bore_diameter / 2.0, 'in', 'm') }
-    actuals['b_over_h'] = actuals['b'] / actuals['h']
-
-    g_library = { 24 => { 'b' => 5, 'd' => 2, 'rb' => 0.075 },
-                  48 => { 'b' => 5, 'd' => 2, 'rb' => 0.075 },
-                  96 => { 'b' => 5, 'd' => 2, 'rb' => 0.075 },
-                  192 => { 'b' => 5, 'd' => 2, 'rb' => 0.08 },
-                  384 => { 'b' => 5, 'd' => 2, 'rb' => 0.0875 } }
-    g_library.each do |h, b_d_rb|
-      g_library[h]['b_over_h'] = Float(b_d_rb['b']) / h
-      g_library[h]['rb_over_h'] = Float(b_d_rb['rb']) / h
-    end
-
-    [[24, 48], [48, 96], [96, 192], [192, 384]].each do |h1, h2|
-      next unless actuals['h'] >= h1 && actuals['h'] < h2
-
-      pt1 = g_library[h1]
-      pt2 = g_library[h2]
-
-      # linear interpolation on "g" values
-      logtimes = []
-      gs = []
-      [h1, h2].each do |h|
-        b_d_rb = g_library[h]
-        b = b_d_rb['b']
-        rb = b_d_rb['rb']
-        b_h_rb = "#{b}._#{h}._#{rb}"
-
-        logtime, g = get_g_functions(g_functions_json, bore_config, num_bore_holes, b_h_rb)
-        logtimes << logtime
-        gs << g
-      end
-      x = actuals['b_over_h']
-      x0 = pt1['b_over_h']
-      x1 = pt2['b_over_h']
-      g_functions = gs[0].zip(gs[1]).map { |v| MathTools.interp2(x, x0, x1, v[0], v[1]) }
-
-      # linear interpolation on rb/h for correction factor
-      x = actuals['b_over_h']
-      x0 = pt1['b_over_h']
-      x1 = pt2['b_over_h']
-      f0 = pt1['rb_over_h']
-      f1 = pt2['rb_over_h']
-      actuals['rb_over_h'] = MathTools.interp2(x, x0, x1, f0, f1)
-      rb = actuals['rb_over_h'] * actuals['h']
-      rb_actual_over_rb = actuals['rb'] / rb
-      correction_factor = Math.log(rb_actual_over_rb)
-      g_functions = g_functions.map { |v| v - correction_factor }
-
-      return logtimes[0], g_functions
-    end
-  end
-
-  def self.get_g_functions(g_functions_json, bore_config, num_bore_holes, b_h_rb)
-    g_functions_json.each do |_key_1, values_1|
-      if [HPXML::GeothermalLoopBorefieldConfigurationRectangle,
-          HPXML::GeothermalLoopBorefieldConfigurationL].include?(bore_config)
-        bore_locations = values_1[:bore_locations]
-        next if bore_locations.size != num_bore_holes
-
-        logtime = values_1[:logtime].map { |v| Float(v) }
-        g = values_1[:g][b_h_rb.to_sym].map { |v| Float(v) }
-
-        return logtime, g
-      elsif [HPXML::GeothermalLoopBorefieldConfigurationOpenRectangle,
-             HPXML::GeothermalLoopBorefieldConfigurationC,
-             HPXML::GeothermalLoopBorefieldConfigurationLopsidedU,
-             HPXML::GeothermalLoopBorefieldConfigurationU].include?(bore_config)
-        values_1.each do |_key_2, values_2|
-          bore_locations = values_2[:bore_locations]
-          next if bore_locations.size != num_bore_holes
-
-          logtime = values_2[:logtime].map { |v| Float(v) }
-          g = values_2[:g][b_h_rb.to_sym].map { |v| Float(v) }
-
-          return logtime, g
-        end
-      end
-    end
+  def self.gshp_gfnc_coeff(bore_config, num_bore_holes, spacing_to_depth_ratio)
+    # Set GFNC coefficients
+    gfnc_coeff = nil
+    if bore_config == 'single'
+      gfnc_coeff = 2.681, 3.024, 3.320, 3.666, 3.963, 4.306, 4.645, 4.899, 5.222, 5.405, 5.531, 5.704, 5.821, 6.082, 6.304, 6.366, 6.422, 6.477, 6.520, 6.558, 6.591, 6.619, 6.640, 6.665, 6.893, 6.694, 6.715
+    elsif bore_config == 'line'
+      if num_bore_holes == 2
+        if spacing_to_depth_ratio <= 0.02
+          gfnc_coeff = 2.681, 3.043, 3.397, 3.9, 4.387, 5.005, 5.644, 6.137, 6.77, 7.131, 7.381, 7.722, 7.953, 8.462, 8.9, 9.022, 9.13, 9.238, 9.323, 9.396, 9.46, 9.515, 9.556, 9.604, 9.636, 9.652, 9.678
+        elsif spacing_to_depth_ratio <= 0.03
+          gfnc_coeff = 2.679, 3.024, 3.332, 3.734, 4.143, 4.691, 5.29, 5.756, 6.383, 6.741, 6.988, 7.326, 7.557, 8.058, 8.5, 8.622, 8.731, 8.839, 8.923, 8.997, 9.061, 9.115, 9.156, 9.203, 9.236, 9.252, 9.277
+        elsif spacing_to_depth_ratio <= 0.05
+          gfnc_coeff = 2.679, 3.023, 3.319, 3.668, 3.988, 4.416, 4.921, 5.323, 5.925, 6.27, 6.512, 6.844, 7.073, 7.574, 8.015, 8.137, 8.247, 8.354, 8.439, 8.511, 8.575, 8.629, 8.67, 8.718, 8.75, 8.765, 8.791
+        elsif spacing_to_depth_ratio <= 0.1
+          gfnc_coeff = 2.679, 3.023, 3.318, 3.664, 3.961, 4.31, 4.672, 4.919, 5.406, 5.711, 5.932, 6.246, 6.465, 6.945, 7.396, 7.52, 7.636, 7.746, 7.831, 7.905, 7.969, 8.024, 8.066, 8.113, 8.146, 8.161, 8.187
+        else
+          gfnc_coeff = 2.679, 3.023, 3.318, 3.664, 3.961, 4.306, 4.648, 4.835, 5.232, 5.489, 5.682, 5.964, 6.166, 6.65, 7.087, 7.208, 7.32, 7.433, 7.52, 7.595, 7.661, 7.717, 7.758, 7.806, 7.839, 7.855, 7.88
+        end
+      elsif num_bore_holes == 3
+        if spacing_to_depth_ratio <= 0.02
+          gfnc_coeff = 2.682, 3.05, 3.425, 3.992, 4.575, 5.366, 6.24, 6.939, 7.86, 8.39, 8.759, 9.263, 9.605, 10.358, 11.006, 11.185, 11.345, 11.503, 11.628, 11.736, 11.831, 11.911, 11.971, 12.041, 12.089, 12.112, 12.151
+        elsif spacing_to_depth_ratio <= 0.03
+          gfnc_coeff = 2.679, 3.025, 3.336, 3.758, 4.21, 4.855, 5.616, 6.243, 7.124, 7.639, 7.999, 8.493, 8.833, 9.568, 10.22, 10.399, 10.56, 10.718, 10.841, 10.949, 11.043, 11.122, 11.182, 11.252, 11.299, 11.322, 11.36
+        elsif spacing_to_depth_ratio <= 0.05
+          gfnc_coeff = 2.679, 3.023, 3.319, 3.67, 3.997, 4.454, 5.029, 5.517, 6.298, 6.768, 7.106, 7.578, 7.907, 8.629, 9.274, 9.452, 9.612, 9.769, 9.893, 9.999, 10.092, 10.171, 10.231, 10.3, 10.347, 10.37, 10.407
+        elsif spacing_to_depth_ratio <= 0.1
+          gfnc_coeff = 2.679, 3.023, 3.318, 3.664, 3.962, 4.311, 4.681, 4.942, 5.484, 5.844, 6.116, 6.518, 6.807, 7.453, 8.091, 8.269, 8.435, 8.595, 8.719, 8.826, 8.919, 8.999, 9.06, 9.128, 9.175, 9.198, 9.235
+        else
+          gfnc_coeff = 2.679, 3.023, 3.318, 3.664, 3.961, 4.306, 4.649, 4.836, 5.25, 5.53, 5.746, 6.076, 6.321, 6.924, 7.509, 7.678, 7.836, 7.997, 8.121, 8.229, 8.325, 8.405, 8.465, 8.535, 8.582, 8.605, 8.642
+        end
+      elsif num_bore_holes == 4
+        if spacing_to_depth_ratio <= 0.02
+          gfnc_coeff = 2.682, 3.054, 3.438, 4.039, 4.676, 5.575, 6.619, 7.487, 8.662, 9.35, 9.832, 10.492, 10.943, 11.935, 12.787, 13.022, 13.232, 13.44, 13.604, 13.745, 13.869, 13.975, 14.054, 14.145, 14.208, 14.238, 14.289
+        elsif spacing_to_depth_ratio <= 0.03
+          gfnc_coeff = 2.679, 3.025, 3.339, 3.77, 4.244, 4.941, 5.798, 6.539, 7.622, 8.273, 8.734, 9.373, 9.814, 10.777, 11.63, 11.864, 12.074, 12.282, 12.443, 12.584, 12.706, 12.81, 12.888, 12.979, 13.041, 13.071, 13.12
+        elsif spacing_to_depth_ratio <= 0.05
+          gfnc_coeff = 2.679, 3.023, 3.319, 3.671, 4.001, 4.474, 5.086, 5.62, 6.514, 7.075, 7.487, 8.075, 8.49, 9.418, 10.253, 10.484, 10.692, 10.897, 11.057, 11.195, 11.316, 11.419, 11.497, 11.587, 11.647, 11.677, 11.726
+        elsif spacing_to_depth_ratio <= 0.1
+          gfnc_coeff = 2.679, 3.023, 3.318, 3.664, 3.962, 4.311, 4.686, 4.953, 5.523, 5.913, 6.214, 6.67, 7.005, 7.78, 8.574, 8.798, 9.011, 9.215, 9.373, 9.512, 9.632, 9.735, 9.814, 9.903, 9.963, 9.993, 10.041
+        else
+          gfnc_coeff = 2.679, 3.023, 3.318, 3.664, 3.961, 4.306, 4.649, 4.837, 5.259, 5.55, 5.779, 6.133, 6.402, 7.084, 7.777, 7.983, 8.178, 8.379, 8.536, 8.672, 8.795, 8.898, 8.975, 9.064, 9.125, 9.155, 9.203
+        end
+      elsif num_bore_holes == 5
+        if spacing_to_depth_ratio <= 0.02
+          gfnc_coeff = 2.683, 3.056, 3.446, 4.067, 4.737, 5.709, 6.877, 7.879, 9.272, 10.103, 10.69, 11.499, 12.053, 13.278, 14.329, 14.618, 14.878, 15.134, 15.336, 15.51, 15.663, 15.792, 15.89, 16.002, 16.079, 16.117, 16.179
+        elsif spacing_to_depth_ratio <= 0.03
+          gfnc_coeff = 2.679, 3.025, 3.34, 3.777, 4.265, 4.993, 5.913, 6.735, 7.974, 8.737, 9.285, 10.054, 10.591, 11.768, 12.815, 13.103, 13.361, 13.616, 13.814, 13.987, 14.137, 14.264, 14.36, 14.471, 14.548, 14.584, 14.645
+        elsif spacing_to_depth_ratio <= 0.05
+          gfnc_coeff = 2.679, 3.023, 3.319, 3.671, 4.004, 4.485, 5.12, 5.683, 6.653, 7.279, 7.747, 8.427, 8.914, 10.024, 11.035, 11.316, 11.571, 11.82, 12.016, 12.185, 12.332, 12.458, 12.553, 12.663, 12.737, 12.773, 12.833
+        elsif spacing_to_depth_ratio <= 0.1
+          gfnc_coeff = 2.679, 3.023, 3.318, 3.664, 3.962, 4.312, 4.688, 4.96, 5.547, 5.955, 6.274, 6.764, 7.132, 8.002, 8.921, 9.186, 9.439, 9.683, 9.873, 10.041, 10.186, 10.311, 10.406, 10.514, 10.588, 10.624, 10.683
+        else
+          gfnc_coeff = 2.679, 3.023, 3.318, 3.664, 3.961, 4.306, 4.65, 4.837, 5.264, 5.562, 5.798, 6.168, 6.452, 7.186, 7.956, 8.191, 8.415, 8.649, 8.834, 8.995, 9.141, 9.265, 9.357, 9.465, 9.539, 9.575, 9.634
+        end
+      elsif num_bore_holes == 6
+        if spacing_to_depth_ratio <= 0.02
+          gfnc_coeff = 2.683, 3.057, 3.452, 4.086, 4.779, 5.8, 7.06, 8.162, 9.74, 10.701, 11.385, 12.334, 12.987, 14.439, 15.684, 16.027, 16.335, 16.638, 16.877, 17.083, 17.264, 17.417, 17.532, 17.665, 17.756, 17.801, 17.874
+        elsif spacing_to_depth_ratio <= 0.03
+          gfnc_coeff = 2.679, 3.025, 3.341, 3.782, 4.278, 5.029, 5.992, 6.87, 8.226, 9.081, 9.704, 10.59, 11.212, 12.596, 13.828, 14.168, 14.473, 14.773, 15.007, 15.211, 15.388, 15.538, 15.652, 15.783, 15.872, 15.916, 15.987
+        elsif spacing_to_depth_ratio <= 0.05
+          gfnc_coeff = 2.679, 3.023, 3.319, 3.671, 4.005, 4.493, 5.143, 5.726, 6.747, 7.42, 7.93, 8.681, 9.227, 10.5, 11.672, 12.001, 12.299, 12.591, 12.821, 13.019, 13.192, 13.34, 13.452, 13.581, 13.668, 13.71, 13.78
+        elsif spacing_to_depth_ratio <= 0.1
+          gfnc_coeff = 2.679, 3.023, 3.318, 3.664, 3.962, 4.312, 4.69, 4.964, 5.563, 5.983, 6.314, 6.828, 7.218, 8.159, 9.179, 9.479, 9.766, 10.045, 10.265, 10.458, 10.627, 10.773, 10.883, 11.01, 11.096, 11.138, 11.207
+        else
+          gfnc_coeff = 2.679, 3.023, 3.318, 3.664, 3.961, 4.306, 4.65, 4.838, 5.268, 5.57, 5.811, 6.191, 6.485, 7.256, 8.082, 8.339, 8.586, 8.848, 9.055, 9.238, 9.404, 9.546, 9.653, 9.778, 9.864, 9.907, 9.976
+        end
+      elsif num_bore_holes == 7
+        if spacing_to_depth_ratio <= 0.02
+          gfnc_coeff = 2.683, 3.058, 3.456, 4.1, 4.809, 5.867, 7.195, 8.38, 10.114, 11.189, 11.961, 13.04, 13.786, 15.456, 16.89, 17.286, 17.64, 17.989, 18.264, 18.501, 18.709, 18.886, 19.019, 19.172, 19.276, 19.328, 19.412
+        elsif spacing_to_depth_ratio <= 0.03
+          gfnc_coeff = 2.679, 3.025, 3.342, 3.785, 4.288, 5.054, 6.05, 6.969, 8.418, 9.349, 10.036, 11.023, 11.724, 13.296, 14.706, 15.096, 15.446, 15.791, 16.059, 16.293, 16.497, 16.668, 16.799, 16.949, 17.052, 17.102, 17.183
+        elsif spacing_to_depth_ratio <= 0.05
+          gfnc_coeff = 2.679, 3.023, 3.319, 3.672, 4.007, 4.499, 5.159, 5.756, 6.816, 7.524, 8.066, 8.874, 9.469, 10.881, 12.2, 12.573, 12.912, 13.245, 13.508, 13.734, 13.932, 14.1, 14.228, 14.376, 14.475, 14.524, 14.604
+        elsif spacing_to_depth_ratio <= 0.1
+          gfnc_coeff = 2.679, 3.023, 3.318, 3.664, 3.962, 4.312, 4.691, 4.967, 5.574, 6.003, 6.343, 6.874, 7.28, 8.276, 9.377, 9.706, 10.022, 10.333, 10.578, 10.795, 10.985, 11.15, 11.276, 11.419, 11.518, 11.565, 11.644
+        else
+          gfnc_coeff = 2.679, 3.023, 3.318, 3.664, 3.961, 4.306, 4.65, 4.838, 5.27, 5.576, 5.821, 6.208, 6.509, 7.307, 8.175, 8.449, 8.715, 8.998, 9.224, 9.426, 9.61, 9.768, 9.887, 10.028, 10.126, 10.174, 10.252
+        end
+      elsif num_bore_holes == 8
+        if spacing_to_depth_ratio <= 0.02
+          gfnc_coeff = 2.683, 3.059, 3.459, 4.11, 4.832, 5.918, 7.3, 8.55, 10.416, 11.59, 12.442, 13.641, 14.475, 16.351, 17.97, 18.417, 18.817, 19.211, 19.522, 19.789, 20.024, 20.223, 20.373, 20.546, 20.664, 20.721, 20.816
+        elsif spacing_to_depth_ratio <= 0.03
+          gfnc_coeff = 2.679, 3.025, 3.342, 3.788, 4.295, 5.073, 6.093, 7.045, 8.567, 9.56, 10.301, 11.376, 12.147, 13.892, 15.472, 15.911, 16.304, 16.692, 16.993, 17.257, 17.486, 17.679, 17.826, 17.995, 18.111, 18.167, 18.259
+        elsif spacing_to_depth_ratio <= 0.05
+          gfnc_coeff = 2.679, 3.023, 3.319, 3.672, 4.008, 4.503, 5.171, 5.779, 6.868, 7.603, 8.17, 9.024, 9.659, 11.187, 12.64, 13.055, 13.432, 13.804, 14.098, 14.351, 14.573, 14.762, 14.905, 15.07, 15.182, 15.237, 15.326
+        elsif spacing_to_depth_ratio <= 0.1
+          gfnc_coeff = 2.679, 3.023, 3.318, 3.664, 3.962, 4.312, 4.692, 4.97, 5.583, 6.018, 6.364, 6.909, 7.327, 8.366, 9.531, 9.883, 10.225, 10.562, 10.83, 11.069, 11.28, 11.463, 11.602, 11.762, 11.872, 11.925, 12.013
+        else
+          gfnc_coeff = 2.679, 3.023, 3.318, 3.664, 3.961, 4.306, 4.65, 4.838, 5.272, 5.58, 5.828, 6.22, 6.527, 7.345, 8.246, 8.533, 8.814, 9.114, 9.356, 9.573, 9.772, 9.944, 10.076, 10.231, 10.34, 10.393, 10.481
+        end
+      elsif num_bore_holes == 9
+        if spacing_to_depth_ratio <= 0.02
+          gfnc_coeff = 2.683, 3.06, 3.461, 4.118, 4.849, 5.958, 7.383, 8.687, 10.665, 11.927, 12.851, 14.159, 15.075, 17.149, 18.947, 19.443, 19.888, 20.326, 20.672, 20.969, 21.23, 21.452, 21.618, 21.81, 21.941, 22.005, 22.11
+        elsif spacing_to_depth_ratio <= 0.03
+          gfnc_coeff = 2.679, 3.025, 3.342, 3.79, 4.301, 5.088, 6.127, 7.105, 8.686, 9.732, 10.519, 11.671, 12.504, 14.408, 16.149, 16.633, 17.069, 17.499, 17.833, 18.125, 18.379, 18.593, 18.756, 18.943, 19.071, 19.133, 19.235
+        elsif spacing_to_depth_ratio <= 0.05
+          gfnc_coeff = 2.679, 3.023, 3.319, 3.672, 4.008, 4.506, 5.181, 5.797, 6.909, 7.665, 8.253, 9.144, 9.813, 11.441, 13.015, 13.468, 13.881, 14.29, 14.613, 14.892, 15.136, 15.345, 15.503, 15.686, 15.809, 15.87, 15.969
+        elsif spacing_to_depth_ratio <= 0.1
+          gfnc_coeff = 2.679, 3.023, 3.318, 3.664, 3.962, 4.312, 4.693, 4.972, 5.589, 6.03, 6.381, 6.936, 7.364, 8.436, 9.655, 10.027, 10.391, 10.751, 11.04, 11.298, 11.527, 11.726, 11.879, 12.054, 12.175, 12.234, 12.331
+        else
+          gfnc_coeff = 2.679, 3.023, 3.318, 3.664, 3.961, 4.306, 4.65, 4.838, 5.273, 5.584, 5.833, 6.23, 6.541, 7.375, 8.302, 8.6, 8.892, 9.208, 9.463, 9.692, 9.905, 10.089, 10.231, 10.4, 10.518, 10.576, 10.673
+        end
+      elsif num_bore_holes == 10
+        if spacing_to_depth_ratio <= 0.02
+          gfnc_coeff = 2.683, 3.06, 3.463, 4.125, 4.863, 5.99, 7.45, 8.799, 10.872, 12.211, 13.197, 14.605, 15.598, 17.863, 19.834, 20.379, 20.867, 21.348, 21.728, 22.055, 22.342, 22.585, 22.767, 22.978, 23.122, 23.192, 23.307
+        elsif spacing_to_depth_ratio <= 0.03
+          gfnc_coeff = 2.679, 3.026, 3.343, 3.792, 4.306, 5.1, 6.154, 7.153, 8.784, 9.873, 10.699, 11.918, 12.805, 14.857, 16.749, 17.278, 17.755, 18.225, 18.591, 18.91, 19.189, 19.423, 19.601, 19.807, 19.947, 20.015, 20.126
+        elsif spacing_to_depth_ratio <= 0.05
+          gfnc_coeff = 2.679, 3.023, 3.319, 3.672, 4.009, 4.509, 5.189, 5.812, 6.942, 7.716, 8.32, 9.242, 9.939, 11.654, 13.336, 13.824, 14.271, 14.714, 15.065, 15.368, 15.635, 15.863, 16.036, 16.235, 16.37, 16.435, 16.544
+        elsif spacing_to_depth_ratio <= 0.1
+          gfnc_coeff = 2.679, 3.023, 3.318, 3.664, 3.962, 4.312, 4.694, 4.973, 5.595, 6.039, 6.395, 6.958, 7.394, 8.493, 9.757, 10.146, 10.528, 10.909, 11.215, 11.491, 11.736, 11.951, 12.116, 12.306, 12.437, 12.501, 12.607
+        else
+          gfnc_coeff = 2.679, 3.023, 3.318, 3.664, 3.961, 4.306, 4.65, 4.838, 5.275, 5.587, 5.837, 6.238, 6.552, 7.399, 8.347, 8.654, 8.956, 9.283, 9.549, 9.79, 10.014, 10.209, 10.36, 10.541, 10.669, 10.732, 10.837
+        end
+      end
+    elsif bore_config == 'l-config'
+      if num_bore_holes == 3
+        if spacing_to_depth_ratio <= 0.02
+          gfnc_coeff = 2.682, 3.052, 3.435, 4.036, 4.668, 5.519, 6.435, 7.155, 8.091, 8.626, 8.997, 9.504, 9.847, 10.605, 11.256, 11.434, 11.596, 11.755, 11.88, 11.988, 12.083, 12.163, 12.224, 12.294, 12.342, 12.365, 12.405
+        elsif spacing_to_depth_ratio <= 0.03
+          gfnc_coeff = 2.679, 3.025, 3.337, 3.767, 4.242, 4.937, 5.754, 6.419, 7.33, 7.856, 8.221, 8.721, 9.063, 9.818, 10.463, 10.641, 10.801, 10.959, 11.084, 11.191, 11.285, 11.365, 11.425, 11.495, 11.542, 11.565, 11.603
+        elsif spacing_to_depth_ratio <= 0.05
+          gfnc_coeff = 2.679, 3.023, 3.319, 3.67, 3.999, 4.472, 5.089, 5.615, 6.449, 6.942, 7.292, 7.777, 8.111, 8.847, 9.497, 9.674, 9.836, 9.993, 10.117, 10.224, 10.317, 10.397, 10.457, 10.525, 10.573, 10.595, 10.633
+        elsif spacing_to_depth_ratio <= 0.1
+          gfnc_coeff = 2.679, 3.023, 3.318, 3.664, 3.962, 4.311, 4.684, 4.95, 5.525, 5.915, 6.209, 6.64, 6.946, 7.645, 8.289, 8.466, 8.63, 8.787, 8.912, 9.018, 9.112, 9.192, 9.251, 9.32, 9.367, 9.39, 9.427
+        else
+          gfnc_coeff = 2.679, 3.023, 3.318, 3.664, 3.961, 4.306, 4.649, 4.836, 5.255, 5.547, 5.777, 6.132, 6.397, 7.069, 7.673, 7.848, 8.005, 8.161, 8.29, 8.397, 8.492, 8.571, 8.631, 8.7, 8.748, 8.771, 8.808
+        end
+      elsif num_bore_holes == 4
+        if spacing_to_depth_ratio <= 0.02
+          gfnc_coeff = 2.683, 3.055, 3.446, 4.075, 4.759, 5.729, 6.841, 7.753, 8.96, 9.659, 10.147, 10.813, 11.266, 12.265, 13.122, 13.356, 13.569, 13.778, 13.942, 14.084, 14.208, 14.314, 14.393, 14.485, 14.548, 14.579, 14.63
+        elsif spacing_to_depth_ratio <= 0.03
+          gfnc_coeff = 2.679, 3.025, 3.339, 3.777, 4.27, 5.015, 5.945, 6.739, 7.875, 8.547, 9.018, 9.668, 10.116, 11.107, 11.953, 12.186, 12.395, 12.603, 12.766, 12.906, 13.029, 13.133, 13.212, 13.303, 13.365, 13.395, 13.445
+        elsif spacing_to_depth_ratio <= 0.05
+          gfnc_coeff = 2.679, 3.023, 3.319, 3.671, 4.003, 4.488, 5.137, 5.713, 6.678, 7.274, 7.707, 8.319, 8.747, 9.698, 10.543, 10.774, 10.984, 11.19, 11.351, 11.49, 11.612, 11.715, 11.793, 11.882, 11.944, 11.974, 12.022
+        elsif spacing_to_depth_ratio <= 0.1
+          gfnc_coeff = 2.679, 3.023, 3.318, 3.664, 3.962, 4.311, 4.688, 4.959, 5.558, 5.976, 6.302, 6.794, 7.155, 8.008, 8.819, 9.044, 9.255, 9.456, 9.618, 9.755, 9.877, 9.98, 10.057, 10.146, 10.207, 10.236, 10.285
+        else
+          gfnc_coeff = 2.679, 3.023, 3.318, 3.664, 3.961, 4.306, 4.649, 4.837, 5.263, 5.563, 5.804, 6.183, 6.473, 7.243, 7.969, 8.185, 8.382, 8.58, 8.743, 8.88, 9.001, 9.104, 9.181, 9.27, 9.332, 9.361, 9.409
+        end
+      elsif num_bore_holes == 5
+        if spacing_to_depth_ratio <= 0.02
+          gfnc_coeff = 2.683, 3.057, 3.453, 4.097, 4.806, 5.842, 7.083, 8.14, 9.579, 10.427, 11.023, 11.841, 12.399, 13.633, 14.691, 14.98, 15.242, 15.499, 15.701, 15.877, 16.03, 16.159, 16.257, 16.37, 16.448, 16.485, 16.549
+        elsif spacing_to_depth_ratio <= 0.03
+          gfnc_coeff = 2.679, 3.025, 3.34, 3.783, 4.285, 5.054, 6.038, 6.915, 8.219, 9.012, 9.576, 10.362, 10.907, 12.121, 13.161, 13.448, 13.705, 13.96, 14.16, 14.332, 14.483, 14.61, 14.707, 14.819, 14.895, 14.932, 14.993
+        elsif spacing_to_depth_ratio <= 0.05
+          gfnc_coeff = 2.679, 3.023, 3.319, 3.671, 4.005, 4.497, 5.162, 5.76, 6.796, 7.461, 7.954, 8.665, 9.17, 10.31, 11.338, 11.62, 11.877, 12.127, 12.324, 12.494, 12.643, 12.77, 12.865, 12.974, 13.049, 13.085, 13.145
+        elsif spacing_to_depth_ratio <= 0.1
+          gfnc_coeff = 2.679, 3.023, 3.318, 3.664, 3.962, 4.312, 4.69, 4.964, 5.575, 6.006, 6.347, 6.871, 7.263, 8.219, 9.164, 9.432, 9.684, 9.926, 10.121, 10.287, 10.434, 10.56, 10.654, 10.762, 10.836, 10.872, 10.93
+        else
+          gfnc_coeff = 2.679, 3.023, 3.318, 3.664, 3.961, 4.306, 4.65, 4.837, 5.267, 5.573, 5.819, 6.208, 6.51, 7.33, 8.136, 8.384, 8.613, 8.844, 9.037, 9.2, 9.345, 9.468, 9.562, 9.67, 9.744, 9.78, 9.839
+        end
+      elsif num_bore_holes == 6
+        if spacing_to_depth_ratio <= 0.02
+          gfnc_coeff = 2.683, 3.058, 3.457, 4.111, 4.837, 5.916, 7.247, 8.41, 10.042, 11.024, 11.72, 12.681, 13.339, 14.799, 16.054, 16.396, 16.706, 17.011, 17.25, 17.458, 17.639, 17.792, 17.907, 18.041, 18.133, 18.177, 18.253
+        elsif spacing_to_depth_ratio <= 0.03
+          gfnc_coeff = 2.679, 3.025, 3.341, 3.786, 4.296, 5.08, 6.099, 7.031, 8.456, 9.346, 9.988, 10.894, 11.528, 12.951, 14.177, 14.516, 14.819, 15.12, 15.357, 15.56, 15.737, 15.888, 16.002, 16.134, 16.223, 16.267, 16.338
+        elsif spacing_to_depth_ratio <= 0.05
+          gfnc_coeff = 2.679, 3.023, 3.319, 3.671, 4.007, 4.503, 5.178, 5.791, 6.872, 7.583, 8.119, 8.905, 9.472, 10.774, 11.969, 12.3, 12.6, 12.895, 13.126, 13.326, 13.501, 13.649, 13.761, 13.89, 13.977, 14.02, 14.09
+        elsif spacing_to_depth_ratio <= 0.1
+          gfnc_coeff = 2.679, 3.023, 3.318, 3.664, 3.962, 4.312, 4.691, 4.968, 5.586, 6.026, 6.375, 6.919, 7.331, 8.357, 9.407, 9.71, 9.997, 10.275, 10.501, 10.694, 10.865, 11.011, 11.121, 11.247, 11.334, 11.376, 11.445
+        else
+          gfnc_coeff = 2.679, 3.023, 3.318, 3.664, 3.961, 4.306, 4.65, 4.838, 5.27, 5.579, 5.828, 6.225, 6.535, 7.384, 8.244, 8.515, 8.768, 9.026, 9.244, 9.428, 9.595, 9.737, 9.845, 9.97, 10.057, 10.099, 10.168
+        end
+      end
+    elsif bore_config == 'l2-config'
+      if num_bore_holes == 8
+        if spacing_to_depth_ratio <= 0.02
+          gfnc_coeff = 2.685, 3.078, 3.547, 4.438, 5.521, 7.194, 9.237, 10.973, 13.311, 14.677, 15.634, 16.942, 17.831, 19.791, 21.462, 21.917, 22.329, 22.734, 23.052, 23.328, 23.568, 23.772, 23.925, 24.102, 24.224, 24.283, 24.384
+        elsif spacing_to_depth_ratio <= 0.03
+          gfnc_coeff = 2.679, 3.027, 3.354, 3.866, 4.534, 5.682, 7.271, 8.709, 10.845, 12.134, 13.046, 14.308, 15.177, 17.106, 18.741, 19.19, 19.592, 19.989, 20.303, 20.57, 20.805, 21.004, 21.155, 21.328, 21.446, 21.504, 21.598
+        elsif spacing_to_depth_ratio <= 0.05
+          gfnc_coeff = 2.679, 3.023, 3.319, 3.676, 4.034, 4.639, 5.587, 6.514, 8.195, 9.283, 10.09, 11.244, 12.058, 13.88, 15.491, 15.931, 16.328, 16.716, 17.02, 17.282, 17.511, 17.706, 17.852, 18.019, 18.134, 18.19, 18.281
+        elsif spacing_to_depth_ratio <= 0.1
+          gfnc_coeff = 2.679, 3.023, 3.318, 3.664, 3.962, 4.315, 4.72, 5.041, 5.874, 6.525, 7.06, 7.904, 8.541, 10.093, 11.598, 12.018, 12.41, 12.784, 13.084, 13.338, 13.562, 13.753, 13.895, 14.058, 14.169, 14.223, 14.312
+        else
+          gfnc_coeff = 2.679, 3.023, 3.318, 3.664, 3.961, 4.307, 4.653, 4.842, 5.325, 5.717, 6.058, 6.635, 7.104, 8.419, 9.714, 10.108, 10.471, 10.834, 11.135, 11.387, 11.61, 11.798, 11.94, 12.103, 12.215, 12.268, 12.356
+        end
+      elsif num_bore_holes == 10
+        if spacing_to_depth_ratio <= 0.02
+          gfnc_coeff = 2.685, 3.08, 3.556, 4.475, 5.611, 7.422, 9.726, 11.745, 14.538, 16.199, 17.369, 18.975, 20.071, 22.489, 24.551, 25.111, 25.619, 26.118, 26.509, 26.848, 27.143, 27.393, 27.582, 27.8, 27.949, 28.022, 28.146
+        elsif spacing_to_depth_ratio <= 0.03
+          gfnc_coeff = 2.679, 3.027, 3.356, 3.874, 4.559, 5.758, 7.466, 9.07, 11.535, 13.06, 14.153, 15.679, 16.739, 19.101, 21.106, 21.657, 22.15, 22.637, 23.021, 23.348, 23.635, 23.879, 24.063, 24.275, 24.42, 24.49, 24.605
+        elsif spacing_to_depth_ratio <= 0.05
+          gfnc_coeff = 2.679, 3.023, 3.319, 3.676, 4.037, 4.653, 5.634, 6.61, 8.44, 9.664, 10.589, 11.936, 12.899, 15.086, 17.041, 17.575, 18.058, 18.53, 18.9, 19.218, 19.496, 19.733, 19.91, 20.113, 20.252, 20.32, 20.431
+        elsif spacing_to_depth_ratio <= 0.1
+          gfnc_coeff = 2.679, 3.023, 3.318, 3.664, 3.962, 4.315, 4.723, 5.048, 5.904, 6.584, 7.151, 8.062, 8.764, 10.521, 12.281, 12.779, 13.246, 13.694, 14.054, 14.36, 14.629, 14.859, 15.03, 15.226, 15.36, 15.425, 15.531
+        else
+          gfnc_coeff = 2.679, 3.023, 3.318, 3.664, 3.961, 4.307, 4.653, 4.842, 5.331, 5.731, 6.083, 6.683, 7.178, 8.6, 10.054, 10.508, 10.929, 11.356, 11.711, 12.009, 12.275, 12.5, 12.671, 12.866, 13, 13.064, 13.17
+        end
+      end
+    elsif bore_config == 'u-config'
+      if num_bore_holes == 5
+        if spacing_to_depth_ratio <= 0.02
+          gfnc_coeff = 2.683, 3.057, 3.46, 4.134, 4.902, 6.038, 7.383, 8.503, 9.995, 10.861, 11.467, 12.294, 12.857, 14.098, 15.16, 15.449, 15.712, 15.97, 16.173, 16.349, 16.503, 16.633, 16.731, 16.844, 16.922, 16.96, 17.024
+        elsif spacing_to_depth_ratio <= 0.03
+          gfnc_coeff = 2.679, 3.025, 3.341, 3.789, 4.31, 5.136, 6.219, 7.172, 8.56, 9.387, 9.97, 10.774, 11.328, 12.556, 13.601, 13.889, 14.147, 14.403, 14.604, 14.777, 14.927, 15.056, 15.153, 15.265, 15.341, 15.378, 15.439
+        elsif spacing_to_depth_ratio <= 0.05
+          gfnc_coeff = 2.679, 3.023, 3.319, 3.671, 4.007, 4.51, 5.213, 5.864, 6.998, 7.717, 8.244, 8.993, 9.518, 10.69, 11.73, 12.015, 12.273, 12.525, 12.723, 12.893, 13.043, 13.17, 13.265, 13.374, 13.449, 13.486, 13.546
+        elsif spacing_to_depth_ratio <= 0.1
+          gfnc_coeff = 2.679, 3.023, 3.318, 3.664, 3.962, 4.312, 4.692, 4.969, 5.607, 6.072, 6.444, 7.018, 7.446, 8.474, 9.462, 9.737, 9.995, 10.241, 10.438, 10.606, 10.754, 10.88, 10.975, 11.083, 11.157, 11.193, 11.252
+        else
+          gfnc_coeff = 2.679, 3.023, 3.318, 3.664, 3.961, 4.306, 4.65, 4.838, 5.27, 5.585, 5.843, 6.26, 6.588, 7.486, 8.353, 8.614, 8.854, 9.095, 9.294, 9.46, 9.608, 9.733, 9.828, 9.936, 10.011, 10.047, 10.106
+        end
+      elsif num_bore_holes == 7
+        if spacing_to_depth_ratio <= 0.02
+          gfnc_coeff = 2.683, 3.059, 3.467, 4.164, 4.994, 6.319, 8.011, 9.482, 11.494, 12.679, 13.511, 14.651, 15.427, 17.139, 18.601, 18.999, 19.359, 19.714, 19.992, 20.233, 20.443, 20.621, 20.755, 20.91, 21.017, 21.069, 21.156
+        elsif spacing_to_depth_ratio <= 0.03
+          gfnc_coeff = 2.679, 3.025, 3.342, 3.795, 4.329, 5.214, 6.465, 7.635, 9.435, 10.54, 11.327, 12.421, 13.178, 14.861, 16.292, 16.685, 17.038, 17.386, 17.661, 17.896, 18.101, 18.276, 18.408, 18.56, 18.663, 18.714, 18.797
+        elsif spacing_to_depth_ratio <= 0.05
+          gfnc_coeff = 2.679, 3.023, 3.319, 3.672, 4.009, 4.519, 5.253, 5.965, 7.304, 8.204, 8.882, 9.866, 10.566, 12.145, 13.555, 13.941, 14.29, 14.631, 14.899, 15.129, 15.331, 15.502, 15.631, 15.778, 15.879, 15.928, 16.009
+        elsif spacing_to_depth_ratio <= 0.1
+          gfnc_coeff = 2.679, 3.023, 3.318, 3.664, 3.962, 4.312, 4.694, 4.975, 5.629, 6.127, 6.54, 7.207, 7.723, 9.019, 10.314, 10.68, 11.023, 11.352, 11.617, 11.842, 12.04, 12.209, 12.335, 12.48, 12.579, 12.627, 12.705
+        else
+          gfnc_coeff = 2.679, 3.023, 3.318, 3.664, 3.961, 4.306, 4.65, 4.838, 5.275, 5.595, 5.861, 6.304, 6.665, 7.709, 8.785, 9.121, 9.434, 9.749, 10.013, 10.233, 10.43, 10.597, 10.723, 10.868, 10.967, 11.015, 11.094
+        end
+      elsif num_bore_holes == 9
+        if spacing_to_depth_ratio <= 0.02
+          gfnc_coeff = 2.683, 3.061, 3.47, 4.178, 5.039, 6.472, 8.405, 10.147, 12.609, 14.086, 15.131, 16.568, 17.55, 19.72, 21.571, 22.073, 22.529, 22.976, 23.327, 23.632, 23.896, 24.121, 24.29, 24.485, 24.619, 24.684, 24.795
+        elsif spacing_to_depth_ratio <= 0.03
+          gfnc_coeff = 2.679, 3.025, 3.343, 3.798, 4.338, 5.248, 6.588, 7.902, 10.018, 11.355, 12.321, 13.679, 14.625, 16.74, 18.541, 19.036, 19.478, 19.916, 20.261, 20.555, 20.812, 21.031, 21.197, 21.387, 21.517, 21.58, 21.683
+        elsif spacing_to_depth_ratio <= 0.05
+          gfnc_coeff = 2.679, 3.023, 3.319, 3.672, 4.01, 4.524, 5.27, 6.01, 7.467, 8.489, 9.281, 10.452, 11.299, 13.241, 14.995, 15.476, 15.912, 16.337, 16.67, 16.957, 17.208, 17.421, 17.581, 17.764, 17.889, 17.95, 18.05
+        elsif spacing_to_depth_ratio <= 0.1
+          gfnc_coeff = 2.679, 3.023, 3.318, 3.664, 3.962, 4.312, 4.695, 4.977, 5.639, 6.15, 6.583, 7.298, 7.869, 9.356, 10.902, 11.347, 11.766, 12.169, 12.495, 12.772, 13.017, 13.225, 13.381, 13.559, 13.681, 13.74, 13.837
+        else
+          gfnc_coeff = 2.679, 3.023, 3.318, 3.664, 3.961, 4.306, 4.65, 4.838, 5.277, 5.6, 5.87, 6.322, 6.698, 7.823, 9.044, 9.438, 9.809, 10.188, 10.506, 10.774, 11.015, 11.219, 11.374, 11.552, 11.674, 11.733, 11.83
+        end
+      end
+    elsif bore_config == 'open-rectangle'
+      if num_bore_holes == 8
+        if spacing_to_depth_ratio <= 0.02
+          gfnc_coeff = 2.684, 3.066, 3.497, 4.275, 5.229, 6.767, 8.724, 10.417, 12.723, 14.079, 15.03, 16.332, 17.217, 19.17, 20.835, 21.288, 21.698, 22.101, 22.417, 22.692, 22.931, 23.133, 23.286, 23.462, 23.583, 23.642, 23.742
+        elsif spacing_to_depth_ratio <= 0.03
+          gfnc_coeff = 2.679, 3.026, 3.347, 3.821, 4.409, 5.418, 6.87, 8.226, 10.299, 11.565, 12.466, 13.716, 14.58, 16.498, 18.125, 18.572, 18.972, 19.368, 19.679, 19.946, 20.179, 20.376, 20.527, 20.699, 20.816, 20.874, 20.967
+        elsif spacing_to_depth_ratio <= 0.05
+          gfnc_coeff = 2.679, 3.023, 3.319, 3.673, 4.018, 4.564, 5.389, 6.21, 7.763, 8.801, 9.582, 10.709, 11.51, 13.311, 14.912, 15.349, 15.744, 16.13, 16.432, 16.693, 16.921, 17.114, 17.259, 17.426, 17.54, 17.595, 17.686
+        elsif spacing_to_depth_ratio <= 0.1
+          gfnc_coeff = 2.679, 3.023, 3.318, 3.664, 3.962, 4.313, 4.704, 4.999, 5.725, 6.294, 6.771, 7.543, 8.14, 9.629, 11.105, 11.52, 11.908, 12.28, 12.578, 12.831, 13.054, 13.244, 13.386, 13.548, 13.659, 13.712, 13.8
+        else
+          gfnc_coeff = 2.679, 3.023, 3.318, 3.664, 3.961, 4.306, 4.651, 4.839, 5.293, 5.641, 5.938, 6.44, 6.856, 8.062, 9.297, 9.681, 10.036, 10.394, 10.692, 10.941, 11.163, 11.35, 11.492, 11.654, 11.766, 11.819, 11.907
+        end
+      elsif num_bore_holes == 10
+        if spacing_to_depth_ratio <= 0.02
+          gfnc_coeff = 2.684, 3.066, 3.494, 4.262, 5.213, 6.81, 8.965, 10.906, 13.643, 15.283, 16.443, 18.038, 19.126, 21.532, 23.581, 24.138, 24.642, 25.137, 25.525, 25.862, 26.155, 26.403, 26.59, 26.806, 26.955, 27.027, 27.149
+        elsif spacing_to_depth_ratio <= 0.03
+          gfnc_coeff = 2.679, 3.026, 3.346, 3.818, 4.399, 5.4, 6.889, 8.358, 10.713, 12.198, 13.27, 14.776, 15.824, 18.167, 20.158, 20.704, 21.194, 21.677, 22.057, 22.382, 22.666, 22.907, 23.09, 23.3, 23.443, 23.513, 23.627
+        elsif spacing_to_depth_ratio <= 0.05
+          gfnc_coeff = 2.679, 3.023, 3.319, 3.673, 4.018, 4.559, 5.374, 6.193, 7.814, 8.951, 9.831, 11.13, 12.069, 14.219, 16.154, 16.684, 17.164, 17.631, 17.998, 18.314, 18.59, 18.824, 19, 19.201, 19.338, 19.405, 19.515
+        elsif spacing_to_depth_ratio <= 0.1
+          gfnc_coeff = 2.679, 3.023, 3.318, 3.664, 3.962, 4.313, 4.703, 4.996, 5.712, 6.275, 6.755, 7.549, 8.183, 9.832, 11.54, 12.029, 12.49, 12.933, 13.29, 13.594, 13.862, 14.09, 14.26, 14.455, 14.588, 14.652, 14.758
+        else
+          gfnc_coeff = 2.679, 3.023, 3.318, 3.664, 3.961, 4.306, 4.651, 4.839, 5.292, 5.636, 5.928, 6.425, 6.841, 8.089, 9.44, 9.875, 10.284, 10.7, 11.05, 11.344, 11.608, 11.831, 12.001, 12.196, 12.329, 12.393, 12.499
+        end
+      end
+    elsif bore_config == 'rectangle'
+      if num_bore_holes == 4
+        if spacing_to_depth_ratio <= 0.02
+          gfnc_coeff = 2.684, 3.066, 3.493, 4.223, 5.025, 6.131, 7.338, 8.291, 9.533, 10.244, 10.737, 11.409, 11.865, 12.869, 13.73, 13.965, 14.178, 14.388, 14.553, 14.696, 14.821, 14.927, 15.007, 15.099, 15.162, 15.193, 15.245
+        elsif spacing_to_depth_ratio <= 0.03
+          gfnc_coeff = 2.679, 3.026, 3.347, 3.818, 4.383, 5.255, 6.314, 7.188, 8.392, 9.087, 9.571, 10.233, 10.686, 11.685, 12.536, 12.77, 12.98, 13.189, 13.353, 13.494, 13.617, 13.721, 13.801, 13.892, 13.955, 13.985, 14.035
+        elsif spacing_to_depth_ratio <= 0.05
+          gfnc_coeff = 2.679, 3.023, 3.319, 3.673, 4.018, 4.555, 5.313, 5.984, 7.069, 7.717, 8.177, 8.817, 9.258, 10.229, 11.083, 11.316, 11.527, 11.733, 11.895, 12.035, 12.157, 12.261, 12.339, 12.429, 12.491, 12.521, 12.57
+        elsif spacing_to_depth_ratio <= 0.1
+          gfnc_coeff = 2.679, 3.023, 3.318, 3.664, 3.962, 4.313, 4.703, 4.998, 5.69, 6.18, 6.557, 7.115, 7.514, 8.428, 9.27, 9.501, 9.715, 9.92, 10.083, 10.221, 10.343, 10.447, 10.525, 10.614, 10.675, 10.704, 10.753
+        else
+          gfnc_coeff = 2.679, 3.023, 3.318, 3.664, 3.961, 4.306, 4.651, 4.839, 5.293, 5.633, 5.913, 6.355, 6.693, 7.559, 8.343, 8.57, 8.776, 8.979, 9.147, 9.286, 9.409, 9.512, 9.59, 9.68, 9.741, 9.771, 9.819
+        end
+      elsif num_bore_holes == 6
+        if spacing_to_depth_ratio <= 0.02
+          gfnc_coeff = 2.684, 3.074, 3.526, 4.349, 5.308, 6.719, 8.363, 9.72, 11.52, 12.562, 13.289, 14.282, 14.956, 16.441, 17.711, 18.057, 18.371, 18.679, 18.921, 19.132, 19.315, 19.47, 19.587, 19.722, 19.815, 19.861, 19.937
+        elsif spacing_to_depth_ratio <= 0.03
+          gfnc_coeff = 2.679, 3.026, 3.351, 3.847, 4.472, 5.499, 6.844, 8.016, 9.702, 10.701, 11.403, 12.369, 13.032, 14.502, 15.749, 16.093, 16.4, 16.705, 16.945, 17.15, 17.329, 17.482, 17.598, 17.731, 17.822, 17.866, 17.938
+        elsif spacing_to_depth_ratio <= 0.05
+          gfnc_coeff = 2.679, 3.023, 3.319, 3.675, 4.028, 4.605, 5.471, 6.283, 7.688, 8.567, 9.207, 10.112, 10.744, 12.149, 13.389, 13.727, 14.033, 14.332, 14.567, 14.769, 14.946, 15.096, 15.21, 15.339, 15.428, 15.471, 15.542
+        elsif spacing_to_depth_ratio <= 0.1
+          gfnc_coeff = 2.679, 3.023, 3.318, 3.664, 3.962, 4.314, 4.714, 5.024, 5.798, 6.378, 6.841, 7.553, 8.079, 9.327, 10.512, 10.84, 11.145, 11.437, 11.671, 11.869, 12.044, 12.192, 12.303, 12.431, 12.518, 12.56, 12.629
+        else
+          gfnc_coeff = 2.679, 3.023, 3.318, 3.664, 3.961, 4.307, 4.652, 4.841, 5.313, 5.684, 5.999, 6.517, 6.927, 8.034, 9.087, 9.401, 9.688, 9.974, 10.21, 10.408, 10.583, 10.73, 10.841, 10.969, 11.056, 11.098, 11.167
+        end
+      elsif num_bore_holes == 8
+        if spacing_to_depth_ratio <= 0.02
+          gfnc_coeff = 2.685, 3.078, 3.543, 4.414, 5.459, 7.06, 9.021, 10.701, 12.991, 14.34, 15.287, 16.586, 17.471, 19.423, 21.091, 21.545, 21.956, 22.36, 22.677, 22.953, 23.192, 23.395, 23.548, 23.725, 23.847, 23.906, 24.006
+        elsif spacing_to_depth_ratio <= 0.03
+          gfnc_coeff = 2.679, 3.027, 3.354, 3.862, 4.517, 5.627, 7.142, 8.525, 10.589, 11.846, 12.741, 13.986, 14.847, 16.762, 18.391, 18.839, 19.24, 19.637, 19.95, 20.217, 20.45, 20.649, 20.8, 20.973, 21.091, 21.148, 21.242
+        elsif spacing_to_depth_ratio <= 0.05
+          gfnc_coeff = 2.679, 3.023, 3.319, 3.675, 4.033, 4.63, 5.553, 6.444, 8.051, 9.096, 9.874, 10.995, 11.79, 13.583, 15.182, 15.619, 16.016, 16.402, 16.705, 16.967, 17.195, 17.389, 17.535, 17.702, 17.817, 17.873, 17.964
+        elsif spacing_to_depth_ratio <= 0.1
+          gfnc_coeff = 2.679, 3.023, 3.318, 3.664, 3.962, 4.315, 4.719, 5.038, 5.852, 6.48, 6.993, 7.799, 8.409, 9.902, 11.371, 11.784, 12.17, 12.541, 12.839, 13.092, 13.315, 13.505, 13.647, 13.81, 13.921, 13.975, 14.063
+        else
+          gfnc_coeff = 2.679, 3.023, 3.318, 3.664, 3.961, 4.307, 4.653, 4.842, 5.323, 5.71, 6.042, 6.6, 7.05, 8.306, 9.552, 9.935, 10.288, 10.644, 10.94, 11.188, 11.409, 11.596, 11.738, 11.9, 12.011, 12.065, 12.153
+        end
+      elsif num_bore_holes == 9
+        if spacing_to_depth_ratio <= 0.02
+          gfnc_coeff = 2.685, 3.082, 3.561, 4.49, 5.635, 7.436, 9.672, 11.59, 14.193, 15.721, 16.791, 18.256, 19.252, 21.447, 23.318, 23.826, 24.287, 24.74, 25.095, 25.404, 25.672, 25.899, 26.071, 26.269, 26.405, 26.471, 26.583
+        elsif spacing_to_depth_ratio <= 0.03
+          gfnc_coeff = 2.679, 3.027, 3.357, 3.879, 4.57, 5.781, 7.488, 9.052, 11.408, 12.84, 13.855, 15.263, 16.235, 18.39, 20.216, 20.717, 21.166, 21.61, 21.959, 22.257, 22.519, 22.74, 22.909, 23.102, 23.234, 23.298, 23.403
+        elsif spacing_to_depth_ratio <= 0.05
+          gfnc_coeff = 2.679, 3.023, 3.319, 3.676, 4.039, 4.659, 5.65, 6.633, 8.447, 9.638, 10.525, 11.802, 12.705, 14.731, 16.525, 17.014, 17.456, 17.887, 18.225, 18.516, 18.77, 18.986, 19.148, 19.334, 19.461, 19.523, 19.625
+        elsif spacing_to_depth_ratio <= 0.1
+          gfnc_coeff = 2.679, 3.023, 3.318, 3.664, 3.962, 4.316, 4.725, 5.052, 5.917, 6.603, 7.173, 8.08, 8.772, 10.47, 12.131, 12.596, 13.029, 13.443, 13.775, 14.057, 14.304, 14.515, 14.673, 14.852, 14.975, 15.035, 15.132
+        else
+          gfnc_coeff = 2.679, 3.023, 3.318, 3.664, 3.961, 4.307, 4.653, 4.842, 5.334, 5.739, 6.094, 6.7, 7.198, 8.611, 10.023, 10.456, 10.855, 11.256, 11.588, 11.866, 12.112, 12.32, 12.477, 12.656, 12.779, 12.839, 12.935
+        end
+      elsif num_bore_holes == 10
+        if spacing_to_depth_ratio <= 0.02
+          gfnc_coeff = 2.685, 3.08, 3.553, 4.453, 5.552, 7.282, 9.472, 11.405, 14.111, 15.737, 16.888, 18.476, 19.562, 21.966, 24.021, 24.579, 25.086, 25.583, 25.973, 26.311, 26.606, 26.855, 27.043, 27.26, 27.409, 27.482, 27.605
+        elsif spacing_to_depth_ratio <= 0.03
+          gfnc_coeff = 2.679, 3.027, 3.355, 3.871, 4.545, 5.706, 7.332, 8.863, 11.218, 12.688, 13.749, 15.242, 16.284, 18.618, 20.613, 21.161, 21.652, 22.138, 22.521, 22.847, 23.133, 23.376, 23.56, 23.771, 23.915, 23.985, 24.1
+        elsif spacing_to_depth_ratio <= 0.05
+          gfnc_coeff = 2.679, 3.023, 3.319, 3.676, 4.036, 4.645, 5.603, 6.543, 8.285, 9.449, 10.332, 11.623, 12.553, 14.682, 16.613, 17.143, 17.624, 18.094, 18.462, 18.78, 19.057, 19.293, 19.47, 19.673, 19.811, 19.879, 19.989
+        elsif spacing_to_depth_ratio <= 0.1
+          gfnc_coeff = 2.679, 3.023, 3.318, 3.664, 3.962, 4.315, 4.722, 5.045, 5.885, 6.543, 7.086, 7.954, 8.621, 10.291, 11.988, 12.473, 12.931, 13.371, 13.727, 14.03, 14.299, 14.527, 14.698, 14.894, 15.027, 15.092, 15.199
+        else
+          gfnc_coeff = 2.679, 3.023, 3.318, 3.664, 3.961, 4.307, 4.653, 4.842, 5.329, 5.725, 6.069, 6.651, 7.126, 8.478, 9.863, 10.298, 10.704, 11.117, 11.463, 11.755, 12.016, 12.239, 12.407, 12.602, 12.735, 12.8, 12.906
+        end
+      end
+    end
+    return gfnc_coeff
   end
 
   def self.calculate_average_r_value(surfaces)
@@ -3007,7 +3220,7 @@
                 :Cool_Capacity, :Cool_Capacity_Sens, :Cool_Airflow,
                 :Heat_Load, :Heat_Load_Supp, :Heat_Capacity, :Heat_Capacity_Supp,
                 :Heat_Airflow, :Heat_Airflow_Supp,
-                :GSHP_Loop_flow, :GSHP_Bore_Holes, :GSHP_Bore_Depth, :GSHP_G_Functions, :GSHP_Bore_Config)
+                :GSHP_Loop_flow, :GSHP_Bore_Holes, :GSHP_Bore_Depth, :GSHP_G_Functions)
 end
 
 class Numeric
