--- conflicted
+++ resolved
@@ -3475,24 +3475,8 @@
 class HVACSizingValues
   def initialize
   end
-<<<<<<< HEAD
   attr_accessor(:Cool_Load_Sens, :Cool_Load_Lat, :Cool_Load_Tot, :Cool_Capacity, :Cool_Capacity_Sens, :Cool_Airflow, :Cool_Airflow_isdefaulted,
                 :Heat_Load, :Heat_Load_Supp, :Heat_Capacity, :Heat_Capacity_Supp, :Heat_Airflow, :Heat_Airflow_isdefaulted,
                 :GSHP_Loop_flow, :GSHP_Bore_Holes, :GSHP_Bore_Depth, :GSHP_G_Functions, :GSHP_Bore_Config,
                 :Adjusted_Fan_Watts_Per_CFM)
-end
-
-class Numeric
-  def deg2rad
-    self * Math::PI / 180
-  end
-
-  def rad2deg
-    self * 180 / Math::PI
-  end
-=======
-  attr_accessor(:Cool_Load_Sens, :Cool_Load_Lat, :Cool_Load_Tot, :Cool_Capacity, :Cool_Capacity_Sens, :Cool_Airflow,
-                :Heat_Load, :Heat_Load_Supp, :Heat_Capacity, :Heat_Capacity_Supp, :Heat_Airflow,
-                :GSHP_Loop_flow, :GSHP_Bore_Holes, :GSHP_Bore_Depth, :GSHP_G_Functions, :GSHP_Bore_Config)
->>>>>>> c0cf5de8
 end