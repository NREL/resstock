--- conflicted
+++ resolved
@@ -4683,8 +4683,6 @@
 			</xs:extension>
 		</xs:simpleContent>
 	</xs:complexType>
-<<<<<<< HEAD
-=======
 	<xs:simpleType name="PVSystemMaxPowerOutput_simple">
 		<xs:restriction base="Power_simple"/>
 	</xs:simpleType>
@@ -4718,7 +4716,6 @@
 			</xs:extension>
 		</xs:simpleContent>
 	</xs:complexType>
->>>>>>> c69cb9f7
 	<xs:simpleType name="DataScope">
 		<xs:restriction base="xs:string">
 			<xs:enumeration value="single unit"/>
