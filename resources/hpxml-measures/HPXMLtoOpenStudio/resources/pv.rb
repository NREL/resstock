# frozen_string_literal: true

class PV
  def self.apply(model, nbeds, pv_system, unit_multiplier)
    obj_name = pv_system.id

    # Apply unit multiplier
    max_power = pv_system.max_power_output * unit_multiplier

    if pv_system.is_shared_system
      # Apportion to single dwelling unit by # bedrooms
      fail if pv_system.number_of_bedrooms_served.to_f <= nbeds.to_f # EPvalidator.xml should prevent this

<<<<<<< HEAD
      # FIXME: Need to address number of bedrooms served?
=======
>>>>>>> 39161936
      max_power = max_power * nbeds.to_f / pv_system.number_of_bedrooms_served.to_f
    end

    elcds = model.getElectricLoadCenterDistributions
    if elcds.empty?
      elcd = OpenStudio::Model::ElectricLoadCenterDistribution.new(model)
      elcd.setName('PVSystem elec load center dist')

      ipvwatts = OpenStudio::Model::ElectricLoadCenterInverterPVWatts.new(model)
      ipvwatts.setName('PVSystem inverter')
      ipvwatts.setInverterEfficiency(pv_system.inverter.inverter_efficiency)

      elcd.setInverter(ipvwatts)
    else
      elcd = elcds[0]
    end

    gpvwatts = OpenStudio::Model::GeneratorPVWatts.new(model, max_power)
    gpvwatts.setName("#{obj_name} generator")
    gpvwatts.setSystemLosses(pv_system.system_losses_fraction)
    gpvwatts.setTiltAngle(pv_system.array_tilt)
    gpvwatts.setAzimuthAngle(pv_system.array_azimuth)
    if (pv_system.tracking == HPXML::PVTrackingTypeFixed) && (pv_system.location == HPXML::LocationRoof)
      gpvwatts.setArrayType('FixedRoofMounted')
    elsif (pv_system.tracking == HPXML::PVTrackingTypeFixed) && (pv_system.location == HPXML::LocationGround)
      gpvwatts.setArrayType('FixedOpenRack')
    elsif pv_system.tracking == HPXML::PVTrackingType1Axis
      gpvwatts.setArrayType('OneAxis')
    elsif pv_system.tracking == HPXML::PVTrackingType1AxisBacktracked
      gpvwatts.setArrayType('OneAxisBacktracking')
    elsif pv_system.tracking == HPXML::PVTrackingType2Axis
      gpvwatts.setArrayType('TwoAxis')
    end
    if pv_system.module_type == HPXML::PVModuleTypeStandard
      gpvwatts.setModuleType('Standard')
    elsif pv_system.module_type == HPXML::PVModuleTypePremium
      gpvwatts.setModuleType('Premium')
    elsif pv_system.module_type == HPXML::PVModuleTypeThinFilm
      gpvwatts.setModuleType('ThinFilm')
    end

    elcd.addGenerator(gpvwatts)
  end

  def self.calc_module_power_from_year(year_modules_manufactured)
    # Calculation from HEScore
    return 13.3 * year_modules_manufactured - 26494.0 # W/panel
  end

  def self.calc_losses_fraction_from_year(year_modules_manufactured, default_loss_fraction)
    # Calculation from HEScore
    age = Time.new.year - year_modules_manufactured
    age_losses = 1.0 - 0.995**Float(age)
    losses_fraction = 1.0 - (1.0 - default_loss_fraction) * (1.0 - age_losses)
    return losses_fraction
  end

  def self.get_default_inv_eff()
    return 0.96 # PVWatts default inverter efficiency
  end

  def self.get_default_system_losses(year_modules_manufactured = nil)
    default_loss_fraction = 0.14 # PVWatts default system losses
    if not year_modules_manufactured.nil?
      return calc_losses_fraction_from_year(year_modules_manufactured, default_loss_fraction)
    else
      return default_loss_fraction
    end
  end
end<|MERGE_RESOLUTION|>--- conflicted
+++ resolved
@@ -11,10 +11,6 @@
       # Apportion to single dwelling unit by # bedrooms
       fail if pv_system.number_of_bedrooms_served.to_f <= nbeds.to_f # EPvalidator.xml should prevent this
 
-<<<<<<< HEAD
-      # FIXME: Need to address number of bedrooms served?
-=======
->>>>>>> 39161936
       max_power = max_power * nbeds.to_f / pv_system.number_of_bedrooms_served.to_f
     end
 
