--- conflicted
+++ resolved
@@ -24,6 +24,7 @@
     apply_rim_joists(hpxml)
     apply_walls(hpxml)
     apply_foundation_walls(hpxml)
+    apply_frame_floors(hpxml)
     apply_slabs(hpxml)
     apply_windows(hpxml)
     apply_skylights(hpxml)
@@ -304,6 +305,19 @@
         roof.solar_absorptance = Constructions.get_default_roof_solar_absorptance(roof.roof_type, roof.roof_color)
         roof.solar_absorptance_isdefaulted = true
       end
+      if roof.interior_finish_type.nil?
+        if [HPXML::LocationLivingSpace, HPXML::LocationBasementConditioned].include? roof.interior_adjacent_to
+          roof.interior_finish_type = HPXML::InteriorFinishGypsumBoard
+        else
+          roof.interior_finish_type = HPXML::InteriorFinishNone
+        end
+        roof.interior_finish_type_isdefaulted = true
+      end
+      next unless roof.interior_finish_thickness.nil?
+      if roof.interior_finish_type != HPXML::InteriorFinishNone
+        roof.interior_finish_thickness = 0.5
+        roof.interior_finish_thickness_isdefaulted = true
+      end
     end
   end
 
@@ -335,13 +349,6 @@
 
   def self.apply_walls(hpxml)
     hpxml.walls.each do |wall|
-<<<<<<< HEAD
-      next unless wall.is_exterior
-
-      if wall.emittance.nil?
-        wall.emittance = 0.90
-        wall.emittance_isdefaulted = true
-=======
       if wall.is_exterior
         if wall.emittance.nil?
           wall.emittance = 0.90
@@ -370,18 +377,11 @@
           wall.interior_finish_type = HPXML::InteriorFinishNone
         end
         wall.interior_finish_type_isdefaulted = true
->>>>>>> 97b772af
-      end
-      if wall.siding.nil?
-        wall.siding = HPXML::SidingTypeWood
-        wall.siding_isdefaulted = true
-      end
-      if wall.color.nil?
-        wall.color = Constructions.get_default_wall_color(wall.solar_absorptance)
-        wall.color_isdefaulted = true
-      elsif wall.solar_absorptance.nil?
-        wall.solar_absorptance = Constructions.get_default_wall_solar_absorptance(wall.color)
-        wall.solar_absorptance_isdefaulted = true
+      end
+      next unless wall.interior_finish_thickness.nil?
+      if wall.interior_finish_type != HPXML::InteriorFinishNone
+        wall.interior_finish_thickness = 0.5
+        wall.interior_finish_thickness_isdefaulted = true
       end
     end
   end
@@ -391,6 +391,39 @@
       if foundation_wall.thickness.nil?
         foundation_wall.thickness = 8.0
         foundation_wall.thickness_isdefaulted = true
+      end
+      if foundation_wall.interior_finish_type.nil?
+        if [HPXML::LocationLivingSpace, HPXML::LocationBasementConditioned].include? foundation_wall.interior_adjacent_to
+          foundation_wall.interior_finish_type = HPXML::InteriorFinishGypsumBoard
+        else
+          foundation_wall.interior_finish_type = HPXML::InteriorFinishNone
+        end
+        foundation_wall.interior_finish_type_isdefaulted = true
+      end
+      next unless foundation_wall.interior_finish_thickness.nil?
+      if foundation_wall.interior_finish_type != HPXML::InteriorFinishNone
+        foundation_wall.interior_finish_thickness = 0.5
+        foundation_wall.interior_finish_thickness_isdefaulted = true
+      end
+    end
+  end
+
+  def self.apply_frame_floors(hpxml)
+    hpxml.frame_floors.each do |frame_floor|
+      if frame_floor.interior_finish_type.nil?
+        if frame_floor.is_floor
+          frame_floor.interior_finish_type = HPXML::InteriorFinishNone
+        elsif [HPXML::LocationLivingSpace, HPXML::LocationBasementConditioned].include? frame_floor.interior_adjacent_to
+          frame_floor.interior_finish_type = HPXML::InteriorFinishGypsumBoard
+        else
+          frame_floor.interior_finish_type = HPXML::InteriorFinishNone
+        end
+        frame_floor.interior_finish_type_isdefaulted = true
+      end
+      next unless frame_floor.interior_finish_thickness.nil?
+      if frame_floor.interior_finish_type != HPXML::InteriorFinishNone
+        frame_floor.interior_finish_thickness = 0.5
+        frame_floor.interior_finish_thickness_isdefaulted = true
       end
     end
   end
@@ -664,14 +697,6 @@
     mini_split_ductless_watts_per_cfm = 0.07 # W/cfm
     mini_split_ducted_watts_per_cfm = 0.18 # W/cfm
     hpxml.heating_systems.each do |heating_system|
-      if heating_system.modulating.nil?
-        heating_system.modulating = false
-        heating_system.modulating_isdefaulted = true
-      end
-      if heating_system.dual_source.nil?
-        heating_system.dual_source = false
-        heating_system.dual_source_isdefaulted = true
-      end
       if [HPXML::HVACTypeFurnace].include? heating_system.heating_system_type
         if heating_system.fan_watts_per_cfm.nil?
           if heating_system.distribution_system.air_type == HPXML::AirTypeGravity
@@ -700,14 +725,6 @@
       end
     end
     hpxml.cooling_systems.each do |cooling_system|
-      if cooling_system.modulating.nil?
-        cooling_system.modulating = false
-        cooling_system.modulating_isdefaulted = true
-      end
-      if cooling_system.dual_source.nil?
-        cooling_system.dual_source = false
-        cooling_system.dual_source_isdefaulted = true
-      end
       next unless cooling_system.fan_watts_per_cfm.nil?
 
       if (not cooling_system.attached_heating_system.nil?) && (not cooling_system.attached_heating_system.fan_watts_per_cfm.nil?)
@@ -732,26 +749,6 @@
       end
     end
     hpxml.heat_pumps.each do |heat_pump|
-      if heat_pump.modulating.nil?
-        heat_pump.modulating = false
-        heat_pump.modulating_isdefaulted = true
-      end
-      if heat_pump.dual_source.nil?
-        heat_pump.dual_source = false
-        heat_pump.dual_source_isdefaulted = true
-      end
-      if heat_pump.ihp_grid_ac.nil?
-        heat_pump.ihp_grid_ac = false
-        heat_pump.ihp_grid_ac_isdefaulted = true
-      end
-      if heat_pump.ihp_ice_storage.nil?
-        heat_pump.ihp_ice_storage = false
-        heat_pump.ihp_ice_storage_isdefaulted = true
-      end
-      if heat_pump.ihp_pcm_storage.nil?
-        heat_pump.ihp_pcm_storage = false
-        heat_pump.ihp_pcm_storage_isdefaulted = true
-      end
       next unless heat_pump.fan_watts_per_cfm.nil?
 
       if [HPXML::HVACTypeHeatPumpAirToAir].include? heat_pump.heat_pump_type
@@ -781,7 +778,6 @@
     # Detailed HVAC performance
     hpxml.cooling_systems.each do |cooling_system|
       clg_ap = cooling_system.additional_properties
-      HVAC.set_demand_flexibility(cooling_system)
       if [HPXML::HVACTypeCentralAirConditioner].include? cooling_system.cooling_system_type
         # Note: We use HP cooling curve so that a central AC behaves the same.
         HVAC.set_num_speeds(cooling_system)
@@ -821,7 +817,6 @@
     end
     hpxml.heating_systems.each do |heating_system|
       htg_ap = heating_system.additional_properties
-      HVAC.set_demand_flexibility(heating_system)
       next unless [HPXML::HVACTypeStove,
                    HPXML::HVACTypePortableHeater,
                    HPXML::HVACTypeFixedHeater,
@@ -832,7 +827,6 @@
     end
     hpxml.heat_pumps.each do |heat_pump|
       hp_ap = heat_pump.additional_properties
-      HVAC.set_demand_flexibility(heat_pump)
       if [HPXML::HVACTypeHeatPumpAirToAir].include? heat_pump.heat_pump_type
         HVAC.set_num_speeds(heat_pump)
         HVAC.set_fan_power_rated(heat_pump)
