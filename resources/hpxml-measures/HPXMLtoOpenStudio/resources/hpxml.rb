# frozen_string_literal: true

'''
Example Usage:

-----------------
Reading from file
-----------------

hpxml = HPXML.new(hpxml_path: ...)

# Singleton elements
puts hpxml.building_construction.number_of_bedrooms

# Array elements
hpxml.walls.each do |wall|
  wall.windows.each do |window|
    puts window.area
  end
end

---------------------
Creating from scratch
---------------------

hpxml = HPXML.new()

# Singleton elements
hpxml.building_construction.number_of_bedrooms = 3
hpxml.building_construction.conditioned_floor_area = 2400

# Array elements
hpxml.walls.clear
hpxml.walls.add(id: "WallNorth", area: 500)
hpxml.walls.add(id: "WallSouth", area: 500)
hpxml.walls.add
hpxml.walls[-1].id = "WallEastWest"
hpxml.walls[-1].area = 1000

# Write file
XMLHelper.write_file(hpxml.to_oga, "out.xml")

'''

require_relative 'version'
require 'ostruct'

# FUTURE: Remove all idref attributes, make object attributes instead
#         E.g., in class Window, :wall_idref => :wall

class HPXML < Object
  HPXML_ATTRS = [:header, :site, :neighbor_buildings, :building_occupancy, :building_construction,
                 :climate_and_risk_zones, :air_infiltration_measurements, :attics, :foundations,
                 :roofs, :rim_joists, :walls, :foundation_walls, :frame_floors, :slabs, :windows,
                 :skylights, :doors, :partition_wall_mass, :furniture_mass, :heating_systems,
                 :cooling_systems, :heat_pumps, :hvac_plant, :hvac_controls, :hvac_distributions,
                 :ventilation_fans, :water_heating_systems, :hot_water_distributions, :water_fixtures,
                 :water_heating, :solar_thermal_systems, :pv_systems, :generators, :batteries,
                 :clothes_washers, :clothes_dryers, :dishwashers, :refrigerators,
                 :freezers, :dehumidifiers, :cooking_ranges, :ovens, :lighting_groups, :lighting,
                 :ceiling_fans, :pools, :hot_tubs, :plug_loads, :fuel_loads]
  attr_reader(*HPXML_ATTRS, :doc, :errors, :warnings, :hpxml_path)

  # Constants
  # FUTURE: Move some of these to within child classes (e.g., HPXML::Attic class)
  AirTypeFanCoil = 'fan coil'
  AirTypeGravity = 'gravity'
  AirTypeHighVelocity = 'high velocity'
  AirTypeRegularVelocity = 'regular velocity'
  AtticTypeBelowApartment = 'BelowApartment'
  AtticTypeCathedral = 'CathedralCeiling'
  AtticTypeConditioned = 'ConditionedAttic'
  AtticTypeFlatRoof = 'FlatRoof'
  AtticTypeUnvented = 'UnventedAttic'
  AtticTypeVented = 'VentedAttic'
  AtticWallTypeGable = 'gable'
  BatteryTypeLithiumIon = 'Li-ion'
  BatteryLifetimeModelNone = 'None'
  BatteryLifetimeModelKandlerSmith = 'KandlerSmith'
  CertificationEnergyStar = 'Energy Star'
  ClothesDryerControlTypeMoisture = 'moisture'
  ClothesDryerControlTypeTimer = 'timer'
  ColorDark = 'dark'
  ColorLight = 'light'
  ColorMedium = 'medium'
  ColorMediumDark = 'medium dark'
  ColorReflective = 'reflective'
  DehumidifierTypePortable = 'portable'
  DehumidifierTypeWholeHome = 'whole-home'
  DHWRecirControlTypeManual = 'manual demand control'
  DHWRecirControlTypeNone = 'no control'
  DHWRecirControlTypeSensor = 'presence sensor demand control'
  DHWRecirControlTypeTemperature = 'temperature'
  DHWRecirControlTypeTimer = 'timer'
  DHWDistTypeRecirc = 'Recirculation'
  DHWDistTypeStandard = 'Standard'
  DuctInsulationMaterialUnknown = 'Unknown'
  DuctInsulationMaterialNone = 'None'
  DuctLeakageTotal = 'total'
  DuctLeakageToOutside = 'to outside'
  DuctTypeReturn = 'return'
  DuctTypeSupply = 'supply'
  DWHRFacilitiesConnectedAll = 'all'
  DWHRFacilitiesConnectedOne = 'one'
  ExteriorShadingTypeSolarScreens = 'solar screens'
  FoundationTypeAboveApartment = 'AboveApartment'
  FoundationTypeAmbient = 'Ambient'
  FoundationTypeBasementConditioned = 'ConditionedBasement'
  FoundationTypeBasementUnconditioned = 'UnconditionedBasement'
  FoundationTypeCrawlspaceConditioned = 'ConditionedCrawlspace'
  FoundationTypeCrawlspaceUnvented = 'UnventedCrawlspace'
  FoundationTypeCrawlspaceVented = 'VentedCrawlspace'
  FoundationTypeSlab = 'SlabOnGrade'
  FoundationWallTypeConcreteBlock = 'concrete block'
  FoundationWallTypeConcreteBlockFoamCore = 'concrete block foam core'
  FoundationWallTypeConcreteBlockPerliteCore = 'concrete block perlite core'
  FoundationWallTypeConcreteBlockSolidCore = 'concrete block solid core'
  FoundationWallTypeConcreteBlockVermiculiteCore = 'concrete block vermiculite core'
  FoundationWallTypeDoubleBrick = 'double brick'
  FoundationWallTypeSolidConcrete = 'solid concrete'
  FoundationWallTypeWood = 'wood'
  FrameFloorOtherSpaceAbove = 'above'
  FrameFloorOtherSpaceBelow = 'below'
  FuelLoadTypeGrill = 'grill'
  FuelLoadTypeLighting = 'lighting'
  FuelLoadTypeFireplace = 'fireplace'
  FuelTypeCoal = 'coal'
  FuelTypeCoalAnthracite = 'anthracite coal'
  FuelTypeCoalBituminous = 'bituminous coal'
  FuelTypeCoke = 'coke'
  FuelTypeDiesel = 'diesel'
  FuelTypeElectricity = 'electricity'
  FuelTypeKerosene = 'kerosene'
  FuelTypeNaturalGas = 'natural gas'
  FuelTypeOil = 'fuel oil'
  FuelTypeOil1 = 'fuel oil 1'
  FuelTypeOil2 = 'fuel oil 2'
  FuelTypeOil4 = 'fuel oil 4'
  FuelTypeOil5or6 = 'fuel oil 5/6'
  FuelTypePropane = 'propane'
  FuelTypeWoodCord = 'wood'
  FuelTypeWoodPellets = 'wood pellets'
  FurnitureMassTypeLightWeight = 'light-weight'
  FurnitureMassTypeHeavyWeight = 'heavy-weight'
  HeaterTypeElectricResistance = 'electric resistance'
  HeaterTypeGas = 'gas fired'
  HeaterTypeHeatPump = 'heat pump'
  HeatPumpBackupTypeIntegrated = 'integrated'
  HeatPumpBackupTypeSeparate = 'separate'
  HVACCompressorTypeSingleStage = 'single stage'
  HVACCompressorTypeTwoStage = 'two stage'
  HVACCompressorTypeVariableSpeed = 'variable speed'
  HVACControlTypeManual = 'manual thermostat'
  HVACControlTypeProgrammable = 'programmable thermostat'
  HVACDistributionTypeAir = 'AirDistribution'
  HVACDistributionTypeDSE = 'DSE'
  HVACDistributionTypeHydronic = 'HydronicDistribution'
  HVACTypeBoiler = 'Boiler'
  HVACTypeCentralAirConditioner = 'central air conditioner'
  HVACTypeChiller = 'chiller'
  HVACTypeCoolingTower = 'cooling tower'
  HVACTypeElectricResistance = 'ElectricResistance'
  HVACTypeEvaporativeCooler = 'evaporative cooler'
  HVACTypeFireplace = 'Fireplace'
  HVACTypeFixedHeater = 'FixedHeater'
  HVACTypeFloorFurnace = 'FloorFurnace'
  HVACTypeFurnace = 'Furnace'
  HVACTypePTACHeating = 'PackagedTerminalAirConditionerHeating'
  HVACTypeHeatPumpAirToAir = 'air-to-air'
  HVACTypeHeatPumpGroundToAir = 'ground-to-air'
  HVACTypeHeatPumpMiniSplit = 'mini-split'
  HVACTypeHeatPumpWaterLoopToAir = 'water-loop-to-air'
  HVACTypeHeatPumpPTHP = 'packaged terminal heat pump'
  HVACTypeMiniSplitAirConditioner = 'mini-split'
  HVACTypePortableHeater = 'PortableHeater'
  HVACTypeRoomAirConditioner = 'room air conditioner'
  HVACTypePTAC = 'packaged terminal air conditioner'
  HVACTypeStove = 'Stove'
  HVACTypeWallFurnace = 'WallFurnace'
  HydronicTypeBaseboard = 'baseboard'
  HydronicTypeRadiantCeiling = 'radiant ceiling'
  HydronicTypeRadiantFloor = 'radiant floor'
  HydronicTypeRadiator = 'radiator'
  HydronicTypeWaterLoop = 'water loop'
  InteriorFinishGypsumBoard = 'gypsum board'
  InteriorFinishGypsumCompositeBoard = 'gypsum composite board'
  InteriorFinishNone = 'none'
  InteriorFinishPlaster = 'plaster'
  InteriorFinishWood = 'wood'
  LeakinessTight = 'tight'
  LeakinessAverage = 'average'
  LightingTypeCFL = 'CompactFluorescent'
  LightingTypeLED = 'LightEmittingDiode'
  LightingTypeLFL = 'FluorescentTube'
  LocationAtticUnconditioned = 'attic - unconditioned'
  LocationAtticUnvented = 'attic - unvented'
  LocationAtticVented = 'attic - vented'
  LocationBasementConditioned = 'basement - conditioned'
  LocationBasementUnconditioned = 'basement - unconditioned'
  LocationBath = 'bath'
  LocationCrawlspaceConditioned = 'crawlspace - conditioned'
  LocationCrawlspaceUnvented = 'crawlspace - unvented'
  LocationCrawlspaceVented = 'crawlspace - vented'
  LocationExterior = 'exterior'
  LocationExteriorWall = 'exterior wall'
  LocationGarage = 'garage'
  LocationGround = 'ground'
  LocationInterior = 'interior'
  LocationKitchen = 'kitchen'
  LocationLivingSpace = 'living space'
  LocationOtherExterior = 'other exterior'
  LocationOtherHousingUnit = 'other housing unit'
  LocationOtherHeatedSpace = 'other heated space'
  LocationOtherMultifamilyBufferSpace = 'other multifamily buffer space'
  LocationOtherNonFreezingSpace = 'other non-freezing space'
  LocationOutside = 'outside'
  LocationRoof = 'roof'
  LocationRoofDeck = 'roof deck'
  LocationUnconditionedSpace = 'unconditioned space'
  LocationUnderSlab = 'under slab'
  MechVentTypeBalanced = 'balanced'
  MechVentTypeCFIS = 'central fan integrated supply'
  MechVentTypeERV = 'energy recovery ventilator'
  MechVentTypeExhaust = 'exhaust only'
  MechVentTypeHRV = 'heat recovery ventilator'
  MechVentTypeSupply = 'supply only'
  OrientationEast = 'east'
  OrientationNorth = 'north'
  OrientationNortheast = 'northeast'
  OrientationNorthwest = 'northwest'
  OrientationSouth = 'south'
  OrientationSoutheast = 'southeast'
  OrientationSouthwest = 'southwest'
  OrientationWest = 'west'
  PlugLoadTypeElectricVehicleCharging = 'electric vehicle charging'
  PlugLoadTypeOther = 'other'
  PlugLoadTypeTelevision = 'TV other'
  PlugLoadTypeWellPump = 'well pump'
  PVModuleTypePremium = 'premium'
  PVModuleTypeStandard = 'standard'
  PVModuleTypeThinFilm = 'thin film'
  PVTrackingTypeFixed = 'fixed'
  PVTrackingType1Axis = '1-axis'
  PVTrackingType1AxisBacktracked = '1-axis backtracked'
  PVTrackingType2Axis = '2-axis'
  ResidentialTypeApartment = 'apartment unit'
  ResidentialTypeManufactured = 'manufactured home'
  ResidentialTypeSFA = 'single-family attached'
  ResidentialTypeSFD = 'single-family detached'
  RoofTypeAsphaltShingles = 'asphalt or fiberglass shingles'
  RoofTypeConcrete = 'concrete'
  RoofTypeCool = 'cool roof'
  RoofTypeClayTile = 'slate or tile shingles'
  RoofTypeEPS = 'expanded polystyrene sheathing'
  RoofTypeMetal = 'metal surfacing'
  RoofTypePlasticRubber = 'plastic/rubber/synthetic sheeting'
  RoofTypeShingles = 'shingles'
  RoofTypeWoodShingles = 'wood shingles or shakes'
  ShieldingExposed = 'exposed'
  ShieldingNormal = 'normal'
  ShieldingWellShielded = 'well-shielded'
  SidingTypeAluminum = 'aluminum siding'
  SidingTypeAsbestos = 'asbestos siding'
  SidingTypeBrick = 'brick veneer'
  SidingTypeCompositeShingle = 'composite shingle siding'
  SidingTypeFiberCement = 'fiber cement siding'
  SidingTypeMasonite = 'masonite siding'
  SidingTypeNone = 'none'
  SidingTypeStucco = 'stucco'
  SidingTypeSyntheticStucco = 'synthetic stucco'
  SidingTypeVinyl = 'vinyl siding'
  SidingTypeWood = 'wood siding'
  SiteTypeUrban = 'urban'
  SiteTypeSuburban = 'suburban'
  SiteTypeRural = 'rural'
  SolarThermalLoopTypeDirect = 'liquid direct'
  SolarThermalLoopTypeIndirect = 'liquid indirect'
  SolarThermalLoopTypeThermosyphon = 'passive thermosyphon'
  SolarThermalSystemType = 'hot water'
  SolarThermalTypeDoubleGlazing = 'double glazing black'
  SolarThermalTypeEvacuatedTube = 'evacuated tube'
  SolarThermalTypeICS = 'integrated collector storage'
  SolarThermalTypeSingleGlazing = 'single glazing black'
  SurroundingsOneSide = 'attached on one side'
  SurroundingsTwoSides = 'attached on two sides'
  SurroundingsThreeSides = 'attached on three sides'
  SurroundingsStandAlone = 'stand-alone'
  TypeNone = 'none'
  TypeUnknown = 'unknown'
  UnitsACH = 'ACH'
  UnitsACHNatural = 'ACHnatural'
  UnitsAFUE = 'AFUE'
  UnitsAh = 'Ah'
  UnitsCFM = 'CFM'
  UnitsCFM25 = 'CFM25'
  UnitsCFM50 = 'CFM50'
  UnitsCOP = 'COP'
  UnitsEER = 'EER'
  UnitsCEER = 'CEER'
  UnitsHSPF = 'HSPF'
  UnitsKwh = 'kWh'
  UnitsKwhPerYear = 'kWh/year'
  UnitsKwhPerDay = 'kWh/day'
  UnitsKwPerTon = 'kW/ton'
  UnitsPercent = 'Percent'
  UnitsSEER = 'SEER'
  UnitsSLA = 'SLA'
  UnitsThermPerYear = 'therm/year'
  VerticalSurroundingsNoAboveOrBelow = 'no units above or below'
  VerticalSurroundingsAboveAndBelow = 'unit above and below'
  VerticalSurroundingsBelow = 'unit below'
  VerticalSurroundingsAbove = 'unit above'
  WallTypeAdobe = 'Adobe'
  WallTypeBrick = 'StructuralBrick'
  WallTypeCMU = 'ConcreteMasonryUnit'
  WallTypeConcrete = 'SolidConcrete'
  WallTypeDoubleWoodStud = 'DoubleWoodStud'
  WallTypeICF = 'InsulatedConcreteForms'
  WallTypeLog = 'LogWall'
  WallTypeSIP = 'StructurallyInsulatedPanel'
  WallTypeSteelStud = 'SteelFrame'
  WallTypeStone = 'Stone'
  WallTypeStrawBale = 'StrawBale'
  WallTypeWoodStud = 'WoodStud'
  WaterFixtureTypeFaucet = 'faucet'
  WaterFixtureTypeShowerhead = 'shower head'
  WaterHeaterTypeCombiStorage = 'space-heating boiler with storage tank'
  WaterHeaterTypeCombiTankless = 'space-heating boiler with tankless coil'
  WaterHeaterTypeHeatPump = 'heat pump water heater'
  WaterHeaterTypeTankless = 'instantaneous water heater'
  WaterHeaterTypeStorage = 'storage water heater'
  WaterHeaterUsageBinVerySmall = 'very small'
  WaterHeaterUsageBinLow = 'low'
  WaterHeaterUsageBinMedium = 'medium'
  WaterHeaterUsageBinHigh = 'high'
  WindowFrameTypeAluminum = 'Aluminum'
  WindowFrameTypeComposite = 'Composite'
  WindowFrameTypeFiberglass = 'Fiberglass'
  WindowFrameTypeMetal = 'Metal'
  WindowFrameTypeVinyl = 'Vinyl'
  WindowFrameTypeWood = 'Wood'
  WindowGasAir = 'air'
  WindowGasArgon = 'argon'
  WindowGasKrypton = 'krypton'
  WindowGasNitrogen = 'nitrogen'
  WindowGasOther = 'other'
  WindowGasXenon = 'xenon'
  WindowGlassTypeClear = 'clear'
  WindowGlassTypeLowE = 'low-e'
  WindowGlassTypeReflective = 'reflective'
  WindowGlassTypeTinted = 'tinted'
  WindowGlassTypeTintedReflective = 'tinted/reflective'
  WindowLayersDoublePane = 'double-pane'
  WindowLayersGlassBlock = 'glass block'
  WindowLayersSinglePane = 'single-pane'
  WindowLayersTriplePane = 'triple-pane'
  WindowClassArchitectural = 'architectural'
  WindowClassCommercial = 'commercial'
  WindowClassHeavyCommercial = 'heavy commercial'
  WindowClassResidential = 'residential'
  WindowClassLightCommercial = 'light commercial'

  def initialize(hpxml_path: nil, schematron_validators: [], collapse_enclosure: true, building_id: nil)
    @doc = nil
    @hpxml_path = hpxml_path
    @errors = []
    @warnings = []

    hpxml = nil
    if not hpxml_path.nil?
      @doc = XMLHelper.parse_file(hpxml_path)

      # Check HPXML version
      hpxml = XMLHelper.get_element(@doc, '/HPXML')
      Version.check_hpxml_version(XMLHelper.get_attribute_value(hpxml, 'schemaVersion'))

      # Validate against Schematron docs
      @errors, @warnings = validate_against_schematron(schematron_validators: schematron_validators)
      return unless @errors.empty?

      # Handle multiple buildings
      if XMLHelper.get_elements(hpxml, 'Building').size > 1
        if building_id.nil?
          @errors << 'Multiple Building elements defined in HPXML file; Building ID argument must be provided.'
          return unless @errors.empty?
        end

        # Discard all Building elements except the one of interest
        XMLHelper.get_elements(hpxml, 'Building').reverse_each do |building|
          next if XMLHelper.get_attribute_value(XMLHelper.get_element(building, 'BuildingID'), 'id') == building_id

          building.remove
        end
        if XMLHelper.get_elements(hpxml, 'Building').size == 0
          @errors << "Could not find Building element with ID '#{building_id}'."
          return unless @errors.empty?
        end
      end
    end

    # Create/populate child objects
    from_oga(hpxml)

    # Check for additional errors (those hard to check via Schematron)
    @errors += check_for_errors()
    return unless @errors.empty?

    # Clean up
    delete_tiny_surfaces()
    delete_adiabatic_subsurfaces()
    if collapse_enclosure
      collapse_enclosure_surfaces()
    end
  end

  def hvac_systems
    return (@heating_systems + @cooling_systems + @heat_pumps)
  end

  def has_location(location)
    # Search for surfaces attached to this location
    (@roofs + @rim_joists + @walls + @foundation_walls + @frame_floors + @slabs).each do |surface|
      return true if surface.interior_adjacent_to == location
      return true if surface.exterior_adjacent_to == location
    end
    return false
  end

  def has_fuel_access
    @site.fuels.each do |fuel|
      if fuel != FuelTypeElectricity
        return true
      end
    end
    return false
  end

  def predominant_heating_fuel
    fuel_fracs = {}
    @heating_systems.each do |heating_system|
      fuel = heating_system.heating_system_fuel
      fuel_fracs[fuel] = 0.0 if fuel_fracs[fuel].nil?
      fuel_fracs[fuel] += heating_system.fraction_heat_load_served.to_f
    end
    @heat_pumps.each do |heat_pump|
      fuel = heat_pump.heat_pump_fuel
      fuel_fracs[fuel] = 0.0 if fuel_fracs[fuel].nil?
      fuel_fracs[fuel] += heat_pump.fraction_heat_load_served.to_f
    end
    return FuelTypeElectricity if fuel_fracs.empty?
    return FuelTypeElectricity if fuel_fracs[FuelTypeElectricity].to_f > 0.5

    # Choose fossil fuel
    fuel_fracs.delete FuelTypeElectricity
    return fuel_fracs.key(fuel_fracs.values.max)
  end

  def predominant_water_heating_fuel
    fuel_fracs = {}
    @water_heating_systems.each do |water_heating_system|
      fuel = water_heating_system.fuel_type
      if fuel.nil? # Combi boiler
        fuel = water_heating_system.related_hvac_system.heating_system_fuel
      end
      fuel_fracs[fuel] = 0.0 if fuel_fracs[fuel].nil?
      fuel_fracs[fuel] += water_heating_system.fraction_dhw_load_served
    end
    return FuelTypeElectricity if fuel_fracs.empty?
    return FuelTypeElectricity if fuel_fracs[FuelTypeElectricity].to_f > 0.5

    # Choose fossil fuel
    fuel_fracs.delete FuelTypeElectricity
    return fuel_fracs.key(fuel_fracs.values.max)
  end

  def fraction_of_windows_operable()
    # Calculates the fraction of windows that are operable.
    # Since we don't have quantity available, we use area as an approximation.
    window_area_total = @windows.map { |w| w.area }.sum(0.0)
    window_area_operable = @windows.map { |w| w.fraction_operable * w.area }.sum(0.0)
    if window_area_total <= 0
      return 0.0
    end

    return window_area_operable / window_area_total
  end

  def primary_hvac_systems()
    return hvac_systems.select { |h| h.primary_system }
  end

  def total_fraction_cool_load_served()
    return @cooling_systems.total_fraction_cool_load_served + @heat_pumps.total_fraction_cool_load_served
  end

  def total_fraction_heat_load_served()
    return @heating_systems.total_fraction_heat_load_served + @heat_pumps.total_fraction_heat_load_served
  end

  def has_walkout_basement()
    has_conditioned_basement = has_location(LocationBasementConditioned)
    ncfl = @building_construction.number_of_conditioned_floors
    ncfl_ag = @building_construction.number_of_conditioned_floors_above_grade
    return (has_conditioned_basement && (ncfl == ncfl_ag))
  end

  def thermal_boundary_wall_areas()
    above_grade_area = 0.0 # Thermal boundary walls not in contact with soil
    below_grade_area = 0.0 # Thermal boundary walls in contact with soil

    (@walls + @rim_joists).each do |wall|
      if wall.is_thermal_boundary
        above_grade_area += wall.area
      end
    end

    @foundation_walls.each do |foundation_wall|
      next unless foundation_wall.is_thermal_boundary

      height = foundation_wall.height
      bg_depth = foundation_wall.depth_below_grade
      above_grade_area += (height - bg_depth) / height * foundation_wall.area
      below_grade_area += bg_depth / height * foundation_wall.area
    end

    return above_grade_area, below_grade_area
  end

  def common_wall_area()
    # Wall area for walls adjacent to Unrated Conditioned Space, not including
    # foundation walls.
    area = 0.0

    (@walls + @rim_joists).each do |wall|
      next unless HPXML::conditioned_locations_this_unit.include? wall.interior_adjacent_to

      if wall.exterior_adjacent_to == HPXML::LocationOtherHousingUnit
        area += wall.area
      elsif wall.exterior_adjacent_to == wall.interior_adjacent_to
        area += wall.area
      end
    end

    return area
  end

  def compartmentalization_boundary_areas()
    # Returns the infiltration compartmentalization boundary areas
    total_area = 0.0 # Total surface area that bounds the Infiltration Volume
    exterior_area = 0.0 # Same as above excluding surfaces attached to garage or other housing units

    # Determine which spaces are within infiltration volume
    spaces_within_infil_volume = HPXML::conditioned_locations_this_unit
    @attics.each do |attic|
      next unless [AtticTypeUnvented].include? attic.attic_type
      next unless attic.within_infiltration_volume

      spaces_within_infil_volume << attic.to_location
    end
    @foundations.each do |foundation|
      next unless [FoundationTypeBasementUnconditioned,
                   FoundationTypeCrawlspaceUnvented].include? foundation.foundation_type
      next unless foundation.within_infiltration_volume

      spaces_within_infil_volume << foundation.to_location
    end

    # Get surfaces bounding infiltration volume
    spaces_within_infil_volume.each do |location|
      (@roofs + @rim_joists + @walls + @foundation_walls + @frame_floors + @slabs).each do |surface|
        is_adiabatic_surface = (surface.interior_adjacent_to == surface.exterior_adjacent_to)
        next unless [surface.interior_adjacent_to,
                     surface.exterior_adjacent_to].include? location

        if not is_adiabatic_surface
          # Exclude surfaces between two different spaces that are both within infiltration volume
          next if spaces_within_infil_volume.include?(surface.interior_adjacent_to) && spaces_within_infil_volume.include?(surface.exterior_adjacent_to)
        end

        # Update Compartmentalization Boundary areas
        total_area += surface.area
        next unless (not [LocationGarage,
                          LocationOtherHousingUnit,
                          LocationOtherHeatedSpace,
                          LocationOtherMultifamilyBufferSpace,
                          LocationOtherNonFreezingSpace].include? surface.exterior_adjacent_to) &&
                    (not is_adiabatic_surface)

        exterior_area += surface.area
      end
    end

    return total_area, exterior_area
  end

  def inferred_infiltration_height(infil_volume)
    # Infiltration height: vertical distance between lowest and highest above-grade points within the pressure boundary.
    # Height is inferred from available HPXML properties.
    # The WithinInfiltrationVolume properties are intentionally ignored for now.
    cfa = @building_construction.conditioned_floor_area

    ncfl_ag = @building_construction.number_of_conditioned_floors_above_grade
    if has_walkout_basement()
      infil_height = ncfl_ag * infil_volume / cfa
    else
      infil_volume -= inferred_conditioned_crawlspace_volume()

      # Calculate maximum above-grade height of conditioned foundation walls
      max_cond_fnd_wall_height_ag = 0.0
      @foundation_walls.each do |foundation_wall|
        next unless foundation_wall.is_exterior && HPXML::conditioned_below_grade_locations.include?(foundation_wall.interior_adjacent_to)

        height_ag = foundation_wall.height - foundation_wall.depth_below_grade
        next unless height_ag > max_cond_fnd_wall_height_ag

        max_cond_fnd_wall_height_ag = height_ag
      end

      # Add assumed rim joist height
      cond_fnd_rim_joist_height = 0
      @rim_joists.each do |rim_joist|
        next unless rim_joist.is_exterior && HPXML::conditioned_below_grade_locations.include?(rim_joist.interior_adjacent_to)

        cond_fnd_rim_joist_height = UnitConversions.convert(9, 'in', 'ft')
      end

      infil_height = ncfl_ag * infil_volume / cfa + max_cond_fnd_wall_height_ag + cond_fnd_rim_joist_height
    end
    return infil_height
  end

  def inferred_conditioned_crawlspace_volume
    if has_location(HPXML::LocationCrawlspaceConditioned)
      conditioned_crawl_area = @slabs.select { |s| s.interior_adjacent_to == HPXML::LocationCrawlspaceConditioned }.map { |s| s.area }.sum
      conditioned_crawl_height = @foundation_walls.select { |w| w.interior_adjacent_to == HPXML::LocationCrawlspaceConditioned }.map { |w| w.height }.max
      return conditioned_crawl_area * conditioned_crawl_height
    end
    return 0.0
  end

  def to_oga()
    @doc = _create_oga_document()
    @header.to_oga(@doc)
    @site.to_oga(@doc)
    @neighbor_buildings.to_oga(@doc)
    @building_occupancy.to_oga(@doc)
    @building_construction.to_oga(@doc)
    @climate_and_risk_zones.to_oga(@doc)
    @air_infiltration_measurements.to_oga(@doc)
    @attics.to_oga(@doc)
    @foundations.to_oga(@doc)
    @roofs.to_oga(@doc)
    @rim_joists.to_oga(@doc)
    @walls.to_oga(@doc)
    @foundation_walls.to_oga(@doc)
    @frame_floors.to_oga(@doc)
    @slabs.to_oga(@doc)
    @windows.to_oga(@doc)
    @skylights.to_oga(@doc)
    @doors.to_oga(@doc)
    @partition_wall_mass.to_oga(@doc)
    @furniture_mass.to_oga(@doc)
    @heating_systems.to_oga(@doc)
    @cooling_systems.to_oga(@doc)
    @heat_pumps.to_oga(@doc)
    @hvac_plant.to_oga(@doc)
    @hvac_controls.to_oga(@doc)
    @hvac_distributions.to_oga(@doc)
    @ventilation_fans.to_oga(@doc)
    @water_heating_systems.to_oga(@doc)
    @hot_water_distributions.to_oga(@doc)
    @water_fixtures.to_oga(@doc)
    @water_heating.to_oga(@doc)
    @solar_thermal_systems.to_oga(@doc)
    @pv_systems.to_oga(@doc)
    @batteries.to_oga(@doc)
    @generators.to_oga(@doc)
    @clothes_washers.to_oga(@doc)
    @clothes_dryers.to_oga(@doc)
    @dishwashers.to_oga(@doc)
    @refrigerators.to_oga(@doc)
    @freezers.to_oga(@doc)
    @dehumidifiers.to_oga(@doc)
    @cooking_ranges.to_oga(@doc)
    @ovens.to_oga(@doc)
    @lighting_groups.to_oga(@doc)
    @ceiling_fans.to_oga(@doc)
    @lighting.to_oga(@doc)
    @pools.to_oga(@doc)
    @hot_tubs.to_oga(@doc)
    @plug_loads.to_oga(@doc)
    @fuel_loads.to_oga(@doc)
    return @doc
  end

  def from_oga(hpxml)
    @header = Header.new(self, hpxml)
    @site = Site.new(self, hpxml)
    @neighbor_buildings = NeighborBuildings.new(self, hpxml)
    @building_occupancy = BuildingOccupancy.new(self, hpxml)
    @building_construction = BuildingConstruction.new(self, hpxml)
    @climate_and_risk_zones = ClimateandRiskZones.new(self, hpxml)
    @air_infiltration_measurements = AirInfiltrationMeasurements.new(self, hpxml)
    @attics = Attics.new(self, hpxml)
    @foundations = Foundations.new(self, hpxml)
    @roofs = Roofs.new(self, hpxml)
    @rim_joists = RimJoists.new(self, hpxml)
    @walls = Walls.new(self, hpxml)
    @foundation_walls = FoundationWalls.new(self, hpxml)
    @frame_floors = FrameFloors.new(self, hpxml)
    @slabs = Slabs.new(self, hpxml)
    @windows = Windows.new(self, hpxml)
    @skylights = Skylights.new(self, hpxml)
    @doors = Doors.new(self, hpxml)
    @partition_wall_mass = PartitionWallMass.new(self, hpxml)
    @furniture_mass = FurnitureMass.new(self, hpxml)
    @heating_systems = HeatingSystems.new(self, hpxml)
    @cooling_systems = CoolingSystems.new(self, hpxml)
    @heat_pumps = HeatPumps.new(self, hpxml)
    @hvac_plant = HVACPlant.new(self, hpxml)
    @hvac_controls = HVACControls.new(self, hpxml)
    @hvac_distributions = HVACDistributions.new(self, hpxml)
    @ventilation_fans = VentilationFans.new(self, hpxml)
    @water_heating_systems = WaterHeatingSystems.new(self, hpxml)
    @hot_water_distributions = HotWaterDistributions.new(self, hpxml)
    @water_fixtures = WaterFixtures.new(self, hpxml)
    @water_heating = WaterHeating.new(self, hpxml)
    @solar_thermal_systems = SolarThermalSystems.new(self, hpxml)
    @pv_systems = PVSystems.new(self, hpxml)
    @batteries = Batteries.new(self, hpxml)
    @generators = Generators.new(self, hpxml)
    @clothes_washers = ClothesWashers.new(self, hpxml)
    @clothes_dryers = ClothesDryers.new(self, hpxml)
    @dishwashers = Dishwashers.new(self, hpxml)
    @refrigerators = Refrigerators.new(self, hpxml)
    @freezers = Freezers.new(self, hpxml)
    @dehumidifiers = Dehumidifiers.new(self, hpxml)
    @cooking_ranges = CookingRanges.new(self, hpxml)
    @ovens = Ovens.new(self, hpxml)
    @lighting_groups = LightingGroups.new(self, hpxml)
    @ceiling_fans = CeilingFans.new(self, hpxml)
    @lighting = Lighting.new(self, hpxml)
    @pools = Pools.new(self, hpxml)
    @hot_tubs = HotTubs.new(self, hpxml)
    @plug_loads = PlugLoads.new(self, hpxml)
    @fuel_loads = FuelLoads.new(self, hpxml)
  end

  # Class to store additional properties on an HPXML object that are not intended
  # to end up in the HPXML file. For example, you can store the OpenStudio::Model::Space
  # object for an appliance.
  class AdditionalProperties < OpenStruct
    def method_missing(meth, *args)
      # Complain if no value has been set rather than just returning nil
      raise NoMethodError, "undefined method '#{meth}' for #{self}" unless meth.to_s.end_with?('=')

      super
    end
  end

  # HPXML Standard Element (e.g., Roof)
  class BaseElement
    attr_accessor(:hpxml_object, :additional_properties)

    def initialize(hpxml_object, oga_element = nil, **kwargs)
      @hpxml_object = hpxml_object
      @additional_properties = AdditionalProperties.new

      # Automatically add :foo_isdefaulted attributes to class
      self.class::ATTRS.each do |attribute|
        next if attribute.to_s.end_with? '_isdefaulted'

        attr = "#{attribute}_isdefaulted".to_sym
        next if self.class::ATTRS.include? attr

        # Add attribute to ATTRS and class
        self.class::ATTRS << attr
        create_attr(attr.to_s) # From https://stackoverflow.com/a/4082937
      end

      if not oga_element.nil?
        # Set values from HPXML Oga element
        from_oga(oga_element)
      else
        # Set values from **kwargs
        kwargs.each do |k, v|
          send(k.to_s + '=', v)
        end
      end
    end

    def create_method(name, &block)
      self.class.send(:define_method, name, &block)
    end

    def create_attr(name)
      create_method("#{name}=".to_sym) { |val| instance_variable_set('@' + name, val) }
      create_method(name.to_sym) { instance_variable_get('@' + name) }
    end

    def to_h
      h = {}
      self.class::ATTRS.each do |attribute|
        h[attribute] = send(attribute)
      end
      return h
    end

    def to_s
      return to_h.to_s
    end

    def nil?
      # Returns true if all attributes are nil
      to_h.each do |k, v|
        next if k.to_s.end_with? '_isdefaulted'
        return false if not v.nil?
      end
      return true
    end
  end

  # HPXML Array Element (e.g., Roofs)
  class BaseArrayElement < Array
    attr_accessor(:hpxml_object, :additional_properties)

    def initialize(hpxml_object, oga_element = nil)
      @hpxml_object = hpxml_object
      @additional_properties = AdditionalProperties.new

      if not oga_element.nil?
        # Set values from HPXML Oga element
        from_oga(oga_element)
      end
    end

    def check_for_errors
      errors = []
      each do |child|
        if not child.respond_to? :check_for_errors
          fail "Need to add 'check_for_errors' method to #{child.class} class."
        end

        errors += child.check_for_errors
      end
      return errors
    end

    def to_oga(doc)
      each do |child|
        child.to_oga(doc)
      end
    end

    def to_s
      return map { |x| x.to_s }
    end
  end

  class Header < BaseElement
    def initialize(hpxml_object, *args)
      @emissions_scenarios = EmissionsScenarios.new(hpxml_object)
      super(hpxml_object, *args)
    end
    ATTRS = [:xml_type, :xml_generated_by, :created_date_and_time, :transaction,
             :software_program_used, :software_program_version, :eri_calculation_version,
<<<<<<< HEAD
             :eri_design, :timestep, :building_id, :event_type, :state_code, :zip_code, :time_zone,
=======
             :eri_design, :timestep, :building_id, :event_type, :state_code, :zip_code,
             :egrid_region, :egrid_subregion, :cambium_region_gea, :time_zone_utc_offset,
>>>>>>> 0628e703
             :sim_begin_month, :sim_begin_day, :sim_end_month, :sim_end_day, :sim_calendar_year,
             :dst_enabled, :dst_begin_month, :dst_begin_day, :dst_end_month, :dst_end_day,
             :use_max_load_for_heat_pumps, :allow_increased_fixed_capacities,
             :apply_ashrae140_assumptions, :energystar_calculation_version, :schedules_filepaths]
    attr_accessor(*ATTRS)
    attr_reader(:emissions_scenarios)

    def check_for_errors
      errors = []

      if not @timestep.nil?
        valid_tsteps = [60, 30, 20, 15, 12, 10, 6, 5, 4, 3, 2, 1]
        if not valid_tsteps.include? @timestep
          errors << "Timestep (#{@timestep}) must be one of: #{valid_tsteps.join(', ')}."
        end
      end

      errors += HPXML::check_dates('Run Period', @sim_begin_month, @sim_begin_day, @sim_end_month, @sim_end_day)

      if (not @sim_begin_month.nil?) && (not @sim_end_month.nil?)
        if @sim_begin_month > @sim_end_month
          errors << "Run Period Begin Month (#{@sim_begin_month}) cannot come after Run Period End Month (#{@sim_end_month})."
        end

        if (not @sim_begin_day.nil?) && (not @sim_end_day.nil?)
          if @sim_begin_month == @sim_end_month && @sim_begin_day > @sim_end_day
            errors << "Run Period Begin Day of Month (#{@sim_begin_day}) cannot come after Run Period End Day of Month (#{@sim_end_day}) for the same month (#{begin_month})."
          end
        end
      end

      errors += HPXML::check_dates('Daylight Saving', @dst_begin_month, @dst_begin_day, @dst_end_month, @dst_end_day)

      errors += @emissions_scenarios.check_for_errors

      return errors
    end

    def to_oga(doc)
      return if nil?

      hpxml = XMLHelper.get_element(doc, '/HPXML')
      header = XMLHelper.add_element(hpxml, 'XMLTransactionHeaderInformation')
      XMLHelper.add_element(header, 'XMLType', @xml_type, :string)
      XMLHelper.add_element(header, 'XMLGeneratedBy', @xml_generated_by, :string)
      if not @created_date_and_time.nil?
        XMLHelper.add_element(header, 'CreatedDateAndTime', @created_date_and_time, :string)
      else
        XMLHelper.add_element(header, 'CreatedDateAndTime', Time.now.strftime('%Y-%m-%dT%H:%M:%S%:z'), :string)
      end
      XMLHelper.add_element(header, 'Transaction', @transaction, :string)

      software_info = XMLHelper.add_element(hpxml, 'SoftwareInfo')
      XMLHelper.add_element(software_info, 'SoftwareProgramUsed', @software_program_used, :string) unless @software_program_used.nil?
      XMLHelper.add_element(software_info, 'SoftwareProgramVersion', @software_program_version, :string) unless @software_program_version.nil?
      if not @apply_ashrae140_assumptions.nil?
        extension = XMLHelper.create_elements_as_needed(software_info, ['extension'])
        XMLHelper.add_element(extension, 'ApplyASHRAE140Assumptions', @apply_ashrae140_assumptions, :boolean) unless @apply_ashrae140_assumptions.nil?
      end
      if (not @eri_calculation_version.nil?) || (not @eri_design.nil?)
        extension = XMLHelper.create_elements_as_needed(software_info, ['extension'])
        eri_calculation = XMLHelper.add_element(extension, 'ERICalculation')
        XMLHelper.add_element(eri_calculation, 'Version', @eri_calculation_version, :string) unless @eri_calculation_version.nil?
        XMLHelper.add_element(eri_calculation, 'Design', @eri_design, :string) unless @eri_design.nil?
      end
      if not @energystar_calculation_version.nil?
        extension = XMLHelper.create_elements_as_needed(software_info, ['extension'])
        energystar_calculation = XMLHelper.add_element(extension, 'EnergyStarCalculation')
        XMLHelper.add_element(energystar_calculation, 'Version', @energystar_calculation_version, :string) unless @energystar_calculation_version.nil?
      end
      if (not @timestep.nil?) || (not @sim_begin_month.nil?) || (not @sim_begin_day.nil?) || (not @sim_end_month.nil?) || (not @sim_end_day.nil?) || (not @dst_enabled.nil?) || (not @dst_begin_month.nil?) || (not @dst_begin_day.nil?) || (not @dst_end_month.nil?) || (not @dst_end_day.nil?)
        extension = XMLHelper.create_elements_as_needed(software_info, ['extension'])
        simulation_control = XMLHelper.add_element(extension, 'SimulationControl')
        XMLHelper.add_element(simulation_control, 'Timestep', @timestep, :integer, @timestep_isdefaulted) unless @timestep.nil?
        XMLHelper.add_element(simulation_control, 'BeginMonth', @sim_begin_month, :integer, @sim_begin_month_isdefaulted) unless @sim_begin_month.nil?
        XMLHelper.add_element(simulation_control, 'BeginDayOfMonth', @sim_begin_day, :integer, @sim_begin_day_isdefaulted) unless @sim_begin_day.nil?
        XMLHelper.add_element(simulation_control, 'EndMonth', @sim_end_month, :integer, @sim_end_month_isdefaulted) unless @sim_end_month.nil?
        XMLHelper.add_element(simulation_control, 'EndDayOfMonth', @sim_end_day, :integer, @sim_end_day_isdefaulted) unless @sim_end_day.nil?
        XMLHelper.add_element(simulation_control, 'CalendarYear', @sim_calendar_year, :integer, @sim_calendar_year_isdefaulted) unless @sim_calendar_year.nil?
        if (not @dst_enabled.nil?) || (not @dst_begin_month.nil?) || (not @dst_begin_day.nil?) || (not @dst_end_month.nil?) || (not @dst_end_day.nil?)
          daylight_saving = XMLHelper.add_element(simulation_control, 'DaylightSaving')
          XMLHelper.add_element(daylight_saving, 'Enabled', @dst_enabled, :boolean, @dst_enabled_isdefaulted) unless @dst_enabled.nil?
          XMLHelper.add_element(daylight_saving, 'BeginMonth', @dst_begin_month, :integer, @dst_begin_month_isdefaulted) unless @dst_begin_month.nil?
          XMLHelper.add_element(daylight_saving, 'BeginDayOfMonth', @dst_begin_day, :integer, @dst_begin_day_isdefaulted) unless @dst_begin_day.nil?
          XMLHelper.add_element(daylight_saving, 'EndMonth', @dst_end_month, :integer, @dst_end_month_isdefaulted) unless @dst_end_month.nil?
          XMLHelper.add_element(daylight_saving, 'EndDayOfMonth', @dst_end_day, :integer, @dst_end_day_isdefaulted) unless @dst_end_day.nil?
        end
      end
      if (not @use_max_load_for_heat_pumps.nil?) || (not @allow_increased_fixed_capacities.nil?)
        extension = XMLHelper.create_elements_as_needed(software_info, ['extension'])
        hvac_sizing_control = XMLHelper.add_element(extension, 'HVACSizingControl')
        XMLHelper.add_element(hvac_sizing_control, 'UseMaxLoadForHeatPumps', @use_max_load_for_heat_pumps, :boolean, @use_max_load_for_heat_pumps_isdefaulted) unless @use_max_load_for_heat_pumps.nil?
        XMLHelper.add_element(hvac_sizing_control, 'AllowIncreasedFixedCapacities', @allow_increased_fixed_capacities, :boolean, @allow_increased_fixed_capacities_isdefaulted) unless @allow_increased_fixed_capacities.nil?
      end
      if (not @schedules_filepaths.nil?) && (not @schedules_filepaths.empty?)
        extension = XMLHelper.create_elements_as_needed(software_info, ['extension'])
        @schedules_filepaths.each do |schedules_filepath|
          XMLHelper.add_element(extension, 'SchedulesFilePath', schedules_filepath, :string)
        end
      end
      @emissions_scenarios.to_oga(software_info)

      building = XMLHelper.add_element(hpxml, 'Building')
      building_building_id = XMLHelper.add_element(building, 'BuildingID')
      XMLHelper.add_attribute(building_building_id, 'id', @building_id)
<<<<<<< HEAD
      if (not @state_code.nil?) || (not @zip_code.nil?) || (not @time_zone.nil?)
        site = XMLHelper.add_element(building, 'Site')
        site_id = XMLHelper.add_element(site, 'SiteID')
        XMLHelper.add_attribute(site_id, 'id', 'SiteID')
        address = XMLHelper.add_element(site, 'Address')
        XMLHelper.add_element(address, 'StateCode', @state_code, :string) unless @state_code.nil?
        XMLHelper.add_element(address, 'ZipCode', @zip_code, :string) unless @zip_code.nil?
        if not @time_zone.nil?
          extension = XMLHelper.add_element(address, 'extension')
          XMLHelper.add_element(extension, 'TimeZone', @time_zone, :integer)
=======
      if (not @state_code.nil?) || (not @zip_code.nil?) || (not @time_zone_utc_offset.nil?) || (not @egrid_region.nil?) || (not @egrid_subregion.nil?) || (not @cambium_region_gea.nil?)
        site = XMLHelper.add_element(building, 'Site')
        site_id = XMLHelper.add_element(site, 'SiteID')
        XMLHelper.add_attribute(site_id, 'id', 'SiteID')
        if (not @state_code.nil?) || (not @zip_code.nil?)
          address = XMLHelper.add_element(site, 'Address')
          XMLHelper.add_element(address, 'StateCode', @state_code, :string, @state_code_isdefaulted) unless @state_code.nil?
          XMLHelper.add_element(address, 'ZipCode', @zip_code, :string) unless @zip_code.nil?
        end
        if not @egrid_region.nil?
          XMLHelper.add_element(site, 'eGridRegion', @egrid_region, :string, @egrid_region_isdefaulted)
        end
        if not @egrid_subregion.nil?
          XMLHelper.add_element(site, 'eGridSubregion', @egrid_subregion, :string, @egrid_subregion_isdefaulted)
        end
        if not @cambium_region_gea.nil?
          XMLHelper.add_element(site, 'CambiumRegionGEA', @cambium_region_gea, :string, @cambium_region_gea_isdefaulted)
        end
        if not @time_zone_utc_offset.nil?
          time_zone = XMLHelper.add_element(site, 'TimeZone')
          XMLHelper.add_element(time_zone, 'UTCOffset', @time_zone_utc_offset, :float, @time_zone_utc_offset_isdefaulted)
>>>>>>> 0628e703
        end
      end
      project_status = XMLHelper.add_element(building, 'ProjectStatus')
      XMLHelper.add_element(project_status, 'EventType', @event_type, :string)
    end

    def from_oga(hpxml)
      return if hpxml.nil?

      @xml_type = XMLHelper.get_value(hpxml, 'XMLTransactionHeaderInformation/XMLType', :string)
      @xml_generated_by = XMLHelper.get_value(hpxml, 'XMLTransactionHeaderInformation/XMLGeneratedBy', :string)
      @created_date_and_time = XMLHelper.get_value(hpxml, 'XMLTransactionHeaderInformation/CreatedDateAndTime', :string)
      @transaction = XMLHelper.get_value(hpxml, 'XMLTransactionHeaderInformation/Transaction', :string)
      @software_program_used = XMLHelper.get_value(hpxml, 'SoftwareInfo/SoftwareProgramUsed', :string)
      @software_program_version = XMLHelper.get_value(hpxml, 'SoftwareInfo/SoftwareProgramVersion', :string)
      @eri_calculation_version = XMLHelper.get_value(hpxml, 'SoftwareInfo/extension/ERICalculation/Version', :string)
      @eri_design = XMLHelper.get_value(hpxml, 'SoftwareInfo/extension/ERICalculation/Design', :string)
      @energystar_calculation_version = XMLHelper.get_value(hpxml, 'SoftwareInfo/extension/EnergyStarCalculation/Version', :string)
      @timestep = XMLHelper.get_value(hpxml, 'SoftwareInfo/extension/SimulationControl/Timestep', :integer)
      @sim_begin_month = XMLHelper.get_value(hpxml, 'SoftwareInfo/extension/SimulationControl/BeginMonth', :integer)
      @sim_begin_day = XMLHelper.get_value(hpxml, 'SoftwareInfo/extension/SimulationControl/BeginDayOfMonth', :integer)
      @sim_end_month = XMLHelper.get_value(hpxml, 'SoftwareInfo/extension/SimulationControl/EndMonth', :integer)
      @sim_end_day = XMLHelper.get_value(hpxml, 'SoftwareInfo/extension/SimulationControl/EndDayOfMonth', :integer)
      @sim_calendar_year = XMLHelper.get_value(hpxml, 'SoftwareInfo/extension/SimulationControl/CalendarYear', :integer)
      @dst_enabled = XMLHelper.get_value(hpxml, 'SoftwareInfo/extension/SimulationControl/DaylightSaving/Enabled', :boolean)
      @dst_begin_month = XMLHelper.get_value(hpxml, 'SoftwareInfo/extension/SimulationControl/DaylightSaving/BeginMonth', :integer)
      @dst_begin_day = XMLHelper.get_value(hpxml, 'SoftwareInfo/extension/SimulationControl/DaylightSaving/BeginDayOfMonth', :integer)
      @dst_end_month = XMLHelper.get_value(hpxml, 'SoftwareInfo/extension/SimulationControl/DaylightSaving/EndMonth', :integer)
      @dst_end_day = XMLHelper.get_value(hpxml, 'SoftwareInfo/extension/SimulationControl/DaylightSaving/EndDayOfMonth', :integer)
      @apply_ashrae140_assumptions = XMLHelper.get_value(hpxml, 'SoftwareInfo/extension/ApplyASHRAE140Assumptions', :boolean)
      @use_max_load_for_heat_pumps = XMLHelper.get_value(hpxml, 'SoftwareInfo/extension/HVACSizingControl/UseMaxLoadForHeatPumps', :boolean)
      @allow_increased_fixed_capacities = XMLHelper.get_value(hpxml, 'SoftwareInfo/extension/HVACSizingControl/AllowIncreasedFixedCapacities', :boolean)
      @schedules_filepaths = XMLHelper.get_values(hpxml, 'SoftwareInfo/extension/SchedulesFilePath', :string)
      @emissions_scenarios.from_oga(XMLHelper.get_element(hpxml, 'SoftwareInfo'))
      @building_id = HPXML::get_id(hpxml, 'Building/BuildingID')
      @event_type = XMLHelper.get_value(hpxml, 'Building/ProjectStatus/EventType', :string)
      @state_code = XMLHelper.get_value(hpxml, 'Building/Site/Address/StateCode', :string)
      @zip_code = XMLHelper.get_value(hpxml, 'Building/Site/Address/ZipCode', :string)
<<<<<<< HEAD
      @time_zone = XMLHelper.get_value(hpxml, 'Building/Site/Address/extension/TimeZone', :integer)
=======
      @egrid_region = XMLHelper.get_value(hpxml, 'Building/Site/eGridRegion', :string)
      @egrid_subregion = XMLHelper.get_value(hpxml, 'Building/Site/eGridSubregion', :string)
      @cambium_region_gea = XMLHelper.get_value(hpxml, 'Building/Site/CambiumRegionGEA', :string)
      @time_zone_utc_offset = XMLHelper.get_value(hpxml, 'Building/Site/TimeZone/UTCOffset', :float)
    end
  end

  class EmissionsScenarios < BaseArrayElement
    def add(**kwargs)
      self << EmissionsScenario.new(@hpxml_object, **kwargs)
    end

    def from_oga(software_info)
      return if software_info.nil?

      XMLHelper.get_elements(software_info, 'extension/EmissionsScenarios/EmissionsScenario').each do |emissions_scenario|
        self << EmissionsScenario.new(@hpxml_object, emissions_scenario)
      end
    end
  end

  class EmissionsScenario < BaseElement
    UnitsKgPerMWh = 'kg/MWh'
    UnitsKgPerMBtu = 'kg/MBtu'
    UnitsLbPerMWh = 'lb/MWh'
    UnitsLbPerMBtu = 'lb/MBtu'

    ATTRS = [:name, :emissions_type, :elec_units, :elec_value, :elec_schedule_filepath,
             :natural_gas_units, :natural_gas_value, :propane_units, :propane_value,
             :fuel_oil_units, :fuel_oil_value, :coal_units, :coal_value,
             :wood_units, :wood_value, :wood_pellets_units, :wood_pellets_value]
    attr_accessor(*ATTRS)

    def delete
      @hpxml_object.emissions_scenarios.delete(self)
    end

    def check_for_errors
      errors = []
      return errors
    end

    def to_oga(software_info)
      emissions_scenarios = XMLHelper.create_elements_as_needed(software_info, ['extension', 'EmissionsScenarios'])
      emissions_scenario = XMLHelper.add_element(emissions_scenarios, 'EmissionsScenario')
      XMLHelper.add_element(emissions_scenario, 'Name', @name, :string) unless @name.nil?
      XMLHelper.add_element(emissions_scenario, 'EmissionsType', @emissions_type, :string) unless @emissions_type.nil?
      if not @elec_schedule_filepath.nil?
        emissions_factor = XMLHelper.add_element(emissions_scenario, 'EmissionsFactor')
        XMLHelper.add_element(emissions_factor, 'FuelType', HPXML::FuelTypeElectricity, :string)
        XMLHelper.add_element(emissions_factor, 'Units', @elec_units, :string)
        XMLHelper.add_element(emissions_factor, 'ScheduleFilePath', @elec_schedule_filepath, :string)
      end
      { HPXML::FuelTypeElectricity => [@elec_units, @elec_units_isdefaulted,
                                       @elec_value, @elec_value_isdefaulted],
        HPXML::FuelTypeNaturalGas => [@natural_gas_units, @natural_gas_units_isdefaulted,
                                      @natural_gas_value, @natural_gas_value_isdefaulted],
        HPXML::FuelTypePropane => [@propane_units, @propane_units_isdefaulted,
                                   @propane_value, @propane_value_isdefaulted],
        HPXML::FuelTypeOil => [@fuel_oil_units, @fuel_oil_units_isdefaulted,
                               @fuel_oil_value, @fuel_oil_value_isdefaulted],
        HPXML::FuelTypeCoal => [@coal_units, @coal_units_isdefaulted,
                                @coal_value, @coal_value_isdefaulted],
        HPXML::FuelTypeWoodCord => [@wood_units, @wood_units_isdefaulted,
                                    @wood_value, @wood_value_isdefaulted],
        HPXML::FuelTypeWoodPellets => [@wood_pellets_units, @wood_pellets_units_isdefaulted,
                                       @wood_pellets_value, @wood_pellets_value_isdefaulted] }.each do |fuel, vals|
        units, units_isdefaulted, value, value_isdefaulted = vals
        next if value.nil?

        emissions_factor = XMLHelper.add_element(emissions_scenario, 'EmissionsFactor')
        XMLHelper.add_element(emissions_factor, 'FuelType', fuel, :string)
        XMLHelper.add_element(emissions_factor, 'Units', units, :string, units_isdefaulted)
        XMLHelper.add_element(emissions_factor, 'Value', value, :float, value_isdefaulted)
      end
    end

    def from_oga(emissions_scenario)
      return if emissions_scenario.nil?

      @name = XMLHelper.get_value(emissions_scenario, 'Name', :string)
      @emissions_type = XMLHelper.get_value(emissions_scenario, 'EmissionsType', :string)
      @elec_units = XMLHelper.get_value(emissions_scenario, "EmissionsFactor[FuelType='#{HPXML::FuelTypeElectricity}']/Units", :string)
      @elec_value = XMLHelper.get_value(emissions_scenario, "EmissionsFactor[FuelType='#{HPXML::FuelTypeElectricity}']/Value", :float)
      @elec_schedule_filepath = XMLHelper.get_value(emissions_scenario, "EmissionsFactor[FuelType='#{HPXML::FuelTypeElectricity}']/ScheduleFilePath", :string)
      @natural_gas_units = XMLHelper.get_value(emissions_scenario, "EmissionsFactor[FuelType='#{HPXML::FuelTypeNaturalGas}']/Units", :string)
      @natural_gas_value = XMLHelper.get_value(emissions_scenario, "EmissionsFactor[FuelType='#{HPXML::FuelTypeNaturalGas}']/Value", :float)
      @propane_units = XMLHelper.get_value(emissions_scenario, "EmissionsFactor[FuelType='#{HPXML::FuelTypePropane}']/Units", :string)
      @propane_value = XMLHelper.get_value(emissions_scenario, "EmissionsFactor[FuelType='#{HPXML::FuelTypePropane}']/Value", :float)
      @fuel_oil_units = XMLHelper.get_value(emissions_scenario, "EmissionsFactor[FuelType='#{HPXML::FuelTypeOil}']/Units", :string)
      @fuel_oil_value = XMLHelper.get_value(emissions_scenario, "EmissionsFactor[FuelType='#{HPXML::FuelTypeOil}']/Value", :float)
      @coal_units = XMLHelper.get_value(emissions_scenario, "EmissionsFactor[FuelType='#{HPXML::FuelTypeCoal}']/Units", :string)
      @coal_value = XMLHelper.get_value(emissions_scenario, "EmissionsFactor[FuelType='#{HPXML::FuelTypeCoal}']/Value", :float)
      @wood_units = XMLHelper.get_value(emissions_scenario, "EmissionsFactor[FuelType='#{HPXML::FuelTypeWoodCord}']/Units", :string)
      @wood_value = XMLHelper.get_value(emissions_scenario, "EmissionsFactor[FuelType='#{HPXML::FuelTypeWoodCord}']/Value", :float)
      @wood_pellets_units = XMLHelper.get_value(emissions_scenario, "EmissionsFactor[FuelType='#{HPXML::FuelTypeWoodPellets}']/Units", :string)
      @wood_pellets_value = XMLHelper.get_value(emissions_scenario, "EmissionsFactor[FuelType='#{HPXML::FuelTypeWoodPellets}']/Value", :float)
>>>>>>> 0628e703
    end
  end

  class Site < BaseElement
    ATTRS = [:site_type, :surroundings, :vertical_surroundings, :shielding_of_home, :orientation_of_front_of_home, :azimuth_of_front_of_home, :fuels]
    attr_accessor(*ATTRS)

    def check_for_errors
      errors = []
      return errors
    end

    def to_oga(doc)
      return if nil?

      site = XMLHelper.create_elements_as_needed(doc, ['HPXML', 'Building', 'BuildingDetails', 'BuildingSummary', 'Site'])
      XMLHelper.add_element(site, 'SiteType', @site_type, :string, @site_type_isdefaulted) unless @site_type.nil?
      XMLHelper.add_element(site, 'Surroundings', @surroundings, :string) unless @surroundings.nil?
      XMLHelper.add_element(site, 'VerticalSurroundings', @vertical_surroundings, :string) unless @vertical_surroundings.nil?
      XMLHelper.add_element(site, 'ShieldingofHome', @shielding_of_home, :string, @shielding_of_home_isdefaulted) unless @shielding_of_home.nil?
      XMLHelper.add_element(site, 'OrientationOfFrontOfHome', @orientation_of_front_of_home, :string) unless @orientation_of_front_of_home.nil?
      XMLHelper.add_element(site, 'AzimuthOfFrontOfHome', @azimuth_of_front_of_home, :integer) unless @azimuth_of_front_of_home.nil?
      if (not @fuels.nil?) && (not @fuels.empty?)
        fuel_types_available = XMLHelper.add_element(site, 'FuelTypesAvailable')
        @fuels.each do |fuel|
          XMLHelper.add_element(fuel_types_available, 'Fuel', fuel, :string)
        end
      end

      if site.children.size == 0
        bldg_summary = XMLHelper.get_element(doc, '/HPXML/Building/BuildingDetails/BuildingSummary')
        XMLHelper.delete_element(bldg_summary, 'Site')
      end
    end

    def from_oga(hpxml)
      return if hpxml.nil?

      site = XMLHelper.get_element(hpxml, 'Building/BuildingDetails/BuildingSummary/Site')
      return if site.nil?

      @site_type = XMLHelper.get_value(site, 'SiteType', :string)
      @surroundings = XMLHelper.get_value(site, 'Surroundings', :string)
      @vertical_surroundings = XMLHelper.get_value(site, 'VerticalSurroundings', :string)
      @shielding_of_home = XMLHelper.get_value(site, 'ShieldingofHome', :string)
      @orientation_of_front_of_home = XMLHelper.get_value(site, 'OrientationOfFrontOfHome', :string)
      @azimuth_of_front_of_home = XMLHelper.get_value(site, 'AzimuthOfFrontOfHome', :integer)
      @fuels = XMLHelper.get_values(site, 'FuelTypesAvailable/Fuel', :string)
    end
  end

  class NeighborBuildings < BaseArrayElement
    def add(**kwargs)
      self << NeighborBuilding.new(@hpxml_object, **kwargs)
    end

    def from_oga(hpxml)
      return if hpxml.nil?

      XMLHelper.get_elements(hpxml, 'Building/BuildingDetails/BuildingSummary/Site/extension/Neighbors/NeighborBuilding').each do |neighbor_building|
        self << NeighborBuilding.new(@hpxml_object, neighbor_building)
      end
    end
  end

  class NeighborBuilding < BaseElement
    ATTRS = [:azimuth, :orientation, :distance, :height]
    attr_accessor(*ATTRS)

    def check_for_errors
      errors = []
      return errors
    end

    def to_oga(doc)
      return if nil?

      neighbors = XMLHelper.create_elements_as_needed(doc, ['HPXML', 'Building', 'BuildingDetails', 'BuildingSummary', 'Site', 'extension', 'Neighbors'])
      neighbor_building = XMLHelper.add_element(neighbors, 'NeighborBuilding')
      XMLHelper.add_element(neighbor_building, 'Orientation', @orientation, :string, @orientation_isdefaulted) unless @orientation.nil?
      XMLHelper.add_element(neighbor_building, 'Azimuth', @azimuth, :integer, @azimuth_isdefaulted) unless @azimuth.nil?
      XMLHelper.add_element(neighbor_building, 'Distance', @distance, :float) unless @distance.nil?
      XMLHelper.add_element(neighbor_building, 'Height', @height, :float) unless @height.nil?
    end

    def from_oga(neighbor_building)
      return if neighbor_building.nil?

      @orientation = XMLHelper.get_value(neighbor_building, 'Orientation', :string)
      @azimuth = XMLHelper.get_value(neighbor_building, 'Azimuth', :integer)
      @distance = XMLHelper.get_value(neighbor_building, 'Distance', :float)
      @height = XMLHelper.get_value(neighbor_building, 'Height', :float)
    end
  end

  class BuildingOccupancy < BaseElement
    ATTRS = [:number_of_residents, :weekday_fractions, :weekend_fractions, :monthly_multipliers]
    attr_accessor(*ATTRS)

    def check_for_errors
      errors = []
      return errors
    end

    def to_oga(doc)
      return if nil?

      building_occupancy = XMLHelper.create_elements_as_needed(doc, ['HPXML', 'Building', 'BuildingDetails', 'BuildingSummary', 'BuildingOccupancy'])
      XMLHelper.add_element(building_occupancy, 'NumberofResidents', @number_of_residents, :float, @number_of_residents_isdefaulted) unless @number_of_residents.nil?
      XMLHelper.add_extension(building_occupancy, 'WeekdayScheduleFractions', @weekday_fractions, :string, @weekday_fractions_isdefaulted) unless @weekday_fractions.nil?
      XMLHelper.add_extension(building_occupancy, 'WeekendScheduleFractions', @weekend_fractions, :string, @weekend_fractions_isdefaulted) unless @weekend_fractions.nil?
      XMLHelper.add_extension(building_occupancy, 'MonthlyScheduleMultipliers', @monthly_multipliers, :string, @monthly_multipliers_isdefaulted) unless @monthly_multipliers.nil?
    end

    def from_oga(hpxml)
      return if hpxml.nil?

      building_occupancy = XMLHelper.get_element(hpxml, 'Building/BuildingDetails/BuildingSummary/BuildingOccupancy')
      return if building_occupancy.nil?

      @number_of_residents = XMLHelper.get_value(building_occupancy, 'NumberofResidents', :float)
      @weekday_fractions = XMLHelper.get_value(building_occupancy, 'extension/WeekdayScheduleFractions', :string)
      @weekend_fractions = XMLHelper.get_value(building_occupancy, 'extension/WeekendScheduleFractions', :string)
      @monthly_multipliers = XMLHelper.get_value(building_occupancy, 'extension/MonthlyScheduleMultipliers', :string)
    end
  end

  class BuildingConstruction < BaseElement
    ATTRS = [:year_built, :number_of_conditioned_floors, :number_of_conditioned_floors_above_grade,
             :average_ceiling_height, :number_of_bedrooms, :number_of_bathrooms,
             :conditioned_floor_area, :conditioned_building_volume, :residential_facility_type,
             :has_flue_or_chimney]
    attr_accessor(*ATTRS)

    def check_for_errors
      errors = []
      return errors
    end

    def to_oga(doc)
      return if nil?

      building_construction = XMLHelper.create_elements_as_needed(doc, ['HPXML', 'Building', 'BuildingDetails', 'BuildingSummary', 'BuildingConstruction'])
      XMLHelper.add_element(building_construction, 'YearBuilt', @year_built, :integer) unless @year_built.nil?
      XMLHelper.add_element(building_construction, 'ResidentialFacilityType', @residential_facility_type, :string) unless @residential_facility_type.nil?
      XMLHelper.add_element(building_construction, 'NumberofConditionedFloors', @number_of_conditioned_floors, :float) unless @number_of_conditioned_floors.nil?
      XMLHelper.add_element(building_construction, 'NumberofConditionedFloorsAboveGrade', @number_of_conditioned_floors_above_grade, :float) unless @number_of_conditioned_floors_above_grade.nil?
      XMLHelper.add_element(building_construction, 'AverageCeilingHeight', @average_ceiling_height, :float, @average_ceiling_height_isdefaulted) unless @average_ceiling_height.nil?
      XMLHelper.add_element(building_construction, 'NumberofBedrooms', @number_of_bedrooms, :integer) unless @number_of_bedrooms.nil?
      XMLHelper.add_element(building_construction, 'NumberofBathrooms', @number_of_bathrooms, :integer, @number_of_bathrooms_isdefaulted) unless @number_of_bathrooms.nil?
      XMLHelper.add_element(building_construction, 'ConditionedFloorArea', @conditioned_floor_area, :float) unless @conditioned_floor_area.nil?
      XMLHelper.add_element(building_construction, 'ConditionedBuildingVolume', @conditioned_building_volume, :float, @conditioned_building_volume_isdefaulted) unless @conditioned_building_volume.nil?
      XMLHelper.add_extension(building_construction, 'HasFlueOrChimney', @has_flue_or_chimney, :boolean, @has_flue_or_chimney_isdefaulted) unless @has_flue_or_chimney.nil?
    end

    def from_oga(hpxml)
      return if hpxml.nil?

      building_construction = XMLHelper.get_element(hpxml, 'Building/BuildingDetails/BuildingSummary/BuildingConstruction')
      return if building_construction.nil?

      @year_built = XMLHelper.get_value(building_construction, 'YearBuilt', :integer)
      @residential_facility_type = XMLHelper.get_value(building_construction, 'ResidentialFacilityType', :string)
      @number_of_conditioned_floors = XMLHelper.get_value(building_construction, 'NumberofConditionedFloors', :float)
      @number_of_conditioned_floors_above_grade = XMLHelper.get_value(building_construction, 'NumberofConditionedFloorsAboveGrade', :float)
      @average_ceiling_height = XMLHelper.get_value(building_construction, 'AverageCeilingHeight', :float)
      @number_of_bedrooms = XMLHelper.get_value(building_construction, 'NumberofBedrooms', :integer)
      @number_of_bathrooms = XMLHelper.get_value(building_construction, 'NumberofBathrooms', :integer)
      @conditioned_floor_area = XMLHelper.get_value(building_construction, 'ConditionedFloorArea', :float)
      @conditioned_building_volume = XMLHelper.get_value(building_construction, 'ConditionedBuildingVolume', :float)
      @has_flue_or_chimney = XMLHelper.get_value(building_construction, 'extension/HasFlueOrChimney', :boolean)
    end
  end

  class ClimateandRiskZones < BaseElement
    ATTRS = [:iecc_year, :iecc_zone, :weather_station_id, :weather_station_name, :weather_station_wmo,
             :weather_station_epw_filepath]
    attr_accessor(*ATTRS)

    def check_for_errors
      errors = []
      return errors
    end

    def to_oga(doc)
      return if nil?

      climate_and_risk_zones = XMLHelper.create_elements_as_needed(doc, ['HPXML', 'Building', 'BuildingDetails', 'ClimateandRiskZones'])

      if (not @iecc_year.nil?) && (not @iecc_zone.nil?)
        climate_zone_iecc = XMLHelper.add_element(climate_and_risk_zones, 'ClimateZoneIECC')
        XMLHelper.add_element(climate_zone_iecc, 'Year', @iecc_year, :integer, @iecc_year_isdefaulted) unless @iecc_year.nil?
        XMLHelper.add_element(climate_zone_iecc, 'ClimateZone', @iecc_zone, :string, @iecc_zone_isdefaulted) unless @iecc_zone.nil?
      end

      if not @weather_station_id.nil?
        weather_station = XMLHelper.add_element(climate_and_risk_zones, 'WeatherStation')
        sys_id = XMLHelper.add_element(weather_station, 'SystemIdentifier')
        XMLHelper.add_attribute(sys_id, 'id', @weather_station_id)
        XMLHelper.add_element(weather_station, 'Name', @weather_station_name, :string) unless @weather_station_name.nil?
        XMLHelper.add_element(weather_station, 'WMO', @weather_station_wmo, :string) unless @weather_station_wmo.nil?
        XMLHelper.add_extension(weather_station, 'EPWFilePath', @weather_station_epw_filepath, :string) unless @weather_station_epw_filepath.nil?
      end
    end

    def from_oga(hpxml)
      return if hpxml.nil?

      climate_and_risk_zones = XMLHelper.get_element(hpxml, 'Building/BuildingDetails/ClimateandRiskZones')
      return if climate_and_risk_zones.nil?

      @iecc_year = XMLHelper.get_value(climate_and_risk_zones, 'ClimateZoneIECC/Year', :integer)
      @iecc_zone = XMLHelper.get_value(climate_and_risk_zones, 'ClimateZoneIECC/ClimateZone', :string)
      weather_station = XMLHelper.get_element(climate_and_risk_zones, 'WeatherStation')
      if not weather_station.nil?
        @weather_station_id = HPXML::get_id(weather_station)
        @weather_station_name = XMLHelper.get_value(weather_station, 'Name', :string)
        @weather_station_wmo = XMLHelper.get_value(weather_station, 'WMO', :string)
        @weather_station_epw_filepath = XMLHelper.get_value(weather_station, 'extension/EPWFilePath', :string)
      end
    end
  end

  class AirInfiltrationMeasurements < BaseArrayElement
    def add(**kwargs)
      self << AirInfiltrationMeasurement.new(@hpxml_object, **kwargs)
    end

    def from_oga(hpxml)
      return if hpxml.nil?

      XMLHelper.get_elements(hpxml, 'Building/BuildingDetails/Enclosure/AirInfiltration/AirInfiltrationMeasurement').each do |air_infiltration_measurement|
        self << AirInfiltrationMeasurement.new(@hpxml_object, air_infiltration_measurement)
      end
    end
  end

  class AirInfiltrationMeasurement < BaseElement
    ATTRS = [:id, :house_pressure, :unit_of_measure, :air_leakage, :effective_leakage_area, :type,
             :infiltration_volume, :leakiness_description, :infiltration_height, :a_ext]
    attr_accessor(*ATTRS)

    def check_for_errors
      errors = []
      return errors
    end

    def to_oga(doc)
      return if nil?

      air_infiltration = XMLHelper.create_elements_as_needed(doc, ['HPXML', 'Building', 'BuildingDetails', 'Enclosure', 'AirInfiltration'])
      air_infiltration_measurement = XMLHelper.add_element(air_infiltration, 'AirInfiltrationMeasurement')
      sys_id = XMLHelper.add_element(air_infiltration_measurement, 'SystemIdentifier')
      XMLHelper.add_attribute(sys_id, 'id', @id)
      XMLHelper.add_element(air_infiltration_measurement, 'TypeOfInfiltrationMeasurement', @type, :string) unless @type.nil?
      XMLHelper.add_element(air_infiltration_measurement, 'HousePressure', @house_pressure, :float) unless @house_pressure.nil?
      XMLHelper.add_element(air_infiltration_measurement, 'LeakinessDescription', @leakiness_description, :string) unless @leakiness_description.nil?
      if (not @unit_of_measure.nil?) && (not @air_leakage.nil?)
        building_air_leakage = XMLHelper.add_element(air_infiltration_measurement, 'BuildingAirLeakage')
        XMLHelper.add_element(building_air_leakage, 'UnitofMeasure', @unit_of_measure, :string)
        XMLHelper.add_element(building_air_leakage, 'AirLeakage', @air_leakage, :float)
      end
      XMLHelper.add_element(air_infiltration_measurement, 'EffectiveLeakageArea', @effective_leakage_area, :float) unless @effective_leakage_area.nil?
      XMLHelper.add_element(air_infiltration_measurement, 'InfiltrationVolume', @infiltration_volume, :float, @infiltration_volume_isdefaulted) unless @infiltration_volume.nil?
      XMLHelper.add_element(air_infiltration_measurement, 'InfiltrationHeight', @infiltration_height, :float, @infiltration_height_isdefaulted) unless @infiltration_height.nil?
      XMLHelper.add_extension(air_infiltration_measurement, 'Aext', @a_ext, :float) unless @a_ext.nil?
    end

    def from_oga(air_infiltration_measurement)
      return if air_infiltration_measurement.nil?

      @id = HPXML::get_id(air_infiltration_measurement)
      @type = XMLHelper.get_value(air_infiltration_measurement, 'TypeOfInfiltrationMeasurement', :string)
      @house_pressure = XMLHelper.get_value(air_infiltration_measurement, 'HousePressure', :float)
      @leakiness_description = XMLHelper.get_value(air_infiltration_measurement, 'LeakinessDescription', :string)
      @unit_of_measure = XMLHelper.get_value(air_infiltration_measurement, 'BuildingAirLeakage/UnitofMeasure', :string)
      @air_leakage = XMLHelper.get_value(air_infiltration_measurement, 'BuildingAirLeakage/AirLeakage', :float)
      @effective_leakage_area = XMLHelper.get_value(air_infiltration_measurement, 'EffectiveLeakageArea', :float)
      @infiltration_volume = XMLHelper.get_value(air_infiltration_measurement, 'InfiltrationVolume', :float)
      @infiltration_height = XMLHelper.get_value(air_infiltration_measurement, 'InfiltrationHeight', :float)
      @a_ext = XMLHelper.get_value(air_infiltration_measurement, 'extension/Aext', :float)
    end
  end

  class Attics < BaseArrayElement
    def add(**kwargs)
      self << Attic.new(@hpxml_object, **kwargs)
    end

    def from_oga(hpxml)
      return if hpxml.nil?

      XMLHelper.get_elements(hpxml, 'Building/BuildingDetails/Enclosure/Attics/Attic').each do |attic|
        self << Attic.new(@hpxml_object, attic)
      end
    end
  end

  class Attic < BaseElement
    ATTRS = [:id, :attic_type, :vented_attic_sla, :vented_attic_ach, :within_infiltration_volume,
             :attached_to_roof_idrefs, :attached_to_wall_idrefs, :attached_to_frame_floor_idrefs]
    attr_accessor(*ATTRS)

    def attached_roofs
      return [] if @attached_to_roof_idrefs.nil?

      list = @hpxml_object.roofs.select { |roof| @attached_to_roof_idrefs.include? roof.id }
      if @attached_to_roof_idrefs.size > list.size
        fail "Attached roof not found for attic '#{@id}'."
      end

      return list
    end

    def attached_walls
      return [] if @attached_to_wall_idrefs.nil?

      list = @hpxml_object.walls.select { |wall| @attached_to_wall_idrefs.include? wall.id }
      if @attached_to_wall_idrefs.size > list.size
        fail "Attached wall not found for attic '#{@id}'."
      end

      return list
    end

    def attached_frame_floors
      return [] if @attached_to_frame_floor_idrefs.nil?

      list = @hpxml_object.frame_floors.select { |frame_floor| @attached_to_frame_floor_idrefs.include? frame_floor.id }
      if @attached_to_frame_floor_idrefs.size > list.size
        fail "Attached frame floor not found for attic '#{@id}'."
      end

      return list
    end

    def to_location
      return if @attic_type.nil?

      if [AtticTypeCathedral, AtticTypeConditioned, AtticTypeFlatRoof, AtticTypeBelowApartment].include? @attic_type
        return LocationLivingSpace
      elsif [AtticTypeUnvented].include? @attic_type
        return LocationAtticUnvented
      elsif [AtticTypeVented].include? @attic_type
        return LocationAtticVented
      else
        fail "Unexpected attic type: '#{@attic_type}'."
      end
    end

    def delete
      @hpxml_object.attics.delete(self)
    end

    def check_for_errors
      errors = []
      begin; attached_roofs; rescue StandardError => e; errors << e.message; end
      begin; attached_walls; rescue StandardError => e; errors << e.message; end
      begin; attached_frame_floors; rescue StandardError => e; errors << e.message; end
      begin; to_location; rescue StandardError => e; errors << e.message; end
      return errors
    end

    def to_oga(doc)
      return if nil?

      attics = XMLHelper.create_elements_as_needed(doc, ['HPXML', 'Building', 'BuildingDetails', 'Enclosure', 'Attics'])
      attic = XMLHelper.add_element(attics, 'Attic')
      sys_id = XMLHelper.add_element(attic, 'SystemIdentifier')
      XMLHelper.add_attribute(sys_id, 'id', @id)
      if not @attic_type.nil?
        attic_type_el = XMLHelper.add_element(attic, 'AtticType')
        if [AtticTypeFlatRoof, AtticTypeCathedral, AtticTypeBelowApartment].include? @attic_type
          XMLHelper.add_element(attic_type_el, @attic_type)
        elsif [AtticTypeUnvented].include? @attic_type
          attic_type_attic = XMLHelper.add_element(attic_type_el, 'Attic')
          XMLHelper.add_element(attic_type_attic, 'Vented', false, :boolean)
        elsif [AtticTypeVented].include? @attic_type
          attic_type_attic = XMLHelper.add_element(attic_type_el, 'Attic')
          XMLHelper.add_element(attic_type_attic, 'Vented', true, :boolean)
          if not @vented_attic_sla.nil?
            ventilation_rate = XMLHelper.add_element(attic, 'VentilationRate')
            XMLHelper.add_element(ventilation_rate, 'UnitofMeasure', UnitsSLA, :string)
            XMLHelper.add_element(ventilation_rate, 'Value', @vented_attic_sla, :float, @vented_attic_sla_isdefaulted)
          elsif not @vented_attic_ach.nil?
            ventilation_rate = XMLHelper.add_element(attic, 'VentilationRate')
            XMLHelper.add_element(ventilation_rate, 'UnitofMeasure', UnitsACHNatural, :string)
            XMLHelper.add_element(ventilation_rate, 'Value', @vented_attic_ach, :float)
          end
        elsif [AtticTypeConditioned].include? @attic_type
          attic_type_attic = XMLHelper.add_element(attic_type_el, 'Attic')
          XMLHelper.add_element(attic_type_attic, 'Conditioned', true, :boolean)
        else
          fail "Unhandled attic type '#{@attic_type}'."
        end
      end
      XMLHelper.add_element(attic, 'WithinInfiltrationVolume', within_infiltration_volume, :boolean) unless @within_infiltration_volume.nil?
      if not @attached_to_roof_idrefs.nil?
        @attached_to_roof_idrefs.each do |roof|
          roof_attached = XMLHelper.add_element(attic, 'AttachedToRoof')
          XMLHelper.add_attribute(roof_attached, 'idref', roof)
        end
      end
      if not @attached_to_wall_idrefs.nil?
        @attached_to_wall_idrefs.each do |wall|
          wall_attached = XMLHelper.add_element(attic, 'AttachedToWall')
          XMLHelper.add_attribute(wall_attached, 'idref', wall)
        end
      end
      if not @attached_to_frame_floor_idrefs.nil?
        @attached_to_frame_floor_idrefs.each do |floor|
          floor_attached = XMLHelper.add_element(attic, 'AttachedToFrameFloor')
          XMLHelper.add_attribute(floor_attached, 'idref', floor)
        end
      end
    end

    def from_oga(attic)
      return if attic.nil?

      @id = HPXML::get_id(attic)
      if XMLHelper.has_element(attic, "AtticType/Attic[Vented='false']")
        @attic_type = AtticTypeUnvented
      elsif XMLHelper.has_element(attic, "AtticType/Attic[Vented='true']")
        @attic_type = AtticTypeVented
      elsif XMLHelper.has_element(attic, "AtticType/Attic[Conditioned='true']")
        @attic_type = AtticTypeConditioned
      elsif XMLHelper.has_element(attic, 'AtticType/FlatRoof')
        @attic_type = AtticTypeFlatRoof
      elsif XMLHelper.has_element(attic, 'AtticType/CathedralCeiling')
        @attic_type = AtticTypeCathedral
      elsif XMLHelper.has_element(attic, 'AtticType/BelowApartment')
        @attic_type = AtticTypeBelowApartment
      end
      if @attic_type == AtticTypeVented
        @vented_attic_sla = XMLHelper.get_value(attic, "VentilationRate[UnitofMeasure='#{UnitsSLA}']/Value", :float)
        @vented_attic_ach = XMLHelper.get_value(attic, "VentilationRate[UnitofMeasure='#{UnitsACHNatural}']/Value", :float)
      end
      @within_infiltration_volume = XMLHelper.get_value(attic, 'WithinInfiltrationVolume', :boolean)
      @attached_to_roof_idrefs = []
      XMLHelper.get_elements(attic, 'AttachedToRoof').each do |roof|
        @attached_to_roof_idrefs << HPXML::get_idref(roof)
      end
      @attached_to_wall_idrefs = []
      XMLHelper.get_elements(attic, 'AttachedToWall').each do |wall|
        @attached_to_wall_idrefs << HPXML::get_idref(wall)
      end
      @attached_to_frame_floor_idrefs = []
      XMLHelper.get_elements(attic, 'AttachedToFrameFloor').each do |frame_floor|
        @attached_to_frame_floor_idrefs << HPXML::get_idref(frame_floor)
      end
    end
  end

  class Foundations < BaseArrayElement
    def add(**kwargs)
      self << Foundation.new(@hpxml_object, **kwargs)
    end

    def from_oga(hpxml)
      return if hpxml.nil?

      XMLHelper.get_elements(hpxml, 'Building/BuildingDetails/Enclosure/Foundations/Foundation').each do |foundation|
        self << Foundation.new(@hpxml_object, foundation)
      end
    end
  end

  class Foundation < BaseElement
    ATTRS = [:id, :foundation_type, :vented_crawlspace_sla, :within_infiltration_volume,
             :attached_to_slab_idrefs, :attached_to_frame_floor_idrefs, :attached_to_foundation_wall_idrefs,
             :attached_to_wall_idrefs, :attached_to_rim_joist_idrefs]
    attr_accessor(*ATTRS)

    def attached_slabs
      return [] if @attached_to_slab_idrefs.nil?

      list = @hpxml_object.slabs.select { |slab| @attached_to_slab_idrefs.include? slab.id }
      if @attached_to_slab_idrefs.size > list.size
        fail "Attached slab not found for foundation '#{@id}'."
      end

      return list
    end

    def attached_frame_floors
      return [] if @attached_to_frame_floor_idrefs.nil?

      list = @hpxml_object.frame_floors.select { |frame_floor| @attached_to_frame_floor_idrefs.include? frame_floor.id }
      if @attached_to_frame_floor_idrefs.size > list.size
        fail "Attached frame floor not found for foundation '#{@id}'."
      end

      return list
    end

    def attached_foundation_walls
      return [] if @attached_to_foundation_wall_idrefs.nil?

      list = @hpxml_object.foundation_walls.select { |foundation_wall| @attached_to_foundation_wall_idrefs.include? foundation_wall.id }
      if @attached_to_foundation_wall_idrefs.size > list.size
        fail "Attached foundation wall not found for foundation '#{@id}'."
      end

      return list
    end

    def attached_walls
      return [] if @attached_to_wall_idrefs.nil?

      list = @hpxml_object.walls.select { |wall| @attached_to_wall_idrefs.include? wall.id }
      if @attached_to_wall_idrefs.size > list.size
        fail "Attached wall not found for foundation '#{@id}'."
      end

      return list
    end

    def attached_rim_joists
      return [] if @attached_to_rim_joist_idrefs.nil?

      list = @hpxml_object.rim_joists.select { |rim_joist| @attached_to_rim_joist_idrefs.include? rim_joist.id }
      if @attached_to_rim_joist_idrefs.size > list.size
        fail "Attached rim joist not found for foundation '#{@id}'."
      end

      return list
    end

    def to_location
      return if @foundation_type.nil?

      if [FoundationTypeSlab, FoundationTypeAboveApartment].include? @foundation_type
        return LocationLivingSpace
      elsif [FoundationTypeAmbient].include? @foundation_type
        return LocationOutside
      elsif [FoundationTypeBasementConditioned].include? @foundation_type
        return LocationBasementConditioned
      elsif [FoundationTypeBasementUnconditioned].include? @foundation_type
        return LocationBasementUnconditioned
      elsif [FoundationTypeCrawlspaceUnvented].include? @foundation_type
        return LocationCrawlspaceUnvented
      elsif [FoundationTypeCrawlspaceVented].include? @foundation_type
        return LocationCrawlspaceVented
      elsif @foundation_type == FoundationTypeCrawlspaceConditioned
        return LocationCrawlspaceConditioned
      elsif @foundation_type == FoundationTypeSlab
        return LocationLivingSpace
      else
        fail "Unexpected foundation type: '#{@foundation_type}'."
      end
    end

    def area
      sum_area = 0.0
      # Check Slabs first
      attached_slabs.each do |slab|
        sum_area += slab.area
      end
      if sum_area <= 0
        # Check FrameFloors next
        attached_frame_floors.each do |frame_floor|
          sum_area += frame_floor.area
        end
      end
      return sum_area
    end

    def delete
      @hpxml_object.foundations.delete(self)
    end

    def check_for_errors
      errors = []
      begin; attached_slabs; rescue StandardError => e; errors << e.message; end
      begin; attached_frame_floors; rescue StandardError => e; errors << e.message; end
      begin; attached_foundation_walls; rescue StandardError => e; errors << e.message; end
      begin; attached_walls; rescue StandardError => e; errors << e.message; end
      begin; attached_rim_joists; rescue StandardError => e; errors << e.message; end
      begin; to_location; rescue StandardError => e; errors << e.message; end
      return errors
    end

    def to_oga(doc)
      return if nil?

      foundations = XMLHelper.create_elements_as_needed(doc, ['HPXML', 'Building', 'BuildingDetails', 'Enclosure', 'Foundations'])
      foundation = XMLHelper.add_element(foundations, 'Foundation')
      sys_id = XMLHelper.add_element(foundation, 'SystemIdentifier')
      XMLHelper.add_attribute(sys_id, 'id', @id)
      if not @foundation_type.nil?
        foundation_type_el = XMLHelper.add_element(foundation, 'FoundationType')
        if [FoundationTypeSlab, FoundationTypeAmbient, FoundationTypeAboveApartment].include? @foundation_type
          XMLHelper.add_element(foundation_type_el, @foundation_type)
        elsif [FoundationTypeBasementConditioned].include? @foundation_type
          basement = XMLHelper.add_element(foundation_type_el, 'Basement')
          XMLHelper.add_element(basement, 'Conditioned', true, :boolean)
        elsif [FoundationTypeBasementUnconditioned].include? @foundation_type
          basement = XMLHelper.add_element(foundation_type_el, 'Basement')
          XMLHelper.add_element(basement, 'Conditioned', false, :boolean)
        elsif [FoundationTypeCrawlspaceVented].include? @foundation_type
          crawlspace = XMLHelper.add_element(foundation_type_el, 'Crawlspace')
          XMLHelper.add_element(crawlspace, 'Vented', true, :boolean)
          if not @vented_crawlspace_sla.nil?
            ventilation_rate = XMLHelper.add_element(foundation, 'VentilationRate')
            XMLHelper.add_element(ventilation_rate, 'UnitofMeasure', UnitsSLA, :string)
            XMLHelper.add_element(ventilation_rate, 'Value', @vented_crawlspace_sla, :float, @vented_crawlspace_sla_isdefaulted)
          end
        elsif [FoundationTypeCrawlspaceUnvented].include? @foundation_type
          crawlspace = XMLHelper.add_element(foundation_type_el, 'Crawlspace')
          XMLHelper.add_element(crawlspace, 'Vented', false, :boolean)
        elsif @foundation_type == FoundationTypeCrawlspaceConditioned
          crawlspace = XMLHelper.add_element(foundation_type_el, 'Crawlspace')
          XMLHelper.add_element(crawlspace, 'Conditioned', true, :boolean)
        else
          fail "Unhandled foundation type '#{@foundation_type}'."
        end
      end
      XMLHelper.add_element(foundation, 'WithinInfiltrationVolume', @within_infiltration_volume, :boolean) unless @within_infiltration_volume.nil?
      if not @attached_to_rim_joist_idrefs.nil?
        @attached_to_rim_joist_idrefs.each do |rim_joist|
          rim_joist_attached = XMLHelper.add_element(foundation, 'AttachedToRimJoist')
          XMLHelper.add_attribute(rim_joist_attached, 'idref', rim_joist)
        end
      end
      if not @attached_to_wall_idrefs.nil?
        @attached_to_wall_idrefs.each do |wall|
          wall_attached = XMLHelper.add_element(foundation, 'AttachedToWall')
          XMLHelper.add_attribute(wall_attached, 'idref', wall)
        end
      end
      if not @attached_to_foundation_wall_idrefs.nil?
        @attached_to_foundation_wall_idrefs.each do |foundation_wall|
          foundation_wall_attached = XMLHelper.add_element(foundation, 'AttachedToFoundationWall')
          XMLHelper.add_attribute(foundation_wall_attached, 'idref', foundation_wall)
        end
      end
      if not @attached_to_frame_floor_idrefs.nil?
        @attached_to_frame_floor_idrefs.each do |frame_floor|
          floor_frame_attached = XMLHelper.add_element(foundation, 'AttachedToFrameFloor')
          XMLHelper.add_attribute(floor_frame_attached, 'idref', frame_floor)
        end
      end
      if not @attached_to_slab_idrefs.nil?
        @attached_to_slab_idrefs.each do |slab|
          slab_attached = XMLHelper.add_element(foundation, 'AttachedToSlab')
          XMLHelper.add_attribute(slab_attached, 'idref', slab)
        end
      end
    end

    def from_oga(foundation)
      return if foundation.nil?

      @id = HPXML::get_id(foundation)
      if XMLHelper.has_element(foundation, 'FoundationType/SlabOnGrade')
        @foundation_type = FoundationTypeSlab
      elsif XMLHelper.has_element(foundation, "FoundationType/Basement[Conditioned='false']")
        @foundation_type = FoundationTypeBasementUnconditioned
      elsif XMLHelper.has_element(foundation, "FoundationType/Basement[Conditioned='true']")
        @foundation_type = FoundationTypeBasementConditioned
      elsif XMLHelper.has_element(foundation, "FoundationType/Crawlspace[Vented='false']")
        @foundation_type = FoundationTypeCrawlspaceUnvented
      elsif XMLHelper.has_element(foundation, "FoundationType/Crawlspace[Vented='true']")
        @foundation_type = FoundationTypeCrawlspaceVented
      elsif XMLHelper.has_element(foundation, "FoundationType/Crawlspace[Conditioned='true']")
        @foundation_type = FoundationTypeCrawlspaceConditioned
      elsif XMLHelper.has_element(foundation, 'FoundationType/Ambient')
        @foundation_type = FoundationTypeAmbient
      elsif XMLHelper.has_element(foundation, 'FoundationType/AboveApartment')
        @foundation_type = FoundationTypeAboveApartment
      end
      if @foundation_type == FoundationTypeCrawlspaceVented
        @vented_crawlspace_sla = XMLHelper.get_value(foundation, "VentilationRate[UnitofMeasure='#{UnitsSLA}']/Value", :float)
      end
      @within_infiltration_volume = XMLHelper.get_value(foundation, 'WithinInfiltrationVolume', :boolean)
      @attached_to_rim_joist_idrefs = []
      XMLHelper.get_elements(foundation, 'AttachedToRimJoist').each do |rim_joist|
        @attached_to_rim_joist_idrefs << HPXML::get_idref(rim_joist)
      end
      @attached_to_wall_idrefs = []
      XMLHelper.get_elements(foundation, 'AttachedToWall').each do |wall|
        @attached_to_wall_idrefs << HPXML::get_idref(wall)
      end
      @attached_to_slab_idrefs = []
      XMLHelper.get_elements(foundation, 'AttachedToSlab').each do |slab|
        @attached_to_slab_idrefs << HPXML::get_idref(slab)
      end
      @attached_to_frame_floor_idrefs = []
      XMLHelper.get_elements(foundation, 'AttachedToFrameFloor').each do |frame_floor|
        @attached_to_frame_floor_idrefs << HPXML::get_idref(frame_floor)
      end
      @attached_to_foundation_wall_idrefs = []
      XMLHelper.get_elements(foundation, 'AttachedToFoundationWall').each do |foundation_wall|
        @attached_to_foundation_wall_idrefs << HPXML::get_idref(foundation_wall)
      end
    end
  end

  class Roofs < BaseArrayElement
    def add(**kwargs)
      self << Roof.new(@hpxml_object, **kwargs)
    end

    def from_oga(hpxml)
      return if hpxml.nil?

      XMLHelper.get_elements(hpxml, 'Building/BuildingDetails/Enclosure/Roofs/Roof').each do |roof|
        self << Roof.new(@hpxml_object, roof)
      end
    end
  end

  class Roof < BaseElement
    ATTRS = [:id, :interior_adjacent_to, :area, :azimuth, :orientation, :roof_type,
             :roof_color, :solar_absorptance, :emittance, :pitch, :radiant_barrier,
             :insulation_id, :insulation_assembly_r_value, :insulation_cavity_r_value,
             :insulation_continuous_r_value, :radiant_barrier_grade,
             :interior_finish_type, :interior_finish_thickness]
    attr_accessor(*ATTRS)

    def skylights
      return @hpxml_object.skylights.select { |skylight| skylight.roof_idref == @id }
    end

    def net_area
      return if nil?
      return if @area.nil?

      val = @area
      skylights.each do |skylight|
        val -= skylight.area
      end
      fail "Calculated a negative net surface area for surface '#{@id}'." if val < 0

      return val
    end

    def exterior_adjacent_to
      return LocationOutside
    end

    def is_exterior
      return true
    end

    def is_interior
      return !is_exterior
    end

    def is_thermal_boundary
      return HPXML::is_thermal_boundary(self)
    end

    def is_exterior_thermal_boundary
      return (is_exterior && is_thermal_boundary)
    end

    def is_conditioned
      return HPXML::is_conditioned(self)
    end

    def delete
      @hpxml_object.roofs.delete(self)
      skylights.reverse_each do |skylight|
        skylight.delete
      end
      @hpxml_object.attics.each do |attic|
        attic.attached_to_roof_idrefs.delete(@id) unless attic.attached_to_roof_idrefs.nil?
      end
    end

    def check_for_errors
      errors = []
      begin; net_area; rescue StandardError => e; errors << e.message; end
      return errors
    end

    def to_oga(doc)
      return if nil?

      roofs = XMLHelper.create_elements_as_needed(doc, ['HPXML', 'Building', 'BuildingDetails', 'Enclosure', 'Roofs'])
      roof = XMLHelper.add_element(roofs, 'Roof')
      sys_id = XMLHelper.add_element(roof, 'SystemIdentifier')
      XMLHelper.add_attribute(sys_id, 'id', @id)
      XMLHelper.add_element(roof, 'InteriorAdjacentTo', @interior_adjacent_to, :string) unless @interior_adjacent_to.nil?
      XMLHelper.add_element(roof, 'Area', @area, :float) unless @area.nil?
      XMLHelper.add_element(roof, 'Orientation', @orientation, :string, @orientation_isdefaulted) unless @orientation.nil?
      XMLHelper.add_element(roof, 'Azimuth', @azimuth, :integer, @azimuth_isdefaulted) unless @azimuth.nil?
      XMLHelper.add_element(roof, 'RoofType', @roof_type, :string, @roof_type_isdefaulted) unless @roof_type.nil?
      XMLHelper.add_element(roof, 'RoofColor', @roof_color, :string, @roof_color_isdefaulted) unless @roof_color.nil?
      XMLHelper.add_element(roof, 'SolarAbsorptance', @solar_absorptance, :float, @solar_absorptance_isdefaulted) unless @solar_absorptance.nil?
      XMLHelper.add_element(roof, 'Emittance', @emittance, :float, @emittance_isdefaulted) unless @emittance.nil?
      if (not @interior_finish_type.nil?) || (not @interior_finish_thickness.nil?)
        interior_finish = XMLHelper.add_element(roof, 'InteriorFinish')
        XMLHelper.add_element(interior_finish, 'Type', @interior_finish_type, :string, @interior_finish_type_isdefaulted) unless @interior_finish_type.nil?
        XMLHelper.add_element(interior_finish, 'Thickness', @interior_finish_thickness, :float, @interior_finish_thickness_isdefaulted) unless @interior_finish_thickness.nil?
      end
      XMLHelper.add_element(roof, 'Pitch', @pitch, :float) unless @pitch.nil?
      XMLHelper.add_element(roof, 'RadiantBarrier', @radiant_barrier, :boolean, @radiant_barrier_isdefaulted) unless @radiant_barrier.nil?
      XMLHelper.add_element(roof, 'RadiantBarrierGrade', @radiant_barrier_grade, :integer, @radiant_barrier_grade_isdefaulted) unless @radiant_barrier_grade.nil?
      insulation = XMLHelper.add_element(roof, 'Insulation')
      sys_id = XMLHelper.add_element(insulation, 'SystemIdentifier')
      if not @insulation_id.nil?
        XMLHelper.add_attribute(sys_id, 'id', @insulation_id)
      else
        XMLHelper.add_attribute(sys_id, 'id', @id + 'Insulation')
      end
      XMLHelper.add_element(insulation, 'AssemblyEffectiveRValue', @insulation_assembly_r_value, :float) unless @insulation_assembly_r_value.nil?
      if not @insulation_cavity_r_value.nil?
        layer = XMLHelper.add_element(insulation, 'Layer')
        XMLHelper.add_element(layer, 'InstallationType', 'cavity', :string)
        XMLHelper.add_element(layer, 'NominalRValue', @insulation_cavity_r_value, :float)
      end
      if not @insulation_continuous_r_value.nil?
        layer = XMLHelper.add_element(insulation, 'Layer')
        XMLHelper.add_element(layer, 'InstallationType', 'continuous', :string)
        XMLHelper.add_element(layer, 'NominalRValue', @insulation_continuous_r_value, :float)
      end
    end

    def from_oga(roof)
      return if roof.nil?

      @id = HPXML::get_id(roof)
      @interior_adjacent_to = XMLHelper.get_value(roof, 'InteriorAdjacentTo', :string)
      @area = XMLHelper.get_value(roof, 'Area', :float)
      @orientation = XMLHelper.get_value(roof, 'Orientation', :string)
      @azimuth = XMLHelper.get_value(roof, 'Azimuth', :integer)
      @roof_type = XMLHelper.get_value(roof, 'RoofType', :string)
      @roof_color = XMLHelper.get_value(roof, 'RoofColor', :string)
      @solar_absorptance = XMLHelper.get_value(roof, 'SolarAbsorptance', :float)
      @emittance = XMLHelper.get_value(roof, 'Emittance', :float)
      interior_finish = XMLHelper.get_element(roof, 'InteriorFinish')
      if not interior_finish.nil?
        @interior_finish_type = XMLHelper.get_value(interior_finish, 'Type', :string)
        @interior_finish_thickness = XMLHelper.get_value(interior_finish, 'Thickness', :float)
      end
      @pitch = XMLHelper.get_value(roof, 'Pitch', :float)
      @radiant_barrier = XMLHelper.get_value(roof, 'RadiantBarrier', :boolean)
      @radiant_barrier_grade = XMLHelper.get_value(roof, 'RadiantBarrierGrade', :integer)
      insulation = XMLHelper.get_element(roof, 'Insulation')
      if not insulation.nil?
        @insulation_id = HPXML::get_id(insulation)
        @insulation_assembly_r_value = XMLHelper.get_value(insulation, 'AssemblyEffectiveRValue', :float)
        @insulation_cavity_r_value = XMLHelper.get_value(insulation, "Layer[InstallationType='cavity']/NominalRValue", :float)
        @insulation_continuous_r_value = XMLHelper.get_value(insulation, "Layer[InstallationType='continuous']/NominalRValue", :float)
      end
    end
  end

  class RimJoists < BaseArrayElement
    def add(**kwargs)
      self << RimJoist.new(@hpxml_object, **kwargs)
    end

    def from_oga(hpxml)
      return if hpxml.nil?

      XMLHelper.get_elements(hpxml, 'Building/BuildingDetails/Enclosure/RimJoists/RimJoist').each do |rim_joist|
        self << RimJoist.new(@hpxml_object, rim_joist)
      end
    end
  end

  class RimJoist < BaseElement
    ATTRS = [:id, :exterior_adjacent_to, :interior_adjacent_to, :area, :orientation, :azimuth, :siding,
             :color, :solar_absorptance, :emittance, :insulation_id, :insulation_assembly_r_value,
             :insulation_cavity_r_value, :insulation_continuous_r_value]
    attr_accessor(*ATTRS)

    def is_exterior
      if @exterior_adjacent_to == LocationOutside
        return true
      end

      return false
    end

    def is_interior
      return !is_exterior
    end

    def is_adiabatic
      return HPXML::is_adiabatic(self)
    end

    def is_thermal_boundary
      return HPXML::is_thermal_boundary(self)
    end

    def is_exterior_thermal_boundary
      return (is_exterior && is_thermal_boundary)
    end

    def is_conditioned
      return HPXML::is_conditioned(self)
    end

    def delete
      @hpxml_object.rim_joists.delete(self)
      @hpxml_object.foundations.each do |foundation|
        foundation.attached_to_rim_joist_idrefs.delete(@id) unless foundation.attached_to_rim_joist_idrefs.nil?
      end
    end

    def check_for_errors
      errors = []
      return errors
    end

    def to_oga(doc)
      return if nil?

      rim_joists = XMLHelper.create_elements_as_needed(doc, ['HPXML', 'Building', 'BuildingDetails', 'Enclosure', 'RimJoists'])
      rim_joist = XMLHelper.add_element(rim_joists, 'RimJoist')
      sys_id = XMLHelper.add_element(rim_joist, 'SystemIdentifier')
      XMLHelper.add_attribute(sys_id, 'id', @id)
      XMLHelper.add_element(rim_joist, 'ExteriorAdjacentTo', @exterior_adjacent_to, :string) unless @exterior_adjacent_to.nil?
      XMLHelper.add_element(rim_joist, 'InteriorAdjacentTo', @interior_adjacent_to, :string) unless @interior_adjacent_to.nil?
      XMLHelper.add_element(rim_joist, 'Area', @area, :float) unless @area.nil?
      XMLHelper.add_element(rim_joist, 'Orientation', @orientation, :string, @orientation_isdefaulted) unless @orientation.nil?
      XMLHelper.add_element(rim_joist, 'Azimuth', @azimuth, :integer, @azimuth_isdefaulted) unless @azimuth.nil?
      XMLHelper.add_element(rim_joist, 'Siding', @siding, :string, @siding_isdefaulted) unless @siding.nil?
      XMLHelper.add_element(rim_joist, 'Color', @color, :string, @color_isdefaulted) unless @color.nil?
      XMLHelper.add_element(rim_joist, 'SolarAbsorptance', @solar_absorptance, :float, @solar_absorptance_isdefaulted) unless @solar_absorptance.nil?
      XMLHelper.add_element(rim_joist, 'Emittance', @emittance, :float, @emittance_isdefaulted) unless @emittance.nil?
      insulation = XMLHelper.add_element(rim_joist, 'Insulation')
      sys_id = XMLHelper.add_element(insulation, 'SystemIdentifier')
      if not @insulation_id.nil?
        XMLHelper.add_attribute(sys_id, 'id', @insulation_id)
      else
        XMLHelper.add_attribute(sys_id, 'id', @id + 'Insulation')
      end
      XMLHelper.add_element(insulation, 'AssemblyEffectiveRValue', @insulation_assembly_r_value, :float) unless @insulation_assembly_r_value.nil?
      if not @insulation_cavity_r_value.nil?
        layer = XMLHelper.add_element(insulation, 'Layer')
        XMLHelper.add_element(layer, 'InstallationType', 'cavity', :string)
        XMLHelper.add_element(layer, 'NominalRValue', @insulation_cavity_r_value, :float)
      end
      if not @insulation_continuous_r_value.nil?
        layer = XMLHelper.add_element(insulation, 'Layer')
        XMLHelper.add_element(layer, 'InstallationType', 'continuous', :string)
        XMLHelper.add_element(layer, 'NominalRValue', @insulation_continuous_r_value, :float)
      end
    end

    def from_oga(rim_joist)
      return if rim_joist.nil?

      @id = HPXML::get_id(rim_joist)
      @exterior_adjacent_to = XMLHelper.get_value(rim_joist, 'ExteriorAdjacentTo', :string)
      @interior_adjacent_to = XMLHelper.get_value(rim_joist, 'InteriorAdjacentTo', :string)
      @area = XMLHelper.get_value(rim_joist, 'Area', :float)
      @orientation = XMLHelper.get_value(rim_joist, 'Orientation', :string)
      @azimuth = XMLHelper.get_value(rim_joist, 'Azimuth', :integer)
      @siding = XMLHelper.get_value(rim_joist, 'Siding', :string)
      @color = XMLHelper.get_value(rim_joist, 'Color', :string)
      @solar_absorptance = XMLHelper.get_value(rim_joist, 'SolarAbsorptance', :float)
      @emittance = XMLHelper.get_value(rim_joist, 'Emittance', :float)
      insulation = XMLHelper.get_element(rim_joist, 'Insulation')
      if not insulation.nil?
        @insulation_id = HPXML::get_id(insulation)
        @insulation_assembly_r_value = XMLHelper.get_value(insulation, 'AssemblyEffectiveRValue', :float)
        @insulation_cavity_r_value = XMLHelper.get_value(insulation, "Layer[InstallationType='cavity']/NominalRValue", :float)
        @insulation_continuous_r_value = XMLHelper.get_value(insulation, "Layer[InstallationType='continuous']/NominalRValue", :float)
      end
    end
  end

  class Walls < BaseArrayElement
    def add(**kwargs)
      self << Wall.new(@hpxml_object, **kwargs)
    end

    def from_oga(hpxml)
      return if hpxml.nil?

      XMLHelper.get_elements(hpxml, 'Building/BuildingDetails/Enclosure/Walls/Wall').each do |wall|
        self << Wall.new(@hpxml_object, wall)
      end
    end
  end

  class Wall < BaseElement
    ATTRS = [:id, :exterior_adjacent_to, :interior_adjacent_to, :wall_type, :optimum_value_engineering,
             :area, :orientation, :azimuth, :siding, :color, :solar_absorptance, :emittance, :insulation_id,
             :insulation_assembly_r_value, :insulation_cavity_r_value, :insulation_continuous_r_value,
             :interior_finish_type, :interior_finish_thickness, :attic_wall_type]
    attr_accessor(*ATTRS)

    def windows
      return @hpxml_object.windows.select { |window| window.wall_idref == @id }
    end

    def doors
      return @hpxml_object.doors.select { |door| door.wall_idref == @id }
    end

    def net_area
      return if nil?
      return if @area.nil?

      val = @area
      (windows + doors).each do |subsurface|
        val -= subsurface.area
      end
      fail "Calculated a negative net surface area for surface '#{@id}'." if val < 0

      return val
    end

    def is_exterior
      if @exterior_adjacent_to == LocationOutside
        return true
      end

      return false
    end

    def is_interior
      return !is_exterior
    end

    def is_adiabatic
      return HPXML::is_adiabatic(self)
    end

    def is_thermal_boundary
      return HPXML::is_thermal_boundary(self)
    end

    def is_exterior_thermal_boundary
      return (is_exterior && is_thermal_boundary)
    end

    def is_conditioned
      return HPXML::is_conditioned(self)
    end

    def delete
      @hpxml_object.walls.delete(self)
      windows.reverse_each do |window|
        window.delete
      end
      doors.reverse_each do |door|
        door.delete
      end
      @hpxml_object.attics.each do |attic|
        attic.attached_to_wall_idrefs.delete(@id) unless attic.attached_to_wall_idrefs.nil?
      end
      @hpxml_object.foundations.each do |foundation|
        foundation.attached_to_wall_idrefs.delete(@id) unless foundation.attached_to_wall_idrefs.nil?
      end
    end

    def check_for_errors
      errors = []
      begin; net_area; rescue StandardError => e; errors << e.message; end
      return errors
    end

    def to_oga(doc)
      return if nil?

      walls = XMLHelper.create_elements_as_needed(doc, ['HPXML', 'Building', 'BuildingDetails', 'Enclosure', 'Walls'])
      wall = XMLHelper.add_element(walls, 'Wall')
      sys_id = XMLHelper.add_element(wall, 'SystemIdentifier')
      XMLHelper.add_attribute(sys_id, 'id', @id)
      XMLHelper.add_element(wall, 'ExteriorAdjacentTo', @exterior_adjacent_to, :string) unless @exterior_adjacent_to.nil?
      XMLHelper.add_element(wall, 'InteriorAdjacentTo', @interior_adjacent_to, :string) unless @interior_adjacent_to.nil?
      XMLHelper.add_element(wall, 'AtticWallType', @attic_wall_type, :string) unless @attic_wall_type.nil?
      if not @wall_type.nil?
        wall_type_el = XMLHelper.add_element(wall, 'WallType')
        wall_type = XMLHelper.add_element(wall_type_el, @wall_type)
        if @wall_type == HPXML::WallTypeWoodStud
          XMLHelper.add_element(wall_type, 'OptimumValueEngineering', @optimum_value_engineering, :boolean) unless @optimum_value_engineering.nil?
        end
      end
      XMLHelper.add_element(wall, 'Area', @area, :float) unless @area.nil?
      XMLHelper.add_element(wall, 'Orientation', @orientation, :string, @orientation_isdefaulted) unless @orientation.nil?
      XMLHelper.add_element(wall, 'Azimuth', @azimuth, :integer, @azimuth_isdefaulted) unless @azimuth.nil?
      XMLHelper.add_element(wall, 'Siding', @siding, :string, @siding_isdefaulted) unless @siding.nil?
      XMLHelper.add_element(wall, 'Color', @color, :string, @color_isdefaulted) unless @color.nil?
      XMLHelper.add_element(wall, 'SolarAbsorptance', @solar_absorptance, :float, @solar_absorptance_isdefaulted) unless @solar_absorptance.nil?
      XMLHelper.add_element(wall, 'Emittance', @emittance, :float, @emittance_isdefaulted) unless @emittance.nil?
      if (not @interior_finish_type.nil?) || (not @interior_finish_thickness.nil?)
        interior_finish = XMLHelper.add_element(wall, 'InteriorFinish')
        XMLHelper.add_element(interior_finish, 'Type', @interior_finish_type, :string, @interior_finish_type_isdefaulted) unless @interior_finish_type.nil?
        XMLHelper.add_element(interior_finish, 'Thickness', @interior_finish_thickness, :float, @interior_finish_thickness_isdefaulted) unless @interior_finish_thickness.nil?
      end
      insulation = XMLHelper.add_element(wall, 'Insulation')
      sys_id = XMLHelper.add_element(insulation, 'SystemIdentifier')
      if not @insulation_id.nil?
        XMLHelper.add_attribute(sys_id, 'id', @insulation_id)
      else
        XMLHelper.add_attribute(sys_id, 'id', @id + 'Insulation')
      end
      XMLHelper.add_element(insulation, 'AssemblyEffectiveRValue', @insulation_assembly_r_value, :float) unless @insulation_assembly_r_value.nil?
      if not @insulation_cavity_r_value.nil?
        layer = XMLHelper.add_element(insulation, 'Layer')
        XMLHelper.add_element(layer, 'InstallationType', 'cavity', :string)
        XMLHelper.add_element(layer, 'NominalRValue', @insulation_cavity_r_value, :float)
      end
      if not @insulation_continuous_r_value.nil?
        layer = XMLHelper.add_element(insulation, 'Layer')
        XMLHelper.add_element(layer, 'InstallationType', 'continuous', :string)
        XMLHelper.add_element(layer, 'NominalRValue', @insulation_continuous_r_value, :float)
      end
    end

    def from_oga(wall)
      return if wall.nil?

      @id = HPXML::get_id(wall)
      @exterior_adjacent_to = XMLHelper.get_value(wall, 'ExteriorAdjacentTo', :string)
      @interior_adjacent_to = XMLHelper.get_value(wall, 'InteriorAdjacentTo', :string)
      @attic_wall_type = XMLHelper.get_value(wall, 'AtticWallType', :string)
      @wall_type = XMLHelper.get_child_name(wall, 'WallType')
      if @wall_type == HPXML::WallTypeWoodStud
        @optimum_value_engineering = XMLHelper.get_value(wall, 'WallType/WoodStud/OptimumValueEngineering', :boolean)
      end
      @area = XMLHelper.get_value(wall, 'Area', :float)
      @orientation = XMLHelper.get_value(wall, 'Orientation', :string)
      @azimuth = XMLHelper.get_value(wall, 'Azimuth', :integer)
      @siding = XMLHelper.get_value(wall, 'Siding', :string)
      @color = XMLHelper.get_value(wall, 'Color', :string)
      @solar_absorptance = XMLHelper.get_value(wall, 'SolarAbsorptance', :float)
      @emittance = XMLHelper.get_value(wall, 'Emittance', :float)
      interior_finish = XMLHelper.get_element(wall, 'InteriorFinish')
      if not interior_finish.nil?
        @interior_finish_type = XMLHelper.get_value(interior_finish, 'Type', :string)
        @interior_finish_thickness = XMLHelper.get_value(interior_finish, 'Thickness', :float)
      end
      insulation = XMLHelper.get_element(wall, 'Insulation')
      if not insulation.nil?
        @insulation_id = HPXML::get_id(insulation)
        @insulation_assembly_r_value = XMLHelper.get_value(insulation, 'AssemblyEffectiveRValue', :float)
        @insulation_cavity_r_value = XMLHelper.get_value(insulation, "Layer[InstallationType='cavity']/NominalRValue", :float)
        @insulation_continuous_r_value = XMLHelper.get_value(insulation, "Layer[InstallationType='continuous']/NominalRValue", :float)
      end
    end
  end

  class FoundationWalls < BaseArrayElement
    def add(**kwargs)
      self << FoundationWall.new(@hpxml_object, **kwargs)
    end

    def from_oga(hpxml)
      return if hpxml.nil?

      XMLHelper.get_elements(hpxml, 'Building/BuildingDetails/Enclosure/FoundationWalls/FoundationWall').each do |foundation_wall|
        self << FoundationWall.new(@hpxml_object, foundation_wall)
      end
    end
  end

  class FoundationWall < BaseElement
    ATTRS = [:id, :exterior_adjacent_to, :interior_adjacent_to, :length, :height, :area, :orientation,
             :type, :azimuth, :thickness, :depth_below_grade, :insulation_id, :insulation_interior_r_value,
             :insulation_interior_distance_to_top, :insulation_interior_distance_to_bottom,
             :insulation_exterior_r_value, :insulation_exterior_distance_to_top,
             :insulation_exterior_distance_to_bottom, :insulation_assembly_r_value,
             :insulation_continuous_r_value, :interior_finish_type, :interior_finish_thickness]
    attr_accessor(*ATTRS)

    def windows
      return @hpxml_object.windows.select { |window| window.wall_idref == @id }
    end

    def doors
      return @hpxml_object.doors.select { |door| door.wall_idref == @id }
    end

    def net_area
      return if nil?
      return if @area.nil?

      val = @area
      (@hpxml_object.windows + @hpxml_object.doors).each do |subsurface|
        next unless subsurface.wall_idref == @id

        val -= subsurface.area
      end
      fail "Calculated a negative net surface area for surface '#{@id}'." if val < 0

      return val
    end

    def is_exterior
      if @exterior_adjacent_to == LocationGround
        return true
      end

      return false
    end

    def is_interior
      return !is_exterior
    end

    def is_adiabatic
      return HPXML::is_adiabatic(self)
    end

    def is_thermal_boundary
      return HPXML::is_thermal_boundary(self)
    end

    def is_exterior_thermal_boundary
      return (is_exterior && is_thermal_boundary)
    end

    def is_conditioned
      return HPXML::is_conditioned(self)
    end

    def delete
      @hpxml_object.foundation_walls.delete(self)
      windows.reverse_each do |window|
        window.delete
      end
      doors.reverse_each do |door|
        door.delete
      end
      @hpxml_object.foundations.each do |foundation|
        foundation.attached_to_foundation_wall_idrefs.delete(@id) unless foundation.attached_to_foundation_wall_idrefs.nil?
      end
    end

    def check_for_errors
      errors = []
      begin; net_area; rescue StandardError => e; errors << e.message; end
      return errors
    end

    def to_oga(doc)
      return if nil?

      foundation_walls = XMLHelper.create_elements_as_needed(doc, ['HPXML', 'Building', 'BuildingDetails', 'Enclosure', 'FoundationWalls'])
      foundation_wall = XMLHelper.add_element(foundation_walls, 'FoundationWall')
      sys_id = XMLHelper.add_element(foundation_wall, 'SystemIdentifier')
      XMLHelper.add_attribute(sys_id, 'id', @id)
      XMLHelper.add_element(foundation_wall, 'ExteriorAdjacentTo', @exterior_adjacent_to, :string) unless @exterior_adjacent_to.nil?
      XMLHelper.add_element(foundation_wall, 'InteriorAdjacentTo', @interior_adjacent_to, :string) unless @interior_adjacent_to.nil?
      XMLHelper.add_element(foundation_wall, 'Type', @type, :string, @type_isdefaulted) unless @type.nil?
      XMLHelper.add_element(foundation_wall, 'Length', @length, :float) unless @length.nil?
      XMLHelper.add_element(foundation_wall, 'Height', @height, :float) unless @height.nil?
      XMLHelper.add_element(foundation_wall, 'Area', @area, :float, @area_isdefaulted) unless @area.nil?
      XMLHelper.add_element(foundation_wall, 'Orientation', @orientation, :string, @orientation_isdefaulted) unless @orientation.nil?
      XMLHelper.add_element(foundation_wall, 'Azimuth', @azimuth, :integer, @azimuth_isdefaulted) unless @azimuth.nil?
      XMLHelper.add_element(foundation_wall, 'Thickness', @thickness, :float, @thickness_isdefaulted) unless @thickness.nil?
      XMLHelper.add_element(foundation_wall, 'DepthBelowGrade', @depth_below_grade, :float) unless @depth_below_grade.nil?
      if (not @interior_finish_type.nil?) || (not @interior_finish_thickness.nil?)
        interior_finish = XMLHelper.add_element(foundation_wall, 'InteriorFinish')
        XMLHelper.add_element(interior_finish, 'Type', @interior_finish_type, :string, @interior_finish_type_isdefaulted) unless @interior_finish_type.nil?
        XMLHelper.add_element(interior_finish, 'Thickness', @interior_finish_thickness, :float, @interior_finish_thickness_isdefaulted) unless @interior_finish_thickness.nil?
      end
      insulation = XMLHelper.add_element(foundation_wall, 'Insulation')
      sys_id = XMLHelper.add_element(insulation, 'SystemIdentifier')
      if not @insulation_id.nil?
        XMLHelper.add_attribute(sys_id, 'id', @insulation_id)
      else
        XMLHelper.add_attribute(sys_id, 'id', @id + 'Insulation')
      end
      XMLHelper.add_element(insulation, 'AssemblyEffectiveRValue', @insulation_assembly_r_value, :float) unless @insulation_assembly_r_value.nil?
      if not @insulation_exterior_r_value.nil?
        layer = XMLHelper.add_element(insulation, 'Layer')
        XMLHelper.add_element(layer, 'InstallationType', 'continuous - exterior', :string)
        XMLHelper.add_element(layer, 'NominalRValue', @insulation_exterior_r_value, :float)
        XMLHelper.add_element(layer, 'DistanceToTopOfInsulation', @insulation_exterior_distance_to_top, :float, @insulation_exterior_distance_to_top_isdefaulted) unless @insulation_exterior_distance_to_top.nil?
        XMLHelper.add_element(layer, 'DistanceToBottomOfInsulation', @insulation_exterior_distance_to_bottom, :float, @insulation_exterior_distance_to_bottom_isdefaulted) unless @insulation_exterior_distance_to_bottom.nil?
      end
      if not @insulation_interior_r_value.nil?
        layer = XMLHelper.add_element(insulation, 'Layer')
        XMLHelper.add_element(layer, 'InstallationType', 'continuous - interior', :string)
        XMLHelper.add_element(layer, 'NominalRValue', @insulation_interior_r_value, :float)
        XMLHelper.add_element(layer, 'DistanceToTopOfInsulation', @insulation_interior_distance_to_top, :float, @insulation_interior_distance_to_top_isdefaulted) unless @insulation_interior_distance_to_top.nil?
        XMLHelper.add_element(layer, 'DistanceToBottomOfInsulation', @insulation_interior_distance_to_bottom, :float, @insulation_interior_distance_to_bottom_isdefaulted) unless @insulation_interior_distance_to_bottom.nil?
      end
    end

    def from_oga(foundation_wall)
      return if foundation_wall.nil?

      @id = HPXML::get_id(foundation_wall)
      @exterior_adjacent_to = XMLHelper.get_value(foundation_wall, 'ExteriorAdjacentTo', :string)
      @interior_adjacent_to = XMLHelper.get_value(foundation_wall, 'InteriorAdjacentTo', :string)
      @type = XMLHelper.get_value(foundation_wall, 'Type', :string)
      @length = XMLHelper.get_value(foundation_wall, 'Length', :float)
      @height = XMLHelper.get_value(foundation_wall, 'Height', :float)
      @area = XMLHelper.get_value(foundation_wall, 'Area', :float)
      @orientation = XMLHelper.get_value(foundation_wall, 'Orientation', :string)
      @azimuth = XMLHelper.get_value(foundation_wall, 'Azimuth', :integer)
      @thickness = XMLHelper.get_value(foundation_wall, 'Thickness', :float)
      @depth_below_grade = XMLHelper.get_value(foundation_wall, 'DepthBelowGrade', :float)
      interior_finish = XMLHelper.get_element(foundation_wall, 'InteriorFinish')
      if not interior_finish.nil?
        @interior_finish_type = XMLHelper.get_value(interior_finish, 'Type', :string)
        @interior_finish_thickness = XMLHelper.get_value(interior_finish, 'Thickness', :float)
      end
      insulation = XMLHelper.get_element(foundation_wall, 'Insulation')
      if not insulation.nil?
        @insulation_id = HPXML::get_id(insulation)
        @insulation_assembly_r_value = XMLHelper.get_value(insulation, 'AssemblyEffectiveRValue', :float)
        @insulation_continuous_r_value = XMLHelper.get_value(insulation, "Layer[InstallationType='continuous']/NominalRValue", :float)
        @insulation_interior_r_value = XMLHelper.get_value(insulation, "Layer[InstallationType='continuous - interior']/NominalRValue", :float)
        @insulation_interior_distance_to_top = XMLHelper.get_value(insulation, "Layer[InstallationType='continuous - interior']/DistanceToTopOfInsulation", :float)
        @insulation_interior_distance_to_bottom = XMLHelper.get_value(insulation, "Layer[InstallationType='continuous - interior']/DistanceToBottomOfInsulation", :float)
        @insulation_exterior_r_value = XMLHelper.get_value(insulation, "Layer[InstallationType='continuous - exterior']/NominalRValue", :float)
        @insulation_exterior_distance_to_top = XMLHelper.get_value(insulation, "Layer[InstallationType='continuous - exterior']/DistanceToTopOfInsulation", :float)
        @insulation_exterior_distance_to_bottom = XMLHelper.get_value(insulation, "Layer[InstallationType='continuous - exterior']/DistanceToBottomOfInsulation", :float)
      end
    end
  end

  class FrameFloors < BaseArrayElement
    def add(**kwargs)
      self << FrameFloor.new(@hpxml_object, **kwargs)
    end

    def from_oga(hpxml)
      return if hpxml.nil?

      XMLHelper.get_elements(hpxml, 'Building/BuildingDetails/Enclosure/FrameFloors/FrameFloor').each do |frame_floor|
        self << FrameFloor.new(@hpxml_object, frame_floor)
      end
    end
  end

  class FrameFloor < BaseElement
    ATTRS = [:id, :exterior_adjacent_to, :interior_adjacent_to, :area, :insulation_id,
             :insulation_assembly_r_value, :insulation_cavity_r_value, :insulation_continuous_r_value,
             :other_space_above_or_below, :interior_finish_type, :interior_finish_thickness]
    attr_accessor(*ATTRS)

    def is_ceiling
      if [LocationAtticVented, LocationAtticUnvented].include? @interior_adjacent_to
        return true
      elsif [LocationAtticVented, LocationAtticUnvented].include? @exterior_adjacent_to
        return true
      elsif [LocationOtherHousingUnit, LocationOtherHeatedSpace, LocationOtherMultifamilyBufferSpace, LocationOtherNonFreezingSpace].include?(@exterior_adjacent_to) && (@other_space_above_or_below == FrameFloorOtherSpaceAbove)
        return true
      end

      return false
    end

    def is_floor
      !is_ceiling
    end

    def is_exterior
      if @exterior_adjacent_to == LocationOutside
        return true
      end

      return false
    end

    def is_interior
      return !is_exterior
    end

    def is_adiabatic
      return HPXML::is_adiabatic(self)
    end

    def is_thermal_boundary
      return HPXML::is_thermal_boundary(self)
    end

    def is_exterior_thermal_boundary
      return (is_exterior && is_thermal_boundary)
    end

    def is_conditioned
      return HPXML::is_conditioned(self)
    end

    def delete
      @hpxml_object.frame_floors.delete(self)
      @hpxml_object.attics.each do |attic|
        attic.attached_to_frame_floor_idrefs.delete(@id) unless attic.attached_to_frame_floor_idrefs.nil?
      end
      @hpxml_object.foundations.each do |foundation|
        foundation.attached_to_frame_floor_idrefs.delete(@id) unless foundation.attached_to_frame_floor_idrefs.nil?
      end
      @hpxml_object.attics.each do |attic|
        attic.attached_to_frame_floor_idrefs.delete(@id) unless attic.attached_to_frame_floor_idrefs.nil?
      end
    end

    def check_for_errors
      errors = []
      return errors
    end

    def to_oga(doc)
      return if nil?

      frame_floors = XMLHelper.create_elements_as_needed(doc, ['HPXML', 'Building', 'BuildingDetails', 'Enclosure', 'FrameFloors'])
      frame_floor = XMLHelper.add_element(frame_floors, 'FrameFloor')
      sys_id = XMLHelper.add_element(frame_floor, 'SystemIdentifier')
      XMLHelper.add_attribute(sys_id, 'id', @id)
      XMLHelper.add_element(frame_floor, 'ExteriorAdjacentTo', @exterior_adjacent_to, :string) unless @exterior_adjacent_to.nil?
      XMLHelper.add_element(frame_floor, 'InteriorAdjacentTo', @interior_adjacent_to, :string) unless @interior_adjacent_to.nil?
      XMLHelper.add_element(frame_floor, 'Area', @area, :float) unless @area.nil?
      if (not @interior_finish_type.nil?) || (not @interior_finish_thickness.nil?)
        interior_finish = XMLHelper.add_element(frame_floor, 'InteriorFinish')
        XMLHelper.add_element(interior_finish, 'Type', @interior_finish_type, :string, @interior_finish_type_isdefaulted) unless @interior_finish_type.nil?
        XMLHelper.add_element(interior_finish, 'Thickness', @interior_finish_thickness, :float, @interior_finish_thickness_isdefaulted) unless @interior_finish_thickness.nil?
      end
      insulation = XMLHelper.add_element(frame_floor, 'Insulation')
      sys_id = XMLHelper.add_element(insulation, 'SystemIdentifier')
      if not @insulation_id.nil?
        XMLHelper.add_attribute(sys_id, 'id', @insulation_id)
      else
        XMLHelper.add_attribute(sys_id, 'id', @id + 'Insulation')
      end
      XMLHelper.add_element(insulation, 'AssemblyEffectiveRValue', @insulation_assembly_r_value, :float) unless @insulation_assembly_r_value.nil?
      if not @insulation_cavity_r_value.nil?
        layer = XMLHelper.add_element(insulation, 'Layer')
        XMLHelper.add_element(layer, 'InstallationType', 'cavity', :string)
        XMLHelper.add_element(layer, 'NominalRValue', @insulation_cavity_r_value, :float)
      end
      if not @insulation_continuous_r_value.nil?
        layer = XMLHelper.add_element(insulation, 'Layer')
        XMLHelper.add_element(layer, 'InstallationType', 'continuous', :string)
        XMLHelper.add_element(layer, 'NominalRValue', @insulation_continuous_r_value, :float)
      end
      XMLHelper.add_extension(frame_floor, 'OtherSpaceAboveOrBelow', @other_space_above_or_below, :string) unless @other_space_above_or_below.nil?
    end

    def from_oga(frame_floor)
      return if frame_floor.nil?

      @id = HPXML::get_id(frame_floor)
      @exterior_adjacent_to = XMLHelper.get_value(frame_floor, 'ExteriorAdjacentTo', :string)
      @interior_adjacent_to = XMLHelper.get_value(frame_floor, 'InteriorAdjacentTo', :string)
      @area = XMLHelper.get_value(frame_floor, 'Area', :float)
      interior_finish = XMLHelper.get_element(frame_floor, 'InteriorFinish')
      if not interior_finish.nil?
        @interior_finish_type = XMLHelper.get_value(interior_finish, 'Type', :string)
        @interior_finish_thickness = XMLHelper.get_value(interior_finish, 'Thickness', :float)
      end
      insulation = XMLHelper.get_element(frame_floor, 'Insulation')
      if not insulation.nil?
        @insulation_id = HPXML::get_id(insulation)
        @insulation_assembly_r_value = XMLHelper.get_value(insulation, 'AssemblyEffectiveRValue', :float)
        @insulation_cavity_r_value = XMLHelper.get_value(insulation, "Layer[InstallationType='cavity']/NominalRValue", :float)
        @insulation_continuous_r_value = XMLHelper.get_value(insulation, "Layer[InstallationType='continuous']/NominalRValue", :float)
      end
      @other_space_above_or_below = XMLHelper.get_value(frame_floor, 'extension/OtherSpaceAboveOrBelow', :string)
    end
  end

  class Slabs < BaseArrayElement
    def add(**kwargs)
      self << Slab.new(@hpxml_object, **kwargs)
    end

    def from_oga(hpxml)
      return if hpxml.nil?

      XMLHelper.get_elements(hpxml, 'Building/BuildingDetails/Enclosure/Slabs/Slab').each do |slab|
        self << Slab.new(@hpxml_object, slab)
      end
    end
  end

  class Slab < BaseElement
    ATTRS = [:id, :interior_adjacent_to, :exterior_adjacent_to, :area, :thickness, :exposed_perimeter,
             :perimeter_insulation_depth, :under_slab_insulation_width,
             :under_slab_insulation_spans_entire_slab, :depth_below_grade, :carpet_fraction,
             :carpet_r_value, :perimeter_insulation_id, :perimeter_insulation_r_value,
             :under_slab_insulation_id, :under_slab_insulation_r_value]
    attr_accessor(*ATTRS)

    def exterior_adjacent_to
      return LocationGround
    end

    def is_exterior
      return true
    end

    def is_interior
      return !is_exterior
    end

    def is_thermal_boundary
      return HPXML::is_thermal_boundary(self)
    end

    def is_exterior_thermal_boundary
      return (is_exterior && is_thermal_boundary)
    end

    def is_conditioned
      return HPXML::is_conditioned(self)
    end

    def delete
      @hpxml_object.slabs.delete(self)
      @hpxml_object.foundations.each do |foundation|
        foundation.attached_to_slab_idrefs.delete(@id) unless foundation.attached_to_slab_idrefs.nil?
      end
    end

    def check_for_errors
      errors = []
      return errors
    end

    def to_oga(doc)
      return if nil?

      slabs = XMLHelper.create_elements_as_needed(doc, ['HPXML', 'Building', 'BuildingDetails', 'Enclosure', 'Slabs'])
      slab = XMLHelper.add_element(slabs, 'Slab')
      sys_id = XMLHelper.add_element(slab, 'SystemIdentifier')
      XMLHelper.add_attribute(sys_id, 'id', @id)
      XMLHelper.add_element(slab, 'InteriorAdjacentTo', @interior_adjacent_to, :string) unless @interior_adjacent_to.nil?
      XMLHelper.add_element(slab, 'Area', @area, :float) unless @area.nil?
      XMLHelper.add_element(slab, 'Thickness', @thickness, :float, @thickness_isdefaulted) unless @thickness.nil?
      XMLHelper.add_element(slab, 'ExposedPerimeter', @exposed_perimeter, :float) unless @exposed_perimeter.nil?
      XMLHelper.add_element(slab, 'DepthBelowGrade', @depth_below_grade, :float) unless @depth_below_grade.nil?
      insulation = XMLHelper.add_element(slab, 'PerimeterInsulation')
      sys_id = XMLHelper.add_element(insulation, 'SystemIdentifier')
      if not @perimeter_insulation_id.nil?
        XMLHelper.add_attribute(sys_id, 'id', @perimeter_insulation_id)
      else
        XMLHelper.add_attribute(sys_id, 'id', @id + 'PerimeterInsulation')
      end
      layer = XMLHelper.add_element(insulation, 'Layer')
      XMLHelper.add_element(layer, 'NominalRValue', @perimeter_insulation_r_value, :float) unless @perimeter_insulation_r_value.nil?
      XMLHelper.add_element(layer, 'InsulationDepth', @perimeter_insulation_depth, :float) unless @perimeter_insulation_depth.nil?
      insulation = XMLHelper.add_element(slab, 'UnderSlabInsulation')
      sys_id = XMLHelper.add_element(insulation, 'SystemIdentifier')
      if not @under_slab_insulation_id.nil?
        XMLHelper.add_attribute(sys_id, 'id', @under_slab_insulation_id)
      else
        XMLHelper.add_attribute(sys_id, 'id', @id + 'UnderSlabInsulation')
      end
      layer = XMLHelper.add_element(insulation, 'Layer')
      XMLHelper.add_element(layer, 'NominalRValue', @under_slab_insulation_r_value, :float) unless @under_slab_insulation_r_value.nil?
      XMLHelper.add_element(layer, 'InsulationWidth', @under_slab_insulation_width, :float) unless @under_slab_insulation_width.nil?
      XMLHelper.add_element(layer, 'InsulationSpansEntireSlab', @under_slab_insulation_spans_entire_slab, :boolean) unless @under_slab_insulation_spans_entire_slab.nil?
      XMLHelper.add_extension(slab, 'CarpetFraction', @carpet_fraction, :float, @carpet_fraction_isdefaulted) unless @carpet_fraction.nil?
      XMLHelper.add_extension(slab, 'CarpetRValue', @carpet_r_value, :float, @carpet_r_value_isdefaulted) unless @carpet_r_value.nil?
    end

    def from_oga(slab)
      return if slab.nil?

      @id = HPXML::get_id(slab)
      @interior_adjacent_to = XMLHelper.get_value(slab, 'InteriorAdjacentTo', :string)
      @area = XMLHelper.get_value(slab, 'Area', :float)
      @thickness = XMLHelper.get_value(slab, 'Thickness', :float)
      @exposed_perimeter = XMLHelper.get_value(slab, 'ExposedPerimeter', :float)
      @depth_below_grade = XMLHelper.get_value(slab, 'DepthBelowGrade', :float)
      perimeter_insulation = XMLHelper.get_element(slab, 'PerimeterInsulation')
      if not perimeter_insulation.nil?
        @perimeter_insulation_id = HPXML::get_id(perimeter_insulation)
        @perimeter_insulation_r_value = XMLHelper.get_value(perimeter_insulation, 'Layer/NominalRValue', :float)
        @perimeter_insulation_depth = XMLHelper.get_value(perimeter_insulation, 'Layer/InsulationDepth', :float)
      end
      under_slab_insulation = XMLHelper.get_element(slab, 'UnderSlabInsulation')
      if not under_slab_insulation.nil?
        @under_slab_insulation_id = HPXML::get_id(under_slab_insulation)
        @under_slab_insulation_r_value = XMLHelper.get_value(under_slab_insulation, 'Layer/NominalRValue', :float)
        @under_slab_insulation_width = XMLHelper.get_value(under_slab_insulation, 'Layer/InsulationWidth', :float)
        @under_slab_insulation_spans_entire_slab = XMLHelper.get_value(under_slab_insulation, 'Layer/InsulationSpansEntireSlab', :boolean)
      end
      @carpet_fraction = XMLHelper.get_value(slab, 'extension/CarpetFraction', :float)
      @carpet_r_value = XMLHelper.get_value(slab, 'extension/CarpetRValue', :float)
    end
  end

  class Windows < BaseArrayElement
    def add(**kwargs)
      self << Window.new(@hpxml_object, **kwargs)
    end

    def from_oga(hpxml)
      return if hpxml.nil?

      XMLHelper.get_elements(hpxml, 'Building/BuildingDetails/Enclosure/Windows/Window').each do |window|
        self << Window.new(@hpxml_object, window)
      end
    end
  end

  class Window < BaseElement
    ATTRS = [:id, :area, :azimuth, :orientation, :frame_type, :thermal_break, :glass_layers,
             :glass_type, :gas_fill, :ufactor, :shgc, :interior_shading_factor_summer,
             :interior_shading_factor_winter, :interior_shading_type, :exterior_shading_factor_summer,
             :exterior_shading_factor_winter, :exterior_shading_type, :overhangs_depth,
             :overhangs_distance_to_top_of_window, :overhangs_distance_to_bottom_of_window,
             :fraction_operable, :performance_class, :wall_idref]
    attr_accessor(*ATTRS)

    def wall
      return if @wall_idref.nil?

      (@hpxml_object.walls + @hpxml_object.foundation_walls).each do |wall|
        next unless wall.id == @wall_idref

        return wall
      end
      fail "Attached wall '#{@wall_idref}' not found for window '#{@id}'."
    end

    def is_exterior
      return wall.is_exterior
    end

    def is_interior
      return !is_exterior
    end

    def is_thermal_boundary
      return HPXML::is_thermal_boundary(wall)
    end

    def is_exterior_thermal_boundary
      return (is_exterior && is_thermal_boundary)
    end

    def is_conditioned
      return HPXML::is_conditioned(self)
    end

    def delete
      @hpxml_object.windows.delete(self)
    end

    def check_for_errors
      errors = []
      begin; wall; rescue StandardError => e; errors << e.message; end
      return errors
    end

    def to_oga(doc)
      return if nil?

      windows = XMLHelper.create_elements_as_needed(doc, ['HPXML', 'Building', 'BuildingDetails', 'Enclosure', 'Windows'])
      window = XMLHelper.add_element(windows, 'Window')
      sys_id = XMLHelper.add_element(window, 'SystemIdentifier')
      XMLHelper.add_attribute(sys_id, 'id', @id)
      XMLHelper.add_element(window, 'Area', @area, :float) unless @area.nil?
      XMLHelper.add_element(window, 'Azimuth', @azimuth, :integer, @azimuth_isdefaulted) unless @azimuth.nil?
      XMLHelper.add_element(window, 'Orientation', @orientation, :string, @orientation_isdefaulted) unless @orientation.nil?
      if not @frame_type.nil?
        frame_type_el = XMLHelper.add_element(window, 'FrameType')
        frame_type = XMLHelper.add_element(frame_type_el, @frame_type)
        if [HPXML::WindowFrameTypeAluminum, HPXML::WindowFrameTypeMetal].include? @frame_type
          XMLHelper.add_element(frame_type, 'ThermalBreak', @thermal_break, :boolean, @thermal_break_isdefaulted) unless @thermal_break.nil?
        end
      end
      XMLHelper.add_element(window, 'GlassLayers', @glass_layers, :string, @glass_layers_isdefaulted) unless @glass_layers.nil?
      XMLHelper.add_element(window, 'GlassType', @glass_type, :string, @glass_type_isdefaulted) unless @glass_type.nil?
      XMLHelper.add_element(window, 'GasFill', @gas_fill, :string, @gas_fill_isdefaulted) unless @gas_fill.nil?
      XMLHelper.add_element(window, 'UFactor', @ufactor, :float, @ufactor_isdefaulted) unless @ufactor.nil?
      XMLHelper.add_element(window, 'SHGC', @shgc, :float, @shgc_isdefaulted) unless @shgc.nil?
      if (not @exterior_shading_type.nil?) || (not @exterior_shading_factor_summer.nil?) || (not @exterior_shading_factor_winter.nil?)
        exterior_shading = XMLHelper.add_element(window, 'ExteriorShading')
        sys_id = XMLHelper.add_element(exterior_shading, 'SystemIdentifier')
        XMLHelper.add_attribute(sys_id, 'id', "#{id}ExteriorShading")
        XMLHelper.add_element(exterior_shading, 'Type', @exterior_shading_type, :string) unless @exterior_shading_type.nil?
        XMLHelper.add_element(exterior_shading, 'SummerShadingCoefficient', @exterior_shading_factor_summer, :float, @exterior_shading_factor_summer_isdefaulted) unless @exterior_shading_factor_summer.nil?
        XMLHelper.add_element(exterior_shading, 'WinterShadingCoefficient', @exterior_shading_factor_winter, :float, @exterior_shading_factor_winter_isdefaulted) unless @exterior_shading_factor_winter.nil?
      end
      if (not @interior_shading_type.nil?) || (not @interior_shading_factor_summer.nil?) || (not @interior_shading_factor_winter.nil?)
        interior_shading = XMLHelper.add_element(window, 'InteriorShading')
        sys_id = XMLHelper.add_element(interior_shading, 'SystemIdentifier')
        XMLHelper.add_attribute(sys_id, 'id', "#{id}InteriorShading")
        XMLHelper.add_element(interior_shading, 'Type', @interior_shading_type, :string) unless @interior_shading_type.nil?
        XMLHelper.add_element(interior_shading, 'SummerShadingCoefficient', @interior_shading_factor_summer, :float, @interior_shading_factor_summer_isdefaulted) unless @interior_shading_factor_summer.nil?
        XMLHelper.add_element(interior_shading, 'WinterShadingCoefficient', @interior_shading_factor_winter, :float, @interior_shading_factor_winter_isdefaulted) unless @interior_shading_factor_winter.nil?
      end
      if (not @overhangs_depth.nil?) || (not @overhangs_distance_to_top_of_window.nil?) || (not @overhangs_distance_to_bottom_of_window.nil?)
        overhangs = XMLHelper.add_element(window, 'Overhangs')
        XMLHelper.add_element(overhangs, 'Depth', @overhangs_depth, :float) unless @overhangs_depth.nil?
        XMLHelper.add_element(overhangs, 'DistanceToTopOfWindow', @overhangs_distance_to_top_of_window, :float) unless @overhangs_distance_to_top_of_window.nil?
        XMLHelper.add_element(overhangs, 'DistanceToBottomOfWindow', @overhangs_distance_to_bottom_of_window, :float) unless @overhangs_distance_to_bottom_of_window.nil?
      end
      XMLHelper.add_element(window, 'FractionOperable', @fraction_operable, :float, @fraction_operable_isdefaulted) unless @fraction_operable.nil?
      XMLHelper.add_element(window, 'PerformanceClass', @performance_class, :string, @performance_class_isdefaulted) unless @performance_class.nil?
      if not @wall_idref.nil?
        attached_to_wall = XMLHelper.add_element(window, 'AttachedToWall')
        XMLHelper.add_attribute(attached_to_wall, 'idref', @wall_idref)
      end
    end

    def from_oga(window)
      return if window.nil?

      @id = HPXML::get_id(window)
      @area = XMLHelper.get_value(window, 'Area', :float)
      @azimuth = XMLHelper.get_value(window, 'Azimuth', :integer)
      @orientation = XMLHelper.get_value(window, 'Orientation', :string)
      @frame_type = XMLHelper.get_child_name(window, 'FrameType')
      if @frame_type == HPXML::WindowFrameTypeAluminum
        @thermal_break = XMLHelper.get_value(window, 'FrameType/Aluminum/ThermalBreak', :boolean)
      elsif @frame_type == HPXML::WindowFrameTypeMetal
        @thermal_break = XMLHelper.get_value(window, 'FrameType/Metal/ThermalBreak', :boolean)
      end
      @glass_layers = XMLHelper.get_value(window, 'GlassLayers', :string)
      @glass_type = XMLHelper.get_value(window, 'GlassType', :string)
      @gas_fill = XMLHelper.get_value(window, 'GasFill', :string)
      @ufactor = XMLHelper.get_value(window, 'UFactor', :float)
      @shgc = XMLHelper.get_value(window, 'SHGC', :float)
      @exterior_shading_type = XMLHelper.get_value(window, 'ExteriorShading/Type', :string)
      @exterior_shading_factor_summer = XMLHelper.get_value(window, 'ExteriorShading/SummerShadingCoefficient', :float)
      @exterior_shading_factor_winter = XMLHelper.get_value(window, 'ExteriorShading/WinterShadingCoefficient', :float)
      @interior_shading_type = XMLHelper.get_value(window, 'InteriorShading/Type', :string)
      @interior_shading_factor_summer = XMLHelper.get_value(window, 'InteriorShading/SummerShadingCoefficient', :float)
      @interior_shading_factor_winter = XMLHelper.get_value(window, 'InteriorShading/WinterShadingCoefficient', :float)
      @overhangs_depth = XMLHelper.get_value(window, 'Overhangs/Depth', :float)
      @overhangs_distance_to_top_of_window = XMLHelper.get_value(window, 'Overhangs/DistanceToTopOfWindow', :float)
      @overhangs_distance_to_bottom_of_window = XMLHelper.get_value(window, 'Overhangs/DistanceToBottomOfWindow', :float)
      @fraction_operable = XMLHelper.get_value(window, 'FractionOperable', :float)
      @performance_class = XMLHelper.get_value(window, 'PerformanceClass', :string)
      @wall_idref = HPXML::get_idref(XMLHelper.get_element(window, 'AttachedToWall'))
    end
  end

  class Skylights < BaseArrayElement
    def add(**kwargs)
      self << Skylight.new(@hpxml_object, **kwargs)
    end

    def from_oga(hpxml)
      return if hpxml.nil?

      XMLHelper.get_elements(hpxml, 'Building/BuildingDetails/Enclosure/Skylights/Skylight').each do |skylight|
        self << Skylight.new(@hpxml_object, skylight)
      end
    end
  end

  class Skylight < BaseElement
    ATTRS = [:id, :area, :azimuth, :orientation, :frame_type, :thermal_break, :glass_layers,
             :glass_type, :gas_fill, :ufactor, :shgc, :interior_shading_factor_summer,
             :interior_shading_factor_winter, :interior_shading_type, :exterior_shading_factor_summer,
             :exterior_shading_factor_winter, :exterior_shading_type, :roof_idref]
    attr_accessor(*ATTRS)

    def roof
      return if @roof_idref.nil?

      @hpxml_object.roofs.each do |roof|
        next unless roof.id == @roof_idref

        return roof
      end
      fail "Attached roof '#{@roof_idref}' not found for skylight '#{@id}'."
    end

    def is_exterior
      return roof.is_exterior
    end

    def is_interior
      return !is_exterior
    end

    def is_thermal_boundary
      return HPXML::is_thermal_boundary(roof)
    end

    def is_exterior_thermal_boundary
      return (is_exterior && is_thermal_boundary)
    end

    def is_conditioned
      return HPXML::is_conditioned(self)
    end

    def delete
      @hpxml_object.skylights.delete(self)
    end

    def check_for_errors
      errors = []
      begin; roof; rescue StandardError => e; errors << e.message; end
      return errors
    end

    def to_oga(doc)
      return if nil?

      skylights = XMLHelper.create_elements_as_needed(doc, ['HPXML', 'Building', 'BuildingDetails', 'Enclosure', 'Skylights'])
      skylight = XMLHelper.add_element(skylights, 'Skylight')
      sys_id = XMLHelper.add_element(skylight, 'SystemIdentifier')
      XMLHelper.add_attribute(sys_id, 'id', @id)
      XMLHelper.add_element(skylight, 'Area', @area, :float) unless @area.nil?
      XMLHelper.add_element(skylight, 'Azimuth', @azimuth, :integer, @azimuth_isdefaulted) unless @azimuth.nil?
      XMLHelper.add_element(skylight, 'Orientation', @orientation, :string, @orientation_isdefaulted) unless @orientation.nil?
      if not @frame_type.nil?
        frame_type_el = XMLHelper.add_element(skylight, 'FrameType')
        frame_type = XMLHelper.add_element(frame_type_el, @frame_type)
        if [HPXML::WindowFrameTypeAluminum, HPXML::WindowFrameTypeMetal].include? @frame_type
          XMLHelper.add_element(frame_type, 'ThermalBreak', @thermal_break, :boolean, @thermal_break_isdefaulted) unless @thermal_break.nil?
        end
      end
      XMLHelper.add_element(skylight, 'GlassLayers', @glass_layers, :string, @glass_layers_isdefaulted) unless @glass_layers.nil?
      XMLHelper.add_element(skylight, 'GlassType', @glass_type, :string, @glass_type_isdefaulted) unless @glass_type.nil?
      XMLHelper.add_element(skylight, 'GasFill', @gas_fill, :string, @gas_fill_isdefaulted) unless @gas_fill.nil?
      XMLHelper.add_element(skylight, 'UFactor', @ufactor, :float, @ufactor_isdefaulted) unless @ufactor.nil?
      XMLHelper.add_element(skylight, 'SHGC', @shgc, :float, @shgc_isdefaulted) unless @shgc.nil?
      if (not @exterior_shading_type.nil?) || (not @exterior_shading_factor_summer.nil?) || (not @exterior_shading_factor_winter.nil?)
        exterior_shading = XMLHelper.add_element(skylight, 'ExteriorShading')
        sys_id = XMLHelper.add_element(exterior_shading, 'SystemIdentifier')
        XMLHelper.add_attribute(sys_id, 'id', "#{id}ExteriorShading")
        XMLHelper.add_element(exterior_shading, 'Type', @exterior_shading_type, :string) unless @exterior_shading_type.nil?
        XMLHelper.add_element(exterior_shading, 'SummerShadingCoefficient', @exterior_shading_factor_summer, :float, @exterior_shading_factor_summer_isdefaulted) unless @exterior_shading_factor_summer.nil?
        XMLHelper.add_element(exterior_shading, 'WinterShadingCoefficient', @exterior_shading_factor_winter, :float, @exterior_shading_factor_winter_isdefaulted) unless @exterior_shading_factor_winter.nil?
      end
      if (not @interior_shading_type.nil?) || (not @interior_shading_factor_summer.nil?) || (not @interior_shading_factor_winter.nil?)
        interior_shading = XMLHelper.add_element(skylight, 'InteriorShading')
        sys_id = XMLHelper.add_element(interior_shading, 'SystemIdentifier')
        XMLHelper.add_attribute(sys_id, 'id', "#{id}InteriorShading")
        XMLHelper.add_element(interior_shading, 'Type', @interior_shading_type, :string) unless @interior_shading_type.nil?
        XMLHelper.add_element(interior_shading, 'SummerShadingCoefficient', @interior_shading_factor_summer, :float, @interior_shading_factor_summer_isdefaulted) unless @interior_shading_factor_summer.nil?
        XMLHelper.add_element(interior_shading, 'WinterShadingCoefficient', @interior_shading_factor_winter, :float, @interior_shading_factor_winter_isdefaulted) unless @interior_shading_factor_winter.nil?
      end
      if not @roof_idref.nil?
        attached_to_roof = XMLHelper.add_element(skylight, 'AttachedToRoof')
        XMLHelper.add_attribute(attached_to_roof, 'idref', @roof_idref)
      end
    end

    def from_oga(skylight)
      return if skylight.nil?

      @id = HPXML::get_id(skylight)
      @area = XMLHelper.get_value(skylight, 'Area', :float)
      @azimuth = XMLHelper.get_value(skylight, 'Azimuth', :integer)
      @orientation = XMLHelper.get_value(skylight, 'Orientation', :string)
      @frame_type = XMLHelper.get_child_name(skylight, 'FrameType')
      if @frame_type == HPXML::WindowFrameTypeAluminum
        @thermal_break = XMLHelper.get_value(skylight, 'FrameType/Aluminum/ThermalBreak', :boolean)
      elsif @frame_type == HPXML::WindowFrameTypeMetal
        @thermal_break = XMLHelper.get_value(skylight, 'FrameType/Metal/ThermalBreak', :boolean)
      end
      @glass_layers = XMLHelper.get_value(skylight, 'GlassLayers', :string)
      @glass_type = XMLHelper.get_value(skylight, 'GlassType', :string)
      @gas_fill = XMLHelper.get_value(skylight, 'GasFill', :string)
      @ufactor = XMLHelper.get_value(skylight, 'UFactor', :float)
      @shgc = XMLHelper.get_value(skylight, 'SHGC', :float)
      @exterior_shading_type = XMLHelper.get_value(skylight, 'ExteriorShading/Type', :string)
      @exterior_shading_factor_summer = XMLHelper.get_value(skylight, 'ExteriorShading/SummerShadingCoefficient', :float)
      @exterior_shading_factor_winter = XMLHelper.get_value(skylight, 'ExteriorShading/WinterShadingCoefficient', :float)
      @interior_shading_type = XMLHelper.get_value(skylight, 'InteriorShading/Type', :string)
      @interior_shading_factor_summer = XMLHelper.get_value(skylight, 'InteriorShading/SummerShadingCoefficient', :float)
      @interior_shading_factor_winter = XMLHelper.get_value(skylight, 'InteriorShading/WinterShadingCoefficient', :float)
      @roof_idref = HPXML::get_idref(XMLHelper.get_element(skylight, 'AttachedToRoof'))
    end
  end

  class Doors < BaseArrayElement
    def add(**kwargs)
      self << Door.new(@hpxml_object, **kwargs)
    end

    def from_oga(hpxml)
      return if hpxml.nil?

      XMLHelper.get_elements(hpxml, 'Building/BuildingDetails/Enclosure/Doors/Door').each do |door|
        self << Door.new(@hpxml_object, door)
      end
    end
  end

  class Door < BaseElement
    ATTRS = [:id, :wall_idref, :area, :azimuth, :orientation, :r_value]
    attr_accessor(*ATTRS)

    def wall
      return if @wall_idref.nil?

      (@hpxml_object.walls + @hpxml_object.foundation_walls).each do |wall|
        next unless wall.id == @wall_idref

        return wall
      end
      fail "Attached wall '#{@wall_idref}' not found for door '#{@id}'."
    end

    def is_exterior
      return wall.is_exterior
    end

    def is_interior
      return !is_exterior
    end

    def is_thermal_boundary
      return HPXML::is_thermal_boundary(wall)
    end

    def is_exterior_thermal_boundary
      return (is_exterior && is_thermal_boundary)
    end

    def is_conditioned
      return HPXML::is_conditioned(self)
    end

    def delete
      @hpxml_object.doors.delete(self)
    end

    def check_for_errors
      errors = []
      begin; wall; rescue StandardError => e; errors << e.message; end
      return errors
    end

    def to_oga(doc)
      return if nil?

      doors = XMLHelper.create_elements_as_needed(doc, ['HPXML', 'Building', 'BuildingDetails', 'Enclosure', 'Doors'])
      door = XMLHelper.add_element(doors, 'Door')
      sys_id = XMLHelper.add_element(door, 'SystemIdentifier')
      XMLHelper.add_attribute(sys_id, 'id', @id)
      if not @wall_idref.nil?
        attached_to_wall = XMLHelper.add_element(door, 'AttachedToWall')
        XMLHelper.add_attribute(attached_to_wall, 'idref', @wall_idref)
      end
      XMLHelper.add_element(door, 'Area', @area, :float) unless @area.nil?
      XMLHelper.add_element(door, 'Azimuth', @azimuth, :integer, @azimuth_isdefaulted) unless @azimuth.nil?
      XMLHelper.add_element(door, 'Orientation', @orientation, :string, @orientation_isdefaulted) unless @orientation.nil?
      XMLHelper.add_element(door, 'RValue', @r_value, :float) unless @r_value.nil?
    end

    def from_oga(door)
      return if door.nil?

      @id = HPXML::get_id(door)
      @wall_idref = HPXML::get_idref(XMLHelper.get_element(door, 'AttachedToWall'))
      @area = XMLHelper.get_value(door, 'Area', :float)
      @azimuth = XMLHelper.get_value(door, 'Azimuth', :integer)
      @orientation = XMLHelper.get_value(door, 'Orientation', :string)
      @r_value = XMLHelper.get_value(door, 'RValue', :float)
    end
  end

  class PartitionWallMass < BaseElement
    ATTRS = [:area_fraction, :interior_finish_type, :interior_finish_thickness]
    attr_accessor(*ATTRS)

    def check_for_errors
      errors = []
      return errors
    end

    def to_oga(doc)
      return if nil?

      partition_wall_mass = XMLHelper.create_elements_as_needed(doc, ['HPXML', 'Building', 'BuildingDetails', 'Enclosure', 'extension', 'PartitionWallMass'])
      XMLHelper.add_element(partition_wall_mass, 'AreaFraction', @area_fraction, :float, @area_fraction_isdefaulted) unless @area_fraction.nil?
      if (not @interior_finish_type.nil?) || (not @interior_finish_thickness.nil?)
        interior_finish = XMLHelper.add_element(partition_wall_mass, 'InteriorFinish')
        XMLHelper.add_element(interior_finish, 'Type', @interior_finish_type, :string, @interior_finish_type_isdefaulted) unless @interior_finish_type.nil?
        XMLHelper.add_element(interior_finish, 'Thickness', @interior_finish_thickness, :float, @interior_finish_thickness_isdefaulted) unless @interior_finish_thickness.nil?
      end
    end

    def from_oga(hpxml)
      return if hpxml.nil?

      partition_wall_mass = XMLHelper.get_element(hpxml, 'Building/BuildingDetails/Enclosure/extension/PartitionWallMass')
      return if partition_wall_mass.nil?

      @area_fraction = XMLHelper.get_value(partition_wall_mass, 'AreaFraction', :float)
      interior_finish = XMLHelper.get_element(partition_wall_mass, 'InteriorFinish')
      if not interior_finish.nil?
        @interior_finish_type = XMLHelper.get_value(interior_finish, 'Type', :string)
        @interior_finish_thickness = XMLHelper.get_value(interior_finish, 'Thickness', :float)
      end
    end
  end

  class FurnitureMass < BaseElement
    ATTRS = [:area_fraction, :type]
    attr_accessor(*ATTRS)

    def check_for_errors
      errors = []
      return errors
    end

    def to_oga(doc)
      return if nil?

      furniture_mass = XMLHelper.create_elements_as_needed(doc, ['HPXML', 'Building', 'BuildingDetails', 'Enclosure', 'extension', 'FurnitureMass'])
      XMLHelper.add_element(furniture_mass, 'AreaFraction', @area_fraction, :float, @area_fraction_isdefaulted) unless @area_fraction.nil?
      XMLHelper.add_element(furniture_mass, 'Type', @type, :string, @type_isdefaulted) unless @type.nil?
    end

    def from_oga(hpxml)
      return if hpxml.nil?

      furniture_mass = XMLHelper.get_element(hpxml, 'Building/BuildingDetails/Enclosure/extension/FurnitureMass')
      return if furniture_mass.nil?

      @area_fraction = XMLHelper.get_value(furniture_mass, 'AreaFraction', :float)
      @type = XMLHelper.get_value(furniture_mass, 'Type', :string)
    end
  end

  class HeatingSystems < BaseArrayElement
    def add(**kwargs)
      self << HeatingSystem.new(@hpxml_object, **kwargs)
    end

    def from_oga(hpxml)
      return if hpxml.nil?

      XMLHelper.get_elements(hpxml, 'Building/BuildingDetails/Systems/HVAC/HVACPlant/HeatingSystem').each do |heating_system|
        self << HeatingSystem.new(@hpxml_object, heating_system)
      end
    end

    def total_fraction_heat_load_served
      map { |htg_sys| htg_sys.fraction_heat_load_served.to_f }.sum(0.0)
    end
  end

  class HeatingSystem < BaseElement
    ATTRS = [:id, :distribution_system_idref, :year_installed, :heating_system_type,
             :heating_system_fuel, :heating_capacity, :heating_efficiency_afue,
             :heating_efficiency_percent, :fraction_heat_load_served, :electric_auxiliary_energy,
             :third_party_certification, :seed_id, :is_shared_system, :number_of_units_served,
             :shared_loop_watts, :shared_loop_motor_efficiency, :fan_coil_watts, :fan_watts_per_cfm,
             :airflow_defect_ratio, :fan_watts, :heating_airflow_cfm, :location, :primary_system]
    attr_accessor(*ATTRS)

    def distribution_system
      return if @distribution_system_idref.nil?

      @hpxml_object.hvac_distributions.each do |hvac_distribution|
        next unless hvac_distribution.id == @distribution_system_idref

        return hvac_distribution
      end
      fail "Attached HVAC distribution system '#{@distribution_system_idref}' not found for HVAC system '#{@id}'."
    end

    def attached_cooling_system
      return if distribution_system.nil?

      # by distribution system
      distribution_system.hvac_systems.each do |hvac_system|
        next if hvac_system.id == @id

        return hvac_system
      end

      return
    end

    def related_water_heating_system
      @hpxml_object.water_heating_systems.each do |water_heating_system|
        next unless water_heating_system.related_hvac_idref == @id

        return water_heating_system
      end
      return
    end

    def is_heat_pump_backup_system
      @hpxml_object.heat_pumps.each do |heat_pump|
        next if heat_pump.backup_system_idref.nil?
        next if heat_pump.backup_system_idref != @id

        return true
      end
      return false
    end

    def delete
      @hpxml_object.heating_systems.delete(self)
      @hpxml_object.water_heating_systems.each do |water_heating_system|
        next unless water_heating_system.related_hvac_idref == @id

        water_heating_system.related_hvac_idref = nil
      end
    end

    def check_for_errors
      errors = []
      begin; distribution_system; rescue StandardError => e; errors << e.message; end
      return errors
    end

    def to_oga(doc)
      return if nil?

      hvac_plant = XMLHelper.create_elements_as_needed(doc, ['HPXML', 'Building', 'BuildingDetails', 'Systems', 'HVAC', 'HVACPlant'])
      primary_systems = XMLHelper.create_elements_as_needed(doc, ['HPXML', 'Building', 'BuildingDetails', 'Systems', 'HVAC', 'HVACPlant', 'PrimarySystems']) unless @hpxml_object.primary_hvac_systems.empty?
      heating_system = XMLHelper.add_element(hvac_plant, 'HeatingSystem')
      sys_id = XMLHelper.add_element(heating_system, 'SystemIdentifier')
      XMLHelper.add_attribute(sys_id, 'id', @id)
      XMLHelper.add_element(heating_system, 'UnitLocation', @location, :string) unless @location.nil?
      XMLHelper.add_element(heating_system, 'YearInstalled', @year_installed, :integer) unless @year_installed.nil?
      XMLHelper.add_element(heating_system, 'ThirdPartyCertification', @third_party_certification, :string) unless @third_party_certification.nil?
      if not @distribution_system_idref.nil?
        distribution_system = XMLHelper.add_element(heating_system, 'DistributionSystem')
        XMLHelper.add_attribute(distribution_system, 'idref', @distribution_system_idref)
      end
      XMLHelper.add_element(heating_system, 'IsSharedSystem', @is_shared_system, :boolean) unless @is_shared_system.nil?
      XMLHelper.add_element(heating_system, 'NumberofUnitsServed', @number_of_units_served, :integer) unless @number_of_units_served.nil?
      if not @heating_system_type.nil?
        heating_system_type_el = XMLHelper.add_element(heating_system, 'HeatingSystemType')
        XMLHelper.add_element(heating_system_type_el, @heating_system_type)
      end
      XMLHelper.add_element(heating_system, 'HeatingSystemFuel', @heating_system_fuel, :string) unless @heating_system_fuel.nil?
      XMLHelper.add_element(heating_system, 'HeatingCapacity', @heating_capacity, :float, @heating_capacity_isdefaulted) unless @heating_capacity.nil?
      if not @heating_efficiency_afue.nil?
        annual_efficiency = XMLHelper.add_element(heating_system, 'AnnualHeatingEfficiency')
        XMLHelper.add_element(annual_efficiency, 'Units', UnitsAFUE, :string)
        XMLHelper.add_element(annual_efficiency, 'Value', @heating_efficiency_afue, :float, @heating_efficiency_afue_isdefaulted)
      end
      if not @heating_efficiency_percent.nil?
        annual_efficiency = XMLHelper.add_element(heating_system, 'AnnualHeatingEfficiency')
        XMLHelper.add_element(annual_efficiency, 'Units', UnitsPercent, :string)
        XMLHelper.add_element(annual_efficiency, 'Value', @heating_efficiency_percent, :float, @heating_efficiency_percent_isdefaulted)
      end
      XMLHelper.add_element(heating_system, 'FractionHeatLoadServed', @fraction_heat_load_served, :float, @fraction_heat_load_served_isdefaulted) unless @fraction_heat_load_served.nil?
      XMLHelper.add_element(heating_system, 'ElectricAuxiliaryEnergy', @electric_auxiliary_energy, :float, @electric_auxiliary_energy_isdefaulted) unless @electric_auxiliary_energy.nil?
      XMLHelper.add_extension(heating_system, 'SharedLoopWatts', @shared_loop_watts, :float) unless @shared_loop_watts.nil?
      XMLHelper.add_extension(heating_system, 'SharedLoopMotorEfficiency', @shared_loop_motor_efficiency, :float) unless @shared_loop_motor_efficiency.nil?
      XMLHelper.add_extension(heating_system, 'FanCoilWatts', @fan_coil_watts, :float) unless @fan_coil_watts.nil?
      XMLHelper.add_extension(heating_system, 'FanPowerWattsPerCFM', @fan_watts_per_cfm, :float, @fan_watts_per_cfm_isdefaulted) unless @fan_watts_per_cfm.nil?
      XMLHelper.add_extension(heating_system, 'FanPowerWatts', @fan_watts, :float, @fan_watts_isdefaulted) unless @fan_watts.nil?
      XMLHelper.add_extension(heating_system, 'AirflowDefectRatio', @airflow_defect_ratio, :float, @airflow_defect_ratio_isdefaulted) unless @airflow_defect_ratio.nil?
      XMLHelper.add_extension(heating_system, 'HeatingAirflowCFM', @heating_airflow_cfm, :float, @heating_airflow_cfm_isdefaulted) unless @heating_airflow_cfm.nil?
      XMLHelper.add_extension(heating_system, 'SeedId', @seed_id, :string) unless @seed_id.nil?
      if @primary_system
        primary_heating_system = XMLHelper.insert_element(primary_systems, 'PrimaryHeatingSystem')
        XMLHelper.add_attribute(primary_heating_system, 'idref', @id)
      end
    end

    def from_oga(heating_system)
      return if heating_system.nil?

      @id = HPXML::get_id(heating_system)
      @location = XMLHelper.get_value(heating_system, 'UnitLocation', :string)
      @year_installed = XMLHelper.get_value(heating_system, 'YearInstalled', :integer)
      @third_party_certification = XMLHelper.get_value(heating_system, 'ThirdPartyCertification', :string)
      @distribution_system_idref = HPXML::get_idref(XMLHelper.get_element(heating_system, 'DistributionSystem'))
      @is_shared_system = XMLHelper.get_value(heating_system, 'IsSharedSystem', :boolean)
      @number_of_units_served = XMLHelper.get_value(heating_system, 'NumberofUnitsServed', :integer)
      @heating_system_type = XMLHelper.get_child_name(heating_system, 'HeatingSystemType')
      @heating_system_fuel = XMLHelper.get_value(heating_system, 'HeatingSystemFuel', :string)
      @heating_capacity = XMLHelper.get_value(heating_system, 'HeatingCapacity', :float)
      @heating_efficiency_afue = XMLHelper.get_value(heating_system, "AnnualHeatingEfficiency[Units='#{UnitsAFUE}']/Value", :float)
      @heating_efficiency_percent = XMLHelper.get_value(heating_system, "AnnualHeatingEfficiency[Units='Percent']/Value", :float)
      @fraction_heat_load_served = XMLHelper.get_value(heating_system, 'FractionHeatLoadServed', :float)
      @electric_auxiliary_energy = XMLHelper.get_value(heating_system, 'ElectricAuxiliaryEnergy', :float)
      @shared_loop_watts = XMLHelper.get_value(heating_system, 'extension/SharedLoopWatts', :float)
      @shared_loop_motor_efficiency = XMLHelper.get_value(heating_system, 'extension/SharedLoopMotorEfficiency', :float)
      @fan_coil_watts = XMLHelper.get_value(heating_system, 'extension/FanCoilWatts', :float)
      @fan_watts_per_cfm = XMLHelper.get_value(heating_system, 'extension/FanPowerWattsPerCFM', :float)
      @fan_watts = XMLHelper.get_value(heating_system, 'extension/FanPowerWatts', :float)
      @airflow_defect_ratio = XMLHelper.get_value(heating_system, 'extension/AirflowDefectRatio', :float)
      @heating_airflow_cfm = XMLHelper.get_value(heating_system, 'extension/HeatingAirflowCFM', :float)
      @seed_id = XMLHelper.get_value(heating_system, 'extension/SeedId', :string)
      primary_heating_system = HPXML::get_idref(XMLHelper.get_element(heating_system, '../PrimarySystems/PrimaryHeatingSystem'))
      if primary_heating_system == @id
        @primary_system = true
      else
        @primary_system = false
      end
    end
  end

  class CoolingSystems < BaseArrayElement
    def add(**kwargs)
      self << CoolingSystem.new(@hpxml_object, **kwargs)
    end

    def from_oga(hpxml)
      return if hpxml.nil?

      XMLHelper.get_elements(hpxml, 'Building/BuildingDetails/Systems/HVAC/HVACPlant/CoolingSystem').each do |cooling_system|
        self << CoolingSystem.new(@hpxml_object, cooling_system)
      end
    end

    def total_fraction_cool_load_served
      map { |clg_sys| clg_sys.fraction_cool_load_served.to_f }.sum(0.0)
    end
  end

  class CoolingSystem < BaseElement
    ATTRS = [:id, :distribution_system_idref, :year_installed, :cooling_system_type,
             :cooling_system_fuel, :cooling_capacity, :compressor_type, :fraction_cool_load_served,
             :cooling_efficiency_seer, :cooling_efficiency_eer, :cooling_efficiency_ceer, :cooling_efficiency_kw_per_ton,
             :cooling_shr, :third_party_certification, :seed_id, :is_shared_system, :number_of_units_served,
             :shared_loop_watts, :shared_loop_motor_efficiency, :fan_coil_watts, :airflow_defect_ratio,
             :fan_watts_per_cfm, :charge_defect_ratio, :cooling_airflow_cfm, :location, :primary_system]
    attr_accessor(*ATTRS)

    def distribution_system
      return if @distribution_system_idref.nil?

      @hpxml_object.hvac_distributions.each do |hvac_distribution|
        next unless hvac_distribution.id == @distribution_system_idref

        return hvac_distribution
      end
      fail "Attached HVAC distribution system '#{@distribution_system_idref}' not found for HVAC system '#{@id}'."
    end

    def attached_heating_system
      # by distribution system
      return if distribution_system.nil?

      distribution_system.hvac_systems.each do |hvac_system|
        next if hvac_system.id == @id

        return hvac_system
      end
      return
    end

    def delete
      @hpxml_object.cooling_systems.delete(self)
      @hpxml_object.water_heating_systems.each do |water_heating_system|
        next unless water_heating_system.related_hvac_idref == @id

        water_heating_system.related_hvac_idref = nil
      end
    end

    def check_for_errors
      errors = []
      begin; distribution_system; rescue StandardError => e; errors << e.message; end
      return errors
    end

    def to_oga(doc)
      return if nil?

      hvac_plant = XMLHelper.create_elements_as_needed(doc, ['HPXML', 'Building', 'BuildingDetails', 'Systems', 'HVAC', 'HVACPlant'])
      primary_systems = XMLHelper.create_elements_as_needed(doc, ['HPXML', 'Building', 'BuildingDetails', 'Systems', 'HVAC', 'HVACPlant', 'PrimarySystems']) unless @hpxml_object.primary_hvac_systems.empty?
      cooling_system = XMLHelper.add_element(hvac_plant, 'CoolingSystem')
      sys_id = XMLHelper.add_element(cooling_system, 'SystemIdentifier')
      XMLHelper.add_attribute(sys_id, 'id', @id)
      XMLHelper.add_element(cooling_system, 'UnitLocation', @location, :string) unless @location.nil?
      XMLHelper.add_element(cooling_system, 'YearInstalled', @year_installed, :integer) unless @year_installed.nil?
      XMLHelper.add_element(cooling_system, 'ThirdPartyCertification', @third_party_certification, :string) unless @third_party_certification.nil?
      if not @distribution_system_idref.nil?
        distribution_system = XMLHelper.add_element(cooling_system, 'DistributionSystem')
        XMLHelper.add_attribute(distribution_system, 'idref', @distribution_system_idref)
      end
      XMLHelper.add_element(cooling_system, 'IsSharedSystem', @is_shared_system, :boolean) unless @is_shared_system.nil?
      XMLHelper.add_element(cooling_system, 'NumberofUnitsServed', @number_of_units_served, :integer) unless @number_of_units_served.nil?
      XMLHelper.add_element(cooling_system, 'CoolingSystemType', @cooling_system_type, :string) unless @cooling_system_type.nil?
      XMLHelper.add_element(cooling_system, 'CoolingSystemFuel', @cooling_system_fuel, :string) unless @cooling_system_fuel.nil?
      XMLHelper.add_element(cooling_system, 'CoolingCapacity', @cooling_capacity, :float, @cooling_capacity_isdefaulted) unless @cooling_capacity.nil?
      XMLHelper.add_element(cooling_system, 'CompressorType', @compressor_type, :string, @compressor_type_isdefaulted) unless @compressor_type.nil?
      XMLHelper.add_element(cooling_system, 'FractionCoolLoadServed', @fraction_cool_load_served, :float, @fraction_cool_load_served_isdefaulted) unless @fraction_cool_load_served.nil?
      if not @cooling_efficiency_seer.nil?
        annual_efficiency = XMLHelper.add_element(cooling_system, 'AnnualCoolingEfficiency')
        XMLHelper.add_element(annual_efficiency, 'Units', UnitsSEER, :string)
        XMLHelper.add_element(annual_efficiency, 'Value', @cooling_efficiency_seer, :float, @cooling_efficiency_seer_isdefaulted)
      end
      if not @cooling_efficiency_eer.nil?
        annual_efficiency = XMLHelper.add_element(cooling_system, 'AnnualCoolingEfficiency')
        XMLHelper.add_element(annual_efficiency, 'Units', UnitsEER, :string)
        XMLHelper.add_element(annual_efficiency, 'Value', @cooling_efficiency_eer, :float, @cooling_efficiency_eer_isdefaulted)
      end
      if not @cooling_efficiency_ceer.nil?
        annual_efficiency = XMLHelper.add_element(cooling_system, 'AnnualCoolingEfficiency')
        XMLHelper.add_element(annual_efficiency, 'Units', UnitsCEER, :string)
        XMLHelper.add_element(annual_efficiency, 'Value', @cooling_efficiency_ceer, :float, @cooling_efficiency_ceer_isdefaulted)
      end
      if not @cooling_efficiency_kw_per_ton.nil?
        annual_efficiency = XMLHelper.add_element(cooling_system, 'AnnualCoolingEfficiency')
        XMLHelper.add_element(annual_efficiency, 'Units', UnitsKwPerTon, :string)
        XMLHelper.add_element(annual_efficiency, 'Value', @cooling_efficiency_kw_per_ton, :float, @cooling_efficiency_kw_per_ton_isdefaulted)
      end
      XMLHelper.add_element(cooling_system, 'SensibleHeatFraction', @cooling_shr, :float, @cooling_shr_isdefaulted) unless @cooling_shr.nil?
      XMLHelper.add_extension(cooling_system, 'AirflowDefectRatio', @airflow_defect_ratio, :float, @airflow_defect_ratio_isdefaulted) unless @airflow_defect_ratio.nil?
      XMLHelper.add_extension(cooling_system, 'ChargeDefectRatio', @charge_defect_ratio, :float, @charge_defect_ratio_isdefaulted) unless @charge_defect_ratio.nil?
      XMLHelper.add_extension(cooling_system, 'FanPowerWattsPerCFM', @fan_watts_per_cfm, :float, @fan_watts_per_cfm_isdefaulted) unless @fan_watts_per_cfm.nil?
      XMLHelper.add_extension(cooling_system, 'CoolingAirflowCFM', @cooling_airflow_cfm, :float, @cooling_airflow_cfm_isdefaulted) unless @cooling_airflow_cfm.nil?
      XMLHelper.add_extension(cooling_system, 'SharedLoopWatts', @shared_loop_watts, :float) unless @shared_loop_watts.nil?
      XMLHelper.add_extension(cooling_system, 'SharedLoopMotorEfficiency', @shared_loop_motor_efficiency, :float) unless @shared_loop_motor_efficiency.nil?
      XMLHelper.add_extension(cooling_system, 'FanCoilWatts', @fan_coil_watts, :float) unless @fan_coil_watts.nil?
      XMLHelper.add_extension(cooling_system, 'SeedId', @seed_id, :string) unless @seed_id.nil?
      if @primary_system
        primary_cooling_system = XMLHelper.add_element(primary_systems, 'PrimaryCoolingSystem')
        XMLHelper.add_attribute(primary_cooling_system, 'idref', @id)
      end
    end

    def from_oga(cooling_system)
      return if cooling_system.nil?

      @id = HPXML::get_id(cooling_system)
      @location = XMLHelper.get_value(cooling_system, 'UnitLocation', :string)
      @year_installed = XMLHelper.get_value(cooling_system, 'YearInstalled', :integer)
      @third_party_certification = XMLHelper.get_value(cooling_system, 'ThirdPartyCertification', :string)
      @distribution_system_idref = HPXML::get_idref(XMLHelper.get_element(cooling_system, 'DistributionSystem'))
      @is_shared_system = XMLHelper.get_value(cooling_system, 'IsSharedSystem', :boolean)
      @number_of_units_served = XMLHelper.get_value(cooling_system, 'NumberofUnitsServed', :integer)
      @cooling_system_type = XMLHelper.get_value(cooling_system, 'CoolingSystemType', :string)
      @cooling_system_fuel = XMLHelper.get_value(cooling_system, 'CoolingSystemFuel', :string)
      @cooling_capacity = XMLHelper.get_value(cooling_system, 'CoolingCapacity', :float)
      @compressor_type = XMLHelper.get_value(cooling_system, 'CompressorType', :string)
      @fraction_cool_load_served = XMLHelper.get_value(cooling_system, 'FractionCoolLoadServed', :float)
      @cooling_efficiency_seer = XMLHelper.get_value(cooling_system, "AnnualCoolingEfficiency[Units='#{UnitsSEER}']/Value", :float)
      @cooling_efficiency_eer = XMLHelper.get_value(cooling_system, "AnnualCoolingEfficiency[Units='#{UnitsEER}']/Value", :float)
      @cooling_efficiency_ceer = XMLHelper.get_value(cooling_system, "AnnualCoolingEfficiency[Units='#{UnitsCEER}']/Value", :float)
      @cooling_efficiency_kw_per_ton = XMLHelper.get_value(cooling_system, "AnnualCoolingEfficiency[Units='#{UnitsKwPerTon}']/Value", :float)
      @cooling_shr = XMLHelper.get_value(cooling_system, 'SensibleHeatFraction', :float)
      @airflow_defect_ratio = XMLHelper.get_value(cooling_system, 'extension/AirflowDefectRatio', :float)
      @charge_defect_ratio = XMLHelper.get_value(cooling_system, 'extension/ChargeDefectRatio', :float)
      @fan_watts_per_cfm = XMLHelper.get_value(cooling_system, 'extension/FanPowerWattsPerCFM', :float)
      @cooling_airflow_cfm = XMLHelper.get_value(cooling_system, 'extension/CoolingAirflowCFM', :float)
      @shared_loop_watts = XMLHelper.get_value(cooling_system, 'extension/SharedLoopWatts', :float)
      @shared_loop_motor_efficiency = XMLHelper.get_value(cooling_system, 'extension/SharedLoopMotorEfficiency', :float)
      @fan_coil_watts = XMLHelper.get_value(cooling_system, 'extension/FanCoilWatts', :float)
      @seed_id = XMLHelper.get_value(cooling_system, 'extension/SeedId', :string)
      primary_cooling_system = HPXML::get_idref(XMLHelper.get_element(cooling_system, '../PrimarySystems/PrimaryCoolingSystem'))
      if primary_cooling_system == @id
        @primary_system = true
      else
        @primary_system = false
      end
    end
  end

  class HeatPumps < BaseArrayElement
    def add(**kwargs)
      self << HeatPump.new(@hpxml_object, **kwargs)
    end

    def from_oga(hpxml)
      return if hpxml.nil?

      XMLHelper.get_elements(hpxml, 'Building/BuildingDetails/Systems/HVAC/HVACPlant/HeatPump').each do |heat_pump|
        self << HeatPump.new(@hpxml_object, heat_pump)
      end
    end

    def total_fraction_heat_load_served
      map { |hp| hp.fraction_heat_load_served.to_f }.sum(0.0)
    end

    def total_fraction_cool_load_served
      map { |hp| hp.fraction_cool_load_served.to_f }.sum(0.0)
    end
  end

  class HeatPump < BaseElement
    ATTRS = [:id, :distribution_system_idref, :year_installed, :heat_pump_type, :heat_pump_fuel,
             :heating_capacity, :heating_capacity_17F, :cooling_capacity, :compressor_type,
             :cooling_shr, :backup_type, :backup_system_idref, :backup_heating_fuel, :backup_heating_capacity,
             :backup_heating_efficiency_percent, :backup_heating_efficiency_afue,
             :backup_heating_switchover_temp, :fraction_heat_load_served, :fraction_cool_load_served,
             :cooling_efficiency_seer, :cooling_efficiency_eer, :cooling_efficiency_ceer, :heating_efficiency_hspf,
             :heating_efficiency_cop, :third_party_certification, :seed_id, :pump_watts_per_ton,
             :fan_watts_per_cfm, :is_shared_system, :number_of_units_served, :shared_loop_watts,
             :shared_loop_motor_efficiency, :airflow_defect_ratio, :charge_defect_ratio,
             :heating_airflow_cfm, :cooling_airflow_cfm, :location, :primary_heating_system, :primary_cooling_system]
    attr_accessor(*ATTRS)

    def distribution_system
      return if @distribution_system_idref.nil?

      @hpxml_object.hvac_distributions.each do |hvac_distribution|
        next unless hvac_distribution.id == @distribution_system_idref

        return hvac_distribution
      end
      fail "Attached HVAC distribution system '#{@distribution_system_idref}' not found for HVAC system '#{@id}'."
    end

    def is_dual_fuel
      if @backup_heating_fuel.nil?
        return false
      end
      if @backup_heating_fuel.to_s == @heat_pump_fuel.to_s
        return false
      end

      return true
    end

    def primary_system
      return true if @primary_heating_system || @primary_cooling_system

      return false
    end

    def backup_system
      return if @backup_system_idref.nil?

      @hpxml_object.heating_systems.each do |heating_system|
        next unless heating_system.id == @backup_system_idref

        return heating_system
      end
    end

    def delete
      @hpxml_object.heat_pumps.delete(self)
      @hpxml_object.water_heating_systems.each do |water_heating_system|
        next unless water_heating_system.related_hvac_idref == @id

        water_heating_system.related_hvac_idref = nil
      end
    end

    def check_for_errors
      errors = []
      begin; distribution_system; rescue StandardError => e; errors << e.message; end
      return errors
    end

    def to_oga(doc)
      return if nil?

      hvac_plant = XMLHelper.create_elements_as_needed(doc, ['HPXML', 'Building', 'BuildingDetails', 'Systems', 'HVAC', 'HVACPlant'])
      primary_systems = XMLHelper.create_elements_as_needed(doc, ['HPXML', 'Building', 'BuildingDetails', 'Systems', 'HVAC', 'HVACPlant', 'PrimarySystems']) unless @hpxml_object.primary_hvac_systems.empty?
      heat_pump = XMLHelper.add_element(hvac_plant, 'HeatPump')
      sys_id = XMLHelper.add_element(heat_pump, 'SystemIdentifier')
      XMLHelper.add_attribute(sys_id, 'id', @id)
      XMLHelper.add_element(heat_pump, 'UnitLocation', @location, :string) unless @location.nil?
      XMLHelper.add_element(heat_pump, 'YearInstalled', @year_installed, :integer) unless @year_installed.nil?
      XMLHelper.add_element(heat_pump, 'ThirdPartyCertification', @third_party_certification, :string) unless @third_party_certification.nil?
      if not @distribution_system_idref.nil?
        distribution_system = XMLHelper.add_element(heat_pump, 'DistributionSystem')
        XMLHelper.add_attribute(distribution_system, 'idref', @distribution_system_idref)
      end
      XMLHelper.add_element(heat_pump, 'IsSharedSystem', @is_shared_system, :boolean) unless @is_shared_system.nil?
      XMLHelper.add_element(heat_pump, 'NumberofUnitsServed', @number_of_units_served, :integer) unless @number_of_units_served.nil?
      XMLHelper.add_element(heat_pump, 'HeatPumpType', @heat_pump_type, :string) unless @heat_pump_type.nil?
      XMLHelper.add_element(heat_pump, 'HeatPumpFuel', @heat_pump_fuel, :string) unless @heat_pump_fuel.nil?
      XMLHelper.add_element(heat_pump, 'HeatingCapacity', @heating_capacity, :float, @heating_capacity_isdefaulted) unless @heating_capacity.nil?
      XMLHelper.add_element(heat_pump, 'HeatingCapacity17F', @heating_capacity_17F, :float) unless @heating_capacity_17F.nil?
      XMLHelper.add_element(heat_pump, 'CoolingCapacity', @cooling_capacity, :float, @cooling_capacity_isdefaulted) unless @cooling_capacity.nil?
      XMLHelper.add_element(heat_pump, 'CompressorType', @compressor_type, :string, @compressor_type_isdefaulted) unless @compressor_type.nil?
      XMLHelper.add_element(heat_pump, 'CoolingSensibleHeatFraction', @cooling_shr, :float, @cooling_shr_isdefaulted) unless @cooling_shr.nil?
      XMLHelper.add_element(heat_pump, 'BackupType', @backup_type, :string, @backup_type_isdefaulted) unless @backup_type.nil?
      if not @backup_system_idref.nil?
        backup_system = XMLHelper.add_element(heat_pump, 'BackupSystem')
        XMLHelper.add_attribute(backup_system, 'idref', @backup_system_idref)
      end
      XMLHelper.add_element(heat_pump, 'BackupSystemFuel', @backup_heating_fuel, :string, @backup_heating_fuel_isdefaulted) unless @backup_heating_fuel.nil?
      if not @backup_heating_efficiency_percent.nil?
        backup_eff = XMLHelper.add_element(heat_pump, 'BackupAnnualHeatingEfficiency')
        XMLHelper.add_element(backup_eff, 'Units', UnitsPercent, :string)
        XMLHelper.add_element(backup_eff, 'Value', @backup_heating_efficiency_percent, :float)
      end
      if not @backup_heating_efficiency_afue.nil?
        backup_eff = XMLHelper.add_element(heat_pump, 'BackupAnnualHeatingEfficiency')
        XMLHelper.add_element(backup_eff, 'Units', UnitsAFUE, :string)
        XMLHelper.add_element(backup_eff, 'Value', @backup_heating_efficiency_afue, :float)
      end
      XMLHelper.add_element(heat_pump, 'BackupHeatingCapacity', @backup_heating_capacity, :float, @backup_heating_capacity_isdefaulted) unless @backup_heating_capacity.nil?
      XMLHelper.add_element(heat_pump, 'BackupHeatingSwitchoverTemperature', @backup_heating_switchover_temp, :float, @backup_heating_switchover_temp_isdefaulted) unless @backup_heating_switchover_temp.nil?
      XMLHelper.add_element(heat_pump, 'FractionHeatLoadServed', @fraction_heat_load_served, :float, @fraction_heat_load_served_isdefaulted) unless @fraction_heat_load_served.nil?
      XMLHelper.add_element(heat_pump, 'FractionCoolLoadServed', @fraction_cool_load_served, :float, @fraction_cool_load_served_isdefaulted) unless @fraction_cool_load_served.nil?
      if not @cooling_efficiency_seer.nil?
        annual_efficiency = XMLHelper.add_element(heat_pump, 'AnnualCoolingEfficiency')
        XMLHelper.add_element(annual_efficiency, 'Units', UnitsSEER, :string)
        XMLHelper.add_element(annual_efficiency, 'Value', @cooling_efficiency_seer, :float, @cooling_efficiency_seer_isdefaulted)
      end
      if not @cooling_efficiency_ceer.nil?
        annual_efficiency = XMLHelper.add_element(heat_pump, 'AnnualCoolingEfficiency')
        XMLHelper.add_element(annual_efficiency, 'Units', UnitsCEER, :string)
        XMLHelper.add_element(annual_efficiency, 'Value', @cooling_efficiency_ceer, :float, @cooling_efficiency_ceer_isdefaulted)
      end
      if not @cooling_efficiency_eer.nil?
        annual_efficiency = XMLHelper.add_element(heat_pump, 'AnnualCoolingEfficiency')
        XMLHelper.add_element(annual_efficiency, 'Units', UnitsEER, :string)
        XMLHelper.add_element(annual_efficiency, 'Value', @cooling_efficiency_eer, :float, @cooling_efficiency_eer_isdefaulted)
      end
      if not @heating_efficiency_hspf.nil?
        annual_efficiency = XMLHelper.add_element(heat_pump, 'AnnualHeatingEfficiency')
        XMLHelper.add_element(annual_efficiency, 'Units', UnitsHSPF, :string)
        XMLHelper.add_element(annual_efficiency, 'Value', @heating_efficiency_hspf, :float, @heating_efficiency_hspf_isdefaulted)
      end
      if not @heating_efficiency_cop.nil?
        annual_efficiency = XMLHelper.add_element(heat_pump, 'AnnualHeatingEfficiency')
        XMLHelper.add_element(annual_efficiency, 'Units', UnitsCOP, :string)
        XMLHelper.add_element(annual_efficiency, 'Value', @heating_efficiency_cop, :float, @heating_efficiency_cop_isdefaulted)
      end
      XMLHelper.add_extension(heat_pump, 'AirflowDefectRatio', @airflow_defect_ratio, :float, @airflow_defect_ratio_isdefaulted) unless @airflow_defect_ratio.nil?
      XMLHelper.add_extension(heat_pump, 'ChargeDefectRatio', @charge_defect_ratio, :float, @charge_defect_ratio_isdefaulted) unless @charge_defect_ratio.nil?
      XMLHelper.add_extension(heat_pump, 'FanPowerWattsPerCFM', @fan_watts_per_cfm, :float, @fan_watts_per_cfm_isdefaulted) unless @fan_watts_per_cfm.nil?
      XMLHelper.add_extension(heat_pump, 'HeatingAirflowCFM', @heating_airflow_cfm, :float, @heating_airflow_cfm_isdefaulted) unless @heating_airflow_cfm.nil?
      XMLHelper.add_extension(heat_pump, 'CoolingAirflowCFM', @cooling_airflow_cfm, :float, @cooling_airflow_cfm_isdefaulted) unless @cooling_airflow_cfm.nil?
      XMLHelper.add_extension(heat_pump, 'PumpPowerWattsPerTon', @pump_watts_per_ton, :float, @pump_watts_per_ton_isdefaulted) unless @pump_watts_per_ton.nil?
      XMLHelper.add_extension(heat_pump, 'SharedLoopWatts', @shared_loop_watts, :float) unless @shared_loop_watts.nil?
      XMLHelper.add_extension(heat_pump, 'SharedLoopMotorEfficiency', @shared_loop_motor_efficiency, :float) unless @shared_loop_motor_efficiency.nil?
      XMLHelper.add_extension(heat_pump, 'SeedId', @seed_id, :string) unless @seed_id.nil?
      if @primary_heating_system
        primary_heating_system = XMLHelper.insert_element(primary_systems, 'PrimaryHeatingSystem')
        XMLHelper.add_attribute(primary_heating_system, 'idref', @id)
      end
      if @primary_cooling_system
        primary_cooling_system = XMLHelper.add_element(primary_systems, 'PrimaryCoolingSystem')
        XMLHelper.add_attribute(primary_cooling_system, 'idref', @id)
      end
    end

    def from_oga(heat_pump)
      return if heat_pump.nil?

      @id = HPXML::get_id(heat_pump)
      @location = XMLHelper.get_value(heat_pump, 'UnitLocation', :string)
      @year_installed = XMLHelper.get_value(heat_pump, 'YearInstalled', :integer)
      @third_party_certification = XMLHelper.get_value(heat_pump, 'ThirdPartyCertification', :string)
      @distribution_system_idref = HPXML::get_idref(XMLHelper.get_element(heat_pump, 'DistributionSystem'))
      @is_shared_system = XMLHelper.get_value(heat_pump, 'IsSharedSystem', :boolean)
      @number_of_units_served = XMLHelper.get_value(heat_pump, 'NumberofUnitsServed', :integer)
      @heat_pump_type = XMLHelper.get_value(heat_pump, 'HeatPumpType', :string)
      @heat_pump_fuel = XMLHelper.get_value(heat_pump, 'HeatPumpFuel', :string)
      @heating_capacity = XMLHelper.get_value(heat_pump, 'HeatingCapacity', :float)
      @heating_capacity_17F = XMLHelper.get_value(heat_pump, 'HeatingCapacity17F', :float)
      @cooling_capacity = XMLHelper.get_value(heat_pump, 'CoolingCapacity', :float)
      @compressor_type = XMLHelper.get_value(heat_pump, 'CompressorType', :string)
      @cooling_shr = XMLHelper.get_value(heat_pump, 'CoolingSensibleHeatFraction', :float)
      @backup_type = XMLHelper.get_value(heat_pump, 'BackupType', :string)
      @backup_system_idref = HPXML::get_idref(XMLHelper.get_element(heat_pump, 'BackupSystem'))
      @backup_heating_fuel = XMLHelper.get_value(heat_pump, 'BackupSystemFuel', :string)
      @backup_heating_efficiency_percent = XMLHelper.get_value(heat_pump, "BackupAnnualHeatingEfficiency[Units='Percent']/Value", :float)
      @backup_heating_efficiency_afue = XMLHelper.get_value(heat_pump, "BackupAnnualHeatingEfficiency[Units='#{UnitsAFUE}']/Value", :float)
      @backup_heating_capacity = XMLHelper.get_value(heat_pump, 'BackupHeatingCapacity', :float)
      @backup_heating_switchover_temp = XMLHelper.get_value(heat_pump, 'BackupHeatingSwitchoverTemperature', :float)
      @fraction_heat_load_served = XMLHelper.get_value(heat_pump, 'FractionHeatLoadServed', :float)
      @fraction_cool_load_served = XMLHelper.get_value(heat_pump, 'FractionCoolLoadServed', :float)
      @cooling_efficiency_seer = XMLHelper.get_value(heat_pump, "AnnualCoolingEfficiency[Units='#{UnitsSEER}']/Value", :float)
      @cooling_efficiency_ceer = XMLHelper.get_value(heat_pump, "AnnualCoolingEfficiency[Units='#{UnitsCEER}']/Value", :float)
      @cooling_efficiency_eer = XMLHelper.get_value(heat_pump, "AnnualCoolingEfficiency[Units='#{UnitsEER}']/Value", :float)
      @heating_efficiency_hspf = XMLHelper.get_value(heat_pump, "AnnualHeatingEfficiency[Units='#{UnitsHSPF}']/Value", :float)
      @heating_efficiency_cop = XMLHelper.get_value(heat_pump, "AnnualHeatingEfficiency[Units='#{UnitsCOP}']/Value", :float)
      @airflow_defect_ratio = XMLHelper.get_value(heat_pump, 'extension/AirflowDefectRatio', :float)
      @charge_defect_ratio = XMLHelper.get_value(heat_pump, 'extension/ChargeDefectRatio', :float)
      @fan_watts_per_cfm = XMLHelper.get_value(heat_pump, 'extension/FanPowerWattsPerCFM', :float)
      @heating_airflow_cfm = XMLHelper.get_value(heat_pump, 'extension/HeatingAirflowCFM', :float)
      @cooling_airflow_cfm = XMLHelper.get_value(heat_pump, 'extension/CoolingAirflowCFM', :float)
      @pump_watts_per_ton = XMLHelper.get_value(heat_pump, 'extension/PumpPowerWattsPerTon', :float)
      @shared_loop_watts = XMLHelper.get_value(heat_pump, 'extension/SharedLoopWatts', :float)
      @shared_loop_motor_efficiency = XMLHelper.get_value(heat_pump, 'extension/SharedLoopMotorEfficiency', :float)
      @seed_id = XMLHelper.get_value(heat_pump, 'extension/SeedId', :string)
      primary_heating_system = HPXML::get_idref(XMLHelper.get_element(heat_pump, '../PrimarySystems/PrimaryHeatingSystem'))
      if primary_heating_system == @id
        @primary_heating_system = true
      else
        @primary_heating_system = false
      end
      primary_cooling_system = HPXML::get_idref(XMLHelper.get_element(heat_pump, '../PrimarySystems/PrimaryCoolingSystem'))
      if primary_cooling_system == @id
        @primary_cooling_system = true
      else
        @primary_cooling_system = false
      end
    end
  end

  class HVACPlant < BaseElement
    HDL_ATTRS = { hdl_total: 'Total',
                  hdl_ducts: 'Ducts',
                  hdl_windows: 'Windows',
                  hdl_skylights: 'Skylights',
                  hdl_doors: 'Doors',
                  hdl_walls: 'Walls',
                  hdl_roofs: 'Roofs',
                  hdl_floors: 'Floors',
                  hdl_slabs: 'Slabs',
                  hdl_ceilings: 'Ceilings',
                  hdl_infilvent: 'InfilVent' }
    CDL_SENS_ATTRS = { cdl_sens_total: 'Total',
                       cdl_sens_ducts: 'Ducts',
                       cdl_sens_windows: 'Windows',
                       cdl_sens_skylights: 'Skylights',
                       cdl_sens_doors: 'Doors',
                       cdl_sens_walls: 'Walls',
                       cdl_sens_roofs: 'Roofs',
                       cdl_sens_floors: 'Floors',
                       cdl_sens_slabs: 'Slabs',
                       cdl_sens_ceilings: 'Ceilings',
                       cdl_sens_infilvent: 'InfilVent',
                       cdl_sens_intgains: 'InternalGains' }
    CDL_LAT_ATTRS = { cdl_lat_total: 'Total',
                      cdl_lat_ducts: 'Ducts',
                      cdl_lat_infilvent: 'InfilVent',
                      cdl_lat_intgains: 'InternalGains' }
    ATTRS = HDL_ATTRS.keys + CDL_SENS_ATTRS.keys + CDL_LAT_ATTRS.keys
    attr_accessor(*ATTRS)

    def check_for_errors
      errors = []
      return errors
    end

    def to_oga(doc)
      return if nil?

      hvac_plant = XMLHelper.create_elements_as_needed(doc, ['HPXML', 'Building', 'BuildingDetails', 'Systems', 'HVAC', 'HVACPlant'])
      if not @hdl_total.nil?
        dl_extension = XMLHelper.create_elements_as_needed(hvac_plant, ['extension', 'DesignLoads'])
        XMLHelper.add_attribute(dl_extension, 'dataSource', 'software')
        hdl = XMLHelper.add_element(dl_extension, 'Heating')
        HDL_ATTRS.each do |attr, element_name|
          XMLHelper.add_element(hdl, element_name, send(attr), :float)
        end
        cdl_sens = XMLHelper.add_element(dl_extension, 'CoolingSensible')
        CDL_SENS_ATTRS.each do |attr, element_name|
          XMLHelper.add_element(cdl_sens, element_name, send(attr), :float)
        end
        cdl_lat = XMLHelper.add_element(dl_extension, 'CoolingLatent')
        CDL_LAT_ATTRS.each do |attr, element_name|
          XMLHelper.add_element(cdl_lat, element_name, send(attr), :float)
        end
      end
    end

    def from_oga(hpxml)
      return if hpxml.nil?

      hvac_plant = XMLHelper.get_element(hpxml, 'Building/BuildingDetails/Systems/HVAC/HVACPlant')
      return if hvac_plant.nil?

      HDL_ATTRS.each do |attr, element_name|
        send("#{attr}=", XMLHelper.get_value(hvac_plant, "extension/DesignLoads/Heating/#{element_name}", :float))
      end
      CDL_SENS_ATTRS.each do |attr, element_name|
        send("#{attr}=", XMLHelper.get_value(hvac_plant, "extension/DesignLoads/CoolingSensible/#{element_name}", :float))
      end
      CDL_LAT_ATTRS.each do |attr, element_name|
        send("#{attr}=", XMLHelper.get_value(hvac_plant, "extension/DesignLoads/CoolingLatent/#{element_name}", :float))
      end
    end
  end

  class HVACControls < BaseArrayElement
    def add(**kwargs)
      self << HVACControl.new(@hpxml_object, **kwargs)
    end

    def from_oga(hpxml)
      return if hpxml.nil?

      XMLHelper.get_elements(hpxml, 'Building/BuildingDetails/Systems/HVAC/HVACControl').each do |hvac_control|
        self << HVACControl.new(@hpxml_object, hvac_control)
      end
    end
  end

  class HVACControl < BaseElement
    ATTRS = [:id, :control_type, :heating_setpoint_temp, :heating_setback_temp,
             :heating_setback_hours_per_week, :heating_setback_start_hour, :cooling_setpoint_temp,
             :cooling_setup_temp, :cooling_setup_hours_per_week, :cooling_setup_start_hour,
             :ceiling_fan_cooling_setpoint_temp_offset,
             :weekday_heating_setpoints, :weekend_heating_setpoints,
             :weekday_cooling_setpoints, :weekend_cooling_setpoints,
             :seasons_heating_begin_month, :seasons_heating_begin_day, :seasons_heating_end_month, :seasons_heating_end_day,
             :seasons_cooling_begin_month, :seasons_cooling_begin_day, :seasons_cooling_end_month, :seasons_cooling_end_day]
    attr_accessor(*ATTRS)

    def delete
      @hpxml_object.hvac_controls.delete(self)
    end

    def check_for_errors
      errors = []

      errors += HPXML::check_dates('Heating Season', @seasons_heating_begin_month, @seasons_heating_begin_day, @seasons_heating_end_month, @seasons_heating_end_day)
      errors += HPXML::check_dates('Cooling Season', @seasons_cooling_begin_month, @seasons_cooling_begin_day, @seasons_cooling_end_month, @seasons_cooling_end_day)

      return errors
    end

    def to_oga(doc)
      return if nil?

      hvac = XMLHelper.create_elements_as_needed(doc, ['HPXML', 'Building', 'BuildingDetails', 'Systems', 'HVAC'])
      hvac_control = XMLHelper.add_element(hvac, 'HVACControl')
      sys_id = XMLHelper.add_element(hvac_control, 'SystemIdentifier')
      XMLHelper.add_attribute(sys_id, 'id', @id)
      XMLHelper.add_element(hvac_control, 'ControlType', @control_type, :string) unless @control_type.nil?
      XMLHelper.add_element(hvac_control, 'SetpointTempHeatingSeason', @heating_setpoint_temp, :float, @heating_setpoint_temp_isdefaulted) unless @heating_setpoint_temp.nil?
      XMLHelper.add_element(hvac_control, 'SetbackTempHeatingSeason', @heating_setback_temp, :float) unless @heating_setback_temp.nil?
      XMLHelper.add_element(hvac_control, 'TotalSetbackHoursperWeekHeating', @heating_setback_hours_per_week, :integer) unless @heating_setback_hours_per_week.nil?
      XMLHelper.add_element(hvac_control, 'SetupTempCoolingSeason', @cooling_setup_temp, :float) unless @cooling_setup_temp.nil?
      XMLHelper.add_element(hvac_control, 'SetpointTempCoolingSeason', @cooling_setpoint_temp, :float, @cooling_setpoint_temp_isdefaulted) unless @cooling_setpoint_temp.nil?
      XMLHelper.add_element(hvac_control, 'TotalSetupHoursperWeekCooling', @cooling_setup_hours_per_week, :integer) unless @cooling_setup_hours_per_week.nil?
      if (not @seasons_heating_begin_month.nil?) || (not @seasons_heating_begin_day.nil?) || (not @seasons_heating_end_month.nil?) || (not @seasons_heating_end_day.nil?)
        heating_season = XMLHelper.add_element(hvac_control, 'HeatingSeason')
        XMLHelper.add_element(heating_season, 'BeginMonth', @seasons_heating_begin_month, :integer, @seasons_heating_begin_month_isdefaulted) unless @seasons_heating_begin_month.nil?
        XMLHelper.add_element(heating_season, 'BeginDayOfMonth', @seasons_heating_begin_day, :integer, @seasons_heating_begin_day_isdefaulted) unless @seasons_heating_begin_day.nil?
        XMLHelper.add_element(heating_season, 'EndMonth', @seasons_heating_end_month, :integer, @seasons_heating_end_month_isdefaulted) unless @seasons_heating_end_month.nil?
        XMLHelper.add_element(heating_season, 'EndDayOfMonth', @seasons_heating_end_day, :integer, @seasons_heating_end_day_isdefaulted) unless @seasons_heating_end_day.nil?
      end
      if (not @seasons_cooling_begin_month.nil?) || (not @seasons_cooling_begin_day.nil?) || (not @seasons_cooling_end_month.nil?) || (not @seasons_cooling_end_day.nil?)
        cooling_season = XMLHelper.add_element(hvac_control, 'CoolingSeason')
        XMLHelper.add_element(cooling_season, 'BeginMonth', @seasons_cooling_begin_month, :integer, @seasons_cooling_begin_month_isdefaulted) unless @seasons_cooling_begin_month.nil?
        XMLHelper.add_element(cooling_season, 'BeginDayOfMonth', @seasons_cooling_begin_day, :integer, @seasons_cooling_begin_day_isdefaulted) unless @seasons_cooling_begin_day.nil?
        XMLHelper.add_element(cooling_season, 'EndMonth', @seasons_cooling_end_month, :integer, @seasons_cooling_end_month_isdefaulted) unless @seasons_cooling_end_month.nil?
        XMLHelper.add_element(cooling_season, 'EndDayOfMonth', @seasons_cooling_end_day, :integer, @seasons_cooling_end_day_isdefaulted) unless @seasons_cooling_end_day.nil?
      end
      XMLHelper.add_extension(hvac_control, 'SetbackStartHourHeating', @heating_setback_start_hour, :integer, @heating_setback_start_hour_isdefaulted) unless @heating_setback_start_hour.nil?
      XMLHelper.add_extension(hvac_control, 'SetupStartHourCooling', @cooling_setup_start_hour, :integer, @cooling_setup_start_hour_isdefaulted) unless @cooling_setup_start_hour.nil?
      XMLHelper.add_extension(hvac_control, 'CeilingFanSetpointTempCoolingSeasonOffset', @ceiling_fan_cooling_setpoint_temp_offset, :float) unless @ceiling_fan_cooling_setpoint_temp_offset.nil?
      XMLHelper.add_extension(hvac_control, 'WeekdaySetpointTempsHeatingSeason', @weekday_heating_setpoints, :string) unless @weekday_heating_setpoints.nil?
      XMLHelper.add_extension(hvac_control, 'WeekendSetpointTempsHeatingSeason', @weekend_heating_setpoints, :string) unless @weekend_heating_setpoints.nil?
      XMLHelper.add_extension(hvac_control, 'WeekdaySetpointTempsCoolingSeason', @weekday_cooling_setpoints, :string) unless @weekday_cooling_setpoints.nil?
      XMLHelper.add_extension(hvac_control, 'WeekendSetpointTempsCoolingSeason', @weekend_cooling_setpoints, :string) unless @weekend_cooling_setpoints.nil?
    end

    def from_oga(hvac_control)
      return if hvac_control.nil?

      @id = HPXML::get_id(hvac_control)
      @control_type = XMLHelper.get_value(hvac_control, 'ControlType', :string)
      @heating_setpoint_temp = XMLHelper.get_value(hvac_control, 'SetpointTempHeatingSeason', :float)
      @heating_setback_temp = XMLHelper.get_value(hvac_control, 'SetbackTempHeatingSeason', :float)
      @heating_setback_hours_per_week = XMLHelper.get_value(hvac_control, 'TotalSetbackHoursperWeekHeating', :integer)
      @cooling_setup_temp = XMLHelper.get_value(hvac_control, 'SetupTempCoolingSeason', :float)
      @cooling_setpoint_temp = XMLHelper.get_value(hvac_control, 'SetpointTempCoolingSeason', :float)
      @cooling_setup_hours_per_week = XMLHelper.get_value(hvac_control, 'TotalSetupHoursperWeekCooling', :integer)
      @seasons_heating_begin_month = XMLHelper.get_value(hvac_control, 'HeatingSeason/BeginMonth', :integer)
      @seasons_heating_begin_day = XMLHelper.get_value(hvac_control, 'HeatingSeason/BeginDayOfMonth', :integer)
      @seasons_heating_end_month = XMLHelper.get_value(hvac_control, 'HeatingSeason/EndMonth', :integer)
      @seasons_heating_end_day = XMLHelper.get_value(hvac_control, 'HeatingSeason/EndDayOfMonth', :integer)
      @seasons_cooling_begin_month = XMLHelper.get_value(hvac_control, 'CoolingSeason/BeginMonth', :integer)
      @seasons_cooling_begin_day = XMLHelper.get_value(hvac_control, 'CoolingSeason/BeginDayOfMonth', :integer)
      @seasons_cooling_end_month = XMLHelper.get_value(hvac_control, 'CoolingSeason/EndMonth', :integer)
      @seasons_cooling_end_day = XMLHelper.get_value(hvac_control, 'CoolingSeason/EndDayOfMonth', :integer)
      @heating_setback_start_hour = XMLHelper.get_value(hvac_control, 'extension/SetbackStartHourHeating', :integer)
      @cooling_setup_start_hour = XMLHelper.get_value(hvac_control, 'extension/SetupStartHourCooling', :integer)
      @ceiling_fan_cooling_setpoint_temp_offset = XMLHelper.get_value(hvac_control, 'extension/CeilingFanSetpointTempCoolingSeasonOffset', :float)
      @weekday_heating_setpoints = XMLHelper.get_value(hvac_control, 'extension/WeekdaySetpointTempsHeatingSeason', :string)
      @weekend_heating_setpoints = XMLHelper.get_value(hvac_control, 'extension/WeekendSetpointTempsHeatingSeason', :string)
      @weekday_cooling_setpoints = XMLHelper.get_value(hvac_control, 'extension/WeekdaySetpointTempsCoolingSeason', :string)
      @weekend_cooling_setpoints = XMLHelper.get_value(hvac_control, 'extension/WeekendSetpointTempsCoolingSeason', :string)
    end
  end

  class HVACDistributions < BaseArrayElement
    def add(**kwargs)
      self << HVACDistribution.new(@hpxml_object, **kwargs)
    end

    def from_oga(hpxml)
      return if hpxml.nil?

      XMLHelper.get_elements(hpxml, 'Building/BuildingDetails/Systems/HVAC/HVACDistribution').each do |hvac_distribution|
        self << HVACDistribution.new(@hpxml_object, hvac_distribution)
      end
    end
  end

  class HVACDistribution < BaseElement
    def initialize(hpxml_object, *args)
      @duct_leakage_measurements = DuctLeakageMeasurements.new(hpxml_object)
      @ducts = Ducts.new(hpxml_object)
      super(hpxml_object, *args)
    end
    ATTRS = [:id, :distribution_system_type, :annual_heating_dse, :annual_cooling_dse, :duct_system_sealed,
             :conditioned_floor_area_served, :number_of_return_registers, :air_type, :hydronic_type]
    attr_accessor(*ATTRS)
    attr_reader(:duct_leakage_measurements, :ducts)

    def hvac_systems
      list = []
      @hpxml_object.hvac_systems.each do |hvac_system|
        next if hvac_system.distribution_system_idref.nil?
        next unless hvac_system.distribution_system_idref == @id

        list << hvac_system
      end

      if list.size == 0
        fail "Distribution system '#{@id}' found but no HVAC system attached to it."
      end

      num_htg = 0
      num_clg = 0
      list.each do |obj|
        if obj.respond_to? :fraction_heat_load_served
          num_htg += 1 if obj.fraction_heat_load_served.to_f > 0
        end
        if obj.respond_to? :fraction_cool_load_served
          num_clg += 1 if obj.fraction_cool_load_served.to_f > 0
        end
      end

      if num_clg > 1
        fail "Multiple cooling systems found attached to distribution system '#{@id}'."
      end
      if num_htg > 1
        fail "Multiple heating systems found attached to distribution system '#{@id}'."
      end

      return list
    end

    def total_unconditioned_duct_areas
      areas = { HPXML::DuctTypeSupply => 0,
                HPXML::DuctTypeReturn => 0 }
      @ducts.each do |duct|
        next if HPXML::conditioned_locations.include? duct.duct_location
        next if duct.duct_type.nil?

        areas[duct.duct_type] += duct.duct_surface_area
      end
      return areas
    end

    def delete
      @hpxml_object.hvac_distributions.delete(self)
      @hpxml_object.hvac_systems.each do |hvac_system|
        next if hvac_system.distribution_system_idref.nil?
        next unless hvac_system.distribution_system_idref == @id

        hvac_system.distribution_system_idref = nil
      end
      @hpxml_object.ventilation_fans.each do |ventilation_fan|
        next unless ventilation_fan.distribution_system_idref == @id

        ventilation_fan.distribution_system_idref = nil
      end
    end

    def check_for_errors
      errors = []
      begin; hvac_systems; rescue StandardError => e; errors << e.message; end
      errors += @duct_leakage_measurements.check_for_errors
      errors += @ducts.check_for_errors
      return errors
    end

    def to_oga(doc)
      return if nil?

      hvac = XMLHelper.create_elements_as_needed(doc, ['HPXML', 'Building', 'BuildingDetails', 'Systems', 'HVAC'])
      hvac_distribution = XMLHelper.add_element(hvac, 'HVACDistribution')
      sys_id = XMLHelper.add_element(hvac_distribution, 'SystemIdentifier')
      XMLHelper.add_attribute(sys_id, 'id', @id)
      distribution_system_type_el = XMLHelper.add_element(hvac_distribution, 'DistributionSystemType')
      if [HVACDistributionTypeAir, HVACDistributionTypeHydronic].include? @distribution_system_type
        XMLHelper.add_element(distribution_system_type_el, @distribution_system_type)
        XMLHelper.add_element(hvac_distribution, 'ConditionedFloorAreaServed', @conditioned_floor_area_served, :float) unless @conditioned_floor_area_served.nil?
      elsif [HVACDistributionTypeDSE].include? @distribution_system_type
        XMLHelper.add_element(distribution_system_type_el, 'Other', @distribution_system_type, :string)
        XMLHelper.add_element(hvac_distribution, 'AnnualHeatingDistributionSystemEfficiency', @annual_heating_dse, :float) unless @annual_heating_dse.nil?
        XMLHelper.add_element(hvac_distribution, 'AnnualCoolingDistributionSystemEfficiency', @annual_cooling_dse, :float) unless @annual_cooling_dse.nil?
      else
        fail "Unexpected distribution_system_type '#{@distribution_system_type}'."
      end

      if [HPXML::HVACDistributionTypeHydronic].include? @distribution_system_type
        distribution = XMLHelper.get_element(hvac_distribution, 'DistributionSystemType/HydronicDistribution')
        XMLHelper.add_element(distribution, 'HydronicDistributionType', @hydronic_type, :string) unless @hydronic_type.nil?
      end
      if [HPXML::HVACDistributionTypeAir].include? @distribution_system_type
        distribution = XMLHelper.get_element(hvac_distribution, 'DistributionSystemType/AirDistribution')
        XMLHelper.add_element(distribution, 'AirDistributionType', @air_type, :string) unless @air_type.nil?
        @duct_leakage_measurements.to_oga(distribution)
        @ducts.to_oga(distribution)
        XMLHelper.add_element(distribution, 'NumberofReturnRegisters', @number_of_return_registers, :integer, @number_of_return_registers_isdefaulted) unless @number_of_return_registers.nil?
      end

      if not @duct_system_sealed.nil?
        dist_impr_el = XMLHelper.add_element(hvac_distribution, 'HVACDistributionImprovement')
        XMLHelper.add_element(dist_impr_el, 'DuctSystemSealed', @duct_system_sealed, :boolean)
      end
    end

    def from_oga(hvac_distribution)
      return if hvac_distribution.nil?

      @id = HPXML::get_id(hvac_distribution)
      @distribution_system_type = XMLHelper.get_child_name(hvac_distribution, 'DistributionSystemType')
      if @distribution_system_type == 'Other'
        @distribution_system_type = XMLHelper.get_value(XMLHelper.get_element(hvac_distribution, 'DistributionSystemType'), 'Other', :string)
      end
      @annual_heating_dse = XMLHelper.get_value(hvac_distribution, 'AnnualHeatingDistributionSystemEfficiency', :float)
      @annual_cooling_dse = XMLHelper.get_value(hvac_distribution, 'AnnualCoolingDistributionSystemEfficiency', :float)
      @duct_system_sealed = XMLHelper.get_value(hvac_distribution, 'HVACDistributionImprovement/DuctSystemSealed', :boolean)
      @conditioned_floor_area_served = XMLHelper.get_value(hvac_distribution, 'ConditionedFloorAreaServed', :float)

      air_distribution = XMLHelper.get_element(hvac_distribution, 'DistributionSystemType/AirDistribution')
      hydronic_distribution = XMLHelper.get_element(hvac_distribution, 'DistributionSystemType/HydronicDistribution')

      if not hydronic_distribution.nil?
        @hydronic_type = XMLHelper.get_value(hydronic_distribution, 'HydronicDistributionType', :string)
      end
      if not air_distribution.nil?
        @air_type = XMLHelper.get_value(air_distribution, 'AirDistributionType', :string)
        @number_of_return_registers = XMLHelper.get_value(air_distribution, 'NumberofReturnRegisters', :integer)
        @duct_leakage_measurements.from_oga(air_distribution)
        @ducts.from_oga(air_distribution)
      end
    end
  end

  class DuctLeakageMeasurements < BaseArrayElement
    def add(**kwargs)
      self << DuctLeakageMeasurement.new(@hpxml_object, **kwargs)
    end

    def from_oga(hvac_distribution)
      return if hvac_distribution.nil?

      XMLHelper.get_elements(hvac_distribution, 'DuctLeakageMeasurement').each do |duct_leakage_measurement|
        self << DuctLeakageMeasurement.new(@hpxml_object, duct_leakage_measurement)
      end
    end
  end

  class DuctLeakageMeasurement < BaseElement
    ATTRS = [:duct_type, :duct_leakage_test_method, :duct_leakage_units, :duct_leakage_value,
             :duct_leakage_total_or_to_outside]
    attr_accessor(*ATTRS)

    def delete
      @hpxml_object.hvac_distributions.each do |hvac_distribution|
        next unless hvac_distribution.duct_leakage_measurements.include? self

        hvac_distribution.duct_leakage_measurements.delete(self)
      end
    end

    def check_for_errors
      errors = []
      return errors
    end

    def to_oga(air_distribution)
      duct_leakage_measurement_el = XMLHelper.add_element(air_distribution, 'DuctLeakageMeasurement')
      XMLHelper.add_element(duct_leakage_measurement_el, 'DuctType', @duct_type, :string) unless @duct_type.nil?
      XMLHelper.add_element(duct_leakage_measurement_el, 'DuctLeakageTestMethod', @duct_leakage_test_method, :string) unless @duct_leakage_test_method.nil?
      if not @duct_leakage_value.nil?
        duct_leakage_el = XMLHelper.add_element(duct_leakage_measurement_el, 'DuctLeakage')
        XMLHelper.add_element(duct_leakage_el, 'Units', @duct_leakage_units, :string) unless @duct_leakage_units.nil?
        XMLHelper.add_element(duct_leakage_el, 'Value', @duct_leakage_value, :float)
        XMLHelper.add_element(duct_leakage_el, 'TotalOrToOutside', @duct_leakage_total_or_to_outside, :string) unless @duct_leakage_total_or_to_outside.nil?
      end
    end

    def from_oga(duct_leakage_measurement)
      return if duct_leakage_measurement.nil?

      @duct_type = XMLHelper.get_value(duct_leakage_measurement, 'DuctType', :string)
      @duct_leakage_test_method = XMLHelper.get_value(duct_leakage_measurement, 'DuctLeakageTestMethod', :string)
      @duct_leakage_units = XMLHelper.get_value(duct_leakage_measurement, 'DuctLeakage/Units', :string)
      @duct_leakage_value = XMLHelper.get_value(duct_leakage_measurement, 'DuctLeakage/Value', :float)
      @duct_leakage_total_or_to_outside = XMLHelper.get_value(duct_leakage_measurement, 'DuctLeakage/TotalOrToOutside', :string)
    end
  end

  class Ducts < BaseArrayElement
    def add(**kwargs)
      self << Duct.new(@hpxml_object, **kwargs)
    end

    def from_oga(hvac_distribution)
      return if hvac_distribution.nil?

      XMLHelper.get_elements(hvac_distribution, 'Ducts').each do |duct|
        self << Duct.new(@hpxml_object, duct)
      end
    end
  end

  class Duct < BaseElement
    ATTRS = [:duct_type, :duct_insulation_r_value, :duct_insulation_material, :duct_location,
             :duct_fraction_area, :duct_surface_area]
    attr_accessor(*ATTRS)

    def delete
      @hpxml_object.hvac_distributions.each do |hvac_distribution|
        next unless hvac_distribution.ducts.include? self

        hvac_distribution.ducts.delete(self)
      end
    end

    def check_for_errors
      errors = []
      return errors
    end

    def to_oga(air_distribution)
      ducts_el = XMLHelper.add_element(air_distribution, 'Ducts')
      XMLHelper.add_element(ducts_el, 'DuctType', @duct_type, :string) unless @duct_type.nil?
      if not @duct_insulation_material.nil?
        ins_material_el = XMLHelper.add_element(ducts_el, 'DuctInsulationMaterial')
        XMLHelper.add_element(ins_material_el, @duct_insulation_material)
      end
      XMLHelper.add_element(ducts_el, 'DuctInsulationRValue', @duct_insulation_r_value, :float) unless @duct_insulation_r_value.nil?
      XMLHelper.add_element(ducts_el, 'DuctLocation', @duct_location, :string, @duct_location_isdefaulted) unless @duct_location.nil?
      XMLHelper.add_element(ducts_el, 'FractionDuctArea', @duct_fraction_area, :float, @duct_fraction_area_isdefaulted) unless @duct_fraction_area.nil?
      XMLHelper.add_element(ducts_el, 'DuctSurfaceArea', @duct_surface_area, :float, @duct_surface_area_isdefaulted) unless @duct_surface_area.nil?
    end

    def from_oga(duct)
      return if duct.nil?

      @duct_type = XMLHelper.get_value(duct, 'DuctType', :string)
      @duct_insulation_material = XMLHelper.get_child_name(duct, 'DuctInsulationMaterial')
      @duct_insulation_r_value = XMLHelper.get_value(duct, 'DuctInsulationRValue', :float)
      @duct_location = XMLHelper.get_value(duct, 'DuctLocation', :string)
      @duct_fraction_area = XMLHelper.get_value(duct, 'FractionDuctArea', :float)
      @duct_surface_area = XMLHelper.get_value(duct, 'DuctSurfaceArea', :float)
    end
  end

  class VentilationFans < BaseArrayElement
    def add(**kwargs)
      self << VentilationFan.new(@hpxml_object, **kwargs)
    end

    def from_oga(hpxml)
      return if hpxml.nil?

      XMLHelper.get_elements(hpxml, 'Building/BuildingDetails/Systems/MechanicalVentilation/VentilationFans/VentilationFan').each do |ventilation_fan|
        self << VentilationFan.new(@hpxml_object, ventilation_fan)
      end
    end
  end

  class VentilationFan < BaseElement
    ATTRS = [:id, :fan_type, :rated_flow_rate, :tested_flow_rate, :hours_in_operation, :flow_rate_not_tested,
             :used_for_whole_building_ventilation, :used_for_seasonal_cooling_load_reduction,
             :used_for_local_ventilation, :total_recovery_efficiency, :total_recovery_efficiency_adjusted,
             :sensible_recovery_efficiency, :sensible_recovery_efficiency_adjusted,
             :fan_power, :fan_power_defaulted, :quantity, :fan_location, :distribution_system_idref, :start_hour,
             :is_shared_system, :in_unit_flow_rate, :fraction_recirculation,
             :preheating_fuel, :preheating_efficiency_cop, :preheating_fraction_load_served, :precooling_fuel,
             :precooling_efficiency_cop, :precooling_fraction_load_served, :calculated_flow_rate,
             :delivered_ventilation]
    attr_accessor(*ATTRS)

    def distribution_system
      return if @distribution_system_idref.nil?
      return unless @fan_type == MechVentTypeCFIS

      @hpxml_object.hvac_distributions.each do |hvac_distribution|
        next unless hvac_distribution.id == @distribution_system_idref

        if hvac_distribution.distribution_system_type == HVACDistributionTypeHydronic
          fail "Attached HVAC distribution system '#{@distribution_system_idref}' cannot be hydronic for ventilation fan '#{@id}'."
        end

        return hvac_distribution
      end
      fail "Attached HVAC distribution system '#{@distribution_system_idref}' not found for ventilation fan '#{@id}'."
    end

    def flow_rate
      [@tested_flow_rate, @delivered_ventilation, @calculated_flow_rate, @rated_flow_rate].each do |fr|
        return fr unless fr.nil?
      end
      return
    end

    def total_unit_flow_rate
      if not @is_shared_system
        return flow_rate
      else
        return @in_unit_flow_rate
      end
    end

    def oa_unit_flow_rate
      return if total_unit_flow_rate.nil?
      if not @is_shared_system
        return total_unit_flow_rate
      else
        if @fan_type == HPXML::MechVentTypeExhaust && @fraction_recirculation > 0.0
          fail "Exhaust fan '#{@id}' must have the fraction recirculation set to zero."
        else
          return total_unit_flow_rate * (1 - @fraction_recirculation)
        end
      end
    end

    def average_oa_unit_flow_rate
      # Daily-average outdoor air (cfm) associated with the unit
      return if oa_unit_flow_rate.nil?
      return if @hours_in_operation.nil?

      return oa_unit_flow_rate * (@hours_in_operation / 24.0)
    end

    def average_total_unit_flow_rate
      # Daily-average total air (cfm) associated with the unit
      return if total_unit_flow_rate.nil?
      return if @hours_in_operation.nil?

      return total_unit_flow_rate * (@hours_in_operation / 24.0)
    end

    def unit_flow_rate_ratio
      return 1.0 unless @is_shared_system
      return if @in_unit_flow_rate.nil?

      if not flow_rate.nil?
        ratio = @in_unit_flow_rate / flow_rate
      end
      return ratio
    end

    def unit_fan_power
      return if @fan_power.nil?

      if @is_shared_system
        return if unit_flow_rate_ratio.nil?

        return @fan_power * unit_flow_rate_ratio
      else
        return @fan_power
      end
    end

    def average_unit_fan_power
      return if unit_fan_power.nil?
      return if @hours_in_operation.nil?

      return unit_fan_power * (@hours_in_operation / 24.0)
    end

    def includes_supply_air?
      if [MechVentTypeSupply, MechVentTypeCFIS, MechVentTypeBalanced, MechVentTypeERV, MechVentTypeHRV].include? @fan_type
        return true
      end

      return false
    end

    def includes_exhaust_air?
      if [MechVentTypeExhaust, MechVentTypeBalanced, MechVentTypeERV, MechVentTypeHRV].include? @fan_type
        return true
      end

      return false
    end

    def is_balanced?
      if includes_supply_air? && includes_exhaust_air?
        return true
      end

      return false
    end

    def delete
      @hpxml_object.ventilation_fans.delete(self)
    end

    def check_for_errors
      errors = []
      begin; distribution_system; rescue StandardError => e; errors << e.message; end
      begin; oa_unit_flow_rate; rescue StandardError => e; errors << e.message; end
      begin; unit_flow_rate_ratio; rescue StandardError => e; errors << e.message; end
      return errors
    end

    def to_oga(doc)
      return if nil?

      ventilation_fans = XMLHelper.create_elements_as_needed(doc, ['HPXML', 'Building', 'BuildingDetails', 'Systems', 'MechanicalVentilation', 'VentilationFans'])
      ventilation_fan = XMLHelper.add_element(ventilation_fans, 'VentilationFan')
      sys_id = XMLHelper.add_element(ventilation_fan, 'SystemIdentifier')
      XMLHelper.add_attribute(sys_id, 'id', @id)
      XMLHelper.add_element(ventilation_fan, 'Quantity', @quantity, :integer, @quantity_isdefaulted) unless @quantity.nil?
      XMLHelper.add_element(ventilation_fan, 'FanType', @fan_type, :string) unless @fan_type.nil?
      XMLHelper.add_element(ventilation_fan, 'RatedFlowRate', @rated_flow_rate, :float, @rated_flow_rate_isdefaulted) unless @rated_flow_rate.nil?
      XMLHelper.add_element(ventilation_fan, 'CalculatedFlowRate', @calculated_flow_rate, :float, @calculated_flow_rate_isdefaulted) unless @calculated_flow_rate.nil?
      XMLHelper.add_element(ventilation_fan, 'TestedFlowRate', @tested_flow_rate, :float, @tested_flow_rate_isdefaulted) unless @tested_flow_rate.nil?
      XMLHelper.add_element(ventilation_fan, 'HoursInOperation', @hours_in_operation, :float, @hours_in_operation_isdefaulted) unless @hours_in_operation.nil?
      XMLHelper.add_element(ventilation_fan, 'DeliveredVentilation', @delivered_ventilation, :float, @delivered_ventilation_isdefaulted) unless @delivered_ventilation.nil?
      XMLHelper.add_element(ventilation_fan, 'FanLocation', @fan_location, :string) unless @fan_location.nil?
      XMLHelper.add_element(ventilation_fan, 'UsedForLocalVentilation', @used_for_local_ventilation, :boolean) unless @used_for_local_ventilation.nil?
      XMLHelper.add_element(ventilation_fan, 'UsedForWholeBuildingVentilation', @used_for_whole_building_ventilation, :boolean) unless @used_for_whole_building_ventilation.nil?
      XMLHelper.add_element(ventilation_fan, 'UsedForSeasonalCoolingLoadReduction', @used_for_seasonal_cooling_load_reduction, :boolean) unless @used_for_seasonal_cooling_load_reduction.nil?
      XMLHelper.add_element(ventilation_fan, 'IsSharedSystem', @is_shared_system, :boolean, @is_shared_system_isdefaulted) unless @is_shared_system.nil?
      XMLHelper.add_element(ventilation_fan, 'FractionRecirculation', @fraction_recirculation, :float) unless @fraction_recirculation.nil?
      XMLHelper.add_element(ventilation_fan, 'TotalRecoveryEfficiency', @total_recovery_efficiency, :float) unless @total_recovery_efficiency.nil?
      XMLHelper.add_element(ventilation_fan, 'SensibleRecoveryEfficiency', @sensible_recovery_efficiency, :float) unless @sensible_recovery_efficiency.nil?
      XMLHelper.add_element(ventilation_fan, 'AdjustedTotalRecoveryEfficiency', @total_recovery_efficiency_adjusted, :float) unless @total_recovery_efficiency_adjusted.nil?
      XMLHelper.add_element(ventilation_fan, 'AdjustedSensibleRecoveryEfficiency', @sensible_recovery_efficiency_adjusted, :float) unless @sensible_recovery_efficiency_adjusted.nil?
      XMLHelper.add_element(ventilation_fan, 'FanPower', @fan_power, :float, @fan_power_isdefaulted) unless @fan_power.nil?
      if not @distribution_system_idref.nil?
        attached_to_hvac_distribution_system = XMLHelper.add_element(ventilation_fan, 'AttachedToHVACDistributionSystem')
        XMLHelper.add_attribute(attached_to_hvac_distribution_system, 'idref', @distribution_system_idref)
      end
      XMLHelper.add_extension(ventilation_fan, 'StartHour', @start_hour, :integer, @start_hour_isdefaulted) unless @start_hour.nil?
      XMLHelper.add_extension(ventilation_fan, 'InUnitFlowRate', @in_unit_flow_rate, :float) unless @in_unit_flow_rate.nil?
      if (not @preheating_fuel.nil?) && (not @preheating_efficiency_cop.nil?)
        precond_htg = XMLHelper.create_elements_as_needed(ventilation_fan, ['extension', 'PreHeating'])
        XMLHelper.add_element(precond_htg, 'Fuel', @preheating_fuel, :string) unless @preheating_fuel.nil?
        eff = XMLHelper.add_element(precond_htg, 'AnnualHeatingEfficiency') unless @preheating_efficiency_cop.nil?
        XMLHelper.add_element(eff, 'Value', @preheating_efficiency_cop, :float) unless eff.nil?
        XMLHelper.add_element(eff, 'Units', UnitsCOP, :string) unless eff.nil?
        XMLHelper.add_element(precond_htg, 'FractionVentilationHeatLoadServed', @preheating_fraction_load_served, :float) unless @preheating_fraction_load_served.nil?
      end
      if (not @precooling_fuel.nil?) && (not @precooling_efficiency_cop.nil?)
        precond_clg = XMLHelper.create_elements_as_needed(ventilation_fan, ['extension', 'PreCooling'])
        XMLHelper.add_element(precond_clg, 'Fuel', @precooling_fuel, :string) unless @precooling_fuel.nil?
        eff = XMLHelper.add_element(precond_clg, 'AnnualCoolingEfficiency') unless @precooling_efficiency_cop.nil?
        XMLHelper.add_element(eff, 'Value', @precooling_efficiency_cop, :float) unless eff.nil?
        XMLHelper.add_element(eff, 'Units', UnitsCOP, :string) unless eff.nil?
        XMLHelper.add_element(precond_clg, 'FractionVentilationCoolLoadServed', @precooling_fraction_load_served, :float) unless @precooling_fraction_load_served.nil?
      end
      XMLHelper.add_extension(ventilation_fan, 'FlowRateNotTested', @flow_rate_not_tested, :boolean) unless @flow_rate_not_tested.nil?
      XMLHelper.add_extension(ventilation_fan, 'FanPowerDefaulted', @fan_power_defaulted, :boolean) unless @fan_power_defaulted.nil?
    end

    def from_oga(ventilation_fan)
      return if ventilation_fan.nil?

      @id = HPXML::get_id(ventilation_fan)
      @quantity = XMLHelper.get_value(ventilation_fan, 'Quantity', :integer)
      @fan_type = XMLHelper.get_value(ventilation_fan, 'FanType', :string)
      @rated_flow_rate = XMLHelper.get_value(ventilation_fan, 'RatedFlowRate', :float)
      @calculated_flow_rate = XMLHelper.get_value(ventilation_fan, 'CalculatedFlowRate', :float)
      @tested_flow_rate = XMLHelper.get_value(ventilation_fan, 'TestedFlowRate', :float)
      @hours_in_operation = XMLHelper.get_value(ventilation_fan, 'HoursInOperation', :float)
      @delivered_ventilation = XMLHelper.get_value(ventilation_fan, 'DeliveredVentilation', :float)
      @fan_location = XMLHelper.get_value(ventilation_fan, 'FanLocation', :string)
      @used_for_local_ventilation = XMLHelper.get_value(ventilation_fan, 'UsedForLocalVentilation', :boolean)
      @used_for_whole_building_ventilation = XMLHelper.get_value(ventilation_fan, 'UsedForWholeBuildingVentilation', :boolean)
      @used_for_seasonal_cooling_load_reduction = XMLHelper.get_value(ventilation_fan, 'UsedForSeasonalCoolingLoadReduction', :boolean)
      @is_shared_system = XMLHelper.get_value(ventilation_fan, 'IsSharedSystem', :boolean)
      @fraction_recirculation = XMLHelper.get_value(ventilation_fan, 'FractionRecirculation', :float)
      @total_recovery_efficiency = XMLHelper.get_value(ventilation_fan, 'TotalRecoveryEfficiency', :float)
      @sensible_recovery_efficiency = XMLHelper.get_value(ventilation_fan, 'SensibleRecoveryEfficiency', :float)
      @total_recovery_efficiency_adjusted = XMLHelper.get_value(ventilation_fan, 'AdjustedTotalRecoveryEfficiency', :float)
      @sensible_recovery_efficiency_adjusted = XMLHelper.get_value(ventilation_fan, 'AdjustedSensibleRecoveryEfficiency', :float)
      @fan_power = XMLHelper.get_value(ventilation_fan, 'FanPower', :float)
      @distribution_system_idref = HPXML::get_idref(XMLHelper.get_element(ventilation_fan, 'AttachedToHVACDistributionSystem'))
      @start_hour = XMLHelper.get_value(ventilation_fan, 'extension/StartHour', :integer)
      @in_unit_flow_rate = XMLHelper.get_value(ventilation_fan, 'extension/InUnitFlowRate', :float)
      @preheating_fuel = XMLHelper.get_value(ventilation_fan, 'extension/PreHeating/Fuel', :string)
      @preheating_efficiency_cop = XMLHelper.get_value(ventilation_fan, "extension/PreHeating/AnnualHeatingEfficiency[Units='#{UnitsCOP}']/Value", :float)
      @preheating_fraction_load_served = XMLHelper.get_value(ventilation_fan, 'extension/PreHeating/FractionVentilationHeatLoadServed', :float)
      @precooling_fuel = XMLHelper.get_value(ventilation_fan, 'extension/PreCooling/Fuel', :string)
      @precooling_efficiency_cop = XMLHelper.get_value(ventilation_fan, "extension/PreCooling/AnnualCoolingEfficiency[Units='#{UnitsCOP}']/Value", :float)
      @precooling_fraction_load_served = XMLHelper.get_value(ventilation_fan, 'extension/PreCooling/FractionVentilationCoolLoadServed', :float)
      @flow_rate_not_tested = XMLHelper.get_value(ventilation_fan, 'extension/FlowRateNotTested', :boolean)
      @fan_power_defaulted = XMLHelper.get_value(ventilation_fan, 'extension/FanPowerDefaulted', :boolean)
    end
  end

  class WaterHeatingSystems < BaseArrayElement
    def add(**kwargs)
      self << WaterHeatingSystem.new(@hpxml_object, **kwargs)
    end

    def from_oga(hpxml)
      return if hpxml.nil?

      XMLHelper.get_elements(hpxml, 'Building/BuildingDetails/Systems/WaterHeating/WaterHeatingSystem').each do |water_heating_system|
        self << WaterHeatingSystem.new(@hpxml_object, water_heating_system)
      end
    end
  end

  class WaterHeatingSystem < BaseElement
    ATTRS = [:id, :year_installed, :fuel_type, :water_heater_type, :location, :performance_adjustment,
             :tank_volume, :fraction_dhw_load_served, :heating_capacity, :energy_factor, :usage_bin,
             :uniform_energy_factor, :first_hour_rating, :recovery_efficiency, :uses_desuperheater, :jacket_r_value,
             :related_hvac_idref, :third_party_certification, :standby_loss, :temperature, :is_shared_system,
             :number_of_units_served]
    attr_accessor(*ATTRS)

    def related_hvac_system
      return if @related_hvac_idref.nil?

      @hpxml_object.hvac_systems.each do |hvac_system|
        next unless hvac_system.id == @related_hvac_idref

        return hvac_system
      end
      fail "RelatedHVACSystem '#{@related_hvac_idref}' not found for water heating system '#{@id}'."
    end

    def delete
      @hpxml_object.water_heating_systems.delete(self)
      @hpxml_object.solar_thermal_systems.each do |solar_thermal_system|
        next unless solar_thermal_system.water_heating_system_idref == @id

        solar_thermal_system.water_heating_system_idref = nil
      end
    end

    def check_for_errors
      errors = []
      begin; related_hvac_system; rescue StandardError => e; errors << e.message; end
      return errors
    end

    def to_oga(doc)
      return if nil?

      water_heating = XMLHelper.create_elements_as_needed(doc, ['HPXML', 'Building', 'BuildingDetails', 'Systems', 'WaterHeating'])
      water_heating_system = XMLHelper.add_element(water_heating, 'WaterHeatingSystem')
      sys_id = XMLHelper.add_element(water_heating_system, 'SystemIdentifier')
      XMLHelper.add_attribute(sys_id, 'id', @id)
      XMLHelper.add_element(water_heating_system, 'FuelType', @fuel_type, :string) unless @fuel_type.nil?
      XMLHelper.add_element(water_heating_system, 'WaterHeaterType', @water_heater_type, :string) unless @water_heater_type.nil?
      XMLHelper.add_element(water_heating_system, 'Location', @location, :string, @location_isdefaulted) unless @location.nil?
      XMLHelper.add_element(water_heating_system, 'YearInstalled', @year_installed, :integer) unless @year_installed.nil?
      XMLHelper.add_element(water_heating_system, 'IsSharedSystem', @is_shared_system, :boolean, @is_shared_system_isdefaulted) unless @is_shared_system.nil?
      XMLHelper.add_element(water_heating_system, 'NumberofUnitsServed', @number_of_units_served, :integer) unless @number_of_units_served.nil?
      XMLHelper.add_element(water_heating_system, 'PerformanceAdjustment', @performance_adjustment, :float, @performance_adjustment_isdefaulted) unless @performance_adjustment.nil?
      XMLHelper.add_element(water_heating_system, 'ThirdPartyCertification', @third_party_certification, :string) unless @third_party_certification.nil?
      XMLHelper.add_element(water_heating_system, 'TankVolume', @tank_volume, :float, @tank_volume_isdefaulted) unless @tank_volume.nil?
      XMLHelper.add_element(water_heating_system, 'FractionDHWLoadServed', @fraction_dhw_load_served, :float) unless @fraction_dhw_load_served.nil?
      XMLHelper.add_element(water_heating_system, 'HeatingCapacity', @heating_capacity, :float, @heating_capacity_isdefaulted) unless @heating_capacity.nil?
      XMLHelper.add_element(water_heating_system, 'EnergyFactor', @energy_factor, :float, @energy_factor_isdefaulted) unless @energy_factor.nil?
      XMLHelper.add_element(water_heating_system, 'UniformEnergyFactor', @uniform_energy_factor, :float) unless @uniform_energy_factor.nil?
      XMLHelper.add_element(water_heating_system, 'FirstHourRating', @first_hour_rating, :float) unless @first_hour_rating.nil?
      XMLHelper.add_element(water_heating_system, 'UsageBin', @usage_bin, :string, @usage_bin_isdefaulted) unless @usage_bin.nil?
      XMLHelper.add_element(water_heating_system, 'RecoveryEfficiency', @recovery_efficiency, :float, @recovery_efficiency_isdefaulted) unless @recovery_efficiency.nil?
      if not @jacket_r_value.nil?
        water_heater_insulation = XMLHelper.add_element(water_heating_system, 'WaterHeaterInsulation')
        jacket = XMLHelper.add_element(water_heater_insulation, 'Jacket')
        XMLHelper.add_element(jacket, 'JacketRValue', @jacket_r_value, :float)
      end
      XMLHelper.add_element(water_heating_system, 'StandbyLoss', @standby_loss, :float, @standby_loss_isdefaulted) unless @standby_loss.nil?
      XMLHelper.add_element(water_heating_system, 'HotWaterTemperature', @temperature, :float, @temperature_isdefaulted) unless @temperature.nil?
      XMLHelper.add_element(water_heating_system, 'UsesDesuperheater', @uses_desuperheater, :boolean) unless @uses_desuperheater.nil?
      if not @related_hvac_idref.nil?
        related_hvac_idref_el = XMLHelper.add_element(water_heating_system, 'RelatedHVACSystem')
        XMLHelper.add_attribute(related_hvac_idref_el, 'idref', @related_hvac_idref)
      end
    end

    def from_oga(water_heating_system)
      return if water_heating_system.nil?

      @id = HPXML::get_id(water_heating_system)
      @fuel_type = XMLHelper.get_value(water_heating_system, 'FuelType', :string)
      @water_heater_type = XMLHelper.get_value(water_heating_system, 'WaterHeaterType', :string)
      @location = XMLHelper.get_value(water_heating_system, 'Location', :string)
      @year_installed = XMLHelper.get_value(water_heating_system, 'YearInstalled', :integer)
      @is_shared_system = XMLHelper.get_value(water_heating_system, 'IsSharedSystem', :boolean)
      @number_of_units_served = XMLHelper.get_value(water_heating_system, 'NumberofUnitsServed', :integer)
      @performance_adjustment = XMLHelper.get_value(water_heating_system, 'PerformanceAdjustment', :float)
      @third_party_certification = XMLHelper.get_value(water_heating_system, 'ThirdPartyCertification', :string)
      @tank_volume = XMLHelper.get_value(water_heating_system, 'TankVolume', :float)
      @fraction_dhw_load_served = XMLHelper.get_value(water_heating_system, 'FractionDHWLoadServed', :float)
      @heating_capacity = XMLHelper.get_value(water_heating_system, 'HeatingCapacity', :float)
      @energy_factor = XMLHelper.get_value(water_heating_system, 'EnergyFactor', :float)
      @uniform_energy_factor = XMLHelper.get_value(water_heating_system, 'UniformEnergyFactor', :float)
      @first_hour_rating = XMLHelper.get_value(water_heating_system, 'FirstHourRating', :float)
      @usage_bin = XMLHelper.get_value(water_heating_system, 'UsageBin', :string)
      @recovery_efficiency = XMLHelper.get_value(water_heating_system, 'RecoveryEfficiency', :float)
      @jacket_r_value = XMLHelper.get_value(water_heating_system, 'WaterHeaterInsulation/Jacket/JacketRValue', :float)
      @standby_loss = XMLHelper.get_value(water_heating_system, 'StandbyLoss', :float)
      @temperature = XMLHelper.get_value(water_heating_system, 'HotWaterTemperature', :float)
      @uses_desuperheater = XMLHelper.get_value(water_heating_system, 'UsesDesuperheater', :boolean)
      @related_hvac_idref = HPXML::get_idref(XMLHelper.get_element(water_heating_system, 'RelatedHVACSystem'))
    end
  end

  class HotWaterDistributions < BaseArrayElement
    def add(**kwargs)
      self << HotWaterDistribution.new(@hpxml_object, **kwargs)
    end

    def from_oga(hpxml)
      return if hpxml.nil?

      XMLHelper.get_elements(hpxml, 'Building/BuildingDetails/Systems/WaterHeating/HotWaterDistribution').each do |hot_water_distribution|
        self << HotWaterDistribution.new(@hpxml_object, hot_water_distribution)
      end
    end
  end

  class HotWaterDistribution < BaseElement
    ATTRS = [:id, :system_type, :pipe_r_value, :standard_piping_length, :recirculation_control_type,
             :recirculation_piping_length, :recirculation_branch_piping_length,
             :recirculation_pump_power, :dwhr_facilities_connected, :dwhr_equal_flow,
             :dwhr_efficiency, :has_shared_recirculation, :shared_recirculation_number_of_units_served,
             :shared_recirculation_pump_power, :shared_recirculation_control_type,
             :shared_recirculation_motor_efficiency]
    attr_accessor(*ATTRS)

    def delete
      @hpxml_object.hot_water_distributions.delete(self)
    end

    def check_for_errors
      errors = []
      return errors
    end

    def to_oga(doc)
      return if nil?

      water_heating = XMLHelper.create_elements_as_needed(doc, ['HPXML', 'Building', 'BuildingDetails', 'Systems', 'WaterHeating'])
      hot_water_distribution = XMLHelper.add_element(water_heating, 'HotWaterDistribution')
      sys_id = XMLHelper.add_element(hot_water_distribution, 'SystemIdentifier')
      XMLHelper.add_attribute(sys_id, 'id', @id)
      if not @system_type.nil?
        system_type_el = XMLHelper.add_element(hot_water_distribution, 'SystemType')
        if @system_type == DHWDistTypeStandard
          standard = XMLHelper.add_element(system_type_el, @system_type)
          XMLHelper.add_element(standard, 'PipingLength', @standard_piping_length, :float, @standard_piping_length_isdefaulted) unless @standard_piping_length.nil?
        elsif system_type == DHWDistTypeRecirc
          recirculation = XMLHelper.add_element(system_type_el, @system_type)
          XMLHelper.add_element(recirculation, 'ControlType', @recirculation_control_type, :string) unless @recirculation_control_type.nil?
          XMLHelper.add_element(recirculation, 'RecirculationPipingLoopLength', @recirculation_piping_length, :float, @recirculation_piping_length_isdefaulted) unless @recirculation_piping_length.nil?
          XMLHelper.add_element(recirculation, 'BranchPipingLoopLength', @recirculation_branch_piping_length, :float, @recirculation_branch_piping_length_isdefaulted) unless @recirculation_branch_piping_length.nil?
          XMLHelper.add_element(recirculation, 'PumpPower', @recirculation_pump_power, :float, @recirculation_pump_power_isdefaulted) unless @recirculation_pump_power.nil?
        else
          fail "Unhandled hot water distribution type '#{@system_type}'."
        end
      end
      if not @pipe_r_value.nil?
        pipe_insulation = XMLHelper.add_element(hot_water_distribution, 'PipeInsulation')
        XMLHelper.add_element(pipe_insulation, 'PipeRValue', @pipe_r_value, :float, @pipe_r_value_isdefaulted)
      end
      if (not @dwhr_facilities_connected.nil?) || (not @dwhr_equal_flow.nil?) || (not @dwhr_efficiency.nil?)
        drain_water_heat_recovery = XMLHelper.add_element(hot_water_distribution, 'DrainWaterHeatRecovery')
        XMLHelper.add_element(drain_water_heat_recovery, 'FacilitiesConnected', @dwhr_facilities_connected, :string) unless @dwhr_facilities_connected.nil?
        XMLHelper.add_element(drain_water_heat_recovery, 'EqualFlow', @dwhr_equal_flow, :boolean) unless @dwhr_equal_flow.nil?
        XMLHelper.add_element(drain_water_heat_recovery, 'Efficiency', @dwhr_efficiency, :float) unless @dwhr_efficiency.nil?
      end
      if @has_shared_recirculation
        extension = XMLHelper.create_elements_as_needed(hot_water_distribution, ['extension'])
        shared_recirculation = XMLHelper.add_element(extension, 'SharedRecirculation')
        XMLHelper.add_element(shared_recirculation, 'NumberofUnitsServed', @shared_recirculation_number_of_units_served, :integer) unless @shared_recirculation_number_of_units_served.nil?
        XMLHelper.add_element(shared_recirculation, 'PumpPower', @shared_recirculation_pump_power, :float, @shared_recirculation_pump_power_isdefaulted) unless @shared_recirculation_pump_power.nil?
        XMLHelper.add_element(shared_recirculation, 'MotorEfficiency', @shared_recirculation_motor_efficiency, :float) unless @shared_recirculation_motor_efficiency.nil?
        XMLHelper.add_element(shared_recirculation, 'ControlType', @shared_recirculation_control_type, :string) unless @shared_recirculation_control_type.nil?
      end
    end

    def from_oga(hot_water_distribution)
      return if hot_water_distribution.nil?

      @id = HPXML::get_id(hot_water_distribution)
      @system_type = XMLHelper.get_child_name(hot_water_distribution, 'SystemType')
      if @system_type == 'Standard'
        @standard_piping_length = XMLHelper.get_value(hot_water_distribution, 'SystemType/Standard/PipingLength', :float)
      elsif @system_type == 'Recirculation'
        @recirculation_control_type = XMLHelper.get_value(hot_water_distribution, 'SystemType/Recirculation/ControlType', :string)
        @recirculation_piping_length = XMLHelper.get_value(hot_water_distribution, 'SystemType/Recirculation/RecirculationPipingLoopLength', :float)
        @recirculation_branch_piping_length = XMLHelper.get_value(hot_water_distribution, 'SystemType/Recirculation/BranchPipingLoopLength', :float)
        @recirculation_pump_power = XMLHelper.get_value(hot_water_distribution, 'SystemType/Recirculation/PumpPower', :float)
      end
      @pipe_r_value = XMLHelper.get_value(hot_water_distribution, 'PipeInsulation/PipeRValue', :float)
      @dwhr_facilities_connected = XMLHelper.get_value(hot_water_distribution, 'DrainWaterHeatRecovery/FacilitiesConnected', :string)
      @dwhr_equal_flow = XMLHelper.get_value(hot_water_distribution, 'DrainWaterHeatRecovery/EqualFlow', :boolean)
      @dwhr_efficiency = XMLHelper.get_value(hot_water_distribution, 'DrainWaterHeatRecovery/Efficiency', :float)
      @has_shared_recirculation = XMLHelper.has_element(hot_water_distribution, 'extension/SharedRecirculation')
      if @has_shared_recirculation
        @shared_recirculation_number_of_units_served = XMLHelper.get_value(hot_water_distribution, 'extension/SharedRecirculation/NumberofUnitsServed', :integer)
        @shared_recirculation_pump_power = XMLHelper.get_value(hot_water_distribution, 'extension/SharedRecirculation/PumpPower', :float)
        @shared_recirculation_motor_efficiency = XMLHelper.get_value(hot_water_distribution, 'extension/SharedRecirculation/MotorEfficiency', :float)
        @shared_recirculation_control_type = XMLHelper.get_value(hot_water_distribution, 'extension/SharedRecirculation/ControlType', :string)
      end
    end
  end

  class WaterFixtures < BaseArrayElement
    def add(**kwargs)
      self << WaterFixture.new(@hpxml_object, **kwargs)
    end

    def from_oga(hpxml)
      return if hpxml.nil?

      XMLHelper.get_elements(hpxml, 'Building/BuildingDetails/Systems/WaterHeating/WaterFixture').each do |water_fixture|
        self << WaterFixture.new(@hpxml_object, water_fixture)
      end
    end
  end

  class WaterFixture < BaseElement
    ATTRS = [:id, :water_fixture_type, :low_flow]
    attr_accessor(*ATTRS)

    def delete
      @hpxml_object.water_fixtures.delete(self)
    end

    def check_for_errors
      errors = []
      return errors
    end

    def to_oga(doc)
      return if nil?

      water_heating = XMLHelper.create_elements_as_needed(doc, ['HPXML', 'Building', 'BuildingDetails', 'Systems', 'WaterHeating'])
      water_fixture = XMLHelper.add_element(water_heating, 'WaterFixture')
      sys_id = XMLHelper.add_element(water_fixture, 'SystemIdentifier')
      XMLHelper.add_attribute(sys_id, 'id', @id)
      XMLHelper.add_element(water_fixture, 'WaterFixtureType', @water_fixture_type, :string) unless @water_fixture_type.nil?
      XMLHelper.add_element(water_fixture, 'LowFlow', @low_flow, :boolean) unless @low_flow.nil?
    end

    def from_oga(water_fixture)
      return if water_fixture.nil?

      @id = HPXML::get_id(water_fixture)
      @water_fixture_type = XMLHelper.get_value(water_fixture, 'WaterFixtureType', :string)
      @low_flow = XMLHelper.get_value(water_fixture, 'LowFlow', :boolean)
    end
  end

  class WaterHeating < BaseElement
    ATTRS = [:water_fixtures_usage_multiplier, :water_fixtures_weekday_fractions, :water_fixtures_weekend_fractions,
             :water_fixtures_monthly_multipliers]
    attr_accessor(*ATTRS)

    def check_for_errors
      errors = []
      return errors
    end

    def to_oga(doc)
      return if nil?

      water_heating = XMLHelper.create_elements_as_needed(doc, ['HPXML', 'Building', 'BuildingDetails', 'Systems', 'WaterHeating'])
      XMLHelper.add_extension(water_heating, 'WaterFixturesUsageMultiplier', @water_fixtures_usage_multiplier, :float, @water_fixtures_usage_multiplier_isdefaulted) unless @water_fixtures_usage_multiplier.nil?
      XMLHelper.add_extension(water_heating, 'WaterFixturesWeekdayScheduleFractions', @water_fixtures_weekday_fractions, :string, @water_fixtures_weekday_fractions_isdefaulted) unless @water_fixtures_weekday_fractions.nil?
      XMLHelper.add_extension(water_heating, 'WaterFixturesWeekendScheduleFractions', @water_fixtures_weekend_fractions, :string, @water_fixtures_weekend_fractions_isdefaulted) unless @water_fixtures_weekend_fractions.nil?
      XMLHelper.add_extension(water_heating, 'WaterFixturesMonthlyScheduleMultipliers', @water_fixtures_monthly_multipliers, :string, @water_fixtures_monthly_multipliers_isdefaulted) unless @water_fixtures_monthly_multipliers.nil?
    end

    def from_oga(hpxml)
      return if hpxml.nil?

      water_heating = XMLHelper.get_element(hpxml, 'Building/BuildingDetails/Systems/WaterHeating')
      return if water_heating.nil?

      @water_fixtures_usage_multiplier = XMLHelper.get_value(water_heating, 'extension/WaterFixturesUsageMultiplier', :float)
      @water_fixtures_weekday_fractions = XMLHelper.get_value(water_heating, 'extension/WaterFixturesWeekdayScheduleFractions', :string)
      @water_fixtures_weekend_fractions = XMLHelper.get_value(water_heating, 'extension/WaterFixturesWeekendScheduleFractions', :string)
      @water_fixtures_monthly_multipliers = XMLHelper.get_value(water_heating, 'extension/WaterFixturesMonthlyScheduleMultipliers', :string)
    end
  end

  class SolarThermalSystems < BaseArrayElement
    def add(**kwargs)
      self << SolarThermalSystem.new(@hpxml_object, **kwargs)
    end

    def from_oga(hpxml)
      return if hpxml.nil?

      XMLHelper.get_elements(hpxml, 'Building/BuildingDetails/Systems/SolarThermal/SolarThermalSystem').each do |solar_thermal_system|
        self << SolarThermalSystem.new(@hpxml_object, solar_thermal_system)
      end
    end
  end

  class SolarThermalSystem < BaseElement
    ATTRS = [:id, :system_type, :collector_area, :collector_loop_type, :collector_orientation, :collector_azimuth,
             :collector_type, :collector_tilt, :collector_frta, :collector_frul, :storage_volume,
             :water_heating_system_idref, :solar_fraction]
    attr_accessor(*ATTRS)

    def water_heating_system
      return if @water_heating_system_idref.nil?

      @hpxml_object.water_heating_systems.each do |water_heater|
        next unless water_heater.id == @water_heating_system_idref

        return water_heater
      end
      fail "Attached water heating system '#{@water_heating_system_idref}' not found for solar thermal system '#{@id}'."
    end

    def delete
      @hpxml_object.solar_thermal_systems.delete(self)
    end

    def check_for_errors
      errors = []
      begin; water_heating_system; rescue StandardError => e; errors << e.message; end
      return errors
    end

    def to_oga(doc)
      return if nil?

      solar_thermal = XMLHelper.create_elements_as_needed(doc, ['HPXML', 'Building', 'BuildingDetails', 'Systems', 'SolarThermal'])
      solar_thermal_system = XMLHelper.add_element(solar_thermal, 'SolarThermalSystem')
      sys_id = XMLHelper.add_element(solar_thermal_system, 'SystemIdentifier')
      XMLHelper.add_attribute(sys_id, 'id', @id)
      XMLHelper.add_element(solar_thermal_system, 'SystemType', @system_type, :string) unless @system_type.nil?
      XMLHelper.add_element(solar_thermal_system, 'CollectorArea', @collector_area, :float) unless @collector_area.nil?
      XMLHelper.add_element(solar_thermal_system, 'CollectorLoopType', @collector_loop_type, :string) unless @collector_loop_type.nil?
      XMLHelper.add_element(solar_thermal_system, 'CollectorType', @collector_type, :string) unless @collector_type.nil?
      XMLHelper.add_element(solar_thermal_system, 'CollectorOrientation', @collector_orientation, :string, @collector_orientation_isdefaulted) unless @collector_orientation.nil?
      XMLHelper.add_element(solar_thermal_system, 'CollectorAzimuth', @collector_azimuth, :integer, @collector_azimuth_isdefaulted) unless @collector_azimuth.nil?
      XMLHelper.add_element(solar_thermal_system, 'CollectorTilt', @collector_tilt, :float) unless @collector_tilt.nil?
      XMLHelper.add_element(solar_thermal_system, 'CollectorRatedOpticalEfficiency', @collector_frta, :float) unless @collector_frta.nil?
      XMLHelper.add_element(solar_thermal_system, 'CollectorRatedThermalLosses', @collector_frul, :float) unless @collector_frul.nil?
      XMLHelper.add_element(solar_thermal_system, 'StorageVolume', @storage_volume, :float, @storage_volume_isdefaulted) unless @storage_volume.nil?
      if not @water_heating_system_idref.nil?
        connected_to = XMLHelper.add_element(solar_thermal_system, 'ConnectedTo')
        XMLHelper.add_attribute(connected_to, 'idref', @water_heating_system_idref)
      end
      XMLHelper.add_element(solar_thermal_system, 'SolarFraction', @solar_fraction, :float) unless @solar_fraction.nil?
    end

    def from_oga(solar_thermal_system)
      return if solar_thermal_system.nil?

      @id = HPXML::get_id(solar_thermal_system)
      @system_type = XMLHelper.get_value(solar_thermal_system, 'SystemType', :string)
      @collector_area = XMLHelper.get_value(solar_thermal_system, 'CollectorArea', :float)
      @collector_loop_type = XMLHelper.get_value(solar_thermal_system, 'CollectorLoopType', :string)
      @collector_type = XMLHelper.get_value(solar_thermal_system, 'CollectorType', :string)
      @collector_orientation = XMLHelper.get_value(solar_thermal_system, 'CollectorOrientation', :string)
      @collector_azimuth = XMLHelper.get_value(solar_thermal_system, 'CollectorAzimuth', :integer)
      @collector_tilt = XMLHelper.get_value(solar_thermal_system, 'CollectorTilt', :float)
      @collector_frta = XMLHelper.get_value(solar_thermal_system, 'CollectorRatedOpticalEfficiency', :float)
      @collector_frul = XMLHelper.get_value(solar_thermal_system, 'CollectorRatedThermalLosses', :float)
      @storage_volume = XMLHelper.get_value(solar_thermal_system, 'StorageVolume', :float)
      @water_heating_system_idref = HPXML::get_idref(XMLHelper.get_element(solar_thermal_system, 'ConnectedTo'))
      @solar_fraction = XMLHelper.get_value(solar_thermal_system, 'SolarFraction', :float)
    end
  end

  class PVSystems < BaseArrayElement
    def add(**kwargs)
      self << PVSystem.new(@hpxml_object, **kwargs)
    end

    def from_oga(hpxml)
      return if hpxml.nil?

      XMLHelper.get_elements(hpxml, 'Building/BuildingDetails/Systems/Photovoltaics/PVSystem').each do |pv_system|
        self << PVSystem.new(@hpxml_object, pv_system)
      end
    end
  end

  class PVSystem < BaseElement
    ATTRS = [:id, :location, :module_type, :tracking, :array_orientation, :array_azimuth, :array_tilt,
             :max_power_output, :inverter_efficiency, :system_losses_fraction, :number_of_panels,
             :year_modules_manufactured, :is_shared_system, :number_of_bedrooms_served]
    attr_accessor(*ATTRS)

    def delete
      @hpxml_object.pv_systems.delete(self)
    end

    def check_for_errors
      errors = []
      return errors
    end

    def to_oga(doc)
      return if nil?

      photovoltaics = XMLHelper.create_elements_as_needed(doc, ['HPXML', 'Building', 'BuildingDetails', 'Systems', 'Photovoltaics'])
      pv_system = XMLHelper.add_element(photovoltaics, 'PVSystem')
      sys_id = XMLHelper.add_element(pv_system, 'SystemIdentifier')
      XMLHelper.add_attribute(sys_id, 'id', @id)
      XMLHelper.add_element(pv_system, 'IsSharedSystem', @is_shared_system, :boolean, @is_shared_system_isdefaulted) unless @is_shared_system.nil?
      XMLHelper.add_element(pv_system, 'Location', @location, :string, @location_isdefaulted) unless @location.nil?
      XMLHelper.add_element(pv_system, 'ModuleType', @module_type, :string, @module_type_isdefaulted) unless @module_type.nil?
      XMLHelper.add_element(pv_system, 'Tracking', @tracking, :string, @tracking_isdefaulted) unless @tracking.nil?
      XMLHelper.add_element(pv_system, 'ArrayOrientation', @array_orientation, :string, @array_orientation_isdefaulted) unless @array_orientation.nil?
      XMLHelper.add_element(pv_system, 'ArrayAzimuth', @array_azimuth, :integer, @array_azimuth_isdefaulted) unless @array_azimuth.nil?
      XMLHelper.add_element(pv_system, 'ArrayTilt', @array_tilt, :float) unless @array_tilt.nil?
      XMLHelper.add_element(pv_system, 'MaxPowerOutput', @max_power_output, :float) unless @max_power_output.nil?
      XMLHelper.add_element(pv_system, 'NumberOfPanels', @number_of_panels, :integer) unless @number_of_panels.nil?
      XMLHelper.add_element(pv_system, 'InverterEfficiency', @inverter_efficiency, :float, @inverter_efficiency_isdefaulted) unless @inverter_efficiency.nil?
      XMLHelper.add_element(pv_system, 'SystemLossesFraction', @system_losses_fraction, :float, @system_losses_fraction_isdefaulted) unless @system_losses_fraction.nil?
      XMLHelper.add_element(pv_system, 'YearModulesManufactured', @year_modules_manufactured, :integer) unless @year_modules_manufactured.nil?
      XMLHelper.add_extension(pv_system, 'NumberofBedroomsServed', @number_of_bedrooms_served, :integer) unless @number_of_bedrooms_served.nil?
    end

    def from_oga(pv_system)
      return if pv_system.nil?

      @id = HPXML::get_id(pv_system)
      @is_shared_system = XMLHelper.get_value(pv_system, 'IsSharedSystem', :boolean)
      @location = XMLHelper.get_value(pv_system, 'Location', :string)
      @module_type = XMLHelper.get_value(pv_system, 'ModuleType', :string)
      @tracking = XMLHelper.get_value(pv_system, 'Tracking', :string)
      @array_orientation = XMLHelper.get_value(pv_system, 'ArrayOrientation', :string)
      @array_azimuth = XMLHelper.get_value(pv_system, 'ArrayAzimuth', :integer)
      @array_tilt = XMLHelper.get_value(pv_system, 'ArrayTilt', :float)
      @max_power_output = XMLHelper.get_value(pv_system, 'MaxPowerOutput', :float)
      @number_of_panels = XMLHelper.get_value(pv_system, 'NumberOfPanels', :integer)
      @inverter_efficiency = XMLHelper.get_value(pv_system, 'InverterEfficiency', :float)
      @system_losses_fraction = XMLHelper.get_value(pv_system, 'SystemLossesFraction', :float)
      @year_modules_manufactured = XMLHelper.get_value(pv_system, 'YearModulesManufactured', :integer)
      @number_of_bedrooms_served = XMLHelper.get_value(pv_system, 'extension/NumberofBedroomsServed', :integer)
    end
  end

  class Generators < BaseArrayElement
    def add(**kwargs)
      self << Generator.new(@hpxml_object, **kwargs)
    end

    def from_oga(hpxml)
      return if hpxml.nil?

      XMLHelper.get_elements(hpxml, 'Building/BuildingDetails/Systems/extension/Generators/Generator').each do |generator|
        self << Generator.new(@hpxml_object, generator)
      end
    end
  end

  class Generator < BaseElement
    ATTRS = [:id, :fuel_type, :annual_consumption_kbtu, :annual_output_kwh, :is_shared_system, :number_of_bedrooms_served]
    attr_accessor(*ATTRS)

    def delete
      @hpxml_object.generators.delete(self)
    end

    def check_for_errors
      errors = []
      return errors
    end

    def to_oga(doc)
      return if nil?

      generators = XMLHelper.create_elements_as_needed(doc, ['HPXML', 'Building', 'BuildingDetails', 'Systems', 'extension', 'Generators'])
      generator = XMLHelper.add_element(generators, 'Generator')
      sys_id = XMLHelper.add_element(generator, 'SystemIdentifier')
      XMLHelper.add_attribute(sys_id, 'id', @id)
      XMLHelper.add_element(generator, 'IsSharedSystem', @is_shared_system, :boolean, @is_shared_system_isdefaulted) unless @is_shared_system.nil?
      XMLHelper.add_element(generator, 'FuelType', @fuel_type, :string) unless @fuel_type.nil?
      XMLHelper.add_element(generator, 'AnnualConsumptionkBtu', @annual_consumption_kbtu, :float) unless @annual_consumption_kbtu.nil?
      XMLHelper.add_element(generator, 'AnnualOutputkWh', @annual_output_kwh, :float) unless @annual_output_kwh.nil?
      XMLHelper.add_element(generator, 'NumberofBedroomsServed', @number_of_bedrooms_served, :integer) unless @number_of_bedrooms_served.nil?
    end

    def from_oga(generator)
      return if generator.nil?

      @id = HPXML::get_id(generator)
      @is_shared_system = XMLHelper.get_value(generator, 'IsSharedSystem', :boolean)
      @fuel_type = XMLHelper.get_value(generator, 'FuelType', :string)
      @annual_consumption_kbtu = XMLHelper.get_value(generator, 'AnnualConsumptionkBtu', :float)
      @annual_output_kwh = XMLHelper.get_value(generator, 'AnnualOutputkWh', :float)
      @number_of_bedrooms_served = XMLHelper.get_value(generator, 'NumberofBedroomsServed', :integer)
    end
  end

  class Batteries < BaseArrayElement
    def add(**kwargs)
      self << Battery.new(@hpxml_object, **kwargs)
    end

    def from_oga(hpxml)
      return if hpxml.nil?

      XMLHelper.get_elements(hpxml, 'Building/BuildingDetails/Systems/Batteries/Battery').each do |battery|
        self << Battery.new(@hpxml_object, battery)
      end
    end
  end

  class Battery < BaseElement
    ATTRS = [:id, :type, :location, :lifetime_model, :rated_power_output,
             :nominal_capacity_kwh, :nominal_capacity_ah, :nominal_voltage]
    attr_accessor(*ATTRS)

    def delete
      @hpxml_object.batteries.delete(self)
    end

    def check_for_errors
      errors = []
      return errors
    end

    def to_oga(doc)
      return if nil?

      batteries = XMLHelper.create_elements_as_needed(doc, ['HPXML', 'Building', 'BuildingDetails', 'Systems', 'Batteries'])
      battery = XMLHelper.add_element(batteries, 'Battery')
      sys_id = XMLHelper.add_element(battery, 'SystemIdentifier')
      XMLHelper.add_attribute(sys_id, 'id', @id)
      XMLHelper.add_element(battery, 'Location', @location, :string, @location_isdefaulted) unless @location.nil?
      XMLHelper.add_element(battery, 'BatteryType', @type, :string) unless @type.nil?
      if not @nominal_capacity_kwh.nil?
        nominal_capacity = XMLHelper.add_element(battery, 'NominalCapacity')
        XMLHelper.add_element(nominal_capacity, 'Units', UnitsKwh, :string)
        XMLHelper.add_element(nominal_capacity, 'Value', @nominal_capacity_kwh, :float, @nominal_capacity_kwh_isdefaulted)
      end
      if not @nominal_capacity_ah.nil?
        nominal_capacity = XMLHelper.add_element(battery, 'NominalCapacity')
        XMLHelper.add_element(nominal_capacity, 'Units', UnitsAh, :string)
        XMLHelper.add_element(nominal_capacity, 'Value', @nominal_capacity_ah, :float, @nominal_capacity_ah_isdefaulted)
      end
      XMLHelper.add_element(battery, 'RatedPowerOutput', @rated_power_output, :float, @rated_power_output_isdefaulted) unless @rated_power_output.nil?
      XMLHelper.add_element(battery, 'NominalVoltage', @nominal_voltage, :float, @nominal_voltage_isdefaulted) unless @nominal_voltage.nil?
      XMLHelper.add_extension(battery, 'LifetimeModel', @lifetime_model, :string, @lifetime_model_isdefaulted) unless @lifetime_model.nil?
    end

    def from_oga(battery)
      return if battery.nil?

      @id = HPXML::get_id(battery)
      @location = XMLHelper.get_value(battery, 'Location', :string)
      @type = XMLHelper.get_value(battery, 'BatteryType', :string)
      @nominal_capacity_kwh = XMLHelper.get_value(battery, "NominalCapacity[Units='#{UnitsKwh}']/Value", :float)
      @nominal_capacity_ah = XMLHelper.get_value(battery, "NominalCapacity[Units='#{UnitsAh}']/Value", :float)
      @rated_power_output = XMLHelper.get_value(battery, 'RatedPowerOutput', :float)
      @nominal_voltage = XMLHelper.get_value(battery, 'NominalVoltage', :float)
      @lifetime_model = XMLHelper.get_value(battery, 'extension/LifetimeModel', :string)
    end
  end

  class ClothesWashers < BaseArrayElement
    def add(**kwargs)
      self << ClothesWasher.new(@hpxml_object, **kwargs)
    end

    def from_oga(hpxml)
      return if hpxml.nil?

      XMLHelper.get_elements(hpxml, 'Building/BuildingDetails/Appliances/ClothesWasher').each do |clothes_washer|
        self << ClothesWasher.new(@hpxml_object, clothes_washer)
      end
    end
  end

  class ClothesWasher < BaseElement
    ATTRS = [:id, :location, :modified_energy_factor, :integrated_modified_energy_factor,
             :rated_annual_kwh, :label_electric_rate, :label_gas_rate, :label_annual_gas_cost,
             :capacity, :label_usage, :usage_multiplier, :is_shared_appliance, :number_of_units,
             :number_of_units_served, :water_heating_system_idref, :weekday_fractions,
             :weekend_fractions, :monthly_multipliers]

    attr_accessor(*ATTRS)

    def water_heating_system
      return if @water_heating_system_idref.nil?

      @hpxml_object.water_heating_systems.each do |water_heater|
        next unless water_heater.id == @water_heating_system_idref

        return water_heater
      end
      fail "Attached water heating system '#{@water_heating_system_idref}' not found for clothes washer '#{@id}'."
    end

    def delete
      @hpxml_object.clothes_washers.delete(self)
    end

    def check_for_errors
      errors = []
      begin; water_heating_system; rescue StandardError => e; errors << e.message; end
      return errors
    end

    def to_oga(doc)
      return if nil?

      appliances = XMLHelper.create_elements_as_needed(doc, ['HPXML', 'Building', 'BuildingDetails', 'Appliances'])
      clothes_washer = XMLHelper.add_element(appliances, 'ClothesWasher')
      sys_id = XMLHelper.add_element(clothes_washer, 'SystemIdentifier')
      XMLHelper.add_attribute(sys_id, 'id', @id)
      XMLHelper.add_element(clothes_washer, 'NumberofUnits', @number_of_units, :integer) unless @number_of_units.nil?
      XMLHelper.add_element(clothes_washer, 'IsSharedAppliance', @is_shared_appliance, :boolean, @is_shared_appliance_isdefaulted) unless @is_shared_appliance.nil?
      XMLHelper.add_element(clothes_washer, 'NumberofUnitsServed', @number_of_units_served, :integer) unless @number_of_units_served.nil?
      if not @water_heating_system_idref.nil?
        attached_water_heater = XMLHelper.add_element(clothes_washer, 'AttachedToWaterHeatingSystem')
        XMLHelper.add_attribute(attached_water_heater, 'idref', @water_heating_system_idref)
      end
      XMLHelper.add_element(clothes_washer, 'Location', @location, :string, @location_isdefaulted) unless @location.nil?
      XMLHelper.add_element(clothes_washer, 'ModifiedEnergyFactor', @modified_energy_factor, :float) unless @modified_energy_factor.nil?
      XMLHelper.add_element(clothes_washer, 'IntegratedModifiedEnergyFactor', @integrated_modified_energy_factor, :float, @integrated_modified_energy_factor_isdefaulted) unless @integrated_modified_energy_factor.nil?
      XMLHelper.add_element(clothes_washer, 'RatedAnnualkWh', @rated_annual_kwh, :float, @rated_annual_kwh_isdefaulted) unless @rated_annual_kwh.nil?
      XMLHelper.add_element(clothes_washer, 'LabelElectricRate', @label_electric_rate, :float, @label_electric_rate_isdefaulted) unless @label_electric_rate.nil?
      XMLHelper.add_element(clothes_washer, 'LabelGasRate', @label_gas_rate, :float, @label_gas_rate_isdefaulted) unless @label_gas_rate.nil?
      XMLHelper.add_element(clothes_washer, 'LabelAnnualGasCost', @label_annual_gas_cost, :float, @label_annual_gas_cost_isdefaulted) unless @label_annual_gas_cost.nil?
      XMLHelper.add_element(clothes_washer, 'LabelUsage', @label_usage, :float, @label_usage_isdefaulted) unless @label_usage.nil?
      XMLHelper.add_element(clothes_washer, 'Capacity', @capacity, :float, @capacity_isdefaulted) unless @capacity.nil?
      XMLHelper.add_extension(clothes_washer, 'UsageMultiplier', @usage_multiplier, :float, @usage_multiplier_isdefaulted) unless @usage_multiplier.nil?
      XMLHelper.add_extension(clothes_washer, 'WeekdayScheduleFractions', @weekday_fractions, :string, @weekday_fractions_isdefaulted) unless @weekday_fractions.nil?
      XMLHelper.add_extension(clothes_washer, 'WeekendScheduleFractions', @weekend_fractions, :string, @weekend_fractions_isdefaulted) unless @weekend_fractions.nil?
      XMLHelper.add_extension(clothes_washer, 'MonthlyScheduleMultipliers', @monthly_multipliers, :string, @monthly_multipliers_isdefaulted) unless @monthly_multipliers.nil?
    end

    def from_oga(clothes_washer)
      return if clothes_washer.nil?

      @id = HPXML::get_id(clothes_washer)
      @number_of_units = XMLHelper.get_value(clothes_washer, 'NumberofUnits', :integer)
      @is_shared_appliance = XMLHelper.get_value(clothes_washer, 'IsSharedAppliance', :boolean)
      @number_of_units_served = XMLHelper.get_value(clothes_washer, 'NumberofUnitsServed', :integer)
      @water_heating_system_idref = HPXML::get_idref(XMLHelper.get_element(clothes_washer, 'AttachedToWaterHeatingSystem'))
      @location = XMLHelper.get_value(clothes_washer, 'Location', :string)
      @modified_energy_factor = XMLHelper.get_value(clothes_washer, 'ModifiedEnergyFactor', :float)
      @integrated_modified_energy_factor = XMLHelper.get_value(clothes_washer, 'IntegratedModifiedEnergyFactor', :float)
      @rated_annual_kwh = XMLHelper.get_value(clothes_washer, 'RatedAnnualkWh', :float)
      @label_electric_rate = XMLHelper.get_value(clothes_washer, 'LabelElectricRate', :float)
      @label_gas_rate = XMLHelper.get_value(clothes_washer, 'LabelGasRate', :float)
      @label_annual_gas_cost = XMLHelper.get_value(clothes_washer, 'LabelAnnualGasCost', :float)
      @label_usage = XMLHelper.get_value(clothes_washer, 'LabelUsage', :float)
      @capacity = XMLHelper.get_value(clothes_washer, 'Capacity', :float)
      @usage_multiplier = XMLHelper.get_value(clothes_washer, 'extension/UsageMultiplier', :float)
      @weekday_fractions = XMLHelper.get_value(clothes_washer, 'extension/WeekdayScheduleFractions', :string)
      @weekend_fractions = XMLHelper.get_value(clothes_washer, 'extension/WeekendScheduleFractions', :string)
      @monthly_multipliers = XMLHelper.get_value(clothes_washer, 'extension/MonthlyScheduleMultipliers', :string)
    end
  end

  class ClothesDryers < BaseArrayElement
    def add(**kwargs)
      self << ClothesDryer.new(@hpxml_object, **kwargs)
    end

    def from_oga(hpxml)
      return if hpxml.nil?

      XMLHelper.get_elements(hpxml, 'Building/BuildingDetails/Appliances/ClothesDryer').each do |clothes_dryer|
        self << ClothesDryer.new(@hpxml_object, clothes_dryer)
      end
    end
  end

  class ClothesDryer < BaseElement
    ATTRS = [:id, :location, :fuel_type, :energy_factor, :combined_energy_factor, :control_type,
             :usage_multiplier, :is_shared_appliance, :number_of_units, :number_of_units_served,
             :is_vented, :vented_flow_rate, :weekday_fractions, :weekend_fractions,
             :monthly_multipliers]
    attr_accessor(*ATTRS)

    def delete
      @hpxml_object.clothes_dryers.delete(self)
    end

    def check_for_errors
      errors = []
      return errors
    end

    def to_oga(doc)
      return if nil?

      appliances = XMLHelper.create_elements_as_needed(doc, ['HPXML', 'Building', 'BuildingDetails', 'Appliances'])
      clothes_dryer = XMLHelper.add_element(appliances, 'ClothesDryer')
      sys_id = XMLHelper.add_element(clothes_dryer, 'SystemIdentifier')
      XMLHelper.add_attribute(sys_id, 'id', @id)
      XMLHelper.add_element(clothes_dryer, 'NumberofUnits', @number_of_units, :integer) unless @number_of_units.nil?
      XMLHelper.add_element(clothes_dryer, 'IsSharedAppliance', @is_shared_appliance, :boolean, @is_shared_appliance_isdefaulted) unless @is_shared_appliance.nil?
      XMLHelper.add_element(clothes_dryer, 'NumberofUnitsServed', @number_of_units_served, :integer) unless @number_of_units_served.nil?
      XMLHelper.add_element(clothes_dryer, 'Location', @location, :string, @location_isdefaulted) unless @location.nil?
      XMLHelper.add_element(clothes_dryer, 'FuelType', @fuel_type, :string) unless @fuel_type.nil?
      XMLHelper.add_element(clothes_dryer, 'EnergyFactor', @energy_factor, :float) unless @energy_factor.nil?
      XMLHelper.add_element(clothes_dryer, 'CombinedEnergyFactor', @combined_energy_factor, :float, @combined_energy_factor_isdefaulted) unless @combined_energy_factor.nil?
      XMLHelper.add_element(clothes_dryer, 'ControlType', @control_type, :string, @control_type_isdefaulted) unless @control_type.nil?
      XMLHelper.add_element(clothes_dryer, 'Vented', @is_vented, :boolean, @is_vented_isdefaulted) unless @is_vented.nil?
      XMLHelper.add_element(clothes_dryer, 'VentedFlowRate', @vented_flow_rate, :float, @vented_flow_rate_isdefaulted) unless @vented_flow_rate.nil?
      XMLHelper.add_extension(clothes_dryer, 'UsageMultiplier', @usage_multiplier, :float, @usage_multiplier_isdefaulted) unless @usage_multiplier.nil?
      XMLHelper.add_extension(clothes_dryer, 'WeekdayScheduleFractions', @weekday_fractions, :string, @weekday_fractions_isdefaulted) unless @weekday_fractions.nil?
      XMLHelper.add_extension(clothes_dryer, 'WeekendScheduleFractions', @weekend_fractions, :string, @weekend_fractions_isdefaulted) unless @weekend_fractions.nil?
      XMLHelper.add_extension(clothes_dryer, 'MonthlyScheduleMultipliers', @monthly_multipliers, :string, @monthly_multipliers_isdefaulted) unless @monthly_multipliers.nil?
    end

    def from_oga(clothes_dryer)
      return if clothes_dryer.nil?

      @id = HPXML::get_id(clothes_dryer)
      @number_of_units = XMLHelper.get_value(clothes_dryer, 'NumberofUnits', :integer)
      @is_shared_appliance = XMLHelper.get_value(clothes_dryer, 'IsSharedAppliance', :boolean)
      @number_of_units_served = XMLHelper.get_value(clothes_dryer, 'NumberofUnitsServed', :integer)
      @location = XMLHelper.get_value(clothes_dryer, 'Location', :string)
      @fuel_type = XMLHelper.get_value(clothes_dryer, 'FuelType', :string)
      @energy_factor = XMLHelper.get_value(clothes_dryer, 'EnergyFactor', :float)
      @combined_energy_factor = XMLHelper.get_value(clothes_dryer, 'CombinedEnergyFactor', :float)
      @control_type = XMLHelper.get_value(clothes_dryer, 'ControlType', :string)
      @is_vented = XMLHelper.get_value(clothes_dryer, 'Vented', :boolean)
      @vented_flow_rate = XMLHelper.get_value(clothes_dryer, 'VentedFlowRate', :float)
      @usage_multiplier = XMLHelper.get_value(clothes_dryer, 'extension/UsageMultiplier', :float)
      @weekday_fractions = XMLHelper.get_value(clothes_dryer, 'extension/WeekdayScheduleFractions', :string)
      @weekend_fractions = XMLHelper.get_value(clothes_dryer, 'extension/WeekendScheduleFractions', :string)
      @monthly_multipliers = XMLHelper.get_value(clothes_dryer, 'extension/MonthlyScheduleMultipliers', :string)
    end
  end

  class Dishwashers < BaseArrayElement
    def add(**kwargs)
      self << Dishwasher.new(@hpxml_object, **kwargs)
    end

    def from_oga(hpxml)
      return if hpxml.nil?

      XMLHelper.get_elements(hpxml, 'Building/BuildingDetails/Appliances/Dishwasher').each do |dishwasher|
        self << Dishwasher.new(@hpxml_object, dishwasher)
      end
    end
  end

  class Dishwasher < BaseElement
    ATTRS = [:id, :location, :energy_factor, :rated_annual_kwh, :place_setting_capacity,
             :label_electric_rate, :label_gas_rate, :label_annual_gas_cost,
             :label_usage, :usage_multiplier, :is_shared_appliance, :water_heating_system_idref,
             :weekday_fractions, :weekend_fractions, :monthly_multipliers]
    attr_accessor(*ATTRS)

    def water_heating_system
      return if @water_heating_system_idref.nil?

      @hpxml_object.water_heating_systems.each do |water_heater|
        next unless water_heater.id == @water_heating_system_idref

        return water_heater
      end
      fail "Attached water heating system '#{@water_heating_system_idref}' not found for dishwasher '#{@id}'."
    end

    def delete
      @hpxml_object.dishwashers.delete(self)
    end

    def check_for_errors
      errors = []
      begin; water_heating_system; rescue StandardError => e; errors << e.message; end
      return errors
    end

    def to_oga(doc)
      return if nil?

      appliances = XMLHelper.create_elements_as_needed(doc, ['HPXML', 'Building', 'BuildingDetails', 'Appliances'])
      dishwasher = XMLHelper.add_element(appliances, 'Dishwasher')
      sys_id = XMLHelper.add_element(dishwasher, 'SystemIdentifier')
      XMLHelper.add_attribute(sys_id, 'id', @id)
      XMLHelper.add_element(dishwasher, 'IsSharedAppliance', @is_shared_appliance, :boolean, @is_shared_appliance_isdefaulted) unless @is_shared_appliance.nil?
      if not @water_heating_system_idref.nil?
        attached_water_heater = XMLHelper.add_element(dishwasher, 'AttachedToWaterHeatingSystem')
        XMLHelper.add_attribute(attached_water_heater, 'idref', @water_heating_system_idref)
      end
      XMLHelper.add_element(dishwasher, 'Location', @location, :string, @location_isdefaulted) unless @location.nil?
      XMLHelper.add_element(dishwasher, 'RatedAnnualkWh', @rated_annual_kwh, :float, @rated_annual_kwh_isdefaulted) unless @rated_annual_kwh.nil?
      XMLHelper.add_element(dishwasher, 'EnergyFactor', @energy_factor, :float) unless @energy_factor.nil?
      XMLHelper.add_element(dishwasher, 'PlaceSettingCapacity', @place_setting_capacity, :integer, @place_setting_capacity_isdefaulted) unless @place_setting_capacity.nil?
      XMLHelper.add_element(dishwasher, 'LabelElectricRate', @label_electric_rate, :float, @label_electric_rate_isdefaulted) unless @label_electric_rate.nil?
      XMLHelper.add_element(dishwasher, 'LabelGasRate', @label_gas_rate, :float, @label_gas_rate_isdefaulted) unless @label_gas_rate.nil?
      XMLHelper.add_element(dishwasher, 'LabelAnnualGasCost', @label_annual_gas_cost, :float, @label_annual_gas_cost_isdefaulted) unless @label_annual_gas_cost.nil?
      XMLHelper.add_element(dishwasher, 'LabelUsage', @label_usage, :float, @label_usage_isdefaulted) unless @label_usage.nil?
      XMLHelper.add_extension(dishwasher, 'UsageMultiplier', @usage_multiplier, :float, @usage_multiplier_isdefaulted) unless @usage_multiplier.nil?
      XMLHelper.add_extension(dishwasher, 'WeekdayScheduleFractions', @weekday_fractions, :string, @weekday_fractions_isdefaulted) unless @weekday_fractions.nil?
      XMLHelper.add_extension(dishwasher, 'WeekendScheduleFractions', @weekend_fractions, :string, @weekend_fractions_isdefaulted) unless @weekend_fractions.nil?
      XMLHelper.add_extension(dishwasher, 'MonthlyScheduleMultipliers', @monthly_multipliers, :string, @monthly_multipliers_isdefaulted) unless @monthly_multipliers.nil?
    end

    def from_oga(dishwasher)
      return if dishwasher.nil?

      @id = HPXML::get_id(dishwasher)
      @is_shared_appliance = XMLHelper.get_value(dishwasher, 'IsSharedAppliance', :boolean)
      @water_heating_system_idref = HPXML::get_idref(XMLHelper.get_element(dishwasher, 'AttachedToWaterHeatingSystem'))
      @location = XMLHelper.get_value(dishwasher, 'Location', :string)
      @rated_annual_kwh = XMLHelper.get_value(dishwasher, 'RatedAnnualkWh', :float)
      @energy_factor = XMLHelper.get_value(dishwasher, 'EnergyFactor', :float)
      @place_setting_capacity = XMLHelper.get_value(dishwasher, 'PlaceSettingCapacity', :integer)
      @label_electric_rate = XMLHelper.get_value(dishwasher, 'LabelElectricRate', :float)
      @label_gas_rate = XMLHelper.get_value(dishwasher, 'LabelGasRate', :float)
      @label_annual_gas_cost = XMLHelper.get_value(dishwasher, 'LabelAnnualGasCost', :float)
      @label_usage = XMLHelper.get_value(dishwasher, 'LabelUsage', :float)
      @usage_multiplier = XMLHelper.get_value(dishwasher, 'extension/UsageMultiplier', :float)
      @weekday_fractions = XMLHelper.get_value(dishwasher, 'extension/WeekdayScheduleFractions', :string)
      @weekend_fractions = XMLHelper.get_value(dishwasher, 'extension/WeekendScheduleFractions', :string)
      @monthly_multipliers = XMLHelper.get_value(dishwasher, 'extension/MonthlyScheduleMultipliers', :string)
    end
  end

  class Refrigerators < BaseArrayElement
    def add(**kwargs)
      self << Refrigerator.new(@hpxml_object, **kwargs)
    end

    def from_oga(hpxml)
      return if hpxml.nil?

      XMLHelper.get_elements(hpxml, 'Building/BuildingDetails/Appliances/Refrigerator').each do |refrigerator|
        self << Refrigerator.new(@hpxml_object, refrigerator)
      end
    end
  end

  class Refrigerator < BaseElement
    ATTRS = [:id, :location, :rated_annual_kwh, :usage_multiplier, :primary_indicator,
             :weekday_fractions, :weekend_fractions, :monthly_multipliers]
    attr_accessor(*ATTRS)

    def delete
      @hpxml_object.refrigerators.delete(self)
    end

    def check_for_errors
      errors = []
      return errors
    end

    def to_oga(doc)
      return if nil?

      appliances = XMLHelper.create_elements_as_needed(doc, ['HPXML', 'Building', 'BuildingDetails', 'Appliances'])
      refrigerator = XMLHelper.add_element(appliances, 'Refrigerator')
      sys_id = XMLHelper.add_element(refrigerator, 'SystemIdentifier')
      XMLHelper.add_attribute(sys_id, 'id', @id)
      XMLHelper.add_element(refrigerator, 'Location', @location, :string, @location_isdefaulted) unless @location.nil?
      XMLHelper.add_element(refrigerator, 'RatedAnnualkWh', @rated_annual_kwh, :float, @rated_annual_kwh_isdefaulted) unless @rated_annual_kwh.nil?
      XMLHelper.add_element(refrigerator, 'PrimaryIndicator', @primary_indicator, :boolean, @primary_indicator_isdefaulted) unless @primary_indicator.nil?
      XMLHelper.add_extension(refrigerator, 'UsageMultiplier', @usage_multiplier, :float, @usage_multiplier_isdefaulted) unless @usage_multiplier.nil?
      XMLHelper.add_extension(refrigerator, 'WeekdayScheduleFractions', @weekday_fractions, :string, @weekday_fractions_isdefaulted) unless @weekday_fractions.nil?
      XMLHelper.add_extension(refrigerator, 'WeekendScheduleFractions', @weekend_fractions, :string, @weekend_fractions_isdefaulted) unless @weekend_fractions.nil?
      XMLHelper.add_extension(refrigerator, 'MonthlyScheduleMultipliers', @monthly_multipliers, :string, @monthly_multipliers_isdefaulted) unless @monthly_multipliers.nil?
    end

    def from_oga(refrigerator)
      return if refrigerator.nil?

      @id = HPXML::get_id(refrigerator)
      @location = XMLHelper.get_value(refrigerator, 'Location', :string)
      @rated_annual_kwh = XMLHelper.get_value(refrigerator, 'RatedAnnualkWh', :float)
      @primary_indicator = XMLHelper.get_value(refrigerator, 'PrimaryIndicator', :boolean)
      @usage_multiplier = XMLHelper.get_value(refrigerator, 'extension/UsageMultiplier', :float)
      @weekday_fractions = XMLHelper.get_value(refrigerator, 'extension/WeekdayScheduleFractions', :string)
      @weekend_fractions = XMLHelper.get_value(refrigerator, 'extension/WeekendScheduleFractions', :string)
      @monthly_multipliers = XMLHelper.get_value(refrigerator, 'extension/MonthlyScheduleMultipliers', :string)
    end
  end

  class Freezers < BaseArrayElement
    def add(**kwargs)
      self << Freezer.new(@hpxml_object, **kwargs)
    end

    def from_oga(hpxml)
      return if hpxml.nil?

      XMLHelper.get_elements(hpxml, 'Building/BuildingDetails/Appliances/Freezer').each do |freezer|
        self << Freezer.new(@hpxml_object, freezer)
      end
    end
  end

  class Freezer < BaseElement
    ATTRS = [:id, :location, :rated_annual_kwh, :usage_multiplier,
             :weekday_fractions, :weekend_fractions, :monthly_multipliers]
    attr_accessor(*ATTRS)

    def delete
      @hpxml_object.freezers.delete(self)
    end

    def check_for_errors
      errors = []
      return errors
    end

    def to_oga(doc)
      return if nil?

      appliances = XMLHelper.create_elements_as_needed(doc, ['HPXML', 'Building', 'BuildingDetails', 'Appliances'])
      freezer = XMLHelper.add_element(appliances, 'Freezer')
      sys_id = XMLHelper.add_element(freezer, 'SystemIdentifier')
      XMLHelper.add_attribute(sys_id, 'id', @id)
      XMLHelper.add_element(freezer, 'Location', @location, :string, @location_isdefaulted) unless @location.nil?
      XMLHelper.add_element(freezer, 'RatedAnnualkWh', @rated_annual_kwh, :float, @rated_annual_kwh_isdefaulted) unless @rated_annual_kwh.nil?
      XMLHelper.add_extension(freezer, 'UsageMultiplier', @usage_multiplier, :float, @usage_multiplier_isdefaulted) unless @usage_multiplier.nil?
      XMLHelper.add_extension(freezer, 'WeekdayScheduleFractions', @weekday_fractions, :string, @weekday_fractions_isdefaulted) unless @weekday_fractions.nil?
      XMLHelper.add_extension(freezer, 'WeekendScheduleFractions', @weekend_fractions, :string, @weekend_fractions_isdefaulted) unless @weekend_fractions.nil?
      XMLHelper.add_extension(freezer, 'MonthlyScheduleMultipliers', @monthly_multipliers, :string, @monthly_multipliers_isdefaulted) unless @monthly_multipliers.nil?
    end

    def from_oga(freezer)
      return if freezer.nil?

      @id = HPXML::get_id(freezer)
      @location = XMLHelper.get_value(freezer, 'Location', :string)
      @rated_annual_kwh = XMLHelper.get_value(freezer, 'RatedAnnualkWh', :float)
      @usage_multiplier = XMLHelper.get_value(freezer, 'extension/UsageMultiplier', :float)
      @weekday_fractions = XMLHelper.get_value(freezer, 'extension/WeekdayScheduleFractions', :string)
      @weekend_fractions = XMLHelper.get_value(freezer, 'extension/WeekendScheduleFractions', :string)
      @monthly_multipliers = XMLHelper.get_value(freezer, 'extension/MonthlyScheduleMultipliers', :string)
    end
  end

  class Dehumidifiers < BaseArrayElement
    def add(**kwargs)
      self << Dehumidifier.new(@hpxml_object, **kwargs)
    end

    def from_oga(hpxml)
      return if hpxml.nil?

      XMLHelper.get_elements(hpxml, 'Building/BuildingDetails/Appliances/Dehumidifier').each do |dehumidifier|
        self << Dehumidifier.new(@hpxml_object, dehumidifier)
      end
    end
  end

  class Dehumidifier < BaseElement
    ATTRS = [:id, :type, :capacity, :energy_factor, :integrated_energy_factor, :rh_setpoint, :fraction_served,
             :location]
    attr_accessor(*ATTRS)

    def delete
      @hpxml_object.dehumidifiers.delete(self)
    end

    def check_for_errors
      errors = []
      return errors
    end

    def to_oga(doc)
      return if nil?

      appliances = XMLHelper.create_elements_as_needed(doc, ['HPXML', 'Building', 'BuildingDetails', 'Appliances'])
      dehumidifier = XMLHelper.add_element(appliances, 'Dehumidifier')
      sys_id = XMLHelper.add_element(dehumidifier, 'SystemIdentifier')
      XMLHelper.add_attribute(sys_id, 'id', @id)
      XMLHelper.add_element(dehumidifier, 'Type', @type, :string) unless @type.nil?
      XMLHelper.add_element(dehumidifier, 'Location', @location, :string) unless @location.nil?
      XMLHelper.add_element(dehumidifier, 'Capacity', @capacity, :float) unless @capacity.nil?
      XMLHelper.add_element(dehumidifier, 'EnergyFactor', @energy_factor, :float) unless @energy_factor.nil?
      XMLHelper.add_element(dehumidifier, 'IntegratedEnergyFactor', @integrated_energy_factor, :float) unless @integrated_energy_factor.nil?
      XMLHelper.add_element(dehumidifier, 'DehumidistatSetpoint', @rh_setpoint, :float) unless @rh_setpoint.nil?
      XMLHelper.add_element(dehumidifier, 'FractionDehumidificationLoadServed', @fraction_served, :float) unless @fraction_served.nil?
    end

    def from_oga(dehumidifier)
      return if dehumidifier.nil?

      @id = HPXML::get_id(dehumidifier)
      @type = XMLHelper.get_value(dehumidifier, 'Type', :string)
      @location = XMLHelper.get_value(dehumidifier, 'Location', :string)
      @capacity = XMLHelper.get_value(dehumidifier, 'Capacity', :float)
      @energy_factor = XMLHelper.get_value(dehumidifier, 'EnergyFactor', :float)
      @integrated_energy_factor = XMLHelper.get_value(dehumidifier, 'IntegratedEnergyFactor', :float)
      @rh_setpoint = XMLHelper.get_value(dehumidifier, 'DehumidistatSetpoint', :float)
      @fraction_served = XMLHelper.get_value(dehumidifier, 'FractionDehumidificationLoadServed', :float)
    end
  end

  class CookingRanges < BaseArrayElement
    def add(**kwargs)
      self << CookingRange.new(@hpxml_object, **kwargs)
    end

    def from_oga(hpxml)
      return if hpxml.nil?

      XMLHelper.get_elements(hpxml, 'Building/BuildingDetails/Appliances/CookingRange').each do |cooking_range|
        self << CookingRange.new(@hpxml_object, cooking_range)
      end
    end
  end

  class CookingRange < BaseElement
    ATTRS = [:id, :location, :fuel_type, :is_induction, :usage_multiplier,
             :weekday_fractions, :weekend_fractions, :monthly_multipliers]
    attr_accessor(*ATTRS)

    def delete
      @hpxml_object.cooking_ranges.delete(self)
    end

    def check_for_errors
      errors = []
      return errors
    end

    def to_oga(doc)
      return if nil?

      appliances = XMLHelper.create_elements_as_needed(doc, ['HPXML', 'Building', 'BuildingDetails', 'Appliances'])
      cooking_range = XMLHelper.add_element(appliances, 'CookingRange')
      sys_id = XMLHelper.add_element(cooking_range, 'SystemIdentifier')
      XMLHelper.add_attribute(sys_id, 'id', @id)
      XMLHelper.add_element(cooking_range, 'Location', @location, :string, @location_isdefaulted) unless @location.nil?
      XMLHelper.add_element(cooking_range, 'FuelType', @fuel_type, :string) unless @fuel_type.nil?
      XMLHelper.add_element(cooking_range, 'IsInduction', @is_induction, :boolean, @is_induction_isdefaulted) unless @is_induction.nil?
      XMLHelper.add_extension(cooking_range, 'UsageMultiplier', @usage_multiplier, :float, @usage_multiplier_isdefaulted) unless @usage_multiplier.nil?
      XMLHelper.add_extension(cooking_range, 'WeekdayScheduleFractions', @weekday_fractions, :string, @weekday_fractions_isdefaulted) unless @weekday_fractions.nil?
      XMLHelper.add_extension(cooking_range, 'WeekendScheduleFractions', @weekend_fractions, :string, @weekend_fractions_isdefaulted) unless @weekend_fractions.nil?
      XMLHelper.add_extension(cooking_range, 'MonthlyScheduleMultipliers', @monthly_multipliers, :string, @monthly_multipliers_isdefaulted) unless @monthly_multipliers.nil?
    end

    def from_oga(cooking_range)
      return if cooking_range.nil?

      @id = HPXML::get_id(cooking_range)
      @location = XMLHelper.get_value(cooking_range, 'Location', :string)
      @fuel_type = XMLHelper.get_value(cooking_range, 'FuelType', :string)
      @is_induction = XMLHelper.get_value(cooking_range, 'IsInduction', :boolean)
      @usage_multiplier = XMLHelper.get_value(cooking_range, 'extension/UsageMultiplier', :float)
      @weekday_fractions = XMLHelper.get_value(cooking_range, 'extension/WeekdayScheduleFractions', :string)
      @weekend_fractions = XMLHelper.get_value(cooking_range, 'extension/WeekendScheduleFractions', :string)
      @monthly_multipliers = XMLHelper.get_value(cooking_range, 'extension/MonthlyScheduleMultipliers', :string)
    end
  end

  class Ovens < BaseArrayElement
    def add(**kwargs)
      self << Oven.new(@hpxml_object, **kwargs)
    end

    def from_oga(hpxml)
      return if hpxml.nil?

      XMLHelper.get_elements(hpxml, 'Building/BuildingDetails/Appliances/Oven').each do |oven|
        self << Oven.new(@hpxml_object, oven)
      end
    end
  end

  class Oven < BaseElement
    ATTRS = [:id, :is_convection]
    attr_accessor(*ATTRS)

    def delete
      @hpxml_object.ovens.delete(self)
    end

    def check_for_errors
      errors = []
      return errors
    end

    def to_oga(doc)
      return if nil?

      appliances = XMLHelper.create_elements_as_needed(doc, ['HPXML', 'Building', 'BuildingDetails', 'Appliances'])
      oven = XMLHelper.add_element(appliances, 'Oven')
      sys_id = XMLHelper.add_element(oven, 'SystemIdentifier')
      XMLHelper.add_attribute(sys_id, 'id', @id)
      XMLHelper.add_element(oven, 'IsConvection', @is_convection, :boolean, @is_convection_isdefaulted) unless @is_convection.nil?
    end

    def from_oga(oven)
      return if oven.nil?

      @id = HPXML::get_id(oven)
      @is_convection = XMLHelper.get_value(oven, 'IsConvection', :boolean)
    end
  end

  class LightingGroups < BaseArrayElement
    def add(**kwargs)
      self << LightingGroup.new(@hpxml_object, **kwargs)
    end

    def from_oga(hpxml)
      return if hpxml.nil?

      XMLHelper.get_elements(hpxml, 'Building/BuildingDetails/Lighting/LightingGroup').each do |lighting_group|
        self << LightingGroup.new(@hpxml_object, lighting_group)
      end
    end
  end

  class LightingGroup < BaseElement
    ATTRS = [:id, :location, :fraction_of_units_in_location, :lighting_type]
    attr_accessor(*ATTRS)

    def delete
      @hpxml_object.lighting_groups.delete(self)
    end

    def check_for_errors
      errors = []
      return errors
    end

    def to_oga(doc)
      return if nil?

      lighting = XMLHelper.create_elements_as_needed(doc, ['HPXML', 'Building', 'BuildingDetails', 'Lighting'])
      lighting_group = XMLHelper.add_element(lighting, 'LightingGroup')
      sys_id = XMLHelper.add_element(lighting_group, 'SystemIdentifier')
      XMLHelper.add_attribute(sys_id, 'id', @id)
      XMLHelper.add_element(lighting_group, 'Location', @location, :string) unless @location.nil?
      XMLHelper.add_element(lighting_group, 'FractionofUnitsInLocation', @fraction_of_units_in_location, :float) unless @fraction_of_units_in_location.nil?
      if not @lighting_type.nil?
        lighting_type = XMLHelper.add_element(lighting_group, 'LightingType')
        XMLHelper.add_element(lighting_type, @lighting_type)
      end
    end

    def from_oga(lighting_group)
      return if lighting_group.nil?

      @id = HPXML::get_id(lighting_group)
      @location = XMLHelper.get_value(lighting_group, 'Location', :string)
      @fraction_of_units_in_location = XMLHelper.get_value(lighting_group, 'FractionofUnitsInLocation', :float)
      @lighting_type = XMLHelper.get_child_name(lighting_group, 'LightingType')
    end
  end

  class Lighting < BaseElement
    ATTRS = [:interior_usage_multiplier, :garage_usage_multiplier, :exterior_usage_multiplier,
             :interior_weekday_fractions, :interior_weekend_fractions, :interior_monthly_multipliers,
             :garage_weekday_fractions, :garage_weekend_fractions, :garage_monthly_multipliers,
             :exterior_weekday_fractions, :exterior_weekend_fractions, :exterior_monthly_multipliers,
             :holiday_exists, :holiday_kwh_per_day, :holiday_period_begin_month, :holiday_period_begin_day,
             :holiday_period_end_month, :holiday_period_end_day, :holiday_weekday_fractions, :holiday_weekend_fractions]
    attr_accessor(*ATTRS)

    def check_for_errors
      errors = []
      return errors
    end

    def to_oga(doc)
      return if nil?

      lighting = XMLHelper.create_elements_as_needed(doc, ['HPXML', 'Building', 'BuildingDetails', 'Lighting'])
      XMLHelper.add_extension(lighting, 'InteriorUsageMultiplier', @interior_usage_multiplier, :float, @interior_usage_multiplier_isdefaulted) unless @interior_usage_multiplier.nil?
      XMLHelper.add_extension(lighting, 'GarageUsageMultiplier', @garage_usage_multiplier, :float, @garage_usage_multiplier_isdefaulted) unless @garage_usage_multiplier.nil?
      XMLHelper.add_extension(lighting, 'ExteriorUsageMultiplier', @exterior_usage_multiplier, :float, @exterior_usage_multiplier_isdefaulted) unless @exterior_usage_multiplier.nil?
      XMLHelper.add_extension(lighting, 'InteriorWeekdayScheduleFractions', @interior_weekday_fractions, :string, @interior_weekday_fractions_isdefaulted) unless @interior_weekday_fractions.nil?
      XMLHelper.add_extension(lighting, 'InteriorWeekendScheduleFractions', @interior_weekend_fractions, :string, @interior_weekend_fractions_isdefaulted) unless @interior_weekend_fractions.nil?
      XMLHelper.add_extension(lighting, 'InteriorMonthlyScheduleMultipliers', @interior_monthly_multipliers, :string, @interior_monthly_multipliers_isdefaulted) unless @interior_monthly_multipliers.nil?
      XMLHelper.add_extension(lighting, 'GarageWeekdayScheduleFractions', @garage_weekday_fractions, :string, @garage_weekday_fractions_isdefaulted) unless @garage_weekday_fractions.nil?
      XMLHelper.add_extension(lighting, 'GarageWeekendScheduleFractions', @garage_weekend_fractions, :string, @garage_weekend_fractions_isdefaulted) unless @garage_weekend_fractions.nil?
      XMLHelper.add_extension(lighting, 'GarageMonthlyScheduleMultipliers', @garage_monthly_multipliers, :string, @garage_monthly_multipliers_isdefaulted) unless @garage_monthly_multipliers.nil?
      XMLHelper.add_extension(lighting, 'ExteriorWeekdayScheduleFractions', @exterior_weekday_fractions, :string, @exterior_weekday_fractions_isdefaulted) unless @exterior_weekday_fractions.nil?
      XMLHelper.add_extension(lighting, 'ExteriorWeekendScheduleFractions', @exterior_weekend_fractions, :string, @exterior_weekend_fractions_isdefaulted) unless @exterior_weekend_fractions.nil?
      XMLHelper.add_extension(lighting, 'ExteriorMonthlyScheduleMultipliers', @exterior_monthly_multipliers, :string, @exterior_monthly_multipliers_isdefaulted) unless @exterior_monthly_multipliers.nil?
      if @holiday_exists
        exterior_holiday_lighting = XMLHelper.create_elements_as_needed(doc, ['HPXML', 'Building', 'BuildingDetails', 'Lighting', 'extension', 'ExteriorHolidayLighting'])
        if not @holiday_kwh_per_day.nil?
          holiday_lighting_load = XMLHelper.add_element(exterior_holiday_lighting, 'Load')
          XMLHelper.add_element(holiday_lighting_load, 'Units', UnitsKwhPerDay, :string)
          XMLHelper.add_element(holiday_lighting_load, 'Value', @holiday_kwh_per_day, :float, @holiday_kwh_per_day_isdefaulted)
        end
        XMLHelper.add_element(exterior_holiday_lighting, 'PeriodBeginMonth', @holiday_period_begin_month, :integer, @holiday_period_begin_month_isdefaulted) unless @holiday_period_begin_month.nil?
        XMLHelper.add_element(exterior_holiday_lighting, 'PeriodBeginDayOfMonth', @holiday_period_begin_day, :integer, @holiday_period_begin_day_isdefaulted) unless @holiday_period_begin_day.nil?
        XMLHelper.add_element(exterior_holiday_lighting, 'PeriodEndMonth', @holiday_period_end_month, :integer, @holiday_period_end_month_isdefaulted) unless @holiday_period_end_month.nil?
        XMLHelper.add_element(exterior_holiday_lighting, 'PeriodEndDayOfMonth', @holiday_period_end_day, :integer, @holiday_period_end_day_isdefaulted) unless @holiday_period_end_day.nil?
        XMLHelper.add_element(exterior_holiday_lighting, 'WeekdayScheduleFractions', @holiday_weekday_fractions, :string, @holiday_weekday_fractions_isdefaulted) unless @holiday_weekday_fractions.nil?
        XMLHelper.add_element(exterior_holiday_lighting, 'WeekendScheduleFractions', @holiday_weekend_fractions, :string, @holiday_weekend_fractions_isdefaulted) unless @holiday_weekend_fractions.nil?
      end
    end

    def from_oga(hpxml)
      return if hpxml.nil?

      lighting = XMLHelper.get_element(hpxml, 'Building/BuildingDetails/Lighting')
      return if lighting.nil?

      @interior_usage_multiplier = XMLHelper.get_value(lighting, 'extension/InteriorUsageMultiplier', :float)
      @garage_usage_multiplier = XMLHelper.get_value(lighting, 'extension/GarageUsageMultiplier', :float)
      @exterior_usage_multiplier = XMLHelper.get_value(lighting, 'extension/ExteriorUsageMultiplier', :float)
      @interior_weekday_fractions = XMLHelper.get_value(lighting, 'extension/InteriorWeekdayScheduleFractions', :string)
      @interior_weekend_fractions = XMLHelper.get_value(lighting, 'extension/InteriorWeekendScheduleFractions', :string)
      @interior_monthly_multipliers = XMLHelper.get_value(lighting, 'extension/InteriorMonthlyScheduleMultipliers', :string)
      @garage_weekday_fractions = XMLHelper.get_value(lighting, 'extension/GarageWeekdayScheduleFractions', :string)
      @garage_weekend_fractions = XMLHelper.get_value(lighting, 'extension/GarageWeekendScheduleFractions', :string)
      @garage_monthly_multipliers = XMLHelper.get_value(lighting, 'extension/GarageMonthlyScheduleMultipliers', :string)
      @exterior_weekday_fractions = XMLHelper.get_value(lighting, 'extension/ExteriorWeekdayScheduleFractions', :string)
      @exterior_weekend_fractions = XMLHelper.get_value(lighting, 'extension/ExteriorWeekendScheduleFractions', :string)
      @exterior_monthly_multipliers = XMLHelper.get_value(lighting, 'extension/ExteriorMonthlyScheduleMultipliers', :string)
      if not XMLHelper.get_element(hpxml, 'Building/BuildingDetails/Lighting/extension/ExteriorHolidayLighting').nil?
        @holiday_exists = true
        @holiday_kwh_per_day = XMLHelper.get_value(lighting, "extension/ExteriorHolidayLighting/Load[Units='#{UnitsKwhPerDay}']/Value", :float)
        @holiday_period_begin_month = XMLHelper.get_value(lighting, 'extension/ExteriorHolidayLighting/PeriodBeginMonth', :integer)
        @holiday_period_begin_day = XMLHelper.get_value(lighting, 'extension/ExteriorHolidayLighting/PeriodBeginDayOfMonth', :integer)
        @holiday_period_end_month = XMLHelper.get_value(lighting, 'extension/ExteriorHolidayLighting/PeriodEndMonth', :integer)
        @holiday_period_end_day = XMLHelper.get_value(lighting, 'extension/ExteriorHolidayLighting/PeriodEndDayOfMonth', :integer)
        @holiday_weekday_fractions = XMLHelper.get_value(lighting, 'extension/ExteriorHolidayLighting/WeekdayScheduleFractions', :string)
        @holiday_weekend_fractions = XMLHelper.get_value(lighting, 'extension/ExteriorHolidayLighting/WeekendScheduleFractions', :string)
      else
        @holiday_exists = false
      end
    end
  end

  class CeilingFans < BaseArrayElement
    def add(**kwargs)
      self << CeilingFan.new(@hpxml_object, **kwargs)
    end

    def from_oga(hpxml)
      return if hpxml.nil?

      XMLHelper.get_elements(hpxml, 'Building/BuildingDetails/Lighting/CeilingFan').each do |ceiling_fan|
        self << CeilingFan.new(@hpxml_object, ceiling_fan)
      end
    end
  end

  class CeilingFan < BaseElement
    ATTRS = [:id, :efficiency, :quantity, :weekday_fractions, :weekend_fractions, :monthly_multipliers]
    attr_accessor(*ATTRS)

    def delete
      @hpxml_object.ceiling_fans.delete(self)
    end

    def check_for_errors
      errors = []
      return errors
    end

    def to_oga(doc)
      return if nil?

      lighting = XMLHelper.create_elements_as_needed(doc, ['HPXML', 'Building', 'BuildingDetails', 'Lighting'])
      ceiling_fan = XMLHelper.add_element(lighting, 'CeilingFan')
      sys_id = XMLHelper.add_element(ceiling_fan, 'SystemIdentifier')
      XMLHelper.add_attribute(sys_id, 'id', @id)
      if not @efficiency.nil?
        airflow = XMLHelper.add_element(ceiling_fan, 'Airflow')
        XMLHelper.add_element(airflow, 'FanSpeed', 'medium', :string)
        XMLHelper.add_element(airflow, 'Efficiency', @efficiency, :float, @efficiency_isdefaulted)
      end
      XMLHelper.add_element(ceiling_fan, 'Quantity', @quantity, :integer, @quantity_isdefaulted) unless @quantity.nil?
      XMLHelper.add_extension(ceiling_fan, 'WeekdayScheduleFractions', @weekday_fractions, :string, @weekday_fractions_isdefaulted) unless @weekday_fractions.nil?
      XMLHelper.add_extension(ceiling_fan, 'WeekendScheduleFractions', @weekend_fractions, :string, @weekend_fractions_isdefaulted) unless @weekend_fractions.nil?
      XMLHelper.add_extension(ceiling_fan, 'MonthlyScheduleMultipliers', @monthly_multipliers, :string, @monthly_multipliers_isdefaulted) unless @monthly_multipliers.nil?
    end

    def from_oga(ceiling_fan)
      @id = HPXML::get_id(ceiling_fan)
      @efficiency = XMLHelper.get_value(ceiling_fan, "Airflow[FanSpeed='medium']/Efficiency", :float)
      @quantity = XMLHelper.get_value(ceiling_fan, 'Quantity', :integer)
      @weekday_fractions = XMLHelper.get_value(ceiling_fan, 'extension/WeekdayScheduleFractions', :string)
      @weekend_fractions = XMLHelper.get_value(ceiling_fan, 'extension/WeekendScheduleFractions', :string)
      @monthly_multipliers = XMLHelper.get_value(ceiling_fan, 'extension/MonthlyScheduleMultipliers', :string)
    end
  end

  class Pools < BaseArrayElement
    def add(**kwargs)
      self << Pool.new(@hpxml_object, **kwargs)
    end

    def from_oga(hpxml)
      return if hpxml.nil?

      XMLHelper.get_elements(hpxml, 'Building/BuildingDetails/Pools/Pool').each do |pool|
        self << Pool.new(@hpxml_object, pool)
      end
    end
  end

  class Pool < BaseElement
    ATTRS = [:id, :type, :heater_id, :heater_type, :heater_load_units, :heater_load_value, :heater_usage_multiplier,
             :pump_id, :pump_type, :pump_kwh_per_year, :pump_usage_multiplier,
             :heater_weekday_fractions, :heater_weekend_fractions, :heater_monthly_multipliers,
             :pump_weekday_fractions, :pump_weekend_fractions, :pump_monthly_multipliers]
    attr_accessor(*ATTRS)

    def delete
      @hpxml_object.pools.delete(self)
    end

    def check_for_errors
      errors = []
      return errors
    end

    def to_oga(doc)
      return if nil?

      pools = XMLHelper.create_elements_as_needed(doc, ['HPXML', 'Building', 'BuildingDetails', 'Pools'])
      pool = XMLHelper.add_element(pools, 'Pool')
      sys_id = XMLHelper.add_element(pool, 'SystemIdentifier')
      XMLHelper.add_attribute(sys_id, 'id', @id)
      XMLHelper.add_element(pool, 'Type', @type, :string) unless @type.nil?
      if @type != HPXML::TypeNone
        pumps = XMLHelper.add_element(pool, 'PoolPumps')
        pool_pump = XMLHelper.add_element(pumps, 'PoolPump')
        sys_id = XMLHelper.add_element(pool_pump, 'SystemIdentifier')
        if not @pump_id.nil?
          XMLHelper.add_attribute(sys_id, 'id', @pump_id)
        else
          XMLHelper.add_attribute(sys_id, 'id', @id + 'Pump')
        end
        XMLHelper.add_element(pool_pump, 'Type', @pump_type, :string)
        if @pump_type != HPXML::TypeNone
          if not @pump_kwh_per_year.nil?
            load = XMLHelper.add_element(pool_pump, 'Load')
            XMLHelper.add_element(load, 'Units', UnitsKwhPerYear, :string)
            XMLHelper.add_element(load, 'Value', @pump_kwh_per_year, :float, @pump_kwh_per_year_isdefaulted)
          end
          XMLHelper.add_extension(pool_pump, 'UsageMultiplier', @pump_usage_multiplier, :float, @pump_usage_multiplier_isdefaulted) unless @pump_usage_multiplier.nil?
          XMLHelper.add_extension(pool_pump, 'WeekdayScheduleFractions', @pump_weekday_fractions, :string, @pump_weekday_fractions_isdefaulted) unless @pump_weekday_fractions.nil?
          XMLHelper.add_extension(pool_pump, 'WeekendScheduleFractions', @pump_weekend_fractions, :string, @pump_weekend_fractions_isdefaulted) unless @pump_weekend_fractions.nil?
          XMLHelper.add_extension(pool_pump, 'MonthlyScheduleMultipliers', @pump_monthly_multipliers, :string, @pump_monthly_multipliers_isdefaulted) unless @pump_monthly_multipliers.nil?
        end
        heater = XMLHelper.add_element(pool, 'Heater')
        sys_id = XMLHelper.add_element(heater, 'SystemIdentifier')
        if not @heater_id.nil?
          XMLHelper.add_attribute(sys_id, 'id', @heater_id)
        else
          XMLHelper.add_attribute(sys_id, 'id', @id + 'Heater')
        end
        XMLHelper.add_element(heater, 'Type', @heater_type, :string)
        if @heater_type != HPXML::TypeNone
          if (not @heater_load_units.nil?) && (not @heater_load_value.nil?)
            load = XMLHelper.add_element(heater, 'Load')
            XMLHelper.add_element(load, 'Units', @heater_load_units, :string)
            XMLHelper.add_element(load, 'Value', @heater_load_value, :float, @heater_load_value_isdefaulted)
          end
          XMLHelper.add_extension(heater, 'UsageMultiplier', @heater_usage_multiplier, :float, @heater_usage_multiplier_isdefaulted) unless @heater_usage_multiplier.nil?
          XMLHelper.add_extension(heater, 'WeekdayScheduleFractions', @heater_weekday_fractions, :string, @heater_weekday_fractions_isdefaulted) unless @heater_weekday_fractions.nil?
          XMLHelper.add_extension(heater, 'WeekendScheduleFractions', @heater_weekend_fractions, :string, @heater_weekend_fractions_isdefaulted) unless @heater_weekend_fractions.nil?
          XMLHelper.add_extension(heater, 'MonthlyScheduleMultipliers', @heater_monthly_multipliers, :string, @heater_monthly_multipliers_isdefaulted) unless @heater_monthly_multipliers.nil?
        end
      end
    end

    def from_oga(pool)
      @id = HPXML::get_id(pool)
      @type = XMLHelper.get_value(pool, 'Type', :string)
      pool_pump = XMLHelper.get_element(pool, 'PoolPumps/PoolPump')
      if not pool_pump.nil?
        @pump_id = HPXML::get_id(pool_pump)
        @pump_type = XMLHelper.get_value(pool_pump, 'Type', :string)
        @pump_kwh_per_year = XMLHelper.get_value(pool_pump, "Load[Units='#{UnitsKwhPerYear}']/Value", :float)
        @pump_usage_multiplier = XMLHelper.get_value(pool_pump, 'extension/UsageMultiplier', :float)
        @pump_weekday_fractions = XMLHelper.get_value(pool_pump, 'extension/WeekdayScheduleFractions', :string)
        @pump_weekend_fractions = XMLHelper.get_value(pool_pump, 'extension/WeekendScheduleFractions', :string)
        @pump_monthly_multipliers = XMLHelper.get_value(pool_pump, 'extension/MonthlyScheduleMultipliers', :string)
      end
      heater = XMLHelper.get_element(pool, 'Heater')
      if not heater.nil?
        @heater_id = HPXML::get_id(heater)
        @heater_type = XMLHelper.get_value(heater, 'Type', :string)
        @heater_load_units = XMLHelper.get_value(heater, 'Load/Units', :string)
        @heater_load_value = XMLHelper.get_value(heater, 'Load/Value', :float)
        @heater_usage_multiplier = XMLHelper.get_value(heater, 'extension/UsageMultiplier', :float)
        @heater_weekday_fractions = XMLHelper.get_value(heater, 'extension/WeekdayScheduleFractions', :string)
        @heater_weekend_fractions = XMLHelper.get_value(heater, 'extension/WeekendScheduleFractions', :string)
        @heater_monthly_multipliers = XMLHelper.get_value(heater, 'extension/MonthlyScheduleMultipliers', :string)
      end
    end
  end

  class HotTubs < BaseArrayElement
    def add(**kwargs)
      self << HotTub.new(@hpxml_object, **kwargs)
    end

    def from_oga(hpxml)
      return if hpxml.nil?

      XMLHelper.get_elements(hpxml, 'Building/BuildingDetails/HotTubs/HotTub').each do |hot_tub|
        self << HotTub.new(@hpxml_object, hot_tub)
      end
    end
  end

  class HotTub < BaseElement
    ATTRS = [:id, :type, :heater_id, :heater_type, :heater_load_units, :heater_load_value, :heater_usage_multiplier,
             :pump_id, :pump_type, :pump_kwh_per_year, :pump_usage_multiplier,
             :heater_weekday_fractions, :heater_weekend_fractions, :heater_monthly_multipliers,
             :pump_weekday_fractions, :pump_weekend_fractions, :pump_monthly_multipliers]
    attr_accessor(*ATTRS)

    def delete
      @hpxml_object.hot_tubs.delete(self)
    end

    def check_for_errors
      errors = []
      return errors
    end

    def to_oga(doc)
      return if nil?

      hot_tubs = XMLHelper.create_elements_as_needed(doc, ['HPXML', 'Building', 'BuildingDetails', 'HotTubs'])
      hot_tub = XMLHelper.add_element(hot_tubs, 'HotTub')
      sys_id = XMLHelper.add_element(hot_tub, 'SystemIdentifier')
      XMLHelper.add_attribute(sys_id, 'id', @id)
      XMLHelper.add_element(hot_tub, 'Type', @type, :string) unless @type.nil?
      if @type != HPXML::TypeNone
        pumps = XMLHelper.add_element(hot_tub, 'HotTubPumps')
        hot_tub_pump = XMLHelper.add_element(pumps, 'HotTubPump')
        sys_id = XMLHelper.add_element(hot_tub_pump, 'SystemIdentifier')
        if not @pump_id.nil?
          XMLHelper.add_attribute(sys_id, 'id', @pump_id)
        else
          XMLHelper.add_attribute(sys_id, 'id', @id + 'Pump')
        end
        XMLHelper.add_element(hot_tub_pump, 'Type', @pump_type, :string)
        if @pump_type != HPXML::TypeNone
          if not @pump_kwh_per_year.nil?
            load = XMLHelper.add_element(hot_tub_pump, 'Load')
            XMLHelper.add_element(load, 'Units', UnitsKwhPerYear, :string)
            XMLHelper.add_element(load, 'Value', @pump_kwh_per_year, :float, @pump_kwh_per_year_isdefaulted)
          end
          XMLHelper.add_extension(hot_tub_pump, 'UsageMultiplier', @pump_usage_multiplier, :float, @pump_usage_multiplier_isdefaulted) unless @pump_usage_multiplier.nil?
          XMLHelper.add_extension(hot_tub_pump, 'WeekdayScheduleFractions', @pump_weekday_fractions, :string, @pump_weekday_fractions_isdefaulted) unless @pump_weekday_fractions.nil?
          XMLHelper.add_extension(hot_tub_pump, 'WeekendScheduleFractions', @pump_weekend_fractions, :string, @pump_weekend_fractions_isdefaulted) unless @pump_weekend_fractions.nil?
          XMLHelper.add_extension(hot_tub_pump, 'MonthlyScheduleMultipliers', @pump_monthly_multipliers, :string, @pump_monthly_multipliers_isdefaulted) unless @pump_monthly_multipliers.nil?
        end
        heater = XMLHelper.add_element(hot_tub, 'Heater')
        sys_id = XMLHelper.add_element(heater, 'SystemIdentifier')
        if not @heater_id.nil?
          XMLHelper.add_attribute(sys_id, 'id', @heater_id)
        else
          XMLHelper.add_attribute(sys_id, 'id', @id + 'Heater')
        end
        XMLHelper.add_element(heater, 'Type', @heater_type, :string)
        if @heater_type != HPXML::TypeNone
          if (not @heater_load_units.nil?) && (not @heater_load_value.nil?)
            load = XMLHelper.add_element(heater, 'Load')
            XMLHelper.add_element(load, 'Units', @heater_load_units, :string)
            XMLHelper.add_element(load, 'Value', @heater_load_value, :float, @heater_load_value_isdefaulted)
          end
          XMLHelper.add_extension(heater, 'UsageMultiplier', @heater_usage_multiplier, :float, @heater_usage_multiplier_isdefaulted) unless @heater_usage_multiplier.nil?
          XMLHelper.add_extension(heater, 'WeekdayScheduleFractions', @heater_weekday_fractions, :string, @heater_weekday_fractions_isdefaulted) unless @heater_weekday_fractions.nil?
          XMLHelper.add_extension(heater, 'WeekendScheduleFractions', @heater_weekend_fractions, :string, @heater_weekend_fractions_isdefaulted) unless @heater_weekend_fractions.nil?
          XMLHelper.add_extension(heater, 'MonthlyScheduleMultipliers', @heater_monthly_multipliers, :string, @heater_monthly_multipliers_isdefaulted) unless @heater_monthly_multipliers.nil?
        end
      end
    end

    def from_oga(hot_tub)
      @id = HPXML::get_id(hot_tub)
      @type = XMLHelper.get_value(hot_tub, 'Type', :string)
      hot_tub_pump = XMLHelper.get_element(hot_tub, 'HotTubPumps/HotTubPump')
      if not hot_tub_pump.nil?
        @pump_id = HPXML::get_id(hot_tub_pump)
        @pump_type = XMLHelper.get_value(hot_tub_pump, 'Type', :string)
        @pump_kwh_per_year = XMLHelper.get_value(hot_tub_pump, "Load[Units='#{UnitsKwhPerYear}']/Value", :float)
        @pump_usage_multiplier = XMLHelper.get_value(hot_tub_pump, 'extension/UsageMultiplier', :float)
        @pump_weekday_fractions = XMLHelper.get_value(hot_tub_pump, 'extension/WeekdayScheduleFractions', :string)
        @pump_weekend_fractions = XMLHelper.get_value(hot_tub_pump, 'extension/WeekendScheduleFractions', :string)
        @pump_monthly_multipliers = XMLHelper.get_value(hot_tub_pump, 'extension/MonthlyScheduleMultipliers', :string)
      end
      heater = XMLHelper.get_element(hot_tub, 'Heater')
      if not heater.nil?
        @heater_id = HPXML::get_id(heater)
        @heater_type = XMLHelper.get_value(heater, 'Type', :string)
        @heater_load_units = XMLHelper.get_value(heater, 'Load/Units', :string)
        @heater_load_value = XMLHelper.get_value(heater, 'Load/Value', :float)
        @heater_usage_multiplier = XMLHelper.get_value(heater, 'extension/UsageMultiplier', :float)
        @heater_weekday_fractions = XMLHelper.get_value(heater, 'extension/WeekdayScheduleFractions', :string)
        @heater_weekend_fractions = XMLHelper.get_value(heater, 'extension/WeekendScheduleFractions', :string)
        @heater_monthly_multipliers = XMLHelper.get_value(heater, 'extension/MonthlyScheduleMultipliers', :string)
      end
    end
  end

  class PlugLoads < BaseArrayElement
    def add(**kwargs)
      self << PlugLoad.new(@hpxml_object, **kwargs)
    end

    def from_oga(hpxml)
      return if hpxml.nil?

      XMLHelper.get_elements(hpxml, 'Building/BuildingDetails/MiscLoads/PlugLoad').each do |plug_load|
        self << PlugLoad.new(@hpxml_object, plug_load)
      end
    end
  end

  class PlugLoad < BaseElement
    ATTRS = [:id, :plug_load_type, :kWh_per_year, :frac_sensible, :frac_latent, :usage_multiplier,
             :weekday_fractions, :weekend_fractions, :monthly_multipliers]
    attr_accessor(*ATTRS)

    def delete
      @hpxml_object.plug_loads.delete(self)
    end

    def check_for_errors
      errors = []
      return errors
    end

    def to_oga(doc)
      return if nil?

      misc_loads = XMLHelper.create_elements_as_needed(doc, ['HPXML', 'Building', 'BuildingDetails', 'MiscLoads'])
      plug_load = XMLHelper.add_element(misc_loads, 'PlugLoad')
      sys_id = XMLHelper.add_element(plug_load, 'SystemIdentifier')
      XMLHelper.add_attribute(sys_id, 'id', @id)
      XMLHelper.add_element(plug_load, 'PlugLoadType', @plug_load_type, :string) unless @plug_load_type.nil?
      if not @kWh_per_year.nil?
        load = XMLHelper.add_element(plug_load, 'Load')
        XMLHelper.add_element(load, 'Units', UnitsKwhPerYear, :string)
        XMLHelper.add_element(load, 'Value', @kWh_per_year, :float, @kWh_per_year_isdefaulted)
      end
      XMLHelper.add_extension(plug_load, 'FracSensible', @frac_sensible, :float, @frac_sensible_isdefaulted) unless @frac_sensible.nil?
      XMLHelper.add_extension(plug_load, 'FracLatent', @frac_latent, :float, @frac_latent_isdefaulted) unless @frac_latent.nil?
      XMLHelper.add_extension(plug_load, 'UsageMultiplier', @usage_multiplier, :float, @usage_multiplier_isdefaulted) unless @usage_multiplier.nil?
      XMLHelper.add_extension(plug_load, 'WeekdayScheduleFractions', @weekday_fractions, :string, @weekday_fractions_isdefaulted) unless @weekday_fractions.nil?
      XMLHelper.add_extension(plug_load, 'WeekendScheduleFractions', @weekend_fractions, :string, @weekend_fractions_isdefaulted) unless @weekend_fractions.nil?
      XMLHelper.add_extension(plug_load, 'MonthlyScheduleMultipliers', @monthly_multipliers, :string, @monthly_multipliers_isdefaulted) unless @monthly_multipliers.nil?
    end

    def from_oga(plug_load)
      @id = HPXML::get_id(plug_load)
      @plug_load_type = XMLHelper.get_value(plug_load, 'PlugLoadType', :string)
      @kWh_per_year = XMLHelper.get_value(plug_load, "Load[Units='#{UnitsKwhPerYear}']/Value", :float)
      @frac_sensible = XMLHelper.get_value(plug_load, 'extension/FracSensible', :float)
      @frac_latent = XMLHelper.get_value(plug_load, 'extension/FracLatent', :float)
      @usage_multiplier = XMLHelper.get_value(plug_load, 'extension/UsageMultiplier', :float)
      @weekday_fractions = XMLHelper.get_value(plug_load, 'extension/WeekdayScheduleFractions', :string)
      @weekend_fractions = XMLHelper.get_value(plug_load, 'extension/WeekendScheduleFractions', :string)
      @monthly_multipliers = XMLHelper.get_value(plug_load, 'extension/MonthlyScheduleMultipliers', :string)
    end
  end

  class FuelLoads < BaseArrayElement
    def add(**kwargs)
      self << FuelLoad.new(@hpxml_object, **kwargs)
    end

    def from_oga(hpxml)
      return if hpxml.nil?

      XMLHelper.get_elements(hpxml, 'Building/BuildingDetails/MiscLoads/FuelLoad').each do |fuel_load|
        self << FuelLoad.new(@hpxml_object, fuel_load)
      end
    end
  end

  class FuelLoad < BaseElement
    ATTRS = [:id, :fuel_load_type, :fuel_type, :therm_per_year, :frac_sensible, :frac_latent, :usage_multiplier,
             :weekday_fractions, :weekend_fractions, :monthly_multipliers]
    attr_accessor(*ATTRS)

    def delete
      @hpxml_object.fuel_loads.delete(self)
    end

    def check_for_errors
      errors = []
      return errors
    end

    def to_oga(doc)
      return if nil?

      misc_loads = XMLHelper.create_elements_as_needed(doc, ['HPXML', 'Building', 'BuildingDetails', 'MiscLoads'])
      fuel_load = XMLHelper.add_element(misc_loads, 'FuelLoad')
      sys_id = XMLHelper.add_element(fuel_load, 'SystemIdentifier')
      XMLHelper.add_attribute(sys_id, 'id', @id)
      XMLHelper.add_element(fuel_load, 'FuelLoadType', @fuel_load_type, :string) unless @fuel_load_type.nil?
      if not @therm_per_year.nil?
        load = XMLHelper.add_element(fuel_load, 'Load')
        XMLHelper.add_element(load, 'Units', UnitsThermPerYear, :string)
        XMLHelper.add_element(load, 'Value', @therm_per_year, :float, @therm_per_year_isdefaulted)
      end
      XMLHelper.add_element(fuel_load, 'FuelType', @fuel_type, :string) unless @fuel_type.nil?
      XMLHelper.add_extension(fuel_load, 'FracSensible', @frac_sensible, :float, @frac_sensible_isdefaulted) unless @frac_sensible.nil?
      XMLHelper.add_extension(fuel_load, 'FracLatent', @frac_latent, :float, @frac_latent_isdefaulted) unless @frac_latent.nil?
      XMLHelper.add_extension(fuel_load, 'UsageMultiplier', @usage_multiplier, :float, @usage_multiplier_isdefaulted) unless @usage_multiplier.nil?
      XMLHelper.add_extension(fuel_load, 'WeekdayScheduleFractions', @weekday_fractions, :string, @weekday_fractions_isdefaulted) unless @weekday_fractions.nil?
      XMLHelper.add_extension(fuel_load, 'WeekendScheduleFractions', @weekend_fractions, :string, @weekend_fractions_isdefaulted) unless @weekend_fractions.nil?
      XMLHelper.add_extension(fuel_load, 'MonthlyScheduleMultipliers', @monthly_multipliers, :string, @monthly_multipliers_isdefaulted) unless @monthly_multipliers.nil?
    end

    def from_oga(fuel_load)
      @id = HPXML::get_id(fuel_load)
      @fuel_load_type = XMLHelper.get_value(fuel_load, 'FuelLoadType', :string)
      @therm_per_year = XMLHelper.get_value(fuel_load, "Load[Units='#{UnitsThermPerYear}']/Value", :float)
      @fuel_type = XMLHelper.get_value(fuel_load, 'FuelType', :string)
      @frac_sensible = XMLHelper.get_value(fuel_load, 'extension/FracSensible', :float)
      @frac_latent = XMLHelper.get_value(fuel_load, 'extension/FracLatent', :float)
      @usage_multiplier = XMLHelper.get_value(fuel_load, 'extension/UsageMultiplier', :float)
      @weekday_fractions = XMLHelper.get_value(fuel_load, 'extension/WeekdayScheduleFractions', :string)
      @weekend_fractions = XMLHelper.get_value(fuel_load, 'extension/WeekendScheduleFractions', :string)
      @monthly_multipliers = XMLHelper.get_value(fuel_load, 'extension/MonthlyScheduleMultipliers', :string)
    end
  end

  def _create_oga_document()
    doc = XMLHelper.create_doc(version = '1.0', encoding = 'UTF-8')
    hpxml = XMLHelper.add_element(doc, 'HPXML')
    XMLHelper.add_attribute(hpxml, 'xmlns', 'http://hpxmlonline.com/2019/10')
    XMLHelper.add_attribute(hpxml, 'xmlns:xsi', 'http://www.w3.org/2001/XMLSchema-instance')
    XMLHelper.add_attribute(hpxml, 'xsi:schemaLocation', 'http://hpxmlonline.com/2019/10')
    XMLHelper.add_attribute(hpxml, 'schemaVersion', Version::HPXML_Version)
    return doc
  end

  def collapse_enclosure_surfaces(surf_types_of_interest = nil)
    # Collapses like surfaces into a single surface with, e.g., aggregate surface area.
    # This can significantly speed up performance for HPXML files with lots of individual
    # surfaces (e.g., windows).

    surf_types = { roofs: @roofs,
                   walls: @walls,
                   rim_joists: @rim_joists,
                   foundation_walls: @foundation_walls,
                   frame_floors: @frame_floors,
                   slabs: @slabs,
                   windows: @windows,
                   skylights: @skylights,
                   doors: @doors }

    attrs_to_ignore = [:id,
                       :insulation_id,
                       :perimeter_insulation_id,
                       :under_slab_insulation_id,
                       :area,
                       :length,
                       :exposed_perimeter]

    # Look for pairs of surfaces that can be collapsed
    surf_types.each do |surf_type, surfaces|
      next unless surf_types_of_interest.nil? || surf_types_of_interest.include?(surf_type)

      for i in 0..surfaces.size - 1
        surf = surfaces[i]
        next if surf.nil?

        for j in (surfaces.size - 1).downto(i + 1)
          surf2 = surfaces[j]
          next if surf2.nil?

          match = true
          surf.class::ATTRS.each do |attribute|
            next if attribute.to_s.end_with? '_isdefaulted'
            next if attrs_to_ignore.include? attribute
            next if (surf_type == :foundation_walls) && (attribute == :azimuth) # Azimuth of foundation walls is irrelevant
            next if surf.send(attribute) == surf2.send(attribute)

            match = false
            break
          end
          next unless match

          # Update values
          if (not surf.area.nil?) && (not surf2.area.nil?)
            surf.area += surf2.area
          end
          if (surf_type == :slabs) && (not surf.exposed_perimeter.nil?) && (not surf2.exposed_perimeter.nil?)
            surf.exposed_perimeter += surf2.exposed_perimeter
          end
          if (surf_type == :foundation_walls) && (not surf.length.nil?) && (not surf2.length.nil?)
            surf.length += surf2.length
          end

          # Update subsurface idrefs as appropriate
          (@windows + @doors).each do |subsurf|
            next unless subsurf.wall_idref == surf2.id

            subsurf.wall_idref = surf.id
          end
          @skylights.each do |subsurf|
            next unless subsurf.roof_idref == surf2.id

            subsurf.roof_idref = surf.id
          end

          # Remove old surface
          surfaces[j].delete
        end
      end
    end
  end

  def delete_tiny_surfaces()
    (@rim_joists + @walls + @foundation_walls + @frame_floors + @roofs + @windows + @skylights + @doors + @slabs).reverse_each do |surface|
      next if surface.area.nil? || (surface.area > 1.0)

      surface.delete
    end
  end

  def delete_adiabatic_subsurfaces()
    @doors.reverse_each do |door|
      next if door.wall.nil?
      next if door.wall.exterior_adjacent_to != HPXML::LocationOtherHousingUnit

      door.delete
    end
    @windows.reverse_each do |window|
      next if window.wall.nil?
      next if window.wall.exterior_adjacent_to != HPXML::LocationOtherHousingUnit

      window.delete
    end
  end

  def validate_against_schematron(schematron_validators: [])
    # ----------------------------- #
    # Perform Schematron validation #
    # ----------------------------- #

    if not schematron_validators.empty?
      errors, warnings = Validator.run_validators(@doc, schematron_validators)
    else
      errors = []
      warnings = []
    end

    errors.map! { |e| "#{@hpxml_path}: #{e}" }
    warnings.map! { |w| "#{@hpxml_path}: #{w}" }

    return errors, warnings
  end

  def check_for_errors()
    errors = []

    # ------------------------------- #
    # Check for errors within objects #
    # ------------------------------- #

    # Ask objects to check for errors
    self.class::HPXML_ATTRS.each do |attribute|
      hpxml_obj = send(attribute)
      if not hpxml_obj.respond_to? :check_for_errors
        fail "Need to add 'check_for_errors' method to #{hpxml_obj.class} class."
      end

      errors += hpxml_obj.check_for_errors
    end

    # ------------------------------- #
    # Check for errors across objects #
    # ------------------------------- #

    # FUTURE: Move these to EPvalidator.xml where possible

    # Check for globally unique SystemIdentifier IDs and empty IDs
    sys_ids = {}
    self.class::HPXML_ATTRS.each do |attribute|
      hpxml_obj = send(attribute)
      next unless hpxml_obj.is_a? HPXML::BaseArrayElement

      hpxml_obj.each do |obj|
        next unless obj.respond_to? :id

        sys_ids[obj.id] = 0 if sys_ids[obj.id].nil?
        sys_ids[obj.id] += 1

        errors << "Empty SystemIdentifier ID ('#{obj.id}') detected for #{attribute}." if !obj.id || obj.id.size == 0
      end
    end
    sys_ids.each do |sys_id, cnt|
      errors << "Duplicate SystemIdentifier IDs detected for '#{sys_id}'." if cnt > 1
    end

    # Check for HVAC systems referenced by multiple water heating systems
    hvac_systems.each do |hvac_system|
      num_attached = 0
      @water_heating_systems.each do |water_heating_system|
        next if water_heating_system.related_hvac_idref.nil?
        next unless hvac_system.id == water_heating_system.related_hvac_idref

        num_attached += 1
      end
      next if num_attached <= 1

      errors << "RelatedHVACSystem '#{hvac_system.id}' is attached to multiple water heating systems."
    end

    # Check for the sum of CFA served by distribution systems <= CFA
    if not @building_construction.conditioned_floor_area.nil?
      air_distributions = @hvac_distributions.select { |dist| dist if HPXML::HVACDistributionTypeAir == dist.distribution_system_type }
      heating_dist = []
      cooling_dist = []
      air_distributions.each do |dist|
        heating_systems = dist.hvac_systems.select { |sys| sys if (sys.respond_to? :fraction_heat_load_served) && (sys.fraction_heat_load_served.to_f > 0) }
        cooling_systems = dist.hvac_systems.select { |sys| sys if (sys.respond_to? :fraction_cool_load_served) && (sys.fraction_cool_load_served.to_f > 0) }
        if heating_systems.size > 0
          heating_dist << dist
        end
        if cooling_systems.size > 0
          cooling_dist << dist
        end
      end
      heating_total_dist_cfa_served = heating_dist.map { |htg_dist| htg_dist.conditioned_floor_area_served.to_f }.sum(0.0)
      cooling_total_dist_cfa_served = cooling_dist.map { |clg_dist| clg_dist.conditioned_floor_area_served.to_f }.sum(0.0)
      if (heating_total_dist_cfa_served > @building_construction.conditioned_floor_area + 1.0) # Allow 1 ft2 of tolerance
        errors << 'The total conditioned floor area served by the HVAC distribution system(s) for heating is larger than the conditioned floor area of the building.'
      end
      if (cooling_total_dist_cfa_served > @building_construction.conditioned_floor_area + 1.0) # Allow 1 ft2 of tolerance
        errors << 'The total conditioned floor area served by the HVAC distribution system(s) for cooling is larger than the conditioned floor area of the building.'
      end
    end

    # Check for correct PrimaryIndicator values across all refrigerators
    if @refrigerators.size > 1
      primary_indicators = @refrigerators.select { |r| r.primary_indicator }.size
      if primary_indicators > 1
        errors << 'More than one refrigerator designated as the primary.'
      elsif primary_indicators == 0
        errors << 'Could not find a primary refrigerator.'
      end
    end

    # Check for correct PrimaryHeatingSystem values across all HVAC systems
    n_primary_heating = @heating_systems.select { |h| h.primary_system }.size +
                        @heat_pumps.select { |h| h.primary_heating_system }.size
    if n_primary_heating > 1
      errors << 'More than one heating system designated as the primary.'
    end

    # Check for correct PrimaryCoolingSystem values across all HVAC systems
    n_primary_cooling = @cooling_systems.select { |c| c.primary_system }.size +
                        @heat_pumps.select { |c| c.primary_cooling_system }.size
    if n_primary_cooling > 1
      errors << 'More than one cooling system designated as the primary.'
    end

    # Check for at most 1 shared heating system and 1 shared cooling system
    num_htg_shared = 0
    num_clg_shared = 0
    (@heating_systems + @heat_pumps).each do |hvac_system|
      next unless hvac_system.is_shared_system

      num_htg_shared += 1
    end
    (@cooling_systems + @heat_pumps).each do |hvac_system|
      next unless hvac_system.is_shared_system

      num_clg_shared += 1
    end
    if num_htg_shared > 1
      errors << 'More than one shared heating system found.'
    end
    if num_clg_shared > 1
      errors << 'More than one shared cooling system found.'
    end

    errors.map! { |e| "#{@hpxml_path}: #{e}" }

    return errors
  end

  def self.conditioned_locations
    return [HPXML::LocationLivingSpace,
            HPXML::LocationBasementConditioned,
            HPXML::LocationCrawlspaceConditioned,
            HPXML::LocationOtherHousingUnit]
  end

  def self.conditioned_locations_this_unit
    return [HPXML::LocationLivingSpace,
            HPXML::LocationBasementConditioned,
            HPXML::LocationCrawlspaceConditioned]
  end

  def self.conditioned_finished_locations
    return [HPXML::LocationLivingSpace,
            HPXML::LocationBasementConditioned]
  end

  def self.conditioned_below_grade_locations
    return [HPXML::LocationBasementConditioned,
            HPXML::LocationCrawlspaceConditioned]
  end

  def self.is_conditioned(surface)
    return conditioned_locations.include?(surface.interior_adjacent_to)
  end

  def self.is_adiabatic(surface)
    if surface.exterior_adjacent_to == surface.interior_adjacent_to
      # E.g., wall between unit crawlspace and neighboring unit crawlspace
      return true
    elsif conditioned_locations.include?(surface.interior_adjacent_to) &&
          conditioned_locations.include?(surface.exterior_adjacent_to)
      # E.g., frame floor between living space and conditioned basement, or
      # wall between living space and "other housing unit"
      return true
    end

    return false
  end

  def self.is_thermal_boundary(surface)
    # Returns true if the surface is between conditioned space and outside/ground/unconditioned space.
    # Note: The location of insulation is not considered here, so an insulated foundation wall of an
    # unconditioned basement, for example, returns false.
    interior_conditioned = conditioned_locations.include? surface.interior_adjacent_to
    exterior_conditioned = conditioned_locations.include? surface.exterior_adjacent_to
    return (interior_conditioned != exterior_conditioned)
  end

  def self.get_id(parent, element_name = 'SystemIdentifier')
    return XMLHelper.get_attribute_value(XMLHelper.get_element(parent, element_name), 'id')
  end

  def self.get_idref(element)
    return XMLHelper.get_attribute_value(element, 'idref')
  end

  def self.check_dates(str, begin_month, begin_day, end_month, end_day)
    errors = []

    # Check for valid months
    valid_months = (1..12).to_a

    if not begin_month.nil?
      if not valid_months.include? begin_month
        errors << "#{str} Begin Month (#{begin_month}) must be one of: #{valid_months.join(', ')}."
      end
    end

    if not end_month.nil?
      if not valid_months.include? end_month
        errors << "#{str} End Month (#{end_month}) must be one of: #{valid_months.join(', ')}."
      end
    end

    # Check for valid days
    months_days = { [1, 3, 5, 7, 8, 10, 12] => (1..31).to_a, [4, 6, 9, 11] => (1..30).to_a, [2] => (1..28).to_a }
    months_days.each do |months, valid_days|
      if (not begin_day.nil?) && (months.include? begin_month)
        if not valid_days.include? begin_day
          errors << "#{str} Begin Day of Month (#{begin_day}) must be one of: #{valid_days.join(', ')}."
        end
      end
      next unless (not end_day.nil?) && (months.include? end_month)

      if not valid_days.include? end_day
        errors << "#{str} End Day of Month (#{end_day}) must be one of: #{valid_days.join(', ')}."
      end
    end

    return errors
  end
end<|MERGE_RESOLUTION|>--- conflicted
+++ resolved
@@ -864,12 +864,8 @@
     end
     ATTRS = [:xml_type, :xml_generated_by, :created_date_and_time, :transaction,
              :software_program_used, :software_program_version, :eri_calculation_version,
-<<<<<<< HEAD
-             :eri_design, :timestep, :building_id, :event_type, :state_code, :zip_code, :time_zone,
-=======
              :eri_design, :timestep, :building_id, :event_type, :state_code, :zip_code,
              :egrid_region, :egrid_subregion, :cambium_region_gea, :time_zone_utc_offset,
->>>>>>> 0628e703
              :sim_begin_month, :sim_begin_day, :sim_end_month, :sim_end_day, :sim_calendar_year,
              :dst_enabled, :dst_begin_month, :dst_begin_day, :dst_end_month, :dst_end_day,
              :use_max_load_for_heat_pumps, :allow_increased_fixed_capacities,
@@ -975,18 +971,6 @@
       building = XMLHelper.add_element(hpxml, 'Building')
       building_building_id = XMLHelper.add_element(building, 'BuildingID')
       XMLHelper.add_attribute(building_building_id, 'id', @building_id)
-<<<<<<< HEAD
-      if (not @state_code.nil?) || (not @zip_code.nil?) || (not @time_zone.nil?)
-        site = XMLHelper.add_element(building, 'Site')
-        site_id = XMLHelper.add_element(site, 'SiteID')
-        XMLHelper.add_attribute(site_id, 'id', 'SiteID')
-        address = XMLHelper.add_element(site, 'Address')
-        XMLHelper.add_element(address, 'StateCode', @state_code, :string) unless @state_code.nil?
-        XMLHelper.add_element(address, 'ZipCode', @zip_code, :string) unless @zip_code.nil?
-        if not @time_zone.nil?
-          extension = XMLHelper.add_element(address, 'extension')
-          XMLHelper.add_element(extension, 'TimeZone', @time_zone, :integer)
-=======
       if (not @state_code.nil?) || (not @zip_code.nil?) || (not @time_zone_utc_offset.nil?) || (not @egrid_region.nil?) || (not @egrid_subregion.nil?) || (not @cambium_region_gea.nil?)
         site = XMLHelper.add_element(building, 'Site')
         site_id = XMLHelper.add_element(site, 'SiteID')
@@ -1008,7 +992,6 @@
         if not @time_zone_utc_offset.nil?
           time_zone = XMLHelper.add_element(site, 'TimeZone')
           XMLHelper.add_element(time_zone, 'UTCOffset', @time_zone_utc_offset, :float, @time_zone_utc_offset_isdefaulted)
->>>>>>> 0628e703
         end
       end
       project_status = XMLHelper.add_element(building, 'ProjectStatus')
@@ -1047,9 +1030,6 @@
       @event_type = XMLHelper.get_value(hpxml, 'Building/ProjectStatus/EventType', :string)
       @state_code = XMLHelper.get_value(hpxml, 'Building/Site/Address/StateCode', :string)
       @zip_code = XMLHelper.get_value(hpxml, 'Building/Site/Address/ZipCode', :string)
-<<<<<<< HEAD
-      @time_zone = XMLHelper.get_value(hpxml, 'Building/Site/Address/extension/TimeZone', :integer)
-=======
       @egrid_region = XMLHelper.get_value(hpxml, 'Building/Site/eGridRegion', :string)
       @egrid_subregion = XMLHelper.get_value(hpxml, 'Building/Site/eGridSubregion', :string)
       @cambium_region_gea = XMLHelper.get_value(hpxml, 'Building/Site/CambiumRegionGEA', :string)
@@ -1147,7 +1127,6 @@
       @wood_value = XMLHelper.get_value(emissions_scenario, "EmissionsFactor[FuelType='#{HPXML::FuelTypeWoodCord}']/Value", :float)
       @wood_pellets_units = XMLHelper.get_value(emissions_scenario, "EmissionsFactor[FuelType='#{HPXML::FuelTypeWoodPellets}']/Units", :string)
       @wood_pellets_value = XMLHelper.get_value(emissions_scenario, "EmissionsFactor[FuelType='#{HPXML::FuelTypeWoodPellets}']/Value", :float)
->>>>>>> 0628e703
     end
   end
 
