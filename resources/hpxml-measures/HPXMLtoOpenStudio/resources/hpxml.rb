# frozen_string_literal: true

require 'ostruct'

'''
Example Usage:

-----------------
Reading from file
-----------------

hpxml = HPXML.new(hpxml_path: ...)

# Singleton elements
puts hpxml.building_construction.number_of_bedrooms

# Array elements
hpxml.walls.each do |wall|
  wall.windows.each do |window|
    puts window.area
  end
end

---------------------
Creating from scratch
---------------------

hpxml = HPXML.new()

# Singleton elements
hpxml.building_construction.number_of_bedrooms = 3
hpxml.building_construction.conditioned_floor_area = 2400

# Array elements
hpxml.walls.clear
hpxml.walls.add(id: "WallNorth", area: 500)
hpxml.walls.add(id: "WallSouth", area: 500)
hpxml.walls.add
hpxml.walls[-1].id = "WallEastWest"
hpxml.walls[-1].area = 1000

# Write file
XMLHelper.write_file(hpxml.to_doc, "out.xml")

'''

# FUTURE: Remove all idref attributes, make object attributes instead
#         E.g., in class Window, :wall_idref => :wall

class HPXML < Object
  HPXML_ATTRS = [:header, :buildings]
  attr_reader(*HPXML_ATTRS, :doc, :errors, :warnings, :hpxml_path)

  NameSpace = 'http://hpxmlonline.com/2023/09'

  # Constants
  FuelElementNames = ['HeatingSystemFuel', 'CoolingSystemFuel', 'HeatPumpFuel', 'BackupSystemFuel', 'FuelType', 'IntegratedHeatingSystemFuel', 'Heater/Type']

  # FUTURE: Move some of these to within child classes (e.g., HPXML::Attic class)
  AirTypeFanCoil = 'fan coil'
  AirTypeGravity = 'gravity'
  AirTypeHighVelocity = 'high velocity'
  AirTypeRegularVelocity = 'regular velocity'
  AtticTypeBelowApartment = 'BelowApartment'
  AtticTypeCathedral = 'CathedralCeiling'
  AtticTypeConditioned = 'ConditionedAttic'
  AtticTypeFlatRoof = 'FlatRoof'
  AtticTypeUnvented = 'UnventedAttic'
  AtticTypeVented = 'VentedAttic'
  AtticWallTypeGable = 'gable'
  AtticWallTypeKneeWall = 'knee wall'
  BatteryTypeLithiumIon = 'Li-ion'
  BatteryLifetimeModelNone = 'None'
  BatteryLifetimeModelKandlerSmith = 'KandlerSmith'
  BuildingAmerica = 'BuildingAmerica'
  CertificationEnergyStar = 'Energy Star'
  ClothesDryerControlTypeMoisture = 'moisture'
  ClothesDryerControlTypeTimer = 'timer'
  CFISModeAirHandler = 'air handler fan'
  CFISModeNone = 'none'
  CFISModeSupplementalFan = 'supplemental fan'
  ColorDark = 'dark'
  ColorLight = 'light'
  ColorMedium = 'medium'
  ColorMediumDark = 'medium dark'
  ColorReflective = 'reflective'
  DehumidifierTypePortable = 'portable'
  DehumidifierTypeWholeHome = 'whole-home'
  DuctBuriedInsulationNone = 'not buried'
  DuctBuriedInsulationPartial = 'partially buried'
  DuctBuriedInsulationFull = 'fully buried'
  DuctBuriedInsulationDeep = 'deeply buried'
  DHWRecirControlTypeManual = 'manual demand control'
  DHWRecirControlTypeNone = 'no control'
  DHWRecirControlTypeSensor = 'presence sensor demand control'
  DHWRecirControlTypeTemperature = 'temperature'
  DHWRecirControlTypeTimer = 'timer'
  DHWDistTypeRecirc = 'Recirculation'
  DHWDistTypeStandard = 'Standard'
  DuctInsulationMaterialUnknown = 'Unknown'
  DuctInsulationMaterialNone = 'None'
  DuctLeakageTotal = 'total'
  DuctLeakageToOutside = 'to outside'
  DuctTypeReturn = 'return'
  DuctTypeSupply = 'supply'
  DWHRFacilitiesConnectedAll = 'all'
  DWHRFacilitiesConnectedOne = 'one'
  ExteriorShadingTypeSolarScreens = 'solar screens'
  FoundationTypeAboveApartment = 'AboveApartment'
  FoundationTypeAmbient = 'Ambient'
  FoundationTypeBasementConditioned = 'ConditionedBasement'
  FoundationTypeBasementUnconditioned = 'UnconditionedBasement'
  FoundationTypeCrawlspaceConditioned = 'ConditionedCrawlspace'
  FoundationTypeCrawlspaceUnvented = 'UnventedCrawlspace'
  FoundationTypeCrawlspaceVented = 'VentedCrawlspace'
  FoundationTypeBellyAndWing = 'BellyAndWing'
  FoundationTypeSlab = 'SlabOnGrade'
  FoundationWallTypeConcreteBlock = 'concrete block'
  FoundationWallTypeConcreteBlockFoamCore = 'concrete block foam core'
  FoundationWallTypeConcreteBlockPerliteCore = 'concrete block perlite core'
  FoundationWallTypeConcreteBlockSolidCore = 'concrete block solid core'
  FoundationWallTypeConcreteBlockVermiculiteCore = 'concrete block vermiculite core'
  FoundationWallTypeDoubleBrick = 'double brick'
  FoundationWallTypeSolidConcrete = 'solid concrete'
  FoundationWallTypeWood = 'wood'
  FloorOrCeilingCeiling = 'ceiling'
  FloorOrCeilingFloor = 'floor'
  FloorTypeWoodFrame = 'WoodFrame'
  FloorTypeSIP = 'StructuralInsulatedPanel'
  FloorTypeSteelFrame = 'SteelFrame'
  FloorTypeConcrete = 'SolidConcrete'
  FuelLoadTypeFireplace = 'fireplace'
  FuelLoadTypeGrill = 'grill'
  FuelLoadTypeLighting = 'lighting'
  FuelLoadTypeOther = 'other'
  FuelTypeCoal = 'coal'
  FuelTypeCoalAnthracite = 'anthracite coal'
  FuelTypeCoalBituminous = 'bituminous coal'
  FuelTypeCoke = 'coke'
  FuelTypeDiesel = 'diesel'
  FuelTypeElectricity = 'electricity'
  FuelTypeKerosene = 'kerosene'
  FuelTypeNaturalGas = 'natural gas'
  FuelTypeOil = 'fuel oil'
  FuelTypeOil1 = 'fuel oil 1'
  FuelTypeOil2 = 'fuel oil 2'
  FuelTypeOil4 = 'fuel oil 4'
  FuelTypeOil5or6 = 'fuel oil 5/6'
  FuelTypePropane = 'propane'
  FuelTypeWoodCord = 'wood'
  FuelTypeWoodPellets = 'wood pellets'
  FurnitureMassTypeLightWeight = 'light-weight'
  FurnitureMassTypeHeavyWeight = 'heavy-weight'
  HeaterTypeElectricResistance = 'electric resistance'
  HeaterTypeGas = 'gas fired'
  HeaterTypeHeatPump = 'heat pump'
  HeatPumpBackupTypeIntegrated = 'integrated'
  HeatPumpBackupTypeSeparate = 'separate'
  HeatPumpSizingACCA = 'ACCA'
  HeatPumpSizingHERS = 'HERS'
  HeatPumpSizingMaxLoad = 'MaxLoad'
  HVACCompressorTypeSingleStage = 'single stage'
  HVACCompressorTypeTwoStage = 'two stage'
  HVACCompressorTypeVariableSpeed = 'variable speed'
  HVACControlTypeManual = 'manual thermostat'
  HVACControlTypeProgrammable = 'programmable thermostat'
  HVACDistributionTypeAir = 'AirDistribution'
  HVACDistributionTypeDSE = 'DSE'
  HVACDistributionTypeHydronic = 'HydronicDistribution'
  HVACTypeBoiler = 'Boiler'
  HVACTypeCentralAirConditioner = 'central air conditioner'
  HVACTypeChiller = 'chiller'
  HVACTypeCoolingTower = 'cooling tower'
  HVACTypeElectricResistance = 'ElectricResistance'
  HVACTypeEvaporativeCooler = 'evaporative cooler'
  HVACTypeFireplace = 'Fireplace'
  HVACTypeFloorFurnace = 'FloorFurnace'
  HVACTypeFurnace = 'Furnace'
  HVACTypeHeatPumpAirToAir = 'air-to-air'
  HVACTypeHeatPumpGroundToAir = 'ground-to-air'
  HVACTypeHeatPumpMiniSplit = 'mini-split'
  HVACTypeHeatPumpWaterLoopToAir = 'water-loop-to-air'
  HVACTypeHeatPumpPTHP = 'packaged terminal heat pump'
  HVACTypeHeatPumpRoom = 'room air conditioner with reverse cycle'
  HVACTypeMiniSplitAirConditioner = 'mini-split'
  HVACTypePTAC = 'packaged terminal air conditioner'
  HVACTypeRoomAirConditioner = 'room air conditioner'
  HVACTypeSpaceHeater = 'SpaceHeater'
  HVACTypeStove = 'Stove'
  HVACTypeWallFurnace = 'WallFurnace'
  HydronicTypeBaseboard = 'baseboard'
  HydronicTypeRadiantCeiling = 'radiant ceiling'
  HydronicTypeRadiantFloor = 'radiant floor'
  HydronicTypeRadiator = 'radiator'
  HydronicTypeWaterLoop = 'water loop'
  InteriorFinishGypsumBoard = 'gypsum board'
  InteriorFinishGypsumCompositeBoard = 'gypsum composite board'
  InteriorFinishNone = 'none'
  InteriorFinishPlaster = 'plaster'
  InteriorFinishWood = 'wood'
  InfiltrationTypeUnitTotal = 'unit total'
  InfiltrationTypeUnitExterior = 'unit exterior only'
  LeakinessTight = 'tight'
  LeakinessAverage = 'average'
  LightingTypeCFL = 'CompactFluorescent'
  LightingTypeLED = 'LightEmittingDiode'
  LightingTypeLFL = 'FluorescentTube'
  LocationAttic = 'attic'
  LocationAtticUnconditioned = 'attic - unconditioned'
  LocationAtticUnvented = 'attic - unvented'
  LocationAtticVented = 'attic - vented'
  LocationBasementConditioned = 'basement - conditioned'
  LocationBasementUnconditioned = 'basement - unconditioned'
  LocationBath = 'bath'
  LocationConditionedSpace = 'conditioned space'
  LocationCrawlspace = 'crawlspace'
  LocationCrawlspaceConditioned = 'crawlspace - conditioned'
  LocationCrawlspaceUnvented = 'crawlspace - unvented'
  LocationCrawlspaceVented = 'crawlspace - vented'
  LocationExterior = 'exterior'
  LocationExteriorWall = 'exterior wall'
  LocationGarage = 'garage'
  LocationGround = 'ground'
  LocationInterior = 'interior'
  LocationKitchen = 'kitchen'
  LocationManufacturedHomeBelly = 'manufactured home belly'
  LocationManufacturedHomeUnderBelly = 'manufactured home underbelly'
  LocationOtherExterior = 'other exterior'
  LocationOtherHousingUnit = 'other housing unit'
  LocationOtherHeatedSpace = 'other heated space'
  LocationOtherMultifamilyBufferSpace = 'other multifamily buffer space'
  LocationOtherNonFreezingSpace = 'other non-freezing space'
  LocationOutside = 'outside'
  LocationRoof = 'roof'
  LocationRoofDeck = 'roof deck'
  LocationUnconditionedSpace = 'unconditioned space'
  LocationUnderSlab = 'under slab'
  MechVentTypeBalanced = 'balanced'
  MechVentTypeCFIS = 'central fan integrated supply'
  MechVentTypeERV = 'energy recovery ventilator'
  MechVentTypeExhaust = 'exhaust only'
  MechVentTypeHRV = 'heat recovery ventilator'
  MechVentTypeSupply = 'supply only'
  OrientationEast = 'east'
  OrientationNorth = 'north'
  OrientationNortheast = 'northeast'
  OrientationNorthwest = 'northwest'
  OrientationSouth = 'south'
  OrientationSoutheast = 'southeast'
  OrientationSouthwest = 'southwest'
  OrientationWest = 'west'
  PlugLoadTypeAquarium = 'aquarium'
  PlugLoadTypeComputer = 'computer'
  PlugLoadTypeElectricVehicleCharging = 'electric vehicle charging'
  PlugLoadTypeOther = 'other'
  PlugLoadTypeSauna = 'sauna'
  PlugLoadTypeSpaceHeater = 'space heater'
  PlugLoadTypeTelevision = 'TV other'
  PlugLoadTypeTelevisionCRT = 'TV CRT'
  PlugLoadTypeTelevisionPlasma = 'TV plasma'
  PlugLoadTypeWaterBed = 'water bed'
  PlugLoadTypeWellPump = 'well pump'
  PVAnnualExcessSellbackRateTypeRetailElectricityCost = 'Retail Electricity Cost'
  PVAnnualExcessSellbackRateTypeUserSpecified = 'User-Specified'
  PVCompensationTypeFeedInTariff = 'FeedInTariff'
  PVCompensationTypeNetMetering = 'NetMetering'
  PVModuleTypePremium = 'premium'
  PVModuleTypeStandard = 'standard'
  PVModuleTypeThinFilm = 'thin film'
  PVTrackingTypeFixed = 'fixed'
  PVTrackingType1Axis = '1-axis'
  PVTrackingType1AxisBacktracked = '1-axis backtracked'
  PVTrackingType2Axis = '2-axis'
  ResidentialTypeApartment = 'apartment unit'
  ResidentialTypeManufactured = 'manufactured home'
  ResidentialTypeSFA = 'single-family attached'
  ResidentialTypeSFD = 'single-family detached'
  RoofTypeAsphaltShingles = 'asphalt or fiberglass shingles'
  RoofTypeConcrete = 'concrete'
  RoofTypeCool = 'cool roof'
  RoofTypeClayTile = 'slate or tile shingles'
  RoofTypeEPS = 'expanded polystyrene sheathing'
  RoofTypeMetal = 'metal surfacing'
  RoofTypePlasticRubber = 'plastic/rubber/synthetic sheeting'
  RoofTypeShingles = 'shingles'
  RoofTypeWoodShingles = 'wood shingles or shakes'
  ScheduleRegular = 'regular schedule'
  ScheduleAvailable = 'always available'
  ScheduleUnavailable = 'always unavailable'
  ShieldingExposed = 'exposed'
  ShieldingNormal = 'normal'
  ShieldingWellShielded = 'well-shielded'
  SidingTypeAluminum = 'aluminum siding'
  SidingTypeAsbestos = 'asbestos siding'
  SidingTypeBrick = 'brick veneer'
  SidingTypeCompositeShingle = 'composite shingle siding'
  SidingTypeFiberCement = 'fiber cement siding'
  SidingTypeMasonite = 'masonite siding'
  SidingTypeNone = 'none'
  SidingTypeStucco = 'stucco'
  SidingTypeSyntheticStucco = 'synthetic stucco'
  SidingTypeVinyl = 'vinyl siding'
  SidingTypeWood = 'wood siding'
  SiteTypeUrban = 'urban'
  SiteTypeSuburban = 'suburban'
  SiteTypeRural = 'rural'
  SolarThermalLoopTypeDirect = 'liquid direct'
  SolarThermalLoopTypeIndirect = 'liquid indirect'
  SolarThermalLoopTypeThermosyphon = 'passive thermosyphon'
  SolarThermalSystemType = 'hot water'
  SolarThermalTypeDoubleGlazing = 'double glazing black'
  SolarThermalTypeEvacuatedTube = 'evacuated tube'
  SolarThermalTypeICS = 'integrated collector storage'
  SolarThermalTypeSingleGlazing = 'single glazing black'
  SurroundingsOneSide = 'attached on one side'
  SurroundingsTwoSides = 'attached on two sides'
  SurroundingsThreeSides = 'attached on three sides'
  SurroundingsStandAlone = 'stand-alone'
  TypeNone = 'none'
  TypeUnknown = 'unknown'
  UnitsACH = 'ACH'
  UnitsACHNatural = 'ACHnatural'
  UnitsAFUE = 'AFUE'
  UnitsAh = 'Ah'
  UnitsBtuPerHour = 'Btu/hr'
  UnitsCFM = 'CFM'
  UnitsCFM25 = 'CFM25'
  UnitsCFM50 = 'CFM50'
  UnitsCFMNatural = 'CFMnatural'
  UnitsCOP = 'COP'
  UnitsDegFPerHour = 'F/hr'
  UnitsDollars = '$'
  UnitsDollarsPerkW = '$/kW'
  UnitsEER = 'EER'
  UnitsELA = 'EffectiveLeakageArea'
  UnitsCEER = 'CEER'
  UnitsHSPF = 'HSPF'
  UnitsHSPF2 = 'HSPF2'
  UnitsKwh = 'kWh'
  UnitsKwhPerYear = 'kWh/year'
  UnitsKwhPerDay = 'kWh/day'
  UnitsKwPerTon = 'kW/ton'
  UnitsPercent = 'Percent'
  UnitsPercentPerHour = '%/hr'
  UnitsSEER = 'SEER'
  UnitsSEER2 = 'SEER2'
  UnitsSLA = 'SLA'
  UnitsThermPerYear = 'therm/year'
  VerticalSurroundingsNoAboveOrBelow = 'no units above or below'
  VerticalSurroundingsAboveAndBelow = 'unit above and below'
  VerticalSurroundingsBelow = 'unit below'
  VerticalSurroundingsAbove = 'unit above'
  WallTypeAdobe = 'Adobe'
  WallTypeBrick = 'StructuralBrick'
  WallTypeCMU = 'ConcreteMasonryUnit'
  WallTypeConcrete = 'SolidConcrete'
  WallTypeDoubleWoodStud = 'DoubleWoodStud'
  WallTypeICF = 'InsulatedConcreteForms'
  WallTypeLog = 'LogWall'
  WallTypeSIP = 'StructuralInsulatedPanel'
  WallTypeSteelStud = 'SteelFrame'
  WallTypeStone = 'Stone'
  WallTypeStrawBale = 'StrawBale'
  WallTypeWoodStud = 'WoodStud'
  WaterFixtureTypeFaucet = 'faucet'
  WaterFixtureTypeShowerhead = 'shower head'
  WaterHeaterOperatingModeHybridAuto = 'hybrid/auto'
  WaterHeaterOperatingModeHeatPumpOnly = 'heat pump only'
  WaterHeaterTankModelTypeMixed = 'mixed'
  WaterHeaterTankModelTypeStratified = 'stratified'
  WaterHeaterTypeCombiStorage = 'space-heating boiler with storage tank'
  WaterHeaterTypeCombiTankless = 'space-heating boiler with tankless coil'
  WaterHeaterTypeHeatPump = 'heat pump water heater'
  WaterHeaterTypeTankless = 'instantaneous water heater'
  WaterHeaterTypeStorage = 'storage water heater'
  WaterHeaterUsageBinVerySmall = 'very small'
  WaterHeaterUsageBinLow = 'low'
  WaterHeaterUsageBinMedium = 'medium'
  WaterHeaterUsageBinHigh = 'high'
  WindowFrameTypeAluminum = 'Aluminum'
  WindowFrameTypeComposite = 'Composite'
  WindowFrameTypeFiberglass = 'Fiberglass'
  WindowFrameTypeMetal = 'Metal'
  WindowFrameTypeVinyl = 'Vinyl'
  WindowFrameTypeWood = 'Wood'
  WindowGasAir = 'air'
  WindowGasArgon = 'argon'
  WindowGasKrypton = 'krypton'
  WindowGasNitrogen = 'nitrogen'
  WindowGasOther = 'other'
  WindowGasXenon = 'xenon'
  WindowGlassTypeClear = 'clear'
  WindowGlassTypeLowE = 'low-e'
  WindowGlassTypeReflective = 'reflective'
  WindowGlassTypeTinted = 'tinted'
  WindowGlassTypeTintedReflective = 'tinted/reflective'
  WindowLayersDoublePane = 'double-pane'
  WindowLayersGlassBlock = 'glass block'
  WindowLayersSinglePane = 'single-pane'
  WindowLayersTriplePane = 'triple-pane'
  WindowClassArchitectural = 'architectural'
  WindowClassCommercial = 'commercial'
  WindowClassHeavyCommercial = 'heavy commercial'
  WindowClassResidential = 'residential'
  WindowClassLightCommercial = 'light commercial'

  def initialize(hpxml_path: nil, schema_validator: nil, schematron_validator: nil, building_id: nil)
    @hpxml_path = hpxml_path
    @errors = []
    @warnings = []

    hpxml_doc = nil
    if not hpxml_path.nil?
      doc = XMLHelper.parse_file(hpxml_path)

      # Validate against XSD schema
      if not schema_validator.nil?
        xsd_errors, xsd_warnings = XMLValidator.validate_against_schema(hpxml_path, schema_validator)
        @errors += xsd_errors
        @warnings += xsd_warnings
        return unless @errors.empty?
      end

      # Check HPXML version
      hpxml_doc = XMLHelper.get_element(doc, '/HPXML')
      Version.check_hpxml_version(XMLHelper.get_attribute_value(hpxml_doc, 'schemaVersion'))

      # Handle multiple buildings
      # Do this before schematron validation so that:
      # 1. We don't give schematron warnings for Building elements that are not of interest.
      # 2. The schematron validation occurs faster (as we're only validating one Building).
      if (XMLHelper.get_elements(hpxml_doc, 'Building').size > 1) && (building_id.to_s.downcase != 'all')
        if building_id.nil?
          @errors << 'Multiple Building elements defined in HPXML file; Building ID argument must be provided.'
          return unless @errors.empty?
        end

        # Discard all Building elements except the one of interest
        XMLHelper.get_elements(hpxml_doc, 'Building').reverse_each do |building|
          next if XMLHelper.get_attribute_value(XMLHelper.get_element(building, 'BuildingID'), 'id') == building_id

          building.remove
        end
        if XMLHelper.get_elements(hpxml_doc, 'Building').size == 0
          @errors << "Could not find Building element with ID '#{building_id}'."
          return unless @errors.empty?
        end

        # Write new HPXML file with all other Building elements removed
        hpxml_path = Tempfile.new(['hpxml', '.xml']).path.to_s
        XMLHelper.write_file(hpxml_doc, hpxml_path)
      end

      # Validate against Schematron
      if not schematron_validator.nil?
        sct_errors, sct_warnings = XMLValidator.validate_against_schematron(hpxml_path, schematron_validator, hpxml_doc)
        @errors += sct_errors
        @warnings += sct_warnings
        return unless @errors.empty?
      end
    end

    # Create/populate child objects
    from_doc(hpxml_doc)

    # Check for additional errors (those hard to check via Schematron)
    @errors += header.check_for_errors
    @buildings.each do |_building|
      @errors += buildings.check_for_errors()
    end
    @errors.map! { |e| "#{hpxml_path}: #{e}" }
    return unless @errors.empty?
  end

  def to_doc()
    doc = _create_hpxml_document()
    @header.to_doc(doc)
    @buildings.to_doc(doc)
    return doc
  end

  def from_doc(hpxml)
    @header = Header.new(self, hpxml)
    @buildings = Buildings.new(self, hpxml)
  end

  def set_unique_hpxml_ids(hpxml_doc, last_building_only = false)
    buildings = XMLHelper.get_elements(hpxml_doc, '/HPXML/Building')

    # Make all IDs unique so the HPXML is valid
    buildings.each_with_index do |building, i|
      next if last_building_only && (i != buildings.size - 1)

      bldg_no = "_#{i + 1}"
      building.each_node do |node|
        next unless node.is_a?(Oga::XML::Element)

        if not XMLHelper.get_attribute_value(node, 'id').nil?
          XMLHelper.add_attribute(node, 'id', "#{XMLHelper.get_attribute_value(node, 'id')}#{bldg_no}")
        elsif not XMLHelper.get_attribute_value(node, 'idref').nil?
          XMLHelper.add_attribute(node, 'idref', "#{XMLHelper.get_attribute_value(node, 'idref')}#{bldg_no}")
        end
      end
    end
  end

  def has_fuels(fuels_array, hpxml_doc, building_id = nil)
    # Returns a hash with whether each fuel in fuels_array exists
    # across all the buildings
    has_fuels = {}
    fuels_array.each do |fuel|
      has_fuels[fuel] = false
      FuelElementNames.each do |fuel_element_name|
        if fuel_element_name == 'Heater/Type' && fuel == HPXML::FuelTypeNaturalGas
          fuel_element_value = HPXML::HeaterTypeGas
        else
          fuel_element_value = fuel
        end
        search_str = "/HPXML/Building[BuildingID/@id='#{building_id}']//#{fuel_element_name}[text() = '#{fuel_element_value}']"
        if building_id.nil?
          search_str = "/HPXML/Building//#{fuel_element_name}[text() = '#{fuel_element_value}']"
        end
        if XMLHelper.has_element(hpxml_doc, search_str)
          has_fuels[fuel] = true
          break
        end
      end
    end

    return has_fuels
  end

  # Class to store additional properties on an HPXML object that are not intended
  # to end up in the HPXML file. For example, you can store the OpenStudio::Model::Space
  # object for an appliance.
  class AdditionalProperties < OpenStruct
    def method_missing(meth, *args)
      # Complain if no value has been set rather than just returning nil
      raise NoMethodError, "undefined method '#{meth}' for #{self}" unless meth.to_s.end_with?('=')

      super
    end
  end

  # HPXML Standard Element (e.g., Roof)
  class BaseElement
    attr_accessor(:parent_object, :additional_properties)

    def initialize(parent_object, hpxml_element = nil, **kwargs)
      @parent_object = parent_object
      @additional_properties = AdditionalProperties.new

      # Automatically add :foo_isdefaulted attributes to class
      self.class::ATTRS.each do |attribute|
        next if attribute.to_s.end_with? '_isdefaulted'

        attr = "#{attribute}_isdefaulted".to_sym
        next if self.class::ATTRS.include? attr

        # Add attribute to ATTRS and class
        self.class::ATTRS << attr
        create_attr(attr.to_s) # From https://stackoverflow.com/a/4082937
      end

      if not hpxml_element.nil?
        # Set values from HPXML element
        from_doc(hpxml_element)
      else
        # Set values from **kwargs
        kwargs.each do |k, v|
          send(k.to_s + '=', v)
        end
      end
    end

    def create_method(name, &block)
      self.class.send(:define_method, name, &block)
    end

    def create_attr(name)
      create_method("#{name}=".to_sym) { |val| instance_variable_set('@' + name, val) }
      create_method(name.to_sym) { instance_variable_get('@' + name) }
    end

    def to_h
      h = {}
      self.class::ATTRS.each do |attribute|
        h[attribute] = send(attribute)
      end
      return h
    end

    def to_s
      return to_h.to_s
    end

    def nil?
      # Returns true if all attributes are nil
      to_h.each do |k, v|
        next if k.to_s.end_with? '_isdefaulted'
        return false if not v.nil?
      end
      return true
    end
  end

  # HPXML Array Element (e.g., Roofs)
  class BaseArrayElement < Array
    attr_accessor(:parent_object, :additional_properties)

    def initialize(parent_object, hpxml_element = nil)
      @parent_object = parent_object
      @additional_properties = AdditionalProperties.new

      if not hpxml_element.nil?
        # Set values from HPXML element
        from_doc(hpxml_element)
      end
    end

    def check_for_errors
      errors = []
      each do |child|
        if not child.respond_to? :check_for_errors
          fail "Need to add 'check_for_errors' method to #{child.class} class."
        end

        errors += child.check_for_errors
      end
      return errors
    end

    def to_doc(doc)
      each do |child|
        child.to_doc(doc)
      end
    end

    def to_s
      return map { |x| x.to_s }
    end
  end

  class Header < BaseElement
    def initialize(hpxml_object, *args)
      @emissions_scenarios = EmissionsScenarios.new(hpxml_object)
      @utility_bill_scenarios = UtilityBillScenarios.new(hpxml_object)
      @unavailable_periods = UnavailablePeriods.new(hpxml_object)
      super(hpxml_object, *args)
    end
    ATTRS = [:xml_type, :xml_generated_by, :created_date_and_time, :transaction, :software_program_used,
             :software_program_version, :apply_ashrae140_assumptions, :temperature_capacitance_multiplier, :timestep,
             :sim_begin_month, :sim_begin_day, :sim_end_month, :sim_end_day, :sim_calendar_year,
             :eri_calculation_version, :co2index_calculation_version, :energystar_calculation_version,
             :iecc_eri_calculation_version, :zerh_calculation_version]
    attr_accessor(*ATTRS)
    attr_reader(:emissions_scenarios)
    attr_reader(:utility_bill_scenarios)
    attr_reader(:unavailable_periods)

    def check_for_errors
      errors = []

      errors += HPXML::check_dates('Run Period', @sim_begin_month, @sim_begin_day, @sim_end_month, @sim_end_day)

      if (not @sim_begin_month.nil?) && (not @sim_end_month.nil?)
        if @sim_begin_month > @sim_end_month
          errors << "Run Period Begin Month (#{@sim_begin_month}) cannot come after Run Period End Month (#{@sim_end_month})."
        end

        if (not @sim_begin_day.nil?) && (not @sim_end_day.nil?)
          if @sim_begin_month == @sim_end_month && @sim_begin_day > @sim_end_day
            errors << "Run Period Begin Day of Month (#{@sim_begin_day}) cannot come after Run Period End Day of Month (#{@sim_end_day}) for the same month (#{begin_month})."
          end
        end
      end

      errors += @emissions_scenarios.check_for_errors
      errors += @utility_bill_scenarios.check_for_errors
      errors += @unavailable_periods.check_for_errors

      return errors
    end

    def to_doc(doc)
      return if nil?

      hpxml = XMLHelper.get_element(doc, '/HPXML')
      header = XMLHelper.add_element(hpxml, 'XMLTransactionHeaderInformation')
      XMLHelper.add_element(header, 'XMLType', @xml_type, :string)
      XMLHelper.add_element(header, 'XMLGeneratedBy', @xml_generated_by, :string)
      if not @created_date_and_time.nil?
        XMLHelper.add_element(header, 'CreatedDateAndTime', @created_date_and_time, :string)
      else
        XMLHelper.add_element(header, 'CreatedDateAndTime', Time.now.strftime('%Y-%m-%dT%H:%M:%S%:z'), :string)
      end
      XMLHelper.add_element(header, 'Transaction', @transaction, :string)

      software_info = XMLHelper.add_element(hpxml, 'SoftwareInfo')
      XMLHelper.add_element(software_info, 'SoftwareProgramUsed', @software_program_used, :string) unless @software_program_used.nil?
      XMLHelper.add_element(software_info, 'SoftwareProgramVersion', @software_program_version, :string) unless @software_program_version.nil?
      XMLHelper.add_extension(software_info, 'ApplyASHRAE140Assumptions', @apply_ashrae140_assumptions, :boolean) unless @apply_ashrae140_assumptions.nil?
      { 'ERICalculation' => @eri_calculation_version,
        'CO2IndexCalculation' => @co2index_calculation_version,
        'EnergyStarCalculation' => @energystar_calculation_version,
        'IECCERICalculation' => @iecc_eri_calculation_version,
        'ZERHCalculation' => @zerh_calculation_version }.each do |element_name, calculation_version|
        next if calculation_version.nil?

        extension = XMLHelper.create_elements_as_needed(software_info, ['extension'])
        calculation = XMLHelper.add_element(extension, element_name)
        XMLHelper.add_element(calculation, 'Version', calculation_version, :string)
      end
      if (not @timestep.nil?) || (not @sim_begin_month.nil?) || (not @sim_begin_day.nil?) || (not @sim_end_month.nil?) || (not @sim_end_day.nil?) || (not @temperature_capacitance_multiplier.nil?)
        extension = XMLHelper.create_elements_as_needed(software_info, ['extension'])
        simulation_control = XMLHelper.add_element(extension, 'SimulationControl')
        XMLHelper.add_element(simulation_control, 'Timestep', @timestep, :integer, @timestep_isdefaulted) unless @timestep.nil?
        XMLHelper.add_element(simulation_control, 'BeginMonth', @sim_begin_month, :integer, @sim_begin_month_isdefaulted) unless @sim_begin_month.nil?
        XMLHelper.add_element(simulation_control, 'BeginDayOfMonth', @sim_begin_day, :integer, @sim_begin_day_isdefaulted) unless @sim_begin_day.nil?
        XMLHelper.add_element(simulation_control, 'EndMonth', @sim_end_month, :integer, @sim_end_month_isdefaulted) unless @sim_end_month.nil?
        XMLHelper.add_element(simulation_control, 'EndDayOfMonth', @sim_end_day, :integer, @sim_end_day_isdefaulted) unless @sim_end_day.nil?
        XMLHelper.add_element(simulation_control, 'CalendarYear', @sim_calendar_year, :integer, @sim_calendar_year_isdefaulted) unless @sim_calendar_year.nil?
        XMLHelper.add_element(simulation_control, 'TemperatureCapacitanceMultiplier', @temperature_capacitance_multiplier, :float, @temperature_capacitance_multiplier_isdefaulted) unless @temperature_capacitance_multiplier.nil?
      end
      @emissions_scenarios.to_doc(software_info)
      @utility_bill_scenarios.to_doc(software_info)
      @unavailable_periods.to_doc(software_info)
    end

    def from_doc(hpxml)
      return if hpxml.nil?

      @xml_type = XMLHelper.get_value(hpxml, 'XMLTransactionHeaderInformation/XMLType', :string)
      @xml_generated_by = XMLHelper.get_value(hpxml, 'XMLTransactionHeaderInformation/XMLGeneratedBy', :string)
      @created_date_and_time = XMLHelper.get_value(hpxml, 'XMLTransactionHeaderInformation/CreatedDateAndTime', :string)
      @transaction = XMLHelper.get_value(hpxml, 'XMLTransactionHeaderInformation/Transaction', :string)
      @software_program_used = XMLHelper.get_value(hpxml, 'SoftwareInfo/SoftwareProgramUsed', :string)
      @software_program_version = XMLHelper.get_value(hpxml, 'SoftwareInfo/SoftwareProgramVersion', :string)
      @eri_calculation_version = XMLHelper.get_value(hpxml, 'SoftwareInfo/extension/ERICalculation/Version', :string)
      @co2index_calculation_version = XMLHelper.get_value(hpxml, 'SoftwareInfo/extension/CO2IndexCalculation/Version', :string)
      @iecc_eri_calculation_version = XMLHelper.get_value(hpxml, 'SoftwareInfo/extension/IECCERICalculation/Version', :string)
      @energystar_calculation_version = XMLHelper.get_value(hpxml, 'SoftwareInfo/extension/EnergyStarCalculation/Version', :string)
      @zerh_calculation_version = XMLHelper.get_value(hpxml, 'SoftwareInfo/extension/ZERHCalculation/Version', :string)
      @timestep = XMLHelper.get_value(hpxml, 'SoftwareInfo/extension/SimulationControl/Timestep', :integer)
      @sim_begin_month = XMLHelper.get_value(hpxml, 'SoftwareInfo/extension/SimulationControl/BeginMonth', :integer)
      @sim_begin_day = XMLHelper.get_value(hpxml, 'SoftwareInfo/extension/SimulationControl/BeginDayOfMonth', :integer)
      @sim_end_month = XMLHelper.get_value(hpxml, 'SoftwareInfo/extension/SimulationControl/EndMonth', :integer)
      @sim_end_day = XMLHelper.get_value(hpxml, 'SoftwareInfo/extension/SimulationControl/EndDayOfMonth', :integer)
      @sim_calendar_year = XMLHelper.get_value(hpxml, 'SoftwareInfo/extension/SimulationControl/CalendarYear', :integer)
      @temperature_capacitance_multiplier = XMLHelper.get_value(hpxml, 'SoftwareInfo/extension/SimulationControl/TemperatureCapacitanceMultiplier', :float)
      @apply_ashrae140_assumptions = XMLHelper.get_value(hpxml, 'SoftwareInfo/extension/ApplyASHRAE140Assumptions', :boolean)
      @emissions_scenarios.from_doc(XMLHelper.get_element(hpxml, 'SoftwareInfo'))
      @utility_bill_scenarios.from_doc(XMLHelper.get_element(hpxml, 'SoftwareInfo'))
      @unavailable_periods.from_doc(XMLHelper.get_element(hpxml, 'SoftwareInfo'))
    end
  end

  class EmissionsScenarios < BaseArrayElement
    def add(**kwargs)
      self << EmissionsScenario.new(@parent_object, **kwargs)
    end

    def from_doc(software_info)
      return if software_info.nil?

      XMLHelper.get_elements(software_info, 'extension/EmissionsScenarios/EmissionsScenario').each do |emissions_scenario|
        self << EmissionsScenario.new(@parent_object, emissions_scenario)
      end
    end
  end

  class EmissionsScenario < BaseElement
    UnitsKgPerMWh = 'kg/MWh'
    UnitsKgPerMBtu = 'kg/MBtu'
    UnitsLbPerMWh = 'lb/MWh'
    UnitsLbPerMBtu = 'lb/MBtu'

    ATTRS = [:name, :emissions_type, :elec_units, :elec_value, :elec_schedule_filepath,
             :elec_schedule_number_of_header_rows, :elec_schedule_column_number,
             :natural_gas_units, :natural_gas_value, :propane_units, :propane_value,
             :fuel_oil_units, :fuel_oil_value, :coal_units, :coal_value,
             :wood_units, :wood_value, :wood_pellets_units, :wood_pellets_value]
    attr_accessor(*ATTRS)

    def delete
      @parent_object.header.emissions_scenarios.delete(self)
    end

    def check_for_errors
      errors = []
      return errors
    end

    def to_doc(software_info)
      emissions_scenarios = XMLHelper.create_elements_as_needed(software_info, ['extension', 'EmissionsScenarios'])
      emissions_scenario = XMLHelper.add_element(emissions_scenarios, 'EmissionsScenario')
      XMLHelper.add_element(emissions_scenario, 'Name', @name, :string) unless @name.nil?
      XMLHelper.add_element(emissions_scenario, 'EmissionsType', @emissions_type, :string) unless @emissions_type.nil?
      if not @elec_schedule_filepath.nil?
        emissions_factor = XMLHelper.add_element(emissions_scenario, 'EmissionsFactor')
        XMLHelper.add_element(emissions_factor, 'FuelType', HPXML::FuelTypeElectricity, :string)
        XMLHelper.add_element(emissions_factor, 'Units', @elec_units, :string)
        XMLHelper.add_element(emissions_factor, 'ScheduleFilePath', @elec_schedule_filepath, :string)
        XMLHelper.add_element(emissions_factor, 'NumberofHeaderRows', @elec_schedule_number_of_header_rows, :integer, @elec_schedule_number_of_header_rows_isdefaulted) unless @elec_schedule_number_of_header_rows.nil?
        XMLHelper.add_element(emissions_factor, 'ColumnNumber', @elec_schedule_column_number, :integer, @elec_schedule_column_number_isdefaulted) unless @elec_schedule_column_number.nil?
      end
      { HPXML::FuelTypeElectricity => [@elec_units, @elec_units_isdefaulted,
                                       @elec_value, @elec_value_isdefaulted],
        HPXML::FuelTypeNaturalGas => [@natural_gas_units, @natural_gas_units_isdefaulted,
                                      @natural_gas_value, @natural_gas_value_isdefaulted],
        HPXML::FuelTypePropane => [@propane_units, @propane_units_isdefaulted,
                                   @propane_value, @propane_value_isdefaulted],
        HPXML::FuelTypeOil => [@fuel_oil_units, @fuel_oil_units_isdefaulted,
                               @fuel_oil_value, @fuel_oil_value_isdefaulted],
        HPXML::FuelTypeCoal => [@coal_units, @coal_units_isdefaulted,
                                @coal_value, @coal_value_isdefaulted],
        HPXML::FuelTypeWoodCord => [@wood_units, @wood_units_isdefaulted,
                                    @wood_value, @wood_value_isdefaulted],
        HPXML::FuelTypeWoodPellets => [@wood_pellets_units, @wood_pellets_units_isdefaulted,
                                       @wood_pellets_value, @wood_pellets_value_isdefaulted] }.each do |fuel, vals|
        units, units_isdefaulted, value, value_isdefaulted = vals
        next if value.nil?

        emissions_factor = XMLHelper.add_element(emissions_scenario, 'EmissionsFactor')
        XMLHelper.add_element(emissions_factor, 'FuelType', fuel, :string)
        XMLHelper.add_element(emissions_factor, 'Units', units, :string, units_isdefaulted)
        XMLHelper.add_element(emissions_factor, 'Value', value, :float, value_isdefaulted)
      end
    end

    def from_doc(emissions_scenario)
      return if emissions_scenario.nil?

      @name = XMLHelper.get_value(emissions_scenario, 'Name', :string)
      @emissions_type = XMLHelper.get_value(emissions_scenario, 'EmissionsType', :string)
      @elec_units = XMLHelper.get_value(emissions_scenario, "EmissionsFactor[FuelType='#{HPXML::FuelTypeElectricity}']/Units", :string)
      @elec_value = XMLHelper.get_value(emissions_scenario, "EmissionsFactor[FuelType='#{HPXML::FuelTypeElectricity}']/Value", :float)
      @elec_schedule_filepath = XMLHelper.get_value(emissions_scenario, "EmissionsFactor[FuelType='#{HPXML::FuelTypeElectricity}']/ScheduleFilePath", :string)
      @elec_schedule_number_of_header_rows = XMLHelper.get_value(emissions_scenario, "EmissionsFactor[FuelType='#{HPXML::FuelTypeElectricity}']/NumberofHeaderRows", :integer)
      @elec_schedule_column_number = XMLHelper.get_value(emissions_scenario, "EmissionsFactor[FuelType='#{HPXML::FuelTypeElectricity}']/ColumnNumber", :integer)
      @natural_gas_units = XMLHelper.get_value(emissions_scenario, "EmissionsFactor[FuelType='#{HPXML::FuelTypeNaturalGas}']/Units", :string)
      @natural_gas_value = XMLHelper.get_value(emissions_scenario, "EmissionsFactor[FuelType='#{HPXML::FuelTypeNaturalGas}']/Value", :float)
      @propane_units = XMLHelper.get_value(emissions_scenario, "EmissionsFactor[FuelType='#{HPXML::FuelTypePropane}']/Units", :string)
      @propane_value = XMLHelper.get_value(emissions_scenario, "EmissionsFactor[FuelType='#{HPXML::FuelTypePropane}']/Value", :float)
      @fuel_oil_units = XMLHelper.get_value(emissions_scenario, "EmissionsFactor[FuelType='#{HPXML::FuelTypeOil}']/Units", :string)
      @fuel_oil_value = XMLHelper.get_value(emissions_scenario, "EmissionsFactor[FuelType='#{HPXML::FuelTypeOil}']/Value", :float)
      @coal_units = XMLHelper.get_value(emissions_scenario, "EmissionsFactor[FuelType='#{HPXML::FuelTypeCoal}']/Units", :string)
      @coal_value = XMLHelper.get_value(emissions_scenario, "EmissionsFactor[FuelType='#{HPXML::FuelTypeCoal}']/Value", :float)
      @wood_units = XMLHelper.get_value(emissions_scenario, "EmissionsFactor[FuelType='#{HPXML::FuelTypeWoodCord}']/Units", :string)
      @wood_value = XMLHelper.get_value(emissions_scenario, "EmissionsFactor[FuelType='#{HPXML::FuelTypeWoodCord}']/Value", :float)
      @wood_pellets_units = XMLHelper.get_value(emissions_scenario, "EmissionsFactor[FuelType='#{HPXML::FuelTypeWoodPellets}']/Units", :string)
      @wood_pellets_value = XMLHelper.get_value(emissions_scenario, "EmissionsFactor[FuelType='#{HPXML::FuelTypeWoodPellets}']/Value", :float)
    end
  end

  class UtilityBillScenarios < BaseArrayElement
    def add(**kwargs)
      self << UtilityBillScenario.new(@parent_object, **kwargs)
    end

    def from_doc(software_info)
      return if software_info.nil?

      XMLHelper.get_elements(software_info, 'extension/UtilityBillScenarios/UtilityBillScenario').each do |utility_bill_scenario|
        self << UtilityBillScenario.new(@parent_object, utility_bill_scenario)
      end
    end

    def has_simple_electric_rates
      any? { |bill_scen| !bill_scen.elec_fixed_charge.nil? || !bill_scen.elec_marginal_rate.nil? }
    end

    def has_detailed_electric_rates
      any? { |bill_scen| !bill_scen.elec_tariff_filepath.nil? }
    end
  end

  class UtilityBillScenario < BaseElement
    ATTRS = [:name,
             :elec_tariff_filepath,
             :elec_fixed_charge, :natural_gas_fixed_charge, :propane_fixed_charge, :fuel_oil_fixed_charge,
             :coal_fixed_charge, :wood_fixed_charge, :wood_pellets_fixed_charge,
             :elec_marginal_rate, :natural_gas_marginal_rate, :propane_marginal_rate, :fuel_oil_marginal_rate,
             :coal_marginal_rate, :wood_marginal_rate, :wood_pellets_marginal_rate,
             :pv_compensation_type,
             :pv_net_metering_annual_excess_sellback_rate_type, :pv_net_metering_annual_excess_sellback_rate,
             :pv_feed_in_tariff_rate,
             :pv_monthly_grid_connection_fee_dollars_per_kw, :pv_monthly_grid_connection_fee_dollars]
    attr_accessor(*ATTRS)

    def delete
      @parent_object.header.utility_bill_scenarios.delete(self)
    end

    def check_for_errors
      errors = []
      return errors
    end

    def to_doc(software_info)
      utility_bill_scenarios = XMLHelper.create_elements_as_needed(software_info, ['extension', 'UtilityBillScenarios'])
      utility_bill_scenario = XMLHelper.add_element(utility_bill_scenarios, 'UtilityBillScenario')
      XMLHelper.add_element(utility_bill_scenario, 'Name', @name, :string) unless @name.nil?
      { HPXML::FuelTypeElectricity => [@elec_fixed_charge, @elec_fixed_charge_isdefaulted, @elec_marginal_rate, @elec_marginal_rate_isdefaulted, @elec_tariff_filepath],
        HPXML::FuelTypeNaturalGas => [@natural_gas_fixed_charge, @natural_gas_fixed_charge_isdefaulted, @natural_gas_marginal_rate, @natural_gas_marginal_rate_isdefaulted, nil],
        HPXML::FuelTypePropane => [@propane_fixed_charge, @propane_fixed_charge_isdefaulted, @propane_marginal_rate, @propane_marginal_rate_isdefaulted, nil],
        HPXML::FuelTypeOil => [@fuel_oil_fixed_charge, @fuel_oil_fixed_charge_isdefaulted, @fuel_oil_marginal_rate, @fuel_oil_marginal_rate_isdefaulted, nil],
        HPXML::FuelTypeCoal => [@coal_fixed_charge, @coal_fixed_charge_isdefaulted, @coal_marginal_rate, @coal_marginal_rate_isdefaulted, nil],
        HPXML::FuelTypeWoodCord => [@wood_fixed_charge, @wood_fixed_charge_isdefaulted, @wood_marginal_rate, @wood_marginal_rate_isdefaulted, nil],
        HPXML::FuelTypeWoodPellets => [@wood_pellets_fixed_charge, @wood_pellets_fixed_charge_isdefaulted, @wood_pellets_marginal_rate, @wood_pellets_marginal_rate_isdefaulted, nil] }.each do |fuel, vals|
        fixed_charge, fixed_charge_isdefaulted, marginal_rate, marginal_rate_isdefaulted, tariff_filepath = vals
        next if fixed_charge.nil? && marginal_rate.nil? && tariff_filepath.nil?

        utility_rate = XMLHelper.add_element(utility_bill_scenario, 'UtilityRate')
        XMLHelper.add_element(utility_rate, 'FuelType', fuel, :string)
        XMLHelper.add_element(utility_rate, 'TariffFilePath', tariff_filepath, :string) unless tariff_filepath.nil?
        XMLHelper.add_element(utility_rate, 'FixedCharge', fixed_charge, :float, fixed_charge_isdefaulted) unless fixed_charge.nil?
        XMLHelper.add_element(utility_rate, 'MarginalRate', marginal_rate, :float, marginal_rate_isdefaulted) unless marginal_rate.nil?
      end
      if not @pv_compensation_type.nil?
        pv = XMLHelper.add_element(utility_bill_scenario, 'PVCompensation')
        pc_compensation_type = XMLHelper.add_element(pv, 'CompensationType')
        pv_compensation_type_el = XMLHelper.add_element(pc_compensation_type, @pv_compensation_type, nil, nil, pv_compensation_type_isdefaulted)
        if @pv_compensation_type == HPXML::PVCompensationTypeNetMetering
          XMLHelper.add_element(pv_compensation_type_el, 'AnnualExcessSellbackRateType', @pv_net_metering_annual_excess_sellback_rate_type, :string, pv_net_metering_annual_excess_sellback_rate_type_isdefaulted) unless @pv_net_metering_annual_excess_sellback_rate_type.nil?
          if @pv_net_metering_annual_excess_sellback_rate_type == HPXML::PVAnnualExcessSellbackRateTypeUserSpecified
            XMLHelper.add_element(pv_compensation_type_el, 'AnnualExcessSellbackRate', @pv_net_metering_annual_excess_sellback_rate, :float, pv_net_metering_annual_excess_sellback_rate_isdefaulted) unless @pv_net_metering_annual_excess_sellback_rate.nil?
          end
        elsif @pv_compensation_type == HPXML::PVCompensationTypeFeedInTariff
          XMLHelper.add_element(pv_compensation_type_el, 'FeedInTariffRate', @pv_feed_in_tariff_rate, :float, pv_feed_in_tariff_rate_isdefaulted) unless @pv_feed_in_tariff_rate.nil?
        end
        if not @pv_monthly_grid_connection_fee_dollars_per_kw.nil?
          monthly_grid_connection_fee = XMLHelper.add_element(pv, 'MonthlyGridConnectionFee')
          XMLHelper.add_element(monthly_grid_connection_fee, 'Units', UnitsDollarsPerkW, :string)
          XMLHelper.add_element(monthly_grid_connection_fee, 'Value', @pv_monthly_grid_connection_fee_dollars_per_kw, :float, pv_monthly_grid_connection_fee_dollars_per_kw_isdefaulted)
        end
        if not @pv_monthly_grid_connection_fee_dollars.nil?
          monthly_grid_connection_fee = XMLHelper.add_element(pv, 'MonthlyGridConnectionFee')
          XMLHelper.add_element(monthly_grid_connection_fee, 'Units', UnitsDollars, :string)
          XMLHelper.add_element(monthly_grid_connection_fee, 'Value', @pv_monthly_grid_connection_fee_dollars, :float, pv_monthly_grid_connection_fee_dollars_isdefaulted)
        end
      end
    end

    def from_doc(utility_bill_scenario)
      return if utility_bill_scenario.nil?

      @name = XMLHelper.get_value(utility_bill_scenario, 'Name', :string)
      @elec_fixed_charge = XMLHelper.get_value(utility_bill_scenario, "UtilityRate[FuelType='#{HPXML::FuelTypeElectricity}']/FixedCharge", :float)
      @elec_marginal_rate = XMLHelper.get_value(utility_bill_scenario, "UtilityRate[FuelType='#{HPXML::FuelTypeElectricity}']/MarginalRate", :float)
      @elec_tariff_filepath = XMLHelper.get_value(utility_bill_scenario, "UtilityRate[FuelType='#{HPXML::FuelTypeElectricity}']/TariffFilePath", :string)
      @natural_gas_fixed_charge = XMLHelper.get_value(utility_bill_scenario, "UtilityRate[FuelType='#{HPXML::FuelTypeNaturalGas}']/FixedCharge", :float)
      @natural_gas_marginal_rate = XMLHelper.get_value(utility_bill_scenario, "UtilityRate[FuelType='#{HPXML::FuelTypeNaturalGas}']/MarginalRate", :float)
      @propane_fixed_charge = XMLHelper.get_value(utility_bill_scenario, "UtilityRate[FuelType='#{HPXML::FuelTypePropane}']/FixedCharge", :float)
      @propane_marginal_rate = XMLHelper.get_value(utility_bill_scenario, "UtilityRate[FuelType='#{HPXML::FuelTypePropane}']/MarginalRate", :float)
      @fuel_oil_fixed_charge = XMLHelper.get_value(utility_bill_scenario, "UtilityRate[FuelType='#{HPXML::FuelTypeOil}']/FixedCharge", :float)
      @fuel_oil_marginal_rate = XMLHelper.get_value(utility_bill_scenario, "UtilityRate[FuelType='#{HPXML::FuelTypeOil}']/MarginalRate", :float)
      @coal_fixed_charge = XMLHelper.get_value(utility_bill_scenario, "UtilityRate[FuelType='#{HPXML::FuelTypeCoal}']/FixedCharge", :float)
      @coal_marginal_rate = XMLHelper.get_value(utility_bill_scenario, "UtilityRate[FuelType='#{HPXML::FuelTypeCoal}']/MarginalRate", :float)
      @wood_fixed_charge = XMLHelper.get_value(utility_bill_scenario, "UtilityRate[FuelType='#{HPXML::FuelTypeWoodCord}']/FixedCharge", :float)
      @wood_marginal_rate = XMLHelper.get_value(utility_bill_scenario, "UtilityRate[FuelType='#{HPXML::FuelTypeWoodCord}']/MarginalRate", :float)
      @wood_pellets_fixed_charge = XMLHelper.get_value(utility_bill_scenario, "UtilityRate[FuelType='#{HPXML::FuelTypeWoodPellets}']/FixedCharge", :float)
      @wood_pellets_marginal_rate = XMLHelper.get_value(utility_bill_scenario, "UtilityRate[FuelType='#{HPXML::FuelTypeWoodPellets}']/MarginalRate", :float)
      @pv_compensation_type = XMLHelper.get_child_name(utility_bill_scenario, 'PVCompensation/CompensationType')
      if @pv_compensation_type == HPXML::PVCompensationTypeNetMetering
        @pv_net_metering_annual_excess_sellback_rate_type = XMLHelper.get_value(utility_bill_scenario, "PVCompensation/CompensationType/#{HPXML::PVCompensationTypeNetMetering}/AnnualExcessSellbackRateType", :string)
        if @pv_net_metering_annual_excess_sellback_rate_type == HPXML::PVAnnualExcessSellbackRateTypeUserSpecified
          @pv_net_metering_annual_excess_sellback_rate = XMLHelper.get_value(utility_bill_scenario, "PVCompensation/CompensationType/#{HPXML::PVCompensationTypeNetMetering}/AnnualExcessSellbackRate", :float)
        end
      elsif @pv_compensation_type == HPXML::PVCompensationTypeFeedInTariff
        @pv_feed_in_tariff_rate = XMLHelper.get_value(utility_bill_scenario, "PVCompensation/CompensationType/#{HPXML::PVCompensationTypeFeedInTariff}/FeedInTariffRate", :float)
      end
      @pv_monthly_grid_connection_fee_dollars_per_kw = XMLHelper.get_value(utility_bill_scenario, "PVCompensation/MonthlyGridConnectionFee[Units='#{UnitsDollarsPerkW}']/Value", :float)
      @pv_monthly_grid_connection_fee_dollars = XMLHelper.get_value(utility_bill_scenario, "PVCompensation/MonthlyGridConnectionFee[Units='#{UnitsDollars}']/Value", :float)
    end
  end

  class UnavailablePeriods < BaseArrayElement
    def add(**kwargs)
      self << UnavailablePeriod.new(@parent_object, **kwargs)
    end

    def from_doc(software_info)
      return if software_info.nil?

      XMLHelper.get_elements(software_info, 'extension/UnavailablePeriods/UnavailablePeriod').each do |unavailable_period|
        self << UnavailablePeriod.new(@parent_object, unavailable_period)
      end
    end
  end

  class UnavailablePeriod < BaseElement
    ATTRS = [:column_name, :begin_month, :begin_day, :begin_hour, :end_month, :end_day, :end_hour, :natvent_availability]
    attr_accessor(*ATTRS)

    def delete
      @parent_object.header.unavailable_periods.delete(self)
    end

    def check_for_errors
      errors = []
      errors += HPXML::check_dates('Unavailable Period', @begin_month, @begin_day, @end_month, @end_day)
      return errors
    end

    def to_doc(software_info)
      unavailable_periods = XMLHelper.create_elements_as_needed(software_info, ['extension', 'UnavailablePeriods'])
      unavailable_period = XMLHelper.add_element(unavailable_periods, 'UnavailablePeriod')
      XMLHelper.add_element(unavailable_period, 'ColumnName', @column_name, :string) unless @column_name.nil?
      XMLHelper.add_element(unavailable_period, 'BeginMonth', @begin_month, :integer, @begin_month_isdefaulted) unless @begin_month.nil?
      XMLHelper.add_element(unavailable_period, 'BeginDayOfMonth', @begin_day, :integer, @begin_day_isdefaulted) unless @begin_day.nil?
      XMLHelper.add_element(unavailable_period, 'BeginHourOfDay', @begin_hour, :integer, @begin_hour_isdefaulted) unless @begin_hour.nil?
      XMLHelper.add_element(unavailable_period, 'EndMonth', @end_month, :integer, @end_month_isdefaulted) unless @end_month.nil?
      XMLHelper.add_element(unavailable_period, 'EndDayOfMonth', @end_day, :integer, @end_day_isdefaulted) unless @end_day.nil?
      XMLHelper.add_element(unavailable_period, 'EndHourOfDay', @end_hour, :integer, @end_hour_isdefaulted) unless @end_hour.nil?
      XMLHelper.add_element(unavailable_period, 'NaturalVentilation', @natvent_availability, :string, @natvent_availability_isdefaulted) unless @natvent_availability.nil?
    end

    def from_doc(unavailable_period)
      return if unavailable_period.nil?

      @column_name = XMLHelper.get_value(unavailable_period, 'ColumnName', :string)
      @begin_month = XMLHelper.get_value(unavailable_period, 'BeginMonth', :integer)
      @begin_day = XMLHelper.get_value(unavailable_period, 'BeginDayOfMonth', :integer)
      @begin_hour = XMLHelper.get_value(unavailable_period, 'BeginHourOfDay', :integer)
      @end_month = XMLHelper.get_value(unavailable_period, 'EndMonth', :integer)
      @end_day = XMLHelper.get_value(unavailable_period, 'EndDayOfMonth', :integer)
      @end_hour = XMLHelper.get_value(unavailable_period, 'EndHourOfDay', :integer)
      @natvent_availability = XMLHelper.get_value(unavailable_period, 'NaturalVentilation', :string)
    end
  end

  class Buildings < BaseArrayElement
    def add(**kwargs)
      self << Building.new(@parent_object, **kwargs)
    end

    def from_doc(hpxml)
      return if hpxml.nil?

      XMLHelper.get_elements(hpxml, 'Building').each do |building|
        self << Building.new(@parent_object, building)
      end
    end
  end

  class Building < BaseElement
    CLASS_ATTRS = [:site, :neighbor_buildings, :building_occupancy, :building_construction, :header,
                   :climate_and_risk_zones, :air_infiltration, :air_infiltration_measurements, :attics,
                   :foundations, :roofs, :rim_joists, :walls, :foundation_walls, :floors, :slabs, :windows,
                   :skylights, :doors, :partition_wall_mass, :furniture_mass, :heating_systems,
                   :cooling_systems, :heat_pumps, :hvac_plant, :hvac_controls, :hvac_distributions,
                   :ventilation_fans, :water_heating_systems, :hot_water_distributions, :water_fixtures,
                   :water_heating, :solar_thermal_systems, :pv_systems, :inverters, :generators,
                   :batteries, :clothes_washers, :clothes_dryers, :dishwashers, :refrigerators,
                   :freezers, :dehumidifiers, :cooking_ranges, :ovens, :lighting_groups, :lighting,
                   :ceiling_fans, :pools, :permanent_spas, :portable_spas, :plug_loads, :fuel_loads]
    ATTRS = [:building_id, :site_id, :state_code, :zip_code, :time_zone_utc_offset, :egrid_region,
             :egrid_subregion, :cambium_region_gea, :dst_enabled, :dst_begin_month,
             :dst_begin_day, :dst_end_month, :dst_end_day, :event_type]

    attr_accessor(*CLASS_ATTRS)
    attr_accessor(*ATTRS)

    def initialize(*args)
      from_doc(nil)
      super(*args)
    end

    def to_doc(doc)
      return if nil?

      hpxml = XMLHelper.create_elements_as_needed(doc, ['HPXML'])
      building = XMLHelper.add_element(hpxml, 'Building')
      building_building_id = XMLHelper.add_element(building, 'BuildingID')
      XMLHelper.add_attribute(building_building_id, 'id', @building_id)
<<<<<<< HEAD
      building_site = XMLHelper.add_element(building, 'Site')
      building_site_id = XMLHelper.add_element(building_site, 'SiteID')
      if @site_id.nil?
        XMLHelper.add_attribute(building_site_id, 'id', 'SiteID')
      else
        XMLHelper.add_attribute(building_site_id, 'id', @site_id)
      end
      if (not @state_code.nil?) || (not @zip_code.nil?) || (not @time_zone_utc_offset.nil?) || (not @egrid_region.nil?) || (not @egrid_subregion.nil?) || (not @cambium_region_gea.nil?) || (not @dst_enabled.nil?) || (not @dst_begin_month.nil?) || (not @dst_begin_day.nil?) || (not @dst_end_month.nil?) || (not @dst_end_day.nil?)
=======
      if (not @state_code.nil?) || (not @zip_code.nil?) || (not @time_zone_utc_offset.nil?) || (not @egrid_region.nil?) || (not @egrid_subregion.nil?) || (not @cambium_region_gea.nil?) || (not @dst_enabled.nil?) || (not @dst_begin_month.nil?) || (not @dst_begin_day.nil?) || (not @dst_end_month.nil?) || (not @dst_end_day.nil?)
        building_site = XMLHelper.add_element(building, 'Site')
        building_site_id = XMLHelper.add_element(building_site, 'SiteID')
        if @site_id.nil?
          bldg_idx = XMLHelper.get_elements(hpxml, 'Building').size
          if bldg_idx > 1
            XMLHelper.add_attribute(building_site_id, 'id', "SiteID_#{bldg_idx}")
          else
            XMLHelper.add_attribute(building_site_id, 'id', 'SiteID')
          end
        else
          XMLHelper.add_attribute(building_site_id, 'id', @site_id)
        end
>>>>>>> 39161936
        if (not @state_code.nil?) || (not @zip_code.nil?)
          address = XMLHelper.add_element(building_site, 'Address')
          XMLHelper.add_element(address, 'StateCode', @state_code, :string, @state_code_isdefaulted) unless @state_code.nil?
          XMLHelper.add_element(address, 'ZipCode', @zip_code, :string) unless @zip_code.nil?
        end
        if not @egrid_region.nil?
          XMLHelper.add_element(building_site, 'eGridRegion', @egrid_region, :string, @egrid_region_isdefaulted)
        end
        if not @egrid_subregion.nil?
          XMLHelper.add_element(building_site, 'eGridSubregion', @egrid_subregion, :string, @egrid_subregion_isdefaulted)
        end
        if not @cambium_region_gea.nil?
          XMLHelper.add_element(building_site, 'CambiumRegionGEA', @cambium_region_gea, :string, @cambium_region_gea_isdefaulted)
        end
        if (not @time_zone_utc_offset.nil?) || (not @dst_enabled.nil?) || (not @dst_begin_month.nil?) || (not @dst_begin_day.nil?) || (not @dst_end_month.nil?) || (not @dst_end_day.nil?)
          time_zone = XMLHelper.add_element(building_site, 'TimeZone')
          XMLHelper.add_element(time_zone, 'UTCOffset', @time_zone_utc_offset, :float, @time_zone_utc_offset_isdefaulted) unless @time_zone_utc_offset.nil?
          XMLHelper.add_element(time_zone, 'DSTObserved', @dst_enabled, :boolean, @dst_enabled_isdefaulted) unless @dst_enabled.nil?
          XMLHelper.add_extension(time_zone, 'DSTBeginMonth', @dst_begin_month, :integer, @dst_begin_month_isdefaulted) unless @dst_begin_month.nil?
          XMLHelper.add_extension(time_zone, 'DSTBeginDayOfMonth', @dst_begin_day, :integer, @dst_begin_day_isdefaulted) unless @dst_begin_day.nil?
          XMLHelper.add_extension(time_zone, 'DSTEndMonth', @dst_end_month, :integer, @dst_end_month_isdefaulted) unless @dst_end_month.nil?
          XMLHelper.add_extension(time_zone, 'DSTEndDayOfMonth', @dst_end_day, :integer, @dst_end_day_isdefaulted) unless @dst_end_day.nil?
        end
      end
      project_status = XMLHelper.add_element(building, 'ProjectStatus')
      XMLHelper.add_element(project_status, 'EventType', @event_type, :string)

      @site.to_doc(building)
      @neighbor_buildings.to_doc(building)
      @building_occupancy.to_doc(building)
      @building_construction.to_doc(building)
      @header.to_doc(building)
      @climate_and_risk_zones.to_doc(building)
      @air_infiltration_measurements.to_doc(building)
      @air_infiltration.to_doc(building)
      @attics.to_doc(building)
      @foundations.to_doc(building)
      @roofs.to_doc(building)
      @rim_joists.to_doc(building)
      @walls.to_doc(building)
      @foundation_walls.to_doc(building)
      @floors.to_doc(building)
      @slabs.to_doc(building)
      @windows.to_doc(building)
      @skylights.to_doc(building)
      @doors.to_doc(building)
      @partition_wall_mass.to_doc(building)
      @furniture_mass.to_doc(building)
      @heating_systems.to_doc(building)
      @cooling_systems.to_doc(building)
      @heat_pumps.to_doc(building)
      @hvac_plant.to_doc(building)
      @hvac_controls.to_doc(building)
      @hvac_distributions.to_doc(building)
      @ventilation_fans.to_doc(building)
      @water_heating_systems.to_doc(building)
      @hot_water_distributions.to_doc(building)
      @water_fixtures.to_doc(building)
      @water_heating.to_doc(building)
      @solar_thermal_systems.to_doc(building)
      @pv_systems.to_doc(building)
      @inverters.to_doc(building)
      @batteries.to_doc(building)
      @generators.to_doc(building)
      @clothes_washers.to_doc(building)
      @clothes_dryers.to_doc(building)
      @dishwashers.to_doc(building)
      @refrigerators.to_doc(building)
      @freezers.to_doc(building)
      @dehumidifiers.to_doc(building)
      @cooking_ranges.to_doc(building)
      @ovens.to_doc(building)
      @lighting_groups.to_doc(building)
      @ceiling_fans.to_doc(building)
      @lighting.to_doc(building)
      @pools.to_doc(building)
      @permanent_spas.to_doc(building)
      @portable_spas.to_doc(building)
      @plug_loads.to_doc(building)
      @fuel_loads.to_doc(building)
    end

    def from_doc(building)
      if not building.nil?
        @building_id = HPXML::get_id(building, 'BuildingID')
        @event_type = XMLHelper.get_value(building, 'ProjectStatus/EventType', :string)
        @site_id = HPXML::get_id(building, 'Site/SiteID')
        @state_code = XMLHelper.get_value(building, 'Site/Address/StateCode', :string)
        @zip_code = XMLHelper.get_value(building, 'Site/Address/ZipCode', :string)
        @egrid_region = XMLHelper.get_value(building, 'Site/eGridRegion', :string)
        @egrid_subregion = XMLHelper.get_value(building, 'Site/eGridSubregion', :string)
        @cambium_region_gea = XMLHelper.get_value(building, 'Site/CambiumRegionGEA', :string)
        @time_zone_utc_offset = XMLHelper.get_value(building, 'Site/TimeZone/UTCOffset', :float)
        @dst_enabled = XMLHelper.get_value(building, 'Site/TimeZone/DSTObserved', :boolean)
        @dst_begin_month = XMLHelper.get_value(building, 'Site/TimeZone/extension/DSTBeginMonth', :integer)
        @dst_begin_day = XMLHelper.get_value(building, 'Site/TimeZone/extension/DSTBeginDayOfMonth', :integer)
        @dst_end_month = XMLHelper.get_value(building, 'Site/TimeZone/extension/DSTEndMonth', :integer)
        @dst_end_day = XMLHelper.get_value(building, 'Site/TimeZone/extension/DSTEndDayOfMonth', :integer)
      end

      @site = Site.new(self, building)
      @neighbor_buildings = NeighborBuildings.new(self, building)
      @building_occupancy = BuildingOccupancy.new(self, building)
      @building_construction = BuildingConstruction.new(self, building)
      @header = BuildingHeader.new(self, building)
      @climate_and_risk_zones = ClimateandRiskZones.new(self, building)
      @air_infiltration_measurements = AirInfiltrationMeasurements.new(self, building)
      @air_infiltration = AirInfiltration.new(self, building)
      @attics = Attics.new(self, building)
      @foundations = Foundations.new(self, building)
      @roofs = Roofs.new(self, building)
      @rim_joists = RimJoists.new(self, building)
      @walls = Walls.new(self, building)
      @foundation_walls = FoundationWalls.new(self, building)
      @floors = Floors.new(self, building)
      @slabs = Slabs.new(self, building)
      @windows = Windows.new(self, building)
      @skylights = Skylights.new(self, building)
      @doors = Doors.new(self, building)
      @partition_wall_mass = PartitionWallMass.new(self, building)
      @furniture_mass = FurnitureMass.new(self, building)
      @heating_systems = HeatingSystems.new(self, building)
      @cooling_systems = CoolingSystems.new(self, building)
      @heat_pumps = HeatPumps.new(self, building)
      @hvac_plant = HVACPlant.new(self, building)
      @hvac_controls = HVACControls.new(self, building)
      @hvac_distributions = HVACDistributions.new(self, building)
      @ventilation_fans = VentilationFans.new(self, building)
      @water_heating_systems = WaterHeatingSystems.new(self, building)
      @hot_water_distributions = HotWaterDistributions.new(self, building)
      @water_fixtures = WaterFixtures.new(self, building)
      @water_heating = WaterHeating.new(self, building)
      @solar_thermal_systems = SolarThermalSystems.new(self, building)
      @pv_systems = PVSystems.new(self, building)
      @inverters = Inverters.new(self, building)
      @batteries = Batteries.new(self, building)
      @generators = Generators.new(self, building)
      @clothes_washers = ClothesWashers.new(self, building)
      @clothes_dryers = ClothesDryers.new(self, building)
      @dishwashers = Dishwashers.new(self, building)
      @refrigerators = Refrigerators.new(self, building)
      @freezers = Freezers.new(self, building)
      @dehumidifiers = Dehumidifiers.new(self, building)
      @cooking_ranges = CookingRanges.new(self, building)
      @ovens = Ovens.new(self, building)
      @lighting_groups = LightingGroups.new(self, building)
      @ceiling_fans = CeilingFans.new(self, building)
      @lighting = Lighting.new(self, building)
      @pools = Pools.new(self, building)
      @permanent_spas = PermanentSpas.new(self, building)
      @portable_spas = PortableSpas.new(self, building)
      @plug_loads = PlugLoads.new(self, building)
      @fuel_loads = FuelLoads.new(self, building)
    end

    def hvac_systems
      return (@heating_systems + @cooling_systems + @heat_pumps)
    end

    def has_location(location)
      # Search for surfaces attached to this location
      (@roofs + @rim_joists + @walls + @foundation_walls + @floors + @slabs).each do |surface|
        return true if surface.interior_adjacent_to == location
        return true if surface.exterior_adjacent_to == location
      end
      return false
    end

    def has_fuel_access
      @site.fuels.each do |fuel|
        if fuel != FuelTypeElectricity
          return true
        end
      end
      return false
    end

    def has_fuels(fuels_array, hpxml_doc)
      # Returns a hash with whether each fuel in fuels_array exists
      # in the HPXML Building
      has_fuels = @parent_object.has_fuels(fuels_array, hpxml_doc, @building_id)

      return has_fuels
    end

    def predominant_heating_fuel
      fuel_fracs = {}
      @heating_systems.each do |heating_system|
        fuel = heating_system.heating_system_fuel
        fuel_fracs[fuel] = 0.0 if fuel_fracs[fuel].nil?
        fuel_fracs[fuel] += heating_system.fraction_heat_load_served.to_f
      end
      @heat_pumps.each do |heat_pump|
        fuel = heat_pump.heat_pump_fuel
        fuel_fracs[fuel] = 0.0 if fuel_fracs[fuel].nil?
        fuel_fracs[fuel] += heat_pump.fraction_heat_load_served.to_f
      end
      return FuelTypeElectricity if fuel_fracs.empty?
      return FuelTypeElectricity if fuel_fracs[FuelTypeElectricity].to_f > 0.5

      # Choose fossil fuel
      fuel_fracs.delete FuelTypeElectricity
      return fuel_fracs.key(fuel_fracs.values.max)
    end

    def predominant_water_heating_fuel
      fuel_fracs = {}
      @water_heating_systems.each do |water_heating_system|
        fuel = water_heating_system.fuel_type
        if fuel.nil? # Combi boiler
          fuel = water_heating_system.related_hvac_system.heating_system_fuel
        end
        fuel_fracs[fuel] = 0.0 if fuel_fracs[fuel].nil?
        fuel_fracs[fuel] += water_heating_system.fraction_dhw_load_served
      end
      return FuelTypeElectricity if fuel_fracs.empty?
      return FuelTypeElectricity if fuel_fracs[FuelTypeElectricity].to_f > 0.5

      # Choose fossil fuel
      fuel_fracs.delete FuelTypeElectricity
      return fuel_fracs.key(fuel_fracs.values.max)
    end

    def fraction_of_windows_operable()
      # Calculates the fraction of windows that are operable.
      # Since we don't have count available, we use area as an approximation.
      window_area_total = @windows.map { |w| w.area }.sum(0.0)
      window_area_operable = @windows.map { |w| w.fraction_operable * w.area }.sum(0.0)
      if window_area_total <= 0
        return 0.0
      end

      return window_area_operable / window_area_total
    end

    def primary_hvac_systems()
      return hvac_systems.select { |h| h.primary_system }
    end

    def total_fraction_cool_load_served()
      return @cooling_systems.total_fraction_cool_load_served + @heat_pumps.total_fraction_cool_load_served
    end

    def total_fraction_heat_load_served()
      return @heating_systems.total_fraction_heat_load_served + @heat_pumps.total_fraction_heat_load_served + @cooling_systems.total_fraction_heat_load_served
    end

    def has_walkout_basement()
      has_conditioned_basement = has_location(LocationBasementConditioned)
      ncfl = @building_construction.number_of_conditioned_floors
      ncfl_ag = @building_construction.number_of_conditioned_floors_above_grade
      return (has_conditioned_basement && (ncfl == ncfl_ag))
    end

    def thermal_boundary_wall_areas()
      above_grade_area = 0.0 # Thermal boundary walls not in contact with soil
      below_grade_area = 0.0 # Thermal boundary walls in contact with soil

      (@walls + @rim_joists).each do |wall|
        if wall.is_thermal_boundary
          above_grade_area += wall.area
        end
      end

      @foundation_walls.each do |foundation_wall|
        next unless foundation_wall.is_thermal_boundary

        height = foundation_wall.height
        bg_depth = foundation_wall.depth_below_grade
        above_grade_area += (height - bg_depth) / height * foundation_wall.area
        below_grade_area += bg_depth / height * foundation_wall.area
      end

      return above_grade_area, below_grade_area
    end

    def common_wall_area()
      # Wall area for walls adjacent to Unrated Conditioned Space, not including
      # foundation walls.
      area = 0.0

      (@walls + @rim_joists).each do |wall|
        next unless HPXML::conditioned_locations_this_unit.include? wall.interior_adjacent_to

        if wall.exterior_adjacent_to == HPXML::LocationOtherHousingUnit
          area += wall.area
        elsif wall.exterior_adjacent_to == wall.interior_adjacent_to
          area += wall.area
        end
      end

      return area
    end

    def compartmentalization_boundary_areas()
      # Returns the infiltration compartmentalization boundary areas
      total_area = 0.0 # Total surface area that bounds the Infiltration Volume
      exterior_area = 0.0 # Same as above excluding surfaces attached to garage, other housing units, or other multifamily spaces (see 301-2019 Addendum B)

      # Determine which spaces are within infiltration volume
      spaces_within_infil_volume = HPXML::conditioned_locations_this_unit
      @attics.each do |attic|
        next unless [AtticTypeUnvented].include? attic.attic_type
        next unless attic.within_infiltration_volume

        spaces_within_infil_volume << attic.to_location
      end
      @foundations.each do |foundation|
        next unless [FoundationTypeBasementUnconditioned,
                     FoundationTypeCrawlspaceUnvented].include? foundation.foundation_type
        next unless foundation.within_infiltration_volume

        spaces_within_infil_volume << foundation.to_location
      end

      # Get surfaces bounding infiltration volume
      spaces_within_infil_volume.each do |location|
        (@roofs + @rim_joists + @walls + @foundation_walls + @floors + @slabs).each do |surface|
          is_adiabatic_surface = (surface.interior_adjacent_to == surface.exterior_adjacent_to)
          next unless [surface.interior_adjacent_to,
                       surface.exterior_adjacent_to].include? location

          if not is_adiabatic_surface
            # Exclude surfaces between two different spaces that are both within infiltration volume
            next if spaces_within_infil_volume.include?(surface.interior_adjacent_to) && spaces_within_infil_volume.include?(surface.exterior_adjacent_to)
          end

          # Update Compartmentalization Boundary areas
          total_area += surface.area
          next unless (not [LocationGarage,
                            LocationOtherHousingUnit,
                            LocationOtherHeatedSpace,
                            LocationOtherMultifamilyBufferSpace,
                            LocationOtherNonFreezingSpace].include? surface.exterior_adjacent_to) &&
                      (not is_adiabatic_surface)

          exterior_area += surface.area
        end
      end

      return total_area, exterior_area
    end

    def inferred_infiltration_height(infil_volume)
      # Infiltration height: vertical distance between lowest and highest above-grade points within the pressure boundary.
      # Height is inferred from available HPXML properties.
      # The WithinInfiltrationVolume properties are intentionally ignored for now.
      cfa = @building_construction.conditioned_floor_area

      ncfl_ag = @building_construction.number_of_conditioned_floors_above_grade
      if has_walkout_basement()
        infil_height = ncfl_ag * infil_volume / cfa
      else
        infil_volume -= inferred_conditioned_crawlspace_volume()

        # Calculate maximum above-grade height of conditioned foundation walls
        max_cond_fnd_wall_height_ag = 0.0
        @foundation_walls.each do |foundation_wall|
          next unless foundation_wall.is_exterior && HPXML::conditioned_below_grade_locations.include?(foundation_wall.interior_adjacent_to)

          height_ag = foundation_wall.height - foundation_wall.depth_below_grade
          next unless height_ag > max_cond_fnd_wall_height_ag

          max_cond_fnd_wall_height_ag = height_ag
        end

        # Add assumed rim joist height
        cond_fnd_rim_joist_height = 0
        @rim_joists.each do |rim_joist|
          next unless rim_joist.is_exterior && HPXML::conditioned_below_grade_locations.include?(rim_joist.interior_adjacent_to)

          cond_fnd_rim_joist_height = UnitConversions.convert(9, 'in', 'ft')
        end

        infil_height = ncfl_ag * infil_volume / cfa + max_cond_fnd_wall_height_ag + cond_fnd_rim_joist_height
      end
      return infil_height
    end

    def inferred_conditioned_crawlspace_volume
      if has_location(HPXML::LocationCrawlspaceConditioned)
        conditioned_crawl_area = @slabs.select { |s| s.interior_adjacent_to == HPXML::LocationCrawlspaceConditioned }.map { |s| s.area }.sum
        conditioned_crawl_height = @foundation_walls.select { |w| w.interior_adjacent_to == HPXML::LocationCrawlspaceConditioned }.map { |w| w.height }.max
        return conditioned_crawl_area * conditioned_crawl_height
      end
      return 0.0
    end

    def delete_adiabatic_subsurfaces()
      @doors.reverse_each do |door|
        next if door.wall.nil?
        next if door.wall.exterior_adjacent_to != HPXML::LocationOtherHousingUnit

        door.delete
      end
      @windows.reverse_each do |window|
        next if window.wall.nil?
        next if window.wall.exterior_adjacent_to != HPXML::LocationOtherHousingUnit

        window.delete
      end
    end

    def check_for_errors()
      errors = []

      errors += HPXML::check_dates('Daylight Saving', @dst_begin_month, @dst_begin_day, @dst_end_month, @dst_end_day)

      # ------------------------------- #
      # Check for errors within objects #
      # ------------------------------- #

      # Ask objects to check for errors
      self.class::CLASS_ATTRS.each do |attribute|
        hpxml_obj = send(attribute)
        if not hpxml_obj.respond_to? :check_for_errors
          fail "Need to add 'check_for_errors' method to #{hpxml_obj.class} class."
        end

        errors += hpxml_obj.check_for_errors
      end

      # ------------------------------- #
      # Check for errors across objects #
      # ------------------------------- #

      # Check for HVAC systems referenced by multiple water heating systems
      hvac_systems.each do |hvac_system|
        num_attached = 0
        @water_heating_systems.each do |water_heating_system|
          next if water_heating_system.related_hvac_idref.nil?
          next unless hvac_system.id == water_heating_system.related_hvac_idref

          num_attached += 1
        end
        next if num_attached <= 1

        errors << "RelatedHVACSystem '#{hvac_system.id}' is attached to multiple water heating systems."
      end

      # Check for the sum of CFA served by distribution systems <= CFA
      if not @building_construction.conditioned_floor_area.nil?
        air_distributions = @hvac_distributions.select { |dist| dist if HPXML::HVACDistributionTypeAir == dist.distribution_system_type }
        heating_dist = []
        cooling_dist = []
        air_distributions.each do |dist|
          heating_systems = dist.hvac_systems.select { |sys| sys if (sys.respond_to? :fraction_heat_load_served) && (sys.fraction_heat_load_served.to_f > 0) }
          cooling_systems = dist.hvac_systems.select { |sys| sys if (sys.respond_to? :fraction_cool_load_served) && (sys.fraction_cool_load_served.to_f > 0) }
          if heating_systems.size > 0
            heating_dist << dist
          end
          if cooling_systems.size > 0
            cooling_dist << dist
          end
        end
        heating_total_dist_cfa_served = heating_dist.map { |htg_dist| htg_dist.conditioned_floor_area_served.to_f }.sum(0.0)
        cooling_total_dist_cfa_served = cooling_dist.map { |clg_dist| clg_dist.conditioned_floor_area_served.to_f }.sum(0.0)
        if (heating_total_dist_cfa_served > @building_construction.conditioned_floor_area + 1.0) # Allow 1 ft2 of tolerance
          errors << 'The total conditioned floor area served by the HVAC distribution system(s) for heating is larger than the conditioned floor area of the building.'
        end
        if (cooling_total_dist_cfa_served > @building_construction.conditioned_floor_area + 1.0) # Allow 1 ft2 of tolerance
          errors << 'The total conditioned floor area served by the HVAC distribution system(s) for cooling is larger than the conditioned floor area of the building.'
        end
      end

      # Check for correct PrimaryIndicator values across all refrigerators
      if @refrigerators.size > 1
        primary_indicators = @refrigerators.select { |r| r.primary_indicator }.size
        if primary_indicators > 1
          errors << 'More than one refrigerator designated as the primary.'
        elsif primary_indicators == 0
          errors << 'Could not find a primary refrigerator.'
        end
      end

      # Check for correct PrimaryHeatingSystem values across all HVAC systems
      n_primary_heating = @heating_systems.select { |h| h.primary_system }.size +
                          @heat_pumps.select { |h| h.primary_heating_system }.size
      if n_primary_heating > 1
        errors << 'More than one heating system designated as the primary.'
      end

      # Check for correct PrimaryCoolingSystem values across all HVAC systems
      n_primary_cooling = @cooling_systems.select { |c| c.primary_system }.size +
                          @heat_pumps.select { |c| c.primary_cooling_system }.size
      if n_primary_cooling > 1
        errors << 'More than one cooling system designated as the primary.'
      end

      # Check for at most 1 shared heating system and 1 shared cooling system
      num_htg_shared = 0
      num_clg_shared = 0
      (@heating_systems + @heat_pumps).each do |hvac_system|
        next unless hvac_system.is_shared_system

        num_htg_shared += 1
      end
      (@cooling_systems + @heat_pumps).each do |hvac_system|
        next unless hvac_system.is_shared_system

        num_clg_shared += 1
      end
      if num_htg_shared > 1
        errors << 'More than one shared heating system found.'
      end
      if num_clg_shared > 1
        errors << 'More than one shared cooling system found.'
      end

      return errors
    end

    def collapse_enclosure_surfaces(surf_types_of_interest = nil)
      # Collapses like surfaces into a single surface with, e.g., aggregate surface area.
      # This can significantly speed up performance for HPXML files with lots of individual
      # surfaces (e.g., windows).

      surf_types = { roofs: @roofs,
                     walls: @walls,
                     rim_joists: @rim_joists,
                     foundation_walls: @foundation_walls,
                     floors: @floors,
                     slabs: @slabs,
                     windows: @windows,
                     skylights: @skylights,
                     doors: @doors }

      attrs_to_ignore = [:id,
                         :insulation_id,
                         :perimeter_insulation_id,
                         :under_slab_insulation_id,
                         :area,
                         :length,
                         :exposed_perimeter,
                         :interior_shading_id,
                         :exterior_shading_id]

      # Look for pairs of surfaces that can be collapsed
      like_foundation_walls = {}
      surf_types.each do |surf_type, surfaces|
        next unless surf_types_of_interest.nil? || surf_types_of_interest.include?(surf_type)

        for i in 0..surfaces.size - 1
          surf = surfaces[i]
          next if surf.nil?

          for j in (surfaces.size - 1).downto(i + 1)
            surf2 = surfaces[j]
            next if surf2.nil?

            match = true
            surf.class::ATTRS.each do |attribute|
              next if attribute.to_s.end_with? '_isdefaulted'
              next if attrs_to_ignore.include? attribute
              next if (surf_type == :foundation_walls) && ([:azimuth, :orientation].include? attribute) # Azimuth of foundation walls is irrelevant
              next if (surf_type == :foundation_walls) && (attribute == :depth_below_grade) # Ignore BG depth difference; we will later calculate an effective BG depth for the combined surface
              next if surf.send(attribute) == surf2.send(attribute)

              match = false
              break
            end
            next unless match

            if (surf_type == :foundation_walls) && (surf.depth_below_grade != surf2.depth_below_grade)
              if like_foundation_walls[surf].nil?
                like_foundation_walls[surf] = [{ bgdepth: surf.depth_below_grade, length: surf.area / surf.height }]
              end
              like_foundation_walls[surf] << { bgdepth: surf2.depth_below_grade, length: surf2.area / surf2.height }
            end

            # Update values
            if (not surf.area.nil?) && (not surf2.area.nil?)
              surf.area += surf2.area
            end
            if (surf_type == :slabs) && (not surf.exposed_perimeter.nil?) && (not surf2.exposed_perimeter.nil?)
              surf.exposed_perimeter += surf2.exposed_perimeter
            end
            if (surf_type == :foundation_walls) && (not surf.length.nil?) && (not surf2.length.nil?)
              surf.length += surf2.length
            end

            # Update subsurface idrefs as appropriate
            (@windows + @doors).each do |subsurf|
              next unless subsurf.wall_idref == surf2.id

              subsurf.wall_idref = surf.id
            end
            @skylights.each do |subsurf|
              next unless subsurf.roof_idref == surf2.id

              subsurf.roof_idref = surf.id
            end

            # Remove old surface
            surfaces[j].delete
          end
        end
      end

      like_foundation_walls.each do |foundation_wall, properties|
        # Calculate weighted-average (by length) below-grade depth
        foundation_wall.depth_below_grade = properties.map { |p| p[:bgdepth] * p[:length] }.sum(0.0) / properties.map { |p| p[:length] }.sum
      end
    end
  end

  class Site < BaseElement
    ATTRS = [:site_type, :surroundings, :vertical_surroundings, :shielding_of_home, :orientation_of_front_of_home, :azimuth_of_front_of_home, :fuels,
             :ground_conductivity]
    attr_accessor(*ATTRS)

    def check_for_errors
      errors = []
      return errors
    end

    def to_doc(building)
      return if nil?

      site = XMLHelper.create_elements_as_needed(building, ['BuildingDetails', 'BuildingSummary', 'Site'])
      XMLHelper.add_element(site, 'SiteType', @site_type, :string, @site_type_isdefaulted) unless @site_type.nil?
      XMLHelper.add_element(site, 'Surroundings', @surroundings, :string) unless @surroundings.nil?
      XMLHelper.add_element(site, 'VerticalSurroundings', @vertical_surroundings, :string) unless @vertical_surroundings.nil?
      XMLHelper.add_element(site, 'ShieldingofHome', @shielding_of_home, :string, @shielding_of_home_isdefaulted) unless @shielding_of_home.nil?
      XMLHelper.add_element(site, 'OrientationOfFrontOfHome', @orientation_of_front_of_home, :string) unless @orientation_of_front_of_home.nil?
      XMLHelper.add_element(site, 'AzimuthOfFrontOfHome', @azimuth_of_front_of_home, :integer) unless @azimuth_of_front_of_home.nil?
      if (not @fuels.nil?) && (not @fuels.empty?)
        fuel_types_available = XMLHelper.add_element(site, 'FuelTypesAvailable')
        @fuels.each do |fuel|
          XMLHelper.add_element(fuel_types_available, 'Fuel', fuel, :string)
        end
      end
      XMLHelper.add_extension(site, 'GroundConductivity', @ground_conductivity, :float, @ground_conductivity_isdefaulted) unless @ground_conductivity.nil?

      if site.children.size == 0
        bldg_summary = XMLHelper.get_element(doc, '/HPXML/Building/BuildingDetails/BuildingSummary')
        XMLHelper.delete_element(bldg_summary, 'Site')
      end
    end

    def from_doc(building)
      return if building.nil?

      site = XMLHelper.get_element(building, 'BuildingDetails/BuildingSummary/Site')
      return if site.nil?

      @site_type = XMLHelper.get_value(site, 'SiteType', :string)
      @surroundings = XMLHelper.get_value(site, 'Surroundings', :string)
      @vertical_surroundings = XMLHelper.get_value(site, 'VerticalSurroundings', :string)
      @shielding_of_home = XMLHelper.get_value(site, 'ShieldingofHome', :string)
      @orientation_of_front_of_home = XMLHelper.get_value(site, 'OrientationOfFrontOfHome', :string)
      @azimuth_of_front_of_home = XMLHelper.get_value(site, 'AzimuthOfFrontOfHome', :integer)
      @fuels = XMLHelper.get_values(site, 'FuelTypesAvailable/Fuel', :string)
      @ground_conductivity = XMLHelper.get_value(site, 'extension/GroundConductivity', :float)
    end
  end

  class NeighborBuildings < BaseArrayElement
    def add(**kwargs)
      self << NeighborBuilding.new(@parent_object, **kwargs)
    end

    def from_doc(building)
      return if building.nil?

      XMLHelper.get_elements(building, 'BuildingDetails/BuildingSummary/Site/extension/Neighbors/NeighborBuilding').each do |neighbor_building|
        self << NeighborBuilding.new(@parent_object, neighbor_building)
      end
    end
  end

  class NeighborBuilding < BaseElement
    ATTRS = [:azimuth, :orientation, :distance, :height]
    attr_accessor(*ATTRS)

    def check_for_errors
      errors = []
      return errors
    end

    def to_doc(building)
      return if nil?

      neighbors = XMLHelper.create_elements_as_needed(building, ['BuildingDetails', 'BuildingSummary', 'Site', 'extension', 'Neighbors'])
      neighbor_building = XMLHelper.add_element(neighbors, 'NeighborBuilding')
      XMLHelper.add_element(neighbor_building, 'Orientation', @orientation, :string, @orientation_isdefaulted) unless @orientation.nil?
      XMLHelper.add_element(neighbor_building, 'Azimuth', @azimuth, :integer, @azimuth_isdefaulted) unless @azimuth.nil?
      XMLHelper.add_element(neighbor_building, 'Distance', @distance, :float) unless @distance.nil?
      XMLHelper.add_element(neighbor_building, 'Height', @height, :float) unless @height.nil?
    end

    def from_doc(neighbor_building)
      return if neighbor_building.nil?

      @orientation = XMLHelper.get_value(neighbor_building, 'Orientation', :string)
      @azimuth = XMLHelper.get_value(neighbor_building, 'Azimuth', :integer)
      @distance = XMLHelper.get_value(neighbor_building, 'Distance', :float)
      @height = XMLHelper.get_value(neighbor_building, 'Height', :float)
    end
  end

  class BuildingOccupancy < BaseElement
    ATTRS = [:number_of_residents, :weekday_fractions, :weekend_fractions, :monthly_multipliers]
    attr_accessor(*ATTRS)

    def check_for_errors
      errors = []
      return errors
    end

    def to_doc(building)
      return if nil?

      building_occupancy = XMLHelper.create_elements_as_needed(building, ['BuildingDetails', 'BuildingSummary', 'BuildingOccupancy'])
      XMLHelper.add_element(building_occupancy, 'NumberofResidents', @number_of_residents, :float, @number_of_residents_isdefaulted) unless @number_of_residents.nil?
      XMLHelper.add_extension(building_occupancy, 'WeekdayScheduleFractions', @weekday_fractions, :string, @weekday_fractions_isdefaulted) unless @weekday_fractions.nil?
      XMLHelper.add_extension(building_occupancy, 'WeekendScheduleFractions', @weekend_fractions, :string, @weekend_fractions_isdefaulted) unless @weekend_fractions.nil?
      XMLHelper.add_extension(building_occupancy, 'MonthlyScheduleMultipliers', @monthly_multipliers, :string, @monthly_multipliers_isdefaulted) unless @monthly_multipliers.nil?
    end

    def from_doc(building)
      return if building.nil?

      building_occupancy = XMLHelper.get_element(building, 'BuildingDetails/BuildingSummary/BuildingOccupancy')
      return if building_occupancy.nil?

      @number_of_residents = XMLHelper.get_value(building_occupancy, 'NumberofResidents', :float)
      @weekday_fractions = XMLHelper.get_value(building_occupancy, 'extension/WeekdayScheduleFractions', :string)
      @weekend_fractions = XMLHelper.get_value(building_occupancy, 'extension/WeekendScheduleFractions', :string)
      @monthly_multipliers = XMLHelper.get_value(building_occupancy, 'extension/MonthlyScheduleMultipliers', :string)
    end
  end

  class BuildingConstruction < BaseElement
    ATTRS = [:year_built, :number_of_conditioned_floors, :number_of_conditioned_floors_above_grade,
             :average_ceiling_height, :number_of_bedrooms, :number_of_bathrooms,
             :conditioned_floor_area, :conditioned_building_volume, :residential_facility_type,
             :building_footprint_area, :number_of_units]
    attr_accessor(*ATTRS)

    def check_for_errors
      errors = []
      return errors
    end

    def to_doc(building)
      return if nil?

      building_construction = XMLHelper.create_elements_as_needed(building, ['BuildingDetails', 'BuildingSummary', 'BuildingConstruction'])
      XMLHelper.add_element(building_construction, 'YearBuilt', @year_built, :integer) unless @year_built.nil?
      XMLHelper.add_element(building_construction, 'ResidentialFacilityType', @residential_facility_type, :string) unless @residential_facility_type.nil?
      XMLHelper.add_element(building_construction, 'NumberofUnits', @number_of_units, :integer, @number_of_units_isdefaulted) unless @number_of_units.nil?
      XMLHelper.add_element(building_construction, 'NumberofConditionedFloors', @number_of_conditioned_floors, :float) unless @number_of_conditioned_floors.nil?
      XMLHelper.add_element(building_construction, 'NumberofConditionedFloorsAboveGrade', @number_of_conditioned_floors_above_grade, :float) unless @number_of_conditioned_floors_above_grade.nil?
      XMLHelper.add_element(building_construction, 'AverageCeilingHeight', @average_ceiling_height, :float, @average_ceiling_height_isdefaulted) unless @average_ceiling_height.nil?
      XMLHelper.add_element(building_construction, 'NumberofBedrooms', @number_of_bedrooms, :integer) unless @number_of_bedrooms.nil?
      XMLHelper.add_element(building_construction, 'NumberofBathrooms', @number_of_bathrooms, :integer, @number_of_bathrooms_isdefaulted) unless @number_of_bathrooms.nil?
      XMLHelper.add_element(building_construction, 'BuildingFootprintArea', @building_footprint_area, :float, @building_footprint_area_isdefaulted) unless @building_footprint_area.nil?
      XMLHelper.add_element(building_construction, 'ConditionedFloorArea', @conditioned_floor_area, :float) unless @conditioned_floor_area.nil?
      XMLHelper.add_element(building_construction, 'ConditionedBuildingVolume', @conditioned_building_volume, :float, @conditioned_building_volume_isdefaulted) unless @conditioned_building_volume.nil?
    end

    def from_doc(building)
      return if building.nil?

      building_construction = XMLHelper.get_element(building, 'BuildingDetails/BuildingSummary/BuildingConstruction')
      return if building_construction.nil?

      @year_built = XMLHelper.get_value(building_construction, 'YearBuilt', :integer)
      @residential_facility_type = XMLHelper.get_value(building_construction, 'ResidentialFacilityType', :string)
      @number_of_units = XMLHelper.get_value(building_construction, 'NumberofUnits', :integer)
      @number_of_conditioned_floors = XMLHelper.get_value(building_construction, 'NumberofConditionedFloors', :float)
      @number_of_conditioned_floors_above_grade = XMLHelper.get_value(building_construction, 'NumberofConditionedFloorsAboveGrade', :float)
      @average_ceiling_height = XMLHelper.get_value(building_construction, 'AverageCeilingHeight', :float)
      @number_of_bedrooms = XMLHelper.get_value(building_construction, 'NumberofBedrooms', :integer)
      @number_of_bathrooms = XMLHelper.get_value(building_construction, 'NumberofBathrooms', :integer)
      @building_footprint_area = XMLHelper.get_value(building_construction, 'BuildingFootprintArea', :float)
      @conditioned_floor_area = XMLHelper.get_value(building_construction, 'ConditionedFloorArea', :float)
      @conditioned_building_volume = XMLHelper.get_value(building_construction, 'ConditionedBuildingVolume', :float)
    end
  end

  class BuildingHeader < BaseElement
    ATTRS = [:schedules_filepaths, :extension_properties, :natvent_days_per_week,
             :heat_pump_sizing_methodology, :allow_increased_fixed_capacities,
             :shading_summer_begin_month, :shading_summer_begin_day, :shading_summer_end_month,
             :shading_summer_end_day, :manualj_heating_design_temp, :manualj_cooling_design_temp,
             :manualj_heating_setpoint, :manualj_cooling_setpoint, :manualj_humidity_setpoint,
             :manualj_internal_loads_sensible, :manualj_internal_loads_latent, :manualj_num_occupants]
    attr_accessor(*ATTRS)

    def check_for_errors
      errors = []
      errors += HPXML::check_dates('Shading Summer Season', @shading_summer_begin_month, @shading_summer_begin_day, @shading_summer_end_month, @shading_summer_end_day)
      return errors
    end

    def to_doc(building)
      return if nil?

      building_summary = XMLHelper.create_elements_as_needed(building, ['BuildingDetails', 'BuildingSummary'])
      if (not @heat_pump_sizing_methodology.nil?) || (not @allow_increased_fixed_capacities.nil?)
        hvac_sizing_control = XMLHelper.create_elements_as_needed(building_summary, ['extension', 'HVACSizingControl'])
        XMLHelper.add_element(hvac_sizing_control, 'HeatPumpSizingMethodology', @heat_pump_sizing_methodology, :string, @heat_pump_sizing_methodology_isdefaulted) unless @heat_pump_sizing_methodology.nil?
        XMLHelper.add_element(hvac_sizing_control, 'AllowIncreasedFixedCapacities', @allow_increased_fixed_capacities, :boolean, @allow_increased_fixed_capacities_isdefaulted) unless @allow_increased_fixed_capacities.nil?
      end
      if (not @manualj_heating_design_temp.nil?) || (not @manualj_cooling_design_temp.nil?) || (not @manualj_heating_setpoint.nil?) || (not @manualj_cooling_setpoint.nil?) || (not @manualj_humidity_setpoint.nil?) || (not @manualj_internal_loads_sensible.nil?) || (not @manualj_internal_loads_latent.nil?) || (not @manualj_num_occupants.nil?)
        manualj_sizing_inputs = XMLHelper.create_elements_as_needed(building_summary, ['extension', 'HVACSizingControl', 'ManualJInputs'])
        XMLHelper.add_element(manualj_sizing_inputs, 'HeatingDesignTemperature', @manualj_heating_design_temp, :float, @manualj_heating_design_temp_isdefaulted) unless @manualj_heating_design_temp.nil?
        XMLHelper.add_element(manualj_sizing_inputs, 'CoolingDesignTemperature', @manualj_cooling_design_temp, :float, @manualj_cooling_design_temp_isdefaulted) unless @manualj_cooling_design_temp.nil?
        XMLHelper.add_element(manualj_sizing_inputs, 'HeatingSetpoint', @manualj_heating_setpoint, :float, @manualj_heating_setpoint_isdefaulted) unless @manualj_heating_setpoint.nil?
        XMLHelper.add_element(manualj_sizing_inputs, 'CoolingSetpoint', @manualj_cooling_setpoint, :float, @manualj_cooling_setpoint_isdefaulted) unless @manualj_cooling_setpoint.nil?
        XMLHelper.add_element(manualj_sizing_inputs, 'HumiditySetpoint', @manualj_humidity_setpoint, :float, @manualj_humidity_setpoint_isdefaulted) unless @manualj_humidity_setpoint.nil?
        XMLHelper.add_element(manualj_sizing_inputs, 'InternalLoadsSensible', @manualj_internal_loads_sensible, :float, @manualj_internal_loads_sensible_isdefaulted) unless @manualj_internal_loads_sensible.nil?
        XMLHelper.add_element(manualj_sizing_inputs, 'InternalLoadsLatent', @manualj_internal_loads_latent, :float, @manualj_internal_loads_latent_isdefaulted) unless @manualj_internal_loads_latent.nil?
        XMLHelper.add_element(manualj_sizing_inputs, 'NumberofOccupants', @manualj_num_occupants, :integer, @manualj_num_occupants_isdefaulted) unless @manualj_num_occupants.nil?
      end
      XMLHelper.add_extension(building_summary, 'NaturalVentilationAvailabilityDaysperWeek', @natvent_days_per_week, :integer, @natvent_days_per_week_isdefaulted) unless @natvent_days_per_week.nil?
      if (not @schedules_filepaths.nil?) && (not @schedules_filepaths.empty?)
        @schedules_filepaths.each do |schedules_filepath|
          XMLHelper.add_extension(building_summary, 'SchedulesFilePath', schedules_filepath, :string)
        end
      end
      if (not @shading_summer_begin_month.nil?) || (not @shading_summer_begin_day.nil?) || (not @shading_summer_end_month.nil?) || (not @shading_summer_end_day.nil?)
        window_shading_season = XMLHelper.create_elements_as_needed(building_summary, ['extension', 'ShadingControl'])
        XMLHelper.add_element(window_shading_season, 'SummerBeginMonth', @shading_summer_begin_month, :integer, @shading_summer_begin_month_isdefaulted) unless @shading_summer_begin_month.nil?
        XMLHelper.add_element(window_shading_season, 'SummerBeginDayOfMonth', @shading_summer_begin_day, :integer, @shading_summer_begin_day_isdefaulted) unless @shading_summer_begin_day.nil?
        XMLHelper.add_element(window_shading_season, 'SummerEndMonth', @shading_summer_end_month, :integer, @shading_summer_end_month_isdefaulted) unless @shading_summer_end_month.nil?
        XMLHelper.add_element(window_shading_season, 'SummerEndDayOfMonth', @shading_summer_end_day, :integer, @shading_summer_end_day_isdefaulted) unless @shading_summer_end_day.nil?
      end
      if (not @extension_properties.nil?) && (not @extension_properties.empty?)
        properties = XMLHelper.create_elements_as_needed(building_summary, ['extension', 'AdditionalProperties'])
        @extension_properties.each do |key, value|
          XMLHelper.add_element(properties, key, value, :string)
        end
      end
    end

    def from_doc(building)
      return if building.nil?

      @schedules_filepaths = XMLHelper.get_values(building, 'BuildingDetails/BuildingSummary/extension/SchedulesFilePath', :string)
      @natvent_days_per_week = XMLHelper.get_value(building, 'BuildingDetails/BuildingSummary/extension/NaturalVentilationAvailabilityDaysperWeek', :integer)
      @shading_summer_begin_month = XMLHelper.get_value(building, 'BuildingDetails/BuildingSummary/extension/ShadingControl/SummerBeginMonth', :integer)
      @shading_summer_begin_day = XMLHelper.get_value(building, 'BuildingDetails/BuildingSummary/extension/ShadingControl/SummerBeginDayOfMonth', :integer)
      @shading_summer_end_month = XMLHelper.get_value(building, 'BuildingDetails/BuildingSummary/extension/ShadingControl/SummerEndMonth', :integer)
      @shading_summer_end_day = XMLHelper.get_value(building, 'BuildingDetails/BuildingSummary/extension/ShadingControl/SummerEndDayOfMonth', :integer)
      @heat_pump_sizing_methodology = XMLHelper.get_value(building, 'BuildingDetails/BuildingSummary/extension/HVACSizingControl/HeatPumpSizingMethodology', :string)
      @allow_increased_fixed_capacities = XMLHelper.get_value(building, 'BuildingDetails/BuildingSummary/extension/HVACSizingControl/AllowIncreasedFixedCapacities', :boolean)
      @manualj_heating_design_temp = XMLHelper.get_value(building, 'BuildingDetails/BuildingSummary/extension/HVACSizingControl/ManualJInputs/HeatingDesignTemperature', :float)
      @manualj_cooling_design_temp = XMLHelper.get_value(building, 'BuildingDetails/BuildingSummary/extension/HVACSizingControl/ManualJInputs/CoolingDesignTemperature', :float)
      @manualj_heating_setpoint = XMLHelper.get_value(building, 'BuildingDetails/BuildingSummary/extension/HVACSizingControl/ManualJInputs/HeatingSetpoint', :float)
      @manualj_cooling_setpoint = XMLHelper.get_value(building, 'BuildingDetails/BuildingSummary/extension/HVACSizingControl/ManualJInputs/CoolingSetpoint', :float)
      @manualj_humidity_setpoint = XMLHelper.get_value(building, 'BuildingDetails/BuildingSummary/extension/HVACSizingControl/ManualJInputs/HumiditySetpoint', :float)
      @manualj_internal_loads_sensible = XMLHelper.get_value(building, 'BuildingDetails/BuildingSummary/extension/HVACSizingControl/ManualJInputs/InternalLoadsSensible', :float)
      @manualj_internal_loads_latent = XMLHelper.get_value(building, 'BuildingDetails/BuildingSummary/extension/HVACSizingControl/ManualJInputs/InternalLoadsLatent', :float)
      @manualj_num_occupants = XMLHelper.get_value(building, 'BuildingDetails/BuildingSummary/extension/HVACSizingControl/ManualJInputs/NumberofOccupants', :integer)
      @extension_properties = {}
      XMLHelper.get_elements(building, 'BuildingDetails/BuildingSummary/extension/AdditionalProperties').each do |property|
        property.children.each do |child|
          next unless child.is_a? Oga::XML::Element

          @extension_properties[child.name] = child.text
          @extension_properties[child.name] = nil if @extension_properties[child.name].empty?
        end
      end
    end
  end

  class ClimateandRiskZones < BaseElement
    def initialize(hpxml_bldg, *args)
      @climate_zone_ieccs = ClimateZoneIECCs.new(hpxml_bldg)
      super(hpxml_bldg, *args)
    end
    ATTRS = [:weather_station_id, :weather_station_name, :weather_station_wmo, :weather_station_epw_filepath]
    attr_accessor(*ATTRS)
    attr_reader(:climate_zone_ieccs)

    def check_for_errors
      errors = []
      errors += @climate_zone_ieccs.check_for_errors
      return errors
    end

    def to_doc(building)
      return if nil?

      climate_and_risk_zones = XMLHelper.create_elements_as_needed(building, ['BuildingDetails', 'ClimateandRiskZones'])

      @climate_zone_ieccs.to_doc(climate_and_risk_zones)

      if not @weather_station_id.nil?
        weather_station = XMLHelper.add_element(climate_and_risk_zones, 'WeatherStation')
        sys_id = XMLHelper.add_element(weather_station, 'SystemIdentifier')
        XMLHelper.add_attribute(sys_id, 'id', @weather_station_id)
        XMLHelper.add_element(weather_station, 'Name', @weather_station_name, :string) unless @weather_station_name.nil?
        XMLHelper.add_element(weather_station, 'WMO', @weather_station_wmo, :string) unless @weather_station_wmo.nil?
        XMLHelper.add_extension(weather_station, 'EPWFilePath', @weather_station_epw_filepath, :string) unless @weather_station_epw_filepath.nil?
      end
    end

    def from_doc(building)
      return if building.nil?

      climate_and_risk_zones = XMLHelper.get_element(building, 'BuildingDetails/ClimateandRiskZones')
      return if climate_and_risk_zones.nil?

      @climate_zone_ieccs.from_doc(climate_and_risk_zones)

      weather_station = XMLHelper.get_element(climate_and_risk_zones, 'WeatherStation')
      if not weather_station.nil?
        @weather_station_id = HPXML::get_id(weather_station)
        @weather_station_name = XMLHelper.get_value(weather_station, 'Name', :string)
        @weather_station_wmo = XMLHelper.get_value(weather_station, 'WMO', :string)
        @weather_station_epw_filepath = XMLHelper.get_value(weather_station, 'extension/EPWFilePath', :string)
      end
    end
  end

  class ClimateZoneIECCs < BaseArrayElement
    def add(**kwargs)
      self << ClimateZoneIECC.new(@parent_object, **kwargs)
    end

    def from_doc(climate_and_risk_zones)
      return if climate_and_risk_zones.nil?

      XMLHelper.get_elements(climate_and_risk_zones, 'ClimateZoneIECC').each do |climate_zone_iecc|
        self << ClimateZoneIECC.new(@parent_object, climate_zone_iecc)
      end
    end
  end

  class ClimateZoneIECC < BaseElement
    ATTRS = [:year, :zone]
    attr_accessor(*ATTRS)

    def delete
      @parent_object.climate_and_risk_zones.climate_zone_ieccs.delete(self)
    end

    def check_for_errors
      errors = []
      return errors
    end

    def to_doc(climate_and_risk_zones)
      climate_zone_iecc = XMLHelper.add_element(climate_and_risk_zones, 'ClimateZoneIECC')
      XMLHelper.add_element(climate_zone_iecc, 'Year', @year, :integer, @year_isdefaulted) unless @year.nil?
      XMLHelper.add_element(climate_zone_iecc, 'ClimateZone', @zone, :string, @zone_isdefaulted) unless @zone.nil?
    end

    def from_doc(climate_zone_iecc)
      return if climate_zone_iecc.nil?

      @year = XMLHelper.get_value(climate_zone_iecc, 'Year', :integer)
      @zone = XMLHelper.get_value(climate_zone_iecc, 'ClimateZone', :string)
    end
  end

  class AirInfiltration < BaseElement
    ATTRS = [:has_flue_or_chimney_in_conditioned_space]
    attr_accessor(*ATTRS)

    def check_for_errors
      errors = []
      return errors
    end

    def to_doc(building)
      return if nil?

      air_infiltration = XMLHelper.create_elements_as_needed(building, ['BuildingDetails', 'Enclosure', 'AirInfiltration'])
      XMLHelper.add_extension(air_infiltration, 'HasFlueOrChimneyInConditionedSpace', @has_flue_or_chimney_in_conditioned_space, :boolean, @has_flue_or_chimney_in_conditioned_space_isdefaulted) unless @has_flue_or_chimney_in_conditioned_space.nil?
    end

    def from_doc(building)
      return if building.nil?

      air_infiltration = XMLHelper.get_element(building, 'BuildingDetails/Enclosure/AirInfiltration')
      return if air_infiltration.nil?

      @has_flue_or_chimney_in_conditioned_space = XMLHelper.get_value(air_infiltration, 'extension/HasFlueOrChimneyInConditionedSpace', :boolean)
    end
  end

  class AirInfiltrationMeasurements < BaseArrayElement
    def add(**kwargs)
      self << AirInfiltrationMeasurement.new(@parent_object, **kwargs)
    end

    def from_doc(building)
      return if building.nil?

      XMLHelper.get_elements(building, 'BuildingDetails/Enclosure/AirInfiltration/AirInfiltrationMeasurement').each do |air_infiltration_measurement|
        self << AirInfiltrationMeasurement.new(@parent_object, air_infiltration_measurement)
      end
    end
  end

  class AirInfiltrationMeasurement < BaseElement
    ATTRS = [:id, :house_pressure, :unit_of_measure, :air_leakage, :effective_leakage_area, :type_of_measurement,
             :infiltration_volume, :leakiness_description, :infiltration_height, :a_ext, :infiltration_type]
    attr_accessor(*ATTRS)

    def check_for_errors
      errors = []
      return errors
    end

    def to_doc(building)
      return if nil?

      air_infiltration = XMLHelper.create_elements_as_needed(building, ['BuildingDetails', 'Enclosure', 'AirInfiltration'])
      air_infiltration_measurement = XMLHelper.add_element(air_infiltration, 'AirInfiltrationMeasurement')
      sys_id = XMLHelper.add_element(air_infiltration_measurement, 'SystemIdentifier')
      XMLHelper.add_attribute(sys_id, 'id', @id)
      XMLHelper.add_element(air_infiltration_measurement, 'TypeOfInfiltrationMeasurement', @type_of_measurement, :string) unless @type_of_measurement.nil?
      XMLHelper.add_element(air_infiltration_measurement, 'TypeOfInfiltrationLeakage', @infiltration_type, :string) unless @infiltration_type.nil?
      XMLHelper.add_element(air_infiltration_measurement, 'HousePressure', @house_pressure, :float) unless @house_pressure.nil?
      XMLHelper.add_element(air_infiltration_measurement, 'LeakinessDescription', @leakiness_description, :string) unless @leakiness_description.nil?
      if (not @unit_of_measure.nil?) && (not @air_leakage.nil?)
        building_air_leakage = XMLHelper.add_element(air_infiltration_measurement, 'BuildingAirLeakage')
        XMLHelper.add_element(building_air_leakage, 'UnitofMeasure', @unit_of_measure, :string)
        XMLHelper.add_element(building_air_leakage, 'AirLeakage', @air_leakage, :float)
      end
      XMLHelper.add_element(air_infiltration_measurement, 'EffectiveLeakageArea', @effective_leakage_area, :float) unless @effective_leakage_area.nil?
      XMLHelper.add_element(air_infiltration_measurement, 'InfiltrationVolume', @infiltration_volume, :float, @infiltration_volume_isdefaulted) unless @infiltration_volume.nil?
      XMLHelper.add_element(air_infiltration_measurement, 'InfiltrationHeight', @infiltration_height, :float, @infiltration_height_isdefaulted) unless @infiltration_height.nil?
      XMLHelper.add_extension(air_infiltration_measurement, 'Aext', @a_ext, :float, @a_ext_isdefaulted) unless @a_ext.nil?
    end

    def from_doc(air_infiltration_measurement)
      return if air_infiltration_measurement.nil?

      @id = HPXML::get_id(air_infiltration_measurement)
      @type_of_measurement = XMLHelper.get_value(air_infiltration_measurement, 'TypeOfInfiltrationMeasurement', :string)
      @infiltration_type = XMLHelper.get_value(air_infiltration_measurement, 'TypeOfInfiltrationLeakage', :string)
      @house_pressure = XMLHelper.get_value(air_infiltration_measurement, 'HousePressure', :float)
      @leakiness_description = XMLHelper.get_value(air_infiltration_measurement, 'LeakinessDescription', :string)
      @unit_of_measure = XMLHelper.get_value(air_infiltration_measurement, 'BuildingAirLeakage/UnitofMeasure', :string)
      @air_leakage = XMLHelper.get_value(air_infiltration_measurement, 'BuildingAirLeakage/AirLeakage', :float)
      @effective_leakage_area = XMLHelper.get_value(air_infiltration_measurement, 'EffectiveLeakageArea', :float)
      @infiltration_volume = XMLHelper.get_value(air_infiltration_measurement, 'InfiltrationVolume', :float)
      @infiltration_height = XMLHelper.get_value(air_infiltration_measurement, 'InfiltrationHeight', :float)
      @a_ext = XMLHelper.get_value(air_infiltration_measurement, 'extension/Aext', :float)
    end
  end

  class Attics < BaseArrayElement
    def add(**kwargs)
      self << Attic.new(@parent_object, **kwargs)
    end

    def from_doc(building)
      return if building.nil?

      XMLHelper.get_elements(building, 'BuildingDetails/Enclosure/Attics/Attic').each do |attic|
        self << Attic.new(@parent_object, attic)
      end
    end
  end

  class Attic < BaseElement
    ATTRS = [:id, :attic_type, :vented_attic_sla, :vented_attic_ach, :within_infiltration_volume,
             :attached_to_roof_idrefs, :attached_to_wall_idrefs, :attached_to_floor_idrefs]
    attr_accessor(*ATTRS)

    def attached_roofs
      return [] if @attached_to_roof_idrefs.nil?

      list = @parent_object.roofs.select { |roof| @attached_to_roof_idrefs.include? roof.id }
      if @attached_to_roof_idrefs.size > list.size
        fail "Attached roof not found for attic '#{@id}'."
      end

      return list
    end

    def attached_walls
      return [] if @attached_to_wall_idrefs.nil?

      list = @parent_object.walls.select { |wall| @attached_to_wall_idrefs.include? wall.id }
      if @attached_to_wall_idrefs.size > list.size
        fail "Attached wall not found for attic '#{@id}'."
      end

      return list
    end

    def attached_floors
      return [] if @attached_to_floor_idrefs.nil?

      list = @parent_object.floors.select { |floor| @attached_to_floor_idrefs.include? floor.id }
      if @attached_to_floor_idrefs.size > list.size
        fail "Attached floor not found for attic '#{@id}'."
      end

      return list
    end

    def to_location
      return if @attic_type.nil?

      if [AtticTypeCathedral, AtticTypeConditioned, AtticTypeFlatRoof, AtticTypeBelowApartment].include? @attic_type
        return LocationConditionedSpace
      elsif [AtticTypeUnvented].include? @attic_type
        return LocationAtticUnvented
      elsif [AtticTypeVented].include? @attic_type
        return LocationAtticVented
      else
        fail "Unexpected attic type: '#{@attic_type}'."
      end
    end

    def delete
      @parent_object.attics.delete(self)
    end

    def check_for_errors
      errors = []
      begin; attached_roofs; rescue StandardError => e; errors << e.message; end
      begin; attached_walls; rescue StandardError => e; errors << e.message; end
      begin; attached_floors; rescue StandardError => e; errors << e.message; end
      begin; to_location; rescue StandardError => e; errors << e.message; end
      return errors
    end

    def to_doc(building)
      return if nil?

      attics = XMLHelper.create_elements_as_needed(building, ['BuildingDetails', 'Enclosure', 'Attics'])
      attic = XMLHelper.add_element(attics, 'Attic')
      sys_id = XMLHelper.add_element(attic, 'SystemIdentifier')
      XMLHelper.add_attribute(sys_id, 'id', @id)
      if not @attic_type.nil?
        attic_type_el = XMLHelper.add_element(attic, 'AtticType')
        if [AtticTypeFlatRoof, AtticTypeCathedral, AtticTypeBelowApartment].include? @attic_type
          XMLHelper.add_element(attic_type_el, @attic_type)
        elsif [AtticTypeUnvented].include? @attic_type
          attic_type_attic = XMLHelper.add_element(attic_type_el, 'Attic')
          XMLHelper.add_element(attic_type_attic, 'Vented', false, :boolean)
        elsif [AtticTypeVented].include? @attic_type
          attic_type_attic = XMLHelper.add_element(attic_type_el, 'Attic')
          XMLHelper.add_element(attic_type_attic, 'Vented', true, :boolean)
          if not @vented_attic_sla.nil?
            ventilation_rate = XMLHelper.add_element(attic, 'VentilationRate')
            XMLHelper.add_element(ventilation_rate, 'UnitofMeasure', UnitsSLA, :string)
            XMLHelper.add_element(ventilation_rate, 'Value', @vented_attic_sla, :float, @vented_attic_sla_isdefaulted)
          elsif not @vented_attic_ach.nil?
            ventilation_rate = XMLHelper.add_element(attic, 'VentilationRate')
            XMLHelper.add_element(ventilation_rate, 'UnitofMeasure', UnitsACHNatural, :string)
            XMLHelper.add_element(ventilation_rate, 'Value', @vented_attic_ach, :float)
          end
        elsif [AtticTypeConditioned].include? @attic_type
          attic_type_attic = XMLHelper.add_element(attic_type_el, 'Attic')
          XMLHelper.add_element(attic_type_attic, 'Conditioned', true, :boolean)
        else
          fail "Unhandled attic type '#{@attic_type}'."
        end
      end
      XMLHelper.add_element(attic, 'WithinInfiltrationVolume', within_infiltration_volume, :boolean) unless @within_infiltration_volume.nil?
      if not @attached_to_roof_idrefs.nil?
        @attached_to_roof_idrefs.each do |roof|
          roof_attached = XMLHelper.add_element(attic, 'AttachedToRoof')
          XMLHelper.add_attribute(roof_attached, 'idref', roof)
        end
      end
      if not @attached_to_wall_idrefs.nil?
        @attached_to_wall_idrefs.each do |wall|
          wall_attached = XMLHelper.add_element(attic, 'AttachedToWall')
          XMLHelper.add_attribute(wall_attached, 'idref', wall)
        end
      end
      if not @attached_to_floor_idrefs.nil?
        @attached_to_floor_idrefs.each do |floor|
          floor_attached = XMLHelper.add_element(attic, 'AttachedToFloor')
          XMLHelper.add_attribute(floor_attached, 'idref', floor)
        end
      end
    end

    def from_doc(attic)
      return if attic.nil?

      @id = HPXML::get_id(attic)
      if XMLHelper.has_element(attic, "AtticType/Attic[Vented='false']")
        @attic_type = AtticTypeUnvented
      elsif XMLHelper.has_element(attic, "AtticType/Attic[Vented='true']")
        @attic_type = AtticTypeVented
      elsif XMLHelper.has_element(attic, "AtticType/Attic[Conditioned='true']")
        @attic_type = AtticTypeConditioned
      elsif XMLHelper.has_element(attic, 'AtticType/FlatRoof')
        @attic_type = AtticTypeFlatRoof
      elsif XMLHelper.has_element(attic, 'AtticType/CathedralCeiling')
        @attic_type = AtticTypeCathedral
      elsif XMLHelper.has_element(attic, 'AtticType/BelowApartment')
        @attic_type = AtticTypeBelowApartment
      end
      if @attic_type == AtticTypeVented
        @vented_attic_sla = XMLHelper.get_value(attic, "VentilationRate[UnitofMeasure='#{UnitsSLA}']/Value", :float)
        @vented_attic_ach = XMLHelper.get_value(attic, "VentilationRate[UnitofMeasure='#{UnitsACHNatural}']/Value", :float)
      end
      @within_infiltration_volume = XMLHelper.get_value(attic, 'WithinInfiltrationVolume', :boolean)
      @attached_to_roof_idrefs = []
      XMLHelper.get_elements(attic, 'AttachedToRoof').each do |roof|
        @attached_to_roof_idrefs << HPXML::get_idref(roof)
      end
      @attached_to_wall_idrefs = []
      XMLHelper.get_elements(attic, 'AttachedToWall').each do |wall|
        @attached_to_wall_idrefs << HPXML::get_idref(wall)
      end
      @attached_to_floor_idrefs = []
      XMLHelper.get_elements(attic, 'AttachedToFloor').each do |floor|
        @attached_to_floor_idrefs << HPXML::get_idref(floor)
      end
    end
  end

  class Foundations < BaseArrayElement
    def add(**kwargs)
      self << Foundation.new(@parent_object, **kwargs)
    end

    def from_doc(building)
      return if building.nil?

      XMLHelper.get_elements(building, 'BuildingDetails/Enclosure/Foundations/Foundation').each do |foundation|
        self << Foundation.new(@parent_object, foundation)
      end
    end
  end

  class Foundation < BaseElement
    ATTRS = [:id, :foundation_type, :vented_crawlspace_sla, :within_infiltration_volume,
             :belly_wing_skirt_present, :attached_to_slab_idrefs, :attached_to_floor_idrefs,
             :attached_to_foundation_wall_idrefs, :attached_to_wall_idrefs,
             :attached_to_rim_joist_idrefs]
    attr_accessor(*ATTRS)

    def attached_slabs
      return [] if @attached_to_slab_idrefs.nil?

      list = @parent_object.slabs.select { |slab| @attached_to_slab_idrefs.include? slab.id }
      if @attached_to_slab_idrefs.size > list.size
        fail "Attached slab not found for foundation '#{@id}'."
      end

      return list
    end

    def attached_floors
      return [] if @attached_to_floor_idrefs.nil?

      list = @parent_object.floors.select { |floor| @attached_to_floor_idrefs.include? floor.id }
      if @attached_to_floor_idrefs.size > list.size
        fail "Attached floor not found for foundation '#{@id}'."
      end

      return list
    end

    def attached_foundation_walls
      return [] if @attached_to_foundation_wall_idrefs.nil?

      list = @parent_object.foundation_walls.select { |foundation_wall| @attached_to_foundation_wall_idrefs.include? foundation_wall.id }
      if @attached_to_foundation_wall_idrefs.size > list.size
        fail "Attached foundation wall not found for foundation '#{@id}'."
      end

      return list
    end

    def attached_walls
      return [] if @attached_to_wall_idrefs.nil?

      list = @parent_object.walls.select { |wall| @attached_to_wall_idrefs.include? wall.id }
      if @attached_to_wall_idrefs.size > list.size
        fail "Attached wall not found for foundation '#{@id}'."
      end

      return list
    end

    def attached_rim_joists
      return [] if @attached_to_rim_joist_idrefs.nil?

      list = @parent_object.rim_joists.select { |rim_joist| @attached_to_rim_joist_idrefs.include? rim_joist.id }
      if @attached_to_rim_joist_idrefs.size > list.size
        fail "Attached rim joist not found for foundation '#{@id}'."
      end

      return list
    end

    def to_location
      return if @foundation_type.nil?

      if [FoundationTypeSlab, FoundationTypeAboveApartment].include? @foundation_type
        return LocationConditionedSpace
      elsif [FoundationTypeAmbient].include? @foundation_type
        return LocationOutside
      elsif [FoundationTypeBasementConditioned].include? @foundation_type
        return LocationBasementConditioned
      elsif [FoundationTypeBasementUnconditioned].include? @foundation_type
        return LocationBasementUnconditioned
      elsif [FoundationTypeCrawlspaceUnvented].include? @foundation_type
        return LocationCrawlspaceUnvented
      elsif [FoundationTypeCrawlspaceVented].include? @foundation_type
        return LocationCrawlspaceVented
      elsif @foundation_type == FoundationTypeCrawlspaceConditioned
        return LocationCrawlspaceConditioned
      elsif @foundation_type == FoundationTypeSlab
        return LocationConditionedSpace
      elsif @foundation_type == FoundationTypeBellyAndWing
        return LocationManufacturedHomeUnderBelly
      else
        fail "Unexpected foundation type: '#{@foundation_type}'."
      end
    end

    def area
      sum_area = 0.0
      # Check Slabs first
      attached_slabs.each do |slab|
        sum_area += slab.area
      end
      if sum_area <= 0
        # Check Floors next
        attached_floors.each do |floor|
          sum_area += floor.area
        end
      end
      return sum_area
    end

    def delete
      @parent_object.foundations.delete(self)
    end

    def check_for_errors
      errors = []
      begin; attached_slabs; rescue StandardError => e; errors << e.message; end
      begin; attached_floors; rescue StandardError => e; errors << e.message; end
      begin; attached_foundation_walls; rescue StandardError => e; errors << e.message; end
      begin; attached_walls; rescue StandardError => e; errors << e.message; end
      begin; attached_rim_joists; rescue StandardError => e; errors << e.message; end
      begin; to_location; rescue StandardError => e; errors << e.message; end
      return errors
    end

    def to_doc(building)
      return if nil?

      foundations = XMLHelper.create_elements_as_needed(building, ['BuildingDetails', 'Enclosure', 'Foundations'])
      foundation = XMLHelper.add_element(foundations, 'Foundation')
      sys_id = XMLHelper.add_element(foundation, 'SystemIdentifier')
      XMLHelper.add_attribute(sys_id, 'id', @id)
      if not @foundation_type.nil?
        foundation_type_el = XMLHelper.add_element(foundation, 'FoundationType')
        if [FoundationTypeSlab, FoundationTypeAmbient, FoundationTypeAboveApartment].include? @foundation_type
          XMLHelper.add_element(foundation_type_el, @foundation_type)
        elsif [FoundationTypeBasementConditioned].include? @foundation_type
          basement = XMLHelper.add_element(foundation_type_el, 'Basement')
          XMLHelper.add_element(basement, 'Conditioned', true, :boolean)
        elsif [FoundationTypeBasementUnconditioned].include? @foundation_type
          basement = XMLHelper.add_element(foundation_type_el, 'Basement')
          XMLHelper.add_element(basement, 'Conditioned', false, :boolean)
        elsif [FoundationTypeCrawlspaceVented].include? @foundation_type
          crawlspace = XMLHelper.add_element(foundation_type_el, 'Crawlspace')
          XMLHelper.add_element(crawlspace, 'Vented', true, :boolean)
          if not @vented_crawlspace_sla.nil?
            ventilation_rate = XMLHelper.add_element(foundation, 'VentilationRate')
            XMLHelper.add_element(ventilation_rate, 'UnitofMeasure', UnitsSLA, :string)
            XMLHelper.add_element(ventilation_rate, 'Value', @vented_crawlspace_sla, :float, @vented_crawlspace_sla_isdefaulted)
          end
        elsif [FoundationTypeCrawlspaceUnvented].include? @foundation_type
          crawlspace = XMLHelper.add_element(foundation_type_el, 'Crawlspace')
          XMLHelper.add_element(crawlspace, 'Vented', false, :boolean)
        elsif @foundation_type == FoundationTypeCrawlspaceConditioned
          crawlspace = XMLHelper.add_element(foundation_type_el, 'Crawlspace')
          XMLHelper.add_element(crawlspace, 'Conditioned', true, :boolean)
        elsif @foundation_type == FoundationTypeBellyAndWing
          belly_and_wing = XMLHelper.add_element(foundation_type_el, 'BellyAndWing')
          XMLHelper.add_element(belly_and_wing, 'SkirtPresent', @belly_wing_skirt_present, :boolean, @belly_wing_skirt_present_isdefaulted) unless @belly_wing_skirt_present.nil?
        else
          fail "Unhandled foundation type '#{@foundation_type}'."
        end
      end
      XMLHelper.add_element(foundation, 'WithinInfiltrationVolume', @within_infiltration_volume, :boolean) unless @within_infiltration_volume.nil?
      if not @attached_to_rim_joist_idrefs.nil?
        @attached_to_rim_joist_idrefs.each do |rim_joist|
          rim_joist_attached = XMLHelper.add_element(foundation, 'AttachedToRimJoist')
          XMLHelper.add_attribute(rim_joist_attached, 'idref', rim_joist)
        end
      end
      if not @attached_to_wall_idrefs.nil?
        @attached_to_wall_idrefs.each do |wall|
          wall_attached = XMLHelper.add_element(foundation, 'AttachedToWall')
          XMLHelper.add_attribute(wall_attached, 'idref', wall)
        end
      end
      if not @attached_to_foundation_wall_idrefs.nil?
        @attached_to_foundation_wall_idrefs.each do |foundation_wall|
          foundation_wall_attached = XMLHelper.add_element(foundation, 'AttachedToFoundationWall')
          XMLHelper.add_attribute(foundation_wall_attached, 'idref', foundation_wall)
        end
      end
      if not @attached_to_floor_idrefs.nil?
        @attached_to_floor_idrefs.each do |floor|
          floor_attached = XMLHelper.add_element(foundation, 'AttachedToFloor')
          XMLHelper.add_attribute(floor_attached, 'idref', floor)
        end
      end
      if not @attached_to_slab_idrefs.nil?
        @attached_to_slab_idrefs.each do |slab|
          slab_attached = XMLHelper.add_element(foundation, 'AttachedToSlab')
          XMLHelper.add_attribute(slab_attached, 'idref', slab)
        end
      end
    end

    def from_doc(foundation)
      return if foundation.nil?

      @id = HPXML::get_id(foundation)
      if XMLHelper.has_element(foundation, 'FoundationType/SlabOnGrade')
        @foundation_type = FoundationTypeSlab
      elsif XMLHelper.has_element(foundation, "FoundationType/Basement[Conditioned='false']")
        @foundation_type = FoundationTypeBasementUnconditioned
      elsif XMLHelper.has_element(foundation, "FoundationType/Basement[Conditioned='true']")
        @foundation_type = FoundationTypeBasementConditioned
      elsif XMLHelper.has_element(foundation, "FoundationType/Crawlspace[Vented='false']")
        @foundation_type = FoundationTypeCrawlspaceUnvented
      elsif XMLHelper.has_element(foundation, "FoundationType/Crawlspace[Vented='true']")
        @foundation_type = FoundationTypeCrawlspaceVented
      elsif XMLHelper.has_element(foundation, "FoundationType/Crawlspace[Conditioned='true']")
        @foundation_type = FoundationTypeCrawlspaceConditioned
      elsif XMLHelper.has_element(foundation, 'FoundationType/Ambient')
        @foundation_type = FoundationTypeAmbient
      elsif XMLHelper.has_element(foundation, 'FoundationType/AboveApartment')
        @foundation_type = FoundationTypeAboveApartment
      elsif XMLHelper.has_element(foundation, 'FoundationType/BellyAndWing')
        @foundation_type = FoundationTypeBellyAndWing
        @belly_wing_skirt_present = XMLHelper.get_value(foundation, 'FoundationType/BellyAndWing/SkirtPresent', :boolean)
      end
      if @foundation_type == FoundationTypeCrawlspaceVented
        @vented_crawlspace_sla = XMLHelper.get_value(foundation, "VentilationRate[UnitofMeasure='#{UnitsSLA}']/Value", :float)
      end
      @within_infiltration_volume = XMLHelper.get_value(foundation, 'WithinInfiltrationVolume', :boolean)
      @attached_to_rim_joist_idrefs = []
      XMLHelper.get_elements(foundation, 'AttachedToRimJoist').each do |rim_joist|
        @attached_to_rim_joist_idrefs << HPXML::get_idref(rim_joist)
      end
      @attached_to_wall_idrefs = []
      XMLHelper.get_elements(foundation, 'AttachedToWall').each do |wall|
        @attached_to_wall_idrefs << HPXML::get_idref(wall)
      end
      @attached_to_slab_idrefs = []
      XMLHelper.get_elements(foundation, 'AttachedToSlab').each do |slab|
        @attached_to_slab_idrefs << HPXML::get_idref(slab)
      end
      @attached_to_floor_idrefs = []
      XMLHelper.get_elements(foundation, 'AttachedToFloor').each do |floor|
        @attached_to_floor_idrefs << HPXML::get_idref(floor)
      end
      @attached_to_foundation_wall_idrefs = []
      XMLHelper.get_elements(foundation, 'AttachedToFoundationWall').each do |foundation_wall|
        @attached_to_foundation_wall_idrefs << HPXML::get_idref(foundation_wall)
      end
    end
  end

  class Roofs < BaseArrayElement
    def add(**kwargs)
      self << Roof.new(@parent_object, **kwargs)
    end

    def from_doc(building)
      return if building.nil?

      XMLHelper.get_elements(building, 'BuildingDetails/Enclosure/Roofs/Roof').each do |roof|
        self << Roof.new(@parent_object, roof)
      end
    end
  end

  class Roof < BaseElement
    ATTRS = [:id, :interior_adjacent_to, :area, :azimuth, :orientation, :roof_type,
             :roof_color, :solar_absorptance, :emittance, :pitch, :radiant_barrier,
             :insulation_id, :insulation_assembly_r_value, :insulation_cavity_r_value,
             :insulation_continuous_r_value, :radiant_barrier_grade, :insulation_grade,
             :interior_finish_type, :interior_finish_thickness, :framing_factor,
             :framing_size, :framing_spacing]
    attr_accessor(*ATTRS)

    def skylights
      return @parent_object.skylights.select { |skylight| skylight.roof_idref == @id }
    end

    def net_area
      return if nil?
      return if @area.nil?

      val = @area
      skylights.each do |skylight|
        val -= skylight.area
      end
      fail "Calculated a negative net surface area for surface '#{@id}'." if val < 0

      return val
    end

    def exterior_adjacent_to
      return LocationOutside
    end

    def is_exterior
      return true
    end

    def is_interior
      return !is_exterior
    end

    def is_thermal_boundary
      return HPXML::is_thermal_boundary(self)
    end

    def is_exterior_thermal_boundary
      return (is_exterior && is_thermal_boundary)
    end

    def is_conditioned
      return HPXML::is_conditioned(self)
    end

    def delete
      @parent_object.roofs.delete(self)
      skylights.reverse_each do |skylight|
        skylight.delete
      end
      @parent_object.attics.each do |attic|
        attic.attached_to_roof_idrefs.delete(@id) unless attic.attached_to_roof_idrefs.nil?
      end
    end

    def check_for_errors
      errors = []
      begin; net_area; rescue StandardError => e; errors << e.message; end
      return errors
    end

    def to_doc(building)
      return if nil?

      roofs = XMLHelper.create_elements_as_needed(building, ['BuildingDetails', 'Enclosure', 'Roofs'])
      roof = XMLHelper.add_element(roofs, 'Roof')
      sys_id = XMLHelper.add_element(roof, 'SystemIdentifier')
      XMLHelper.add_attribute(sys_id, 'id', @id)
      XMLHelper.add_element(roof, 'InteriorAdjacentTo', @interior_adjacent_to, :string) unless @interior_adjacent_to.nil?
      XMLHelper.add_element(roof, 'Area', @area, :float) unless @area.nil?
      XMLHelper.add_element(roof, 'Orientation', @orientation, :string, @orientation_isdefaulted) unless @orientation.nil?
      XMLHelper.add_element(roof, 'Azimuth', @azimuth, :integer, @azimuth_isdefaulted) unless @azimuth.nil?
      XMLHelper.add_element(roof, 'RoofType', @roof_type, :string, @roof_type_isdefaulted) unless @roof_type.nil?
      XMLHelper.add_element(roof, 'RoofColor', @roof_color, :string, @roof_color_isdefaulted) unless @roof_color.nil?
      XMLHelper.add_element(roof, 'SolarAbsorptance', @solar_absorptance, :float, @solar_absorptance_isdefaulted) unless @solar_absorptance.nil?
      XMLHelper.add_element(roof, 'Emittance', @emittance, :float, @emittance_isdefaulted) unless @emittance.nil?
      if (not @interior_finish_type.nil?) || (not @interior_finish_thickness.nil?)
        interior_finish = XMLHelper.add_element(roof, 'InteriorFinish')
        XMLHelper.add_element(interior_finish, 'Type', @interior_finish_type, :string, @interior_finish_type_isdefaulted) unless @interior_finish_type.nil?
        XMLHelper.add_element(interior_finish, 'Thickness', @interior_finish_thickness, :float, @interior_finish_thickness_isdefaulted) unless @interior_finish_thickness.nil?
      end
      if (not @framing_factor.nil?) || (not @framing_size.nil?) || (not @framing_spacing.nil?)
        rafters = XMLHelper.add_element(roof, 'Rafters')
        XMLHelper.add_element(rafters, 'Size', @framing_size, :string) unless @framing_size.nil?
        XMLHelper.add_element(rafters, 'Spacing', @framing_spacing, :float) unless @framing_spacing.nil?
        XMLHelper.add_element(rafters, 'FramingFactor', @framing_factor, :float) unless @framing_factor.nil?
      end
      XMLHelper.add_element(roof, 'Pitch', @pitch, :float) unless @pitch.nil?
      XMLHelper.add_element(roof, 'RadiantBarrier', @radiant_barrier, :boolean, @radiant_barrier_isdefaulted) unless @radiant_barrier.nil?
      XMLHelper.add_element(roof, 'RadiantBarrierGrade', @radiant_barrier_grade, :integer, @radiant_barrier_grade_isdefaulted) unless @radiant_barrier_grade.nil?
      insulation = XMLHelper.add_element(roof, 'Insulation')
      sys_id = XMLHelper.add_element(insulation, 'SystemIdentifier')
      if not @insulation_id.nil?
        XMLHelper.add_attribute(sys_id, 'id', @insulation_id)
      else
        XMLHelper.add_attribute(sys_id, 'id', @id + 'Insulation')
      end
      XMLHelper.add_element(insulation, 'InsulationGrade', @insulation_grade, :integer) unless @insulation_grade.nil?
      XMLHelper.add_element(insulation, 'AssemblyEffectiveRValue', @insulation_assembly_r_value, :float) unless @insulation_assembly_r_value.nil?
      if not @insulation_cavity_r_value.nil?
        layer = XMLHelper.add_element(insulation, 'Layer')
        XMLHelper.add_element(layer, 'InstallationType', 'cavity', :string)
        XMLHelper.add_element(layer, 'NominalRValue', @insulation_cavity_r_value, :float)
      end
      if not @insulation_continuous_r_value.nil?
        layer = XMLHelper.add_element(insulation, 'Layer')
        XMLHelper.add_element(layer, 'InstallationType', 'continuous', :string)
        XMLHelper.add_element(layer, 'NominalRValue', @insulation_continuous_r_value, :float)
      end
    end

    def from_doc(roof)
      return if roof.nil?

      @id = HPXML::get_id(roof)
      @interior_adjacent_to = XMLHelper.get_value(roof, 'InteriorAdjacentTo', :string)
      @area = XMLHelper.get_value(roof, 'Area', :float)
      @orientation = XMLHelper.get_value(roof, 'Orientation', :string)
      @azimuth = XMLHelper.get_value(roof, 'Azimuth', :integer)
      @roof_type = XMLHelper.get_value(roof, 'RoofType', :string)
      @roof_color = XMLHelper.get_value(roof, 'RoofColor', :string)
      @solar_absorptance = XMLHelper.get_value(roof, 'SolarAbsorptance', :float)
      @emittance = XMLHelper.get_value(roof, 'Emittance', :float)
      interior_finish = XMLHelper.get_element(roof, 'InteriorFinish')
      if not interior_finish.nil?
        @interior_finish_type = XMLHelper.get_value(interior_finish, 'Type', :string)
        @interior_finish_thickness = XMLHelper.get_value(interior_finish, 'Thickness', :float)
      end
      @framing_factor = XMLHelper.get_value(roof, 'Rafters/FramingFactor', :float)
      @framing_size = XMLHelper.get_value(roof, 'Rafters/Size', :string)
      @framing_spacing = XMLHelper.get_value(roof, 'Rafters/Spacing', :float)
      @pitch = XMLHelper.get_value(roof, 'Pitch', :float)
      @radiant_barrier = XMLHelper.get_value(roof, 'RadiantBarrier', :boolean)
      @radiant_barrier_grade = XMLHelper.get_value(roof, 'RadiantBarrierGrade', :integer)
      insulation = XMLHelper.get_element(roof, 'Insulation')
      if not insulation.nil?
        @insulation_id = HPXML::get_id(insulation)
        @insulation_grade = XMLHelper.get_value(insulation, 'InsulationGrade', :integer)
        @insulation_assembly_r_value = XMLHelper.get_value(insulation, 'AssemblyEffectiveRValue', :float)
        @insulation_cavity_r_value = XMLHelper.get_value(insulation, "Layer[InstallationType='cavity']/NominalRValue", :float)
        @insulation_continuous_r_value = XMLHelper.get_value(insulation, "Layer[InstallationType='continuous']/NominalRValue", :float)
      end
    end
  end

  class RimJoists < BaseArrayElement
    def add(**kwargs)
      self << RimJoist.new(@parent_object, **kwargs)
    end

    def from_doc(building)
      return if building.nil?

      XMLHelper.get_elements(building, 'BuildingDetails/Enclosure/RimJoists/RimJoist').each do |rim_joist|
        self << RimJoist.new(@parent_object, rim_joist)
      end
    end
  end

  class RimJoist < BaseElement
    ATTRS = [:id, :exterior_adjacent_to, :interior_adjacent_to, :area, :orientation, :azimuth, :siding,
             :color, :solar_absorptance, :emittance, :insulation_id, :insulation_assembly_r_value,
             :insulation_cavity_r_value, :insulation_continuous_r_value, :framing_size]
    attr_accessor(*ATTRS)

    def is_exterior
      if @exterior_adjacent_to == LocationOutside
        return true
      end

      return false
    end

    def is_interior
      return !is_exterior
    end

    def is_adiabatic
      return HPXML::is_adiabatic(self)
    end

    def is_thermal_boundary
      return HPXML::is_thermal_boundary(self)
    end

    def is_exterior_thermal_boundary
      return (is_exterior && is_thermal_boundary)
    end

    def is_conditioned
      return HPXML::is_conditioned(self)
    end

    def net_area
      return area
    end

    def delete
      @parent_object.rim_joists.delete(self)
      @parent_object.foundations.each do |foundation|
        foundation.attached_to_rim_joist_idrefs.delete(@id) unless foundation.attached_to_rim_joist_idrefs.nil?
      end
    end

    def check_for_errors
      errors = []
      return errors
    end

    def to_doc(building)
      return if nil?

      rim_joists = XMLHelper.create_elements_as_needed(building, ['BuildingDetails', 'Enclosure', 'RimJoists'])
      rim_joist = XMLHelper.add_element(rim_joists, 'RimJoist')
      sys_id = XMLHelper.add_element(rim_joist, 'SystemIdentifier')
      XMLHelper.add_attribute(sys_id, 'id', @id)
      XMLHelper.add_element(rim_joist, 'ExteriorAdjacentTo', @exterior_adjacent_to, :string) unless @exterior_adjacent_to.nil?
      XMLHelper.add_element(rim_joist, 'InteriorAdjacentTo', @interior_adjacent_to, :string) unless @interior_adjacent_to.nil?
      XMLHelper.add_element(rim_joist, 'Area', @area, :float) unless @area.nil?
      XMLHelper.add_element(rim_joist, 'Orientation', @orientation, :string, @orientation_isdefaulted) unless @orientation.nil?
      XMLHelper.add_element(rim_joist, 'Azimuth', @azimuth, :integer, @azimuth_isdefaulted) unless @azimuth.nil?
      XMLHelper.add_element(rim_joist, 'Siding', @siding, :string, @siding_isdefaulted) unless @siding.nil?
      XMLHelper.add_element(rim_joist, 'Color', @color, :string, @color_isdefaulted) unless @color.nil?
      XMLHelper.add_element(rim_joist, 'SolarAbsorptance', @solar_absorptance, :float, @solar_absorptance_isdefaulted) unless @solar_absorptance.nil?
      XMLHelper.add_element(rim_joist, 'Emittance', @emittance, :float, @emittance_isdefaulted) unless @emittance.nil?
      insulation = XMLHelper.add_element(rim_joist, 'Insulation')
      sys_id = XMLHelper.add_element(insulation, 'SystemIdentifier')
      if not @insulation_id.nil?
        XMLHelper.add_attribute(sys_id, 'id', @insulation_id)
      else
        XMLHelper.add_attribute(sys_id, 'id', @id + 'Insulation')
      end
      XMLHelper.add_element(insulation, 'AssemblyEffectiveRValue', @insulation_assembly_r_value, :float) unless @insulation_assembly_r_value.nil?
      if not @insulation_cavity_r_value.nil?
        layer = XMLHelper.add_element(insulation, 'Layer')
        XMLHelper.add_element(layer, 'InstallationType', 'cavity', :string)
        XMLHelper.add_element(layer, 'NominalRValue', @insulation_cavity_r_value, :float)
      end
      if not @insulation_continuous_r_value.nil?
        layer = XMLHelper.add_element(insulation, 'Layer')
        XMLHelper.add_element(layer, 'InstallationType', 'continuous', :string)
        XMLHelper.add_element(layer, 'NominalRValue', @insulation_continuous_r_value, :float)
      end
      if not @framing_size.nil?
        floor_joists = XMLHelper.add_element(rim_joist, 'FloorJoists')
        XMLHelper.add_element(floor_joists, 'Size', @framing_size, :string) unless @framing_size.nil?
      end
    end

    def from_doc(rim_joist)
      return if rim_joist.nil?

      @id = HPXML::get_id(rim_joist)
      @exterior_adjacent_to = XMLHelper.get_value(rim_joist, 'ExteriorAdjacentTo', :string)
      @interior_adjacent_to = XMLHelper.get_value(rim_joist, 'InteriorAdjacentTo', :string)
      @area = XMLHelper.get_value(rim_joist, 'Area', :float)
      @orientation = XMLHelper.get_value(rim_joist, 'Orientation', :string)
      @azimuth = XMLHelper.get_value(rim_joist, 'Azimuth', :integer)
      @siding = XMLHelper.get_value(rim_joist, 'Siding', :string)
      @color = XMLHelper.get_value(rim_joist, 'Color', :string)
      @solar_absorptance = XMLHelper.get_value(rim_joist, 'SolarAbsorptance', :float)
      @emittance = XMLHelper.get_value(rim_joist, 'Emittance', :float)
      insulation = XMLHelper.get_element(rim_joist, 'Insulation')
      if not insulation.nil?
        @insulation_id = HPXML::get_id(insulation)
        @insulation_assembly_r_value = XMLHelper.get_value(insulation, 'AssemblyEffectiveRValue', :float)
        @insulation_cavity_r_value = XMLHelper.get_value(insulation, "Layer[InstallationType='cavity']/NominalRValue", :float)
        @insulation_continuous_r_value = XMLHelper.get_value(insulation, "Layer[InstallationType='continuous']/NominalRValue", :float)
      end
      @framing_size = XMLHelper.get_value(rim_joist, 'FloorJoists/Size', :string)
    end
  end

  class Walls < BaseArrayElement
    def add(**kwargs)
      self << Wall.new(@parent_object, **kwargs)
    end

    def from_doc(building)
      return if building.nil?

      XMLHelper.get_elements(building, 'BuildingDetails/Enclosure/Walls/Wall').each do |wall|
        self << Wall.new(@parent_object, wall)
      end
    end
  end

  class Wall < BaseElement
    ATTRS = [:id, :exterior_adjacent_to, :interior_adjacent_to, :wall_type, :optimum_value_engineering,
             :area, :orientation, :azimuth, :siding, :color, :solar_absorptance, :emittance, :insulation_id,
             :insulation_assembly_r_value, :insulation_cavity_r_value, :insulation_continuous_r_value,
             :interior_finish_type, :interior_finish_thickness, :attic_wall_type, :framing_factor,
             :framing_size, :framing_spacing, :insulation_grade]
    attr_accessor(*ATTRS)

    def windows
      return @parent_object.windows.select { |window| window.wall_idref == @id }
    end

    def doors
      return @parent_object.doors.select { |door| door.wall_idref == @id }
    end

    def net_area
      return if nil?
      return if @area.nil?

      val = @area
      (windows + doors).each do |subsurface|
        val -= subsurface.area
      end
      fail "Calculated a negative net surface area for surface '#{@id}'." if val < 0

      return val
    end

    def is_exterior
      if @exterior_adjacent_to == LocationOutside
        return true
      end

      return false
    end

    def is_interior
      return !is_exterior
    end

    def is_adiabatic
      return HPXML::is_adiabatic(self)
    end

    def is_thermal_boundary
      return HPXML::is_thermal_boundary(self)
    end

    def is_exterior_thermal_boundary
      return (is_exterior && is_thermal_boundary)
    end

    def is_conditioned
      return HPXML::is_conditioned(self)
    end

    def delete
      @parent_object.walls.delete(self)
      windows.reverse_each do |window|
        window.delete
      end
      doors.reverse_each do |door|
        door.delete
      end
      @parent_object.attics.each do |attic|
        attic.attached_to_wall_idrefs.delete(@id) unless attic.attached_to_wall_idrefs.nil?
      end
      @parent_object.foundations.each do |foundation|
        foundation.attached_to_wall_idrefs.delete(@id) unless foundation.attached_to_wall_idrefs.nil?
      end
    end

    def check_for_errors
      errors = []
      begin; net_area; rescue StandardError => e; errors << e.message; end
      return errors
    end

    def to_doc(building)
      return if nil?

      walls = XMLHelper.create_elements_as_needed(building, ['BuildingDetails', 'Enclosure', 'Walls'])
      wall = XMLHelper.add_element(walls, 'Wall')
      sys_id = XMLHelper.add_element(wall, 'SystemIdentifier')
      XMLHelper.add_attribute(sys_id, 'id', @id)
      XMLHelper.add_element(wall, 'ExteriorAdjacentTo', @exterior_adjacent_to, :string) unless @exterior_adjacent_to.nil?
      XMLHelper.add_element(wall, 'InteriorAdjacentTo', @interior_adjacent_to, :string) unless @interior_adjacent_to.nil?
      XMLHelper.add_element(wall, 'AtticWallType', @attic_wall_type, :string) unless @attic_wall_type.nil?
      if not @wall_type.nil?
        wall_type_el = XMLHelper.add_element(wall, 'WallType')
        wall_type = XMLHelper.add_element(wall_type_el, @wall_type)
        if @wall_type == HPXML::WallTypeWoodStud
          XMLHelper.add_element(wall_type, 'OptimumValueEngineering', @optimum_value_engineering, :boolean) unless @optimum_value_engineering.nil?
        end
      end
      XMLHelper.add_element(wall, 'Area', @area, :float) unless @area.nil?
      XMLHelper.add_element(wall, 'Orientation', @orientation, :string, @orientation_isdefaulted) unless @orientation.nil?
      XMLHelper.add_element(wall, 'Azimuth', @azimuth, :integer, @azimuth_isdefaulted) unless @azimuth.nil?
      if (not @framing_factor.nil?) || (not @framing_size.nil?) || (not @framing_spacing.nil?)
        studs = XMLHelper.add_element(wall, 'Studs')
        XMLHelper.add_element(studs, 'Size', @framing_size, :string) unless @framing_size.nil?
        XMLHelper.add_element(studs, 'Spacing', @framing_spacing, :float) unless @framing_spacing.nil?
        XMLHelper.add_element(studs, 'FramingFactor', @framing_factor, :float) unless @framing_factor.nil?
      end
      XMLHelper.add_element(wall, 'Siding', @siding, :string, @siding_isdefaulted) unless @siding.nil?
      XMLHelper.add_element(wall, 'Color', @color, :string, @color_isdefaulted) unless @color.nil?
      XMLHelper.add_element(wall, 'SolarAbsorptance', @solar_absorptance, :float, @solar_absorptance_isdefaulted) unless @solar_absorptance.nil?
      XMLHelper.add_element(wall, 'Emittance', @emittance, :float, @emittance_isdefaulted) unless @emittance.nil?
      if (not @interior_finish_type.nil?) || (not @interior_finish_thickness.nil?)
        interior_finish = XMLHelper.add_element(wall, 'InteriorFinish')
        XMLHelper.add_element(interior_finish, 'Type', @interior_finish_type, :string, @interior_finish_type_isdefaulted) unless @interior_finish_type.nil?
        XMLHelper.add_element(interior_finish, 'Thickness', @interior_finish_thickness, :float, @interior_finish_thickness_isdefaulted) unless @interior_finish_thickness.nil?
      end
      insulation = XMLHelper.add_element(wall, 'Insulation')
      sys_id = XMLHelper.add_element(insulation, 'SystemIdentifier')
      if not @insulation_id.nil?
        XMLHelper.add_attribute(sys_id, 'id', @insulation_id)
      else
        XMLHelper.add_attribute(sys_id, 'id', @id + 'Insulation')
      end
      XMLHelper.add_element(insulation, 'InsulationGrade', @insulation_grade, :integer) unless @insulation_grade.nil?
      XMLHelper.add_element(insulation, 'AssemblyEffectiveRValue', @insulation_assembly_r_value, :float) unless @insulation_assembly_r_value.nil?
      if not @insulation_cavity_r_value.nil?
        layer = XMLHelper.add_element(insulation, 'Layer')
        XMLHelper.add_element(layer, 'InstallationType', 'cavity', :string)
        XMLHelper.add_element(layer, 'NominalRValue', @insulation_cavity_r_value, :float)
      end
      if not @insulation_continuous_r_value.nil?
        layer = XMLHelper.add_element(insulation, 'Layer')
        XMLHelper.add_element(layer, 'InstallationType', 'continuous', :string)
        XMLHelper.add_element(layer, 'NominalRValue', @insulation_continuous_r_value, :float)
      end
    end

    def from_doc(wall)
      return if wall.nil?

      @id = HPXML::get_id(wall)
      @exterior_adjacent_to = XMLHelper.get_value(wall, 'ExteriorAdjacentTo', :string)
      @interior_adjacent_to = XMLHelper.get_value(wall, 'InteriorAdjacentTo', :string)
      @attic_wall_type = XMLHelper.get_value(wall, 'AtticWallType', :string)
      @wall_type = XMLHelper.get_child_name(wall, 'WallType')
      if @wall_type == HPXML::WallTypeWoodStud
        @optimum_value_engineering = XMLHelper.get_value(wall, 'WallType/WoodStud/OptimumValueEngineering', :boolean)
      end
      @area = XMLHelper.get_value(wall, 'Area', :float)
      @orientation = XMLHelper.get_value(wall, 'Orientation', :string)
      @azimuth = XMLHelper.get_value(wall, 'Azimuth', :integer)
      @framing_size = XMLHelper.get_value(wall, 'Studs/Size', :string)
      @framing_spacing = XMLHelper.get_value(wall, 'Studs/Spacing', :float)
      @framing_factor = XMLHelper.get_value(wall, 'Studs/FramingFactor', :float)
      @siding = XMLHelper.get_value(wall, 'Siding', :string)
      @color = XMLHelper.get_value(wall, 'Color', :string)
      @solar_absorptance = XMLHelper.get_value(wall, 'SolarAbsorptance', :float)
      @emittance = XMLHelper.get_value(wall, 'Emittance', :float)
      interior_finish = XMLHelper.get_element(wall, 'InteriorFinish')
      if not interior_finish.nil?
        @interior_finish_type = XMLHelper.get_value(interior_finish, 'Type', :string)
        @interior_finish_thickness = XMLHelper.get_value(interior_finish, 'Thickness', :float)
      end
      insulation = XMLHelper.get_element(wall, 'Insulation')
      if not insulation.nil?
        @insulation_id = HPXML::get_id(insulation)
        @insulation_grade = XMLHelper.get_value(insulation, 'InsulationGrade', :integer)
        @insulation_assembly_r_value = XMLHelper.get_value(insulation, 'AssemblyEffectiveRValue', :float)
        @insulation_cavity_r_value = XMLHelper.get_value(insulation, "Layer[InstallationType='cavity']/NominalRValue", :float)
        @insulation_continuous_r_value = XMLHelper.get_value(insulation, "Layer[InstallationType='continuous']/NominalRValue", :float)
      end
    end
  end

  class FoundationWalls < BaseArrayElement
    def add(**kwargs)
      self << FoundationWall.new(@parent_object, **kwargs)
    end

    def from_doc(building)
      return if building.nil?

      XMLHelper.get_elements(building, 'BuildingDetails/Enclosure/FoundationWalls/FoundationWall').each do |foundation_wall|
        self << FoundationWall.new(@parent_object, foundation_wall)
      end
    end
  end

  class FoundationWall < BaseElement
    ATTRS = [:id, :exterior_adjacent_to, :interior_adjacent_to, :length, :height, :area, :orientation,
             :type, :azimuth, :thickness, :depth_below_grade, :insulation_id, :insulation_interior_r_value,
             :insulation_interior_distance_to_top, :insulation_interior_distance_to_bottom,
             :insulation_exterior_r_value, :insulation_exterior_distance_to_top,
             :insulation_exterior_distance_to_bottom, :insulation_assembly_r_value,
             :insulation_continuous_r_value, :interior_finish_type, :interior_finish_thickness]
    attr_accessor(*ATTRS)

    def windows
      return @parent_object.windows.select { |window| window.wall_idref == @id }
    end

    def doors
      return @parent_object.doors.select { |door| door.wall_idref == @id }
    end

    def net_area
      return if nil?
      return if @area.nil?

      val = @area
      (@parent_object.windows + @parent_object.doors).each do |subsurface|
        next unless subsurface.wall_idref == @id

        val -= subsurface.area
      end
      fail "Calculated a negative net surface area for surface '#{@id}'." if val < 0

      return val
    end

    def connected_slabs
      return @parent_object.slabs.select { |s| s.connected_foundation_walls.include? self }
    end

    def exposed_fraction
      # Calculate total slab exposed perimeter
      slab_exposed_length = connected_slabs.select { |s| s.interior_adjacent_to == interior_adjacent_to }.map { |s| s.exposed_perimeter }.sum

      # Calculate total length of exterior foundation walls
      ext_adjacent_fnd_walls = connected_slabs.map { |s| s.connected_foundation_walls.select { |fw| fw.is_exterior } }.flatten.uniq
      wall_total_length = ext_adjacent_fnd_walls.map { |fw| fw.area / fw.height }.sum

      # Calculate exposed fraction
      if slab_exposed_length < wall_total_length
        return slab_exposed_length / wall_total_length
      end

      return 1.0
    end

    def is_exterior
      if @exterior_adjacent_to == LocationGround
        return true
      end

      return false
    end

    def is_interior
      return !is_exterior
    end

    def is_adiabatic
      return HPXML::is_adiabatic(self)
    end

    def is_thermal_boundary
      return HPXML::is_thermal_boundary(self)
    end

    def is_exterior_thermal_boundary
      return (is_exterior && is_thermal_boundary)
    end

    def is_conditioned
      return HPXML::is_conditioned(self)
    end

    def delete
      @parent_object.foundation_walls.delete(self)
      windows.reverse_each do |window|
        window.delete
      end
      doors.reverse_each do |door|
        door.delete
      end
      @parent_object.foundations.each do |foundation|
        foundation.attached_to_foundation_wall_idrefs.delete(@id) unless foundation.attached_to_foundation_wall_idrefs.nil?
      end
    end

    def check_for_errors
      errors = []
      begin; net_area; rescue StandardError => e; errors << e.message; end
      return errors
    end

    def to_doc(building)
      return if nil?

      foundation_walls = XMLHelper.create_elements_as_needed(building, ['BuildingDetails', 'Enclosure', 'FoundationWalls'])
      foundation_wall = XMLHelper.add_element(foundation_walls, 'FoundationWall')
      sys_id = XMLHelper.add_element(foundation_wall, 'SystemIdentifier')
      XMLHelper.add_attribute(sys_id, 'id', @id)
      XMLHelper.add_element(foundation_wall, 'ExteriorAdjacentTo', @exterior_adjacent_to, :string) unless @exterior_adjacent_to.nil?
      XMLHelper.add_element(foundation_wall, 'InteriorAdjacentTo', @interior_adjacent_to, :string) unless @interior_adjacent_to.nil?
      XMLHelper.add_element(foundation_wall, 'Type', @type, :string, @type_isdefaulted) unless @type.nil?
      XMLHelper.add_element(foundation_wall, 'Length', @length, :float) unless @length.nil?
      XMLHelper.add_element(foundation_wall, 'Height', @height, :float) unless @height.nil?
      XMLHelper.add_element(foundation_wall, 'Area', @area, :float, @area_isdefaulted) unless @area.nil?
      XMLHelper.add_element(foundation_wall, 'Orientation', @orientation, :string, @orientation_isdefaulted) unless @orientation.nil?
      XMLHelper.add_element(foundation_wall, 'Azimuth', @azimuth, :integer, @azimuth_isdefaulted) unless @azimuth.nil?
      XMLHelper.add_element(foundation_wall, 'Thickness', @thickness, :float, @thickness_isdefaulted) unless @thickness.nil?
      XMLHelper.add_element(foundation_wall, 'DepthBelowGrade', @depth_below_grade, :float) unless @depth_below_grade.nil?
      if (not @interior_finish_type.nil?) || (not @interior_finish_thickness.nil?)
        interior_finish = XMLHelper.add_element(foundation_wall, 'InteriorFinish')
        XMLHelper.add_element(interior_finish, 'Type', @interior_finish_type, :string, @interior_finish_type_isdefaulted) unless @interior_finish_type.nil?
        XMLHelper.add_element(interior_finish, 'Thickness', @interior_finish_thickness, :float, @interior_finish_thickness_isdefaulted) unless @interior_finish_thickness.nil?
      end
      insulation = XMLHelper.add_element(foundation_wall, 'Insulation')
      sys_id = XMLHelper.add_element(insulation, 'SystemIdentifier')
      if not @insulation_id.nil?
        XMLHelper.add_attribute(sys_id, 'id', @insulation_id)
      else
        XMLHelper.add_attribute(sys_id, 'id', @id + 'Insulation')
      end
      XMLHelper.add_element(insulation, 'AssemblyEffectiveRValue', @insulation_assembly_r_value, :float) unless @insulation_assembly_r_value.nil?
      if not @insulation_exterior_r_value.nil?
        layer = XMLHelper.add_element(insulation, 'Layer')
        XMLHelper.add_element(layer, 'InstallationType', 'continuous - exterior', :string)
        XMLHelper.add_element(layer, 'NominalRValue', @insulation_exterior_r_value, :float)
        XMLHelper.add_element(layer, 'DistanceToTopOfInsulation', @insulation_exterior_distance_to_top, :float, @insulation_exterior_distance_to_top_isdefaulted) unless @insulation_exterior_distance_to_top.nil?
        XMLHelper.add_element(layer, 'DistanceToBottomOfInsulation', @insulation_exterior_distance_to_bottom, :float, @insulation_exterior_distance_to_bottom_isdefaulted) unless @insulation_exterior_distance_to_bottom.nil?
      end
      if not @insulation_interior_r_value.nil?
        layer = XMLHelper.add_element(insulation, 'Layer')
        XMLHelper.add_element(layer, 'InstallationType', 'continuous - interior', :string)
        XMLHelper.add_element(layer, 'NominalRValue', @insulation_interior_r_value, :float)
        XMLHelper.add_element(layer, 'DistanceToTopOfInsulation', @insulation_interior_distance_to_top, :float, @insulation_interior_distance_to_top_isdefaulted) unless @insulation_interior_distance_to_top.nil?
        XMLHelper.add_element(layer, 'DistanceToBottomOfInsulation', @insulation_interior_distance_to_bottom, :float, @insulation_interior_distance_to_bottom_isdefaulted) unless @insulation_interior_distance_to_bottom.nil?
      end
    end

    def from_doc(foundation_wall)
      return if foundation_wall.nil?

      @id = HPXML::get_id(foundation_wall)
      @exterior_adjacent_to = XMLHelper.get_value(foundation_wall, 'ExteriorAdjacentTo', :string)
      @interior_adjacent_to = XMLHelper.get_value(foundation_wall, 'InteriorAdjacentTo', :string)
      @type = XMLHelper.get_value(foundation_wall, 'Type', :string)
      @length = XMLHelper.get_value(foundation_wall, 'Length', :float)
      @height = XMLHelper.get_value(foundation_wall, 'Height', :float)
      @area = XMLHelper.get_value(foundation_wall, 'Area', :float)
      @orientation = XMLHelper.get_value(foundation_wall, 'Orientation', :string)
      @azimuth = XMLHelper.get_value(foundation_wall, 'Azimuth', :integer)
      @thickness = XMLHelper.get_value(foundation_wall, 'Thickness', :float)
      @depth_below_grade = XMLHelper.get_value(foundation_wall, 'DepthBelowGrade', :float)
      interior_finish = XMLHelper.get_element(foundation_wall, 'InteriorFinish')
      if not interior_finish.nil?
        @interior_finish_type = XMLHelper.get_value(interior_finish, 'Type', :string)
        @interior_finish_thickness = XMLHelper.get_value(interior_finish, 'Thickness', :float)
      end
      insulation = XMLHelper.get_element(foundation_wall, 'Insulation')
      if not insulation.nil?
        @insulation_id = HPXML::get_id(insulation)
        @insulation_assembly_r_value = XMLHelper.get_value(insulation, 'AssemblyEffectiveRValue', :float)
        @insulation_continuous_r_value = XMLHelper.get_value(insulation, "Layer[InstallationType='continuous']/NominalRValue", :float)
        @insulation_interior_r_value = XMLHelper.get_value(insulation, "Layer[InstallationType='continuous - interior']/NominalRValue", :float)
        @insulation_interior_distance_to_top = XMLHelper.get_value(insulation, "Layer[InstallationType='continuous - interior']/DistanceToTopOfInsulation", :float)
        @insulation_interior_distance_to_bottom = XMLHelper.get_value(insulation, "Layer[InstallationType='continuous - interior']/DistanceToBottomOfInsulation", :float)
        @insulation_exterior_r_value = XMLHelper.get_value(insulation, "Layer[InstallationType='continuous - exterior']/NominalRValue", :float)
        @insulation_exterior_distance_to_top = XMLHelper.get_value(insulation, "Layer[InstallationType='continuous - exterior']/DistanceToTopOfInsulation", :float)
        @insulation_exterior_distance_to_bottom = XMLHelper.get_value(insulation, "Layer[InstallationType='continuous - exterior']/DistanceToBottomOfInsulation", :float)
      end
    end
  end

  class Floors < BaseArrayElement
    def add(**kwargs)
      self << Floor.new(@parent_object, **kwargs)
    end

    def from_doc(building)
      return if building.nil?

      XMLHelper.get_elements(building, 'BuildingDetails/Enclosure/Floors/Floor').each do |floor|
        self << Floor.new(@parent_object, floor)
      end
    end
  end

  class Floor < BaseElement
    ATTRS = [:id, :exterior_adjacent_to, :interior_adjacent_to, :floor_type, :area, :insulation_id,
             :insulation_assembly_r_value, :insulation_cavity_r_value, :insulation_continuous_r_value,
             :floor_or_ceiling, :interior_finish_type, :interior_finish_thickness, :insulation_grade,
             :framing_factor, :framing_size, :framing_spacing]
    attr_accessor(*ATTRS)

    def is_ceiling
      # From the perspective of the conditioned space
      if @floor_or_ceiling.nil?
        ceiling_locations = [LocationAtticUnconditioned,
                             LocationAtticVented,
                             LocationAtticUnvented]
        if (ceiling_locations.include? @interior_adjacent_to) || (ceiling_locations.include? @exterior_adjacent_to)
          return true
        else # If we don't explicitly know that it's a ceiling, assume a floor
          return false
        end
      else
        return @floor_or_ceiling == FloorOrCeilingCeiling
      end
    end

    def is_floor
      return !is_ceiling
    end

    def is_exterior
      return [LocationOutside, LocationManufacturedHomeUnderBelly].include?(@exterior_adjacent_to)
    end

    def is_interior
      return !is_exterior
    end

    def is_adiabatic
      return HPXML::is_adiabatic(self)
    end

    def is_thermal_boundary
      return HPXML::is_thermal_boundary(self)
    end

    def is_exterior_thermal_boundary
      return (is_exterior && is_thermal_boundary)
    end

    def is_conditioned
      return HPXML::is_conditioned(self)
    end

    def delete
      @parent_object.floors.delete(self)
      @parent_object.attics.each do |attic|
        attic.attached_to_floor_idrefs.delete(@id) unless attic.attached_to_floor_idrefs.nil?
      end
      @parent_object.foundations.each do |foundation|
        foundation.attached_to_floor_idrefs.delete(@id) unless foundation.attached_to_floor_idrefs.nil?
      end
      @parent_object.attics.each do |attic|
        attic.attached_to_floor_idrefs.delete(@id) unless attic.attached_to_floor_idrefs.nil?
      end
    end

    def check_for_errors
      errors = []
      return errors
    end

    def to_doc(building)
      return if nil?

      floors = XMLHelper.create_elements_as_needed(building, ['BuildingDetails', 'Enclosure', 'Floors'])
      floor = XMLHelper.add_element(floors, 'Floor')
      sys_id = XMLHelper.add_element(floor, 'SystemIdentifier')
      XMLHelper.add_attribute(sys_id, 'id', @id)
      XMLHelper.add_element(floor, 'ExteriorAdjacentTo', @exterior_adjacent_to, :string) unless @exterior_adjacent_to.nil?
      XMLHelper.add_element(floor, 'InteriorAdjacentTo', @interior_adjacent_to, :string) unless @interior_adjacent_to.nil?
      XMLHelper.add_element(floor, 'FloorOrCeiling', @floor_or_ceiling, :string, @floor_or_ceiling_isdefaulted) unless @floor_or_ceiling.nil?
      if not @floor_type.nil?
        floor_type_el = XMLHelper.add_element(floor, 'FloorType')
        XMLHelper.add_element(floor_type_el, @floor_type)
      end
      if (not @framing_factor.nil?) || (not @framing_size.nil?) || (not @framing_spacing.nil?)
        joists = XMLHelper.add_element(floor, 'FloorJoists')
        XMLHelper.add_element(joists, 'Size', @framing_size, :string) unless @framing_size.nil?
        XMLHelper.add_element(joists, 'Spacing', @framing_spacing, :float) unless @framing_spacing.nil?
        XMLHelper.add_element(joists, 'FramingFactor', @framing_factor, :float) unless @framing_factor.nil?
      end
      XMLHelper.add_element(floor, 'Area', @area, :float) unless @area.nil?
      if (not @interior_finish_type.nil?) || (not @interior_finish_thickness.nil?)
        interior_finish = XMLHelper.add_element(floor, 'InteriorFinish')
        XMLHelper.add_element(interior_finish, 'Type', @interior_finish_type, :string, @interior_finish_type_isdefaulted) unless @interior_finish_type.nil?
        XMLHelper.add_element(interior_finish, 'Thickness', @interior_finish_thickness, :float, @interior_finish_thickness_isdefaulted) unless @interior_finish_thickness.nil?
      end
      insulation = XMLHelper.add_element(floor, 'Insulation')
      sys_id = XMLHelper.add_element(insulation, 'SystemIdentifier')
      if not @insulation_id.nil?
        XMLHelper.add_attribute(sys_id, 'id', @insulation_id)
      else
        XMLHelper.add_attribute(sys_id, 'id', @id + 'Insulation')
      end
      XMLHelper.add_element(insulation, 'InsulationGrade', @insulation_grade, :integer) unless @insulation_grade.nil?
      XMLHelper.add_element(insulation, 'AssemblyEffectiveRValue', @insulation_assembly_r_value, :float) unless @insulation_assembly_r_value.nil?
      if not @insulation_cavity_r_value.nil?
        layer = XMLHelper.add_element(insulation, 'Layer')
        XMLHelper.add_element(layer, 'InstallationType', 'cavity', :string)
        XMLHelper.add_element(layer, 'NominalRValue', @insulation_cavity_r_value, :float)
      end
      if not @insulation_continuous_r_value.nil?
        layer = XMLHelper.add_element(insulation, 'Layer')
        XMLHelper.add_element(layer, 'InstallationType', 'continuous', :string)
        XMLHelper.add_element(layer, 'NominalRValue', @insulation_continuous_r_value, :float)
      end
    end

    def from_doc(floor)
      return if floor.nil?

      @id = HPXML::get_id(floor)
      @exterior_adjacent_to = XMLHelper.get_value(floor, 'ExteriorAdjacentTo', :string)
      @interior_adjacent_to = XMLHelper.get_value(floor, 'InteriorAdjacentTo', :string)
      @floor_or_ceiling = XMLHelper.get_value(floor, 'FloorOrCeiling', :string)
      @floor_type = XMLHelper.get_child_name(floor, 'FloorType')
      @framing_size = XMLHelper.get_value(floor, 'FloorJoists/Size', :string)
      @framing_spacing = XMLHelper.get_value(floor, 'FloorJoists/Spacing', :float)
      @framing_factor = XMLHelper.get_value(floor, 'FloorJoists/FramingFactor', :float)
      @area = XMLHelper.get_value(floor, 'Area', :float)
      interior_finish = XMLHelper.get_element(floor, 'InteriorFinish')
      if not interior_finish.nil?
        @interior_finish_type = XMLHelper.get_value(interior_finish, 'Type', :string)
        @interior_finish_thickness = XMLHelper.get_value(interior_finish, 'Thickness', :float)
      end
      insulation = XMLHelper.get_element(floor, 'Insulation')
      if not insulation.nil?
        @insulation_id = HPXML::get_id(insulation)
        @insulation_grade = XMLHelper.get_value(insulation, 'InsulationGrade', :float)
        @insulation_assembly_r_value = XMLHelper.get_value(insulation, 'AssemblyEffectiveRValue', :float)
        @insulation_cavity_r_value = XMLHelper.get_value(insulation, "Layer[InstallationType='cavity']/NominalRValue", :float)
        @insulation_continuous_r_value = XMLHelper.get_value(insulation, "Layer[InstallationType='continuous']/NominalRValue", :float)
      end
    end
  end

  class Slabs < BaseArrayElement
    def add(**kwargs)
      self << Slab.new(@parent_object, **kwargs)
    end

    def from_doc(building)
      return if building.nil?

      XMLHelper.get_elements(building, 'BuildingDetails/Enclosure/Slabs/Slab').each do |slab|
        self << Slab.new(@parent_object, slab)
      end
    end
  end

  class Slab < BaseElement
    ATTRS = [:id, :interior_adjacent_to, :exterior_adjacent_to, :area, :thickness, :exposed_perimeter,
             :perimeter_insulation_depth, :under_slab_insulation_width,
             :under_slab_insulation_spans_entire_slab, :depth_below_grade, :carpet_fraction,
             :carpet_r_value, :perimeter_insulation_id, :perimeter_insulation_r_value,
             :under_slab_insulation_id, :under_slab_insulation_r_value]
    attr_accessor(*ATTRS)

    def exterior_adjacent_to
      return LocationGround
    end

    def is_exterior
      return true
    end

    def is_interior
      return !is_exterior
    end

    def is_thermal_boundary
      return HPXML::is_thermal_boundary(self)
    end

    def is_exterior_thermal_boundary
      return (is_exterior && is_thermal_boundary)
    end

    def is_conditioned
      return HPXML::is_conditioned(self)
    end

    def connected_foundation_walls
      return @parent_object.foundation_walls.select { |fw| interior_adjacent_to == fw.interior_adjacent_to || interior_adjacent_to == fw.exterior_adjacent_to }
    end

    def delete
      @parent_object.slabs.delete(self)
      @parent_object.foundations.each do |foundation|
        foundation.attached_to_slab_idrefs.delete(@id) unless foundation.attached_to_slab_idrefs.nil?
      end
    end

    def check_for_errors
      errors = []
      return errors
    end

    def to_doc(building)
      return if nil?

      slabs = XMLHelper.create_elements_as_needed(building, ['BuildingDetails', 'Enclosure', 'Slabs'])
      slab = XMLHelper.add_element(slabs, 'Slab')
      sys_id = XMLHelper.add_element(slab, 'SystemIdentifier')
      XMLHelper.add_attribute(sys_id, 'id', @id)
      XMLHelper.add_element(slab, 'InteriorAdjacentTo', @interior_adjacent_to, :string) unless @interior_adjacent_to.nil?
      XMLHelper.add_element(slab, 'Area', @area, :float) unless @area.nil?
      XMLHelper.add_element(slab, 'Thickness', @thickness, :float, @thickness_isdefaulted) unless @thickness.nil?
      XMLHelper.add_element(slab, 'ExposedPerimeter', @exposed_perimeter, :float) unless @exposed_perimeter.nil?
      XMLHelper.add_element(slab, 'DepthBelowGrade', @depth_below_grade, :float, @depth_below_grade_isdefaulted) unless @depth_below_grade.nil?
      insulation = XMLHelper.add_element(slab, 'PerimeterInsulation')
      sys_id = XMLHelper.add_element(insulation, 'SystemIdentifier')
      if not @perimeter_insulation_id.nil?
        XMLHelper.add_attribute(sys_id, 'id', @perimeter_insulation_id)
      else
        XMLHelper.add_attribute(sys_id, 'id', @id + 'PerimeterInsulation')
      end
      layer = XMLHelper.add_element(insulation, 'Layer')
      XMLHelper.add_element(layer, 'NominalRValue', @perimeter_insulation_r_value, :float) unless @perimeter_insulation_r_value.nil?
      XMLHelper.add_element(layer, 'InsulationDepth', @perimeter_insulation_depth, :float) unless @perimeter_insulation_depth.nil?
      insulation = XMLHelper.add_element(slab, 'UnderSlabInsulation')
      sys_id = XMLHelper.add_element(insulation, 'SystemIdentifier')
      if not @under_slab_insulation_id.nil?
        XMLHelper.add_attribute(sys_id, 'id', @under_slab_insulation_id)
      else
        XMLHelper.add_attribute(sys_id, 'id', @id + 'UnderSlabInsulation')
      end
      layer = XMLHelper.add_element(insulation, 'Layer')
      XMLHelper.add_element(layer, 'NominalRValue', @under_slab_insulation_r_value, :float) unless @under_slab_insulation_r_value.nil?
      XMLHelper.add_element(layer, 'InsulationWidth', @under_slab_insulation_width, :float) unless @under_slab_insulation_width.nil?
      XMLHelper.add_element(layer, 'InsulationSpansEntireSlab', @under_slab_insulation_spans_entire_slab, :boolean) unless @under_slab_insulation_spans_entire_slab.nil?
      XMLHelper.add_extension(slab, 'CarpetFraction', @carpet_fraction, :float, @carpet_fraction_isdefaulted) unless @carpet_fraction.nil?
      XMLHelper.add_extension(slab, 'CarpetRValue', @carpet_r_value, :float, @carpet_r_value_isdefaulted) unless @carpet_r_value.nil?
    end

    def from_doc(slab)
      return if slab.nil?

      @id = HPXML::get_id(slab)
      @interior_adjacent_to = XMLHelper.get_value(slab, 'InteriorAdjacentTo', :string)
      @area = XMLHelper.get_value(slab, 'Area', :float)
      @thickness = XMLHelper.get_value(slab, 'Thickness', :float)
      @exposed_perimeter = XMLHelper.get_value(slab, 'ExposedPerimeter', :float)
      @depth_below_grade = XMLHelper.get_value(slab, 'DepthBelowGrade', :float)
      perimeter_insulation = XMLHelper.get_element(slab, 'PerimeterInsulation')
      if not perimeter_insulation.nil?
        @perimeter_insulation_id = HPXML::get_id(perimeter_insulation)
        @perimeter_insulation_r_value = XMLHelper.get_value(perimeter_insulation, 'Layer/NominalRValue', :float)
        @perimeter_insulation_depth = XMLHelper.get_value(perimeter_insulation, 'Layer/InsulationDepth', :float)
      end
      under_slab_insulation = XMLHelper.get_element(slab, 'UnderSlabInsulation')
      if not under_slab_insulation.nil?
        @under_slab_insulation_id = HPXML::get_id(under_slab_insulation)
        @under_slab_insulation_r_value = XMLHelper.get_value(under_slab_insulation, 'Layer/NominalRValue', :float)
        @under_slab_insulation_width = XMLHelper.get_value(under_slab_insulation, 'Layer/InsulationWidth', :float)
        @under_slab_insulation_spans_entire_slab = XMLHelper.get_value(under_slab_insulation, 'Layer/InsulationSpansEntireSlab', :boolean)
      end
      @carpet_fraction = XMLHelper.get_value(slab, 'extension/CarpetFraction', :float)
      @carpet_r_value = XMLHelper.get_value(slab, 'extension/CarpetRValue', :float)
    end
  end

  class Windows < BaseArrayElement
    def add(**kwargs)
      self << Window.new(@parent_object, **kwargs)
    end

    def from_doc(building)
      return if building.nil?

      XMLHelper.get_elements(building, 'BuildingDetails/Enclosure/Windows/Window').each do |window|
        self << Window.new(@parent_object, window)
      end
    end
  end

  class Window < BaseElement
    ATTRS = [:id, :area, :azimuth, :orientation, :frame_type, :thermal_break, :glass_layers,
             :glass_type, :gas_fill, :ufactor, :shgc, :interior_shading_factor_summer,
             :interior_shading_id, :interior_shading_factor_winter, :interior_shading_type, :exterior_shading_factor_summer,
             :exterior_shading_id, :exterior_shading_factor_winter, :exterior_shading_type, :storm_type, :overhangs_depth,
             :overhangs_distance_to_top_of_window, :overhangs_distance_to_bottom_of_window,
             :fraction_operable, :performance_class, :wall_idref]
    attr_accessor(*ATTRS)

    def wall
      return if @wall_idref.nil?

      (@parent_object.walls + @parent_object.foundation_walls).each do |wall|
        next unless wall.id == @wall_idref

        return wall
      end
      fail "Attached wall '#{@wall_idref}' not found for window '#{@id}'."
    end

    def is_exterior
      return wall.is_exterior
    end

    def is_interior
      return !is_exterior
    end

    def is_thermal_boundary
      return HPXML::is_thermal_boundary(wall)
    end

    def is_exterior_thermal_boundary
      return (is_exterior && is_thermal_boundary)
    end

    def is_conditioned
      return HPXML::is_conditioned(self)
    end

    def delete
      @parent_object.windows.delete(self)
    end

    def check_for_errors
      errors = []
      begin; wall; rescue StandardError => e; errors << e.message; end
      return errors
    end

    def to_doc(building)
      return if nil?

      windows = XMLHelper.create_elements_as_needed(building, ['BuildingDetails', 'Enclosure', 'Windows'])
      window = XMLHelper.add_element(windows, 'Window')
      sys_id = XMLHelper.add_element(window, 'SystemIdentifier')
      XMLHelper.add_attribute(sys_id, 'id', @id)
      XMLHelper.add_element(window, 'Area', @area, :float) unless @area.nil?
      XMLHelper.add_element(window, 'Azimuth', @azimuth, :integer, @azimuth_isdefaulted) unless @azimuth.nil?
      XMLHelper.add_element(window, 'Orientation', @orientation, :string, @orientation_isdefaulted) unless @orientation.nil?
      if not @frame_type.nil?
        frame_type_el = XMLHelper.add_element(window, 'FrameType')
        frame_type = XMLHelper.add_element(frame_type_el, @frame_type)
        if [HPXML::WindowFrameTypeAluminum, HPXML::WindowFrameTypeMetal].include? @frame_type
          XMLHelper.add_element(frame_type, 'ThermalBreak', @thermal_break, :boolean, @thermal_break_isdefaulted) unless @thermal_break.nil?
        end
      end
      XMLHelper.add_element(window, 'GlassLayers', @glass_layers, :string, @glass_layers_isdefaulted) unless @glass_layers.nil?
      XMLHelper.add_element(window, 'GlassType', @glass_type, :string, @glass_type_isdefaulted) unless @glass_type.nil?
      XMLHelper.add_element(window, 'GasFill', @gas_fill, :string, @gas_fill_isdefaulted) unless @gas_fill.nil?
      XMLHelper.add_element(window, 'UFactor', @ufactor, :float, @ufactor_isdefaulted) unless @ufactor.nil?
      XMLHelper.add_element(window, 'SHGC', @shgc, :float, @shgc_isdefaulted) unless @shgc.nil?
      if (not @exterior_shading_type.nil?) || (not @exterior_shading_factor_summer.nil?) || (not @exterior_shading_factor_winter.nil?)
        exterior_shading = XMLHelper.add_element(window, 'ExteriorShading')
        sys_id = XMLHelper.add_element(exterior_shading, 'SystemIdentifier')
        if @exterior_shading_id.nil?
          XMLHelper.add_attribute(sys_id, 'id', "#{id}ExteriorShading")
        else
          XMLHelper.add_attribute(sys_id, 'id', @exterior_shading_id)
        end
        XMLHelper.add_element(exterior_shading, 'Type', @exterior_shading_type, :string) unless @exterior_shading_type.nil?
        XMLHelper.add_element(exterior_shading, 'SummerShadingCoefficient', @exterior_shading_factor_summer, :float, @exterior_shading_factor_summer_isdefaulted) unless @exterior_shading_factor_summer.nil?
        XMLHelper.add_element(exterior_shading, 'WinterShadingCoefficient', @exterior_shading_factor_winter, :float, @exterior_shading_factor_winter_isdefaulted) unless @exterior_shading_factor_winter.nil?
      end
      if (not @interior_shading_type.nil?) || (not @interior_shading_factor_summer.nil?) || (not @interior_shading_factor_winter.nil?)
        interior_shading = XMLHelper.add_element(window, 'InteriorShading')
        sys_id = XMLHelper.add_element(interior_shading, 'SystemIdentifier')
        if @interior_shading_id.nil?
          XMLHelper.add_attribute(sys_id, 'id', "#{id}InteriorShading")
        else
          XMLHelper.add_attribute(sys_id, 'id', @interior_shading_id)
        end
        XMLHelper.add_element(interior_shading, 'Type', @interior_shading_type, :string) unless @interior_shading_type.nil?
        XMLHelper.add_element(interior_shading, 'SummerShadingCoefficient', @interior_shading_factor_summer, :float, @interior_shading_factor_summer_isdefaulted) unless @interior_shading_factor_summer.nil?
        XMLHelper.add_element(interior_shading, 'WinterShadingCoefficient', @interior_shading_factor_winter, :float, @interior_shading_factor_winter_isdefaulted) unless @interior_shading_factor_winter.nil?
      end
      if not @storm_type.nil?
        storm_window = XMLHelper.add_element(window, 'StormWindow')
        sys_id = XMLHelper.add_element(storm_window, 'SystemIdentifier')
        XMLHelper.add_attribute(sys_id, 'id', "#{id}StormWindow")
        XMLHelper.add_element(storm_window, 'GlassType', @storm_type, :string) unless @storm_type.nil?
      end
      if (not @overhangs_depth.nil?) || (not @overhangs_distance_to_top_of_window.nil?) || (not @overhangs_distance_to_bottom_of_window.nil?)
        overhangs = XMLHelper.add_element(window, 'Overhangs')
        XMLHelper.add_element(overhangs, 'Depth', @overhangs_depth, :float) unless @overhangs_depth.nil?
        XMLHelper.add_element(overhangs, 'DistanceToTopOfWindow', @overhangs_distance_to_top_of_window, :float) unless @overhangs_distance_to_top_of_window.nil?
        XMLHelper.add_element(overhangs, 'DistanceToBottomOfWindow', @overhangs_distance_to_bottom_of_window, :float) unless @overhangs_distance_to_bottom_of_window.nil?
      end
      XMLHelper.add_element(window, 'FractionOperable', @fraction_operable, :float, @fraction_operable_isdefaulted) unless @fraction_operable.nil?
      XMLHelper.add_element(window, 'PerformanceClass', @performance_class, :string, @performance_class_isdefaulted) unless @performance_class.nil?
      if not @wall_idref.nil?
        attached_to_wall = XMLHelper.add_element(window, 'AttachedToWall')
        XMLHelper.add_attribute(attached_to_wall, 'idref', @wall_idref)
      end
    end

    def from_doc(window)
      return if window.nil?

      @id = HPXML::get_id(window)
      @area = XMLHelper.get_value(window, 'Area', :float)
      @azimuth = XMLHelper.get_value(window, 'Azimuth', :integer)
      @orientation = XMLHelper.get_value(window, 'Orientation', :string)
      @frame_type = XMLHelper.get_child_name(window, 'FrameType')
      if @frame_type == HPXML::WindowFrameTypeAluminum
        @thermal_break = XMLHelper.get_value(window, 'FrameType/Aluminum/ThermalBreak', :boolean)
      elsif @frame_type == HPXML::WindowFrameTypeMetal
        @thermal_break = XMLHelper.get_value(window, 'FrameType/Metal/ThermalBreak', :boolean)
      end
      @glass_layers = XMLHelper.get_value(window, 'GlassLayers', :string)
      @glass_type = XMLHelper.get_value(window, 'GlassType', :string)
      @gas_fill = XMLHelper.get_value(window, 'GasFill', :string)
      @ufactor = XMLHelper.get_value(window, 'UFactor', :float)
      @shgc = XMLHelper.get_value(window, 'SHGC', :float)
      @exterior_shading_id = HPXML::get_id(window, 'ExteriorShading/SystemIdentifier')
      @exterior_shading_type = XMLHelper.get_value(window, 'ExteriorShading/Type', :string)
      @exterior_shading_factor_summer = XMLHelper.get_value(window, 'ExteriorShading/SummerShadingCoefficient', :float)
      @exterior_shading_factor_winter = XMLHelper.get_value(window, 'ExteriorShading/WinterShadingCoefficient', :float)
      @interior_shading_id = HPXML::get_id(window, 'InteriorShading/SystemIdentifier')
      @interior_shading_type = XMLHelper.get_value(window, 'InteriorShading/Type', :string)
      @interior_shading_factor_summer = XMLHelper.get_value(window, 'InteriorShading/SummerShadingCoefficient', :float)
      @interior_shading_factor_winter = XMLHelper.get_value(window, 'InteriorShading/WinterShadingCoefficient', :float)
      @overhangs_depth = XMLHelper.get_value(window, 'Overhangs/Depth', :float)
      @overhangs_distance_to_top_of_window = XMLHelper.get_value(window, 'Overhangs/DistanceToTopOfWindow', :float)
      @overhangs_distance_to_bottom_of_window = XMLHelper.get_value(window, 'Overhangs/DistanceToBottomOfWindow', :float)
      @fraction_operable = XMLHelper.get_value(window, 'FractionOperable', :float)
      @performance_class = XMLHelper.get_value(window, 'PerformanceClass', :string)
      @wall_idref = HPXML::get_idref(XMLHelper.get_element(window, 'AttachedToWall'))
      @storm_type = XMLHelper.get_value(window, 'StormWindow/GlassType', :string)
    end
  end

  class Skylights < BaseArrayElement
    def add(**kwargs)
      self << Skylight.new(@parent_object, **kwargs)
    end

    def from_doc(building)
      return if building.nil?

      XMLHelper.get_elements(building, 'BuildingDetails/Enclosure/Skylights/Skylight').each do |skylight|
        self << Skylight.new(@parent_object, skylight)
      end
    end
  end

  class Skylight < BaseElement
    ATTRS = [:id, :area, :azimuth, :orientation, :frame_type, :thermal_break, :glass_layers,
             :glass_type, :gas_fill, :ufactor, :shgc, :interior_shading_factor_summer,
             :interior_shading_factor_winter, :interior_shading_type, :exterior_shading_factor_summer,
             :exterior_shading_factor_winter, :exterior_shading_type, :storm_type, :roof_idref]
    attr_accessor(*ATTRS)

    def roof
      return if @roof_idref.nil?

      @parent_object.roofs.each do |roof|
        next unless roof.id == @roof_idref

        return roof
      end
      fail "Attached roof '#{@roof_idref}' not found for skylight '#{@id}'."
    end

    def is_exterior
      return roof.is_exterior
    end

    def is_interior
      return !is_exterior
    end

    def is_thermal_boundary
      return HPXML::is_thermal_boundary(roof)
    end

    def is_exterior_thermal_boundary
      return (is_exterior && is_thermal_boundary)
    end

    def is_conditioned
      return HPXML::is_conditioned(self)
    end

    def delete
      @parent_object.skylights.delete(self)
    end

    def check_for_errors
      errors = []
      begin; roof; rescue StandardError => e; errors << e.message; end
      return errors
    end

    def to_doc(building)
      return if nil?

      skylights = XMLHelper.create_elements_as_needed(building, ['BuildingDetails', 'Enclosure', 'Skylights'])
      skylight = XMLHelper.add_element(skylights, 'Skylight')
      sys_id = XMLHelper.add_element(skylight, 'SystemIdentifier')
      XMLHelper.add_attribute(sys_id, 'id', @id)
      XMLHelper.add_element(skylight, 'Area', @area, :float) unless @area.nil?
      XMLHelper.add_element(skylight, 'Azimuth', @azimuth, :integer, @azimuth_isdefaulted) unless @azimuth.nil?
      XMLHelper.add_element(skylight, 'Orientation', @orientation, :string, @orientation_isdefaulted) unless @orientation.nil?
      if not @frame_type.nil?
        frame_type_el = XMLHelper.add_element(skylight, 'FrameType')
        frame_type = XMLHelper.add_element(frame_type_el, @frame_type)
        if [HPXML::WindowFrameTypeAluminum, HPXML::WindowFrameTypeMetal].include? @frame_type
          XMLHelper.add_element(frame_type, 'ThermalBreak', @thermal_break, :boolean, @thermal_break_isdefaulted) unless @thermal_break.nil?
        end
      end
      XMLHelper.add_element(skylight, 'GlassLayers', @glass_layers, :string, @glass_layers_isdefaulted) unless @glass_layers.nil?
      XMLHelper.add_element(skylight, 'GlassType', @glass_type, :string, @glass_type_isdefaulted) unless @glass_type.nil?
      XMLHelper.add_element(skylight, 'GasFill', @gas_fill, :string, @gas_fill_isdefaulted) unless @gas_fill.nil?
      XMLHelper.add_element(skylight, 'UFactor', @ufactor, :float, @ufactor_isdefaulted) unless @ufactor.nil?
      XMLHelper.add_element(skylight, 'SHGC', @shgc, :float, @shgc_isdefaulted) unless @shgc.nil?
      if (not @exterior_shading_type.nil?) || (not @exterior_shading_factor_summer.nil?) || (not @exterior_shading_factor_winter.nil?)
        exterior_shading = XMLHelper.add_element(skylight, 'ExteriorShading')
        sys_id = XMLHelper.add_element(exterior_shading, 'SystemIdentifier')
        XMLHelper.add_attribute(sys_id, 'id', "#{id}ExteriorShading")
        XMLHelper.add_element(exterior_shading, 'Type', @exterior_shading_type, :string) unless @exterior_shading_type.nil?
        XMLHelper.add_element(exterior_shading, 'SummerShadingCoefficient', @exterior_shading_factor_summer, :float, @exterior_shading_factor_summer_isdefaulted) unless @exterior_shading_factor_summer.nil?
        XMLHelper.add_element(exterior_shading, 'WinterShadingCoefficient', @exterior_shading_factor_winter, :float, @exterior_shading_factor_winter_isdefaulted) unless @exterior_shading_factor_winter.nil?
      end
      if (not @interior_shading_type.nil?) || (not @interior_shading_factor_summer.nil?) || (not @interior_shading_factor_winter.nil?)
        interior_shading = XMLHelper.add_element(skylight, 'InteriorShading')
        sys_id = XMLHelper.add_element(interior_shading, 'SystemIdentifier')
        XMLHelper.add_attribute(sys_id, 'id', "#{id}InteriorShading")
        XMLHelper.add_element(interior_shading, 'Type', @interior_shading_type, :string) unless @interior_shading_type.nil?
        XMLHelper.add_element(interior_shading, 'SummerShadingCoefficient', @interior_shading_factor_summer, :float, @interior_shading_factor_summer_isdefaulted) unless @interior_shading_factor_summer.nil?
        XMLHelper.add_element(interior_shading, 'WinterShadingCoefficient', @interior_shading_factor_winter, :float, @interior_shading_factor_winter_isdefaulted) unless @interior_shading_factor_winter.nil?
      end
      if not @storm_type.nil?
        storm_window = XMLHelper.add_element(skylight, 'StormWindow')
        sys_id = XMLHelper.add_element(storm_window, 'SystemIdentifier')
        XMLHelper.add_attribute(sys_id, 'id', "#{id}StormWindow")
        XMLHelper.add_element(storm_window, 'GlassType', @storm_type, :string) unless @storm_type.nil?
      end
      if not @roof_idref.nil?
        attached_to_roof = XMLHelper.add_element(skylight, 'AttachedToRoof')
        XMLHelper.add_attribute(attached_to_roof, 'idref', @roof_idref)
      end
    end

    def from_doc(skylight)
      return if skylight.nil?

      @id = HPXML::get_id(skylight)
      @area = XMLHelper.get_value(skylight, 'Area', :float)
      @azimuth = XMLHelper.get_value(skylight, 'Azimuth', :integer)
      @orientation = XMLHelper.get_value(skylight, 'Orientation', :string)
      @frame_type = XMLHelper.get_child_name(skylight, 'FrameType')
      if @frame_type == HPXML::WindowFrameTypeAluminum
        @thermal_break = XMLHelper.get_value(skylight, 'FrameType/Aluminum/ThermalBreak', :boolean)
      elsif @frame_type == HPXML::WindowFrameTypeMetal
        @thermal_break = XMLHelper.get_value(skylight, 'FrameType/Metal/ThermalBreak', :boolean)
      end
      @glass_layers = XMLHelper.get_value(skylight, 'GlassLayers', :string)
      @glass_type = XMLHelper.get_value(skylight, 'GlassType', :string)
      @gas_fill = XMLHelper.get_value(skylight, 'GasFill', :string)
      @ufactor = XMLHelper.get_value(skylight, 'UFactor', :float)
      @shgc = XMLHelper.get_value(skylight, 'SHGC', :float)
      @exterior_shading_type = XMLHelper.get_value(skylight, 'ExteriorShading/Type', :string)
      @exterior_shading_factor_summer = XMLHelper.get_value(skylight, 'ExteriorShading/SummerShadingCoefficient', :float)
      @exterior_shading_factor_winter = XMLHelper.get_value(skylight, 'ExteriorShading/WinterShadingCoefficient', :float)
      @interior_shading_type = XMLHelper.get_value(skylight, 'InteriorShading/Type', :string)
      @interior_shading_factor_summer = XMLHelper.get_value(skylight, 'InteriorShading/SummerShadingCoefficient', :float)
      @interior_shading_factor_winter = XMLHelper.get_value(skylight, 'InteriorShading/WinterShadingCoefficient', :float)
      @roof_idref = HPXML::get_idref(XMLHelper.get_element(skylight, 'AttachedToRoof'))
      @storm_type = XMLHelper.get_value(skylight, 'StormWindow/GlassType', :string)
    end
  end

  class Doors < BaseArrayElement
    def add(**kwargs)
      self << Door.new(@parent_object, **kwargs)
    end

    def from_doc(building)
      return if building.nil?

      XMLHelper.get_elements(building, 'BuildingDetails/Enclosure/Doors/Door').each do |door|
        self << Door.new(@parent_object, door)
      end
    end
  end

  class Door < BaseElement
    ATTRS = [:id, :wall_idref, :area, :azimuth, :orientation, :r_value]
    attr_accessor(*ATTRS)

    def wall
      return if @wall_idref.nil?

      (@parent_object.walls + @parent_object.foundation_walls).each do |wall|
        next unless wall.id == @wall_idref

        return wall
      end
      fail "Attached wall '#{@wall_idref}' not found for door '#{@id}'."
    end

    def is_exterior
      return wall.is_exterior
    end

    def is_interior
      return !is_exterior
    end

    def is_thermal_boundary
      return HPXML::is_thermal_boundary(wall)
    end

    def is_exterior_thermal_boundary
      return (is_exterior && is_thermal_boundary)
    end

    def is_conditioned
      return HPXML::is_conditioned(self)
    end

    def delete
      @parent_object.doors.delete(self)
    end

    def check_for_errors
      errors = []
      begin; wall; rescue StandardError => e; errors << e.message; end
      return errors
    end

    def to_doc(building)
      return if nil?

      doors = XMLHelper.create_elements_as_needed(building, ['BuildingDetails', 'Enclosure', 'Doors'])
      door = XMLHelper.add_element(doors, 'Door')
      sys_id = XMLHelper.add_element(door, 'SystemIdentifier')
      XMLHelper.add_attribute(sys_id, 'id', @id)
      if not @wall_idref.nil?
        attached_to_wall = XMLHelper.add_element(door, 'AttachedToWall')
        XMLHelper.add_attribute(attached_to_wall, 'idref', @wall_idref)
      end
      XMLHelper.add_element(door, 'Area', @area, :float) unless @area.nil?
      XMLHelper.add_element(door, 'Azimuth', @azimuth, :integer, @azimuth_isdefaulted) unless @azimuth.nil?
      XMLHelper.add_element(door, 'Orientation', @orientation, :string, @orientation_isdefaulted) unless @orientation.nil?
      XMLHelper.add_element(door, 'RValue', @r_value, :float) unless @r_value.nil?
    end

    def from_doc(door)
      return if door.nil?

      @id = HPXML::get_id(door)
      @wall_idref = HPXML::get_idref(XMLHelper.get_element(door, 'AttachedToWall'))
      @area = XMLHelper.get_value(door, 'Area', :float)
      @azimuth = XMLHelper.get_value(door, 'Azimuth', :integer)
      @orientation = XMLHelper.get_value(door, 'Orientation', :string)
      @r_value = XMLHelper.get_value(door, 'RValue', :float)
    end
  end

  class PartitionWallMass < BaseElement
    ATTRS = [:area_fraction, :interior_finish_type, :interior_finish_thickness]
    attr_accessor(*ATTRS)

    def check_for_errors
      errors = []
      return errors
    end

    def to_doc(building)
      return if nil?

      partition_wall_mass = XMLHelper.create_elements_as_needed(building, ['BuildingDetails', 'Enclosure', 'extension', 'PartitionWallMass'])
      XMLHelper.add_element(partition_wall_mass, 'AreaFraction', @area_fraction, :float, @area_fraction_isdefaulted) unless @area_fraction.nil?
      if (not @interior_finish_type.nil?) || (not @interior_finish_thickness.nil?)
        interior_finish = XMLHelper.add_element(partition_wall_mass, 'InteriorFinish')
        XMLHelper.add_element(interior_finish, 'Type', @interior_finish_type, :string, @interior_finish_type_isdefaulted) unless @interior_finish_type.nil?
        XMLHelper.add_element(interior_finish, 'Thickness', @interior_finish_thickness, :float, @interior_finish_thickness_isdefaulted) unless @interior_finish_thickness.nil?
      end
    end

    def from_doc(building)
      return if building.nil?

      partition_wall_mass = XMLHelper.get_element(building, 'BuildingDetails/Enclosure/extension/PartitionWallMass')
      return if partition_wall_mass.nil?

      @area_fraction = XMLHelper.get_value(partition_wall_mass, 'AreaFraction', :float)
      interior_finish = XMLHelper.get_element(partition_wall_mass, 'InteriorFinish')
      if not interior_finish.nil?
        @interior_finish_type = XMLHelper.get_value(interior_finish, 'Type', :string)
        @interior_finish_thickness = XMLHelper.get_value(interior_finish, 'Thickness', :float)
      end
    end
  end

  class FurnitureMass < BaseElement
    ATTRS = [:area_fraction, :type]
    attr_accessor(*ATTRS)

    def check_for_errors
      errors = []
      return errors
    end

    def to_doc(building)
      return if nil?

      furniture_mass = XMLHelper.create_elements_as_needed(building, ['BuildingDetails', 'Enclosure', 'extension', 'FurnitureMass'])
      XMLHelper.add_element(furniture_mass, 'AreaFraction', @area_fraction, :float, @area_fraction_isdefaulted) unless @area_fraction.nil?
      XMLHelper.add_element(furniture_mass, 'Type', @type, :string, @type_isdefaulted) unless @type.nil?
    end

    def from_doc(building)
      return if building.nil?

      furniture_mass = XMLHelper.get_element(building, 'BuildingDetails/Enclosure/extension/FurnitureMass')
      return if furniture_mass.nil?

      @area_fraction = XMLHelper.get_value(furniture_mass, 'AreaFraction', :float)
      @type = XMLHelper.get_value(furniture_mass, 'Type', :string)
    end
  end

  class HeatingSystems < BaseArrayElement
    def add(**kwargs)
      self << HeatingSystem.new(@parent_object, **kwargs)
    end

    def from_doc(building)
      return if building.nil?

      XMLHelper.get_elements(building, 'BuildingDetails/Systems/HVAC/HVACPlant/HeatingSystem').each do |heating_system|
        self << HeatingSystem.new(@parent_object, heating_system)
      end
    end

    def total_fraction_heat_load_served
      map { |htg_sys| htg_sys.fraction_heat_load_served.to_f }.sum(0.0)
    end
  end

  class HeatingSystem < BaseElement
    ATTRS = [:id, :distribution_system_idref, :year_installed, :heating_system_type,
             :heating_system_fuel, :heating_capacity, :heating_efficiency_afue,
             :heating_efficiency_percent, :fraction_heat_load_served, :electric_auxiliary_energy,
             :third_party_certification, :htg_seed_id, :is_shared_system, :number_of_units_served,
             :shared_loop_watts, :shared_loop_motor_efficiency, :fan_coil_watts, :fan_watts_per_cfm,
             :airflow_defect_ratio, :fan_watts, :heating_airflow_cfm, :location, :primary_system,
             :pilot_light, :pilot_light_btuh]
    attr_accessor(*ATTRS)

    def distribution_system
      return if @distribution_system_idref.nil?

      @parent_object.hvac_distributions.each do |hvac_distribution|
        next unless hvac_distribution.id == @distribution_system_idref

        return hvac_distribution
      end
      fail "Attached HVAC distribution system '#{@distribution_system_idref}' not found for HVAC system '#{@id}'."
    end

    def attached_cooling_system
      return if distribution_system.nil?

      # by distribution system
      distribution_system.hvac_systems.each do |hvac_system|
        next if hvac_system.id == @id

        return hvac_system
      end

      return
    end

    def related_water_heating_system
      @parent_object.water_heating_systems.each do |water_heating_system|
        next unless water_heating_system.related_hvac_idref == @id

        return water_heating_system
      end
      return
    end

    def primary_heat_pump
      # Returns the HP for which this heating system is backup
      @parent_object.heat_pumps.each do |heat_pump|
        next if heat_pump.backup_system_idref.nil?
        next if heat_pump.backup_system_idref != @id

        return heat_pump
      end
      return
    end

    def is_heat_pump_backup_system
      return !primary_heat_pump.nil?
    end

    def delete
      @parent_object.heating_systems.delete(self)
      @parent_object.water_heating_systems.each do |water_heating_system|
        next unless water_heating_system.related_hvac_idref == @id

        water_heating_system.related_hvac_idref = nil
      end
    end

    def check_for_errors
      errors = []
      begin; distribution_system; rescue StandardError => e; errors << e.message; end
      return errors
    end

    def to_doc(building)
      return if nil?

      hvac_plant = XMLHelper.create_elements_as_needed(building, ['BuildingDetails', 'Systems', 'HVAC', 'HVACPlant'])
      primary_systems = XMLHelper.create_elements_as_needed(hvac_plant, ['PrimarySystems']) unless @parent_object.primary_hvac_systems.empty?
      heating_system = XMLHelper.add_element(hvac_plant, 'HeatingSystem')
      sys_id = XMLHelper.add_element(heating_system, 'SystemIdentifier')
      XMLHelper.add_attribute(sys_id, 'id', @id)
      XMLHelper.add_element(heating_system, 'UnitLocation', @location, :string, @location_isdefaulted) unless @location.nil?
      XMLHelper.add_element(heating_system, 'YearInstalled', @year_installed, :integer) unless @year_installed.nil?
      XMLHelper.add_element(heating_system, 'ThirdPartyCertification', @third_party_certification, :string) unless @third_party_certification.nil?
      if not @distribution_system_idref.nil?
        distribution_system = XMLHelper.add_element(heating_system, 'DistributionSystem')
        XMLHelper.add_attribute(distribution_system, 'idref', @distribution_system_idref)
      end
      XMLHelper.add_element(heating_system, 'IsSharedSystem', @is_shared_system, :boolean) unless @is_shared_system.nil?
      XMLHelper.add_element(heating_system, 'NumberofUnitsServed', @number_of_units_served, :integer) unless @number_of_units_served.nil?
      if not @heating_system_type.nil?
        heating_system_type_el = XMLHelper.add_element(heating_system, 'HeatingSystemType')
        type_el = XMLHelper.add_element(heating_system_type_el, @heating_system_type)
        if [HPXML::HVACTypeFurnace,
            HPXML::HVACTypeWallFurnace,
            HPXML::HVACTypeFloorFurnace,
            HPXML::HVACTypeFireplace,
            HPXML::HVACTypeStove,
            HPXML::HVACTypeBoiler].include? @heating_system_type
          XMLHelper.add_element(type_el, 'PilotLight', @pilot_light, :boolean, @pilot_light_isdefaulted) unless @pilot_light.nil?
          if @pilot_light
            XMLHelper.add_extension(type_el, 'PilotLightBtuh', @pilot_light_btuh, :float, @pilot_light_btuh_isdefaulted) unless @pilot_light_btuh.nil?
          end
        end
      end
      XMLHelper.add_element(heating_system, 'HeatingSystemFuel', @heating_system_fuel, :string) unless @heating_system_fuel.nil?
      XMLHelper.add_element(heating_system, 'HeatingCapacity', @heating_capacity, :float, @heating_capacity_isdefaulted) unless @heating_capacity.nil?
      if not @heating_efficiency_afue.nil?
        annual_efficiency = XMLHelper.add_element(heating_system, 'AnnualHeatingEfficiency')
        XMLHelper.add_element(annual_efficiency, 'Units', UnitsAFUE, :string)
        XMLHelper.add_element(annual_efficiency, 'Value', @heating_efficiency_afue, :float, @heating_efficiency_afue_isdefaulted)
      end
      if not @heating_efficiency_percent.nil?
        annual_efficiency = XMLHelper.add_element(heating_system, 'AnnualHeatingEfficiency')
        XMLHelper.add_element(annual_efficiency, 'Units', UnitsPercent, :string)
        XMLHelper.add_element(annual_efficiency, 'Value', @heating_efficiency_percent, :float, @heating_efficiency_percent_isdefaulted)
      end
      XMLHelper.add_element(heating_system, 'FractionHeatLoadServed', @fraction_heat_load_served, :float, @fraction_heat_load_served_isdefaulted) unless @fraction_heat_load_served.nil?
      XMLHelper.add_element(heating_system, 'ElectricAuxiliaryEnergy', @electric_auxiliary_energy, :float, @electric_auxiliary_energy_isdefaulted) unless @electric_auxiliary_energy.nil?
      XMLHelper.add_extension(heating_system, 'SharedLoopWatts', @shared_loop_watts, :float) unless @shared_loop_watts.nil?
      XMLHelper.add_extension(heating_system, 'SharedLoopMotorEfficiency', @shared_loop_motor_efficiency, :float) unless @shared_loop_motor_efficiency.nil?
      XMLHelper.add_extension(heating_system, 'FanCoilWatts', @fan_coil_watts, :float) unless @fan_coil_watts.nil?
      XMLHelper.add_extension(heating_system, 'FanPowerWattsPerCFM', @fan_watts_per_cfm, :float, @fan_watts_per_cfm_isdefaulted) unless @fan_watts_per_cfm.nil?
      XMLHelper.add_extension(heating_system, 'FanPowerWatts', @fan_watts, :float, @fan_watts_isdefaulted) unless @fan_watts.nil?
      XMLHelper.add_extension(heating_system, 'AirflowDefectRatio', @airflow_defect_ratio, :float, @airflow_defect_ratio_isdefaulted) unless @airflow_defect_ratio.nil?
      XMLHelper.add_extension(heating_system, 'HeatingAirflowCFM', @heating_airflow_cfm, :float, @heating_airflow_cfm_isdefaulted) unless @heating_airflow_cfm.nil?
      XMLHelper.add_extension(heating_system, 'HeatingSeedId', @htg_seed_id, :string) unless @htg_seed_id.nil?
      if @primary_system
        primary_heating_system = XMLHelper.insert_element(primary_systems, 'PrimaryHeatingSystem')
        XMLHelper.add_attribute(primary_heating_system, 'idref', @id)
      end
    end

    def from_doc(heating_system)
      return if heating_system.nil?

      @id = HPXML::get_id(heating_system)
      @location = XMLHelper.get_value(heating_system, 'UnitLocation', :string)
      @year_installed = XMLHelper.get_value(heating_system, 'YearInstalled', :integer)
      @third_party_certification = XMLHelper.get_value(heating_system, 'ThirdPartyCertification', :string)
      @distribution_system_idref = HPXML::get_idref(XMLHelper.get_element(heating_system, 'DistributionSystem'))
      @is_shared_system = XMLHelper.get_value(heating_system, 'IsSharedSystem', :boolean)
      @number_of_units_served = XMLHelper.get_value(heating_system, 'NumberofUnitsServed', :integer)
      @heating_system_type = XMLHelper.get_child_name(heating_system, 'HeatingSystemType')
      @heating_system_fuel = XMLHelper.get_value(heating_system, 'HeatingSystemFuel', :string)
      @pilot_light = XMLHelper.get_value(heating_system, "HeatingSystemType/#{@heating_system_type}/PilotLight", :boolean)
      if @pilot_light
        @pilot_light_btuh = XMLHelper.get_value(heating_system, "HeatingSystemType/#{@heating_system_type}/extension/PilotLightBtuh", :float)
      end
      @heating_capacity = XMLHelper.get_value(heating_system, 'HeatingCapacity', :float)
      @heating_efficiency_afue = XMLHelper.get_value(heating_system, "AnnualHeatingEfficiency[Units='#{UnitsAFUE}']/Value", :float)
      @heating_efficiency_percent = XMLHelper.get_value(heating_system, "AnnualHeatingEfficiency[Units='Percent']/Value", :float)
      @fraction_heat_load_served = XMLHelper.get_value(heating_system, 'FractionHeatLoadServed', :float)
      @electric_auxiliary_energy = XMLHelper.get_value(heating_system, 'ElectricAuxiliaryEnergy', :float)
      @shared_loop_watts = XMLHelper.get_value(heating_system, 'extension/SharedLoopWatts', :float)
      @shared_loop_motor_efficiency = XMLHelper.get_value(heating_system, 'extension/SharedLoopMotorEfficiency', :float)
      @fan_coil_watts = XMLHelper.get_value(heating_system, 'extension/FanCoilWatts', :float)
      @fan_watts_per_cfm = XMLHelper.get_value(heating_system, 'extension/FanPowerWattsPerCFM', :float)
      @fan_watts = XMLHelper.get_value(heating_system, 'extension/FanPowerWatts', :float)
      @airflow_defect_ratio = XMLHelper.get_value(heating_system, 'extension/AirflowDefectRatio', :float)
      @heating_airflow_cfm = XMLHelper.get_value(heating_system, 'extension/HeatingAirflowCFM', :float)
      @htg_seed_id = XMLHelper.get_value(heating_system, 'extension/HeatingSeedId', :string)
      primary_heating_system = HPXML::get_idref(XMLHelper.get_element(heating_system, '../PrimarySystems/PrimaryHeatingSystem'))
      if primary_heating_system == @id
        @primary_system = true
      else
        @primary_system = false
      end
    end
  end

  class CoolingSystems < BaseArrayElement
    def add(**kwargs)
      self << CoolingSystem.new(@parent_object, **kwargs)
    end

    def from_doc(building)
      return if building.nil?

      XMLHelper.get_elements(building, 'BuildingDetails/Systems/HVAC/HVACPlant/CoolingSystem').each do |cooling_system|
        self << CoolingSystem.new(@parent_object, cooling_system)
      end
    end

    def total_fraction_cool_load_served
      map { |clg_sys| clg_sys.fraction_cool_load_served.to_f }.sum(0.0)
    end

    def total_fraction_heat_load_served
      map { |clg_sys| clg_sys.integrated_heating_system_fraction_heat_load_served.to_f }.sum(0.0)
    end
  end

  class CoolingSystem < BaseElement
    ATTRS = [:id, :distribution_system_idref, :year_installed, :cooling_system_type, :cooling_system_fuel,
             :cooling_capacity, :compressor_type, :fraction_cool_load_served, :cooling_efficiency_seer,
             :cooling_efficiency_seer2, :cooling_efficiency_eer, :cooling_efficiency_ceer, :cooling_efficiency_kw_per_ton,
             :cooling_shr, :third_party_certification, :clg_seed_id, :is_shared_system, :number_of_units_served,
             :shared_loop_watts, :shared_loop_motor_efficiency, :fan_coil_watts, :airflow_defect_ratio,
             :fan_watts_per_cfm, :charge_defect_ratio, :cooling_airflow_cfm, :location, :primary_system,
             :integrated_heating_system_fuel, :integrated_heating_system_capacity, :integrated_heating_system_efficiency_percent,
             :integrated_heating_system_fraction_heat_load_served, :integrated_heating_system_airflow_cfm, :htg_seed_id, :crankcase_heater_watts]
    attr_accessor(*ATTRS)

    def distribution_system
      return if @distribution_system_idref.nil?

      @parent_object.hvac_distributions.each do |hvac_distribution|
        next unless hvac_distribution.id == @distribution_system_idref

        return hvac_distribution
      end
      fail "Attached HVAC distribution system '#{@distribution_system_idref}' not found for HVAC system '#{@id}'."
    end

    def attached_heating_system
      # by distribution system
      return if distribution_system.nil?

      distribution_system.hvac_systems.each do |hvac_system|
        next if hvac_system.id == @id

        return hvac_system
      end
      return
    end

    def has_integrated_heating
      return false unless [HVACTypePTAC, HVACTypeRoomAirConditioner].include? @cooling_system_type
      return false if @integrated_heating_system_fuel.nil?

      return true
    end

    def delete
      @parent_object.cooling_systems.delete(self)
      @parent_object.water_heating_systems.each do |water_heating_system|
        next unless water_heating_system.related_hvac_idref == @id

        water_heating_system.related_hvac_idref = nil
      end
    end

    def check_for_errors
      errors = []
      begin; distribution_system; rescue StandardError => e; errors << e.message; end
      return errors
    end

    def to_doc(building)
      return if nil?

      hvac_plant = XMLHelper.create_elements_as_needed(building, ['BuildingDetails', 'Systems', 'HVAC', 'HVACPlant'])
      primary_systems = XMLHelper.create_elements_as_needed(hvac_plant, ['PrimarySystems']) unless @parent_object.primary_hvac_systems.empty?
      cooling_system = XMLHelper.add_element(hvac_plant, 'CoolingSystem')
      sys_id = XMLHelper.add_element(cooling_system, 'SystemIdentifier')
      XMLHelper.add_attribute(sys_id, 'id', @id)
      XMLHelper.add_element(cooling_system, 'UnitLocation', @location, :string, @location_isdefaulted) unless @location.nil?
      XMLHelper.add_element(cooling_system, 'YearInstalled', @year_installed, :integer) unless @year_installed.nil?
      XMLHelper.add_element(cooling_system, 'ThirdPartyCertification', @third_party_certification, :string) unless @third_party_certification.nil?
      if not @distribution_system_idref.nil?
        distribution_system = XMLHelper.add_element(cooling_system, 'DistributionSystem')
        XMLHelper.add_attribute(distribution_system, 'idref', @distribution_system_idref)
      end
      XMLHelper.add_element(cooling_system, 'IsSharedSystem', @is_shared_system, :boolean) unless @is_shared_system.nil?
      XMLHelper.add_element(cooling_system, 'NumberofUnitsServed', @number_of_units_served, :integer) unless @number_of_units_served.nil?
      XMLHelper.add_element(cooling_system, 'CoolingSystemType', @cooling_system_type, :string) unless @cooling_system_type.nil?
      XMLHelper.add_element(cooling_system, 'CoolingSystemFuel', @cooling_system_fuel, :string) unless @cooling_system_fuel.nil?
      XMLHelper.add_element(cooling_system, 'CoolingCapacity', @cooling_capacity, :float, @cooling_capacity_isdefaulted) unless @cooling_capacity.nil?
      XMLHelper.add_element(cooling_system, 'CompressorType', @compressor_type, :string, @compressor_type_isdefaulted) unless @compressor_type.nil?
      XMLHelper.add_element(cooling_system, 'FractionCoolLoadServed', @fraction_cool_load_served, :float, @fraction_cool_load_served_isdefaulted) unless @fraction_cool_load_served.nil?
      if not @cooling_efficiency_seer.nil?
        annual_efficiency = XMLHelper.add_element(cooling_system, 'AnnualCoolingEfficiency')
        XMLHelper.add_element(annual_efficiency, 'Units', UnitsSEER, :string)
        XMLHelper.add_element(annual_efficiency, 'Value', @cooling_efficiency_seer, :float, @cooling_efficiency_seer_isdefaulted)
      end
      if not @cooling_efficiency_seer2.nil?
        annual_efficiency = XMLHelper.add_element(cooling_system, 'AnnualCoolingEfficiency')
        XMLHelper.add_element(annual_efficiency, 'Units', UnitsSEER2, :string)
        XMLHelper.add_element(annual_efficiency, 'Value', @cooling_efficiency_seer2, :float, @cooling_efficiency_seer2_isdefaulted)
      end
      if not @cooling_efficiency_eer.nil?
        annual_efficiency = XMLHelper.add_element(cooling_system, 'AnnualCoolingEfficiency')
        XMLHelper.add_element(annual_efficiency, 'Units', UnitsEER, :string)
        XMLHelper.add_element(annual_efficiency, 'Value', @cooling_efficiency_eer, :float, @cooling_efficiency_eer_isdefaulted)
      end
      if not @cooling_efficiency_ceer.nil?
        annual_efficiency = XMLHelper.add_element(cooling_system, 'AnnualCoolingEfficiency')
        XMLHelper.add_element(annual_efficiency, 'Units', UnitsCEER, :string)
        XMLHelper.add_element(annual_efficiency, 'Value', @cooling_efficiency_ceer, :float, @cooling_efficiency_ceer_isdefaulted)
      end
      if not @cooling_efficiency_kw_per_ton.nil?
        annual_efficiency = XMLHelper.add_element(cooling_system, 'AnnualCoolingEfficiency')
        XMLHelper.add_element(annual_efficiency, 'Units', UnitsKwPerTon, :string)
        XMLHelper.add_element(annual_efficiency, 'Value', @cooling_efficiency_kw_per_ton, :float, @cooling_efficiency_kw_per_ton_isdefaulted)
      end
      XMLHelper.add_element(cooling_system, 'SensibleHeatFraction', @cooling_shr, :float, @cooling_shr_isdefaulted) unless @cooling_shr.nil?
      XMLHelper.add_element(cooling_system, 'IntegratedHeatingSystemFuel', @integrated_heating_system_fuel, :string) unless @integrated_heating_system_fuel.nil?
      XMLHelper.add_element(cooling_system, 'IntegratedHeatingSystemCapacity', @integrated_heating_system_capacity, :float, @integrated_heating_system_capacity_isdefaulted) unless @integrated_heating_system_capacity.nil?
      if not @integrated_heating_system_efficiency_percent.nil?
        annual_efficiency = XMLHelper.add_element(cooling_system, 'IntegratedHeatingSystemAnnualEfficiency')
        XMLHelper.add_element(annual_efficiency, 'Units', UnitsPercent, :string)
        XMLHelper.add_element(annual_efficiency, 'Value', @integrated_heating_system_efficiency_percent, :float, @integrated_heating_system_efficiency_percent_isdefaulted)
      end
      XMLHelper.add_element(cooling_system, 'IntegratedHeatingSystemFractionHeatLoadServed', @integrated_heating_system_fraction_heat_load_served, :float) unless @integrated_heating_system_fraction_heat_load_served.nil?
      XMLHelper.add_extension(cooling_system, 'AirflowDefectRatio', @airflow_defect_ratio, :float, @airflow_defect_ratio_isdefaulted) unless @airflow_defect_ratio.nil?
      XMLHelper.add_extension(cooling_system, 'ChargeDefectRatio', @charge_defect_ratio, :float, @charge_defect_ratio_isdefaulted) unless @charge_defect_ratio.nil?
      XMLHelper.add_extension(cooling_system, 'FanPowerWattsPerCFM', @fan_watts_per_cfm, :float, @fan_watts_per_cfm_isdefaulted) unless @fan_watts_per_cfm.nil?
      XMLHelper.add_extension(cooling_system, 'CoolingAirflowCFM', @cooling_airflow_cfm, :float, @cooling_airflow_cfm_isdefaulted) unless @cooling_airflow_cfm.nil?
      XMLHelper.add_extension(cooling_system, 'HeatingAirflowCFM', @integrated_heating_system_airflow_cfm, :float, @integrated_heating_system_airflow_cfm_isdefaulted) unless @integrated_heating_system_airflow_cfm.nil?
      XMLHelper.add_extension(cooling_system, 'SharedLoopWatts', @shared_loop_watts, :float) unless @shared_loop_watts.nil?
      XMLHelper.add_extension(cooling_system, 'SharedLoopMotorEfficiency', @shared_loop_motor_efficiency, :float) unless @shared_loop_motor_efficiency.nil?
      XMLHelper.add_extension(cooling_system, 'FanCoilWatts', @fan_coil_watts, :float) unless @fan_coil_watts.nil?
      XMLHelper.add_extension(cooling_system, 'CrankcaseHeaterPowerWatts', @crankcase_heater_watts, :float, @crankcase_heater_watts_isdefaulted) unless @crankcase_heater_watts.nil?
      XMLHelper.add_extension(cooling_system, 'CoolingSeedId', @clg_seed_id, :string) unless @clg_seed_id.nil?
      XMLHelper.add_extension(cooling_system, 'HeatingSeedId', @htg_seed_id, :string) unless @htg_seed_id.nil?
      if @primary_system
        primary_cooling_system = XMLHelper.add_element(primary_systems, 'PrimaryCoolingSystem')
        XMLHelper.add_attribute(primary_cooling_system, 'idref', @id)
      end
    end

    def from_doc(cooling_system)
      return if cooling_system.nil?

      @id = HPXML::get_id(cooling_system)
      @location = XMLHelper.get_value(cooling_system, 'UnitLocation', :string)
      @year_installed = XMLHelper.get_value(cooling_system, 'YearInstalled', :integer)
      @third_party_certification = XMLHelper.get_value(cooling_system, 'ThirdPartyCertification', :string)
      @distribution_system_idref = HPXML::get_idref(XMLHelper.get_element(cooling_system, 'DistributionSystem'))
      @is_shared_system = XMLHelper.get_value(cooling_system, 'IsSharedSystem', :boolean)
      @number_of_units_served = XMLHelper.get_value(cooling_system, 'NumberofUnitsServed', :integer)
      @cooling_system_type = XMLHelper.get_value(cooling_system, 'CoolingSystemType', :string)
      @cooling_system_fuel = XMLHelper.get_value(cooling_system, 'CoolingSystemFuel', :string)
      @cooling_capacity = XMLHelper.get_value(cooling_system, 'CoolingCapacity', :float)
      @compressor_type = XMLHelper.get_value(cooling_system, 'CompressorType', :string)
      @fraction_cool_load_served = XMLHelper.get_value(cooling_system, 'FractionCoolLoadServed', :float)
      @cooling_efficiency_seer = XMLHelper.get_value(cooling_system, "AnnualCoolingEfficiency[Units='#{UnitsSEER}']/Value", :float)
      @cooling_efficiency_seer2 = XMLHelper.get_value(cooling_system, "AnnualCoolingEfficiency[Units='#{UnitsSEER2}']/Value", :float)
      @cooling_efficiency_eer = XMLHelper.get_value(cooling_system, "AnnualCoolingEfficiency[Units='#{UnitsEER}']/Value", :float)
      @cooling_efficiency_ceer = XMLHelper.get_value(cooling_system, "AnnualCoolingEfficiency[Units='#{UnitsCEER}']/Value", :float)
      @cooling_efficiency_kw_per_ton = XMLHelper.get_value(cooling_system, "AnnualCoolingEfficiency[Units='#{UnitsKwPerTon}']/Value", :float)
      @cooling_shr = XMLHelper.get_value(cooling_system, 'SensibleHeatFraction', :float)
      @integrated_heating_system_fuel = XMLHelper.get_value(cooling_system, 'IntegratedHeatingSystemFuel', :string)
      @integrated_heating_system_capacity = XMLHelper.get_value(cooling_system, 'IntegratedHeatingSystemCapacity', :float)
      @integrated_heating_system_efficiency_percent = XMLHelper.get_value(cooling_system, "IntegratedHeatingSystemAnnualEfficiency[Units='#{UnitsPercent}']/Value", :float)
      @integrated_heating_system_fraction_heat_load_served = XMLHelper.get_value(cooling_system, 'IntegratedHeatingSystemFractionHeatLoadServed', :float)
      @airflow_defect_ratio = XMLHelper.get_value(cooling_system, 'extension/AirflowDefectRatio', :float)
      @charge_defect_ratio = XMLHelper.get_value(cooling_system, 'extension/ChargeDefectRatio', :float)
      @fan_watts_per_cfm = XMLHelper.get_value(cooling_system, 'extension/FanPowerWattsPerCFM', :float)
      @cooling_airflow_cfm = XMLHelper.get_value(cooling_system, 'extension/CoolingAirflowCFM', :float)
      @integrated_heating_system_airflow_cfm = XMLHelper.get_value(cooling_system, 'extension/HeatingAirflowCFM', :float)
      @shared_loop_watts = XMLHelper.get_value(cooling_system, 'extension/SharedLoopWatts', :float)
      @shared_loop_motor_efficiency = XMLHelper.get_value(cooling_system, 'extension/SharedLoopMotorEfficiency', :float)
      @fan_coil_watts = XMLHelper.get_value(cooling_system, 'extension/FanCoilWatts', :float)
      @crankcase_heater_watts = XMLHelper.get_value(cooling_system, 'extension/CrankcaseHeaterPowerWatts', :float)
      @clg_seed_id = XMLHelper.get_value(cooling_system, 'extension/CoolingSeedId', :string)
      @htg_seed_id = XMLHelper.get_value(cooling_system, 'extension/HeatingSeedId', :string)
      primary_cooling_system = HPXML::get_idref(XMLHelper.get_element(cooling_system, '../PrimarySystems/PrimaryCoolingSystem'))
      if primary_cooling_system == @id
        @primary_system = true
      else
        @primary_system = false
      end
    end
  end

  class HeatPumps < BaseArrayElement
    def add(**kwargs)
      self << HeatPump.new(@parent_object, **kwargs)
    end

    def from_doc(building)
      return if building.nil?

      XMLHelper.get_elements(building, 'BuildingDetails/Systems/HVAC/HVACPlant/HeatPump').each do |heat_pump|
        self << HeatPump.new(@parent_object, heat_pump)
      end
    end

    def total_fraction_heat_load_served
      map { |hp| hp.fraction_heat_load_served.to_f }.sum(0.0)
    end

    def total_fraction_cool_load_served
      map { |hp| hp.fraction_cool_load_served.to_f }.sum(0.0)
    end
  end

  class HeatPump < BaseElement
    ATTRS = [:id, :distribution_system_idref, :year_installed, :heat_pump_type, :heat_pump_fuel,
             :heating_capacity, :heating_capacity_17F, :cooling_capacity, :compressor_type, :compressor_lockout_temp,
             :cooling_shr, :backup_type, :backup_system_idref, :backup_heating_fuel, :backup_heating_capacity,
             :backup_heating_efficiency_percent, :backup_heating_efficiency_afue, :backup_heating_lockout_temp,
             :backup_heating_switchover_temp, :fraction_heat_load_served, :fraction_cool_load_served, :cooling_efficiency_seer,
             :cooling_efficiency_seer2, :cooling_efficiency_eer, :cooling_efficiency_ceer, :heating_efficiency_hspf,
             :heating_efficiency_hspf2, :heating_efficiency_cop, :third_party_certification, :htg_seed_id, :clg_seed_id,
             :pump_watts_per_ton, :fan_watts_per_cfm, :is_shared_system, :number_of_units_served, :shared_loop_watts,
             :shared_loop_motor_efficiency, :airflow_defect_ratio, :charge_defect_ratio,
             :heating_airflow_cfm, :cooling_airflow_cfm, :location, :primary_heating_system, :primary_cooling_system,
             :heating_capacity_retention_fraction, :heating_capacity_retention_temp, :crankcase_heater_watts]
    attr_accessor(*ATTRS)

    def distribution_system
      return if @distribution_system_idref.nil?

      @parent_object.hvac_distributions.each do |hvac_distribution|
        next unless hvac_distribution.id == @distribution_system_idref

        return hvac_distribution
      end
      fail "Attached HVAC distribution system '#{@distribution_system_idref}' not found for HVAC system '#{@id}'."
    end

    def is_dual_fuel
      if backup_system.nil?
        if @backup_heating_fuel.nil?
          return false
        end
        if @backup_heating_fuel.to_s == @heat_pump_fuel.to_s
          return false
        end
      else
        if backup_system.heating_system_fuel.to_s == @heat_pump_fuel.to_s
          return false
        end
      end

      return true
    end

    def primary_system
      return true if @primary_heating_system || @primary_cooling_system

      return false
    end

    def backup_system
      return if @backup_system_idref.nil?

      @parent_object.heating_systems.each do |heating_system|
        next unless heating_system.id == @backup_system_idref

        return heating_system
      end
    end

    def delete
      @parent_object.heat_pumps.delete(self)
      @parent_object.water_heating_systems.each do |water_heating_system|
        next unless water_heating_system.related_hvac_idref == @id

        water_heating_system.related_hvac_idref = nil
      end
    end

    def check_for_errors
      errors = []
      begin; distribution_system; rescue StandardError => e; errors << e.message; end
      return errors
    end

    def to_doc(building)
      return if nil?

      hvac_plant = XMLHelper.create_elements_as_needed(building, ['BuildingDetails', 'Systems', 'HVAC', 'HVACPlant'])
      primary_systems = XMLHelper.create_elements_as_needed(hvac_plant, ['PrimarySystems']) unless @parent_object.primary_hvac_systems.empty?
      heat_pump = XMLHelper.add_element(hvac_plant, 'HeatPump')
      sys_id = XMLHelper.add_element(heat_pump, 'SystemIdentifier')
      XMLHelper.add_attribute(sys_id, 'id', @id)
      XMLHelper.add_element(heat_pump, 'UnitLocation', @location, :string, @location_isdefaulted) unless @location.nil?
      XMLHelper.add_element(heat_pump, 'YearInstalled', @year_installed, :integer) unless @year_installed.nil?
      XMLHelper.add_element(heat_pump, 'ThirdPartyCertification', @third_party_certification, :string) unless @third_party_certification.nil?
      if not @distribution_system_idref.nil?
        distribution_system = XMLHelper.add_element(heat_pump, 'DistributionSystem')
        XMLHelper.add_attribute(distribution_system, 'idref', @distribution_system_idref)
      end
      XMLHelper.add_element(heat_pump, 'IsSharedSystem', @is_shared_system, :boolean) unless @is_shared_system.nil?
      XMLHelper.add_element(heat_pump, 'NumberofUnitsServed', @number_of_units_served, :integer) unless @number_of_units_served.nil?
      XMLHelper.add_element(heat_pump, 'HeatPumpType', @heat_pump_type, :string) unless @heat_pump_type.nil?
      XMLHelper.add_element(heat_pump, 'HeatPumpFuel', @heat_pump_fuel, :string) unless @heat_pump_fuel.nil?
      XMLHelper.add_element(heat_pump, 'HeatingCapacity', @heating_capacity, :float, @heating_capacity_isdefaulted) unless @heating_capacity.nil?
      XMLHelper.add_element(heat_pump, 'HeatingCapacity17F', @heating_capacity_17F, :float) unless @heating_capacity_17F.nil?
      XMLHelper.add_element(heat_pump, 'CoolingCapacity', @cooling_capacity, :float, @cooling_capacity_isdefaulted) unless @cooling_capacity.nil?
      XMLHelper.add_element(heat_pump, 'CompressorType', @compressor_type, :string, @compressor_type_isdefaulted) unless @compressor_type.nil?
      XMLHelper.add_element(heat_pump, 'CompressorLockoutTemperature', @compressor_lockout_temp, :float, @compressor_lockout_temp_isdefaulted) unless @compressor_lockout_temp.nil?
      XMLHelper.add_element(heat_pump, 'CoolingSensibleHeatFraction', @cooling_shr, :float, @cooling_shr_isdefaulted) unless @cooling_shr.nil?
      XMLHelper.add_element(heat_pump, 'BackupType', @backup_type, :string, @backup_type_isdefaulted) unless @backup_type.nil?
      if not @backup_system_idref.nil?
        backup_system = XMLHelper.add_element(heat_pump, 'BackupSystem')
        XMLHelper.add_attribute(backup_system, 'idref', @backup_system_idref)
      end
      XMLHelper.add_element(heat_pump, 'BackupSystemFuel', @backup_heating_fuel, :string, @backup_heating_fuel_isdefaulted) unless @backup_heating_fuel.nil?
      if not @backup_heating_efficiency_percent.nil?
        backup_eff = XMLHelper.add_element(heat_pump, 'BackupAnnualHeatingEfficiency')
        XMLHelper.add_element(backup_eff, 'Units', UnitsPercent, :string)
        XMLHelper.add_element(backup_eff, 'Value', @backup_heating_efficiency_percent, :float)
      end
      if not @backup_heating_efficiency_afue.nil?
        backup_eff = XMLHelper.add_element(heat_pump, 'BackupAnnualHeatingEfficiency')
        XMLHelper.add_element(backup_eff, 'Units', UnitsAFUE, :string)
        XMLHelper.add_element(backup_eff, 'Value', @backup_heating_efficiency_afue, :float)
      end
      XMLHelper.add_element(heat_pump, 'BackupHeatingCapacity', @backup_heating_capacity, :float, @backup_heating_capacity_isdefaulted) unless @backup_heating_capacity.nil?
      XMLHelper.add_element(heat_pump, 'BackupHeatingSwitchoverTemperature', @backup_heating_switchover_temp, :float, @backup_heating_switchover_temp_isdefaulted) unless @backup_heating_switchover_temp.nil?
      XMLHelper.add_element(heat_pump, 'BackupHeatingLockoutTemperature', @backup_heating_lockout_temp, :float, @backup_heating_lockout_temp_isdefaulted) unless @backup_heating_lockout_temp.nil?
      XMLHelper.add_element(heat_pump, 'FractionHeatLoadServed', @fraction_heat_load_served, :float, @fraction_heat_load_served_isdefaulted) unless @fraction_heat_load_served.nil?
      XMLHelper.add_element(heat_pump, 'FractionCoolLoadServed', @fraction_cool_load_served, :float, @fraction_cool_load_served_isdefaulted) unless @fraction_cool_load_served.nil?
      if not @cooling_efficiency_seer.nil?
        annual_efficiency = XMLHelper.add_element(heat_pump, 'AnnualCoolingEfficiency')
        XMLHelper.add_element(annual_efficiency, 'Units', UnitsSEER, :string)
        XMLHelper.add_element(annual_efficiency, 'Value', @cooling_efficiency_seer, :float, @cooling_efficiency_seer_isdefaulted)
      end
      if not @cooling_efficiency_seer2.nil?
        annual_efficiency = XMLHelper.add_element(heat_pump, 'AnnualCoolingEfficiency')
        XMLHelper.add_element(annual_efficiency, 'Units', UnitsSEER2, :string)
        XMLHelper.add_element(annual_efficiency, 'Value', @cooling_efficiency_seer2, :float, @cooling_efficiency_seer2_isdefaulted)
      end
      if not @cooling_efficiency_ceer.nil?
        annual_efficiency = XMLHelper.add_element(heat_pump, 'AnnualCoolingEfficiency')
        XMLHelper.add_element(annual_efficiency, 'Units', UnitsCEER, :string)
        XMLHelper.add_element(annual_efficiency, 'Value', @cooling_efficiency_ceer, :float, @cooling_efficiency_ceer_isdefaulted)
      end
      if not @cooling_efficiency_eer.nil?
        annual_efficiency = XMLHelper.add_element(heat_pump, 'AnnualCoolingEfficiency')
        XMLHelper.add_element(annual_efficiency, 'Units', UnitsEER, :string)
        XMLHelper.add_element(annual_efficiency, 'Value', @cooling_efficiency_eer, :float, @cooling_efficiency_eer_isdefaulted)
      end
      if not @heating_efficiency_hspf.nil?
        annual_efficiency = XMLHelper.add_element(heat_pump, 'AnnualHeatingEfficiency')
        XMLHelper.add_element(annual_efficiency, 'Units', UnitsHSPF, :string)
        XMLHelper.add_element(annual_efficiency, 'Value', @heating_efficiency_hspf, :float, @heating_efficiency_hspf_isdefaulted)
      end
      if not @heating_efficiency_hspf2.nil?
        annual_efficiency = XMLHelper.add_element(heat_pump, 'AnnualHeatingEfficiency')
        XMLHelper.add_element(annual_efficiency, 'Units', UnitsHSPF2, :string)
        XMLHelper.add_element(annual_efficiency, 'Value', @heating_efficiency_hspf2, :float, @heating_efficiency_hspf2_isdefaulted)
      end
      if not @heating_efficiency_cop.nil?
        annual_efficiency = XMLHelper.add_element(heat_pump, 'AnnualHeatingEfficiency')
        XMLHelper.add_element(annual_efficiency, 'Units', UnitsCOP, :string)
        XMLHelper.add_element(annual_efficiency, 'Value', @heating_efficiency_cop, :float, @heating_efficiency_cop_isdefaulted)
      end
      XMLHelper.add_extension(heat_pump, 'AirflowDefectRatio', @airflow_defect_ratio, :float, @airflow_defect_ratio_isdefaulted) unless @airflow_defect_ratio.nil?
      XMLHelper.add_extension(heat_pump, 'ChargeDefectRatio', @charge_defect_ratio, :float, @charge_defect_ratio_isdefaulted) unless @charge_defect_ratio.nil?
      XMLHelper.add_extension(heat_pump, 'FanPowerWattsPerCFM', @fan_watts_per_cfm, :float, @fan_watts_per_cfm_isdefaulted) unless @fan_watts_per_cfm.nil?
      XMLHelper.add_extension(heat_pump, 'HeatingAirflowCFM', @heating_airflow_cfm, :float, @heating_airflow_cfm_isdefaulted) unless @heating_airflow_cfm.nil?
      XMLHelper.add_extension(heat_pump, 'CoolingAirflowCFM', @cooling_airflow_cfm, :float, @cooling_airflow_cfm_isdefaulted) unless @cooling_airflow_cfm.nil?
      XMLHelper.add_extension(heat_pump, 'PumpPowerWattsPerTon', @pump_watts_per_ton, :float, @pump_watts_per_ton_isdefaulted) unless @pump_watts_per_ton.nil?
      XMLHelper.add_extension(heat_pump, 'SharedLoopWatts', @shared_loop_watts, :float) unless @shared_loop_watts.nil?
      XMLHelper.add_extension(heat_pump, 'SharedLoopMotorEfficiency', @shared_loop_motor_efficiency, :float) unless @shared_loop_motor_efficiency.nil?
      if (not @heating_capacity_retention_fraction.nil?) || (not @heating_capacity_retention_temp.nil?)
        htg_cap_retention = XMLHelper.add_extension(heat_pump, 'HeatingCapacityRetention')
        XMLHelper.add_element(htg_cap_retention, 'Fraction', @heating_capacity_retention_fraction, :float, @heating_capacity_retention_fraction_isdefaulted) unless @heating_capacity_retention_fraction.nil?
        XMLHelper.add_element(htg_cap_retention, 'Temperature', @heating_capacity_retention_temp, :float, @heating_capacity_retention_temp_isdefaulted) unless @heating_capacity_retention_temp.nil?
      end
      XMLHelper.add_extension(heat_pump, 'CrankcaseHeaterPowerWatts', @crankcase_heater_watts, :float, @crankcase_heater_watts_isdefaulted) unless @crankcase_heater_watts.nil?
      XMLHelper.add_extension(heat_pump, 'HeatingSeedId', @htg_seed_id, :string) unless @htg_seed_id.nil?
      XMLHelper.add_extension(heat_pump, 'CoolingSeedId', @clg_seed_id, :string) unless @clg_seed_id.nil?
      if @primary_heating_system
        primary_heating_system = XMLHelper.insert_element(primary_systems, 'PrimaryHeatingSystem')
        XMLHelper.add_attribute(primary_heating_system, 'idref', @id)
      end
      if @primary_cooling_system
        primary_cooling_system = XMLHelper.add_element(primary_systems, 'PrimaryCoolingSystem')
        XMLHelper.add_attribute(primary_cooling_system, 'idref', @id)
      end
    end

    def from_doc(heat_pump)
      return if heat_pump.nil?

      @id = HPXML::get_id(heat_pump)
      @location = XMLHelper.get_value(heat_pump, 'UnitLocation', :string)
      @year_installed = XMLHelper.get_value(heat_pump, 'YearInstalled', :integer)
      @third_party_certification = XMLHelper.get_value(heat_pump, 'ThirdPartyCertification', :string)
      @distribution_system_idref = HPXML::get_idref(XMLHelper.get_element(heat_pump, 'DistributionSystem'))
      @is_shared_system = XMLHelper.get_value(heat_pump, 'IsSharedSystem', :boolean)
      @number_of_units_served = XMLHelper.get_value(heat_pump, 'NumberofUnitsServed', :integer)
      @heat_pump_type = XMLHelper.get_value(heat_pump, 'HeatPumpType', :string)
      @heat_pump_fuel = XMLHelper.get_value(heat_pump, 'HeatPumpFuel', :string)
      @heating_capacity = XMLHelper.get_value(heat_pump, 'HeatingCapacity', :float)
      @heating_capacity_17F = XMLHelper.get_value(heat_pump, 'HeatingCapacity17F', :float)
      @cooling_capacity = XMLHelper.get_value(heat_pump, 'CoolingCapacity', :float)
      @compressor_type = XMLHelper.get_value(heat_pump, 'CompressorType', :string)
      @compressor_lockout_temp = XMLHelper.get_value(heat_pump, 'CompressorLockoutTemperature', :float)
      @cooling_shr = XMLHelper.get_value(heat_pump, 'CoolingSensibleHeatFraction', :float)
      @backup_type = XMLHelper.get_value(heat_pump, 'BackupType', :string)
      @backup_system_idref = HPXML::get_idref(XMLHelper.get_element(heat_pump, 'BackupSystem'))
      @backup_heating_fuel = XMLHelper.get_value(heat_pump, 'BackupSystemFuel', :string)
      @backup_heating_efficiency_percent = XMLHelper.get_value(heat_pump, "BackupAnnualHeatingEfficiency[Units='Percent']/Value", :float)
      @backup_heating_efficiency_afue = XMLHelper.get_value(heat_pump, "BackupAnnualHeatingEfficiency[Units='#{UnitsAFUE}']/Value", :float)
      @backup_heating_capacity = XMLHelper.get_value(heat_pump, 'BackupHeatingCapacity', :float)
      @backup_heating_switchover_temp = XMLHelper.get_value(heat_pump, 'BackupHeatingSwitchoverTemperature', :float)
      @backup_heating_lockout_temp = XMLHelper.get_value(heat_pump, 'BackupHeatingLockoutTemperature', :float)
      @fraction_heat_load_served = XMLHelper.get_value(heat_pump, 'FractionHeatLoadServed', :float)
      @fraction_cool_load_served = XMLHelper.get_value(heat_pump, 'FractionCoolLoadServed', :float)
      @cooling_efficiency_seer = XMLHelper.get_value(heat_pump, "AnnualCoolingEfficiency[Units='#{UnitsSEER}']/Value", :float)
      @cooling_efficiency_seer2 = XMLHelper.get_value(heat_pump, "AnnualCoolingEfficiency[Units='#{UnitsSEER2}']/Value", :float)
      @cooling_efficiency_ceer = XMLHelper.get_value(heat_pump, "AnnualCoolingEfficiency[Units='#{UnitsCEER}']/Value", :float)
      @cooling_efficiency_eer = XMLHelper.get_value(heat_pump, "AnnualCoolingEfficiency[Units='#{UnitsEER}']/Value", :float)
      @heating_efficiency_hspf = XMLHelper.get_value(heat_pump, "AnnualHeatingEfficiency[Units='#{UnitsHSPF}']/Value", :float)
      @heating_efficiency_hspf2 = XMLHelper.get_value(heat_pump, "AnnualHeatingEfficiency[Units='#{UnitsHSPF2}']/Value", :float)
      @heating_efficiency_cop = XMLHelper.get_value(heat_pump, "AnnualHeatingEfficiency[Units='#{UnitsCOP}']/Value", :float)
      @airflow_defect_ratio = XMLHelper.get_value(heat_pump, 'extension/AirflowDefectRatio', :float)
      @charge_defect_ratio = XMLHelper.get_value(heat_pump, 'extension/ChargeDefectRatio', :float)
      @fan_watts_per_cfm = XMLHelper.get_value(heat_pump, 'extension/FanPowerWattsPerCFM', :float)
      @heating_airflow_cfm = XMLHelper.get_value(heat_pump, 'extension/HeatingAirflowCFM', :float)
      @cooling_airflow_cfm = XMLHelper.get_value(heat_pump, 'extension/CoolingAirflowCFM', :float)
      @pump_watts_per_ton = XMLHelper.get_value(heat_pump, 'extension/PumpPowerWattsPerTon', :float)
      @shared_loop_watts = XMLHelper.get_value(heat_pump, 'extension/SharedLoopWatts', :float)
      @shared_loop_motor_efficiency = XMLHelper.get_value(heat_pump, 'extension/SharedLoopMotorEfficiency', :float)
      @heating_capacity_retention_fraction = XMLHelper.get_value(heat_pump, 'extension/HeatingCapacityRetention/Fraction', :float)
      @heating_capacity_retention_temp = XMLHelper.get_value(heat_pump, 'extension/HeatingCapacityRetention/Temperature', :float)
      @crankcase_heater_watts = XMLHelper.get_value(heat_pump, 'extension/CrankcaseHeaterPowerWatts', :float)
      @htg_seed_id = XMLHelper.get_value(heat_pump, 'extension/HeatingSeedId', :string)
      @clg_seed_id = XMLHelper.get_value(heat_pump, 'extension/CoolingSeedId', :string)
      primary_heating_system = HPXML::get_idref(XMLHelper.get_element(heat_pump, '../PrimarySystems/PrimaryHeatingSystem'))
      if primary_heating_system == @id
        @primary_heating_system = true
      else
        @primary_heating_system = false
      end
      primary_cooling_system = HPXML::get_idref(XMLHelper.get_element(heat_pump, '../PrimarySystems/PrimaryCoolingSystem'))
      if primary_cooling_system == @id
        @primary_cooling_system = true
      else
        @primary_cooling_system = false
      end
    end
  end

  class HVACPlant < BaseElement
    HDL_ATTRS = { hdl_total: 'Total',
                  hdl_ducts: 'Ducts',
                  hdl_windows: 'Windows',
                  hdl_skylights: 'Skylights',
                  hdl_doors: 'Doors',
                  hdl_walls: 'Walls',
                  hdl_roofs: 'Roofs',
                  hdl_floors: 'Floors',
                  hdl_slabs: 'Slabs',
                  hdl_ceilings: 'Ceilings',
                  hdl_infilvent: 'InfilVent' }
    CDL_SENS_ATTRS = { cdl_sens_total: 'Total',
                       cdl_sens_ducts: 'Ducts',
                       cdl_sens_windows: 'Windows',
                       cdl_sens_skylights: 'Skylights',
                       cdl_sens_doors: 'Doors',
                       cdl_sens_walls: 'Walls',
                       cdl_sens_roofs: 'Roofs',
                       cdl_sens_floors: 'Floors',
                       cdl_sens_slabs: 'Slabs',
                       cdl_sens_ceilings: 'Ceilings',
                       cdl_sens_infilvent: 'InfilVent',
                       cdl_sens_intgains: 'InternalLoads' }
    CDL_LAT_ATTRS = { cdl_lat_total: 'Total',
                      cdl_lat_ducts: 'Ducts',
                      cdl_lat_infilvent: 'InfilVent',
                      cdl_lat_intgains: 'InternalLoads' }
    ATTRS = HDL_ATTRS.keys + CDL_SENS_ATTRS.keys + CDL_LAT_ATTRS.keys
    attr_accessor(*ATTRS)

    def check_for_errors
      errors = []
      return errors
    end

    def to_doc(building)
      return if nil?

      hvac_plant = XMLHelper.create_elements_as_needed(building, ['BuildingDetails', 'Systems', 'HVAC', 'HVACPlant'])
      if not @hdl_total.nil?
        dl_extension = XMLHelper.create_elements_as_needed(hvac_plant, ['extension', 'DesignLoads'])
        XMLHelper.add_attribute(dl_extension, 'dataSource', 'software')
        hdl = XMLHelper.add_element(dl_extension, 'Heating')
        HDL_ATTRS.each do |attr, element_name|
          XMLHelper.add_element(hdl, element_name, send(attr), :float)
        end
        cdl_sens = XMLHelper.add_element(dl_extension, 'CoolingSensible')
        CDL_SENS_ATTRS.each do |attr, element_name|
          XMLHelper.add_element(cdl_sens, element_name, send(attr), :float)
        end
        cdl_lat = XMLHelper.add_element(dl_extension, 'CoolingLatent')
        CDL_LAT_ATTRS.each do |attr, element_name|
          XMLHelper.add_element(cdl_lat, element_name, send(attr), :float)
        end
      end
    end

    def from_doc(building)
      return if building.nil?

      hvac_plant = XMLHelper.get_element(building, 'BuildingDetails/Systems/HVAC/HVACPlant')
      return if hvac_plant.nil?

      HDL_ATTRS.each do |attr, element_name|
        send("#{attr}=", XMLHelper.get_value(hvac_plant, "extension/DesignLoads/Heating/#{element_name}", :float))
      end
      CDL_SENS_ATTRS.each do |attr, element_name|
        send("#{attr}=", XMLHelper.get_value(hvac_plant, "extension/DesignLoads/CoolingSensible/#{element_name}", :float))
      end
      CDL_LAT_ATTRS.each do |attr, element_name|
        send("#{attr}=", XMLHelper.get_value(hvac_plant, "extension/DesignLoads/CoolingLatent/#{element_name}", :float))
      end
    end
  end

  class HVACControls < BaseArrayElement
    def add(**kwargs)
      self << HVACControl.new(@parent_object, **kwargs)
    end

    def from_doc(building)
      return if building.nil?

      XMLHelper.get_elements(building, 'BuildingDetails/Systems/HVAC/HVACControl').each do |hvac_control|
        self << HVACControl.new(@parent_object, hvac_control)
      end
    end
  end

  class HVACControl < BaseElement
    ATTRS = [:id, :control_type, :heating_setpoint_temp, :heating_setback_temp,
             :heating_setback_hours_per_week, :heating_setback_start_hour, :cooling_setpoint_temp,
             :cooling_setup_temp, :cooling_setup_hours_per_week, :cooling_setup_start_hour,
             :ceiling_fan_cooling_setpoint_temp_offset,
             :weekday_heating_setpoints, :weekend_heating_setpoints,
             :weekday_cooling_setpoints, :weekend_cooling_setpoints,
             :seasons_heating_begin_month, :seasons_heating_begin_day, :seasons_heating_end_month, :seasons_heating_end_day,
             :seasons_cooling_begin_month, :seasons_cooling_begin_day, :seasons_cooling_end_month, :seasons_cooling_end_day]
    attr_accessor(*ATTRS)

    def delete
      @parent_object.hvac_controls.delete(self)
    end

    def check_for_errors
      errors = []

      errors += HPXML::check_dates('Heating Season', @seasons_heating_begin_month, @seasons_heating_begin_day, @seasons_heating_end_month, @seasons_heating_end_day)
      errors += HPXML::check_dates('Cooling Season', @seasons_cooling_begin_month, @seasons_cooling_begin_day, @seasons_cooling_end_month, @seasons_cooling_end_day)

      return errors
    end

    def to_doc(building)
      return if nil?

      hvac = XMLHelper.create_elements_as_needed(building, ['BuildingDetails', 'Systems', 'HVAC'])
      hvac_control = XMLHelper.add_element(hvac, 'HVACControl')
      sys_id = XMLHelper.add_element(hvac_control, 'SystemIdentifier')
      XMLHelper.add_attribute(sys_id, 'id', @id)
      XMLHelper.add_element(hvac_control, 'ControlType', @control_type, :string) unless @control_type.nil?
      XMLHelper.add_element(hvac_control, 'SetpointTempHeatingSeason', @heating_setpoint_temp, :float, @heating_setpoint_temp_isdefaulted) unless @heating_setpoint_temp.nil?
      XMLHelper.add_element(hvac_control, 'SetbackTempHeatingSeason', @heating_setback_temp, :float) unless @heating_setback_temp.nil?
      XMLHelper.add_element(hvac_control, 'TotalSetbackHoursperWeekHeating', @heating_setback_hours_per_week, :integer) unless @heating_setback_hours_per_week.nil?
      XMLHelper.add_element(hvac_control, 'SetupTempCoolingSeason', @cooling_setup_temp, :float) unless @cooling_setup_temp.nil?
      XMLHelper.add_element(hvac_control, 'SetpointTempCoolingSeason', @cooling_setpoint_temp, :float, @cooling_setpoint_temp_isdefaulted) unless @cooling_setpoint_temp.nil?
      XMLHelper.add_element(hvac_control, 'TotalSetupHoursperWeekCooling', @cooling_setup_hours_per_week, :integer) unless @cooling_setup_hours_per_week.nil?
      if (not @seasons_heating_begin_month.nil?) || (not @seasons_heating_begin_day.nil?) || (not @seasons_heating_end_month.nil?) || (not @seasons_heating_end_day.nil?)
        heating_season = XMLHelper.add_element(hvac_control, 'HeatingSeason')
        XMLHelper.add_element(heating_season, 'BeginMonth', @seasons_heating_begin_month, :integer, @seasons_heating_begin_month_isdefaulted) unless @seasons_heating_begin_month.nil?
        XMLHelper.add_element(heating_season, 'BeginDayOfMonth', @seasons_heating_begin_day, :integer, @seasons_heating_begin_day_isdefaulted) unless @seasons_heating_begin_day.nil?
        XMLHelper.add_element(heating_season, 'EndMonth', @seasons_heating_end_month, :integer, @seasons_heating_end_month_isdefaulted) unless @seasons_heating_end_month.nil?
        XMLHelper.add_element(heating_season, 'EndDayOfMonth', @seasons_heating_end_day, :integer, @seasons_heating_end_day_isdefaulted) unless @seasons_heating_end_day.nil?
      end
      if (not @seasons_cooling_begin_month.nil?) || (not @seasons_cooling_begin_day.nil?) || (not @seasons_cooling_end_month.nil?) || (not @seasons_cooling_end_day.nil?)
        cooling_season = XMLHelper.add_element(hvac_control, 'CoolingSeason')
        XMLHelper.add_element(cooling_season, 'BeginMonth', @seasons_cooling_begin_month, :integer, @seasons_cooling_begin_month_isdefaulted) unless @seasons_cooling_begin_month.nil?
        XMLHelper.add_element(cooling_season, 'BeginDayOfMonth', @seasons_cooling_begin_day, :integer, @seasons_cooling_begin_day_isdefaulted) unless @seasons_cooling_begin_day.nil?
        XMLHelper.add_element(cooling_season, 'EndMonth', @seasons_cooling_end_month, :integer, @seasons_cooling_end_month_isdefaulted) unless @seasons_cooling_end_month.nil?
        XMLHelper.add_element(cooling_season, 'EndDayOfMonth', @seasons_cooling_end_day, :integer, @seasons_cooling_end_day_isdefaulted) unless @seasons_cooling_end_day.nil?
      end
      XMLHelper.add_extension(hvac_control, 'SetbackStartHourHeating', @heating_setback_start_hour, :integer, @heating_setback_start_hour_isdefaulted) unless @heating_setback_start_hour.nil?
      XMLHelper.add_extension(hvac_control, 'SetupStartHourCooling', @cooling_setup_start_hour, :integer, @cooling_setup_start_hour_isdefaulted) unless @cooling_setup_start_hour.nil?
      XMLHelper.add_extension(hvac_control, 'CeilingFanSetpointTempCoolingSeasonOffset', @ceiling_fan_cooling_setpoint_temp_offset, :float) unless @ceiling_fan_cooling_setpoint_temp_offset.nil?
      XMLHelper.add_extension(hvac_control, 'WeekdaySetpointTempsHeatingSeason', @weekday_heating_setpoints, :string) unless @weekday_heating_setpoints.nil?
      XMLHelper.add_extension(hvac_control, 'WeekendSetpointTempsHeatingSeason', @weekend_heating_setpoints, :string) unless @weekend_heating_setpoints.nil?
      XMLHelper.add_extension(hvac_control, 'WeekdaySetpointTempsCoolingSeason', @weekday_cooling_setpoints, :string) unless @weekday_cooling_setpoints.nil?
      XMLHelper.add_extension(hvac_control, 'WeekendSetpointTempsCoolingSeason', @weekend_cooling_setpoints, :string) unless @weekend_cooling_setpoints.nil?
    end

    def from_doc(hvac_control)
      return if hvac_control.nil?

      @id = HPXML::get_id(hvac_control)
      @control_type = XMLHelper.get_value(hvac_control, 'ControlType', :string)
      @heating_setpoint_temp = XMLHelper.get_value(hvac_control, 'SetpointTempHeatingSeason', :float)
      @heating_setback_temp = XMLHelper.get_value(hvac_control, 'SetbackTempHeatingSeason', :float)
      @heating_setback_hours_per_week = XMLHelper.get_value(hvac_control, 'TotalSetbackHoursperWeekHeating', :integer)
      @cooling_setup_temp = XMLHelper.get_value(hvac_control, 'SetupTempCoolingSeason', :float)
      @cooling_setpoint_temp = XMLHelper.get_value(hvac_control, 'SetpointTempCoolingSeason', :float)
      @cooling_setup_hours_per_week = XMLHelper.get_value(hvac_control, 'TotalSetupHoursperWeekCooling', :integer)
      @seasons_heating_begin_month = XMLHelper.get_value(hvac_control, 'HeatingSeason/BeginMonth', :integer)
      @seasons_heating_begin_day = XMLHelper.get_value(hvac_control, 'HeatingSeason/BeginDayOfMonth', :integer)
      @seasons_heating_end_month = XMLHelper.get_value(hvac_control, 'HeatingSeason/EndMonth', :integer)
      @seasons_heating_end_day = XMLHelper.get_value(hvac_control, 'HeatingSeason/EndDayOfMonth', :integer)
      @seasons_cooling_begin_month = XMLHelper.get_value(hvac_control, 'CoolingSeason/BeginMonth', :integer)
      @seasons_cooling_begin_day = XMLHelper.get_value(hvac_control, 'CoolingSeason/BeginDayOfMonth', :integer)
      @seasons_cooling_end_month = XMLHelper.get_value(hvac_control, 'CoolingSeason/EndMonth', :integer)
      @seasons_cooling_end_day = XMLHelper.get_value(hvac_control, 'CoolingSeason/EndDayOfMonth', :integer)
      @heating_setback_start_hour = XMLHelper.get_value(hvac_control, 'extension/SetbackStartHourHeating', :integer)
      @cooling_setup_start_hour = XMLHelper.get_value(hvac_control, 'extension/SetupStartHourCooling', :integer)
      @ceiling_fan_cooling_setpoint_temp_offset = XMLHelper.get_value(hvac_control, 'extension/CeilingFanSetpointTempCoolingSeasonOffset', :float)
      @weekday_heating_setpoints = XMLHelper.get_value(hvac_control, 'extension/WeekdaySetpointTempsHeatingSeason', :string)
      @weekend_heating_setpoints = XMLHelper.get_value(hvac_control, 'extension/WeekendSetpointTempsHeatingSeason', :string)
      @weekday_cooling_setpoints = XMLHelper.get_value(hvac_control, 'extension/WeekdaySetpointTempsCoolingSeason', :string)
      @weekend_cooling_setpoints = XMLHelper.get_value(hvac_control, 'extension/WeekendSetpointTempsCoolingSeason', :string)
    end
  end

  class HVACDistributions < BaseArrayElement
    def add(**kwargs)
      self << HVACDistribution.new(@parent_object, **kwargs)
    end

    def from_doc(building)
      return if building.nil?

      XMLHelper.get_elements(building, 'BuildingDetails/Systems/HVAC/HVACDistribution').each do |hvac_distribution|
        self << HVACDistribution.new(@parent_object, hvac_distribution)
      end
    end
  end

  class HVACDistribution < BaseElement
    def initialize(hpxml_bldg, *args)
      @duct_leakage_measurements = DuctLeakageMeasurements.new(hpxml_bldg)
      @ducts = Ducts.new(hpxml_bldg)
      super(hpxml_bldg, *args)
    end
    ATTRS = [:id, :distribution_system_type, :annual_heating_dse, :annual_cooling_dse, :duct_system_sealed,
             :conditioned_floor_area_served, :number_of_return_registers, :air_type, :hydronic_type]
    attr_accessor(*ATTRS)
    attr_reader(:duct_leakage_measurements, :ducts)

    def hvac_systems
      list = []
      @parent_object.hvac_systems.each do |hvac_system|
        next if hvac_system.distribution_system_idref.nil?
        next unless hvac_system.distribution_system_idref == @id

        list << hvac_system
      end

      if list.size == 0
        fail "Distribution system '#{@id}' found but no HVAC system attached to it."
      end

      num_htg = 0
      num_clg = 0
      list.each do |obj|
        if obj.respond_to? :fraction_heat_load_served
          num_htg += 1 if obj.fraction_heat_load_served.to_f > 0
        end
        if obj.respond_to? :fraction_cool_load_served
          num_clg += 1 if obj.fraction_cool_load_served.to_f > 0
        end
      end

      if num_clg > 1
        fail "Multiple cooling systems found attached to distribution system '#{@id}'."
      end
      if num_htg > 1
        fail "Multiple heating systems found attached to distribution system '#{@id}'."
      end

      return list
    end

    def delete
      @parent_object.hvac_distributions.delete(self)
      @parent_object.hvac_systems.each do |hvac_system|
        next if hvac_system.distribution_system_idref.nil?
        next unless hvac_system.distribution_system_idref == @id

        hvac_system.distribution_system_idref = nil
      end
      @parent_object.ventilation_fans.each do |ventilation_fan|
        next unless ventilation_fan.distribution_system_idref == @id

        ventilation_fan.distribution_system_idref = nil
      end
    end

    def check_for_errors
      errors = []
      begin; hvac_systems; rescue StandardError => e; errors << e.message; end
      errors += @duct_leakage_measurements.check_for_errors
      errors += @ducts.check_for_errors
      return errors
    end

    def to_doc(building)
      return if nil?

      hvac = XMLHelper.create_elements_as_needed(building, ['BuildingDetails', 'Systems', 'HVAC'])
      hvac_distribution = XMLHelper.add_element(hvac, 'HVACDistribution')
      sys_id = XMLHelper.add_element(hvac_distribution, 'SystemIdentifier')
      XMLHelper.add_attribute(sys_id, 'id', @id)
      distribution_system_type_el = XMLHelper.add_element(hvac_distribution, 'DistributionSystemType')
      if [HVACDistributionTypeAir, HVACDistributionTypeHydronic].include? @distribution_system_type
        XMLHelper.add_element(distribution_system_type_el, @distribution_system_type)
        XMLHelper.add_element(hvac_distribution, 'ConditionedFloorAreaServed', @conditioned_floor_area_served, :float) unless @conditioned_floor_area_served.nil?
      elsif [HVACDistributionTypeDSE].include? @distribution_system_type
        XMLHelper.add_element(distribution_system_type_el, 'Other', @distribution_system_type, :string)
        XMLHelper.add_element(hvac_distribution, 'AnnualHeatingDistributionSystemEfficiency', @annual_heating_dse, :float) unless @annual_heating_dse.nil?
        XMLHelper.add_element(hvac_distribution, 'AnnualCoolingDistributionSystemEfficiency', @annual_cooling_dse, :float) unless @annual_cooling_dse.nil?
      else
        fail "Unexpected distribution_system_type '#{@distribution_system_type}'."
      end

      if [HPXML::HVACDistributionTypeHydronic].include? @distribution_system_type
        distribution = XMLHelper.get_element(hvac_distribution, 'DistributionSystemType/HydronicDistribution')
        XMLHelper.add_element(distribution, 'HydronicDistributionType', @hydronic_type, :string) unless @hydronic_type.nil?
      end
      if [HPXML::HVACDistributionTypeAir].include? @distribution_system_type
        distribution = XMLHelper.get_element(hvac_distribution, 'DistributionSystemType/AirDistribution')
        XMLHelper.add_element(distribution, 'AirDistributionType', @air_type, :string) unless @air_type.nil?
        @duct_leakage_measurements.to_doc(distribution)
        @ducts.to_doc(distribution)
        XMLHelper.add_element(distribution, 'NumberofReturnRegisters', @number_of_return_registers, :integer, @number_of_return_registers_isdefaulted) unless @number_of_return_registers.nil?
      end

      if not @duct_system_sealed.nil?
        dist_impr_el = XMLHelper.add_element(hvac_distribution, 'HVACDistributionImprovement')
        XMLHelper.add_element(dist_impr_el, 'DuctSystemSealed', @duct_system_sealed, :boolean)
      end
    end

    def from_doc(hvac_distribution)
      return if hvac_distribution.nil?

      @id = HPXML::get_id(hvac_distribution)
      @distribution_system_type = XMLHelper.get_child_name(hvac_distribution, 'DistributionSystemType')
      if @distribution_system_type == 'Other'
        @distribution_system_type = XMLHelper.get_value(XMLHelper.get_element(hvac_distribution, 'DistributionSystemType'), 'Other', :string)
      end
      @annual_heating_dse = XMLHelper.get_value(hvac_distribution, 'AnnualHeatingDistributionSystemEfficiency', :float)
      @annual_cooling_dse = XMLHelper.get_value(hvac_distribution, 'AnnualCoolingDistributionSystemEfficiency', :float)
      @duct_system_sealed = XMLHelper.get_value(hvac_distribution, 'HVACDistributionImprovement/DuctSystemSealed', :boolean)
      @conditioned_floor_area_served = XMLHelper.get_value(hvac_distribution, 'ConditionedFloorAreaServed', :float)

      air_distribution = XMLHelper.get_element(hvac_distribution, 'DistributionSystemType/AirDistribution')
      hydronic_distribution = XMLHelper.get_element(hvac_distribution, 'DistributionSystemType/HydronicDistribution')

      if not hydronic_distribution.nil?
        @hydronic_type = XMLHelper.get_value(hydronic_distribution, 'HydronicDistributionType', :string)
      end
      if not air_distribution.nil?
        @air_type = XMLHelper.get_value(air_distribution, 'AirDistributionType', :string)
        @number_of_return_registers = XMLHelper.get_value(air_distribution, 'NumberofReturnRegisters', :integer)
        @duct_leakage_measurements.from_doc(air_distribution)
        @ducts.from_doc(air_distribution)
      end
    end
  end

  class DuctLeakageMeasurements < BaseArrayElement
    def add(**kwargs)
      self << DuctLeakageMeasurement.new(@parent_object, **kwargs)
    end

    def from_doc(hvac_distribution)
      return if hvac_distribution.nil?

      XMLHelper.get_elements(hvac_distribution, 'DuctLeakageMeasurement').each do |duct_leakage_measurement|
        self << DuctLeakageMeasurement.new(@parent_object, duct_leakage_measurement)
      end
    end
  end

  class DuctLeakageMeasurement < BaseElement
    ATTRS = [:duct_type, :duct_leakage_test_method, :duct_leakage_units, :duct_leakage_value,
             :duct_leakage_total_or_to_outside]
    attr_accessor(*ATTRS)

    def delete
      @parent_object.hvac_distributions.each do |hvac_distribution|
        next unless hvac_distribution.duct_leakage_measurements.include? self

        hvac_distribution.duct_leakage_measurements.delete(self)
      end
    end

    def check_for_errors
      errors = []
      return errors
    end

    def to_doc(air_distribution)
      duct_leakage_measurement_el = XMLHelper.add_element(air_distribution, 'DuctLeakageMeasurement')
      XMLHelper.add_element(duct_leakage_measurement_el, 'DuctType', @duct_type, :string) unless @duct_type.nil?
      XMLHelper.add_element(duct_leakage_measurement_el, 'DuctLeakageTestMethod', @duct_leakage_test_method, :string) unless @duct_leakage_test_method.nil?
      if not @duct_leakage_value.nil?
        duct_leakage_el = XMLHelper.add_element(duct_leakage_measurement_el, 'DuctLeakage')
        XMLHelper.add_element(duct_leakage_el, 'Units', @duct_leakage_units, :string) unless @duct_leakage_units.nil?
        XMLHelper.add_element(duct_leakage_el, 'Value', @duct_leakage_value, :float)
        XMLHelper.add_element(duct_leakage_el, 'TotalOrToOutside', @duct_leakage_total_or_to_outside, :string) unless @duct_leakage_total_or_to_outside.nil?
      end
    end

    def from_doc(duct_leakage_measurement)
      return if duct_leakage_measurement.nil?

      @duct_type = XMLHelper.get_value(duct_leakage_measurement, 'DuctType', :string)
      @duct_leakage_test_method = XMLHelper.get_value(duct_leakage_measurement, 'DuctLeakageTestMethod', :string)
      @duct_leakage_units = XMLHelper.get_value(duct_leakage_measurement, 'DuctLeakage/Units', :string)
      @duct_leakage_value = XMLHelper.get_value(duct_leakage_measurement, 'DuctLeakage/Value', :float)
      @duct_leakage_total_or_to_outside = XMLHelper.get_value(duct_leakage_measurement, 'DuctLeakage/TotalOrToOutside', :string)
    end
  end

  class Ducts < BaseArrayElement
    def add(**kwargs)
      self << Duct.new(@parent_object, **kwargs)
    end

    def from_doc(hvac_distribution)
      return if hvac_distribution.nil?

      XMLHelper.get_elements(hvac_distribution, 'Ducts').each do |duct|
        self << Duct.new(@parent_object, duct)
      end
    end
  end

  class Duct < BaseElement
    ATTRS = [:id, :duct_type, :duct_insulation_r_value, :duct_insulation_material, :duct_location,
             :duct_fraction_area, :duct_surface_area, :duct_surface_area_multiplier,
             :duct_buried_insulation_level, :duct_effective_r_value]
    attr_accessor(*ATTRS)

    def delete
      @parent_object.hvac_distributions.each do |hvac_distribution|
        next unless hvac_distribution.ducts.include? self

        hvac_distribution.ducts.delete(self)
      end
    end

    def check_for_errors
      errors = []
      return errors
    end

    def to_doc(air_distribution)
      ducts_el = XMLHelper.add_element(air_distribution, 'Ducts')
      sys_id = XMLHelper.add_element(ducts_el, 'SystemIdentifier')
      XMLHelper.add_attribute(sys_id, 'id', @id)
      XMLHelper.add_element(ducts_el, 'DuctType', @duct_type, :string) unless @duct_type.nil?
      if not @duct_insulation_material.nil?
        ins_material_el = XMLHelper.add_element(ducts_el, 'DuctInsulationMaterial')
        XMLHelper.add_element(ins_material_el, @duct_insulation_material)
      end
      XMLHelper.add_element(ducts_el, 'DuctInsulationRValue', @duct_insulation_r_value, :float) unless @duct_insulation_r_value.nil?
      XMLHelper.add_element(ducts_el, 'DuctBuriedInsulationLevel', @duct_buried_insulation_level, :string, @duct_buried_insulation_level_isdefaulted) unless @duct_buried_insulation_level.nil?
      XMLHelper.add_element(ducts_el, 'DuctEffectiveRValue', @duct_effective_r_value, :float, @duct_effective_r_value_isdefaulted) unless @duct_effective_r_value.nil?
      XMLHelper.add_element(ducts_el, 'DuctLocation', @duct_location, :string, @duct_location_isdefaulted) unless @duct_location.nil?
      XMLHelper.add_element(ducts_el, 'FractionDuctArea', @duct_fraction_area, :float, @duct_fraction_area_isdefaulted) unless @duct_fraction_area.nil?
      XMLHelper.add_element(ducts_el, 'DuctSurfaceArea', @duct_surface_area, :float, @duct_surface_area_isdefaulted) unless @duct_surface_area.nil?
      XMLHelper.add_extension(ducts_el, 'DuctSurfaceAreaMultiplier', @duct_surface_area_multiplier, :float, @duct_surface_area_multiplier_isdefaulted) unless @duct_surface_area_multiplier.nil?
    end

    def from_doc(duct)
      return if duct.nil?

      @id = HPXML::get_id(duct)
      @duct_type = XMLHelper.get_value(duct, 'DuctType', :string)
      @duct_insulation_material = XMLHelper.get_child_name(duct, 'DuctInsulationMaterial')
      @duct_insulation_r_value = XMLHelper.get_value(duct, 'DuctInsulationRValue', :float)
      @duct_buried_insulation_level = XMLHelper.get_value(duct, 'DuctBuriedInsulationLevel', :string)
      @duct_effective_r_value = XMLHelper.get_value(duct, 'DuctEffectiveRValue', :float)
      @duct_location = XMLHelper.get_value(duct, 'DuctLocation', :string)
      @duct_fraction_area = XMLHelper.get_value(duct, 'FractionDuctArea', :float)
      @duct_surface_area = XMLHelper.get_value(duct, 'DuctSurfaceArea', :float)
      @duct_surface_area_multiplier = XMLHelper.get_value(duct, 'extension/DuctSurfaceAreaMultiplier', :float)
    end
  end

  class VentilationFans < BaseArrayElement
    def add(**kwargs)
      self << VentilationFan.new(@parent_object, **kwargs)
    end

    def from_doc(building)
      return if building.nil?

      XMLHelper.get_elements(building, 'BuildingDetails/Systems/MechanicalVentilation/VentilationFans/VentilationFan').each do |ventilation_fan|
        self << VentilationFan.new(@parent_object, ventilation_fan)
      end
    end
  end

  class VentilationFan < BaseElement
    ATTRS = [:id, :fan_type, :rated_flow_rate, :tested_flow_rate, :hours_in_operation, :flow_rate_not_tested,
             :used_for_whole_building_ventilation, :used_for_seasonal_cooling_load_reduction,
             :used_for_local_ventilation, :total_recovery_efficiency, :total_recovery_efficiency_adjusted,
             :sensible_recovery_efficiency, :sensible_recovery_efficiency_adjusted,
             :fan_power, :fan_power_defaulted, :count, :fan_location, :distribution_system_idref, :start_hour,
             :is_shared_system, :in_unit_flow_rate, :fraction_recirculation, :used_for_garage_ventilation,
             :preheating_fuel, :preheating_efficiency_cop, :preheating_fraction_load_served, :precooling_fuel,
             :precooling_efficiency_cop, :precooling_fraction_load_served, :calculated_flow_rate,
             :delivered_ventilation, :cfis_vent_mode_airflow_fraction, :cfis_addtl_runtime_operating_mode,
             :cfis_supplemental_fan_idref]
    attr_accessor(*ATTRS)

    def distribution_system
      return if @distribution_system_idref.nil?
      return unless @fan_type == MechVentTypeCFIS

      @parent_object.hvac_distributions.each do |hvac_distribution|
        next unless hvac_distribution.id == @distribution_system_idref

        if hvac_distribution.distribution_system_type == HVACDistributionTypeHydronic
          fail "Attached HVAC distribution system '#{@distribution_system_idref}' cannot be hydronic for ventilation fan '#{@id}'."
        end

        return hvac_distribution
      end
      fail "Attached HVAC distribution system '#{@distribution_system_idref}' not found for ventilation fan '#{@id}'."
    end

    def flow_rate
      [@tested_flow_rate, @delivered_ventilation, @calculated_flow_rate, @rated_flow_rate].each do |fr|
        return fr unless fr.nil?
      end
      return
    end

    def total_unit_flow_rate
      if not @is_shared_system
        return flow_rate
      else
        return @in_unit_flow_rate
      end
    end

    def oa_unit_flow_rate
      return if total_unit_flow_rate.nil?
      if not @is_shared_system
        return total_unit_flow_rate
      else
        if @fan_type == HPXML::MechVentTypeExhaust && @fraction_recirculation > 0.0
          fail "Exhaust fan '#{@id}' must have the fraction recirculation set to zero."
        else
          return total_unit_flow_rate * (1 - @fraction_recirculation)
        end
      end
    end

    def average_oa_unit_flow_rate
      # Daily-average outdoor air (cfm) associated with the unit
      return if oa_unit_flow_rate.nil?
      return if @hours_in_operation.nil?

      return oa_unit_flow_rate * (@hours_in_operation / 24.0)
    end

    def average_total_unit_flow_rate
      # Daily-average total air (cfm) associated with the unit
      return if total_unit_flow_rate.nil?
      return if @hours_in_operation.nil?

      return total_unit_flow_rate * (@hours_in_operation / 24.0)
    end

    def unit_flow_rate_ratio
      return 1.0 unless @is_shared_system
      return if @in_unit_flow_rate.nil?

      if not flow_rate.nil?
        ratio = @in_unit_flow_rate / flow_rate
      end
      return ratio
    end

    def unit_fan_power
      return if @fan_power.nil?

      if @is_shared_system
        return if unit_flow_rate_ratio.nil?

        return @fan_power * unit_flow_rate_ratio
      else
        return @fan_power
      end
    end

    def average_unit_fan_power
      return if unit_fan_power.nil?
      return if @hours_in_operation.nil?

      return unit_fan_power * (@hours_in_operation / 24.0)
    end

    def includes_supply_air?
      if [MechVentTypeSupply, MechVentTypeCFIS, MechVentTypeBalanced, MechVentTypeERV, MechVentTypeHRV].include? @fan_type
        return true
      end

      return false
    end

    def includes_exhaust_air?
      if [MechVentTypeExhaust, MechVentTypeBalanced, MechVentTypeERV, MechVentTypeHRV].include? @fan_type
        return true
      end

      return false
    end

    def is_balanced?
      if includes_supply_air? && includes_exhaust_air?
        return true
      end

      return false
    end

    def cfis_supplemental_fan
      return if @cfis_supplemental_fan_idref.nil?
      return unless @fan_type == MechVentTypeCFIS

      @parent_object.ventilation_fans.each do |ventilation_fan|
        next unless ventilation_fan.id == @cfis_supplemental_fan_idref

        if not [MechVentTypeSupply, MechVentTypeExhaust].include? ventilation_fan.fan_type
          fail "CFIS supplemental fan '#{ventilation_fan.id}' must be of type '#{MechVentTypeSupply}' or '#{MechVentTypeExhaust}'."
        end
        if not ventilation_fan.used_for_whole_building_ventilation
          fail "CFIS supplemental fan '#{ventilation_fan.id}' must be set as used for whole building ventilation."
        end
        if ventilation_fan.is_shared_system
          fail "CFIS supplemental fan '#{ventilation_fan.id}' cannot be a shared system."
        end
        if not ventilation_fan.hours_in_operation.nil?
          fail "CFIS supplemental fan '#{ventilation_fan.id}' cannot have HoursInOperation specified."
        end

        return ventilation_fan
      end
      fail "CFIS Supplemental Fan '#{@cfis_supplemental_fan_idref}' not found for ventilation fan '#{@id}'."
    end

    def is_cfis_supplemental_fan?
      @parent_object.ventilation_fans.each do |ventilation_fan|
        next unless ventilation_fan.fan_type == MechVentTypeCFIS
        next unless ventilation_fan.cfis_supplemental_fan_idref == @id

        return true
      end
      return false
    end

    def delete
      @parent_object.ventilation_fans.delete(self)
    end

    def check_for_errors
      errors = []
      begin; distribution_system; rescue StandardError => e; errors << e.message; end
      begin; oa_unit_flow_rate; rescue StandardError => e; errors << e.message; end
      begin; unit_flow_rate_ratio; rescue StandardError => e; errors << e.message; end
      begin; cfis_supplemental_fan; rescue StandardError => e; errors << e.message; end
      return errors
    end

    def to_doc(building)
      return if nil?

      ventilation_fans = XMLHelper.create_elements_as_needed(building, ['BuildingDetails', 'Systems', 'MechanicalVentilation', 'VentilationFans'])
      ventilation_fan = XMLHelper.add_element(ventilation_fans, 'VentilationFan')
      sys_id = XMLHelper.add_element(ventilation_fan, 'SystemIdentifier')
      XMLHelper.add_attribute(sys_id, 'id', @id)
      XMLHelper.add_element(ventilation_fan, 'Count', @count, :integer, @count_isdefaulted) unless @count.nil?
      XMLHelper.add_element(ventilation_fan, 'FanType', @fan_type, :string) unless @fan_type.nil?
      if (not @cfis_addtl_runtime_operating_mode.nil?) || (not @cfis_supplemental_fan_idref.nil?)
        cfis_controls = XMLHelper.add_element(ventilation_fan, 'CFISControls')
        XMLHelper.add_element(cfis_controls, 'AdditionalRuntimeOperatingMode', @cfis_addtl_runtime_operating_mode, :string, @cfis_addtl_runtime_operating_mode_isdefaulted) unless @cfis_addtl_runtime_operating_mode.nil?
        if not @cfis_supplemental_fan_idref.nil?
          supplemental_fan = XMLHelper.add_element(cfis_controls, 'SupplementalFan')
          XMLHelper.add_attribute(supplemental_fan, 'idref', @cfis_supplemental_fan_idref)
        end
      end
      XMLHelper.add_element(ventilation_fan, 'RatedFlowRate', @rated_flow_rate, :float, @rated_flow_rate_isdefaulted) unless @rated_flow_rate.nil?
      XMLHelper.add_element(ventilation_fan, 'CalculatedFlowRate', @calculated_flow_rate, :float, @calculated_flow_rate_isdefaulted) unless @calculated_flow_rate.nil?
      XMLHelper.add_element(ventilation_fan, 'TestedFlowRate', @tested_flow_rate, :float, @tested_flow_rate_isdefaulted) unless @tested_flow_rate.nil?
      XMLHelper.add_element(ventilation_fan, 'HoursInOperation', @hours_in_operation, :float, @hours_in_operation_isdefaulted) unless @hours_in_operation.nil?
      XMLHelper.add_element(ventilation_fan, 'DeliveredVentilation', @delivered_ventilation, :float, @delivered_ventilation_isdefaulted) unless @delivered_ventilation.nil?
      XMLHelper.add_element(ventilation_fan, 'FanLocation', @fan_location, :string) unless @fan_location.nil?
      XMLHelper.add_element(ventilation_fan, 'UsedForLocalVentilation', @used_for_local_ventilation, :boolean) unless @used_for_local_ventilation.nil?
      XMLHelper.add_element(ventilation_fan, 'UsedForWholeBuildingVentilation', @used_for_whole_building_ventilation, :boolean) unless @used_for_whole_building_ventilation.nil?
      XMLHelper.add_element(ventilation_fan, 'UsedForSeasonalCoolingLoadReduction', @used_for_seasonal_cooling_load_reduction, :boolean) unless @used_for_seasonal_cooling_load_reduction.nil?
      XMLHelper.add_element(ventilation_fan, 'UsedForGarageVentilation', @used_for_garage_ventilation, :boolean) unless @used_for_garage_ventilation.nil?
      XMLHelper.add_element(ventilation_fan, 'IsSharedSystem', @is_shared_system, :boolean, @is_shared_system_isdefaulted) unless @is_shared_system.nil?
      XMLHelper.add_element(ventilation_fan, 'FractionRecirculation', @fraction_recirculation, :float) unless @fraction_recirculation.nil?
      XMLHelper.add_element(ventilation_fan, 'TotalRecoveryEfficiency', @total_recovery_efficiency, :float) unless @total_recovery_efficiency.nil?
      XMLHelper.add_element(ventilation_fan, 'SensibleRecoveryEfficiency', @sensible_recovery_efficiency, :float) unless @sensible_recovery_efficiency.nil?
      XMLHelper.add_element(ventilation_fan, 'AdjustedTotalRecoveryEfficiency', @total_recovery_efficiency_adjusted, :float) unless @total_recovery_efficiency_adjusted.nil?
      XMLHelper.add_element(ventilation_fan, 'AdjustedSensibleRecoveryEfficiency', @sensible_recovery_efficiency_adjusted, :float) unless @sensible_recovery_efficiency_adjusted.nil?
      XMLHelper.add_element(ventilation_fan, 'FanPower', @fan_power, :float, @fan_power_isdefaulted) unless @fan_power.nil?
      if not @distribution_system_idref.nil?
        attached_to_hvac_distribution_system = XMLHelper.add_element(ventilation_fan, 'AttachedToHVACDistributionSystem')
        XMLHelper.add_attribute(attached_to_hvac_distribution_system, 'idref', @distribution_system_idref)
      end
      XMLHelper.add_extension(ventilation_fan, 'StartHour', @start_hour, :integer, @start_hour_isdefaulted) unless @start_hour.nil?
      XMLHelper.add_extension(ventilation_fan, 'InUnitFlowRate', @in_unit_flow_rate, :float) unless @in_unit_flow_rate.nil?
      if (not @preheating_fuel.nil?) && (not @preheating_efficiency_cop.nil?)
        precond_htg = XMLHelper.create_elements_as_needed(ventilation_fan, ['extension', 'PreHeating'])
        XMLHelper.add_element(precond_htg, 'Fuel', @preheating_fuel, :string) unless @preheating_fuel.nil?
        eff = XMLHelper.add_element(precond_htg, 'AnnualHeatingEfficiency') unless @preheating_efficiency_cop.nil?
        XMLHelper.add_element(eff, 'Value', @preheating_efficiency_cop, :float) unless eff.nil?
        XMLHelper.add_element(eff, 'Units', UnitsCOP, :string) unless eff.nil?
        XMLHelper.add_element(precond_htg, 'FractionVentilationHeatLoadServed', @preheating_fraction_load_served, :float) unless @preheating_fraction_load_served.nil?
      end
      if (not @precooling_fuel.nil?) && (not @precooling_efficiency_cop.nil?)
        precond_clg = XMLHelper.create_elements_as_needed(ventilation_fan, ['extension', 'PreCooling'])
        XMLHelper.add_element(precond_clg, 'Fuel', @precooling_fuel, :string) unless @precooling_fuel.nil?
        eff = XMLHelper.add_element(precond_clg, 'AnnualCoolingEfficiency') unless @precooling_efficiency_cop.nil?
        XMLHelper.add_element(eff, 'Value', @precooling_efficiency_cop, :float) unless eff.nil?
        XMLHelper.add_element(eff, 'Units', UnitsCOP, :string) unless eff.nil?
        XMLHelper.add_element(precond_clg, 'FractionVentilationCoolLoadServed', @precooling_fraction_load_served, :float) unless @precooling_fraction_load_served.nil?
      end
      XMLHelper.add_extension(ventilation_fan, 'FlowRateNotTested', @flow_rate_not_tested, :boolean) unless @flow_rate_not_tested.nil?
      XMLHelper.add_extension(ventilation_fan, 'FanPowerDefaulted', @fan_power_defaulted, :boolean) unless @fan_power_defaulted.nil?
      XMLHelper.add_extension(ventilation_fan, 'VentilationOnlyModeAirflowFraction', @cfis_vent_mode_airflow_fraction, :float, @cfis_vent_mode_airflow_fraction_isdefaulted) unless @cfis_vent_mode_airflow_fraction.nil?
    end

    def from_doc(ventilation_fan)
      return if ventilation_fan.nil?

      @id = HPXML::get_id(ventilation_fan)
      @count = XMLHelper.get_value(ventilation_fan, 'Count', :integer)
      @fan_type = XMLHelper.get_value(ventilation_fan, 'FanType', :string)
      @rated_flow_rate = XMLHelper.get_value(ventilation_fan, 'RatedFlowRate', :float)
      @calculated_flow_rate = XMLHelper.get_value(ventilation_fan, 'CalculatedFlowRate', :float)
      @tested_flow_rate = XMLHelper.get_value(ventilation_fan, 'TestedFlowRate', :float)
      @hours_in_operation = XMLHelper.get_value(ventilation_fan, 'HoursInOperation', :float)
      @delivered_ventilation = XMLHelper.get_value(ventilation_fan, 'DeliveredVentilation', :float)
      @fan_location = XMLHelper.get_value(ventilation_fan, 'FanLocation', :string)
      @used_for_local_ventilation = XMLHelper.get_value(ventilation_fan, 'UsedForLocalVentilation', :boolean)
      @used_for_whole_building_ventilation = XMLHelper.get_value(ventilation_fan, 'UsedForWholeBuildingVentilation', :boolean)
      @used_for_seasonal_cooling_load_reduction = XMLHelper.get_value(ventilation_fan, 'UsedForSeasonalCoolingLoadReduction', :boolean)
      @used_for_garage_ventilation = XMLHelper.get_value(ventilation_fan, 'UsedForGarageVentilation', :boolean)
      @is_shared_system = XMLHelper.get_value(ventilation_fan, 'IsSharedSystem', :boolean)
      @fraction_recirculation = XMLHelper.get_value(ventilation_fan, 'FractionRecirculation', :float)
      @total_recovery_efficiency = XMLHelper.get_value(ventilation_fan, 'TotalRecoveryEfficiency', :float)
      @sensible_recovery_efficiency = XMLHelper.get_value(ventilation_fan, 'SensibleRecoveryEfficiency', :float)
      @total_recovery_efficiency_adjusted = XMLHelper.get_value(ventilation_fan, 'AdjustedTotalRecoveryEfficiency', :float)
      @sensible_recovery_efficiency_adjusted = XMLHelper.get_value(ventilation_fan, 'AdjustedSensibleRecoveryEfficiency', :float)
      @fan_power = XMLHelper.get_value(ventilation_fan, 'FanPower', :float)
      @distribution_system_idref = HPXML::get_idref(XMLHelper.get_element(ventilation_fan, 'AttachedToHVACDistributionSystem'))
      @start_hour = XMLHelper.get_value(ventilation_fan, 'extension/StartHour', :integer)
      @in_unit_flow_rate = XMLHelper.get_value(ventilation_fan, 'extension/InUnitFlowRate', :float)
      @preheating_fuel = XMLHelper.get_value(ventilation_fan, 'extension/PreHeating/Fuel', :string)
      @preheating_efficiency_cop = XMLHelper.get_value(ventilation_fan, "extension/PreHeating/AnnualHeatingEfficiency[Units='#{UnitsCOP}']/Value", :float)
      @preheating_fraction_load_served = XMLHelper.get_value(ventilation_fan, 'extension/PreHeating/FractionVentilationHeatLoadServed', :float)
      @precooling_fuel = XMLHelper.get_value(ventilation_fan, 'extension/PreCooling/Fuel', :string)
      @precooling_efficiency_cop = XMLHelper.get_value(ventilation_fan, "extension/PreCooling/AnnualCoolingEfficiency[Units='#{UnitsCOP}']/Value", :float)
      @precooling_fraction_load_served = XMLHelper.get_value(ventilation_fan, 'extension/PreCooling/FractionVentilationCoolLoadServed', :float)
      @flow_rate_not_tested = XMLHelper.get_value(ventilation_fan, 'extension/FlowRateNotTested', :boolean)
      @fan_power_defaulted = XMLHelper.get_value(ventilation_fan, 'extension/FanPowerDefaulted', :boolean)
      @cfis_vent_mode_airflow_fraction = XMLHelper.get_value(ventilation_fan, 'extension/VentilationOnlyModeAirflowFraction', :float)
      @cfis_addtl_runtime_operating_mode = XMLHelper.get_value(ventilation_fan, 'CFISControls/AdditionalRuntimeOperatingMode', :string)
      @cfis_supplemental_fan_idref = HPXML::get_idref(XMLHelper.get_element(ventilation_fan, 'CFISControls/SupplementalFan'))
    end
  end

  class WaterHeatingSystems < BaseArrayElement
    def add(**kwargs)
      self << WaterHeatingSystem.new(@parent_object, **kwargs)
    end

    def from_doc(building)
      return if building.nil?

      XMLHelper.get_elements(building, 'BuildingDetails/Systems/WaterHeating/WaterHeatingSystem').each do |water_heating_system|
        self << WaterHeatingSystem.new(@parent_object, water_heating_system)
      end
    end
  end

  class WaterHeatingSystem < BaseElement
    ATTRS = [:id, :year_installed, :fuel_type, :water_heater_type, :location, :performance_adjustment,
             :tank_volume, :fraction_dhw_load_served, :heating_capacity, :energy_factor, :usage_bin,
             :uniform_energy_factor, :first_hour_rating, :recovery_efficiency, :uses_desuperheater, :jacket_r_value,
             :related_hvac_idref, :third_party_certification, :standby_loss_units, :standby_loss_value,
             :temperature, :is_shared_system, :number_of_units_served, :tank_model_type, :operating_mode]
    attr_accessor(*ATTRS)

    def related_hvac_system
      return if @related_hvac_idref.nil?

      @parent_object.hvac_systems.each do |hvac_system|
        next unless hvac_system.id == @related_hvac_idref

        return hvac_system
      end
      fail "RelatedHVACSystem '#{@related_hvac_idref}' not found for water heating system '#{@id}'."
    end

    def delete
      @parent_object.water_heating_systems.delete(self)
      @parent_object.solar_thermal_systems.each do |solar_thermal_system|
        next unless solar_thermal_system.water_heating_system_idref == @id

        solar_thermal_system.water_heating_system_idref = nil
      end
      @parent_object.clothes_washers.each do |clothes_washer|
        next unless clothes_washer.water_heating_system_idref == @id

        clothes_washer.water_heating_system_idref = nil
      end
      @parent_object.dishwashers.each do |dishwasher|
        next unless dishwasher.water_heating_system_idref == @id

        dishwasher.water_heating_system_idref = nil
      end
    end

    def check_for_errors
      errors = []
      begin; related_hvac_system; rescue StandardError => e; errors << e.message; end
      return errors
    end

    def to_doc(building)
      return if nil?

      water_heating = XMLHelper.create_elements_as_needed(building, ['BuildingDetails', 'Systems', 'WaterHeating'])
      water_heating_system = XMLHelper.add_element(water_heating, 'WaterHeatingSystem')
      sys_id = XMLHelper.add_element(water_heating_system, 'SystemIdentifier')
      XMLHelper.add_attribute(sys_id, 'id', @id)
      XMLHelper.add_element(water_heating_system, 'FuelType', @fuel_type, :string) unless @fuel_type.nil?
      XMLHelper.add_element(water_heating_system, 'WaterHeaterType', @water_heater_type, :string) unless @water_heater_type.nil?
      XMLHelper.add_element(water_heating_system, 'Location', @location, :string, @location_isdefaulted) unless @location.nil?
      XMLHelper.add_element(water_heating_system, 'YearInstalled', @year_installed, :integer) unless @year_installed.nil?
      XMLHelper.add_element(water_heating_system, 'IsSharedSystem', @is_shared_system, :boolean, @is_shared_system_isdefaulted) unless @is_shared_system.nil?
      XMLHelper.add_element(water_heating_system, 'NumberofUnitsServed', @number_of_units_served, :integer) unless @number_of_units_served.nil?
      XMLHelper.add_element(water_heating_system, 'PerformanceAdjustment', @performance_adjustment, :float, @performance_adjustment_isdefaulted) unless @performance_adjustment.nil?
      XMLHelper.add_element(water_heating_system, 'ThirdPartyCertification', @third_party_certification, :string) unless @third_party_certification.nil?
      XMLHelper.add_element(water_heating_system, 'TankVolume', @tank_volume, :float, @tank_volume_isdefaulted) unless @tank_volume.nil?
      XMLHelper.add_element(water_heating_system, 'FractionDHWLoadServed', @fraction_dhw_load_served, :float) unless @fraction_dhw_load_served.nil?
      XMLHelper.add_element(water_heating_system, 'HeatingCapacity', @heating_capacity, :float, @heating_capacity_isdefaulted) unless @heating_capacity.nil?
      XMLHelper.add_element(water_heating_system, 'EnergyFactor', @energy_factor, :float, @energy_factor_isdefaulted) unless @energy_factor.nil?
      XMLHelper.add_element(water_heating_system, 'UniformEnergyFactor', @uniform_energy_factor, :float) unless @uniform_energy_factor.nil?
      XMLHelper.add_element(water_heating_system, 'HPWHOperatingMode', @operating_mode, :string, @operating_mode_isdefaulted) unless @operating_mode.nil?
      XMLHelper.add_element(water_heating_system, 'FirstHourRating', @first_hour_rating, :float) unless @first_hour_rating.nil?
      XMLHelper.add_element(water_heating_system, 'UsageBin', @usage_bin, :string, @usage_bin_isdefaulted) unless @usage_bin.nil?
      XMLHelper.add_element(water_heating_system, 'RecoveryEfficiency', @recovery_efficiency, :float, @recovery_efficiency_isdefaulted) unless @recovery_efficiency.nil?
      if not @jacket_r_value.nil?
        water_heater_insulation = XMLHelper.add_element(water_heating_system, 'WaterHeaterInsulation')
        jacket = XMLHelper.add_element(water_heater_insulation, 'Jacket')
        XMLHelper.add_element(jacket, 'JacketRValue', @jacket_r_value, :float)
      end
      if (not @standby_loss_units.nil?) && (not @standby_loss_value.nil?)
        standby_loss = XMLHelper.add_element(water_heating_system, 'StandbyLoss')
        XMLHelper.add_element(standby_loss, 'Units', @standby_loss_units, :string, @standby_loss_units_isdefaulted)
        XMLHelper.add_element(standby_loss, 'Value', @standby_loss_value, :float, @standby_loss_value_isdefaulted)
      end
      XMLHelper.add_element(water_heating_system, 'HotWaterTemperature', @temperature, :float, @temperature_isdefaulted) unless @temperature.nil?
      XMLHelper.add_element(water_heating_system, 'UsesDesuperheater', @uses_desuperheater, :boolean) unless @uses_desuperheater.nil?
      if not @related_hvac_idref.nil?
        related_hvac_idref_el = XMLHelper.add_element(water_heating_system, 'RelatedHVACSystem')
        XMLHelper.add_attribute(related_hvac_idref_el, 'idref', @related_hvac_idref)
      end
      if not @tank_model_type.nil?
        extension = XMLHelper.create_elements_as_needed(water_heating_system, ['extension'])
        XMLHelper.add_element(extension, 'TankModelType', @tank_model_type, :string, @tank_model_type_isdefaulted) unless @tank_model_type.nil?
      end
    end

    def from_doc(water_heating_system)
      return if water_heating_system.nil?

      @id = HPXML::get_id(water_heating_system)
      @fuel_type = XMLHelper.get_value(water_heating_system, 'FuelType', :string)
      @water_heater_type = XMLHelper.get_value(water_heating_system, 'WaterHeaterType', :string)
      @location = XMLHelper.get_value(water_heating_system, 'Location', :string)
      @year_installed = XMLHelper.get_value(water_heating_system, 'YearInstalled', :integer)
      @is_shared_system = XMLHelper.get_value(water_heating_system, 'IsSharedSystem', :boolean)
      @number_of_units_served = XMLHelper.get_value(water_heating_system, 'NumberofUnitsServed', :integer)
      @performance_adjustment = XMLHelper.get_value(water_heating_system, 'PerformanceAdjustment', :float)
      @third_party_certification = XMLHelper.get_value(water_heating_system, 'ThirdPartyCertification', :string)
      @tank_volume = XMLHelper.get_value(water_heating_system, 'TankVolume', :float)
      @fraction_dhw_load_served = XMLHelper.get_value(water_heating_system, 'FractionDHWLoadServed', :float)
      @heating_capacity = XMLHelper.get_value(water_heating_system, 'HeatingCapacity', :float)
      @energy_factor = XMLHelper.get_value(water_heating_system, 'EnergyFactor', :float)
      @uniform_energy_factor = XMLHelper.get_value(water_heating_system, 'UniformEnergyFactor', :float)
      @operating_mode = XMLHelper.get_value(water_heating_system, 'HPWHOperatingMode', :string)
      @first_hour_rating = XMLHelper.get_value(water_heating_system, 'FirstHourRating', :float)
      @usage_bin = XMLHelper.get_value(water_heating_system, 'UsageBin', :string)
      @recovery_efficiency = XMLHelper.get_value(water_heating_system, 'RecoveryEfficiency', :float)
      @jacket_r_value = XMLHelper.get_value(water_heating_system, 'WaterHeaterInsulation/Jacket/JacketRValue', :float)
      @standby_loss_units = XMLHelper.get_value(water_heating_system, 'StandbyLoss/Units', :string)
      @standby_loss_value = XMLHelper.get_value(water_heating_system, 'StandbyLoss/Value', :float)
      @temperature = XMLHelper.get_value(water_heating_system, 'HotWaterTemperature', :float)
      @uses_desuperheater = XMLHelper.get_value(water_heating_system, 'UsesDesuperheater', :boolean)
      @related_hvac_idref = HPXML::get_idref(XMLHelper.get_element(water_heating_system, 'RelatedHVACSystem'))
      @tank_model_type = XMLHelper.get_value(water_heating_system, 'extension/TankModelType', :string)
    end
  end

  class HotWaterDistributions < BaseArrayElement
    def add(**kwargs)
      self << HotWaterDistribution.new(@parent_object, **kwargs)
    end

    def from_doc(building)
      return if building.nil?

      XMLHelper.get_elements(building, 'BuildingDetails/Systems/WaterHeating/HotWaterDistribution').each do |hot_water_distribution|
        self << HotWaterDistribution.new(@parent_object, hot_water_distribution)
      end
    end
  end

  class HotWaterDistribution < BaseElement
    ATTRS = [:id, :system_type, :pipe_r_value, :standard_piping_length, :recirculation_control_type,
             :recirculation_piping_length, :recirculation_branch_piping_length,
             :recirculation_pump_power, :dwhr_facilities_connected, :dwhr_equal_flow,
             :dwhr_efficiency, :has_shared_recirculation, :shared_recirculation_number_of_units_served,
             :shared_recirculation_pump_power, :shared_recirculation_control_type,
             :shared_recirculation_motor_efficiency]
    attr_accessor(*ATTRS)

    def delete
      @parent_object.hot_water_distributions.delete(self)
    end

    def check_for_errors
      errors = []
      return errors
    end

    def to_doc(building)
      return if nil?

      water_heating = XMLHelper.create_elements_as_needed(building, ['BuildingDetails', 'Systems', 'WaterHeating'])
      hot_water_distribution = XMLHelper.add_element(water_heating, 'HotWaterDistribution')
      sys_id = XMLHelper.add_element(hot_water_distribution, 'SystemIdentifier')
      XMLHelper.add_attribute(sys_id, 'id', @id)
      if not @system_type.nil?
        system_type_el = XMLHelper.add_element(hot_water_distribution, 'SystemType')
        if @system_type == DHWDistTypeStandard
          standard = XMLHelper.add_element(system_type_el, @system_type)
          XMLHelper.add_element(standard, 'PipingLength', @standard_piping_length, :float, @standard_piping_length_isdefaulted) unless @standard_piping_length.nil?
        elsif system_type == DHWDistTypeRecirc
          recirculation = XMLHelper.add_element(system_type_el, @system_type)
          XMLHelper.add_element(recirculation, 'ControlType', @recirculation_control_type, :string) unless @recirculation_control_type.nil?
          XMLHelper.add_element(recirculation, 'RecirculationPipingLoopLength', @recirculation_piping_length, :float, @recirculation_piping_length_isdefaulted) unless @recirculation_piping_length.nil?
          XMLHelper.add_element(recirculation, 'BranchPipingLength', @recirculation_branch_piping_length, :float, @recirculation_branch_piping_length_isdefaulted) unless @recirculation_branch_piping_length.nil?
          XMLHelper.add_element(recirculation, 'PumpPower', @recirculation_pump_power, :float, @recirculation_pump_power_isdefaulted) unless @recirculation_pump_power.nil?
        else
          fail "Unhandled hot water distribution type '#{@system_type}'."
        end
      end
      if not @pipe_r_value.nil?
        pipe_insulation = XMLHelper.add_element(hot_water_distribution, 'PipeInsulation')
        XMLHelper.add_element(pipe_insulation, 'PipeRValue', @pipe_r_value, :float, @pipe_r_value_isdefaulted)
      end
      if (not @dwhr_facilities_connected.nil?) || (not @dwhr_equal_flow.nil?) || (not @dwhr_efficiency.nil?)
        drain_water_heat_recovery = XMLHelper.add_element(hot_water_distribution, 'DrainWaterHeatRecovery')
        XMLHelper.add_element(drain_water_heat_recovery, 'FacilitiesConnected', @dwhr_facilities_connected, :string) unless @dwhr_facilities_connected.nil?
        XMLHelper.add_element(drain_water_heat_recovery, 'EqualFlow', @dwhr_equal_flow, :boolean) unless @dwhr_equal_flow.nil?
        XMLHelper.add_element(drain_water_heat_recovery, 'Efficiency', @dwhr_efficiency, :float) unless @dwhr_efficiency.nil?
      end
      if @has_shared_recirculation
        extension = XMLHelper.create_elements_as_needed(hot_water_distribution, ['extension'])
        shared_recirculation = XMLHelper.add_element(extension, 'SharedRecirculation')
        XMLHelper.add_element(shared_recirculation, 'NumberofUnitsServed', @shared_recirculation_number_of_units_served, :integer) unless @shared_recirculation_number_of_units_served.nil?
        XMLHelper.add_element(shared_recirculation, 'PumpPower', @shared_recirculation_pump_power, :float, @shared_recirculation_pump_power_isdefaulted) unless @shared_recirculation_pump_power.nil?
        XMLHelper.add_element(shared_recirculation, 'MotorEfficiency', @shared_recirculation_motor_efficiency, :float) unless @shared_recirculation_motor_efficiency.nil?
        XMLHelper.add_element(shared_recirculation, 'ControlType', @shared_recirculation_control_type, :string) unless @shared_recirculation_control_type.nil?
      end
    end

    def from_doc(hot_water_distribution)
      return if hot_water_distribution.nil?

      @id = HPXML::get_id(hot_water_distribution)
      @system_type = XMLHelper.get_child_name(hot_water_distribution, 'SystemType')
      if @system_type == 'Standard'
        @standard_piping_length = XMLHelper.get_value(hot_water_distribution, 'SystemType/Standard/PipingLength', :float)
      elsif @system_type == 'Recirculation'
        @recirculation_control_type = XMLHelper.get_value(hot_water_distribution, 'SystemType/Recirculation/ControlType', :string)
        @recirculation_piping_length = XMLHelper.get_value(hot_water_distribution, 'SystemType/Recirculation/RecirculationPipingLoopLength', :float)
        @recirculation_branch_piping_length = XMLHelper.get_value(hot_water_distribution, 'SystemType/Recirculation/BranchPipingLength', :float)
        @recirculation_pump_power = XMLHelper.get_value(hot_water_distribution, 'SystemType/Recirculation/PumpPower', :float)
      end
      @pipe_r_value = XMLHelper.get_value(hot_water_distribution, 'PipeInsulation/PipeRValue', :float)
      @dwhr_facilities_connected = XMLHelper.get_value(hot_water_distribution, 'DrainWaterHeatRecovery/FacilitiesConnected', :string)
      @dwhr_equal_flow = XMLHelper.get_value(hot_water_distribution, 'DrainWaterHeatRecovery/EqualFlow', :boolean)
      @dwhr_efficiency = XMLHelper.get_value(hot_water_distribution, 'DrainWaterHeatRecovery/Efficiency', :float)
      @has_shared_recirculation = XMLHelper.has_element(hot_water_distribution, 'extension/SharedRecirculation')
      if @has_shared_recirculation
        @shared_recirculation_number_of_units_served = XMLHelper.get_value(hot_water_distribution, 'extension/SharedRecirculation/NumberofUnitsServed', :integer)
        @shared_recirculation_pump_power = XMLHelper.get_value(hot_water_distribution, 'extension/SharedRecirculation/PumpPower', :float)
        @shared_recirculation_motor_efficiency = XMLHelper.get_value(hot_water_distribution, 'extension/SharedRecirculation/MotorEfficiency', :float)
        @shared_recirculation_control_type = XMLHelper.get_value(hot_water_distribution, 'extension/SharedRecirculation/ControlType', :string)
      end
    end
  end

  class WaterFixtures < BaseArrayElement
    def add(**kwargs)
      self << WaterFixture.new(@parent_object, **kwargs)
    end

    def from_doc(building)
      return if building.nil?

      XMLHelper.get_elements(building, 'BuildingDetails/Systems/WaterHeating/WaterFixture').each do |water_fixture|
        self << WaterFixture.new(@parent_object, water_fixture)
      end
    end
  end

  class WaterFixture < BaseElement
    ATTRS = [:id, :water_fixture_type, :low_flow, :flow_rate, :count]
    attr_accessor(*ATTRS)

    def delete
      @parent_object.water_fixtures.delete(self)
    end

    def check_for_errors
      errors = []
      return errors
    end

    def to_doc(building)
      return if nil?

      water_heating = XMLHelper.create_elements_as_needed(building, ['BuildingDetails', 'Systems', 'WaterHeating'])
      water_fixture = XMLHelper.add_element(water_heating, 'WaterFixture')
      sys_id = XMLHelper.add_element(water_fixture, 'SystemIdentifier')
      XMLHelper.add_attribute(sys_id, 'id', @id)
      XMLHelper.add_element(water_fixture, 'WaterFixtureType', @water_fixture_type, :string) unless @water_fixture_type.nil?
      XMLHelper.add_element(water_fixture, 'Count', @count, :integer, @count_isdefaulted) unless @count.nil?
      XMLHelper.add_element(water_fixture, 'FlowRate', @flow_rate, :float, @flow_rate_isdefaulted) unless @flow_rate.nil?
      XMLHelper.add_element(water_fixture, 'LowFlow', @low_flow, :boolean, @low_flow_isdefaulted) unless @low_flow.nil?
    end

    def from_doc(water_fixture)
      return if water_fixture.nil?

      @id = HPXML::get_id(water_fixture)
      @water_fixture_type = XMLHelper.get_value(water_fixture, 'WaterFixtureType', :string)
      @count = XMLHelper.get_value(water_fixture, 'Count', :integer)
      @flow_rate = XMLHelper.get_value(water_fixture, 'FlowRate', :float)
      @low_flow = XMLHelper.get_value(water_fixture, 'LowFlow', :boolean)
    end
  end

  class WaterHeating < BaseElement
    ATTRS = [:water_fixtures_usage_multiplier, :water_fixtures_weekday_fractions, :water_fixtures_weekend_fractions,
             :water_fixtures_monthly_multipliers]
    attr_accessor(*ATTRS)

    def check_for_errors
      errors = []
      return errors
    end

    def to_doc(building)
      return if nil?

      water_heating = XMLHelper.create_elements_as_needed(building, ['BuildingDetails', 'Systems', 'WaterHeating'])
      XMLHelper.add_extension(water_heating, 'WaterFixturesUsageMultiplier', @water_fixtures_usage_multiplier, :float, @water_fixtures_usage_multiplier_isdefaulted) unless @water_fixtures_usage_multiplier.nil?
      XMLHelper.add_extension(water_heating, 'WaterFixturesWeekdayScheduleFractions', @water_fixtures_weekday_fractions, :string, @water_fixtures_weekday_fractions_isdefaulted) unless @water_fixtures_weekday_fractions.nil?
      XMLHelper.add_extension(water_heating, 'WaterFixturesWeekendScheduleFractions', @water_fixtures_weekend_fractions, :string, @water_fixtures_weekend_fractions_isdefaulted) unless @water_fixtures_weekend_fractions.nil?
      XMLHelper.add_extension(water_heating, 'WaterFixturesMonthlyScheduleMultipliers', @water_fixtures_monthly_multipliers, :string, @water_fixtures_monthly_multipliers_isdefaulted) unless @water_fixtures_monthly_multipliers.nil?
    end

    def from_doc(building)
      return if building.nil?

      water_heating = XMLHelper.get_element(building, 'BuildingDetails/Systems/WaterHeating')
      return if water_heating.nil?

      @water_fixtures_usage_multiplier = XMLHelper.get_value(water_heating, 'extension/WaterFixturesUsageMultiplier', :float)
      @water_fixtures_weekday_fractions = XMLHelper.get_value(water_heating, 'extension/WaterFixturesWeekdayScheduleFractions', :string)
      @water_fixtures_weekend_fractions = XMLHelper.get_value(water_heating, 'extension/WaterFixturesWeekendScheduleFractions', :string)
      @water_fixtures_monthly_multipliers = XMLHelper.get_value(water_heating, 'extension/WaterFixturesMonthlyScheduleMultipliers', :string)
    end
  end

  class SolarThermalSystems < BaseArrayElement
    def add(**kwargs)
      self << SolarThermalSystem.new(@parent_object, **kwargs)
    end

    def from_doc(building)
      return if building.nil?

      XMLHelper.get_elements(building, 'BuildingDetails/Systems/SolarThermal/SolarThermalSystem').each do |solar_thermal_system|
        self << SolarThermalSystem.new(@parent_object, solar_thermal_system)
      end
    end
  end

  class SolarThermalSystem < BaseElement
    ATTRS = [:id, :system_type, :collector_area, :collector_loop_type, :collector_orientation, :collector_azimuth,
             :collector_type, :collector_tilt, :collector_frta, :collector_frul, :storage_volume,
             :water_heating_system_idref, :solar_fraction]
    attr_accessor(*ATTRS)

    def water_heating_system
      return if @water_heating_system_idref.nil?

      @parent_object.water_heating_systems.each do |water_heater|
        next unless water_heater.id == @water_heating_system_idref

        return water_heater
      end
      fail "Attached water heating system '#{@water_heating_system_idref}' not found for solar thermal system '#{@id}'."
    end

    def delete
      @parent_object.solar_thermal_systems.delete(self)
    end

    def check_for_errors
      errors = []
      begin; water_heating_system; rescue StandardError => e; errors << e.message; end
      return errors
    end

    def to_doc(building)
      return if nil?

      solar_thermal = XMLHelper.create_elements_as_needed(building, ['BuildingDetails', 'Systems', 'SolarThermal'])
      solar_thermal_system = XMLHelper.add_element(solar_thermal, 'SolarThermalSystem')
      sys_id = XMLHelper.add_element(solar_thermal_system, 'SystemIdentifier')
      XMLHelper.add_attribute(sys_id, 'id', @id)
      XMLHelper.add_element(solar_thermal_system, 'SystemType', @system_type, :string) unless @system_type.nil?
      XMLHelper.add_element(solar_thermal_system, 'CollectorArea', @collector_area, :float) unless @collector_area.nil?
      XMLHelper.add_element(solar_thermal_system, 'CollectorLoopType', @collector_loop_type, :string) unless @collector_loop_type.nil?
      XMLHelper.add_element(solar_thermal_system, 'CollectorType', @collector_type, :string) unless @collector_type.nil?
      XMLHelper.add_element(solar_thermal_system, 'CollectorOrientation', @collector_orientation, :string, @collector_orientation_isdefaulted) unless @collector_orientation.nil?
      XMLHelper.add_element(solar_thermal_system, 'CollectorAzimuth', @collector_azimuth, :integer, @collector_azimuth_isdefaulted) unless @collector_azimuth.nil?
      XMLHelper.add_element(solar_thermal_system, 'CollectorTilt', @collector_tilt, :float) unless @collector_tilt.nil?
      XMLHelper.add_element(solar_thermal_system, 'CollectorRatedOpticalEfficiency', @collector_frta, :float) unless @collector_frta.nil?
      XMLHelper.add_element(solar_thermal_system, 'CollectorRatedThermalLosses', @collector_frul, :float) unless @collector_frul.nil?
      XMLHelper.add_element(solar_thermal_system, 'StorageVolume', @storage_volume, :float, @storage_volume_isdefaulted) unless @storage_volume.nil?
      if not @water_heating_system_idref.nil?
        connected_to = XMLHelper.add_element(solar_thermal_system, 'ConnectedTo')
        XMLHelper.add_attribute(connected_to, 'idref', @water_heating_system_idref)
      end
      XMLHelper.add_element(solar_thermal_system, 'SolarFraction', @solar_fraction, :float) unless @solar_fraction.nil?
    end

    def from_doc(solar_thermal_system)
      return if solar_thermal_system.nil?

      @id = HPXML::get_id(solar_thermal_system)
      @system_type = XMLHelper.get_value(solar_thermal_system, 'SystemType', :string)
      @collector_area = XMLHelper.get_value(solar_thermal_system, 'CollectorArea', :float)
      @collector_loop_type = XMLHelper.get_value(solar_thermal_system, 'CollectorLoopType', :string)
      @collector_type = XMLHelper.get_value(solar_thermal_system, 'CollectorType', :string)
      @collector_orientation = XMLHelper.get_value(solar_thermal_system, 'CollectorOrientation', :string)
      @collector_azimuth = XMLHelper.get_value(solar_thermal_system, 'CollectorAzimuth', :integer)
      @collector_tilt = XMLHelper.get_value(solar_thermal_system, 'CollectorTilt', :float)
      @collector_frta = XMLHelper.get_value(solar_thermal_system, 'CollectorRatedOpticalEfficiency', :float)
      @collector_frul = XMLHelper.get_value(solar_thermal_system, 'CollectorRatedThermalLosses', :float)
      @storage_volume = XMLHelper.get_value(solar_thermal_system, 'StorageVolume', :float)
      @water_heating_system_idref = HPXML::get_idref(XMLHelper.get_element(solar_thermal_system, 'ConnectedTo'))
      @solar_fraction = XMLHelper.get_value(solar_thermal_system, 'SolarFraction', :float)
    end
  end

  class PVSystems < BaseArrayElement
    def add(**kwargs)
      self << PVSystem.new(@parent_object, **kwargs)
    end

    def from_doc(building)
      return if building.nil?

      XMLHelper.get_elements(building, 'BuildingDetails/Systems/Photovoltaics/PVSystem').each do |pv_system|
        self << PVSystem.new(@parent_object, pv_system)
      end
    end
  end

  class PVSystem < BaseElement
    ATTRS = [:id, :location, :module_type, :tracking, :array_orientation, :array_azimuth, :array_tilt,
             :max_power_output, :inverter_idref, :system_losses_fraction, :number_of_panels,
             :year_modules_manufactured, :is_shared_system, :number_of_bedrooms_served]
    attr_accessor(*ATTRS)

    def inverter
      return if @inverter_idref.nil?

      @parent_object.inverters.each do |inv|
        next unless inv.id == @inverter_idref

        return inv
      end
      fail "Attached inverter '#{@inverter_idref}' not found for pv system '#{@id}'."
    end

    def delete
      @parent_object.pv_systems.delete(self)
    end

    def check_for_errors
      errors = []
      begin; inverter; rescue StandardError => e; errors << e.message; end
      return errors
    end

    def to_doc(building)
      return if nil?

      photovoltaics = XMLHelper.create_elements_as_needed(building, ['BuildingDetails', 'Systems', 'Photovoltaics'])
      pv_system = XMLHelper.add_element(photovoltaics, 'PVSystem')
      sys_id = XMLHelper.add_element(pv_system, 'SystemIdentifier')
      XMLHelper.add_attribute(sys_id, 'id', @id)
      XMLHelper.add_element(pv_system, 'IsSharedSystem', @is_shared_system, :boolean, @is_shared_system_isdefaulted) unless @is_shared_system.nil?
      XMLHelper.add_element(pv_system, 'Location', @location, :string, @location_isdefaulted) unless @location.nil?
      XMLHelper.add_element(pv_system, 'ModuleType', @module_type, :string, @module_type_isdefaulted) unless @module_type.nil?
      XMLHelper.add_element(pv_system, 'Tracking', @tracking, :string, @tracking_isdefaulted) unless @tracking.nil?
      XMLHelper.add_element(pv_system, 'ArrayOrientation', @array_orientation, :string, @array_orientation_isdefaulted) unless @array_orientation.nil?
      XMLHelper.add_element(pv_system, 'ArrayAzimuth', @array_azimuth, :integer, @array_azimuth_isdefaulted) unless @array_azimuth.nil?
      XMLHelper.add_element(pv_system, 'ArrayTilt', @array_tilt, :float) unless @array_tilt.nil?
      XMLHelper.add_element(pv_system, 'MaxPowerOutput', @max_power_output, :float) unless @max_power_output.nil?
      XMLHelper.add_element(pv_system, 'NumberOfPanels', @number_of_panels, :integer) unless @number_of_panels.nil?
      XMLHelper.add_element(pv_system, 'SystemLossesFraction', @system_losses_fraction, :float, @system_losses_fraction_isdefaulted) unless @system_losses_fraction.nil?
      XMLHelper.add_element(pv_system, 'YearModulesManufactured', @year_modules_manufactured, :integer) unless @year_modules_manufactured.nil?
      if not @inverter_idref.nil?
        attached_to_inverter = XMLHelper.add_element(pv_system, 'AttachedToInverter')
        XMLHelper.add_attribute(attached_to_inverter, 'idref', @inverter_idref)
      end
      XMLHelper.add_extension(pv_system, 'NumberofBedroomsServed', @number_of_bedrooms_served, :integer) unless @number_of_bedrooms_served.nil?
    end

    def from_doc(pv_system)
      return if pv_system.nil?

      @id = HPXML::get_id(pv_system)
      @is_shared_system = XMLHelper.get_value(pv_system, 'IsSharedSystem', :boolean)
      @location = XMLHelper.get_value(pv_system, 'Location', :string)
      @module_type = XMLHelper.get_value(pv_system, 'ModuleType', :string)
      @tracking = XMLHelper.get_value(pv_system, 'Tracking', :string)
      @array_orientation = XMLHelper.get_value(pv_system, 'ArrayOrientation', :string)
      @array_azimuth = XMLHelper.get_value(pv_system, 'ArrayAzimuth', :integer)
      @array_tilt = XMLHelper.get_value(pv_system, 'ArrayTilt', :float)
      @max_power_output = XMLHelper.get_value(pv_system, 'MaxPowerOutput', :float)
      @number_of_panels = XMLHelper.get_value(pv_system, 'NumberOfPanels', :integer)
      @system_losses_fraction = XMLHelper.get_value(pv_system, 'SystemLossesFraction', :float)
      @year_modules_manufactured = XMLHelper.get_value(pv_system, 'YearModulesManufactured', :integer)
      @inverter_idref = HPXML::get_idref(XMLHelper.get_element(pv_system, 'AttachedToInverter'))
      @number_of_bedrooms_served = XMLHelper.get_value(pv_system, 'extension/NumberofBedroomsServed', :integer)
    end
  end

  class Inverters < BaseArrayElement
    def add(**kwargs)
      self << Inverter.new(@parent_object, **kwargs)
    end

    def from_doc(building)
      return if building.nil?

      XMLHelper.get_elements(building, 'BuildingDetails/Systems/Photovoltaics/Inverter').each do |inverter|
        self << Inverter.new(@parent_object, inverter)
      end
    end
  end

  class Inverter < BaseElement
    ATTRS = [:id, :inverter_efficiency]
    attr_accessor(*ATTRS)

    def pv_system
      return if @id.nil?

      @parent_object.pv_systems.each do |pv|
        next unless @id == pv.inverter_idref

        return pv
      end
    end

    def delete
      @parent_object.inverters.delete(self)
    end

    def check_for_errors
      errors = []
      begin; pv_system; rescue StandardError => e; errors << e.message; end
      return errors
    end

    def to_doc(building)
      return if nil?

      photovoltaics = XMLHelper.create_elements_as_needed(building, ['BuildingDetails', 'Systems', 'Photovoltaics'])
      inverter = XMLHelper.add_element(photovoltaics, 'Inverter')
      sys_id = XMLHelper.add_element(inverter, 'SystemIdentifier')
      XMLHelper.add_attribute(sys_id, 'id', @id)
      XMLHelper.add_element(inverter, 'InverterEfficiency', @inverter_efficiency, :float, @inverter_efficiency_isdefaulted) unless @inverter_efficiency.nil?
    end

    def from_doc(inverter)
      return if inverter.nil?

      @id = HPXML::get_id(inverter)
      @inverter_efficiency = XMLHelper.get_value(inverter, 'InverterEfficiency', :float)
    end
  end

  class Generators < BaseArrayElement
    def add(**kwargs)
      self << Generator.new(@parent_object, **kwargs)
    end

    def from_doc(building)
      return if building.nil?

      XMLHelper.get_elements(building, 'BuildingDetails/Systems/extension/Generators/Generator').each do |generator|
        self << Generator.new(@parent_object, generator)
      end
    end
  end

  class Generator < BaseElement
    ATTRS = [:id, :fuel_type, :annual_consumption_kbtu, :annual_output_kwh, :is_shared_system, :number_of_bedrooms_served]
    attr_accessor(*ATTRS)

    def delete
      @parent_object.generators.delete(self)
    end

    def check_for_errors
      errors = []
      return errors
    end

    def to_doc(building)
      return if nil?

      generators = XMLHelper.create_elements_as_needed(building, ['BuildingDetails', 'Systems', 'extension', 'Generators'])
      generator = XMLHelper.add_element(generators, 'Generator')
      sys_id = XMLHelper.add_element(generator, 'SystemIdentifier')
      XMLHelper.add_attribute(sys_id, 'id', @id)
      XMLHelper.add_element(generator, 'IsSharedSystem', @is_shared_system, :boolean, @is_shared_system_isdefaulted) unless @is_shared_system.nil?
      XMLHelper.add_element(generator, 'FuelType', @fuel_type, :string) unless @fuel_type.nil?
      XMLHelper.add_element(generator, 'AnnualConsumptionkBtu', @annual_consumption_kbtu, :float) unless @annual_consumption_kbtu.nil?
      XMLHelper.add_element(generator, 'AnnualOutputkWh', @annual_output_kwh, :float) unless @annual_output_kwh.nil?
      XMLHelper.add_element(generator, 'NumberofBedroomsServed', @number_of_bedrooms_served, :integer) unless @number_of_bedrooms_served.nil?
    end

    def from_doc(generator)
      return if generator.nil?

      @id = HPXML::get_id(generator)
      @is_shared_system = XMLHelper.get_value(generator, 'IsSharedSystem', :boolean)
      @fuel_type = XMLHelper.get_value(generator, 'FuelType', :string)
      @annual_consumption_kbtu = XMLHelper.get_value(generator, 'AnnualConsumptionkBtu', :float)
      @annual_output_kwh = XMLHelper.get_value(generator, 'AnnualOutputkWh', :float)
      @number_of_bedrooms_served = XMLHelper.get_value(generator, 'NumberofBedroomsServed', :integer)
    end
  end

  class Batteries < BaseArrayElement
    def add(**kwargs)
      self << Battery.new(@parent_object, **kwargs)
    end

    def from_doc(building)
      return if building.nil?

      XMLHelper.get_elements(building, 'BuildingDetails/Systems/Batteries/Battery').each do |battery|
        self << Battery.new(@parent_object, battery)
      end
    end
  end

  class Battery < BaseElement
    ATTRS = [:id, :type, :location, :lifetime_model, :rated_power_output,
             :nominal_capacity_kwh, :nominal_capacity_ah, :nominal_voltage,
             :round_trip_efficiency, :usable_capacity_kwh, :usable_capacity_ah]
    attr_accessor(*ATTRS)

    def delete
      @parent_object.batteries.delete(self)
    end

    def check_for_errors
      errors = []
      return errors
    end

    def to_doc(building)
      return if nil?

      batteries = XMLHelper.create_elements_as_needed(building, ['BuildingDetails', 'Systems', 'Batteries'])
      battery = XMLHelper.add_element(batteries, 'Battery')
      sys_id = XMLHelper.add_element(battery, 'SystemIdentifier')
      XMLHelper.add_attribute(sys_id, 'id', @id)
      XMLHelper.add_element(battery, 'Location', @location, :string, @location_isdefaulted) unless @location.nil?
      XMLHelper.add_element(battery, 'BatteryType', @type, :string) unless @type.nil?
      if not @nominal_capacity_kwh.nil?
        nominal_capacity = XMLHelper.add_element(battery, 'NominalCapacity')
        XMLHelper.add_element(nominal_capacity, 'Units', UnitsKwh, :string)
        XMLHelper.add_element(nominal_capacity, 'Value', @nominal_capacity_kwh, :float, @nominal_capacity_kwh_isdefaulted)
      end
      if not @nominal_capacity_ah.nil?
        nominal_capacity = XMLHelper.add_element(battery, 'NominalCapacity')
        XMLHelper.add_element(nominal_capacity, 'Units', UnitsAh, :string)
        XMLHelper.add_element(nominal_capacity, 'Value', @nominal_capacity_ah, :float, @nominal_capacity_ah_isdefaulted)
      end
      if not @usable_capacity_kwh.nil?
        nominal_capacity = XMLHelper.add_element(battery, 'UsableCapacity')
        XMLHelper.add_element(nominal_capacity, 'Units', UnitsKwh, :string)
        XMLHelper.add_element(nominal_capacity, 'Value', @usable_capacity_kwh, :float, @usable_capacity_kwh_isdefaulted)
      end
      if not @usable_capacity_ah.nil?
        nominal_capacity = XMLHelper.add_element(battery, 'UsableCapacity')
        XMLHelper.add_element(nominal_capacity, 'Units', UnitsAh, :string)
        XMLHelper.add_element(nominal_capacity, 'Value', @usable_capacity_ah, :float, @usable_capacity_ah_isdefaulted)
      end
      XMLHelper.add_element(battery, 'RatedPowerOutput', @rated_power_output, :float, @rated_power_output_isdefaulted) unless @rated_power_output.nil?
      XMLHelper.add_element(battery, 'NominalVoltage', @nominal_voltage, :float, @nominal_voltage_isdefaulted) unless @nominal_voltage.nil?
      XMLHelper.add_element(battery, 'RoundTripEfficiency', @round_trip_efficiency, :float, @round_trip_efficiency_isdefaulted) unless @round_trip_efficiency.nil?
      XMLHelper.add_extension(battery, 'LifetimeModel', @lifetime_model, :string, @lifetime_model_isdefaulted) unless @lifetime_model.nil?
    end

    def from_doc(battery)
      return if battery.nil?

      @id = HPXML::get_id(battery)
      @location = XMLHelper.get_value(battery, 'Location', :string)
      @type = XMLHelper.get_value(battery, 'BatteryType', :string)
      @nominal_capacity_kwh = XMLHelper.get_value(battery, "NominalCapacity[Units='#{UnitsKwh}']/Value", :float)
      @nominal_capacity_ah = XMLHelper.get_value(battery, "NominalCapacity[Units='#{UnitsAh}']/Value", :float)
      @usable_capacity_kwh = XMLHelper.get_value(battery, "UsableCapacity[Units='#{UnitsKwh}']/Value", :float)
      @usable_capacity_ah = XMLHelper.get_value(battery, "UsableCapacity[Units='#{UnitsAh}']/Value", :float)
      @rated_power_output = XMLHelper.get_value(battery, 'RatedPowerOutput', :float)
      @nominal_voltage = XMLHelper.get_value(battery, 'NominalVoltage', :float)
      @round_trip_efficiency = XMLHelper.get_value(battery, 'RoundTripEFficiency', :float)
      @lifetime_model = XMLHelper.get_value(battery, 'extension/LifetimeModel', :string)
    end
  end

  class ClothesWashers < BaseArrayElement
    def add(**kwargs)
      self << ClothesWasher.new(@parent_object, **kwargs)
    end

    def from_doc(building)
      return if building.nil?

      XMLHelper.get_elements(building, 'BuildingDetails/Appliances/ClothesWasher').each do |clothes_washer|
        self << ClothesWasher.new(@parent_object, clothes_washer)
      end
    end
  end

  class ClothesWasher < BaseElement
    ATTRS = [:id, :location, :modified_energy_factor, :integrated_modified_energy_factor,
             :rated_annual_kwh, :label_electric_rate, :label_gas_rate, :label_annual_gas_cost,
             :capacity, :label_usage, :usage_multiplier, :is_shared_appliance, :count,
             :number_of_units_served, :water_heating_system_idref, :hot_water_distribution_idref,
             :weekday_fractions, :weekend_fractions, :monthly_multipliers]

    attr_accessor(*ATTRS)

    def water_heating_system
      return if @water_heating_system_idref.nil?

      @parent_object.water_heating_systems.each do |water_heater|
        next unless water_heater.id == @water_heating_system_idref

        return water_heater
      end
      fail "Attached water heating system '#{@water_heating_system_idref}' not found for clothes washer '#{@id}'."
    end

    def hot_water_distribution
      return if @hot_water_distribution_idref.nil?

      @parent_object.hot_water_distributions.each do |hot_water_distribution|
        next unless hot_water_distribution.id == @hot_water_distribution_idref

        return hot_water_distribution
      end
      fail "Attached hot water distribution '#{@hot_water_distribution_idref}' not found for clothes washer '#{@id}'."
    end

    def delete
      @parent_object.clothes_washers.delete(self)
    end

    def check_for_errors
      errors = []
      begin; water_heating_system; rescue StandardError => e; errors << e.message; end
      begin; hot_water_distribution; rescue StandardError => e; errors << e.message; end
      return errors
    end

    def to_doc(building)
      return if nil?

      appliances = XMLHelper.create_elements_as_needed(building, ['BuildingDetails', 'Appliances'])
      clothes_washer = XMLHelper.add_element(appliances, 'ClothesWasher')
      sys_id = XMLHelper.add_element(clothes_washer, 'SystemIdentifier')
      XMLHelper.add_attribute(sys_id, 'id', @id)
      XMLHelper.add_element(clothes_washer, 'Count', @count, :integer) unless @count.nil?
      XMLHelper.add_element(clothes_washer, 'IsSharedAppliance', @is_shared_appliance, :boolean, @is_shared_appliance_isdefaulted) unless @is_shared_appliance.nil?
      XMLHelper.add_element(clothes_washer, 'NumberofUnitsServed', @number_of_units_served, :integer) unless @number_of_units_served.nil?
      if not @water_heating_system_idref.nil?
        attached_water_heater = XMLHelper.add_element(clothes_washer, 'AttachedToWaterHeatingSystem')
        XMLHelper.add_attribute(attached_water_heater, 'idref', @water_heating_system_idref)
      elsif not @hot_water_distribution_idref.nil?
        attached_hot_water_dist = XMLHelper.add_element(clothes_washer, 'AttachedToHotWaterDistribution')
        XMLHelper.add_attribute(attached_hot_water_dist, 'idref', @hot_water_distribution_idref)
      end
      XMLHelper.add_element(clothes_washer, 'Location', @location, :string, @location_isdefaulted) unless @location.nil?
      XMLHelper.add_element(clothes_washer, 'ModifiedEnergyFactor', @modified_energy_factor, :float) unless @modified_energy_factor.nil?
      XMLHelper.add_element(clothes_washer, 'IntegratedModifiedEnergyFactor', @integrated_modified_energy_factor, :float, @integrated_modified_energy_factor_isdefaulted) unless @integrated_modified_energy_factor.nil?
      XMLHelper.add_element(clothes_washer, 'RatedAnnualkWh', @rated_annual_kwh, :float, @rated_annual_kwh_isdefaulted) unless @rated_annual_kwh.nil?
      XMLHelper.add_element(clothes_washer, 'LabelElectricRate', @label_electric_rate, :float, @label_electric_rate_isdefaulted) unless @label_electric_rate.nil?
      XMLHelper.add_element(clothes_washer, 'LabelGasRate', @label_gas_rate, :float, @label_gas_rate_isdefaulted) unless @label_gas_rate.nil?
      XMLHelper.add_element(clothes_washer, 'LabelAnnualGasCost', @label_annual_gas_cost, :float, @label_annual_gas_cost_isdefaulted) unless @label_annual_gas_cost.nil?
      XMLHelper.add_element(clothes_washer, 'LabelUsage', @label_usage, :float, @label_usage_isdefaulted) unless @label_usage.nil?
      XMLHelper.add_element(clothes_washer, 'Capacity', @capacity, :float, @capacity_isdefaulted) unless @capacity.nil?
      XMLHelper.add_extension(clothes_washer, 'UsageMultiplier', @usage_multiplier, :float, @usage_multiplier_isdefaulted) unless @usage_multiplier.nil?
      XMLHelper.add_extension(clothes_washer, 'WeekdayScheduleFractions', @weekday_fractions, :string, @weekday_fractions_isdefaulted) unless @weekday_fractions.nil?
      XMLHelper.add_extension(clothes_washer, 'WeekendScheduleFractions', @weekend_fractions, :string, @weekend_fractions_isdefaulted) unless @weekend_fractions.nil?
      XMLHelper.add_extension(clothes_washer, 'MonthlyScheduleMultipliers', @monthly_multipliers, :string, @monthly_multipliers_isdefaulted) unless @monthly_multipliers.nil?
    end

    def from_doc(clothes_washer)
      return if clothes_washer.nil?

      @id = HPXML::get_id(clothes_washer)
      @count = XMLHelper.get_value(clothes_washer, 'Count', :integer)
      @is_shared_appliance = XMLHelper.get_value(clothes_washer, 'IsSharedAppliance', :boolean)
      @number_of_units_served = XMLHelper.get_value(clothes_washer, 'NumberofUnitsServed', :integer)
      @water_heating_system_idref = HPXML::get_idref(XMLHelper.get_element(clothes_washer, 'AttachedToWaterHeatingSystem'))
      @hot_water_distribution_idref = HPXML::get_idref(XMLHelper.get_element(clothes_washer, 'AttachedToHotWaterDistribution'))
      @location = XMLHelper.get_value(clothes_washer, 'Location', :string)
      @modified_energy_factor = XMLHelper.get_value(clothes_washer, 'ModifiedEnergyFactor', :float)
      @integrated_modified_energy_factor = XMLHelper.get_value(clothes_washer, 'IntegratedModifiedEnergyFactor', :float)
      @rated_annual_kwh = XMLHelper.get_value(clothes_washer, 'RatedAnnualkWh', :float)
      @label_electric_rate = XMLHelper.get_value(clothes_washer, 'LabelElectricRate', :float)
      @label_gas_rate = XMLHelper.get_value(clothes_washer, 'LabelGasRate', :float)
      @label_annual_gas_cost = XMLHelper.get_value(clothes_washer, 'LabelAnnualGasCost', :float)
      @label_usage = XMLHelper.get_value(clothes_washer, 'LabelUsage', :float)
      @capacity = XMLHelper.get_value(clothes_washer, 'Capacity', :float)
      @usage_multiplier = XMLHelper.get_value(clothes_washer, 'extension/UsageMultiplier', :float)
      @weekday_fractions = XMLHelper.get_value(clothes_washer, 'extension/WeekdayScheduleFractions', :string)
      @weekend_fractions = XMLHelper.get_value(clothes_washer, 'extension/WeekendScheduleFractions', :string)
      @monthly_multipliers = XMLHelper.get_value(clothes_washer, 'extension/MonthlyScheduleMultipliers', :string)
    end
  end

  class ClothesDryers < BaseArrayElement
    def add(**kwargs)
      self << ClothesDryer.new(@parent_object, **kwargs)
    end

    def from_doc(building)
      return if building.nil?

      XMLHelper.get_elements(building, 'BuildingDetails/Appliances/ClothesDryer').each do |clothes_dryer|
        self << ClothesDryer.new(@parent_object, clothes_dryer)
      end
    end
  end

  class ClothesDryer < BaseElement
    ATTRS = [:id, :location, :fuel_type, :energy_factor, :combined_energy_factor, :control_type,
             :usage_multiplier, :is_shared_appliance, :count, :number_of_units_served,
             :is_vented, :vented_flow_rate, :weekday_fractions, :weekend_fractions,
             :monthly_multipliers]
    attr_accessor(*ATTRS)

    def delete
      @parent_object.clothes_dryers.delete(self)
    end

    def check_for_errors
      errors = []
      return errors
    end

    def to_doc(building)
      return if nil?

      appliances = XMLHelper.create_elements_as_needed(building, ['BuildingDetails', 'Appliances'])
      clothes_dryer = XMLHelper.add_element(appliances, 'ClothesDryer')
      sys_id = XMLHelper.add_element(clothes_dryer, 'SystemIdentifier')
      XMLHelper.add_attribute(sys_id, 'id', @id)
      XMLHelper.add_element(clothes_dryer, 'Count', @count, :integer) unless @count.nil?
      XMLHelper.add_element(clothes_dryer, 'IsSharedAppliance', @is_shared_appliance, :boolean, @is_shared_appliance_isdefaulted) unless @is_shared_appliance.nil?
      XMLHelper.add_element(clothes_dryer, 'NumberofUnitsServed', @number_of_units_served, :integer) unless @number_of_units_served.nil?
      XMLHelper.add_element(clothes_dryer, 'Location', @location, :string, @location_isdefaulted) unless @location.nil?
      XMLHelper.add_element(clothes_dryer, 'FuelType', @fuel_type, :string) unless @fuel_type.nil?
      XMLHelper.add_element(clothes_dryer, 'EnergyFactor', @energy_factor, :float) unless @energy_factor.nil?
      XMLHelper.add_element(clothes_dryer, 'CombinedEnergyFactor', @combined_energy_factor, :float, @combined_energy_factor_isdefaulted) unless @combined_energy_factor.nil?
      XMLHelper.add_element(clothes_dryer, 'ControlType', @control_type, :string, @control_type_isdefaulted) unless @control_type.nil?
      XMLHelper.add_element(clothes_dryer, 'Vented', @is_vented, :boolean, @is_vented_isdefaulted) unless @is_vented.nil?
      XMLHelper.add_element(clothes_dryer, 'VentedFlowRate', @vented_flow_rate, :float, @vented_flow_rate_isdefaulted) unless @vented_flow_rate.nil?
      XMLHelper.add_extension(clothes_dryer, 'UsageMultiplier', @usage_multiplier, :float, @usage_multiplier_isdefaulted) unless @usage_multiplier.nil?
      XMLHelper.add_extension(clothes_dryer, 'WeekdayScheduleFractions', @weekday_fractions, :string, @weekday_fractions_isdefaulted) unless @weekday_fractions.nil?
      XMLHelper.add_extension(clothes_dryer, 'WeekendScheduleFractions', @weekend_fractions, :string, @weekend_fractions_isdefaulted) unless @weekend_fractions.nil?
      XMLHelper.add_extension(clothes_dryer, 'MonthlyScheduleMultipliers', @monthly_multipliers, :string, @monthly_multipliers_isdefaulted) unless @monthly_multipliers.nil?
    end

    def from_doc(clothes_dryer)
      return if clothes_dryer.nil?

      @id = HPXML::get_id(clothes_dryer)
      @count = XMLHelper.get_value(clothes_dryer, 'Count', :integer)
      @is_shared_appliance = XMLHelper.get_value(clothes_dryer, 'IsSharedAppliance', :boolean)
      @number_of_units_served = XMLHelper.get_value(clothes_dryer, 'NumberofUnitsServed', :integer)
      @location = XMLHelper.get_value(clothes_dryer, 'Location', :string)
      @fuel_type = XMLHelper.get_value(clothes_dryer, 'FuelType', :string)
      @energy_factor = XMLHelper.get_value(clothes_dryer, 'EnergyFactor', :float)
      @combined_energy_factor = XMLHelper.get_value(clothes_dryer, 'CombinedEnergyFactor', :float)
      @control_type = XMLHelper.get_value(clothes_dryer, 'ControlType', :string)
      @is_vented = XMLHelper.get_value(clothes_dryer, 'Vented', :boolean)
      @vented_flow_rate = XMLHelper.get_value(clothes_dryer, 'VentedFlowRate', :float)
      @usage_multiplier = XMLHelper.get_value(clothes_dryer, 'extension/UsageMultiplier', :float)
      @weekday_fractions = XMLHelper.get_value(clothes_dryer, 'extension/WeekdayScheduleFractions', :string)
      @weekend_fractions = XMLHelper.get_value(clothes_dryer, 'extension/WeekendScheduleFractions', :string)
      @monthly_multipliers = XMLHelper.get_value(clothes_dryer, 'extension/MonthlyScheduleMultipliers', :string)
    end
  end

  class Dishwashers < BaseArrayElement
    def add(**kwargs)
      self << Dishwasher.new(@parent_object, **kwargs)
    end

    def from_doc(building)
      return if building.nil?

      XMLHelper.get_elements(building, 'BuildingDetails/Appliances/Dishwasher').each do |dishwasher|
        self << Dishwasher.new(@parent_object, dishwasher)
      end
    end
  end

  class Dishwasher < BaseElement
    ATTRS = [:id, :location, :energy_factor, :rated_annual_kwh, :place_setting_capacity,
             :label_electric_rate, :label_gas_rate, :label_annual_gas_cost, :label_usage,
             :usage_multiplier, :is_shared_appliance, :water_heating_system_idref,
             :hot_water_distribution_idref, :weekday_fractions, :weekend_fractions, :monthly_multipliers]
    attr_accessor(*ATTRS)

    def water_heating_system
      return if @water_heating_system_idref.nil?

      @parent_object.water_heating_systems.each do |water_heater|
        next unless water_heater.id == @water_heating_system_idref

        return water_heater
      end
      fail "Attached water heating system '#{@water_heating_system_idref}' not found for dishwasher '#{@id}'."
    end

    def hot_water_distribution
      return if @hot_water_distribution_idref.nil?

      @parent_object.hot_water_distributions.each do |hot_water_distribution|
        next unless hot_water_distribution.id == @hot_water_distribution_idref

        return hot_water_distribution
      end
      fail "Attached hot water distribution '#{@hot_water_distribution_idref}' not found for dishwasher '#{@id}'."
    end

    def delete
      @parent_object.dishwashers.delete(self)
    end

    def check_for_errors
      errors = []
      begin; water_heating_system; rescue StandardError => e; errors << e.message; end
      begin; hot_water_distribution; rescue StandardError => e; errors << e.message; end
      return errors
    end

    def to_doc(building)
      return if nil?

      appliances = XMLHelper.create_elements_as_needed(building, ['BuildingDetails', 'Appliances'])
      dishwasher = XMLHelper.add_element(appliances, 'Dishwasher')
      sys_id = XMLHelper.add_element(dishwasher, 'SystemIdentifier')
      XMLHelper.add_attribute(sys_id, 'id', @id)
      XMLHelper.add_element(dishwasher, 'IsSharedAppliance', @is_shared_appliance, :boolean, @is_shared_appliance_isdefaulted) unless @is_shared_appliance.nil?
      if not @water_heating_system_idref.nil?
        attached_water_heater = XMLHelper.add_element(dishwasher, 'AttachedToWaterHeatingSystem')
        XMLHelper.add_attribute(attached_water_heater, 'idref', @water_heating_system_idref)
      elsif not @hot_water_distribution_idref.nil?
        attached_hot_water_dist = XMLHelper.add_element(dishwasher, 'AttachedToHotWaterDistribution')
        XMLHelper.add_attribute(attached_hot_water_dist, 'idref', @hot_water_distribution_idref)
      end
      XMLHelper.add_element(dishwasher, 'Location', @location, :string, @location_isdefaulted) unless @location.nil?
      XMLHelper.add_element(dishwasher, 'RatedAnnualkWh', @rated_annual_kwh, :float, @rated_annual_kwh_isdefaulted) unless @rated_annual_kwh.nil?
      XMLHelper.add_element(dishwasher, 'EnergyFactor', @energy_factor, :float) unless @energy_factor.nil?
      XMLHelper.add_element(dishwasher, 'PlaceSettingCapacity', @place_setting_capacity, :integer, @place_setting_capacity_isdefaulted) unless @place_setting_capacity.nil?
      XMLHelper.add_element(dishwasher, 'LabelElectricRate', @label_electric_rate, :float, @label_electric_rate_isdefaulted) unless @label_electric_rate.nil?
      XMLHelper.add_element(dishwasher, 'LabelGasRate', @label_gas_rate, :float, @label_gas_rate_isdefaulted) unless @label_gas_rate.nil?
      XMLHelper.add_element(dishwasher, 'LabelAnnualGasCost', @label_annual_gas_cost, :float, @label_annual_gas_cost_isdefaulted) unless @label_annual_gas_cost.nil?
      XMLHelper.add_element(dishwasher, 'LabelUsage', @label_usage, :float, @label_usage_isdefaulted) unless @label_usage.nil?
      XMLHelper.add_extension(dishwasher, 'UsageMultiplier', @usage_multiplier, :float, @usage_multiplier_isdefaulted) unless @usage_multiplier.nil?
      XMLHelper.add_extension(dishwasher, 'WeekdayScheduleFractions', @weekday_fractions, :string, @weekday_fractions_isdefaulted) unless @weekday_fractions.nil?
      XMLHelper.add_extension(dishwasher, 'WeekendScheduleFractions', @weekend_fractions, :string, @weekend_fractions_isdefaulted) unless @weekend_fractions.nil?
      XMLHelper.add_extension(dishwasher, 'MonthlyScheduleMultipliers', @monthly_multipliers, :string, @monthly_multipliers_isdefaulted) unless @monthly_multipliers.nil?
    end

    def from_doc(dishwasher)
      return if dishwasher.nil?

      @id = HPXML::get_id(dishwasher)
      @is_shared_appliance = XMLHelper.get_value(dishwasher, 'IsSharedAppliance', :boolean)
      @water_heating_system_idref = HPXML::get_idref(XMLHelper.get_element(dishwasher, 'AttachedToWaterHeatingSystem'))
      @hot_water_distribution_idref = HPXML::get_idref(XMLHelper.get_element(dishwasher, 'AttachedToHotWaterDistribution'))
      @location = XMLHelper.get_value(dishwasher, 'Location', :string)
      @rated_annual_kwh = XMLHelper.get_value(dishwasher, 'RatedAnnualkWh', :float)
      @energy_factor = XMLHelper.get_value(dishwasher, 'EnergyFactor', :float)
      @place_setting_capacity = XMLHelper.get_value(dishwasher, 'PlaceSettingCapacity', :integer)
      @label_electric_rate = XMLHelper.get_value(dishwasher, 'LabelElectricRate', :float)
      @label_gas_rate = XMLHelper.get_value(dishwasher, 'LabelGasRate', :float)
      @label_annual_gas_cost = XMLHelper.get_value(dishwasher, 'LabelAnnualGasCost', :float)
      @label_usage = XMLHelper.get_value(dishwasher, 'LabelUsage', :float)
      @usage_multiplier = XMLHelper.get_value(dishwasher, 'extension/UsageMultiplier', :float)
      @weekday_fractions = XMLHelper.get_value(dishwasher, 'extension/WeekdayScheduleFractions', :string)
      @weekend_fractions = XMLHelper.get_value(dishwasher, 'extension/WeekendScheduleFractions', :string)
      @monthly_multipliers = XMLHelper.get_value(dishwasher, 'extension/MonthlyScheduleMultipliers', :string)
    end
  end

  class Refrigerators < BaseArrayElement
    def add(**kwargs)
      self << Refrigerator.new(@parent_object, **kwargs)
    end

    def from_doc(building)
      return if building.nil?

      XMLHelper.get_elements(building, 'BuildingDetails/Appliances/Refrigerator').each do |refrigerator|
        self << Refrigerator.new(@parent_object, refrigerator)
      end
    end
  end

  class Refrigerator < BaseElement
    ATTRS = [:id, :location, :rated_annual_kwh, :usage_multiplier, :primary_indicator,
             :weekday_fractions, :weekend_fractions, :monthly_multipliers]
    attr_accessor(*ATTRS)

    def delete
      @parent_object.refrigerators.delete(self)
    end

    def check_for_errors
      errors = []
      return errors
    end

    def to_doc(building)
      return if nil?

      appliances = XMLHelper.create_elements_as_needed(building, ['BuildingDetails', 'Appliances'])
      refrigerator = XMLHelper.add_element(appliances, 'Refrigerator')
      sys_id = XMLHelper.add_element(refrigerator, 'SystemIdentifier')
      XMLHelper.add_attribute(sys_id, 'id', @id)
      XMLHelper.add_element(refrigerator, 'Location', @location, :string, @location_isdefaulted) unless @location.nil?
      XMLHelper.add_element(refrigerator, 'RatedAnnualkWh', @rated_annual_kwh, :float, @rated_annual_kwh_isdefaulted) unless @rated_annual_kwh.nil?
      XMLHelper.add_element(refrigerator, 'PrimaryIndicator', @primary_indicator, :boolean, @primary_indicator_isdefaulted) unless @primary_indicator.nil?
      XMLHelper.add_extension(refrigerator, 'UsageMultiplier', @usage_multiplier, :float, @usage_multiplier_isdefaulted) unless @usage_multiplier.nil?
      XMLHelper.add_extension(refrigerator, 'WeekdayScheduleFractions', @weekday_fractions, :string, @weekday_fractions_isdefaulted) unless @weekday_fractions.nil?
      XMLHelper.add_extension(refrigerator, 'WeekendScheduleFractions', @weekend_fractions, :string, @weekend_fractions_isdefaulted) unless @weekend_fractions.nil?
      XMLHelper.add_extension(refrigerator, 'MonthlyScheduleMultipliers', @monthly_multipliers, :string, @monthly_multipliers_isdefaulted) unless @monthly_multipliers.nil?
    end

    def from_doc(refrigerator)
      return if refrigerator.nil?

      @id = HPXML::get_id(refrigerator)
      @location = XMLHelper.get_value(refrigerator, 'Location', :string)
      @rated_annual_kwh = XMLHelper.get_value(refrigerator, 'RatedAnnualkWh', :float)
      @primary_indicator = XMLHelper.get_value(refrigerator, 'PrimaryIndicator', :boolean)
      @usage_multiplier = XMLHelper.get_value(refrigerator, 'extension/UsageMultiplier', :float)
      @weekday_fractions = XMLHelper.get_value(refrigerator, 'extension/WeekdayScheduleFractions', :string)
      @weekend_fractions = XMLHelper.get_value(refrigerator, 'extension/WeekendScheduleFractions', :string)
      @monthly_multipliers = XMLHelper.get_value(refrigerator, 'extension/MonthlyScheduleMultipliers', :string)
    end
  end

  class Freezers < BaseArrayElement
    def add(**kwargs)
      self << Freezer.new(@parent_object, **kwargs)
    end

    def from_doc(building)
      return if building.nil?

      XMLHelper.get_elements(building, 'BuildingDetails/Appliances/Freezer').each do |freezer|
        self << Freezer.new(@parent_object, freezer)
      end
    end
  end

  class Freezer < BaseElement
    ATTRS = [:id, :location, :rated_annual_kwh, :usage_multiplier,
             :weekday_fractions, :weekend_fractions, :monthly_multipliers]
    attr_accessor(*ATTRS)

    def delete
      @parent_object.freezers.delete(self)
    end

    def check_for_errors
      errors = []
      return errors
    end

    def to_doc(building)
      return if nil?

      appliances = XMLHelper.create_elements_as_needed(building, ['BuildingDetails', 'Appliances'])
      freezer = XMLHelper.add_element(appliances, 'Freezer')
      sys_id = XMLHelper.add_element(freezer, 'SystemIdentifier')
      XMLHelper.add_attribute(sys_id, 'id', @id)
      XMLHelper.add_element(freezer, 'Location', @location, :string, @location_isdefaulted) unless @location.nil?
      XMLHelper.add_element(freezer, 'RatedAnnualkWh', @rated_annual_kwh, :float, @rated_annual_kwh_isdefaulted) unless @rated_annual_kwh.nil?
      XMLHelper.add_extension(freezer, 'UsageMultiplier', @usage_multiplier, :float, @usage_multiplier_isdefaulted) unless @usage_multiplier.nil?
      XMLHelper.add_extension(freezer, 'WeekdayScheduleFractions', @weekday_fractions, :string, @weekday_fractions_isdefaulted) unless @weekday_fractions.nil?
      XMLHelper.add_extension(freezer, 'WeekendScheduleFractions', @weekend_fractions, :string, @weekend_fractions_isdefaulted) unless @weekend_fractions.nil?
      XMLHelper.add_extension(freezer, 'MonthlyScheduleMultipliers', @monthly_multipliers, :string, @monthly_multipliers_isdefaulted) unless @monthly_multipliers.nil?
    end

    def from_doc(freezer)
      return if freezer.nil?

      @id = HPXML::get_id(freezer)
      @location = XMLHelper.get_value(freezer, 'Location', :string)
      @rated_annual_kwh = XMLHelper.get_value(freezer, 'RatedAnnualkWh', :float)
      @usage_multiplier = XMLHelper.get_value(freezer, 'extension/UsageMultiplier', :float)
      @weekday_fractions = XMLHelper.get_value(freezer, 'extension/WeekdayScheduleFractions', :string)
      @weekend_fractions = XMLHelper.get_value(freezer, 'extension/WeekendScheduleFractions', :string)
      @monthly_multipliers = XMLHelper.get_value(freezer, 'extension/MonthlyScheduleMultipliers', :string)
    end
  end

  class Dehumidifiers < BaseArrayElement
    def add(**kwargs)
      self << Dehumidifier.new(@parent_object, **kwargs)
    end

    def from_doc(building)
      return if building.nil?

      XMLHelper.get_elements(building, 'BuildingDetails/Appliances/Dehumidifier').each do |dehumidifier|
        self << Dehumidifier.new(@parent_object, dehumidifier)
      end
    end
  end

  class Dehumidifier < BaseElement
    ATTRS = [:id, :type, :capacity, :energy_factor, :integrated_energy_factor, :rh_setpoint, :fraction_served,
             :location]
    attr_accessor(*ATTRS)

    def delete
      @parent_object.dehumidifiers.delete(self)
    end

    def check_for_errors
      errors = []
      return errors
    end

    def to_doc(building)
      return if nil?

      appliances = XMLHelper.create_elements_as_needed(building, ['BuildingDetails', 'Appliances'])
      dehumidifier = XMLHelper.add_element(appliances, 'Dehumidifier')
      sys_id = XMLHelper.add_element(dehumidifier, 'SystemIdentifier')
      XMLHelper.add_attribute(sys_id, 'id', @id)
      XMLHelper.add_element(dehumidifier, 'Type', @type, :string) unless @type.nil?
      XMLHelper.add_element(dehumidifier, 'Location', @location, :string) unless @location.nil?
      XMLHelper.add_element(dehumidifier, 'Capacity', @capacity, :float) unless @capacity.nil?
      XMLHelper.add_element(dehumidifier, 'EnergyFactor', @energy_factor, :float) unless @energy_factor.nil?
      XMLHelper.add_element(dehumidifier, 'IntegratedEnergyFactor', @integrated_energy_factor, :float) unless @integrated_energy_factor.nil?
      XMLHelper.add_element(dehumidifier, 'DehumidistatSetpoint', @rh_setpoint, :float) unless @rh_setpoint.nil?
      XMLHelper.add_element(dehumidifier, 'FractionDehumidificationLoadServed', @fraction_served, :float) unless @fraction_served.nil?
    end

    def from_doc(dehumidifier)
      return if dehumidifier.nil?

      @id = HPXML::get_id(dehumidifier)
      @type = XMLHelper.get_value(dehumidifier, 'Type', :string)
      @location = XMLHelper.get_value(dehumidifier, 'Location', :string)
      @capacity = XMLHelper.get_value(dehumidifier, 'Capacity', :float)
      @energy_factor = XMLHelper.get_value(dehumidifier, 'EnergyFactor', :float)
      @integrated_energy_factor = XMLHelper.get_value(dehumidifier, 'IntegratedEnergyFactor', :float)
      @rh_setpoint = XMLHelper.get_value(dehumidifier, 'DehumidistatSetpoint', :float)
      @fraction_served = XMLHelper.get_value(dehumidifier, 'FractionDehumidificationLoadServed', :float)
    end
  end

  class CookingRanges < BaseArrayElement
    def add(**kwargs)
      self << CookingRange.new(@parent_object, **kwargs)
    end

    def from_doc(building)
      return if building.nil?

      XMLHelper.get_elements(building, 'BuildingDetails/Appliances/CookingRange').each do |cooking_range|
        self << CookingRange.new(@parent_object, cooking_range)
      end
    end
  end

  class CookingRange < BaseElement
    ATTRS = [:id, :location, :fuel_type, :is_induction, :usage_multiplier,
             :weekday_fractions, :weekend_fractions, :monthly_multipliers]
    attr_accessor(*ATTRS)

    def delete
      @parent_object.cooking_ranges.delete(self)
    end

    def check_for_errors
      errors = []
      return errors
    end

    def to_doc(building)
      return if nil?

      appliances = XMLHelper.create_elements_as_needed(building, ['BuildingDetails', 'Appliances'])
      cooking_range = XMLHelper.add_element(appliances, 'CookingRange')
      sys_id = XMLHelper.add_element(cooking_range, 'SystemIdentifier')
      XMLHelper.add_attribute(sys_id, 'id', @id)
      XMLHelper.add_element(cooking_range, 'Location', @location, :string, @location_isdefaulted) unless @location.nil?
      XMLHelper.add_element(cooking_range, 'FuelType', @fuel_type, :string) unless @fuel_type.nil?
      XMLHelper.add_element(cooking_range, 'IsInduction', @is_induction, :boolean, @is_induction_isdefaulted) unless @is_induction.nil?
      XMLHelper.add_extension(cooking_range, 'UsageMultiplier', @usage_multiplier, :float, @usage_multiplier_isdefaulted) unless @usage_multiplier.nil?
      XMLHelper.add_extension(cooking_range, 'WeekdayScheduleFractions', @weekday_fractions, :string, @weekday_fractions_isdefaulted) unless @weekday_fractions.nil?
      XMLHelper.add_extension(cooking_range, 'WeekendScheduleFractions', @weekend_fractions, :string, @weekend_fractions_isdefaulted) unless @weekend_fractions.nil?
      XMLHelper.add_extension(cooking_range, 'MonthlyScheduleMultipliers', @monthly_multipliers, :string, @monthly_multipliers_isdefaulted) unless @monthly_multipliers.nil?
    end

    def from_doc(cooking_range)
      return if cooking_range.nil?

      @id = HPXML::get_id(cooking_range)
      @location = XMLHelper.get_value(cooking_range, 'Location', :string)
      @fuel_type = XMLHelper.get_value(cooking_range, 'FuelType', :string)
      @is_induction = XMLHelper.get_value(cooking_range, 'IsInduction', :boolean)
      @usage_multiplier = XMLHelper.get_value(cooking_range, 'extension/UsageMultiplier', :float)
      @weekday_fractions = XMLHelper.get_value(cooking_range, 'extension/WeekdayScheduleFractions', :string)
      @weekend_fractions = XMLHelper.get_value(cooking_range, 'extension/WeekendScheduleFractions', :string)
      @monthly_multipliers = XMLHelper.get_value(cooking_range, 'extension/MonthlyScheduleMultipliers', :string)
    end
  end

  class Ovens < BaseArrayElement
    def add(**kwargs)
      self << Oven.new(@parent_object, **kwargs)
    end

    def from_doc(building)
      return if building.nil?

      XMLHelper.get_elements(building, 'BuildingDetails/Appliances/Oven').each do |oven|
        self << Oven.new(@parent_object, oven)
      end
    end
  end

  class Oven < BaseElement
    ATTRS = [:id, :is_convection]
    attr_accessor(*ATTRS)

    def delete
      @parent_object.ovens.delete(self)
    end

    def check_for_errors
      errors = []
      return errors
    end

    def to_doc(building)
      return if nil?

      appliances = XMLHelper.create_elements_as_needed(building, ['BuildingDetails', 'Appliances'])
      oven = XMLHelper.add_element(appliances, 'Oven')
      sys_id = XMLHelper.add_element(oven, 'SystemIdentifier')
      XMLHelper.add_attribute(sys_id, 'id', @id)
      XMLHelper.add_element(oven, 'IsConvection', @is_convection, :boolean, @is_convection_isdefaulted) unless @is_convection.nil?
    end

    def from_doc(oven)
      return if oven.nil?

      @id = HPXML::get_id(oven)
      @is_convection = XMLHelper.get_value(oven, 'IsConvection', :boolean)
    end
  end

  class LightingGroups < BaseArrayElement
    def add(**kwargs)
      self << LightingGroup.new(@parent_object, **kwargs)
    end

    def from_doc(building)
      return if building.nil?

      XMLHelper.get_elements(building, 'BuildingDetails/Lighting/LightingGroup').each do |lighting_group|
        self << LightingGroup.new(@parent_object, lighting_group)
      end
    end
  end

  class LightingGroup < BaseElement
    ATTRS = [:id, :location, :fraction_of_units_in_location, :lighting_type, :kwh_per_year]
    attr_accessor(*ATTRS)

    def delete
      @parent_object.lighting_groups.delete(self)
    end

    def check_for_errors
      errors = []
      return errors
    end

    def to_doc(building)
      return if nil?

      lighting = XMLHelper.create_elements_as_needed(building, ['BuildingDetails', 'Lighting'])
      lighting_group = XMLHelper.add_element(lighting, 'LightingGroup')
      sys_id = XMLHelper.add_element(lighting_group, 'SystemIdentifier')
      XMLHelper.add_attribute(sys_id, 'id', @id)
      XMLHelper.add_element(lighting_group, 'Location', @location, :string) unless @location.nil?
      XMLHelper.add_element(lighting_group, 'FractionofUnitsInLocation', @fraction_of_units_in_location, :float) unless @fraction_of_units_in_location.nil?
      if not @lighting_type.nil?
        lighting_type = XMLHelper.add_element(lighting_group, 'LightingType')
        XMLHelper.add_element(lighting_type, @lighting_type)
      end
      if not @kwh_per_year.nil?
        lighting_load = XMLHelper.add_element(lighting_group, 'Load')
        XMLHelper.add_element(lighting_load, 'Units', UnitsKwhPerYear, :string)
        XMLHelper.add_element(lighting_load, 'Value', @kwh_per_year, :float, @kwh_per_year_isdefaulted)
      end
    end

    def from_doc(lighting_group)
      return if lighting_group.nil?

      @id = HPXML::get_id(lighting_group)
      @location = XMLHelper.get_value(lighting_group, 'Location', :string)
      @fraction_of_units_in_location = XMLHelper.get_value(lighting_group, 'FractionofUnitsInLocation', :float)
      @lighting_type = XMLHelper.get_child_name(lighting_group, 'LightingType')
      @kwh_per_year = XMLHelper.get_value(lighting_group, "Load[Units='#{UnitsKwhPerYear}']/Value", :float)
    end
  end

  class Lighting < BaseElement
    ATTRS = [:interior_usage_multiplier, :garage_usage_multiplier, :exterior_usage_multiplier,
             :interior_weekday_fractions, :interior_weekend_fractions, :interior_monthly_multipliers,
             :garage_weekday_fractions, :garage_weekend_fractions, :garage_monthly_multipliers,
             :exterior_weekday_fractions, :exterior_weekend_fractions, :exterior_monthly_multipliers,
             :holiday_exists, :holiday_kwh_per_day, :holiday_period_begin_month, :holiday_period_begin_day,
             :holiday_period_end_month, :holiday_period_end_day, :holiday_weekday_fractions, :holiday_weekend_fractions]
    attr_accessor(*ATTRS)

    def check_for_errors
      errors = []
      return errors
    end

    def to_doc(building)
      return if nil?

      lighting = XMLHelper.create_elements_as_needed(building, ['BuildingDetails', 'Lighting'])
      XMLHelper.add_extension(lighting, 'InteriorUsageMultiplier', @interior_usage_multiplier, :float, @interior_usage_multiplier_isdefaulted) unless @interior_usage_multiplier.nil?
      XMLHelper.add_extension(lighting, 'GarageUsageMultiplier', @garage_usage_multiplier, :float, @garage_usage_multiplier_isdefaulted) unless @garage_usage_multiplier.nil?
      XMLHelper.add_extension(lighting, 'ExteriorUsageMultiplier', @exterior_usage_multiplier, :float, @exterior_usage_multiplier_isdefaulted) unless @exterior_usage_multiplier.nil?
      XMLHelper.add_extension(lighting, 'InteriorWeekdayScheduleFractions', @interior_weekday_fractions, :string, @interior_weekday_fractions_isdefaulted) unless @interior_weekday_fractions.nil?
      XMLHelper.add_extension(lighting, 'InteriorWeekendScheduleFractions', @interior_weekend_fractions, :string, @interior_weekend_fractions_isdefaulted) unless @interior_weekend_fractions.nil?
      XMLHelper.add_extension(lighting, 'InteriorMonthlyScheduleMultipliers', @interior_monthly_multipliers, :string, @interior_monthly_multipliers_isdefaulted) unless @interior_monthly_multipliers.nil?
      XMLHelper.add_extension(lighting, 'GarageWeekdayScheduleFractions', @garage_weekday_fractions, :string, @garage_weekday_fractions_isdefaulted) unless @garage_weekday_fractions.nil?
      XMLHelper.add_extension(lighting, 'GarageWeekendScheduleFractions', @garage_weekend_fractions, :string, @garage_weekend_fractions_isdefaulted) unless @garage_weekend_fractions.nil?
      XMLHelper.add_extension(lighting, 'GarageMonthlyScheduleMultipliers', @garage_monthly_multipliers, :string, @garage_monthly_multipliers_isdefaulted) unless @garage_monthly_multipliers.nil?
      XMLHelper.add_extension(lighting, 'ExteriorWeekdayScheduleFractions', @exterior_weekday_fractions, :string, @exterior_weekday_fractions_isdefaulted) unless @exterior_weekday_fractions.nil?
      XMLHelper.add_extension(lighting, 'ExteriorWeekendScheduleFractions', @exterior_weekend_fractions, :string, @exterior_weekend_fractions_isdefaulted) unless @exterior_weekend_fractions.nil?
      XMLHelper.add_extension(lighting, 'ExteriorMonthlyScheduleMultipliers', @exterior_monthly_multipliers, :string, @exterior_monthly_multipliers_isdefaulted) unless @exterior_monthly_multipliers.nil?
      if @holiday_exists
        exterior_holiday_lighting = XMLHelper.create_elements_as_needed(lighting, ['extension', 'ExteriorHolidayLighting'])
        if not @holiday_kwh_per_day.nil?
          holiday_lighting_load = XMLHelper.add_element(exterior_holiday_lighting, 'Load')
          XMLHelper.add_element(holiday_lighting_load, 'Units', UnitsKwhPerDay, :string)
          XMLHelper.add_element(holiday_lighting_load, 'Value', @holiday_kwh_per_day, :float, @holiday_kwh_per_day_isdefaulted)
        end
        XMLHelper.add_element(exterior_holiday_lighting, 'PeriodBeginMonth', @holiday_period_begin_month, :integer, @holiday_period_begin_month_isdefaulted) unless @holiday_period_begin_month.nil?
        XMLHelper.add_element(exterior_holiday_lighting, 'PeriodBeginDayOfMonth', @holiday_period_begin_day, :integer, @holiday_period_begin_day_isdefaulted) unless @holiday_period_begin_day.nil?
        XMLHelper.add_element(exterior_holiday_lighting, 'PeriodEndMonth', @holiday_period_end_month, :integer, @holiday_period_end_month_isdefaulted) unless @holiday_period_end_month.nil?
        XMLHelper.add_element(exterior_holiday_lighting, 'PeriodEndDayOfMonth', @holiday_period_end_day, :integer, @holiday_period_end_day_isdefaulted) unless @holiday_period_end_day.nil?
        XMLHelper.add_element(exterior_holiday_lighting, 'WeekdayScheduleFractions', @holiday_weekday_fractions, :string, @holiday_weekday_fractions_isdefaulted) unless @holiday_weekday_fractions.nil?
        XMLHelper.add_element(exterior_holiday_lighting, 'WeekendScheduleFractions', @holiday_weekend_fractions, :string, @holiday_weekend_fractions_isdefaulted) unless @holiday_weekend_fractions.nil?
      end
    end

    def from_doc(building)
      return if building.nil?

      lighting = XMLHelper.get_element(building, 'BuildingDetails/Lighting')
      return if lighting.nil?

      @interior_usage_multiplier = XMLHelper.get_value(lighting, 'extension/InteriorUsageMultiplier', :float)
      @garage_usage_multiplier = XMLHelper.get_value(lighting, 'extension/GarageUsageMultiplier', :float)
      @exterior_usage_multiplier = XMLHelper.get_value(lighting, 'extension/ExteriorUsageMultiplier', :float)
      @interior_weekday_fractions = XMLHelper.get_value(lighting, 'extension/InteriorWeekdayScheduleFractions', :string)
      @interior_weekend_fractions = XMLHelper.get_value(lighting, 'extension/InteriorWeekendScheduleFractions', :string)
      @interior_monthly_multipliers = XMLHelper.get_value(lighting, 'extension/InteriorMonthlyScheduleMultipliers', :string)
      @garage_weekday_fractions = XMLHelper.get_value(lighting, 'extension/GarageWeekdayScheduleFractions', :string)
      @garage_weekend_fractions = XMLHelper.get_value(lighting, 'extension/GarageWeekendScheduleFractions', :string)
      @garage_monthly_multipliers = XMLHelper.get_value(lighting, 'extension/GarageMonthlyScheduleMultipliers', :string)
      @exterior_weekday_fractions = XMLHelper.get_value(lighting, 'extension/ExteriorWeekdayScheduleFractions', :string)
      @exterior_weekend_fractions = XMLHelper.get_value(lighting, 'extension/ExteriorWeekendScheduleFractions', :string)
      @exterior_monthly_multipliers = XMLHelper.get_value(lighting, 'extension/ExteriorMonthlyScheduleMultipliers', :string)
      if not XMLHelper.get_element(building, 'BuildingDetails/Lighting/extension/ExteriorHolidayLighting').nil?
        @holiday_exists = true
        @holiday_kwh_per_day = XMLHelper.get_value(lighting, "extension/ExteriorHolidayLighting/Load[Units='#{UnitsKwhPerDay}']/Value", :float)
        @holiday_period_begin_month = XMLHelper.get_value(lighting, 'extension/ExteriorHolidayLighting/PeriodBeginMonth', :integer)
        @holiday_period_begin_day = XMLHelper.get_value(lighting, 'extension/ExteriorHolidayLighting/PeriodBeginDayOfMonth', :integer)
        @holiday_period_end_month = XMLHelper.get_value(lighting, 'extension/ExteriorHolidayLighting/PeriodEndMonth', :integer)
        @holiday_period_end_day = XMLHelper.get_value(lighting, 'extension/ExteriorHolidayLighting/PeriodEndDayOfMonth', :integer)
        @holiday_weekday_fractions = XMLHelper.get_value(lighting, 'extension/ExteriorHolidayLighting/WeekdayScheduleFractions', :string)
        @holiday_weekend_fractions = XMLHelper.get_value(lighting, 'extension/ExteriorHolidayLighting/WeekendScheduleFractions', :string)
      else
        @holiday_exists = false
      end
    end
  end

  class CeilingFans < BaseArrayElement
    def add(**kwargs)
      self << CeilingFan.new(@parent_object, **kwargs)
    end

    def from_doc(building)
      return if building.nil?

      XMLHelper.get_elements(building, 'BuildingDetails/Lighting/CeilingFan').each do |ceiling_fan|
        self << CeilingFan.new(@parent_object, ceiling_fan)
      end
    end
  end

  class CeilingFan < BaseElement
    ATTRS = [:id, :efficiency, :count, :weekday_fractions, :weekend_fractions, :monthly_multipliers]
    attr_accessor(*ATTRS)

    def delete
      @parent_object.ceiling_fans.delete(self)
    end

    def check_for_errors
      errors = []
      return errors
    end

    def to_doc(building)
      return if nil?

      lighting = XMLHelper.create_elements_as_needed(building, ['BuildingDetails', 'Lighting'])
      ceiling_fan = XMLHelper.add_element(lighting, 'CeilingFan')
      sys_id = XMLHelper.add_element(ceiling_fan, 'SystemIdentifier')
      XMLHelper.add_attribute(sys_id, 'id', @id)
      if not @efficiency.nil?
        airflow = XMLHelper.add_element(ceiling_fan, 'Airflow')
        XMLHelper.add_element(airflow, 'FanSpeed', 'medium', :string)
        XMLHelper.add_element(airflow, 'Efficiency', @efficiency, :float, @efficiency_isdefaulted)
      end
      XMLHelper.add_element(ceiling_fan, 'Count', @count, :integer, @count_isdefaulted) unless @count.nil?
      XMLHelper.add_extension(ceiling_fan, 'WeekdayScheduleFractions', @weekday_fractions, :string, @weekday_fractions_isdefaulted) unless @weekday_fractions.nil?
      XMLHelper.add_extension(ceiling_fan, 'WeekendScheduleFractions', @weekend_fractions, :string, @weekend_fractions_isdefaulted) unless @weekend_fractions.nil?
      XMLHelper.add_extension(ceiling_fan, 'MonthlyScheduleMultipliers', @monthly_multipliers, :string, @monthly_multipliers_isdefaulted) unless @monthly_multipliers.nil?
    end

    def from_doc(ceiling_fan)
      @id = HPXML::get_id(ceiling_fan)
      @efficiency = XMLHelper.get_value(ceiling_fan, "Airflow[FanSpeed='medium']/Efficiency", :float)
      @count = XMLHelper.get_value(ceiling_fan, 'Count', :integer)
      @weekday_fractions = XMLHelper.get_value(ceiling_fan, 'extension/WeekdayScheduleFractions', :string)
      @weekend_fractions = XMLHelper.get_value(ceiling_fan, 'extension/WeekendScheduleFractions', :string)
      @monthly_multipliers = XMLHelper.get_value(ceiling_fan, 'extension/MonthlyScheduleMultipliers', :string)
    end
  end

  class Pools < BaseArrayElement
    def add(**kwargs)
      self << Pool.new(@parent_object, **kwargs)
    end

    def from_doc(building)
      return if building.nil?

      XMLHelper.get_elements(building, 'BuildingDetails/Pools/Pool').each do |pool|
        self << Pool.new(@parent_object, pool)
      end
    end
  end

  class Pool < BaseElement
    ATTRS = [:id, :type, :heater_id, :heater_type, :heater_load_units, :heater_load_value, :heater_usage_multiplier,
             :pump_id, :pump_type, :pump_kwh_per_year, :pump_usage_multiplier,
             :heater_weekday_fractions, :heater_weekend_fractions, :heater_monthly_multipliers,
             :pump_weekday_fractions, :pump_weekend_fractions, :pump_monthly_multipliers]
    attr_accessor(*ATTRS)

    def delete
      @parent_object.pools.delete(self)
    end

    def check_for_errors
      errors = []
      return errors
    end

    def to_doc(building)
      return if nil?

      pools = XMLHelper.create_elements_as_needed(building, ['BuildingDetails', 'Pools'])
      pool = XMLHelper.add_element(pools, 'Pool')
      sys_id = XMLHelper.add_element(pool, 'SystemIdentifier')
      XMLHelper.add_attribute(sys_id, 'id', @id)
      XMLHelper.add_element(pool, 'Type', @type, :string) unless @type.nil?
      if @type != HPXML::TypeNone
        pumps = XMLHelper.add_element(pool, 'Pumps')
        pool_pump = XMLHelper.add_element(pumps, 'Pump')
        sys_id = XMLHelper.add_element(pool_pump, 'SystemIdentifier')
        if not @pump_id.nil?
          XMLHelper.add_attribute(sys_id, 'id', @pump_id)
        else
          XMLHelper.add_attribute(sys_id, 'id', @id + 'Pump')
        end
        XMLHelper.add_element(pool_pump, 'Type', @pump_type, :string)
        if @pump_type != HPXML::TypeNone
          if not @pump_kwh_per_year.nil?
            load = XMLHelper.add_element(pool_pump, 'Load')
            XMLHelper.add_element(load, 'Units', UnitsKwhPerYear, :string)
            XMLHelper.add_element(load, 'Value', @pump_kwh_per_year, :float, @pump_kwh_per_year_isdefaulted)
          end
          XMLHelper.add_extension(pool_pump, 'UsageMultiplier', @pump_usage_multiplier, :float, @pump_usage_multiplier_isdefaulted) unless @pump_usage_multiplier.nil?
          XMLHelper.add_extension(pool_pump, 'WeekdayScheduleFractions', @pump_weekday_fractions, :string, @pump_weekday_fractions_isdefaulted) unless @pump_weekday_fractions.nil?
          XMLHelper.add_extension(pool_pump, 'WeekendScheduleFractions', @pump_weekend_fractions, :string, @pump_weekend_fractions_isdefaulted) unless @pump_weekend_fractions.nil?
          XMLHelper.add_extension(pool_pump, 'MonthlyScheduleMultipliers', @pump_monthly_multipliers, :string, @pump_monthly_multipliers_isdefaulted) unless @pump_monthly_multipliers.nil?
        end
        heater = XMLHelper.add_element(pool, 'Heater')
        sys_id = XMLHelper.add_element(heater, 'SystemIdentifier')
        if not @heater_id.nil?
          XMLHelper.add_attribute(sys_id, 'id', @heater_id)
        else
          XMLHelper.add_attribute(sys_id, 'id', @id + 'Heater')
        end
        XMLHelper.add_element(heater, 'Type', @heater_type, :string)
        if @heater_type != HPXML::TypeNone
          if (not @heater_load_units.nil?) && (not @heater_load_value.nil?)
            load = XMLHelper.add_element(heater, 'Load')
            XMLHelper.add_element(load, 'Units', @heater_load_units, :string)
            XMLHelper.add_element(load, 'Value', @heater_load_value, :float, @heater_load_value_isdefaulted)
          end
          XMLHelper.add_extension(heater, 'UsageMultiplier', @heater_usage_multiplier, :float, @heater_usage_multiplier_isdefaulted) unless @heater_usage_multiplier.nil?
          XMLHelper.add_extension(heater, 'WeekdayScheduleFractions', @heater_weekday_fractions, :string, @heater_weekday_fractions_isdefaulted) unless @heater_weekday_fractions.nil?
          XMLHelper.add_extension(heater, 'WeekendScheduleFractions', @heater_weekend_fractions, :string, @heater_weekend_fractions_isdefaulted) unless @heater_weekend_fractions.nil?
          XMLHelper.add_extension(heater, 'MonthlyScheduleMultipliers', @heater_monthly_multipliers, :string, @heater_monthly_multipliers_isdefaulted) unless @heater_monthly_multipliers.nil?
        end
      end
    end

    def from_doc(pool)
      @id = HPXML::get_id(pool)
      @type = XMLHelper.get_value(pool, 'Type', :string)
      pool_pump = XMLHelper.get_element(pool, 'Pumps/Pump')
      if not pool_pump.nil?
        @pump_id = HPXML::get_id(pool_pump)
        @pump_type = XMLHelper.get_value(pool_pump, 'Type', :string)
        @pump_kwh_per_year = XMLHelper.get_value(pool_pump, "Load[Units='#{UnitsKwhPerYear}']/Value", :float)
        @pump_usage_multiplier = XMLHelper.get_value(pool_pump, 'extension/UsageMultiplier', :float)
        @pump_weekday_fractions = XMLHelper.get_value(pool_pump, 'extension/WeekdayScheduleFractions', :string)
        @pump_weekend_fractions = XMLHelper.get_value(pool_pump, 'extension/WeekendScheduleFractions', :string)
        @pump_monthly_multipliers = XMLHelper.get_value(pool_pump, 'extension/MonthlyScheduleMultipliers', :string)
      end
      heater = XMLHelper.get_element(pool, 'Heater')
      if not heater.nil?
        @heater_id = HPXML::get_id(heater)
        @heater_type = XMLHelper.get_value(heater, 'Type', :string)
        @heater_load_units = XMLHelper.get_value(heater, 'Load/Units', :string)
        @heater_load_value = XMLHelper.get_value(heater, 'Load/Value', :float)
        @heater_usage_multiplier = XMLHelper.get_value(heater, 'extension/UsageMultiplier', :float)
        @heater_weekday_fractions = XMLHelper.get_value(heater, 'extension/WeekdayScheduleFractions', :string)
        @heater_weekend_fractions = XMLHelper.get_value(heater, 'extension/WeekendScheduleFractions', :string)
        @heater_monthly_multipliers = XMLHelper.get_value(heater, 'extension/MonthlyScheduleMultipliers', :string)
      end
    end
  end

  class PermanentSpas < BaseArrayElement
    def add(**kwargs)
      self << PermanentSpa.new(@parent_object, **kwargs)
    end

    def from_doc(building)
      return if building.nil?

      XMLHelper.get_elements(building, 'BuildingDetails/Spas/PermanentSpa').each do |spa|
        self << PermanentSpa.new(@parent_object, spa)
      end
    end
  end

  class PermanentSpa < BaseElement
    ATTRS = [:id, :type, :heater_id, :heater_type, :heater_load_units, :heater_load_value, :heater_usage_multiplier,
             :pump_id, :pump_type, :pump_kwh_per_year, :pump_usage_multiplier,
             :heater_weekday_fractions, :heater_weekend_fractions, :heater_monthly_multipliers,
             :pump_weekday_fractions, :pump_weekend_fractions, :pump_monthly_multipliers]
    attr_accessor(*ATTRS)

    def delete
      @parent_object.permanent_spas.delete(self)
    end

    def check_for_errors
      errors = []
      return errors
    end

    def to_doc(building)
      return if nil?

      spas = XMLHelper.create_elements_as_needed(building, ['BuildingDetails', 'Spas'])
      spa = XMLHelper.add_element(spas, 'PermanentSpa')
      sys_id = XMLHelper.add_element(spa, 'SystemIdentifier')
      XMLHelper.add_attribute(sys_id, 'id', @id)
      XMLHelper.add_element(spa, 'Type', @type, :string) unless @type.nil?
      if @type != HPXML::TypeNone
        pumps = XMLHelper.add_element(spa, 'Pumps')
        spa_pump = XMLHelper.add_element(pumps, 'Pump')
        sys_id = XMLHelper.add_element(spa_pump, 'SystemIdentifier')
        if not @pump_id.nil?
          XMLHelper.add_attribute(sys_id, 'id', @pump_id)
        else
          XMLHelper.add_attribute(sys_id, 'id', @id + 'Pump')
        end
        XMLHelper.add_element(spa_pump, 'Type', @pump_type, :string)
        if @pump_type != HPXML::TypeNone
          if not @pump_kwh_per_year.nil?
            load = XMLHelper.add_element(spa_pump, 'Load')
            XMLHelper.add_element(load, 'Units', UnitsKwhPerYear, :string)
            XMLHelper.add_element(load, 'Value', @pump_kwh_per_year, :float, @pump_kwh_per_year_isdefaulted)
          end
          XMLHelper.add_extension(spa_pump, 'UsageMultiplier', @pump_usage_multiplier, :float, @pump_usage_multiplier_isdefaulted) unless @pump_usage_multiplier.nil?
          XMLHelper.add_extension(spa_pump, 'WeekdayScheduleFractions', @pump_weekday_fractions, :string, @pump_weekday_fractions_isdefaulted) unless @pump_weekday_fractions.nil?
          XMLHelper.add_extension(spa_pump, 'WeekendScheduleFractions', @pump_weekend_fractions, :string, @pump_weekend_fractions_isdefaulted) unless @pump_weekend_fractions.nil?
          XMLHelper.add_extension(spa_pump, 'MonthlyScheduleMultipliers', @pump_monthly_multipliers, :string, @pump_monthly_multipliers_isdefaulted) unless @pump_monthly_multipliers.nil?
        end
        heater = XMLHelper.add_element(spa, 'Heater')
        sys_id = XMLHelper.add_element(heater, 'SystemIdentifier')
        if not @heater_id.nil?
          XMLHelper.add_attribute(sys_id, 'id', @heater_id)
        else
          XMLHelper.add_attribute(sys_id, 'id', @id + 'Heater')
        end
        XMLHelper.add_element(heater, 'Type', @heater_type, :string)
        if @heater_type != HPXML::TypeNone
          if (not @heater_load_units.nil?) && (not @heater_load_value.nil?)
            load = XMLHelper.add_element(heater, 'Load')
            XMLHelper.add_element(load, 'Units', @heater_load_units, :string)
            XMLHelper.add_element(load, 'Value', @heater_load_value, :float, @heater_load_value_isdefaulted)
          end
          XMLHelper.add_extension(heater, 'UsageMultiplier', @heater_usage_multiplier, :float, @heater_usage_multiplier_isdefaulted) unless @heater_usage_multiplier.nil?
          XMLHelper.add_extension(heater, 'WeekdayScheduleFractions', @heater_weekday_fractions, :string, @heater_weekday_fractions_isdefaulted) unless @heater_weekday_fractions.nil?
          XMLHelper.add_extension(heater, 'WeekendScheduleFractions', @heater_weekend_fractions, :string, @heater_weekend_fractions_isdefaulted) unless @heater_weekend_fractions.nil?
          XMLHelper.add_extension(heater, 'MonthlyScheduleMultipliers', @heater_monthly_multipliers, :string, @heater_monthly_multipliers_isdefaulted) unless @heater_monthly_multipliers.nil?
        end
      end
    end

    def from_doc(spa)
      @id = HPXML::get_id(spa)
      @type = XMLHelper.get_value(spa, 'Type', :string)
      spa_pump = XMLHelper.get_element(spa, 'Pumps/Pump')
      if not spa_pump.nil?
        @pump_id = HPXML::get_id(spa_pump)
        @pump_type = XMLHelper.get_value(spa_pump, 'Type', :string)
        @pump_kwh_per_year = XMLHelper.get_value(spa_pump, "Load[Units='#{UnitsKwhPerYear}']/Value", :float)
        @pump_usage_multiplier = XMLHelper.get_value(spa_pump, 'extension/UsageMultiplier', :float)
        @pump_weekday_fractions = XMLHelper.get_value(spa_pump, 'extension/WeekdayScheduleFractions', :string)
        @pump_weekend_fractions = XMLHelper.get_value(spa_pump, 'extension/WeekendScheduleFractions', :string)
        @pump_monthly_multipliers = XMLHelper.get_value(spa_pump, 'extension/MonthlyScheduleMultipliers', :string)
      end
      heater = XMLHelper.get_element(spa, 'Heater')
      if not heater.nil?
        @heater_id = HPXML::get_id(heater)
        @heater_type = XMLHelper.get_value(heater, 'Type', :string)
        @heater_load_units = XMLHelper.get_value(heater, 'Load/Units', :string)
        @heater_load_value = XMLHelper.get_value(heater, 'Load/Value', :float)
        @heater_usage_multiplier = XMLHelper.get_value(heater, 'extension/UsageMultiplier', :float)
        @heater_weekday_fractions = XMLHelper.get_value(heater, 'extension/WeekdayScheduleFractions', :string)
        @heater_weekend_fractions = XMLHelper.get_value(heater, 'extension/WeekendScheduleFractions', :string)
        @heater_monthly_multipliers = XMLHelper.get_value(heater, 'extension/MonthlyScheduleMultipliers', :string)
      end
    end
  end

  class PortableSpas < BaseArrayElement
    def add(**kwargs)
      self << PortableSpa.new(@parent_object, **kwargs)
    end

    def from_doc(building)
      return if building.nil?

      XMLHelper.get_elements(building, 'BuildingDetails/Spas/PortableSpa').each do |spa|
        self << PortableSpa.new(@parent_object, spa)
      end
    end
  end

  class PortableSpa < BaseElement
    ATTRS = [:id]
    attr_accessor(*ATTRS)

    def delete
      @parent_object.portable_spas.delete(self)
    end

    def check_for_errors
      errors = []
      return errors
    end

    def to_doc(building)
      return if nil?

      spas = XMLHelper.create_elements_as_needed(building, ['BuildingDetails', 'Spas'])
      spa = XMLHelper.add_element(spas, 'PortableSpa')
      sys_id = XMLHelper.add_element(spa, 'SystemIdentifier')
      XMLHelper.add_attribute(sys_id, 'id', @id)
    end

    def from_doc(spa)
      @id = HPXML::get_id(spa)
    end
  end

  class PlugLoads < BaseArrayElement
    def add(**kwargs)
      self << PlugLoad.new(@parent_object, **kwargs)
    end

    def from_doc(building)
      return if building.nil?

      XMLHelper.get_elements(building, 'BuildingDetails/MiscLoads/PlugLoad').each do |plug_load|
        self << PlugLoad.new(@parent_object, plug_load)
      end
    end
  end

  class PlugLoad < BaseElement
    ATTRS = [:id, :plug_load_type, :kwh_per_year, :frac_sensible, :frac_latent, :usage_multiplier,
             :weekday_fractions, :weekend_fractions, :monthly_multipliers]
    attr_accessor(*ATTRS)

    def delete
      @parent_object.plug_loads.delete(self)
    end

    def check_for_errors
      errors = []
      return errors
    end

    def to_doc(building)
      return if nil?

      misc_loads = XMLHelper.create_elements_as_needed(building, ['BuildingDetails', 'MiscLoads'])
      plug_load = XMLHelper.add_element(misc_loads, 'PlugLoad')
      sys_id = XMLHelper.add_element(plug_load, 'SystemIdentifier')
      XMLHelper.add_attribute(sys_id, 'id', @id)
      XMLHelper.add_element(plug_load, 'PlugLoadType', @plug_load_type, :string) unless @plug_load_type.nil?
      if not @kwh_per_year.nil?
        load = XMLHelper.add_element(plug_load, 'Load')
        XMLHelper.add_element(load, 'Units', UnitsKwhPerYear, :string)
        XMLHelper.add_element(load, 'Value', @kwh_per_year, :float, @kwh_per_year_isdefaulted)
      end
      XMLHelper.add_extension(plug_load, 'FracSensible', @frac_sensible, :float, @frac_sensible_isdefaulted) unless @frac_sensible.nil?
      XMLHelper.add_extension(plug_load, 'FracLatent', @frac_latent, :float, @frac_latent_isdefaulted) unless @frac_latent.nil?
      XMLHelper.add_extension(plug_load, 'UsageMultiplier', @usage_multiplier, :float, @usage_multiplier_isdefaulted) unless @usage_multiplier.nil?
      XMLHelper.add_extension(plug_load, 'WeekdayScheduleFractions', @weekday_fractions, :string, @weekday_fractions_isdefaulted) unless @weekday_fractions.nil?
      XMLHelper.add_extension(plug_load, 'WeekendScheduleFractions', @weekend_fractions, :string, @weekend_fractions_isdefaulted) unless @weekend_fractions.nil?
      XMLHelper.add_extension(plug_load, 'MonthlyScheduleMultipliers', @monthly_multipliers, :string, @monthly_multipliers_isdefaulted) unless @monthly_multipliers.nil?
    end

    def from_doc(plug_load)
      @id = HPXML::get_id(plug_load)
      @plug_load_type = XMLHelper.get_value(plug_load, 'PlugLoadType', :string)
      @kwh_per_year = XMLHelper.get_value(plug_load, "Load[Units='#{UnitsKwhPerYear}']/Value", :float)
      @frac_sensible = XMLHelper.get_value(plug_load, 'extension/FracSensible', :float)
      @frac_latent = XMLHelper.get_value(plug_load, 'extension/FracLatent', :float)
      @usage_multiplier = XMLHelper.get_value(plug_load, 'extension/UsageMultiplier', :float)
      @weekday_fractions = XMLHelper.get_value(plug_load, 'extension/WeekdayScheduleFractions', :string)
      @weekend_fractions = XMLHelper.get_value(plug_load, 'extension/WeekendScheduleFractions', :string)
      @monthly_multipliers = XMLHelper.get_value(plug_load, 'extension/MonthlyScheduleMultipliers', :string)
    end
  end

  class FuelLoads < BaseArrayElement
    def add(**kwargs)
      self << FuelLoad.new(@parent_object, **kwargs)
    end

    def from_doc(building)
      return if building.nil?

      XMLHelper.get_elements(building, 'BuildingDetails/MiscLoads/FuelLoad').each do |fuel_load|
        self << FuelLoad.new(@parent_object, fuel_load)
      end
    end
  end

  class FuelLoad < BaseElement
    ATTRS = [:id, :fuel_load_type, :fuel_type, :therm_per_year, :frac_sensible, :frac_latent, :usage_multiplier,
             :weekday_fractions, :weekend_fractions, :monthly_multipliers]
    attr_accessor(*ATTRS)

    def delete
      @parent_object.fuel_loads.delete(self)
    end

    def check_for_errors
      errors = []
      return errors
    end

    def to_doc(building)
      return if nil?

      misc_loads = XMLHelper.create_elements_as_needed(building, ['BuildingDetails', 'MiscLoads'])
      fuel_load = XMLHelper.add_element(misc_loads, 'FuelLoad')
      sys_id = XMLHelper.add_element(fuel_load, 'SystemIdentifier')
      XMLHelper.add_attribute(sys_id, 'id', @id)
      XMLHelper.add_element(fuel_load, 'FuelLoadType', @fuel_load_type, :string) unless @fuel_load_type.nil?
      if not @therm_per_year.nil?
        load = XMLHelper.add_element(fuel_load, 'Load')
        XMLHelper.add_element(load, 'Units', UnitsThermPerYear, :string)
        XMLHelper.add_element(load, 'Value', @therm_per_year, :float, @therm_per_year_isdefaulted)
      end
      XMLHelper.add_element(fuel_load, 'FuelType', @fuel_type, :string) unless @fuel_type.nil?
      XMLHelper.add_extension(fuel_load, 'FracSensible', @frac_sensible, :float, @frac_sensible_isdefaulted) unless @frac_sensible.nil?
      XMLHelper.add_extension(fuel_load, 'FracLatent', @frac_latent, :float, @frac_latent_isdefaulted) unless @frac_latent.nil?
      XMLHelper.add_extension(fuel_load, 'UsageMultiplier', @usage_multiplier, :float, @usage_multiplier_isdefaulted) unless @usage_multiplier.nil?
      XMLHelper.add_extension(fuel_load, 'WeekdayScheduleFractions', @weekday_fractions, :string, @weekday_fractions_isdefaulted) unless @weekday_fractions.nil?
      XMLHelper.add_extension(fuel_load, 'WeekendScheduleFractions', @weekend_fractions, :string, @weekend_fractions_isdefaulted) unless @weekend_fractions.nil?
      XMLHelper.add_extension(fuel_load, 'MonthlyScheduleMultipliers', @monthly_multipliers, :string, @monthly_multipliers_isdefaulted) unless @monthly_multipliers.nil?
    end

    def from_doc(fuel_load)
      @id = HPXML::get_id(fuel_load)
      @fuel_load_type = XMLHelper.get_value(fuel_load, 'FuelLoadType', :string)
      @therm_per_year = XMLHelper.get_value(fuel_load, "Load[Units='#{UnitsThermPerYear}']/Value", :float)
      @fuel_type = XMLHelper.get_value(fuel_load, 'FuelType', :string)
      @frac_sensible = XMLHelper.get_value(fuel_load, 'extension/FracSensible', :float)
      @frac_latent = XMLHelper.get_value(fuel_load, 'extension/FracLatent', :float)
      @usage_multiplier = XMLHelper.get_value(fuel_load, 'extension/UsageMultiplier', :float)
      @weekday_fractions = XMLHelper.get_value(fuel_load, 'extension/WeekdayScheduleFractions', :string)
      @weekend_fractions = XMLHelper.get_value(fuel_load, 'extension/WeekendScheduleFractions', :string)
      @monthly_multipliers = XMLHelper.get_value(fuel_load, 'extension/MonthlyScheduleMultipliers', :string)
    end
  end

  def _create_hpxml_document()
    doc = XMLHelper.create_doc('1.0', 'UTF-8')
    hpxml = XMLHelper.add_element(doc, 'HPXML')
    XMLHelper.add_attribute(hpxml, 'xmlns', NameSpace)
    XMLHelper.add_attribute(hpxml, 'schemaVersion', Version::HPXML_Version)
    return doc
  end

  def self.conditioned_locations
    return [HPXML::LocationConditionedSpace,
            HPXML::LocationBasementConditioned,
            HPXML::LocationCrawlspaceConditioned,
            HPXML::LocationOtherHousingUnit]
  end

  def self.conditioned_locations_this_unit
    return [HPXML::LocationConditionedSpace,
            HPXML::LocationBasementConditioned,
            HPXML::LocationCrawlspaceConditioned]
  end

  def self.conditioned_finished_locations
    return [HPXML::LocationConditionedSpace,
            HPXML::LocationBasementConditioned]
  end

  def self.conditioned_below_grade_locations
    return [HPXML::LocationBasementConditioned,
            HPXML::LocationCrawlspaceConditioned]
  end

  def self.is_conditioned(surface)
    return conditioned_locations.include?(surface.interior_adjacent_to)
  end

  def self.is_adiabatic(surface)
    if surface.exterior_adjacent_to == surface.interior_adjacent_to
      # E.g., wall between unit crawlspace and neighboring unit crawlspace
      return true
    elsif conditioned_locations.include?(surface.interior_adjacent_to) &&
          conditioned_locations.include?(surface.exterior_adjacent_to)
      # E.g., floor between conditioned space and conditioned basement, or
      # wall between conditioned space and "other housing unit"
      return true
    end

    return false
  end

  def self.is_thermal_boundary(surface)
    # Returns true if the surface is between conditioned space and outside/ground/unconditioned space.
    # Note: The location of insulation is not considered here, so an insulated foundation wall of an
    # unconditioned basement, for example, returns false.
    interior_conditioned = conditioned_locations.include? surface.interior_adjacent_to
    exterior_conditioned = conditioned_locations.include? surface.exterior_adjacent_to
    return (interior_conditioned != exterior_conditioned)
  end

  def self.get_id(parent, element_name = 'SystemIdentifier')
    return XMLHelper.get_attribute_value(XMLHelper.get_element(parent, element_name), 'id')
  end

  def self.get_idref(element)
    return XMLHelper.get_attribute_value(element, 'idref')
  end

  def self.check_dates(str, begin_month, begin_day, end_month, end_day)
    errors = []

    # Check for valid months
    valid_months = (1..12).to_a

    if not begin_month.nil?
      if not valid_months.include? begin_month
        errors << "#{str} Begin Month (#{begin_month}) must be one of: #{valid_months.join(', ')}."
      end
    end

    if not end_month.nil?
      if not valid_months.include? end_month
        errors << "#{str} End Month (#{end_month}) must be one of: #{valid_months.join(', ')}."
      end
    end

    # Check for valid days
    months_days = { [1, 3, 5, 7, 8, 10, 12] => (1..31).to_a, [4, 6, 9, 11] => (1..30).to_a, [2] => (1..28).to_a }
    months_days.each do |months, valid_days|
      if (not begin_day.nil?) && (months.include? begin_month)
        if not valid_days.include? begin_day
          errors << "#{str} Begin Day of Month (#{begin_day}) must be one of: #{valid_days.join(', ')}."
        end
      end
      next unless (not end_day.nil?) && (months.include? end_month)

      if not valid_days.include? end_day
        errors << "#{str} End Day of Month (#{end_day}) must be one of: #{valid_days.join(', ')}."
      end
    end

    return errors
  end
end<|MERGE_RESOLUTION|>--- conflicted
+++ resolved
@@ -1074,16 +1074,6 @@
       building = XMLHelper.add_element(hpxml, 'Building')
       building_building_id = XMLHelper.add_element(building, 'BuildingID')
       XMLHelper.add_attribute(building_building_id, 'id', @building_id)
-<<<<<<< HEAD
-      building_site = XMLHelper.add_element(building, 'Site')
-      building_site_id = XMLHelper.add_element(building_site, 'SiteID')
-      if @site_id.nil?
-        XMLHelper.add_attribute(building_site_id, 'id', 'SiteID')
-      else
-        XMLHelper.add_attribute(building_site_id, 'id', @site_id)
-      end
-      if (not @state_code.nil?) || (not @zip_code.nil?) || (not @time_zone_utc_offset.nil?) || (not @egrid_region.nil?) || (not @egrid_subregion.nil?) || (not @cambium_region_gea.nil?) || (not @dst_enabled.nil?) || (not @dst_begin_month.nil?) || (not @dst_begin_day.nil?) || (not @dst_end_month.nil?) || (not @dst_end_day.nil?)
-=======
       if (not @state_code.nil?) || (not @zip_code.nil?) || (not @time_zone_utc_offset.nil?) || (not @egrid_region.nil?) || (not @egrid_subregion.nil?) || (not @cambium_region_gea.nil?) || (not @dst_enabled.nil?) || (not @dst_begin_month.nil?) || (not @dst_begin_day.nil?) || (not @dst_end_month.nil?) || (not @dst_end_day.nil?)
         building_site = XMLHelper.add_element(building, 'Site')
         building_site_id = XMLHelper.add_element(building_site, 'SiteID')
@@ -1097,7 +1087,6 @@
         else
           XMLHelper.add_attribute(building_site_id, 'id', @site_id)
         end
->>>>>>> 39161936
         if (not @state_code.nil?) || (not @zip_code.nil?)
           address = XMLHelper.add_element(building_site, 'Address')
           XMLHelper.add_element(address, 'StateCode', @state_code, :string, @state_code_isdefaulted) unless @state_code.nil?
