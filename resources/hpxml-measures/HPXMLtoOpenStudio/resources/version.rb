# frozen_string_literal: true

# Collection of methods related to software versions.
module Version
<<<<<<< HEAD
  OS_HPXML_Version = '1.8.1' # Version of the OS-HPXML workflow
=======
  OS_HPXML_Version = '1.9.0' # Version of the OS-HPXML workflow
>>>>>>> f88cb14e
  OS_Version = '3.9.0' # Required version of OpenStudio (can be 'X.X' or 'X.X.X')
  HPXML_Version = '4.0' # HPXML schemaVersion

  # Checks whether the version of OpenStudio that is running OpenStudio-HPXML
  # meets the version requirements; throws an error if not.
  #
  # @return [nil]
  def self.check_openstudio_version
    if not OpenStudio.openStudioVersion.start_with? OS_Version
      if OS_Version.count('.') == 2
        fail "OpenStudio version #{OS_Version} is required. Found version: #{OpenStudio.openStudioVersion}"
      else
        fail "OpenStudio version #{OS_Version}.X is required. Found version: #{OpenStudio.openStudioVersion}"
      end
    end
  end

  # Checks whether the version of the HPXML file running through OpenStudio-HPXML
  # meets the version requirements; throws an error if not.
  #
  # @param hpxml_version [String] Version of HPXML input file
  # @return [nil]
  def self.check_hpxml_version(hpxml_version)
    if hpxml_version != HPXML_Version
      fail "HPXML version #{HPXML_Version} is required."
    end
  end
end<|MERGE_RESOLUTION|>--- conflicted
+++ resolved
@@ -2,11 +2,7 @@
 
 # Collection of methods related to software versions.
 module Version
-<<<<<<< HEAD
-  OS_HPXML_Version = '1.8.1' # Version of the OS-HPXML workflow
-=======
   OS_HPXML_Version = '1.9.0' # Version of the OS-HPXML workflow
->>>>>>> f88cb14e
   OS_Version = '3.9.0' # Required version of OpenStudio (can be 'X.X' or 'X.X.X')
   HPXML_Version = '4.0' # HPXML schemaVersion
 
