<?xml version="1.0" encoding="UTF-8"?>
<sch:schema xmlns:sch='http://purl.oclc.org/dsdl/schematron'>
  <sch:title>HPXML Schematron Validator: EnergyPlus Simulation</sch:title>
  <sch:ns uri='http://hpxmlonline.com/2019/10' prefix='h'/>
  
  <sch:pattern>
    <sch:title>[Root]</sch:title>
    <sch:rule context='/h:HPXML'>
      <sch:assert role='ERROR' test='count(h:XMLTransactionHeaderInformation) = 1'>Expected 1 element(s) for xpath: XMLTransactionHeaderInformation</sch:assert> <!-- See [XMLTransactionHeaderInformation] -->
      <sch:assert role='ERROR' test='count(h:SoftwareInfo/h:extension/h:SimulationControl) &lt;= 1'>Expected 0 or 1 element(s) for xpath: SoftwareInfo/extension/SimulationControl</sch:assert> <!-- See [SimulationControl] -->
      <sch:assert role='ERROR' test='count(h:SoftwareInfo/h:extension/h:HVACSizingControl) &lt;= 1'>Expected 0 or 1 element(s) for xpath: SoftwareInfo/extension/HVACSizingControl</sch:assert> <!-- See [HVACSizingControl] -->
      <sch:assert role='ERROR' test='count(h:Building) &gt;= 1'>Expected 1 or more element(s) for xpath: Building</sch:assert> <!-- See [Building] -->
    </sch:rule>
  </sch:pattern>
  
  <sch:pattern>
    <sch:title>[Building]</sch:title>
    <sch:rule context='/h:HPXML/h:Building'>
      <sch:assert role='ERROR' test='count(h:BuildingID) = 1'>Expected 1 element(s) for xpath: Building/BuildingID</sch:assert>
      <sch:assert role='ERROR' test='count(h:ProjectStatus/h:EventType) = 1'>Expected 1 element(s) for xpath: Building/ProjectStatus/EventType</sch:assert>
      <sch:assert role='ERROR' test='count(h:BuildingDetails) = 1'>Expected 1 element(s) for xpath: Building/BuildingDetails</sch:assert> <!-- See [BuildingDetails] -->
    </sch:rule>
  </sch:pattern>
  
  <sch:pattern>
    <sch:title>[XMLTransactionHeaderInformation]</sch:title>
    <sch:rule context='/h:HPXML/h:XMLTransactionHeaderInformation'>
      <sch:assert role='ERROR' test='count(h:XMLType) = 1'>Expected 1 element(s) for xpath: XMLType</sch:assert>
      <sch:assert role='ERROR' test='count(h:XMLGeneratedBy) = 1'>Expected 1 element(s) for xpath: XMLGeneratedBy</sch:assert>
      <sch:assert role='ERROR' test='count(h:CreatedDateAndTime) = 1'>Expected 1 element(s) for xpath: CreatedDateAndTime</sch:assert>
      <sch:assert role='ERROR' test='count(h:Transaction) = 1'>Expected 1 element(s) for xpath: Transaction</sch:assert>
    </sch:rule>
  </sch:pattern>

  <sch:pattern>
    <sch:title>[SimulationControl]</sch:title>
    <sch:rule context='/h:HPXML/h:SoftwareInfo/h:extension/h:SimulationControl'>
      <sch:assert role='ERROR' test='count(h:Timestep) &lt;= 1'>Expected 0 or 1 element(s) for xpath: Timestep</sch:assert> <!-- minutes; must be a divisor of 60 -->
      <sch:assert role='ERROR' test='count(h:BeginMonth) + count(h:BeginDayOfMonth) = 0 or count(h:BeginMonth) + count(h:BeginDayOfMonth) = 2'>Expected 0 or 2 element(s) for xpath: BeginMonth | BeginDayOfMonth</sch:assert> <!-- integer -->
      <sch:assert role='ERROR' test='count(h:EndMonth) + count(h:EndDayOfMonth) = 0 or count(h:EndMonth) + count(h:EndDayOfMonth) = 2'>Expected 0 or 2 element(s) for xpath: EndMonth | EndDayOfMonth</sch:assert> <!-- integer -->
      <sch:assert role='ERROR' test='count(h:CalendarYear) &lt;= 1'>Expected 0 or 1 element(s) for xpath: CalendarYear</sch:assert> <!-- integer -->
      <sch:assert role='ERROR' test='number(h:CalendarYear) &gt;= 1600 or not(h:CalendarYear)'>Expected CalendarYear to be greater than or equal to 1600</sch:assert>
      <sch:assert role='ERROR' test='number(h:CalendarYear) &lt;= 9999 or not(h:CalendarYear)'>Expected CalendarYear to be less than or equal to 9999</sch:assert>
      <sch:assert role='ERROR' test='count(h:DaylightSaving) &lt;= 1'>Expected 0 or 1 element(s) for xpath: DaylightSaving</sch:assert> <!-- See [DaylightSaving] -->
    </sch:rule>
  </sch:pattern>

  <sch:pattern>
    <sch:title>[HVACSizingControl]</sch:title>
    <sch:rule context='/h:HPXML/h:SoftwareInfo/h:extension/h:HVACSizingControl'>
      <sch:assert role='ERROR' test='count(h:AllowIncreasedFixedCapacities) &lt;= 1'>Expected 0 or 1 element(s) for xpath: AllowIncreasedFixedCapacities</sch:assert> <!-- boolean -->
      <sch:assert role='ERROR' test='count(h:UseMaxLoadForHeatPumps) &lt;= 1'>Expected 0 or 1 element(s) for xpath: UseMaxLoadForHeatPumps</sch:assert> <!-- boolean -->
    </sch:rule>
  </sch:pattern>

  <sch:pattern>
    <sch:title>[DaylightSaving]</sch:title>
    <sch:rule context='/h:HPXML/h:SoftwareInfo/h:extension/h:SimulationControl/h:DaylightSaving'>
      <sch:assert role='ERROR' test='count(h:Enabled) = 1'>Expected 1 element(s) for xpath: Enabled</sch:assert>
      <sch:assert role='ERROR' test='count(h:BeginMonth) + count(h:BeginDayOfMonth) + count(h:EndMonth) + count(h:EndDayOfMonth) = 0 or count(h:BeginMonth) + count(h:BeginDayOfMonth) + count(h:EndMonth) + count(h:EndDayOfMonth) = 4'>Expected 0 or 4 element(s) for xpath: BeginMonth | BeginDayOfMonth | EndMonth | EndDayOfMonth</sch:assert> <!-- integer -->
    </sch:rule>
  </sch:pattern>
  
  <sch:pattern>
    <sch:title>[BuildingDetails]</sch:title>
    <sch:rule context='/h:HPXML/h:Building/h:BuildingDetails'>
      <sch:assert role='ERROR' test='count(h:BuildingSummary/h:Site) &lt;= 1'>Expected 0 or 1 element(s) for xpath: BuildingSummary/Site</sch:assert> <!-- See [Site] -->
      <sch:assert role='ERROR' test='count(h:BuildingSummary/h:BuildingOccupancy) &lt;= 1'>Expected 0 or 1 element(s) for xpath: BuildingSummary/BuildingOccupancy</sch:assert> <!-- See [BuildingOccupancy]-->
      <sch:assert role='ERROR' test='count(h:BuildingSummary/h:BuildingConstruction) = 1'>Expected 1 element(s) for xpath: BuildingSummary/BuildingConstruction</sch:assert> <!-- See [BuildingConstruction] -->
      <sch:assert role='ERROR' test='count(h:ClimateandRiskZones/h:ClimateZoneIECC) &lt;= 1'>Expected 0 or 1 element(s) for xpath: ClimateandRiskZones/ClimateZoneIECC</sch:assert> <!-- See [ClimateZoneIECC] -->
      <sch:assert role='ERROR' test='count(h:ClimateandRiskZones/h:WeatherStation) = 1'>Expected 1 element(s) for xpath: ClimateandRiskZones/WeatherStation</sch:assert> <!-- See [WeatherStation] -->
      <sch:assert role='ERROR' test='count(h:Enclosure/h:AirInfiltration/h:AirInfiltrationMeasurement/h:BuildingAirLeakage/h:UnitofMeasure[text()="ACH" or text()="CFM" or text()="ACHnatural"]) = 1'>Expected 1 element(s) for xpath: Enclosure/AirInfiltration/AirInfiltrationMeasurement/BuildingAirLeakage/UnitofMeasure[text()="ACH" or text()="CFM" or text()="ACHnatural"]</sch:assert> <!-- see [AirInfiltrationUnits=ACHorCFM] or [AirInfiltrationUnits=ACHnatural] -->
      <sch:assert role='ERROR' test='count(h:Enclosure/h:Roofs/h:Roof) &gt;= 0'>Expected 0 or more element(s) for xpath: Enclosure/Roofs/Roof</sch:assert> <!-- see [Roof] -->
      <sch:assert role='ERROR' test='count(h:Enclosure/h:RimJoists/h:RimJoist) &gt;= 0'>Expected 0 or more element(s) for xpath: Enclosure/RimJoists/RimJoist</sch:assert> <!-- see [RimJoist] -->
      <sch:assert role='ERROR' test='count(h:Enclosure/h:Walls/h:Wall) &gt;= 1'>Expected 1 or more element(s) for xpath: Enclosure/Walls/Wall</sch:assert> <!-- see [Wall] -->
      <sch:assert role='ERROR' test='count(h:Enclosure/h:FoundationWalls/h:FoundationWall) &gt;= 0'>Expected 0 or more element(s) for xpath: Enclosure/FoundationWalls/FoundationWall</sch:assert> <!-- see [FoundationWall] -->
      <sch:assert role='ERROR' test='count(h:Enclosure/h:FrameFloors/h:FrameFloor) &gt;= 0'>Expected 0 or more element(s) for xpath: Enclosure/FrameFloors/FrameFloor</sch:assert> <!-- see [FrameFloor] -->
      <sch:assert role='ERROR' test='count(h:Enclosure/h:Slabs/h:Slab) &gt;= 0'>Expected 0 or more element(s) for xpath: Enclosure/Slabs/Slab</sch:assert> <!-- see [Slab] -->
      <sch:assert role='ERROR' test='count(h:Enclosure/h:Windows/h:Window) &gt;= 0'>Expected 0 or more element(s) for xpath: Enclosure/Windows/Window</sch:assert> <!-- see [Window] -->
      <sch:assert role='ERROR' test='count(h:Enclosure/h:Skylights/h:Skylight) &gt;= 0'>Expected 0 or more element(s) for xpath: Enclosure/Skylights/Skylight</sch:assert> <!-- see [Skylight] -->
      <sch:assert role='ERROR' test='count(h:Enclosure/h:Doors/h:Door) &gt;= 0'>Expected 0 or more element(s) for xpath: Enclosure/Doors/Door</sch:assert> <!-- see [Door] -->
      <sch:assert role='ERROR' test='count(h:Systems/h:HVAC/h:HVACPlant/h:HeatingSystem) &gt;= 0'>Expected 0 or more element(s) for xpath: Systems/HVAC/HVACPlant/HeatingSystem</sch:assert> <!-- see [HeatingSystem] -->
      <sch:assert role='ERROR' test='count(h:Systems/h:HVAC/h:HVACPlant/h:CoolingSystem) &gt;= 0'>Expected 0 or more element(s) for xpath: Systems/HVAC/HVACPlant/CoolingSystem</sch:assert> <!-- see [CoolingSystem] -->
      <sch:assert role='ERROR' test='count(h:Systems/h:HVAC/h:HVACPlant/h:HeatPump) &gt;= 0'>Expected 0 or more element(s) for xpath: Systems/HVAC/HVACPlant/HeatPump</sch:assert> <!-- see [HeatPump] -->
      <sch:assert role='ERROR' test='count(h:Systems/h:HVAC/h:HVACControl) &lt;= 1'>Expected 0 or 1 element(s) for xpath: Systems/HVAC/HVACControl</sch:assert> <!-- see [HVACControl] -->
      <sch:assert role='ERROR' test='count(h:Systems/h:HVAC/h:HVACDistribution) &gt;= 0'>Expected 0 or more element(s) for xpath: Systems/HVAC/HVACDistribution</sch:assert> <!-- see [HVACDistribution] -->
      <sch:assert role='ERROR' test='count(h:Systems/h:MechanicalVentilation/h:VentilationFans/h:VentilationFan[h:UsedForWholeBuildingVentilation="true"]) &gt;= 0'>Expected 0 or more element(s) for xpath: Systems/MechanicalVentilation/VentilationFans/VentilationFan[UsedForWholeBuildingVentilation="true"]</sch:assert> <!-- See [MechanicalVentilation] -->
      <sch:assert role='ERROR' test='count(h:Systems/h:MechanicalVentilation/h:VentilationFans/h:VentilationFan[h:UsedForLocalVentilation="true"]) &gt;= 0'>Expected 0 or more element(s) for xpath: Systems/MechanicalVentilation/VentilationFans/VentilationFan[UsedForLocalVentilation="true"]</sch:assert> <!-- See [LocalVentilation] -->
      <sch:assert role='ERROR' test='count(h:Systems/h:MechanicalVentilation/h:VentilationFans/h:VentilationFan[h:UsedForSeasonalCoolingLoadReduction="true"]) &gt;= 0'>Expected 0 or more element(s) for xpath: Systems/MechanicalVentilation/VentilationFans/VentilationFan[UsedForSeasonalCoolingLoadReduction="true"]</sch:assert> <!-- See [WholeHouseFan] -->
      <sch:assert role='ERROR' test='count(h:Systems/h:WaterHeating/h:WaterHeatingSystem) &gt;= 0'>Expected 0 or more element(s) for xpath: Systems/WaterHeating/WaterHeatingSystem</sch:assert> <!-- See [WaterHeatingSystem] -->
      <sch:assert role='ERROR' test='count(h:Systems/h:WaterHeating/h:HotWaterDistribution) &lt;= 1'>Expected 0 or 1 element(s) for xpath: Systems/WaterHeating/HotWaterDistribution</sch:assert> <!-- See [HotWaterDistribution] -->
      <sch:assert role='ERROR' test='count(h:Systems/h:WaterHeating/h:WaterFixture) &gt;= 0'>Expected 0 or more element(s) for xpath: Systems/WaterHeating/WaterFixture</sch:assert> <!-- See [WaterFixture] -->
      <sch:assert role='ERROR' test='count(h:Systems/h:SolarThermal/h:SolarThermalSystem) &lt;= 1'>Expected 0 or 1 element(s) for xpath: Systems/SolarThermal/SolarThermalSystem</sch:assert> <!-- See [SolarThermalSystem] -->
      <sch:assert role='ERROR' test='count(h:Systems/h:Photovoltaics/h:PVSystem) &gt;= 0'>Expected 0 or more element(s) for xpath: Systems/Photovoltaics/PVSystem</sch:assert> <!-- See [PVSystem] -->
      <sch:assert role='ERROR' test='count(h:Systems/h:extension/h:Generators/h:Generator) &gt;= 0'>Expected 0 or more element(s) for xpath: Systems/extension/Generators/Generator</sch:assert> <!-- See [Generator] -->
      <sch:assert role='ERROR' test='count(h:Appliances/h:ClothesWasher) &lt;= 1'>Expected 0 or 1 element(s) for xpath: Appliances/ClothesWasher</sch:assert> <!-- See [ClothesWasher] -->
      <sch:assert role='ERROR' test='count(h:Appliances/h:ClothesDryer) &lt;= 1'>Expected 0 or 1 element(s) for xpath: Appliances/ClothesDryer</sch:assert> <!-- See [ClothesDryer] -->
      <sch:assert role='ERROR' test='count(h:Appliances/h:Dishwasher) &lt;= 1'>Expected 0 or 1 element(s) for xpath: Appliances/Dishwasher</sch:assert> <!-- See [Dishwasher] -->
      <sch:assert role='ERROR' test='count(h:Appliances/h:Refrigerator) &gt;= 0'>Expected 0 or more element(s) for xpath: Appliances/Refrigerator</sch:assert> <!-- See [Refrigerator] -->
      <sch:assert role='ERROR' test='count(h:Appliances/h:Freezer) &gt;= 0'>Expected 0 or more element(s) for xpath: Appliances/Freezer</sch:assert> <!-- See [Freezer] -->
      <sch:assert role='ERROR' test='count(h:Appliances/h:Dehumidifier) &gt;= 0'>Expected 0 or more element(s) for xpath: Appliances/Dehumidifier</sch:assert> <!-- See [Dehumidifier] -->
      <sch:assert role='ERROR' test='count(h:Appliances/h:CookingRange) &lt;= 1'>Expected 0 or 1 element(s) for xpath: Appliances/CookingRange</sch:assert> <!-- See [CookingRange] -->
      <sch:assert role='ERROR' test='count(h:Appliances/h:Oven) &lt;= 1'>Expected 0 or 1 element(s) for xpath: Appliances/Oven</sch:assert> <!-- See [Oven] -->
      <sch:assert role='ERROR' test='count(h:Lighting) &lt;= 1'>Expected 0 or 1 element(s) for xpath: Lighting</sch:assert> <!-- See [Lighting] -->
      <sch:assert role='ERROR' test='count(h:Lighting/h:CeilingFan) &lt;= 1'>Expected 0 or 1 element(s) for xpath: Lighting/CeilingFan</sch:assert> <!-- See [CeilingFan] -->
      <sch:assert role='ERROR' test='count(h:Pools/h:Pool) &lt;= 1'>Expected 0 or 1 element(s) for xpath: Pools/Pool</sch:assert> <!-- See [Pool] -->
      <sch:assert role='ERROR' test='count(h:HotTubs/h:HotTub) &lt;= 1'>Expected 0 or 1 element(s) for xpath: HotTubs/HotTub</sch:assert> <!-- See [HotTub] -->
      <sch:assert role='ERROR' test='count(h:MiscLoads/h:PlugLoad[h:PlugLoadType[text()="other"]]) = 1'>Expected 1 element(s) for xpath: MiscLoads/PlugLoad[PlugLoadType[text()="other"]]</sch:assert> <!-- See [PlugLoad] -->
      <sch:assert role='ERROR' test='count(h:MiscLoads/h:PlugLoad[h:PlugLoadType[text()="TV other"]]) &lt;= 1'>Expected 0 or 1 element(s) for xpath: MiscLoads/PlugLoad[PlugLoadType[text()="TV other"]]</sch:assert> <!-- See [PlugLoad] -->
      <sch:assert role='ERROR' test='count(h:MiscLoads/h:PlugLoad[h:PlugLoadType[text()="electric vehicle charging"]]) &lt;= 1'>Expected 0 or 1 element(s) for xpath: MiscLoads/PlugLoad[PlugLoadType[text()="electric vehicle charging"]]</sch:assert> <!-- See [PlugLoad] -->
      <sch:assert role='ERROR' test='count(h:MiscLoads/h:PlugLoad[h:PlugLoadType[text()="well pump"]]) &lt;= 1'>Expected 0 or 1 element(s) for xpath: MiscLoads/PlugLoad[PlugLoadType[text()="well pump"]]</sch:assert> <!-- See [PlugLoad] -->
      <sch:assert role='ERROR' test='count(h:MiscLoads/h:FuelLoad[h:FuelLoadType[text()="grill"]]) &lt;= 1'>Expected 0 or 1 element(s) for xpath: MiscLoads/FuelLoad[FuelLoadType[text()="grill"]]</sch:assert> <!-- See [FuelLoad] -->
      <sch:assert role='ERROR' test='count(h:MiscLoads/h:FuelLoad[h:FuelLoadType[text()="lighting"]]) &lt;= 1'>Expected 0 or 1 element(s) for xpath: MiscLoads/FuelLoad[FuelLoadType[text()="lighting"]]</sch:assert> <!-- See [FuelLoad] -->
      <sch:assert role='ERROR' test='count(h:MiscLoads/h:FuelLoad[h:FuelLoadType[text()="fireplace"]]) &lt;= 1'>Expected 0 or 1 element(s) for xpath: MiscLoads/FuelLoad[FuelLoadType[text()="fireplace"]]</sch:assert> <!-- See [FuelLoad] -->
      <!-- Warnings -->
      <sch:report role='WARN' test='count(h:Enclosure/h:Windows/h:Window) = 0'>No windows specified, the model will not include window heat transfer.</sch:report>
      <sch:report role='WARN' test='sum(h:Systems/h:HVAC/h:HVACPlant/h:HeatingSystem/h:FractionHeatLoadServed) + sum(h:Systems/h:HVAC/h:HVACPlant/h:HeatPump/h:FractionHeatLoadServed) = 0'>No space heating specified, the model will not include space heating energy use.</sch:report>
      <sch:report role='WARN' test='sum(h:Systems/h:HVAC/h:HVACPlant/h:CoolingSystem/h:FractionCoolLoadServed) + sum(h:Systems/h:HVAC/h:HVACPlant/h:HeatPump/h:FractionCoolLoadServed) = 0'>No space cooling specified, the model will not include space cooling energy use.</sch:report>
      <sch:report role='WARN' test='sum(h:Systems/h:WaterHeating/h:WaterHeatingSystem/h:FractionDHWLoadServed) = 0'>No water heating specified, the model will not include water heating energy use.</sch:report>
      <sch:report role='WARN' test='count(h:Appliances/h:ClothesWasher) = 0'>No clothes washer specified, the model will not include clothes washer energy use.</sch:report>
      <sch:report role='WARN' test='count(h:Appliances/h:ClothesDryer) = 0'>No clothes dryer specified, the model will not include clothes dryer energy use.</sch:report>
      <sch:report role='WARN' test='count(h:Appliances/h:Dishwasher) = 0'>No dishwasher specified, the model will not include dishwasher energy use.</sch:report>
      <sch:report role='WARN' test='count(h:Appliances/h:Refrigerator) = 0'>No refrigerator specified, the model will not include refrigerator energy use.</sch:report>
      <sch:report role='WARN' test='count(h:Appliances/h:CookingRange) = 0'>No cooking range specified, the model will not include cooking range/oven energy use.</sch:report>
      <sch:report role='WARN' test='count(h:Lighting) = 0'>No lighting specified, the model will not include lighting energy use.</sch:report>
    </sch:rule>
  </sch:pattern>  
  
  <sch:pattern>
    <sch:title>[Site]</sch:title>
    <sch:rule context='/h:HPXML/h:Building/h:BuildingDetails/h:BuildingSummary/h:Site'>
      <sch:assert role='ERROR' test='count(h:SiteType) &lt;= 1'>Expected 0 or 1 element(s) for xpath: SiteType</sch:assert>
      <sch:assert role='ERROR' test='count(h:ShieldingofHome) &lt;= 1'>Expected 0 or 1 element(s) for xpath: ShieldingofHome</sch:assert>
      <sch:assert role='ERROR' test='count(h:extension/h:Neighbors) &lt;= 1'>Expected 0 or 1 element(s) for xpath: extension/Neighbors</sch:assert> <!-- See [Neighbors] -->
    </sch:rule>
  </sch:pattern>

  <sch:pattern>
    <sch:title>[Neighbors]</sch:title>
    <sch:rule context='/h:HPXML/h:Building/h:BuildingDetails/h:BuildingSummary/h:Site/h:extension/h:Neighbors'>
      <sch:assert role='ERROR' test='count(h:NeighborBuilding) &gt;= 1'>Expected 1 or more element(s) for xpath: NeighborBuilding</sch:assert> <!-- See [NeighborBuilding] -->
    </sch:rule>
  </sch:pattern>

  <sch:pattern>
    <sch:title>[NeighborBuilding]</sch:title>
    <sch:rule context='/h:HPXML/h:Building/h:BuildingDetails/h:BuildingSummary/h:Site/h:extension/h:Neighbors/h:NeighborBuilding'>
      <sch:assert role='ERROR' test='count(h:Azimuth) = 1'>Expected 1 element(s) for xpath: Azimuth</sch:assert>
      <sch:assert role='ERROR' test='count(h:Distance) = 1'>Expected 1 element(s) for xpath: Distance</sch:assert> <!-- ft -->
      <sch:assert role='ERROR' test='count(h:Height) &lt;= 1'>Expected 0 or 1 element(s) for xpath: Height</sch:assert> <!-- ft; if omitted, the neighbor is the same height as the main building -->
    </sch:rule>
  </sch:pattern>

  <sch:pattern>
    <sch:title>[BuildingOccupancy]</sch:title>
    <sch:rule context='/h:HPXML/h:Building/h:BuildingDetails/h:BuildingSummary/h:BuildingOccupancy'>
      <sch:assert role='ERROR' test='count(h:NumberofResidents) &lt;= 1'>Expected 0 or 1 element(s) for xpath: NumberofResidents</sch:assert>
    </sch:rule>
  </sch:pattern>
  
  <sch:pattern>
    <sch:title>[BuildingConstruction]</sch:title>
    <sch:rule context='/h:HPXML/h:Building/h:BuildingDetails/h:BuildingSummary/h:BuildingConstruction'>
      <sch:assert role='ERROR' test='count(h:ResidentialFacilityType) = 1'>Expected 1 element(s) for xpath: ResidentialFacilityType</sch:assert>
      <sch:assert role='ERROR' test='h:ResidentialFacilityType[text()="single-family detached" or text()="single-family attached" or text()="apartment unit" or text()="manufactured home"] or not(h:ResidentialFacilityType)'>Expected ResidentialFacilityType to be 'single-family detached' or 'single-family attached' or 'apartment unit' or 'manufactured home'</sch:assert>
      <sch:assert role='ERROR' test='count(h:NumberofConditionedFloors) = 1'>Expected 1 element(s) for xpath: NumberofConditionedFloors</sch:assert>
      <sch:assert role='ERROR' test='count(h:NumberofConditionedFloorsAboveGrade) = 1'>Expected 1 element(s) for xpath: NumberofConditionedFloorsAboveGrade</sch:assert>
      <sch:assert role='ERROR' test='number(h:NumberofConditionedFloors) &gt;= number(h:NumberofConditionedFloorsAboveGrade) or not(h:NumberofConditionedFloors) or not(h:NumberofConditionedFloorsAboveGrade)'>Expected NumberofConditionedFloors to be greater than or equal to NumberofConditionedFloorsAboveGrade</sch:assert>
      <sch:assert role='ERROR' test='count(h:NumberofBedrooms) = 1'>Expected 1 element(s) for xpath: NumberofBedrooms</sch:assert>
      <sch:assert role='ERROR' test='count(h:NumberofBathrooms) &lt;= 1'>Expected 0 or 1 element(s) for xpath: NumberofBathrooms</sch:assert>
      <sch:assert role='ERROR' test='count(h:ConditionedFloorArea) = 1'>Expected 1 element(s) for xpath: ConditionedFloorArea</sch:assert>
      <sch:assert role='ERROR' test='number(h:ConditionedFloorArea) &gt;= (sum(../../h:Enclosure/h:Slabs/h:Slab[h:InteriorAdjacentTo="living space" or h:InteriorAdjacentTo="basement - conditioned"]/h:Area) + sum(../../h:Enclosure/h:FrameFloors/h:FrameFloor[h:InteriorAdjacentTo="living space" and not(h:ExteriorAdjacentTo="attic - vented" or h:ExteriorAdjacentTo="attic - unvented" or ((h:ExteriorAdjacentTo="other housing unit" or h:ExteriorAdjacentTo="other heated space" or h:ExteriorAdjacentTo="other multifamily buffer space" or h:ExteriorAdjacentTo="other non-freezing space") and h:extension/h:OtherSpaceAboveOrBelow="above"))]/h:Area) - 1) or not(h:ConditionedFloorArea)'>Expected ConditionedFloorArea to be greater than or equal to the sum of conditioned slab/floor areas.</sch:assert>
      <sch:assert role='ERROR' test='count(h:ConditionedBuildingVolume) + count(h:AverageCeilingHeight) &gt;= 0'>Expected 0 or more element(s) for xpath: ConditionedBuildingVolume | AverageCeilingHeight</sch:assert>
      <sch:assert role='ERROR' test='count(h:extension/h:HasFlueOrChimney) &lt;= 1'>Expected 0 or 1 element(s) for xpath: extension/HasFlueOrChimney</sch:assert>
    </sch:rule>
  </sch:pattern>

  <sch:pattern>
    <sch:title>[ClimateZoneIECC]</sch:title>
    <sch:rule context='/h:HPXML/h:Building/h:BuildingDetails/h:ClimateandRiskZones/h:ClimateZoneIECC'>
      <sch:assert role='ERROR' test='count(h:Year) = 1'>Expected 1 element(s) for xpath: Year</sch:assert>
      <sch:assert role='ERROR' test='count(h:ClimateZone) = 1'>Expected 1 element(s) for xpath: ClimateZone</sch:assert>
      <sch:assert role='ERROR' test='h:ClimateZone[text()="1A" or text()="1B" or text()="1C" or text()="2A" or text()="2B" or text()="2C" or text()="3A" or text()="3B" or text()="3C" or text()="4A" or text()="4B" or text()="4C" or text()="5A" or text()="5B" or text()="5C" or text()="6A" or text()="6B" or text()="6C" or text()="7" or text()="8"] or not(h:ClimateZone)'>Expected ClimateZone to be '1A' or '1B' or '1C' or '2A' or '2B' or '2C' or '3A' or '3B' or '3C' or '4A' or '4B' or '4C' or '5A' or '5B' or '5C' or '6A' or '6B' or '6C' or '7' or '8'</sch:assert>
    </sch:rule>
  </sch:pattern>

  <sch:pattern>
    <sch:title>[WeatherStation]</sch:title>
    <sch:rule context='/h:HPXML/h:Building/h:BuildingDetails/h:ClimateandRiskZones/h:WeatherStation'>
      <sch:assert role='ERROR' test='count(h:SystemIdentifier) = 1'>Expected 1 element(s) for xpath: SystemIdentifier</sch:assert>
      <sch:assert role='ERROR' test='count(h:Name) = 1'>Expected 1 element(s) for xpath: Name</sch:assert>
      <sch:assert role='ERROR' test='count(h:extension/h:EPWFilePath) = 1'>Expected 1 element(s) for xpath: extension/EPWFilePath</sch:assert>
    </sch:rule>
  </sch:pattern>

  <sch:pattern>
    <sch:title>[AirInfiltrationUnits=ACHorCFM]</sch:title>
    <sch:rule context='/h:HPXML/h:Building/h:BuildingDetails/h:Enclosure/h:AirInfiltration/h:AirInfiltrationMeasurement[h:BuildingAirLeakage/h:UnitofMeasure[text()="ACH" or text()="CFM"]]'>
      <sch:assert role='ERROR' test='count(h:SystemIdentifier) = 1'>Expected 1 element(s) for xpath: SystemIdentifier</sch:assert>
      <sch:assert role='ERROR' test='count(h:HousePressure) = 1'>Expected 1 element(s) for xpath: HousePressure</sch:assert>
      <sch:assert role='ERROR' test='count(h:BuildingAirLeakage/h:AirLeakage) = 1'>Expected 1 element(s) for xpath: BuildingAirLeakage/AirLeakage</sch:assert>
      <sch:assert role='ERROR' test='count(h:InfiltrationVolume) &lt;= 1'>Expected 0 or 1 element(s) for xpath: InfiltrationVolume</sch:assert>
      <sch:assert role='ERROR' test='number(h:InfiltrationVolume) &gt;= number(../../../h:BuildingSummary/h:BuildingConstruction/h:ConditionedBuildingVolume) or not(h:InfiltrationVolume) or not(../../../h:BuildingSummary/h:BuildingConstruction/h:ConditionedBuildingVolume)'>Expected InfiltrationVolume to be greater than or equal to ../../../BuildingSummary/BuildingConstruction/ConditionedBuildingVolume</sch:assert>
    </sch:rule>
  </sch:pattern>

  <sch:pattern>
    <sch:title>[AirInfiltrationUnits=ACHnatural]</sch:title>
    <sch:rule context='/h:HPXML/h:Building/h:BuildingDetails/h:Enclosure/h:AirInfiltration/h:AirInfiltrationMeasurement[h:BuildingAirLeakage/h:UnitofMeasure[text()="ACHnatural"]]'>
      <sch:assert role='ERROR' test='count(h:SystemIdentifier) = 1'>Expected 1 element(s) for xpath: SystemIdentifier</sch:assert>
      <sch:assert role='ERROR' test='count(h:HousePressure) = 0'>Expected 0 element(s) for xpath: HousePressure</sch:assert>
      <sch:assert role='ERROR' test='count(h:BuildingAirLeakage/h:AirLeakage) = 1'>Expected 1 element(s) for xpath: BuildingAirLeakage/AirLeakage</sch:assert>
      <sch:assert role='ERROR' test='count(h:InfiltrationVolume) &lt;= 1'>Expected 0 or 1 element(s) for xpath: InfiltrationVolume</sch:assert>
      <sch:assert role='ERROR' test='number(h:InfiltrationVolume) &gt;= number(../../../h:BuildingSummary/h:BuildingConstruction/h:ConditionedBuildingVolume) or not(h:InfiltrationVolume) or not(../../../h:BuildingSummary/h:BuildingConstruction/h:ConditionedBuildingVolume)'>Expected InfiltrationVolume to be greater than or equal to ../../../BuildingSummary/BuildingConstruction/ConditionedBuildingVolume</sch:assert>
    </sch:rule>
  </sch:pattern>

  <sch:pattern>
    <sch:title>[Roof]</sch:title>
    <sch:rule context='/h:HPXML/h:Building/h:BuildingDetails/h:Enclosure/h:Roofs/h:Roof'>
      <sch:assert role='ERROR' test='count(h:SystemIdentifier) = 1'>Expected 1 element(s) for xpath: SystemIdentifier</sch:assert>
      <sch:assert role='ERROR' test='count(h:InteriorAdjacentTo) = 1'>Expected 1 element(s) for xpath: InteriorAdjacentTo</sch:assert> <!-- See [RoofType=AdjacentToVentedAttic] -->
      <sch:assert role='ERROR' test='h:InteriorAdjacentTo[text()="attic - vented" or text()="attic - unvented" or text()="living space" or text()="garage"] or not(h:InteriorAdjacentTo)'>Expected InteriorAdjacentTo to be 'attic - vented' or 'attic - unvented' or 'living space' or 'garage'</sch:assert>
      <sch:assert role='ERROR' test='count(h:Area) = 1'>Expected 1 element(s) for xpath: Area</sch:assert>
      <sch:assert role='ERROR' test='count(h:Azimuth) &lt;= 1'>Expected 0 or 1 element(s) for xpath: Azimuth</sch:assert>
      <sch:assert role='ERROR' test='count(h:RoofType) &lt;= 1'>Expected 0 or 1 element(s) for xpath: RoofType</sch:assert>
      <sch:assert role='ERROR' test='h:RoofType[text()="asphalt or fiberglass shingles" or text()="wood shingles or shakes" or text()="slate or tile shingles" or text()="metal surfacing"] or not(h:RoofType)'>Expected RoofType to be 'asphalt or fiberglass shingles' or 'wood shingles or shakes' or 'slate or tile shingles' or 'metal surfacing'</sch:assert>
      <sch:assert role='ERROR' test='count(h:RoofColor) + count(h:SolarAbsorptance) &gt;= 0'>Expected 0 or more element(s) for xpath: RoofColor | SolarAbsorptance</sch:assert>
      <sch:assert role='ERROR' test='count(h:Emittance) &lt;= 1'>Expected 0 or 1 element(s) for xpath: Emittance</sch:assert>
      <sch:assert role='ERROR' test='count(h:Pitch) = 1'>Expected 1 element(s) for xpath: Pitch</sch:assert>
      <sch:assert role='ERROR' test='count(h:RadiantBarrier) &lt;= 1'>Expected 0 or 1 element(s) for xpath: RadiantBarrier</sch:assert> <!-- See [RadiantBarrier] -->
      <sch:assert role='ERROR' test='count(h:Insulation/h:SystemIdentifier) = 1'>Expected 1 element(s) for xpath: Insulation/SystemIdentifier</sch:assert>
      <sch:assert role='ERROR' test='count(h:Insulation/h:AssemblyEffectiveRValue) = 1'>Expected 1 element(s) for xpath: Insulation/AssemblyEffectiveRValue</sch:assert>
    </sch:rule>
  </sch:pattern>

  <sch:pattern>
    <sch:title>[RoofType=AdjacentToVentedAttic]</sch:title>
    <sch:rule context='/h:HPXML/h:Building/h:BuildingDetails/h:Enclosure/h:Roofs/h:Roof[h:InteriorAdjacentTo="attic - vented"]'>
      <sch:assert role='ERROR' test='count(../../h:Attics/h:Attic[h:AtticType/h:Attic[h:Vented="true"]]/h:VentilationRate[h:UnitofMeasure="SLA" or h:UnitofMeasure="ACHnatural"]/h:Value) &lt;= 1'>Expected 0 or 1 element(s) for xpath: ../../Attics/Attic[AtticType/Attic[Vented="true"]]/VentilationRate[UnitofMeasure="SLA" or UnitofMeasure="ACHnatural"]/Value</sch:assert>
    </sch:rule>
  </sch:pattern>
  
  <sch:pattern>
    <sch:title>[RadiantBarrier]</sch:title>
    <sch:rule context='/h:HPXML/h:Building/h:BuildingDetails/h:Enclosure/h:Roofs/h:Roof[h:RadiantBarrier="true"]'>
      <sch:assert role='ERROR' test='count(h:RadiantBarrierGrade) = 1'>Expected 1 element(s) for xpath: RadiantBarrierGrade</sch:assert>
    </sch:rule>
  </sch:pattern>

  <sch:pattern>
    <sch:title>[RimJoist]</sch:title>
    <sch:rule context='/h:HPXML/h:Building/h:BuildingDetails/h:Enclosure/h:RimJoists/h:RimJoist'>
      <sch:assert role='ERROR' test='count(h:SystemIdentifier) = 1'>Expected 1 element(s) for xpath: SystemIdentifier</sch:assert>
      <sch:assert role='ERROR' test='count(h:ExteriorAdjacentTo) = 1'>Expected 1 element(s) for xpath: ExteriorAdjacentTo</sch:assert>
      <sch:assert role='ERROR' test='h:ExteriorAdjacentTo[text()="outside" or text()="attic - vented" or text()="attic - unvented" or text()="basement - conditioned" or text()="basement - unconditioned" or text()="crawlspace - vented" or text()="crawlspace - unvented" or text()="garage" or text()="other housing unit" or text()="other heated space" or text()="other multifamily buffer space" or text()="other non-freezing space"] or not(h:ExteriorAdjacentTo)'>Expected ExteriorAdjacentTo to be 'outside' or 'attic - vented' or 'attic - unvented' or 'basement - conditioned' or 'basement - unconditioned' or 'crawlspace - vented' or 'crawlspace - unvented' or 'garage' or 'other housing unit' or 'other heated space' or 'other multifamily buffer space' or 'other non-freezing space'</sch:assert>
      <sch:assert role='ERROR' test='count(h:InteriorAdjacentTo) = 1'>Expected 1 element(s) for xpath: InteriorAdjacentTo</sch:assert>
      <sch:assert role='ERROR' test='h:InteriorAdjacentTo[text()="living space" or text()="attic - vented" or text()="attic - unvented" or text()="basement - conditioned" or text()="basement - unconditioned" or text()="crawlspace - vented" or text()="crawlspace - unvented" or text()="garage"] or not(h:InteriorAdjacentTo)'>Expected InteriorAdjacentTo to be 'living space' or 'attic - vented' or 'attic - unvented' or 'basement - conditioned' or 'basement - unconditioned' or 'crawlspace - vented' or 'crawlspace - unvented' or 'garage'</sch:assert>
      <sch:assert role='ERROR' test='count(h:Area) = 1'>Expected 1 element(s) for xpath: Area</sch:assert>
      <sch:assert role='ERROR' test='count(h:Azimuth) &lt;= 1'>Expected 0 or 1 element(s) for xpath: Azimuth</sch:assert>
      <sch:assert role='ERROR' test='count(h:Siding) &lt;= 1'>Expected 0 or 1 element(s) for xpath: Siding</sch:assert> <!-- See [Siding] -->
<<<<<<< HEAD
      <sch:assert role='ERROR' test='h:Siding[text()="wood siding" or text()="vinyl siding" or text()="stucco" or text()="fiber cement siding" or text()="brick veneer" or text()="aluminum siding"] or not(h:Siding)'>Expected Siding to be 'wood siding' or 'vinyl siding' or 'stucco' or 'fiber cement siding' or 'brick veneer' or 'aluminum siding'</sch:assert>
      <sch:assert role='ERROR' test='count(h:SolarAbsorptance) + count(h:Color) &gt;= 1'>Expected 1 or more element(s) for xpath: SolarAbsorptance | Color</sch:assert>
=======
      <sch:assert role='ERROR' test='h:Siding[text()="wood siding" or text()="vinyl siding" or text()="stucco" or text()="fiber cement siding" or text()="brick veneer" or text()="aluminum siding" or text()="none"] or not(h:Siding)'>Expected Siding to be 'wood siding' or 'vinyl siding' or 'stucco' or 'fiber cement siding' or 'brick veneer' or 'aluminum siding' or 'none'</sch:assert>
      <sch:assert role='ERROR' test='count(h:Color) + count(h:SolarAbsorptance) &gt;= 0'>Expected 0 or more element(s) for xpath: Color | SolarAbsorptance</sch:assert>
>>>>>>> 97b772af
      <sch:assert role='ERROR' test='count(h:Emittance) &lt;= 1'>Expected 0 or 1 element(s) for xpath: Emittance</sch:assert>
      <sch:assert role='ERROR' test='count(h:Insulation/h:SystemIdentifier) = 1'>Expected 1 element(s) for xpath: Insulation/SystemIdentifier</sch:assert>
      <sch:assert role='ERROR' test='count(h:Insulation/h:AssemblyEffectiveRValue) = 1'>Expected 1 element(s) for xpath: Insulation/AssemblyEffectiveRValue</sch:assert>
    </sch:rule>
  </sch:pattern>

  <sch:pattern>
    <sch:title>[Wall]</sch:title>
    <sch:rule context='/h:HPXML/h:Building/h:BuildingDetails/h:Enclosure/h:Walls/h:Wall'>
      <sch:assert role='ERROR' test='count(h:SystemIdentifier) = 1'>Expected 1 element(s) for xpath: SystemIdentifier</sch:assert>
      <sch:assert role='ERROR' test='count(h:ExteriorAdjacentTo) = 1'>Expected 1 element(s) for xpath: ExteriorAdjacentTo</sch:assert>
      <sch:assert role='ERROR' test='h:ExteriorAdjacentTo[text()="outside" or text()="attic - vented" or text()="attic - unvented" or text()="basement - conditioned" or text()="basement - unconditioned" or text()="crawlspace - vented" or text()="crawlspace - unvented" or text()="garage" or text()="other housing unit" or text()="other heated space" or text()="other multifamily buffer space" or text()="other non-freezing space"] or not(h:ExteriorAdjacentTo)'>Expected ExteriorAdjacentTo to be 'outside' or 'attic - vented' or 'attic - unvented' or 'basement - conditioned' or 'basement - unconditioned' or 'crawlspace - vented' or 'crawlspace - unvented' or 'garage' or 'other housing unit' or 'other heated space' or 'other multifamily buffer space' or 'other non-freezing space'</sch:assert>
      <sch:assert role='ERROR' test='count(h:InteriorAdjacentTo) = 1'>Expected 1 element(s) for xpath: InteriorAdjacentTo</sch:assert>
      <sch:assert role='ERROR' test='h:InteriorAdjacentTo[text()="living space" or text()="attic - vented" or text()="attic - unvented" or text()="basement - conditioned" or text()="basement - unconditioned" or text()="crawlspace - vented" or text()="crawlspace - unvented" or text()="garage"] or not(h:InteriorAdjacentTo)'>Expected InteriorAdjacentTo to be 'living space' or 'attic - vented' or 'attic - unvented' or 'basement - conditioned' or 'basement - unconditioned' or 'crawlspace - vented' or 'crawlspace - unvented' or 'garage'</sch:assert>
      <sch:assert role='ERROR' test='count(h:WallType[h:WoodStud | h:DoubleWoodStud | h:ConcreteMasonryUnit | h:StructurallyInsulatedPanel | h:InsulatedConcreteForms | h:SteelFrame | h:SolidConcrete | h:StructuralBrick | h:StrawBale | h:Stone | h:LogWall | h:Adobe]) = 1'>Expected 1 element(s) for xpath: WallType[WoodStud | DoubleWoodStud | ConcreteMasonryUnit | StructurallyInsulatedPanel | InsulatedConcreteForms | SteelFrame | SolidConcrete | StructuralBrick | StrawBale | Stone | LogWall | Adobe]</sch:assert>
      <sch:assert role='ERROR' test='count(h:Area) = 1'>Expected 1 element(s) for xpath: Area</sch:assert>
      <sch:assert role='ERROR' test='count(h:Azimuth) &lt;= 1'>Expected 0 or 1 element(s) for xpath: Azimuth</sch:assert>
      <sch:assert role='ERROR' test='count(h:Siding) &lt;= 1'>Expected 0 or 1 element(s) for xpath: Siding</sch:assert>
<<<<<<< HEAD
      <sch:assert role='ERROR' test='h:Siding[text()="wood siding" or text()="vinyl siding" or text()="stucco" or text()="fiber cement siding" or text()="brick veneer" or text()="aluminum siding"] or not(h:Siding)'>Expected Siding to be 'wood siding' or 'vinyl siding' or 'stucco' or 'fiber cement siding' or 'brick veneer' or 'aluminum siding'</sch:assert>
      <sch:assert role='ERROR' test='count(h:SolarAbsorptance) + count(h:Color) &gt;= 1'>Expected 1 or more element(s) for xpath: SolarAbsorptance | Color</sch:assert>
=======
      <sch:assert role='ERROR' test='h:Siding[text()="wood siding" or text()="vinyl siding" or text()="stucco" or text()="fiber cement siding" or text()="brick veneer" or text()="aluminum siding" or text()="none"] or not(h:Siding)'>Expected Siding to be 'wood siding' or 'vinyl siding' or 'stucco' or 'fiber cement siding' or 'brick veneer' or 'aluminum siding' or 'none'</sch:assert>
      <sch:assert role='ERROR' test='count(h:Color) + count(h:SolarAbsorptance) &gt;= 0'>Expected 0 or more element(s) for xpath: Color | SolarAbsorptance</sch:assert>
>>>>>>> 97b772af
      <sch:assert role='ERROR' test='count(h:Emittance) &lt;= 1'>Expected 0 or 1 element(s) for xpath: Emittance</sch:assert>
      <sch:assert role='ERROR' test='count(h:Insulation/h:SystemIdentifier) = 1'>Expected 1 element(s) for xpath: Insulation/SystemIdentifier</sch:assert>
      <sch:assert role='ERROR' test='count(h:Insulation/h:AssemblyEffectiveRValue) = 1'>Expected 1 element(s) for xpath: Insulation/AssemblyEffectiveRValue</sch:assert>
    </sch:rule>
  </sch:pattern>

  <sch:pattern>
    <sch:title>[FoundationWall]</sch:title>
    <sch:rule context='/h:HPXML/h:Building/h:BuildingDetails/h:Enclosure/h:FoundationWalls/h:FoundationWall'>
      <sch:assert role='ERROR' test='count(h:SystemIdentifier) = 1'>Expected 1 element(s) for xpath: SystemIdentifier</sch:assert>
      <sch:assert role='ERROR' test='count(h:ExteriorAdjacentTo) = 1'>Expected 1 element(s) for xpath: ExteriorAdjacentTo</sch:assert>
      <sch:assert role='ERROR' test='h:ExteriorAdjacentTo[text()="ground" or text()="basement - conditioned" or text()="basement - unconditioned" or text()="crawlspace - vented" or text()="crawlspace - unvented" or text()="garage" or text()="other housing unit" or text()="other heated space" or text()="other multifamily buffer space" or text()="other non-freezing space"] or not(h:ExteriorAdjacentTo)'>Expected ExteriorAdjacentTo to be 'ground' or 'basement - conditioned' or 'basement - unconditioned' or 'crawlspace - vented' or 'crawlspace - unvented' or 'garage' or 'other housing unit' or 'other heated space' or 'other multifamily buffer space' or 'other non-freezing space'</sch:assert>
      <sch:assert role='ERROR' test='count(h:InteriorAdjacentTo) = 1'>Expected 1 element(s) for xpath: InteriorAdjacentTo</sch:assert> <!-- [FoundationWallType=AdjacentToVentedCrawl] -->
      <sch:assert role='ERROR' test='h:InteriorAdjacentTo[text()="basement - conditioned" or text()="basement - unconditioned" or text()="crawlspace - vented" or text()="crawlspace - unvented" or text()="garage"] or not(h:InteriorAdjacentTo)'>Expected InteriorAdjacentTo to be 'basement - conditioned' or 'basement - unconditioned' or 'crawlspace - vented' or 'crawlspace - unvented' or 'garage'</sch:assert>
      <sch:assert role='ERROR' test='count(h:Height) = 1'>Expected 1 element(s) for xpath: Height</sch:assert>
      <sch:assert role='ERROR' test='count(h:Area) = 1'>Expected 1 element(s) for xpath: Area</sch:assert>
      <sch:assert role='ERROR' test='count(h:Azimuth) &lt;= 1'>Expected 0 or 1 element(s) for xpath: Azimuth</sch:assert>
      <sch:assert role='ERROR' test='count(h:Thickness) &lt;= 1'>Expected 0 or 1 element(s) for xpath: Thickness</sch:assert>
      <sch:assert role='ERROR' test='count(h:DepthBelowGrade) = 1'>Expected 1 element(s) for xpath: DepthBelowGrade</sch:assert>
      <sch:assert role='ERROR' test='number(h:DepthBelowGrade) &lt;= number(h:Height) or not(h:DepthBelowGrade) or not(h:Height)'>Expected DepthBelowGrade to be less than or equal to Height</sch:assert>
      <sch:assert role='ERROR' test='count(h:Insulation/h:SystemIdentifier) = 1'>Expected 1 element(s) for xpath: Insulation/SystemIdentifier</sch:assert>
      <!-- Insulation: either specify interior and exterior layers OR assembly R-value: -->
      <sch:assert role='ERROR' test='count(h:Insulation/h:Layer[h:InstallationType[text()="continuous - interior"]]) + count(h:Insulation/h:AssemblyEffectiveRValue) = 1'>Expected 1 element(s) for xpath: Insulation/Layer[InstallationType[text()="continuous - interior"]] | Insulation/AssemblyEffectiveRValue</sch:assert> <!-- See [FoundationWallInsulationLayer] -->
      <sch:assert role='ERROR' test='count(h:Insulation/h:Layer[h:InstallationType[text()="continuous - exterior"]]) + count(h:Insulation/h:AssemblyEffectiveRValue) = 1'>Expected 1 element(s) for xpath: Insulation/Layer[InstallationType[text()="continuous - exterior"]] | Insulation/AssemblyEffectiveRValue</sch:assert> <!-- See [FoundationWallInsulationLayer] -->
    </sch:rule>
  </sch:pattern>

  <sch:pattern>
    <sch:title>[FoundationWallType=AdjacentToVentedCrawl]</sch:title>
    <sch:rule context='/h:HPXML/h:Building/h:BuildingDetails/h:Enclosure/h:FoundationWalls/h:FoundationWall[h:InteriorAdjacentTo="crawlspace - vented"]'>
      <sch:assert role='ERROR' test='count(../../h:Foundations/h:Foundation[h:FoundationType/h:Crawlspace[h:Vented="true"]]/h:VentilationRate[h:UnitofMeasure="SLA"]/h:Value) &lt;= 1'>Expected 0 or 1 element(s) for xpath: ../../Foundations/Foundation[FoundationType/Crawlspace[Vented="true"]]/VentilationRate[UnitofMeasure="SLA"]/Value</sch:assert>
    </sch:rule>
  </sch:pattern>

  <sch:pattern>
    <sch:title>[FoundationWallInsulationLayer]</sch:title>
    <sch:rule context='/h:HPXML/h:Building/h:BuildingDetails/h:Enclosure/h:FoundationWalls/h:FoundationWall/h:Insulation/h:Layer[h:InstallationType="continuous - exterior" or h:InstallationType="continuous - interior"]'>
      <sch:assert role='ERROR' test='count(h:NominalRValue) = 1'>Expected 1 element(s) for xpath: NominalRValue</sch:assert>
      <sch:assert role='ERROR' test='count(h:extension/h:DistanceToTopOfInsulation) = 1'>Expected 1 element(s) for xpath: extension/DistanceToTopOfInsulation</sch:assert>
      <sch:assert role='ERROR' test='count(h:extension/h:DistanceToBottomOfInsulation) = 1'>Expected 1 element(s) for xpath: extension/DistanceToBottomOfInsulation</sch:assert>
      <sch:assert role='ERROR' test='number(h:extension/h:DistanceToBottomOfInsulation) &gt;= number(h:extension/h:DistanceToTopOfInsulation) or not(h:extension/h:DistanceToBottomOfInsulation) or not(h:extension/h:DistanceToTopOfInsulation)'>Expected extension/DistanceToBottomOfInsulation to be greater than or equal to extension/DistanceToTopOfInsulation</sch:assert>
      <sch:assert role='ERROR' test='number(h:extension/h:DistanceToBottomOfInsulation) &lt;= number(../../h:Height) or not(h:extension/h:DistanceToBottomOfInsulation) or not(../../h:Height)'>Expected extension/DistanceToBottomOfInsulation to be less than or equal to ../../Height</sch:assert>
    </sch:rule>
  </sch:pattern>

  <sch:pattern>
    <sch:title>[FrameFloor]</sch:title>
    <sch:rule context='/h:HPXML/h:Building/h:BuildingDetails/h:Enclosure/h:FrameFloors/h:FrameFloor'>
      <sch:assert role='ERROR' test='count(h:SystemIdentifier) = 1'>Expected 1 element(s) for xpath: SystemIdentifier</sch:assert>
      <sch:assert role='ERROR' test='count(h:ExteriorAdjacentTo) = 1'>Expected 1 element(s) for xpath: ExteriorAdjacentTo</sch:assert> <!-- [FrameFloorType=AdjacentToOther] -->
      <sch:assert role='ERROR' test='h:ExteriorAdjacentTo[text()="outside" or text()="attic - vented" or text()="attic - unvented" or text()="basement - conditioned" or text()="basement - unconditioned" or text()="crawlspace - vented" or text()="crawlspace - unvented" or text()="garage" or text()="other housing unit" or text()="other heated space" or text()="other multifamily buffer space" or text()="other non-freezing space"] or not(h:ExteriorAdjacentTo)'>Expected ExteriorAdjacentTo to be 'outside' or 'attic - vented' or 'attic - unvented' or 'basement - conditioned' or 'basement - unconditioned' or 'crawlspace - vented' or 'crawlspace - unvented' or 'garage' or 'other housing unit' or 'other heated space' or 'other multifamily buffer space' or 'other non-freezing space'</sch:assert>
      <sch:assert role='ERROR' test='count(h:InteriorAdjacentTo) = 1'>Expected 1 element(s) for xpath: InteriorAdjacentTo</sch:assert>
      <sch:assert role='ERROR' test='h:InteriorAdjacentTo[text()="living space" or text()="attic - vented" or text()="attic - unvented" or text()="basement - conditioned" or text()="basement - unconditioned" or text()="crawlspace - vented" or text()="crawlspace - unvented" or text()="garage"] or not(h:InteriorAdjacentTo)'>Expected InteriorAdjacentTo to be 'living space' or 'attic - vented' or 'attic - unvented' or 'basement - conditioned' or 'basement - unconditioned' or 'crawlspace - vented' or 'crawlspace - unvented' or 'garage'</sch:assert>
      <sch:assert role='ERROR' test='count(h:Area) = 1'>Expected 1 element(s) for xpath: Area</sch:assert>
      <sch:assert role='ERROR' test='count(h:Insulation/h:SystemIdentifier) = 1'>Expected 1 element(s) for xpath: Insulation/SystemIdentifier</sch:assert>
      <sch:assert role='ERROR' test='count(h:Insulation/h:AssemblyEffectiveRValue) = 1'>Expected 1 element(s) for xpath: Insulation/AssemblyEffectiveRValue</sch:assert>
    </sch:rule>
  </sch:pattern>

  <sch:pattern>
    <sch:title>[FrameFloorType=AdjacentToOther]</sch:title>
    <sch:rule context='/h:HPXML/h:Building/h:BuildingDetails/h:Enclosure/h:FrameFloors/h:FrameFloor[h:ExteriorAdjacentTo[text()="other housing unit" or text()="other heated space" or text()="other multifamily buffer space" or text()="other non-freezing space"]]'>
      <sch:assert role='ERROR' test='count(h:extension/h:OtherSpaceAboveOrBelow[text()="above" or text()="below"]) = 1'>Expected 1 element(s) for xpath: extension/OtherSpaceAboveOrBelow[text()="above" or text()="below"]</sch:assert>
    </sch:rule>
  </sch:pattern>

  <sch:pattern>
    <sch:title>[Slab]</sch:title>
    <sch:rule context='/h:HPXML/h:Building/h:BuildingDetails/h:Enclosure/h:Slabs/h:Slab'>
      <sch:assert role='ERROR' test='count(h:SystemIdentifier) = 1'>Expected 1 element(s) for xpath: SystemIdentifier</sch:assert>
      <sch:assert role='ERROR' test='count(h:InteriorAdjacentTo) = 1'>Expected 1 element(s) for xpath: InteriorAdjacentTo</sch:assert> <!-- See [SlabInteriorAdjacentTo] -->
      <sch:assert role='ERROR' test='h:InteriorAdjacentTo[text()="living space" or text()="basement - conditioned" or text()="basement - unconditioned" or text()="crawlspace - vented" or text()="crawlspace - unvented" or text()="garage"] or not(h:InteriorAdjacentTo)'>Expected InteriorAdjacentTo to be 'living space' or 'basement - conditioned' or 'basement - unconditioned' or 'crawlspace - vented' or 'crawlspace - unvented' or 'garage'</sch:assert>
      <sch:assert role='ERROR' test='count(h:Area) = 1'>Expected 1 element(s) for xpath: Area</sch:assert>
      <sch:assert role='ERROR' test='count(h:Thickness) &lt;= 1'>Expected 0 or 1 element(s) for xpath: Thickness</sch:assert> <!-- Use zero for dirt floor -->
      <sch:assert role='ERROR' test='count(h:ExposedPerimeter) = 1'>Expected 1 element(s) for xpath: ExposedPerimeter</sch:assert>
      <sch:assert role='ERROR' test='count(h:PerimeterInsulationDepth) = 1'>Expected 1 element(s) for xpath: PerimeterInsulationDepth</sch:assert>
      <sch:assert role='ERROR' test='count(h:UnderSlabInsulationWidth) + count(h:UnderSlabInsulationSpansEntireSlab[text()="true"]) = 1'>Expected 1 element(s) for xpath: UnderSlabInsulationWidth | UnderSlabInsulationSpansEntireSlab[text()="true"]</sch:assert>
      <sch:assert role='ERROR' test='count(h:DepthBelowGrade) + count(h:InteriorAdjacentTo[text()!="living space" and text()!="garage"]) &gt;= 1'>Expected 1 or more element(s) for xpath: DepthBelowGrade | InteriorAdjacentTo[text()!="living space" and text()!="garage"]</sch:assert> <!-- DepthBelowGrade only required when InteriorAdjacentTo is "living space" or "garage" -->
      <sch:assert role='ERROR' test='count(h:PerimeterInsulation/h:SystemIdentifier) = 1'>Expected 1 element(s) for xpath: PerimeterInsulation/SystemIdentifier</sch:assert>
      <sch:assert role='ERROR' test='count(h:PerimeterInsulation/h:Layer/h:NominalRValue) = 1'>Expected 1 element(s) for xpath: PerimeterInsulation/Layer/NominalRValue</sch:assert>
      <sch:assert role='ERROR' test='count(h:UnderSlabInsulation/h:SystemIdentifier) = 1'>Expected 1 element(s) for xpath: UnderSlabInsulation/SystemIdentifier</sch:assert>
      <sch:assert role='ERROR' test='count(h:UnderSlabInsulation/h:Layer/h:NominalRValue) = 1'>Expected 1 element(s) for xpath: UnderSlabInsulation/Layer/NominalRValue</sch:assert>
      <sch:assert role='ERROR' test='count(h:extension/h:CarpetFraction) &lt;= 1'>Expected 0 or 1 element(s) for xpath: extension/CarpetFraction</sch:assert> <!-- 0 - 1 -->
      <sch:assert role='ERROR' test='count(h:extension/h:CarpetRValue) &lt;= 1'>Expected 0 or 1 element(s) for xpath: extension/CarpetRValue</sch:assert>
      <!-- Warnings -->
      <sch:report role='WARN' test='number(h:ExposedPerimeter) = 0'>Slab has zero exposed perimeter, this may indicate an input error.</sch:report>
    </sch:rule>
  </sch:pattern>

  <sch:pattern>
    <sch:title>[Window]</sch:title>
    <sch:rule context='/h:HPXML/h:Building/h:BuildingDetails/h:Enclosure/h:Windows/h:Window'>
      <sch:assert role='ERROR' test='count(h:SystemIdentifier) = 1'>Expected 1 element(s) for xpath: SystemIdentifier</sch:assert>
      <sch:assert role='ERROR' test='count(h:Area) = 1'>Expected 1 element(s) for xpath: Area</sch:assert>
      <sch:assert role='ERROR' test='count(h:Azimuth) = 1'>Expected 1 element(s) for xpath: Azimuth</sch:assert>
      <sch:assert role='ERROR' test='count(h:UFactor) = 1'>Expected 1 element(s) for xpath: UFactor</sch:assert>
      <sch:assert role='ERROR' test='count(h:SHGC) = 1'>Expected 1 element(s) for xpath: SHGC</sch:assert>
      <sch:assert role='ERROR' test='count(h:ExteriorShading/h:SummerShadingCoefficient) &lt;= 1'>Expected 0 or 1 element(s) for xpath: ExteriorShading/SummerShadingCoefficient</sch:assert>
      <sch:assert role='ERROR' test='count(h:ExteriorShading/h:WinterShadingCoefficient) &lt;= 1'>Expected 0 or 1 element(s) for xpath: ExteriorShading/WinterShadingCoefficient</sch:assert>
      <sch:assert role='ERROR' test='count(h:InteriorShading/h:SummerShadingCoefficient) &lt;= 1'>Expected 0 or 1 element(s) for xpath: InteriorShading/SummerShadingCoefficient</sch:assert>
      <sch:assert role='ERROR' test='count(h:InteriorShading/h:WinterShadingCoefficient) &lt;= 1'>Expected 0 or 1 element(s) for xpath: InteriorShading/WinterShadingCoefficient</sch:assert>
      <sch:assert role='ERROR' test='count(h:Overhangs) &lt;= 1'>Expected 0 or 1 element(s) for xpath: Overhangs</sch:assert> <!-- See [WindowOverhangs] -->
      <sch:assert role='ERROR' test='count(h:FractionOperable) &lt;= 1'>Expected 0 or 1 element(s) for xpath: FractionOperable</sch:assert>
      <sch:assert role='ERROR' test='count(h:AttachedToWall) = 1'>Expected 1 element(s) for xpath: AttachedToWall</sch:assert>
    </sch:rule>
  </sch:pattern>

  <sch:pattern>
    <sch:title>[WindowOverhangs]</sch:title>
    <sch:rule context='/h:HPXML/h:Building/h:BuildingDetails/h:Enclosure/h:Windows/h:Window/h:Overhangs'>
      <sch:assert role='ERROR' test='count(h:Depth) = 1'>Expected 1 element(s) for xpath: Depth</sch:assert>
      <sch:assert role='ERROR' test='count(h:DistanceToTopOfWindow) = 1'>Expected 1 element(s) for xpath: DistanceToTopOfWindow</sch:assert>
      <sch:assert role='ERROR' test='count(h:DistanceToBottomOfWindow) = 1'>Expected 1 element(s) for xpath: DistanceToBottomOfWindow</sch:assert>
      <sch:assert role='ERROR' test='number(h:DistanceToBottomOfWindow) &gt; number(h:DistanceToTopOfWindow) or not(h:DistanceToBottomOfWindow) or not(h:DistanceToTopOfWindow)'>Expected DistanceToBottomOfWindow to be greater than DistanceToTopOfWindow</sch:assert>
    </sch:rule>
  </sch:pattern>

  <sch:pattern>
    <sch:title>[Skylight]</sch:title>
    <sch:rule context='/h:HPXML/h:Building/h:BuildingDetails/h:Enclosure/h:Skylights/h:Skylight'>
      <sch:assert role='ERROR' test='count(h:SystemIdentifier) = 1'>Expected 1 element(s) for xpath: SystemIdentifier</sch:assert>
      <sch:assert role='ERROR' test='count(h:Area) = 1'>Expected 1 element(s) for xpath: Area</sch:assert>
      <sch:assert role='ERROR' test='count(h:Azimuth) = 1'>Expected 1 element(s) for xpath: Azimuth</sch:assert>
      <sch:assert role='ERROR' test='count(h:UFactor) = 1'>Expected 1 element(s) for xpath: UFactor</sch:assert>
      <sch:assert role='ERROR' test='count(h:SHGC) = 1'>Expected 1 element(s) for xpath: SHGC</sch:assert>
      <sch:assert role='ERROR' test='count(h:ExteriorShading/h:SummerShadingCoefficient) &lt;= 1'>Expected 0 or 1 element(s) for xpath: ExteriorShading/SummerShadingCoefficient</sch:assert>
      <sch:assert role='ERROR' test='count(h:ExteriorShading/h:WinterShadingCoefficient) &lt;= 1'>Expected 0 or 1 element(s) for xpath: ExteriorShading/WinterShadingCoefficient</sch:assert>
      <sch:assert role='ERROR' test='count(h:InteriorShading/h:SummerShadingCoefficient) &lt;= 1'>Expected 0 or 1 element(s) for xpath: InteriorShading/SummerShadingCoefficient</sch:assert>
      <sch:assert role='ERROR' test='count(h:InteriorShading/h:WinterShadingCoefficient) &lt;= 1'>Expected 0 or 1 element(s) for xpath: InteriorShading/WinterShadingCoefficient</sch:assert>
      <sch:assert role='ERROR' test='count(h:AttachedToRoof) = 1'>Expected 1 element(s) for xpath: AttachedToRoof</sch:assert>
    </sch:rule>
  </sch:pattern>

  <sch:pattern>
    <sch:title>[Door]</sch:title>
    <sch:rule context='/h:HPXML/h:Building/h:BuildingDetails/h:Enclosure/h:Doors/h:Door'>
      <sch:assert role='ERROR' test='count(h:SystemIdentifier) = 1'>Expected 1 element(s) for xpath: SystemIdentifier</sch:assert>
      <sch:assert role='ERROR' test='count(h:AttachedToWall) = 1'>Expected 1 element(s) for xpath: AttachedToWall</sch:assert>
      <sch:assert role='ERROR' test='count(h:Area) = 1'>Expected 1 element(s) for xpath: Area</sch:assert>
      <sch:assert role='ERROR' test='count(h:Azimuth) = 1'>Expected 1 element(s) for xpath: Azimuth</sch:assert>
      <sch:assert role='ERROR' test='count(h:RValue) = 1'>Expected 1 element(s) for xpath: RValue</sch:assert>
    </sch:rule>
  </sch:pattern>

  <sch:pattern>
    <sch:title>[HeatingSystem]</sch:title>
    <sch:rule context='/h:HPXML/h:Building/h:BuildingDetails/h:Systems/h:HVAC/h:HVACPlant/h:HeatingSystem'>
      <sch:assert role='ERROR' test='count(h:SystemIdentifier) = 1'>Expected 1 element(s) for xpath: SystemIdentifier</sch:assert>
      <sch:assert role='ERROR' test='count(../../h:HVACControl) = 1'>Expected 1 element(s) for xpath: ../../HVACControl</sch:assert> <!-- See [HVACControl] -->
      <sch:assert role='ERROR' test='count(h:HeatingSystemType[h:ElectricResistance | h:Furnace | h:WallFurnace | h:FloorFurnace | h:Boiler | h:Stove | h:PortableHeater | h:FixedHeater | h:Fireplace]) = 1'>Expected 1 element(s) for xpath: HeatingSystemType[ElectricResistance | Furnace | WallFurnace | FloorFurnace | Boiler | Stove | PortableHeater | FixedHeater | Fireplace]</sch:assert> <!-- See [HeatingSystemType=Resistance] or [HeatingSystemType=Furnace] or [HeatingSystemType=WallFurnace] or [HeatingSystemType=FloorFurnace] or [HeatingSystemType=Boiler] or [HeatingSystemType=Stove] or [HeatingSystemType=PortableHeater] or [HeatingSystemType=FixedHeater] or [HeatingSystemType=Fireplace] -->
      <sch:assert role='ERROR' test='count(h:FractionHeatLoadServed) = 1'>Expected 1 element(s) for xpath: FractionHeatLoadServed</sch:assert>
    </sch:rule>
  </sch:pattern>

  <sch:pattern>
    <sch:title>[HeatingSystemType=Resistance]</sch:title>
    <sch:rule context='/h:HPXML/h:Building/h:BuildingDetails/h:Systems/h:HVAC/h:HVACPlant/h:HeatingSystem[h:HeatingSystemType/h:ElectricResistance]'>
      <sch:assert role='ERROR' test='count(h:DistributionSystem) = 0'>Expected 0 element(s) for xpath: DistributionSystem</sch:assert>
      <sch:assert role='ERROR' test='count(h:HeatingSystemFuel) = 1'>Expected 1 element(s) for xpath: HeatingSystemFuel</sch:assert>
      <sch:assert role='ERROR' test='h:HeatingSystemFuel[text()="electricity"] or not(h:HeatingSystemFuel)'>Expected HeatingSystemFuel to be 'electricity'</sch:assert>
      <sch:assert role='ERROR' test='count(h:HeatingCapacity) &lt;= 1'>Expected 0 or 1 element(s) for xpath: HeatingCapacity</sch:assert>
      <sch:assert role='ERROR' test='count(h:AnnualHeatingEfficiency[h:Units="Percent"]/h:Value) &lt;= 1'>Expected 0 or 1 element(s) for xpath: AnnualHeatingEfficiency[Units="Percent"]/Value</sch:assert>
      <sch:assert role='ERROR' test='number(h:AnnualHeatingEfficiency[h:Units="Percent"]/h:Value) &lt;= 1 or not(h:AnnualHeatingEfficiency[h:Units="Percent"]/h:Value)'>Expected AnnualHeatingEfficiency[Units="Percent"]/Value to be less than or equal to 1</sch:assert>
    </sch:rule>
  </sch:pattern>
  
  <sch:pattern>
    <sch:title>[HeatingSystemType=Furnace]</sch:title>
    <sch:rule context='/h:HPXML/h:Building/h:BuildingDetails/h:Systems/h:HVAC/h:HVACPlant/h:HeatingSystem[h:HeatingSystemType/h:Furnace]'>
      <sch:assert role='ERROR' test='count(../../h:HVACDistribution/h:DistributionSystemType/h:AirDistribution/h:AirDistributionType[text()="regular velocity" or text()="gravity"]) + count(../../h:HVACDistribution/h:DistributionSystemType/h:Other[text()="DSE"]) &gt;= 1'>Expected 1 or more element(s) for xpath: ../../HVACDistribution/DistributionSystemType/AirDistribution/AirDistributionType[text()="regular velocity" or text()="gravity"] | ../../HVACDistribution/DistributionSystemType/Other[text()="DSE"]</sch:assert> <!-- See [HVACDistribution] -->
      <sch:assert role='ERROR' test='count(h:DistributionSystem) = 1'>Expected 1 element(s) for xpath: DistributionSystem</sch:assert>
      <sch:assert role='ERROR' test='count(h:HeatingSystemFuel) = 1'>Expected 1 element(s) for xpath: HeatingSystemFuel</sch:assert>
      <sch:assert role='ERROR' test='h:HeatingSystemFuel[text()="electricity" or text()="natural gas" or text()="fuel oil" or text()="fuel oil 1" or text()="fuel oil 2" or text()="fuel oil 4" or text()="fuel oil 5/6" or text()="diesel" or text()="propane" or text()="kerosene" or text()="coal" or text()="coke" or text()="bituminous coal" or text()="wood" or text()="wood pellets"] or not(h:HeatingSystemFuel)'>Expected HeatingSystemFuel to be 'electricity' or 'natural gas' or 'fuel oil' or 'fuel oil 1' or 'fuel oil 2' or 'fuel oil 4' or 'fuel oil 5/6' or 'diesel' or 'propane' or 'kerosene' or 'coal' or 'coke' or 'bituminous coal' or 'wood' or 'wood pellets'</sch:assert>
      <sch:assert role='ERROR' test='count(h:HeatingCapacity) &lt;= 1'>Expected 0 or 1 element(s) for xpath: HeatingCapacity</sch:assert>
      <sch:assert role='ERROR' test='count(h:AnnualHeatingEfficiency[h:Units="AFUE"]/h:Value) + count(h:YearInstalled) &gt;= 1'>Expected 1 or more element(s) for xpath: AnnualHeatingEfficiency[Units="AFUE"]/Value | YearInstalled</sch:assert>
      <sch:assert role='ERROR' test='number(h:AnnualHeatingEfficiency[h:Units="AFUE"]/h:Value) &lt;= 1 or not(h:AnnualHeatingEfficiency[h:Units="AFUE"]/h:Value)'>Expected AnnualHeatingEfficiency[Units="AFUE"]/Value to be less than or equal to 1</sch:assert>
      <sch:assert role='ERROR' test='count(h:extension/h:FanPowerWattsPerCFM) &lt;= 1'>Expected 0 or 1 element(s) for xpath: extension/FanPowerWattsPerCFM</sch:assert>
      <sch:assert role='ERROR' test='number(h:extension/h:FanPowerWattsPerCFM) &gt;= 0 or not(h:extension/h:FanPowerWattsPerCFM)'>Expected extension/FanPowerWattsPerCFM to be greater than or equal to 0</sch:assert>
      <sch:assert role='ERROR' test='count(h:extension/h:AirflowDefectRatio) &lt;= 1'>Expected 0 or 1 element(s) for xpath: extension/AirflowDefectRatio</sch:assert>
      <sch:assert role='ERROR' test='number(h:extension/h:AirflowDefectRatio) &gt; -1 or not(h:extension/h:AirflowDefectRatio)'>Expected extension/AirflowDefectRatio to be greater than -1</sch:assert>
    </sch:rule>
  </sch:pattern>

  <sch:pattern>
    <sch:title>[HeatingSystemType=WallFurnace]</sch:title>
    <sch:rule context='/h:HPXML/h:Building/h:BuildingDetails/h:Systems/h:HVAC/h:HVACPlant/h:HeatingSystem[h:HeatingSystemType/h:WallFurnace]'>
      <sch:assert role='ERROR' test='count(h:DistributionSystem) = 0'>Expected 0 element(s) for xpath: DistributionSystem</sch:assert>
      <sch:assert role='ERROR' test='count(h:HeatingSystemFuel) = 1'>Expected 1 element(s) for xpath: HeatingSystemFuel</sch:assert>
      <sch:assert role='ERROR' test='h:HeatingSystemFuel[text()="electricity" or text()="natural gas" or text()="fuel oil" or text()="fuel oil 1" or text()="fuel oil 2" or text()="fuel oil 4" or text()="fuel oil 5/6" or text()="diesel" or text()="propane" or text()="kerosene" or text()="coal" or text()="coke" or text()="bituminous coal" or text()="wood" or text()="wood pellets"] or not(h:HeatingSystemFuel)'>Expected HeatingSystemFuel to be 'electricity' or 'natural gas' or 'fuel oil' or 'fuel oil 1' or 'fuel oil 2' or 'fuel oil 4' or 'fuel oil 5/6' or 'diesel' or 'propane' or 'kerosene' or 'coal' or 'coke' or 'bituminous coal' or 'wood' or 'wood pellets'</sch:assert>
      <sch:assert role='ERROR' test='count(h:HeatingCapacity) &lt;= 1'>Expected 0 or 1 element(s) for xpath: HeatingCapacity</sch:assert>
      <sch:assert role='ERROR' test='count(h:AnnualHeatingEfficiency[h:Units="AFUE"]/h:Value) + count(h:YearInstalled) &gt;= 1'>Expected 1 or more element(s) for xpath: AnnualHeatingEfficiency[Units="AFUE"]/Value | YearInstalled</sch:assert>
      <sch:assert role='ERROR' test='number(h:AnnualHeatingEfficiency[h:Units="AFUE"]/h:Value) &lt;= 1 or not(h:AnnualHeatingEfficiency[h:Units="AFUE"]/h:Value)'>Expected AnnualHeatingEfficiency[Units="AFUE"]/Value to be less than or equal to 1</sch:assert>
      <sch:assert role='ERROR' test='count(h:extension/h:FanPowerWatts) &lt;= 1'>Expected 0 or 1 element(s) for xpath: extension/FanPowerWatts</sch:assert>
      <sch:assert role='ERROR' test='number(h:extension/h:FanPowerWatts) &gt;= 0 or not(h:extension/h:FanPowerWatts)'>Expected extension/FanPowerWatts to be greater than or equal to 0</sch:assert>
    </sch:rule>
  </sch:pattern>

  <sch:pattern>
    <sch:title>[HeatingSystemType=FloorFurnace]</sch:title>
    <sch:rule context='/h:HPXML/h:Building/h:BuildingDetails/h:Systems/h:HVAC/h:HVACPlant/h:HeatingSystem[h:HeatingSystemType/h:FloorFurnace]'>
      <sch:assert role='ERROR' test='count(h:DistributionSystem) = 0'>Expected 0 element(s) for xpath: DistributionSystem</sch:assert>
      <sch:assert role='ERROR' test='count(h:HeatingSystemFuel) = 1'>Expected 1 element(s) for xpath: HeatingSystemFuel</sch:assert>
      <sch:assert role='ERROR' test='h:HeatingSystemFuel[text()="electricity" or text()="natural gas" or text()="fuel oil" or text()="fuel oil 1" or text()="fuel oil 2" or text()="fuel oil 4" or text()="fuel oil 5/6" or text()="diesel" or text()="propane" or text()="kerosene" or text()="coal" or text()="coke" or text()="bituminous coal" or text()="wood" or text()="wood pellets"] or not(h:HeatingSystemFuel)'>Expected HeatingSystemFuel to be 'electricity' or 'natural gas' or 'fuel oil' or 'fuel oil 1' or 'fuel oil 2' or 'fuel oil 4' or 'fuel oil 5/6' or 'diesel' or 'propane' or 'kerosene' or 'coal' or 'coke' or 'bituminous coal' or 'wood' or 'wood pellets'</sch:assert>
      <sch:assert role='ERROR' test='count(h:HeatingCapacity) &lt;= 1'>Expected 0 or 1 element(s) for xpath: HeatingCapacity</sch:assert>
      <sch:assert role='ERROR' test='count(h:AnnualHeatingEfficiency[h:Units="AFUE"]/h:Value) + count(h:YearInstalled) &gt;= 1'>Expected 1 or more element(s) for xpath: AnnualHeatingEfficiency[Units="AFUE"]/Value | YearInstalled</sch:assert>
      <sch:assert role='ERROR' test='number(h:AnnualHeatingEfficiency[h:Units="AFUE"]/h:Value) &lt;= 1 or not(h:AnnualHeatingEfficiency[h:Units="AFUE"]/h:Value)'>Expected AnnualHeatingEfficiency[Units="AFUE"]/Value to be less than or equal to 1</sch:assert>
      <sch:assert role='ERROR' test='count(h:extension/h:FanPowerWatts) &lt;= 1'>Expected 0 or 1 element(s) for xpath: extension/FanPowerWatts</sch:assert>
      <sch:assert role='ERROR' test='number(h:extension/h:FanPowerWatts) &gt;= 0 or not(h:extension/h:FanPowerWatts)'>Expected extension/FanPowerWatts to be greater than or equal to 0</sch:assert>
    </sch:rule>
  </sch:pattern>

  <sch:pattern>
    <sch:title>[HeatingSystemType=Boiler]</sch:title>
    <sch:rule context='/h:HPXML/h:Building/h:BuildingDetails/h:Systems/h:HVAC/h:HVACPlant/h:HeatingSystem[h:HeatingSystemType/h:Boiler]'>
      <sch:assert role='ERROR' test='count(h:IsSharedSystem) &lt;= 1'>Expected 0 or 1 element(s) for xpath: IsSharedSystem</sch:assert> <!-- See [HeatingSystemType=InUnitBoiler] or [HeatingSystemType=SharedBoiler] -->
      <sch:assert role='ERROR' test='count(h:DistributionSystem) = 1'>Expected 1 element(s) for xpath: DistributionSystem</sch:assert>
      <sch:assert role='ERROR' test='count(h:HeatingSystemFuel) = 1'>Expected 1 element(s) for xpath: HeatingSystemFuel</sch:assert>
      <sch:assert role='ERROR' test='h:HeatingSystemFuel[text()="electricity" or text()="natural gas" or text()="fuel oil" or text()="fuel oil 1" or text()="fuel oil 2" or text()="fuel oil 4" or text()="fuel oil 5/6" or text()="diesel" or text()="propane" or text()="kerosene" or text()="coal" or text()="coke" or text()="bituminous coal" or text()="wood" or text()="wood pellets"] or not(h:HeatingSystemFuel)'>Expected HeatingSystemFuel to be 'electricity' or 'natural gas' or 'fuel oil' or 'fuel oil 1' or 'fuel oil 2' or 'fuel oil 4' or 'fuel oil 5/6' or 'diesel' or 'propane' or 'kerosene' or 'coal' or 'coke' or 'bituminous coal' or 'wood' or 'wood pellets'</sch:assert>
      <sch:assert role='ERROR' test='count(h:AnnualHeatingEfficiency[h:Units="AFUE"]/h:Value) + count(h:YearInstalled) &gt;= 1'>Expected 1 or more element(s) for xpath: AnnualHeatingEfficiency[Units="AFUE"]/Value | YearInstalled</sch:assert>
      <sch:assert role='ERROR' test='number(h:AnnualHeatingEfficiency[h:Units="AFUE"]/h:Value) &lt;= 1 or not(h:AnnualHeatingEfficiency[h:Units="AFUE"]/h:Value)'>Expected AnnualHeatingEfficiency[Units="AFUE"]/Value to be less than or equal to 1</sch:assert>
    </sch:rule>
  </sch:pattern>

  <sch:pattern>
    <sch:title>[HeatingSystemType=InUnitBoiler]</sch:title>
    <sch:rule context='/h:HPXML/h:Building/h:BuildingDetails/h:Systems/h:HVAC/h:HVACPlant/h:HeatingSystem[h:HeatingSystemType/h:Boiler and (not(h:IsSharedSystem) or h:IsSharedSystem="false")]'>
      <sch:assert role='ERROR' test='count(../../h:HVACDistribution/h:DistributionSystemType/h:HydronicDistribution/h:HydronicDistributionType[text()="radiator" or text()="baseboard" or text()="radiant floor" or text()="radiant ceiling"]) + count(../../h:HVACDistribution/h:DistributionSystemType/h:Other[text()="DSE"]) &gt;= 1'>Expected 1 or more element(s) for xpath: ../../HVACDistribution/DistributionSystemType/HydronicDistribution/HydronicDistributionType[text()="radiator" or text()="baseboard" or text()="radiant floor" or text()="radiant ceiling"] | ../../HVACDistribution/DistributionSystemType/Other[text()="DSE"]</sch:assert> <!-- See [HVACDistribution] -->
      <sch:assert role='ERROR' test='count(h:HeatingCapacity) &lt;= 1'>Expected 0 or 1 element(s) for xpath: HeatingCapacity</sch:assert>
      <sch:assert role='ERROR' test='count(h:ElectricAuxiliaryEnergy) &lt;= 1'>Expected 0 or 1 element(s) for xpath: ElectricAuxiliaryEnergy</sch:assert>
    </sch:rule>
  </sch:pattern>

  <sch:pattern>
    <sch:title>[HeatingSystemType=SharedBoiler]</sch:title>
    <sch:rule context='/h:HPXML/h:Building/h:BuildingDetails/h:Systems/h:HVAC/h:HVACPlant/h:HeatingSystem[h:HeatingSystemType/h:Boiler and h:IsSharedSystem="true"]'>
      <sch:assert role='ERROR' test='count(../../../../h:BuildingSummary/h:BuildingConstruction[h:ResidentialFacilityType[text()="single-family attached" or text()="apartment unit"]]) = 1'>Expected 1 element(s) for xpath: ../../../../BuildingSummary/BuildingConstruction[ResidentialFacilityType[text()="single-family attached" or text()="apartment unit"]]</sch:assert>
      <sch:assert role='ERROR' test='count(../../h:HVACDistribution/h:DistributionSystemType/h:HydronicDistribution/h:HydronicDistributionType[text()="radiator" or text()="baseboard" or text()="radiant floor" or text()="radiant ceiling" or text()="water loop"]) + count(../../h:HVACDistribution/h:DistributionSystemType/h:AirDistribution/h:AirDistributionType[text()="fan coil"]) &gt;= 1'>Expected 1 or more element(s) for xpath: ../../HVACDistribution/DistributionSystemType/HydronicDistribution/HydronicDistributionType[text()="radiator" or text()="baseboard" or text()="radiant floor" or text()="radiant ceiling" or text()="water loop"] | ../../HVACDistribution/DistributionSystemType/AirDistribution/AirDistributionType[text()="fan coil"]</sch:assert> <!-- See [HVACDistribution] or [HeatingSystemType=SharedBoilerWthFanCoil] or [HeatingSystemType=SharedBoilerWithWLHP] -->
      <sch:assert role='ERROR' test='count(h:NumberofUnitsServed) = 1'>Expected 1 element(s) for xpath: NumberofUnitsServed</sch:assert>
      <sch:assert role='ERROR' test='number(h:NumberofUnitsServed) &gt; 1 or not(h:NumberofUnitsServed)'>Expected NumberofUnitsServed to be greater than 1</sch:assert>
      <sch:assert role='ERROR' test='count(h:ElectricAuxiliaryEnergy) + count(h:extension/h:SharedLoopWatts) &lt;= 1'>Expected 0 or 1 element(s) for xpath: ElectricAuxiliaryEnergy | extension/SharedLoopWatts</sch:assert>
      <sch:assert role='ERROR' test='number(h:extension/h:SharedLoopWatts) &gt;= 0 or not(h:extension/h:SharedLoopWatts)'>Expected extension/SharedLoopWatts to be greater than or equal to 0</sch:assert>
    </sch:rule>
  </sch:pattern>

  <sch:pattern>
    <sch:title>[HeatingSystemType=SharedBoilerWthFanCoil]</sch:title>
    <sch:rule context='/h:HPXML/h:Building/h:BuildingDetails/h:Systems/h:HVAC/h:HVACPlant/h:HeatingSystem[h:HeatingSystemType/h:Boiler and h:IsSharedSystem="true" and //h:AirDistributionType[text()="fan coil"]]'>
      <sch:assert role='ERROR' test='count(h:ElectricAuxiliaryEnergy) + count(h:extension/h:FanCoilWatts) &lt;= 1'>Expected 0 or 1 element(s) for xpath: ElectricAuxiliaryEnergy | extension/FanCoilWatts</sch:assert>
      <sch:assert role='ERROR' test='number(h:extension/h:FanCoilWatts) &gt;= 0 or not(h:extension/h:FanCoilWatts)'>Expected extension/FanCoilWatts to be greater than or equal to 0</sch:assert>
    </sch:rule>
  </sch:pattern>
  
  <sch:pattern>
    <sch:title>[HeatingSystemType=SharedBoilerWithWLHP]</sch:title>
    <sch:rule context='/h:HPXML/h:Building/h:BuildingDetails/h:Systems/h:HVAC/h:HVACPlant/h:HeatingSystem[h:HeatingSystemType/h:Boiler and h:IsSharedSystem="true" and //h:HydronicDistributionType[text()="water loop"]]'>
      <sch:assert role='ERROR' test='count(../h:HeatPump[h:HeatPumpType="water-loop-to-air"]/h:HeatingCapacity) &lt;= 1'>Expected 0 or 1 element(s) for xpath: ../HeatPump[HeatPumpType="water-loop-to-air"]/HeatingCapacity</sch:assert>
      <sch:assert role='ERROR' test='count(../h:HeatPump[h:HeatPumpType="water-loop-to-air"]/h:AnnualHeatingEfficiency[h:Units="COP"]/h:Value) = 1'>Expected 1 element(s) for xpath: ../HeatPump[HeatPumpType="water-loop-to-air"]/AnnualHeatingEfficiency[Units="COP"]/Value</sch:assert>
    </sch:rule>
  </sch:pattern>

  <sch:pattern>
    <sch:title>[HeatingSystemType=Stove]</sch:title>
    <sch:rule context='/h:HPXML/h:Building/h:BuildingDetails/h:Systems/h:HVAC/h:HVACPlant/h:HeatingSystem[h:HeatingSystemType/h:Stove]'>
      <sch:assert role='ERROR' test='count(h:DistributionSystem) = 0'>Expected 0 element(s) for xpath: DistributionSystem</sch:assert>
      <sch:assert role='ERROR' test='count(h:HeatingSystemFuel) = 1'>Expected 1 element(s) for xpath: HeatingSystemFuel</sch:assert>
      <sch:assert role='ERROR' test='h:HeatingSystemFuel[text()="electricity" or text()="natural gas" or text()="fuel oil" or text()="fuel oil 1" or text()="fuel oil 2" or text()="fuel oil 4" or text()="fuel oil 5/6" or text()="diesel" or text()="propane" or text()="kerosene" or text()="coal" or text()="coke" or text()="bituminous coal" or text()="wood" or text()="wood pellets"] or not(h:HeatingSystemFuel)'>Expected HeatingSystemFuel to be 'electricity' or 'natural gas' or 'fuel oil' or 'fuel oil 1' or 'fuel oil 2' or 'fuel oil 4' or 'fuel oil 5/6' or 'diesel' or 'propane' or 'kerosene' or 'coal' or 'coke' or 'bituminous coal' or 'wood' or 'wood pellets'</sch:assert>
      <sch:assert role='ERROR' test='count(h:HeatingCapacity) &lt;= 1'>Expected 0 or 1 element(s) for xpath: HeatingCapacity</sch:assert>
      <sch:assert role='ERROR' test='count(h:AnnualHeatingEfficiency[h:Units="Percent"]/h:Value) &lt;= 1'>Expected 0 or 1 element(s) for xpath: AnnualHeatingEfficiency[Units="Percent"]/Value</sch:assert>
      <sch:assert role='ERROR' test='number(h:AnnualHeatingEfficiency[h:Units="Percent"]/h:Value) &lt;= 1 or not(h:AnnualHeatingEfficiency[h:Units="Percent"]/h:Value)'>Expected AnnualHeatingEfficiency[Units="Percent"]/Value to be less than or equal to 1</sch:assert>
      <sch:assert role='ERROR' test='count(h:extension/h:FanPowerWatts) &lt;= 1'>Expected 0 or 1 element(s) for xpath: extension/FanPowerWatts</sch:assert>
      <sch:assert role='ERROR' test='number(h:extension/h:FanPowerWatts) &gt;= 0 or not(h:extension/h:FanPowerWatts)'>Expected extension/FanPowerWatts to be greater than or equal to 0</sch:assert>
    </sch:rule>
  </sch:pattern>

  <sch:pattern>
    <sch:title>[HeatingSystemType=PortableHeater]</sch:title>
    <sch:rule context='/h:HPXML/h:Building/h:BuildingDetails/h:Systems/h:HVAC/h:HVACPlant/h:HeatingSystem[h:HeatingSystemType/h:PortableHeater]'>
      <sch:assert role='ERROR' test='count(h:DistributionSystem) = 0'>Expected 0 element(s) for xpath: DistributionSystem</sch:assert>
      <sch:assert role='ERROR' test='count(h:HeatingSystemFuel) = 1'>Expected 1 element(s) for xpath: HeatingSystemFuel</sch:assert>
      <sch:assert role='ERROR' test='h:HeatingSystemFuel[text()="electricity" or text()="natural gas" or text()="fuel oil" or text()="fuel oil 1" or text()="fuel oil 2" or text()="fuel oil 4" or text()="fuel oil 5/6" or text()="diesel" or text()="propane" or text()="kerosene" or text()="coal" or text()="coke" or text()="bituminous coal" or text()="wood" or text()="wood pellets"] or not(h:HeatingSystemFuel)'>Expected HeatingSystemFuel to be 'electricity' or 'natural gas' or 'fuel oil' or 'fuel oil 1' or 'fuel oil 2' or 'fuel oil 4' or 'fuel oil 5/6' or 'diesel' or 'propane' or 'kerosene' or 'coal' or 'coke' or 'bituminous coal' or 'wood' or 'wood pellets'</sch:assert>
      <sch:assert role='ERROR' test='count(h:HeatingCapacity) &lt;= 1'>Expected 0 or 1 element(s) for xpath: HeatingCapacity</sch:assert>
      <sch:assert role='ERROR' test='count(h:AnnualHeatingEfficiency[h:Units="Percent"]/h:Value) &lt;= 1'>Expected 0 or 1 element(s) for xpath: AnnualHeatingEfficiency[Units="Percent"]/Value</sch:assert>
      <sch:assert role='ERROR' test='number(h:AnnualHeatingEfficiency[h:Units="Percent"]/h:Value) &lt;= 1 or not(h:AnnualHeatingEfficiency[h:Units="Percent"]/h:Value)'>Expected AnnualHeatingEfficiency[Units="Percent"]/Value to be less than or equal to 1</sch:assert>
      <sch:assert role='ERROR' test='count(h:extension/h:FanPowerWatts) &lt;= 1'>Expected 0 or 1 element(s) for xpath: extension/FanPowerWatts</sch:assert>
      <sch:assert role='ERROR' test='number(h:extension/h:FanPowerWatts) &gt;= 0 or not(h:extension/h:FanPowerWatts)'>Expected extension/FanPowerWatts to be greater than or equal to 0</sch:assert>
    </sch:rule>
  </sch:pattern>

  <sch:pattern>
    <sch:title>[HeatingSystemType=FixedHeater]</sch:title>
    <sch:rule context='/h:HPXML/h:Building/h:BuildingDetails/h:Systems/h:HVAC/h:HVACPlant/h:HeatingSystem[h:HeatingSystemType/h:FixedHeater]'>
      <sch:assert role='ERROR' test='count(h:DistributionSystem) = 0'>Expected 0 element(s) for xpath: DistributionSystem</sch:assert>
      <sch:assert role='ERROR' test='count(h:HeatingSystemFuel) = 1'>Expected 1 element(s) for xpath: HeatingSystemFuel</sch:assert>
      <sch:assert role='ERROR' test='h:HeatingSystemFuel[text()="electricity" or text()="natural gas" or text()="fuel oil" or text()="fuel oil 1" or text()="fuel oil 2" or text()="fuel oil 4" or text()="fuel oil 5/6" or text()="diesel" or text()="propane" or text()="kerosene" or text()="coal" or text()="coke" or text()="bituminous coal" or text()="wood" or text()="wood pellets"] or not(h:HeatingSystemFuel)'>Expected HeatingSystemFuel to be 'electricity' or 'natural gas' or 'fuel oil' or 'fuel oil 1' or 'fuel oil 2' or 'fuel oil 4' or 'fuel oil 5/6' or 'diesel' or 'propane' or 'kerosene' or 'coal' or 'coke' or 'bituminous coal' or 'wood' or 'wood pellets'</sch:assert>
      <sch:assert role='ERROR' test='count(h:HeatingCapacity) &lt;= 1'>Expected 0 or 1 element(s) for xpath: HeatingCapacity</sch:assert>
      <sch:assert role='ERROR' test='count(h:AnnualHeatingEfficiency[h:Units="Percent"]/h:Value) &lt;= 1'>Expected 0 or 1 element(s) for xpath: AnnualHeatingEfficiency[Units="Percent"]/Value</sch:assert>
      <sch:assert role='ERROR' test='number(h:AnnualHeatingEfficiency[h:Units="Percent"]/h:Value) &lt;= 1 or not(h:AnnualHeatingEfficiency[h:Units="Percent"]/h:Value)'>Expected AnnualHeatingEfficiency[Units="Percent"]/Value to be less than or equal to 1</sch:assert>
      <sch:assert role='ERROR' test='count(h:extension/h:FanPowerWatts) &lt;= 1'>Expected 0 or 1 element(s) for xpath: extension/FanPowerWatts</sch:assert>
      <sch:assert role='ERROR' test='number(h:extension/h:FanPowerWatts) &gt;= 0 or not(h:extension/h:FanPowerWatts)'>Expected extension/FanPowerWatts to be greater than or equal to 0</sch:assert>
    </sch:rule>
  </sch:pattern>

  <sch:pattern>
    <sch:title>[HeatingSystemType=Fireplace]</sch:title>
    <sch:rule context='/h:HPXML/h:Building/h:BuildingDetails/h:Systems/h:HVAC/h:HVACPlant/h:HeatingSystem[h:HeatingSystemType/h:Fireplace]'>
      <sch:assert role='ERROR' test='count(h:DistributionSystem) = 0'>Expected 0 element(s) for xpath: DistributionSystem</sch:assert>
      <sch:assert role='ERROR' test='count(h:HeatingSystemFuel) = 1'>Expected 1 element(s) for xpath: HeatingSystemFuel</sch:assert>
      <sch:assert role='ERROR' test='h:HeatingSystemFuel[text()="electricity" or text()="natural gas" or text()="fuel oil" or text()="fuel oil 1" or text()="fuel oil 2" or text()="fuel oil 4" or text()="fuel oil 5/6" or text()="diesel" or text()="propane" or text()="kerosene" or text()="coal" or text()="coke" or text()="bituminous coal" or text()="wood" or text()="wood pellets"] or not(h:HeatingSystemFuel)'>Expected HeatingSystemFuel to be 'electricity' or 'natural gas' or 'fuel oil' or 'fuel oil 1' or 'fuel oil 2' or 'fuel oil 4' or 'fuel oil 5/6' or 'diesel' or 'propane' or 'kerosene' or 'coal' or 'coke' or 'bituminous coal' or 'wood' or 'wood pellets'</sch:assert>
      <sch:assert role='ERROR' test='count(h:HeatingCapacity) &lt;= 1'>Expected 0 or 1 element(s) for xpath: HeatingCapacity</sch:assert>
      <sch:assert role='ERROR' test='count(h:AnnualHeatingEfficiency[h:Units="Percent"]/h:Value) &lt;= 1'>Expected 0 or 1 element(s) for xpath: AnnualHeatingEfficiency[Units="Percent"]/Value</sch:assert>
      <sch:assert role='ERROR' test='number(h:AnnualHeatingEfficiency[h:Units="Percent"]/h:Value) &lt;= 1 or not(h:AnnualHeatingEfficiency[h:Units="Percent"]/h:Value)'>Expected AnnualHeatingEfficiency[Units="Percent"]/Value to be less than or equal to 1</sch:assert>
      <sch:assert role='ERROR' test='count(h:extension/h:FanPowerWatts) &lt;= 1'>Expected 0 or 1 element(s) for xpath: extension/FanPowerWatts</sch:assert>
      <sch:assert role='ERROR' test='number(h:extension/h:FanPowerWatts) &gt;= 0 or not(h:extension/h:FanPowerWatts)'>Expected extension/FanPowerWatts to be greater than or equal to 0</sch:assert>
    </sch:rule>
  </sch:pattern>

  <sch:pattern>
    <sch:title>[CoolingSystem]</sch:title>
    <sch:rule context='/h:HPXML/h:Building/h:BuildingDetails/h:Systems/h:HVAC/h:HVACPlant/h:CoolingSystem'>
      <sch:assert role='ERROR' test='count(h:SystemIdentifier) = 1'>Expected 1 element(s) for xpath: SystemIdentifier</sch:assert>
      <sch:assert role='ERROR' test='count(../../h:HVACControl) = 1'>Expected 1 element(s) for xpath: ../../HVACControl</sch:assert> <!-- See [HVACControl] -->
      <sch:assert role='ERROR' test='count(h:CoolingSystemType) = 1'>Expected 1 element(s) for xpath: CoolingSystemType</sch:assert> <!-- See [CoolingSystemType=CentralAC] or [CoolingSystemType=RoomAC] or [CoolingSystemType=EvapCooler] or [CoolingSystemType=MiniSplitAC] or [CoolingSystemType=SharedChiller] or [CoolingSystemType=SharedCoolingTowerWLHP] -->
      <sch:assert role='ERROR' test='h:CoolingSystemType[text()="central air conditioner" or text()="room air conditioner" or text()="evaporative cooler" or text()="mini-split" or text()="chiller" or text()="cooling tower"] or not(h:CoolingSystemType)'>Expected CoolingSystemType to be 'central air conditioner' or 'room air conditioner' or 'evaporative cooler' or 'mini-split' or 'chiller' or 'cooling tower'</sch:assert>
      <sch:assert role='ERROR' test='count(h:CoolingSystemFuel) = 1'>Expected 1 element(s) for xpath: CoolingSystemFuel</sch:assert>
      <sch:assert role='ERROR' test='h:CoolingSystemFuel[text()="electricity"] or not(h:CoolingSystemFuel)'>Expected CoolingSystemFuel to be 'electricity'</sch:assert>
      <sch:assert role='ERROR' test='count(h:FractionCoolLoadServed) = 1'>Expected 1 element(s) for xpath: FractionCoolLoadServed</sch:assert>
    </sch:rule>
  </sch:pattern>

  <sch:pattern>
    <sch:title>[CoolingSystemType=CentralAC]</sch:title>
    <sch:rule context='/h:HPXML/h:Building/h:BuildingDetails/h:Systems/h:HVAC/h:HVACPlant/h:CoolingSystem[h:CoolingSystemType="central air conditioner"]'>
      <sch:assert role='ERROR' test='count(../../h:HVACDistribution/h:DistributionSystemType/h:AirDistribution/h:AirDistributionType[text()="regular velocity"]) + count(../../h:HVACDistribution/h:DistributionSystemType/h:Other[text()="DSE"]) &gt;= 1'>Expected 1 or more element(s) for xpath: ../../HVACDistribution/DistributionSystemType/AirDistribution/AirDistributionType[text()="regular velocity"] | ../../HVACDistribution/DistributionSystemType/Other[text()="DSE"]</sch:assert> <!-- See [HVACDistribution] -->
      <sch:assert role='ERROR' test='count(h:DistributionSystem) = 1'>Expected 1 element(s) for xpath: DistributionSystem</sch:assert>
      <sch:assert role='ERROR' test='count(h:CoolingCapacity) &lt;= 1'>Expected 0 or 1 element(s) for xpath: CoolingCapacity</sch:assert>
      <sch:assert role='ERROR' test='count(h:CompressorType) &lt;= 1'>Expected 0 or 1 element(s) for xpath: CompressorType</sch:assert>
      <sch:assert role='ERROR' test='h:CompressorType[text()="single stage" or text()="two stage" or text()="variable speed"] or not(h:CompressorType)'>Expected CompressorType to be 'single stage' or 'two stage' or 'variable speed'</sch:assert>
      <sch:assert role='ERROR' test='count(h:AnnualCoolingEfficiency[h:Units="SEER"]/h:Value) + count(h:YearInstalled) &gt;= 1'>Expected 1 or more element(s) for xpath: AnnualCoolingEfficiency[Units="SEER"]/Value | YearInstalled</sch:assert>
      <sch:assert role='ERROR' test='count(h:SensibleHeatFraction) &lt;= 1'>Expected 0 or 1 element(s) for xpath: SensibleHeatFraction</sch:assert>
      <sch:assert role='ERROR' test='count(h:extension/h:FanPowerWattsPerCFM) &lt;= 1'>Expected 0 or 1 element(s) for xpath: extension/FanPowerWattsPerCFM</sch:assert>
      <sch:assert role='ERROR' test='number(h:extension/h:FanPowerWattsPerCFM) &gt;= 0 or not(h:extension/h:FanPowerWattsPerCFM)'>Expected extension/FanPowerWattsPerCFM to be greater than or equal to 0</sch:assert>
      <sch:assert role='ERROR' test='count(h:extension/h:AirflowDefectRatio) &lt;= 1'>Expected 0 or 1 element(s) for xpath: extension/AirflowDefectRatio</sch:assert>
      <sch:assert role='ERROR' test='number(h:extension/h:AirflowDefectRatio) &gt; -1 or not(h:extension/h:AirflowDefectRatio)'>Expected extension/AirflowDefectRatio to be greater than -1</sch:assert>
      <sch:assert role='ERROR' test='count(h:extension/h:ChargeDefectRatio) &lt;= 1'>Expected 0 or 1 element(s) for xpath: extension/ChargeDefectRatio</sch:assert>
      <sch:assert role='ERROR' test='number(h:extension/h:ChargeDefectRatio) &gt; -1 or not(h:extension/h:ChargeDefectRatio)'>Expected extension/ChargeDefectRatio to be greater than -1</sch:assert>
    </sch:rule>
  </sch:pattern>

  <sch:pattern>
    <sch:title>[CoolingSystemType=RoomAC]</sch:title>
    <sch:rule context='/h:HPXML/h:Building/h:BuildingDetails/h:Systems/h:HVAC/h:HVACPlant/h:CoolingSystem[h:CoolingSystemType="room air conditioner"]'>
      <sch:assert role='ERROR' test='count(h:DistributionSystem) = 0'>Expected 0 element(s) for xpath: DistributionSystem</sch:assert>
      <sch:assert role='ERROR' test='count(h:CoolingCapacity) &lt;= 1'>Expected 0 or 1 element(s) for xpath: CoolingCapacity</sch:assert>
      <sch:assert role='ERROR' test='count(h:AnnualCoolingEfficiency[h:Units="EER" or h:Units="CEER"]/h:Value) + count(h:YearInstalled) &gt;= 1'>Expected 1 or more element(s) for xpath: AnnualCoolingEfficiency[Units="EER" or Units="CEER"]/Value | YearInstalled</sch:assert>
      <sch:assert role='ERROR' test='count(h:SensibleHeatFraction) &lt;= 1'>Expected 0 or 1 element(s) for xpath: SensibleHeatFraction</sch:assert>
    </sch:rule>
  </sch:pattern>

  <sch:pattern>
    <sch:title>[CoolingSystemType=EvapCooler]</sch:title>
    <sch:rule context='/h:HPXML/h:Building/h:BuildingDetails/h:Systems/h:HVAC/h:HVACPlant/h:CoolingSystem[h:CoolingSystemType="evaporative cooler"]'>
      <sch:assert role='ERROR' test='count(../../h:HVACDistribution/h:DistributionSystemType/h:AirDistribution/h:AirDistributionType[text()="regular velocity"]) + count(../../h:HVACDistribution/h:DistributionSystemType/h:Other[text()="DSE"]) &gt;= 0'>Expected 0 or more element(s) for xpath: ../../HVACDistribution/DistributionSystemType/AirDistribution/AirDistributionType[text()="regular velocity"] | ../../HVACDistribution/DistributionSystemType/Other[text()="DSE"]</sch:assert> <!-- See [HVACDistribution] -->
      <sch:assert role='ERROR' test='count(h:DistributionSystem) &lt;= 1'>Expected 0 or 1 element(s) for xpath: DistributionSystem</sch:assert>
      <sch:assert role='ERROR' test='count(h:CoolingCapacity) &lt;= 1'>Expected 0 or 1 element(s) for xpath: CoolingCapacity</sch:assert>
    </sch:rule>
  </sch:pattern>

  <sch:pattern>
    <sch:title>[CoolingSystemType=MiniSplitAC]</sch:title>
    <sch:rule context='/h:HPXML/h:Building/h:BuildingDetails/h:Systems/h:HVAC/h:HVACPlant/h:CoolingSystem[h:CoolingSystemType="mini-split"]'>
      <sch:assert role='ERROR' test='count(../../h:HVACDistribution/h:DistributionSystemType/h:AirDistribution/h:AirDistributionType[text()="regular velocity"]) + count(../../h:HVACDistribution/h:DistributionSystemType/h:Other[text()="DSE"]) &gt;= 0'>Expected 0 or more element(s) for xpath: ../../HVACDistribution/DistributionSystemType/AirDistribution/AirDistributionType[text()="regular velocity"] | ../../HVACDistribution/DistributionSystemType/Other[text()="DSE"]</sch:assert> <!-- See [HVACDistribution] -->
      <sch:assert role='ERROR' test='count(h:DistributionSystem) &lt;= 1'>Expected 0 or 1 element(s) for xpath: DistributionSystem</sch:assert>
      <sch:assert role='ERROR' test='count(h:CoolingCapacity) &lt;= 1'>Expected 0 or 1 element(s) for xpath: CoolingCapacity</sch:assert>
      <sch:assert role='ERROR' test='count(h:AnnualCoolingEfficiency[h:Units="SEER"]/h:Value) = 1'>Expected 1 element(s) for xpath: AnnualCoolingEfficiency[Units="SEER"]/Value</sch:assert>
      <sch:assert role='ERROR' test='count(h:SensibleHeatFraction) &lt;= 1'>Expected 0 or 1 element(s) for xpath: SensibleHeatFraction</sch:assert>
      <sch:assert role='ERROR' test='count(h:extension/h:FanPowerWattsPerCFM) &lt;= 1'>Expected 0 or 1 element(s) for xpath: extension/FanPowerWattsPerCFM</sch:assert>
      <sch:assert role='ERROR' test='number(h:extension/h:FanPowerWattsPerCFM) &gt;= 0 or not(h:extension/h:FanPowerWattsPerCFM)'>Expected extension/FanPowerWattsPerCFM to be greater than or equal to 0</sch:assert>
      <sch:assert role='ERROR' test='count(h:extension/h:AirflowDefectRatio) &lt;= 1'>Expected 0 or 1 element(s) for xpath: extension/AirflowDefectRatio</sch:assert>
      <sch:assert role='ERROR' test='number(h:extension/h:AirflowDefectRatio) &gt; -1 or not(h:extension/h:AirflowDefectRatio)'>Expected extension/AirflowDefectRatio to be greater than -1</sch:assert>
      <sch:assert role='ERROR' test='count(h:extension/h:ChargeDefectRatio) &lt;= 1'>Expected 0 or 1 element(s) for xpath: extension/ChargeDefectRatio</sch:assert>
      <sch:assert role='ERROR' test='number(h:extension/h:ChargeDefectRatio) &gt; -1 or not(h:extension/h:ChargeDefectRatio)'>Expected extension/ChargeDefectRatio to be greater than -1</sch:assert>
    </sch:rule>
  </sch:pattern>

  <sch:pattern>
    <sch:title>[CoolingSystemType=SharedChiller]</sch:title>
    <sch:rule context='/h:HPXML/h:Building/h:BuildingDetails/h:Systems/h:HVAC/h:HVACPlant/h:CoolingSystem[h:CoolingSystemType="chiller"]'>
      <sch:assert role='ERROR' test='count(../../../../h:BuildingSummary/h:BuildingConstruction[h:ResidentialFacilityType[text()="single-family attached" or text()="apartment unit"]]) = 1'>Expected 1 element(s) for xpath: ../../../../BuildingSummary/BuildingConstruction[ResidentialFacilityType[text()="single-family attached" or text()="apartment unit"]]</sch:assert>
      <sch:assert role='ERROR' test='count(../../h:HVACDistribution/h:DistributionSystemType/h:HydronicDistribution/h:HydronicDistributionType[text()="radiator" or text()="baseboard" or text()="radiant floor" or text()="radiant ceiling" or text()="water loop"]) + count(../../h:HVACDistribution/h:DistributionSystemType/h:AirDistribution/h:AirDistributionType[text()="fan coil"]) &gt;= 1'>Expected 1 or more element(s) for xpath: ../../HVACDistribution/DistributionSystemType/HydronicDistribution/HydronicDistributionType[text()="radiator" or text()="baseboard" or text()="radiant floor" or text()="radiant ceiling" or text()="water loop"] | ../../HVACDistribution/DistributionSystemType/AirDistribution/AirDistributionType[text()="fan coil"]</sch:assert> <!-- See [HVACDistribution] or [CoolingSystemType=SharedChillerWithFanCoil] or [CoolingSystemType=SharedChillerWithWLHP] -->
      <sch:assert role='ERROR' test='count(h:DistributionSystem) = 1'>Expected 1 element(s) for xpath: DistributionSystem</sch:assert>
      <sch:assert role='ERROR' test='count(h:IsSharedSystem[text()="true"]) = 1'>Expected 1 element(s) for xpath: IsSharedSystem[text()="true"]</sch:assert>
      <sch:assert role='ERROR' test='count(h:NumberofUnitsServed) = 1'>Expected 1 element(s) for xpath: NumberofUnitsServed</sch:assert>
      <sch:assert role='ERROR' test='number(h:NumberofUnitsServed) &gt; 1 or not(h:NumberofUnitsServed)'>Expected NumberofUnitsServed to be greater than 1</sch:assert>
      <sch:assert role='ERROR' test='count(h:CoolingCapacity) = 1'>Expected 1 element(s) for xpath: CoolingCapacity</sch:assert>
      <sch:assert role='ERROR' test='count(h:AnnualCoolingEfficiency[h:Units="kW/ton"]/h:Value) = 1'>Expected 1 element(s) for xpath: AnnualCoolingEfficiency[Units="kW/ton"]/Value</sch:assert>
      <sch:assert role='ERROR' test='count(h:extension/h:SharedLoopWatts) = 1'>Expected 1 element(s) for xpath: extension/SharedLoopWatts</sch:assert>
      <sch:assert role='ERROR' test='number(h:extension/h:SharedLoopWatts) &gt;= 0 or not(h:extension/h:SharedLoopWatts)'>Expected extension/SharedLoopWatts to be greater than or equal to 0</sch:assert>
    </sch:rule>
  </sch:pattern>

  <sch:pattern>
    <sch:title>[CoolingSystemType=SharedChillerWithFanCoil]</sch:title>
    <sch:rule context='/h:HPXML/h:Building/h:BuildingDetails/h:Systems/h:HVAC/h:HVACPlant/h:CoolingSystem[h:CoolingSystemType="chiller" and //h:AirDistributionType[text()="fan coil"]]'>
      <sch:assert role='ERROR' test='count(h:extension/h:FanCoilWatts) = 1'>Expected 1 element(s) for xpath: extension/FanCoilWatts</sch:assert>
      <sch:assert role='ERROR' test='number(h:extension/h:FanCoilWatts) &gt;= 0 or not(h:extension/h:FanCoilWatts)'>Expected extension/FanCoilWatts to be greater than or equal to 0</sch:assert>
    </sch:rule>
  </sch:pattern>

  <sch:pattern>
    <sch:title>[CoolingSystemType=SharedChillerWithWLHP]</sch:title>
    <sch:rule context='/h:HPXML/h:Building/h:BuildingDetails/h:Systems/h:HVAC/h:HVACPlant/h:CoolingSystem[h:CoolingSystemType="chiller" and //h:HydronicDistributionType[text()="water loop"]]'>
      <sch:assert role='ERROR' test='count(../h:HeatPump[h:HeatPumpType="water-loop-to-air"]/h:CoolingCapacity) = 1'>Expected 1 element(s) for xpath: ../HeatPump[HeatPumpType="water-loop-to-air"]/CoolingCapacity</sch:assert>
      <sch:assert role='ERROR' test='count(../h:HeatPump[h:HeatPumpType="water-loop-to-air"]/h:AnnualCoolingEfficiency[h:Units="EER"]/h:Value) = 1'>Expected 1 element(s) for xpath: ../HeatPump[HeatPumpType="water-loop-to-air"]/AnnualCoolingEfficiency[Units="EER"]/Value</sch:assert>
    </sch:rule>
  </sch:pattern>

  <sch:pattern>
    <sch:title>[CoolingSystemType=SharedCoolingTowerWLHP]</sch:title>
    <sch:rule context='/h:HPXML/h:Building/h:BuildingDetails/h:Systems/h:HVAC/h:HVACPlant/h:CoolingSystem[h:CoolingSystemType="cooling tower"]'>
      <sch:assert role='ERROR' test='count(../../../../h:BuildingSummary/h:BuildingConstruction[h:ResidentialFacilityType[text()="single-family attached" or text()="apartment unit"]]) = 1'>Expected 1 element(s) for xpath: ../../../../BuildingSummary/BuildingConstruction[ResidentialFacilityType[text()="single-family attached" or text()="apartment unit"]]</sch:assert>
      <sch:assert role='ERROR' test='count(../../h:HVACDistribution/h:DistributionSystemType/h:HydronicDistribution/h:HydronicDistributionType[text()="water loop"]) &gt;= 1'>Expected 1 or more element(s) for xpath: ../../HVACDistribution/DistributionSystemType/HydronicDistribution/HydronicDistributionType[text()="water loop"]</sch:assert> <!-- See [HVACDistribution] -->
      <sch:assert role='ERROR' test='count(h:DistributionSystem) = 1'>Expected 1 element(s) for xpath: DistributionSystem</sch:assert>
      <sch:assert role='ERROR' test='count(h:IsSharedSystem[text()="true"]) = 1'>Expected 1 element(s) for xpath: IsSharedSystem[text()="true"]</sch:assert>
      <sch:assert role='ERROR' test='count(h:NumberofUnitsServed) = 1'>Expected 1 element(s) for xpath: NumberofUnitsServed</sch:assert>
      <sch:assert role='ERROR' test='number(h:NumberofUnitsServed) &gt; 1 or not(h:NumberofUnitsServed)'>Expected NumberofUnitsServed to be greater than 1</sch:assert>
      <sch:assert role='ERROR' test='count(h:extension/h:SharedLoopWatts) = 1'>Expected 1 element(s) for xpath: extension/SharedLoopWatts</sch:assert>
      <sch:assert role='ERROR' test='number(h:extension/h:SharedLoopWatts) &gt;= 0 or not(h:extension/h:SharedLoopWatts)'>Expected extension/SharedLoopWatts to be greater than or equal to 0</sch:assert>
      <sch:assert role='ERROR' test='count(../h:HeatPump[h:HeatPumpType="water-loop-to-air"]/h:CoolingCapacity) = 1'>Expected 1 element(s) for xpath: ../HeatPump[HeatPumpType="water-loop-to-air"]/CoolingCapacity</sch:assert>
      <sch:assert role='ERROR' test='count(../h:HeatPump[h:HeatPumpType="water-loop-to-air"]/h:AnnualCoolingEfficiency[h:Units="EER"]/h:Value) = 1'>Expected 1 element(s) for xpath: ../HeatPump[HeatPumpType="water-loop-to-air"]/AnnualCoolingEfficiency[Units="EER"]/Value</sch:assert>
    </sch:rule>
  </sch:pattern>

  <sch:pattern>
    <sch:title>[HeatPump]</sch:title>
    <sch:rule context='/h:HPXML/h:Building/h:BuildingDetails/h:Systems/h:HVAC/h:HVACPlant/h:HeatPump'>
      <sch:assert role='ERROR' test='count(h:SystemIdentifier) = 1'>Expected 1 element(s) for xpath: SystemIdentifier</sch:assert>
      <sch:assert role='ERROR' test='count(../../h:HVACControl) = 1'>Expected 1 element(s) for xpath: ../../HVACControl</sch:assert> <!-- See [HVACControl] -->
      <sch:assert role='ERROR' test='count(h:HeatPumpType) = 1'>Expected 1 element(s) for xpath: HeatPumpType</sch:assert> <!-- See [HeatPumpType=AirSource] or [HeatPumpType=MiniSplit] or [HeatPumpType=GroundSource] or [HeatPumpType=WaterLoop] -->
      <sch:assert role='ERROR' test='h:HeatPumpType[text()="air-to-air" or text()="mini-split" or text()="ground-to-air" or text()="water-loop-to-air"] or not(h:HeatPumpType)'>Expected HeatPumpType to be 'air-to-air' or 'mini-split' or 'ground-to-air' or 'water-loop-to-air'</sch:assert>
      <sch:assert role='ERROR' test='count(h:HeatPumpFuel) = 1'>Expected 1 element(s) for xpath: HeatPumpFuel</sch:assert>
      <sch:assert role='ERROR' test='h:HeatPumpFuel[text()="electricity"] or not(h:HeatPumpFuel)'>Expected HeatPumpFuel to be 'electricity'</sch:assert>
      <sch:assert role='ERROR' test='count(h:BackupSystemFuel) &lt;= 1'>Expected 0 or 1 element(s) for xpath: BackupSystemFuel</sch:assert> <!-- See [HeatPumpBackup] -->
      <sch:assert role='ERROR' test='h:BackupSystemFuel[text()="electricity" or text()="natural gas" or text()="fuel oil" or text()="fuel oil 1" or text()="fuel oil 2" or text()="fuel oil 4" or text()="fuel oil 5/6" or text()="diesel" or text()="propane" or text()="kerosene" or text()="coal" or text()="coke" or text()="bituminous coal" or text()="wood" or text()="wood pellets"] or not(h:BackupSystemFuel)'>Expected BackupSystemFuel to be 'electricity' or 'natural gas' or 'fuel oil' or 'fuel oil 1' or 'fuel oil 2' or 'fuel oil 4' or 'fuel oil 5/6' or 'diesel' or 'propane' or 'kerosene' or 'coal' or 'coke' or 'bituminous coal' or 'wood' or 'wood pellets'</sch:assert>
    </sch:rule>
  </sch:pattern>

  <sch:pattern>
    <sch:title>[HeatPumpType=AirSource]</sch:title>
    <sch:rule context='/h:HPXML/h:Building/h:BuildingDetails/h:Systems/h:HVAC/h:HVACPlant/h:HeatPump[h:HeatPumpType="air-to-air"]'>
      <sch:assert role='ERROR' test='count(../../h:HVACDistribution/h:DistributionSystemType/h:AirDistribution/h:AirDistributionType[text()="regular velocity"]) + count(../../h:HVACDistribution/h:DistributionSystemType/h:Other[text()="DSE"]) &gt;= 1'>Expected 1 or more element(s) for xpath: ../../HVACDistribution/DistributionSystemType/AirDistribution/AirDistributionType[text()="regular velocity"] | ../../HVACDistribution/DistributionSystemType/Other[text()="DSE"]</sch:assert> <!-- See [HVACDistribution] -->
      <sch:assert role='ERROR' test='count(h:DistributionSystem) = 1'>Expected 1 element(s) for xpath: DistributionSystem</sch:assert>
      <sch:assert role='ERROR' test='count(h:CompressorType) &lt;= 1'>Expected 0 or 1 element(s) for xpath: CompressorType</sch:assert>
      <sch:assert role='ERROR' test='h:CompressorType[text()="single stage" or text()="two stage" or text()="variable speed"] or not(h:CompressorType)'>Expected CompressorType to be 'single stage' or 'two stage' or 'variable speed'</sch:assert>
      <sch:assert role='ERROR' test='count(h:HeatingCapacity) &lt;= 1'>Expected 0 or 1 element(s) for xpath: HeatingCapacity</sch:assert>
      <sch:assert role='ERROR' test='count(h:HeatingCapacity17F) &lt;= 1'>Expected 0 or 1 element(s) for xpath: HeatingCapacity17F</sch:assert>
      <sch:assert role='ERROR' test='count(h:CoolingCapacity) &lt;= 1'>Expected 0 or 1 element(s) for xpath: CoolingCapacity</sch:assert>
      <sch:assert role='ERROR' test='count(h:CoolingSensibleHeatFraction) &lt;= 1'>Expected 0 or 1 element(s) for xpath: CoolingSensibleHeatFraction</sch:assert>
      <sch:assert role='ERROR' test='count(h:FractionHeatLoadServed) = 1'>Expected 1 element(s) for xpath: FractionHeatLoadServed</sch:assert>
      <sch:assert role='ERROR' test='count(h:FractionCoolLoadServed) = 1'>Expected 1 element(s) for xpath: FractionCoolLoadServed</sch:assert>
      <sch:assert role='ERROR' test='count(h:AnnualCoolingEfficiency[h:Units="SEER"]/h:Value) + count(h:YearInstalled) &gt;= 1'>Expected 1 or more element(s) for xpath: AnnualCoolingEfficiency[Units="SEER"]/Value | YearInstalled</sch:assert>
      <sch:assert role='ERROR' test='count(h:AnnualHeatingEfficiency[h:Units="HSPF"]/h:Value) + count(h:YearInstalled) &gt;= 1'>Expected 1 or more element(s) for xpath: AnnualHeatingEfficiency[Units="HSPF"]/Value | YearInstalled</sch:assert>
      <sch:assert role='ERROR' test='count(h:extension/h:FanPowerWattsPerCFM) &lt;= 1'>Expected 0 or 1 element(s) for xpath: extension/FanPowerWattsPerCFM</sch:assert>
      <sch:assert role='ERROR' test='number(h:extension/h:FanPowerWattsPerCFM) &gt;= 0 or not(h:extension/h:FanPowerWattsPerCFM)'>Expected extension/FanPowerWattsPerCFM to be greater than or equal to 0</sch:assert>
      <sch:assert role='ERROR' test='count(h:extension/h:AirflowDefectRatio) &lt;= 1'>Expected 0 or 1 element(s) for xpath: extension/AirflowDefectRatio</sch:assert>
      <sch:assert role='ERROR' test='number(h:extension/h:AirflowDefectRatio) &gt; -1 or not(h:extension/h:AirflowDefectRatio)'>Expected extension/AirflowDefectRatio to be greater than -1</sch:assert>
      <sch:assert role='ERROR' test='count(h:extension/h:ChargeDefectRatio) &lt;= 1'>Expected 0 or 1 element(s) for xpath: extension/ChargeDefectRatio</sch:assert>
      <sch:assert role='ERROR' test='number(h:extension/h:ChargeDefectRatio) &gt; -1 or not(h:extension/h:ChargeDefectRatio)'>Expected extension/ChargeDefectRatio to be greater than -1</sch:assert>
    </sch:rule>
  </sch:pattern>

  <sch:pattern>
    <sch:title>[HeatPumpType=MiniSplit]</sch:title>
    <sch:rule context='/h:HPXML/h:Building/h:BuildingDetails/h:Systems/h:HVAC/h:HVACPlant/h:HeatPump[h:HeatPumpType="mini-split"]'>
      <sch:assert role='ERROR' test='count(../../h:HVACDistribution/h:DistributionSystemType/h:AirDistribution/h:AirDistributionType[text()="regular velocity"]) + count(../../h:HVACDistribution/h:DistributionSystemType/h:Other[text()="DSE"]) &gt;= 0'>Expected 0 or more element(s) for xpath: ../../HVACDistribution/DistributionSystemType/AirDistribution/AirDistributionType[text()="regular velocity"] | ../../HVACDistribution/DistributionSystemType/Other[text()="DSE"]</sch:assert> <!-- See [HVACDistribution] -->
      <sch:assert role='ERROR' test='count(h:DistributionSystem) &lt;= 1'>Expected 0 or 1 element(s) for xpath: DistributionSystem</sch:assert>
      <sch:assert role='ERROR' test='count(h:HeatingCapacity) &lt;= 1'>Expected 0 or 1 element(s) for xpath: HeatingCapacity</sch:assert>
      <sch:assert role='ERROR' test='count(h:HeatingCapacity17F) &lt;= 1'>Expected 0 or 1 element(s) for xpath: HeatingCapacity17F</sch:assert>
      <sch:assert role='ERROR' test='count(h:CoolingCapacity) &lt;= 1'>Expected 0 or 1 element(s) for xpath: CoolingCapacity</sch:assert>
      <sch:assert role='ERROR' test='count(h:CoolingSensibleHeatFraction) &lt;= 1'>Expected 0 or 1 element(s) for xpath: CoolingSensibleHeatFraction</sch:assert>
      <sch:assert role='ERROR' test='count(h:FractionHeatLoadServed) = 1'>Expected 1 element(s) for xpath: FractionHeatLoadServed</sch:assert>
      <sch:assert role='ERROR' test='count(h:FractionCoolLoadServed) = 1'>Expected 1 element(s) for xpath: FractionCoolLoadServed</sch:assert>
      <sch:assert role='ERROR' test='count(h:AnnualCoolingEfficiency[h:Units="SEER"]/h:Value) = 1'>Expected 1 element(s) for xpath: AnnualCoolingEfficiency[Units="SEER"]/Value</sch:assert>
      <sch:assert role='ERROR' test='count(h:AnnualHeatingEfficiency[h:Units="HSPF"]/h:Value) = 1'>Expected 1 element(s) for xpath: AnnualHeatingEfficiency[Units="HSPF"]/Value</sch:assert>
      <sch:assert role='ERROR' test='count(h:extension/h:FanPowerWattsPerCFM) &lt;= 1'>Expected 0 or 1 element(s) for xpath: extension/FanPowerWattsPerCFM</sch:assert>
      <sch:assert role='ERROR' test='number(h:extension/h:FanPowerWattsPerCFM) &gt;= 0 or not(h:extension/h:FanPowerWattsPerCFM)'>Expected extension/FanPowerWattsPerCFM to be greater than or equal to 0</sch:assert>
      <sch:assert role='ERROR' test='count(h:extension/h:AirflowDefectRatio) &lt;= 1'>Expected 0 or 1 element(s) for xpath: extension/AirflowDefectRatio</sch:assert>
      <sch:assert role='ERROR' test='number(h:extension/h:AirflowDefectRatio) &gt; -1 or not(h:extension/h:AirflowDefectRatio)'>Expected extension/AirflowDefectRatio to be greater than -1</sch:assert>
      <sch:assert role='ERROR' test='count(h:extension/h:ChargeDefectRatio) &lt;= 1'>Expected 0 or 1 element(s) for xpath: extension/ChargeDefectRatio</sch:assert>
      <sch:assert role='ERROR' test='number(h:extension/h:ChargeDefectRatio) &gt; -1 or not(h:extension/h:ChargeDefectRatio)'>Expected extension/ChargeDefectRatio to be greater than -1</sch:assert>
    </sch:rule>
  </sch:pattern>

  <sch:pattern>
    <sch:title>[HeatPumpType=GroundSource]</sch:title>
    <sch:rule context='/h:HPXML/h:Building/h:BuildingDetails/h:Systems/h:HVAC/h:HVACPlant/h:HeatPump[h:HeatPumpType="ground-to-air"]'>
      <sch:assert role='ERROR' test='count(../../h:HVACDistribution/h:DistributionSystemType/h:AirDistribution/h:AirDistributionType[text()="regular velocity"]) + count(../../h:HVACDistribution/h:DistributionSystemType/h:Other[text()="DSE"]) &gt;= 1'>Expected 1 or more element(s) for xpath: ../../HVACDistribution/DistributionSystemType/AirDistribution/AirDistributionType[text()="regular velocity"] | ../../HVACDistribution/DistributionSystemType/Other[text()="DSE"]</sch:assert> <!-- See [HVACDistribution] -->
      <sch:assert role='ERROR' test='count(h:IsSharedSystem) &lt;= 1'>Expected 0 or 1 element(s) for xpath: IsSharedSystem</sch:assert> <!-- See [HeatPumpType=GroundSourceWithSharedLoop] -->
      <sch:assert role='ERROR' test='count(h:DistributionSystem) = 1'>Expected 1 element(s) for xpath: DistributionSystem</sch:assert>
      <sch:assert role='ERROR' test='count(h:BackupHeatingSwitchoverTemperature) = 0'>Expected 0 element(s) for xpath: BackupHeatingSwitchoverTemperature</sch:assert>
      <sch:assert role='ERROR' test='count(h:HeatingCapacity) &lt;= 1'>Expected 0 or 1 element(s) for xpath: HeatingCapacity</sch:assert>
      <sch:assert role='ERROR' test='count(h:CoolingCapacity) &lt;= 1'>Expected 0 or 1 element(s) for xpath: CoolingCapacity</sch:assert>
      <sch:assert role='ERROR' test='count(h:CoolingSensibleHeatFraction) &lt;= 1'>Expected 0 or 1 element(s) for xpath: CoolingSensibleHeatFraction</sch:assert>
      <sch:assert role='ERROR' test='count(h:FractionHeatLoadServed) = 1'>Expected 1 element(s) for xpath: FractionHeatLoadServed</sch:assert>
      <sch:assert role='ERROR' test='count(h:FractionCoolLoadServed) = 1'>Expected 1 element(s) for xpath: FractionCoolLoadServed</sch:assert>
      <sch:assert role='ERROR' test='count(h:AnnualCoolingEfficiency[h:Units="EER"]/h:Value) = 1'>Expected 1 element(s) for xpath: AnnualCoolingEfficiency[Units="EER"]/Value</sch:assert>
      <sch:assert role='ERROR' test='count(h:AnnualHeatingEfficiency[h:Units="COP"]/h:Value) = 1'>Expected 1 element(s) for xpath: AnnualHeatingEfficiency[Units="COP"]/Value</sch:assert>
      <sch:assert role='ERROR' test='count(h:extension/h:PumpPowerWattsPerTon) &lt;= 1'>Expected 0 or 1 element(s) for xpath: extension/PumpPowerWattsPerTon</sch:assert>
      <sch:assert role='ERROR' test='number(h:extension/h:PumpPowerWattsPerTon) &gt;= 0 or not(h:extension/h:PumpPowerWattsPerTon)'>Expected extension/PumpPowerWattsPerTon to be greater than or equal to 0</sch:assert>
      <sch:assert role='ERROR' test='count(h:extension/h:FanPowerWattsPerCFM) &lt;= 1'>Expected 0 or 1 element(s) for xpath: extension/FanPowerWattsPerCFM</sch:assert>
      <sch:assert role='ERROR' test='number(h:extension/h:FanPowerWattsPerCFM) &gt;= 0 or not(h:extension/h:FanPowerWattsPerCFM)'>Expected extension/FanPowerWattsPerCFM to be greater than or equal to 0</sch:assert>
      <sch:assert role='ERROR' test='count(h:extension/h:AirflowDefectRatio) &lt;= 1'>Expected 0 or 1 element(s) for xpath: extension/AirflowDefectRatio</sch:assert>
      <sch:assert role='ERROR' test='number(h:extension/h:AirflowDefectRatio) &gt; -1 or not(h:extension/h:AirflowDefectRatio)'>Expected extension/AirflowDefectRatio to be greater than -1</sch:assert>
      <sch:assert role='ERROR' test='count(h:extension/h:ChargeDefectRatio) &lt;= 1'>Expected 0 or 1 element(s) for xpath: extension/ChargeDefectRatio</sch:assert>
      <sch:assert role='ERROR' test='number(h:extension/h:ChargeDefectRatio) &gt; -1 or not(h:extension/h:ChargeDefectRatio)'>Expected extension/ChargeDefectRatio to be greater than -1</sch:assert>
    </sch:rule>
  </sch:pattern>
  
  <sch:pattern>
    <sch:title>[HeatPumpType=GroundSourceWithSharedLoop]</sch:title>
    <sch:rule context='/h:HPXML/h:Building/h:BuildingDetails/h:Systems/h:HVAC/h:HVACPlant/h:HeatPump[h:HeatPumpType="ground-to-air" and h:IsSharedSystem="true"]'>
      <sch:assert role='ERROR' test='count(../../../../h:BuildingSummary/h:BuildingConstruction[h:ResidentialFacilityType[text()="single-family attached" or text()="apartment unit"]]) = 1'>Expected 1 element(s) for xpath: ../../../../BuildingSummary/BuildingConstruction[ResidentialFacilityType[text()="single-family attached" or text()="apartment unit"]]</sch:assert>
      <sch:assert role='ERROR' test='count(h:NumberofUnitsServed) = 1'>Expected 1 element(s) for xpath: NumberofUnitsServed</sch:assert>
      <sch:assert role='ERROR' test='number(h:NumberofUnitsServed) &gt; 1 or not(h:NumberofUnitsServed)'>Expected NumberofUnitsServed to be greater than 1</sch:assert>
      <sch:assert role='ERROR' test='count(h:extension/h:SharedLoopWatts) = 1'>Expected 1 element(s) for xpath: extension/SharedLoopWatts</sch:assert>
      <sch:assert role='ERROR' test='number(h:extension/h:SharedLoopWatts) &gt;= 0 or not(h:extension/h:SharedLoopWatts)'>Expected extension/SharedLoopWatts to be greater than or equal to 0</sch:assert>
    </sch:rule>
  </sch:pattern>

  <sch:pattern>
    <sch:title>[HeatPumpType=WaterLoop]</sch:title>
    <sch:rule context='/h:HPXML/h:Building/h:BuildingDetails/h:Systems/h:HVAC/h:HVACPlant/h:HeatPump[h:HeatPumpType="water-loop-to-air"]'>
      <sch:assert role='ERROR' test='count(../../h:HVACDistribution/h:DistributionSystemType/h:AirDistribution/h:AirDistributionType[text()="regular velocity"]) + count(../../h:HVACDistribution/h:DistributionSystemType/h:Other[text()="DSE"]) &gt;= 1'>Expected 1 or more element(s) for xpath: ../../HVACDistribution/DistributionSystemType/AirDistribution/AirDistributionType[text()="regular velocity"] | ../../HVACDistribution/DistributionSystemType/Other[text()="DSE"]</sch:assert> <!-- See [HVACDistribution] -->
      <sch:assert role='ERROR' test='count(../h:HeatingSystem[h:HeatingSystemType/h:Boiler and h:IsSharedSystem="true"]) + count(../h:CoolingSystem[(h:CoolingSystemType="chiller" or h:CoolingSystemType="cooling tower") and h:IsSharedSystem="true"]) &gt;= 1'>Expected 1 or more element(s) for xpath: ../HeatingSystem[HeatingSystemType/Boiler and IsSharedSystem="true"] | ../CoolingSystem[(CoolingSystemType="chiller" or CoolingSystemType="cooling tower") and IsSharedSystem="true"]</sch:assert>
      <sch:assert role='ERROR' test='count(../../h:HVACDistribution/h:DistributionSystemType/h:HydronicDistribution/h:HydronicDistributionType[text()="water loop"]) &gt;= 1'>Expected 1 or more element(s) for xpath: ../../HVACDistribution/DistributionSystemType/HydronicDistribution[HydronicDistributionType="water loop"]</sch:assert>
    </sch:rule>
  </sch:pattern>

  <sch:pattern>
    <sch:title>[HeatPumpBackup]</sch:title>
    <sch:rule context='/h:HPXML/h:Building/h:BuildingDetails/h:Systems/h:HVAC/h:HVACPlant/h:HeatPump[h:BackupSystemFuel]'>
      <sch:assert role='ERROR' test='count(h:BackupAnnualHeatingEfficiency[h:Units="Percent" or h:Units="AFUE"]/h:Value) = 1'>Expected 1 element(s) for xpath: BackupAnnualHeatingEfficiency[Units="Percent" or Units="AFUE"]/Value</sch:assert>
      <sch:assert role='ERROR' test='number(h:BackupAnnualHeatingEfficiency[h:Units="Percent" or h:Units="AFUE"]/h:Value) &lt;= 1 or not(h:BackupAnnualHeatingEfficiency[h:Units="Percent" or h:Units="AFUE"]/h:Value)'>Expected BackupAnnualHeatingEfficiency[Units="Percent" or Units="AFUE"]/Value to be less than or equal to 1</sch:assert>
      <sch:assert role='ERROR' test='count(h:BackupHeatingCapacity) &lt;= 1'>Expected 0 or 1 element(s) for xpath: BackupHeatingCapacity</sch:assert>
      <sch:assert role='ERROR' test='count(h:HeatingCapacity) + count(h:BackupHeatingCapacity) = 0 or count(h:HeatingCapacity) + count(h:BackupHeatingCapacity) = 2'>Expected 0 or 2 element(s) for xpath: HeatingCapacity | BackupHeatingCapacity</sch:assert>
      <sch:assert role='ERROR' test='count(h:BackupHeatingSwitchoverTemperature) &lt;= 1'>Expected 0 or 1 element(s) for xpath: BackupHeatingSwitchoverTemperature</sch:assert> <!-- Use if dual-fuel heat pump -->
    </sch:rule>
  </sch:pattern>

  <sch:pattern>
    <sch:title>[HVACControl]</sch:title>
    <sch:rule context='/h:HPXML/h:Building/h:BuildingDetails/h:Systems/h:HVAC/h:HVACControl'>
      <sch:assert role='ERROR' test='count(h:SystemIdentifier) = 1'>Expected 1 element(s) for xpath: SystemIdentifier</sch:assert>
      <sch:assert role='ERROR' test='count(h:SetpointTempHeatingSeason) + count(h:extension/h:WeekdaySetpointTempsHeatingSeason) = 1'>Expected 1 element(s) for xpath: SetpointTempHeatingSeason | WeekdaySetpointTempsHeatingSeason</sch:assert>
      <sch:assert role='ERROR' test='count(h:SetpointTempHeatingSeason) + count(h:extension/h:WeekendSetpointTempsHeatingSeason) = 1'>Expected 1 element(s) for xpath: SetpointTempHeatingSeason | WeekendSetpointTempsHeatingSeason</sch:assert>
      <sch:assert role='ERROR' test='count(h:SetbackTempHeatingSeason) + count(h:extension/h:WeekdaySetpointTempsHeatingSeason) &lt;= 1'>Expected 0 or 1 element(s) for xpath: SetbackTempHeatingSeason | WeekdaySetpointTempsHeatingSeason</sch:assert> <!-- See [HVACControlType=HeatingSetback] -->
      <sch:assert role='ERROR' test='count(h:SetbackTempHeatingSeason) + count(h:extension/h:WeekendSetpointTempsHeatingSeason) &lt;= 1'>Expected 0 or 1 element(s) for xpath: SetbackTempHeatingSeason | WeekendSetpointTempsHeatingSeason</sch:assert> <!-- See [HVACControlType=HeatingSetback] -->
      <sch:assert role='ERROR' test='count(h:SetpointTempCoolingSeason) + count(h:extension/h:WeekdaySetpointTempsCoolingSeason) = 1'>Expected 1 element(s) for xpath: SetpointTempCoolingSeason | WeekdaySetpointTempsCoolingSeason</sch:assert>
      <sch:assert role='ERROR' test='count(h:SetpointTempCoolingSeason) + count(h:extension/h:WeekendSetpointTempsCoolingSeason) = 1'>Expected 1 element(s) for xpath: SetpointTempCoolingSeason | WeekendSetpointTempsCoolingSeason</sch:assert>
      <sch:assert role='ERROR' test='count(h:SetupTempCoolingSeason) + count(h:extension/h:WeekdaySetpointTempsCoolingSeason) &lt;= 1'>Expected 0 or 1 element(s) for xpath: SetupTempCoolingSeason | WeekdaySetpointTempsCoolingSeason</sch:assert> <!-- See [HVACControlType=CoolingSetup] -->
      <sch:assert role='ERROR' test='count(h:SetupTempCoolingSeason) + count(h:extension/h:WeekendSetpointTempsCoolingSeason) &lt;= 1'>Expected 0 or 1 element(s) for xpath: SetupTempCoolingSeason | WeekendSetpointTempsCoolingSeason</sch:assert> <!-- See [HVACControlType=CoolingSetup] -->
      <sch:assert role='ERROR' test='count(h:extension/h:CeilingFanSetpointTempCoolingSeasonOffset) &lt;= 1'>Expected 0 or 1 element(s) for xpath: extension/CeilingFanSetpointTempCoolingSeasonOffset</sch:assert> <!-- deg F -->
      <sch:assert role='ERROR' test='count(h:HeatingSeason) &lt;= 1'>Expected 0 or 1 element(s) for xpath: Heating</sch:assert> <!-- See [HeatingSeason] -->
      <sch:assert role='ERROR' test='count(h:CoolingSeason) &lt;= 1'>Expected 0 or 1 element(s) for xpath: Cooling</sch:assert> <!-- See [CoolingSeason] -->
    </sch:rule>
  </sch:pattern>

  <sch:pattern>
    <sch:title>[HeatingSeason]</sch:title>
    <sch:rule context='/h:HPXML/h:Building/h:BuildingDetails/h:Systems/h:HVAC/h:HVACControl/h:HeatingSeason'>
      <sch:assert role='ERROR' test='count(h:BeginMonth) = 1'>Expected 1 element(s) for xpath: BeginMonth</sch:assert> <!-- integer -->
      <sch:assert role='ERROR' test='count(h:BeginDayOfMonth) = 1'>Expected 1 element(s) for xpath: BeginDayOfMonth</sch:assert> <!-- integer -->
      <sch:assert role='ERROR' test='count(h:EndMonth) = 1'>Expected 1 element(s) for xpath: EndMonth</sch:assert> <!-- integer -->
      <sch:assert role='ERROR' test='count(h:EndDayOfMonth) = 1'>Expected 1 element(s) for xpath: EndDayOfMonth</sch:assert> <!-- integer -->
    </sch:rule>
  </sch:pattern>

  <sch:pattern>
    <sch:title>[CoolingSeason]</sch:title>
    <sch:rule context='/h:HPXML/h:Building/h:BuildingDetails/h:Systems/h:HVAC/h:HVACControl/h:CoolingSeason'>      
      <sch:assert role='ERROR' test='count(h:BeginMonth) = 1'>Expected 1 element(s) for xpath: BeginMonth</sch:assert> <!-- integer -->
      <sch:assert role='ERROR' test='count(h:BeginDayOfMonth) = 1'>Expected 1 element(s) for xpath: BeginDayOfMonth</sch:assert> <!-- integer -->
      <sch:assert role='ERROR' test='count(h:EndMonth) = 1'>Expected 1 element(s) for xpath: EndMonth</sch:assert> <!-- integer -->
      <sch:assert role='ERROR' test='count(h:EndDayOfMonth) = 1'>Expected 1 element(s) for xpath: EndDayOfMonth</sch:assert> <!-- integer -->
    </sch:rule>
  </sch:pattern>

  <sch:pattern>
    <sch:title>[HVACControlType=HeatingSetback]</sch:title>
    <sch:rule context='/h:HPXML/h:Building/h:BuildingDetails/h:Systems/h:HVAC/h:HVACControl[h:SetbackTempHeatingSeason]'>
      <sch:assert role='ERROR' test='count(h:TotalSetbackHoursperWeekHeating) = 1'>Expected 1 element(s) for xpath: TotalSetbackHoursperWeekHeating</sch:assert>
      <sch:assert role='ERROR' test='count(h:extension/h:SetbackStartHourHeating) &lt;= 1'>Expected 0 or 1 element(s) for xpath: extension/SetbackStartHourHeating</sch:assert> <!-- 0 = midnight. 12 = noon -->
      <sch:assert role='ERROR' test='number(h:extension/h:SetbackStartHourHeating) &gt;= 0 or not(h:extension/h:SetbackStartHourHeating)'>Expected extension/SetbackStartHourHeating to be greater than or equal to 0</sch:assert>
      <sch:assert role='ERROR' test='number(h:extension/h:SetbackStartHourHeating) &lt;= 23 or not(h:extension/h:SetbackStartHourHeating)'>Expected extension/SetbackStartHourHeating to be less than or equal to 23</sch:assert>
    </sch:rule>
  </sch:pattern>

  <sch:pattern>
    <sch:title>[HVACControlType=CoolingSetup]</sch:title>
    <sch:rule context='/h:HPXML/h:Building/h:BuildingDetails/h:Systems/h:HVAC/h:HVACControl[h:SetupTempCoolingSeason]'>
      <sch:assert role='ERROR' test='count(h:TotalSetupHoursperWeekCooling) = 1'>Expected 1 element(s) for xpath: TotalSetupHoursperWeekCooling</sch:assert>
      <sch:assert role='ERROR' test='count(h:extension/h:SetupStartHourCooling) &lt;= 1'>Expected 0 or 1 element(s) for xpath: extension/SetupStartHourCooling</sch:assert> <!-- 0 = midnight. 12 = noon -->
      <sch:assert role='ERROR' test='number(h:extension/h:SetupStartHourCooling) &gt;= 0 or not(h:extension/h:SetupStartHourCooling)'>Expected extension/SetupStartHourCooling to be greater than or equal to 0</sch:assert>
      <sch:assert role='ERROR' test='number(h:extension/h:SetupStartHourCooling) &lt;= 23 or not(h:extension/h:SetupStartHourCooling)'>Expected extension/SetupStartHourCooling to be less than or equal to 23</sch:assert>
    </sch:rule>
  </sch:pattern>

  <sch:pattern>
    <sch:title>[HVACDistribution]</sch:title>
    <sch:rule context='/h:HPXML/h:Building/h:BuildingDetails/h:Systems/h:HVAC/h:HVACDistribution'>
      <sch:assert role='ERROR' test='count(h:SystemIdentifier) = 1'>Expected 1 element(s) for xpath: SystemIdentifier</sch:assert>
      <sch:assert role='ERROR' test='count(h:DistributionSystemType[h:AirDistribution | h:HydronicDistribution | h:Other[text()="DSE"]]) = 1'>Expected 1 element(s) for xpath: DistributionSystemType[AirDistribution | HydronicDistribution | Other[text()="DSE"]]</sch:assert> <!-- See [HVACDistributionType=Air] or [HVACDistributionType=Hydronic] or [HVACDistributionType=DSE] -->
    </sch:rule>
  </sch:pattern>

  <sch:pattern>
    <sch:title>[HVACDistributionType=Air]</sch:title>
    <sch:rule context='/h:HPXML/h:Building/h:BuildingDetails/h:Systems/h:HVAC/h:HVACDistribution/h:DistributionSystemType/h:AirDistribution'>
      <sch:assert role='ERROR' test='count(h:AirDistributionType) = 1'>Expected 1 element(s) for xpath: AirDistributionType</sch:assert>
      <sch:assert role='ERROR' test='h:AirDistributionType[text()="regular velocity" or text()="gravity" or text()="fan coil"] or not(h:AirDistributionType)'>Expected AirDistributionType to be 'regular velocity' or 'gravity' or 'fan coil'</sch:assert> <!-- See [AirDistributionType=RegularVelocityOrGravity] or [AirDistributionType=FanCoil] -->
      <sch:assert role='ERROR' test='count(h:Ducts) &gt;= 0'>Expected 0 or more element(s) for xpath: Ducts</sch:assert> <!-- See [HVACDuct] -->
      <!-- Warnings -->
      <sch:report role='WARN' test='sum(h:DuctLeakageMeasurement/h:DuctLeakage[h:Units="CFM25" and h:TotalOrToOutside="to outside"]/h:Value) &gt; 0.04 * number(../../../../../h:BuildingSummary/h:BuildingConstruction/h:ConditionedFloorArea) and sum(h:Ducts[h:DuctLocation[text()!="living space" and text()!="basement - conditioned"]]/h:DuctSurfaceArea) = 0 and count(h:Ducts/h:DuctSurfaceArea) &gt; 0'>Ducts are entirely within conditioned space but there is moderate leakage to the outside. Leakage to the outside is typically zero or near-zero in these situations, consider revising leakage values. Leakage will be modeled as heat lost to the ambient environment.</sch:report>
      <sch:report role='WARN' test='sum(h:DuctLeakageMeasurement/h:DuctLeakage[h:Units="Percent" and h:TotalOrToOutside="to outside"]/h:Value) &gt; 0.05 and sum(h:Ducts[h:DuctLocation[text()!="living space" and text()!="basement - conditioned"]]/h:DuctSurfaceArea) = 0 and count(h:Ducts/h:DuctSurfaceArea) &gt; 0'>Ducts are entirely within conditioned space but there is moderate leakage to the outside. Leakage to the outside is typically zero or near-zero in these situations, consider revising leakage values. Leakage will be modeled as heat lost to the ambient environment.</sch:report>
    </sch:rule>
  </sch:pattern>
  
  <sch:pattern>
    <sch:title>[AirDistributionType=RegularVelocityOrGravity]</sch:title>
    <sch:rule context='/h:HPXML/h:Building/h:BuildingDetails/h:Systems/h:HVAC/h:HVACDistribution/h:DistributionSystemType/h:AirDistribution[h:AirDistributionType[text()="regular velocity" or text()="gravity"]]'>
      <sch:assert role='ERROR' test='count(h:DuctLeakageMeasurement[h:DuctType="supply"]/h:DuctLeakage[(h:Units="CFM25" or h:Units="Percent") and h:TotalOrToOutside="to outside"]) = 1'>Expected 1 element(s) for xpath: DuctLeakageMeasurement[DuctType="supply"]/DuctLeakage[(Units="CFM25" or Units="Percent") and TotalOrToOutside="to outside"]</sch:assert> <!-- See [DuctLeakage=CFM25] or [DuctLeakage=Percent] -->
      <sch:assert role='ERROR' test='count(h:DuctLeakageMeasurement[h:DuctType="return"]/h:DuctLeakage[(h:Units="CFM25" or h:Units="Percent") and h:TotalOrToOutside="to outside"]) = 1'>Expected 1 element(s) for xpath: DuctLeakageMeasurement[DuctType="return"]/DuctLeakage[(Units="CFM25" or Units="Percent") and TotalOrToOutside="to outside"]</sch:assert> <!-- See [DuctLeakage=CFM25] or [DuctLeakage=Percent] -->
    </sch:rule>
  </sch:pattern>

  <sch:pattern>
    <sch:title>[AirDistributionType=FanCoil]</sch:title>
    <sch:rule context='/h:HPXML/h:Building/h:BuildingDetails/h:Systems/h:HVAC/h:HVACDistribution/h:DistributionSystemType/h:AirDistribution[h:AirDistributionType[text()="fan coil"]]'>
      <sch:assert role='ERROR' test='count(h:DuctLeakageMeasurement[h:DuctType="supply"]/h:DuctLeakage[(h:Units="CFM25" or h:Units="Percent") and h:TotalOrToOutside="to outside"]) &lt;= 1'>Expected 0 or 1 element(s) for xpath: DuctLeakageMeasurement[DuctType="supply"]/DuctLeakage[(Units="CFM25" or Units="Percent") and TotalOrToOutside="to outside"]</sch:assert> <!-- See [DuctLeakage=CFM25] or [DuctLeakage=Percent] -->
      <sch:assert role='ERROR' test='count(h:DuctLeakageMeasurement[h:DuctType="return"]/h:DuctLeakage[(h:Units="CFM25" or h:Units="Percent") and h:TotalOrToOutside="to outside"]) &lt;= 1'>Expected 0 or 1 element(s) for xpath: DuctLeakageMeasurement[DuctType="return"]/DuctLeakage[(Units="CFM25" or Units="Percent") and TotalOrToOutside="to outside"]</sch:assert> <!-- See [DuctLeakage=CFM25] or [DuctLeakage=Percent] -->
    </sch:rule>
  </sch:pattern>

  <sch:pattern>
    <sch:title>[DuctLeakage=CFM25]</sch:title>
    <sch:rule context='/h:HPXML/h:Building/h:BuildingDetails/h:Systems/h:HVAC/h:HVACDistribution/h:DistributionSystemType/h:AirDistribution/h:DuctLeakageMeasurement/h:DuctLeakage[h:Units="CFM25"]'>
      <sch:assert role='ERROR' test='count(h:Value) = 1'>Expected 1 element(s) for xpath: Value</sch:assert>
      <sch:assert role='ERROR' test='number(h:Value) &gt;= 0 or not(h:Value)'>Expected Value to be greater than or equal to 0</sch:assert>
    </sch:rule>
  </sch:pattern>

  <sch:pattern>
    <sch:title>[DuctLeakage=Percent]</sch:title>
    <sch:rule context='/h:HPXML/h:Building/h:BuildingDetails/h:Systems/h:HVAC/h:HVACDistribution/h:DistributionSystemType/h:AirDistribution/h:DuctLeakageMeasurement/h:DuctLeakage[h:Units="Percent"]'>
      <sch:assert role='ERROR' test='count(h:Value) = 1'>Expected 1 element(s) for xpath: Value</sch:assert>
      <sch:assert role='ERROR' test='number(h:Value) &gt;= 0 or not(h:Value)'>Expected Value to be greater than or equal to 0</sch:assert>
      <sch:assert role='ERROR' test='number(h:Value) &lt; 1 or not(h:Value)'>Expected Value to be less than 1</sch:assert>
    </sch:rule>
  </sch:pattern>

  <sch:pattern>
    <sch:title>[HVACDistributionType=Hydronic]</sch:title>
    <sch:rule context='/h:HPXML/h:Building/h:BuildingDetails/h:Systems/h:HVAC/h:HVACDistribution/h:DistributionSystemType/h:HydronicDistribution'>
      <sch:assert role='ERROR' test='count(h:HydronicDistributionType) = 1'>Expected 1 element(s) for xpath: HydronicDistributionType</sch:assert>
      <sch:assert role='ERROR' test='h:HydronicDistributionType[text()="radiator" or text()="baseboard" or text()="radiant floor" or text()="radiant ceiling" or text()="water loop"] or not(h:HydronicDistributionType)'>Expected HydronicDistributionType to be 'radiator' or 'baseboard' or 'radiant floor' or 'radiant ceiling' or 'water loop'</sch:assert>
    </sch:rule>
  </sch:pattern>

  <sch:pattern>
    <sch:title>[HVACDistributionType=DSE]</sch:title>
    <sch:rule context='/h:HPXML/h:Building/h:BuildingDetails/h:Systems/h:HVAC/h:HVACDistribution[h:DistributionSystemType[h:Other[text()="DSE"]]]'>
      <sch:assert role='ERROR' test='count(h:AnnualHeatingDistributionSystemEfficiency) = 1'>Expected 1 element(s) for xpath: AnnualHeatingDistributionSystemEfficiency</sch:assert>
      <sch:assert role='ERROR' test='count(h:AnnualCoolingDistributionSystemEfficiency) = 1'>Expected 1 element(s) for xpath: AnnualCoolingDistributionSystemEfficiency</sch:assert>
    </sch:rule>
  </sch:pattern>

  <sch:pattern>
    <sch:title>[HVACDuct]</sch:title>
    <sch:rule context='/h:HPXML/h:Building/h:BuildingDetails/h:Systems/h:HVAC/h:HVACDistribution/h:DistributionSystemType/h:AirDistribution/h:Ducts'>
      <sch:assert role='ERROR' test='count(h:DuctType) = 1'>Expected 1 element(s) for xpath: DuctType</sch:assert>
      <sch:assert role='ERROR' test='h:DuctType[text()="supply" or text()="return"] or not(h:DuctType)'>Expected DuctType to be 'supply' or 'return'</sch:assert>
      <sch:assert role='ERROR' test='count(h:DuctInsulationRValue) = 1'>Expected 1 element(s) for xpath: DuctInsulationRValue</sch:assert>
      <sch:assert role='ERROR' test='count(h:DuctSurfaceArea) + count(h:DuctLocation) = 0 or count(h:DuctSurfaceArea) + count(h:DuctLocation) = 2'>Expected 0 or 2 element(s) for xpath: DuctSurfaceArea | DuctLocation</sch:assert>
      <sch:assert role='ERROR' test='h:DuctLocation[text()="living space" or text()="basement - conditioned" or text()="basement - unconditioned" or text()="crawlspace - vented" or text()="crawlspace - unvented" or text()="attic - vented" or text()="attic - unvented" or text()="garage" or text()="exterior wall" or text()="under slab" or text()="roof deck" or text()="outside" or text()="other housing unit" or text()="other heated space" or text()="other multifamily buffer space" or text()="other non-freezing space"] or not(h:DuctLocation)'>Expected DuctLocation to be 'living space' or 'basement - conditioned' or 'basement - unconditioned' or 'crawlspace - vented' or 'crawlspace - unvented' or 'attic - vented' or 'attic - unvented' or 'garage' or 'exterior wall' or 'under slab' or 'roof deck' or 'outside' or 'other housing unit' or 'other heated space' or 'other multifamily buffer space' or 'other non-freezing space'</sch:assert>
      <sch:assert role='ERROR' test='count(../h:NumberofReturnRegisters) &lt;= 1'>Expected 0 or 1 element(s) for xpath: ../NumberofReturnRegisters</sch:assert>
      <sch:assert role='ERROR' test='count(../../../h:ConditionedFloorAreaServed) = 1'>Expected 1 element(s) for xpath: ../../../ConditionedFloorAreaServed</sch:assert>
    </sch:rule>
  </sch:pattern>

  <sch:pattern>
    <sch:title>[MechanicalVentilation]</sch:title>
    <sch:rule context='/h:HPXML/h:Building/h:BuildingDetails/h:Systems/h:MechanicalVentilation/h:VentilationFans/h:VentilationFan[h:UsedForWholeBuildingVentilation="true"]'>
      <sch:assert role='ERROR' test='count(h:SystemIdentifier) = 1'>Expected 1 element(s) for xpath: SystemIdentifier</sch:assert>
      <sch:assert role='ERROR' test='count(h:IsSharedSystem) &lt;= 1'>Expected 0 or 1 element(s) for xpath: IsSharedSystem</sch:assert> <!-- See [MechanicalVentilationType=Shared] -->
      <sch:assert role='ERROR' test='count(h:FanType) = 1'>Expected 1 element(s) for xpath: FanType</sch:assert> <!-- See [MechanicalVentilationType=HRV] or [MechanicalVentilationType=ERV] or [MechanicalVentilationType=CFIS] -->
      <sch:assert role='ERROR' test='h:FanType[text()="energy recovery ventilator" or text()="heat recovery ventilator" or text()="exhaust only" or text()="supply only" or text()="balanced" or text()="central fan integrated supply"] or not(h:FanType)'>Expected FanType to be 'energy recovery ventilator' or 'heat recovery ventilator' or 'exhaust only' or 'supply only' or 'balanced' or 'central fan integrated supply'</sch:assert>
      <sch:assert role='ERROR' test='count(h:TestedFlowRate) + count(h:RatedFlowRate) &gt;= 1'>Expected 1 or more element(s) for xpath: TestedFlowRate | RatedFlowRate</sch:assert>
      <sch:assert role='ERROR' test='count(h:HoursInOperation) &lt;= 1'>Expected 0 or 1 element(s) for xpath: HoursInOperation</sch:assert>
      <sch:assert role='ERROR' test='count(h:FanPower) &lt;= 1'>Expected 0 or 1 element(s) for xpath: FanPower</sch:assert>
    </sch:rule>
  </sch:pattern>

  <sch:pattern>
    <sch:title>[MechanicalVentilationType=HRV]</sch:title>
    <sch:rule context='/h:HPXML/h:Building/h:BuildingDetails/h:Systems/h:MechanicalVentilation/h:VentilationFans/h:VentilationFan[h:UsedForWholeBuildingVentilation="true" and h:FanType="heat recovery ventilator"]'>
      <sch:assert role='ERROR' test='count(h:SensibleRecoveryEfficiency) + count(h:AdjustedSensibleRecoveryEfficiency) = 1'>Expected 1 element(s) for xpath: SensibleRecoveryEfficiency | AdjustedSensibleRecoveryEfficiency</sch:assert>
    </sch:rule>
  </sch:pattern>

  <sch:pattern>
    <sch:title>[MechanicalVentilationType=ERV]</sch:title>
    <sch:rule context='/h:HPXML/h:Building/h:BuildingDetails/h:Systems/h:MechanicalVentilation/h:VentilationFans/h:VentilationFan[h:UsedForWholeBuildingVentilation="true" and h:FanType="energy recovery ventilator"]'>
      <sch:assert role='ERROR' test='count(h:TotalRecoveryEfficiency) + count(h:AdjustedTotalRecoveryEfficiency) = 1'>Expected 1 element(s) for xpath: TotalRecoveryEfficiency | AdjustedTotalRecoveryEfficiency</sch:assert>
      <sch:assert role='ERROR' test='count(h:SensibleRecoveryEfficiency) + count(h:AdjustedSensibleRecoveryEfficiency) = 1'>Expected 1 element(s) for xpath: SensibleRecoveryEfficiency | AdjustedSensibleRecoveryEfficiency</sch:assert>
    </sch:rule>
  </sch:pattern>

  <sch:pattern>
    <sch:title>[MechanicalVentilationType=CFIS]</sch:title>
    <sch:rule context='/h:HPXML/h:Building/h:BuildingDetails/h:Systems/h:MechanicalVentilation/h:VentilationFans/h:VentilationFan[h:UsedForWholeBuildingVentilation="true" and h:FanType="central fan integrated supply"]'>
      <sch:assert role='ERROR' test='count(h:AttachedToHVACDistributionSystem) = 1'>Expected 1 element(s) for xpath: AttachedToHVACDistributionSystem</sch:assert>
      <sch:assert role='ERROR' test='count(h:IsSharedSystem[text()="true"]) = 0'>Expected 0 element(s) for xpath: IsSharedSystem[text()="true"]</sch:assert>
    </sch:rule>
  </sch:pattern>

  <sch:pattern>
    <sch:title>[MechanicalVentilationType=Shared]</sch:title>
    <sch:rule context='/h:HPXML/h:Building/h:BuildingDetails/h:Systems/h:MechanicalVentilation/h:VentilationFans/h:VentilationFan[h:UsedForWholeBuildingVentilation="true" and h:IsSharedSystem="true"]'>
      <sch:assert role='ERROR' test='count(h:FractionRecirculation) = 1'>Expected 1 element(s) for xpath: FractionRecirculation</sch:assert>
      <sch:assert role='ERROR' test='count(h:extension/h:InUnitFlowRate) = 1'>Expected 1 element(s) for xpath: extension/InUnitFlowRate</sch:assert>
      <sch:assert role='ERROR' test='number(h:extension/h:InUnitFlowRate) &lt; number(h:TestedFlowRate) or not(h:extension/h:InUnitFlowRate) or not(h:TestedFlowRate)'>Expected extension/InUnitFlowRate to be less than TestedFlowRate</sch:assert>
      <sch:assert role='ERROR' test='number(h:extension/h:InUnitFlowRate) &lt; number(h:RatedFlowRate) or not(h:extension/h:InUnitFlowRate) or not(h:RatedFlowRate)'>Expected extension/InUnitFlowRate to be less than RatedFlowRate</sch:assert>
      <sch:assert role='ERROR' test='count(h:extension/h:PreHeating) &lt;= 1'>Expected 0 or 1 element(s) for xpath: extension/PreHeating</sch:assert> <!-- See [MechanicalVentilationType=SharedWithPreHeating] -->
      <sch:assert role='ERROR' test='count(h:extension/h:PreCooling) &lt;= 1'>Expected 0 or 1 element(s) for xpath: extension/PreCooling</sch:assert> <!-- See [MechanicalVentilationType=SharedWithPreCooling] -->
    </sch:rule>
  </sch:pattern>

  <sch:pattern>
    <sch:title>[MechanicalVentilationType=SharedWithPreHeating]</sch:title>
    <sch:rule context='/h:HPXML/h:Building/h:BuildingDetails/h:Systems/h:MechanicalVentilation/h:VentilationFans/h:VentilationFan[h:UsedForWholeBuildingVentilation="true" and h:IsSharedSystem="true"]/h:extension/h:PreHeating'>
      <sch:assert role='ERROR' test='count(../../h:FanType[text()="exhaust only"]) = 0'>Expected 0 element(s) for xpath: ../../FanType[text()="exhaust only"]</sch:assert>
      <sch:assert role='ERROR' test='count(h:Fuel) = 1'>Expected 1 element(s) for xpath: Fuel</sch:assert>
      <sch:assert role='ERROR' test='h:Fuel[text()="natural gas" or text()="fuel oil" or text()="fuel oil 1" or text()="fuel oil 2" or text()="fuel oil 4" or text()="fuel oil 5/6" or text()="diesel" or text()="propane" or text()="kerosene" or text()="coal" or text()="coke" or text()="bituminous coal" or text()="anthracite coal" or text()="electricity" or text()="wood" or text()="wood pellets"] or not(h:Fuel)'>Expected Fuel to be 'natural gas' or 'fuel oil' or 'fuel oil 1' or 'fuel oil 2' or 'fuel oil 4' or 'fuel oil 5/6' or 'diesel' or 'propane' or 'kerosene' or 'coal' or 'coke' or 'bituminous coal' or 'anthracite coal' or 'electricity' or 'wood' or 'wood pellets'</sch:assert>
      <sch:assert role='ERROR' test='count(h:AnnualHeatingEfficiency[Units="COP"]/h:Value) = 1'>Expected 1 element(s) for xpath: AnnualHeatingEfficiency[Units="COP"]/Value</sch:assert>
      <sch:assert role='ERROR' test='count(h:FractionVentilationHeatLoadServed) = 1'>Expected 1 element(s) for xpath: FractionVentilationHeatLoadServed</sch:assert>
      <sch:assert role='ERROR' test='number(h:FractionVentilationHeatLoadServed) &gt;= 0 or not(h:FractionVentilationHeatLoadServed)'>Expected FractionVentilationHeatLoadServed to be greater than or equal to 0</sch:assert>
      <sch:assert role='ERROR' test='number(h:FractionVentilationHeatLoadServed) &lt;= 1 or not(h:FractionVentilationHeatLoadServed)'>Expected FractionVentilationHeatLoadServed to be less than or equal to 1</sch:assert>
    </sch:rule>
  </sch:pattern>

  <sch:pattern>
    <sch:title>[MechanicalVentilationType=SharedWithPreCooling]</sch:title>
    <sch:rule context='/h:HPXML/h:Building/h:BuildingDetails/h:Systems/h:MechanicalVentilation/h:VentilationFans/h:VentilationFan[h:UsedForWholeBuildingVentilation="true" and h:IsSharedSystem="true"]/h:extension/h:PreCooling'>
      <sch:assert role='ERROR' test='count(../../h:FanType[text()="exhaust only"]) = 0'>Expected 0 element(s) for xpath: ../../FanType[text()="exhaust only"]</sch:assert>
      <sch:assert role='ERROR' test='count(h:Fuel) = 1'>Expected 1 element(s) for xpath: Fuel</sch:assert>
      <sch:assert role='ERROR' test='h:Fuel[text()="electricity"] or not(h:Fuel)'>Expected Fuel to be 'electricity'</sch:assert>
      <sch:assert role='ERROR' test='count(h:AnnualCoolingEfficiency[Units="COP"]/h:Value) = 1'>Expected 1 element(s) for xpath: AnnualCoolingEfficiency[Units="COP"]/Value</sch:assert>
      <sch:assert role='ERROR' test='count(h:FractionVentilationCoolLoadServed) = 1'>Expected 1 element(s) for xpath: FractionVentilationCoolLoadServed</sch:assert>
      <sch:assert role='ERROR' test='number(h:FractionVentilationCoolLoadServed) &gt;= 0 or not(h:FractionVentilationCoolLoadServed)'>Expected FractionVentilationCoolLoadServed to be greater than or equal to 0</sch:assert>
      <sch:assert role='ERROR' test='number(h:FractionVentilationCoolLoadServed) &lt;= 1 or not(h:FractionVentilationCoolLoadServed)'>Expected FractionVentilationCoolLoadServed to be less than or equal to 1</sch:assert>
    </sch:rule>
  </sch:pattern>

  <sch:pattern>
    <sch:title>[LocalVentilation]</sch:title>
    <sch:rule context='/h:HPXML/h:Building/h:BuildingDetails/h:Systems/h:MechanicalVentilation/h:VentilationFans/h:VentilationFan[h:UsedForLocalVentilation="true"]'>
      <sch:assert role='ERROR' test='count(h:SystemIdentifier) = 1'>Expected 1 element(s) for xpath: SystemIdentifier</sch:assert>
      <sch:assert role='ERROR' test='count(h:Quantity) &lt;= 1'>Expected 0 or 1 element(s) for xpath: Quantity</sch:assert>
      <sch:assert role='ERROR' test='count(h:RatedFlowRate) &lt;= 1'>Expected 0 or 1 element(s) for xpath: RatedFlowRate</sch:assert>
      <sch:assert role='ERROR' test='count(h:HoursInOperation) &lt;= 1'>Expected 0 or 1 element(s) for xpath: HoursInOperation</sch:assert>
      <sch:assert role='ERROR' test='count(h:FanLocation) = 1'>Expected 1 element(s) for xpath: FanLocation</sch:assert>
      <sch:assert role='ERROR' test='h:FanLocation[text()="kitchen" or text()="bath"] or not(h:FanLocation)'>Expected FanLocation to be 'kitchen' or 'bath'</sch:assert>
      <sch:assert role='ERROR' test='count(h:FanPower) &lt;= 1'>Expected 0 or 1 element(s) for xpath: FanPower</sch:assert>
      <sch:assert role='ERROR' test='count(h:extension/h:StartHour) &lt;= 1'>Expected 0 or 1 element(s) for xpath: extension/StartHour</sch:assert>
      <sch:assert role='ERROR' test='number(h:extension/h:StartHour) &gt;= 0 or not(h:extension/h:StartHour)'>Expected extension/StartHour to be greater than or equal to 0</sch:assert>
      <sch:assert role='ERROR' test='number(h:extension/h:StartHour) &lt;= 23 or not(h:extension/h:StartHour)'>Expected extension/StartHour to be less than or equal to 23</sch:assert>
    </sch:rule>
  </sch:pattern>

  <sch:pattern>
    <sch:title>[WholeHouseFan]</sch:title>
    <sch:rule context='/h:HPXML/h:Building/h:BuildingDetails/h:Systems/h:MechanicalVentilation/h:VentilationFans/h:VentilationFan[h:UsedForSeasonalCoolingLoadReduction="true"]'>
      <sch:assert role='ERROR' test='count(h:SystemIdentifier) = 1'>Expected 1 element(s) for xpath: SystemIdentifier</sch:assert>
      <sch:assert role='ERROR' test='count(h:RatedFlowRate) = 1'>Expected 1 element(s) for xpath: RatedFlowRate</sch:assert>
      <sch:assert role='ERROR' test='count(h:FanPower) = 1'>Expected 1 element(s) for xpath: FanPower</sch:assert>
    </sch:rule>
  </sch:pattern>

  <sch:pattern>
    <sch:title>[WaterHeatingSystem]</sch:title>
    <sch:rule context='/h:HPXML/h:Building/h:BuildingDetails/h:Systems/h:WaterHeating/h:WaterHeatingSystem'>
      <sch:assert role='ERROR' test='count(../h:HotWaterDistribution) = 1'>Expected 1 element(s) for xpath: ../HotWaterDistribution</sch:assert> <!-- See [HotWaterDistribution] -->
      <sch:assert role='ERROR' test='count(../h:WaterFixture) &gt;= 1'>Expected 1 or more element(s) for xpath: ../WaterFixture</sch:assert> <!-- See [WaterFixture] -->
      <sch:assert role='ERROR' test='count(h:SystemIdentifier) = 1'>Expected 1 element(s) for xpath: SystemIdentifier</sch:assert>
      <sch:assert role='ERROR' test='count(h:IsSharedSystem) &lt;= 1'>Expected 0 or 1 element(s) for xpath: IsSharedSystem</sch:assert> <!-- See [WaterHeatingSystemType=Shared] -->
      <sch:assert role='ERROR' test='count(h:WaterHeaterType) = 1'>Expected 1 element(s) for xpath: WaterHeaterType</sch:assert> <!-- See [WaterHeatingSystemType=Tank] or [WaterHeatingSystemType=Tankless] or [WaterHeatingSystemType=HeatPump] or [WaterHeatingSystemType=CombiIndirect] or [WaterHeatingSystemType=CombiTanklessCoil] -->
      <sch:assert role='ERROR' test='h:WaterHeaterType[text()="storage water heater" or text()="instantaneous water heater" or text()="heat pump water heater" or text()="space-heating boiler with storage tank" or text()="space-heating boiler with tankless coil"] or not(h:WaterHeaterType)'>Expected WaterHeaterType to be 'storage water heater' or 'instantaneous water heater' or 'heat pump water heater' or 'space-heating boiler with storage tank' or 'space-heating boiler with tankless coil'</sch:assert>
      <sch:assert role='ERROR' test='count(h:Location) &lt;= 1'>Expected 0 or 1 element(s) for xpath: Location</sch:assert>
      <sch:assert role='ERROR' test='h:Location[text()="living space" or text()="basement - unconditioned" or text()="basement - conditioned" or text()="attic - unvented" or text()="attic - vented" or text()="garage" or text()="crawlspace - unvented" or text()="crawlspace - vented" or text()="other exterior" or text()="other housing unit" or text()="other heated space" or text()="other multifamily buffer space" or text()="other non-freezing space"] or not(h:Location)'>Expected Location to be 'living space' or 'basement - unconditioned' or 'basement - conditioned' or 'attic - unvented' or 'attic - vented' or 'garage' or 'crawlspace - unvented' or 'crawlspace - vented' or 'other exterior' or 'other housing unit' or 'other heated space' or 'other multifamily buffer space' or 'other non-freezing space'</sch:assert>
      <sch:assert role='ERROR' test='count(h:FractionDHWLoadServed) = 1'>Expected 1 element(s) for xpath: FractionDHWLoadServed</sch:assert>
      <sch:assert role='ERROR' test='count(h:HotWaterTemperature) &lt;= 1'>Expected 0 or 1 element(s) for xpath: HotWaterTemperature</sch:assert>
      <sch:assert role='ERROR' test='count(h:UsesDesuperheater) &lt;= 1'>Expected 0 or 1 element(s) for xpath: UsesDesuperheater</sch:assert> <!-- See [Desuperheater] -->
    </sch:rule>
  </sch:pattern>

  <sch:pattern>
    <sch:title>[WaterHeatingSystemType=Shared]</sch:title>
    <sch:rule context='/h:HPXML/h:Building/h:BuildingDetails/h:Systems/h:WaterHeating/h:WaterHeatingSystem[h:IsSharedSystem="true"]'>
      <sch:assert role='ERROR' test='count(../../../h:BuildingSummary/h:BuildingConstruction[h:ResidentialFacilityType[text()="single-family attached" or text()="apartment unit"]]) = 1'>Expected 1 element(s) for xpath: ../../../BuildingSummary/BuildingConstruction[ResidentialFacilityType[text()="single-family attached" or text()="apartment unit"]]</sch:assert>
      <sch:assert role='ERROR' test='count(h:NumberofUnitsServed) = 1'>Expected 1 element(s) for xpath: NumberofUnitsServed</sch:assert>
      <sch:assert role='ERROR' test='number(h:NumberofUnitsServed) &gt; 1 or not(h:NumberofUnitsServed)'>Expected NumberofUnitsServed to be greater than 1</sch:assert>
    </sch:rule>
  </sch:pattern>

  <sch:pattern>
    <sch:title>[WaterHeatingSystemType=Tank]</sch:title>
    <sch:rule context='/h:HPXML/h:Building/h:BuildingDetails/h:Systems/h:WaterHeating/h:WaterHeatingSystem[h:WaterHeaterType="storage water heater"]'>
      <sch:assert role='ERROR' test='count(h:FuelType) = 1'>Expected 1 element(s) for xpath: FuelType</sch:assert>
      <sch:assert role='ERROR' test='h:FuelType[text()="natural gas" or text()="fuel oil" or text()="fuel oil 1" or text()="fuel oil 2" or text()="fuel oil 4" or text()="fuel oil 5/6" or text()="diesel" or text()="propane" or text()="kerosene" or text()="coal" or text()="coke" or text()="bituminous coal" or text()="anthracite coal" or text()="electricity" or text()="wood" or text()="wood pellets"] or not(h:FuelType)'>Expected FuelType to be 'natural gas' or 'fuel oil' or 'fuel oil 1' or 'fuel oil 2' or 'fuel oil 4' or 'fuel oil 5/6' or 'diesel' or 'propane' or 'kerosene' or 'coal' or 'coke' or 'bituminous coal' or 'anthracite coal' or 'electricity' or 'wood' or 'wood pellets'</sch:assert>
      <sch:assert role='ERROR' test='count(h:TankVolume) &lt;= 1'>Expected 0 or 1 element(s) for xpath: TankVolume</sch:assert>
      <sch:assert role='ERROR' test='count(h:HeatingCapacity) &lt;= 1'>Expected 0 or 1 element(s) for xpath: HeatingCapacity</sch:assert>
      <sch:assert role='ERROR' test='count(h:UniformEnergyFactor) + count(h:EnergyFactor) + count(h:YearInstalled) &gt;= 1'>Expected 1 or more element(s) for xpath: UniformEnergyFactor | EnergyFactor | YearInstalled</sch:assert>
      <sch:assert role='ERROR' test='count(h:UniformEnergyFactor) + count(h:EnergyFactor) &lt;= 1'>Expected 0 or 1 element(s) for xpath: UniformEnergyFactor | EnergyFactor</sch:assert>
      <sch:assert role='ERROR' test='count(h:UsageBin) + count(h:FirstHourRating) &gt;= 0'>Expected 0 or more element(s) for xpath: UsageBin | FirstHourRating</sch:assert>
      <sch:assert role='ERROR' test='number(h:UniformEnergyFactor) &lt; 1 or not(h:UniformEnergyFactor)'>Expected UniformEnergyFactor to be less than 1</sch:assert>
      <sch:assert role='ERROR' test='number(h:EnergyFactor) &lt; 1 or not(h:EnergyFactor)'>Expected EnergyFactor to be less than 1</sch:assert>
      <sch:assert role='ERROR' test='count(h:RecoveryEfficiency) &lt;= 1'>Expected 0 or 1 element(s) for xpath: RecoveryEfficiency</sch:assert>
      <sch:assert role='ERROR' test='count(h:WaterHeaterInsulation/h:Jacket/h:JacketRValue) &lt;= 1'>Expected 0 or 1 element(s) for xpath: WaterHeaterInsulation/Jacket/JacketRValue</sch:assert>
    </sch:rule>
  </sch:pattern>

  <sch:pattern>
    <sch:title>[WaterHeatingSystemType=Tankless]</sch:title>
    <sch:rule context='/h:HPXML/h:Building/h:BuildingDetails/h:Systems/h:WaterHeating/h:WaterHeatingSystem[h:WaterHeaterType="instantaneous water heater"]'>
      <sch:assert role='ERROR' test='count(h:FuelType) = 1'>Expected 1 element(s) for xpath: FuelType</sch:assert>
      <sch:assert role='ERROR' test='h:FuelType[text()="natural gas" or text()="fuel oil" or text()="fuel oil 1" or text()="fuel oil 2" or text()="fuel oil 4" or text()="fuel oil 5/6" or text()="diesel" or text()="propane" or text()="kerosene" or text()="coal" or text()="coke" or text()="bituminous coal" or text()="anthracite coal" or text()="electricity" or text()="wood" or text()="wood pellets"] or not(h:FuelType)'>Expected FuelType to be 'natural gas' or 'fuel oil' or 'fuel oil 1' or 'fuel oil 2' or 'fuel oil 4' or 'fuel oil 5/6' or 'diesel' or 'propane' or 'kerosene' or 'coal' or 'coke' or 'bituminous coal' or 'anthracite coal' or 'electricity' or 'wood' or 'wood pellets'</sch:assert>
      <sch:assert role='ERROR' test='count(h:PerformanceAdjustment) &lt;= 1'>Expected 0 or 1 element(s) for xpath: PerformanceAdjustment</sch:assert>
      <sch:assert role='ERROR' test='count(h:UniformEnergyFactor) + count(h:EnergyFactor) = 1'>Expected 1 element(s) for xpath: UniformEnergyFactor | EnergyFactor</sch:assert>
      <sch:assert role='ERROR' test='number(h:UniformEnergyFactor) &lt; 1 or not(h:UniformEnergyFactor)'>Expected UniformEnergyFactor to be less than 1</sch:assert>
      <sch:assert role='ERROR' test='number(h:EnergyFactor) &lt; 1 or not(h:EnergyFactor)'>Expected EnergyFactor to be less than 1</sch:assert>
    </sch:rule>
  </sch:pattern>

  <sch:pattern>
    <sch:title>[WaterHeatingSystemType=HeatPump]</sch:title>
    <sch:rule context='/h:HPXML/h:Building/h:BuildingDetails/h:Systems/h:WaterHeating/h:WaterHeatingSystem[h:WaterHeaterType="heat pump water heater"]'>
      <sch:assert role='ERROR' test='count(h:FuelType[text()="electricity"]) = 1'>Expected 1 element(s) for xpath: FuelType[text()="electricity"]</sch:assert>
      <sch:assert role='ERROR' test='count(h:TankVolume) = 1'>Expected 1 element(s) for xpath: TankVolume</sch:assert>
      <sch:assert role='ERROR' test='count(h:UniformEnergyFactor) + count(h:EnergyFactor) = 1'>Expected 1 element(s) for xpath: UniformEnergyFactor | EnergyFactor</sch:assert>
      <sch:assert role='ERROR' test='count(h:UsageBin) + count(h:FirstHourRating) &gt;= 0'>Expected 0 or more element(s) for xpath: UsageBin | FirstHourRating</sch:assert>
      <sch:assert role='ERROR' test='number(h:UniformEnergyFactor) &gt; 1 or not(h:UniformEnergyFactor)'>Expected UniformEnergyFactor to be greater than 1</sch:assert>
      <sch:assert role='ERROR' test='number(h:EnergyFactor) &gt; 1 or not(h:EnergyFactor)'>Expected EnergyFactor to be greater than 1</sch:assert>
      <sch:assert role='ERROR' test='count(h:WaterHeaterInsulation/h:Jacket/h:JacketRValue) &lt;= 1'>Expected 0 or 1 element(s) for xpath: WaterHeaterInsulation/Jacket/JacketRValue</sch:assert>
    </sch:rule>
  </sch:pattern>

  <sch:pattern>
    <sch:title>[WaterHeatingSystemType=CombiIndirect]</sch:title>
    <sch:rule context='/h:HPXML/h:Building/h:BuildingDetails/h:Systems/h:WaterHeating/h:WaterHeatingSystem[h:WaterHeaterType="space-heating boiler with storage tank"]'>
      <sch:assert role='ERROR' test='count(h:RelatedHVACSystem) = 1'>Expected 1 element(s) for xpath: RelatedHVACSystem</sch:assert> <!-- HeatingSystem (boiler) -->
      <sch:assert role='ERROR' test='count(h:TankVolume) = 1'>Expected 1 element(s) for xpath: TankVolume</sch:assert>
      <sch:assert role='ERROR' test='count(h:WaterHeaterInsulation/h:Jacket/h:JacketRValue) &lt;= 1'>Expected 0 or 1 element(s) for xpath: WaterHeaterInsulation/Jacket/JacketRValue</sch:assert>
      <sch:assert role='ERROR' test='count(h:StandbyLoss) &lt;= 1'>Expected 0 or 1 element(s) for xpath: StandbyLoss</sch:assert>
    </sch:rule>
  </sch:pattern>

  <sch:pattern>
    <sch:title>[WaterHeatingSystemType=CombiTanklessCoil]</sch:title>
    <sch:rule context='/h:HPXML/h:Building/h:BuildingDetails/h:Systems/h:WaterHeating/h:WaterHeatingSystem[h:WaterHeaterType="space-heating boiler with tankless coil"]'>
      <sch:assert role='ERROR' test='count(h:RelatedHVACSystem) = 1'>Expected 1 element(s) for xpath: RelatedHVACSystem</sch:assert> <!-- HeatingSystem (boiler) -->
    </sch:rule>
  </sch:pattern>

  <sch:pattern>
    <sch:title>[Desuperheater]</sch:title>
    <sch:rule context='/h:HPXML/h:Building/h:BuildingDetails/h:Systems/h:WaterHeating/h:WaterHeatingSystem[h:UsesDesuperheater="true"]'>
      <sch:assert role='ERROR' test='count(h:RelatedHVACSystem) = 1'>Expected 1 element(s) for xpath: RelatedHVACSystem</sch:assert> <!-- HeatPump or CoolingSystem -->
    </sch:rule>
  </sch:pattern>

  <sch:pattern>
    <sch:title>[HotWaterDistribution]</sch:title>
    <sch:rule context='/h:HPXML/h:Building/h:BuildingDetails/h:Systems/h:WaterHeating/h:HotWaterDistribution'>
      <sch:assert role='ERROR' test='count(h:SystemIdentifier) = 1'>Expected 1 element(s) for xpath: SystemIdentifier</sch:assert>
      <sch:assert role='ERROR' test='count(h:SystemType/h:Standard) + count(h:SystemType/h:Recirculation) = 1'>Expected 1 element(s) for xpath: SystemType/Standard | SystemType/Recirculation</sch:assert> <!-- See [HotWaterDistributionType=Standard] or [HotWaterDistributionType=Recirculation] -->
      <sch:assert role='ERROR' test='count(h:PipeInsulation/h:PipeRValue) &lt;= 1'>Expected 0 or 1 element(s) for xpath: PipeInsulation/PipeRValue</sch:assert>
      <sch:assert role='ERROR' test='count(h:DrainWaterHeatRecovery) &lt;= 1'>Expected 0 or 1 element(s) for xpath: DrainWaterHeatRecovery</sch:assert> <!-- See [DrainWaterHeatRecovery] -->
      <sch:assert role='ERROR' test='count(h:extension/h:SharedRecirculation) &lt;= 1'>Expected 0 or 1 element(s) for xpath: extension/SharedRecirculation</sch:assert> <!-- See [HotWaterDistributionType=SharedRecirculation] --> 
    </sch:rule>
  </sch:pattern>

  <sch:pattern>
    <sch:title>[HotWaterDistributionType=Standard]</sch:title>
    <sch:rule context='/h:HPXML/h:Building/h:BuildingDetails/h:Systems/h:WaterHeating/h:HotWaterDistribution/h:SystemType/h:Standard'>
      <sch:assert role='ERROR' test='count(h:PipingLength) &lt;= 1'>Expected 0 or 1 element(s) for xpath: PipingLength</sch:assert>
    </sch:rule>
  </sch:pattern>

  <sch:pattern>
    <sch:title>[HotWaterDistributionType=Recirculation]</sch:title>
    <sch:rule context='/h:HPXML/h:Building/h:BuildingDetails/h:Systems/h:WaterHeating/h:HotWaterDistribution/h:SystemType/h:Recirculation'>
      <sch:assert role='ERROR' test='count(h:ControlType) = 1'>Expected 1 element(s) for xpath: ControlType</sch:assert>
      <sch:assert role='ERROR' test='h:ControlType[text()="manual demand control" or text()="presence sensor demand control" or text()="temperature" or text()="timer" or text()="no control"] or not(h:ControlType)'>Expected ControlType to be 'manual demand control' or 'presence sensor demand control' or 'temperature' or 'timer' or 'no control'</sch:assert>
      <sch:assert role='ERROR' test='count(h:RecirculationPipingLoopLength) &lt;= 1'>Expected 0 or 1 element(s) for xpath: RecirculationPipingLoopLength</sch:assert>
      <sch:assert role='ERROR' test='count(h:BranchPipingLoopLength) &lt;= 1'>Expected 0 or 1 element(s) for xpath: BranchPipingLoopLength</sch:assert>
      <sch:assert role='ERROR' test='count(h:PumpPower) &lt;= 1'>Expected 0 or 1 element(s) for xpath: PumpPower</sch:assert>
    </sch:rule>
  </sch:pattern>

  <sch:pattern>
    <sch:title>[HotWaterDistributionType=SharedRecirculation]</sch:title>
    <sch:rule context='/h:HPXML/h:Building/h:BuildingDetails/h:Systems/h:WaterHeating/h:HotWaterDistribution/h:extension/h:SharedRecirculation'>
      <sch:assert role='ERROR' test='count(../../../../../h:BuildingSummary/h:BuildingConstruction[h:ResidentialFacilityType[text()="single-family attached" or text()="apartment unit"]]) = 1'>Expected 1 element(s) for xpath: ../../../../../BuildingSummary/BuildingConstruction[ResidentialFacilityType[text()="single-family attached" or text()="apartment unit"]]</sch:assert>
      <sch:assert role='ERROR' test='count(../../h:SystemType/h:Standard) = 1'>Expected 1 element(s) for xpath: ../../SystemType/Standard</sch:assert>
      <sch:assert role='ERROR' test='count(h:NumberofUnitsServed) = 1'>Expected 1 element(s) for xpath: NumberofUnitsServed</sch:assert>
      <sch:assert role='ERROR' test='number(h:NumberofUnitsServed) &gt; 1 or not(h:NumberofUnitsServed)'>Expected NumberofUnitsServed to be greater than 1</sch:assert>
      <sch:assert role='ERROR' test='count(h:PumpPower) &lt;= 1'>Expected 0 or 1 element(s) for xpath: PumpPower</sch:assert>
      <sch:assert role='ERROR' test='count(h:ControlType) = 1'>Expected 1 element(s) for xpath: ControlType</sch:assert>
      <sch:assert role='ERROR' test='h:ControlType[text()="manual demand control" or text()="presence sensor demand control" or text()="timer" or text()="no control"] or not(h:ControlType)'>Expected ControlType to be 'manual demand control' or 'presence sensor demand control' or 'timer' or 'no control'</sch:assert>
    </sch:rule>
  </sch:pattern>

  <sch:pattern>
    <sch:title>[DrainWaterHeatRecovery]</sch:title>
    <sch:rule context='/h:HPXML/h:Building/h:BuildingDetails/h:Systems/h:WaterHeating/h:HotWaterDistribution/h:DrainWaterHeatRecovery'>
      <sch:assert role='ERROR' test='count(h:FacilitiesConnected) = 1'>Expected 1 element(s) for xpath: FacilitiesConnected</sch:assert>
      <sch:assert role='ERROR' test='count(h:EqualFlow) = 1'>Expected 1 element(s) for xpath: EqualFlow</sch:assert>
      <sch:assert role='ERROR' test='count(h:Efficiency) = 1'>Expected 1 element(s) for xpath: Efficiency</sch:assert>
    </sch:rule>
  </sch:pattern>

  <sch:pattern>
    <sch:title>[WaterFixture]</sch:title>
    <sch:rule context='/h:HPXML/h:Building/h:BuildingDetails/h:Systems/h:WaterHeating/h:WaterFixture'>
      <sch:assert role='ERROR' test='count(../h:HotWaterDistribution) = 1'>Expected 1 element(s) for xpath: ../HotWaterDistribution</sch:assert> <!-- See [HotWaterDistribution] -->
      <sch:assert role='ERROR' test='count(h:SystemIdentifier) = 1'>Expected 1 element(s) for xpath: SystemIdentifier</sch:assert>
      <sch:assert role='ERROR' test='count(h:WaterFixtureType) = 1'>Expected 1 element(s) for xpath: WaterFixtureType</sch:assert>
      <sch:assert role='ERROR' test='h:WaterFixtureType[text()="shower head" or text()="faucet"] or not(h:WaterFixtureType)'>Expected WaterFixtureType to be 'shower head' or 'faucet'</sch:assert>
      <sch:assert role='ERROR' test='count(h:LowFlow) = 1'>Expected 1 element(s) for xpath: LowFlow</sch:assert>
      <sch:assert role='ERROR' test='count(../h:extension/h:WaterFixturesUsageMultiplier) &lt;= 1'>Expected 0 or 1 element(s) for xpath: ../extension/WaterFixturesUsageMultiplier</sch:assert>
    </sch:rule>
  </sch:pattern>

  <sch:pattern>
    <sch:title>[SolarThermalSystem]</sch:title>
    <sch:rule context='/h:HPXML/h:Building/h:BuildingDetails/h:Systems/h:SolarThermal/h:SolarThermalSystem'>
      <sch:assert role='ERROR' test='count(h:SystemIdentifier) = 1'>Expected 1 element(s) for xpath: SystemIdentifier</sch:assert>
      <sch:assert role='ERROR' test='count(h:SystemType) = 1'>Expected 1 element(s) for xpath: SystemType</sch:assert>
      <sch:assert role='ERROR' test='h:SystemType[text()="hot water"] or not(h:SystemType)'>Expected SystemType to be 'hot water'</sch:assert>
      <sch:assert role='ERROR' test='count(h:CollectorArea) + count(h:SolarFraction) = 1'>Expected 1 element(s) for xpath: CollectorArea | SolarFraction</sch:assert> <!-- See [SolarThermalSystemType=Detailed] or [SolarThermalSystemType=Simple] -->
      <sch:assert role='ERROR' test='number(h:SolarFraction) &lt; 1 or not(h:SolarFraction)'>Expected SolarFraction to be less than 1</sch:assert>
    </sch:rule>
  </sch:pattern>

  <sch:pattern>
    <sch:title>[SolarThermalSystemType=Detailed]</sch:title>
    <sch:rule context='/h:HPXML/h:Building/h:BuildingDetails/h:Systems/h:SolarThermal/h:SolarThermalSystem[h:CollectorArea]'>
      <sch:assert role='ERROR' test='count(h:CollectorLoopType) = 1'>Expected 1 element(s) for xpath: CollectorLoopType</sch:assert>
      <sch:assert role='ERROR' test='h:CollectorLoopType[text()="liquid indirect" or text()="liquid direct" or text()="passive thermosyphon"] or not(h:CollectorLoopType)'>Expected CollectorLoopType to be 'liquid indirect' or 'liquid direct' or 'passive thermosyphon'</sch:assert>
      <sch:assert role='ERROR' test='count(h:CollectorType) = 1'>Expected 1 element(s) for xpath: CollectorType</sch:assert>
      <sch:assert role='ERROR' test='h:CollectorType[text()="single glazing black" or text()="double glazing black" or text()="evacuated tube" or text()="integrated collector storage"] or not(h:CollectorType)'>Expected CollectorType to be 'single glazing black' or 'double glazing black' or 'evacuated tube' or 'integrated collector storage'</sch:assert>
      <sch:assert role='ERROR' test='count(h:CollectorAzimuth) = 1'>Expected 1 element(s) for xpath: CollectorAzimuth</sch:assert>
      <sch:assert role='ERROR' test='count(h:CollectorTilt) = 1'>Expected 1 element(s) for xpath: CollectorTilt</sch:assert>
      <sch:assert role='ERROR' test='count(h:CollectorRatedOpticalEfficiency) = 1'>Expected 1 element(s) for xpath: CollectorRatedOpticalEfficiency</sch:assert>
      <sch:assert role='ERROR' test='count(h:CollectorRatedThermalLosses) = 1'>Expected 1 element(s) for xpath: CollectorRatedThermalLosses</sch:assert>
      <sch:assert role='ERROR' test='count(h:StorageVolume) &lt;= 1'>Expected 0 or 1 element(s) for xpath: StorageVolume</sch:assert>
      <sch:assert role='ERROR' test='count(h:ConnectedTo) = 1'>Expected 1 element(s) for xpath: ConnectedTo</sch:assert> <!-- WaterHeatingSystem (any type but space-heating boiler) -->
    </sch:rule>
  </sch:pattern>

  <sch:pattern>
    <sch:title>[SolarThermalSystemType=Simple]</sch:title>
    <sch:rule context='/h:HPXML/h:Building/h:BuildingDetails/h:Systems/h:SolarThermal/h:SolarThermalSystem[h:SolarFraction]'>
      <sch:assert role='ERROR' test='count(h:ConnectedTo) &lt;= 1'>Expected 0 or 1 element(s) for xpath: ConnectedTo</sch:assert> <!-- WaterHeatingSystem (any type) -->
    </sch:rule>
  </sch:pattern>

  <sch:pattern>
    <sch:title>[PVSystem]</sch:title>
    <sch:rule context='/h:HPXML/h:Building/h:BuildingDetails/h:Systems/h:Photovoltaics/h:PVSystem'>
      <sch:assert role='ERROR' test='count(h:SystemIdentifier) = 1'>Expected 1 element(s) for xpath: SystemIdentifier</sch:assert>
      <sch:assert role='ERROR' test='count(h:IsSharedSystem) &lt;= 1'>Expected 0 or 1 element(s) for xpath: IsSharedSystem</sch:assert> <!-- See [PVSystemType=Shared] -->
      <sch:assert role='ERROR' test='count(h:Location) &lt;= 1'>Expected 0 or 1 element(s) for xpath: Location</sch:assert>
      <sch:assert role='ERROR' test='h:Location[text()="ground" or text()="roof"] or not(h:Location)'>Expected Location to be 'ground' or 'roof'</sch:assert>
      <sch:assert role='ERROR' test='count(h:ModuleType) &lt;= 1'>Expected 0 or 1 element(s) for xpath: ModuleType</sch:assert>
      <sch:assert role='ERROR' test='h:ModuleType[text()="standard" or text()="premium" or text()="thin film"] or not(h:ModuleType)'>Expected ModuleType to be 'standard' or 'premium' or 'thin film'</sch:assert>
      <sch:assert role='ERROR' test='count(h:Tracking) &lt;= 1'>Expected 0 or 1 element(s) for xpath: Tracking</sch:assert>
      <sch:assert role='ERROR' test='h:Tracking[text()="fixed" or text()="1-axis" or text()="1-axis backtracked" or text()="2-axis"] or not(h:Tracking)'>Expected Tracking to be 'fixed' or '1-axis' or '1-axis backtracked' or '2-axis'</sch:assert>
      <sch:assert role='ERROR' test='count(h:ArrayAzimuth) = 1'>Expected 1 element(s) for xpath: ArrayAzimuth</sch:assert>
      <sch:assert role='ERROR' test='count(h:ArrayTilt) = 1'>Expected 1 element(s) for xpath: ArrayTilt</sch:assert>
      <sch:assert role='ERROR' test='count(h:MaxPowerOutput) = 1'>Expected 1 element(s) for xpath: MaxPowerOutput</sch:assert>
      <sch:assert role='ERROR' test='count(h:InverterEfficiency) &lt;= 1'>Expected 0 or 1 element(s) for xpath: InverterEfficiency</sch:assert>
      <sch:assert role='ERROR' test='count(h:SystemLossesFraction) + count(h:YearModulesManufactured) &gt;= 0'>Expected 0 or more element(s) for xpath: SystemLossesFraction | YearModulesManufactured</sch:assert>
    </sch:rule>
  </sch:pattern>

  <sch:pattern>
    <sch:title>[PVSystemType=Shared]</sch:title>
    <sch:rule context='/h:HPXML/h:Building/h:BuildingDetails/h:Systems/h:Photovoltaics/h:PVSystem[h:IsSharedSystem="true"]'>
      <sch:assert role='ERROR' test='count(../../../h:BuildingSummary/h:BuildingConstruction[h:ResidentialFacilityType[text()="single-family attached" or text()="apartment unit"]]) = 1'>Expected 1 element(s) for xpath: ../../../BuildingSummary/BuildingConstruction[ResidentialFacilityType[text()="single-family attached" or text()="apartment unit"]]</sch:assert>
      <sch:assert role='ERROR' test='count(h:extension/h:NumberofBedroomsServed) = 1'>Expected 1 element(s) for xpath: extension/NumberofBedroomsServed</sch:assert>
      <sch:assert role='ERROR' test='number(h:extension/h:NumberofBedroomsServed) &gt; number(../../../h:BuildingSummary/h:BuildingConstruction/h:NumberofBedrooms) or not(h:extension/h:NumberofBedroomsServed) or not(../../../h:BuildingSummary/h:BuildingConstruction/h:NumberofBedrooms)'>Expected extension/NumberofBedroomsServed to be greater than ../../../BuildingSummary/BuildingConstruction/NumberofBedrooms</sch:assert>
    </sch:rule>
  </sch:pattern>

  <sch:pattern>
    <sch:title>[Generator]</sch:title>
    <sch:rule context='/h:HPXML/h:Building/h:BuildingDetails/h:Systems/h:extension/h:Generators/h:Generator'>
      <sch:assert role='ERROR' test='count(h:SystemIdentifier) = 1'>Expected 1 element(s) for xpath: SystemIdentifier</sch:assert>
      <sch:assert role='ERROR' test='count(h:IsSharedSystem) &lt;= 1'>Expected 0 or 1 element(s) for xpath: IsSharedSystem</sch:assert> <!-- See [GeneratorType=Shared] -->
      <sch:assert role='ERROR' test='count(h:FuelType) = 1'>Expected 1 element(s) for xpath: FuelType</sch:assert>
      <sch:assert role='ERROR' test='h:FuelType[text()="natural gas" or text()="fuel oil" or text()="fuel oil 1" or text()="fuel oil 2" or text()="fuel oil 4" or text()="fuel oil 5/6" or text()="diesel" or text()="propane" or text()="kerosene" or text()="coal" or text()="coke" or text()="bituminous coal" or text()="anthracite coal" or text()="wood" or text()="wood pellets"] or not(h:FuelType)'>Expected FuelType to be 'natural gas' or 'fuel oil' or 'fuel oil 1' or 'fuel oil 2' or 'fuel oil 4' or 'fuel oil 5/6' or 'diesel' or 'propane' or 'kerosene' or 'coal' or 'coke' or 'bituminous coal' or 'anthracite coal' or 'wood' or 'wood pellets'</sch:assert>
      <sch:assert role='ERROR' test='count(h:AnnualConsumptionkBtu) = 1'>Expected 1 element(s) for xpath: AnnualConsumptionkBtu</sch:assert>
      <sch:assert role='ERROR' test='number(h:AnnualConsumptionkBtu) &gt; 0 or not(h:AnnualConsumptionkBtu)'>Expected AnnualConsumptionkBtu to be greater than 0</sch:assert>
      <sch:assert role='ERROR' test='count(h:AnnualOutputkWh) = 1'>Expected 1 element(s) for xpath: AnnualOutputkWh</sch:assert>
      <sch:assert role='ERROR' test='number(h:AnnualOutputkWh) &gt; 0 or not(h:AnnualOutputkWh)'>Expected AnnualOutputkWh to be greater than 0</sch:assert>
      <sch:assert role='ERROR' test='number(h:AnnualConsumptionkBtu) &gt; (number(h:AnnualOutputkWh) * 3.412) or not(h:AnnualConsumptionkBtu) or not(h:AnnualOutputkWh)'>Expected AnnualConsumptionkBtu to be greater than AnnualOutputkWh*3412</sch:assert>
    </sch:rule>
  </sch:pattern>

  <sch:pattern>
    <sch:title>[GeneratorType=Shared]</sch:title>
    <sch:rule context='/h:HPXML/h:Building/h:BuildingDetails/h:Systems/h:extension/h:Generators/h:Generator[h:IsSharedSystem="true"]'>
      <sch:assert role='ERROR' test='count(../../../../h:BuildingSummary/h:BuildingConstruction[h:ResidentialFacilityType[text()="single-family attached" or text()="apartment unit"]]) = 1'>Expected 1 element(s) for xpath: ../../../BuildingSummary/BuildingConstruction[ResidentialFacilityType[text()="single-family attached" or text()="apartment unit"]]</sch:assert>
      <sch:assert role='ERROR' test='count(h:NumberofBedroomsServed) = 1'>Expected 1 element(s) for xpath: NumberofBedroomsServed</sch:assert>
      <sch:assert role='ERROR' test='number(h:NumberofBedroomsServed) &gt; number(../../../../h:BuildingSummary/h:BuildingConstruction/h:NumberofBedrooms) or not(h:NumberofBedroomsServed) or not(../../../../h:BuildingSummary/h:BuildingConstruction/h:NumberofBedrooms)'>Expected NumberofBedroomsServed to be greater than ../../../../BuildingSummary/BuildingConstruction/NumberofBedrooms</sch:assert>
    </sch:rule>
  </sch:pattern>

  <sch:pattern>
    <sch:title>[ClothesWasher]</sch:title>
    <sch:rule context='/h:HPXML/h:Building/h:BuildingDetails/h:Appliances/h:ClothesWasher'>
      <sch:assert role='ERROR' test='count(../../h:Systems/h:WaterHeating/h:HotWaterDistribution) = 1'>Expected 1 element(s) for xpath: ../../Systems/WaterHeating/HotWaterDistribution</sch:assert> <!-- See [HotWaterDistribution] -->
      <sch:assert role='ERROR' test='count(h:SystemIdentifier) = 1'>Expected 1 element(s) for xpath: SystemIdentifier</sch:assert>
      <sch:assert role='ERROR' test='count(h:IsSharedAppliance) &lt;= 1'>Expected 0 or 1 element(s) for xpath: IsSharedAppliance</sch:assert> <!-- See [ClothesWasherType=Shared] -->
      <sch:assert role='ERROR' test='count(h:Location) &lt;= 1'>Expected 0 or 1 element(s) for xpath: Location</sch:assert>
      <sch:assert role='ERROR' test='h:Location[text()="living space" or text()="basement - unconditioned" or text()="basement - conditioned" or text()="attic - unvented" or text()="attic - vented" or text()="garage" or text()="crawlspace - unvented" or text()="crawlspace - vented" or text()="other housing unit" or text()="other heated space" or text()="other multifamily buffer space" or text()="other non-freezing space"] or not(h:Location)'>Expected Location to be 'living space' or 'basement - unconditioned' or 'basement - conditioned' or 'attic - unvented' or 'attic - vented' or 'garage' or 'crawlspace - unvented' or 'crawlspace - vented' or 'other housing unit' or 'other heated space' or 'other multifamily buffer space' or 'other non-freezing space'</sch:assert>
      <sch:assert role='ERROR' test='count(h:IntegratedModifiedEnergyFactor) + count(h:ModifiedEnergyFactor) &lt;= 1'>Expected 0 or 1 element(s) for xpath: IntegratedModifiedEnergyFactor | ModifiedEnergyFactor</sch:assert> <!-- See [ClothesWasherType=Detailed] -->
      <sch:assert role='ERROR' test='count(h:extension/h:UsageMultiplier) &lt;= 1'>Expected 0 or 1 element(s) for xpath: extension/UsageMultiplier</sch:assert>
    </sch:rule>
  </sch:pattern>

  <sch:pattern>
    <sch:title>[ClothesWasherType=Detailed]</sch:title>
    <sch:rule context='/h:HPXML/h:Building/h:BuildingDetails/h:Appliances/h:ClothesWasher[h:IntegratedModifiedEnergyFactor | h:ModifiedEnergyFactor]'>
      <sch:assert role='ERROR' test='count(h:RatedAnnualkWh) = 1'>Expected 1 element(s) for xpath: RatedAnnualkWh</sch:assert>
      <sch:assert role='ERROR' test='count(h:LabelElectricRate) = 1'>Expected 1 element(s) for xpath: LabelElectricRate</sch:assert>
      <sch:assert role='ERROR' test='count(h:LabelGasRate) = 1'>Expected 1 element(s) for xpath: LabelGasRate</sch:assert>
      <sch:assert role='ERROR' test='count(h:LabelAnnualGasCost) = 1'>Expected 1 element(s) for xpath: LabelAnnualGasCost</sch:assert>
      <sch:assert role='ERROR' test='count(h:LabelUsage) = 1'>Expected 1 element(s) for xpath: LabelUsage</sch:assert>
      <sch:assert role='ERROR' test='count(h:Capacity) = 1'>Expected 1 element(s) for xpath: Capacity</sch:assert>
    </sch:rule>
  </sch:pattern>

  <sch:pattern>
    <sch:title>[ClothesWasherType=Shared]</sch:title>
    <sch:rule context='/h:HPXML/h:Building/h:BuildingDetails/h:Appliances/h:ClothesWasher[h:IsSharedAppliance="true"]'>
      <sch:assert role='ERROR' test='count(../../h:BuildingSummary/h:BuildingConstruction[h:ResidentialFacilityType[text()="single-family attached" or text()="apartment unit"]]) = 1'>Expected 1 element(s) for xpath: ../../BuildingSummary/BuildingConstruction[ResidentialFacilityType[text()="single-family attached" or text()="apartment unit"]]</sch:assert>
      <sch:assert role='ERROR' test='count(h:AttachedToWaterHeatingSystem) = 1'>Expected 1 element(s) for xpath: AttachedToWaterHeatingSystem</sch:assert>
    </sch:rule>
  </sch:pattern>

  <sch:pattern>
    <sch:title>[ClothesDryer]</sch:title>
    <sch:rule context='/h:HPXML/h:Building/h:BuildingDetails/h:Appliances/h:ClothesDryer'>
      <sch:assert role='ERROR' test='count(../h:ClothesWasher) = 1'>Expected 1 element(s) for xpath: ../ClothesWasher</sch:assert>
      <sch:assert role='ERROR' test='count(h:SystemIdentifier) = 1'>Expected 1 element(s) for xpath: SystemIdentifier</sch:assert>
      <sch:assert role='ERROR' test='count(h:IsSharedAppliance) &lt;= 1'>Expected 0 or 1 element(s) for xpath: IsSharedAppliance</sch:assert> <!-- See [ClothesDryerType=Shared] -->
      <sch:assert role='ERROR' test='count(h:Location) &lt;= 1'>Expected 0 or 1 element(s) for xpath: Location</sch:assert>
      <sch:assert role='ERROR' test='h:Location[text()="living space" or text()="basement - unconditioned" or text()="basement - conditioned" or text()="attic - unvented" or text()="attic - vented" or text()="garage" or text()="crawlspace - unvented" or text()="crawlspace - vented" or text()="other housing unit" or text()="other heated space" or text()="other multifamily buffer space" or text()="other non-freezing space"] or not(h:Location)'>Expected Location to be 'living space' or 'basement - unconditioned' or 'basement - conditioned' or 'attic - unvented' or 'attic - vented' or 'garage' or 'crawlspace - unvented' or 'crawlspace - vented' or 'other housing unit' or 'other heated space' or 'other multifamily buffer space' or 'other non-freezing space'</sch:assert>
      <sch:assert role='ERROR' test='count(h:FuelType) = 1'>Expected 1 element(s) for xpath: FuelType</sch:assert>
      <sch:assert role='ERROR' test='h:FuelType[text()="natural gas" or text()="fuel oil" or text()="fuel oil 1" or text()="fuel oil 2" or text()="fuel oil 4" or text()="fuel oil 5/6" or text()="diesel" or text()="propane" or text()="kerosene" or text()="coal" or text()="coke" or text()="bituminous coal" or text()="anthracite coal" or text()="electricity" or text()="wood" or text()="wood pellets"] or not(h:FuelType)'>Expected FuelType to be 'natural gas' or 'fuel oil' or 'fuel oil 1' or 'fuel oil 2' or 'fuel oil 4' or 'fuel oil 5/6' or 'diesel' or 'propane' or 'kerosene' or 'coal' or 'coke' or 'bituminous coal' or 'anthracite coal' or 'electricity' or 'wood' or 'wood pellets'</sch:assert>
      <sch:assert role='ERROR' test='count(h:CombinedEnergyFactor) + count(h:EnergyFactor) &lt;= 1'>Expected 0 or 1 element(s) for xpath: CombinedEnergyFactor | EnergyFactor</sch:assert>
      <sch:assert role='ERROR' test='count(h:Vented) &lt;= 1'>Expected 0 or 1 element(s) for xpath: Vented</sch:assert> <!-- See [ClothesDryerType=Vented] -->
      <sch:assert role='ERROR' test='count(h:extension/h:UsageMultiplier) &lt;= 1'>Expected 0 or 1 element(s) for xpath: extension/UsageMultiplier</sch:assert>
    </sch:rule>
  </sch:pattern>

  <sch:pattern>
    <sch:title>[ClothesDryerType=Shared]</sch:title>
    <sch:rule context='/h:HPXML/h:Building/h:BuildingDetails/h:Appliances/h:ClothesDryer[h:IsSharedAppliance="true"]'>
      <sch:assert role='ERROR' test='count(../../h:BuildingSummary/h:BuildingConstruction[h:ResidentialFacilityType[text()="single-family attached" or text()="apartment unit"]]) = 1'>Expected 1 element(s) for xpath: ../../BuildingSummary/BuildingConstruction[ResidentialFacilityType[text()="single-family attached" or text()="apartment unit"]]</sch:assert>
    </sch:rule>
  </sch:pattern>

  <sch:pattern>
    <sch:title>[ClothesDryerType=Vented]</sch:title>
    <sch:rule context='/h:HPXML/h:Building/h:BuildingDetails/h:Appliances/h:ClothesDryer[h:Vented="true"]'>
      <sch:assert role='ERROR' test='count(h:VentedFlowRate) &lt;= 1'>Expected 0 or 1 element(s) for xpath: VentedFlowRate</sch:assert>
    </sch:rule>
  </sch:pattern>

  <sch:pattern>
    <sch:title>[Dishwasher]</sch:title>
    <sch:rule context='/h:HPXML/h:Building/h:BuildingDetails/h:Appliances/h:Dishwasher'>
      <sch:assert role='ERROR' test='count(h:SystemIdentifier) = 1'>Expected 1 element(s) for xpath: SystemIdentifier</sch:assert>
      <sch:assert role='ERROR' test='count(h:IsSharedAppliance) &lt;= 1'>Expected 0 or 1 element(s) for xpath: IsSharedAppliance</sch:assert> <!-- See [DishwasherType=Shared] -->
      <sch:assert role='ERROR' test='count(h:Location) &lt;= 1'>Expected 0 or 1 element(s) for xpath: Location</sch:assert>
      <sch:assert role='ERROR' test='h:Location[text()="living space" or text()="basement - unconditioned" or text()="basement - conditioned" or text()="attic - unvented" or text()="attic - vented" or text()="garage" or text()="crawlspace - unvented" or text()="crawlspace - vented" or text()="other housing unit" or text()="other heated space" or text()="other multifamily buffer space" or text()="other non-freezing space"] or not(h:Location)'>Expected Location to be 'living space' or 'basement - unconditioned' or 'basement - conditioned' or 'attic - unvented' or 'attic - vented' or 'garage' or 'crawlspace - unvented' or 'crawlspace - vented' or 'other housing unit' or 'other heated space' or 'other multifamily buffer space' or 'other non-freezing space'</sch:assert>
      <sch:assert role='ERROR' test='count(h:RatedAnnualkWh) + count(h:EnergyFactor) &lt;= 1'>Expected 0 or 1 element(s) for xpath: RatedAnnualkWh | EnergyFactor</sch:assert> <!-- See [DishwasherType=Detailed] -->
      <sch:assert role='ERROR' test='count(h:extension/h:UsageMultiplier) &lt;= 1'>Expected 0 or 1 element(s) for xpath: extension/UsageMultiplier</sch:assert>
    </sch:rule>
  </sch:pattern>

  <sch:pattern>
    <sch:title>[DishwasherType=Detailed]</sch:title>
    <sch:rule context='/h:HPXML/h:Building/h:BuildingDetails/h:Appliances/h:Dishwasher[h:RatedAnnualkWh | h:EnergyFactor]'>
      <sch:assert role='ERROR' test='count(h:LabelElectricRate) = 1'>Expected 1 element(s) for xpath: LabelElectricRate</sch:assert>
      <sch:assert role='ERROR' test='count(h:LabelGasRate) = 1'>Expected 1 element(s) for xpath: LabelGasRate</sch:assert>
      <sch:assert role='ERROR' test='count(h:LabelAnnualGasCost) = 1'>Expected 1 element(s) for xpath: LabelAnnualGasCost</sch:assert>
      <sch:assert role='ERROR' test='count(h:LabelUsage) = 1'>Expected 1 element(s) for xpath: LabelUsage</sch:assert>
      <sch:assert role='ERROR' test='count(h:PlaceSettingCapacity) = 1'>Expected 1 element(s) for xpath: PlaceSettingCapacity</sch:assert>
    </sch:rule>
  </sch:pattern>

  <sch:pattern>
    <sch:title>[DishwasherType=Shared]</sch:title>
    <sch:rule context='/h:HPXML/h:Building/h:BuildingDetails/h:Appliances/h:Dishwasher[h:IsSharedAppliance="true"]'>
      <sch:assert role='ERROR' test='count(../../h:BuildingSummary/h:BuildingConstruction[h:ResidentialFacilityType[text()="single-family attached" or text()="apartment unit"]]) = 1'>Expected 1 element(s) for xpath: ../../BuildingSummary/BuildingConstruction[ResidentialFacilityType[text()="single-family attached" or text()="apartment unit"]]</sch:assert>
      <sch:assert role='ERROR' test='count(h:AttachedToWaterHeatingSystem) = 1'>Expected 1 element(s) for xpath: AttachedToWaterHeatingSystem</sch:assert>
    </sch:rule>
  </sch:pattern>

  <sch:pattern>
    <sch:title>[Refrigerator]</sch:title>
    <sch:rule context='/h:HPXML/h:Building/h:BuildingDetails/h:Appliances/h:Refrigerator'>
      <sch:assert role='ERROR' test='count(h:SystemIdentifier) = 1'>Expected 1 element(s) for xpath: SystemIdentifier</sch:assert>
      <sch:assert role='ERROR' test='count(h:Location) &lt;= 1'>Expected 0 or 1 element(s) for xpath: Location</sch:assert>
      <sch:assert role='ERROR' test='h:Location[text()="living space" or text()="basement - unconditioned" or text()="basement - conditioned" or text()="attic - unvented" or text()="attic - vented" or text()="garage" or text()="crawlspace - unvented" or text()="crawlspace - vented" or text()="other housing unit" or text()="other heated space" or text()="other multifamily buffer space" or text()="other non-freezing space"] or not(h:Location)'>Expected Location to be 'living space' or 'basement - unconditioned' or 'basement - conditioned' or 'attic - unvented' or 'attic - vented' or 'garage' or 'crawlspace - unvented' or 'crawlspace - vented' or 'other housing unit' or 'other heated space' or 'other multifamily buffer space' or 'other non-freezing space'</sch:assert>
      <sch:assert role='ERROR' test='count(h:RatedAnnualkWh) + count(h:extension/h:AdjustedAnnualkWh) &gt;= 0'>Expected 0 or more element(s) for xpath: RatedAnnualkWh | extension/AdjustedAnnualkWh</sch:assert>
      <sch:assert role='ERROR' test='count(h:PrimaryIndicator) &lt;= 1'>Expected 0 or 1 element(s) for xpath: PrimaryIndicator</sch:assert>
      <sch:assert role='ERROR' test='count(h:extension/h:UsageMultiplier) &lt;= 1'>Expected 0 or 1 element(s) for xpath: extension/UsageMultiplier</sch:assert>
      <sch:assert role='ERROR' test='count(h:extension/h:WeekdayScheduleFractions) &lt;= 1'>Expected 0 or 1 element(s) for xpath: extension/WeekdayScheduleFractions</sch:assert>
      <sch:assert role='ERROR' test='count(h:extension/h:WeekendScheduleFractions) &lt;= 1'>Expected 0 or 1 element(s) for xpath: extension/WeekendScheduleFractions</sch:assert>
      <sch:assert role='ERROR' test='count(h:extension/h:MonthlyScheduleMultipliers) &lt;= 1'>Expected 0 or 1 element(s) for xpath: extension/MonthlyScheduleMultipliers</sch:assert>
    </sch:rule>
  </sch:pattern>

  <sch:pattern>
    <sch:title>[Freezer]</sch:title>
    <sch:rule context='/h:HPXML/h:Building/h:BuildingDetails/h:Appliances/h:Freezer'>
      <sch:assert role='ERROR' test='count(h:SystemIdentifier) = 1'>Expected 1 element(s) for xpath: SystemIdentifier</sch:assert>
      <sch:assert role='ERROR' test='count(h:Location) &lt;= 1'>Expected 0 or 1 element(s) for xpath: Location</sch:assert>
      <sch:assert role='ERROR' test='h:Location[text()="living space" or text()="basement - unconditioned" or text()="basement - conditioned" or text()="attic - unvented" or text()="attic - vented" or text()="garage" or text()="crawlspace - unvented" or text()="crawlspace - vented" or text()="other housing unit" or text()="other heated space" or text()="other multifamily buffer space" or text()="other non-freezing space"] or not(h:Location)'>Expected Location to be 'living space' or 'basement - unconditioned' or 'basement - conditioned' or 'attic - unvented' or 'attic - vented' or 'garage' or 'crawlspace - unvented' or 'crawlspace - vented' or 'other housing unit' or 'other heated space' or 'other multifamily buffer space' or 'other non-freezing space'</sch:assert>
      <sch:assert role='ERROR' test='count(h:RatedAnnualkWh) + count(h:extension/h:AdjustedAnnualkWh) &gt;= 0'>Expected 0 or more element(s) for xpath: RatedAnnualkWh | extension/AdjustedAnnualkWh</sch:assert>
      <sch:assert role='ERROR' test='count(h:extension/h:UsageMultiplier) &lt;= 1'>Expected 0 or 1 element(s) for xpath: extension/UsageMultiplier</sch:assert>
      <sch:assert role='ERROR' test='count(h:extension/h:WeekdayScheduleFractions) &lt;= 1'>Expected 0 or 1 element(s) for xpath: extension/WeekdayScheduleFractions</sch:assert>
      <sch:assert role='ERROR' test='count(h:extension/h:WeekendScheduleFractions) &lt;= 1'>Expected 0 or 1 element(s) for xpath: extension/WeekendScheduleFractions</sch:assert>
      <sch:assert role='ERROR' test='count(h:extension/h:MonthlyScheduleMultipliers) &lt;= 1'>Expected 0 or 1 element(s) for xpath: extension/MonthlyScheduleMultipliers</sch:assert>
    </sch:rule>
  </sch:pattern>

  <sch:pattern>
    <sch:title>[Dehumidifier]</sch:title>
    <sch:rule context='/h:HPXML/h:Building/h:BuildingDetails/h:Appliances/h:Dehumidifier'>
      <sch:assert role='ERROR' test='count(h:SystemIdentifier) = 1'>Expected 1 element(s) for xpath: SystemIdentifier</sch:assert>
      <sch:assert role='ERROR' test='count(h:Type) = 1'>Expected 1 element(s) for xpath: Type</sch:assert>
      <sch:assert role='ERROR' test='h:Type[text()="portable" or text()="whole-home"] or not(h:Type)'>Expected Type to be 'portable' or 'whole-home'</sch:assert>
      <sch:assert role='ERROR' test='count(h:Location) = 1'>Expected 1 element(s) for xpath: Location</sch:assert>
      <sch:assert role='ERROR' test='h:Location[text()="living space"] or not(h:Location)'>Expected Location to be 'living space'</sch:assert>
      <sch:assert role='ERROR' test='count(h:Capacity) = 1'>Expected 1 element(s) for xpath: Capacity</sch:assert> <!-- pints/day -->
      <sch:assert role='ERROR' test='count(h:IntegratedEnergyFactor) + count(h:EnergyFactor) = 1'>Expected 1 element(s) for xpath: IntegratedEnergyFactor | EnergyFactor</sch:assert> <!-- liters/kWh -->
      <sch:assert role='ERROR' test='count(h:DehumidistatSetpoint) = 1'>Expected 1 element(s) for xpath: DehumidistatSetpoint</sch:assert> <!-- RH, fraction -->
      <sch:assert role='ERROR' test='count(h:FractionDehumidificationLoadServed) = 1'>Expected 1 element(s) for xpath: FractionDehumidificationLoadServed</sch:assert>
    </sch:rule>
  </sch:pattern>

  <sch:pattern>
    <sch:title>[CookingRange]</sch:title>
    <sch:rule context='/h:HPXML/h:Building/h:BuildingDetails/h:Appliances/h:CookingRange'>
      <sch:assert role='ERROR' test='count(../h:Oven) = 1'>Expected 1 element(s) for xpath: ../Oven</sch:assert> <!-- See [Oven] -->
      <sch:assert role='ERROR' test='count(h:SystemIdentifier) = 1'>Expected 1 element(s) for xpath: SystemIdentifier</sch:assert>
      <sch:assert role='ERROR' test='count(h:Location) &lt;= 1'>Expected 0 or 1 element(s) for xpath: Location</sch:assert>
      <sch:assert role='ERROR' test='h:Location[text()="living space" or text()="basement - unconditioned" or text()="basement - conditioned" or text()="attic - unvented" or text()="attic - vented" or text()="garage" or text()="crawlspace - unvented" or text()="crawlspace - vented" or text()="other housing unit" or text()="other heated space" or text()="other multifamily buffer space" or text()="other non-freezing space"] or not(h:Location)'>Expected Location to be 'living space' or 'basement - unconditioned' or 'basement - conditioned' or 'attic - unvented' or 'attic - vented' or 'garage' or 'crawlspace - unvented' or 'crawlspace - vented' or 'other housing unit' or 'other heated space' or 'other multifamily buffer space' or 'other non-freezing space'</sch:assert>
      <sch:assert role='ERROR' test='count(h:FuelType) = 1'>Expected 1 element(s) for xpath: FuelType</sch:assert>
      <sch:assert role='ERROR' test='h:FuelType[text()="natural gas" or text()="fuel oil" or text()="fuel oil 1" or text()="fuel oil 2" or text()="fuel oil 4" or text()="fuel oil 5/6" or text()="diesel" or text()="propane" or text()="kerosene" or text()="coal" or text()="coke" or text()="bituminous coal" or text()="anthracite coal" or text()="electricity" or text()="wood" or text()="wood pellets"] or not(h:FuelType)'>Expected FuelType to be 'natural gas' or 'fuel oil' or 'fuel oil 1' or 'fuel oil 2' or 'fuel oil 4' or 'fuel oil 5/6' or 'diesel' or 'propane' or 'kerosene' or 'coal' or 'coke' or 'bituminous coal' or 'anthracite coal' or 'electricity' or 'wood' or 'wood pellets'</sch:assert>
      <sch:assert role='ERROR' test='count(h:IsInduction) &lt;= 1'>Expected 0 or 1 element(s) for xpath: IsInduction</sch:assert>
      <sch:assert role='ERROR' test='count(h:extension/h:UsageMultiplier) &lt;= 1'>Expected 0 or 1 element(s) for xpath: extension/UsageMultiplier</sch:assert>
      <sch:assert role='ERROR' test='count(h:extension/h:WeekdayScheduleFractions) &lt;= 1'>Expected 0 or 1 element(s) for xpath: extension/WeekdayScheduleFractions</sch:assert>
      <sch:assert role='ERROR' test='count(h:extension/h:WeekendScheduleFractions) &lt;= 1'>Expected 0 or 1 element(s) for xpath: extension/WeekendScheduleFractions</sch:assert>
      <sch:assert role='ERROR' test='count(h:extension/h:MonthlyScheduleMultipliers) &lt;= 1'>Expected 0 or 1 element(s) for xpath: extension/MonthlyScheduleMultipliers</sch:assert>
    </sch:rule>
  </sch:pattern>

  <sch:pattern>
    <sch:title>[Oven]</sch:title>
    <sch:rule context='/h:HPXML/h:Building/h:BuildingDetails/h:Appliances/h:Oven'>
      <sch:assert role='ERROR' test='count(../h:CookingRange) = 1'>Expected 1 element(s) for xpath: ../CookingRange</sch:assert> <!-- See [CookingRange] -->
      <sch:assert role='ERROR' test='count(h:SystemIdentifier) = 1'>Expected 1 element(s) for xpath: SystemIdentifier</sch:assert>
      <sch:assert role='ERROR' test='count(h:IsConvection) &lt;= 1'>Expected 0 or 1 element(s) for xpath: IsConvection</sch:assert>
    </sch:rule>
  </sch:pattern>

  <sch:pattern>
    <sch:title>[Lighting]</sch:title>
    <sch:rule context='/h:HPXML/h:Building/h:BuildingDetails/h:Lighting'>
      <sch:assert role='ERROR' test='count(h:LightingGroup[h:LightingType[h:LightEmittingDiode] and h:Location[text()="interior"]]) = 1'>Expected 1 element(s) for xpath: LightingGroup[LightingType[LightEmittingDiode] and Location[text()="interior"]]</sch:assert> <!-- See [LightingGroup] -->
      <sch:assert role='ERROR' test='count(h:LightingGroup[h:LightingType[h:LightEmittingDiode] and h:Location[text()="exterior"]]) = 1'>Expected 1 element(s) for xpath: LightingGroup[LightingType[LightEmittingDiode] and Location[text()="exterior"]]</sch:assert> <!-- See [LightingGroup] -->
      <sch:assert role='ERROR' test='count(h:LightingGroup[h:LightingType[h:LightEmittingDiode] and h:Location[text()="garage"]]) = 1'>Expected 1 element(s) for xpath: LightingGroup[LightingType[LightEmittingDiode] and Location[text()="garage"]]</sch:assert> <!-- See [LightingGroup] -->
      <sch:assert role='ERROR' test='count(h:LightingGroup[h:LightingType[h:CompactFluorescent] and h:Location[text()="interior"]]) = 1'>Expected 1 element(s) for xpath: LightingGroup[LightingType[CompactFluorescent] and Location[text()="interior"]]</sch:assert> <!-- See [LightingGroup] -->
      <sch:assert role='ERROR' test='count(h:LightingGroup[h:LightingType[h:CompactFluorescent] and h:Location[text()="exterior"]]) = 1'>Expected 1 element(s) for xpath: LightingGroup[LightingType[CompactFluorescent] and Location[text()="exterior"]]</sch:assert> <!-- See [LightingGroup] -->
      <sch:assert role='ERROR' test='count(h:LightingGroup[h:LightingType[h:CompactFluorescent] and h:Location[text()="garage"]]) = 1'>Expected 1 element(s) for xpath: LightingGroup[LightingType[CompactFluorescent] and Location[text()="garage"]]</sch:assert> <!-- See [LightingGroup] -->
      <sch:assert role='ERROR' test='count(h:LightingGroup[h:LightingType[h:FluorescentTube] and h:Location[text()="interior"]]) = 1'>Expected 1 element(s) for xpath: LightingGroup[LightingType[FluorescentTube] and Location[text()="interior"]]</sch:assert> <!-- See [LightingGroup] -->
      <sch:assert role='ERROR' test='count(h:LightingGroup[h:LightingType[h:FluorescentTube] and h:Location[text()="exterior"]]) = 1'>Expected 1 element(s) for xpath: LightingGroup[LightingType[FluorescentTube] and Location[text()="exterior"]]</sch:assert> <!-- See [LightingGroup] -->
      <sch:assert role='ERROR' test='count(h:LightingGroup[h:LightingType[h:FluorescentTube] and h:Location[text()="garage"]]) = 1'>Expected 1 element(s) for xpath: LightingGroup[LightingType[FluorescentTube] and Location[text()="garage"]]</sch:assert> <!-- See [LightingGroup] -->
      <sch:assert role='ERROR' test='count(h:extension/h:InteriorUsageMultiplier) &lt;= 1'>Expected 0 or 1 element(s) for xpath: extension/InteriorUsageMultiplier</sch:assert>
      <sch:assert role='ERROR' test='count(h:extension/h:GarageUsageMultiplier) &lt;= 1'>Expected 0 or 1 element(s) for xpath: extension/GarageUsageMultiplier</sch:assert>
      <sch:assert role='ERROR' test='count(h:extension/h:ExteriorUsageMultiplier) &lt;= 1'>Expected 0 or 1 element(s) for xpath: extension/ExteriorUsageMultiplier</sch:assert>
      <sch:assert role='ERROR' test='count(h:extension/h:InteriorWeekdayScheduleFractions) &lt;= 1'>Expected 0 or 1 element(s) for xpath: extension/InteriorWeekdayScheduleFractions</sch:assert>
      <sch:assert role='ERROR' test='count(h:extension/h:InteriorWeekendScheduleFractions) &lt;= 1'>Expected 0 or 1 element(s) for xpath: extension/InteriorWeekendScheduleFractions</sch:assert>
      <sch:assert role='ERROR' test='count(h:extension/h:InteriorMonthlyScheduleMultipliers) &lt;= 1'>Expected 0 or 1 element(s) for xpath: extension/InteriorMonthlyScheduleMultipliers</sch:assert>
      <sch:assert role='ERROR' test='count(h:extension/h:GarageWeekdayScheduleFractions) &lt;= 1'>Expected 0 or 1 element(s) for xpath: extension/GarageWeekdayScheduleFractions</sch:assert>
      <sch:assert role='ERROR' test='count(h:extension/h:GarageWeekendScheduleFractions) &lt;= 1'>Expected 0 or 1 element(s) for xpath: extension/GarageWeekendScheduleFractions</sch:assert>
      <sch:assert role='ERROR' test='count(h:extension/h:GarageMonthlyScheduleMultipliers) &lt;= 1'>Expected 0 or 1 element(s) for xpath: extension/GarageMonthlyScheduleMultipliers</sch:assert>
      <sch:assert role='ERROR' test='count(h:extension/h:ExteriorWeekdayScheduleFractions) &lt;= 1'>Expected 0 or 1 element(s) for xpath: extension/ExteriorWeekdayScheduleFractions</sch:assert>
      <sch:assert role='ERROR' test='count(h:extension/h:ExteriorWeekendScheduleFractions) &lt;= 1'>Expected 0 or 1 element(s) for xpath: extension/ExteriorWeekendScheduleFractions</sch:assert>
      <sch:assert role='ERROR' test='count(h:extension/h:ExteriorMonthlyScheduleMultipliers) &lt;= 1'>Expected 0 or 1 element(s) for xpath: extension/ExteriorMonthlyScheduleMultipliers</sch:assert>
      <sch:assert role='ERROR' test='count(h:extension/h:ExteriorHolidayLighting) &lt;= 1'>Expected 0 or 1 element(s) for xpath: extension/ExteriorHolidayLighting</sch:assert> <!-- See [ExteriorHolidayLighting] -->
    </sch:rule>
  </sch:pattern>

  <sch:pattern>
    <sch:title>[LightingGroup]</sch:title>
    <sch:rule context='/h:HPXML/h:Building/h:BuildingDetails/h:Lighting/h:LightingGroup[h:LightingType[h:LightEmittingDiode | h:CompactFluorescent | h:FluorescentTube] and h:Location[text()="interior" or text()="exterior" or text()="garage"]]'>
      <sch:assert role='ERROR' test='count(h:SystemIdentifier) = 1'>Expected 1 element(s) for xpath: SystemIdentifier</sch:assert>
      <sch:assert role='ERROR' test='count(h:FractionofUnitsInLocation) = 1'>Expected 1 element(s) for xpath: FractionofUnitsInLocation</sch:assert>
    </sch:rule>
  </sch:pattern>

  <sch:pattern>
    <sch:title>[ExteriorHolidayLighting]</sch:title>
    <sch:rule context='/h:HPXML/h:Building/h:BuildingDetails/h:Lighting/h:extension/h:ExteriorHolidayLighting'>
      <sch:assert role='ERROR' test='count(h:Load[h:Units="kWh/day"]/h:Value) &lt;= 1'>Expected 0 or 1 element(s) for xpath: Load[Units="kWh/day"]/Value</sch:assert>
      <sch:assert role='ERROR' test='count(h:PeriodBeginMonth) + count(h:PeriodBeginDayOfMonth) = 0 or count(h:PeriodBeginMonth) + count(h:PeriodBeginDayOfMonth) = 2'>Expected 0 or 2 element(s) for xpath: PeriodBeginMonth | PeriodBeginDayOfMonth</sch:assert> <!-- integer -->
      <sch:assert role='ERROR' test='count(h:PeriodEndMonth) + count(h:PeriodEndDayOfMonth) = 0 or count(h:PeriodEndMonth) + count(h:PeriodEndDayOfMonth) = 2'>Expected 0 or 2 element(s) for xpath: PeriodEndMonth | PeriodEndDayOfMonth</sch:assert> <!-- integer -->
      <sch:assert role='ERROR' test='count(h:WeekdayScheduleFractions) &lt;= 1'>Expected 0 or 1 element(s) for xpath: WeekdayScheduleFractions</sch:assert>
      <sch:assert role='ERROR' test='count(h:WeekendScheduleFractions) &lt;= 1'>Expected 0 or 1 element(s) for xpath: WeekendScheduleFractions</sch:assert>
    </sch:rule>
  </sch:pattern>

  <sch:pattern>
    <sch:title>[CeilingFan]</sch:title>
    <sch:rule context='/h:HPXML/h:Building/h:BuildingDetails/h:Lighting/h:CeilingFan'>
      <sch:assert role='ERROR' test='count(h:SystemIdentifier) = 1'>Expected 1 element(s) for xpath: SystemIdentifier</sch:assert>
      <sch:assert role='ERROR' test='count(h:Airflow[h:FanSpeed="medium"]/h:Efficiency) &lt;= 1'>Expected 0 or 1 element(s) for xpath: Airflow[FanSpeed="medium"]/Efficiency</sch:assert>
      <sch:assert role='ERROR' test='count(h:Quantity) &lt;= 1'>Expected 0 or 1 element(s) for xpath: Quantity</sch:assert>
    </sch:rule>
  </sch:pattern>

  <sch:pattern>
    <sch:title>[Pool]</sch:title>
    <sch:rule context='/h:HPXML/h:Building/h:BuildingDetails/h:Pools/h:Pool'>
      <sch:assert role='ERROR' test='count(h:SystemIdentifier) = 1'>Expected 1 element(s) for xpath: SystemIdentifier</sch:assert>
      <sch:assert role='ERROR' test='count(h:Type) = 1'>Expected 1 element(s) for xpath: Type</sch:assert>
      <sch:assert role='ERROR' test='count(h:PoolPumps/h:PoolPump) &lt;= 1'>Expected 0 or 1 element(s) for xpath: PoolPumps/PoolPump</sch:assert> <!-- See [PoolPump] -->
      <sch:assert role='ERROR' test='count(h:Heater) &lt;= 1'>Expected 0 or 1 element(s) for xpath: Heater</sch:assert> <!-- See [PoolHeater] -->
    </sch:rule>
  </sch:pattern>

  <sch:pattern>
    <sch:title>[PoolPump]</sch:title>
    <sch:rule context='/h:HPXML/h:Building/h:BuildingDetails/h:Pools/h:Pool/h:PoolPumps/h:PoolPump'>
      <sch:assert role='ERROR' test='count(h:SystemIdentifier) = 1'>Expected 1 element(s) for xpath: SystemIdentifier</sch:assert>
      <sch:assert role='ERROR' test='count(h:Type) = 1'>Expected 1 element(s) for xpath: Type</sch:assert>
      <sch:assert role='ERROR' test='count(h:Load[h:Units="kWh/year"]/h:Value) &lt;= 1'>Expected 0 or 1 element(s) for xpath: Load[Units="kWh/year"]/Value</sch:assert>
      <sch:assert role='ERROR' test='count(h:extension/h:UsageMultiplier) &lt;= 1'>Expected 0 or 1 element(s) for xpath: extension/UsageMultiplier</sch:assert>
      <sch:assert role='ERROR' test='count(h:extension/h:WeekdayScheduleFractions) &lt;= 1'>Expected 0 or 1 element(s) for xpath: extension/WeekdayScheduleFractions</sch:assert>
      <sch:assert role='ERROR' test='count(h:extension/h:WeekendScheduleFractions) &lt;= 1'>Expected 0 or 1 element(s) for xpath: extension/WeekendScheduleFractions</sch:assert>
      <sch:assert role='ERROR' test='count(h:extension/h:MonthlyScheduleMultipliers) &lt;= 1'>Expected 0 or 1 element(s) for xpath: extension/MonthlyScheduleMultipliers</sch:assert>
    </sch:rule>
  </sch:pattern>
  
  <sch:pattern>
    <sch:title>[PoolHeater]</sch:title>
    <sch:rule context='/h:HPXML/h:Building/h:BuildingDetails/h:Pools/h:Pool/h:Heater'>
      <sch:assert role='ERROR' test='count(h:SystemIdentifier) = 1'>Expected 1 element(s) for xpath: SystemIdentifier</sch:assert>
      <sch:assert role='ERROR' test='count(h:Type) = 1'>Expected 1 element(s) for xpath: Type</sch:assert>
      <sch:assert role='ERROR' test='h:Type[text()="none" or text()="gas fired" or text()="electric resistance" or text()="heat pump"] or not(h:Type)'>Expected Type to be 'gas fired' or 'electric resistance' or 'heat pump'</sch:assert>
      <sch:assert role='ERROR' test='count(h:Load[h:Units="kWh/year" or h:Units="therm/year"]/h:Value) &lt;= 1'>Expected 0 or 1 element(s) for xpath: Load[Units="kWh/year" or Units="therm/year"]/Value</sch:assert>
      <sch:assert role='ERROR' test='count(h:extension/h:UsageMultiplier) &lt;= 1'>Expected 0 or 1 element(s) for xpath: extension/UsageMultiplier</sch:assert>
      <sch:assert role='ERROR' test='count(h:extension/h:WeekdayScheduleFractions) &lt;= 1'>Expected 0 or 1 element(s) for xpath: extension/WeekdayScheduleFractions</sch:assert>
      <sch:assert role='ERROR' test='count(h:extension/h:WeekendScheduleFractions) &lt;= 1'>Expected 0 or 1 element(s) for xpath: extension/WeekendScheduleFractions</sch:assert>
      <sch:assert role='ERROR' test='count(h:extension/h:MonthlyScheduleMultipliers) &lt;= 1'>Expected 0 or 1 element(s) for xpath: extension/MonthlyScheduleMultipliers</sch:assert>
    </sch:rule>
  </sch:pattern>

  <sch:pattern>
    <sch:title>[HotTub]</sch:title>
    <sch:rule context='/h:HPXML/h:Building/h:BuildingDetails/h:HotTubs/h:HotTub'>
      <sch:assert role='ERROR' test='count(h:SystemIdentifier) = 1'>Expected 1 element(s) for xpath: SystemIdentifier</sch:assert>
      <sch:assert role='ERROR' test='count(h:Type) = 1'>Expected 1 element(s) for xpath: Type</sch:assert>
      <sch:assert role='ERROR' test='count(h:HotTubPumps/h:HotTubPump) &lt;= 1'>Expected 0 or 1 element(s) for xpath: HotTubPumps/HotTubPump</sch:assert> <!-- See [HotTubPump] -->
      <sch:assert role='ERROR' test='count(h:Heater) &lt;= 1'>Expected 0 or 1 element(s) for xpath: Heater</sch:assert> <!-- See [HotTubHeater] -->
    </sch:rule>
  </sch:pattern>

  <sch:pattern>
    <sch:title>[HotTubPump]</sch:title>
    <sch:rule context='/h:HPXML/h:Building/h:BuildingDetails/h:HotTubs/h:HotTub/h:HotTubPumps/h:HotTubPump'>
      <sch:assert role='ERROR' test='count(h:SystemIdentifier) = 1'>Expected 1 element(s) for xpath: SystemIdentifier</sch:assert>
      <sch:assert role='ERROR' test='count(h:Type) = 1'>Expected 1 element(s) for xpath: Type</sch:assert>
      <sch:assert role='ERROR' test='count(h:Load[h:Units="kWh/year"]/h:Value) &lt;= 1'>Expected 0 or 1 element(s) for xpath: Load[Units="kWh/year"]/Value</sch:assert>
      <sch:assert role='ERROR' test='count(h:extension/h:UsageMultiplier) &lt;= 1'>Expected 0 or 1 element(s) for xpath: extension/UsageMultiplier</sch:assert>
      <sch:assert role='ERROR' test='count(h:extension/h:WeekdayScheduleFractions) &lt;= 1'>Expected 0 or 1 element(s) for xpath: extension/WeekdayScheduleFractions</sch:assert>
      <sch:assert role='ERROR' test='count(h:extension/h:WeekendScheduleFractions) &lt;= 1'>Expected 0 or 1 element(s) for xpath: extension/WeekendScheduleFractions</sch:assert>
      <sch:assert role='ERROR' test='count(h:extension/h:MonthlyScheduleMultipliers) &lt;= 1'>Expected 0 or 1 element(s) for xpath: extension/MonthlyScheduleMultipliers</sch:assert>
    </sch:rule>
  </sch:pattern>

  <sch:pattern>
    <sch:title>[HotTubHeater]</sch:title>
    <sch:rule context='/h:HPXML/h:Building/h:BuildingDetails/h:HotTubs/h:HotTub/h:Heater'>
      <sch:assert role='ERROR' test='count(h:SystemIdentifier) = 1'>Expected 1 element(s) for xpath: SystemIdentifier</sch:assert>
      <sch:assert role='ERROR' test='count(h:Type) = 1'>Expected 1 element(s) for xpath: Type</sch:assert>
      <sch:assert role='ERROR' test='h:Type[text()="none" or text()="gas fired" or text()="electric resistance" or text()="heat pump"] or not(h:Type)'>Expected Type to be 'gas fired' or 'electric resistance' or 'heat pump'</sch:assert>
      <sch:assert role='ERROR' test='count(h:Load[h:Units="kWh/year" or h:Units="therm/year"]/h:Value) &lt;= 1'>Expected 0 or 1 element(s) for xpath: Load[Units="kWh/year" or Units="therm/year"]/Value</sch:assert>
      <sch:assert role='ERROR' test='count(h:extension/h:UsageMultiplier) &lt;= 1'>Expected 0 or 1 element(s) for xpath: extension/UsageMultiplier</sch:assert>
      <sch:assert role='ERROR' test='count(h:extension/h:WeekdayScheduleFractions) &lt;= 1'>Expected 0 or 1 element(s) for xpath: extension/WeekdayScheduleFractions</sch:assert>
      <sch:assert role='ERROR' test='count(h:extension/h:WeekendScheduleFractions) &lt;= 1'>Expected 0 or 1 element(s) for xpath: extension/WeekendScheduleFractions</sch:assert>
      <sch:assert role='ERROR' test='count(h:extension/h:MonthlyScheduleMultipliers) &lt;= 1'>Expected 0 or 1 element(s) for xpath: extension/MonthlyScheduleMultipliers</sch:assert>
    </sch:rule>
  </sch:pattern>

  <sch:pattern>
    <sch:title>[PlugLoad]</sch:title>
    <sch:rule context='/h:HPXML/h:Building/h:BuildingDetails/h:MiscLoads/h:PlugLoad[h:PlugLoadType="other" or h:PlugLoadType="TV other" or h:PlugLoadType="electric vehicle charging" or h:PlugLoadType="well pump"]'>
      <sch:assert role='ERROR' test='count(h:SystemIdentifier) = 1'>Expected 1 element(s) for xpath: SystemIdentifier</sch:assert>
      <sch:assert role='ERROR' test='count(h:Load[h:Units="kWh/year"]/h:Value) &lt;= 1'>Expected 0 or 1 element(s) for xpath: Load[Units="kWh/year"]/Value</sch:assert>
      <sch:assert role='ERROR' test='count(h:extension/h:FracSensible) &lt;= 1'>Expected 0 or 1 element(s) for xpath: extension/FracSensible</sch:assert>
      <sch:assert role='ERROR' test='number(h:extension/h:FracSensible) &gt;= 0 or not(h:extension/h:FracSensible)'>Expected extension/FracSensible to be greater than or equal to 0</sch:assert>
      <sch:assert role='ERROR' test='count(h:extension/h:FracLatent) &lt;= 1'>Expected 0 or 1 element(s) for xpath: extension/FracLatent</sch:assert>
      <sch:assert role='ERROR' test='number(h:extension/h:FracLatent) &gt;= 0 or not(h:extension/h:FracLatent)'>Expected extension/FracLatent to be greater than or equal to 0</sch:assert>
      <sch:assert role='ERROR' test='(number(h:extension/h:FracSensible) + number(h:extension/h:FracLatent)) &lt;= 1 or not(h:extension/h:FracSensible) or not(h:extension/h:FracLatent)'>Expected sum of extension/FracSensible and extension/FracLatent to be less than or equal to 1</sch:assert>
      <sch:assert role='ERROR' test='count(h:extension/h:UsageMultiplier) &lt;= 1'>Expected 0 or 1 element(s) for xpath: extension/UsageMultiplier</sch:assert>
      <sch:assert role='ERROR' test='count(h:extension/h:WeekdayScheduleFractions) &lt;= 1'>Expected 0 or 1 element(s) for xpath: extension/WeekdayScheduleFractions</sch:assert>
      <sch:assert role='ERROR' test='count(h:extension/h:WeekendScheduleFractions) &lt;= 1'>Expected 0 or 1 element(s) for xpath: extension/WeekendScheduleFractions</sch:assert>
      <sch:assert role='ERROR' test='count(h:extension/h:MonthlyScheduleMultipliers) &lt;= 1'>Expected 0 or 1 element(s) for xpath: extension/MonthlyScheduleMultipliers</sch:assert>
    </sch:rule>
  </sch:pattern>

  <sch:pattern>
    <sch:title>[FuelLoad]</sch:title>
    <sch:rule context='/h:HPXML/h:Building/h:BuildingDetails/h:MiscLoads/h:FuelLoad[h:FuelLoadType="grill" or h:FuelLoadType="lighting" or h:FuelLoadType="fireplace"]'>
      <sch:assert role='ERROR' test='count(h:SystemIdentifier) = 1'>Expected 1 element(s) for xpath: SystemIdentifier</sch:assert>
      <sch:assert role='ERROR' test='count(h:Load[h:Units="therm/year"]/h:Value) &lt;= 1'>Expected 0 or 1 element(s) for xpath: Load[Units="therm/year"]/Value</sch:assert>
      <sch:assert role='ERROR' test='count(h:FuelType) = 1'>Expected 1 element(s) for xpath: FuelType</sch:assert>
      <sch:assert role='ERROR' test='h:FuelType[text()="natural gas" or text()="fuel oil" or text()="fuel oil 1" or text()="fuel oil 2" or text()="fuel oil 4" or text()="fuel oil 5/6" or text()="diesel" or text()="propane" or text()="kerosene" or text()="coal" or text()="coke" or text()="bituminous coal" or text()="anthracite coal" or text()="wood" or text()="wood pellets"] or not(h:FuelType)'>Expected FuelType to be 'natural gas' or 'fuel oil' or 'fuel oil 1' or 'fuel oil 2' or 'fuel oil 4' or 'fuel oil 5/6' or 'diesel' or 'propane' or 'kerosene' or 'coal' or 'coke' or 'bituminous coal' or 'anthracite coal' or 'wood' or 'wood pellets'</sch:assert>
      <sch:assert role='ERROR' test='count(h:extension/h:FracSensible) &lt;= 1'>Expected 0 or 1 element(s) for xpath: extension/FracSensible</sch:assert>
      <sch:assert role='ERROR' test='number(h:extension/h:FracSensible) &gt;= 0 or not(h:extension/h:FracSensible)'>Expected extension/FracSensible to be greater than or equal to 0</sch:assert>
      <sch:assert role='ERROR' test='count(h:extension/h:FracLatent) &lt;= 1'>Expected 0 or 1 element(s) for xpath: extension/FracLatent</sch:assert>
      <sch:assert role='ERROR' test='number(h:extension/h:FracLatent) &gt;= 0 or not(h:extension/h:FracLatent)'>Expected extension/FracLatent to be greater than or equal to 0</sch:assert>
      <sch:assert role='ERROR' test='(number(h:extension/h:FracSensible) + number(h:extension/h:FracLatent)) &lt;= 1 or not(h:extension/h:FracSensible) or not(h:extension/h:FracLatent)'>Expected sum of extension/FracSensible and extension/FracLatent to be less than or equal to 1</sch:assert>
      <sch:assert role='ERROR' test='count(h:extension/h:UsageMultiplier) &lt;= 1'>Expected 0 or 1 element(s) for xpath: extension/UsageMultiplier</sch:assert>
      <sch:assert role='ERROR' test='count(h:extension/h:WeekdayScheduleFractions) &lt;= 1'>Expected 0 or 1 element(s) for xpath: extension/WeekdayScheduleFractions</sch:assert>
      <sch:assert role='ERROR' test='count(h:extension/h:WeekendScheduleFractions) &lt;= 1'>Expected 0 or 1 element(s) for xpath: extension/WeekendScheduleFractions</sch:assert>
      <sch:assert role='ERROR' test='count(h:extension/h:MonthlyScheduleMultipliers) &lt;= 1'>Expected 0 or 1 element(s) for xpath: extension/MonthlyScheduleMultipliers</sch:assert>
    </sch:rule>
  </sch:pattern>
  
  <!-- Rules below check that the different space types are appropriately enclosed by surfaces -->

  <sch:pattern>
    <sch:title>[AdjacentSurfaces=ConditionedSpace]</sch:title>
    <sch:rule context='/h:HPXML/h:Building/h:BuildingDetails/h:Enclosure[*/*[h:InteriorAdjacentTo="living space"]]'>
      <sch:assert role='ERROR' test='count(h:Roofs/h:Roof[h:InteriorAdjacentTo="living space"]) + count(h:FrameFloors/h:FrameFloor[h:InteriorAdjacentTo="living space" and (h:ExteriorAdjacentTo="attic - vented" or h:ExteriorAdjacentTo="attic - unvented" or ((h:ExteriorAdjacentTo="other housing unit" or h:ExteriorAdjacentTo="other heated space" or h:ExteriorAdjacentTo="other multifamily buffer space" or h:ExteriorAdjacentTo="other non-freezing space") and h:extension/h:OtherSpaceAboveOrBelow="above"))]) &gt;= 1'>There must be at least one ceiling/roof adjacent to conditioned space.</sch:assert>
      <sch:assert role='ERROR' test='count(h:Walls/h:Wall[h:InteriorAdjacentTo="living space" and h:ExteriorAdjacentTo="outside"]) &gt;= 1'>There must be at least one exterior wall adjacent to conditioned space.</sch:assert>
      <sch:assert role='ERROR' test='count(h:Slabs/h:Slab[h:InteriorAdjacentTo="living space" or h:InteriorAdjacentTo="basement - conditioned"]) + count(h:FrameFloors/h:FrameFloor[h:InteriorAdjacentTo="living space" and not(h:ExteriorAdjacentTo="attic - vented" or h:ExteriorAdjacentTo="attic - unvented" or ((h:ExteriorAdjacentTo="other housing unit" or h:ExteriorAdjacentTo="other heated space" or h:ExteriorAdjacentTo="other multifamily buffer space" or h:ExteriorAdjacentTo="other non-freezing space") and h:extension/h:OtherSpaceAboveOrBelow="above"))]) &gt;= 1'>There must be at least one floor/slab adjacent to conditioned space.</sch:assert>
    </sch:rule>
  </sch:pattern>

  <sch:pattern>
    <sch:title>[AdjacentSurfaces=ConditionedBasement]</sch:title>
    <sch:rule context='/h:HPXML/h:Building/h:BuildingDetails/h:Enclosure[*/*[h:InteriorAdjacentTo="basement - conditioned" or h:ExteriorAdjacentTo="basement - conditioned"]]'>
      <sch:assert role='ERROR' test='count(h:FoundationWalls/h:FoundationWall[h:InteriorAdjacentTo="basement - conditioned" and h:ExteriorAdjacentTo="ground"]) &gt;= 1'>There must be at least one exterior foundation wall adjacent to "basement - conditioned".</sch:assert>
      <sch:assert role='ERROR' test='count(h:Slabs/h:Slab[h:InteriorAdjacentTo="basement - conditioned"]) &gt;= 1'>There must be at least one slab adjacent to "basement - conditioned".</sch:assert>
    </sch:rule>
  </sch:pattern>

  <sch:pattern>
    <sch:title>[AdjacentSurfaces=UnconditionedBasement]</sch:title>
    <sch:rule context='/h:HPXML/h:Building/h:BuildingDetails/h:Enclosure[*/*[h:InteriorAdjacentTo="basement - unconditioned" or h:ExteriorAdjacentTo="basement - unconditioned"]]'>
      <sch:assert role='ERROR' test='count(h:FrameFloors/h:FrameFloor[h:InteriorAdjacentTo="living space" and h:ExteriorAdjacentTo="basement - unconditioned"]) &gt;= 1'>There must be at least one ceiling adjacent to "basement - unconditioned".</sch:assert>
      <sch:assert role='ERROR' test='count(h:FoundationWalls/h:FoundationWall[h:InteriorAdjacentTo="basement - unconditioned" and h:ExteriorAdjacentTo="ground"]) &gt;= 1'>There must be at least one exterior foundation wall adjacent to "basement - unconditioned".</sch:assert>
      <sch:assert role='ERROR' test='count(h:Slabs/h:Slab[h:InteriorAdjacentTo="basement - unconditioned"]) &gt;= 1'>There must be at least one slab adjacent to "basement - unconditioned".</sch:assert>
    </sch:rule>
  </sch:pattern>

  <sch:pattern>
    <sch:title>[AdjacentSurfaces=VentedCrawlspace]</sch:title>
    <sch:rule context='/h:HPXML/h:Building/h:BuildingDetails/h:Enclosure[*/*[h:InteriorAdjacentTo="crawlspace - vented" or h:ExteriorAdjacentTo="crawlspace - vented"]]'>
      <sch:assert role='ERROR' test='count(h:FrameFloors/h:FrameFloor[h:InteriorAdjacentTo="living space" and h:ExteriorAdjacentTo="crawlspace - vented"]) &gt;= 1'>There must be at least one ceiling adjacent to "crawlspace - vented".</sch:assert>
      <sch:assert role='ERROR' test='count(h:FoundationWalls/h:FoundationWall[h:InteriorAdjacentTo="crawlspace - vented" and h:ExteriorAdjacentTo="ground"]) &gt;= 1'>There must be at least one exterior foundation wall adjacent to "crawlspace - vented".</sch:assert>
      <sch:assert role='ERROR' test='count(h:Slabs/h:Slab[h:InteriorAdjacentTo="crawlspace - vented"]) &gt;= 1'>There must be at least one slab adjacent to "crawlspace - vented".</sch:assert>
    </sch:rule>
  </sch:pattern>

  <sch:pattern>
    <sch:title>[AdjacentSurfaces=UnventedCrawlspace]</sch:title>
    <sch:rule context='/h:HPXML/h:Building/h:BuildingDetails/h:Enclosure[*/*[h:InteriorAdjacentTo="crawlspace - unvented" or h:ExteriorAdjacentTo="crawlspace - unvented"]]'>
      <sch:assert role='ERROR' test='count(h:FrameFloors/h:FrameFloor[h:InteriorAdjacentTo="living space" and h:ExteriorAdjacentTo="crawlspace - unvented"]) &gt;= 1'>There must be at least one ceiling adjacent to "crawlspace - unvented".</sch:assert>
      <sch:assert role='ERROR' test='count(h:FoundationWalls/h:FoundationWall[h:InteriorAdjacentTo="crawlspace - unvented" and h:ExteriorAdjacentTo="ground"]) &gt;= 1'>There must be at least one exterior foundation wall adjacent to "crawlspace - unvented".</sch:assert>
      <sch:assert role='ERROR' test='count(h:Slabs/h:Slab[h:InteriorAdjacentTo="crawlspace - unvented"]) &gt;= 1'>There must be at least one slab adjacent to "crawlspace - unvented".</sch:assert>
    </sch:rule>
  </sch:pattern>

  <sch:pattern>
    <sch:title>[AdjacentSurfaces=Garage]</sch:title>
    <sch:rule context='/h:HPXML/h:Building/h:BuildingDetails/h:Enclosure[*/*[h:InteriorAdjacentTo="garage" or h:ExteriorAdjacentTo="garage"]]'>
      <sch:assert role='ERROR' test='count(h:Roofs/h:Roof[h:InteriorAdjacentTo="garage"]) + count(h:FrameFloors/h:FrameFloor[h:InteriorAdjacentTo="garage" or h:ExteriorAdjacentTo="garage"]) &gt;= 1'>There must be at least one roof/ceiling adjacent to "garage".</sch:assert>
      <sch:assert role='ERROR' test='count(h:Walls/h:Wall[h:InteriorAdjacentTo="garage" and h:ExteriorAdjacentTo="outside"]) + count(h:FoundationWalls/h:FoundationWall[h:InteriorAdjacentTo="garage" and h:ExteriorAdjacentTo="ground"]) &gt;= 1'>There must be at least one exterior wall/foundation wall adjacent to "garage".</sch:assert>
      <sch:assert role='ERROR' test='count(h:Slabs/h:Slab[h:InteriorAdjacentTo="garage"]) &gt;= 1'>There must be at least one slab adjacent to "garage".</sch:assert>
    </sch:rule>
  </sch:pattern>

  <sch:pattern>
    <sch:title>[AdjacentSurfaces=VentedAttic]</sch:title>
    <sch:rule context='/h:HPXML/h:Building/h:BuildingDetails/h:Enclosure[*/*[h:InteriorAdjacentTo="attic - vented" or h:ExteriorAdjacentTo="attic - vented"]]'>
      <sch:assert role='ERROR' test='count(h:Roofs/h:Roof[h:InteriorAdjacentTo="attic - vented"]) &gt;= 1'>There must be at least one roof adjacent to "attic - vented".</sch:assert>
      <sch:assert role='ERROR' test='count(h:FrameFloors/h:FrameFloor[h:InteriorAdjacentTo="attic - vented" or h:ExteriorAdjacentTo="attic - vented"]) &gt;= 1'>There must be at least one floor adjacent to "attic - vented".</sch:assert>
    </sch:rule>
  </sch:pattern>

  <sch:pattern>
    <sch:title>[AdjacentSurfaces=UnventedAttic]</sch:title>
    <sch:rule context='/h:HPXML/h:Building/h:BuildingDetails/h:Enclosure[*/*[h:InteriorAdjacentTo="attic - unvented" or h:ExteriorAdjacentTo="attic - unvented"]]'>
      <sch:assert role='ERROR' test='count(h:Roofs/h:Roof[h:InteriorAdjacentTo="attic - unvented"]) &gt;= 1'>There must be at least one roof adjacent to "attic - unvented".</sch:assert>
      <sch:assert role='ERROR' test='count(h:FrameFloors/h:FrameFloor[h:InteriorAdjacentTo="attic - unvented" or h:ExteriorAdjacentTo="attic - unvented"]) &gt;= 1'>There must be at least one floor adjacent to "attic - unvented".</sch:assert>
    </sch:rule>
  </sch:pattern>
  
  <!-- Rules below check that the specified appliance, water heater, or duct location exists in the building -->
  
  <sch:pattern>
    <sch:title>[LocationCheck=ConditionedBasement]</sch:title>
    <sch:rule context='/h:HPXML/h:Building/h:BuildingDetails[h:Appliances/*[h:Location="basement - conditioned"] | h:Systems/*/*[h:Location="basement - conditioned"] | h:Systems/*/*/*/*/*[h:DuctLocation="basement - conditioned"]]'>
      <sch:assert role='ERROR' test='count(h:Enclosure/*/*[h:InteriorAdjacentTo="basement - conditioned" or h:ExteriorAdjacentTo="basement - conditioned"]) &gt;= 1'>A location is specified as "basement - conditioned" but no surfaces were found adjacent to this space type.</sch:assert>
    </sch:rule>
  </sch:pattern>

  <sch:pattern>
    <sch:title>[LocationCheck=UnconditionedBasement]</sch:title>
    <sch:rule context='/h:HPXML/h:Building/h:BuildingDetails[h:Appliances/*[h:Location="basement - unconditioned"] | h:Systems/*/*[h:Location="basement - unconditioned"] | h:Systems/*/*/*/*/*[h:DuctLocation="basement - unconditioned"]]'>
      <sch:assert role='ERROR' test='count(h:Enclosure/*/*[h:InteriorAdjacentTo="basement - unconditioned" or h:ExteriorAdjacentTo="basement - unconditioned"]) &gt;= 1'>A location is specified as "basement - unconditioned" but no surfaces were found adjacent to this space type.</sch:assert>
    </sch:rule>
  </sch:pattern>

  <sch:pattern>
    <sch:title>[LocationCheck=VentedCrawlspace]</sch:title>
    <sch:rule context='/h:HPXML/h:Building/h:BuildingDetails[h:Appliances/*[h:Location="crawlspace - vented"] | h:Systems/*/*[h:Location="crawlspace - vented"] | h:Systems/*/*/*/*/*[h:DuctLocation="crawlspace - vented"]]'>
      <sch:assert role='ERROR' test='count(h:Enclosure/*/*[h:InteriorAdjacentTo="crawlspace - vented" or h:ExteriorAdjacentTo="crawlspace - vented"]) &gt;= 1'>A location is specified as "crawlspace - vented" but no surfaces were found adjacent to this space type.</sch:assert>
    </sch:rule>
  </sch:pattern>

  <sch:pattern>
    <sch:title>[LocationCheck=UnventedCrawlspace]</sch:title>
    <sch:rule context='/h:HPXML/h:Building/h:BuildingDetails[h:Appliances/*[h:Location="crawlspace - unvented"] | h:Systems/*/*[h:Location="crawlspace - unvented"] | h:Systems/*/*/*/*/*[h:DuctLocation="crawlspace - unvented"]]'>
      <sch:assert role='ERROR' test='count(h:Enclosure/*/*[h:InteriorAdjacentTo="crawlspace - unvented" or h:ExteriorAdjacentTo="crawlspace - unvented"]) &gt;= 1'>A location is specified as "crawlspace - unvented" but no surfaces were found adjacent to this space type.</sch:assert>
    </sch:rule>
  </sch:pattern>

  <sch:pattern>
    <sch:title>[LocationCheck=Garage]</sch:title>
    <sch:rule context='/h:HPXML/h:Building/h:BuildingDetails[h:Appliances/*[h:Location="garage"] | h:Systems/*/*[h:Location="garage"] | h:Systems/*/*/*/*/*[h:DuctLocation="garage"]]'>
      <sch:assert role='ERROR' test='count(h:Enclosure/*/*[h:InteriorAdjacentTo="garage" or h:ExteriorAdjacentTo="garage"]) &gt;= 1'>A location is specified as "garage" but no surfaces were found adjacent to this space type.</sch:assert>
    </sch:rule>
  </sch:pattern>

  <sch:pattern>
    <sch:title>[LocationCheck=VentedAttic]</sch:title>
    <sch:rule context='/h:HPXML/h:Building/h:BuildingDetails[h:Appliances/*[h:Location="attic - vented"] | h:Systems/*/*[h:Location="attic - vented"] | h:Systems/*/*/*/*/*[h:DuctLocation="attic - vented"]]'>
      <sch:assert role='ERROR' test='count(h:Enclosure/*/*[h:InteriorAdjacentTo="attic - vented" or h:ExteriorAdjacentTo="attic - vented"]) &gt;= 1'>A location is specified as "attic - vented" but no surfaces were found adjacent to this space type.</sch:assert>
    </sch:rule>
  </sch:pattern>

  <sch:pattern>
    <sch:title>[LocationCheck=UnventedAttic]</sch:title>
    <sch:rule context='/h:HPXML/h:Building/h:BuildingDetails[h:Appliances/*[h:Location="attic - unvented"] | h:Systems/*/*[h:Location="attic - unvented"] | h:Systems/*/*/*/*/*[h:DuctLocation="attic - unvented"]]'>
      <sch:assert role='ERROR' test='count(h:Enclosure/*/*[h:InteriorAdjacentTo="attic - unvented" or h:ExteriorAdjacentTo="attic - unvented"]) &gt;= 1'>A location is specified as "attic - unvented" but no surfaces were found adjacent to this space type.</sch:assert>
    </sch:rule>
  </sch:pattern>

</sch:schema><|MERGE_RESOLUTION|>--- conflicted
+++ resolved
@@ -227,6 +227,9 @@
       <sch:assert role='ERROR' test='h:RoofType[text()="asphalt or fiberglass shingles" or text()="wood shingles or shakes" or text()="slate or tile shingles" or text()="metal surfacing"] or not(h:RoofType)'>Expected RoofType to be 'asphalt or fiberglass shingles' or 'wood shingles or shakes' or 'slate or tile shingles' or 'metal surfacing'</sch:assert>
       <sch:assert role='ERROR' test='count(h:RoofColor) + count(h:SolarAbsorptance) &gt;= 0'>Expected 0 or more element(s) for xpath: RoofColor | SolarAbsorptance</sch:assert>
       <sch:assert role='ERROR' test='count(h:Emittance) &lt;= 1'>Expected 0 or 1 element(s) for xpath: Emittance</sch:assert>
+      <sch:assert role='ERROR' test='count(h:InteriorFinish/h:Type) &lt;= 1'>Expected 0 or 1 element(s) for xpath: InteriorFinish/Type</sch:assert>
+      <sch:assert role='ERROR' test='h:InteriorFinish/h:Type[text()="gypsum board" or text()="gypsum composite board" or text()="plaster" or text()="wood" or text()="none"] or not(h:InteriorFinish/h:Type)'>Expected InteriorFinish/Type to be 'gypsum board' or 'gypsum composite board' or 'plaster' or 'wood' or 'none'</sch:assert>
+      <sch:assert role='ERROR' test='count(h:InteriorFinish/h:Thickness) &lt;= 1'>Expected 0 or 1 element(s) for xpath: InteriorFinish/Thickness</sch:assert>
       <sch:assert role='ERROR' test='count(h:Pitch) = 1'>Expected 1 element(s) for xpath: Pitch</sch:assert>
       <sch:assert role='ERROR' test='count(h:RadiantBarrier) &lt;= 1'>Expected 0 or 1 element(s) for xpath: RadiantBarrier</sch:assert> <!-- See [RadiantBarrier] -->
       <sch:assert role='ERROR' test='count(h:Insulation/h:SystemIdentifier) = 1'>Expected 1 element(s) for xpath: Insulation/SystemIdentifier</sch:assert>
@@ -259,13 +262,8 @@
       <sch:assert role='ERROR' test='count(h:Area) = 1'>Expected 1 element(s) for xpath: Area</sch:assert>
       <sch:assert role='ERROR' test='count(h:Azimuth) &lt;= 1'>Expected 0 or 1 element(s) for xpath: Azimuth</sch:assert>
       <sch:assert role='ERROR' test='count(h:Siding) &lt;= 1'>Expected 0 or 1 element(s) for xpath: Siding</sch:assert> <!-- See [Siding] -->
-<<<<<<< HEAD
-      <sch:assert role='ERROR' test='h:Siding[text()="wood siding" or text()="vinyl siding" or text()="stucco" or text()="fiber cement siding" or text()="brick veneer" or text()="aluminum siding"] or not(h:Siding)'>Expected Siding to be 'wood siding' or 'vinyl siding' or 'stucco' or 'fiber cement siding' or 'brick veneer' or 'aluminum siding'</sch:assert>
-      <sch:assert role='ERROR' test='count(h:SolarAbsorptance) + count(h:Color) &gt;= 1'>Expected 1 or more element(s) for xpath: SolarAbsorptance | Color</sch:assert>
-=======
       <sch:assert role='ERROR' test='h:Siding[text()="wood siding" or text()="vinyl siding" or text()="stucco" or text()="fiber cement siding" or text()="brick veneer" or text()="aluminum siding" or text()="none"] or not(h:Siding)'>Expected Siding to be 'wood siding' or 'vinyl siding' or 'stucco' or 'fiber cement siding' or 'brick veneer' or 'aluminum siding' or 'none'</sch:assert>
       <sch:assert role='ERROR' test='count(h:Color) + count(h:SolarAbsorptance) &gt;= 0'>Expected 0 or more element(s) for xpath: Color | SolarAbsorptance</sch:assert>
->>>>>>> 97b772af
       <sch:assert role='ERROR' test='count(h:Emittance) &lt;= 1'>Expected 0 or 1 element(s) for xpath: Emittance</sch:assert>
       <sch:assert role='ERROR' test='count(h:Insulation/h:SystemIdentifier) = 1'>Expected 1 element(s) for xpath: Insulation/SystemIdentifier</sch:assert>
       <sch:assert role='ERROR' test='count(h:Insulation/h:AssemblyEffectiveRValue) = 1'>Expected 1 element(s) for xpath: Insulation/AssemblyEffectiveRValue</sch:assert>
@@ -284,14 +282,12 @@
       <sch:assert role='ERROR' test='count(h:Area) = 1'>Expected 1 element(s) for xpath: Area</sch:assert>
       <sch:assert role='ERROR' test='count(h:Azimuth) &lt;= 1'>Expected 0 or 1 element(s) for xpath: Azimuth</sch:assert>
       <sch:assert role='ERROR' test='count(h:Siding) &lt;= 1'>Expected 0 or 1 element(s) for xpath: Siding</sch:assert>
-<<<<<<< HEAD
-      <sch:assert role='ERROR' test='h:Siding[text()="wood siding" or text()="vinyl siding" or text()="stucco" or text()="fiber cement siding" or text()="brick veneer" or text()="aluminum siding"] or not(h:Siding)'>Expected Siding to be 'wood siding' or 'vinyl siding' or 'stucco' or 'fiber cement siding' or 'brick veneer' or 'aluminum siding'</sch:assert>
-      <sch:assert role='ERROR' test='count(h:SolarAbsorptance) + count(h:Color) &gt;= 1'>Expected 1 or more element(s) for xpath: SolarAbsorptance | Color</sch:assert>
-=======
       <sch:assert role='ERROR' test='h:Siding[text()="wood siding" or text()="vinyl siding" or text()="stucco" or text()="fiber cement siding" or text()="brick veneer" or text()="aluminum siding" or text()="none"] or not(h:Siding)'>Expected Siding to be 'wood siding' or 'vinyl siding' or 'stucco' or 'fiber cement siding' or 'brick veneer' or 'aluminum siding' or 'none'</sch:assert>
       <sch:assert role='ERROR' test='count(h:Color) + count(h:SolarAbsorptance) &gt;= 0'>Expected 0 or more element(s) for xpath: Color | SolarAbsorptance</sch:assert>
->>>>>>> 97b772af
       <sch:assert role='ERROR' test='count(h:Emittance) &lt;= 1'>Expected 0 or 1 element(s) for xpath: Emittance</sch:assert>
+      <sch:assert role='ERROR' test='count(h:InteriorFinish/h:Type) &lt;= 1'>Expected 0 or 1 element(s) for xpath: InteriorFinish/Type</sch:assert>
+      <sch:assert role='ERROR' test='h:InteriorFinish/h:Type[text()="gypsum board" or text()="gypsum composite board" or text()="plaster" or text()="wood" or text()="none"] or not(h:InteriorFinish/h:Type)'>Expected InteriorFinish/Type to be 'gypsum board' or 'gypsum composite board' or 'plaster' or 'wood' or 'none'</sch:assert>
+      <sch:assert role='ERROR' test='count(h:InteriorFinish/h:Thickness) &lt;= 1'>Expected 0 or 1 element(s) for xpath: InteriorFinish/Thickness</sch:assert>
       <sch:assert role='ERROR' test='count(h:Insulation/h:SystemIdentifier) = 1'>Expected 1 element(s) for xpath: Insulation/SystemIdentifier</sch:assert>
       <sch:assert role='ERROR' test='count(h:Insulation/h:AssemblyEffectiveRValue) = 1'>Expected 1 element(s) for xpath: Insulation/AssemblyEffectiveRValue</sch:assert>
     </sch:rule>
@@ -309,6 +305,9 @@
       <sch:assert role='ERROR' test='count(h:Area) = 1'>Expected 1 element(s) for xpath: Area</sch:assert>
       <sch:assert role='ERROR' test='count(h:Azimuth) &lt;= 1'>Expected 0 or 1 element(s) for xpath: Azimuth</sch:assert>
       <sch:assert role='ERROR' test='count(h:Thickness) &lt;= 1'>Expected 0 or 1 element(s) for xpath: Thickness</sch:assert>
+      <sch:assert role='ERROR' test='count(h:InteriorFinish/h:Type) &lt;= 1'>Expected 0 or 1 element(s) for xpath: InteriorFinish/Type</sch:assert>
+      <sch:assert role='ERROR' test='h:InteriorFinish/h:Type[text()="gypsum board" or text()="gypsum composite board" or text()="plaster" or text()="wood" or text()="none"] or not(h:InteriorFinish/h:Type)'>Expected InteriorFinish/Type to be 'gypsum board' or 'gypsum composite board' or 'plaster' or 'wood' or 'none'</sch:assert>
+      <sch:assert role='ERROR' test='count(h:InteriorFinish/h:Thickness) &lt;= 1'>Expected 0 or 1 element(s) for xpath: InteriorFinish/Thickness</sch:assert>
       <sch:assert role='ERROR' test='count(h:DepthBelowGrade) = 1'>Expected 1 element(s) for xpath: DepthBelowGrade</sch:assert>
       <sch:assert role='ERROR' test='number(h:DepthBelowGrade) &lt;= number(h:Height) or not(h:DepthBelowGrade) or not(h:Height)'>Expected DepthBelowGrade to be less than or equal to Height</sch:assert>
       <sch:assert role='ERROR' test='count(h:Insulation/h:SystemIdentifier) = 1'>Expected 1 element(s) for xpath: Insulation/SystemIdentifier</sch:assert>
@@ -329,6 +328,7 @@
     <sch:title>[FoundationWallInsulationLayer]</sch:title>
     <sch:rule context='/h:HPXML/h:Building/h:BuildingDetails/h:Enclosure/h:FoundationWalls/h:FoundationWall/h:Insulation/h:Layer[h:InstallationType="continuous - exterior" or h:InstallationType="continuous - interior"]'>
       <sch:assert role='ERROR' test='count(h:NominalRValue) = 1'>Expected 1 element(s) for xpath: NominalRValue</sch:assert>
+      <!-- FIXME: Replace use of extension elements below when https://github.com/hpxmlwg/hpxml/pull/215 is available -->
       <sch:assert role='ERROR' test='count(h:extension/h:DistanceToTopOfInsulation) = 1'>Expected 1 element(s) for xpath: extension/DistanceToTopOfInsulation</sch:assert>
       <sch:assert role='ERROR' test='count(h:extension/h:DistanceToBottomOfInsulation) = 1'>Expected 1 element(s) for xpath: extension/DistanceToBottomOfInsulation</sch:assert>
       <sch:assert role='ERROR' test='number(h:extension/h:DistanceToBottomOfInsulation) &gt;= number(h:extension/h:DistanceToTopOfInsulation) or not(h:extension/h:DistanceToBottomOfInsulation) or not(h:extension/h:DistanceToTopOfInsulation)'>Expected extension/DistanceToBottomOfInsulation to be greater than or equal to extension/DistanceToTopOfInsulation</sch:assert>
@@ -345,6 +345,9 @@
       <sch:assert role='ERROR' test='count(h:InteriorAdjacentTo) = 1'>Expected 1 element(s) for xpath: InteriorAdjacentTo</sch:assert>
       <sch:assert role='ERROR' test='h:InteriorAdjacentTo[text()="living space" or text()="attic - vented" or text()="attic - unvented" or text()="basement - conditioned" or text()="basement - unconditioned" or text()="crawlspace - vented" or text()="crawlspace - unvented" or text()="garage"] or not(h:InteriorAdjacentTo)'>Expected InteriorAdjacentTo to be 'living space' or 'attic - vented' or 'attic - unvented' or 'basement - conditioned' or 'basement - unconditioned' or 'crawlspace - vented' or 'crawlspace - unvented' or 'garage'</sch:assert>
       <sch:assert role='ERROR' test='count(h:Area) = 1'>Expected 1 element(s) for xpath: Area</sch:assert>
+      <sch:assert role='ERROR' test='count(h:InteriorFinish/h:Type) &lt;= 1'>Expected 0 or 1 element(s) for xpath: InteriorFinish/Type</sch:assert>
+      <sch:assert role='ERROR' test='h:InteriorFinish/h:Type[text()="gypsum board" or text()="gypsum composite board" or text()="plaster" or text()="wood" or text()="none"] or not(h:InteriorFinish/h:Type)'>Expected InteriorFinish/Type to be 'gypsum board' or 'gypsum composite board' or 'plaster' or 'wood' or 'none'</sch:assert>
+      <sch:assert role='ERROR' test='count(h:InteriorFinish/h:Thickness) &lt;= 1'>Expected 0 or 1 element(s) for xpath: InteriorFinish/Thickness</sch:assert>
       <sch:assert role='ERROR' test='count(h:Insulation/h:SystemIdentifier) = 1'>Expected 1 element(s) for xpath: Insulation/SystemIdentifier</sch:assert>
       <sch:assert role='ERROR' test='count(h:Insulation/h:AssemblyEffectiveRValue) = 1'>Expected 1 element(s) for xpath: Insulation/AssemblyEffectiveRValue</sch:assert>
     </sch:rule>
