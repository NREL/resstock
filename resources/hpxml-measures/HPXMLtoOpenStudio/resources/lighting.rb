# frozen_string_literal: true

class Lighting
<<<<<<< HEAD
  def self.apply(runner, model, weather, spaces, lighting_groups, lighting, eri_version, schedules_file)
=======
  def self.apply(runner, model, weather, spaces, lighting_groups, lighting, eri_version)
>>>>>>> c69cb9f7
    fractions = {}
    lighting_groups.each do |lg|
      fractions[[lg.location, lg.lighting_type]] = lg.fraction_of_units_in_location
    end

    if fractions[[HPXML::LocationInterior, HPXML::LightingTypeCFL]].nil? # Not the lighting group(s) we're interested in
      runner.registerWarning('No lighting specified, the model will not include lighting energy use.')
      return
    end

    living_space = spaces[HPXML::LocationLivingSpace]
    garage_space = spaces[HPXML::LocationGarage]

    cfa = UnitConversions.convert(living_space.floorArea, 'm^2', 'ft^2')
    if not garage_space.nil?
      gfa = UnitConversions.convert(garage_space.floorArea, 'm^2', 'ft^2')
    else
      gfa = 0
    end

    int_kwh, ext_kwh, grg_kwh = calc_energy(eri_version, cfa, gfa,
                                            fractions[[HPXML::LocationInterior, HPXML::LightingTypeCFL]],
                                            fractions[[HPXML::LocationExterior, HPXML::LightingTypeCFL]],
                                            fractions[[HPXML::LocationGarage, HPXML::LightingTypeCFL]],
                                            fractions[[HPXML::LocationInterior, HPXML::LightingTypeLFL]],
                                            fractions[[HPXML::LocationExterior, HPXML::LightingTypeLFL]],
                                            fractions[[HPXML::LocationGarage, HPXML::LightingTypeLFL]],
                                            fractions[[HPXML::LocationInterior, HPXML::LightingTypeLED]],
                                            fractions[[HPXML::LocationExterior, HPXML::LightingTypeLED]],
                                            fractions[[HPXML::LocationGarage, HPXML::LightingTypeLED]],
                                            lighting.interior_usage_multiplier,
                                            lighting.garage_usage_multiplier,
                                            lighting.exterior_usage_multiplier)

    # Create schedule
    if not lighting.interior_weekday_fractions.nil?
      interior_sch = MonthWeekdayWeekendSchedule.new(model, Constants.ObjectNameInteriorLighting + ' schedule', lighting.interior_weekday_fractions, lighting.interior_weekend_fractions, lighting.interior_monthly_multipliers, 1.0, 1.0, true, true, Constants.ScheduleTypeLimitsFraction)
    else
      lighting_sch = get_schedule(model, weather)
      # Create schedule
      interior_sch = HourlyByMonthSchedule.new(model, 'lighting schedule', lighting_sch, lighting_sch, true, true, Constants.ScheduleTypeLimitsFraction)
    end
    exterior_sch = MonthWeekdayWeekendSchedule.new(model, Constants.ObjectNameExteriorLighting + ' schedule', lighting.exterior_weekday_fractions, lighting.exterior_weekend_fractions, lighting.exterior_monthly_multipliers, 1.0, 1.0, true, true, Constants.ScheduleTypeLimitsFraction)
    if not garage_space.nil?
      garage_sch = MonthWeekdayWeekendSchedule.new(model, Constants.ObjectNameGarageLighting + ' schedule', lighting.garage_weekday_fractions, lighting.garage_weekend_fractions, lighting.garage_monthly_multipliers, 1.0, 1.0, true, true, Constants.ScheduleTypeLimitsFraction)
    end
    if not lighting.holiday_kwh_per_day.nil?
      exterior_holiday_sch = MonthWeekdayWeekendSchedule.new(model, Constants.ObjectNameLightingExteriorHoliday + ' schedule', lighting.holiday_weekday_fractions, lighting.holiday_weekend_fractions, lighting.exterior_monthly_multipliers, 1.0, 1.0, true, true, Constants.ScheduleTypeLimitsFraction, lighting.holiday_period_begin_month, lighting.holiday_period_begin_day_of_month, lighting.holiday_period_end_month, lighting.holiday_period_end_day_of_month)
    end

    # Add lighting to each conditioned space
    if int_kwh > 0

      if (not schedules_file.nil?)
        design_level = schedules_file.calc_design_level_from_annual_kwh(col_name: 'lighting_interior', annual_kwh: int_kwh)
        interior_sch = schedules_file.create_schedule_file(col_name: 'lighting_interior')
      else
        if lighting.interior_weekday_fractions.nil?
          design_level = interior_sch.calcDesignLevel(interior_sch.maxval * int_kwh)
        else
          design_level = interior_sch.calcDesignLevelFromDailykWh(int_kwh / 365.0)
        end
        interior_sch = interior_sch.schedule
      end

      # Add lighting
      ltg_def = OpenStudio::Model::LightsDefinition.new(model)
      ltg = OpenStudio::Model::Lights.new(ltg_def)
      ltg.setName(Constants.ObjectNameInteriorLighting)
      ltg.setSpace(living_space)
      ltg.setEndUseSubcategory(Constants.ObjectNameInteriorLighting)
      ltg_def.setName(Constants.ObjectNameInteriorLighting)
      ltg_def.setLightingLevel(design_level)
      ltg_def.setFractionRadiant(0.6)
      ltg_def.setFractionVisible(0.2)
      ltg_def.setReturnAirFraction(0.0)
      ltg.setSchedule(interior_sch)
    end

    # Add lighting to each garage space
    if grg_kwh > 0

      if (not schedules_file.nil?)
        design_level = schedules_file.calc_design_level_from_annual_kwh(col_name: 'lighting_garage', annual_kwh: grg_kwh)
        garage_sch = schedules_file.create_schedule_file(col_name: 'lighting_garage')
      else
        design_level = garage_sch.calcDesignLevelFromDailykWh(grg_kwh / 365.0)
        garage_sch = garage_sch.schedule
      end

      # Add lighting
      ltg_def = OpenStudio::Model::LightsDefinition.new(model)
      ltg = OpenStudio::Model::Lights.new(ltg_def)
      ltg.setName(Constants.ObjectNameGarageLighting)
      ltg.setSpace(garage_space)
      ltg.setEndUseSubcategory(Constants.ObjectNameGarageLighting)
      ltg_def.setName(Constants.ObjectNameGarageLighting)
      ltg_def.setLightingLevel(design_level)
      ltg_def.setFractionRadiant(0.6)
      ltg_def.setFractionVisible(0.2)
      ltg_def.setReturnAirFraction(0.0)
      ltg.setSchedule(garage_sch)
    end

    if ext_kwh > 0

      if (not schedules_file.nil?)
        design_level = schedules_file.calc_design_level_from_annual_kwh(col_name: 'lighting_exterior', annual_kwh: ext_kwh)
        exterior_sch = schedules_file.create_schedule_file(col_name: 'lighting_exterior')
      else
        design_level = exterior_sch.calcDesignLevelFromDailykWh(ext_kwh / 365.0)
        exterior_sch = exterior_sch.schedule
      end

      # Add exterior lighting
      ltg_def = OpenStudio::Model::ExteriorLightsDefinition.new(model)
      ltg = OpenStudio::Model::ExteriorLights.new(ltg_def)
      ltg.setName(Constants.ObjectNameExteriorLighting)
      ltg_def.setName(Constants.ObjectNameExteriorLighting)
      ltg_def.setDesignLevel(design_level)
      ltg.setSchedule(exterior_sch)
    end

    if not lighting.holiday_kwh_per_day.nil?

      if (not schedules_file.nil?)
        design_level = schedules_file.calc_design_level_from_daily_kwh(col_name: 'lighting_exterior_holiday', daily_kwh: lighting.holiday_kwh_per_day)
        exterior_holiday_sch = schedules_file.create_schedule_file(col_name: 'lighting_exterior_holiday')
      else
        design_level = exterior_holiday_sch.calcDesignLevelFromDailykWh(lighting.holiday_kwh_per_day)
        exterior_holiday_sch = exterior_holiday_sch.schedule
      end

      # Add exterior holiday lighting
      ltg_def = OpenStudio::Model::ExteriorLightsDefinition.new(model)
      ltg = OpenStudio::Model::ExteriorLights.new(ltg_def)
      ltg.setName(Constants.ObjectNameLightingExteriorHoliday)
      ltg_def.setName(Constants.ObjectNameLightingExteriorHoliday)
      ltg_def.setDesignLevel(design_level)
      ltg.setSchedule(exterior_holiday_sch)
    end
  end

  def self.get_default_fractions()
    ltg_fracs = {}
    [HPXML::LocationInterior, HPXML::LocationExterior, HPXML::LocationGarage].each do |location|
      [HPXML::LightingTypeCFL, HPXML::LightingTypeLFL, HPXML::LightingTypeLED].each do |lighting_type|
        if (location == HPXML::LocationInterior) && (lighting_type == HPXML::LightingTypeCFL)
          ltg_fracs[[location, lighting_type]] = 0.1
        else
          ltg_fracs[[location, lighting_type]] = 0
        end
      end
    end
    return ltg_fracs
  end

  private

  def self.calc_energy(eri_version, cfa, gfa, f_int_cfl, f_ext_cfl, f_grg_cfl, f_int_lfl, f_ext_lfl, f_grg_lfl,
                       f_int_led, f_ext_led, f_grg_led,
                       interior_usage_multiplier = 1.0, garage_usage_multiplier = 1.0, exterior_usage_multiplier = 1.0)

    if Constants.ERIVersions.index(eri_version) >= Constants.ERIVersions.index('2014ADEG')
      # Calculate fluorescent (CFL + LFL) fractions
      f_int_fl = f_int_cfl + f_int_lfl
      f_ext_fl = f_ext_cfl + f_ext_lfl
      f_grg_fl = f_grg_cfl + f_grg_lfl

      # Calculate incandescent fractions
      f_int_inc = 1.0 - f_int_fl - f_int_led
      f_ext_inc = 1.0 - f_ext_fl - f_ext_led
      f_grg_inc = 1.0 - f_grg_fl - f_grg_led

      # Efficacies (lm/W)
      eff_inc = 15.0
      eff_fl = 60.0
      eff_led = 90.0

      # Efficacy ratios
      eff_ratio_inc = eff_inc / eff_inc
      eff_ratio_fl = eff_inc / eff_fl
      eff_ratio_led = eff_inc / eff_led

      # Fractions of lamps that are hardwired vs plug-in
      frac_hw = 0.9
      frac_pl = 1.0 - frac_hw

      # Efficiency lighting adjustments
      int_adj = (f_int_inc * eff_ratio_inc) + (f_int_fl * eff_ratio_fl) + (f_int_led * eff_ratio_led)
      ext_adj = (f_ext_inc * eff_ratio_inc) + (f_ext_fl * eff_ratio_fl) + (f_ext_led * eff_ratio_led)
      grg_adj = (f_grg_inc * eff_ratio_inc) + (f_grg_fl * eff_ratio_fl) + (f_grg_led * eff_ratio_led)

      # Calculate energy use
      int_kwh = (0.9 / 0.925 * (455.0 + 0.8 * cfa) * int_adj) + (0.1 * (455.0 + 0.8 * cfa))
      ext_kwh = (100.0 + 0.05 * cfa) * ext_adj
      grg_kwh = 0.0
      if gfa > 0
        grg_kwh = 100.0 * grg_adj
      end
    else
      # Calculate efficient lighting fractions
      fF_int = f_int_cfl + f_int_lfl + f_int_led
      fF_ext = f_ext_cfl + f_ext_lfl + f_ext_led
      fF_grg = f_grg_cfl + f_grg_lfl + f_grg_led

      # Calculate energy use
      int_kwh = 0.8 * ((4.0 - 3.0 * fF_int) / 3.7) * (455.0 + 0.8 * cfa) + 0.2 * (455.0 + 0.8 * cfa)
      ext_kwh = (100.0 + 0.05 * cfa) * (1.0 - fF_ext) + 0.25 * (100.0 + 0.05 * cfa) * fF_ext
      grg_kwh = 0.0
      if gfa > 0
        grg_kwh = 100.0 * (1.0 - fF_grg) + 25.0 * fF_grg
      end
    end

    int_kwh *= interior_usage_multiplier
    ext_kwh *= exterior_usage_multiplier
    grg_kwh *= garage_usage_multiplier

    return int_kwh, ext_kwh, grg_kwh
  end

  def self.get_schedule(model, weather)
    # Sunrise and sunset hours
    sunrise_hour = []
    sunset_hour = []
    std_long = -weather.header.Timezone * 15
    normalized_hourly_lighting = [[1..24], [1..24], [1..24], [1..24], [1..24], [1..24], [1..24], [1..24], [1..24], [1..24], [1..24], [1..24]]
    for month in 0..11
      if weather.header.Latitude < 51.49
        m_num = month + 1
        jul_day = m_num * 30 - 15
        if not ((m_num < 4) || (m_num > 10))
          offset = 1
        else
          offset = 0
        end
        declination = 23.45 * Math.sin(0.9863 * (284 + jul_day) * 0.01745329)
        deg_rad = Math::PI / 180
        rad_deg = 1 / deg_rad
        b = (jul_day - 1) * 0.9863
        equation_of_time = (0.01667 * (0.01719 + 0.42815 * Math.cos(deg_rad * b) - 7.35205 * Math.sin(deg_rad * b) - 3.34976 * Math.cos(deg_rad * (2 * b)) - 9.37199 * Math.sin(deg_rad * (2 * b))))
        sunset_hour_angle = rad_deg * Math.acos(-1 * Math.tan(deg_rad * weather.header.Latitude) * Math.tan(deg_rad * declination))
        sunrise_hour[month] = offset + (12.0 - 1 * sunset_hour_angle / 15.0) - equation_of_time - (std_long + weather.header.Longitude) / 15
        sunset_hour[month] = offset + (12.0 + 1 * sunset_hour_angle / 15.0) - equation_of_time - (std_long + weather.header.Longitude) / 15
      else
        sunrise_hour = [8.125726064, 7.449258072, 6.388688653, 6.232405257, 5.27722936, 4.84705384, 5.127512162, 5.860163988, 6.684378904, 7.521267411, 7.390441945, 8.080667697]
        sunset_hour = [16.22214058, 17.08642353, 17.98324493, 19.83547864, 20.65149672, 21.20662992, 21.12124777, 20.37458274, 19.25834757, 18.08155615, 16.14359164, 15.75571306]
      end
    end

    dec_kws = [0.075, 0.055, 0.040, 0.035, 0.030, 0.025, 0.025, 0.025, 0.025, 0.025, 0.025, 0.030, 0.045, 0.075, 0.130, 0.160, 0.140, 0.100, 0.075, 0.065, 0.060, 0.050, 0.045, 0.045, 0.045, 0.045, 0.045, 0.045, 0.050, 0.060, 0.080, 0.130, 0.190, 0.230, 0.250, 0.260, 0.260, 0.250, 0.240, 0.225, 0.225, 0.220, 0.210, 0.200, 0.180, 0.155, 0.125, 0.100]
    june_kws = [0.060, 0.040, 0.035, 0.025, 0.020, 0.020, 0.020, 0.020, 0.020, 0.020, 0.020, 0.020, 0.020, 0.025, 0.030, 0.030, 0.025, 0.020, 0.015, 0.015, 0.015, 0.015, 0.015, 0.015, 0.015, 0.015, 0.015, 0.015, 0.015, 0.015, 0.015, 0.015, 0.020, 0.020, 0.020, 0.025, 0.025, 0.030, 0.030, 0.035, 0.045, 0.060, 0.085, 0.125, 0.145, 0.130, 0.105, 0.080]
    lighting_seasonal_multiplier =   [1.075, 1.064951905, 1.0375, 1.0, 0.9625, 0.935048095, 0.925, 0.935048095, 0.9625, 1.0, 1.0375, 1.064951905]
    amplConst1 = 0.929707907917098
    sunsetLag1 = 2.45016230615269
    stdDevCons1 = 1.58679810983444
    amplConst2 = 1.1372291802273
    sunsetLag2 = 20.1501965859073
    stdDevCons2 = 2.36567663279954

    monthly_kwh_per_day = []
    days_m = Constants.MonthNumDays
    wtd_avg_monthly_kwh_per_day = 0
    for monthNum in 1..12
      month = monthNum - 1
      monthHalfHourKWHs = [0]
      for hourNum in 0..9
        monthHalfHourKWHs[hourNum] = june_kws[hourNum]
      end
      for hourNum in 9..17
        hour = (hourNum + 1.0) * 0.5
        monthHalfHourKWHs[hourNum] = (monthHalfHourKWHs[8] - (0.15 / (2 * Math::PI)) * Math.sin((2 * Math::PI) * (hour - 4.5) / 3.5) + (0.15 / 3.5) * (hour - 4.5)) * lighting_seasonal_multiplier[month]
      end
      for hourNum in 17..29
        hour = (hourNum + 1.0) * 0.5
        monthHalfHourKWHs[hourNum] = (monthHalfHourKWHs[16] - (-0.02 / (2 * Math::PI)) * Math.sin((2 * Math::PI) * (hour - 8.5) / 5.5) + (-0.02 / 5.5) * (hour - 8.5)) * lighting_seasonal_multiplier[month]
      end
      for hourNum in 29..45
        hour = (hourNum + 1.0) * 0.5
        monthHalfHourKWHs[hourNum] = (monthHalfHourKWHs[28] + amplConst1 * Math.exp((-1.0 * (hour - (sunset_hour[month] + sunsetLag1))**2) / (2.0 * ((25.5 / ((6.5 - monthNum).abs + 20.0)) * stdDevCons1)**2)) / ((25.5 / ((6.5 - monthNum).abs + 20.0)) * stdDevCons1 * (2.0 * Math::PI)**0.5))
      end
      for hourNum in 45..46
        hour = (hourNum + 1.0) * 0.5
        temp1 = (monthHalfHourKWHs[44] + amplConst1 * Math.exp((-1.0 * (hour - (sunset_hour[month] + sunsetLag1))**2) / (2.0 * ((25.5 / ((6.5 - monthNum).abs + 20.0)) * stdDevCons1)**2)) / ((25.5 / ((6.5 - monthNum).abs + 20.0)) * stdDevCons1 * (2.0 * Math::PI)**0.5))
        temp2 = (0.04 + amplConst2 * Math.exp((-1.0 * (hour - sunsetLag2)**2) / (2.0 * stdDevCons2**2)) / (stdDevCons2 * (2.0 * Math::PI)**0.5))
        if sunsetLag2 < sunset_hour[month] + sunsetLag1
          monthHalfHourKWHs[hourNum] = [temp1, temp2].min
        else
          monthHalfHourKWHs[hourNum] = [temp1, temp2].max
        end
      end
      for hourNum in 46..47
        hour = (hourNum + 1) * 0.5
        monthHalfHourKWHs[hourNum] = (0.04 + amplConst2 * Math.exp((-1.0 * (hour - sunsetLag2)**2) / (2.0 * stdDevCons2**2)) / (stdDevCons2 * (2.0 * Math::PI)**0.5))
      end

      sum_kWh = 0.0
      for timenum in 0..47
        sum_kWh += monthHalfHourKWHs[timenum]
      end
      for hour in 0..23
        ltg_hour = (monthHalfHourKWHs[hour * 2] + monthHalfHourKWHs[hour * 2 + 1]).to_f
        normalized_hourly_lighting[month][hour] = ltg_hour / sum_kWh
        monthly_kwh_per_day[month] = sum_kWh / 2.0
      end
      wtd_avg_monthly_kwh_per_day += monthly_kwh_per_day[month] * days_m[month] / 365.0
    end

    # Calculate normalized monthly lighting fractions
    seasonal_multiplier = []
    sumproduct_seasonal_multiplier = 0
    normalized_monthly_lighting = seasonal_multiplier
    for month in 0..11
      seasonal_multiplier[month] = (monthly_kwh_per_day[month] / wtd_avg_monthly_kwh_per_day)
      sumproduct_seasonal_multiplier += seasonal_multiplier[month] * days_m[month]
    end

    for month in 0..11
      normalized_monthly_lighting[month] = seasonal_multiplier[month] * days_m[month] / sumproduct_seasonal_multiplier
    end

    # Calculate schedule values
    lighting_sch = [[], [], [], [], [], [], [], [], [], [], [], []]
    for month in 0..11
      for hour in 0..23
        lighting_sch[month][hour] = normalized_monthly_lighting[month] * normalized_hourly_lighting[month][hour] / days_m[month]
      end
    end

    return lighting_sch
  end
end<|MERGE_RESOLUTION|>--- conflicted
+++ resolved
@@ -1,11 +1,7 @@
 # frozen_string_literal: true
 
 class Lighting
-<<<<<<< HEAD
-  def self.apply(runner, model, weather, spaces, lighting_groups, lighting, eri_version, schedules_file)
-=======
   def self.apply(runner, model, weather, spaces, lighting_groups, lighting, eri_version)
->>>>>>> c69cb9f7
     fractions = {}
     lighting_groups.each do |lg|
       fractions[[lg.location, lg.lighting_type]] = lg.fraction_of_units_in_location
@@ -44,9 +40,7 @@
     if not lighting.interior_weekday_fractions.nil?
       interior_sch = MonthWeekdayWeekendSchedule.new(model, Constants.ObjectNameInteriorLighting + ' schedule', lighting.interior_weekday_fractions, lighting.interior_weekend_fractions, lighting.interior_monthly_multipliers, 1.0, 1.0, true, true, Constants.ScheduleTypeLimitsFraction)
     else
-      lighting_sch = get_schedule(model, weather)
-      # Create schedule
-      interior_sch = HourlyByMonthSchedule.new(model, 'lighting schedule', lighting_sch, lighting_sch, true, true, Constants.ScheduleTypeLimitsFraction)
+      interior_sch = create_schedule(model, weather)
     end
     exterior_sch = MonthWeekdayWeekendSchedule.new(model, Constants.ObjectNameExteriorLighting + ' schedule', lighting.exterior_weekday_fractions, lighting.exterior_weekend_fractions, lighting.exterior_monthly_multipliers, 1.0, 1.0, true, true, Constants.ScheduleTypeLimitsFraction)
     if not garage_space.nil?
@@ -58,17 +52,10 @@
 
     # Add lighting to each conditioned space
     if int_kwh > 0
-
-      if (not schedules_file.nil?)
-        design_level = schedules_file.calc_design_level_from_annual_kwh(col_name: 'lighting_interior', annual_kwh: int_kwh)
-        interior_sch = schedules_file.create_schedule_file(col_name: 'lighting_interior')
+      if lighting.interior_weekday_fractions.nil?
+        design_level = interior_sch.calcDesignLevel(interior_sch.maxval * int_kwh)
       else
-        if lighting.interior_weekday_fractions.nil?
-          design_level = interior_sch.calcDesignLevel(interior_sch.maxval * int_kwh)
-        else
-          design_level = interior_sch.calcDesignLevelFromDailykWh(int_kwh / 365.0)
-        end
-        interior_sch = interior_sch.schedule
+        design_level = interior_sch.calcDesignLevelFromDailykWh(int_kwh / 365.0)
       end
 
       # Add lighting
@@ -82,19 +69,12 @@
       ltg_def.setFractionRadiant(0.6)
       ltg_def.setFractionVisible(0.2)
       ltg_def.setReturnAirFraction(0.0)
-      ltg.setSchedule(interior_sch)
+      ltg.setSchedule(interior_sch.schedule)
     end
 
     # Add lighting to each garage space
     if grg_kwh > 0
-
-      if (not schedules_file.nil?)
-        design_level = schedules_file.calc_design_level_from_annual_kwh(col_name: 'lighting_garage', annual_kwh: grg_kwh)
-        garage_sch = schedules_file.create_schedule_file(col_name: 'lighting_garage')
-      else
-        design_level = garage_sch.calcDesignLevelFromDailykWh(grg_kwh / 365.0)
-        garage_sch = garage_sch.schedule
-      end
+      design_level = garage_sch.calcDesignLevelFromDailykWh(grg_kwh / 365.0)
 
       # Add lighting
       ltg_def = OpenStudio::Model::LightsDefinition.new(model)
@@ -107,18 +87,11 @@
       ltg_def.setFractionRadiant(0.6)
       ltg_def.setFractionVisible(0.2)
       ltg_def.setReturnAirFraction(0.0)
-      ltg.setSchedule(garage_sch)
+      ltg.setSchedule(garage_sch.schedule)
     end
 
     if ext_kwh > 0
-
-      if (not schedules_file.nil?)
-        design_level = schedules_file.calc_design_level_from_annual_kwh(col_name: 'lighting_exterior', annual_kwh: ext_kwh)
-        exterior_sch = schedules_file.create_schedule_file(col_name: 'lighting_exterior')
-      else
-        design_level = exterior_sch.calcDesignLevelFromDailykWh(ext_kwh / 365.0)
-        exterior_sch = exterior_sch.schedule
-      end
+      design_level = exterior_sch.calcDesignLevelFromDailykWh(ext_kwh / 365.0)
 
       # Add exterior lighting
       ltg_def = OpenStudio::Model::ExteriorLightsDefinition.new(model)
@@ -126,18 +99,11 @@
       ltg.setName(Constants.ObjectNameExteriorLighting)
       ltg_def.setName(Constants.ObjectNameExteriorLighting)
       ltg_def.setDesignLevel(design_level)
-      ltg.setSchedule(exterior_sch)
+      ltg.setSchedule(exterior_sch.schedule)
     end
 
     if not lighting.holiday_kwh_per_day.nil?
-
-      if (not schedules_file.nil?)
-        design_level = schedules_file.calc_design_level_from_daily_kwh(col_name: 'lighting_exterior_holiday', daily_kwh: lighting.holiday_kwh_per_day)
-        exterior_holiday_sch = schedules_file.create_schedule_file(col_name: 'lighting_exterior_holiday')
-      else
-        design_level = exterior_holiday_sch.calcDesignLevelFromDailykWh(lighting.holiday_kwh_per_day)
-        exterior_holiday_sch = exterior_holiday_sch.schedule
-      end
+      design_level = exterior_holiday_sch.calcDesignLevelFromDailykWh(lighting.holiday_kwh_per_day)
 
       # Add exterior holiday lighting
       ltg_def = OpenStudio::Model::ExteriorLightsDefinition.new(model)
@@ -145,7 +111,7 @@
       ltg.setName(Constants.ObjectNameLightingExteriorHoliday)
       ltg_def.setName(Constants.ObjectNameLightingExteriorHoliday)
       ltg_def.setDesignLevel(design_level)
-      ltg.setSchedule(exterior_holiday_sch)
+      ltg.setSchedule(exterior_holiday_sch.schedule)
     end
   end
 
@@ -228,7 +194,7 @@
     return int_kwh, ext_kwh, grg_kwh
   end
 
-  def self.get_schedule(model, weather)
+  def self.create_schedule(model, weather)
     # Sunrise and sunset hours
     sunrise_hour = []
     sunset_hour = []
@@ -336,6 +302,9 @@
       end
     end
 
-    return lighting_sch
+    # Create schedule
+    sch = HourlyByMonthSchedule.new(model, 'lighting schedule', lighting_sch, lighting_sch, true, true, Constants.ScheduleTypeLimitsFraction)
+
+    return sch
   end
 end