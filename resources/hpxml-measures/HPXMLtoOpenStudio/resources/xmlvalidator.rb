--- conflicted
+++ resolved
@@ -59,13 +59,8 @@
             fail "Could not find element at xpath '#{current_context}' with index #{current_context_idx}."
           end
 
-<<<<<<< HEAD
-          sys_id = XMLHelper.get_attribute_value(XMLHelper.get_element(context_element, 'SystemIdentifier'), 'id')
-          if sys_id.nil?
-=======
           element_id = get_element_id(context_element)
           if element_id.nil?
->>>>>>> 39161936
             # Keep checking parent elements
             context_element.each_ancestor do |parent_element|
               element_id = get_element_id(parent_element)
