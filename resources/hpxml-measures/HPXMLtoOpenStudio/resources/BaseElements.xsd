--- conflicted
+++ resolved
@@ -3470,14 +3470,11 @@
 					<xs:documentation>Does the system serve multiple building/dwelling units?</xs:documentation>
 				</xs:annotation>
 			</xs:element>
-<<<<<<< HEAD
-=======
 			<xs:element minOccurs="0" name="IsVentilationPreconditioningSystem" type="HPXMLBoolean">
 				<xs:annotation>
 					<xs:documentation>Does the system only provide preconditioning for mechanical ventilation?</xs:documentation>
 				</xs:annotation>
 			</xs:element>
->>>>>>> c69cb9f7
 			<xs:element minOccurs="0" name="NumberofUnitsServed" type="HPXMLInteger"/>
 		</xs:sequence>
 		<xs:attribute name="dataSource" type="DataSource"/>
