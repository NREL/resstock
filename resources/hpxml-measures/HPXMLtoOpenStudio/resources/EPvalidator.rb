# frozen_string_literal: true

class EnergyPlusValidator
  def self.run_validator(hpxml_doc)
    # A hash of hashes that defines the XML elements used by the EnergyPlus HPXML Use Case.
    #
    # Example:
    #
    # use_case = {
    #     nil => {
    #         'floor_area' => one,            # 1 element required always
    #         'garage_area' => zero_or_one,   # 0 or 1 elements required always
    #         'walls' => one_or_more,         # 1 or more elements required always
    #     },
    #     '/walls' => {
    #         'rvalue' => one,                # 1 element required if /walls element exists (conditional)
    #         'windows' => zero_or_one,       # 0 or 1 elements required if /walls element exists (conditional)
    #         'layers' => one_or_more,        # 1 or more elements required if /walls element exists (conditional)
    #     }
    # }
    #

    zero = [0]
    zero_or_one = [0, 1]
    zero_or_two = [0, 2]
    zero_or_three = [0, 3]
    zero_or_four = [0, 4]
    zero_or_five = [0, 5]
    zero_or_six = [0, 6]
    zero_or_seven = [0, 7]
    zero_or_more = nil
    one = [1]
    one_or_more = []
    nine = [9]

    requirements = {

      # Root
      nil => {
        '/HPXML/XMLTransactionHeaderInformation/XMLType' => one, # Required by HPXML schema
        '/HPXML/XMLTransactionHeaderInformation/XMLGeneratedBy' => one, # Required by HPXML schema
        '/HPXML/XMLTransactionHeaderInformation/CreatedDateAndTime' => one, # Required by HPXML schema
        '/HPXML/XMLTransactionHeaderInformation/Transaction' => one, # Required by HPXML schema
        '/HPXML/SoftwareInfo/extension/SimulationControl' => zero_or_one, # See [SimulationControl]
        '/HPXML/SoftwareInfo/extension/SchedulesPath' => zero_or_one,

        '/HPXML/Building' => one,
        '/HPXML/Building/BuildingID' => one, # Required by HPXML schema
        '/HPXML/Building/ProjectStatus/EventType' => one, # Required by HPXML schema

        '/HPXML/Building/BuildingDetails/BuildingSummary/Site' => zero_or_one, # See [Site]
        '/HPXML/Building/BuildingDetails/BuildingSummary/BuildingOccupancy' => zero_or_one, # See [BuildingOccupancy]
        '/HPXML/Building/BuildingDetails/BuildingSummary/BuildingConstruction' => one, # See [BuildingConstruction]

        '/HPXML/Building/BuildingDetails/ClimateandRiskZones/ClimateZoneIECC' => zero_or_one, # See [ClimateZone]
        '/HPXML/Building/BuildingDetails/ClimateandRiskZones/WeatherStation' => one, # See [WeatherStation]

        '/HPXML/Building/BuildingDetails/Enclosure/AirInfiltration/AirInfiltrationMeasurement[BuildingAirLeakage/UnitofMeasure[text()="ACH" or text()="CFM" or text()="ACHnatural"]]' => one, # see [AirInfiltration]

        '/HPXML/Building/BuildingDetails/Enclosure/Roofs/Roof' => zero_or_more, # See [Roof]
        '/HPXML/Building/BuildingDetails/Enclosure/Walls/Wall' => one_or_more, # See [Wall]
        '/HPXML/Building/BuildingDetails/Enclosure/RimJoists/RimJoist' => zero_or_more, # See [RimJoist]
        '/HPXML/Building/BuildingDetails/Enclosure/FoundationWalls/FoundationWall' => zero_or_more, # See [FoundationWall]
        '/HPXML/Building/BuildingDetails/Enclosure/FrameFloors/FrameFloor' => zero_or_more, # See [FrameFloor]
        '/HPXML/Building/BuildingDetails/Enclosure/Slabs/Slab' => zero_or_more, # See [Slab]
        '/HPXML/Building/BuildingDetails/Enclosure/Windows/Window' => zero_or_more, # See [Window]
        '/HPXML/Building/BuildingDetails/Enclosure/Skylights/Skylight' => zero_or_more, # See [Skylight]
        '/HPXML/Building/BuildingDetails/Enclosure/Doors/Door' => zero_or_more, # See [Door]

        '/HPXML/Building/BuildingDetails/Systems/HVAC/HVACPlant/HeatingSystem' => zero_or_more, # See [HeatingSystem]
        '/HPXML/Building/BuildingDetails/Systems/HVAC/HVACPlant/CoolingSystem' => zero_or_more, # See [CoolingSystem]
        '/HPXML/Building/BuildingDetails/Systems/HVAC/HVACPlant/HeatPump' => zero_or_more, # See [HeatPump]
        '/HPXML/Building/BuildingDetails/Systems/HVAC/HVACControl' => zero_or_one, # See [HVACControl]
        '/HPXML/Building/BuildingDetails/Systems/HVAC/HVACDistribution' => zero_or_more, # See [HVACDistribution]

        '/HPXML/Building/BuildingDetails/Systems/MechanicalVentilation/VentilationFans/VentilationFan[UsedForWholeBuildingVentilation="true"]' => zero_or_more, # See [MechanicalVentilation]
        '/HPXML/Building/BuildingDetails/Systems/MechanicalVentilation/VentilationFans/VentilationFan[UsedForLocalVentilation="true" and FanLocation="kitchen"]' => zero_or_more, # See [KitchenRangeFan]
        '/HPXML/Building/BuildingDetails/Systems/MechanicalVentilation/VentilationFans/VentilationFan[UsedForLocalVentilation="true" and FanLocation="bath"]' => zero_or_more, # See [BathFan]
        '/HPXML/Building/BuildingDetails/Systems/MechanicalVentilation/VentilationFans/VentilationFan[UsedForSeasonalCoolingLoadReduction="true"]' => zero_or_more, # See [WholeHouseFan]
        '/HPXML/Building/BuildingDetails/Systems/WaterHeating/WaterHeatingSystem' => zero_or_more, # See [WaterHeatingSystem]
        '/HPXML/Building/BuildingDetails/Systems/WaterHeating/HotWaterDistribution' => zero_or_one, # See [HotWaterDistribution]
        '/HPXML/Building/BuildingDetails/Systems/WaterHeating/WaterFixture' => zero_or_more, # See [WaterFixture]
        '/HPXML/Building/BuildingDetails/Systems/SolarThermal/SolarThermalSystem' => zero_or_one, # See [SolarThermalSystem]
        '/HPXML/Building/BuildingDetails/Systems/Photovoltaics/PVSystem' => zero_or_more, # See [PVSystem]

        '/HPXML/Building/BuildingDetails/Appliances/ClothesWasher' => zero_or_one, # See [ClothesWasher]
        '/HPXML/Building/BuildingDetails/Appliances/ClothesDryer' => zero_or_one, # See [ClothesDryer]
        '/HPXML/Building/BuildingDetails/Appliances/Dishwasher' => zero_or_one, # See [Dishwasher]
        '/HPXML/Building/BuildingDetails/Appliances/Refrigerator' => zero_or_more, # See [Refrigerator]
        '/HPXML/Building/BuildingDetails/Appliances/Freezer' => zero_or_more, # See [Freezer]
        '/HPXML/Building/BuildingDetails/Appliances/Dehumidifier' => zero_or_one, # See [Dehumidifier]
        '/HPXML/Building/BuildingDetails/Appliances/CookingRange' => zero_or_one, # See [CookingRange]
        '/HPXML/Building/BuildingDetails/Appliances/Oven' => zero_or_one, # See [Oven]

        '/HPXML/Building/BuildingDetails/Lighting' => zero_or_one, # See [Lighting]
        '/HPXML/Building/BuildingDetails/Lighting/CeilingFan' => zero_or_one, # See [CeilingFan]

        '/HPXML/Building/BuildingDetails/Pools/Pool' => zero_or_one, # See [Pool]
        '/HPXML/Building/BuildingDetails/HotTubs/HotTub' => zero_or_one, # See [HotTub]

        '/HPXML/Building/BuildingDetails/MiscLoads/PlugLoad[PlugLoadType="other"]' => zero_or_one, # See [PlugLoad]
        '/HPXML/Building/BuildingDetails/MiscLoads/PlugLoad[PlugLoadType="TV other"]' => zero_or_one, # See [PlugLoad]
        '/HPXML/Building/BuildingDetails/MiscLoads/PlugLoad[PlugLoadType="electric vehicle charging"]' => zero_or_one, # See [PlugLoad]
        '/HPXML/Building/BuildingDetails/MiscLoads/PlugLoad[PlugLoadType="well pump"]' => zero_or_one, # See [PlugLoad]

        '/HPXML/Building/BuildingDetails/MiscLoads/FuelLoad[FuelLoadType="grill"]' => zero_or_one, # See [FuelLoad]
        '/HPXML/Building/BuildingDetails/MiscLoads/FuelLoad[FuelLoadType="lighting"]' => zero_or_one, # See [FuelLoad]
        '/HPXML/Building/BuildingDetails/MiscLoads/FuelLoad[FuelLoadType="fireplace"]' => zero_or_one, # See [FuelLoad]
      },

      # [SimulationControl]
      '/HPXML/SoftwareInfo/extension/SimulationControl' => {
        'Timestep' => zero_or_one, # minutes; must be a divisor of 60
        'BeginMonth | BeginDayOfMonth' => zero_or_two, # integer
        'EndMonth | EndDayOfMonth' => zero_or_two, # integer
        'DaylightSaving' => zero_or_one, # See [DaylightSaving]
      },

      # [DaylightSaving]
      '/HPXML/SoftwareInfo/extension/SimulationControl/DaylightSaving' => {
        'Enabled' => one,
        'BeginMonth | BeginDayOfMonth | EndMonth | EndDayOfMonth' => zero_or_four, # integer
      },

      # [Site]
      '/HPXML/Building/BuildingDetails/BuildingSummary/Site' => {
        'SiteType[text()="urban" or text()="suburban" or text()="rural"]' => zero_or_one,
        'extension/ShelterCoefficient' => zero_or_one,
        'extension/Neighbors' => zero_or_one, # See [Neighbors]
      },

      ## [Neighbors]
      '/HPXML/Building/BuildingDetails/BuildingSummary/Site/extension/Neighbors' => {
        'NeighborBuilding' => one_or_more, # See [NeighborBuilding]
      },

      ## [NeighborBuilding]
      '/HPXML/Building/BuildingDetails/BuildingSummary/Site/extension/Neighbors/NeighborBuilding' => {
        'Azimuth' => one,
        'Distance' => one, # ft
        'Height' => zero_or_one # ft; if omitted, the neighbor is the same height as the main building
      },

      # [BuildingOccupancy]
      '/HPXML/Building/BuildingDetails/BuildingSummary/BuildingOccupancy' => {
        'NumberofResidents' => zero_or_one,
      },

      # [BuildingConstruction]
      '/HPXML/Building/BuildingDetails/BuildingSummary/BuildingConstruction' => {
        'ResidentialFacilityType[text()="single-family detached" or text()="single-family attached" or text()="apartment unit" or text()="manufactured home"]' => one,
        'NumberofConditionedFloors' => one,
        'NumberofConditionedFloorsAboveGrade' => one,
        'NumberofBedrooms' => one,
        'NumberofBathrooms' => zero_or_one,
        'ConditionedFloorArea' => one,
        'ConditionedBuildingVolume | AverageCeilingHeight' => one_or_more,
        'extension/HasFlueOrChimney' => zero_or_one,
      },

      # [ClimateZone]
      '/HPXML/Building/BuildingDetails/ClimateandRiskZones/ClimateZoneIECC' => {
        'Year' => one,
        'ClimateZone[text()="1A" or text()="1B" or text()="1C" or text()="2A" or text()="2B" or text()="2C" or text()="3A" or text()="3B" or text()="3C" or text()="4A" or text()="4B" or text()="4C" or text()="5A" or text()="5B" or text()="5C" or text()="6A" or text()="6B" or text()="6C" or text()="7" or text()="8"]' => one,
      },

      # [WeatherStation]
      '/HPXML/Building/BuildingDetails/ClimateandRiskZones/WeatherStation' => {
        'SystemIdentifier' => one, # Required by HPXML schema
        'Name' => one, # Required by HPXML schema
        'WMO | extension/EPWFilePath' => one, # Reference weather/data.csv for the list of acceptable WMO station numbers
      },

      # [AirInfiltration]
      '/HPXML/Building/BuildingDetails/Enclosure/AirInfiltration/AirInfiltrationMeasurement[BuildingAirLeakage/UnitofMeasure[text()="ACH" or text()="CFM" or text()="ACHnatural"]]' => {
        'SystemIdentifier' => one, # Required by HPXML schema
        '[(HousePressure and BuildingAirLeakage/UnitofMeasure!="ACHnatural") or (not(HousePressure) and BuildingAirLeakage/UnitofMeasure="ACHnatural")]' => one,
        'BuildingAirLeakage/AirLeakage' => one,
        'InfiltrationVolume' => zero_or_one,
      },

      # [Roof]
      '/HPXML/Building/BuildingDetails/Enclosure/Roofs/Roof' => {
        'SystemIdentifier' => one, # Required by HPXML schema
        'InteriorAdjacentTo[text()="attic - vented" or text()="attic - unvented" or text()="living space" or text()="garage"]' => one, # See [VentedAttic]
        'Area' => one,
        'Azimuth' => zero_or_one,
        '[not(RoofType)] | RoofType[text()="asphalt or fiberglass shingles" or text()="wood shingles or shakes" or text()="slate or tile shingles" or text()="metal surfacing"]' => one,
        'RoofColor | SolarAbsorptance' => one_or_more,
        'Emittance' => one,
        'Pitch' => one,
        'RadiantBarrier' => one, # See [RadiantBarrier]
        'Insulation/SystemIdentifier' => one, # Required by HPXML schema
        'Insulation/AssemblyEffectiveRValue' => one,
      },

      ## [VentedAttic]
      '/HPXML/Building/BuildingDetails/Enclosure/Roofs/Roof[InteriorAdjacentTo="attic - vented"]' => {
        '../../Attics/Attic[AtticType/Attic[Vented="true"]]/VentilationRate[UnitofMeasure="SLA" or UnitofMeasure="ACHnatural"]/Value' => zero_or_one,
      },

      ## [RadiantBarrier]
      '/HPXML/Building/BuildingDetails/Enclosure/Roofs/Roof[RadiantBarrier="true"]' => {
        'RadiantBarrierGrade' => one,
      },

      # [Wall]
      '/HPXML/Building/BuildingDetails/Enclosure/Walls/Wall' => {
        'SystemIdentifier' => one, # Required by HPXML schema
        'ExteriorAdjacentTo[text()="outside" or text()="attic - vented" or text()="attic - unvented" or text()="basement - conditioned" or text()="basement - unconditioned" or text()="crawlspace - vented" or text()="crawlspace - unvented" or text()="garage" or text()="other housing unit" or text()="other heated space" or text()="other multifamily buffer space" or text()="other non-freezing space"]' => one,
        'InteriorAdjacentTo[text()="living space" or text()="attic - vented" or text()="attic - unvented" or text()="basement - conditioned" or text()="basement - unconditioned" or text()="crawlspace - vented" or text()="crawlspace - unvented" or text()="garage"]' => one,
        'WallType[WoodStud | DoubleWoodStud | ConcreteMasonryUnit | StructurallyInsulatedPanel | InsulatedConcreteForms | SteelFrame | SolidConcrete | StructuralBrick | StrawBale | Stone | LogWall | Adobe]' => one,
        'Area' => one,
        'Azimuth' => zero_or_one,
        '[not(Siding)] | Siding[text()="wood siding" or text()="vinyl siding" or text()="stucco" or text()="fiber cement siding" or text()="brick veneer" or text()="aluminum siding"]' => one,
        'Color | SolarAbsorptance' => one_or_more,
        'Emittance' => one,
        'Insulation/SystemIdentifier' => one, # Required by HPXML schema
        'Insulation/AssemblyEffectiveRValue' => one,
      },

      # [RimJoist]
      '/HPXML/Building/BuildingDetails/Enclosure/RimJoists/RimJoist' => {
        'SystemIdentifier' => one, # Required by HPXML schema
        'ExteriorAdjacentTo[text()="outside" or text()="attic - vented" or text()="attic - unvented" or text()="basement - conditioned" or text()="basement - unconditioned" or text()="crawlspace - vented" or text()="crawlspace - unvented" or text()="garage" or text()="other housing unit" or text()="other heated space" or text()="other multifamily buffer space" or text()="other non-freezing space"]' => one,
        'InteriorAdjacentTo[text()="living space" or text()="attic - vented" or text()="attic - unvented" or text()="basement - conditioned" or text()="basement - unconditioned" or text()="crawlspace - vented" or text()="crawlspace - unvented" or text()="garage"]' => one,
        'Area' => one,
        'Azimuth' => zero_or_one,
        '[not(Siding)] | Siding[text()="wood siding" or text()="vinyl siding" or text()="stucco" or text()="fiber cement siding" or text()="brick veneer" or text()="aluminum siding"]' => one,
        'Color | SolarAbsorptance' => one_or_more,
        'Emittance' => one,
        'Insulation/SystemIdentifier' => one, # Required by HPXML schema
        'Insulation/AssemblyEffectiveRValue' => one,
      },

      # [FoundationWall]
      '/HPXML/Building/BuildingDetails/Enclosure/FoundationWalls/FoundationWall' => {
        'SystemIdentifier' => one, # Required by HPXML schema
        'ExteriorAdjacentTo[text()="ground" or text()="basement - conditioned" or text()="basement - unconditioned" or text()="crawlspace - vented" or text()="crawlspace - unvented" or text()="garage" or text()="other housing unit" or text()="other heated space" or text()="other multifamily buffer space" or text()="other non-freezing space"]' => one,
        'InteriorAdjacentTo[text()="basement - conditioned" or text()="basement - unconditioned" or text()="crawlspace - vented" or text()="crawlspace - unvented" or text()="garage"]' => one, # See [VentedCrawlspace]
        'Height' => one,
        'Area' => one,
        'Azimuth' => zero_or_one,
        'Thickness' => one,
        'DepthBelowGrade' => one,
        'Insulation/SystemIdentifier' => one, # Required by HPXML schema
        # Insulation: either specify interior and exterior layers OR assembly R-value:
        'Insulation/Layer[InstallationType="continuous - interior"] | Insulation/AssemblyEffectiveRValue' => one, # See [FoundationWallInsLayer]
        'Insulation/Layer[InstallationType="continuous - exterior"] | Insulation/AssemblyEffectiveRValue' => one, # See [FoundationWallInsLayer]
      },

      ## [VentedCrawlspace]
      '/HPXML/Building/BuildingDetails/Enclosure/FoundationWalls/FoundationWall[InteriorAdjacentTo="crawlspace - vented"]' => {
        '../../Foundations/Foundation[FoundationType/Crawlspace[Vented="true"]]/VentilationRate[UnitofMeasure="SLA"]/Value' => zero_or_one,
      },

      ## [FoundationWallInsLayer]
      '/HPXML/Building/BuildingDetails/Enclosure/FoundationWalls/FoundationWall/Insulation/Layer[InstallationType="continuous - exterior" or InstallationType="continuous - interior"]' => {
        'NominalRValue' => one,
        'extension/DistanceToTopOfInsulation' => one, # ft
        'extension/DistanceToBottomOfInsulation' => one, # ft
      },

      # [FrameFloor]
      '/HPXML/Building/BuildingDetails/Enclosure/FrameFloors/FrameFloor' => {
        'SystemIdentifier' => one, # Required by HPXML schema
        'ExteriorAdjacentTo[text()="outside" or text()="attic - vented" or text()="attic - unvented" or text()="basement - conditioned" or text()="basement - unconditioned" or text()="crawlspace - vented" or text()="crawlspace - unvented" or text()="garage" or text()="other housing unit" or text()="other heated space" or text()="other multifamily buffer space" or text()="other non-freezing space"]' => one, # See [FrameFloorAdjacentToOther]
        'InteriorAdjacentTo[text()="living space" or text()="attic - vented" or text()="attic - unvented" or text()="basement - conditioned" or text()="basement - unconditioned" or text()="crawlspace - vented" or text()="crawlspace - unvented" or text()="garage"]' => one,
        'Area' => one,
        'Insulation/SystemIdentifier' => one, # Required by HPXML schema
        'Insulation/AssemblyEffectiveRValue' => one,
      },

      ## [FrameFloorAdjacentToOther]
      '/HPXML/Building/BuildingDetails/Enclosure/FrameFloors/FrameFloor[ExteriorAdjacentTo[text()="other housing unit" or text()="other heated space" or text()="other multifamily buffer space" or text()="other non-freezing space"]]' => {
        'extension/OtherSpaceAboveOrBelow[text()="above" or text()="below"]' => one,
      },

      # [Slab]
      '/HPXML/Building/BuildingDetails/Enclosure/Slabs/Slab' => {
        'SystemIdentifier' => one, # Required by HPXML schema
        'InteriorAdjacentTo[text()="living space" or text()="basement - conditioned" or text()="basement - unconditioned" or text()="crawlspace - vented" or text()="crawlspace - unvented" or text()="garage"]' => one,
        'Area' => one,
        'Thickness' => one, # Use zero for dirt floor
        'ExposedPerimeter' => one,
        'PerimeterInsulationDepth' => one,
        'UnderSlabInsulationWidth | UnderSlabInsulationSpansEntireSlab[text()="true"]' => one,
        'DepthBelowGrade | InteriorAdjacentTo[text()!="living space" and text()!="garage"]' => one_or_more, # DepthBelowGrade only required when InteriorAdjacentTo is 'living space' or 'garage'
        'PerimeterInsulation/SystemIdentifier' => one, # Required by HPXML schema
        'PerimeterInsulation/Layer[InstallationType="continuous"]/NominalRValue' => one,
        'UnderSlabInsulation/SystemIdentifier' => one, # Required by HPXML schema
        'UnderSlabInsulation/Layer[InstallationType="continuous"]/NominalRValue' => one,
        'extension/CarpetFraction' => one, # 0 - 1
        'extension/CarpetRValue' => one,
      },

      # [Window]
      '/HPXML/Building/BuildingDetails/Enclosure/Windows/Window' => {
        'SystemIdentifier' => one, # Required by HPXML schema
        'Area' => one,
        'Azimuth' => one,
        'UFactor' => one,
        'SHGC' => one,
        'InteriorShading/SummerShadingCoefficient' => zero_or_one,
        'InteriorShading/WinterShadingCoefficient' => zero_or_one,
        'Overhangs' => zero_or_one, # See [WindowOverhang]
        'FractionOperable' => zero_or_one,
        'AttachedToWall' => one,
      },

      ## [WindowOverhang]
      '/HPXML/Building/BuildingDetails/Enclosure/Windows/Window/Overhangs' => {
        'Depth' => one,
        'DistanceToTopOfWindow' => one,
        'DistanceToBottomOfWindow' => one,
      },

      # [Skylight]
      '/HPXML/Building/BuildingDetails/Enclosure/Skylights/Skylight' => {
        'SystemIdentifier' => one, # Required by HPXML schema
        'Area' => one,
        'Azimuth' => one,
        'UFactor' => one,
        'SHGC' => one,
        'InteriorShading/SummerShadingCoefficient' => zero_or_one,
        'InteriorShading/WinterShadingCoefficient' => zero_or_one,
        'AttachedToRoof' => one,
      },

      # [Door]
      '/HPXML/Building/BuildingDetails/Enclosure/Doors/Door' => {
        'SystemIdentifier' => one, # Required by HPXML schema
        'AttachedToWall' => one,
        'Area' => one,
        'Azimuth' => one,
        'RValue' => one,
      },

      # [HeatingSystem]
      '/HPXML/Building/BuildingDetails/Systems/HVAC/HVACPlant/HeatingSystem' => {
        'SystemIdentifier' => one, # Required by HPXML schema
        '../../HVACControl' => one, # See [HVACControl]
        'HeatingSystemType[ElectricResistance | Furnace | WallFurnace | FloorFurnace | Boiler | Stove | PortableHeater | FixedHeater | Fireplace]' => one, # See [HeatingType=Resistance] or [HeatingType=Furnace] or [HeatingType=WallFurnace] or [HeatingType=FloorFurnace] or [HeatingType=Boiler] or [HeatingType=Stove] or [HeatingType=PortableHeater] or [HeatingType=FixedHeater] or [HeatingType=Fireplace]
        'HeatingCapacity' => zero_or_one,
        'FractionHeatLoadServed' => one, # Must sum to <= 1 across all HeatingSystems and HeatPumps
        'ElectricAuxiliaryEnergy' => zero_or_one, # If not provided, uses 301 defaults for fuel furnace/boiler and zero otherwise
      },

      ## [HeatingType=Resistance]
      '/HPXML/Building/BuildingDetails/Systems/HVAC/HVACPlant/HeatingSystem[HeatingSystemType/ElectricResistance]' => {
        'DistributionSystem' => zero,
        'HeatingSystemFuel[text()="electricity"]' => one,
        'AnnualHeatingEfficiency[Units="Percent"]/Value' => one,
      },

      ## [HeatingType=Furnace]
      '/HPXML/Building/BuildingDetails/Systems/HVAC/HVACPlant/HeatingSystem[HeatingSystemType/Furnace]' => {
        '../../HVACDistribution[DistributionSystemType/AirDistribution | DistributionSystemType[Other="DSE"]]' => one_or_more, # See [HVACDistribution]
        'DistributionSystem' => one,
        'HeatingSystemFuel[text()="natural gas" or text()="fuel oil" or text()="fuel oil 1" or text()="fuel oil 2" or text()="fuel oil 4" or text()="fuel oil 5/6" or text()="diesel" or text()="propane" or text()="kerosene" or text()="electricity" or text()="wood" or text()="wood pellets"]' => one,
        'AnnualHeatingEfficiency[Units="AFUE"]/Value' => one,
      },

      ## [HeatingType=WallFurnace]
      '/HPXML/Building/BuildingDetails/Systems/HVAC/HVACPlant/HeatingSystem[HeatingSystemType/WallFurnace]' => {
        'DistributionSystem' => zero,
        'HeatingSystemFuel[text()="natural gas" or text()="fuel oil" or text()="fuel oil 1" or text()="fuel oil 2" or text()="fuel oil 4" or text()="fuel oil 5/6" or text()="diesel" or text()="propane" or text()="kerosene" or text()="electricity" or text()="wood" or text()="wood pellets"]' => one,
        'AnnualHeatingEfficiency[Units="AFUE"]/Value' => one,
      },

      ## [HeatingType=FloorFurnace]
      '/HPXML/Building/BuildingDetails/Systems/HVAC/HVACPlant/HeatingSystem[HeatingSystemType/FloorFurnace]' => {
        'DistributionSystem' => zero,
        'HeatingSystemFuel[text()="natural gas" or text()="fuel oil" or text()="fuel oil 1" or text()="fuel oil 2" or text()="fuel oil 4" or text()="fuel oil 5/6" or text()="diesel" or text()="propane" or text()="kerosene" or text()="electricity" or text()="wood" or text()="wood pellets"]' => one,
        'AnnualHeatingEfficiency[Units="AFUE"]/Value' => one,
      },

      ## [HeatingType=Boiler]
      '/HPXML/Building/BuildingDetails/Systems/HVAC/HVACPlant/HeatingSystem[HeatingSystemType/Boiler]' => {
        '../../HVACDistribution[DistributionSystemType/HydronicDistribution | DistributionSystemType[Other="DSE"]]' => one_or_more, # See [HVACDistribution]
        'DistributionSystem' => one,
        'HeatingSystemFuel[text()="natural gas" or text()="fuel oil" or text()="fuel oil 1" or text()="fuel oil 2" or text()="fuel oil 4" or text()="fuel oil 5/6" or text()="diesel" or text()="propane" or text()="kerosene" or text()="coal" or text()="coke" or text()="bituminous coal" or text()="anthracite coal" or text()="electricity" or text()="wood" or text()="wood pellets"]' => one,
        'AnnualHeatingEfficiency[Units="AFUE"]/Value' => one,
      },

      ## [HeatingType=Stove]
      '/HPXML/Building/BuildingDetails/Systems/HVAC/HVACPlant/HeatingSystem[HeatingSystemType/Stove]' => {
        'DistributionSystem' => zero,
        'HeatingSystemFuel[text()="natural gas" or text()="fuel oil" or text()="fuel oil 1" or text()="fuel oil 2" or text()="fuel oil 4" or text()="fuel oil 5/6" or text()="diesel" or text()="propane" or text()="kerosene" or text()="electricity" or text()="wood" or text()="wood pellets"]' => one,
        'AnnualHeatingEfficiency[Units="Percent"]/Value' => one,
      },

      ## [HeatingType=PortableHeater]
      '/HPXML/Building/BuildingDetails/Systems/HVAC/HVACPlant/HeatingSystem[HeatingSystemType/PortableHeater]' => {
        'DistributionSystem' => zero,
        'HeatingSystemFuel[text()="natural gas" or text()="fuel oil" or text()="fuel oil 1" or text()="fuel oil 2" or text()="fuel oil 4" or text()="fuel oil 5/6" or text()="diesel" or text()="propane" or text()="kerosene" or text()="electricity" or text()="wood" or text()="wood pellets"]' => one,
        'AnnualHeatingEfficiency[Units="Percent"]/Value' => one,
      },

      ## [HeatingType=FixedHeater]
      '/HPXML/Building/BuildingDetails/Systems/HVAC/HVACPlant/HeatingSystem[HeatingSystemType/FixedHeater]' => {
        'DistributionSystem' => zero,
        'HeatingSystemFuel[text()="natural gas" or text()="fuel oil" or text()="fuel oil 1" or text()="fuel oil 2" or text()="fuel oil 4" or text()="fuel oil 5/6" or text()="diesel" or text()="propane" or text()="kerosene" or text()="electricity" or text()="wood" or text()="wood pellets"]' => one,
        'AnnualHeatingEfficiency[Units="Percent"]/Value' => one,
      },

      ## [HeatingType=Fireplace]
      '/HPXML/Building/BuildingDetails/Systems/HVAC/HVACPlant/HeatingSystem[HeatingSystemType/Fireplace]' => {
        'DistributionSystem' => zero,
        'HeatingSystemFuel[text()="natural gas" or text()="fuel oil" or text()="fuel oil 1" or text()="fuel oil 2" or text()="fuel oil 4" or text()="fuel oil 5/6" or text()="diesel" or text()="propane" or text()="kerosene" or text()="electricity" or text()="wood" or text()="wood pellets"]' => one,
        'AnnualHeatingEfficiency[Units="Percent"]/Value' => one,
      },

      # [CoolingSystem]
      '/HPXML/Building/BuildingDetails/Systems/HVAC/HVACPlant/CoolingSystem' => {
        'SystemIdentifier' => one, # Required by HPXML schema
        '../../HVACControl' => one, # See [HVACControl]
        'CoolingSystemType[text()="central air conditioner" or text()="room air conditioner" or text()="evaporative cooler" or text()="mini-split"]' => one, # See [CoolingType=CentralAC] or [CoolingType=RoomAC] or [CoolingType=EvapCooler] or [CoolingType=MiniSplitAC]
        'CoolingSystemFuel[text()="electricity"]' => one,
        'FractionCoolLoadServed' => one, # Must sum to <= 1 across all CoolingSystems and HeatPumps
      },

      ## [CoolingType=CentralAC]
      '/HPXML/Building/BuildingDetails/Systems/HVAC/HVACPlant/CoolingSystem[CoolingSystemType="central air conditioner"]' => {
        '../../HVACDistribution[DistributionSystemType/AirDistribution | DistributionSystemType[Other="DSE"]]' => one_or_more, # See [HVACDistribution]
        'DistributionSystem' => one,
        'CoolingCapacity' => zero_or_one,
        '[not(CompressorType)] | CompressorType[text()="single stage" or text()="two stage" or text()="variable speed"]' => one,
        'AnnualCoolingEfficiency[Units="SEER"]/Value' => one,
        'SensibleHeatFraction' => zero_or_one,
      },

      ## [CoolingType=RoomAC]
      '/HPXML/Building/BuildingDetails/Systems/HVAC/HVACPlant/CoolingSystem[CoolingSystemType="room air conditioner"]' => {
        'DistributionSystem' => zero,
        'CoolingCapacity' => zero_or_one,
        'AnnualCoolingEfficiency[Units="EER"]/Value' => one,
        'SensibleHeatFraction' => zero_or_one,
      },

      ## [CoolingType=EvapCooler]
      '/HPXML/Building/BuildingDetails/Systems/HVAC/HVACPlant/CoolingSystem[CoolingSystemType="evaporative cooler"]' => {
        '../../HVACDistribution[DistributionSystemType/AirDistribution | DistributionSystemType[Other="DSE"]]' => zero_or_more, # See [HVACDistribution]
        'DistributionSystem' => zero_or_one,
        'CoolingCapacity' => zero,
      },

      ## [CoolingType=MiniSplitAC]
      '/HPXML/Building/BuildingDetails/Systems/HVAC/HVACPlant/CoolingSystem[CoolingSystemType="mini-split"]' => {
        '../../HVACDistribution[DistributionSystemType/AirDistribution | DistributionSystemType[Other="DSE"]]' => zero_or_more, # See [HVACDistribution]
        'DistributionSystem' => zero_or_one,
        'CoolingCapacity' => zero_or_one,
        '[not(CompressorType)] | CompressorType[text()="single stage" or text()="two stage" or text()="variable speed"]' => one,
        'AnnualCoolingEfficiency[Units="SEER"]/Value' => one,
        'SensibleHeatFraction' => zero_or_one,
      },

      # [HeatPump]
      '/HPXML/Building/BuildingDetails/Systems/HVAC/HVACPlant/HeatPump' => {
        'SystemIdentifier' => one, # Required by HPXML schema
        '../../HVACControl' => one, # See [HVACControl]
        'HeatPumpType[text()="air-to-air" or text()="mini-split" or text()="ground-to-air"]' => one, # See [HeatPumpType=ASHP] or [HeatPumpType=MSHP] or [HeatPumpType=GSHP]
        'HeatPumpFuel[text()="electricity"]' => one,
        'HeatingCapacity' => zero_or_one,
        'CoolingCapacity' => zero_or_one,
        'CoolingSensibleHeatFraction' => zero_or_one,
        '[not(BackupSystemFuel)] | BackupSystemFuel[text()="electricity" or text()="natural gas" or text()="fuel oil" or text()="fuel oil 1" or text()="fuel oil 2" or text()="fuel oil 4" or text()="fuel oil 5/6" or text()="diesel" or text()="propane" or text()="kerosene" or text()="wood" or text()="wood pellets"]' => one, # See [HeatPumpBackup]
        'FractionHeatLoadServed' => one, # Must sum to <= 1 across all HeatPumps and HeatingSystems
        'FractionCoolLoadServed' => one, # Must sum to <= 1 across all HeatPumps and CoolingSystems
      },

      ## [HeatPumpType=ASHP]
      '/HPXML/Building/BuildingDetails/Systems/HVAC/HVACPlant/HeatPump[HeatPumpType="air-to-air"]' => {
        '../../HVACDistribution[DistributionSystemType/AirDistribution | DistributionSystemType[Other="DSE"]]' => one_or_more, # See [HVACDistribution]
        'DistributionSystem' => one,
        '[not(CompressorType)] | CompressorType[text()="single stage" or text()="two stage" or text()="variable speed"]' => one,
        'AnnualCoolingEfficiency[Units="SEER"]/Value' => one,
        'AnnualHeatingEfficiency[Units="HSPF"]/Value' => one,
        'HeatingCapacity17F' => zero_or_one
      },

      ## [HeatPumpType=MSHP]
      '/HPXML/Building/BuildingDetails/Systems/HVAC/HVACPlant/HeatPump[HeatPumpType="mini-split"]' => {
        '../../HVACDistribution[DistributionSystemType/AirDistribution | DistributionSystemType[Other="DSE"]]' => zero_or_more, # See [HVACDistribution]
        'DistributionSystem' => zero_or_one,
        'AnnualCoolingEfficiency[Units="SEER"]/Value' => one,
        'AnnualHeatingEfficiency[Units="HSPF"]/Value' => one,
        'HeatingCapacity17F' => zero_or_one
      },

      ## [HeatPumpType=GSHP]
      '/HPXML/Building/BuildingDetails/Systems/HVAC/HVACPlant/HeatPump[HeatPumpType="ground-to-air"]' => {
        '../../HVACDistribution[DistributionSystemType/AirDistribution | DistributionSystemType[Other="DSE"]]' => one_or_more, # See [HVACDistribution]
        'DistributionSystem' => one,
        'BackupHeatingSwitchoverTemperature' => zero,
        'AnnualCoolingEfficiency[Units="EER"]/Value' => one,
        'AnnualHeatingEfficiency[Units="COP"]/Value' => one,
      },

      ## [HeatPumpBackup]
      '/HPXML/Building/BuildingDetails/Systems/HVAC/HVACPlant/HeatPump[BackupSystemFuel]' => {
        'BackupAnnualHeatingEfficiency[Units="Percent" or Units="AFUE"]/Value' => one,
        'BackupHeatingCapacity' => zero_or_one,
        'BackupHeatingSwitchoverTemperature' => zero_or_one, # Use if dual-fuel heat pump
      },

      # [HVACControl]
      '/HPXML/Building/BuildingDetails/Systems/HVAC/HVACControl' => {
        'SystemIdentifier' => one, # Required by HPXML schema
        'SetpointTempHeatingSeason' => one,
        'SetbackTempHeatingSeason' => zero_or_one, # See [HVACControlType=HeatingSetback]
        'SetupTempCoolingSeason' => zero_or_one, # See [HVACControlType=CoolingSetup]
        'SetpointTempCoolingSeason' => one,
        'extension/CeilingFanSetpointTempCoolingSeasonOffset' => zero_or_one, # deg-F
      },

      ## [HVACControlType=HeatingSetback]
      '/HPXML/Building/BuildingDetails/Systems/HVAC/HVACControl[SetbackTempHeatingSeason]' => {
        'TotalSetbackHoursperWeekHeating' => one,
        'extension/SetbackStartHourHeating' => one, # 0 = midnight. 12 = noon
      },

      ## [HVACControlType=CoolingSetup]
      '/HPXML/Building/BuildingDetails/Systems/HVAC/HVACControl[SetupTempCoolingSeason]' => {
        'TotalSetupHoursperWeekCooling' => one,
        'extension/SetupStartHourCooling' => one, # 0 = midnight, 12 = noon
      },

      # [HVACDistribution]
      '/HPXML/Building/BuildingDetails/Systems/HVAC/HVACDistribution' => {
        'SystemIdentifier' => one, # Required by HPXML schema
        'DistributionSystemType/AirDistribution | DistributionSystemType/HydronicDistribution | DistributionSystemType[Other="DSE"]' => one, # See [HVACDistType=Air] or [HVACDistType=DSE]
      },

      ## [HVACDistType=Air]
      '/HPXML/Building/BuildingDetails/Systems/HVAC/HVACDistribution/DistributionSystemType/AirDistribution' => {
        '../../ConditionedFloorAreaServed' => one,
        'DuctLeakageMeasurement[DuctType="supply"]/DuctLeakage[(Units="CFM25" or Units="Percent") and TotalOrToOutside="to outside"]/Value' => one,
        'DuctLeakageMeasurement[DuctType="return"]/DuctLeakage[(Units="CFM25" or Units="Percent") and TotalOrToOutside="to outside"]/Value' => zero_or_one,
        'Ducts[DuctType="supply"]' => zero_or_more, # See [HVACDuct]
        'Ducts[DuctType="return"]' => zero_or_more, # See [HVACDuct]
        'NumberofReturnRegisters' => zero_or_one,
      },

      ## [HVACDistType=DSE]
      ## WARNING: These inputs are unused and EnergyPlus output will NOT reflect the specified DSE. To account for DSE, apply the value to the EnergyPlus output.
      '/HPXML/Building/BuildingDetails/Systems/HVAC/HVACDistribution[DistributionSystemType[Other="DSE"]]' => {
        'AnnualHeatingDistributionSystemEfficiency | AnnualCoolingDistributionSystemEfficiency' => one_or_more,
      },

      ## [HVACDuct]
      '/HPXML/Building/BuildingDetails/Systems/HVAC/HVACDistribution/DistributionSystemType/AirDistribution/Ducts[DuctType="supply" or DuctType="return"]' => {
        'DuctInsulationRValue' => one,
        'DuctSurfaceArea | DuctLocation[text()="living space" or text()="basement - conditioned" or text()="basement - unconditioned" or text()="crawlspace - vented" or text()="crawlspace - unvented" or text()="attic - vented" or text()="attic - unvented" or text()="garage" or text()="exterior wall" or text()="under slab" or text()="roof deck" or text()="outside" or text()="other housing unit" or text()="other heated space" or text()="other multifamily buffer space" or text()="other non-freezing space"]' => zero_or_two,
      },

      # [MechanicalVentilation]
      '/HPXML/Building/BuildingDetails/Systems/MechanicalVentilation/VentilationFans/VentilationFan[UsedForWholeBuildingVentilation="true"]' => {
        'SystemIdentifier' => one, # Required by HPXML schema
        'FanType[text()="energy recovery ventilator" or text()="heat recovery ventilator" or text()="exhaust only" or text()="supply only" or text()="balanced" or text()="central fan integrated supply"]' => one, # See [MechVentType=HRV] or [MechVentType=ERV] or [MechVentType=CFIS]
        'TestedFlowRate | RatedFlowRate' => one_or_more,
        'HoursInOperation' => one,
        'FanPower' => one,
      },

      ## [MechVentType=HRV]
      '/HPXML/Building/BuildingDetails/Systems/MechanicalVentilation/VentilationFans/VentilationFan[UsedForWholeBuildingVentilation="true" and FanType="heat recovery ventilator"]' => {
        'SensibleRecoveryEfficiency | AdjustedSensibleRecoveryEfficiency' => one,
      },

      ## [MechVentType=ERV]
      '/HPXML/Building/BuildingDetails/Systems/MechanicalVentilation/VentilationFans/VentilationFan[UsedForWholeBuildingVentilation="true" and FanType="energy recovery ventilator"]' => {
        'TotalRecoveryEfficiency | AdjustedTotalRecoveryEfficiency' => one,
        'SensibleRecoveryEfficiency | AdjustedSensibleRecoveryEfficiency' => one,
      },

      ## [MechVentType=CFIS]
      '/HPXML/Building/BuildingDetails/Systems/MechanicalVentilation/VentilationFans/VentilationFan[UsedForWholeBuildingVentilation="true" and FanType="central fan integrated supply"]' => {
        'AttachedToHVACDistributionSystem' => one,
      },

      # [KitchenRangeFan]
      '/HPXML/Building/BuildingDetails/Systems/MechanicalVentilation/VentilationFans/VentilationFan[UsedForLocalVentilation="true" and FanLocation="kitchen"]' => {
        'SystemIdentifier' => one, # Required by HPXML schema
        'Quantity' => zero_or_one,
        'RatedFlowRate' => zero_or_one,
        'HoursInOperation' => zero_or_one,
        'FanPower' => zero_or_one,
        'extension/StartHour' => zero_or_one, # 0 = midnight. 12 = noon
      },

      # [BathFan]
      '/HPXML/Building/BuildingDetails/Systems/MechanicalVentilation/VentilationFans/VentilationFan[UsedForLocalVentilation="true" and FanLocation="bath"]' => {
        'SystemIdentifier' => one, # Required by HPXML schema
        'Quantity' => zero_or_one,
        'RatedFlowRate' => zero_or_one,
        'HoursInOperation' => zero_or_one,
        'FanPower' => zero_or_one,
        'extension/StartHour' => zero_or_one, # 0 = midnight. 12 = noon
      },

      # [WholeHouseFan]
      '/HPXML/Building/BuildingDetails/Systems/MechanicalVentilation/VentilationFans/VentilationFan[UsedForSeasonalCoolingLoadReduction="true"]' => {
        'SystemIdentifier' => one, # Required by HPXML schema
        'RatedFlowRate' => one,
        'FanPower' => one,
      },

      # [WaterHeatingSystem]
      '/HPXML/Building/BuildingDetails/Systems/WaterHeating/WaterHeatingSystem' => {
        '../HotWaterDistribution' => one, # See [HotWaterDistribution]
        '../WaterFixture' => one_or_more, # See [WaterFixture]
        'SystemIdentifier' => one, # Required by HPXML schema
        'IsSharedSystem' => zero_or_one, # See [WaterHeatingSystem=Shared]
        'WaterHeaterType[text()="storage water heater" or text()="instantaneous water heater" or text()="heat pump water heater" or text()="space-heating boiler with storage tank" or text()="space-heating boiler with tankless coil"]' => one, # See [WHType=Tank] or [WHType=Tankless] or [WHType=HeatPump] or [WHType=Indirect] or [WHType=CombiTankless]
        '[not(Location)] | Location[text()="living space" or text()="basement - unconditioned" or text()="basement - conditioned" or text()="attic - unvented" or text()="attic - vented" or text()="garage" or text()="crawlspace - unvented" or text()="crawlspace - vented" or text()="other exterior" or text()="other housing unit" or text()="other heated space" or text()="other multifamily buffer space" or text()="other non-freezing space"]' => one,
        'FractionDHWLoadServed' => one,
        'HotWaterTemperature' => zero_or_one,
        'UsesDesuperheater' => zero_or_one, # See [Desuperheater]
      },

      ## [WaterHeatingSystem=Shared]
      '/HPXML/Building/BuildingDetails/Systems/WaterHeating/WaterHeatingSystem[IsSharedSystem="true"]' => {
        '../../../BuildingSummary/BuildingConstruction[ResidentialFacilityType[text()="single-family attached" or text()="apartment unit"]]' => one,
        'NumberofUnitsServed' => one,
      },

      ## [WHType=Tank]
      '/HPXML/Building/BuildingDetails/Systems/WaterHeating/WaterHeatingSystem[WaterHeaterType="storage water heater"]' => {
        'FuelType[text()="natural gas" or text()="fuel oil" or text()="fuel oil 1" or text()="fuel oil 2" or text()="fuel oil 4" or text()="fuel oil 5/6" or text()="diesel" or text()="propane" or text()="kerosene" or text()="coal" or text()="coke" or text()="bituminous coal" or text()="anthracite coal" or text()="electricity" or text()="wood" or text()="wood pellets"]' => one,
        'TankVolume' => zero_or_one,
        'HeatingCapacity' => zero_or_one,
        'EnergyFactor | UniformEnergyFactor' => one,
        'RecoveryEfficiency' => zero_or_one,
        'WaterHeaterInsulation/Jacket/JacketRValue' => zero_or_one,
      },

      ## [WHType=Tankless]
      '/HPXML/Building/BuildingDetails/Systems/WaterHeating/WaterHeatingSystem[WaterHeaterType="instantaneous water heater"]' => {
        'FuelType[text()="natural gas" or text()="fuel oil" or text()="fuel oil 1" or text()="fuel oil 2" or text()="fuel oil 4" or text()="fuel oil 5/6" or text()="diesel" or text()="propane" or text()="kerosene" or text()="coal" or text()="coke" or text()="bituminous coal" or text()="anthracite coal" or text()="electricity" or text()="wood" or text()="wood pellets"]' => one,
        'PerformanceAdjustment' => zero_or_one,
        'EnergyFactor | UniformEnergyFactor' => one,
      },

      ## [WHType=HeatPump]
      '/HPXML/Building/BuildingDetails/Systems/WaterHeating/WaterHeatingSystem[WaterHeaterType="heat pump water heater"]' => {
        'FuelType[text()="electricity"]' => one,
        'TankVolume' => one,
        'EnergyFactor | UniformEnergyFactor' => one,
        'WaterHeaterInsulation/Jacket/JacketRValue' => zero_or_one,
      },

      ## [WHType=Indirect]
      '/HPXML/Building/BuildingDetails/Systems/WaterHeating/WaterHeatingSystem[WaterHeaterType="space-heating boiler with storage tank"]' => {
        'RelatedHVACSystem' => one, # HeatingSystem (boiler)
        'TankVolume' => one,
        'WaterHeaterInsulation/Jacket/JacketRValue' => zero_or_one,
        'StandbyLoss' => zero_or_one, # Refer to https://www.ahridirectory.org/NewSearch?programId=28&searchTypeId=3
      },

      ## [WHType=CombiTankless]
      '/HPXML/Building/BuildingDetails/Systems/WaterHeating/WaterHeatingSystem[WaterHeaterType="space-heating boiler with tankless coil"]' => {
        'RelatedHVACSystem' => one, # HeatingSystem (boiler)
      },

      ## [Desuperheater]
      '/HPXML/Building/BuildingDetails/Systems/WaterHeating/WaterHeatingSystem[UsesDesuperheater="true"]' => {
        'WaterHeaterType[text()="storage water heater" or text()="instantaneous water heater" or text()="heat pump water heater"]' => one, # Desuperheater is supported with storage water heater, tankless water heater and heat pump water heater
        'RelatedHVACSystem' => one, # HeatPump or CoolingSystem
      },

      # [HotWaterDistribution]
      '/HPXML/Building/BuildingDetails/Systems/WaterHeating/HotWaterDistribution' => {
        'SystemIdentifier' => one, # Required by HPXML schema
        'SystemType/Standard | SystemType/Recirculation' => one, # See [HWDistType=Standard] or [HWDistType=Recirculation]
        'PipeInsulation/PipeRValue' => one,
        'DrainWaterHeatRecovery' => zero_or_one, # See [DrainWaterHeatRecovery]
        'extension/SharedRecirculation' => zero_or_one, # See [SharedRecirculation]
      },

      ## [HWDistType=Standard]
      '/HPXML/Building/BuildingDetails/Systems/WaterHeating/HotWaterDistribution/SystemType/Standard' => {
        'PipingLength' => zero_or_one,
      },

      ## [HWDistType=Recirculation]
      '/HPXML/Building/BuildingDetails/Systems/WaterHeating/HotWaterDistribution/SystemType/Recirculation' => {
        'ControlType[text()="manual demand control" or text()="presence sensor demand control" or text()="temperature" or text()="timer" or text()="no control"]' => one,
        'RecirculationPipingLoopLength' => zero_or_one,
        'BranchPipingLoopLength' => zero_or_one,
        'PumpPower' => zero_or_one,
      },

      ## [DrainWaterHeatRecovery]
      '/HPXML/Building/BuildingDetails/Systems/WaterHeating/HotWaterDistribution/DrainWaterHeatRecovery' => {
        'FacilitiesConnected' => one,
        'EqualFlow' => one,
        'Efficiency' => one,
      },

      ## [SharedRecirculation]
      '/HPXML/Building/BuildingDetails/Systems/WaterHeating/HotWaterDistribution[extension/SharedRecirculation]' => {
        'extension/SharedRecirculation/NumberofUnitsServed' => one,
        'extension/SharedRecirculation/PumpPower' => zero_or_one,
        'extension/SharedRecirculation/ControlType[text()="manual demand control" or text()="presence sensor demand control" or text()="timer" or text()="no control"]' => one,
      },

      # [WaterFixture]
      '/HPXML/Building/BuildingDetails/Systems/WaterHeating/WaterFixture' => {
        '../HotWaterDistribution' => one, # See [HotWaterDistribution]
        'SystemIdentifier' => one, # Required by HPXML schema
        'WaterFixtureType[text()="shower head" or text()="faucet"]' => one, # Required by HPXML schema
        'LowFlow' => one,
        '../extension/WaterFixturesUsageMultiplier' => zero_or_one,
      },

      # [SolarThermalSystem]
      '/HPXML/Building/BuildingDetails/Systems/SolarThermal/SolarThermalSystem' => {
        'SystemIdentifier' => one, # Required by HPXML schema
        'SystemType[text()="hot water"]' => one,
        'CollectorArea | SolarFraction' => one, # See [SolarThermal=Detailed] or [SolarThermal=Simple]
      },

      ## [SolarThermal=Detailed]
      '/HPXML/Building/BuildingDetails/Systems/SolarThermal/SolarThermalSystem[CollectorArea]' => {
        'CollectorLoopType[text()="liquid indirect" or text()="liquid direct" or text()="passive thermosyphon"]' => one,
        'CollectorType[text()="single glazing black" or text()="double glazing black" or text()="evacuated tube" or text()="integrated collector storage"]' => one,
        'CollectorAzimuth' => one,
        'CollectorTilt' => one,
        'CollectorRatedOpticalEfficiency' => one,
        'CollectorRatedThermalLosses' => one,
        'StorageVolume' => zero_or_one,
        'ConnectedTo' => one, # WaterHeatingSystem (any type but space-heating boiler)
      },

      ## [SolarThermal=Simple]
      '/HPXML/Building/BuildingDetails/Systems/SolarThermal/SolarThermalSystem[SolarFraction]' => {
        'ConnectedTo' => zero_or_one, # WaterHeatingSystem (any type)
      },

      # [PVSystem]
      '/HPXML/Building/BuildingDetails/Systems/Photovoltaics/PVSystem' => {
        'SystemIdentifier' => one, # Required by HPXML schema
        'IsSharedSystem' => one, # See [PVSystem=Individual] or [PVSystem=Shared]
        'Location[text()="ground" or text()="roof"]' => one,
        'ModuleType[text()="standard" or text()="premium" or text()="thin film"]' => one,
        'Tracking[text()="fixed" or text()="1-axis" or text()="1-axis backtracked" or text()="2-axis"]' => one,
        'ArrayAzimuth' => one,
        'ArrayTilt' => one,
        'InverterEfficiency' => zero_or_one,
        'SystemLossesFraction | YearModulesManufactured' => zero_or_more,
      },

      ## [PVSystem=Individual]
      '/HPXML/Building/BuildingDetails/Systems/Photovoltaics/PVSystem[IsSharedSystem="false"]' => {
        'MaxPowerOutput' => one,
      },

      ## [PVSystem=Shared]
      '/HPXML/Building/BuildingDetails/Systems/Photovoltaics/PVSystem[IsSharedSystem="true"]' => {
        '../../../BuildingSummary/BuildingConstruction[ResidentialFacilityType[text()="single-family attached" or text()="apartment unit"]]' => one,
        'MaxPowerOutput[@scope="multiple units"]' => one,
        'extension/NumberofBedroomsServed' => one,
      },

      # [ClothesWasher]
      '/HPXML/Building/BuildingDetails/Appliances/ClothesWasher' => {
        '../../Systems/WaterHeating/HotWaterDistribution' => one, # See [HotWaterDistribution]
        'SystemIdentifier' => one, # Required by HPXML schema
<<<<<<< HEAD
=======
        'IsSharedAppliance' => zero_or_one, # See [ClothesWasher=Shared]
>>>>>>> c69cb9f7
        '[not(Location)] | Location[text()="living space" or text()="basement - conditioned" or text()="basement - unconditioned" or text()="garage" or text()="other housing unit" or text()="other heated space" or text()="other multifamily buffer space" or text()="other non-freezing space"]' => one,
        'ModifiedEnergyFactor | IntegratedModifiedEnergyFactor' => zero_or_one,
        'ModifiedEnergyFactor | IntegratedModifiedEnergyFactor | RatedAnnualkWh | LabelElectricRate | LabelGasRate | LabelAnnualGasCost | LabelUsage | Capacity' => zero_or_seven,
        'extension/UsageMultiplier' => zero_or_one,
      },

      ## [ClothesWasher=Shared]
      '/HPXML/Building/BuildingDetails/Appliances/ClothesWasher[IsSharedAppliance="true"]' => {
        '../../BuildingSummary/BuildingConstruction[ResidentialFacilityType[text()="single-family attached" or text()="apartment unit"]]' => one,
        '../../Systems/WaterHeating/WaterHeatingSystem[IsSharedSystem="true" and number(FractionDHWLoadServed)=0]' => one_or_more,
        'AttachedToWaterHeatingSystem' => one,
      },

      # [ClothesDryer]
      '/HPXML/Building/BuildingDetails/Appliances/ClothesDryer' => {
        '../ClothesWasher' => one,
        'SystemIdentifier' => one, # Required by HPXML schema
<<<<<<< HEAD
=======
        'IsSharedAppliance' => zero_or_one, # See [ClothesDryer=Shared]
>>>>>>> c69cb9f7
        '[not(Location)] | Location[text()="living space" or text()="basement - conditioned" or text()="basement - unconditioned" or text()="garage" or text()="other housing unit" or text()="other heated space" or text()="other multifamily buffer space" or text()="other non-freezing space"]' => one,
        'FuelType[text()="natural gas" or text()="fuel oil" or text()="fuel oil 1" or text()="fuel oil 2" or text()="fuel oil 4" or text()="fuel oil 5/6" or text()="diesel" or text()="propane" or text()="kerosene" or text()="coal" or text()="coke" or text()="bituminous coal" or text()="anthracite coal" or text()="electricity" or text()="wood" or text()="wood pellets"]' => one,
        'EnergyFactor | CombinedEnergyFactor' => zero_or_one,
        'EnergyFactor | CombinedEnergyFactor | ControlType' => zero_or_two,
        'extension/UsageMultiplier' => zero_or_one,
      },

      ## [ClothesDryer=Shared]
      '/HPXML/Building/BuildingDetails/Appliances/ClothesDryer[IsSharedAppliance="true"]' => {
        '../../BuildingSummary/BuildingConstruction[ResidentialFacilityType[text()="single-family attached" or text()="apartment unit"]]' => one,
      },

      # [Dishwasher]
      '/HPXML/Building/BuildingDetails/Appliances/Dishwasher' => {
        'SystemIdentifier' => one, # Required by HPXML schema
<<<<<<< HEAD
=======
        'IsSharedAppliance' => zero_or_one, # See [Dishwasher=Shared]
>>>>>>> c69cb9f7
        '[not(Location)] | Location[text()="living space" or text()="basement - conditioned" or text()="basement - unconditioned" or text()="garage" or text()="other housing unit" or text()="other heated space" or text()="other multifamily buffer space" or text()="other non-freezing space"]' => one,
        'RatedAnnualkWh | EnergyFactor' => zero_or_one,
        'RatedAnnualkWh | EnergyFactor | LabelElectricRate | LabelGasRate | LabelAnnualGasCost | LabelUsage | PlaceSettingCapacity' => zero_or_six,
        'extension/UsageMultiplier' => zero_or_one,
      },

      ## [Dishwasher=Shared]
      '/HPXML/Building/BuildingDetails/Appliances/Dishwasher[IsSharedAppliance="true"]' => {
        '../../BuildingSummary/BuildingConstruction[ResidentialFacilityType[text()="single-family attached" or text()="apartment unit"]]' => one,
        '../../Systems/WaterHeating/WaterHeatingSystem[IsSharedSystem="true" and number(FractionDHWLoadServed)=0]' => one_or_more,
        'AttachedToWaterHeatingSystem' => one,
      },

      # [Refrigerator]
      '/HPXML/Building/BuildingDetails/Appliances/Refrigerator' => {
        'SystemIdentifier' => one, # Required by HPXML schema
        '[not(Location)] | Location[text()="living space" or text()="basement - conditioned" or text()="basement - unconditioned" or text()="garage" or text()="other housing unit" or text()="other heated space" or text()="other multifamily buffer space" or text()="other non-freezing space"]' => one,
        'RatedAnnualkWh | extension/AdjustedAnnualkWh' => zero_or_more,
        'PrimaryIndicator' => zero_or_one,
        'extension/UsageMultiplier' => zero_or_one,
        'extension/WeekdayScheduleFractions | /HPXML/SoftwareInfo/extension/SchedulesPath' => zero_or_one,
        'extension/WeekendScheduleFractions | /HPXML/SoftwareInfo/extension/SchedulesPath' => zero_or_one,
        'extension/MonthlyScheduleMultipliers | /HPXML/SoftwareInfo/extension/SchedulesPath' => zero_or_one,
      },

      # [Freezer]
      '/HPXML/Building/BuildingDetails/Appliances/Freezer' => {
        'SystemIdentifier' => one, # Required by HPXML schema
        '[not(Location)] | Location[text()="living space" or text()="basement - conditioned" or text()="basement - unconditioned" or text()="garage" or text()="other housing unit" or text()="other heated space" or text()="other multifamily buffer space" or text()="other non-freezing space"]' => one,
        'RatedAnnualkWh | extension/AdjustedAnnualkWh' => zero_or_more,
        'extension/UsageMultiplier' => zero_or_one,
        'extension/WeekdayScheduleFractions | /HPXML/SoftwareInfo/extension/SchedulesPath' => zero_or_one,
        'extension/WeekendScheduleFractions | /HPXML/SoftwareInfo/extension/SchedulesPath' => zero_or_one,
        'extension/MonthlyScheduleMultipliers | /HPXML/SoftwareInfo/extension/SchedulesPath' => zero_or_one,
      },

      # [Dehumidifier]
      '/HPXML/Building/BuildingDetails/Appliances/Dehumidifier' => {
        'SystemIdentifier' => one, # Required by HPXML schema
        'Capacity' => one, # pints/day
        'EnergyFactor | IntegratedEnergyFactor' => one, # liters/kWh
        'DehumidistatSetpoint' => one, # RH, fraction
        'FractionDehumidificationLoadServed' => one,
      },

      # [CookingRange]
      '/HPXML/Building/BuildingDetails/Appliances/CookingRange' => {
        '../Oven' => one, # See [Oven]
        'SystemIdentifier' => one, # Required by HPXML schema
        '[not(Location)] | Location[text()="living space" or text()="basement - conditioned" or text()="basement - unconditioned" or text()="garage" or text()="other housing unit" or text()="other heated space" or text()="other multifamily buffer space" or text()="other non-freezing space"]' => one,
        'FuelType[text()="natural gas" or text()="fuel oil" or text()="fuel oil 1" or text()="fuel oil 2" or text()="fuel oil 4" or text()="fuel oil 5/6" or text()="diesel" or text()="propane" or text()="kerosene" or text()="coal" or text()="coke" or text()="bituminous coal" or text()="anthracite coal" or text()="electricity" or text()="wood" or text()="wood pellets"]' => one,
        'IsInduction' => zero_or_one,
        'extension/UsageMultiplier' => zero_or_one,
        'extension/WeekdayScheduleFractions | /HPXML/SoftwareInfo/extension/SchedulesPath' => zero_or_one,
        'extension/WeekendScheduleFractions | /HPXML/SoftwareInfo/extension/SchedulesPath' => zero_or_one,
        'extension/MonthlyScheduleMultipliers | /HPXML/SoftwareInfo/extension/SchedulesPath' => zero_or_one,
      },

      # [Oven]
      '/HPXML/Building/BuildingDetails/Appliances/Oven' => {
        '../CookingRange' => one, # See [CookingRange]
        'SystemIdentifier' => one, # Required by HPXML schema
        'IsConvection' => zero_or_one,
      },

      # [Lighting]
      '/HPXML/Building/BuildingDetails/Lighting' => {
        'LightingGroup[LightingType[LightEmittingDiode | CompactFluorescent | FluorescentTube] and Location[text()="interior" or text()="exterior" or text()="garage"]]' => nine, # See [LightingGroup]
        'extension/InteriorUsageMultiplier' => zero_or_one,
        'extension/GarageUsageMultiplier' => zero_or_one,
        'extension/ExteriorUsageMultiplier' => zero_or_one,
        'extension/InteriorWeekdayScheduleFractions | /HPXML/SoftwareInfo/extension/SchedulesPath' => zero_or_one,
        'extension/InteriorWeekendScheduleFractions | /HPXML/SoftwareInfo/extension/SchedulesPath' => zero_or_one,
        'extension/InteriorMonthlyScheduleMultipliers | /HPXML/SoftwareInfo/extension/SchedulesPath' => zero_or_one,
        'extension/GarageWeekdayScheduleFractions | /HPXML/SoftwareInfo/extension/SchedulesPath' => zero_or_one,
        'extension/GarageWeekendScheduleFractions | /HPXML/SoftwareInfo/extension/SchedulesPath' => zero_or_one,
        'extension/GarageMonthlyScheduleMultipliers | /HPXML/SoftwareInfo/extension/SchedulesPath' => zero_or_one,
        'extension/ExteriorWeekdayScheduleFractions | /HPXML/SoftwareInfo/extension/SchedulesPath' => zero_or_one,
        'extension/ExteriorWeekendScheduleFractions | /HPXML/SoftwareInfo/extension/SchedulesPath' => zero_or_one,
        'extension/ExteriorMonthlyScheduleMultipliers | /HPXML/SoftwareInfo/extension/SchedulesPath' => zero_or_one,
        'extension/ExteriorHolidayLighting' => zero_or_one, # See [ExteriorHolidayLighting]
      },

      ## [LightingGroup]
      '/HPXML/Building/BuildingDetails/Lighting/LightingGroup[LightingType[LightEmittingDiode | CompactFluorescent | FluorescentTube] and Location[text()="interior" or text()="exterior" or text()="garage"]]' => {
        'SystemIdentifier' => one, # Required by HPXML schema
        'FractionofUnitsInLocation' => one,
      },

      ## [ExteriorHolidayLighting]
      '/HPXML/Building/BuildingDetails/Lighting/extension/ExteriorHolidayLighting' => {
        'Load[Units="kWh/day"]/Value' => zero_or_one,
<<<<<<< HEAD
        '[PeriodBeginMonth and PeriodBeginDayOfMonth] | /HPXML/SoftwareInfo/extension/SchedulesPath' => zero_or_one, # integer
        '[PeriodEndMonth and PeriodEndDayOfMonth] | /HPXML/SoftwareInfo/extension/SchedulesPath' => zero_or_one, # integer
        'WeekdayScheduleFractions | /HPXML/SoftwareInfo/extension/SchedulesPath' => zero_or_one,
        'WeekendScheduleFractions | /HPXML/SoftwareInfo/extension/SchedulesPath' => zero_or_one,
=======
        'PeriodBeginMonth | PeriodBeginDayOfMonth' => zero_or_two, # integer
        'PeriodEndMonth | PeriodEndDayOfMonth' => zero_or_two, # integer
        'WeekdayScheduleFractions' => zero_or_one,
        'WeekendScheduleFractions' => zero_or_one,
>>>>>>> c69cb9f7
      },

      # [CeilingFan]
      '/HPXML/Building/BuildingDetails/Lighting/CeilingFan' => {
        'SystemIdentifier' => one, # Required by HPXML schema
        'Airflow[FanSpeed="medium"]/Efficiency' => zero_or_one,
        'Quantity' => zero_or_one,
      },

      # [Pool]
      '/HPXML/Building/BuildingDetails/Pools/Pool' => {
        'SystemIdentifier' => one, # Required by HPXML schema
        'PoolPumps/PoolPump' => one, # See [PoolPump]
        'Heater' => zero_or_one, # See [PoolHeater]
      },

      ## [PoolPump]
      '/HPXML/Building/BuildingDetails/Pools/Pool/PoolPumps/PoolPump' => {
        'SystemIdentifier' => one, # Required by HPXML schema
        'Load[Units="kWh/year"]/Value' => zero_or_one,
        'extension/UsageMultiplier' => zero_or_one,
        'extension/WeekdayScheduleFractions | /HPXML/SoftwareInfo/extension/SchedulesPath' => zero_or_one,
        'extension/WeekendScheduleFractions | /HPXML/SoftwareInfo/extension/SchedulesPath' => zero_or_one,
        'extension/MonthlyScheduleMultipliers | /HPXML/SoftwareInfo/extension/SchedulesPath' => zero_or_one,
      },

      ## [PoolHeater]
      '/HPXML/Building/BuildingDetails/Pools/Pool/Heater' => {
        'SystemIdentifier' => one, # Required by HPXML schema
        'Type[text()="gas fired" or text()="electric resistance" or text()="heat pump"]' => one,
        'Load[Units="kWh/year" or Units="therm/year"]/Value' => zero_or_one,
        'extension/UsageMultiplier' => zero_or_one,
        'extension/WeekdayScheduleFractions | /HPXML/SoftwareInfo/extension/SchedulesPath' => zero_or_one,
        'extension/WeekendScheduleFractions | /HPXML/SoftwareInfo/extension/SchedulesPath' => zero_or_one,
        'extension/MonthlyScheduleMultipliers | /HPXML/SoftwareInfo/extension/SchedulesPath' => zero_or_one,
      },

      # [HotTub]
      '/HPXML/Building/BuildingDetails/HotTubs/HotTub' => {
        'SystemIdentifier' => one, # Required by HPXML schema
        'HotTubPumps/HotTubPump' => one, # See [HotTubPump]
        'Heater' => zero_or_one, # See [HotTubHeater]
      },

      ## [HotTubPump]
      '/HPXML/Building/BuildingDetails/HotTubs/HotTub/HotTubPumps/HotTubPump' => {
        'SystemIdentifier' => one, # Required by HPXML schema
        'Load[Units="kWh/year"]/Value' => zero_or_one,
        'extension/UsageMultiplier' => zero_or_one,
        'extension/WeekdayScheduleFractions | /HPXML/SoftwareInfo/extension/SchedulesPath' => zero_or_one,
        'extension/WeekendScheduleFractions | /HPXML/SoftwareInfo/extension/SchedulesPath' => zero_or_one,
        'extension/MonthlyScheduleMultipliers | /HPXML/SoftwareInfo/extension/SchedulesPath' => zero_or_one,
      },

      ## [HotTubHeater]
      '/HPXML/Building/BuildingDetails/HotTubs/HotTub/Heater' => {
        'SystemIdentifier' => one, # Required by HPXML schema
        'Type[text()="gas fired" or text()="electric resistance" or text()="heat pump"]' => one,
        'Load[Units="kWh/year" or Units="therm/year"]/Value' => zero_or_one,
        'extension/UsageMultiplier' => zero_or_one,
        'extension/WeekdayScheduleFractions | /HPXML/SoftwareInfo/extension/SchedulesPath' => zero_or_one,
        'extension/WeekendScheduleFractions | /HPXML/SoftwareInfo/extension/SchedulesPath' => zero_or_one,
        'extension/MonthlyScheduleMultipliers | /HPXML/SoftwareInfo/extension/SchedulesPath' => zero_or_one,
      },

      # [PlugLoad]
      '/HPXML/Building/BuildingDetails/MiscLoads/PlugLoad[PlugLoadType="other" or PlugLoadType="TV other" or PlugLoadType="electric vehicle charging" or PlugLoadType="well pump"]' => {
        'SystemIdentifier' => one, # Required by HPXML schema
        'Location[text()="interior" or text()="exterior"]' => zero_or_one,
        'Load[Units="kWh/year"]/Value' => zero_or_one,
        'extension/FracSensible' => zero_or_one,
        'extension/FracLatent' => zero_or_one,
        'extension/UsageMultiplier' => zero_or_one,
        'extension/WeekdayScheduleFractions | /HPXML/SoftwareInfo/extension/SchedulesPath' => zero_or_one,
        'extension/WeekendScheduleFractions | /HPXML/SoftwareInfo/extension/SchedulesPath' => zero_or_one,
        'extension/MonthlyScheduleMultipliers | /HPXML/SoftwareInfo/extension/SchedulesPath' => zero_or_one,
      },

      # [FuelLoad]
      '/HPXML/Building/BuildingDetails/MiscLoads/FuelLoad[FuelLoadType="grill" or FuelLoadType="lighting" or FuelLoadType="fireplace"]' => {
        'SystemIdentifier' => one, # Required by HPXML schema
        'Location[text()="interior" or text()="exterior"]' => zero_or_one,
        'Load[Units="therm/year"]/Value' => zero_or_one,
        'FuelType[text()="natural gas" or text()="fuel oil" or text()="fuel oil 1" or text()="fuel oil 2" or text()="fuel oil 4" or text()="fuel oil 5/6" or text()="diesel" or text()="propane" or text()="kerosene" or text()="coal" or text()="coke" or text()="bituminous coal" or text()="anthracite coal" or text()="wood" or text()="wood pellets"]' => one,
        'extension/UsageMultiplier' => zero_or_one,
        'extension/WeekdayScheduleFractions | /HPXML/SoftwareInfo/extension/SchedulesPath' => zero_or_one,
        'extension/WeekendScheduleFractions | /HPXML/SoftwareInfo/extension/SchedulesPath' => zero_or_one,
        'extension/MonthlyScheduleMultipliers | /HPXML/SoftwareInfo/extension/SchedulesPath' => zero_or_one,
      },
    }

    errors = []
    requirements.each do |parent, requirement|
      if parent.nil? # Unconditional
        requirement.each do |child, expected_sizes|
          next if expected_sizes.nil?

          xpath = combine_into_xpath(parent, child)
          actual_size = hpxml_doc.xpath("#{child}").length
          check_number_of_elements(actual_size, expected_sizes, xpath, errors)
        end
      else # Conditional based on parent element existence
        next if hpxml_doc.xpath(parent).empty? # Skip if parent element doesn't exist

        hpxml_doc.xpath(parent).each do |parent_element|
          requirement.each do |child, expected_sizes|
            next if expected_sizes.nil?

            xpath = combine_into_xpath(parent, child)
            actual_size = parent_element.xpath("#{update_leading_predicates(child)}").length
            check_number_of_elements(actual_size, expected_sizes, xpath, errors)
          end
        end
      end
    end

    return errors
  end

  def self.check_number_of_elements(actual_size, expected_sizes, xpath, errors)
    if expected_sizes.size > 0
      return if expected_sizes.include?(actual_size)

      errors << "Expected #{expected_sizes} element(s) but found #{actual_size} element(s) for xpath: #{xpath}"
    else
      return if actual_size > 0

      errors << "Expected 1 or more element(s) but found 0 elements for xpath: #{xpath}"
    end
  end

  def self.combine_into_xpath(parent, child)
    if parent.nil?
      return child
    end

    return [parent, child].join(': ')
  end

  def self.update_leading_predicates(str)
    # Examples:
    #   "[foo='1' or foo='2']" => "(self::node()[foo='1' or foo='2'])"
    #   "[foo] | bar" => "(self::node()[foo]) | bar"

    add_str = '(self::node()'

    # First check beginning of str
    if str[0] == '['
      str = add_str + str
      # Find closing bracket match for ending parenthesis
      count = 0
      for i in add_str.size..str.size - 1
        if str[i] == '['
          count += 1
        elsif str[i] == ']'
          count -= 1
        end
        if count == 0
          str = str[0..i] + ')' + str[i + 1..str.size]
          break
        end
      end
    end

    return str
  end
end<|MERGE_RESOLUTION|>--- conflicted
+++ resolved
@@ -42,7 +42,6 @@
         '/HPXML/XMLTransactionHeaderInformation/CreatedDateAndTime' => one, # Required by HPXML schema
         '/HPXML/XMLTransactionHeaderInformation/Transaction' => one, # Required by HPXML schema
         '/HPXML/SoftwareInfo/extension/SimulationControl' => zero_or_one, # See [SimulationControl]
-        '/HPXML/SoftwareInfo/extension/SchedulesPath' => zero_or_one,
 
         '/HPXML/Building' => one,
         '/HPXML/Building/BuildingID' => one, # Required by HPXML schema
@@ -767,10 +766,7 @@
       '/HPXML/Building/BuildingDetails/Appliances/ClothesWasher' => {
         '../../Systems/WaterHeating/HotWaterDistribution' => one, # See [HotWaterDistribution]
         'SystemIdentifier' => one, # Required by HPXML schema
-<<<<<<< HEAD
-=======
         'IsSharedAppliance' => zero_or_one, # See [ClothesWasher=Shared]
->>>>>>> c69cb9f7
         '[not(Location)] | Location[text()="living space" or text()="basement - conditioned" or text()="basement - unconditioned" or text()="garage" or text()="other housing unit" or text()="other heated space" or text()="other multifamily buffer space" or text()="other non-freezing space"]' => one,
         'ModifiedEnergyFactor | IntegratedModifiedEnergyFactor' => zero_or_one,
         'ModifiedEnergyFactor | IntegratedModifiedEnergyFactor | RatedAnnualkWh | LabelElectricRate | LabelGasRate | LabelAnnualGasCost | LabelUsage | Capacity' => zero_or_seven,
@@ -788,10 +784,7 @@
       '/HPXML/Building/BuildingDetails/Appliances/ClothesDryer' => {
         '../ClothesWasher' => one,
         'SystemIdentifier' => one, # Required by HPXML schema
-<<<<<<< HEAD
-=======
         'IsSharedAppliance' => zero_or_one, # See [ClothesDryer=Shared]
->>>>>>> c69cb9f7
         '[not(Location)] | Location[text()="living space" or text()="basement - conditioned" or text()="basement - unconditioned" or text()="garage" or text()="other housing unit" or text()="other heated space" or text()="other multifamily buffer space" or text()="other non-freezing space"]' => one,
         'FuelType[text()="natural gas" or text()="fuel oil" or text()="fuel oil 1" or text()="fuel oil 2" or text()="fuel oil 4" or text()="fuel oil 5/6" or text()="diesel" or text()="propane" or text()="kerosene" or text()="coal" or text()="coke" or text()="bituminous coal" or text()="anthracite coal" or text()="electricity" or text()="wood" or text()="wood pellets"]' => one,
         'EnergyFactor | CombinedEnergyFactor' => zero_or_one,
@@ -807,10 +800,7 @@
       # [Dishwasher]
       '/HPXML/Building/BuildingDetails/Appliances/Dishwasher' => {
         'SystemIdentifier' => one, # Required by HPXML schema
-<<<<<<< HEAD
-=======
         'IsSharedAppliance' => zero_or_one, # See [Dishwasher=Shared]
->>>>>>> c69cb9f7
         '[not(Location)] | Location[text()="living space" or text()="basement - conditioned" or text()="basement - unconditioned" or text()="garage" or text()="other housing unit" or text()="other heated space" or text()="other multifamily buffer space" or text()="other non-freezing space"]' => one,
         'RatedAnnualkWh | EnergyFactor' => zero_or_one,
         'RatedAnnualkWh | EnergyFactor | LabelElectricRate | LabelGasRate | LabelAnnualGasCost | LabelUsage | PlaceSettingCapacity' => zero_or_six,
@@ -831,9 +821,9 @@
         'RatedAnnualkWh | extension/AdjustedAnnualkWh' => zero_or_more,
         'PrimaryIndicator' => zero_or_one,
         'extension/UsageMultiplier' => zero_or_one,
-        'extension/WeekdayScheduleFractions | /HPXML/SoftwareInfo/extension/SchedulesPath' => zero_or_one,
-        'extension/WeekendScheduleFractions | /HPXML/SoftwareInfo/extension/SchedulesPath' => zero_or_one,
-        'extension/MonthlyScheduleMultipliers | /HPXML/SoftwareInfo/extension/SchedulesPath' => zero_or_one,
+        'extension/WeekdayScheduleFractions' => zero_or_one,
+        'extension/WeekendScheduleFractions' => zero_or_one,
+        'extension/MonthlyScheduleMultipliers' => zero_or_one,
       },
 
       # [Freezer]
@@ -842,9 +832,9 @@
         '[not(Location)] | Location[text()="living space" or text()="basement - conditioned" or text()="basement - unconditioned" or text()="garage" or text()="other housing unit" or text()="other heated space" or text()="other multifamily buffer space" or text()="other non-freezing space"]' => one,
         'RatedAnnualkWh | extension/AdjustedAnnualkWh' => zero_or_more,
         'extension/UsageMultiplier' => zero_or_one,
-        'extension/WeekdayScheduleFractions | /HPXML/SoftwareInfo/extension/SchedulesPath' => zero_or_one,
-        'extension/WeekendScheduleFractions | /HPXML/SoftwareInfo/extension/SchedulesPath' => zero_or_one,
-        'extension/MonthlyScheduleMultipliers | /HPXML/SoftwareInfo/extension/SchedulesPath' => zero_or_one,
+        'extension/WeekdayScheduleFractions' => zero_or_one,
+        'extension/WeekendScheduleFractions' => zero_or_one,
+        'extension/MonthlyScheduleMultipliers' => zero_or_one,
       },
 
       # [Dehumidifier]
@@ -864,9 +854,9 @@
         'FuelType[text()="natural gas" or text()="fuel oil" or text()="fuel oil 1" or text()="fuel oil 2" or text()="fuel oil 4" or text()="fuel oil 5/6" or text()="diesel" or text()="propane" or text()="kerosene" or text()="coal" or text()="coke" or text()="bituminous coal" or text()="anthracite coal" or text()="electricity" or text()="wood" or text()="wood pellets"]' => one,
         'IsInduction' => zero_or_one,
         'extension/UsageMultiplier' => zero_or_one,
-        'extension/WeekdayScheduleFractions | /HPXML/SoftwareInfo/extension/SchedulesPath' => zero_or_one,
-        'extension/WeekendScheduleFractions | /HPXML/SoftwareInfo/extension/SchedulesPath' => zero_or_one,
-        'extension/MonthlyScheduleMultipliers | /HPXML/SoftwareInfo/extension/SchedulesPath' => zero_or_one,
+        'extension/WeekdayScheduleFractions' => zero_or_one,
+        'extension/WeekendScheduleFractions' => zero_or_one,
+        'extension/MonthlyScheduleMultipliers' => zero_or_one,
       },
 
       # [Oven]
@@ -882,15 +872,15 @@
         'extension/InteriorUsageMultiplier' => zero_or_one,
         'extension/GarageUsageMultiplier' => zero_or_one,
         'extension/ExteriorUsageMultiplier' => zero_or_one,
-        'extension/InteriorWeekdayScheduleFractions | /HPXML/SoftwareInfo/extension/SchedulesPath' => zero_or_one,
-        'extension/InteriorWeekendScheduleFractions | /HPXML/SoftwareInfo/extension/SchedulesPath' => zero_or_one,
-        'extension/InteriorMonthlyScheduleMultipliers | /HPXML/SoftwareInfo/extension/SchedulesPath' => zero_or_one,
-        'extension/GarageWeekdayScheduleFractions | /HPXML/SoftwareInfo/extension/SchedulesPath' => zero_or_one,
-        'extension/GarageWeekendScheduleFractions | /HPXML/SoftwareInfo/extension/SchedulesPath' => zero_or_one,
-        'extension/GarageMonthlyScheduleMultipliers | /HPXML/SoftwareInfo/extension/SchedulesPath' => zero_or_one,
-        'extension/ExteriorWeekdayScheduleFractions | /HPXML/SoftwareInfo/extension/SchedulesPath' => zero_or_one,
-        'extension/ExteriorWeekendScheduleFractions | /HPXML/SoftwareInfo/extension/SchedulesPath' => zero_or_one,
-        'extension/ExteriorMonthlyScheduleMultipliers | /HPXML/SoftwareInfo/extension/SchedulesPath' => zero_or_one,
+        'extension/InteriorWeekdayScheduleFractions' => zero_or_one,
+        'extension/InteriorWeekendScheduleFractions' => zero_or_one,
+        'extension/InteriorMonthlyScheduleMultipliers' => zero_or_one,
+        'extension/GarageWeekdayScheduleFractions' => zero_or_one,
+        'extension/GarageWeekendScheduleFractions' => zero_or_one,
+        'extension/GarageMonthlyScheduleMultipliers' => zero_or_one,
+        'extension/ExteriorWeekdayScheduleFractions' => zero_or_one,
+        'extension/ExteriorWeekendScheduleFractions' => zero_or_one,
+        'extension/ExteriorMonthlyScheduleMultipliers' => zero_or_one,
         'extension/ExteriorHolidayLighting' => zero_or_one, # See [ExteriorHolidayLighting]
       },
 
@@ -903,17 +893,10 @@
       ## [ExteriorHolidayLighting]
       '/HPXML/Building/BuildingDetails/Lighting/extension/ExteriorHolidayLighting' => {
         'Load[Units="kWh/day"]/Value' => zero_or_one,
-<<<<<<< HEAD
-        '[PeriodBeginMonth and PeriodBeginDayOfMonth] | /HPXML/SoftwareInfo/extension/SchedulesPath' => zero_or_one, # integer
-        '[PeriodEndMonth and PeriodEndDayOfMonth] | /HPXML/SoftwareInfo/extension/SchedulesPath' => zero_or_one, # integer
-        'WeekdayScheduleFractions | /HPXML/SoftwareInfo/extension/SchedulesPath' => zero_or_one,
-        'WeekendScheduleFractions | /HPXML/SoftwareInfo/extension/SchedulesPath' => zero_or_one,
-=======
         'PeriodBeginMonth | PeriodBeginDayOfMonth' => zero_or_two, # integer
         'PeriodEndMonth | PeriodEndDayOfMonth' => zero_or_two, # integer
         'WeekdayScheduleFractions' => zero_or_one,
         'WeekendScheduleFractions' => zero_or_one,
->>>>>>> c69cb9f7
       },
 
       # [CeilingFan]
@@ -935,9 +918,9 @@
         'SystemIdentifier' => one, # Required by HPXML schema
         'Load[Units="kWh/year"]/Value' => zero_or_one,
         'extension/UsageMultiplier' => zero_or_one,
-        'extension/WeekdayScheduleFractions | /HPXML/SoftwareInfo/extension/SchedulesPath' => zero_or_one,
-        'extension/WeekendScheduleFractions | /HPXML/SoftwareInfo/extension/SchedulesPath' => zero_or_one,
-        'extension/MonthlyScheduleMultipliers | /HPXML/SoftwareInfo/extension/SchedulesPath' => zero_or_one,
+        'extension/WeekdayScheduleFractions' => zero_or_one,
+        'extension/WeekendScheduleFractions' => zero_or_one,
+        'extension/MonthlyScheduleMultipliers' => zero_or_one,
       },
 
       ## [PoolHeater]
@@ -946,9 +929,9 @@
         'Type[text()="gas fired" or text()="electric resistance" or text()="heat pump"]' => one,
         'Load[Units="kWh/year" or Units="therm/year"]/Value' => zero_or_one,
         'extension/UsageMultiplier' => zero_or_one,
-        'extension/WeekdayScheduleFractions | /HPXML/SoftwareInfo/extension/SchedulesPath' => zero_or_one,
-        'extension/WeekendScheduleFractions | /HPXML/SoftwareInfo/extension/SchedulesPath' => zero_or_one,
-        'extension/MonthlyScheduleMultipliers | /HPXML/SoftwareInfo/extension/SchedulesPath' => zero_or_one,
+        'extension/WeekdayScheduleFractions' => zero_or_one,
+        'extension/WeekendScheduleFractions' => zero_or_one,
+        'extension/MonthlyScheduleMultipliers' => zero_or_one,
       },
 
       # [HotTub]
@@ -963,9 +946,9 @@
         'SystemIdentifier' => one, # Required by HPXML schema
         'Load[Units="kWh/year"]/Value' => zero_or_one,
         'extension/UsageMultiplier' => zero_or_one,
-        'extension/WeekdayScheduleFractions | /HPXML/SoftwareInfo/extension/SchedulesPath' => zero_or_one,
-        'extension/WeekendScheduleFractions | /HPXML/SoftwareInfo/extension/SchedulesPath' => zero_or_one,
-        'extension/MonthlyScheduleMultipliers | /HPXML/SoftwareInfo/extension/SchedulesPath' => zero_or_one,
+        'extension/WeekdayScheduleFractions' => zero_or_one,
+        'extension/WeekendScheduleFractions' => zero_or_one,
+        'extension/MonthlyScheduleMultipliers' => zero_or_one,
       },
 
       ## [HotTubHeater]
@@ -974,9 +957,9 @@
         'Type[text()="gas fired" or text()="electric resistance" or text()="heat pump"]' => one,
         'Load[Units="kWh/year" or Units="therm/year"]/Value' => zero_or_one,
         'extension/UsageMultiplier' => zero_or_one,
-        'extension/WeekdayScheduleFractions | /HPXML/SoftwareInfo/extension/SchedulesPath' => zero_or_one,
-        'extension/WeekendScheduleFractions | /HPXML/SoftwareInfo/extension/SchedulesPath' => zero_or_one,
-        'extension/MonthlyScheduleMultipliers | /HPXML/SoftwareInfo/extension/SchedulesPath' => zero_or_one,
+        'extension/WeekdayScheduleFractions' => zero_or_one,
+        'extension/WeekendScheduleFractions' => zero_or_one,
+        'extension/MonthlyScheduleMultipliers' => zero_or_one,
       },
 
       # [PlugLoad]
@@ -987,9 +970,9 @@
         'extension/FracSensible' => zero_or_one,
         'extension/FracLatent' => zero_or_one,
         'extension/UsageMultiplier' => zero_or_one,
-        'extension/WeekdayScheduleFractions | /HPXML/SoftwareInfo/extension/SchedulesPath' => zero_or_one,
-        'extension/WeekendScheduleFractions | /HPXML/SoftwareInfo/extension/SchedulesPath' => zero_or_one,
-        'extension/MonthlyScheduleMultipliers | /HPXML/SoftwareInfo/extension/SchedulesPath' => zero_or_one,
+        'extension/WeekdayScheduleFractions' => zero_or_one,
+        'extension/WeekendScheduleFractions' => zero_or_one,
+        'extension/MonthlyScheduleMultipliers' => zero_or_one,
       },
 
       # [FuelLoad]
@@ -999,9 +982,9 @@
         'Load[Units="therm/year"]/Value' => zero_or_one,
         'FuelType[text()="natural gas" or text()="fuel oil" or text()="fuel oil 1" or text()="fuel oil 2" or text()="fuel oil 4" or text()="fuel oil 5/6" or text()="diesel" or text()="propane" or text()="kerosene" or text()="coal" or text()="coke" or text()="bituminous coal" or text()="anthracite coal" or text()="wood" or text()="wood pellets"]' => one,
         'extension/UsageMultiplier' => zero_or_one,
-        'extension/WeekdayScheduleFractions | /HPXML/SoftwareInfo/extension/SchedulesPath' => zero_or_one,
-        'extension/WeekendScheduleFractions | /HPXML/SoftwareInfo/extension/SchedulesPath' => zero_or_one,
-        'extension/MonthlyScheduleMultipliers | /HPXML/SoftwareInfo/extension/SchedulesPath' => zero_or_one,
+        'extension/WeekdayScheduleFractions' => zero_or_one,
+        'extension/WeekendScheduleFractions' => zero_or_one,
+        'extension/MonthlyScheduleMultipliers' => zero_or_one,
       },
     }
 
