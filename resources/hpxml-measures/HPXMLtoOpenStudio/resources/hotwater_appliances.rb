--- conflicted
+++ resolved
@@ -924,11 +924,7 @@
     return f_eff * ref_f_gpd * fixtures_usage_multiplier
   end
 
-<<<<<<< HEAD
-  def self.get_water_gains_sens_lat(nbeds, fixtures_usage_multiplier)
-=======
   def self.get_water_gains_sens_lat(nbeds, fixtures_usage_multiplier = 1.0)
->>>>>>> 0628e703
     # Table 4.2.2(3). Internal Gains for Reference Homes
     sens_gains = (-1227.0 - 409.0 * nbeds) * fixtures_usage_multiplier # Btu/day
     lat_gains = (1245.0 + 415.0 * nbeds) * fixtures_usage_multiplier # Btu/day
