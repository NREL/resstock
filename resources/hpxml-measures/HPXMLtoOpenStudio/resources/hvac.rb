# frozen_string_literal: true

class HVAC
  def self.apply_air_source_hvac_systems(model, cooling_system, heating_system,
                                         sequential_cool_load_fracs, sequential_heat_load_fracs,
                                         control_zone, hvac_unavailable_periods)
    is_heatpump = false
    if not cooling_system.nil?
      if cooling_system.is_a? HPXML::HeatPump
        is_heatpump = true
        if cooling_system.heat_pump_type == HPXML::HVACTypeHeatPumpAirToAir
          obj_name = Constants.ObjectNameAirSourceHeatPump
        elsif cooling_system.heat_pump_type == HPXML::HVACTypeHeatPumpMiniSplit
          obj_name = Constants.ObjectNameMiniSplitHeatPump
        elsif cooling_system.heat_pump_type == HPXML::HVACTypeHeatPumpPTHP
          obj_name = Constants.ObjectNamePTHP
          fan_watts_per_cfm = 0.0
        elsif cooling_system.heat_pump_type == HPXML::HVACTypeHeatPumpRoom
          obj_name = Constants.ObjectNameRoomHP
          fan_watts_per_cfm = 0.0
        else
          fail "Unexpected heat pump type: #{cooling_system.heat_pump_type}."
        end
      elsif cooling_system.is_a? HPXML::CoolingSystem
        if cooling_system.cooling_system_type == HPXML::HVACTypeCentralAirConditioner
          if heating_system.nil?
            obj_name = Constants.ObjectNameCentralAirConditioner
          else
            obj_name = Constants.ObjectNameCentralAirConditionerAndFurnace
            # error checking for fan power
            if (cooling_system.fan_watts_per_cfm.to_f != heating_system.fan_watts_per_cfm.to_f)
              fail "Fan powers for heating system '#{heating_system.id}' and cooling system '#{cooling_system.id}' are attached to a single distribution system and therefore must be the same."
            end
          end
        elsif [HPXML::HVACTypeRoomAirConditioner, HPXML::HVACTypePTAC].include? cooling_system.cooling_system_type
          fan_watts_per_cfm = 0.0
          if cooling_system.cooling_system_type == HPXML::HVACTypeRoomAirConditioner
            obj_name = Constants.ObjectNameRoomAirConditioner
          else
            obj_name = Constants.ObjectNamePTAC
          end
        elsif cooling_system.cooling_system_type == HPXML::HVACTypeMiniSplitAirConditioner
          obj_name = Constants.ObjectNameMiniSplitAirConditioner
        else
          fail "Unexpected cooling system type: #{cooling_system.cooling_system_type}."
        end
      end
      clg_ap = cooling_system.additional_properties
      num_speeds = clg_ap.num_speeds
    elsif (heating_system.is_a? HPXML::HeatingSystem) && (heating_system.heating_system_type == HPXML::HVACTypeFurnace)
      obj_name = Constants.ObjectNameFurnace
      num_speeds = 1
    else
      fail "Unexpected heating system type: #{heating_system.heating_system_type}, expect central air source hvac systems."
    end

    fan_cfms = []
    if not cooling_system.nil?
      # Cooling Coil
      clg_coil = create_dx_cooling_coil(model, obj_name, cooling_system)

      clg_cfm = cooling_system.cooling_airflow_cfm
      clg_ap.cool_fan_speed_ratios.each do |r|
        fan_cfms << clg_cfm * r
      end
      if (cooling_system.is_a? HPXML::CoolingSystem) && cooling_system.has_integrated_heating
        if cooling_system.integrated_heating_system_fuel == HPXML::FuelTypeElectricity
          htg_coil = OpenStudio::Model::CoilHeatingElectric.new(model)
          htg_coil.setEfficiency(cooling_system.integrated_heating_system_efficiency_percent)
        else
          htg_coil = OpenStudio::Model::CoilHeatingGas.new(model)
          htg_coil.setGasBurnerEfficiency(cooling_system.integrated_heating_system_efficiency_percent)
          htg_coil.setOnCycleParasiticElectricLoad(0)
          htg_coil.setOffCycleParasiticGasLoad(0)
          htg_coil.setFuelType(EPlus.fuel_type(cooling_system.integrated_heating_system_fuel))
        end
        htg_coil.setNominalCapacity(UnitConversions.convert(cooling_system.integrated_heating_system_capacity, 'Btu/hr', 'W'))
        htg_coil.setName(obj_name + ' htg coil')
        htg_coil.additionalProperties.setFeature('HPXML_ID', cooling_system.id) # Used by reporting measure
        htg_cfm = cooling_system.integrated_heating_system_airflow_cfm
        fan_cfms << htg_cfm
      end
    end

    if not heating_system.nil?
      htg_ap = heating_system.additional_properties
      htg_cfm = heating_system.heating_airflow_cfm
      if is_heatpump
        supp_max_temp = htg_ap.supp_max_temp

        # Heating Coil
        htg_coil = create_dx_heating_coil(model, obj_name, heating_system)

        # Supplemental Heating Coil
        htg_supp_coil = create_supp_heating_coil(model, obj_name, heating_system)
        htg_ap.heat_fan_speed_ratios.each do |r|
          fan_cfms << htg_cfm * r
        end
      else
        # Heating Coil
        if heating_system.heating_system_fuel == HPXML::FuelTypeElectricity
          htg_coil = OpenStudio::Model::CoilHeatingElectric.new(model)
          htg_coil.setEfficiency(heating_system.heating_efficiency_afue)
        else
          htg_coil = OpenStudio::Model::CoilHeatingGas.new(model)
          htg_coil.setGasBurnerEfficiency(heating_system.heating_efficiency_afue)
          htg_coil.setOnCycleParasiticElectricLoad(0)
          htg_coil.setOffCycleParasiticGasLoad(UnitConversions.convert(heating_system.pilot_light_btuh.to_f, 'Btu/hr', 'W'))
          htg_coil.setFuelType(EPlus.fuel_type(heating_system.heating_system_fuel))
        end
        htg_coil.setNominalCapacity(UnitConversions.convert(heating_system.heating_capacity, 'Btu/hr', 'W'))
        htg_coil.setName(obj_name + ' htg coil')
        htg_coil.additionalProperties.setFeature('HPXML_ID', heating_system.id) # Used by reporting measure
        htg_coil.additionalProperties.setFeature('IsHeatPumpBackup', heating_system.is_heat_pump_backup_system) # Used by reporting measure
        fan_cfms << htg_cfm
      end
    end

    # Fan
    if fan_watts_per_cfm.nil?
      if (not cooling_system.nil?) && (not cooling_system.fan_watts_per_cfm.nil?)
        fan_watts_per_cfm = cooling_system.fan_watts_per_cfm
      else
        fan_watts_per_cfm = heating_system.fan_watts_per_cfm
      end
    end
    fan = create_supply_fan(model, obj_name, fan_watts_per_cfm, fan_cfms)
    if heating_system.is_a?(HPXML::HeatPump) && (not heating_system.backup_system.nil?) && (not htg_ap.hp_min_temp.nil?)
      # Disable blower fan power below compressor lockout temperature if separate backup heating system
      set_fan_power_ems_program(model, fan, htg_ap.hp_min_temp)
    end
    if (not cooling_system.nil?) && (not heating_system.nil?) && (cooling_system == heating_system)
      disaggregate_fan_or_pump(model, fan, htg_coil, clg_coil, htg_supp_coil, cooling_system)
    else
      if not cooling_system.nil?
        if cooling_system.has_integrated_heating
          disaggregate_fan_or_pump(model, fan, htg_coil, clg_coil, nil, cooling_system)
        else
          disaggregate_fan_or_pump(model, fan, nil, clg_coil, nil, cooling_system)
        end
      end
      if not heating_system.nil?
        if heating_system.is_heat_pump_backup_system
          disaggregate_fan_or_pump(model, fan, nil, nil, htg_coil, heating_system)
        else
          disaggregate_fan_or_pump(model, fan, htg_coil, nil, htg_supp_coil, heating_system)
        end
      end
    end

    # Unitary System
    air_loop_unitary = create_air_loop_unitary_system(model, obj_name, fan, htg_coil, clg_coil, htg_supp_coil, htg_cfm, clg_cfm, supp_max_temp)

    # Unitary System Performance
    if num_speeds > 1
      perf = OpenStudio::Model::UnitarySystemPerformanceMultispeed.new(model)
      perf.setSingleModeOperation(false)
      for speed in 1..num_speeds
        if is_heatpump
          f = OpenStudio::Model::SupplyAirflowRatioField.new(htg_ap.heat_fan_speed_ratios[speed - 1], clg_ap.cool_fan_speed_ratios[speed - 1])
        else
          f = OpenStudio::Model::SupplyAirflowRatioField.fromCoolingRatio(clg_ap.cool_fan_speed_ratios[speed - 1])
        end
        perf.addSupplyAirflowRatioField(f)
      end
      air_loop_unitary.setDesignSpecificationMultispeedObject(perf)
    end

    # Air Loop
    air_loop = create_air_loop(model, obj_name, air_loop_unitary, control_zone, sequential_heat_load_fracs, sequential_cool_load_fracs, [htg_cfm.to_f, clg_cfm.to_f].max, heating_system, hvac_unavailable_periods)

    apply_installation_quality(model, heating_system, cooling_system, air_loop_unitary, htg_coil, clg_coil, control_zone)

    return air_loop
  end

  def self.apply_evaporative_cooler(model, cooling_system, sequential_cool_load_fracs, control_zone,
                                    hvac_unavailable_periods, unit_multiplier)

    obj_name = Constants.ObjectNameEvaporativeCooler

    clg_ap = cooling_system.additional_properties
    clg_cfm = cooling_system.cooling_airflow_cfm

    # Evap Cooler
    evap_cooler = OpenStudio::Model::EvaporativeCoolerDirectResearchSpecial.new(model, model.alwaysOnDiscreteSchedule)
    evap_cooler.setName(obj_name)
    evap_cooler.setCoolerEffectiveness(clg_ap.effectiveness)
    evap_cooler.setEvaporativeOperationMinimumDrybulbTemperature(0) # relax limitation to open evap cooler for any potential cooling
    evap_cooler.setEvaporativeOperationMaximumLimitWetbulbTemperature(50) # relax limitation to open evap cooler for any potential cooling
    evap_cooler.setEvaporativeOperationMaximumLimitDrybulbTemperature(50) # relax limitation to open evap cooler for any potential cooling
    evap_cooler.setPrimaryAirDesignFlowRate(UnitConversions.convert(clg_cfm, 'cfm', 'm^3/s'))
    evap_cooler.additionalProperties.setFeature('HPXML_ID', cooling_system.id) # Used by reporting measure

    # Air Loop
    air_loop = create_air_loop(model, obj_name, evap_cooler, control_zone, [0], sequential_cool_load_fracs, clg_cfm, nil, hvac_unavailable_periods)

    # Fan
    fan_watts_per_cfm = [2.79 * (clg_cfm / unit_multiplier)**-0.29, 0.6].min # W/cfm; fit of efficacy to air flow from the CEC listed equipment
    fan = create_supply_fan(model, obj_name, fan_watts_per_cfm, [clg_cfm])
    fan.addToNode(air_loop.supplyInletNode)
    disaggregate_fan_or_pump(model, fan, nil, evap_cooler, nil, cooling_system)

    # Outdoor air intake system
    oa_intake_controller = OpenStudio::Model::ControllerOutdoorAir.new(model)
    oa_intake_controller.setName("#{air_loop.name} OA Controller")
    oa_intake_controller.setMinimumLimitType('FixedMinimum')
    oa_intake_controller.resetEconomizerMinimumLimitDryBulbTemperature
    oa_intake_controller.setMinimumFractionofOutdoorAirSchedule(model.alwaysOnDiscreteSchedule)
    oa_intake_controller.setMaximumOutdoorAirFlowRate(UnitConversions.convert(clg_cfm, 'cfm', 'm^3/s'))

    oa_intake = OpenStudio::Model::AirLoopHVACOutdoorAirSystem.new(model, oa_intake_controller)
    oa_intake.setName("#{air_loop.name} OA System")
    oa_intake.addToNode(air_loop.supplyInletNode)

    # air handler controls
    # setpoint follows OAT WetBulb
    evap_stpt_manager = OpenStudio::Model::SetpointManagerFollowOutdoorAirTemperature.new(model)
    evap_stpt_manager.setName('Follow OATwb')
    evap_stpt_manager.setReferenceTemperatureType('OutdoorAirWetBulb')
    evap_stpt_manager.setOffsetTemperatureDifference(0.0)
    evap_stpt_manager.addToNode(air_loop.supplyOutletNode)

    return air_loop
  end

  def self.apply_ground_to_air_heat_pump(model, runner, weather, heat_pump,
                                         sequential_heat_load_fracs, sequential_cool_load_fracs,
                                         control_zone, ground_conductivity, hvac_unavailable_periods,
                                         unit_multiplier)

    if unit_multiplier > 1
<<<<<<< HEAD
      # FIXME: Figure out how to allow this. If we allow it, update docs and hpxml_translator_test.rb too.
=======
      # FUTURE: Figure out how to allow this. If we allow it, update docs and hpxml_translator_test.rb too.
      # https://github.com/NREL/OpenStudio-HPXML/issues/1499
>>>>>>> 39161936
      fail 'NumberofUnits greater than 1 is not supported for ground-to-air heat pumps.'
    end

    obj_name = Constants.ObjectNameGroundSourceHeatPump

    hp_ap = heat_pump.additional_properties
    htg_cfm = heat_pump.heating_airflow_cfm
    clg_cfm = heat_pump.cooling_airflow_cfm
    htg_cfm_rated = heat_pump.airflow_defect_ratio.nil? ? htg_cfm : (htg_cfm / (1.0 + heat_pump.airflow_defect_ratio))
    clg_cfm_rated = heat_pump.airflow_defect_ratio.nil? ? clg_cfm : (clg_cfm / (1.0 + heat_pump.airflow_defect_ratio))

    if hp_ap.frac_glycol == 0
      hp_ap.fluid_type = Constants.FluidWater
      runner.registerWarning("Specified #{hp_ap.fluid_type} fluid type and 0 fraction of glycol, so assuming #{Constants.FluidWater} fluid type.")
    end

    # Apply unit multiplier
    hp_ap.GSHP_Loop_flow *= unit_multiplier
    hp_ap.GSHP_Bore_Holes = hp_ap.GSHP_Bore_Holes.to_i * unit_multiplier

    # Cooling Coil
    clg_total_cap_curve = create_curve_quad_linear(model, hp_ap.cool_cap_curve_spec[0], obj_name + ' clg total cap curve')
    clg_sens_cap_curve = create_curve_quint_linear(model, hp_ap.cool_sh_curve_spec[0], obj_name + ' clg sens cap curve')
    clg_power_curve = create_curve_quad_linear(model, hp_ap.cool_power_curve_spec[0], obj_name + ' clg power curve')
    clg_coil = OpenStudio::Model::CoilCoolingWaterToAirHeatPumpEquationFit.new(model, clg_total_cap_curve, clg_sens_cap_curve, clg_power_curve)
    clg_coil.setName(obj_name + ' clg coil')
    clg_coil.setRatedCoolingCoefficientofPerformance(1.0 / hp_ap.cool_rated_eirs[0])
    clg_coil.setNominalTimeforCondensateRemovaltoBegin(1000)
    clg_coil.setRatioofInitialMoistureEvaporationRateandSteadyStateLatentCapacity(1.5)
    clg_coil.setRatedAirFlowRate(UnitConversions.convert(clg_cfm_rated, 'cfm', 'm^3/s'))
    clg_coil.setRatedWaterFlowRate(UnitConversions.convert(hp_ap.GSHP_Loop_flow, 'gal/min', 'm^3/s'))
    clg_coil.setRatedTotalCoolingCapacity(UnitConversions.convert(heat_pump.cooling_capacity, 'Btu/hr', 'W'))
    clg_coil.setRatedSensibleCoolingCapacity(UnitConversions.convert(hp_ap.cooling_capacity_sensible, 'Btu/hr', 'W'))
    clg_coil.additionalProperties.setFeature('HPXML_ID', heat_pump.id) # Used by reporting measure

    # Heating Coil
    htg_cap_curve = create_curve_quad_linear(model, hp_ap.heat_cap_curve_spec[0], obj_name + ' htg cap curve')
    htg_power_curve = create_curve_quad_linear(model, hp_ap.heat_power_curve_spec[0], obj_name + ' htg power curve')
    htg_coil = OpenStudio::Model::CoilHeatingWaterToAirHeatPumpEquationFit.new(model, htg_cap_curve, htg_power_curve)
    htg_coil.setName(obj_name + ' htg coil')
    htg_coil.setRatedHeatingCoefficientofPerformance(1.0 / hp_ap.heat_rated_eirs[0])
    htg_coil.setRatedAirFlowRate(UnitConversions.convert(htg_cfm_rated, 'cfm', 'm^3/s'))
    htg_coil.setRatedWaterFlowRate(UnitConversions.convert(hp_ap.GSHP_Loop_flow, 'gal/min', 'm^3/s'))
    htg_coil.setRatedHeatingCapacity(UnitConversions.convert(heat_pump.heating_capacity, 'Btu/hr', 'W'))
    htg_coil.additionalProperties.setFeature('HPXML_ID', heat_pump.id) # Used by reporting measure

    # Supplemental Heating Coil
    htg_supp_coil = create_supp_heating_coil(model, obj_name, heat_pump)

    # Ground Heat Exchanger
    ground_heat_exch_vert = OpenStudio::Model::GroundHeatExchangerVertical.new(model)
    ground_heat_exch_vert.setName(obj_name + ' exchanger')
    ground_heat_exch_vert.setBoreHoleRadius(UnitConversions.convert(hp_ap.bore_diameter / 2.0, 'in', 'm'))
    ground_heat_exch_vert.setGroundThermalConductivity(UnitConversions.convert(ground_conductivity, 'Btu/(hr*ft*R)', 'W/(m*K)'))
    ground_heat_exch_vert.setGroundThermalHeatCapacity(UnitConversions.convert(ground_conductivity / hp_ap.ground_diffusivity, 'Btu/(ft^3*F)', 'J/(m^3*K)'))
    ground_heat_exch_vert.setGroundTemperature(UnitConversions.convert(weather.data.AnnualAvgDrybulb, 'F', 'C'))
    ground_heat_exch_vert.setGroutThermalConductivity(UnitConversions.convert(hp_ap.grout_conductivity, 'Btu/(hr*ft*R)', 'W/(m*K)'))
    ground_heat_exch_vert.setPipeThermalConductivity(UnitConversions.convert(hp_ap.pipe_cond, 'Btu/(hr*ft*R)', 'W/(m*K)'))
    ground_heat_exch_vert.setPipeOutDiameter(UnitConversions.convert(hp_ap.pipe_od, 'in', 'm'))
    ground_heat_exch_vert.setUTubeDistance(UnitConversions.convert(hp_ap.shank_spacing, 'in', 'm'))
    ground_heat_exch_vert.setPipeThickness(UnitConversions.convert((hp_ap.pipe_od - hp_ap.pipe_id) / 2.0, 'in', 'm'))
    ground_heat_exch_vert.setMaximumLengthofSimulation(1)
    ground_heat_exch_vert.setGFunctionReferenceRatio(0.0005)
    ground_heat_exch_vert.setDesignFlowRate(UnitConversions.convert(hp_ap.GSHP_Loop_flow, 'gal/min', 'm^3/s'))
    ground_heat_exch_vert.setNumberofBoreHoles(hp_ap.GSHP_Bore_Holes)
    ground_heat_exch_vert.setBoreHoleLength(UnitConversions.convert(hp_ap.GSHP_Bore_Depth, 'ft', 'm'))
    ground_heat_exch_vert.removeAllGFunctions
    for i in 0..(hp_ap.GSHP_G_Functions[0].size - 1)
      ground_heat_exch_vert.addGFunction(hp_ap.GSHP_G_Functions[0][i], hp_ap.GSHP_G_Functions[1][i])
    end
    kusuda = ground_heat_exch_vert.undisturbedGroundTemperatureModel.to_SiteGroundTemperatureUndisturbedKusudaAchenbach.get
    kusuda.setSoilThermalConductivity(ground_heat_exch_vert.groundThermalConductivity.get)
    kusuda.setSoilSpecificHeat(ground_heat_exch_vert.groundThermalHeatCapacity.get / kusuda.soilDensity)
    kusuda.setAverageSoilSurfaceTemperature(ground_heat_exch_vert.groundTemperature.get)

    # Plant Loop
    plant_loop = OpenStudio::Model::PlantLoop.new(model)
    plant_loop.setName(obj_name + ' condenser loop')
    if hp_ap.fluid_type == Constants.FluidWater
      plant_loop.setFluidType('Water')
    else
      plant_loop.setFluidType({ Constants.FluidPropyleneGlycol => 'PropyleneGlycol', Constants.FluidEthyleneGlycol => 'EthyleneGlycol' }[hp_ap.fluid_type])
      plant_loop.setGlycolConcentration((hp_ap.frac_glycol * 100).to_i)
    end
    plant_loop.setMaximumLoopTemperature(48.88889)
    plant_loop.setMinimumLoopTemperature(UnitConversions.convert(hp_ap.design_hw, 'F', 'C'))
    plant_loop.setMinimumLoopFlowRate(0)
    plant_loop.setLoadDistributionScheme('SequentialLoad')
    plant_loop.addSupplyBranchForComponent(ground_heat_exch_vert)
    plant_loop.addDemandBranchForComponent(htg_coil)
    plant_loop.addDemandBranchForComponent(clg_coil)
    plant_loop.setMaximumLoopFlowRate(UnitConversions.convert(hp_ap.GSHP_Loop_flow, 'gal/min', 'm^3/s'))

    sizing_plant = plant_loop.sizingPlant
    sizing_plant.setLoopType('Condenser')
    sizing_plant.setDesignLoopExitTemperature(UnitConversions.convert(hp_ap.design_chw, 'F', 'C'))
    sizing_plant.setLoopDesignTemperatureDifference(UnitConversions.convert(hp_ap.design_delta_t, 'deltaF', 'deltaC'))

    setpoint_mgr_follow_ground_temp = OpenStudio::Model::SetpointManagerFollowGroundTemperature.new(model)
    setpoint_mgr_follow_ground_temp.setName(obj_name + ' condenser loop temp')
    setpoint_mgr_follow_ground_temp.setControlVariable('Temperature')
    setpoint_mgr_follow_ground_temp.setMaximumSetpointTemperature(48.88889)
    setpoint_mgr_follow_ground_temp.setMinimumSetpointTemperature(UnitConversions.convert(hp_ap.design_hw, 'F', 'C'))
    setpoint_mgr_follow_ground_temp.setReferenceGroundTemperatureObjectType('Site:GroundTemperature:Deep')
    setpoint_mgr_follow_ground_temp.addToNode(plant_loop.supplyOutletNode)

    # Pump
    pump = OpenStudio::Model::PumpVariableSpeed.new(model)
    pump.setName(obj_name + ' pump')
    pump.setMotorEfficiency(0.85)
    pump.setRatedPumpHead(20000)
    pump.setFractionofMotorInefficienciestoFluidStream(0)
    pump.setCoefficient1ofthePartLoadPerformanceCurve(0)
    pump.setCoefficient2ofthePartLoadPerformanceCurve(1)
    pump.setCoefficient3ofthePartLoadPerformanceCurve(0)
    pump.setCoefficient4ofthePartLoadPerformanceCurve(0)
    pump.setMinimumFlowRate(0)
    pump.setPumpControlType('Intermittent')
    pump.addToNode(plant_loop.supplyInletNode)
    if heat_pump.cooling_capacity > 1.0
      pump_w = heat_pump.pump_watts_per_ton * UnitConversions.convert(heat_pump.cooling_capacity, 'Btu/hr', 'ton')
    else
      pump_w = heat_pump.pump_watts_per_ton * UnitConversions.convert(heat_pump.heating_capacity, 'Btu/hr', 'ton')
    end
    pump_w = [pump_w, 1.0].max # prevent error if zero
    pump.setRatedPowerConsumption(pump_w)
    pump.setRatedFlowRate(calc_pump_rated_flow_rate(0.75, pump_w, pump.ratedPumpHead))
    disaggregate_fan_or_pump(model, pump, htg_coil, clg_coil, htg_supp_coil, heat_pump)

    # Pipes
    chiller_bypass_pipe = OpenStudio::Model::PipeAdiabatic.new(model)
    plant_loop.addSupplyBranchForComponent(chiller_bypass_pipe)
    coil_bypass_pipe = OpenStudio::Model::PipeAdiabatic.new(model)
    plant_loop.addDemandBranchForComponent(coil_bypass_pipe)
    supply_outlet_pipe = OpenStudio::Model::PipeAdiabatic.new(model)
    supply_outlet_pipe.addToNode(plant_loop.supplyOutletNode)
    demand_inlet_pipe = OpenStudio::Model::PipeAdiabatic.new(model)
    demand_inlet_pipe.addToNode(plant_loop.demandInletNode)
    demand_outlet_pipe = OpenStudio::Model::PipeAdiabatic.new(model)
    demand_outlet_pipe.addToNode(plant_loop.demandOutletNode)

    # Fan
    fan = create_supply_fan(model, obj_name, heat_pump.fan_watts_per_cfm, [htg_cfm, clg_cfm])
    disaggregate_fan_or_pump(model, fan, htg_coil, clg_coil, htg_supp_coil, heat_pump)

    # Unitary System
    air_loop_unitary = create_air_loop_unitary_system(model, obj_name, fan, htg_coil, clg_coil, htg_supp_coil, htg_cfm, clg_cfm, 40.0)
    set_pump_power_ems_program(model, pump_w, pump, air_loop_unitary)

    if heat_pump.is_shared_system
      # Shared pump power per ANSI/RESNET/ICC 301-2019 Section 4.4.5.1 (pump runs 8760)
      shared_pump_w = heat_pump.shared_loop_watts / heat_pump.number_of_units_served.to_f
      equip_def = OpenStudio::Model::ElectricEquipmentDefinition.new(model)
      equip_def.setName(Constants.ObjectNameGSHPSharedPump)
      equip = OpenStudio::Model::ElectricEquipment.new(equip_def)
      equip.setName(equip_def.name.to_s)
      equip.setSpace(control_zone.spaces[0]) # no heat gain, so assign the equipment to an arbitrary space
      equip_def.setDesignLevel(shared_pump_w)
      equip_def.setFractionRadiant(0)
      equip_def.setFractionLatent(0)
      equip_def.setFractionLost(1)
      equip.setSchedule(model.alwaysOnDiscreteSchedule)
      equip.setEndUseSubcategory(Constants.ObjectNameGSHPSharedPump)
      equip.additionalProperties.setFeature('HPXML_ID', heat_pump.id) # Used by reporting measure
    end

    # Air Loop
    air_loop = create_air_loop(model, obj_name, air_loop_unitary, control_zone, sequential_heat_load_fracs, sequential_cool_load_fracs, [htg_cfm, clg_cfm].max, heat_pump, hvac_unavailable_periods)

    # HVAC Installation Quality
    apply_installation_quality(model, heat_pump, heat_pump, air_loop_unitary, htg_coil, clg_coil, control_zone)

    return air_loop
  end

  def self.apply_water_loop_to_air_heat_pump(model, heat_pump,
                                             sequential_heat_load_fracs, sequential_cool_load_fracs,
                                             control_zone, hvac_unavailable_periods)
    if heat_pump.fraction_cool_load_served > 0
      # WLHPs connected to chillers or cooling towers should have already been converted to
      # central air conditioners
      fail 'WLHP model should only be called for central boilers.'
    end

    obj_name = Constants.ObjectNameWaterLoopHeatPump

    htg_cfm = heat_pump.heating_airflow_cfm

    # Cooling Coil (none)
    clg_coil = nil

    # Heating Coil (model w/ constant efficiency)
    constant_biquadratic = create_curve_biquadratic_constant(model)
    constant_quadratic = create_curve_quadratic_constant(model)
    htg_coil = OpenStudio::Model::CoilHeatingDXSingleSpeed.new(model, model.alwaysOnDiscreteSchedule, constant_biquadratic, constant_quadratic, constant_biquadratic, constant_quadratic, constant_quadratic)
    htg_coil.setName(obj_name + ' htg coil')
    htg_coil.setRatedCOP(heat_pump.heating_efficiency_cop)
    htg_coil.setDefrostTimePeriodFraction(0.00001) # Disable defrost; avoid E+ warning w/ value of zero
    htg_coil.setMinimumOutdoorDryBulbTemperatureforCompressorOperation(-40)
    htg_coil.setRatedTotalHeatingCapacity(UnitConversions.convert(heat_pump.heating_capacity, 'Btu/hr', 'W'))
    htg_coil.setRatedAirFlowRate(htg_cfm)
    htg_coil.additionalProperties.setFeature('HPXML_ID', heat_pump.id) # Used by reporting measure

    # Supplemental Heating Coil
    htg_supp_coil = create_supp_heating_coil(model, obj_name, heat_pump)

    # Fan
    fan_power_installed = 0.0 # Use provided net COP
    fan = create_supply_fan(model, obj_name, fan_power_installed, [htg_cfm])
    disaggregate_fan_or_pump(model, fan, htg_coil, clg_coil, htg_supp_coil, heat_pump)

    # Unitary System
    air_loop_unitary = create_air_loop_unitary_system(model, obj_name, fan, htg_coil, clg_coil, htg_supp_coil, htg_cfm, nil)

    # Air Loop
    air_loop = create_air_loop(model, obj_name, air_loop_unitary, control_zone, sequential_heat_load_fracs, sequential_cool_load_fracs, htg_cfm, heat_pump, hvac_unavailable_periods)

    return air_loop
  end

  def self.apply_boiler(model, runner, heating_system, sequential_heat_load_fracs, control_zone, hvac_unavailable_periods)
    obj_name = Constants.ObjectNameBoiler
    is_condensing = false # FUTURE: Expose as input; default based on AFUE
    oat_reset_enabled = false
    oat_high = nil
    oat_low = nil
    oat_hwst_high = nil
    oat_hwst_low = nil
    design_temp = 180.0 # deg-F

    if oat_reset_enabled
      if oat_high.nil? || oat_low.nil? || oat_hwst_low.nil? || oat_hwst_high.nil?
        runner.registerWarning('Boiler outdoor air temperature (OAT) reset is enabled but no setpoints were specified so OAT reset is being disabled.')
        oat_reset_enabled = false
      end
    end

    # Plant Loop
    plant_loop = OpenStudio::Model::PlantLoop.new(model)
    plant_loop.setName(obj_name + ' hydronic heat loop')
    plant_loop.setFluidType('Water')
    plant_loop.setMaximumLoopTemperature(100)
    plant_loop.setMinimumLoopTemperature(0)
    plant_loop.setMinimumLoopFlowRate(0)
    plant_loop.autocalculatePlantLoopVolume()

    loop_sizing = plant_loop.sizingPlant
    loop_sizing.setLoopType('Heating')
    loop_sizing.setDesignLoopExitTemperature(UnitConversions.convert(design_temp, 'F', 'C'))
    loop_sizing.setLoopDesignTemperatureDifference(UnitConversions.convert(20.0, 'deltaF', 'deltaC'))

    # Pump
    pump_w = heating_system.electric_auxiliary_energy / 2.08
    pump_w = [pump_w, 1.0].max # prevent error if zero
    pump = OpenStudio::Model::PumpVariableSpeed.new(model)
    pump.setName(obj_name + ' hydronic pump')
    pump.setRatedPowerConsumption(pump_w)
    pump.setMotorEfficiency(0.85)
    pump.setRatedPumpHead(20000)
    pump.setRatedFlowRate(calc_pump_rated_flow_rate(0.75, pump_w, pump.ratedPumpHead))
    pump.setFractionofMotorInefficienciestoFluidStream(0)
    pump.setCoefficient1ofthePartLoadPerformanceCurve(0)
    pump.setCoefficient2ofthePartLoadPerformanceCurve(1)
    pump.setCoefficient3ofthePartLoadPerformanceCurve(0)
    pump.setCoefficient4ofthePartLoadPerformanceCurve(0)
    pump.setPumpControlType('Intermittent')
    pump.addToNode(plant_loop.supplyInletNode)

    # Boiler
    boiler = OpenStudio::Model::BoilerHotWater.new(model)
    boiler.setName(obj_name)
    boiler.setFuelType(EPlus.fuel_type(heating_system.heating_system_fuel))
    if is_condensing
      # Convert Rated Efficiency at 80F and 1.0PLR where the performance curves are derived from to Design condition as input
      boiler_RatedHWRT = UnitConversions.convert(80.0, 'F', 'C')
      plr_Rated = 1.0
      plr_Design = 1.0
      boiler_DesignHWRT = UnitConversions.convert(design_temp - 20.0, 'F', 'C')
      # Efficiency curves are normalized using 80F return water temperature, at 0.254PLR
      condBlr_TE_Coeff = [1.058343061, 0.052650153, 0.0087272, 0.001742217, 0.00000333715, 0.000513723]
      boilerEff_Norm = heating_system.heating_efficiency_afue / (condBlr_TE_Coeff[0] - condBlr_TE_Coeff[1] * plr_Rated - condBlr_TE_Coeff[2] * plr_Rated**2 - condBlr_TE_Coeff[3] * boiler_RatedHWRT + condBlr_TE_Coeff[4] * boiler_RatedHWRT**2 + condBlr_TE_Coeff[5] * boiler_RatedHWRT * plr_Rated)
      boilerEff_Design = boilerEff_Norm * (condBlr_TE_Coeff[0] - condBlr_TE_Coeff[1] * plr_Design - condBlr_TE_Coeff[2] * plr_Design**2 - condBlr_TE_Coeff[3] * boiler_DesignHWRT + condBlr_TE_Coeff[4] * boiler_DesignHWRT**2 + condBlr_TE_Coeff[5] * boiler_DesignHWRT * plr_Design)
      boiler.setNominalThermalEfficiency(boilerEff_Design)
      boiler.setEfficiencyCurveTemperatureEvaluationVariable('EnteringBoiler')
      boiler_eff_curve = create_curve_biquadratic(model, [1.058343061, -0.052650153, -0.0087272, -0.001742217, 0.00000333715, 0.000513723], 'CondensingBoilerEff', 0.2, 1.0, 30.0, 85.0)
    else
      boiler.setNominalThermalEfficiency(heating_system.heating_efficiency_afue)
      boiler.setEfficiencyCurveTemperatureEvaluationVariable('LeavingBoiler')
      boiler_eff_curve = create_curve_bicubic(model, [1.111720116, 0.078614078, -0.400425756, 0.0, -0.000156783, 0.009384599, 0.234257955, 1.32927e-06, -0.004446701, -1.22498e-05], 'NonCondensingBoilerEff', 0.1, 1.0, 20.0, 80.0)
    end
    boiler.setNormalizedBoilerEfficiencyCurve(boiler_eff_curve)
    boiler.setMinimumPartLoadRatio(0.0)
    boiler.setMaximumPartLoadRatio(1.0)
    boiler.setBoilerFlowMode('LeavingSetpointModulated')
    boiler.setOptimumPartLoadRatio(1.0)
    boiler.setWaterOutletUpperTemperatureLimit(99.9)
    boiler.setOnCycleParasiticElectricLoad(0)
    boiler.setNominalCapacity(UnitConversions.convert(heating_system.heating_capacity, 'Btu/hr', 'W'))
    boiler.setOffCycleParasiticFuelLoad(UnitConversions.convert(heating_system.pilot_light_btuh.to_f, 'Btu/hr', 'W'))
    plant_loop.addSupplyBranchForComponent(boiler)
    boiler.additionalProperties.setFeature('HPXML_ID', heating_system.id) # Used by reporting measure
    boiler.additionalProperties.setFeature('IsHeatPumpBackup', heating_system.is_heat_pump_backup_system) # Used by reporting measure
    set_pump_power_ems_program(model, pump_w, pump, boiler)

    if is_condensing && oat_reset_enabled
      setpoint_manager_oar = OpenStudio::Model::SetpointManagerOutdoorAirReset.new(model)
      setpoint_manager_oar.setName(obj_name + ' outdoor reset')
      setpoint_manager_oar.setControlVariable('Temperature')
      setpoint_manager_oar.setSetpointatOutdoorLowTemperature(UnitConversions.convert(oat_hwst_low, 'F', 'C'))
      setpoint_manager_oar.setOutdoorLowTemperature(UnitConversions.convert(oat_low, 'F', 'C'))
      setpoint_manager_oar.setSetpointatOutdoorHighTemperature(UnitConversions.convert(oat_hwst_high, 'F', 'C'))
      setpoint_manager_oar.setOutdoorHighTemperature(UnitConversions.convert(oat_high, 'F', 'C'))
      setpoint_manager_oar.addToNode(plant_loop.supplyOutletNode)
    end

    hydronic_heat_supply_setpoint = OpenStudio::Model::ScheduleConstant.new(model)
    hydronic_heat_supply_setpoint.setName(obj_name + ' hydronic heat supply setpoint')
    hydronic_heat_supply_setpoint.setValue(UnitConversions.convert(design_temp, 'F', 'C'))

    setpoint_manager_scheduled = OpenStudio::Model::SetpointManagerScheduled.new(model, hydronic_heat_supply_setpoint)
    setpoint_manager_scheduled.setName(obj_name + ' hydronic heat loop setpoint manager')
    setpoint_manager_scheduled.setControlVariable('Temperature')
    setpoint_manager_scheduled.addToNode(plant_loop.supplyOutletNode)

    pipe_supply_bypass = OpenStudio::Model::PipeAdiabatic.new(model)
    plant_loop.addSupplyBranchForComponent(pipe_supply_bypass)
    pipe_supply_outlet = OpenStudio::Model::PipeAdiabatic.new(model)
    pipe_supply_outlet.addToNode(plant_loop.supplyOutletNode)
    pipe_demand_bypass = OpenStudio::Model::PipeAdiabatic.new(model)
    plant_loop.addDemandBranchForComponent(pipe_demand_bypass)
    pipe_demand_inlet = OpenStudio::Model::PipeAdiabatic.new(model)
    pipe_demand_inlet.addToNode(plant_loop.demandInletNode)
    pipe_demand_outlet = OpenStudio::Model::PipeAdiabatic.new(model)
    pipe_demand_outlet.addToNode(plant_loop.demandOutletNode)

    bb_ua = UnitConversions.convert(heating_system.heating_capacity, 'Btu/hr', 'W') / UnitConversions.convert(UnitConversions.convert(loop_sizing.designLoopExitTemperature, 'C', 'F') - 10.0 - 95.0, 'deltaF', 'deltaC') * 3.0 # W/K
    max_water_flow = UnitConversions.convert(heating_system.heating_capacity, 'Btu/hr', 'W') / UnitConversions.convert(20.0, 'deltaF', 'deltaC') / 4.186 / 998.2 / 1000.0 * 2.0 # m^3/s
    fan_cfm = 400.0 * UnitConversions.convert(heating_system.heating_capacity, 'Btu/hr', 'ton') # CFM; assumes 400 cfm/ton

    if heating_system.distribution_system.air_type.to_s == HPXML::AirTypeFanCoil
      # Fan
      fan = create_supply_fan(model, obj_name, 0.0, [fan_cfm]) # fan energy included in above pump via Electric Auxiliary Energy (EAE)

      # Heating Coil
      htg_coil = OpenStudio::Model::CoilHeatingWater.new(model, model.alwaysOnDiscreteSchedule)
      htg_coil.setRatedCapacity(UnitConversions.convert(heating_system.heating_capacity, 'Btu/hr', 'W'))
      htg_coil.setUFactorTimesAreaValue(bb_ua)
      htg_coil.setMaximumWaterFlowRate(max_water_flow)
      htg_coil.setPerformanceInputMethod('NominalCapacity')
      htg_coil.setName(obj_name + ' htg coil')
      plant_loop.addDemandBranchForComponent(htg_coil)

      # Cooling Coil (always off)
      clg_coil = OpenStudio::Model::CoilCoolingWater.new(model, model.alwaysOffDiscreteSchedule)
      clg_coil.setName(obj_name + ' clg coil')
      clg_coil.setDesignWaterFlowRate(0.0022)
      clg_coil.setDesignAirFlowRate(1.45)
      clg_coil.setDesignInletWaterTemperature(6.1)
      clg_coil.setDesignInletAirTemperature(25.0)
      clg_coil.setDesignOutletAirTemperature(10.0)
      clg_coil.setDesignInletAirHumidityRatio(0.012)
      clg_coil.setDesignOutletAirHumidityRatio(0.008)
      plant_loop.addDemandBranchForComponent(clg_coil)

      # Fan Coil
      zone_hvac = OpenStudio::Model::ZoneHVACFourPipeFanCoil.new(model, model.alwaysOnDiscreteSchedule, fan, clg_coil, htg_coil)
      zone_hvac.setCapacityControlMethod('CyclingFan')
      zone_hvac.setName(obj_name + ' fan coil')
      zone_hvac.setMaximumSupplyAirTemperatureInHeatingMode(UnitConversions.convert(120.0, 'F', 'C'))
      zone_hvac.setHeatingConvergenceTolerance(0.001)
      zone_hvac.setMinimumSupplyAirTemperatureInCoolingMode(UnitConversions.convert(55.0, 'F', 'C'))
      zone_hvac.setMaximumColdWaterFlowRate(0.0)
      zone_hvac.setCoolingConvergenceTolerance(0.001)
      zone_hvac.setMaximumOutdoorAirFlowRate(0.0)
      zone_hvac.setMaximumSupplyAirFlowRate(UnitConversions.convert(fan_cfm, 'cfm', 'm^3/s'))
      zone_hvac.setMaximumHotWaterFlowRate(max_water_flow)
      zone_hvac.addToThermalZone(control_zone)
      disaggregate_fan_or_pump(model, pump, zone_hvac, nil, nil, heating_system)
    else
      # Heating Coil
      htg_coil = OpenStudio::Model::CoilHeatingWaterBaseboard.new(model)
      htg_coil.setName(obj_name + ' htg coil')
      htg_coil.setConvergenceTolerance(0.001)
      htg_coil.setHeatingDesignCapacity(UnitConversions.convert(heating_system.heating_capacity, 'Btu/hr', 'W'))
      htg_coil.setUFactorTimesAreaValue(bb_ua)
      htg_coil.setMaximumWaterFlowRate(max_water_flow)
      htg_coil.setHeatingDesignCapacityMethod('HeatingDesignCapacity')
      plant_loop.addDemandBranchForComponent(htg_coil)

      # Baseboard
      zone_hvac = OpenStudio::Model::ZoneHVACBaseboardConvectiveWater.new(model, model.alwaysOnDiscreteSchedule, htg_coil)
      zone_hvac.setName(obj_name + ' baseboard')
      zone_hvac.addToThermalZone(control_zone)
      zone_hvac.additionalProperties.setFeature('IsHeatPumpBackup', heating_system.is_heat_pump_backup_system) # Used by reporting measure
      if heating_system.is_heat_pump_backup_system
        disaggregate_fan_or_pump(model, pump, nil, nil, zone_hvac, heating_system)
      else
        disaggregate_fan_or_pump(model, pump, zone_hvac, nil, nil, heating_system)
      end
    end

    set_sequential_load_fractions(model, control_zone, zone_hvac, sequential_heat_load_fracs, nil, hvac_unavailable_periods, heating_system)

    return zone_hvac
  end

  def self.apply_electric_baseboard(model, heating_system,
                                    sequential_heat_load_fracs, control_zone, hvac_unavailable_periods)

    obj_name = Constants.ObjectNameElectricBaseboard

    # Baseboard
    zone_hvac = OpenStudio::Model::ZoneHVACBaseboardConvectiveElectric.new(model)
    zone_hvac.setName(obj_name)
    zone_hvac.setEfficiency(heating_system.heating_efficiency_percent)
    zone_hvac.setNominalCapacity(UnitConversions.convert(heating_system.heating_capacity, 'Btu/hr', 'W'))
    zone_hvac.addToThermalZone(control_zone)
    zone_hvac.additionalProperties.setFeature('HPXML_ID', heating_system.id) # Used by reporting measure
    zone_hvac.additionalProperties.setFeature('IsHeatPumpBackup', heating_system.is_heat_pump_backup_system) # Used by reporting measure

    set_sequential_load_fractions(model, control_zone, zone_hvac, sequential_heat_load_fracs, nil, hvac_unavailable_periods, heating_system)
  end

  def self.apply_unit_heater(model, heating_system,
                             sequential_heat_load_fracs, control_zone, hvac_unavailable_periods)

    obj_name = Constants.ObjectNameUnitHeater

    # Heating Coil
    efficiency = heating_system.heating_efficiency_afue
    efficiency = heating_system.heating_efficiency_percent if efficiency.nil?
    if heating_system.heating_system_fuel == HPXML::FuelTypeElectricity
      htg_coil = OpenStudio::Model::CoilHeatingElectric.new(model)
      htg_coil.setEfficiency(efficiency)
    else
      htg_coil = OpenStudio::Model::CoilHeatingGas.new(model)
      htg_coil.setGasBurnerEfficiency(efficiency)
      htg_coil.setOnCycleParasiticElectricLoad(0.0)
      htg_coil.setOffCycleParasiticGasLoad(UnitConversions.convert(heating_system.pilot_light_btuh.to_f, 'Btu/hr', 'W'))
      htg_coil.setFuelType(EPlus.fuel_type(heating_system.heating_system_fuel))
    end
    htg_coil.setNominalCapacity(UnitConversions.convert(heating_system.heating_capacity, 'Btu/hr', 'W'))
    htg_coil.setName(obj_name + ' htg coil')
    htg_coil.additionalProperties.setFeature('HPXML_ID', heating_system.id) # Used by reporting measure
    htg_coil.additionalProperties.setFeature('IsHeatPumpBackup', heating_system.is_heat_pump_backup_system) # Used by reporting measure

    # Fan
    htg_cfm = heating_system.heating_airflow_cfm
    fan_watts_per_cfm = heating_system.fan_watts / htg_cfm
    fan = create_supply_fan(model, obj_name, fan_watts_per_cfm, [htg_cfm])
    disaggregate_fan_or_pump(model, fan, htg_coil, nil, nil, heating_system)

    # Unitary System
    unitary_system = create_air_loop_unitary_system(model, obj_name, fan, htg_coil, nil, nil, htg_cfm, nil)
    unitary_system.setControllingZoneorThermostatLocation(control_zone)
    unitary_system.addToThermalZone(control_zone)

    set_sequential_load_fractions(model, control_zone, unitary_system, sequential_heat_load_fracs, nil, hvac_unavailable_periods, heating_system)
  end

  def self.apply_ideal_air_loads(model, sequential_cool_load_fracs,
                                 sequential_heat_load_fracs, control_zone, hvac_unavailable_periods)

    obj_name = Constants.ObjectNameIdealAirSystem

    # Ideal Air System
    ideal_air = OpenStudio::Model::ZoneHVACIdealLoadsAirSystem.new(model)
    ideal_air.setName(obj_name)
    ideal_air.setMaximumHeatingSupplyAirTemperature(50)
    ideal_air.setMinimumCoolingSupplyAirTemperature(10)
    ideal_air.setMaximumHeatingSupplyAirHumidityRatio(0.015)
    ideal_air.setMinimumCoolingSupplyAirHumidityRatio(0.01)
    if sequential_heat_load_fracs.sum > 0
      ideal_air.setHeatingLimit('NoLimit')
    else
      ideal_air.setHeatingLimit('LimitCapacity')
      ideal_air.setMaximumSensibleHeatingCapacity(0)
    end
    if sequential_cool_load_fracs.sum > 0
      ideal_air.setCoolingLimit('NoLimit')
    else
      ideal_air.setCoolingLimit('LimitCapacity')
      ideal_air.setMaximumTotalCoolingCapacity(0)
    end
    ideal_air.setDehumidificationControlType('None')
    ideal_air.setHumidificationControlType('None')
    ideal_air.addToThermalZone(control_zone)

    set_sequential_load_fractions(model, control_zone, ideal_air, sequential_heat_load_fracs, sequential_cool_load_fracs, hvac_unavailable_periods)
  end

  def self.apply_dehumidifiers(runner, model, dehumidifiers, conditioned_space, unavailable_periods, unit_multiplier)
    dehumidifier_id = dehumidifiers[0].id # Syncs with the ReportSimulationOutput measure, which only looks at first dehumidifier ID

    if dehumidifiers.map { |d| d.rh_setpoint }.uniq.size > 1
      fail 'All dehumidifiers must have the same setpoint but multiple setpoints were specified.'
    end

    if unit_multiplier > 1
<<<<<<< HEAD
      # FIXME: Figure out how to allow this. If we allow it, update docs and hpxml_translator_test.rb too.
=======
      # FUTURE: Figure out how to allow this. If we allow it, update docs and hpxml_translator_test.rb too.
      # https://github.com/NREL/OpenStudio-HPXML/issues/1499
>>>>>>> 39161936
      fail 'NumberofUnits greater than 1 is not supported for dehumidifiers.'
    end

    # Dehumidifier coefficients
    # Generic model coefficients from Winkler, Christensen, and Tomerlin (2011)
    w_coeff = [-1.162525707, 0.02271469, -0.000113208, 0.021110538, -0.0000693034, 0.000378843]
    ef_coeff = [-1.902154518, 0.063466565, -0.000622839, 0.039540407, -0.000125637, -0.000176722]
    pl_coeff = [0.90, 0.10, 0.0]

    dehumidifiers.each do |d|
      next unless d.energy_factor.nil?

      # shift inputs tested under IEF test conditions to those under EF test conditions with performance curves
      d.energy_factor, d.capacity = apply_dehumidifier_ief_to_ef_inputs(d.type, w_coeff, ef_coeff, d.integrated_energy_factor, d.capacity)
    end

    total_capacity = dehumidifiers.map { |d| d.capacity }.sum
    avg_energy_factor = dehumidifiers.map { |d| d.energy_factor * d.capacity }.sum / total_capacity
    total_fraction_served = dehumidifiers.map { |d| d.fraction_served }.sum

    # Apply unit multiplier
    total_capacity *= unit_multiplier

    control_zone = conditioned_space.thermalZone.get
    obj_name = Constants.ObjectNameDehumidifier

    rh_setpoint = dehumidifiers[0].rh_setpoint * 100.0 # (EnergyPlus uses 60 for 60% RH)
    relative_humidity_setpoint_sch = OpenStudio::Model::ScheduleConstant.new(model)
    relative_humidity_setpoint_sch.setName("#{obj_name} rh setpoint")
    relative_humidity_setpoint_sch.setValue(rh_setpoint)

    capacity_curve = create_curve_biquadratic(model, w_coeff, 'DXDH-CAP-fT', -100, 100, -100, 100)
    energy_factor_curve = create_curve_biquadratic(model, ef_coeff, 'DXDH-EF-fT', -100, 100, -100, 100)
    part_load_frac_curve = create_curve_quadratic(model, pl_coeff, 'DXDH-PLF-fPLR', 0, 1, 0.7, 1)

    # Calculate air flow rate by assuming 2.75 cfm/pint/day (based on experimental test data)
    air_flow_rate = 2.75 * total_capacity

    # Humidity Setpoint
    humidistat = OpenStudio::Model::ZoneControlHumidistat.new(model)
    humidistat.setName(obj_name + ' humidistat')
    humidistat.setHumidifyingRelativeHumiditySetpointSchedule(relative_humidity_setpoint_sch)
    humidistat.setDehumidifyingRelativeHumiditySetpointSchedule(relative_humidity_setpoint_sch)
    control_zone.setZoneControlHumidistat(humidistat)

    # Availability Schedule
    dehum_unavailable_periods = Schedule.get_unavailable_periods(runner, SchedulesFile::ColumnDehumidifier, unavailable_periods)
    avail_sch = ScheduleConstant.new(model, obj_name + ' schedule', 1.0, Constants.ScheduleTypeLimitsFraction, unavailable_periods: dehum_unavailable_periods)
    avail_sch = avail_sch.schedule

    # Dehumidifier
    zone_hvac = OpenStudio::Model::ZoneHVACDehumidifierDX.new(model, capacity_curve, energy_factor_curve, part_load_frac_curve)
    zone_hvac.setName(obj_name)
    zone_hvac.setAvailabilitySchedule(avail_sch)
    zone_hvac.setRatedWaterRemoval(UnitConversions.convert(total_capacity, 'pint', 'L'))
    zone_hvac.setRatedEnergyFactor(avg_energy_factor / total_fraction_served)
    zone_hvac.setRatedAirFlowRate(UnitConversions.convert(air_flow_rate, 'cfm', 'm^3/s'))
    zone_hvac.setMinimumDryBulbTemperatureforDehumidifierOperation(10)
    zone_hvac.setMaximumDryBulbTemperatureforDehumidifierOperation(40)
    zone_hvac.addToThermalZone(control_zone)
    zone_hvac.additionalProperties.setFeature('HPXML_ID', dehumidifier_id) # Used by reporting measure

    if total_fraction_served < 1.0
      adjust_dehumidifier_load_EMS(total_fraction_served, zone_hvac, model, conditioned_space)
    end
  end

  def self.apply_ceiling_fans(model, runner, weather, ceiling_fan, conditioned_space, schedules_file,
                              unavailable_periods)
    obj_name = Constants.ObjectNameCeilingFan
    medium_cfm = 3000.0 # From ANSI 301-2019
    hrs_per_day = 10.5 # From ANSI 301-2019
    cfm_per_w = ceiling_fan.efficiency
    count = ceiling_fan.count
    annual_kwh = UnitConversions.convert(count * medium_cfm / cfm_per_w * hrs_per_day * 365.0, 'Wh', 'kWh')

    # Create schedule
    ceiling_fan_sch = nil
    ceiling_fan_col_name = SchedulesFile::ColumnCeilingFan
    if not schedules_file.nil?
      annual_kwh *= Schedule.CeilingFanMonthlyMultipliers(weather: weather).split(',').map(&:to_f).sum(0.0) / 12.0
      ceiling_fan_design_level = schedules_file.calc_design_level_from_annual_kwh(col_name: ceiling_fan_col_name, annual_kwh: annual_kwh)
      ceiling_fan_sch = schedules_file.create_schedule_file(model, col_name: ceiling_fan_col_name)
    end
    if ceiling_fan_sch.nil?
      ceiling_fan_unavailable_periods = Schedule.get_unavailable_periods(runner, ceiling_fan_col_name, unavailable_periods)
      annual_kwh *= ceiling_fan.monthly_multipliers.split(',').map(&:to_f).sum(0.0) / 12.0
      weekday_sch = ceiling_fan.weekday_fractions
      weekend_sch = ceiling_fan.weekend_fractions
      monthly_sch = ceiling_fan.monthly_multipliers
      ceiling_fan_sch_obj = MonthWeekdayWeekendSchedule.new(model, obj_name + ' schedule', weekday_sch, weekend_sch, monthly_sch, Constants.ScheduleTypeLimitsFraction, unavailable_periods: ceiling_fan_unavailable_periods)
      ceiling_fan_design_level = ceiling_fan_sch_obj.calc_design_level_from_daily_kwh(annual_kwh / 365.0)
      ceiling_fan_sch = ceiling_fan_sch_obj.schedule
    else
      runner.registerWarning("Both '#{ceiling_fan_col_name}' schedule file and weekday fractions provided; the latter will be ignored.") if !ceiling_fan.weekday_fractions.nil?
      runner.registerWarning("Both '#{ceiling_fan_col_name}' schedule file and weekend fractions provided; the latter will be ignored.") if !ceiling_fan.weekend_fractions.nil?
      runner.registerWarning("Both '#{ceiling_fan_col_name}' schedule file and monthly multipliers provided; the latter will be ignored.") if !ceiling_fan.monthly_multipliers.nil?
    end

    equip_def = OpenStudio::Model::ElectricEquipmentDefinition.new(model)
    equip_def.setName(obj_name)
    equip = OpenStudio::Model::ElectricEquipment.new(equip_def)
    equip.setName(equip_def.name.to_s)
    equip.setSpace(conditioned_space)
    equip_def.setDesignLevel(ceiling_fan_design_level)
    equip_def.setFractionRadiant(0.558)
    equip_def.setFractionLatent(0)
    equip_def.setFractionLost(0)
    equip.setEndUseSubcategory(obj_name)
    equip.setSchedule(ceiling_fan_sch)
  end

  def self.apply_setpoints(model, runner, weather, hvac_control, conditioned_zone, has_ceiling_fan, heating_days, cooling_days, year, schedules_file)
    heating_sch = nil
    cooling_sch = nil
    if not schedules_file.nil?
      heating_sch = schedules_file.create_schedule_file(model, col_name: SchedulesFile::ColumnHeatingSetpoint)
    end
    if not schedules_file.nil?
      cooling_sch = schedules_file.create_schedule_file(model, col_name: SchedulesFile::ColumnCoolingSetpoint)
    end

    # permit mixing detailed schedules with simple schedules
    if heating_sch.nil?
      htg_weekday_setpoints, htg_weekend_setpoints = get_heating_setpoints(hvac_control, year)
    else
      runner.registerWarning("Both '#{SchedulesFile::ColumnHeatingSetpoint}' schedule file and heating setpoint temperature provided; the latter will be ignored.") if !hvac_control.heating_setpoint_temp.nil?
    end

    if cooling_sch.nil?
      clg_weekday_setpoints, clg_weekend_setpoints = get_cooling_setpoints(hvac_control, has_ceiling_fan, year, weather)
    else
      runner.registerWarning("Both '#{SchedulesFile::ColumnCoolingSetpoint}' schedule file and cooling setpoint temperature provided; the latter will be ignored.") if !hvac_control.cooling_setpoint_temp.nil?
    end

    # only deal with deadband issue if both schedules are simple
    if heating_sch.nil? && cooling_sch.nil?
      htg_weekday_setpoints, htg_weekend_setpoints, clg_weekday_setpoints, clg_weekend_setpoints = create_setpoint_schedules(runner, heating_days, cooling_days, htg_weekday_setpoints, htg_weekend_setpoints, clg_weekday_setpoints, clg_weekend_setpoints, year)
    end

    if heating_sch.nil?
      heating_setpoint = HourlyByDaySchedule.new(model, 'heating setpoint', htg_weekday_setpoints, htg_weekend_setpoints, nil, false)
      heating_sch = heating_setpoint.schedule
    end

    if cooling_sch.nil?
      cooling_setpoint = HourlyByDaySchedule.new(model, 'cooling setpoint', clg_weekday_setpoints, clg_weekend_setpoints, nil, false)
      cooling_sch = cooling_setpoint.schedule
    end

    # Set the setpoint schedules
    thermostat_setpoint = OpenStudio::Model::ThermostatSetpointDualSetpoint.new(model)
    thermostat_setpoint.setName("#{conditioned_zone.name} temperature setpoint")
    thermostat_setpoint.setHeatingSetpointTemperatureSchedule(heating_sch)
    thermostat_setpoint.setCoolingSetpointTemperatureSchedule(cooling_sch)
    conditioned_zone.setThermostatSetpointDualSetpoint(thermostat_setpoint)
  end

  def self.create_setpoint_schedules(runner, heating_days, cooling_days, htg_weekday_setpoints, htg_weekend_setpoints, clg_weekday_setpoints, clg_weekend_setpoints, year)
    # Create setpoint schedules
    # This method ensures that we don't construct a setpoint schedule where the cooling setpoint
    # is less than the heating setpoint, which would result in an E+ error.

    # Note: It's tempting to adjust the setpoints, e.g., outside of the heating/cooling seasons,
    # to prevent unmet hours being reported. This is a dangerous idea. These setpoints are used
    # by natural ventilation, Kiva initialization, and probably other things.

    warning = false
    for i in 0..(Constants.NumDaysInYear(year) - 1)
      if (heating_days[i] == cooling_days[i]) # both (or neither) heating/cooling seasons
        htg_wkdy = htg_weekday_setpoints[i].zip(clg_weekday_setpoints[i]).map { |h, c| c < h ? (h + c) / 2.0 : h }
        htg_wked = htg_weekend_setpoints[i].zip(clg_weekend_setpoints[i]).map { |h, c| c < h ? (h + c) / 2.0 : h }
        clg_wkdy = htg_weekday_setpoints[i].zip(clg_weekday_setpoints[i]).map { |h, c| c < h ? (h + c) / 2.0 : c }
        clg_wked = htg_weekend_setpoints[i].zip(clg_weekend_setpoints[i]).map { |h, c| c < h ? (h + c) / 2.0 : c }
      elsif heating_days[i] == 1 # heating only seasons; cooling has minimum of heating
        htg_wkdy = htg_weekday_setpoints[i]
        htg_wked = htg_weekend_setpoints[i]
        clg_wkdy = htg_weekday_setpoints[i].zip(clg_weekday_setpoints[i]).map { |h, c| c < h ? h : c }
        clg_wked = htg_weekend_setpoints[i].zip(clg_weekend_setpoints[i]).map { |h, c| c < h ? h : c }
      elsif cooling_days[i] == 1 # cooling only seasons; heating has maximum of cooling
        htg_wkdy = clg_weekday_setpoints[i].zip(htg_weekday_setpoints[i]).map { |c, h| c < h ? c : h }
        htg_wked = clg_weekend_setpoints[i].zip(htg_weekend_setpoints[i]).map { |c, h| c < h ? c : h }
        clg_wkdy = clg_weekday_setpoints[i]
        clg_wked = clg_weekend_setpoints[i]
      else
        fail 'HeatingSeason and CoolingSeason, when combined, must span the entire year.'
      end
      if (htg_wkdy != htg_weekday_setpoints[i]) || (htg_wked != htg_weekend_setpoints[i]) || (clg_wkdy != clg_weekday_setpoints[i]) || (clg_wked != clg_weekend_setpoints[i])
        warning = true
      end
      htg_weekday_setpoints[i] = htg_wkdy
      htg_weekend_setpoints[i] = htg_wked
      clg_weekday_setpoints[i] = clg_wkdy
      clg_weekend_setpoints[i] = clg_wked
    end

    if warning
      runner.registerWarning('HVAC setpoints have been automatically adjusted to prevent periods where the heating setpoint is greater than the cooling setpoint.')
    end

    return htg_weekday_setpoints, htg_weekend_setpoints, clg_weekday_setpoints, clg_weekend_setpoints
  end

  def self.get_heating_setpoints(hvac_control, year)
    num_days = Constants.NumDaysInYear(year)

    if hvac_control.weekday_heating_setpoints.nil? || hvac_control.weekend_heating_setpoints.nil?
      # Base heating setpoint
      htg_setpoint = hvac_control.heating_setpoint_temp
      htg_weekday_setpoints = [[htg_setpoint] * 24] * num_days
      # Apply heating setback?
      htg_setback = hvac_control.heating_setback_temp
      if not htg_setback.nil?
        htg_setback_hrs_per_week = hvac_control.heating_setback_hours_per_week
        htg_setback_start_hr = hvac_control.heating_setback_start_hour
        for d in 1..num_days
          for hr in htg_setback_start_hr..htg_setback_start_hr + Integer(htg_setback_hrs_per_week / 7.0) - 1
            htg_weekday_setpoints[d - 1][hr % 24] = htg_setback
          end
        end
      end
      htg_weekend_setpoints = htg_weekday_setpoints.dup
    else
      # 24-hr weekday/weekend heating setpoint schedules
      htg_weekday_setpoints = hvac_control.weekday_heating_setpoints.split(',').map { |i| Float(i) }
      htg_weekday_setpoints = [htg_weekday_setpoints] * num_days
      htg_weekend_setpoints = hvac_control.weekend_heating_setpoints.split(',').map { |i| Float(i) }
      htg_weekend_setpoints = [htg_weekend_setpoints] * num_days
    end

    htg_weekday_setpoints = htg_weekday_setpoints.map { |i| i.map { |j| UnitConversions.convert(j, 'F', 'C') } }
    htg_weekend_setpoints = htg_weekend_setpoints.map { |i| i.map { |j| UnitConversions.convert(j, 'F', 'C') } }

    return htg_weekday_setpoints, htg_weekend_setpoints
  end

  def self.get_cooling_setpoints(hvac_control, has_ceiling_fan, year, weather)
    num_days = Constants.NumDaysInYear(year)

    if hvac_control.weekday_cooling_setpoints.nil? || hvac_control.weekend_cooling_setpoints.nil?
      # Base cooling setpoint
      clg_setpoint = hvac_control.cooling_setpoint_temp
      clg_weekday_setpoints = [[clg_setpoint] * 24] * num_days
      # Apply cooling setup?
      clg_setup = hvac_control.cooling_setup_temp
      if not clg_setup.nil?
        clg_setup_hrs_per_week = hvac_control.cooling_setup_hours_per_week
        clg_setup_start_hr = hvac_control.cooling_setup_start_hour
        for d in 1..num_days
          for hr in clg_setup_start_hr..clg_setup_start_hr + Integer(clg_setup_hrs_per_week / 7.0) - 1
            clg_weekday_setpoints[d - 1][hr % 24] = clg_setup
          end
        end
      end
      clg_weekend_setpoints = clg_weekday_setpoints.dup
    else
      # 24-hr weekday/weekend cooling setpoint schedules
      clg_weekday_setpoints = hvac_control.weekday_cooling_setpoints.split(',').map { |i| Float(i) }
      clg_weekday_setpoints = [clg_weekday_setpoints] * num_days
      clg_weekend_setpoints = hvac_control.weekend_cooling_setpoints.split(',').map { |i| Float(i) }
      clg_weekend_setpoints = [clg_weekend_setpoints] * num_days
    end
    # Apply cooling setpoint offset due to ceiling fan?
    if has_ceiling_fan
      clg_ceiling_fan_offset = hvac_control.ceiling_fan_cooling_setpoint_temp_offset
      if not clg_ceiling_fan_offset.nil?
        months = get_default_ceiling_fan_months(weather)
        Schedule.months_to_days(year, months).each_with_index do |operation, d|
          next if operation != 1

          clg_weekday_setpoints[d] = [clg_weekday_setpoints[d], Array.new(24, clg_ceiling_fan_offset)].transpose.map { |i| i.reduce(:+) }
          clg_weekend_setpoints[d] = [clg_weekend_setpoints[d], Array.new(24, clg_ceiling_fan_offset)].transpose.map { |i| i.reduce(:+) }
        end
      end
    end

    clg_weekday_setpoints = clg_weekday_setpoints.map { |i| i.map { |j| UnitConversions.convert(j, 'F', 'C') } }
    clg_weekend_setpoints = clg_weekend_setpoints.map { |i| i.map { |j| UnitConversions.convert(j, 'F', 'C') } }

    return clg_weekday_setpoints, clg_weekend_setpoints
  end

  def self.get_default_heating_setpoint(control_type)
    # Per ANSI/RESNET/ICC 301
    htg_sp = 68.0 # F
    htg_setback_sp = nil
    htg_setback_hrs_per_week = nil
    htg_setback_start_hr = nil
    if control_type == HPXML::HVACControlTypeProgrammable
      htg_setback_sp = 66.0 # F
      htg_setback_hrs_per_week = 7 * 7 # 11 p.m. to 5:59 a.m., 7 days a week
      htg_setback_start_hr = 23 # 11 p.m.
    elsif control_type != HPXML::HVACControlTypeManual
      fail "Unexpected control type #{control_type}."
    end
    return htg_sp, htg_setback_sp, htg_setback_hrs_per_week, htg_setback_start_hr
  end

  def self.get_default_cooling_setpoint(control_type)
    # Per ANSI/RESNET/ICC 301
    clg_sp = 78.0 # F
    clg_setup_sp = nil
    clg_setup_hrs_per_week = nil
    clg_setup_start_hr = nil
    if control_type == HPXML::HVACControlTypeProgrammable
      clg_setup_sp = 80.0 # F
      clg_setup_hrs_per_week = 6 * 7 # 9 a.m. to 2:59 p.m., 7 days a week
      clg_setup_start_hr = 9 # 9 a.m.
    elsif control_type != HPXML::HVACControlTypeManual
      fail "Unexpected control type #{control_type}."
    end
    return clg_sp, clg_setup_sp, clg_setup_hrs_per_week, clg_setup_start_hr
  end

  def self.set_cool_curves_central_air_source(heat_pump, use_eer = false)
    hp_ap = heat_pump.additional_properties
    hp_ap.cool_rated_cfm_per_ton = get_default_cool_cfm_per_ton(hp_ap.num_speeds, use_eer)
    if hp_ap.num_speeds == 1
      # From "Improved Modeling of Residential Air Conditioners and Heat Pumps for Energy Calculations", Cutler at al
      # https://www.nrel.gov/docs/fy13osti/56354.pdf
      hp_ap.cool_cap_ft_spec = [[3.68637657, -0.098352478, 0.000956357, 0.005838141, -0.0000127, -0.000131702]]
      hp_ap.cool_eir_ft_spec = [[-3.437356399, 0.136656369, -0.001049231, -0.0079378, 0.000185435, -0.0001441]]
      hp_ap.cool_capacity_ratios = [1.0]
      if not use_eer
        hp_ap.cool_rated_airflow_rate = hp_ap.cool_rated_cfm_per_ton[0]
        hp_ap.cool_fan_speed_ratios = calc_fan_speed_ratios(hp_ap.cool_capacity_ratios, hp_ap.cool_rated_cfm_per_ton, hp_ap.cool_rated_airflow_rate)
        # Single stage systems have PSC or constant torque ECM blowers, so the airflow rate is affected by the static pressure losses.
        cap_fflow_spec, eir_fflow_spec = get_airflow_fault_cooling_coeff()
        hp_ap.cool_cap_fflow_spec = [cap_fflow_spec]
        hp_ap.cool_eir_fflow_spec = [eir_fflow_spec]
        hp_ap.cool_eers = [calc_eer_cooling_1speed(heat_pump.cooling_efficiency_seer, hp_ap.cool_c_d, hp_ap.fan_power_rated, hp_ap.cool_eir_ft_spec)]
      else
        hp_ap.cool_fan_speed_ratios = [1.0]
        hp_ap.cool_cap_fflow_spec = [[1.0, 0.0, 0.0]]
        hp_ap.cool_eir_fflow_spec = [[1.0, 0.0, 0.0]]
      end
    elsif hp_ap.num_speeds == 2
      # From "Improved Modeling of Residential Air Conditioners and Heat Pumps for Energy Calculations", Cutler at al
      # https://www.nrel.gov/docs/fy13osti/56354.pdf
      hp_ap.cool_rated_airflow_rate = hp_ap.cool_rated_cfm_per_ton[-1]
      hp_ap.cool_capacity_ratios = [0.72, 1.0]
      hp_ap.cool_fan_speed_ratios = calc_fan_speed_ratios(hp_ap.cool_capacity_ratios, hp_ap.cool_rated_cfm_per_ton, hp_ap.cool_rated_airflow_rate)
      hp_ap.cool_cap_ft_spec = [[3.998418659, -0.108728222, 0.001056818, 0.007512314, -0.0000139, -0.000164716],
                                [3.466810106, -0.091476056, 0.000901205, 0.004163355, -0.00000919, -0.000110829]]
      hp_ap.cool_eir_ft_spec = [[-4.282911381, 0.181023691, -0.001357391, -0.026310378, 0.000333282, -0.000197405],
                                [-3.557757517, 0.112737397, -0.000731381, 0.013184877, 0.000132645, -0.000338716]]
      # Most two stage systems have PSC or constant torque ECM blowers, so the airflow rate is affected by the static pressure losses.
      hp_ap.cool_cap_fflow_spec = [[0.655239515, 0.511655216, -0.166894731],
                                   [0.618281092, 0.569060264, -0.187341356]]
      hp_ap.cool_eir_fflow_spec = [[1.639108268, -0.998953996, 0.359845728],
                                   [1.570774717, -0.914152018, 0.343377302]]
      hp_ap.cool_eers = calc_eers_cooling_2speed(heat_pump.cooling_efficiency_seer, hp_ap.cool_c_d, hp_ap.cool_capacity_ratios, hp_ap.cool_fan_speed_ratios, hp_ap.fan_power_rated, hp_ap.cool_eir_ft_spec, hp_ap.cool_cap_ft_spec)
    elsif hp_ap.num_speeds == 4
      # From Carrier heat pump lab testing
      hp_ap.cool_rated_airflow_rate = hp_ap.cool_rated_cfm_per_ton[-1]
      hp_ap.cool_capacity_ratios = [0.36, 0.51, 0.67, 1.0]
      hp_ap.cool_fan_speed_ratios = calc_fan_speed_ratios(hp_ap.cool_capacity_ratios, hp_ap.cool_rated_cfm_per_ton, hp_ap.cool_rated_airflow_rate)
      hp_ap.cool_cap_coeff_perf_map = [[1.6516044444444447, 0.0698916049382716, -0.0005546296296296296, -0.08870160493827162, 0.0004135802469135802, 0.00029077160493827157],
                                       [-6.84948049382716, 0.26946, -0.0019413580246913577, -0.03281469135802469, 0.00015694444444444442, 3.32716049382716e-05],
                                       [-4.53543086419753, 0.15358543209876546, -0.0009345679012345678, 0.002666913580246914, -7.993827160493826e-06, -0.00011617283950617283],
                                       [-3.500948395061729, 0.11738987654320988, -0.0006580246913580248, 0.007003148148148148, -2.8518518518518517e-05, -0.0001284259259259259],
                                       [1.8769221728395058, -0.04768641975308643, 0.0006885802469135801, 0.006643395061728395, 1.4209876543209876e-05, -0.00024043209876543206]]
      hp_ap.cool_cap_ft_spec = hp_ap.cool_cap_coeff_perf_map.select { |i| [0, 1, 2, 4].include? hp_ap.cool_cap_coeff_perf_map.index(i) }
      hp_ap.cool_cap_ft_spec_3 = hp_ap.cool_cap_coeff_perf_map.select { |i| [0, 1, 4].include? hp_ap.cool_cap_coeff_perf_map.index(i) }
      hp_ap.cool_eir_coeff_perf_map = [[2.896298765432099, -0.12487654320987657, 0.0012148148148148148, 0.04492037037037037, 8.734567901234567e-05, -0.0006348765432098764],
                                       [6.428076543209876, -0.20913209876543212, 0.0018521604938271604, 0.024392592592592594, 0.00019691358024691356, -0.0006012345679012346],
                                       [5.136356049382716, -0.1591530864197531, 0.0014151234567901232, 0.018665555555555557, 0.00020398148148148147, -0.0005407407407407407],
                                       [1.3823471604938273, -0.02875123456790123, 0.00038302469135802463, 0.006344814814814816, 0.00024836419753086417, -0.00047469135802469134],
                                       [-1.0411735802469133, 0.055261604938271605, -0.0004404320987654321, 0.0002154938271604939, 0.00017484567901234564, -0.0002017901234567901]]
      hp_ap.cool_eir_ft_spec = hp_ap.cool_eir_coeff_perf_map.select { |i| [0, 1, 2, 4].include? hp_ap.cool_eir_coeff_perf_map.index(i) }
      hp_ap.cool_eir_ft_spec_3 = hp_ap.cool_eir_coeff_perf_map.select { |i| [0, 1, 4].include? hp_ap.cool_eir_coeff_perf_map.index(i) }
      # Variable speed systems have constant flow ECM blowers, so the air handler can always achieve the design airflow rate by sacrificing blower power.
      # So we assume that there is only one corresponding airflow rate for each compressor speed.
      hp_ap.cool_eir_fflow_spec = [[1, 0, 0]] * 4
      hp_ap.cool_cap_fflow_spec = [[1, 0, 0]] * 4
      hp_ap.cap_ratio_seer_3 = hp_ap.cool_capacity_ratios.select { |i| [0, 1, 3].include? hp_ap.cool_capacity_ratios.index(i) }
      hp_ap.fan_speed_seer_3 = hp_ap.cool_fan_speed_ratios.select { |i| [0, 1, 3].include? hp_ap.cool_fan_speed_ratios.index(i) }
      hp_ap.cool_eers = calc_eers_cooling_4speed(heat_pump.cooling_efficiency_seer, hp_ap.cool_c_d, hp_ap.cap_ratio_seer_3, hp_ap.fan_speed_seer_3, hp_ap.fan_power_rated, hp_ap.cool_eir_ft_spec_3, hp_ap.cool_cap_ft_spec_3)
    end
  end

  def self.set_heat_curves_central_air_source(heat_pump, use_cop = false)
    hp_ap = heat_pump.additional_properties
    hp_ap.heat_rated_cfm_per_ton = get_default_heat_cfm_per_ton(hp_ap.num_speeds, use_cop)
    if hp_ap.num_speeds == 1
      # From "Improved Modeling of Residential Air Conditioners and Heat Pumps for Energy Calculations", Cutler at al
      # https://www.nrel.gov/docs/fy13osti/56354.pdf
      hp_ap.heat_capacity_ratios = [1.0]
      hp_ap.heat_eir_ft_spec = [[0.718398423, 0.003498178, 0.000142202, -0.005724331, 0.00014085, -0.000215321]]
      cap_fflow_spec, eir_fflow_spec = get_airflow_fault_heating_coeff()
      hp_ap.heat_cap_fflow_spec = [cap_fflow_spec]
      hp_ap.heat_eir_fflow_spec = [eir_fflow_spec]
      hp_ap.heat_cap_ft_spec = calc_heat_cap_ft_spec(heat_pump, heat_pump.additional_properties.num_speeds)
      if not use_cop
        hp_ap.heat_cops = [calc_cop_heating_1speed(heat_pump.heating_efficiency_hspf, hp_ap.heat_c_d, hp_ap.fan_power_rated, hp_ap.heat_eir_ft_spec, hp_ap.heat_cap_ft_spec)]
        hp_ap.heat_rated_airflow_rate = hp_ap.heat_rated_cfm_per_ton[0]
        hp_ap.heat_fan_speed_ratios = calc_fan_speed_ratios(hp_ap.heat_capacity_ratios, hp_ap.heat_rated_cfm_per_ton, hp_ap.heat_rated_airflow_rate)
      else
        hp_ap.heat_fan_speed_ratios = [1.0]
      end
    elsif hp_ap.num_speeds == 2
      # From "Improved Modeling of Residential Air Conditioners and Heat Pumps for Energy Calculations", Cutler at al
      # https://www.nrel.gov/docs/fy13osti/56354.pdf
      hp_ap.heat_rated_airflow_rate = hp_ap.heat_rated_cfm_per_ton[-1]
      hp_ap.heat_capacity_ratios = [0.72, 1.0]
      hp_ap.heat_fan_speed_ratios = calc_fan_speed_ratios(hp_ap.heat_capacity_ratios, hp_ap.heat_rated_cfm_per_ton, hp_ap.heat_rated_airflow_rate)
      hp_ap.heat_eir_ft_spec = [[0.36338171, 0.013523725, 0.000258872, -0.009450269, 0.000439519, -0.000653723],
                                [0.981100941, -0.005158493, 0.000243416, -0.005274352, 0.000230742, -0.000336954]]
      hp_ap.heat_cap_fflow_spec = [[0.741466907, 0.378645444, -0.119754733],
                                   [0.76634609, 0.32840943, -0.094701495]]
      hp_ap.heat_eir_fflow_spec = [[2.153618211, -1.737190609, 0.584269478],
                                   [2.001041353, -1.58869128, 0.587593517]]
      hp_ap.heat_cap_ft_spec = calc_heat_cap_ft_spec(heat_pump, heat_pump.additional_properties.num_speeds)
      hp_ap.heat_cops = calc_cops_heating_2speed(heat_pump.heating_efficiency_hspf, hp_ap.heat_c_d, hp_ap.heat_capacity_ratios, hp_ap.heat_fan_speed_ratios, hp_ap.fan_power_rated, hp_ap.heat_eir_ft_spec, hp_ap.heat_cap_ft_spec)
    elsif hp_ap.num_speeds == 4
      # From manufacturers data
      hp_ap.heat_rated_airflow_rate = hp_ap.heat_rated_cfm_per_ton[-2]
      hp_ap.heat_capacity_ratios = [0.33, 0.56, 1.0, 1.17]
      hp_ap.heat_fan_speed_ratios = calc_fan_speed_ratios(hp_ap.heat_capacity_ratios, hp_ap.heat_rated_cfm_per_ton, hp_ap.heat_rated_airflow_rate)
      hp_ap.heat_eir_ft_spec = [[0.708311527, 0.020732093, 0.000391479, -0.037640031, 0.000979937, -0.001079042],
                                [0.025480155, 0.020169585, 0.000121341, -0.004429789, 0.000166472, -0.00036447],
                                [0.379003189, 0.014195012, 0.0000821046, -0.008894061, 0.000151519, -0.000210299],
                                [0.690404655, 0.00616619, 0.000137643, -0.009350199, 0.000153427, -0.000213258]]
      hp_ap.heat_cap_fflow_spec = [[1, 0, 0]] * 4
      hp_ap.heat_eir_fflow_spec = [[1, 0, 0]] * 4
      hp_ap.heat_cap_ft_spec = calc_heat_cap_ft_spec(heat_pump, heat_pump.additional_properties.num_speeds)
      hp_ap.heat_cops = calc_cops_heating_4speed(heat_pump.heating_efficiency_hspf, hp_ap.heat_c_d, hp_ap.heat_capacity_ratios, hp_ap.heat_fan_speed_ratios, hp_ap.fan_power_rated, hp_ap.heat_eir_ft_spec, hp_ap.heat_cap_ft_spec)
    end
  end

  def self.set_cool_curves_mshp(heat_pump, num_speeds)
    hp_ap = heat_pump.additional_properties

    # From Daikin mini-split lab testing
    hp_ap.cool_cap_ft_spec = [[0.7531983499655835, 0.003618193903031667, 0.0, 0.006574385031351544, -6.87181191015432e-05, 0.0]] * num_speeds
    hp_ap.cool_eir_ft_spec = [[-0.06376924779982301, -0.0013360593470367282, 1.413060577993827e-05, 0.019433076486584752, -4.91395947154321e-05, -4.909341249475308e-05]] * num_speeds
    hp_ap.cool_cap_fflow_spec = [[1, 0, 0]] * num_speeds
    hp_ap.cool_eir_fflow_spec = [[1, 0, 0]] * num_speeds

    hp_ap.cool_capacity_ratios = [0.4, 0.4889, 0.5778, 0.6667, 0.7556, 0.8444, 0.9333, 1.0222, 1.1111, 1.2]
    hp_ap.cool_rated_cfm_per_ton = get_default_cool_cfm_per_ton(num_speeds)
    hp_ap.cool_rated_airflow_rate = hp_ap.cool_rated_cfm_per_ton[-1] * hp_ap.cool_capacity_ratios[-1]
    hp_ap.cool_fan_speed_ratios = calc_fan_speed_ratios(hp_ap.cool_capacity_ratios, hp_ap.cool_rated_cfm_per_ton, hp_ap.cool_rated_airflow_rate)
  end

  def self.set_heat_curves_mshp(heat_pump, num_speeds)
    hp_ap = heat_pump.additional_properties

    # From Daikin mini-split lab testing
    hp_ap.heat_eir_ft_spec = [[0.9999941697687026, 0.004684593830254383, 5.901286675833333e-05, -0.0028624467783091973, 1.3041120194135802e-05, -0.00016172918478765433]] * num_speeds
    hp_ap.heat_cap_fflow_spec = [[1, 0, 0]] * num_speeds
    hp_ap.heat_eir_fflow_spec = [[1, 0, 0]] * num_speeds

    hp_ap.heat_cap_ft_spec = calc_heat_cap_ft_spec(heat_pump, num_speeds)

    # fan speed ratios
    hp_ap.heat_capacity_ratios = [0.3, 0.4, 0.5, 0.6, 0.7, 0.8, 0.9, 1.0, 1.1, 1.2]
    hp_ap.heat_rated_cfm_per_ton = get_default_heat_cfm_per_ton(num_speeds)
    hp_ap.heat_rated_airflow_rate = hp_ap.heat_rated_cfm_per_ton[-1] * hp_ap.heat_capacity_ratios[-1]
    hp_ap.heat_fan_speed_ratios = calc_fan_speed_ratios(hp_ap.heat_capacity_ratios, hp_ap.heat_rated_cfm_per_ton, hp_ap.heat_rated_airflow_rate)
  end

  def self.get_default_cool_cfm_per_ton(num_speeds, use_eer = false)
    # cfm/ton of rated capacity
    if num_speeds == 1
      if not use_eer
        return [394.2]
      else
        return [312] # medium speed
      end
    elsif num_speeds == 2
      return [411.0083, 344.1]
    elsif num_speeds == 4
      return [466.6667, 423.5294, 405.9701, 400.0]
    elsif num_speeds == 10
      return [470.6, 433.1356, 407.1997, 388.2406, 373.6898, 362.2454, 352.9412, 345.2945, 338.8354, 333.3333]
    else
      fail 'number of speeds not supported.'
    end
  end

  def self.get_default_heat_cfm_per_ton(num_speeds, use_cop_or_htg_sys = false)
    # cfm/ton of rated capacity
    if num_speeds == 1
      if not use_cop_or_htg_sys
        return [384.1]
      else
        return [350]
      end
    elsif num_speeds == 2
      return [391.3333, 352.2]
    elsif num_speeds == 4
      return [566.8091, 402.9357, 296.9, 301.9752]
    elsif num_speeds == 10
      return [666.6667, 555.6000, 488.8800, 444.4667, 412.6857, 388.9000, 370.3556, 355.5600, 343.4182, 333.3333]
    else
      fail 'number of speeds not supported.'
    end
  end

  def self.set_curves_gshp(heat_pump)
    hp_ap = heat_pump.additional_properties

    # E+ equation fit coil coefficients generated following approach in Tang's thesis:
    # See Appendix B of  https://hvac.okstate.edu/sites/default/files/pubs/theses/MS/27-Tang_Thesis_05.pdf
    # Coefficients generated by catalog data: https://files.climatemaster.com/Genesis-GS-Series-Product-Catalog.pdf, p180
    # Data point taken as rated condition:
    # EWT: 80F EAT:80/67F, AFR: 1200cfm, WFR: 4.5gpm
    hp_ap.cool_cap_curve_spec = [[-1.57177156131221, 4.60343712716819, -2.15976622898044, 0.0590964827802021, 0.0194696644460315]]
    hp_ap.cool_power_curve_spec = [[-4.42471086639888, 0.658017281046304, 4.37331801294626, 0.174096187531254, -0.0526514790164159]]
    hp_ap.cool_sh_curve_spec = [[4.54172823345154, 14.7653304889134, -18.3541272090485, -0.74401391092935, 0.545560799548833, 0.0182620032235494]]
    hp_ap.cool_rated_shrs_gross = [heat_pump.cooling_shr]

    # E+ equation fit coil coefficients from Tang's thesis:
    # See Appendix B Figure B.3 of  https://hvac.okstate.edu/sites/default/files/pubs/theses/MS/27-Tang_Thesis_05.pdf
    # Coefficients generated by catalog data
    hp_ap.heat_cap_curve_spec = [[-5.12650150, -0.93997630, 7.21443206, 0.121065721, 0.051809805]]
    hp_ap.heat_power_curve_spec = [[-7.73235249, 6.43390775, 2.29152262, -0.175598629, 0.005888871]]

    # Fan/pump adjustments calculations
    power_f = heat_pump.fan_watts_per_cfm * 400.0 / UnitConversions.convert(1.0, 'ton', 'Btu/hr') * UnitConversions.convert(1.0, 'W', 'kW') # 400 cfm/ton, result is in kW per Btu/hr of capacity
    power_p = heat_pump.pump_watts_per_ton / UnitConversions.convert(1.0, 'ton', 'Btu/hr') * UnitConversions.convert(1.0, 'W', 'kW') # result is in kW per Btu/hr of capacity

    cool_eir = (1 - UnitConversions.convert(power_f, 'Wh', 'Btu')) / UnitConversions.convert(heat_pump.cooling_efficiency_eer, 'Btu', 'Wh') - power_f - power_p
    heat_eir = (1 + UnitConversions.convert(power_f, 'Wh', 'Btu')) / heat_pump.heating_efficiency_cop - power_f - power_p

    hp_ap.cool_rated_eirs = [cool_eir]
    hp_ap.heat_rated_eirs = [heat_eir]
  end

  def self.get_default_compressor_type(hvac_type, seer)
    if [HPXML::HVACTypeCentralAirConditioner,
        HPXML::HVACTypeHeatPumpAirToAir].include? hvac_type
      if seer <= 15
        return HPXML::HVACCompressorTypeSingleStage
      elsif seer <= 21
        return HPXML::HVACCompressorTypeTwoStage
      elsif seer > 21
        return HPXML::HVACCompressorTypeVariableSpeed
      end
    elsif [HPXML::HVACTypeMiniSplitAirConditioner,
           HPXML::HVACTypeHeatPumpMiniSplit].include? hvac_type
      return HPXML::HVACCompressorTypeVariableSpeed
    elsif [HPXML::HVACTypePTAC,
           HPXML::HVACTypeHeatPumpPTHP,
           HPXML::HVACTypeHeatPumpRoom,
           HPXML::HVACTypeRoomAirConditioner].include? hvac_type
      return HPXML::HVACCompressorTypeSingleStage
    end
    return
  end

  def self.get_default_ceiling_fan_power()
    # Per ANSI/RESNET/ICC 301
    return 42.6 # W
  end

  def self.get_default_ceiling_fan_quantity(nbeds)
    # Per ANSI/RESNET/ICC 301
    return nbeds + 1
  end

  def self.get_default_ceiling_fan_months(weather)
    # Per ANSI/RESNET/ICC 301
    months = [0] * 12
    weather.data.MonthlyAvgDrybulbs.each_with_index do |val, m|
      next unless val > 63.0 # deg-F

      months[m] = 1
    end
    return months
  end

  def self.get_default_heating_and_cooling_seasons(weather)
    # Calculates heating/cooling seasons from BAHSP definition

    monthly_temps = weather.data.MonthlyAvgDrybulbs
    heat_design_db = weather.design.HeatingDrybulb
    is_southern_hemisphere = (weather.header.Latitude < 0)

    # create basis lists with zero for every month
    cooling_season_temp_basis = Array.new(monthly_temps.length, 0.0)
    heating_season_temp_basis = Array.new(monthly_temps.length, 0.0)

    if is_southern_hemisphere
      override_heating_months = [6, 7] # July, August
      override_cooling_months = [0, 11] # December, January
    else
      override_heating_months = [0, 11] # December, January
      override_cooling_months = [6, 7] # July, August
    end

    monthly_temps.each_with_index do |temp, i|
      if temp < 66.0
        heating_season_temp_basis[i] = 1.0
      elsif temp >= 66.0
        cooling_season_temp_basis[i] = 1.0
      end

      if (override_heating_months.include? i) && (heat_design_db < 59.0)
        heating_season_temp_basis[i] = 1.0
      elsif override_cooling_months.include? i
        cooling_season_temp_basis[i] = 1.0
      end
    end

    cooling_season = Array.new(monthly_temps.length, 0.0)
    heating_season = Array.new(monthly_temps.length, 0.0)

    for i in 0..11
      # Heating overlaps with cooling at beginning of summer
      prevmonth = i - 1

      if ((heating_season_temp_basis[i] == 1.0) || ((cooling_season_temp_basis[prevmonth] == 0.0) && (cooling_season_temp_basis[i] == 1.0)))
        heating_season[i] = 1.0
      else
        heating_season[i] = 0.0
      end

      if ((cooling_season_temp_basis[i] == 1.0) || ((heating_season_temp_basis[prevmonth] == 0.0) && (heating_season_temp_basis[i] == 1.0)))
        cooling_season[i] = 1.0
      else
        cooling_season[i] = 0.0
      end
    end

    # Find the first month of cooling and add one month
    for i in 0..11
      if cooling_season[i] == 1.0
        cooling_season[i - 1] = 1.0
        break
      end
    end

    return heating_season, cooling_season
  end

  private

  def self.set_fan_power_ems_program(model, fan, hp_min_temp)
    # EMS is used to disable the fan power below the hp_min_temp; the backup heating
    # system will be operating instead.

    # Sensors
    tout_db_sensor = OpenStudio::Model::EnergyManagementSystemSensor.new(model, 'Site Outdoor Air Drybulb Temperature')
    tout_db_sensor.setKeyName('Environment')

    # Actuators
    fan_pressure_rise_act = OpenStudio::Model::EnergyManagementSystemActuator.new(fan, *EPlus::EMSActuatorFanPressureRise)
    fan_pressure_rise_act.setName("#{fan.name} pressure rise act")

    fan_total_efficiency_act = OpenStudio::Model::EnergyManagementSystemActuator.new(fan, *EPlus::EMSActuatorFanTotalEfficiency)
    fan_total_efficiency_act.setName("#{fan.name} total efficiency act")

    # Program
    fan_program = OpenStudio::Model::EnergyManagementSystemProgram.new(model)
    fan_program.setName("#{fan.name} power program")
    fan_program.addLine("If #{tout_db_sensor.name} < #{UnitConversions.convert(hp_min_temp, 'F', 'C').round(2)}")
    fan_program.addLine("  Set #{fan_pressure_rise_act.name} = 0")
    fan_program.addLine("  Set #{fan_total_efficiency_act.name} = 1")
    fan_program.addLine('Else')
    fan_program.addLine("  Set #{fan_pressure_rise_act.name} = NULL")
    fan_program.addLine("  Set #{fan_total_efficiency_act.name} = NULL")
    fan_program.addLine('EndIf')

    # Calling Point
    fan_program_calling_manager = OpenStudio::Model::EnergyManagementSystemProgramCallingManager.new(model)
    fan_program_calling_manager.setName("#{fan.name} power program calling manager")
    fan_program_calling_manager.setCallingPoint('AfterPredictorBeforeHVACManagers')
    fan_program_calling_manager.addProgram(fan_program)
  end

  def self.set_pump_power_ems_program(model, pump_w, pump, heating_object)
    # EMS is used to set the pump power.
    # Without EMS, the pump power will vary according to the plant loop part load ratio
    # (based on flow rate) rather than the boiler part load ratio (based on load).

    # Sensors
    if heating_object.is_a? OpenStudio::Model::BoilerHotWater
      heating_plr_sensor = OpenStudio::Model::EnergyManagementSystemSensor.new(model, 'Boiler Part Load Ratio')
      heating_plr_sensor.setName("#{heating_object.name} plr s")
      heating_plr_sensor.setKeyName(heating_object.name.to_s)
    elsif heating_object.is_a? OpenStudio::Model::AirLoopHVACUnitarySystem
      heating_plr_sensor = OpenStudio::Model::EnergyManagementSystemSensor.new(model, 'Unitary System Part Load Ratio')
      heating_plr_sensor.setName("#{heating_object.name} plr s")
      heating_plr_sensor.setKeyName(heating_object.name.to_s)
    end

    pump_mfr_sensor = OpenStudio::Model::EnergyManagementSystemSensor.new(model, 'Pump Mass Flow Rate')
    pump_mfr_sensor.setName("#{pump.name} mfr s")
    pump_mfr_sensor.setKeyName(pump.name.to_s)

    # Internal variable
    pump_rated_mfr_var = OpenStudio::Model::EnergyManagementSystemInternalVariable.new(model, EPlus::EMSIntVarPumpMFR)
    pump_rated_mfr_var.setName("#{pump.name} rated mfr")
    pump_rated_mfr_var.setInternalDataIndexKeyName(pump.name.to_s)

    # Actuator
    pump_pressure_rise_act = OpenStudio::Model::EnergyManagementSystemActuator.new(pump, *EPlus::EMSActuatorPumpPressureRise)
    pump_pressure_rise_act.setName("#{pump.name} pressure rise act")

    # Program
    # See https://bigladdersoftware.com/epx/docs/9-3/ems-application-guide/hvac-systems-001.html#pump
    pump_program = OpenStudio::Model::EnergyManagementSystemProgram.new(model)
    pump_program.setName("#{pump.name} power program")
    pump_program.addLine("Set heating_plr = #{heating_plr_sensor.name}")
    pump_program.addLine("Set pump_total_eff = #{pump_rated_mfr_var.name} / 1000 * #{pump.ratedPumpHead} / #{pump.ratedPowerConsumption.get}")
    pump_program.addLine("Set pump_vfr = #{pump_mfr_sensor.name} / 1000")
    pump_program.addLine('If pump_vfr > 0')
    pump_program.addLine("  Set #{pump_pressure_rise_act.name} = #{pump_w} * heating_plr * pump_total_eff / pump_vfr")
    pump_program.addLine('Else')
    pump_program.addLine("  Set #{pump_pressure_rise_act.name} = 0")
    pump_program.addLine('EndIf')

    # Calling Point
    pump_program_calling_manager = OpenStudio::Model::EnergyManagementSystemProgramCallingManager.new(model)
    pump_program_calling_manager.setName("#{pump.name} power program calling manager")
    pump_program_calling_manager.setCallingPoint('EndOfSystemTimestepBeforeHVACReporting')
    pump_program_calling_manager.addProgram(pump_program)
  end

  def self.disaggregate_fan_or_pump(model, fan_or_pump, htg_object, clg_object, backup_htg_object, hpxml_object)
    # Disaggregate into heating/cooling output energy use.

    sys_id = hpxml_object.id

    if fan_or_pump.is_a? OpenStudio::Model::FanSystemModel
      fan_or_pump_sensor = OpenStudio::Model::EnergyManagementSystemSensor.new(model, "Fan #{EPlus::FuelTypeElectricity} Energy")
    elsif fan_or_pump.is_a? OpenStudio::Model::PumpVariableSpeed
      fan_or_pump_sensor = OpenStudio::Model::EnergyManagementSystemSensor.new(model, "Pump #{EPlus::FuelTypeElectricity} Energy")
    elsif fan_or_pump.is_a? OpenStudio::Model::ElectricEquipment
      fan_or_pump_sensor = OpenStudio::Model::EnergyManagementSystemSensor.new(model, "Electric Equipment #{EPlus::FuelTypeElectricity} Energy")
    else
      fail "Unexpected fan/pump object '#{fan_or_pump.name}'."
    end
    fan_or_pump_sensor.setName("#{fan_or_pump.name} s")
    fan_or_pump_sensor.setKeyName(fan_or_pump.name.to_s)
    fan_or_pump_var = fan_or_pump.name.to_s.gsub(' ', '_')

    if clg_object.nil?
      clg_object_sensor = nil
    else
      if clg_object.is_a? OpenStudio::Model::EvaporativeCoolerDirectResearchSpecial
        var = 'Evaporative Cooler Water Volume'
      else
        var = 'Cooling Coil Total Cooling Energy'
      end
      clg_object_sensor = OpenStudio::Model::EnergyManagementSystemSensor.new(model, var)
      clg_object_sensor.setName("#{clg_object.name} s")
      clg_object_sensor.setKeyName(clg_object.name.to_s)
    end

    if htg_object.nil?
      htg_object_sensor = nil
    else
      if htg_object.is_a? OpenStudio::Model::ZoneHVACBaseboardConvectiveWater
        var = 'Baseboard Total Heating Energy'
      elsif htg_object.is_a? OpenStudio::Model::ZoneHVACFourPipeFanCoil
        var = 'Fan Coil Heating Energy'
      else
        var = 'Heating Coil Heating Energy'
      end

      htg_object_sensor = OpenStudio::Model::EnergyManagementSystemSensor.new(model, var)
      htg_object_sensor.setName("#{htg_object.name} s")
      htg_object_sensor.setKeyName(htg_object.name.to_s)
    end

    if backup_htg_object.nil?
      backup_htg_object_sensor = nil
    else
      if backup_htg_object.is_a? OpenStudio::Model::ZoneHVACBaseboardConvectiveWater
        var = 'Baseboard Total Heating Energy'
      else
        var = 'Heating Coil Heating Energy'
      end

      backup_htg_object_sensor = OpenStudio::Model::EnergyManagementSystemSensor.new(model, var)
      backup_htg_object_sensor.setName("#{backup_htg_object.name} s")
      backup_htg_object_sensor.setKeyName(backup_htg_object.name.to_s)
    end

    sensors = { 'clg' => clg_object_sensor,
                'primary_htg' => htg_object_sensor,
                'backup_htg' => backup_htg_object_sensor }
    sensors = sensors.select { |_m, s| !s.nil? }

    # Disaggregate electric fan/pump energy
    fan_or_pump_program = OpenStudio::Model::EnergyManagementSystemProgram.new(model)
    fan_or_pump_program.setName("#{fan_or_pump_var} disaggregate program")
    if htg_object.is_a?(OpenStudio::Model::ZoneHVACBaseboardConvectiveWater) || htg_object.is_a?(OpenStudio::Model::ZoneHVACFourPipeFanCoil)
      # Pump may occasionally run when baseboard isn't, so just assign all pump energy here
      mode, _sensor = sensors.first
      if (sensors.size != 1) || (mode != 'primary_htg')
        fail 'Unexpected situation.'
      end

      fan_or_pump_program.addLine("  Set #{fan_or_pump_var}_#{mode} = #{fan_or_pump_sensor.name}")
    else
      sensors.keys.each do |mode|
        fan_or_pump_program.addLine("Set #{fan_or_pump_var}_#{mode} = 0")
      end
      sensors.each_with_index do |(mode, sensor), i|
        if i == 0
          if_else_str = "If #{sensor.name} > 0"
        elsif i == sensors.size - 1
          # Use else for last mode to make sure we don't miss any energy use
          # See https://github.com/NREL/OpenStudio-HPXML/issues/1424
          if_else_str = 'Else'
        else
          if_else_str = "ElseIf #{sensor.name} > 0"
        end
        if mode == 'primary_htg' && sensors.keys[i + 1] == 'backup_htg'
          # HP with both primary and backup heating
          # If both are operating, apportion energy use
          fan_or_pump_program.addLine("#{if_else_str} && (#{sensors.values[i + 1].name} > 0)")
          fan_or_pump_program.addLine("  Set #{fan_or_pump_var}_#{mode} = #{fan_or_pump_sensor.name} * #{sensor.name} / (#{sensor.name} + #{sensors.values[i + 1].name})")
          fan_or_pump_program.addLine("  Set #{fan_or_pump_var}_#{sensors.keys[i + 1]} = #{fan_or_pump_sensor.name} * #{sensors.values[i + 1].name} / (#{sensor.name} + #{sensors.values[i + 1].name})")
        end
        fan_or_pump_program.addLine(if_else_str)
        fan_or_pump_program.addLine("  Set #{fan_or_pump_var}_#{mode} = #{fan_or_pump_sensor.name}")
      end
      fan_or_pump_program.addLine('EndIf')
    end

    fan_or_pump_program_calling_manager = OpenStudio::Model::EnergyManagementSystemProgramCallingManager.new(model)
    fan_or_pump_program_calling_manager.setName("#{fan_or_pump.name} disaggregate program calling manager")
    fan_or_pump_program_calling_manager.setCallingPoint('EndOfSystemTimestepBeforeHVACReporting')
    fan_or_pump_program_calling_manager.addProgram(fan_or_pump_program)

    sensors.each do |mode, sensor|
      next if sensor.nil?

      fan_or_pump_ems_output_var = OpenStudio::Model::EnergyManagementSystemOutputVariable.new(model, "#{fan_or_pump_var}_#{mode}")
      object_type = { 'clg' => Constants.ObjectNameFanPumpDisaggregateCool,
                      'primary_htg' => Constants.ObjectNameFanPumpDisaggregatePrimaryHeat,
                      'backup_htg' => Constants.ObjectNameFanPumpDisaggregateBackupHeat }[mode]
      fan_or_pump_ems_output_var.setName("#{fan_or_pump.name} #{object_type}")
      fan_or_pump_ems_output_var.setTypeOfDataInVariable('Summed')
      fan_or_pump_ems_output_var.setUpdateFrequency('SystemTimestep')
      fan_or_pump_ems_output_var.setEMSProgramOrSubroutineName(fan_or_pump_program)
      fan_or_pump_ems_output_var.setUnits('J')
      fan_or_pump_ems_output_var.additionalProperties.setFeature('HPXML_ID', sys_id) # Used by reporting measure
      fan_or_pump_ems_output_var.additionalProperties.setFeature('ObjectType', object_type) # Used by reporting measure
    end
  end

  def self.adjust_dehumidifier_load_EMS(fraction_served, zone_hvac, model, conditioned_space)
    # adjust hvac load to space when dehumidifier serves less than 100% dehumidification load. (With E+ dehumidifier object, it can only model 100%)

    # sensor
    dehumidifier_sens_htg = OpenStudio::Model::EnergyManagementSystemSensor.new(model, 'Zone Dehumidifier Sensible Heating Rate')
    dehumidifier_sens_htg.setName("#{zone_hvac.name} sens htg")
    dehumidifier_sens_htg.setKeyName(zone_hvac.name.to_s)
    dehumidifier_power = OpenStudio::Model::EnergyManagementSystemSensor.new(model, "Zone Dehumidifier #{EPlus::FuelTypeElectricity} Rate")
    dehumidifier_power.setName("#{zone_hvac.name} power htg")
    dehumidifier_power.setKeyName(zone_hvac.name.to_s)

    # actuator
    dehumidifier_load_adj_def = OpenStudio::Model::OtherEquipmentDefinition.new(model)
    dehumidifier_load_adj_def.setName("#{zone_hvac.name} sens htg adj def")
    dehumidifier_load_adj_def.setDesignLevel(0)
    dehumidifier_load_adj_def.setFractionRadiant(0)
    dehumidifier_load_adj_def.setFractionLatent(0)
    dehumidifier_load_adj_def.setFractionLost(0)
    dehumidifier_load_adj = OpenStudio::Model::OtherEquipment.new(dehumidifier_load_adj_def)
    dehumidifier_load_adj.setName("#{zone_hvac.name} sens htg adj")
    dehumidifier_load_adj.setSpace(conditioned_space)
    dehumidifier_load_adj.setSchedule(model.alwaysOnDiscreteSchedule)

    dehumidifier_load_adj_act = OpenStudio::Model::EnergyManagementSystemActuator.new(dehumidifier_load_adj, *EPlus::EMSActuatorOtherEquipmentPower, dehumidifier_load_adj.space.get)
    dehumidifier_load_adj_act.setName("#{zone_hvac.name} sens htg adj act")

    # EMS program
    program = OpenStudio::Model::EnergyManagementSystemProgram.new(model)
    program.setName("#{zone_hvac.name} load adj program")
    program.addLine("If #{dehumidifier_sens_htg.name} > 0")
    program.addLine("  Set #{dehumidifier_load_adj_act.name} = - (#{dehumidifier_sens_htg.name} - #{dehumidifier_power.name}) * (1 - #{fraction_served})")
    program.addLine('Else')
    program.addLine("  Set #{dehumidifier_load_adj_act.name} = 0")
    program.addLine('EndIf')

    program_calling_manager = OpenStudio::Model::EnergyManagementSystemProgramCallingManager.new(model)
    program_calling_manager.setName(program.name.to_s + 'calling manager')
    program_calling_manager.setCallingPoint('BeginZoneTimestepAfterInitHeatBalance')
    program_calling_manager.addProgram(program)
  end

  def self.create_supp_heating_coil(model, obj_name, heat_pump)
    fuel = heat_pump.backup_heating_fuel
    capacity = heat_pump.backup_heating_capacity
    efficiency = heat_pump.backup_heating_efficiency_percent
    efficiency = heat_pump.backup_heating_efficiency_afue if efficiency.nil?

    if fuel.nil?
      return
    end

    if fuel == HPXML::FuelTypeElectricity
      htg_supp_coil = OpenStudio::Model::CoilHeatingElectric.new(model, model.alwaysOnDiscreteSchedule)
      htg_supp_coil.setEfficiency(efficiency)
    else
      htg_supp_coil = OpenStudio::Model::CoilHeatingGas.new(model)
      htg_supp_coil.setGasBurnerEfficiency(efficiency)
      htg_supp_coil.setOnCycleParasiticElectricLoad(0)
      htg_supp_coil.setOffCycleParasiticGasLoad(0)
      htg_supp_coil.setFuelType(EPlus.fuel_type(fuel))
    end
    htg_supp_coil.setNominalCapacity(UnitConversions.convert(capacity, 'Btu/hr', 'W'))
    htg_supp_coil.setName(obj_name + ' backup htg coil')
    htg_supp_coil.additionalProperties.setFeature('HPXML_ID', heat_pump.id) # Used by reporting measure
    htg_supp_coil.additionalProperties.setFeature('IsHeatPumpBackup', true) # Used by reporting measure

    return htg_supp_coil
  end

  def self.create_supply_fan(model, obj_name, fan_watts_per_cfm, fan_cfms)
    # Note: fan_cfms should include all unique airflow rates (both heating and cooling, at all speeds)
    fan = OpenStudio::Model::FanSystemModel.new(model)
    fan.setSpeedControlMethod('Discrete')
    fan.setDesignPowerSizingMethod('TotalEfficiencyAndPressure')
    fan.setAvailabilitySchedule(model.alwaysOnDiscreteSchedule)
    set_fan_power(fan, fan_watts_per_cfm)
    fan.setName(obj_name + ' supply fan')
    fan.setEndUseSubcategory('supply fan')
    fan.setMotorEfficiency(1.0)
    fan.setMotorInAirStreamFraction(1.0)
    max_fan_cfm = Float(fan_cfms.max) # Convert to float to prevent integer division below
    fan.setDesignMaximumAirFlowRate(UnitConversions.convert(max_fan_cfm, 'cfm', 'm^3/s'))

    fan_cfms.sort.each do |fan_cfm|
      fan_ratio = fan_cfm / max_fan_cfm
      power_fraction = fan_ratio**3 # fan power curve
      fan.addSpeed(fan_ratio.round(5), power_fraction.round(5))
    end

    return fan
  end

  def self.set_fan_power(fan, fan_watts_per_cfm)
    if fan_watts_per_cfm > 0
      fan_eff = 0.75 # Overall Efficiency of the Fan, Motor and Drive
      pressure_rise = fan_eff * fan_watts_per_cfm / UnitConversions.convert(1.0, 'cfm', 'm^3/s') # Pa
    else
      fan_eff = 1
      pressure_rise = 0.000001
    end
    fan.setFanTotalEfficiency(fan_eff)
    fan.setDesignPressureRise(pressure_rise)
  end

  def self.create_air_loop_unitary_system(model, obj_name, fan, htg_coil, clg_coil, htg_supp_coil, htg_cfm, clg_cfm, supp_max_temp = nil)
    cycle_fan_sch = OpenStudio::Model::ScheduleConstant.new(model)
    cycle_fan_sch.setName(obj_name + ' auto fan schedule')
    Schedule.set_schedule_type_limits(model, cycle_fan_sch, Constants.ScheduleTypeLimitsOnOff)
    cycle_fan_sch.setValue(0) # 0 denotes that fan cycles on and off to meet the load (i.e., AUTO fan) as opposed to continuous operation

    air_loop_unitary = OpenStudio::Model::AirLoopHVACUnitarySystem.new(model)
    air_loop_unitary.setName(obj_name + ' unitary system')
    air_loop_unitary.setAvailabilitySchedule(model.alwaysOnDiscreteSchedule)
    air_loop_unitary.setSupplyFan(fan)
    air_loop_unitary.setFanPlacement('BlowThrough')
    air_loop_unitary.setSupplyAirFanOperatingModeSchedule(cycle_fan_sch)
    if htg_coil.nil?
      air_loop_unitary.setSupplyAirFlowRateDuringHeatingOperation(0.0)
    else
      air_loop_unitary.setHeatingCoil(htg_coil)
      air_loop_unitary.setSupplyAirFlowRateDuringHeatingOperation(UnitConversions.convert(htg_cfm, 'cfm', 'm^3/s'))
    end
    if clg_coil.nil?
      air_loop_unitary.setSupplyAirFlowRateDuringCoolingOperation(0.0)
    else
      air_loop_unitary.setCoolingCoil(clg_coil)
      air_loop_unitary.setSupplyAirFlowRateDuringCoolingOperation(UnitConversions.convert(clg_cfm, 'cfm', 'm^3/s'))
    end
    if htg_supp_coil.nil?
      air_loop_unitary.setMaximumSupplyAirTemperature(UnitConversions.convert(120.0, 'F', 'C'))
    else
      air_loop_unitary.setSupplementalHeatingCoil(htg_supp_coil)
      air_loop_unitary.setMaximumSupplyAirTemperature(UnitConversions.convert(200.0, 'F', 'C')) # higher temp for supplemental heat as to not severely limit its use, resulting in unmet hours.
      if not supp_max_temp.nil?
        air_loop_unitary.setMaximumOutdoorDryBulbTemperatureforSupplementalHeaterOperation(UnitConversions.convert(supp_max_temp, 'F', 'C'))
      end
    end
    air_loop_unitary.setSupplyAirFlowRateWhenNoCoolingorHeatingisRequired(0)
    return air_loop_unitary
  end

  def self.create_air_loop(model, obj_name, system, control_zone, sequential_heat_load_fracs, sequential_cool_load_fracs, airflow_cfm, heating_system, hvac_unavailable_periods)
    air_loop = OpenStudio::Model::AirLoopHVAC.new(model)
    air_loop.setAvailabilitySchedule(model.alwaysOnDiscreteSchedule)
    air_loop.setName(obj_name + ' airloop')
    air_loop.zoneSplitter.setName(obj_name + ' zone splitter')
    air_loop.zoneMixer.setName(obj_name + ' zone mixer')
    air_loop.setDesignSupplyAirFlowRate(UnitConversions.convert(airflow_cfm, 'cfm', 'm^3/s'))
    system.addToNode(air_loop.supplyInletNode)

    if system.is_a? OpenStudio::Model::AirLoopHVACUnitarySystem
      air_terminal = OpenStudio::Model::AirTerminalSingleDuctUncontrolled.new(model, model.alwaysOnDiscreteSchedule)
      system.setControllingZoneorThermostatLocation(control_zone)
    else
      air_terminal = OpenStudio::Model::AirTerminalSingleDuctVAVNoReheat.new(model, model.alwaysOnDiscreteSchedule)
      air_terminal.setConstantMinimumAirFlowFraction(0)
      air_terminal.setFixedMinimumAirFlowRate(0)
    end
    air_terminal.setMaximumAirFlowRate(UnitConversions.convert(airflow_cfm, 'cfm', 'm^3/s'))
    air_terminal.setName(obj_name + ' terminal')
    air_loop.multiAddBranchForZone(control_zone, air_terminal)

    set_sequential_load_fractions(model, control_zone, air_terminal, sequential_heat_load_fracs, sequential_cool_load_fracs, hvac_unavailable_periods, heating_system)

    return air_loop
  end

  def self.apply_dehumidifier_ief_to_ef_inputs(dh_type, w_coeff, ef_coeff, ief, water_removal_rate)
    # Shift inputs under IEF test conditions to E+ supported EF test conditions
    # test conditions
    if dh_type == HPXML::DehumidifierTypePortable
      ief_db = UnitConversions.convert(65.0, 'F', 'C') # degree C
    elsif dh_type == HPXML::DehumidifierTypeWholeHome
      ief_db = UnitConversions.convert(73.0, 'F', 'C') # degree C
    end
    rh = 60.0 # for both EF and IEF test conditions, %

    # Independent variables applied to curve equations
    var_array_ief = [1, ief_db, ief_db * ief_db, rh, rh * rh, ief_db * rh]

    # Curved values under EF test conditions
    curve_value_ef = 1 # Curves are normalized to 1.0 under EF test conditions, 80F, 60%
    # Curve values under IEF test conditions
    ef_curve_value_ief = var_array_ief.zip(ef_coeff).map { |var, coeff| var * coeff }.sum(0.0)
    water_removal_curve_value_ief = var_array_ief.zip(w_coeff).map { |var, coeff| var * coeff }.sum(0.0)

    # E+ inputs under EF test conditions
    ef_input = ief / ef_curve_value_ief * curve_value_ef
    water_removal_rate_input = water_removal_rate / water_removal_curve_value_ief * curve_value_ef

    return ef_input, water_removal_rate_input
  end

  def self.get_default_boiler_eae(heating_system)
    if heating_system.heating_system_type != HPXML::HVACTypeBoiler
      return
    end
    if not heating_system.electric_auxiliary_energy.nil?
      return heating_system.electric_auxiliary_energy
    end

    # From ANSI/RESNET/ICC 301-2019 Standard
    fuel = heating_system.heating_system_fuel

    if heating_system.is_shared_system
      distribution_system = heating_system.distribution_system
      distribution_type = distribution_system.distribution_system_type

      if not heating_system.shared_loop_watts.nil?
        sp_kw = UnitConversions.convert(heating_system.shared_loop_watts, 'W', 'kW')
        n_dweq = heating_system.number_of_units_served.to_f
        if distribution_system.air_type == HPXML::AirTypeFanCoil
          aux_in = UnitConversions.convert(heating_system.fan_coil_watts, 'W', 'kW')
        else
          aux_in = 0.0 # ANSI/RESNET/ICC 301-2019 Section 4.4.7.2
        end
        # ANSI/RESNET/ICC 301-2019 Equation 4.4-5
        return (((sp_kw / n_dweq) + aux_in) * 2080.0).round(2) # kWh/yr
      elsif distribution_type == HPXML::HVACDistributionTypeHydronic
        # kWh/yr, per ANSI/RESNET/ICC 301-2019 Table 4.5.2(5)
        if distribution_system.hydronic_type == HPXML::HydronicTypeWaterLoop # Shared boiler w/ WLHP
          return 265.0
        else # Shared boiler w/ baseboard/radiators/etc
          return 220.0
        end
      elsif distribution_type == HPXML::HVACDistributionTypeAir
        if distribution_system.air_type == HPXML::AirTypeFanCoil # Shared boiler w/ fan coil
          return 438.0
        end
      end

    else # In-unit boilers

      if [HPXML::FuelTypeNaturalGas,
          HPXML::FuelTypePropane,
          HPXML::FuelTypeElectricity,
          HPXML::FuelTypeWoodCord,
          HPXML::FuelTypeWoodPellets].include? fuel
        return 170.0 # kWh/yr
      elsif [HPXML::FuelTypeOil,
             HPXML::FuelTypeOil1,
             HPXML::FuelTypeOil2,
             HPXML::FuelTypeOil4,
             HPXML::FuelTypeOil5or6,
             HPXML::FuelTypeDiesel,
             HPXML::FuelTypeKerosene,
             HPXML::FuelTypeCoal,
             HPXML::FuelTypeCoalAnthracite,
             HPXML::FuelTypeCoalBituminous,
             HPXML::FuelTypeCoke].include? fuel
        return 330.0 # kWh/yr
      end

    end
  end

  def self.calc_heat_cap_ft_spec(heat_pump, num_speeds)
    if heat_pump.heat_pump_type == HPXML::HVACTypeHeatPumpMiniSplit
      # Coefficients for the indoor temperature relationship are retained from the generic curve (Daikin lab data).
      iat_slope = -0.005770375
      iat_intercept = 0.403926296
    else
      if num_speeds == 1
        iat_slope = -0.002303414
        iat_intercept = 0.18417308
      elsif num_speeds == 2
        iat_slope = -0.002947013
        iat_intercept = 0.23168251
      elsif num_speeds == 4
        iat_slope = -0.002897048
        iat_intercept = 0.209319129
      end
    end

    # Biquadratic: capacity multiplier = a + b*IAT + c*IAT^2 + d*OAT + e*OAT^2 + f*IAT*OAT
    # Derive coefficients from user input for capacity retention at outdoor drybulb temperature X [C].
    if not heat_pump.heating_capacity_17F.nil?
      x_A = 17.0
      if heat_pump.heating_capacity > 0
        y_A = heat_pump.heating_capacity_17F / heat_pump.heating_capacity
      else
        y_A = 0.0
      end
    else
      x_A = heat_pump.heating_capacity_retention_temp
      y_A = heat_pump.heating_capacity_retention_fraction
    end
    x_B = 47.0 # 47F is the rating point
    y_B = 1.0

    oat_slope = (y_B - y_A) / (x_B - x_A)
    oat_intercept = y_A - (x_A * oat_slope)

    return [[oat_intercept + iat_intercept, iat_slope, 0, oat_slope, 0, 0]] * num_speeds
  end

  def self.calc_eir_from_cop(cop, fan_power_rated)
    return UnitConversions.convert((UnitConversions.convert(1.0, 'Btu', 'Wh') + fan_power_rated * 0.03333) / cop - fan_power_rated * 0.03333, 'Wh', 'Btu')
  end

  def self.calc_eir_from_eer(eer, fan_power_rated)
    return UnitConversions.convert((1.0 - UnitConversions.convert(fan_power_rated * 0.03333, 'Wh', 'Btu')) / eer - fan_power_rated * 0.03333, 'Wh', 'Btu')
  end

  def self.calc_eer_from_eir(eir, fan_power_rated)
    cfm_per_ton = 400.0
    cfm_per_btuh = cfm_per_ton / 12000.0
    return ((1.0 - 3.412 * (fan_power_rated * cfm_per_btuh)) / (eir / 3.412 + (fan_power_rated * cfm_per_btuh)))
  end

  def self.calc_eers_from_eir_2speed(eer_2, fan_power_rated)
    # Returns low and high stage EER A given high stage EER A

    eir_2_a = calc_eir_from_eer(eer_2, fan_power_rated)

    eir_1_a = 0.8887 * eir_2_a + 0.0083 # Relationship derived using Dylan's data for two stage heat pumps

    return [calc_eer_from_eir(eir_1_a, fan_power_rated), eer_2]
  end

  def self.calc_eers_from_eir_4speed(eer_nom, fan_power_rated, calc_type = 'seer')
    # Returns EER A at minimum, intermediate, and nominal speed given EER A (and a fourth speed if calc_type != 'seer')

    eir_nom = calc_eir_from_eer(eer_nom, fan_power_rated)

    if calc_type == 'seer'
      indices = [0, 1, 4]
    else
      indices = [0, 1, 2, 4]
    end

    cop_ratios = [1.07, 1.11, 1.08, 1.05, 1.0] # Gross cop

    # Seer calculation is based on performance at three speeds
    cops = [cop_ratios[indices[0]], cop_ratios[indices[1]], cop_ratios[indices[2]]]

    if calc_type != 'seer'
      cops << cop_ratios[indices[3]]
    end

    eers = []
    cops.each do |mult|
      eir = eir_nom / mult
      eers << calc_eer_from_eir(eir, fan_power_rated)
    end

    return eers
  end

  def self.calc_cop_from_eir(eir, fan_power_rated)
    cfm_per_ton = 400.0
    cfm_per_btuh = cfm_per_ton / 12000.0
    return (1.0 / 3.412 + fan_power_rated * cfm_per_btuh) / (eir / 3.412 + fan_power_rated * cfm_per_btuh)
  end

  def self.calc_cops_from_eir_2speed(cop_2, fan_power_rated)
    # Returns low and high stage rated cop given high stage cop

    eir_2 = calc_eir_from_cop(cop_2, fan_power_rated)

    eir_1 = 0.6241 * eir_2 + 0.0681 # Relationship derived using Dylan's data for Carrier two stage heat pumps

    return [calc_cop_from_eir(eir_1, fan_power_rated), cop_2]
  end

  def self.calc_cops_from_eir_4speed(cop_nom, fan_power_rated, calc_type: 'hspf')
    # Returns rated cop at minimum, intermediate, and nominal speed given rated cop

    eir_nom = calc_eir_from_cop(cop_nom, fan_power_rated)

    cop_ratios = [1.385171617, 1.183214059, 1.0, 0.95544453] # Updated based on Nordyne 3 ton heat pump

    # HSPF calculation is based on performance at three speeds
    if calc_type == 'hspf'
      indices = [0, 1, 2]
    elsif calc_type == 'model'
      indices = [0, 1, 2, 3]
    end

    cops_net = []
    indices.each do |i|
      eir = eir_nom / cop_ratios[i]
      cops_net << calc_cop_from_eir(eir, fan_power_rated)
    end

    return cops_net
  end

  def self.calc_eer_cooling_1speed(seer, c_d, fan_power_rated, coeff_eir)
    # Directly calculate cooling coil net EER at condition A (95/80/67) using SEER

    # 1. Calculate EER_b using SEER and c_d
    eer_b = seer / (1.0 - 0.5 * c_d)

    # 2. Calculate EIR_b
    eir_b = calc_eir_from_eer(eer_b, fan_power_rated)

    # 3. Calculate EIR_a using performance curves
    eir_a = eir_b / MathTools.biquadratic(67.0, 82.0, coeff_eir[0])
    eer_a = calc_eer_from_eir(eir_a, fan_power_rated)

    return eer_a
  end

  def self.calc_eers_cooling_2speed(seer, c_d, capacity_ratios, fanspeed_ratios, fan_power_rated, coeff_eir, coeff_q)
    # Iterate to find rated net EERs given SEER using simple bisection method for two stage heat pumps

    # Initial large bracket of EER (A condition) to span possible SEER range
    eer_a = 5.0
    eer_b = 20.0

    # Iterate
    iter_max = 100
    tol = 0.0001

    err = 1
    eer_c = (eer_a + eer_b) / 2.0
    for _n in 1..iter_max
      eers = calc_eers_from_eir_2speed(eer_a, fan_power_rated)
      f_a = calc_seer_2speed(eers, c_d, capacity_ratios, fanspeed_ratios, fan_power_rated, coeff_eir, coeff_q) - seer

      eers = calc_eers_from_eir_2speed(eer_c, fan_power_rated)
      f_c = calc_seer_2speed(eers, c_d, capacity_ratios, fanspeed_ratios, fan_power_rated, coeff_eir, coeff_q) - seer

      if f_c == 0
        return eer_c
      elsif f_a * f_c < 0
        eer_b = eer_c
      else
        eer_a = eer_c
      end

      eer_c = (eer_a + eer_b) / 2.0
      err = (eer_b - eer_a) / 2.0

      if err <= tol
        break
      end
    end

    if err > tol
      fail 'Two-speed cooling eers iteration failed to converge.'
    end

    return calc_eers_from_eir_2speed(eer_c, fan_power_rated)
  end

  def self.calc_eers_cooling_4speed(seer, c_d, capacity_ratios, fanspeed_ratios, fan_power_rated, coeff_eir, coeff_q)
    # Iterate to find rated net eers given Seer using simple bisection method for two stage and variable speed air conditioners

    # Initial large bracket of eer (A condition) to span possible seer range
    eer_a = 5.0
    eer_b = 30.0

    # Iterate
    iter_max = 100
    tol = 0.0001

    err = 1
    eer_c = (eer_a + eer_b) / 2.0
    for _n in 1..iter_max
      eers = calc_eers_from_eir_4speed(eer_a, fan_power_rated, 'seer')
      f_a = calc_seer_4speed(eers, c_d, capacity_ratios, fanspeed_ratios, fan_power_rated, coeff_eir, coeff_q) - seer

      eers = calc_eers_from_eir_4speed(eer_c, fan_power_rated, 'seer')
      f_c = calc_seer_4speed(eers, c_d, capacity_ratios, fanspeed_ratios, fan_power_rated, coeff_eir, coeff_q) - seer

      if f_c == 0
        return eer_c
      elsif f_a * f_c < 0
        eer_b = eer_c
      else
        eer_a = eer_c
      end

      eer_c = (eer_a + eer_b) / 2.0
      err = (eer_b - eer_a) / 2.0

      if err <= tol
        break
      end
    end

    if err > tol
      fail 'Variable-speed cooling eers iteration failed to converge.'
    end

    return calc_eers_from_eir_4speed(eer_c, fan_power_rated, 'model')
  end

  def self.calc_seer_2speed(eers, c_d, capacity_ratios, fanspeed_ratios, fan_power_rated, coeff_eir, coeff_q)
    eir_A2 = calc_eir_from_eer(eers[1], fan_power_rated)
    eir_B2 = eir_A2 * MathTools.biquadratic(67.0, 82.0, coeff_eir[1])

    eir_A1 = calc_eir_from_eer(eers[0], fan_power_rated)
    eir_B1 = eir_A1 * MathTools.biquadratic(67.0, 82.0, coeff_eir[0])
    eir_F1 = eir_A1 * MathTools.biquadratic(67.0, 67.0, coeff_eir[0])

    q_A2 = 1.0
    q_B2 = q_A2 * MathTools.biquadratic(67.0, 82.0, coeff_q[1])

    q_B1 = q_A2 * capacity_ratios[0] * MathTools.biquadratic(67.0, 82.0, coeff_q[0])
    q_F1 = q_A2 * capacity_ratios[0] * MathTools.biquadratic(67.0, 67.0, coeff_q[0])

    cfm_Btu_h = 400.0 / 12000.0

    q_A2_net = q_A2 - fan_power_rated * 3.412 * cfm_Btu_h
    q_B2_net = q_B2 - fan_power_rated * 3.412 * cfm_Btu_h
    q_B1_net = q_B1 - fan_power_rated * 3.412 * cfm_Btu_h * fanspeed_ratios[0]
    q_F1_net = q_F1 - fan_power_rated * 3.412 * cfm_Btu_h * fanspeed_ratios[0]

    p_A2 = (q_A2 * eir_A2) / 3.412 + fan_power_rated * cfm_Btu_h
    p_B2 = (q_B2 * eir_B2) / 3.412 + fan_power_rated * cfm_Btu_h
    p_B1 = (q_B1 * eir_B1) / 3.412 + fan_power_rated * cfm_Btu_h * fanspeed_ratios[0]
    p_F1 = (q_F1 * eir_F1) / 3.412 + fan_power_rated * cfm_Btu_h * fanspeed_ratios[0]

    t_bins = [67.0, 72.0, 77.0, 82.0, 87.0, 92.0, 97.0, 102.0]
    frac_hours = [0.214, 0.231, 0.216, 0.161, 0.104, 0.052, 0.018, 0.004]

    e_tot = 0.0
    q_tot = 0.0
    (0..7).each do |i|
      bL_i = ((t_bins[i] - 65.0) / (95.0 - 65.0)) * (q_A2_net / 1.1)
      q_low_i = q_F1_net + ((q_B1_net - q_F1_net) / (82.0 - 67.0)) * (t_bins[i] - 67.0)
      e_low_i = p_F1 + ((p_B1 - p_F1) / (82.0 - 67.0)) * (t_bins[i] - 67.0)
      q_high_i = q_B2_net + ((q_A2_net - q_B2_net) / (95.0 - 82.0)) * (t_bins[i] - 82.0)
      e_high_i = p_B2 + ((p_A2 - p_B2) / (95.0 - 82.0)) * (t_bins[i] - 82.0)
      if q_low_i >= bL_i
        pLF_i = 1.0 - c_d * (1.0 - (bL_i / q_low_i))
        q_i = bL_i * frac_hours[i]
        e_i = (((bL_i / q_low_i) * e_low_i) / pLF_i) * frac_hours[i]
      elsif (q_low_i < bL_i) && (bL_i < q_high_i)
        x_i = (q_high_i - bL_i) / (q_high_i - q_low_i)
        q_i = (x_i * q_low_i + (1.0 - x_i) * q_high_i) * frac_hours[i]
        e_i = (x_i * e_low_i + (1.0 - x_i) * e_high_i) * frac_hours[i]
      elsif q_high_i <= bL_i
        q_i = q_high_i * frac_hours[i]
        e_i = e_high_i * frac_hours[i]
      end

      e_tot += e_i
      q_tot += q_i
    end

    seer = q_tot / e_tot
    return seer
  end

  def self.calc_seer_4speed(eers, c_d, capacity_ratios, fanspeed_ratios, fan_power_rated, coeff_eir, coeff_q)
    n_max = 2
    n_int = 1
    n_min = 0

    wBin = 67.0
    tout_B = 82.0
    tout_E = 87.0
    tout_F = 67.0

    eir_A2 = calc_eir_from_eer(eers[n_max], fan_power_rated)
    eir_B2 = eir_A2 * MathTools.biquadratic(wBin, tout_B, coeff_eir[n_max])

    eir_Av = calc_eir_from_eer(eers[n_int], fan_power_rated)
    eir_Ev = eir_Av * MathTools.biquadratic(wBin, tout_E, coeff_eir[n_int])

    eir_A1 = calc_eir_from_eer(eers[n_min], fan_power_rated)
    eir_B1 = eir_A1 * MathTools.biquadratic(wBin, tout_B, coeff_eir[n_min])
    eir_F1 = eir_A1 * MathTools.biquadratic(wBin, tout_F, coeff_eir[n_min])

    q_A2 = capacity_ratios[n_max]
    q_B2 = q_A2 * MathTools.biquadratic(wBin, tout_B, coeff_q[n_max])
    q_Ev = capacity_ratios[n_int] * MathTools.biquadratic(wBin, tout_E, coeff_q[n_int])
    q_B1 = capacity_ratios[n_min] * MathTools.biquadratic(wBin, tout_B, coeff_q[n_min])
    q_F1 = capacity_ratios[n_min] * MathTools.biquadratic(wBin, tout_F, coeff_q[n_min])

    cfm_Btu_h = 400.0 / 12000.0

    q_A2_net = q_A2 - fan_power_rated * 3.412 * cfm_Btu_h * fanspeed_ratios[n_max]
    q_B2_net = q_B2 - fan_power_rated * 3.412 * cfm_Btu_h * fanspeed_ratios[n_max]
    q_Ev_net = q_Ev - fan_power_rated * 3.412 * cfm_Btu_h * fanspeed_ratios[n_int]
    q_B1_net = q_B1 - fan_power_rated * 3.412 * cfm_Btu_h * fanspeed_ratios[n_min]
    q_F1_net = q_F1 - fan_power_rated * 3.412 * cfm_Btu_h * fanspeed_ratios[n_min]

    p_A2 = (q_A2 * eir_A2) / 3.412 + fan_power_rated * cfm_Btu_h * fanspeed_ratios[n_max]
    p_B2 = (q_B2 * eir_B2) / 3.412 + fan_power_rated * cfm_Btu_h * fanspeed_ratios[n_max]
    p_Ev = (q_Ev * eir_Ev) / 3.412 + fan_power_rated * cfm_Btu_h * fanspeed_ratios[n_int]
    p_B1 = (q_B1 * eir_B1) / 3.412 + fan_power_rated * cfm_Btu_h * fanspeed_ratios[n_min]
    p_F1 = (q_F1 * eir_F1) / 3.412 + fan_power_rated * cfm_Btu_h * fanspeed_ratios[n_min]

    q_k1_87 = q_F1_net + (q_B1_net - q_F1_net) / (82.0 - 67.0) * (87.0 - 67.0)
    q_k2_87 = q_B2_net + (q_A2_net - q_B2_net) / (95.0 - 82.0) * (87.0 - 82.0)
    n_Q = (q_Ev_net - q_k1_87) / (q_k2_87 - q_k1_87)
    m_Q = (q_B1_net - q_F1_net) / (82.0 - 67.0) * (1.0 - n_Q) + (q_A2_net - q_B2_net) / (95.0 - 82.0) * n_Q
    p_k1_87 = p_F1 + (p_B1 - p_F1) / (82.0 - 67.0) * (87.0 - 67.0)
    p_k2_87 = p_B2 + (p_A2 - p_B2) / (95.0 - 82.0) * (87.0 - 82.0)
    n_E = (p_Ev - p_k1_87) / (p_k2_87 - p_k1_87)
    m_E = (p_B1 - p_F1) / (82.0 - 67.0) * (1.0 - n_E) + (p_A2 - p_B2) / (95.0 - 82.0) * n_E

    c_T_1_1 = q_A2_net / (1.1 * (95.0 - 65.0))
    c_T_1_2 = q_F1_net
    c_T_1_3 = (q_B1_net - q_F1_net) / (82.0 - 67.0)
    t_1 = (c_T_1_2 - 67.0 * c_T_1_3 + 65.0 * c_T_1_1) / (c_T_1_1 - c_T_1_3)
    q_T_1 = q_F1_net + (q_B1_net - q_F1_net) / (82.0 - 67.0) * (t_1 - 67.0)
    p_T_1 = p_F1 + (p_B1 - p_F1) / (82.0 - 67.0) * (t_1 - 67.0)
    eer_T_1 = q_T_1 / p_T_1

    t_v = (q_Ev_net - 87.0 * m_Q + 65.0 * c_T_1_1) / (c_T_1_1 - m_Q)
    q_T_v = q_Ev_net + m_Q * (t_v - 87.0)
    p_T_v = p_Ev + m_E * (t_v - 87.0)
    eer_T_v = q_T_v / p_T_v

    c_T_2_1 = c_T_1_1
    c_T_2_2 = q_B2_net
    c_T_2_3 = (q_A2_net - q_B2_net) / (95.0 - 82.0)
    t_2 = (c_T_2_2 - 82.0 * c_T_2_3 + 65.0 * c_T_2_1) / (c_T_2_1 - c_T_2_3)
    q_T_2 = q_B2_net + (q_A2_net - q_B2_net) / (95.0 - 82.0) * (t_2 - 82.0)
    p_T_2 = p_B2 + (p_A2 - p_B2) / (95.0 - 82.0) * (t_2 - 82.0)
    eer_T_2 = q_T_2 / p_T_2

    d = (t_2**2.0 - t_1**2.0) / (t_v**2.0 - t_1**2.0)
    b = (eer_T_1 - eer_T_2 - d * (eer_T_1 - eer_T_v)) / (t_1 - t_2 - d * (t_1 - t_v))
    c = (eer_T_1 - eer_T_2 - b * (t_1 - t_2)) / (t_1**2.0 - t_2**2.0)
    a = eer_T_2 - b * t_2 - c * t_2**2.0

    t_bins = [67.0, 72.0, 77.0, 82.0, 87.0, 92.0, 97.0, 102.0]
    frac_hours = [0.214, 0.231, 0.216, 0.161, 0.104, 0.052, 0.018, 0.004]

    e_tot = 0.0
    q_tot = 0.0
    (0..7).each do |i|
      bL = ((t_bins[i] - 65.0) / (95.0 - 65.0)) * (q_A2_net / 1.1)
      q_k1 = q_F1_net + (q_B1_net - q_F1_net) / (82.0 - 67.0) * (t_bins[i] - 67.0)
      p_k1 = p_F1 + (p_B1 - p_F1) / (82.0 - 67.0) * (t_bins[i] - 67)
      q_k2 = q_B2_net + (q_A2_net - q_B2_net) / (95.0 - 82.0) * (t_bins[i] - 82.0)
      p_k2 = p_B2 + (p_A2 - p_B2) / (95.0 - 82.0) * (t_bins[i] - 82.0)

      if bL <= q_k1
        x_k1 = bL / q_k1
        q_Tj_N = x_k1 * q_k1 * frac_hours[i]
        e_Tj_N = x_k1 * p_k1 * frac_hours[i] / (1.0 - c_d * (1.0 - x_k1))
      elsif (q_k1 < bL) && (bL <= q_k2)
        q_Tj_N = bL * frac_hours[i]
        eer_T_j = a + b * t_bins[i] + c * t_bins[i]**2.0
        e_Tj_N = q_Tj_N / eer_T_j
      else
        q_Tj_N = frac_hours[i] * q_k2
        e_Tj_N = frac_hours[i] * p_k2
      end

      q_tot += q_Tj_N
      e_tot += e_Tj_N
    end

    seer = q_tot / e_tot
    return seer
  end

  def self.calc_cop_heating_1speed(hspf, c_d, fan_power_rated, coeff_eir, coeff_q)
    # Iterate to find rated net cop given HSPF using simple bisection method

    # Initial large bracket to span possible hspf range
    cop_a = 0.1
    cop_b = 10.0

    # Iterate
    iter_max = 100
    tol = 0.0001

    err = 1
    cop_c = (cop_a + cop_b) / 2.0
    for _n in 1..iter_max
      f_a = calc_hspf_1speed(cop_a, c_d, fan_power_rated, coeff_eir, coeff_q) - hspf
      f_c = calc_hspf_1speed(cop_c, c_d, fan_power_rated, coeff_eir, coeff_q) - hspf

      if f_c == 0
        return cop_c
      elsif f_a * f_c < 0
        cop_b = cop_c
      else
        cop_a = cop_c
      end

      cop_c = (cop_a + cop_b) / 2.0
      err = (cop_b - cop_a) / 2.0

      if err <= tol
        break
      end
    end

    if err > tol
      fail 'Single-speed heating cop iteration failed to converge.'
    end

    return cop_c
  end

  def self.calc_cops_heating_2speed(hspf, c_d, capacity_ratios, fanspeed_ratios, fan_power_rated, coeff_eir, coeff_q)
    # Iterate to find rated net eers given Seer using simple bisection method for two stage air conditioners

    # Initial large bracket of cop to span possible hspf range
    cop_a = 1.0
    cop_b = 10.0

    # Iterate
    iter_max = 100
    tol = 0.0001

    err = 1
    cop_c = (cop_a + cop_b) / 2.0
    for _n in 1..iter_max
      cops = calc_cops_from_eir_2speed(cop_a, fan_power_rated)
      f_a = calc_hspf_2speed(cops, c_d, capacity_ratios, fanspeed_ratios, fan_power_rated, coeff_eir, coeff_q) - hspf

      cops = calc_cops_from_eir_2speed(cop_c, fan_power_rated)
      f_c = calc_hspf_2speed(cops, c_d, capacity_ratios, fanspeed_ratios, fan_power_rated, coeff_eir, coeff_q) - hspf

      if f_c == 0
        return cop_c
      elsif f_a * f_c < 0
        cop_b = cop_c
      else
        cop_a = cop_c
      end

      cop_c = (cop_a + cop_b) / 2.0
      err = (cop_b - cop_a) / 2.0

      if err <= tol
        break
      end
    end

    if err > tol
      fail 'Two-speed heating cop iteration failed to converge.'
    end

    return calc_cops_from_eir_2speed(cop_c, fan_power_rated)
  end

  def self.calc_cops_heating_4speed(hspf, c_d, capacity_ratios, fanspeed_ratios, fan_power_rated, coeff_eir, coeff_q)
    # Iterate to find rated net cops given HSPF using simple bisection method for variable speed heat pumps

    # Initial large bracket of cop to span possible hspf range
    cop_a = 1.0
    cop_b = 15.0

    # Iterate
    iter_max = 100
    tol = 0.0001

    err = 1
    cop_c = (cop_a + cop_b) / 2.0
    for _n in 1..iter_max
      cops = calc_cops_from_eir_4speed(cop_a, fan_power_rated, calc_type: 'hspf')
      f_a = calc_hspf_4speed(cops, c_d, capacity_ratios, fanspeed_ratios, fan_power_rated, coeff_eir, coeff_q) - hspf

      cops = calc_cops_from_eir_4speed(cop_c, fan_power_rated, calc_type: 'hspf')
      f_c = calc_hspf_4speed(cops, c_d, capacity_ratios, fanspeed_ratios, fan_power_rated, coeff_eir, coeff_q) - hspf

      if f_c == 0
        return cop_c
      elsif f_a * f_c < 0
        cop_b = cop_c
      else
        cop_a = cop_c
      end

      cop_c = (cop_a + cop_b) / 2.0
      err = (cop_b - cop_a) / 2.0

      if err <= tol
        break
      end
    end

    if err > tol
      fail 'Variable-speed heating cops iteration failed to converge.'
    end

    return calc_cops_from_eir_4speed(cop_c, fan_power_rated, calc_type: 'model')
  end

  def self.calc_hspf_1speed(cop_47, c_d, fan_power_rated, coeff_eir, coeff_q)
    eir_47 = calc_eir_from_cop(cop_47, fan_power_rated)
    eir_35 = eir_47 * MathTools.biquadratic(70.0, 35.0, coeff_eir[0])
    eir_17 = eir_47 * MathTools.biquadratic(70.0, 17.0, coeff_eir[0])

    q_47 = 1.0
    q_35 = 0.7519
    q_17 = q_47 * MathTools.biquadratic(70.0, 17.0, coeff_q[0])

    cfm_Btu_h = 400.0 / 12000.0

    q_47_net = q_47 + fan_power_rated * 3.412 * cfm_Btu_h
    q_35_net = q_35 + fan_power_rated * 3.412 * cfm_Btu_h
    q_17_net = q_17 + fan_power_rated * 3.412 * cfm_Btu_h

    p_47 = (q_47 * eir_47) / 3.412 + fan_power_rated * cfm_Btu_h
    p_35 = (q_35 * eir_35) / 3.412 + fan_power_rated * cfm_Btu_h
    p_17 = (q_17 * eir_17) / 3.412 + fan_power_rated * cfm_Btu_h

    t_bins = [62.0, 57.0, 52.0, 47.0, 42.0, 37.0, 32.0, 27.0, 22.0, 17.0, 12.0, 7.0, 2.0, -3.0, -8.0]
    frac_hours = [0.132, 0.111, 0.103, 0.093, 0.100, 0.109, 0.126, 0.087, 0.055, 0.036, 0.026, 0.013, 0.006, 0.002, 0.001]

    designtemp = 5.0
    t_off = 10.0
    t_on = 14.0
    ptot = 0.0
    rHtot = 0.0
    bLtot = 0.0
    dHRmin = q_47
    (0..14).each do |i|
      bL = ((65.0 - t_bins[i]) / (65.0 - designtemp)) * 0.77 * dHRmin

      if (t_bins[i] > 17.0) && (t_bins[i] < 45.0)
        q_h = q_17_net + (((q_35_net - q_17_net) * (t_bins[i] - 17.0)) / (35.0 - 17.0))
        p_h = p_17 + (((p_35 - p_17) * (t_bins[i] - 17.0)) / (35.0 - 17.0))
      else
        q_h = q_17_net + (((q_47_net - q_17_net) * (t_bins[i] - 17.0)) / (47.0 - 17.0))
        p_h = p_17 + (((p_47 - p_17) * (t_bins[i] - 17.0)) / (47.0 - 17.0))
      end

      x_t = [bL / q_h, 1.0].min

      pLF = 1.0 - (c_d * (1.0 - x_t))
      if (t_bins[i] <= t_off) || (q_h / (3.412 * p_h) < 1.0)
        sigma_t = 0.0
      elsif (t_off < t_bins[i]) && (t_bins[i] <= t_on) && (q_h / (p_h * 3.412) >= 1.0)
        sigma_t = 0.5
      elsif (t_bins[i] > t_on) && (q_h / (3.412 * p_h) >= 1.0)
        sigma_t = 1.0
      end

      p_h_i = (x_t * p_h * sigma_t / pLF) * frac_hours[i]
      rH_i = ((bL - (x_t * q_h * sigma_t)) / 3.412) * frac_hours[i]
      bL_i = bL * frac_hours[i]
      ptot += p_h_i
      rHtot += rH_i
      bLtot += bL_i
    end

    hspf = bLtot / (ptot + rHtot)
    return hspf
  end

  def self.calc_hspf_2speed(cops, c_d, capacity_ratios, fanspeed_ratios, fan_power_rated, coeff_eir, coeff_q)
    eir_47_H = calc_eir_from_cop(cops[1], fan_power_rated)
    eir_35_H = eir_47_H * MathTools.biquadratic(70.0, 35.0, coeff_eir[1])
    eir_17_H = eir_47_H * MathTools.biquadratic(70.0, 17.0, coeff_eir[1])

    eir_47_L = calc_eir_from_cop(cops[0], fan_power_rated)
    eir_62_L = eir_47_L * MathTools.biquadratic(70.0, 62.0, coeff_eir[0])
    eir_35_L = eir_47_L * MathTools.biquadratic(70.0, 35.0, coeff_eir[0])
    eir_17_L = eir_47_L * MathTools.biquadratic(70.0, 17.0, coeff_eir[0])

    q_H47 = 1.0
    q_H35 = q_H47 * MathTools.biquadratic(70.0, 35.0, coeff_q[1])
    q_H17 = q_H47 * MathTools.biquadratic(70.0, 17.0, coeff_q[1])

    q_L47 = q_H47 * capacity_ratios[0]
    q_L62 = q_L47 * MathTools.biquadratic(70.0, 62.0, coeff_q[0])
    q_L35 = q_L47 * MathTools.biquadratic(70.0, 35.0, coeff_q[0])
    q_L17 = q_L47 * MathTools.biquadratic(70.0, 17.0, coeff_q[0])

    cfm_Btu_h = 400.0 / 12000.0

    q_H47_net = q_H47 + fan_power_rated * 3.412 * cfm_Btu_h
    q_H35_net = q_H35 + fan_power_rated * 3.412 * cfm_Btu_h
    q_H17_net = q_H17 + fan_power_rated * 3.412 * cfm_Btu_h
    q_L62_net = q_L62 + fan_power_rated * 3.412 * cfm_Btu_h * fanspeed_ratios[0]
    q_L47_net = q_L47 + fan_power_rated * 3.412 * cfm_Btu_h * fanspeed_ratios[0]
    q_L35_net = q_L35 + fan_power_rated * 3.412 * cfm_Btu_h * fanspeed_ratios[0]
    q_L17_net = q_L17 + fan_power_rated * 3.412 * cfm_Btu_h * fanspeed_ratios[0]

    p_H47 = (q_H47 * eir_47_H) / 3.412 + fan_power_rated * cfm_Btu_h
    p_H35 = (q_H35 * eir_35_H) / 3.412 + fan_power_rated * cfm_Btu_h
    p_H17 = (q_H17 * eir_17_H) / 3.412 + fan_power_rated * cfm_Btu_h
    p_L62 = (q_L62 * eir_62_L) / 3.412 + fan_power_rated * cfm_Btu_h * fanspeed_ratios[0]
    p_L47 = (q_L47 * eir_47_L) / 3.412 + fan_power_rated * cfm_Btu_h * fanspeed_ratios[0]
    p_L35 = (q_L35 * eir_35_L) / 3.412 + fan_power_rated * cfm_Btu_h * fanspeed_ratios[0]
    p_L17 = (q_L17 * eir_17_L) / 3.412 + fan_power_rated * cfm_Btu_h * fanspeed_ratios[0]

    t_bins = [62.0, 57.0, 52.0, 47.0, 42.0, 37.0, 32.0, 27.0, 22.0, 17.0, 12.0, 7.0, 2.0, -3.0, -8.0]
    frac_hours = [0.132, 0.111, 0.103, 0.093, 0.100, 0.109, 0.126, 0.087, 0.055, 0.036, 0.026, 0.013, 0.006, 0.002, 0.001]

    designtemp = 5.0
    t_off = 10.0
    t_on = 14.0
    ptot = 0.0
    rHtot = 0.0
    bLtot = 0.0
    dHRmin = q_H47
    (0..14).each do |i|
      bL = ((65.0 - t_bins[i]) / (65.0 - designtemp)) * 0.77 * dHRmin

      if (17.0 < t_bins[i]) && (t_bins[i] < 45.0)
        q_h = q_H17_net + (((q_H35_net - q_H17_net) * (t_bins[i] - 17.0)) / (35.0 - 17.0))
        p_h = p_H17 + (((p_H35 - p_H17) * (t_bins[i] - 17.0)) / (35.0 - 17.0))
      else
        q_h = q_H17_net + (((q_H47_net - q_H17_net) * (t_bins[i] - 17.0)) / (47.0 - 17.0))
        p_h = p_H17 + (((p_H47 - p_H17) * (t_bins[i] - 17.0)) / (47.0 - 17.0))
      end

      if t_bins[i] >= 40.0
        q_l = q_L47_net + (((q_L62_net - q_L47_net) * (t_bins[i] - 47.0)) / (62.0 - 47.0))
        p_l = p_L47 + (((p_L62 - p_L47) * (t_bins[i] - 47.0)) / (62.0 - 47.0))
      elsif (17.0 <= t_bins[i]) && (t_bins[i] < 40.0)
        q_l = q_L17_net + (((q_L35_net - q_L17_net) * (t_bins[i] - 17.0)) / (35.0 - 17.0))
        p_l = p_L17 + (((p_L35 - p_L17) * (t_bins[i] - 17.0)) / (35.0 - 17.0))
      else
        q_l = q_L17_net + (((q_L47_net - q_L17_net) * (t_bins[i] - 17.0)) / (47.0 - 17.0))
        p_l = p_L17 + (((p_L47 - p_L17) * (t_bins[i] - 17.0)) / (47.0 - 17.0))
      end

      x_t_l = [bL / q_l, 1.0].min
      pLF = 1.0 - (c_d * (1.0 - x_t_l))
      if (t_bins[i] <= t_off) || (q_h / (p_h * 3.412) < 1.0)
        sigma_t_h = 0.0
      elsif (t_off < t_bins[i]) && (t_bins[i] <= t_on) && (q_h / (p_h * 3.412) >= 1.0)
        sigma_t_h = 0.5
      elsif (t_bins[i] > t_on) && (q_h / (p_h * 3.412) >= 1.0)
        sigma_t_h = 1.0
      end

      if t_bins[i] <= t_off
        sigma_t_l = 0.0
      elsif (t_off < t_bins[i]) && (t_bins[i] <= t_on)
        sigma_t_l = 0.5
      elsif t_bins[i] > t_on
        sigma_t_l = 1.0
      end

      if q_l > bL
        p_h_i = (x_t_l * p_l * sigma_t_l / pLF) * frac_hours[i]
        rH_i = (bL * (1.0 - sigma_t_l)) / 3.412 * frac_hours[i]
      elsif (q_l < bL) && (q_h > bL)
        x_t_l = ((q_h - bL) / (q_h - q_l))
        x_t_h = 1.0 - x_t_l
        p_h_i = (x_t_l * p_l + x_t_h * p_h) * sigma_t_l * frac_hours[i]
        rH_i = (bL * (1.0 - sigma_t_l)) / 3.412 * frac_hours[i]
      elsif q_h <= bL
        p_h_i = p_h * sigma_t_h * frac_hours[i]
        rH_i = (bL - (q_h * sigma_t_l)) / 3.412 * frac_hours[i]
      end

      bL_i = bL * frac_hours[i]
      ptot += p_h_i
      rHtot += rH_i
      bLtot += bL_i
    end

    hspf = bLtot / (ptot + rHtot)
    return hspf
  end

  def self.calc_hspf_4speed(cop_47, c_d, capacity_ratios, fanspeed_ratios, fan_power_rated, coeff_eir, coeff_q)
    n_max = 2
    n_int = 1
    n_min = 0

    tin = 70.0
    tout_3 = 17.0
    tout_2 = 35.0
    tout_0 = 62.0

    eir_H1_2 = calc_eir_from_cop(cop_47[n_max], fan_power_rated)
    eir_H3_2 = eir_H1_2 * MathTools.biquadratic(tin, tout_3, coeff_eir[n_max])

    eir_adjv = calc_eir_from_cop(cop_47[n_int], fan_power_rated)
    eir_H2_v = eir_adjv * MathTools.biquadratic(tin, tout_2, coeff_eir[n_int])

    eir_H1_1 = calc_eir_from_cop(cop_47[n_min], fan_power_rated)
    eir_H0_1 = eir_H1_1 * MathTools.biquadratic(tin, tout_0, coeff_eir[n_min])

    q_H1_2 = capacity_ratios[n_max]
    q_H3_2 = q_H1_2 * MathTools.biquadratic(tin, tout_3, coeff_q[n_max])

    q_H2_v = capacity_ratios[n_int] * MathTools.biquadratic(tin, tout_2, coeff_q[n_int])

    q_H1_1 = capacity_ratios[n_min]
    q_H0_1 = q_H1_1 * MathTools.biquadratic(tin, tout_0, coeff_q[n_min])

    cfm_Btu_h = 400.0 / 12000.0

    q_H1_2_net = q_H1_2 + fan_power_rated * 3.412 * cfm_Btu_h * fanspeed_ratios[n_max]
    q_H3_2_net = q_H3_2 + fan_power_rated * 3.412 * cfm_Btu_h * fanspeed_ratios[n_max]
    q_H2_v_net = q_H2_v + fan_power_rated * 3.412 * cfm_Btu_h * fanspeed_ratios[n_int]
    q_H1_1_net = q_H1_1 + fan_power_rated * 3.412 * cfm_Btu_h * fanspeed_ratios[n_min]
    q_H0_1_net = q_H0_1 + fan_power_rated * 3.412 * cfm_Btu_h * fanspeed_ratios[n_min]

    p_H1_2 = q_H1_2 * eir_H1_2 + fan_power_rated * 3.412 * cfm_Btu_h * fanspeed_ratios[n_max]
    p_H3_2 = q_H3_2 * eir_H3_2 + fan_power_rated * 3.412 * cfm_Btu_h * fanspeed_ratios[n_max]
    p_H2_v = q_H2_v * eir_H2_v + fan_power_rated * 3.412 * cfm_Btu_h * fanspeed_ratios[n_int]
    p_H1_1 = q_H1_1 * eir_H1_1 + fan_power_rated * 3.412 * cfm_Btu_h * fanspeed_ratios[n_min]
    p_H0_1 = q_H0_1 * eir_H0_1 + fan_power_rated * 3.412 * cfm_Btu_h * fanspeed_ratios[n_min]

    q_H35_2 = 0.9 * (q_H3_2_net + 0.6 * (q_H1_2_net - q_H3_2_net))
    p_H35_2 = 0.985 * (p_H3_2 + 0.6 * (p_H1_2 - p_H3_2))
    q_H35_1 = q_H1_1_net + (q_H0_1_net - q_H1_1_net) / (62.0 - 47.0) * (35.0 - 47.0)
    p_H35_1 = p_H1_1 + (p_H0_1 - p_H1_1) / (62.0 - 47.0) * (35.0 - 47.0)
    n_Q = (q_H2_v_net - q_H35_1) / (q_H35_2 - q_H35_1)
    m_Q = (q_H0_1_net - q_H1_1_net) / (62.0 - 47.0) * (1.0 - n_Q) + n_Q * (q_H35_2 - q_H3_2_net) / (35.0 - 17.0)
    n_E = (p_H2_v - p_H35_1) / (p_H35_2 - p_H35_1)
    m_E = (p_H0_1 - p_H1_1) / (62.0 - 47.0) * (1.0 - n_E) + n_E * (p_H35_2 - p_H3_2) / (35.0 - 17.0)

    t_OD = 5.0
    dHR = q_H1_2_net * (65.0 - t_OD) / 60.0

    c_T_3_1 = q_H1_1_net
    c_T_3_2 = (q_H0_1_net - q_H1_1_net) / (62.0 - 47.0)
    c_T_3_3 = 0.77 * dHR / (65.0 - t_OD)
    t_3 = (47.0 * c_T_3_2 + 65.0 * c_T_3_3 - c_T_3_1) / (c_T_3_2 + c_T_3_3)
    q_HT3_1 = q_H1_1_net + (q_H0_1_net - q_H1_1_net) / (62.0 - 47.0) * (t_3 - 47.0)
    p_HT3_1 = p_H1_1 + (p_H0_1 - p_H1_1) / (62.0 - 47.0) * (t_3 - 47.0)
    cop_T3_1 = q_HT3_1 / p_HT3_1

    c_T_v_1 = q_H2_v_net
    c_T_v_3 = c_T_3_3
    t_v = (35.0 * m_Q + 65 * c_T_v_3 - c_T_v_1) / (m_Q + c_T_v_3)
    q_HTv_v = q_H2_v_net + m_Q * (t_v - 35.0)
    p_HTv_v = p_H2_v + m_E * (t_v - 35.0)
    cop_Tv_v = q_HTv_v / p_HTv_v

    c_T_4_1 = q_H3_2_net
    c_T_4_2 = (q_H35_2 - q_H3_2_net) / (35.0 - 17.0)
    c_T_4_3 = c_T_v_3
    t_4 = (17.0 * c_T_4_2 + 65.0 * c_T_4_3 - c_T_4_1) / (c_T_4_2 + c_T_4_3)
    q_HT4_2 = q_H3_2_net + (q_H35_2 - q_H3_2_net) / (35.0 - 17.0) * (t_4 - 17.0)
    p_HT4_2 = p_H3_2 + (p_H35_2 - p_H3_2) / (35.0 - 17.0) * (t_4 - 17.0)
    cop_T4_2 = q_HT4_2 / p_HT4_2

    d = (t_3**2.0 - t_4**2.0) / (t_v**2.0 - t_4**2.0)
    b = (cop_T4_2 - cop_T3_1 - d * (cop_T4_2 - cop_Tv_v)) / (t_4 - t_3 - d * (t_4 - t_v))
    c = (cop_T4_2 - cop_T3_1 - b * (t_4 - t_3)) / (t_4**2.0 - t_3**2.0)
    a = cop_T4_2 - b * t_4 - c * t_4**2.0

    t_bins = [62.0, 57.0, 52.0, 47.0, 42.0, 37.0, 32.0, 27.0, 22.0, 17.0, 12.0, 7.0, 2.0, -3.0, -8.0]
    frac_hours = [0.132, 0.111, 0.103, 0.093, 0.100, 0.109, 0.126, 0.087, 0.055, 0.036, 0.026, 0.013, 0.006, 0.002, 0.001]

    t_off = 10.0
    t_on = t_off + 4
    etot = 0.0
    bLtot = 0.0
    (0..14).each do |i|
      bL = ((65.0 - t_bins[i]) / (65.0 - t_OD)) * 0.77 * dHR

      q_1 = q_H1_1_net + (q_H0_1_net - q_H1_1_net) / (62.0 - 47.0) * (t_bins[i] - 47.0)
      p_1 = p_H1_1 + (p_H0_1 - p_H1_1) / (62.0 - 47.0) * (t_bins[i] - 47.0)

      if (t_bins[i] <= 17.0) || (t_bins[i] >= 45.0)
        q_2 = q_H3_2_net + (q_H1_2_net - q_H3_2_net) * (t_bins[i] - 17.0) / (47.0 - 17.0)
        p_2 = p_H3_2 + (p_H1_2 - p_H3_2) * (t_bins[i] - 17.0) / (47.0 - 17.0)
      else
        q_2 = q_H3_2_net + (q_H35_2 - q_H3_2_net) * (t_bins[i] - 17.0) / (35.0 - 17.0)
        p_2 = p_H3_2 + (p_H35_2 - p_H3_2) * (t_bins[i] - 17.0) / (35.0 - 17.0)
      end

      if t_bins[i] <= t_off
        delta = 0.0
      elsif t_bins[i] >= t_on
        delta = 1.0
      else
        delta = 0.5
      end

      if bL <= q_1
        x_1 = bL / q_1
        e_Tj_n = delta * x_1 * p_1 * frac_hours[i] / (1.0 - c_d * (1.0 - x_1))
      elsif (q_1 < bL) && (bL <= q_2)
        cop_T_j = a + b * t_bins[i] + c * t_bins[i]**2.0
        e_Tj_n = delta * frac_hours[i] * bL / cop_T_j + (1.0 - delta) * bL * (frac_hours[i])
      else
        e_Tj_n = delta * frac_hours[i] * p_2 + frac_hours[i] * (bL - delta * q_2)
      end

      bLtot += frac_hours[i] * bL
      etot += e_Tj_n
    end

    hspf = bLtot / (etot / 3.412)
    return hspf
  end

  def self.calc_fan_speed_ratios(capacity_ratios, rated_cfm_per_tons, rated_airflow_rate)
    fan_speed_ratios = []
    capacity_ratios.each_with_index do |capacity_ratio, i|
      fan_speed_ratios << rated_cfm_per_tons[i] * capacity_ratio / rated_airflow_rate
    end
    return fan_speed_ratios
  end

  def self.create_curve_biquadratic_constant(model)
    curve = OpenStudio::Model::CurveBiquadratic.new(model)
    curve.setName('ConstantBiquadratic')
    curve.setCoefficient1Constant(1)
    curve.setCoefficient2x(0)
    curve.setCoefficient3xPOW2(0)
    curve.setCoefficient4y(0)
    curve.setCoefficient5yPOW2(0)
    curve.setCoefficient6xTIMESY(0)
    curve.setMinimumValueofx(-100)
    curve.setMaximumValueofx(100)
    curve.setMinimumValueofy(-100)
    curve.setMaximumValueofy(100)
    return curve
  end

  def self.create_curve_quadratic_constant(model)
    curve = OpenStudio::Model::CurveQuadratic.new(model)
    curve.setName('ConstantQuadratic')
    curve.setCoefficient1Constant(1)
    curve.setCoefficient2x(0)
    curve.setCoefficient3xPOW2(0)
    curve.setMinimumValueofx(-100)
    curve.setMaximumValueofx(100)
    curve.setMinimumCurveOutput(-100)
    curve.setMaximumCurveOutput(100)
    return curve
  end

  def self.create_curve_cubic_constant(model)
    curve = OpenStudio::Model::CurveCubic.new(model)
    curve.setName('ConstantCubic')
    curve.setCoefficient1Constant(1)
    curve.setCoefficient2x(0)
    curve.setCoefficient3xPOW2(0)
    curve.setCoefficient4xPOW3(0)
    curve.setMinimumValueofx(-100)
    curve.setMaximumValueofx(100)
    return curve
  end

  def self.convert_curve_biquadratic(coeff)
    # Convert IP curves to SI curves
    si_coeff = []
    si_coeff << coeff[0] + 32.0 * (coeff[1] + coeff[3]) + 1024.0 * (coeff[2] + coeff[4] + coeff[5])
    si_coeff << 9.0 / 5.0 * coeff[1] + 576.0 / 5.0 * coeff[2] + 288.0 / 5.0 * coeff[5]
    si_coeff << 81.0 / 25.0 * coeff[2]
    si_coeff << 9.0 / 5.0 * coeff[3] + 576.0 / 5.0 * coeff[4] + 288.0 / 5.0 * coeff[5]
    si_coeff << 81.0 / 25.0 * coeff[4]
    si_coeff << 81.0 / 25.0 * coeff[5]
    return si_coeff
  end

  def self.create_curve_biquadratic(model, coeff, name, min_x, max_x, min_y, max_y)
    curve = OpenStudio::Model::CurveBiquadratic.new(model)
    curve.setName(name)
    curve.setCoefficient1Constant(coeff[0])
    curve.setCoefficient2x(coeff[1])
    curve.setCoefficient3xPOW2(coeff[2])
    curve.setCoefficient4y(coeff[3])
    curve.setCoefficient5yPOW2(coeff[4])
    curve.setCoefficient6xTIMESY(coeff[5])
    curve.setMinimumValueofx(min_x)
    curve.setMaximumValueofx(max_x)
    curve.setMinimumValueofy(min_y)
    curve.setMaximumValueofy(max_y)
    return curve
  end

  def self.create_curve_bicubic(model, coeff, name, min_x, max_x, min_y, max_y)
    curve = OpenStudio::Model::CurveBicubic.new(model)
    curve.setName(name)
    curve.setCoefficient1Constant(coeff[0])
    curve.setCoefficient2x(coeff[1])
    curve.setCoefficient3xPOW2(coeff[2])
    curve.setCoefficient4y(coeff[3])
    curve.setCoefficient5yPOW2(coeff[4])
    curve.setCoefficient6xTIMESY(coeff[5])
    curve.setCoefficient7xPOW3(coeff[6])
    curve.setCoefficient8yPOW3(coeff[7])
    curve.setCoefficient9xPOW2TIMESY(coeff[8])
    curve.setCoefficient10xTIMESYPOW2(coeff[9])
    curve.setMinimumValueofx(min_x)
    curve.setMaximumValueofx(max_x)
    curve.setMinimumValueofy(min_y)
    curve.setMaximumValueofy(max_y)
    return curve
  end

  def self.create_curve_quadratic(model, coeff, name, min_x, max_x, min_y, max_y, is_dimensionless = false)
    curve = OpenStudio::Model::CurveQuadratic.new(model)
    curve.setName(name)
    curve.setCoefficient1Constant(coeff[0])
    curve.setCoefficient2x(coeff[1])
    curve.setCoefficient3xPOW2(coeff[2])
    curve.setMinimumValueofx(min_x)
    curve.setMaximumValueofx(max_x)
    if not min_y.nil?
      curve.setMinimumCurveOutput(min_y)
    end
    if not max_y.nil?
      curve.setMaximumCurveOutput(max_y)
    end
    if is_dimensionless
      curve.setInputUnitTypeforX('Dimensionless')
      curve.setOutputUnitType('Dimensionless')
    end
    return curve
  end

  def self.create_curve_cubic(model, coeff, name, min_x, max_x, min_y, max_y)
    curve = OpenStudio::Model::CurveCubic.new(model)
    curve.setName(name)
    curve.setCoefficient1Constant(coeff[0])
    curve.setCoefficient2x(coeff[1])
    curve.setCoefficient3xPOW2(coeff[2])
    curve.setCoefficient4xPOW3(coeff[3])
    curve.setMinimumValueofx(min_x)
    curve.setMaximumValueofx(max_x)
    curve.setMinimumCurveOutput(min_y)
    curve.setMaximumCurveOutput(max_y)
    return curve
  end

  def self.create_curve_exponent(model, coeff, name, min_x, max_x)
    curve = OpenStudio::Model::CurveExponent.new(model)
    curve.setName(name)
    curve.setCoefficient1Constant(coeff[0])
    curve.setCoefficient2Constant(coeff[1])
    curve.setCoefficient3Constant(coeff[2])
    curve.setMinimumValueofx(min_x)
    curve.setMaximumValueofx(max_x)
    return curve
  end

  def self.create_curve_quad_linear(model, coeff, name)
    curve = OpenStudio::Model::CurveQuadLinear.new(model)
    curve.setName(name)
    curve.setCoefficient1Constant(coeff[0])
    curve.setCoefficient2w(coeff[1])
    curve.setCoefficient3x(coeff[2])
    curve.setCoefficient4y(coeff[3])
    curve.setCoefficient5z(coeff[4])
    return curve
  end

  def self.create_curve_quint_linear(model, coeff, name)
    curve = OpenStudio::Model::CurveQuintLinear.new(model)
    curve.setName(name)
    curve.setCoefficient1Constant(coeff[0])
    curve.setCoefficient2v(coeff[1])
    curve.setCoefficient3w(coeff[2])
    curve.setCoefficient4x(coeff[3])
    curve.setCoefficient5y(coeff[4])
    curve.setCoefficient6z(coeff[5])
    return curve
  end

  def self.create_dx_cooling_coil(model, obj_name, cooling_system)
    clg_ap = cooling_system.additional_properties

    if cooling_system.is_a? HPXML::CoolingSystem
      clg_type = cooling_system.cooling_system_type
    elsif cooling_system.is_a? HPXML::HeatPump
      clg_type = cooling_system.heat_pump_type
    end

    if clg_ap.num_speeds > 1
      constant_biquadratic = create_curve_biquadratic_constant(model)
    end

    clg_coil = nil
    crankcase_heater_temp = 50 # F

    for i in 0..(clg_ap.num_speeds - 1)
      cap_ft_spec_si = convert_curve_biquadratic(clg_ap.cool_cap_ft_spec[i])
      eir_ft_spec_si = convert_curve_biquadratic(clg_ap.cool_eir_ft_spec[i])
      cap_ft_curve = create_curve_biquadratic(model, cap_ft_spec_si, "Cool-CAP-fT#{i + 1}", -100, 100, -100, 100)
      eir_ft_curve = create_curve_biquadratic(model, eir_ft_spec_si, "Cool-EIR-fT#{i + 1}", -100, 100, -100, 100)
      plf_fplr_curve = create_curve_quadratic(model, clg_ap.cool_plf_fplr_spec[i], "Cool-PLF-fPLR#{i + 1}", 0, 1, 0.7, 1)
      cap_fff_curve = create_curve_quadratic(model, clg_ap.cool_cap_fflow_spec[i], "Cool-CAP-fFF#{i + 1}", 0, 2, 0, 2)
      eir_fff_curve = create_curve_quadratic(model, clg_ap.cool_eir_fflow_spec[i], "Cool-EIR-fFF#{i + 1}", 0, 2, 0, 2)

      if clg_ap.num_speeds == 1
        clg_coil = OpenStudio::Model::CoilCoolingDXSingleSpeed.new(model, model.alwaysOnDiscreteSchedule, cap_ft_curve, cap_fff_curve, eir_ft_curve, eir_fff_curve, plf_fplr_curve)
        # Coil COP calculation based on system type
        if [HPXML::HVACTypeRoomAirConditioner, HPXML::HVACTypePTAC, HPXML::HVACTypeHeatPumpPTHP, HPXML::HVACTypeHeatPumpRoom].include? clg_type
          if cooling_system.cooling_efficiency_ceer.nil?
            ceer = calc_ceer_from_eer(cooling_system)
          else
            ceer = cooling_system.cooling_efficiency_ceer
          end
          clg_coil.setRatedCOP(UnitConversions.convert(ceer, 'Btu/hr', 'W'))
        else
          clg_coil.setRatedCOP(1.0 / clg_ap.cool_rated_eirs[i])
        end
        clg_coil.setMaximumOutdoorDryBulbTemperatureForCrankcaseHeaterOperation(UnitConversions.convert(crankcase_heater_temp, 'F', 'C')) if cooling_system.crankcase_heater_watts.to_f > 0.0 # From RESNET Publication No. 002-2017
        clg_coil.setRatedSensibleHeatRatio(clg_ap.cool_rated_shrs_gross[i])
        clg_coil.setNominalTimeForCondensateRemovalToBegin(1000.0)
        clg_coil.setRatioOfInitialMoistureEvaporationRateAndSteadyStateLatentCapacity(1.5)
        clg_coil.setMaximumCyclingRate(3.0)
        clg_coil.setLatentCapacityTimeConstant(45.0)
        clg_coil.setRatedTotalCoolingCapacity(UnitConversions.convert(cooling_system.cooling_capacity, 'Btu/hr', 'W'))
        clg_coil.setRatedAirFlowRate(calc_rated_airflow(cooling_system.cooling_capacity, clg_ap.cool_rated_cfm_per_ton[0], 1.0))
      else
        if clg_coil.nil?
          clg_coil = OpenStudio::Model::CoilCoolingDXMultiSpeed.new(model)
          clg_coil.setApplyPartLoadFractiontoSpeedsGreaterthan1(false)
          clg_coil.setApplyLatentDegradationtoSpeedsGreaterthan1(false)
          clg_coil.setFuelType(EPlus::FuelTypeElectricity)
          clg_coil.setAvailabilitySchedule(model.alwaysOnDiscreteSchedule)
          clg_coil.setMaximumOutdoorDryBulbTemperatureforCrankcaseHeaterOperation(UnitConversions.convert(crankcase_heater_temp, 'F', 'C')) if cooling_system.crankcase_heater_watts.to_f > 0.0 # From RESNET Publication No. 002-2017
        end
        stage = OpenStudio::Model::CoilCoolingDXMultiSpeedStageData.new(model, cap_ft_curve, cap_fff_curve, eir_ft_curve, eir_fff_curve, plf_fplr_curve, constant_biquadratic)
        stage.setGrossRatedCoolingCOP(1.0 / clg_ap.cool_rated_eirs[i])
        stage.setGrossRatedSensibleHeatRatio(clg_ap.cool_rated_shrs_gross[i])
        stage.setNominalTimeforCondensateRemovaltoBegin(1000)
        stage.setRatioofInitialMoistureEvaporationRateandSteadyStateLatentCapacity(1.5)
        stage.setRatedWasteHeatFractionofPowerInput(0.2)
        stage.setMaximumCyclingRate(3.0)
        stage.setLatentCapacityTimeConstant(45.0)
        stage.setGrossRatedTotalCoolingCapacity(UnitConversions.convert(cooling_system.cooling_capacity, 'Btu/hr', 'W') * clg_ap.cool_capacity_ratios[i])
        stage.setRatedAirFlowRate(calc_rated_airflow(cooling_system.cooling_capacity, clg_ap.cool_rated_cfm_per_ton[i], clg_ap.cool_capacity_ratios[i]))
        clg_coil.addStage(stage)
      end
    end

    clg_coil.setName(obj_name + ' clg coil')
    clg_coil.setCondenserType('AirCooled')
    clg_coil.setCrankcaseHeaterCapacity(cooling_system.crankcase_heater_watts)
    clg_coil.additionalProperties.setFeature('HPXML_ID', cooling_system.id) # Used by reporting measure

    return clg_coil
  end

  def self.create_dx_heating_coil(model, obj_name, heating_system)
    htg_ap = heating_system.additional_properties

    if htg_ap.num_speeds > 1
      constant_biquadratic = create_curve_biquadratic_constant(model)
    end

    htg_coil = nil
    crankcase_heater_temp = 50 # F

    for i in 0..(htg_ap.num_speeds - 1)
      cap_ft_spec_si = convert_curve_biquadratic(htg_ap.heat_cap_ft_spec[i])
      eir_ft_spec_si = convert_curve_biquadratic(htg_ap.heat_eir_ft_spec[i])
      cap_ft_curve = create_curve_biquadratic(model, cap_ft_spec_si, "Heat-CAP-fT#{i + 1}", -100, 100, -100, 100)
      eir_ft_curve = create_curve_biquadratic(model, eir_ft_spec_si, "Heat-EIR-fT#{i + 1}", -100, 100, -100, 100)
      plf_fplr_curve = create_curve_quadratic(model, htg_ap.heat_plf_fplr_spec[i], "Heat-PLF-fPLR#{i + 1}", 0, 1, 0.7, 1)
      cap_fff_curve = create_curve_quadratic(model, htg_ap.heat_cap_fflow_spec[i], "Heat-CAP-fFF#{i + 1}", 0, 2, 0, 2)
      eir_fff_curve = create_curve_quadratic(model, htg_ap.heat_eir_fflow_spec[i], "Heat-EIR-fFF#{i + 1}", 0, 2, 0, 2)

      if htg_ap.num_speeds == 1
        htg_coil = OpenStudio::Model::CoilHeatingDXSingleSpeed.new(model, model.alwaysOnDiscreteSchedule, cap_ft_curve, cap_fff_curve, eir_ft_curve, eir_fff_curve, plf_fplr_curve)
        if heating_system.heating_efficiency_cop.nil?
          htg_coil.setRatedCOP(1.0 / htg_ap.heat_rated_eirs[i])
        else # PTHP or room heat pump
          htg_coil.setRatedCOP(heating_system.heating_efficiency_cop)
        end
        htg_coil.setRatedTotalHeatingCapacity(UnitConversions.convert(heating_system.heating_capacity, 'Btu/hr', 'W'))
        htg_coil.setRatedAirFlowRate(calc_rated_airflow(heating_system.heating_capacity, htg_ap.heat_rated_cfm_per_ton[0], 1.0))
      else
        if htg_coil.nil?
          htg_coil = OpenStudio::Model::CoilHeatingDXMultiSpeed.new(model)
          htg_coil.setFuelType(EPlus::FuelTypeElectricity)
          htg_coil.setApplyPartLoadFractiontoSpeedsGreaterthan1(false)
          htg_coil.setAvailabilitySchedule(model.alwaysOnDiscreteSchedule)
        end
        stage = OpenStudio::Model::CoilHeatingDXMultiSpeedStageData.new(model, cap_ft_curve, cap_fff_curve, eir_ft_curve, eir_fff_curve, plf_fplr_curve, constant_biquadratic)
        stage.setGrossRatedHeatingCOP(1.0 / htg_ap.heat_rated_eirs[i])
        stage.setRatedWasteHeatFractionofPowerInput(0.2)
        stage.setGrossRatedHeatingCapacity(UnitConversions.convert(heating_system.heating_capacity, 'Btu/hr', 'W') * htg_ap.heat_capacity_ratios[i])
        stage.setRatedAirFlowRate(calc_rated_airflow(heating_system.heating_capacity, htg_ap.heat_rated_cfm_per_ton[i], htg_ap.heat_capacity_ratios[i]))
        htg_coil.addStage(stage)
      end
    end

    htg_coil.setName(obj_name + ' htg coil')
    htg_coil.setMinimumOutdoorDryBulbTemperatureforCompressorOperation(UnitConversions.convert(htg_ap.hp_min_temp, 'F', 'C'))
    htg_coil.setMaximumOutdoorDryBulbTemperatureforDefrostOperation(UnitConversions.convert(40.0, 'F', 'C'))
    defrost_eir_curve = create_curve_biquadratic(model, [0.1528, 0, 0, 0, 0, 0], 'Defrosteir', -100, 100, -100, 100) # Heating defrost curve for reverse cycle
    htg_coil.setDefrostEnergyInputRatioFunctionofTemperatureCurve(defrost_eir_curve)
    htg_coil.setDefrostStrategy('ReverseCycle')
    htg_coil.setDefrostControl('Timed')
    if heating_system.fraction_heat_load_served == 0
      htg_coil.setResistiveDefrostHeaterCapacity(0)
    end
    htg_coil.setMaximumOutdoorDryBulbTemperatureforCrankcaseHeaterOperation(UnitConversions.convert(crankcase_heater_temp, 'F', 'C')) if heating_system.crankcase_heater_watts.to_f > 0.0 # From RESNET Publication No. 002-2017
    htg_coil.setCrankcaseHeaterCapacity(heating_system.crankcase_heater_watts)
    htg_coil.additionalProperties.setFeature('HPXML_ID', heating_system.id) # Used by reporting measure

    return htg_coil
  end

  def self.set_cool_rated_eirs(cooling_system)
    clg_ap = cooling_system.additional_properties

    clg_ap.cool_rated_eirs = []
    for speed in 0..clg_ap.num_speeds - 1
      clg_ap.cool_rated_eirs << calc_eir_from_eer(clg_ap.cool_eers[speed], clg_ap.fan_power_rated)
    end
  end

  def self.set_heat_rated_eirs(heating_system)
    htg_ap = heating_system.additional_properties

    htg_ap.heat_rated_eirs = []
    for speed in 0..htg_ap.num_speeds - 1
      htg_ap.heat_rated_eirs << calc_eir_from_cop(htg_ap.heat_cops[speed], htg_ap.fan_power_rated)
    end
  end

  def self.set_cool_rated_shrs_gross(runner, cooling_system)
    clg_ap = cooling_system.additional_properties

    if ((cooling_system.is_a? HPXML::CoolingSystem) && ([HPXML::HVACTypeRoomAirConditioner, HPXML::HVACTypePTAC].include? cooling_system.cooling_system_type)) ||
       ((cooling_system.is_a? HPXML::HeatPump) && ([HPXML::HVACTypeHeatPumpPTHP, HPXML::HVACTypeHeatPumpRoom].include? cooling_system.heat_pump_type))
      clg_ap.cool_rated_shrs_gross = [cooling_system.cooling_shr] # We don't model the fan separately, so set gross == net
    else
      # rated shr gross and fan speed ratios
      dB_rated = 80.0 # deg-F
      win = 0.01118470 # Humidity ratio corresponding to 80F dry bulb/67F wet bulb (from EnergyPlus)

      if clg_ap.num_speeds > 1
        cool_nominal_cfm_per_ton = (clg_ap.cool_rated_airflow_rate - clg_ap.cool_rated_cfm_per_ton[0] * clg_ap.cool_capacity_ratios[0]) / (clg_ap.cool_capacity_ratios[-1] - clg_ap.cool_capacity_ratios[0]) * (1.0 - clg_ap.cool_capacity_ratios[0]) + clg_ap.cool_rated_cfm_per_ton[0] * clg_ap.cool_capacity_ratios[0]
      else
        cool_nominal_cfm_per_ton = clg_ap.cool_rated_cfm_per_ton[0]
      end

      p_atm = UnitConversions.convert(1, 'atm', 'psi')

      ao = Psychrometrics.CoilAoFactor(runner, dB_rated, p_atm, UnitConversions.convert(1, 'ton', 'kBtu/hr'), cool_nominal_cfm_per_ton, cooling_system.cooling_shr, win)

      clg_ap.cool_rated_shrs_gross = []
      clg_ap.cool_capacity_ratios.each_with_index do |capacity_ratio, i|
        # Calculate the SHR for each speed. Use minimum value of 0.98 to prevent E+ bypass factor calculation errors
        clg_ap.cool_rated_shrs_gross << [Psychrometrics.CalculateSHR(runner, dB_rated, p_atm, UnitConversions.convert(capacity_ratio, 'ton', 'kBtu/hr'), clg_ap.cool_rated_cfm_per_ton[i] * capacity_ratio, ao, win), 0.98].min
      end
    end
  end

  def self.calc_plr_coefficients(c_d)
    return [(1.0 - c_d), c_d, 0.0] # Linear part load model
  end

  def self.set_cool_c_d(cooling_system, num_speeds)
    clg_ap = cooling_system.additional_properties

    # Degradation coefficient for cooling
    if ((cooling_system.is_a? HPXML::CoolingSystem) && ([HPXML::HVACTypeRoomAirConditioner, HPXML::HVACTypePTAC].include? cooling_system.cooling_system_type)) ||
       ((cooling_system.is_a? HPXML::HeatPump) && ([HPXML::HVACTypeHeatPumpPTHP, HPXML::HVACTypeHeatPumpRoom].include? cooling_system.heat_pump_type))
      clg_ap.cool_c_d = 0.22
    elsif num_speeds == 1
      if cooling_system.cooling_efficiency_seer < 13.0
        clg_ap.cool_c_d = 0.20
      else
        clg_ap.cool_c_d = 0.07
      end
    elsif num_speeds == 2
      clg_ap.cool_c_d = 0.11
    elsif num_speeds >= 4
      clg_ap.cool_c_d = 0.25
    end

    # PLF curve
    clg_ap.cool_plf_fplr_spec = [calc_plr_coefficients(clg_ap.cool_c_d)] * num_speeds
  end

  def self.set_heat_c_d(heating_system, num_speeds)
    htg_ap = heating_system.additional_properties

    # Degradation coefficient for heating
    if (heating_system.is_a? HPXML::HeatPump) && ([HPXML::HVACTypeHeatPumpPTHP, HPXML::HVACTypeHeatPumpRoom].include? heating_system.heat_pump_type)
      htg_ap.heat_c_d = 0.22
    elsif num_speeds == 1
      if heating_system.heating_efficiency_hspf < 7.0
        htg_ap.heat_c_d =  0.20
      else
        htg_ap.heat_c_d =  0.11
      end
    elsif num_speeds == 2
      htg_ap.heat_c_d =  0.11
    elsif num_speeds >= 4
      htg_ap.heat_c_d =  0.25
    end

    htg_ap.heat_plf_fplr_spec = [calc_plr_coefficients(htg_ap.heat_c_d)] * num_speeds
  end

  def self.calc_ceer_from_eer(cooling_system)
    # Reference: http://documents.dps.ny.gov/public/Common/ViewDoc.aspx?DocRefId=%7BB6A57FC0-6376-4401-92BD-D66EC1930DCF%7D
    return cooling_system.cooling_efficiency_eer / 1.01
  end

  def self.set_fan_power_rated(hvac_system)
    hvac_ap = hvac_system.additional_properties

    if hvac_system.distribution_system.nil?
      # Ductless, installed and rated value should be equal
      hvac_ap.fan_power_rated = hvac_system.fan_watts_per_cfm # W/cfm
    else
      # Based on ASHRAE 1449-RP and recommended by Hugh Henderson
      if hvac_system.cooling_efficiency_seer <= 14
        hvac_ap.fan_power_rated = 0.25 # W/cfm
      elsif hvac_system.cooling_efficiency_seer >= 16
        hvac_ap.fan_power_rated = 0.18 # W/cfm
      else
        hvac_ap.fan_power_rated = 0.25 + (0.18 - 0.25) * (hvac_system.cooling_efficiency_seer - 14.0) / 2.0 # W/cfm
      end
    end
  end

  def self.calc_pump_rated_flow_rate(pump_eff, pump_w, pump_head_pa)
    # Calculate needed pump rated flow rate to achieve a given pump power with an assumed
    # efficiency and pump head.
    return pump_eff * pump_w / pump_head_pa # m3/s
  end

  def self.get_unitary_system_from_air_loop_hvac(air_loop)
    # Returns the unitary system or nil
    air_loop.supplyComponents.each do |comp|
      next unless comp.to_AirLoopHVACUnitarySystem.is_initialized

      return comp.to_AirLoopHVACUnitarySystem.get
    end
    return
  end

  def self.set_cool_rated_eirs_mshp(cooling_system, num_speeds)
    clg_ap = cooling_system.additional_properties

    cops_norm = [1.901, 1.859, 1.746, 1.609, 1.474, 1.353, 1.247, 1.156, 1.079, 1.0]
    fan_powers_norm = [0.604, 0.634, 0.670, 0.711, 0.754, 0.800, 0.848, 0.898, 0.948, 1.0]

    cop_max_speed = 3.5 # 3.5 is an initial guess, final value solved for below

    fan_powers_rated = []
    eers_rated = []

    for i in 0..num_speeds - 1
      fan_powers_rated << clg_ap.fan_power_rated * fan_powers_norm[i]
      eers_rated << UnitConversions.convert(cop_max_speed, 'W', 'Btu/hr') * cops_norm[i]
    end

    cop_max_speed_1 = cop_max_speed
    cop_max_speed_2 = cop_max_speed
    error = cooling_system.cooling_efficiency_seer - calc_mshp_seer(eers_rated, clg_ap.cool_c_d, clg_ap.cool_capacity_ratios, clg_ap.cool_rated_cfm_per_ton, fan_powers_rated, clg_ap.cool_eir_ft_spec, clg_ap.cool_cap_ft_spec)
    error1 = error
    error2 = error

    itmax = 50 # maximum iterations
    cvg = false
    final_n = nil

    for n in 1..itmax + 1
      final_n = n
      for i in 0..num_speeds - 1
        eers_rated[i] = UnitConversions.convert(cop_max_speed, 'W', 'Btu/hr') * cops_norm[i]
      end

      error = cooling_system.cooling_efficiency_seer - calc_mshp_seer(eers_rated, clg_ap.cool_c_d, clg_ap.cool_capacity_ratios, clg_ap.cool_rated_cfm_per_ton, fan_powers_rated, clg_ap.cool_eir_ft_spec, clg_ap.cool_cap_ft_spec)

      cop_max_speed, cvg, cop_max_speed_1, error1, cop_max_speed_2, error2 = MathTools.Iterate(cop_max_speed, error, cop_max_speed_1, error1, cop_max_speed_2, error2, n, cvg)

      if cvg
        break
      end
    end

    if (not cvg) || (final_n > itmax)
      cop_max_speed = UnitConversions.convert(0.547 * cooling_system.cooling_efficiency_seer - 0.104, 'Btu/hr', 'W') # Correlation developed from JonW's MatLab scripts. Only used if an eer cannot be found.
    end

    clg_ap.cool_rated_eirs = []

    for i in 0..num_speeds - 1
      clg_ap.cool_rated_eirs << calc_eir_from_eer(UnitConversions.convert(cop_max_speed, 'W', 'Btu/hr') * cops_norm[i], fan_powers_rated[i])
    end
  end

  def self.set_mshp_downselected_speed_indices(heat_pump)
    hp_ap = heat_pump.additional_properties

    # Down-select to speed indices

    # Cooling
    hp_ap.cool_cap_ft_spec = hp_ap.cool_cap_ft_spec.select.with_index { |_x, i| hp_ap.speed_indices.include? i }
    hp_ap.cool_eir_ft_spec = hp_ap.cool_eir_ft_spec.select.with_index { |_x, i| hp_ap.speed_indices.include? i }
    hp_ap.cool_cap_fflow_spec = hp_ap.cool_cap_fflow_spec.select.with_index { |_x, i| hp_ap.speed_indices.include? i }
    hp_ap.cool_eir_fflow_spec = hp_ap.cool_eir_fflow_spec.select.with_index { |_x, i| hp_ap.speed_indices.include? i }
    hp_ap.cool_plf_fplr_spec = hp_ap.cool_plf_fplr_spec.select.with_index { |_x, i| hp_ap.speed_indices.include? i }
    hp_ap.cool_rated_cfm_per_ton = hp_ap.cool_rated_cfm_per_ton.select.with_index { |_x, i| hp_ap.speed_indices.include? i }
    hp_ap.cool_capacity_ratios = hp_ap.cool_capacity_ratios.select.with_index { |_x, i| hp_ap.speed_indices.include? i }
    hp_ap.cool_rated_shrs_gross = hp_ap.cool_rated_shrs_gross.select.with_index { |_x, i| hp_ap.speed_indices.include? i }
    hp_ap.cool_rated_eirs = hp_ap.cool_rated_eirs.select.with_index { |_x, i| hp_ap.speed_indices.include? i }
    hp_ap.cool_fan_speed_ratios = hp_ap.cool_fan_speed_ratios.select.with_index { |_x, i| hp_ap.speed_indices.include? i }

    if heat_pump.is_a? HPXML::HeatPump # Skip for mini-split air conditioner
      # Heating
      hp_ap.heat_eir_ft_spec = hp_ap.heat_eir_ft_spec.select.with_index { |_x, i| hp_ap.speed_indices.include? i }
      hp_ap.heat_cap_fflow_spec = hp_ap.heat_cap_fflow_spec.select.with_index { |_x, i| hp_ap.speed_indices.include? i }
      hp_ap.heat_eir_fflow_spec = hp_ap.heat_eir_fflow_spec.select.with_index { |_x, i| hp_ap.speed_indices.include? i }
      hp_ap.heat_cap_ft_spec = hp_ap.heat_cap_ft_spec.select.with_index { |_x, i| hp_ap.speed_indices.include? i }
      hp_ap.heat_plf_fplr_spec = hp_ap.heat_plf_fplr_spec.select.with_index { |_x, i| hp_ap.speed_indices.include? i }
      hp_ap.heat_rated_cfm_per_ton = hp_ap.heat_rated_cfm_per_ton.select.with_index { |_x, i| hp_ap.speed_indices.include? i }
      hp_ap.heat_capacity_ratios = hp_ap.heat_capacity_ratios.select.with_index { |_x, i| hp_ap.speed_indices.include? i }
      hp_ap.heat_rated_eirs = hp_ap.heat_rated_eirs.select.with_index { |_x, i| hp_ap.speed_indices.include? i }
      hp_ap.heat_fan_speed_ratios = hp_ap.heat_fan_speed_ratios.select.with_index { |_x, i| hp_ap.speed_indices.include? i }
    end
  end

  def self.calc_mshp_seer(eer_a, c_d, capacity_ratio, cfm_tons, fan_power_rated, cool_eir_ft_spec, cool_cap_ft_spec)
    n_max = (eer_a.length - 1.0) - 3.0 # Don't use max speed; FIXME: this is different than calc_mshp_hspf?
    n_min = 0
    n_int = (n_min + (n_max - n_min) / 3.0).ceil.to_i

    wBin = 67.0
    tout_B = 82.0
    tout_E = 87.0
    tout_F = 67.0

    eir_A2 = calc_eir_from_eer(eer_a[n_max], fan_power_rated[n_max])
    eir_B2 = eir_A2 * MathTools.biquadratic(wBin, tout_B, cool_eir_ft_spec[n_max])

    eir_Av = calc_eir_from_eer(eer_a[n_int], fan_power_rated[n_int])
    eir_Ev = eir_Av * MathTools.biquadratic(wBin, tout_E, cool_eir_ft_spec[n_int])

    eir_A1 = calc_eir_from_eer(eer_a[n_min], fan_power_rated[n_min])
    eir_B1 = eir_A1 * MathTools.biquadratic(wBin, tout_B, cool_eir_ft_spec[n_min])
    eir_F1 = eir_A1 * MathTools.biquadratic(wBin, tout_F, cool_eir_ft_spec[n_min])

    q_A2 = capacity_ratio[n_max]
    q_B2 = q_A2 * MathTools.biquadratic(wBin, tout_B, cool_cap_ft_spec[n_max])
    q_Ev = capacity_ratio[n_int] * MathTools.biquadratic(wBin, tout_E, cool_cap_ft_spec[n_int])
    q_B1 = capacity_ratio[n_min] * MathTools.biquadratic(wBin, tout_B, cool_cap_ft_spec[n_min])
    q_F1 = capacity_ratio[n_min] * MathTools.biquadratic(wBin, tout_F, cool_cap_ft_spec[n_min])

    q_A2_net = q_A2 - fan_power_rated[n_max] * UnitConversions.convert(1, 'W', 'Btu/hr') * (cfm_tons[n_max] * capacity_ratio[n_max]) / UnitConversions.convert(1, 'ton', 'Btu/hr')
    q_B2_net = q_B2 - fan_power_rated[n_max] * UnitConversions.convert(1, 'W', 'Btu/hr') * (cfm_tons[n_max] * capacity_ratio[n_max]) / UnitConversions.convert(1, 'ton', 'Btu/hr')
    q_Ev_net = q_Ev - fan_power_rated[n_int] * UnitConversions.convert(1, 'W', 'Btu/hr') * (cfm_tons[n_int] * capacity_ratio[n_int]) / UnitConversions.convert(1, 'ton', 'Btu/hr')
    q_B1_net = q_B1 - fan_power_rated[n_min] * UnitConversions.convert(1, 'W', 'Btu/hr') * (cfm_tons[n_min] * capacity_ratio[n_min]) / UnitConversions.convert(1, 'ton', 'Btu/hr')
    q_F1_net = q_F1 - fan_power_rated[n_min] * UnitConversions.convert(1, 'W', 'Btu/hr') * (cfm_tons[n_min] * capacity_ratio[n_min]) / UnitConversions.convert(1, 'ton', 'Btu/hr')

    p_A2 = UnitConversions.convert(q_A2 * eir_A2, 'Btu', 'Wh') + fan_power_rated[n_max] * (cfm_tons[n_max] * capacity_ratio[n_max]) / UnitConversions.convert(1, 'ton', 'Btu/hr')
    p_B2 = UnitConversions.convert(q_B2 * eir_B2, 'Btu', 'Wh') + fan_power_rated[n_max] * (cfm_tons[n_max] * capacity_ratio[n_max]) / UnitConversions.convert(1, 'ton', 'Btu/hr')
    p_Ev = UnitConversions.convert(q_Ev * eir_Ev, 'Btu', 'Wh') + fan_power_rated[n_int] * (cfm_tons[n_int] * capacity_ratio[n_int]) / UnitConversions.convert(1, 'ton', 'Btu/hr')
    p_B1 = UnitConversions.convert(q_B1 * eir_B1, 'Btu', 'Wh') + fan_power_rated[n_min] * (cfm_tons[n_min] * capacity_ratio[n_min]) / UnitConversions.convert(1, 'ton', 'Btu/hr')
    p_F1 = UnitConversions.convert(q_F1 * eir_F1, 'Btu', 'Wh') + fan_power_rated[n_min] * (cfm_tons[n_min] * capacity_ratio[n_min]) / UnitConversions.convert(1, 'ton', 'Btu/hr')

    q_k1_87 = q_F1_net + (q_B1_net - q_F1_net) / (82.0 - 67.0) * (87 - 67.0)
    q_k2_87 = q_B2_net + (q_A2_net - q_B2_net) / (95.0 - 82.0) * (87.0 - 82.0)
    n_Q = (q_Ev_net - q_k1_87) / (q_k2_87 - q_k1_87)
    m_Q = (q_B1_net - q_F1_net) / (82.0 - 67.0) * (1.0 - n_Q) + (q_A2_net - q_B2_net) / (95.0 - 82.0) * n_Q
    p_k1_87 = p_F1 + (p_B1 - p_F1) / (82.0 - 67.0) * (87.0 - 67.0)
    p_k2_87 = p_B2 + (p_A2 - p_B2) / (95.0 - 82.0) * (87.0 - 82.0)
    n_E = (p_Ev - p_k1_87) / (p_k2_87 - p_k1_87)
    m_E = (p_B1 - p_F1) / (82.0 - 67.0) * (1.0 - n_E) + (p_A2 - p_B2) / (95.0 - 82.0) * n_E

    c_T_1_1 = q_A2_net / (1.1 * (95.0 - 65.0))
    c_T_1_2 = q_F1_net
    c_T_1_3 = (q_B1_net - q_F1_net) / (82.0 - 67.0)
    t_1 = (c_T_1_2 - 67.0 * c_T_1_3 + 65.0 * c_T_1_1) / (c_T_1_1 - c_T_1_3)
    q_T_1 = q_F1_net + (q_B1_net - q_F1_net) / (82.0 - 67.0) * (t_1 - 67.0)
    p_T_1 = p_F1 + (p_B1 - p_F1) / (82.0 - 67.0) * (t_1 - 67.0)
    eer_T_1 = q_T_1 / p_T_1

    t_v = (q_Ev_net - 87.0 * m_Q + 65.0 * c_T_1_1) / (c_T_1_1 - m_Q)
    q_T_v = q_Ev_net + m_Q * (t_v - 87.0)
    p_T_v = p_Ev + m_E * (t_v - 87.0)
    eer_T_v = q_T_v / p_T_v

    c_T_2_1 = c_T_1_1
    c_T_2_2 = q_B2_net
    c_T_2_3 = (q_A2_net - q_B2_net) / (95.0 - 82.0)
    t_2 = (c_T_2_2 - 82.0 * c_T_2_3 + 65.0 * c_T_2_1) / (c_T_2_1 - c_T_2_3)
    q_T_2 = q_B2_net + (q_A2_net - q_B2_net) / (95.0 - 82.0) * (t_2 - 82.0)
    p_T_2 = p_B2 + (p_A2 - p_B2) / (95.0 - 82.0) * (t_2 - 82.0)
    eer_T_2 = q_T_2 / p_T_2

    d = (t_2**2 - t_1**2) / (t_v**2 - t_1**2)
    b = (eer_T_1 - eer_T_2 - d * (eer_T_1 - eer_T_v)) / (t_1 - t_2 - d * (t_1 - t_v))
    c = (eer_T_1 - eer_T_2 - b * (t_1 - t_2)) / (t_1**2 - t_2**2)
    a = eer_T_2 - b * t_2 - c * t_2**2

    e_tot = 0
    q_tot = 0
    t_bins = [67.0, 72.0, 77.0, 82.0, 87.0, 92.0, 97.0, 102.0]
    frac_hours = [0.214, 0.231, 0.216, 0.161, 0.104, 0.052, 0.018, 0.004]

    for i in 0..7
      bL = ((t_bins[i] - 65.0) / (95.0 - 65.0)) * (q_A2_net / 1.1)
      q_k1 = q_F1_net + (q_B1_net - q_F1_net) / (82.0 - 67.0) * (t_bins[i] - 67.0)
      p_k1 = p_F1 + (p_B1 - p_F1) / (82.0 - 67.0) * (t_bins[i] - 67)
      q_k2 = q_B2_net + (q_A2_net - q_B2_net) / (95.0 - 82.0) * (t_bins[i] - 82.0)
      p_k2 = p_B2 + (p_A2 - p_B2) / (95.0 - 82.0) * (t_bins[i] - 82.0)

      if bL <= q_k1
        x_k1 = bL / q_k1
        q_Tj_N = x_k1 * q_k1 * frac_hours[i]
        e_Tj_N = x_k1 * p_k1 * frac_hours[i] / (1 - c_d * (1 - x_k1))
      elsif (q_k1 < bL) && (bL <= q_k2)
        q_Tj_N = bL * frac_hours[i]
        eer_T_j = a + b * t_bins[i] + c * t_bins[i]**2
        e_Tj_N = q_Tj_N / eer_T_j
      else
        q_Tj_N = frac_hours[i] * q_k2
        e_Tj_N = frac_hours[i] * p_k2
      end

      q_tot += q_Tj_N
      e_tot += e_Tj_N
    end

    seer = q_tot / e_tot
    return seer
  end

  def self.set_heat_rated_eirs_mshp(heat_pump, num_speeds)
    hp_ap = heat_pump.additional_properties

    cops_norm = [1.792, 1.502, 1.308, 1.207, 1.145, 1.105, 1.077, 1.056, 1.041, 1.0]
    fan_powers_norm = [0.577, 0.625, 0.673, 0.720, 0.768, 0.814, 0.861, 0.907, 0.954, 1.0]

    cop_max_speed = 3.25 # 3.35 is an initial guess, final value solved for below

    fan_powers_rated = []
    cops_rated = []

    for i in 0..num_speeds - 1
      fan_powers_rated << hp_ap.fan_power_rated * fan_powers_norm[i]
      cops_rated << cop_max_speed * cops_norm[i]
    end

    cop_max_speed_1 = cop_max_speed
    cop_max_speed_2 = cop_max_speed
    error = heat_pump.heating_efficiency_hspf - calc_mshp_hspf(cops_rated, hp_ap.heat_c_d, hp_ap.heat_capacity_ratios, hp_ap.heat_rated_cfm_per_ton, fan_powers_rated, hp_ap.heat_eir_ft_spec, hp_ap.heat_cap_ft_spec)

    error1 = error
    error2 = error

    itmax = 50 # maximum iterations
    cvg = false
    final_n = nil

    for n in 1..itmax
      final_n = n
      for i in 0..num_speeds - 1
        cops_rated[i] = cop_max_speed * cops_norm[i]
      end

      error = heat_pump.heating_efficiency_hspf - calc_mshp_hspf(cops_rated, hp_ap.heat_c_d, hp_ap.heat_capacity_ratios, hp_ap.heat_rated_cfm_per_ton, fan_powers_rated, hp_ap.heat_eir_ft_spec, hp_ap.heat_cap_ft_spec)

      cop_max_speed, cvg, cop_max_speed_1, error1, cop_max_speed_2, error2 = MathTools.Iterate(cop_max_speed, error, cop_max_speed_1, error1, cop_max_speed_2, error2, n, cvg)

      if cvg
        break
      end
    end

    if (not cvg) || (final_n > itmax)
      cop_max_speed = UnitConversions.convert(0.4174 * heat_pump.heating_efficiency_hspf - 1.1134, 'Btu/hr', 'W') # Correlation developed from JonW's MatLab scripts. Only used if a cop cannot be found.
    end

    hp_ap.heat_rated_eirs = []
    for i in 0..num_speeds - 1
      hp_ap.heat_rated_eirs << calc_eir_from_cop(cop_max_speed * cops_norm[i], fan_powers_rated[i])
    end
  end

  def self.set_gshp_assumptions(heat_pump, weather)
    hp_ap = heat_pump.additional_properties

    hp_ap.design_chw = [85.0, weather.design.CoolingDrybulb - 15.0, weather.data.AnnualAvgDrybulb + 10.0].max # Temperature of water entering indoor coil,use 85F as lower bound
    hp_ap.design_delta_t = 10.0
    hp_ap.fluid_type = Constants.FluidPropyleneGlycol
    hp_ap.frac_glycol = 0.3
    if hp_ap.fluid_type == Constants.FluidWater
      hp_ap.design_hw = [45.0, weather.design.HeatingDrybulb + 35.0, weather.data.AnnualAvgDrybulb - 10.0].max # Temperature of fluid entering indoor coil, use 45F as lower bound for water
    else
      hp_ap.design_hw = [35.0, weather.design.HeatingDrybulb + 35.0, weather.data.AnnualAvgDrybulb - 10.0].min # Temperature of fluid entering indoor coil, use 35F as upper bound
    end
    hp_ap.ground_diffusivity = 0.0208
    hp_ap.grout_conductivity = 0.4 # Btu/h-ft-R
    hp_ap.bore_diameter = 5.0 # in
    hp_ap.pipe_size = 0.75 # in
    # Pipe nominal size conversion to pipe outside diameter and inside diameter,
    # only pipe sizes <= 2" are used here with DR11 (dimension ratio),
    if hp_ap.pipe_size == 0.75 # 3/4" pipe
      hp_ap.pipe_od = 1.050 # in
      hp_ap.pipe_id = 0.859 # in
    elsif hp_ap.pipe_size == 1.0 # 1" pipe
      hp_ap.pipe_od = 1.315 # in
      hp_ap.pipe_id = 1.076 # in
    elsif hp_ap.pipe_size == 1.25 # 1-1/4" pipe
      hp_ap.pipe_od = 1.660 # in
      hp_ap.pipe_id = 1.358 # in
    end
    hp_ap.pipe_cond = 0.23 # Btu/h-ft-R; Pipe thermal conductivity, default to high density polyethylene
    hp_ap.u_tube_spacing_type = 'b'
    # Calculate distance between pipes
    if hp_ap.u_tube_spacing_type == 'as'
      # Two tubes, spaced 1/8” apart at the center of the borehole
      hp_ap.u_tube_spacing = 0.125
    elsif hp_ap.u_tube_spacing_type == 'b'
      # Two tubes equally spaced between the borehole edges
      hp_ap.u_tube_spacing = 0.9661
    elsif hp_ap.u_tube_spacing_type == 'c'
      # Both tubes placed against outer edge of borehole
      hp_ap.u_tube_spacing = hp_ap.bore_diameter - 2 * hp_ap.pipe_od
    end
    hp_ap.shank_spacing = hp_ap.u_tube_spacing + hp_ap.pipe_od # Distance from center of pipe to center of pipe
  end

  def self.calc_mshp_hspf(cop_47, c_d, capacity_ratio, cfm_tons, fan_power_rated, heat_eir_ft_spec, heat_cap_ft_spec)
    n_max = (cop_47.length - 1.0) #-3 # Don't use max speed; FIXME: this is different than calc_mshp_seer?
    n_min = 0
    n_int = (n_min + (n_max - n_min) / 3.0).ceil.to_i

    tin = 70.0
    tout_3 = 17.0
    tout_2 = 35.0
    tout_0 = 62.0

    eir_H1_2 = calc_eir_from_cop(cop_47[n_max], fan_power_rated[n_max])
    eir_H3_2 = eir_H1_2 * MathTools.biquadratic(tin, tout_3, heat_eir_ft_spec[n_max])

    eir_adjv = calc_eir_from_cop(cop_47[n_int], fan_power_rated[n_int])
    eir_H2_v = eir_adjv * MathTools.biquadratic(tin, tout_2, heat_eir_ft_spec[n_int])

    eir_H1_1 = calc_eir_from_cop(cop_47[n_min], fan_power_rated[n_min])
    eir_H0_1 = eir_H1_1 * MathTools.biquadratic(tin, tout_0, heat_eir_ft_spec[n_min])

    q_H1_2 = capacity_ratio[n_max]
    q_H3_2 = q_H1_2 * MathTools.biquadratic(tin, tout_3, heat_cap_ft_spec[n_max])

    q_H2_v = capacity_ratio[n_int] * MathTools.biquadratic(tin, tout_2, heat_cap_ft_spec[n_int])

    q_H1_1 = capacity_ratio[n_min]
    q_H0_1 = q_H1_1 * MathTools.biquadratic(tin, tout_0, heat_cap_ft_spec[n_min])

    q_H1_2_net = q_H1_2 + fan_power_rated[n_max] * UnitConversions.convert(1, 'W', 'Btu/hr') * cfm_tons[n_max] * capacity_ratio[n_max] / UnitConversions.convert(1, 'ton', 'Btu/hr')
    q_H3_2_net = q_H3_2 + fan_power_rated[n_max] * UnitConversions.convert(1, 'W', 'Btu/hr') * cfm_tons[n_max] * capacity_ratio[n_max] / UnitConversions.convert(1, 'ton', 'Btu/hr')
    q_H2_v_net = q_H2_v + fan_power_rated[n_int] * UnitConversions.convert(1, 'W', 'Btu/hr') * cfm_tons[n_int] * capacity_ratio[n_int] / UnitConversions.convert(1, 'ton', 'Btu/hr')
    q_H1_1_net = q_H1_1 + fan_power_rated[n_min] * UnitConversions.convert(1, 'W', 'Btu/hr') * cfm_tons[n_min] * capacity_ratio[n_min] / UnitConversions.convert(1, 'ton', 'Btu/hr')
    q_H0_1_net = q_H0_1 + fan_power_rated[n_min] * UnitConversions.convert(1, 'W', 'Btu/hr') * cfm_tons[n_min] * capacity_ratio[n_min] / UnitConversions.convert(1, 'ton', 'Btu/hr')

    p_H1_2 = q_H1_2 * eir_H1_2 + fan_power_rated[n_max] * UnitConversions.convert(1, 'W', 'Btu/hr') * cfm_tons[n_max] * capacity_ratio[n_max] / UnitConversions.convert(1, 'ton', 'Btu/hr')
    p_H3_2 = q_H3_2 * eir_H3_2 + fan_power_rated[n_max] * UnitConversions.convert(1, 'W', 'Btu/hr') * cfm_tons[n_max] * capacity_ratio[n_max] / UnitConversions.convert(1, 'ton', 'Btu/hr')
    p_H2_v = q_H2_v * eir_H2_v + fan_power_rated[n_int] * UnitConversions.convert(1, 'W', 'Btu/hr') * cfm_tons[n_int] * capacity_ratio[n_int] / UnitConversions.convert(1, 'ton', 'Btu/hr')
    p_H1_1 = q_H1_1 * eir_H1_1 + fan_power_rated[n_min] * UnitConversions.convert(1, 'W', 'Btu/hr') * cfm_tons[n_min] * capacity_ratio[n_min] / UnitConversions.convert(1, 'ton', 'Btu/hr')
    p_H0_1 = q_H0_1 * eir_H0_1 + fan_power_rated[n_min] * UnitConversions.convert(1, 'W', 'Btu/hr') * cfm_tons[n_min] * capacity_ratio[n_min] / UnitConversions.convert(1, 'ton', 'Btu/hr')

    q_H35_2 = 0.9 * (q_H3_2_net + 0.6 * (q_H1_2_net - q_H3_2_net))
    p_H35_2 = 0.985 * (p_H3_2 + 0.6 * (p_H1_2 - p_H3_2))
    q_H35_1 = q_H1_1_net + (q_H0_1_net - q_H1_1_net) / (62.0 - 47.0) * (35.0 - 47.0)
    p_H35_1 = p_H1_1 + (p_H0_1 - p_H1_1) / (62.0 - 47.0) * (35.0 - 47.0)
    n_Q = (q_H2_v_net - q_H35_1) / (q_H35_2 - q_H35_1)
    m_Q = (q_H0_1_net - q_H1_1_net) / (62.0 - 47.0) * (1 - n_Q) + n_Q * (q_H35_2 - q_H3_2_net) / (35.0 - 17.0)
    n_E = (p_H2_v - p_H35_1) / (p_H35_2 - p_H35_1)
    m_E = (p_H0_1 - p_H1_1) / (62.0 - 47.0) * (1.0 - n_E) + n_E * (p_H35_2 - p_H3_2) / (35.0 - 17.0)

    t_OD = 5.0
    dHR = q_H1_2_net * (65.0 - t_OD) / 60.0

    c_T_3_1 = q_H1_1_net
    c_T_3_2 = (q_H0_1_net - q_H1_1_net) / (62.0 - 47.0)
    c_T_3_3 = 0.77 * dHR / (65.0 - t_OD)
    t_3 = (47.0 * c_T_3_2 + 65.0 * c_T_3_3 - c_T_3_1) / (c_T_3_2 + c_T_3_3)
    q_HT3_1 = q_H1_1_net + (q_H0_1_net - q_H1_1_net) / (62.0 - 47.0) * (t_3 - 47.0)
    p_HT3_1 = p_H1_1 + (p_H0_1 - p_H1_1) / (62.0 - 47.0) * (t_3 - 47.0)
    cop_T3_1 = q_HT3_1 / p_HT3_1

    c_T_v_1 = q_H2_v_net
    c_T_v_3 = c_T_3_3
    t_v = (35.0 * m_Q + 65.0 * c_T_v_3 - c_T_v_1) / (m_Q + c_T_v_3)
    q_HTv_v = q_H2_v_net + m_Q * (t_v - 35.0)
    p_HTv_v = p_H2_v + m_E * (t_v - 35.0)
    cop_Tv_v = q_HTv_v / p_HTv_v

    c_T_4_1 = q_H3_2_net
    c_T_4_2 = (q_H35_2 - q_H3_2_net) / (35.0 - 17.0)
    c_T_4_3 = c_T_v_3
    t_4 = (17.0 * c_T_4_2 + 65.0 * c_T_4_3 - c_T_4_1) / (c_T_4_2 + c_T_4_3)
    q_HT4_2 = q_H3_2_net + (q_H35_2 - q_H3_2_net) / (35.0 - 17.0) * (t_4 - 17.0)
    p_HT4_2 = p_H3_2 + (p_H35_2 - p_H3_2) / (35.0 - 17.0) * (t_4 - 17.0)
    cop_T4_2 = q_HT4_2 / p_HT4_2

    d = (t_3**2 - t_4**2) / (t_v**2 - t_4**2)
    b = (cop_T4_2 - cop_T3_1 - d * (cop_T4_2 - cop_Tv_v)) / (t_4 - t_3 - d * (t_4 - t_v))
    c = (cop_T4_2 - cop_T3_1 - b * (t_4 - t_3)) / (t_4**2 - t_3**2)
    a = cop_T4_2 - b * t_4 - c * t_4**2

    t_bins = [62.0, 57.0, 52.0, 47.0, 42.0, 37.0, 32.0, 27.0, 22.0, 17.0, 12.0, 7.0, 2.0, -3.0, -8.0]
    frac_hours = [0.132, 0.111, 0.103, 0.093, 0.100, 0.109, 0.126, 0.087, 0.055, 0.036, 0.026, 0.013, 0.006, 0.002, 0.001]

    # T_off = hp_min_temp
    t_off = 10.0
    t_on = t_off + 4.0
    etot = 0
    bLtot = 0

    for i in 0..14
      bL = ((65.0 - t_bins[i]) / (65.0 - t_OD)) * 0.77 * dHR

      q_1 = q_H1_1_net + (q_H0_1_net - q_H1_1_net) / (62.0 - 47.0) * (t_bins[i] - 47.0)
      p_1 = p_H1_1 + (p_H0_1 - p_H1_1) / (62.0 - 47.0) * (t_bins[i] - 47.0)

      if (t_bins[i] <= 17.0) || (t_bins[i] >= 45.0)
        q_2 = q_H3_2_net + (q_H1_2_net - q_H3_2_net) * (t_bins[i] - 17.0) / (47.0 - 17.0)
        p_2 = p_H3_2 + (p_H1_2 - p_H3_2) * (t_bins[i] - 17.0) / (47.0 - 17.0)
      else
        q_2 = q_H3_2_net + (q_H35_2 - q_H3_2_net) * (t_bins[i] - 17) / (35.0 - 17.0)
        p_2 = p_H3_2 + (p_H35_2 - p_H3_2) * (t_bins[i] - 17.0) / (35.0 - 17.0)
      end

      if t_bins[i] <= t_off
        delta = 0
      elsif t_bins[i] >= t_on
        delta = 1.0
      else
        delta = 0.5
      end

      if bL <= q_1
        x_1 = bL / q_1
        e_Tj_n = delta * x_1 * p_1 * frac_hours[i] / (1.0 - c_d * (1.0 - x_1))
      elsif (q_1 < bL) && (bL <= q_2)
        cop_T_j = a + b * t_bins[i] + c * t_bins[i]**2
        e_Tj_n = delta * frac_hours[i] * bL / cop_T_j + (1.0 - delta) * bL * (frac_hours[i])
      else
        e_Tj_n = delta * frac_hours[i] * p_2 + frac_hours[i] * (bL - delta * q_2)
      end

      bLtot += frac_hours[i] * bL
      etot += e_Tj_n
    end

    hspf = bLtot / UnitConversions.convert(etot, 'Btu/hr', 'W')
    return hspf
  end

  def self.calc_sequential_load_fractions(load_fraction, remaining_fraction, availability_days)
    # Returns the EnergyPlus sequential load fractions for every day of the year
    if remaining_fraction > 0
      sequential_load_frac = load_fraction / remaining_fraction # Fraction of remaining load served by this system
    else
      sequential_load_frac = 0.0
    end
    sequential_load_fracs = availability_days.map { |d| d * sequential_load_frac }

    return sequential_load_fracs
  end

  def self.get_sequential_load_schedule(model, fractions, unavailable_periods)
    if fractions.nil?
      fractions = [0]
      unavailable_periods = []
    end

    values = fractions.map { |f| f > 1 ? 1.0 : f.round(5) }

    sch_name = 'Sequential Fraction Schedule'
    if values.uniq.length == 1
      s = ScheduleConstant.new(model, sch_name, values[0], Constants.ScheduleTypeLimitsFraction, unavailable_periods: unavailable_periods)
      s = s.schedule
    else
      s = Schedule.create_ruleset_from_daily_season(model, values)
      s.setName(sch_name)
      Schedule.set_unavailable_periods(s, sch_name, unavailable_periods, model.getYearDescription.assumedYear)
      Schedule.set_schedule_type_limits(model, s, Constants.ScheduleTypeLimitsFraction)
    end

    return s
  end

  def self.set_sequential_load_fractions(model, control_zone, hvac_object, sequential_heat_load_fracs, sequential_cool_load_fracs, hvac_unavailable_periods, heating_system = nil)
    heating_sch = get_sequential_load_schedule(model, sequential_heat_load_fracs, hvac_unavailable_periods)
    cooling_sch = get_sequential_load_schedule(model, sequential_cool_load_fracs, hvac_unavailable_periods)
    control_zone.setSequentialHeatingFractionSchedule(hvac_object, heating_sch)
    control_zone.setSequentialCoolingFractionSchedule(hvac_object, cooling_sch)

    if (not heating_system.nil?) && (heating_system.is_a? HPXML::HeatingSystem) && heating_system.is_heat_pump_backup_system
      # Backup system for a heat pump, and heat pump has been set with
      # backup heating switchover temperature or backup heating lockout temperature.
      # Use EMS to prevent operation of this system above the specified temperature.

      max_heating_temp = heating_system.primary_heat_pump.additional_properties.supp_max_temp

      # Sensor
      tout_db_sensor = OpenStudio::Model::EnergyManagementSystemSensor.new(model, 'Site Outdoor Air Drybulb Temperature')
      tout_db_sensor.setKeyName('Environment')

      # Actuator
      if heating_sch.is_a? OpenStudio::Model::ScheduleConstant
        actuator = OpenStudio::Model::EnergyManagementSystemActuator.new(heating_sch, *EPlus::EMSActuatorScheduleConstantValue)
      elsif heating_sch.is_a? OpenStudio::Model::ScheduleRuleset
        actuator = OpenStudio::Model::EnergyManagementSystemActuator.new(heating_sch, *EPlus::EMSActuatorScheduleYearValue)
      else
        fail "Unexpected heating schedule type: #{heating_sch.class}."
      end
      actuator.setName("#{heating_sch.name.to_s.gsub(' ', '_')}_act")

      # Program
      temp_override_program = OpenStudio::Model::EnergyManagementSystemProgram.new(model)
      temp_override_program.setName("#{heating_sch.name} program")
      temp_override_program.addLine("If #{tout_db_sensor.name} > #{UnitConversions.convert(max_heating_temp, 'F', 'C')}")
      temp_override_program.addLine("  Set #{actuator.name} = 0")
      temp_override_program.addLine('Else')
      temp_override_program.addLine("  Set #{actuator.name} = NULL") # Allow normal operation
      temp_override_program.addLine('EndIf')

      program_calling_manager = OpenStudio::Model::EnergyManagementSystemProgramCallingManager.new(model)
      program_calling_manager.setName("#{heating_sch.name} program manager")
      program_calling_manager.setCallingPoint('BeginZoneTimestepAfterInitHeatBalance')
      program_calling_manager.addProgram(temp_override_program)
    end
  end

  def self.set_heat_pump_temperatures(heat_pump, runner = nil)
    hp_ap = heat_pump.additional_properties

    # Sets:
    # 1. Minimum temperature (deg-F) for HP compressor operation
    # 2. Maximum temperature (deg-F) for HP supplemental heating operation
    if not heat_pump.backup_heating_switchover_temp.nil?
      hp_ap.hp_min_temp = heat_pump.backup_heating_switchover_temp
      hp_ap.supp_max_temp = heat_pump.backup_heating_switchover_temp
    else
      hp_ap.hp_min_temp = heat_pump.compressor_lockout_temp
      hp_ap.supp_max_temp = heat_pump.backup_heating_lockout_temp
    end

    # Error-checking
    # Can't do this in Schematron because temperatures can be defaulted
    if heat_pump.backup_type == HPXML::HeatPumpBackupTypeIntegrated
      hp_backup_fuel = heat_pump.backup_heating_fuel
    elsif not heat_pump.backup_system.nil?
      hp_backup_fuel = heat_pump.backup_system.heating_system_fuel
    end
    if (hp_backup_fuel == HPXML::FuelTypeElectricity) && (not runner.nil?)
      if (not hp_ap.hp_min_temp.nil?) && (not hp_ap.supp_max_temp.nil?) && ((hp_ap.hp_min_temp - hp_ap.supp_max_temp).abs < 5)
        if not heat_pump.backup_heating_switchover_temp.nil?
          runner.registerError('Switchover temperature should only be used for a heat pump with fossil fuel backup; use compressor lockout temperature instead.')
        else
          runner.registerError('Similar compressor/backup lockout temperatures should only be used for a heat pump with fossil fuel backup.')
        end
      end
    end
  end

  def self.get_default_duct_fraction_outside_conditioned_space(ncfl_ag)
    # Equation based on ASHRAE 152
    # https://www.energy.gov/eere/buildings/downloads/ashrae-standard-152-spreadsheet
    f_out = (ncfl_ag <= 1) ? 1.0 : 0.75
    return f_out
  end

  def self.get_default_duct_surface_area(duct_type, ncfl_ag, cfa_served, n_returns)
    # Equations based on ASHRAE 152
    # https://www.energy.gov/eere/buildings/downloads/ashrae-standard-152-spreadsheet

    # Fraction of primary ducts (ducts outside conditioned space)
    f_out = get_default_duct_fraction_outside_conditioned_space(ncfl_ag)

    if duct_type == HPXML::DuctTypeSupply
      primary_duct_area = 0.27 * cfa_served * f_out
      secondary_duct_area = 0.27 * cfa_served * (1.0 - f_out)
    elsif duct_type == HPXML::DuctTypeReturn
      b_r = (n_returns < 6) ? (0.05 * n_returns) : 0.25
      primary_duct_area = b_r * cfa_served * f_out
      secondary_duct_area = b_r * cfa_served * (1.0 - f_out)
    end

    return primary_duct_area, secondary_duct_area
  end

  def self.get_default_duct_locations(hpxml_bldg)
    primary_duct_location_hierarchy = [HPXML::LocationBasementConditioned,
                                       HPXML::LocationBasementUnconditioned,
                                       HPXML::LocationCrawlspaceConditioned,
                                       HPXML::LocationCrawlspaceVented,
                                       HPXML::LocationCrawlspaceUnvented,
                                       HPXML::LocationAtticVented,
                                       HPXML::LocationAtticUnvented,
                                       HPXML::LocationGarage]

    primary_duct_location = nil
    primary_duct_location_hierarchy.each do |location|
      if hpxml_bldg.has_location(location)
        primary_duct_location = location
        break
      end
    end
    secondary_duct_location = HPXML::LocationConditionedSpace

    return primary_duct_location, secondary_duct_location
  end

  def self.get_charge_fault_cooling_coeff(f_chg)
    if f_chg <= 0
      qgr_values = [-9.46E-01, 4.93E-02, -1.18E-03, -1.15E+00]
      p_values = [-3.13E-01, 1.15E-02, 2.66E-03, -1.16E-01]
    else
      qgr_values = [-1.63E-01, 1.14E-02, -2.10E-04, -1.40E-01]
      p_values = [2.19E-01, -5.01E-03, 9.89E-04, 2.84E-01]
    end
    ff_chg_values = [26.67, 35.0]
    return qgr_values, p_values, ff_chg_values
  end

  def self.get_charge_fault_heating_coeff(f_chg)
    if f_chg <= 0
      qgr_values = [-0.0338595, 0.0, 0.0202827, -2.6226343] # Add a zero term to combine cooling and heating calculation
      p_values = [0.0615649, 0.0, 0.0044554, -0.2598507] # Add a zero term to combine cooling and heating calculation
    else
      qgr_values = [-0.0029514, 0.0, 0.0007379, -0.0064112] # Add a zero term to combine cooling and heating calculation
      p_values = [-0.0594134, 0.0, 0.0159205, 1.8872153] # Add a zero term to combine cooling and heating calculation
    end
    ff_chg_values = [0.0, 8.33] # Add a zero term to combine cooling and heating calculation
    return qgr_values, p_values, ff_chg_values
  end

  def self.get_airflow_fault_cooling_coeff()
    # Cutler curve coefficients for single speed
    cool_cap_fflow_spec = [0.718664047, 0.41797409, -0.136638137]
    cool_eir_fflow_spec = [1.143487507, -0.13943972, -0.004047787]
    return cool_cap_fflow_spec, cool_eir_fflow_spec
  end

  def self.get_airflow_fault_heating_coeff()
    # Cutler curve coefficients for single speed
    heat_cap_fflow_spec = [0.694045465, 0.474207981, -0.168253446]
    heat_eir_fflow_spec = [2.185418751, -1.942827919, 0.757409168]
    return heat_cap_fflow_spec, heat_eir_fflow_spec
  end

  def self.add_install_quality_calculations(fault_program, tin_sensor, tout_sensor, airflow_rated_defect_ratio, clg_or_htg_coil, model, f_chg, obj_name, mode, defect_ratio)
    if mode == :clg
      if clg_or_htg_coil.is_a? OpenStudio::Model::CoilCoolingDXSingleSpeed
        num_speeds = 1
        cap_fff_curves = [clg_or_htg_coil.totalCoolingCapacityFunctionOfFlowFractionCurve.to_CurveQuadratic.get]
        eir_pow_fff_curves = [clg_or_htg_coil.energyInputRatioFunctionOfFlowFractionCurve.to_CurveQuadratic.get]
      elsif clg_or_htg_coil.is_a? OpenStudio::Model::CoilCoolingDXMultiSpeed
        num_speeds = clg_or_htg_coil.stages.size
        cap_fff_curves = clg_or_htg_coil.stages.map { |stage| stage.totalCoolingCapacityFunctionofFlowFractionCurve.to_CurveQuadratic.get }
        eir_pow_fff_curves = clg_or_htg_coil.stages.map { |stage| stage.energyInputRatioFunctionofFlowFractionCurve.to_CurveQuadratic.get }
      elsif clg_or_htg_coil.is_a? OpenStudio::Model::CoilCoolingWaterToAirHeatPumpEquationFit
        num_speeds = 1
        cap_fff_curves = [clg_or_htg_coil.totalCoolingCapacityCurve.to_CurveQuadLinear.get] # quadlinear curve, only forth term is for airflow
        eir_pow_fff_curves = [clg_or_htg_coil.coolingPowerConsumptionCurve.to_CurveQuadLinear.get] # quadlinear curve, only forth term is for airflow
        # variables are the same for eir and cap curve
        var1_sensor = OpenStudio::Model::EnergyManagementSystemSensor.new(model, 'Performance Curve Input Variable 1 Value')
        var1_sensor.setName('Cool Cap Curve Var 1')
        var1_sensor.setKeyName(cap_fff_curves[0].name.to_s)
        var2_sensor = OpenStudio::Model::EnergyManagementSystemSensor.new(model, 'Performance Curve Input Variable 2 Value')
        var2_sensor.setName('Cool Cap Curve Var 2')
        var2_sensor.setKeyName(cap_fff_curves[0].name.to_s)
        var4_sensor = OpenStudio::Model::EnergyManagementSystemSensor.new(model, 'Performance Curve Input Variable 4 Value')
        var4_sensor.setName('Cool Cap Curve Var 4')
        var4_sensor.setKeyName(cap_fff_curves[0].name.to_s)
      else
        fail 'cooling coil not supported'
      end
    elsif mode == :htg
      if clg_or_htg_coil.is_a? OpenStudio::Model::CoilHeatingDXSingleSpeed
        num_speeds = 1
        cap_fff_curves = [clg_or_htg_coil.totalHeatingCapacityFunctionofFlowFractionCurve.to_CurveQuadratic.get]
        eir_pow_fff_curves = [clg_or_htg_coil.energyInputRatioFunctionofFlowFractionCurve.to_CurveQuadratic.get]
      elsif clg_or_htg_coil.is_a? OpenStudio::Model::CoilHeatingDXMultiSpeed
        num_speeds = clg_or_htg_coil.stages.size
        cap_fff_curves = clg_or_htg_coil.stages.map { |stage| stage.heatingCapacityFunctionofFlowFractionCurve.to_CurveQuadratic.get }
        eir_pow_fff_curves = clg_or_htg_coil.stages.map { |stage| stage.energyInputRatioFunctionofFlowFractionCurve.to_CurveQuadratic.get }
      elsif clg_or_htg_coil.is_a? OpenStudio::Model::CoilHeatingWaterToAirHeatPumpEquationFit
        num_speeds = 1
        cap_fff_curves = [clg_or_htg_coil.heatingCapacityCurve.to_CurveQuadLinear.get] # quadlinear curve, only forth term is for airflow
        eir_pow_fff_curves = [clg_or_htg_coil.heatingPowerConsumptionCurve.to_CurveQuadLinear.get] # quadlinear curve, only forth term is for airflow
        # variables are the same for eir and cap curve
        var1_sensor = OpenStudio::Model::EnergyManagementSystemSensor.new(model, 'Performance Curve Input Variable 1 Value')
        var1_sensor.setName('Heat Cap Curve Var 1')
        var1_sensor.setKeyName(cap_fff_curves[0].name.to_s)
        var2_sensor = OpenStudio::Model::EnergyManagementSystemSensor.new(model, 'Performance Curve Input Variable 2 Value')
        var2_sensor.setName('Heat Cap Curve Var 2')
        var2_sensor.setKeyName(cap_fff_curves[0].name.to_s)
        var4_sensor = OpenStudio::Model::EnergyManagementSystemSensor.new(model, 'Performance Curve Input Variable 4 Value')
        var4_sensor.setName('Heat Cap Curve Var 4')
        var4_sensor.setKeyName(cap_fff_curves[0].name.to_s)
      else
        fail 'heating coil not supported'
      end
    end

    # Apply Cutler curve airflow coefficients to later equations
    if mode == :clg
      cap_fflow_spec, eir_fflow_spec = get_airflow_fault_cooling_coeff()
      qgr_values, p_values, ff_chg_values = get_charge_fault_cooling_coeff(f_chg)
      suffix = 'clg'
    elsif mode == :htg
      cap_fflow_spec, eir_fflow_spec = get_airflow_fault_heating_coeff()
      qgr_values, p_values, ff_chg_values = get_charge_fault_heating_coeff(f_chg)
      suffix = 'htg'
    end
    fault_program.addLine("Set a1_AF_Qgr_#{suffix} = #{cap_fflow_spec[0]}")
    fault_program.addLine("Set a2_AF_Qgr_#{suffix} = #{cap_fflow_spec[1]}")
    fault_program.addLine("Set a3_AF_Qgr_#{suffix} = #{cap_fflow_spec[2]}")
    fault_program.addLine("Set a1_AF_EIR_#{suffix} = #{eir_fflow_spec[0]}")
    fault_program.addLine("Set a2_AF_EIR_#{suffix} = #{eir_fflow_spec[1]}")
    fault_program.addLine("Set a3_AF_EIR_#{suffix} = #{eir_fflow_spec[2]}")

    # charge fault coefficients
    fault_program.addLine("Set a1_CH_Qgr_#{suffix} = #{qgr_values[0]}")
    fault_program.addLine("Set a2_CH_Qgr_#{suffix} = #{qgr_values[1]}")
    fault_program.addLine("Set a3_CH_Qgr_#{suffix} = #{qgr_values[2]}")
    fault_program.addLine("Set a4_CH_Qgr_#{suffix} = #{qgr_values[3]}")

    fault_program.addLine("Set a1_CH_P_#{suffix} = #{p_values[0]}")
    fault_program.addLine("Set a2_CH_P_#{suffix} = #{p_values[1]}")
    fault_program.addLine("Set a3_CH_P_#{suffix} = #{p_values[2]}")
    fault_program.addLine("Set a4_CH_P_#{suffix} = #{p_values[3]}")

    fault_program.addLine("Set q0_CH_#{suffix} = a1_CH_Qgr_#{suffix}")
    fault_program.addLine("Set q1_CH_#{suffix} = a2_CH_Qgr_#{suffix}*#{tin_sensor.name}")
    fault_program.addLine("Set q2_CH_#{suffix} = a3_CH_Qgr_#{suffix}*#{tout_sensor.name}")
    fault_program.addLine("Set q3_CH_#{suffix} = a4_CH_Qgr_#{suffix}*F_CH")
    fault_program.addLine("Set Y_CH_Q_#{suffix} = 1 + ((q0_CH_#{suffix}+(q1_CH_#{suffix})+(q2_CH_#{suffix})+(q3_CH_#{suffix}))*F_CH)")

    fault_program.addLine("Set p1_CH_#{suffix} = a1_CH_P_#{suffix}")
    fault_program.addLine("Set p2_CH_#{suffix} = a2_CH_P_#{suffix}*#{tin_sensor.name}")
    fault_program.addLine("Set p3_CH_#{suffix} = a3_CH_P_#{suffix}*#{tout_sensor.name}")
    fault_program.addLine("Set p4_CH_#{suffix} = a4_CH_P_#{suffix}*F_CH")
    fault_program.addLine("Set Y_CH_COP_#{suffix} = Y_CH_Q_#{suffix}/(1 + (p1_CH_#{suffix}+(p2_CH_#{suffix})+(p3_CH_#{suffix})+(p4_CH_#{suffix}))*F_CH)")

    # air flow defect and charge defect combined to modify airflow curve output
    ff_ch = 1.0 / (1.0 + (qgr_values[0] + (qgr_values[1] * ff_chg_values[0]) + (qgr_values[2] * ff_chg_values[1]) + (qgr_values[3] * f_chg)) * f_chg)
    fault_program.addLine("Set FF_CH = #{ff_ch.round(3)}")

    for speed in 0..(num_speeds - 1)
      cap_fff_curve = cap_fff_curves[speed]
      cap_fff_act = OpenStudio::Model::EnergyManagementSystemActuator.new(cap_fff_curve, 'Curve', 'Curve Result')
      cap_fff_act.setName("#{obj_name} cap act #{suffix}")

      eir_pow_fff_curve = eir_pow_fff_curves[speed]
      eir_pow_act = OpenStudio::Model::EnergyManagementSystemActuator.new(eir_pow_fff_curve, 'Curve', 'Curve Result')
      eir_pow_act.setName("#{obj_name} eir pow act #{suffix}")

      fault_program.addLine("Set FF_AF_#{suffix} = 1.0 + (#{airflow_rated_defect_ratio[speed].round(3)})")
      fault_program.addLine("Set q_AF_CH_#{suffix} = (a1_AF_Qgr_#{suffix}) + ((a2_AF_Qgr_#{suffix})*FF_CH) + ((a3_AF_Qgr_#{suffix})*FF_CH*FF_CH)")
      fault_program.addLine("Set eir_AF_CH_#{suffix} = (a1_AF_EIR_#{suffix}) + ((a2_AF_EIR_#{suffix})*FF_CH) + ((a3_AF_EIR_#{suffix})*FF_CH*FF_CH)")
      fault_program.addLine("Set p_CH_Q_#{suffix} = Y_CH_Q_#{suffix}/q_AF_CH_#{suffix}")
      fault_program.addLine("Set p_CH_COP_#{suffix} = Y_CH_COP_#{suffix}*eir_AF_CH_#{suffix}")
      fault_program.addLine("Set FF_AF_comb_#{suffix} = FF_CH * FF_AF_#{suffix}")
      fault_program.addLine("Set p_AF_Q_#{suffix} = (a1_AF_Qgr_#{suffix}) + ((a2_AF_Qgr_#{suffix})*FF_AF_comb_#{suffix}) + ((a3_AF_Qgr_#{suffix})*FF_AF_comb_#{suffix}*FF_AF_comb_#{suffix})")
      fault_program.addLine("Set p_AF_COP_#{suffix} = 1.0 / ((a1_AF_EIR_#{suffix}) + ((a2_AF_EIR_#{suffix})*FF_AF_comb_#{suffix}) + ((a3_AF_EIR_#{suffix})*FF_AF_comb_#{suffix}*FF_AF_comb_#{suffix}))")
      fault_program.addLine("Set FF_AF_nodef_#{suffix} = FF_AF_#{suffix} / (1 + (#{defect_ratio.round(3)}))")
      fault_program.addLine("Set CAP_Cutler_Curve_Pre_#{suffix} = (a1_AF_Qgr_#{suffix}) + ((a2_AF_Qgr_#{suffix})*FF_AF_nodef_#{suffix}) + ((a3_AF_Qgr_#{suffix})*FF_AF_nodef_#{suffix}*FF_AF_nodef_#{suffix})")
      fault_program.addLine("Set EIR_Cutler_Curve_Pre_#{suffix} = (a1_AF_EIR_#{suffix}) + ((a2_AF_EIR_#{suffix})*FF_AF_nodef_#{suffix}) + ((a3_AF_EIR_#{suffix})*FF_AF_nodef_#{suffix}*FF_AF_nodef_#{suffix})")
      fault_program.addLine("Set CAP_Cutler_Curve_After_#{suffix} = p_CH_Q_#{suffix} * p_AF_Q_#{suffix}")
      fault_program.addLine("Set EIR_Cutler_Curve_After_#{suffix} = (1.0 / (p_CH_COP_#{suffix} * p_AF_COP_#{suffix}))")
      fault_program.addLine("Set CAP_IQ_adj_#{suffix} = CAP_Cutler_Curve_After_#{suffix} / CAP_Cutler_Curve_Pre_#{suffix}")
      fault_program.addLine("Set EIR_IQ_adj_#{suffix} = EIR_Cutler_Curve_After_#{suffix} / EIR_Cutler_Curve_Pre_#{suffix}")
      # NOTE: heat pump (cooling) curves don't exhibit expected trends at extreme faults;
      if (not clg_or_htg_coil.is_a? OpenStudio::Model::CoilCoolingWaterToAirHeatPumpEquationFit) && (not clg_or_htg_coil.is_a? OpenStudio::Model::CoilHeatingWaterToAirHeatPumpEquationFit)
        fault_program.addLine("Set CAP_c1_#{suffix} = #{cap_fff_curve.coefficient1Constant}")
        fault_program.addLine("Set CAP_c2_#{suffix} = #{cap_fff_curve.coefficient2x}")
        fault_program.addLine("Set CAP_c3_#{suffix} = #{cap_fff_curve.coefficient3xPOW2}")
        fault_program.addLine("Set EIR_c1_#{suffix} = #{eir_pow_fff_curve.coefficient1Constant}")
        fault_program.addLine("Set EIR_c2_#{suffix} = #{eir_pow_fff_curve.coefficient2x}")
        fault_program.addLine("Set EIR_c3_#{suffix} = #{eir_pow_fff_curve.coefficient3xPOW2}")
        fault_program.addLine("Set cap_curve_v_pre_#{suffix} = (CAP_c1_#{suffix}) + ((CAP_c2_#{suffix})*FF_AF_nodef_#{suffix}) + ((CAP_c3_#{suffix})*FF_AF_nodef_#{suffix}*FF_AF_nodef_#{suffix})")
        fault_program.addLine("Set eir_curve_v_pre_#{suffix} = (EIR_c1_#{suffix}) + ((EIR_c2_#{suffix})*FF_AF_nodef_#{suffix}) + ((EIR_c3_#{suffix})*FF_AF_nodef_#{suffix}*FF_AF_nodef_#{suffix})")
        fault_program.addLine("Set #{cap_fff_act.name} = cap_curve_v_pre_#{suffix} * CAP_IQ_adj_#{suffix}")
        fault_program.addLine("Set #{eir_pow_act.name} = eir_curve_v_pre_#{suffix} * EIR_IQ_adj_#{suffix}")
      else
        fault_program.addLine("Set CAP_c1_#{suffix} = #{cap_fff_curve.coefficient1Constant}")
        fault_program.addLine("Set CAP_c2_#{suffix} = #{cap_fff_curve.coefficient2w}")
        fault_program.addLine("Set CAP_c3_#{suffix} = #{cap_fff_curve.coefficient3x}")
        fault_program.addLine("Set CAP_c4_#{suffix} = #{cap_fff_curve.coefficient4y}")
        fault_program.addLine("Set CAP_c5_#{suffix} = #{cap_fff_curve.coefficient5z}")
        fault_program.addLine("Set Pow_c1_#{suffix} = #{eir_pow_fff_curve.coefficient1Constant}")
        fault_program.addLine("Set Pow_c2_#{suffix} = #{eir_pow_fff_curve.coefficient2w}")
        fault_program.addLine("Set Pow_c3_#{suffix} = #{eir_pow_fff_curve.coefficient3x}")
        fault_program.addLine("Set Pow_c4_#{suffix} = #{eir_pow_fff_curve.coefficient4y}")
        fault_program.addLine("Set Pow_c5_#{suffix} = #{eir_pow_fff_curve.coefficient5z}")
        fault_program.addLine("Set cap_curve_v_pre_#{suffix} = CAP_c1_#{suffix} + ((CAP_c2_#{suffix})*#{var1_sensor.name}) + (CAP_c3_#{suffix}*#{var2_sensor.name}) + (CAP_c4_#{suffix}*FF_AF_nodef_#{suffix}) + (CAP_c5_#{suffix}*#{var4_sensor.name})")
        fault_program.addLine("Set pow_curve_v_pre_#{suffix} = Pow_c1_#{suffix} + ((Pow_c2_#{suffix})*#{var1_sensor.name}) + (Pow_c3_#{suffix}*#{var2_sensor.name}) + (Pow_c4_#{suffix}*FF_AF_nodef_#{suffix})+ (Pow_c5_#{suffix}*#{var4_sensor.name})")
        fault_program.addLine("Set #{cap_fff_act.name} = cap_curve_v_pre_#{suffix} * CAP_IQ_adj_#{suffix}")
        fault_program.addLine("Set #{eir_pow_act.name} = pow_curve_v_pre_#{suffix} * EIR_IQ_adj_#{suffix} * CAP_IQ_adj_#{suffix}") # equationfit power curve modifies power instead of cop/eir, should also multiply capacity adjustment
      end
      fault_program.addLine("If #{cap_fff_act.name} < 0.0")
      fault_program.addLine("  Set #{cap_fff_act.name} = 1.0")
      fault_program.addLine('EndIf')
      fault_program.addLine("If #{eir_pow_act.name} < 0.0")
      fault_program.addLine("  Set #{eir_pow_act.name} = 1.0")
      fault_program.addLine('EndIf')
    end
  end

  def self.apply_installation_quality(model, heating_system, cooling_system, unitary_system, htg_coil, clg_coil, control_zone)
    if not cooling_system.nil?
      charge_defect_ratio = cooling_system.charge_defect_ratio
      cool_airflow_defect_ratio = cooling_system.airflow_defect_ratio
    end
    if not heating_system.nil?
      heat_airflow_defect_ratio = heating_system.airflow_defect_ratio
    end
    return if (charge_defect_ratio.to_f.abs < 0.001) && (cool_airflow_defect_ratio.to_f.abs < 0.001) && (heat_airflow_defect_ratio.to_f.abs < 0.001)

    cool_airflow_rated_defect_ratio = []
    if (not clg_coil.nil?) && (cooling_system.fraction_cool_load_served > 0)
      clg_ap = cooling_system.additional_properties
      clg_cfm = cooling_system.cooling_airflow_cfm
      if clg_coil.to_CoilCoolingDXSingleSpeed.is_initialized || clg_coil.to_CoilCoolingWaterToAirHeatPumpEquationFit.is_initialized
        cool_airflow_rated_defect_ratio = [UnitConversions.convert(clg_cfm, 'cfm', 'm^3/s') / clg_coil.ratedAirFlowRate.get - 1.0]
      elsif clg_coil.to_CoilCoolingDXMultiSpeed.is_initialized
        cool_airflow_rated_defect_ratio = clg_coil.stages.zip(clg_ap.cool_fan_speed_ratios).map { |stage, speed_ratio| UnitConversions.convert(clg_cfm * speed_ratio, 'cfm', 'm^3/s') / stage.ratedAirFlowRate.get - 1.0 }
      end
    end

    heat_airflow_rated_defect_ratio = []
    if (not htg_coil.nil?) && (heating_system.fraction_heat_load_served > 0)
      htg_ap = heating_system.additional_properties
      htg_cfm = heating_system.heating_airflow_cfm
      if htg_coil.to_CoilHeatingDXSingleSpeed.is_initialized || htg_coil.to_CoilHeatingWaterToAirHeatPumpEquationFit.is_initialized
        heat_airflow_rated_defect_ratio = [UnitConversions.convert(htg_cfm, 'cfm', 'm^3/s') / htg_coil.ratedAirFlowRate.get - 1.0]
      elsif htg_coil.to_CoilHeatingDXMultiSpeed.is_initialized
        heat_airflow_rated_defect_ratio = htg_coil.stages.zip(htg_ap.heat_fan_speed_ratios).map { |stage, speed_ratio| UnitConversions.convert(htg_cfm * speed_ratio, 'cfm', 'm^3/s') / stage.ratedAirFlowRate.get - 1.0 }
      end
    end

    return if cool_airflow_rated_defect_ratio.empty? && heat_airflow_rated_defect_ratio.empty?

    obj_name = "#{unitary_system.name} IQ"

    tin_sensor = OpenStudio::Model::EnergyManagementSystemSensor.new(model, 'Zone Mean Air Temperature')
    tin_sensor.setName("#{obj_name} tin s")
    tin_sensor.setKeyName(control_zone.name.to_s)

    tout_sensor = OpenStudio::Model::EnergyManagementSystemSensor.new(model, 'Zone Outdoor Air Drybulb Temperature')
    tout_sensor.setName("#{obj_name} tt s")
    tout_sensor.setKeyName(control_zone.name.to_s)

    fault_program = OpenStudio::Model::EnergyManagementSystemProgram.new(model)
    fault_program.setName("#{obj_name} program")

    f_chg = charge_defect_ratio.to_f
    fault_program.addLine("Set F_CH = #{f_chg.round(3)}")

    if not cool_airflow_rated_defect_ratio.empty?
      add_install_quality_calculations(fault_program, tin_sensor, tout_sensor, cool_airflow_rated_defect_ratio, clg_coil, model, f_chg, obj_name, :clg, cool_airflow_defect_ratio)
    end

    if not heat_airflow_rated_defect_ratio.empty?
      add_install_quality_calculations(fault_program, tin_sensor, tout_sensor, heat_airflow_rated_defect_ratio, htg_coil, model, f_chg, obj_name, :htg, heat_airflow_defect_ratio)
    end
    program_calling_manager = OpenStudio::Model::EnergyManagementSystemProgramCallingManager.new(model)
    program_calling_manager.setName("#{obj_name} program manager")
    program_calling_manager.setCallingPoint('BeginZoneTimestepAfterInitHeatBalance')
    program_calling_manager.addProgram(fault_program)
  end

  def self.get_default_gshp_pump_power()
    return 30.0 # W/ton, per ANSI/RESNET/ICC 301-2019 Section 4.4.5 (closed loop)
  end

  def self.apply_shared_systems(hpxml_bldg)
    applied_clg = apply_shared_cooling_systems(hpxml_bldg)
    applied_htg = apply_shared_heating_systems(hpxml_bldg)
    return unless (applied_clg || applied_htg)

    # Remove WLHP if not serving heating nor cooling
    hpxml_bldg.heat_pumps.each do |hp|
      next unless hp.heat_pump_type == HPXML::HVACTypeHeatPumpWaterLoopToAir
      next if hp.fraction_heat_load_served > 0
      next if hp.fraction_cool_load_served > 0

      hp.delete
    end

    # Remove any orphaned HVAC distributions
    hpxml_bldg.hvac_distributions.each do |hvac_distribution|
      hvac_systems = []
      hpxml_bldg.hvac_systems.each do |hvac_system|
        next if hvac_system.distribution_system_idref.nil?
        next unless hvac_system.distribution_system_idref == hvac_distribution.id

        hvac_systems << hvac_system
      end
      next unless hvac_systems.empty?

      hvac_distribution.delete
    end
  end

  def self.apply_shared_cooling_systems(hpxml_bldg)
    applied = false
    hpxml_bldg.cooling_systems.each do |cooling_system|
      next unless cooling_system.is_shared_system

      applied = true
      wlhp = nil
      distribution_system = cooling_system.distribution_system
      distribution_type = distribution_system.distribution_system_type

      # Calculate air conditioner SEER equivalent
      n_dweq = cooling_system.number_of_units_served.to_f
      aux = cooling_system.shared_loop_watts

      if cooling_system.cooling_system_type == HPXML::HVACTypeChiller

        # Chiller w/ baseboard or fan coil or water loop heat pump
        cap = cooling_system.cooling_capacity
        chiller_input = UnitConversions.convert(cooling_system.cooling_efficiency_kw_per_ton * UnitConversions.convert(cap, 'Btu/hr', 'ton'), 'kW', 'W')
        if distribution_type == HPXML::HVACDistributionTypeHydronic
          if distribution_system.hydronic_type == HPXML::HydronicTypeWaterLoop
            wlhp = hpxml_bldg.heat_pumps.find { |hp| hp.heat_pump_type == HPXML::HVACTypeHeatPumpWaterLoopToAir }
            aux_dweq = wlhp.cooling_capacity / wlhp.cooling_efficiency_eer
          else
            aux_dweq = 0.0
          end
        elsif distribution_type == HPXML::HVACDistributionTypeAir
          if distribution_system.air_type == HPXML::AirTypeFanCoil
            aux_dweq = cooling_system.fan_coil_watts
          end
        end
        # ANSI/RESNET/ICC 301-2019 Equation 4.4-2
        seer_eq = (cap - 3.41 * aux - 3.41 * aux_dweq * n_dweq) / (chiller_input + aux + aux_dweq * n_dweq)

      elsif cooling_system.cooling_system_type == HPXML::HVACTypeCoolingTower

        # Cooling tower w/ water loop heat pump
        if distribution_type == HPXML::HVACDistributionTypeHydronic
          if distribution_system.hydronic_type == HPXML::HydronicTypeWaterLoop
            wlhp = hpxml_bldg.heat_pumps.find { |hp| hp.heat_pump_type == HPXML::HVACTypeHeatPumpWaterLoopToAir }
            wlhp_cap = wlhp.cooling_capacity
            wlhp_input = wlhp_cap / wlhp.cooling_efficiency_eer
          end
        end
        # ANSI/RESNET/ICC 301-2019 Equation 4.4-3
        seer_eq = (wlhp_cap - 3.41 * aux / n_dweq) / (wlhp_input + aux / n_dweq)

      else
        fail "Unexpected cooling system type '#{cooling_system.cooling_system_type}'."
      end

      if seer_eq <= 0
        fail "Negative SEER equivalent calculated for cooling system '#{cooling_system.id}', double check inputs."
      end

      cooling_system.cooling_system_type = HPXML::HVACTypeCentralAirConditioner
      cooling_system.cooling_efficiency_seer = seer_eq.round(2)
      cooling_system.cooling_efficiency_kw_per_ton = nil
      cooling_system.cooling_capacity = nil # Autosize the equipment
      cooling_system.is_shared_system = false
      cooling_system.number_of_units_served = nil
      cooling_system.shared_loop_watts = nil
      cooling_system.shared_loop_motor_efficiency = nil
      cooling_system.fan_coil_watts = nil

      # Assign new distribution system to air conditioner
      if distribution_type == HPXML::HVACDistributionTypeHydronic
        if distribution_system.hydronic_type == HPXML::HydronicTypeWaterLoop
          # Assign WLHP air distribution
          cooling_system.distribution_system_idref = wlhp.distribution_system_idref
          wlhp.fraction_cool_load_served = 0.0
          wlhp.fraction_heat_load_served = 0.0
        else
          # Assign DSE=1
          hpxml_bldg.hvac_distributions.add(id: "#{cooling_system.id}AirDistributionSystem",
                                            distribution_system_type: HPXML::HVACDistributionTypeDSE,
                                            annual_cooling_dse: 1.0,
                                            annual_heating_dse: 1.0)
          cooling_system.distribution_system_idref = hpxml_bldg.hvac_distributions[-1].id
        end
      elsif (distribution_type == HPXML::HVACDistributionTypeAir) && (distribution_system.air_type == HPXML::AirTypeFanCoil)
        # Convert "fan coil" air distribution system to "regular velocity"
        if distribution_system.hvac_systems.size > 1
          # Has attached heating system, so create a copy specifically for the cooling system
          hpxml_bldg.hvac_distributions.add(id: "#{distribution_system.id}_#{cooling_system.id}",
                                            distribution_system_type: distribution_system.distribution_system_type,
                                            air_type: distribution_system.air_type,
                                            number_of_return_registers: distribution_system.number_of_return_registers,
                                            conditioned_floor_area_served: distribution_system.conditioned_floor_area_served)
          distribution_system.duct_leakage_measurements.each do |lm|
            hpxml_bldg.hvac_distributions[-1].duct_leakage_measurements << lm.dup
          end
          distribution_system.ducts.each do |d|
            hpxml_bldg.hvac_distributions[-1].ducts << d.dup
          end
          cooling_system.distribution_system_idref = hpxml_bldg.hvac_distributions[-1].id
        end
        hpxml_bldg.hvac_distributions[-1].air_type = HPXML::AirTypeRegularVelocity
        if hpxml_bldg.hvac_distributions[-1].duct_leakage_measurements.select { |lm| (lm.duct_type == HPXML::DuctTypeSupply) && (lm.duct_leakage_total_or_to_outside == HPXML::DuctLeakageToOutside) }.size == 0
          # Assign zero supply leakage
          hpxml_bldg.hvac_distributions[-1].duct_leakage_measurements.add(duct_type: HPXML::DuctTypeSupply,
                                                                          duct_leakage_units: HPXML::UnitsCFM25,
                                                                          duct_leakage_value: 0,
                                                                          duct_leakage_total_or_to_outside: HPXML::DuctLeakageToOutside)
        end
        if hpxml_bldg.hvac_distributions[-1].duct_leakage_measurements.select { |lm| (lm.duct_type == HPXML::DuctTypeReturn) && (lm.duct_leakage_total_or_to_outside == HPXML::DuctLeakageToOutside) }.size == 0
          # Assign zero return leakage
          hpxml_bldg.hvac_distributions[-1].duct_leakage_measurements.add(duct_type: HPXML::DuctTypeReturn,
                                                                          duct_leakage_units: HPXML::UnitsCFM25,
                                                                          duct_leakage_value: 0,
                                                                          duct_leakage_total_or_to_outside: HPXML::DuctLeakageToOutside)
        end
        hpxml_bldg.hvac_distributions[-1].ducts.each do |d|
          d.id = "#{d.id}_#{cooling_system.id}"
        end
      end
    end

    return applied
  end

  def self.apply_shared_heating_systems(hpxml_bldg)
    applied = false
    hpxml_bldg.heating_systems.each do |heating_system|
      next unless heating_system.is_shared_system

      applied = true
      distribution_system = heating_system.distribution_system
      hydronic_type = distribution_system.hydronic_type

      if heating_system.heating_system_type == HPXML::HVACTypeBoiler && hydronic_type.to_s == HPXML::HydronicTypeWaterLoop

        # Shared boiler w/ water loop heat pump
        # Per ANSI/RESNET/ICC 301-2019 Section 4.4.7.2, model as:
        # A) heat pump with constant efficiency and duct losses, fraction heat load served = 1/COP
        # B) boiler, fraction heat load served = 1-1/COP
        fraction_heat_load_served = heating_system.fraction_heat_load_served

        # Heat pump
        # If this approach is ever removed, also remove code in HVACSizing.apply_hvac_loads()
        wlhp = hpxml_bldg.heat_pumps.find { |hp| hp.heat_pump_type == HPXML::HVACTypeHeatPumpWaterLoopToAir }
        wlhp.fraction_heat_load_served = fraction_heat_load_served * (1.0 / wlhp.heating_efficiency_cop)
        wlhp.fraction_cool_load_served = 0.0

        # Boiler
        heating_system.fraction_heat_load_served = fraction_heat_load_served * (1.0 - 1.0 / wlhp.heating_efficiency_cop)
      end

      heating_system.heating_capacity = nil # Autosize the equipment
    end

    return applied
  end

  def self.set_num_speeds(hvac_system)
    hvac_ap = hvac_system.additional_properties

    if hvac_system.is_a?(HPXML::CoolingSystem) && ([HPXML::HVACTypeRoomAirConditioner, HPXML::HVACTypePTAC].include? hvac_system.cooling_system_type)
      hvac_ap.num_speeds = 1
    elsif (hvac_system.is_a?(HPXML::CoolingSystem) && (hvac_system.cooling_system_type == HPXML::HVACTypeMiniSplitAirConditioner)) ||
          (hvac_system.is_a?(HPXML::HeatPump) && (hvac_system.heat_pump_type == HPXML::HVACTypeHeatPumpMiniSplit))
      hvac_ap.speed_indices = [1, 3, 5, 9] # Speeds we model
      hvac_ap.num_speeds = hvac_ap.speed_indices.size
    elsif hvac_system.compressor_type == HPXML::HVACCompressorTypeSingleStage
      hvac_ap.num_speeds = 1
    elsif hvac_system.compressor_type == HPXML::HVACCompressorTypeTwoStage
      hvac_ap.num_speeds =  2
    elsif hvac_system.compressor_type == HPXML::HVACCompressorTypeVariableSpeed
      hvac_ap.num_speeds =  4
    end
  end

  def self.calc_rated_airflow(capacity, rated_cfm_per_ton, capacity_ratio)
    return UnitConversions.convert(capacity, 'Btu/hr', 'ton') * UnitConversions.convert(rated_cfm_per_ton, 'cfm', 'm^3/s') * capacity_ratio
  end

  def self.is_attached_heating_and_cooling_systems(hpxml_bldg, heating_system, cooling_system)
    # Now only allows furnace+AC
    if not ((hpxml_bldg.heating_systems.include? heating_system) && (hpxml_bldg.cooling_systems.include? cooling_system))
      return false
    end
    if not (heating_system.heating_system_type == HPXML::HVACTypeFurnace && cooling_system.cooling_system_type == HPXML::HVACTypeCentralAirConditioner)
      return false
    end

    return true
  end

  def self.get_hpxml_hvac_systems(hpxml_bldg)
    # Returns a list of heating/cooling systems, incorporating whether
    # multiple systems are connected to the same distribution system
    # (e.g., a furnace + central air conditioner w/ the same ducts).
    hvac_systems = []

    hpxml_bldg.cooling_systems.each do |cooling_system|
      heating_system = nil
      if is_attached_heating_and_cooling_systems(hpxml_bldg, cooling_system.attached_heating_system, cooling_system)
        heating_system = cooling_system.attached_heating_system
      end
      hvac_systems << { cooling: cooling_system,
                        heating: heating_system }
    end

    hpxml_bldg.heating_systems.each do |heating_system|
      if is_attached_heating_and_cooling_systems(hpxml_bldg, heating_system, heating_system.attached_cooling_system)
        next # Already processed with cooling
      end

      hvac_systems << { cooling: nil,
                        heating: heating_system }
    end

    # Heat pump with backup system must be sorted last so that the last two
    # HVAC systems in the EnergyPlus EquipmentList are 1) the heat pump and
    # 2) the heat pump backup system.
    hpxml_bldg.heat_pumps.sort_by { |hp| hp.backup_system_idref.to_s }.each do |heat_pump|
      hvac_systems << { cooling: heat_pump,
                        heating: heat_pump }
    end

    return hvac_systems
  end

  def self.ensure_nonzero_sizing_values(hpxml_bldg)
    min_capacity = 1.0 # Btuh
    min_airflow = 3.0 # cfm; E+ min airflow is 0.001 m3/s
    hpxml_bldg.heating_systems.each do |htg_sys|
      htg_sys.heating_capacity = [htg_sys.heating_capacity, min_capacity].max
      htg_sys.heating_airflow_cfm = [htg_sys.heating_airflow_cfm, min_airflow].max unless htg_sys.heating_airflow_cfm.nil?
    end
    hpxml_bldg.cooling_systems.each do |clg_sys|
      clg_sys.cooling_capacity = [clg_sys.cooling_capacity, min_capacity].max
      clg_sys.cooling_airflow_cfm = [clg_sys.cooling_airflow_cfm, min_airflow].max
    end
    hpxml_bldg.heat_pumps.each do |hp_sys|
      hp_sys.cooling_capacity = [hp_sys.cooling_capacity, min_capacity].max
      hp_sys.cooling_airflow_cfm = [hp_sys.cooling_airflow_cfm, min_airflow].max
      hp_sys.additional_properties.cooling_capacity_sensible = [hp_sys.additional_properties.cooling_capacity_sensible, min_capacity].max
      hp_sys.heating_capacity = [hp_sys.heating_capacity, min_capacity].max
      hp_sys.heating_airflow_cfm = [hp_sys.heating_airflow_cfm, min_airflow].max
      hp_sys.heating_capacity_17F = [hp_sys.heating_capacity_17F, min_capacity].max unless hp_sys.heating_capacity_17F.nil?
      hp_sys.backup_heating_capacity = [hp_sys.backup_heating_capacity, min_capacity].max unless hp_sys.backup_heating_capacity.nil?
    end
  end

  def self.apply_unit_multiplier(hpxml_bldg)
    # Apply unit multiplier (E+ thermal zone multiplier); E+ sends the
    # multiplied thermal zone load to the HVAC system, so the HVAC system
    # needs to be sized to meet the entire multiplied zone load.
    unit_multiplier = hpxml_bldg.building_construction.number_of_units
    hpxml_bldg.heating_systems.each do |htg_sys|
      htg_sys.heating_capacity *= unit_multiplier
      htg_sys.heating_airflow_cfm *= unit_multiplier unless htg_sys.heating_airflow_cfm.nil?
      htg_sys.pilot_light_btuh *= unit_multiplier unless htg_sys.pilot_light_btuh.nil?
      htg_sys.electric_auxiliary_energy *= unit_multiplier unless htg_sys.electric_auxiliary_energy.nil?
      htg_sys.fan_watts *= unit_multiplier unless htg_sys.fan_watts.nil?
    end
    hpxml_bldg.cooling_systems.each do |clg_sys|
      clg_sys.cooling_capacity *= unit_multiplier
      clg_sys.cooling_airflow_cfm *= unit_multiplier
      clg_sys.crankcase_heater_watts *= unit_multiplier unless clg_sys.crankcase_heater_watts.nil?
      clg_sys.integrated_heating_system_capacity *= unit_multiplier unless clg_sys.integrated_heating_system_capacity.nil?
      clg_sys.integrated_heating_system_airflow_cfm *= unit_multiplier unless clg_sys.integrated_heating_system_airflow_cfm.nil?
    end
    hpxml_bldg.heat_pumps.each do |hp_sys|
      hp_sys.cooling_capacity *= unit_multiplier
      hp_sys.cooling_airflow_cfm *= unit_multiplier
      hp_sys.additional_properties.cooling_capacity_sensible *= unit_multiplier
      hp_sys.heating_capacity *= unit_multiplier
      hp_sys.heating_airflow_cfm *= unit_multiplier
      hp_sys.heating_capacity_17F *= unit_multiplier unless hp_sys.heating_capacity_17F.nil?
      hp_sys.backup_heating_capacity *= unit_multiplier unless hp_sys.backup_heating_capacity.nil?
      hp_sys.crankcase_heater_watts *= unit_multiplier unless hp_sys.crankcase_heater_watts.nil?
    end
  end

  def self.get_dehumidifier_default_values(capacity)
    rh_setpoint = 0.6
    if capacity <= 25.0
      ief = 0.79
    elsif capacity <= 35.0
      ief = 0.95
    elsif capacity <= 54.0
      ief = 1.04
    elsif capacity < 75.0
      ief = 1.20
    else
      ief = 1.82
    end

    return { rh_setpoint: rh_setpoint, ief: ief }
  end

  def self.calc_seer_from_seer2(seer2, is_ducted)
    # ANSI/RESNET/ICC 301 Table 4.4.4.1(1) SEER2/HSPF2 Conversion Factors
    # Note: There are less common system types (packaged, small duct high velocity,
    # and space-constrained) that we don't handle here.
    if is_ducted # Ducted split system
      return seer2 / 0.95
    else # Ductless systems
      return seer2 / 1.00
    end
  end

  def self.calc_hspf_from_hspf2(hspf2, is_ducted)
    # ANSI/RESNET/ICC 301 Table 4.4.4.1(1) SEER2/HSPF2 Conversion Factors
    # Note: There are less common system types (packaged, small duct high velocity,
    # and space-constrained) that we don't handle here.
    if is_ducted # Ducted split system
      return hspf2 / 0.85
    else # Ducted split system
      return hspf2 / 0.90
    end
  end
end<|MERGE_RESOLUTION|>--- conflicted
+++ resolved
@@ -230,12 +230,8 @@
                                          unit_multiplier)
 
     if unit_multiplier > 1
-<<<<<<< HEAD
-      # FIXME: Figure out how to allow this. If we allow it, update docs and hpxml_translator_test.rb too.
-=======
       # FUTURE: Figure out how to allow this. If we allow it, update docs and hpxml_translator_test.rb too.
       # https://github.com/NREL/OpenStudio-HPXML/issues/1499
->>>>>>> 39161936
       fail 'NumberofUnits greater than 1 is not supported for ground-to-air heat pumps.'
     end
 
@@ -735,12 +731,8 @@
     end
 
     if unit_multiplier > 1
-<<<<<<< HEAD
-      # FIXME: Figure out how to allow this. If we allow it, update docs and hpxml_translator_test.rb too.
-=======
       # FUTURE: Figure out how to allow this. If we allow it, update docs and hpxml_translator_test.rb too.
       # https://github.com/NREL/OpenStudio-HPXML/issues/1499
->>>>>>> 39161936
       fail 'NumberofUnits greater than 1 is not supported for dehumidifiers.'
     end
 
