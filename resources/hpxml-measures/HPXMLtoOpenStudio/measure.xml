<?xml version="1.0"?>
<measure>
  <schema_version>3.1</schema_version>
  <name>hpxm_lto_openstudio</name>
  <uid>b1543b30-9465-45ff-ba04-1d1f85e763bc</uid>
<<<<<<< HEAD
  <version_id>9731452f-fa1d-4984-b26a-f07ca2cef53c</version_id>
  <version_modified>2023-10-25T15:23:52Z</version_modified>
=======
  <version_id>91582761-6b67-4e6e-92c9-5cb85fa5818c</version_id>
  <version_modified>2023-11-01T12:53:15Z</version_modified>
>>>>>>> 36ca28c3
  <xml_checksum>D8922A73</xml_checksum>
  <class_name>HPXMLtoOpenStudio</class_name>
  <display_name>HPXML to OpenStudio Translator</display_name>
  <description>Translates HPXML file to OpenStudio Model</description>
  <modeler_description>TODO</modeler_description>
  <arguments>
    <argument>
      <name>hpxml_path</name>
      <display_name>HPXML File Path</display_name>
      <description>Absolute/relative path of the HPXML file.</description>
      <type>String</type>
      <required>true</required>
      <model_dependent>false</model_dependent>
    </argument>
    <argument>
      <name>output_dir</name>
      <display_name>Directory for Output Files</display_name>
      <description>Absolute/relative path for the output files directory.</description>
      <type>String</type>
      <required>true</required>
      <model_dependent>false</model_dependent>
    </argument>
    <argument>
      <name>debug</name>
      <display_name>Debug Mode?</display_name>
      <description>If true: 1) Writes in.osm file, 2) Generates additional log output, and 3) Creates all EnergyPlus output files.</description>
      <type>Boolean</type>
      <required>false</required>
      <model_dependent>false</model_dependent>
      <default_value>false</default_value>
      <choices>
        <choice>
          <value>true</value>
          <display_name>true</display_name>
        </choice>
        <choice>
          <value>false</value>
          <display_name>false</display_name>
        </choice>
      </choices>
    </argument>
    <argument>
      <name>add_component_loads</name>
      <display_name>Add component loads?</display_name>
      <description>If true, adds the calculation of heating/cooling component loads (not enabled by default for faster performance).</description>
      <type>Boolean</type>
      <required>false</required>
      <model_dependent>false</model_dependent>
      <default_value>false</default_value>
      <choices>
        <choice>
          <value>true</value>
          <display_name>true</display_name>
        </choice>
        <choice>
          <value>false</value>
          <display_name>false</display_name>
        </choice>
      </choices>
    </argument>
    <argument>
      <name>skip_validation</name>
      <display_name>Skip Validation?</display_name>
      <description>If true, bypasses HPXML input validation for faster performance. WARNING: This should only be used if the supplied HPXML file has already been validated against the Schema &amp; Schematron documents.</description>
      <type>Boolean</type>
      <required>false</required>
      <model_dependent>false</model_dependent>
      <default_value>false</default_value>
      <choices>
        <choice>
          <value>true</value>
          <display_name>true</display_name>
        </choice>
        <choice>
          <value>false</value>
          <display_name>false</display_name>
        </choice>
      </choices>
    </argument>
    <argument>
      <name>building_id</name>
      <display_name>BuildingID</display_name>
      <description>The ID of the HPXML Building. Only required if there are multiple Building elements in the HPXML file. Use 'ALL' to run all the HPXML Buildings (dwelling units) of a multifamily building in a single model.</description>
      <type>String</type>
      <required>false</required>
      <model_dependent>false</model_dependent>
    </argument>
  </arguments>
  <outputs />
  <provenances />
  <tags>
    <tag>Whole Building.Space Types</tag>
  </tags>
  <attributes>
    <attribute>
      <name>Measure Type</name>
      <value>ModelMeasure</value>
      <datatype>string</datatype>
    </attribute>
    <attribute>
      <name>Intended Software Tool</name>
      <value>Apply Measure Now</value>
      <datatype>string</datatype>
    </attribute>
    <attribute>
      <name>Intended Software Tool</name>
      <value>OpenStudio Application</value>
      <datatype>string</datatype>
    </attribute>
    <attribute>
      <name>Intended Software Tool</name>
      <value>Parametric Analysis Tool</value>
      <datatype>string</datatype>
    </attribute>
  </attributes>
  <files>
    <file>
      <filename>README.md</filename>
      <filetype>md</filetype>
      <usage_type>readme</usage_type>
      <checksum>A4165C6F</checksum>
    </file>
    <file>
      <filename>README.md.erb</filename>
      <filetype>erb</filetype>
      <usage_type>readmeerb</usage_type>
      <checksum>513F28E9</checksum>
    </file>
    <file>
      <version>
        <software_program>OpenStudio</software_program>
        <identifier>3.3.0</identifier>
        <min_compatible>3.3.0</min_compatible>
      </version>
      <filename>measure.rb</filename>
      <filetype>rb</filetype>
      <usage_type>script</usage_type>
<<<<<<< HEAD
      <checksum>8B4F48CE</checksum>
=======
      <checksum>5BFBE071</checksum>
>>>>>>> 36ca28c3
    </file>
    <file>
      <filename>airflow.rb</filename>
      <filetype>rb</filetype>
      <usage_type>resource</usage_type>
      <checksum>72035A85</checksum>
    </file>
    <file>
      <filename>battery.rb</filename>
      <filetype>rb</filetype>
      <usage_type>resource</usage_type>
      <checksum>3B7B4DDF</checksum>
    </file>
    <file>
      <filename>constants.rb</filename>
      <filetype>rb</filetype>
      <usage_type>resource</usage_type>
      <checksum>E28C712B</checksum>
    </file>
    <file>
      <filename>constructions.rb</filename>
      <filetype>rb</filetype>
      <usage_type>resource</usage_type>
      <checksum>E7E0949D</checksum>
    </file>
    <file>
      <filename>data/ashrae_622_wsf.csv</filename>
      <filetype>csv</filetype>
      <usage_type>resource</usage_type>
      <checksum>308F75BA</checksum>
    </file>
    <file>
      <filename>data/cambium/LRMER_95DecarbBy2035.csv</filename>
      <filetype>csv</filetype>
      <usage_type>resource</usage_type>
      <checksum>5E60A9EE</checksum>
    </file>
    <file>
      <filename>data/cambium/LRMER_95DecarbBy2050.csv</filename>
      <filetype>csv</filetype>
      <usage_type>resource</usage_type>
      <checksum>01B9A892</checksum>
    </file>
    <file>
      <filename>data/cambium/LRMER_HighRECosts.csv</filename>
      <filetype>csv</filetype>
      <usage_type>resource</usage_type>
      <checksum>A46DE564</checksum>
    </file>
    <file>
      <filename>data/cambium/LRMER_LowRECosts.csv</filename>
      <filetype>csv</filetype>
      <usage_type>resource</usage_type>
      <checksum>58B8E01E</checksum>
    </file>
    <file>
      <filename>data/cambium/LRMER_MidCase.csv</filename>
      <filetype>csv</filetype>
      <usage_type>resource</usage_type>
      <checksum>4C7D519B</checksum>
    </file>
    <file>
      <filename>data/cambium/README.md</filename>
      <filetype>md</filetype>
      <usage_type>resource</usage_type>
      <checksum>FC171B98</checksum>
    </file>
    <file>
      <filename>data/climate_zones.csv</filename>
      <filetype>csv</filetype>
      <usage_type>resource</usage_type>
      <checksum>63C6A1E2</checksum>
    </file>
    <file>
      <filename>data/unavailable_periods.csv</filename>
      <filetype>csv</filetype>
      <usage_type>resource</usage_type>
      <checksum>1E3D66E6</checksum>
    </file>
    <file>
      <filename>energyplus.rb</filename>
      <filetype>rb</filetype>
      <usage_type>resource</usage_type>
      <checksum>801A6A26</checksum>
    </file>
    <file>
      <filename>generator.rb</filename>
      <filetype>rb</filetype>
      <usage_type>resource</usage_type>
      <checksum>C0DD8C33</checksum>
    </file>
    <file>
      <filename>geometry.rb</filename>
      <filetype>rb</filetype>
      <usage_type>resource</usage_type>
      <checksum>24CB152A</checksum>
    </file>
    <file>
      <filename>hotwater_appliances.rb</filename>
      <filetype>rb</filetype>
      <usage_type>resource</usage_type>
      <checksum>8C181D00</checksum>
    </file>
    <file>
      <filename>hpxml.rb</filename>
      <filetype>rb</filetype>
      <usage_type>resource</usage_type>
<<<<<<< HEAD
      <checksum>9DC48753</checksum>
=======
      <checksum>7D4C0660</checksum>
>>>>>>> 36ca28c3
    </file>
    <file>
      <filename>hpxml_defaults.rb</filename>
      <filetype>rb</filetype>
      <usage_type>resource</usage_type>
<<<<<<< HEAD
      <checksum>BA5B94D6</checksum>
=======
      <checksum>3024884C</checksum>
>>>>>>> 36ca28c3
    </file>
    <file>
      <filename>hpxml_schema/HPXML.xsd</filename>
      <filetype>xsd</filetype>
      <usage_type>resource</usage_type>
      <checksum>BB0FF5BB</checksum>
    </file>
    <file>
      <filename>hpxml_schema/README.md</filename>
      <filetype>md</filetype>
      <usage_type>resource</usage_type>
      <checksum>D05DFB8A</checksum>
    </file>
    <file>
      <filename>hpxml_schematron/EPvalidator.xml</filename>
      <filetype>xml</filetype>
      <usage_type>resource</usage_type>
<<<<<<< HEAD
      <checksum>A86D4A00</checksum>
=======
      <checksum>C2CB2C3F</checksum>
>>>>>>> 36ca28c3
    </file>
    <file>
      <filename>hpxml_schematron/iso-schematron.xsd</filename>
      <filetype>xsd</filetype>
      <usage_type>resource</usage_type>
      <checksum>2785B05C</checksum>
    </file>
    <file>
      <filename>hvac.rb</filename>
      <filetype>rb</filetype>
      <usage_type>resource</usage_type>
<<<<<<< HEAD
      <checksum>048ED856</checksum>
=======
      <checksum>BD47E72B</checksum>
>>>>>>> 36ca28c3
    </file>
    <file>
      <filename>hvac_sizing.rb</filename>
      <filetype>rb</filetype>
      <usage_type>resource</usage_type>
<<<<<<< HEAD
      <checksum>1B759B83</checksum>
=======
      <checksum>FEBE48C8</checksum>
>>>>>>> 36ca28c3
    </file>
    <file>
      <filename>lighting.rb</filename>
      <filetype>rb</filetype>
      <usage_type>resource</usage_type>
      <checksum>A109B2B5</checksum>
    </file>
    <file>
      <filename>location.rb</filename>
      <filetype>rb</filetype>
      <usage_type>resource</usage_type>
      <checksum>993E6E8F</checksum>
    </file>
    <file>
      <filename>materials.rb</filename>
      <filetype>rb</filetype>
      <usage_type>resource</usage_type>
      <checksum>24DCB986</checksum>
    </file>
    <file>
      <filename>meta_measure.rb</filename>
      <filetype>rb</filetype>
      <usage_type>resource</usage_type>
      <checksum>17DD9336</checksum>
    </file>
    <file>
      <filename>minitest_helper.rb</filename>
      <filetype>rb</filetype>
      <usage_type>resource</usage_type>
      <checksum>CDB0A906</checksum>
    </file>
    <file>
      <filename>misc_loads.rb</filename>
      <filetype>rb</filetype>
      <usage_type>resource</usage_type>
      <checksum>AF5961B5</checksum>
    </file>
    <file>
      <filename>output.rb</filename>
      <filetype>rb</filetype>
      <usage_type>resource</usage_type>
      <checksum>3DE5829C</checksum>
    </file>
    <file>
      <filename>psychrometrics.rb</filename>
      <filetype>rb</filetype>
      <usage_type>resource</usage_type>
      <checksum>203B4A64</checksum>
    </file>
    <file>
      <filename>pv.rb</filename>
      <filetype>rb</filetype>
      <usage_type>resource</usage_type>
      <checksum>B4742C47</checksum>
    </file>
    <file>
      <filename>schedule_files/battery.csv</filename>
      <filetype>csv</filetype>
      <usage_type>resource</usage_type>
      <checksum>C1350909</checksum>
    </file>
    <file>
      <filename>schedule_files/occupancy-non-stochastic.csv</filename>
      <filetype>csv</filetype>
      <usage_type>resource</usage_type>
      <checksum>BB0B9176</checksum>
    </file>
    <file>
      <filename>schedule_files/occupancy-stochastic-10-mins.csv</filename>
      <filetype>csv</filetype>
      <usage_type>resource</usage_type>
      <checksum>D4373DC9</checksum>
    </file>
    <file>
      <filename>schedule_files/occupancy-stochastic-30-mins.csv</filename>
      <filetype>csv</filetype>
      <usage_type>resource</usage_type>
      <checksum>D4373DC9</checksum>
    </file>
    <file>
      <filename>schedule_files/occupancy-stochastic.csv</filename>
      <filetype>csv</filetype>
      <usage_type>resource</usage_type>
      <checksum>DEED74EA</checksum>
    </file>
    <file>
      <filename>schedule_files/occupancy-stochastic_2.csv</filename>
      <filetype>csv</filetype>
      <usage_type>resource</usage_type>
      <checksum>7E648862</checksum>
    </file>
    <file>
      <filename>schedule_files/occupancy-stochastic_3.csv</filename>
      <filetype>csv</filetype>
      <usage_type>resource</usage_type>
      <checksum>4DCFB9A0</checksum>
    </file>
    <file>
      <filename>schedule_files/occupancy-stochastic_4.csv</filename>
      <filetype>csv</filetype>
      <usage_type>resource</usage_type>
      <checksum>632C7CCF</checksum>
    </file>
    <file>
      <filename>schedule_files/occupancy-stochastic_5.csv</filename>
      <filetype>csv</filetype>
      <usage_type>resource</usage_type>
      <checksum>644329D0</checksum>
    </file>
    <file>
      <filename>schedule_files/occupancy-stochastic_6.csv</filename>
      <filetype>csv</filetype>
      <usage_type>resource</usage_type>
      <checksum>F4CD8AA3</checksum>
    </file>
    <file>
      <filename>schedule_files/setpoints-10-mins.csv</filename>
      <filetype>csv</filetype>
      <usage_type>resource</usage_type>
      <checksum>BC2195A6</checksum>
    </file>
    <file>
      <filename>schedule_files/setpoints-cooling-only.csv</filename>
      <filetype>csv</filetype>
      <usage_type>resource</usage_type>
      <checksum>7465D8DD</checksum>
    </file>
    <file>
      <filename>schedule_files/setpoints-daily-schedules.csv</filename>
      <filetype>csv</filetype>
      <usage_type>resource</usage_type>
      <checksum>A60258DE</checksum>
    </file>
    <file>
      <filename>schedule_files/setpoints-daily-setbacks.csv</filename>
      <filetype>csv</filetype>
      <usage_type>resource</usage_type>
      <checksum>74292B8C</checksum>
    </file>
    <file>
      <filename>schedule_files/setpoints-heating-only.csv</filename>
      <filetype>csv</filetype>
      <usage_type>resource</usage_type>
      <checksum>BD935921</checksum>
    </file>
    <file>
      <filename>schedule_files/setpoints.csv</filename>
      <filetype>csv</filetype>
      <usage_type>resource</usage_type>
      <checksum>706A63BC</checksum>
    </file>
    <file>
      <filename>schedule_files/water-heater-operating-modes.csv</filename>
      <filetype>csv</filetype>
      <usage_type>resource</usage_type>
      <checksum>86F45903</checksum>
    </file>
    <file>
      <filename>schedule_files/water-heater-setpoints-10-mins.csv</filename>
      <filetype>csv</filetype>
      <usage_type>resource</usage_type>
      <checksum>F9C90051</checksum>
    </file>
    <file>
      <filename>schedule_files/water-heater-setpoints.csv</filename>
      <filetype>csv</filetype>
      <usage_type>resource</usage_type>
      <checksum>2DFF87CD</checksum>
    </file>
    <file>
      <filename>schedules.rb</filename>
      <filetype>rb</filetype>
      <usage_type>resource</usage_type>
      <checksum>D4095878</checksum>
    </file>
    <file>
      <filename>simcontrols.rb</filename>
      <filetype>rb</filetype>
      <usage_type>resource</usage_type>
      <checksum>DA4D108D</checksum>
    </file>
    <file>
      <filename>unit_conversions.rb</filename>
      <filetype>rb</filetype>
      <usage_type>resource</usage_type>
      <checksum>6D8BA8E5</checksum>
    </file>
    <file>
      <filename>util.rb</filename>
      <filetype>rb</filetype>
      <usage_type>resource</usage_type>
      <checksum>6D409347</checksum>
    </file>
    <file>
      <filename>utility_bills.rb</filename>
      <filetype>rb</filetype>
      <usage_type>resource</usage_type>
      <checksum>07DB4C49</checksum>
    </file>
    <file>
      <filename>version.rb</filename>
      <filetype>rb</filetype>
      <usage_type>resource</usage_type>
      <checksum>6A05B3F0</checksum>
    </file>
    <file>
      <filename>waterheater.rb</filename>
      <filetype>rb</filetype>
      <usage_type>resource</usage_type>
      <checksum>C162FE36</checksum>
    </file>
    <file>
      <filename>weather.rb</filename>
      <filetype>rb</filetype>
      <usage_type>resource</usage_type>
      <checksum>FD035B1F</checksum>
    </file>
    <file>
      <filename>xmlhelper.rb</filename>
      <filetype>rb</filetype>
      <usage_type>resource</usage_type>
      <checksum>17D30902</checksum>
    </file>
    <file>
      <filename>xmlvalidator.rb</filename>
      <filetype>rb</filetype>
      <usage_type>resource</usage_type>
      <checksum>84D0E4E1</checksum>
    </file>
    <file>
      <filename>test_airflow.rb</filename>
      <filetype>rb</filetype>
      <usage_type>test</usage_type>
      <checksum>2C8BEE99</checksum>
    </file>
    <file>
      <filename>test_battery.rb</filename>
      <filetype>rb</filetype>
      <usage_type>test</usage_type>
      <checksum>B10A6D1C</checksum>
    </file>
    <file>
      <filename>test_defaults.rb</filename>
      <filetype>rb</filetype>
      <usage_type>test</usage_type>
<<<<<<< HEAD
      <checksum>2C685B8F</checksum>
=======
      <checksum>0A8B4E8E</checksum>
>>>>>>> 36ca28c3
    </file>
    <file>
      <filename>test_enclosure.rb</filename>
      <filetype>rb</filetype>
      <usage_type>test</usage_type>
      <checksum>8B84C7C1</checksum>
    </file>
    <file>
      <filename>test_generator.rb</filename>
      <filetype>rb</filetype>
      <usage_type>test</usage_type>
      <checksum>C4F6CF9B</checksum>
    </file>
    <file>
      <filename>test_hotwater_appliance.rb</filename>
      <filetype>rb</filetype>
      <usage_type>test</usage_type>
      <checksum>9247176A</checksum>
    </file>
    <file>
      <filename>test_hvac.rb</filename>
      <filetype>rb</filetype>
      <usage_type>test</usage_type>
<<<<<<< HEAD
      <checksum>5AAABC69</checksum>
=======
      <checksum>2DA48649</checksum>
>>>>>>> 36ca28c3
    </file>
    <file>
      <filename>test_hvac_sizing.rb</filename>
      <filetype>rb</filetype>
      <usage_type>test</usage_type>
<<<<<<< HEAD
      <checksum>7C89E7F7</checksum>
=======
      <checksum>0DF1F706</checksum>
>>>>>>> 36ca28c3
    </file>
    <file>
      <filename>test_lighting.rb</filename>
      <filetype>rb</filetype>
      <usage_type>test</usage_type>
      <checksum>6C3A766C</checksum>
    </file>
    <file>
      <filename>test_location.rb</filename>
      <filetype>rb</filetype>
      <usage_type>test</usage_type>
      <checksum>46C13390</checksum>
    </file>
    <file>
      <filename>test_miscloads.rb</filename>
      <filetype>rb</filetype>
      <usage_type>test</usage_type>
      <checksum>8B6BE984</checksum>
    </file>
    <file>
      <filename>test_pv.rb</filename>
      <filetype>rb</filetype>
      <usage_type>test</usage_type>
      <checksum>DB1DEFCF</checksum>
    </file>
    <file>
      <filename>test_schedules.rb</filename>
      <filetype>rb</filetype>
      <usage_type>test</usage_type>
      <checksum>19948562</checksum>
    </file>
    <file>
      <filename>test_simcontrols.rb</filename>
      <filetype>rb</filetype>
      <usage_type>test</usage_type>
      <checksum>800361DB</checksum>
    </file>
    <file>
      <filename>test_validation.rb</filename>
      <filetype>rb</filetype>
      <usage_type>test</usage_type>
<<<<<<< HEAD
      <checksum>2FF66898</checksum>
=======
      <checksum>4BAA1005</checksum>
>>>>>>> 36ca28c3
    </file>
    <file>
      <filename>test_water_heater.rb</filename>
      <filetype>rb</filetype>
      <usage_type>test</usage_type>
      <checksum>3181EB84</checksum>
    </file>
    <file>
      <filename>test_weather.rb</filename>
      <filetype>rb</filetype>
      <usage_type>test</usage_type>
      <checksum>84F8B616</checksum>
    </file>
    <file>
      <filename>util.rb</filename>
      <filetype>rb</filetype>
      <usage_type>test</usage_type>
      <checksum>D22025B3</checksum>
    </file>
  </files>
</measure><|MERGE_RESOLUTION|>--- conflicted
+++ resolved
@@ -3,13 +3,8 @@
   <schema_version>3.1</schema_version>
   <name>hpxm_lto_openstudio</name>
   <uid>b1543b30-9465-45ff-ba04-1d1f85e763bc</uid>
-<<<<<<< HEAD
-  <version_id>9731452f-fa1d-4984-b26a-f07ca2cef53c</version_id>
-  <version_modified>2023-10-25T15:23:52Z</version_modified>
-=======
   <version_id>91582761-6b67-4e6e-92c9-5cb85fa5818c</version_id>
   <version_modified>2023-11-01T12:53:15Z</version_modified>
->>>>>>> 36ca28c3
   <xml_checksum>D8922A73</xml_checksum>
   <class_name>HPXMLtoOpenStudio</class_name>
   <display_name>HPXML to OpenStudio Translator</display_name>
@@ -147,11 +142,7 @@
       <filename>measure.rb</filename>
       <filetype>rb</filetype>
       <usage_type>script</usage_type>
-<<<<<<< HEAD
-      <checksum>8B4F48CE</checksum>
-=======
       <checksum>5BFBE071</checksum>
->>>>>>> 36ca28c3
     </file>
     <file>
       <filename>airflow.rb</filename>
@@ -259,21 +250,13 @@
       <filename>hpxml.rb</filename>
       <filetype>rb</filetype>
       <usage_type>resource</usage_type>
-<<<<<<< HEAD
-      <checksum>9DC48753</checksum>
-=======
       <checksum>7D4C0660</checksum>
->>>>>>> 36ca28c3
     </file>
     <file>
       <filename>hpxml_defaults.rb</filename>
       <filetype>rb</filetype>
       <usage_type>resource</usage_type>
-<<<<<<< HEAD
-      <checksum>BA5B94D6</checksum>
-=======
       <checksum>3024884C</checksum>
->>>>>>> 36ca28c3
     </file>
     <file>
       <filename>hpxml_schema/HPXML.xsd</filename>
@@ -291,11 +274,7 @@
       <filename>hpxml_schematron/EPvalidator.xml</filename>
       <filetype>xml</filetype>
       <usage_type>resource</usage_type>
-<<<<<<< HEAD
-      <checksum>A86D4A00</checksum>
-=======
       <checksum>C2CB2C3F</checksum>
->>>>>>> 36ca28c3
     </file>
     <file>
       <filename>hpxml_schematron/iso-schematron.xsd</filename>
@@ -307,21 +286,13 @@
       <filename>hvac.rb</filename>
       <filetype>rb</filetype>
       <usage_type>resource</usage_type>
-<<<<<<< HEAD
-      <checksum>048ED856</checksum>
-=======
       <checksum>BD47E72B</checksum>
->>>>>>> 36ca28c3
     </file>
     <file>
       <filename>hvac_sizing.rb</filename>
       <filetype>rb</filetype>
       <usage_type>resource</usage_type>
-<<<<<<< HEAD
-      <checksum>1B759B83</checksum>
-=======
       <checksum>FEBE48C8</checksum>
->>>>>>> 36ca28c3
     </file>
     <file>
       <filename>lighting.rb</filename>
@@ -513,7 +484,7 @@
       <filename>util.rb</filename>
       <filetype>rb</filetype>
       <usage_type>resource</usage_type>
-      <checksum>6D409347</checksum>
+      <checksum>F3DBC2BD</checksum>
     </file>
     <file>
       <filename>utility_bills.rb</filename>
@@ -537,7 +508,7 @@
       <filename>weather.rb</filename>
       <filetype>rb</filetype>
       <usage_type>resource</usage_type>
-      <checksum>FD035B1F</checksum>
+      <checksum>40B06C92</checksum>
     </file>
     <file>
       <filename>xmlhelper.rb</filename>
@@ -567,11 +538,7 @@
       <filename>test_defaults.rb</filename>
       <filetype>rb</filetype>
       <usage_type>test</usage_type>
-<<<<<<< HEAD
-      <checksum>2C685B8F</checksum>
-=======
       <checksum>0A8B4E8E</checksum>
->>>>>>> 36ca28c3
     </file>
     <file>
       <filename>test_enclosure.rb</filename>
@@ -595,21 +562,13 @@
       <filename>test_hvac.rb</filename>
       <filetype>rb</filetype>
       <usage_type>test</usage_type>
-<<<<<<< HEAD
-      <checksum>5AAABC69</checksum>
-=======
       <checksum>2DA48649</checksum>
->>>>>>> 36ca28c3
     </file>
     <file>
       <filename>test_hvac_sizing.rb</filename>
       <filetype>rb</filetype>
       <usage_type>test</usage_type>
-<<<<<<< HEAD
-      <checksum>7C89E7F7</checksum>
-=======
       <checksum>0DF1F706</checksum>
->>>>>>> 36ca28c3
     </file>
     <file>
       <filename>test_lighting.rb</filename>
@@ -651,11 +610,7 @@
       <filename>test_validation.rb</filename>
       <filetype>rb</filetype>
       <usage_type>test</usage_type>
-<<<<<<< HEAD
-      <checksum>2FF66898</checksum>
-=======
       <checksum>4BAA1005</checksum>
->>>>>>> 36ca28c3
     </file>
     <file>
       <filename>test_water_heater.rb</filename>
