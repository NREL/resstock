<?xml version="1.0"?>
<measure>
  <schema_version>3.1</schema_version>
  <name>hpxm_lto_openstudio</name>
  <uid>b1543b30-9465-45ff-ba04-1d1f85e763bc</uid>
<<<<<<< HEAD
  <version_id>a88b89c3-60f4-4881-9151-56a8616d0b56</version_id>
  <version_modified>2024-02-07T18:36:18Z</version_modified>
=======
  <version_id>edc2d731-2133-48af-9c2b-7f5d28da47b2</version_id>
  <version_modified>2024-03-29T20:10:27Z</version_modified>
>>>>>>> c0cf5de8
  <xml_checksum>D8922A73</xml_checksum>
  <class_name>HPXMLtoOpenStudio</class_name>
  <display_name>HPXML to OpenStudio Translator</display_name>
  <description>Translates HPXML file to OpenStudio Model</description>
  <modeler_description>TODO</modeler_description>
  <arguments>
    <argument>
      <name>hpxml_path</name>
      <display_name>HPXML File Path</display_name>
      <description>Absolute/relative path of the HPXML file.</description>
      <type>String</type>
      <required>true</required>
      <model_dependent>false</model_dependent>
    </argument>
    <argument>
      <name>output_dir</name>
      <display_name>Directory for Output Files</display_name>
      <description>Absolute/relative path for the output files directory.</description>
      <type>String</type>
      <required>true</required>
      <model_dependent>false</model_dependent>
    </argument>
    <argument>
      <name>debug</name>
      <display_name>Debug Mode?</display_name>
      <description>If true: 1) Writes in.osm file, 2) Generates additional log output, and 3) Creates all EnergyPlus output files.</description>
      <type>Boolean</type>
      <required>false</required>
      <model_dependent>false</model_dependent>
      <default_value>false</default_value>
      <choices>
        <choice>
          <value>true</value>
          <display_name>true</display_name>
        </choice>
        <choice>
          <value>false</value>
          <display_name>false</display_name>
        </choice>
      </choices>
    </argument>
    <argument>
      <name>add_component_loads</name>
      <display_name>Add component loads?</display_name>
      <description>If true, adds the calculation of heating/cooling component loads (not enabled by default for faster performance).</description>
      <type>Boolean</type>
      <required>false</required>
      <model_dependent>false</model_dependent>
      <default_value>false</default_value>
      <choices>
        <choice>
          <value>true</value>
          <display_name>true</display_name>
        </choice>
        <choice>
          <value>false</value>
          <display_name>false</display_name>
        </choice>
      </choices>
    </argument>
    <argument>
      <name>skip_validation</name>
      <display_name>Skip Validation?</display_name>
      <description>If true, bypasses HPXML input validation for faster performance. WARNING: This should only be used if the supplied HPXML file has already been validated against the Schema &amp; Schematron documents.</description>
      <type>Boolean</type>
      <required>false</required>
      <model_dependent>false</model_dependent>
      <default_value>false</default_value>
      <choices>
        <choice>
          <value>true</value>
          <display_name>true</display_name>
        </choice>
        <choice>
          <value>false</value>
          <display_name>false</display_name>
        </choice>
      </choices>
    </argument>
    <argument>
      <name>building_id</name>
      <display_name>BuildingID</display_name>
      <description>The ID of the HPXML Building. Only required if the HPXML has multiple Building elements and WholeSFAorMFBuildingSimulation is not true.</description>
      <type>String</type>
      <required>false</required>
      <model_dependent>false</model_dependent>
    </argument>
  </arguments>
  <outputs />
  <provenances />
  <tags>
    <tag>Whole Building.Space Types</tag>
  </tags>
  <attributes>
    <attribute>
      <name>Measure Type</name>
      <value>ModelMeasure</value>
      <datatype>string</datatype>
    </attribute>
    <attribute>
      <name>Intended Software Tool</name>
      <value>Apply Measure Now</value>
      <datatype>string</datatype>
    </attribute>
    <attribute>
      <name>Intended Software Tool</name>
      <value>OpenStudio Application</value>
      <datatype>string</datatype>
    </attribute>
    <attribute>
      <name>Intended Software Tool</name>
      <value>Parametric Analysis Tool</value>
      <datatype>string</datatype>
    </attribute>
  </attributes>
  <files>
    <file>
      <filename>README.md</filename>
      <filetype>md</filetype>
      <usage_type>readme</usage_type>
      <checksum>DCE171D6</checksum>
    </file>
    <file>
      <filename>README.md.erb</filename>
      <filetype>erb</filetype>
      <usage_type>readmeerb</usage_type>
      <checksum>513F28E9</checksum>
    </file>
    <file>
      <version>
        <software_program>OpenStudio</software_program>
        <identifier>3.3.0</identifier>
        <min_compatible>3.3.0</min_compatible>
      </version>
      <filename>measure.rb</filename>
      <filetype>rb</filetype>
      <usage_type>script</usage_type>
<<<<<<< HEAD
      <checksum>0A09205C</checksum>
=======
      <checksum>B55E7A03</checksum>
>>>>>>> c0cf5de8
    </file>
    <file>
      <filename>airflow.rb</filename>
      <filetype>rb</filetype>
      <usage_type>resource</usage_type>
      <checksum>BDC264D1</checksum>
    </file>
    <file>
      <filename>battery.rb</filename>
      <filetype>rb</filetype>
      <usage_type>resource</usage_type>
      <checksum>E8ED081B</checksum>
    </file>
    <file>
      <filename>constants.rb</filename>
      <filetype>rb</filetype>
      <usage_type>resource</usage_type>
      <checksum>2568BDAC</checksum>
    </file>
    <file>
      <filename>constructions.rb</filename>
      <filetype>rb</filetype>
      <usage_type>resource</usage_type>
      <checksum>138F7D36</checksum>
    </file>
    <file>
      <filename>data/Xing_okstate_0664D_13659_Table_A-3.csv</filename>
      <filetype>csv</filetype>
      <usage_type>resource</usage_type>
      <checksum>50B7055C</checksum>
    </file>
    <file>
      <filename>data/ashrae_622_wsf.csv</filename>
      <filetype>csv</filetype>
      <usage_type>resource</usage_type>
      <checksum>308F75BA</checksum>
    </file>
    <file>
      <filename>data/cambium/LRMER_95DecarbBy2035.csv</filename>
      <filetype>csv</filetype>
      <usage_type>resource</usage_type>
      <checksum>5E60A9EE</checksum>
    </file>
    <file>
      <filename>data/cambium/LRMER_95DecarbBy2050.csv</filename>
      <filetype>csv</filetype>
      <usage_type>resource</usage_type>
      <checksum>01B9A892</checksum>
    </file>
    <file>
      <filename>data/cambium/LRMER_HighRECosts.csv</filename>
      <filetype>csv</filetype>
      <usage_type>resource</usage_type>
      <checksum>A46DE564</checksum>
    </file>
    <file>
      <filename>data/cambium/LRMER_LowRECosts.csv</filename>
      <filetype>csv</filetype>
      <usage_type>resource</usage_type>
      <checksum>58B8E01E</checksum>
    </file>
    <file>
      <filename>data/cambium/LRMER_MidCase.csv</filename>
      <filetype>csv</filetype>
      <usage_type>resource</usage_type>
      <checksum>4C7D519B</checksum>
    </file>
    <file>
      <filename>data/cambium/README.md</filename>
      <filetype>md</filetype>
      <usage_type>resource</usage_type>
      <checksum>FC171B98</checksum>
    </file>
    <file>
      <filename>data/climate_zones.csv</filename>
      <filetype>csv</filetype>
      <usage_type>resource</usage_type>
      <checksum>63C6A1E2</checksum>
    </file>
    <file>
      <filename>data/g_functions/C_configurations_5m_v1.0.json</filename>
      <filetype>json</filetype>
      <usage_type>resource</usage_type>
      <checksum>E97DCCDD</checksum>
    </file>
    <file>
      <filename>data/g_functions/L_configurations_5m_v1.0.json</filename>
      <filetype>json</filetype>
      <usage_type>resource</usage_type>
      <checksum>6B2B3787</checksum>
    </file>
    <file>
      <filename>data/g_functions/LopU_configurations_5m_v1.0.json</filename>
      <filetype>json</filetype>
      <usage_type>resource</usage_type>
      <checksum>B13FA813</checksum>
    </file>
    <file>
      <filename>data/g_functions/Open_configurations_5m_v1.0.json</filename>
      <filetype>json</filetype>
      <usage_type>resource</usage_type>
      <checksum>FF25A024</checksum>
    </file>
    <file>
      <filename>data/g_functions/README.md</filename>
      <filetype>md</filetype>
      <usage_type>resource</usage_type>
      <checksum>48D1301C</checksum>
    </file>
    <file>
      <filename>data/g_functions/U_configurations_5m_v1.0.json</filename>
      <filetype>json</filetype>
      <usage_type>resource</usage_type>
      <checksum>B5BEF270</checksum>
    </file>
    <file>
      <filename>data/g_functions/rectangle_5m_v1.0.json</filename>
      <filetype>json</filetype>
      <usage_type>resource</usage_type>
      <checksum>25FFB6A8</checksum>
    </file>
    <file>
      <filename>data/g_functions/util.rb</filename>
      <filetype>rb</filetype>
      <usage_type>resource</usage_type>
      <checksum>2BEF07FA</checksum>
    </file>
    <file>
      <filename>data/unavailable_periods.csv</filename>
      <filetype>csv</filetype>
      <usage_type>resource</usage_type>
      <checksum>73BFECE2</checksum>
    </file>
    <file>
      <filename>energyplus.rb</filename>
      <filetype>rb</filetype>
      <usage_type>resource</usage_type>
      <checksum>8DB21849</checksum>
    </file>
    <file>
      <filename>generator.rb</filename>
      <filetype>rb</filetype>
      <usage_type>resource</usage_type>
      <checksum>C0DD8C33</checksum>
    </file>
    <file>
      <filename>geometry.rb</filename>
      <filetype>rb</filetype>
      <usage_type>resource</usage_type>
      <checksum>21C2553F</checksum>
    </file>
    <file>
      <filename>hotwater_appliances.rb</filename>
      <filetype>rb</filetype>
      <usage_type>resource</usage_type>
<<<<<<< HEAD
      <checksum>871208BD</checksum>
=======
      <checksum>37D2CD9B</checksum>
>>>>>>> c0cf5de8
    </file>
    <file>
      <filename>hpxml.rb</filename>
      <filetype>rb</filetype>
      <usage_type>resource</usage_type>
<<<<<<< HEAD
      <checksum>4ECDCB74</checksum>
=======
      <checksum>1B2EE9C1</checksum>
>>>>>>> c0cf5de8
    </file>
    <file>
      <filename>hpxml_defaults.rb</filename>
      <filetype>rb</filetype>
      <usage_type>resource</usage_type>
<<<<<<< HEAD
      <checksum>5E207AED</checksum>
=======
      <checksum>E03E352F</checksum>
>>>>>>> c0cf5de8
    </file>
    <file>
      <filename>hpxml_schema/HPXML.xsd</filename>
      <filetype>xsd</filetype>
      <usage_type>resource</usage_type>
      <checksum>5F5A5A0A</checksum>
    </file>
    <file>
      <filename>hpxml_schema/README.md</filename>
      <filetype>md</filetype>
      <usage_type>resource</usage_type>
      <checksum>D05DFB8A</checksum>
    </file>
    <file>
      <filename>hpxml_schematron/EPvalidator.xml</filename>
      <filetype>xml</filetype>
      <usage_type>resource</usage_type>
<<<<<<< HEAD
      <checksum>1E4DC857</checksum>
=======
      <checksum>5A5D68ED</checksum>
>>>>>>> c0cf5de8
    </file>
    <file>
      <filename>hpxml_schematron/iso-schematron.xsd</filename>
      <filetype>xsd</filetype>
      <usage_type>resource</usage_type>
      <checksum>2785B05C</checksum>
    </file>
    <file>
      <filename>hvac.rb</filename>
      <filetype>rb</filetype>
      <usage_type>resource</usage_type>
      <checksum>5C9FA161</checksum>
    </file>
    <file>
      <filename>hvac_sizing.rb</filename>
      <filetype>rb</filetype>
      <usage_type>resource</usage_type>
<<<<<<< HEAD
      <checksum>FFBEFCBB</checksum>
=======
      <checksum>94F8A8E9</checksum>
>>>>>>> c0cf5de8
    </file>
    <file>
      <filename>lighting.rb</filename>
      <filetype>rb</filetype>
      <usage_type>resource</usage_type>
      <checksum>720F24C6</checksum>
    </file>
    <file>
      <filename>location.rb</filename>
      <filetype>rb</filetype>
      <usage_type>resource</usage_type>
      <checksum>AC8FD8C6</checksum>
    </file>
    <file>
      <filename>materials.rb</filename>
      <filetype>rb</filetype>
      <usage_type>resource</usage_type>
      <checksum>74EB5B1D</checksum>
    </file>
    <file>
      <filename>meta_measure.rb</filename>
      <filetype>rb</filetype>
      <usage_type>resource</usage_type>
      <checksum>3FCE13DD</checksum>
    </file>
    <file>
      <filename>minitest_helper.rb</filename>
      <filetype>rb</filetype>
      <usage_type>resource</usage_type>
      <checksum>923B05E5</checksum>
    </file>
    <file>
      <filename>misc_loads.rb</filename>
      <filetype>rb</filetype>
      <usage_type>resource</usage_type>
      <checksum>8BDAA188</checksum>
    </file>
    <file>
      <filename>output.rb</filename>
      <filetype>rb</filetype>
      <usage_type>resource</usage_type>
      <checksum>7AC7F779</checksum>
    </file>
    <file>
      <filename>psychrometrics.rb</filename>
      <filetype>rb</filetype>
      <usage_type>resource</usage_type>
      <checksum>B81E536D</checksum>
    </file>
    <file>
      <filename>pv.rb</filename>
      <filetype>rb</filetype>
      <usage_type>resource</usage_type>
      <checksum>B4742C47</checksum>
    </file>
    <file>
      <filename>schedule_files/battery.csv</filename>
      <filetype>csv</filetype>
      <usage_type>resource</usage_type>
      <checksum>C1350909</checksum>
    </file>
    <file>
      <filename>schedule_files/hvac-variable-system-maximum-power-ratios-varied.csv</filename>
      <filetype>csv</filetype>
      <usage_type>resource</usage_type>
      <checksum>B93B3701</checksum>
    </file>
    <file>
      <filename>schedule_files/occupancy-non-stochastic.csv</filename>
      <filetype>csv</filetype>
      <usage_type>resource</usage_type>
      <checksum>A54803E1</checksum>
    </file>
    <file>
      <filename>schedule_files/occupancy-stochastic-10-mins.csv</filename>
      <filetype>csv</filetype>
      <usage_type>resource</usage_type>
      <checksum>F88479B3</checksum>
    </file>
    <file>
      <filename>schedule_files/occupancy-stochastic-30-mins.csv</filename>
      <filetype>csv</filetype>
      <usage_type>resource</usage_type>
      <checksum>F88479B3</checksum>
    </file>
    <file>
      <filename>schedule_files/occupancy-stochastic.csv</filename>
      <filetype>csv</filetype>
      <usage_type>resource</usage_type>
      <checksum>B0187567</checksum>
    </file>
    <file>
      <filename>schedule_files/occupancy-stochastic_2.csv</filename>
      <filetype>csv</filetype>
      <usage_type>resource</usage_type>
      <checksum>86E85543</checksum>
    </file>
    <file>
      <filename>schedule_files/occupancy-stochastic_3.csv</filename>
      <filetype>csv</filetype>
      <usage_type>resource</usage_type>
      <checksum>902A544E</checksum>
    </file>
    <file>
      <filename>schedule_files/occupancy-stochastic_4.csv</filename>
      <filetype>csv</filetype>
      <usage_type>resource</usage_type>
      <checksum>3A0C7E92</checksum>
    </file>
    <file>
      <filename>schedule_files/occupancy-stochastic_5.csv</filename>
      <filetype>csv</filetype>
      <usage_type>resource</usage_type>
      <checksum>F0FB0913</checksum>
    </file>
    <file>
      <filename>schedule_files/occupancy-stochastic_6.csv</filename>
      <filetype>csv</filetype>
      <usage_type>resource</usage_type>
      <checksum>B071AE65</checksum>
    </file>
    <file>
      <filename>schedule_files/setpoints-10-mins.csv</filename>
      <filetype>csv</filetype>
      <usage_type>resource</usage_type>
      <checksum>BC2195A6</checksum>
    </file>
    <file>
      <filename>schedule_files/setpoints-cooling-only.csv</filename>
      <filetype>csv</filetype>
      <usage_type>resource</usage_type>
      <checksum>7465D8DD</checksum>
    </file>
    <file>
      <filename>schedule_files/setpoints-daily-schedules.csv</filename>
      <filetype>csv</filetype>
      <usage_type>resource</usage_type>
      <checksum>A60258DE</checksum>
    </file>
    <file>
      <filename>schedule_files/setpoints-daily-setbacks.csv</filename>
      <filetype>csv</filetype>
      <usage_type>resource</usage_type>
      <checksum>74292B8C</checksum>
    </file>
    <file>
      <filename>schedule_files/setpoints-heating-only.csv</filename>
      <filetype>csv</filetype>
      <usage_type>resource</usage_type>
      <checksum>BD935921</checksum>
    </file>
    <file>
      <filename>schedule_files/setpoints.csv</filename>
      <filetype>csv</filetype>
      <usage_type>resource</usage_type>
      <checksum>706A63BC</checksum>
    </file>
    <file>
      <filename>schedule_files/water-heater-operating-modes.csv</filename>
      <filetype>csv</filetype>
      <usage_type>resource</usage_type>
      <checksum>86F45903</checksum>
    </file>
    <file>
      <filename>schedule_files/water-heater-setpoints-10-mins.csv</filename>
      <filetype>csv</filetype>
      <usage_type>resource</usage_type>
      <checksum>F9C90051</checksum>
    </file>
    <file>
      <filename>schedule_files/water-heater-setpoints.csv</filename>
      <filetype>csv</filetype>
      <usage_type>resource</usage_type>
      <checksum>2DFF87CD</checksum>
    </file>
    <file>
      <filename>schedules.rb</filename>
      <filetype>rb</filetype>
      <usage_type>resource</usage_type>
      <checksum>42F9AD9E</checksum>
    </file>
    <file>
      <filename>simcontrols.rb</filename>
      <filetype>rb</filetype>
      <usage_type>resource</usage_type>
      <checksum>DA4D108D</checksum>
    </file>
    <file>
      <filename>unit_conversions.rb</filename>
      <filetype>rb</filetype>
      <usage_type>resource</usage_type>
      <checksum>61BEEB21</checksum>
    </file>
    <file>
      <filename>util.rb</filename>
      <filetype>rb</filetype>
      <usage_type>resource</usage_type>
      <checksum>6D409347</checksum>
    </file>
    <file>
      <filename>utility_bills.rb</filename>
      <filetype>rb</filetype>
      <usage_type>resource</usage_type>
      <checksum>07DB4C49</checksum>
    </file>
    <file>
      <filename>version.rb</filename>
      <filetype>rb</filetype>
      <usage_type>resource</usage_type>
      <checksum>6A05B3F0</checksum>
    </file>
    <file>
      <filename>waterheater.rb</filename>
      <filetype>rb</filetype>
      <usage_type>resource</usage_type>
      <checksum>C2E63DEB</checksum>
    </file>
    <file>
      <filename>weather.rb</filename>
      <filetype>rb</filetype>
      <usage_type>resource</usage_type>
      <checksum>29B9C210</checksum>
    </file>
    <file>
      <filename>xmlhelper.rb</filename>
      <filetype>rb</filetype>
      <usage_type>resource</usage_type>
      <checksum>17D30902</checksum>
    </file>
    <file>
      <filename>xmlvalidator.rb</filename>
      <filetype>rb</filetype>
      <usage_type>resource</usage_type>
      <checksum>87937B84</checksum>
    </file>
    <file>
      <filename>test_airflow.rb</filename>
      <filetype>rb</filetype>
      <usage_type>test</usage_type>
      <checksum>DFBB744E</checksum>
    </file>
    <file>
      <filename>test_battery.rb</filename>
      <filetype>rb</filetype>
      <usage_type>test</usage_type>
      <checksum>06598B29</checksum>
    </file>
    <file>
      <filename>test_defaults.rb</filename>
      <filetype>rb</filetype>
      <usage_type>test</usage_type>
<<<<<<< HEAD
      <checksum>5FC3BF8B</checksum>
=======
      <checksum>BB7ABF28</checksum>
>>>>>>> c0cf5de8
    </file>
    <file>
      <filename>test_enclosure.rb</filename>
      <filetype>rb</filetype>
      <usage_type>test</usage_type>
      <checksum>427AA4EF</checksum>
    </file>
    <file>
      <filename>test_generator.rb</filename>
      <filetype>rb</filetype>
      <usage_type>test</usage_type>
      <checksum>C4F6CF9B</checksum>
    </file>
    <file>
      <filename>test_hotwater_appliance.rb</filename>
      <filetype>rb</filetype>
      <usage_type>test</usage_type>
      <checksum>A872289D</checksum>
    </file>
    <file>
      <filename>test_hvac.rb</filename>
      <filetype>rb</filetype>
      <usage_type>test</usage_type>
      <checksum>9A8D18FA</checksum>
    </file>
    <file>
      <filename>test_hvac_sizing.rb</filename>
      <filetype>rb</filetype>
      <usage_type>test</usage_type>
<<<<<<< HEAD
      <checksum>9096CD47</checksum>
=======
      <checksum>89AEE4D3</checksum>
>>>>>>> c0cf5de8
    </file>
    <file>
      <filename>test_lighting.rb</filename>
      <filetype>rb</filetype>
      <usage_type>test</usage_type>
      <checksum>A15B8208</checksum>
    </file>
    <file>
      <filename>test_location.rb</filename>
      <filetype>rb</filetype>
      <usage_type>test</usage_type>
      <checksum>663B10FB</checksum>
    </file>
    <file>
      <filename>test_miscloads.rb</filename>
      <filetype>rb</filetype>
      <usage_type>test</usage_type>
      <checksum>0135301B</checksum>
    </file>
    <file>
      <filename>test_pv.rb</filename>
      <filetype>rb</filetype>
      <usage_type>test</usage_type>
      <checksum>DB1DEFCF</checksum>
    </file>
    <file>
      <filename>test_schedules.rb</filename>
      <filetype>rb</filetype>
      <usage_type>test</usage_type>
      <checksum>C6CCF641</checksum>
    </file>
    <file>
      <filename>test_simcontrols.rb</filename>
      <filetype>rb</filetype>
      <usage_type>test</usage_type>
      <checksum>211EB384</checksum>
    </file>
    <file>
      <filename>test_validation.rb</filename>
      <filetype>rb</filetype>
      <usage_type>test</usage_type>
      <checksum>13E62984</checksum>
    </file>
    <file>
      <filename>test_water_heater.rb</filename>
      <filetype>rb</filetype>
      <usage_type>test</usage_type>
      <checksum>01482223</checksum>
    </file>
    <file>
      <filename>test_weather.rb</filename>
      <filetype>rb</filetype>
      <usage_type>test</usage_type>
      <checksum>156AAC98</checksum>
    </file>
    <file>
      <filename>util.rb</filename>
      <filetype>rb</filetype>
      <usage_type>test</usage_type>
      <checksum>71ED3EE3</checksum>
    </file>
  </files>
</measure><|MERGE_RESOLUTION|>--- conflicted
+++ resolved
@@ -3,13 +3,8 @@
   <schema_version>3.1</schema_version>
   <name>hpxm_lto_openstudio</name>
   <uid>b1543b30-9465-45ff-ba04-1d1f85e763bc</uid>
-<<<<<<< HEAD
-  <version_id>a88b89c3-60f4-4881-9151-56a8616d0b56</version_id>
-  <version_modified>2024-02-07T18:36:18Z</version_modified>
-=======
   <version_id>edc2d731-2133-48af-9c2b-7f5d28da47b2</version_id>
   <version_modified>2024-03-29T20:10:27Z</version_modified>
->>>>>>> c0cf5de8
   <xml_checksum>D8922A73</xml_checksum>
   <class_name>HPXMLtoOpenStudio</class_name>
   <display_name>HPXML to OpenStudio Translator</display_name>
@@ -147,11 +142,7 @@
       <filename>measure.rb</filename>
       <filetype>rb</filetype>
       <usage_type>script</usage_type>
-<<<<<<< HEAD
-      <checksum>0A09205C</checksum>
-=======
       <checksum>B55E7A03</checksum>
->>>>>>> c0cf5de8
     </file>
     <file>
       <filename>airflow.rb</filename>
@@ -307,31 +298,19 @@
       <filename>hotwater_appliances.rb</filename>
       <filetype>rb</filetype>
       <usage_type>resource</usage_type>
-<<<<<<< HEAD
-      <checksum>871208BD</checksum>
-=======
       <checksum>37D2CD9B</checksum>
->>>>>>> c0cf5de8
     </file>
     <file>
       <filename>hpxml.rb</filename>
       <filetype>rb</filetype>
       <usage_type>resource</usage_type>
-<<<<<<< HEAD
-      <checksum>4ECDCB74</checksum>
-=======
       <checksum>1B2EE9C1</checksum>
->>>>>>> c0cf5de8
     </file>
     <file>
       <filename>hpxml_defaults.rb</filename>
       <filetype>rb</filetype>
       <usage_type>resource</usage_type>
-<<<<<<< HEAD
-      <checksum>5E207AED</checksum>
-=======
       <checksum>E03E352F</checksum>
->>>>>>> c0cf5de8
     </file>
     <file>
       <filename>hpxml_schema/HPXML.xsd</filename>
@@ -349,11 +328,7 @@
       <filename>hpxml_schematron/EPvalidator.xml</filename>
       <filetype>xml</filetype>
       <usage_type>resource</usage_type>
-<<<<<<< HEAD
-      <checksum>1E4DC857</checksum>
-=======
       <checksum>5A5D68ED</checksum>
->>>>>>> c0cf5de8
     </file>
     <file>
       <filename>hpxml_schematron/iso-schematron.xsd</filename>
@@ -371,11 +346,7 @@
       <filename>hvac_sizing.rb</filename>
       <filetype>rb</filetype>
       <usage_type>resource</usage_type>
-<<<<<<< HEAD
-      <checksum>FFBEFCBB</checksum>
-=======
       <checksum>94F8A8E9</checksum>
->>>>>>> c0cf5de8
     </file>
     <file>
       <filename>lighting.rb</filename>
@@ -627,11 +598,7 @@
       <filename>test_defaults.rb</filename>
       <filetype>rb</filetype>
       <usage_type>test</usage_type>
-<<<<<<< HEAD
-      <checksum>5FC3BF8B</checksum>
-=======
       <checksum>BB7ABF28</checksum>
->>>>>>> c0cf5de8
     </file>
     <file>
       <filename>test_enclosure.rb</filename>
@@ -661,11 +628,7 @@
       <filename>test_hvac_sizing.rb</filename>
       <filetype>rb</filetype>
       <usage_type>test</usage_type>
-<<<<<<< HEAD
-      <checksum>9096CD47</checksum>
-=======
       <checksum>89AEE4D3</checksum>
->>>>>>> c0cf5de8
     </file>
     <file>
       <filename>test_lighting.rb</filename>
