--- conflicted
+++ resolved
@@ -852,13 +852,8 @@
     initial_temps = { 'base.xml' => 68.0, # foundation adjacent to conditioned space, IECC zone 5
                       'base-foundation-conditioned-crawlspace.xml' => 68.0, # foundation adjacent to conditioned space, IECC zone 5
                       'base-foundation-slab.xml' => 68.0, # foundation adjacent to conditioned space, IECC zone 5
-<<<<<<< HEAD
-                      'base-foundation-unconditioned-basement.xml' => 42.6, # foundation adjacent to unconditioned basement w/ ceiling insulation
-                      'base-foundation-unconditioned-basement-wall-insulation.xml' => 56.8, # foundation adjacent to unconditioned basement w/ wall insulation
-=======
                       'base-foundation-unconditioned-basement.xml' => 42.3, # foundation adjacent to unconditioned basement w/ ceiling insulation
                       'base-foundation-unconditioned-basement-wall-insulation.xml' => 56.6, # foundation adjacent to unconditioned basement w/ wall insulation
->>>>>>> 23547d53
                       'base-foundation-unvented-crawlspace.xml' => 38.6, # foundation adjacent to unvented crawlspace w/ ceiling insulation
                       'base-foundation-vented-crawlspace.xml' => 36.9, # foundation adjacent to vented crawlspace w/ ceiling insulation
                       'base-location-miami-fl.xml' => 78.0 } # foundation adjacent to conditioned space, IECC zone 1
