# frozen_string_literal: true

require_relative '../resources/minitest_helper'
require 'openstudio'
require 'openstudio/measure/ShowRunnerOutput'
require 'fileutils'
require_relative '../measure.rb'
require_relative '../resources/util.rb'
require_relative 'util.rb'

class HPXMLtoOpenStudioEnclosureTest < Minitest::Test
  def setup
    @root_path = File.absolute_path(File.join(File.dirname(__FILE__), '..', '..'))
    @sample_files_path = File.join(@root_path, 'workflow', 'sample_files')
    @tmp_hpxml_path = File.join(@sample_files_path, 'tmp.xml')
  end

  def teardown
    File.delete(@tmp_hpxml_path) if File.exist? @tmp_hpxml_path
  end

  def test_roofs
    args_hash = {}
    args_hash['hpxml_path'] = File.absolute_path(@tmp_hpxml_path)

    # Open cavity, asphalt shingles roof
    roofs_values = [{ assembly_r: 0.1, layer_names: ['asphalt or fiberglass shingles'] },
                    { assembly_r: 5.0, layer_names: ['asphalt or fiberglass shingles', 'roof rigid ins', 'osb sheathing'] },
                    { assembly_r: 20.0, layer_names: ['asphalt or fiberglass shingles', 'roof rigid ins', 'osb sheathing'] }]

    hpxml, hpxml_bldg = _create_hpxml('base.xml')
    roofs_values.each do |roof_values|
      hpxml_bldg.roofs[0].insulation_assembly_r_value = roof_values[:assembly_r]
      XMLHelper.write_file(hpxml.to_doc, @tmp_hpxml_path)
      model, hpxml, hpxml_bldg = _test_measure(args_hash)

      # Check properties
      os_surface = model.getSurfaces.find { |s| s.name.to_s.start_with? "#{hpxml_bldg.roofs[0].id}:" }
      _check_surface(hpxml_bldg.roofs[0], os_surface, roof_values[:layer_names])
    end

    # Closed cavity, asphalt shingles roof
    roofs_values = [{ assembly_r: 0.1, layer_names: ['asphalt or fiberglass shingles', 'roof stud and cavity', 'gypsum board'] },
                    { assembly_r: 5.0, layer_names: ['asphalt or fiberglass shingles', 'osb sheathing', 'roof stud and cavity', 'gypsum board'] },
                    { assembly_r: 20.0, layer_names: ['asphalt or fiberglass shingles', 'roof rigid ins', 'osb sheathing', 'roof stud and cavity', 'gypsum board'] }]

    hpxml, hpxml_bldg = _create_hpxml('base-atticroof-cathedral.xml')
    roofs_values.each do |roof_values|
      hpxml_bldg.roofs[0].insulation_assembly_r_value = roof_values[:assembly_r]
      XMLHelper.write_file(hpxml.to_doc, @tmp_hpxml_path)
      model, hpxml, hpxml_bldg = _test_measure(args_hash)

      # Check properties
      os_surface = model.getSurfaces.find { |s| s.name.to_s.start_with? "#{hpxml_bldg.roofs[0].id}:" }
      _check_surface(hpxml_bldg.roofs[0], os_surface, roof_values[:layer_names])
    end

    # Closed cavity, Miscellaneous
    roofs_values = [
      # Slate or tile
      [{ assembly_r: 0.1, layer_names: ['slate or tile shingles', 'roof stud and cavity', 'gypsum board'] },
       { assembly_r: 5.0, layer_names: ['slate or tile shingles', 'osb sheathing', 'roof stud and cavity', 'gypsum board'] },
       { assembly_r: 20.0, layer_names: ['slate or tile shingles', 'roof rigid ins', 'osb sheathing', 'roof stud and cavity', 'gypsum board'] }],
      # Metal
      [{ assembly_r: 0.1, layer_names: ['metal surfacing', 'roof stud and cavity', 'plaster'] },
       { assembly_r: 5.0, layer_names: ['metal surfacing', 'osb sheathing', 'roof stud and cavity', 'plaster'] },
       { assembly_r: 20.0, layer_names: ['metal surfacing', 'roof rigid ins', 'osb sheathing', 'roof stud and cavity', 'plaster'] }],
      # Wood shingles
      [{ assembly_r: 0.1, layer_names: ['wood shingles or shakes', 'roof stud and cavity', 'wood'] },
       { assembly_r: 5.0, layer_names: ['wood shingles or shakes', 'osb sheathing', 'roof stud and cavity', 'wood'] },
       { assembly_r: 20.0, layer_names: ['wood shingles or shakes', 'roof rigid ins', 'osb sheathing', 'roof stud and cavity', 'wood'] }],
      # Shingles
      [{ assembly_r: 0.1, layer_names: ['shingles', 'roof stud and cavity', 'gypsum board'] },
       { assembly_r: 5.0, layer_names: ['shingles', 'osb sheathing', 'roof stud and cavity', 'gypsum board'] },
       { assembly_r: 20.0, layer_names: ['shingles', 'roof rigid ins', 'osb sheathing', 'roof stud and cavity', 'gypsum board'] }],
      # Plastic/rubber
      [{ assembly_r: 0.1, layer_names: ['plastic/rubber/synthetic sheeting', 'roof stud and cavity', 'plaster'] },
       { assembly_r: 5.0, layer_names: ['plastic/rubber/synthetic sheeting', 'osb sheathing', 'roof stud and cavity', 'plaster'] },
       { assembly_r: 20.0, layer_names: ['plastic/rubber/synthetic sheeting', 'roof rigid ins', 'osb sheathing', 'roof stud and cavity', 'plaster'] }],
      # EPS
      [{ assembly_r: 0.1, layer_names: ['expanded polystyrene sheathing', 'roof stud and cavity', 'wood'] },
       { assembly_r: 5.0, layer_names: ['expanded polystyrene sheathing', 'roof stud and cavity', 'wood'] },
       { assembly_r: 20.0, layer_names: ['expanded polystyrene sheathing', 'roof rigid ins', 'osb sheathing', 'roof stud and cavity', 'wood'] }],
      # Concrete
      [{ assembly_r: 0.1, layer_names: ['concrete', 'roof stud and cavity', 'gypsum board'] },
       { assembly_r: 5.0, layer_names: ['concrete', 'osb sheathing', 'roof stud and cavity', 'gypsum board'] },
       { assembly_r: 20.0, layer_names: ['concrete', 'roof rigid ins', 'osb sheathing', 'roof stud and cavity', 'gypsum board'] }],
      # Cool
      [{ assembly_r: 0.1, layer_names: ['cool roof', 'roof stud and cavity', 'plaster'] },
       { assembly_r: 5.0, layer_names: ['cool roof', 'osb sheathing', 'roof stud and cavity', 'plaster'] },
       { assembly_r: 20.0, layer_names: ['cool roof', 'roof rigid ins', 'osb sheathing', 'roof stud and cavity', 'plaster'] }],

    ]

    hpxml, hpxml_bldg = _create_hpxml('base-enclosure-rooftypes.xml')
    for i in 0..hpxml_bldg.roofs.size - 1
      roofs_values[i].each do |roof_values|
        hpxml_bldg.roofs[i].insulation_assembly_r_value = roof_values[:assembly_r]
        XMLHelper.write_file(hpxml.to_doc, @tmp_hpxml_path)
        model, hpxml, hpxml_bldg = _test_measure(args_hash)

        # Check properties
        os_surface = model.getSurfaces.find { |s| s.name.to_s.start_with? "#{hpxml_bldg.roofs[i].id}:" }
        _check_surface(hpxml_bldg.roofs[i], os_surface, roof_values[:layer_names])
      end
    end

    # Radiant Barrier
    args_hash = {}
    args_hash['hpxml_path'] = File.absolute_path(@tmp_hpxml_path)

    # Open cavity, asphalt shingles roof
    roofs_values = [{ assembly_r: 0.1, layer_names: ['asphalt or fiberglass shingles', 'radiant barrier'] },
                    { assembly_r: 5.0, layer_names: ['asphalt or fiberglass shingles', 'roof rigid ins', 'osb sheathing', 'radiant barrier'] },
                    { assembly_r: 20.0, layer_names: ['asphalt or fiberglass shingles', 'roof rigid ins', 'osb sheathing', 'radiant barrier'] }]

    hpxml, hpxml_bldg = _create_hpxml('base-atticroof-radiant-barrier.xml')
    roofs_values.each do |roof_values|
      hpxml_bldg.roofs[0].insulation_assembly_r_value = roof_values[:assembly_r]
      XMLHelper.write_file(hpxml.to_doc, @tmp_hpxml_path)
      model, hpxml, hpxml_bldg = _test_measure(args_hash)

      # Check properties
      os_surface = model.getSurfaces.find { |s| s.name.to_s.start_with? "#{hpxml_bldg.roofs[0].id}:" }
      _check_surface(hpxml_bldg.roofs[0], os_surface, roof_values[:layer_names])
    end
  end

  def test_rim_joists
    args_hash = {}
    args_hash['hpxml_path'] = File.absolute_path(@tmp_hpxml_path)

    # Wood siding
    rimjs_values = [{ assembly_r: 0.1, layer_names: ['wood siding', 'rim joist stud and cavity'] },
                    { assembly_r: 5.0, layer_names: ['wood siding', 'rim joist stud and cavity'] },
                    { assembly_r: 20.0, layer_names: ['wood siding', 'rim joist rigid ins', 'osb sheathing', 'rim joist stud and cavity'] }]

    hpxml, hpxml_bldg = _create_hpxml('base.xml')
    rimjs_values.each do |rimj_values|
      hpxml_bldg.rim_joists[0].insulation_assembly_r_value = rimj_values[:assembly_r]
      XMLHelper.write_file(hpxml.to_doc, @tmp_hpxml_path)
      model, hpxml, hpxml_bldg = _test_measure(args_hash)

      # Check properties
      os_surface = model.getSurfaces.find { |s| s.name.to_s.start_with? "#{hpxml_bldg.rim_joists[0].id}:" }
      _check_surface(hpxml_bldg.rim_joists[0], os_surface, rimj_values[:layer_names])
    end

    # Miscellaneous
    rimjs_values = [
      # Aluminum
      [{ assembly_r: 0.1, layer_names: ['aluminum siding', 'rim joist stud and cavity'] },
       { assembly_r: 5.0, layer_names: ['aluminum siding', 'osb sheathing', 'rim joist stud and cavity'] },
       { assembly_r: 20.0, layer_names: ['aluminum siding', 'rim joist rigid ins', 'osb sheathing', 'rim joist stud and cavity'] }],
      # Asbestos
      [{ assembly_r: 0.1, layer_names: ['asbestos siding', 'rim joist stud and cavity'] },
       { assembly_r: 5.0, layer_names: ['asbestos siding', 'osb sheathing', 'rim joist stud and cavity'] },
       { assembly_r: 20.0, layer_names: ['asbestos siding', 'rim joist rigid ins', 'osb sheathing', 'rim joist stud and cavity'] }],
      # Brick veneer
      [{ assembly_r: 0.1, layer_names: ['brick veneer', 'rim joist stud and cavity'] },
       { assembly_r: 5.0, layer_names: ['brick veneer', 'osb sheathing', 'rim joist stud and cavity'] },
       { assembly_r: 20.0, layer_names: ['brick veneer', 'rim joist rigid ins', 'osb sheathing', 'rim joist stud and cavity'] }],
      # Composite shingle
      [{ assembly_r: 0.1, layer_names: ['composite shingle siding', 'rim joist stud and cavity'] },
       { assembly_r: 5.0, layer_names: ['composite shingle siding', 'osb sheathing', 'rim joist stud and cavity'] },
       { assembly_r: 20.0, layer_names: ['composite shingle siding', 'rim joist rigid ins', 'osb sheathing', 'rim joist stud and cavity'] }],
      # Fiber cement
      [{ assembly_r: 0.1, layer_names: ['fiber cement siding', 'rim joist stud and cavity'] },
       { assembly_r: 5.0, layer_names: ['fiber cement siding', 'osb sheathing', 'rim joist stud and cavity'] },
       { assembly_r: 20.0, layer_names: ['fiber cement siding', 'rim joist rigid ins', 'osb sheathing', 'rim joist stud and cavity'] }],
      # Masonite
      [{ assembly_r: 0.1, layer_names: ['masonite siding', 'rim joist stud and cavity'] },
       { assembly_r: 5.0, layer_names: ['masonite siding', 'osb sheathing', 'rim joist stud and cavity'] },
       { assembly_r: 20.0, layer_names: ['masonite siding', 'rim joist rigid ins', 'osb sheathing', 'rim joist stud and cavity'] }],
      # Stucco
      [{ assembly_r: 0.1, layer_names: ['stucco', 'rim joist stud and cavity'] },
       { assembly_r: 5.0, layer_names: ['stucco', 'osb sheathing', 'rim joist stud and cavity'] },
       { assembly_r: 20.0, layer_names: ['stucco', 'rim joist rigid ins', 'osb sheathing', 'rim joist stud and cavity'] }],
      # Synthetic stucco
      [{ assembly_r: 0.1, layer_names: ['synthetic stucco', 'rim joist stud and cavity'] },
       { assembly_r: 5.0, layer_names: ['synthetic stucco', 'rim joist stud and cavity'] },
       { assembly_r: 20.0, layer_names: ['synthetic stucco', 'rim joist rigid ins', 'osb sheathing', 'rim joist stud and cavity'] }],
      # Vinyl
      [{ assembly_r: 0.1, layer_names: ['vinyl siding', 'rim joist stud and cavity'] },
       { assembly_r: 5.0, layer_names: ['vinyl siding', 'osb sheathing', 'rim joist stud and cavity'] },
       { assembly_r: 20.0, layer_names: ['vinyl siding', 'rim joist rigid ins', 'osb sheathing', 'rim joist stud and cavity'] }],
      # None
      [{ assembly_r: 0.1, layer_names: ['rim joist stud and cavity'] },
       { assembly_r: 5.0, layer_names: ['osb sheathing', 'rim joist stud and cavity'] },
       { assembly_r: 20.0, layer_names: ['rim joist rigid ins', 'osb sheathing', 'rim joist stud and cavity'] }],
    ]

    hpxml, hpxml_bldg = _create_hpxml('base-enclosure-walltypes.xml')
    for i in 0..hpxml_bldg.rim_joists.size - 1
      rimjs_values[i].each do |rimj_values|
        hpxml_bldg.rim_joists[i].insulation_assembly_r_value = rimj_values[:assembly_r]
        XMLHelper.write_file(hpxml.to_doc, @tmp_hpxml_path)
        model, hpxml, hpxml_bldg = _test_measure(args_hash)

        # Check properties
        os_surface = model.getSurfaces.find { |s| s.name.to_s.start_with? "#{hpxml_bldg.rim_joists[i].id}:" }
        _check_surface(hpxml_bldg.rim_joists[i], os_surface, rimj_values[:layer_names])
      end
    end
  end

  def test_walls
    args_hash = {}
    args_hash['hpxml_path'] = File.absolute_path(@tmp_hpxml_path)

    # Wood Stud wall
    walls_values = [{ assembly_r: 0.1, layer_names: ['wood siding', 'wall stud and cavity', 'gypsum board'] },
                    { assembly_r: 5.0, layer_names: ['wood siding', 'osb sheathing', 'wall stud and cavity', 'gypsum board'] },
                    { assembly_r: 20.0, layer_names: ['wood siding', 'wall rigid ins', 'osb sheathing', 'wall stud and cavity', 'gypsum board'] }]

    hpxml, hpxml_bldg = _create_hpxml('base.xml')
    walls_values.each do |wall_values|
      hpxml_bldg.walls[0].insulation_assembly_r_value = wall_values[:assembly_r]
      XMLHelper.write_file(hpxml.to_doc, @tmp_hpxml_path)
      model, hpxml, hpxml_bldg = _test_measure(args_hash)

      # Check properties
      os_surface = model.getSurfaces.find { |s| s.name.to_s.start_with? "#{hpxml_bldg.walls[0].id}:" }
      _check_surface(hpxml_bldg.walls[0], os_surface, wall_values[:layer_names])
    end

    # Miscellaneous
    walls_values = [
      # CMU wall
      [{ assembly_r: 0.1, layer_names: ['aluminum siding', 'concrete block', 'gypsum board'] },
       { assembly_r: 5.0, layer_names: ['aluminum siding', 'wall rigid ins', 'concrete block', 'gypsum board'] },
       { assembly_r: 20.0, layer_names: ['aluminum siding', 'wall rigid ins', 'osb sheathing', 'concrete block', 'gypsum board'] }],
      # Double Stud wall
      [{ assembly_r: 0.1, layer_names: ['asbestos siding', 'wall stud and cavity', 'wall cavity', 'wall stud and cavity', 'gypsum board'] },
       { assembly_r: 5.0, layer_names: ['asbestos siding', 'osb sheathing', 'wall stud and cavity', 'wall cavity', 'wall stud and cavity', 'gypsum board'] },
       { assembly_r: 20.0, layer_names: ['asbestos siding', 'osb sheathing', 'wall stud and cavity', 'wall cavity', 'wall stud and cavity', 'gypsum board'] }],
      # ICF wall
      [{ assembly_r: 0.1, layer_names: ['brick veneer', 'wall ins form', 'wall concrete', 'wall ins form', 'gypsum composite board'] },
       { assembly_r: 5.0, layer_names: ['brick veneer', 'osb sheathing', 'wall ins form', 'wall concrete', 'wall ins form', 'gypsum composite board'] },
       { assembly_r: 20.0, layer_names: ['brick veneer', 'osb sheathing', 'wall ins form', 'wall concrete', 'wall ins form', 'gypsum composite board'] }],
      # Log wall
      [{ assembly_r: 0.1, layer_names: ['composite shingle siding', 'wall layer', 'plaster'] },
       { assembly_r: 5.0, layer_names: ['composite shingle siding', 'osb sheathing', 'wall layer', 'plaster'] },
       { assembly_r: 20.0, layer_names: ['composite shingle siding', 'wall rigid ins', 'osb sheathing', 'wall layer', 'plaster'] }],
      # SIP wall
      [{ assembly_r: 0.1, layer_names: ['fiber cement siding', 'wall spline layer', 'wall ins layer', 'wall spline layer', 'osb sheathing', 'wood'] },
       { assembly_r: 5.0, layer_names: ['fiber cement siding', 'osb sheathing', 'wall spline layer', 'wall ins layer', 'wall spline layer', 'osb sheathing', 'wood'] },
       { assembly_r: 20.0, layer_names: ['fiber cement siding', 'osb sheathing', 'wall spline layer', 'wall ins layer', 'wall spline layer', 'osb sheathing', 'wood'] }],
      # Solid Concrete wall
      [{ assembly_r: 0.1, layer_names: ['masonite siding', 'wall layer'] },
       { assembly_r: 5.0, layer_names: ['masonite siding', 'osb sheathing', 'wall layer'] },
       { assembly_r: 20.0, layer_names: ['masonite siding', 'wall rigid ins', 'osb sheathing', 'wall layer'] }],
      # Steel frame wall
      [{ assembly_r: 0.1, layer_names: ['stucco', 'wall stud and cavity', 'gypsum board'] },
       { assembly_r: 5.0, layer_names: ['stucco', 'osb sheathing', 'wall stud and cavity', 'gypsum board'] },
       { assembly_r: 20.0, layer_names: ['stucco', 'wall rigid ins', 'osb sheathing', 'wall stud and cavity', 'gypsum board'] }],
      # Stone wall
      [{ assembly_r: 0.1, layer_names: ['synthetic stucco', 'wall layer', 'gypsum board'] },
       { assembly_r: 5.0, layer_names: ['synthetic stucco', 'wall layer', 'gypsum board'] },
       { assembly_r: 20.0, layer_names: ['synthetic stucco', 'wall rigid ins', 'osb sheathing', 'wall layer', 'gypsum board'] }],
      # Straw Bale wall
      [{ assembly_r: 0.1, layer_names: ['vinyl siding', 'wall layer', 'gypsum composite board'] },
       { assembly_r: 5.0, layer_names: ['vinyl siding', 'osb sheathing', 'wall layer', 'gypsum composite board'] },
       { assembly_r: 20.0, layer_names: ['vinyl siding', 'wall rigid ins', 'osb sheathing', 'wall layer', 'gypsum composite board'] }],
      # Structural Brick wall
      [{ assembly_r: 0.1, layer_names: ['wall layer', 'plaster'] },
       { assembly_r: 5.0, layer_names: ['osb sheathing', 'wall layer', 'plaster'] },
       { assembly_r: 20.0, layer_names: ['wall rigid ins', 'osb sheathing', 'wall layer', 'plaster'] }],
      # Adobe wall
      [{ assembly_r: 0.1, layer_names: ['aluminum siding', 'wall layer', 'wood'] },
       { assembly_r: 5.0, layer_names: ['aluminum siding', 'osb sheathing', 'wall layer', 'wood'] },
       { assembly_r: 20.0, layer_names: ['aluminum siding', 'wall rigid ins', 'osb sheathing', 'wall layer', 'wood'] }],
    ]

    hpxml, hpxml_bldg = _create_hpxml('base-enclosure-walltypes.xml')
    for i in 0..hpxml_bldg.walls.size - 2
      walls_values[i].each do |wall_values|
        hpxml_bldg.walls[i].insulation_assembly_r_value = wall_values[:assembly_r]
        XMLHelper.write_file(hpxml.to_doc, @tmp_hpxml_path)
        model, hpxml, hpxml_bldg = _test_measure(args_hash)

        # Check properties
        os_surface = model.getSurfaces.find { |s| s.name.to_s.start_with? "#{hpxml_bldg.walls[i].id}:" }
        _check_surface(hpxml_bldg.walls[i], os_surface, wall_values[:layer_names])
      end
    end
  end

  def test_foundation_walls
    args_hash = {}
    args_hash['hpxml_path'] = File.absolute_path(@tmp_hpxml_path)

    # Foundation wall w/ Assembly R-values
    walls_values = [{ assembly_r: 0.1, layer_names: ['concrete'] },
                    { assembly_r: 5.0, layer_names: ['concrete', 'exterior vertical ins'] },
                    { assembly_r: 20.0, layer_names: ['concrete', 'exterior vertical ins'] }]

    hpxml, hpxml_bldg = _create_hpxml('base-foundation-unconditioned-basement-assembly-r.xml')
    walls_values.each do |wall_values|
      hpxml_bldg.foundation_walls[0].insulation_assembly_r_value = wall_values[:assembly_r]
      XMLHelper.write_file(hpxml.to_doc, @tmp_hpxml_path)
      model, hpxml, hpxml_bldg = _test_measure(args_hash)

      # Check properties
      os_surface = model.getSurfaces.find { |s| s.name.to_s == hpxml_bldg.foundation_walls[0].id }
      _check_surface(hpxml_bldg.foundation_walls[0], os_surface, wall_values[:layer_names])
    end

    # Foundation wall w/ different material types
    walls_values = [{ type: HPXML::FoundationWallTypeSolidConcrete, layer_names: ['concrete'] },
                    { type: HPXML::FoundationWallTypeConcreteBlock, layer_names: ['concrete block'] },
                    { type: HPXML::FoundationWallTypeConcreteBlockFoamCore, layer_names: ['concrete block foam core'] },
                    { type: HPXML::FoundationWallTypeConcreteBlockPerliteCore, layer_names: ['concrete block perlite core'] },
                    { type: HPXML::FoundationWallTypeConcreteBlockSolidCore, layer_names: ['concrete block solid core'] },
                    { type: HPXML::FoundationWallTypeConcreteBlockVermiculiteCore, layer_names: ['concrete block vermiculite core'] },
                    { type: HPXML::FoundationWallTypeDoubleBrick, layer_names: ['double brick'] },
                    { type: HPXML::FoundationWallTypeWood, layer_names: ['wood'] }]

    hpxml, hpxml_bldg = _create_hpxml('base-foundation-unconditioned-basement-assembly-r.xml')
    walls_values.each do |wall_values|
      hpxml_bldg.foundation_walls[0].insulation_assembly_r_value = 0.1 # Ensure just a single layer
      hpxml_bldg.foundation_walls[0].type = wall_values[:type]
      XMLHelper.write_file(hpxml.to_doc, @tmp_hpxml_path)
      model, hpxml, hpxml_bldg = _test_measure(args_hash)

      # Check properties
      os_surface = model.getSurfaces.find { |s| s.name.to_s == hpxml_bldg.foundation_walls[0].id }
      _check_surface(hpxml_bldg.foundation_walls[0], os_surface, wall_values[:layer_names])
    end

    # Foundation wall w/ Insulation Layers
    walls_values = [{ interior_r: 0.0, exterior_r: 0.0, layer_names: ['concrete'] },
                    { interior_r: 5.0, exterior_r: 0.0, layer_names: ['concrete', 'interior vertical ins'] },
                    { interior_r: 20.0, exterior_r: 0.0, layer_names: ['concrete', 'interior vertical ins'] },
                    { interior_r: 0.0, exterior_r: 5.0, layer_names: ['concrete', 'exterior vertical ins'] },
                    { interior_r: 0.0, exterior_r: 20.0, layer_names: ['concrete', 'exterior vertical ins'] },
                    { interior_r: 5.0, exterior_r: 5.0, layer_names: ['concrete', 'interior vertical ins', 'exterior vertical ins'] },
                    { interior_r: 20.0, exterior_r: 20.0, layer_names: ['concrete', 'interior vertical ins', 'exterior vertical ins'] }]

    hpxml, hpxml_bldg = _create_hpxml('base-foundation-unconditioned-basement-wall-insulation.xml')
    walls_values.each do |wall_values|
      hpxml_bldg.foundation_walls[0].insulation_interior_r_value = wall_values[:interior_r]
      hpxml_bldg.foundation_walls[0].insulation_interior_distance_to_top = 0.0
      hpxml_bldg.foundation_walls[0].insulation_interior_distance_to_bottom = 8.0
      hpxml_bldg.foundation_walls[0].insulation_exterior_r_value = wall_values[:exterior_r]
      hpxml_bldg.foundation_walls[0].insulation_exterior_distance_to_top = 0.0
      hpxml_bldg.foundation_walls[0].insulation_exterior_distance_to_bottom = 8.0
      XMLHelper.write_file(hpxml.to_doc, @tmp_hpxml_path)
      model, hpxml, hpxml_bldg = _test_measure(args_hash)

      # Check properties
      os_surface = model.getSurfaces.find { |s| s.name.to_s == hpxml_bldg.foundation_walls[0].id }
      _check_surface(hpxml_bldg.foundation_walls[0], os_surface, wall_values[:layer_names])
    end
  end

  def test_ceilings
    args_hash = {}
    args_hash['hpxml_path'] = File.absolute_path(@tmp_hpxml_path)

    # Wood Frame
    ceilings_values = [{ assembly_r: 0.1, layer_names: ['ceiling stud and cavity', 'gypsum board'] },
                       { assembly_r: 5.0, layer_names: ['ceiling stud and cavity', 'gypsum board'] },
                       { assembly_r: 20.0, layer_names: ['ceiling loosefill ins', 'ceiling stud and cavity', 'gypsum board'] }]

    hpxml, hpxml_bldg = _create_hpxml('base-foundation-vented-crawlspace.xml')
    ceilings_values.each do |ceiling_values|
      hpxml_bldg.floors[1].insulation_assembly_r_value = ceiling_values[:assembly_r]
      XMLHelper.write_file(hpxml.to_doc, @tmp_hpxml_path)
      model, hpxml, hpxml_bldg = _test_measure(args_hash)

      # Check properties
      os_surface = model.getSurfaces.find { |s| s.name.to_s == hpxml_bldg.floors[1].id }
      _check_surface(hpxml_bldg.floors[1], os_surface, ceiling_values[:layer_names])
    end

    # Miscellaneous
    ceilings_values = [
      # SIP
      [{ assembly_r: 0.1, layer_names: ['ceiling spline layer', 'ceiling ins layer', 'ceiling spline layer', 'gypsum board'] },
       { assembly_r: 5.0, layer_names: ['ceiling spline layer', 'ceiling ins layer', 'ceiling spline layer', 'gypsum board'] },
       { assembly_r: 20.0, layer_names: ['ceiling spline layer', 'ceiling ins layer', 'ceiling spline layer', 'gypsum board'] }],
      # Solid Concrete
      [{ assembly_r: 0.1, layer_names: ['ceiling layer', 'gypsum board'] },
       { assembly_r: 5.0, layer_names: ['ceiling layer', 'gypsum board'] },
       { assembly_r: 20.0, layer_names: ['ceiling layer', 'ceiling rigid ins', 'gypsum board'] }],
      # Steel frame
      [{ assembly_r: 0.1, layer_names: ['ceiling stud and cavity', 'gypsum board'] },
       { assembly_r: 5.0, layer_names: ['ceiling stud and cavity', 'gypsum board'] },
       { assembly_r: 20.0, layer_names: ['ceiling loosefill ins', 'ceiling stud and cavity', 'gypsum board'] }],
    ]

    hpxml, hpxml_bldg = _create_hpxml('base-enclosure-ceilingtypes.xml')
    for i in 0..hpxml_bldg.floors.size - 1
      ceilings_values[i].each do |ceiling_values|
        hpxml_bldg.floors[i].insulation_assembly_r_value = ceiling_values[:assembly_r]
        XMLHelper.write_file(hpxml.to_doc, @tmp_hpxml_path)
        model, hpxml, hpxml_bldg = _test_measure(args_hash)

        # Check properties
        os_surface = model.getSurfaces.find { |s| s.name.to_s.start_with? "#{hpxml_bldg.floors[i].id}" }
        _check_surface(hpxml_bldg.floors[i], os_surface, ceiling_values[:layer_names])
      end
    end
  end

  def test_floors
    args_hash = {}
    args_hash['hpxml_path'] = File.absolute_path(@tmp_hpxml_path)

    # Wood Frame
    floors_values = [{ assembly_r: 0.1, layer_names: ['floor stud and cavity', 'floor covering'] },
                     { assembly_r: 5.0, layer_names: ['floor stud and cavity', 'osb sheathing', 'floor covering'] },
                     { assembly_r: 20.0, layer_names: ['floor stud and cavity', 'floor rigid ins', 'osb sheathing', 'floor covering'] }]

    hpxml, hpxml_bldg = _create_hpxml('base-foundation-vented-crawlspace.xml')
    floors_values.each do |floor_values|
      hpxml_bldg.floors[0].insulation_assembly_r_value = floor_values[:assembly_r]
      XMLHelper.write_file(hpxml.to_doc, @tmp_hpxml_path)
      model, hpxml, hpxml_bldg = _test_measure(args_hash)

      # Check properties
      os_surface = model.getSurfaces.find { |s| s.name.to_s == hpxml_bldg.floors[0].id }
      _check_surface(hpxml_bldg.floors[0], os_surface, floor_values[:layer_names])
    end

    # Miscellaneous
    floors_values = [
      # SIP
      [{ assembly_r: 0.1, layer_names: ['floor spline layer', 'floor ins layer', 'floor spline layer', 'floor covering'] },
       { assembly_r: 5.0, layer_names: ['floor spline layer', 'floor ins layer', 'floor spline layer', 'osb sheathing', 'floor covering'] },
       { assembly_r: 20.0, layer_names: ['floor spline layer', 'floor ins layer', 'floor spline layer', 'osb sheathing', 'floor covering'] }],
      # Solid Concrete
      [{ assembly_r: 0.1, layer_names: ['floor layer', 'floor covering'] },
       { assembly_r: 5.0, layer_names: ['floor layer', 'osb sheathing', 'floor covering'] },
       { assembly_r: 20.0, layer_names: ['floor layer', 'floor rigid ins', 'osb sheathing', 'floor covering'] }],
      # Steel frame
      [{ assembly_r: 0.1, layer_names: ['floor stud and cavity', 'floor covering'] },
       { assembly_r: 5.0, layer_names: ['floor stud and cavity', 'osb sheathing', 'floor covering'] },
       { assembly_r: 20.0, layer_names: ['floor stud and cavity', 'floor rigid ins', 'osb sheathing', 'floor covering'] }],
    ]

    hpxml, hpxml_bldg = _create_hpxml('base-enclosure-floortypes.xml')
    for i in 0..hpxml_bldg.floors.size - 2
      floors_values[i].each do |floor_values|
        hpxml_bldg.floors[i].insulation_assembly_r_value = floor_values[:assembly_r]
        XMLHelper.write_file(hpxml.to_doc, @tmp_hpxml_path)
        model, hpxml, hpxml_bldg = _test_measure(args_hash)

        # Check properties
        os_surface = model.getSurfaces.find { |s| s.name.to_s.start_with? "#{hpxml_bldg.floors[i].id}" }
        _check_surface(hpxml_bldg.floors[i], os_surface, floor_values[:layer_names])
      end
    end
  end

  def test_manufactured_home_foundation
    args_hash = {}
    args_hash['hpxml_path'] = File.absolute_path(@tmp_hpxml_path)

    hpxml, _hpxml_bldg = _create_hpxml('base-foundation-belly-wing-skirt.xml')
    XMLHelper.write_file(hpxml.to_doc, @tmp_hpxml_path)
    model, hpxml, hpxml_bldg = _test_measure(args_hash)
    hpxml_floor = hpxml_bldg.floors.find { |x| x.exterior_adjacent_to == HPXML::LocationManufacturedHomeUnderBelly }
    os_surface = model.getSurfaces.find { |s| s.name.to_s.start_with? "#{hpxml_floor.id}" }
    assert_equal('NoWind', os_surface.windExposure)

    hpxml_bldg.foundations.clear
    XMLHelper.write_file(hpxml.to_doc, @tmp_hpxml_path)
    model, _hpxml, hpxml_bldg = _test_measure(args_hash)
    hpxml_floor = hpxml_bldg.floors.find { |x| x.exterior_adjacent_to == HPXML::LocationManufacturedHomeUnderBelly }
    os_surface = model.getSurfaces.find { |s| s.name.to_s.start_with? "#{hpxml_floor.id}" }
    assert_equal('NoWind', os_surface.windExposure)

    hpxml, _hpxml_bldg = _create_hpxml('base-foundation-belly-wing-no-skirt.xml')
    XMLHelper.write_file(hpxml.to_doc, @tmp_hpxml_path)
    model, _hpxml, hpxml_bldg = _test_measure(args_hash)
    hpxml_floor = hpxml_bldg.floors.find { |x| x.exterior_adjacent_to == HPXML::LocationManufacturedHomeUnderBelly }
    os_surface = model.getSurfaces.find { |s| s.name.to_s.start_with? "#{hpxml_floor.id}" }
    assert_equal('WindExposed', os_surface.windExposure)
  end

  def test_slabs
    args_hash = {}
    args_hash['hpxml_path'] = File.absolute_path(@tmp_hpxml_path)

    # Slab
    slabs_values = [{ perimeter_r: 0.0, under_r: 0.0, under_span: false, layer_names: ['concrete', 'floor covering'] },
                    { perimeter_r: 5.0, under_r: 0.0, under_span: false, layer_names: ['concrete', 'floor covering', 'exterior vertical ins'] },
                    { perimeter_r: 20.0, under_r: 0.0, under_span: false, layer_names: ['concrete', 'floor covering', 'exterior vertical ins'] },
                    { perimeter_r: 0.0, under_r: 5.0, under_span: false, layer_names: ['concrete', 'floor covering', 'interior horizontal ins', 'interior vertical ins'] },
                    { perimeter_r: 0.0, under_r: 20.0, under_span: false, layer_names: ['concrete', 'floor covering', 'interior horizontal ins', 'interior vertical ins'] },
                    { perimeter_r: 0.0, under_r: 5.0, under_span: true, layer_names: ['slab rigid ins', 'concrete', 'floor covering', 'interior vertical ins'] },
                    { perimeter_r: 0.0, under_r: 20.0, under_span: true, layer_names: ['slab rigid ins', 'concrete', 'floor covering', 'interior vertical ins'] },
                    { perimeter_r: 5.0, under_r: 5.0, under_span: false, layer_names: ['concrete', 'floor covering', 'interior horizontal ins', 'interior vertical ins', 'exterior vertical ins'] },
                    { perimeter_r: 20.0, under_r: 20.0, under_span: false, layer_names: ['concrete', 'floor covering', 'interior horizontal ins', 'interior vertical ins', 'exterior vertical ins'] }]

    hpxml, hpxml_bldg = _create_hpxml('base-foundation-slab.xml')
    slabs_values.each do |slab_values|
      hpxml_bldg.slabs[0].perimeter_insulation_r_value = slab_values[:perimeter_r]
      hpxml_bldg.slabs[0].perimeter_insulation_depth = 2.0
      hpxml_bldg.slabs[0].under_slab_insulation_r_value = slab_values[:under_r]
      if slab_values[:under_span]
        hpxml_bldg.slabs[0].under_slab_insulation_spans_entire_slab = true
        hpxml_bldg.slabs[0].under_slab_insulation_width = nil
      else
        hpxml_bldg.slabs[0].under_slab_insulation_width = 2.0
        hpxml_bldg.slabs[0].under_slab_insulation_spans_entire_slab = nil
      end

      XMLHelper.write_file(hpxml.to_doc, @tmp_hpxml_path)
      model, hpxml, hpxml_bldg = _test_measure(args_hash)

      # Check properties
      os_surface = model.getSurfaces.find { |s| s.name.to_s == hpxml_bldg.slabs[0].id }
      _check_surface(hpxml_bldg.slabs[0], os_surface, slab_values[:layer_names])
    end
  end

  def test_windows
    args_hash = {}
    args_hash['hpxml_path'] = File.absolute_path(File.join(@sample_files_path, 'base.xml'))
    model, hpxml, hpxml_bldg = _test_measure(args_hash)

    # Check window properties
    hpxml_bldg.windows.each do |window|
      os_window = model.getSubSurfaces.find { |w| w.name.to_s == window.id }
      os_simple_glazing = os_window.construction.get.to_LayeredConstruction.get.getLayer(0).to_SimpleGlazing.get

      assert_equal(window.shgc, os_simple_glazing.solarHeatGainCoefficient)
      assert_in_epsilon(window.ufactor, UnitConversions.convert(os_simple_glazing.uFactor, 'W/(m^2*K)', 'Btu/(hr*ft^2*F)'), 0.001)
    end

    # Storm windows
    args_hash = {}
    args_hash['hpxml_path'] = File.absolute_path(@tmp_hpxml_path)
    hpxml, hpxml_bldg = _create_hpxml('base.xml')
    hpxml_bldg.windows.each do |window|
      window.ufactor = 0.6
      window.storm_type = HPXML::WindowGlassTypeLowE
    end
    XMLHelper.write_file(hpxml.to_doc, @tmp_hpxml_path)
    model, hpxml, hpxml_bldg = _test_measure(args_hash)

    # Check window properties
    hpxml_bldg.windows.each do |window|
      os_window = model.getSubSurfaces.find { |w| w.name.to_s == window.id }
      os_simple_glazing = os_window.construction.get.to_LayeredConstruction.get.getLayer(0).to_SimpleGlazing.get

      assert_equal(0.36, os_simple_glazing.solarHeatGainCoefficient)
      assert_in_epsilon(0.2936, UnitConversions.convert(os_simple_glazing.uFactor, 'W/(m^2*K)', 'Btu/(hr*ft^2*F)'), 0.001)
    end

    # Check window shading
    ['USA_CO_Denver.Intl.AP.725650_TMY3.epw',
     'ZAF_Cape.Town.688160_IWEC.epw'].each do |epw_path| # Test both northern & southern hemisphere
      args_hash = {}
      args_hash['hpxml_path'] = File.absolute_path(@tmp_hpxml_path)
      hpxml, hpxml_bldg = _create_hpxml('base-enclosure-windows-shading.xml')
      hpxml_bldg.climate_and_risk_zones.weather_station_epw_filepath = epw_path
      XMLHelper.write_file(hpxml.to_doc, @tmp_hpxml_path)
      model, hpxml, hpxml_bldg = _test_measure(args_hash)

      if epw_path == 'USA_CO_Denver.Intl.AP.725650_TMY3.epw'
        summer_date = OpenStudio::Date.new(OpenStudio::MonthOfYear.new('June'), 1, model.yearDescription.get.assumedYear)
        winter_date = OpenStudio::Date.new(OpenStudio::MonthOfYear.new('January'), 1, model.yearDescription.get.assumedYear)
      elsif epw_path == 'ZAF_Cape.Town.688160_IWEC.epw'
        winter_date = OpenStudio::Date.new(OpenStudio::MonthOfYear.new('June'), 1, model.yearDescription.get.assumedYear)
        summer_date = OpenStudio::Date.new(OpenStudio::MonthOfYear.new('January'), 1, model.yearDescription.get.assumedYear)
      end

      hpxml_bldg.windows.each do |window|
        sf_summer = window.interior_shading_factor_summer
        sf_winter = window.interior_shading_factor_winter
        sf_summer *= window.exterior_shading_factor_summer unless window.exterior_shading_factor_summer.nil?
        sf_winter *= window.exterior_shading_factor_winter unless window.exterior_shading_factor_winter.nil?

        # Check shading transmittance for sky beam and sky diffuse
        os_subsurface = model.getSubSurfaces.select { |ss| ss.name.to_s.start_with? window.id }[0]
        os_ism = nil
        model.getSurfacePropertyIncidentSolarMultipliers.each do |ism|
          next unless os_subsurface == ism.subSurface

          os_ism = ism
        end
        if (sf_summer == 1) && (sf_winter == 1)
          assert_nil(os_ism) # No shading
        else
          refute_nil(os_ism) # Shading
          if sf_summer == sf_winter
            summer_transmittance = os_ism.incidentSolarMultiplierSchedule.get.to_ScheduleConstant.get.value
            winter_transmittance = summer_transmittance
          else
            summer_transmittance = os_ism.incidentSolarMultiplierSchedule.get.to_ScheduleRuleset.get.getDaySchedules(summer_date, summer_date).map { |ds| ds.values.sum }.sum
            winter_transmittance = os_ism.incidentSolarMultiplierSchedule.get.to_ScheduleRuleset.get.getDaySchedules(winter_date, winter_date).map { |ds| ds.values.sum }.sum
          end
          assert_equal(sf_summer, summer_transmittance)
          assert_equal(sf_winter, winter_transmittance)
        end
      end
    end
  end

  def test_skylights
    args_hash = {}
    args_hash['hpxml_path'] = File.absolute_path(File.join(@sample_files_path, 'base-enclosure-skylights.xml'))
    model, hpxml, hpxml_bldg = _test_measure(args_hash)

    # Check skylight properties
    hpxml_bldg.skylights.each do |skylight|
      os_skylight = model.getSubSurfaces.find { |w| w.name.to_s == skylight.id }
      os_simple_glazing = os_skylight.construction.get.to_LayeredConstruction.get.getLayer(0).to_SimpleGlazing.get

      assert_equal(skylight.shgc, os_simple_glazing.solarHeatGainCoefficient)
      assert_in_epsilon(skylight.ufactor / 1.2, UnitConversions.convert(os_simple_glazing.uFactor, 'W/(m^2*K)', 'Btu/(hr*ft^2*F)'), 0.001)
    end

    # Check skylight shading
    ['USA_CO_Denver.Intl.AP.725650_TMY3.epw',
     'ZAF_Cape.Town.688160_IWEC.epw'].each do |epw_path| # Test both northern & southern hemisphere
      args_hash = {}
      args_hash['hpxml_path'] = File.absolute_path(@tmp_hpxml_path)
      hpxml, hpxml_bldg = _create_hpxml('base-enclosure-skylights-shading.xml')
      hpxml_bldg.climate_and_risk_zones.weather_station_epw_filepath = epw_path
      XMLHelper.write_file(hpxml.to_doc, @tmp_hpxml_path)
      model, hpxml, hpxml_bldg = _test_measure(args_hash)

      if epw_path == 'USA_CO_Denver.Intl.AP.725650_TMY3.epw'
        summer_date = OpenStudio::Date.new(OpenStudio::MonthOfYear.new('June'), 1, model.yearDescription.get.assumedYear)
        winter_date = OpenStudio::Date.new(OpenStudio::MonthOfYear.new('January'), 1, model.yearDescription.get.assumedYear)
      elsif epw_path == 'ZAF_Cape.Town.688160_IWEC.epw'
        winter_date = OpenStudio::Date.new(OpenStudio::MonthOfYear.new('June'), 1, model.yearDescription.get.assumedYear)
        summer_date = OpenStudio::Date.new(OpenStudio::MonthOfYear.new('January'), 1, model.yearDescription.get.assumedYear)
      end

      hpxml_bldg.skylights.each do |skylight|
        sf_summer = skylight.interior_shading_factor_summer
        sf_winter = skylight.interior_shading_factor_winter
        sf_summer *= skylight.exterior_shading_factor_summer unless skylight.exterior_shading_factor_summer.nil?
        sf_winter *= skylight.exterior_shading_factor_winter unless skylight.exterior_shading_factor_winter.nil?

        # Check shading transmittance for sky beam and sky diffuse
        os_subsurface = model.getSubSurfaces.select { |ss| ss.name.to_s.start_with? skylight.id }[0]
        os_ism = nil
        model.getSurfacePropertyIncidentSolarMultipliers.each do |ism|
          next unless os_subsurface == ism.subSurface

          os_ism = ism
        end
        if (sf_summer == 1) && (sf_winter == 1)
          assert_nil(os_ism) # No shading
        else
          refute_nil(os_ism) # Shading
          if sf_summer == sf_winter
            summer_transmittance = os_ism.incidentSolarMultiplierSchedule.get.to_ScheduleConstant.get.value
            winter_transmittance = summer_transmittance
          else
            summer_transmittance = os_ism.incidentSolarMultiplierSchedule.get.to_ScheduleRuleset.get.getDaySchedules(summer_date, summer_date).map { |ds| ds.values.sum }.sum
            winter_transmittance = os_ism.incidentSolarMultiplierSchedule.get.to_ScheduleRuleset.get.getDaySchedules(winter_date, winter_date).map { |ds| ds.values.sum }.sum
          end
          assert_equal(sf_summer, summer_transmittance)
          assert_equal(sf_winter, winter_transmittance)
        end
      end
    end
  end

  def test_doors
    args_hash = {}
    args_hash['hpxml_path'] = File.absolute_path(@tmp_hpxml_path)

    # Door
    doors_values = [{ assembly_r: 0.1, layer_names: ['door material'] },
                    { assembly_r: 5.0, layer_names: ['door material'] },
                    { assembly_r: 20.0, layer_names: ['door material'] }]

    hpxml, hpxml_bldg = _create_hpxml('base.xml')
    doors_values.each do |door_values|
      hpxml_bldg.doors[0].r_value = door_values[:assembly_r]
      XMLHelper.write_file(hpxml.to_doc, @tmp_hpxml_path)
      model, hpxml, hpxml_bldg = _test_measure(args_hash)

      # Check properties
      os_surface = model.getSubSurfaces.find { |s| s.name.to_s == hpxml_bldg.doors[0].id }
      _check_surface(hpxml_bldg.doors[0], os_surface, door_values[:layer_names])
    end
  end

  def test_partition_wall_mass
    args_hash = {}
    args_hash['hpxml_path'] = File.absolute_path(File.join(@sample_files_path, 'base-enclosure-thermal-mass.xml'))

    # Thermal masses
    partition_wall_mass_layer_names = ['gypsum board', 'wall stud and cavity', 'gypsum board']

    model, _hpxml, hpxml_bldg = _test_measure(args_hash)

    # Check properties
    os_surface = model.getInternalMassDefinitions.find { |s| s.name.to_s == 'partition wall mass' }
    _check_surface(hpxml_bldg.partition_wall_mass, os_surface, partition_wall_mass_layer_names)
  end

  def test_furniture_mass
    args_hash = {}
    args_hash['hpxml_path'] = File.absolute_path(File.join(@sample_files_path, 'base-enclosure-thermal-mass.xml'))

    # Thermal masses
    furniture_mass_layer_names = ['furniture material conditioned space']

    model, _hpxml, hpxml_bldg = _test_measure(args_hash)

    # Check properties
    os_surface = model.getInternalMassDefinitions.find { |s| s.name.to_s.start_with?('furniture mass conditioned space') }
    _check_surface(hpxml_bldg.furniture_mass, os_surface, furniture_mass_layer_names)
  end

  def test_foundation_properties
    tests = {
      '../tests/ASHRAE_Standard_140/L322XC.xml' => 1,                 # 1 basement foundation
      'base.xml' => 1,                                                # 1 basement foundation
      'base-foundation-slab.xml' => 1,                                # 1 slab-on-grade foundation
      'base-foundation-basement-garage.xml' => 2,                     # 1 basement foundation + 1 garage slab
      'base-foundation-unconditioned-basement-above-grade.xml' => 1,  # 1 basement foundation
      'base-foundation-conditioned-crawlspace.xml' => 1,              # 1 crawlspace foundation
      'base-foundation-ambient.xml' => 0,                             # 0 foundations
      'base-foundation-walkout-basement.xml' => 2,                    # 1 basement foundation with 1 effective below-grade depth + additional no-wall exposed perimeter
      'base-foundation-multiple.xml' => 2,                            # 1 basement foundation + 1 crawlspace foundation
      'base-foundation-complex.xml' => 6,                             # 2 basement foundations, each with 1 effective below-grade depth + additional no-wall exposed perimeter
      'base-bldgtype-sfa-unit-2stories.xml' => 1,                     # 1 basement foundation
      'base-enclosure-2stories-garage.xml' => 2,                      # 1 basement foundation + 1 garage slab
    }

    tests.each do |hpxml_name, num_kiva_objects|
      args_hash = {}
      args_hash['hpxml_path'] = File.absolute_path(File.join(@sample_files_path, hpxml_name))
      model, _hpxml, hpxml_bldg = _test_measure(args_hash)

      # Gather HPXML info
      slab_int_adj_tos = {}
      ext_fwall_int_adj_tos = {}
      int_fwall_int_adj_tos = {}
      hpxml_bldg.slabs.each do |slab|
        int_adj_to = slab.interior_adjacent_to
        int_adj_to = HPXML::LocationConditionedSpace if HPXML::conditioned_locations.include?(int_adj_to)

        slab_int_adj_tos[int_adj_to] = [] if slab_int_adj_tos[int_adj_to].nil?
        slab_int_adj_tos[int_adj_to] << slab
      end
      hpxml_bldg.foundation_walls.each do |fwall|
        int_adj_to = fwall.interior_adjacent_to
        int_adj_to = HPXML::LocationConditionedSpace if HPXML::conditioned_locations.include?(int_adj_to)

        if fwall.is_exterior
          ext_fwall_int_adj_tos[int_adj_to] = [] if ext_fwall_int_adj_tos[int_adj_to].nil?
          ext_fwall_int_adj_tos[int_adj_to] << fwall
        else
          int_fwall_int_adj_tos[int_adj_to] = [] if int_fwall_int_adj_tos[int_adj_to].nil?
          int_fwall_int_adj_tos[int_adj_to] << fwall
        end
      end

      # Check number of Kiva:Foundation objects
      # We want the lowest possible number that is sufficient, in order to keep runtime performance fast
      assert_equal(num_kiva_objects, model.getFoundationKivas.size)

      # Check slab exposed perimeters
      slab_int_adj_tos.each do |int_adj_to, slabs|
        osm_props = []
        model.getSurfacePropertyExposedFoundationPerimeters.each do |osm_prop|
          next unless osm_prop.surface.space.get.name.to_s.start_with? int_adj_to

          osm_props << osm_prop
        end

        osm_exposed_perimeter = osm_props.map { |p| p.totalExposedPerimeter.get }.sum
        hpxml_exposed_perimeter = slabs.map { |s| s.exposed_perimeter }.sum
        assert_in_epsilon(hpxml_exposed_perimeter, UnitConversions.convert(osm_exposed_perimeter, 'm', 'ft'), 0.01)
      end

      # Check each Kiva:Foundation has identical slab exposed perimeter and total exterior foundation wall length
      # This is required by Kiva, otherwise you get simulation errors.
      model.getFoundationKivas.each do |foundation|
        osm_exposed_perimeter = 0.0
        model.getSurfacePropertyExposedFoundationPerimeters.each do |osm_prop|
          next unless osm_prop.surface.outsideBoundaryCondition == 'Foundation' && osm_prop.surface.adjacentFoundation.get == foundation

          osm_exposed_perimeter += UnitConversions.convert(osm_prop.totalExposedPerimeter.get, 'm', 'ft')
        end

        osm_fwalls = model.getSurfaces.select { |s| s.outsideBoundaryCondition == 'Foundation' && s.adjacentFoundation.get == foundation && s.surfaceType == 'Wall' }
        if not osm_fwalls.empty?
          osm_fwalls_length = osm_fwalls.map { |s| Geometry.get_surface_length(s) }.sum
          assert_in_epsilon(osm_exposed_perimeter, osm_fwalls_length, 0.01)
        end
      end

      # Check slab areas
      slab_int_adj_tos.each do |int_adj_to, slabs|
        osm_slabs = model.getSurfaces.select { |s| s.surfaceType == 'Floor' && s.outsideBoundaryCondition == 'Foundation' && s.space.get.name.to_s.start_with?(int_adj_to) }

        osm_area = osm_slabs.map { |s| s.grossArea }.sum
        hpxml_area = slabs.map { |s| s.area }.sum
        assert_in_epsilon(hpxml_area, UnitConversions.convert(osm_area, 'm^2', 'ft^2'), 0.01)
      end

      # Check exterior foundation wall exposed areas
      ext_fwall_int_adj_tos.each do |int_adj_to, fwalls|
        osm_fwalls = model.getSurfaces.select { |s| s.surfaceType == 'Wall' && s.outsideBoundaryCondition == 'Foundation' && s.space.get.name.to_s.start_with?(int_adj_to) }

        osm_area = osm_fwalls.map { |s| s.grossArea }.sum
        hpxml_area = fwalls.map { |fw| fw.net_area * fw.exposed_fraction }.sum
        assert_in_epsilon(hpxml_area, UnitConversions.convert(osm_area, 'm^2', 'ft^2'), 0.01)
      end

      # Check exterior foundation wall heights & below-grade depths
      ext_fwall_int_adj_tos.each do |int_adj_to, fwalls|
        osm_fwalls = model.getSurfaces.select { |s| s.surfaceType == 'Wall' && s.outsideBoundaryCondition == 'Foundation' && s.space.get.name.to_s.start_with?(int_adj_to) }

        osm_heights = osm_fwalls.map { |s| Geometry.get_surface_height(s) }.uniq.sort
        hpxml_heights = fwalls.map { |fw| fw.height }.uniq.sort
        assert_equal(hpxml_heights, osm_heights)

        osm_bgdepths = osm_fwalls.map { |s| -1 * Geometry.get_surface_z_values([s]).min }.uniq.sort
        if hpxml_name == 'base-foundation-walkout-basement.xml'
          # All foundation walls similar: single foundation wall w/ effective below-grade depth
          hpxml_bgdepths = [4.5]
        elsif hpxml_name == 'base-foundation-complex.xml'
          # Pairs of foundation walls similar: pairs of foundation walls w/ effective below-grade depths
          hpxml_bgdepths = [4.33333, 4.5]
        else
          hpxml_bgdepths = fwalls.map { |fw| fw.depth_below_grade }.uniq.sort
        end
        assert_equal(hpxml_bgdepths, osm_bgdepths)
      end

      # Check interior foundation wall heights & below-grade depths
      int_fwall_int_adj_tos.each do |int_adj_to, fwalls|
        osm_fwalls = model.getSurfaces.select { |s| s.surfaceType == 'Wall' && s.outsideBoundaryCondition != 'Foundation' && Geometry.get_surface_z_values([s]).min < 0 && s.space.get.name.to_s.start_with?(int_adj_to) }

        osm_heights = osm_fwalls.map { |s| Geometry.get_surface_z_values([s]).max - Geometry.get_surface_z_values([s]).min }.uniq.sort
        hpxml_heights = fwalls.map { |fw| fw.height - fw.depth_below_grade }.uniq.sort
        assert_equal(hpxml_heights, osm_heights)

        osm_bgdepths = osm_fwalls.map { |s| -1 * Geometry.get_surface_z_values([s]).min }.uniq.sort
        hpxml_bgdepths = fwalls.map { |fw| fw.height - fw.depth_below_grade }.uniq.sort
        assert_equal(hpxml_bgdepths, osm_bgdepths)
      end
    end
  end

  def test_kiva_initial_temperatures
    initial_temps = { 'base.xml' => 68.0, # foundation adjacent to conditioned space, IECC zone 5
                      'base-foundation-conditioned-crawlspace.xml' => 68.0, # foundation adjacent to conditioned space, IECC zone 5
                      'base-foundation-slab.xml' => 68.0, # foundation adjacent to conditioned space, IECC zone 5
                      'base-foundation-unconditioned-basement.xml' => 42.3, # foundation adjacent to unconditioned basement w/ ceiling insulation
                      'base-foundation-unconditioned-basement-wall-insulation.xml' => 56.6, # foundation adjacent to unconditioned basement w/ wall insulation
                      'base-foundation-unvented-crawlspace.xml' => 38.6, # foundation adjacent to unvented crawlspace w/ ceiling insulation
                      'base-foundation-vented-crawlspace.xml' => 36.9, # foundation adjacent to vented crawlspace w/ ceiling insulation
                      'base-location-miami-fl.xml' => 78.0 } # foundation adjacent to conditioned space, IECC zone 1

    initial_temps.each do |hpxml_name, expected_temp|
      args_hash = {}
      args_hash['hpxml_path'] = File.absolute_path(File.join(@sample_files_path, hpxml_name))
      model, _hpxml, _hpxml_bldg = _test_measure(args_hash)

      actual_temp = UnitConversions.convert(model.getFoundationKivas[0].initialIndoorAirTemperature.get, 'C', 'F')
      assert_in_delta(expected_temp, actual_temp, 0.1)
    end
  end

  def test_collapse_surfaces
    # Check that multiple similar surfaces are correctly collapsed
    # to reduce EnergyPlus runtime.
    def split_surfaces(surfaces, should_collapse_surfaces)
      surf_class = surfaces[0].class
      for n in 1..surfaces.size
        surfaces[n - 1].area /= 9.0
        surfaces[n - 1].exposed_perimeter /= 9.0 if surf_class == HPXML::Slab
        for i in 2..9
          surfaces << surfaces[n - 1].dup
          surfaces[-1].id += "_#{i}"
          next if should_collapse_surfaces

          # Change a property to a unique value so that it won't collapse
          # with other properties of the same surface type.
          if [HPXML::Roof, HPXML::Wall, HPXML::RimJoist, HPXML::Floor].include? surf_class
            surfaces[-1].insulation_assembly_r_value += 0.01 * i
          elsif [HPXML::FoundationWall].include? surf_class
            surfaces[-1].insulation_exterior_r_value += 0.01 * i
          elsif [HPXML::Slab].include? surf_class
            if i < 4
              surfaces[-1].perimeter_insulation_depth += 0.01 * i
            else
              surfaces[-1].perimeter_insulation_r_value += 0.01 * i
            end
          elsif [HPXML::Window, HPXML::Skylight].include? surf_class
            if i < 3
              surfaces[-1].ufactor += 0.01 * i
            elsif i < 6
              surfaces[-1].interior_shading_factor_summer -= 0.02 * i
            else
              surfaces[-1].interior_shading_factor_winter -= 0.01 * i
              if surf_class == HPXML::Window
                surfaces[-1].fraction_operable = 1.0 - surfaces[-1].fraction_operable
              end
            end
          elsif [HPXML::Door].include? surf_class
            surfaces[-1].r_value += 0.01 * i
          else
            fail 'Unexpected surface type.'
          end
        end
      end
      surfaces << surfaces[-1].dup
      surfaces[-1].id += '_tiny'
      surfaces[-1].area = 0.05
      surfaces[-1].exposed_perimeter = 0.05 if surf_class == HPXML::Slab
    end

    def get_num_surfaces_by_type(hpxml_bldg)
      return { roofs: hpxml_bldg.roofs.size,
               walls: hpxml_bldg.walls.size,
               rim_joists: hpxml_bldg.rim_joists.size,
               foundation_walls: hpxml_bldg.foundation_walls.size,
               floors: hpxml_bldg.floors.size,
               slabs: hpxml_bldg.slabs.size,
               windows: hpxml_bldg.windows.size,
               skylights: hpxml_bldg.skylights.size,
               doors: hpxml_bldg.doors.size }
    end

    [true, false].each do |should_collapse_surfaces|
      _hpxml, hpxml_bldg = _create_hpxml('base-enclosure-skylights.xml')

      orig_num_surfaces_by_type = get_num_surfaces_by_type(hpxml_bldg)

      split_surfaces(hpxml_bldg.roofs, should_collapse_surfaces)
      split_surfaces(hpxml_bldg.rim_joists, should_collapse_surfaces)
      split_surfaces(hpxml_bldg.walls, should_collapse_surfaces)
      split_surfaces(hpxml_bldg.foundation_walls, should_collapse_surfaces)
      split_surfaces(hpxml_bldg.floors, should_collapse_surfaces)
      split_surfaces(hpxml_bldg.slabs, should_collapse_surfaces)
      split_surfaces(hpxml_bldg.windows, should_collapse_surfaces)
      split_surfaces(hpxml_bldg.skylights, should_collapse_surfaces)
      split_surfaces(hpxml_bldg.doors, should_collapse_surfaces)

      split_num_surfaces_by_type = get_num_surfaces_by_type(hpxml_bldg)
      hpxml_bldg.collapse_enclosure_surfaces()
      final_num_surfaces_by_type = get_num_surfaces_by_type(hpxml_bldg)

      for surf_type in orig_num_surfaces_by_type.keys
        if should_collapse_surfaces
          assert_equal(orig_num_surfaces_by_type[surf_type], final_num_surfaces_by_type[surf_type])
        else
          assert_equal(split_num_surfaces_by_type[surf_type] - 1, final_num_surfaces_by_type[surf_type])
        end
      end
    end

    # Check that Slab/DepthBelowGrade is ignored for below-grade spaces when
    # collapsing surfaces.
    args_hash = {}
    args_hash['hpxml_path'] = File.absolute_path(File.join(@sample_files_path, 'base-foundation-walkout-basement.xml'))
    model, _hpxml, _hpxml_bldg = _test_measure(args_hash)
    num_kiva_fnd_objects = model.getFoundationKivas.size

    hpxml, hpxml_bldg = _create_hpxml('base-foundation-walkout-basement.xml')
    hpxml_bldg.slabs[0].depth_below_grade = hpxml_bldg.foundation_walls[0].depth_below_grade
    hpxml_bldg.slabs[0].area /= 3.0
    hpxml_bldg.slabs[0].exposed_perimeter /= 3.0
    for i in 1..2
      hpxml_bldg.slabs << hpxml_bldg.slabs[0].dup
      hpxml_bldg.slabs[i].id = "Slab#{i + 1}"
      hpxml_bldg.slabs[i].perimeter_insulation_id = "Slab#{i + 1}PerimeterInsulation"
      hpxml_bldg.slabs[i].under_slab_insulation_id = "Slab#{i + 1}UnderSlabInsulation"
      hpxml_bldg.slabs[i].depth_below_grade = hpxml_bldg.foundation_walls[i].depth_below_grade * i / 3.0
    end
    XMLHelper.write_file(hpxml.to_doc, @tmp_hpxml_path)
    args_hash['hpxml_path'] = File.absolute_path(@tmp_hpxml_path)
    model, _hpxml, _hpxml_bldg = _test_measure(args_hash)
    assert_equal(num_kiva_fnd_objects, model.getFoundationKivas.size)
  end

  def test_aspect_ratios
    # Test single-family attached
<<<<<<< HEAD
    _hpxml, hpxml_bldg = _create_hpxml('base-bldgtype-attached.xml')
=======
    _hpxml, hpxml_bldg = _create_hpxml('base-bldgtype-sfa-unit.xml')
>>>>>>> 39161936
    wall_outside = hpxml_bldg.walls.find { |w| w.exterior_adjacent_to == HPXML::LocationOutside && w.interior_adjacent_to == HPXML::LocationConditionedSpace }
    wall_other_housing_unit = hpxml_bldg.walls.find { |w| w.exterior_adjacent_to == HPXML::LocationOtherHousingUnit && w.interior_adjacent_to == HPXML::LocationConditionedSpace }

    wall_height = hpxml_bldg.building_construction.average_ceiling_height
    left_right_wall_length = wall_other_housing_unit.area / wall_height
    front_back_wall_length = ((wall_outside.area / wall_height) - left_right_wall_length) / 2.0
    assert_in_delta(0.6667, front_back_wall_length / left_right_wall_length, 0.01)

    # Test multifamily
<<<<<<< HEAD
    _hpxml, hpxml_bldg = _create_hpxml('base-bldgtype-multifamily.xml')
=======
    _hpxml, hpxml_bldg = _create_hpxml('base-bldgtype-mf-unit.xml')
>>>>>>> 39161936
    wall_outside = hpxml_bldg.walls.find { |w| w.exterior_adjacent_to == HPXML::LocationOutside && w.interior_adjacent_to == HPXML::LocationConditionedSpace }
    wall_other_housing_unit = hpxml_bldg.walls.find { |w| w.exterior_adjacent_to == HPXML::LocationOtherHousingUnit && w.interior_adjacent_to == HPXML::LocationConditionedSpace }

    wall_height = hpxml_bldg.building_construction.average_ceiling_height
    left_right_wall_length = wall_other_housing_unit.area / wall_height
    front_back_wall_length = ((wall_outside.area / wall_height) - left_right_wall_length) / 2.0
    assert_in_delta(0.6667, front_back_wall_length / left_right_wall_length, 0.01)
  end

  def _check_surface(hpxml_surface, os_surface, expected_layer_names)
    os_construction = os_surface.construction.get.to_LayeredConstruction.get

    # Check exterior solar absorptance and emittance
    exterior_layer = os_construction.getLayer(0).to_OpaqueMaterial.get
    if hpxml_surface.respond_to? :solar_absorptance
      assert_equal(hpxml_surface.solar_absorptance, exterior_layer.solarAbsorptance)
    end
    if hpxml_surface.respond_to? :emittance
      assert_equal(hpxml_surface.emittance, exterior_layer.thermalAbsorptance)
    end

    # Check interior finish solar absorptance and emittance
    if expected_layer_names[-1] == 'radiant barrier'
      interior_layer = os_construction.getLayer(os_construction.numLayers - 1).to_OpaqueMaterial.get
      assert_operator(interior_layer.solarAbsorptance, :<, 0.1)
      assert_operator(interior_layer.thermalAbsorptance, :<, 0.1)
    elsif hpxml_surface.respond_to?(:interior_finish_type) && hpxml_surface.interior_finish_type != HPXML::InteriorFinishNone
      interior_layer = os_construction.getLayer(os_construction.numLayers - 1).to_OpaqueMaterial.get
      assert_equal(0.6, interior_layer.solarAbsorptance)
      assert_equal(0.9, interior_layer.thermalAbsorptance)
    end

    # Check for appropriate construction layers (including Kiva insulation/custom blocks)

    num_layers = os_construction.numLayers
    if os_surface.is_a?(OpenStudio::Model::Surface) && os_surface.adjacentFoundation.is_initialized
      adjacent_foundation = os_surface.adjacentFoundation.get
      if adjacent_foundation.interiorHorizontalInsulationMaterial.is_initialized
        num_layers += 1
      end
      if adjacent_foundation.exteriorHorizontalInsulationMaterial.is_initialized
        num_layers += 1
      end
      if adjacent_foundation.interiorVerticalInsulationMaterial.is_initialized
        num_layers += 1
      end
      if adjacent_foundation.exteriorVerticalInsulationMaterial.is_initialized
        num_layers += 1
      end
      num_layers += adjacent_foundation.numberofCustomBlocks
    end

    # Construction layers
    for i in 0..os_construction.numLayers - 1
      break if i + 1 > num_layers

      layer_name = os_construction.getLayer(i).name.to_s
      expected_layer_name = expected_layer_names[i]
      if not layer_name.start_with? expected_layer_name
        puts "Layer #{i + 1}: '#{layer_name}' does not start with '#{expected_layer_name}'"
      end
      assert(layer_name.start_with? expected_layer_name)
    end
    curr_layer_num = os_construction.numLayers

    if not adjacent_foundation.nil?
      # Kiva - Interior Horizontal Insulation
      if adjacent_foundation.interiorHorizontalInsulationMaterial.is_initialized
        layer_name = adjacent_foundation.interiorHorizontalInsulationMaterial.get.name.to_s
        expected_layer_name = expected_layer_names[curr_layer_num]
        curr_layer_num += 1
        if not layer_name.start_with? expected_layer_name
          puts "'#{layer_name}' does not start with '#{expected_layer_name}'"
        end
        assert(layer_name.start_with? expected_layer_name)
      end

      # Kiva - Exterior Horizontal Insulation
      if adjacent_foundation.exteriorHorizontalInsulationMaterial.is_initialized
        layer_name = adjacent_foundation.exteriorHorizontalInsulationMaterial.get.name.to_s
        expected_layer_name = expected_layer_names[curr_layer_num]
        curr_layer_num += 1
        if not layer_name.start_with? expected_layer_name
          puts "'#{layer_name}' does not start with '#{expected_layer_name}'"
        end
        assert(layer_name.start_with? expected_layer_name)
      end

      # Kiva - Interior Vertical Insulation
      if adjacent_foundation.interiorVerticalInsulationMaterial.is_initialized
        layer_name = adjacent_foundation.interiorVerticalInsulationMaterial.get.name.to_s
        expected_layer_name = expected_layer_names[curr_layer_num]
        curr_layer_num += 1
        if not layer_name.start_with? expected_layer_name
          puts "'#{layer_name}' does not start with '#{expected_layer_name}'"
        end
        assert(layer_name.start_with? expected_layer_name)
      end

      # Kiva - Exterior Vertical Insulation
      if adjacent_foundation.exteriorVerticalInsulationMaterial.is_initialized
        layer_name = adjacent_foundation.exteriorVerticalInsulationMaterial.get.name.to_s
        expected_layer_name = expected_layer_names[curr_layer_num]
        curr_layer_num += 1
        if not layer_name.start_with? expected_layer_name
          puts "'#{layer_name}' does not start with '#{expected_layer_name}'"
        end
        assert(layer_name.start_with? expected_layer_name)
      end

      # Kiva - Custom insulation blocks
      for i in 0..adjacent_foundation.numberofCustomBlocks - 1
        layer_name = adjacent_foundation.customBlocks[i].material.name.to_s
        expected_layer_name = expected_layer_names[curr_layer_num]
        curr_layer_num += 1
        if not layer_name.start_with? expected_layer_name
          puts "'#{layer_name}' does not start with '#{expected_layer_name}'"
        end
        assert(layer_name.start_with? expected_layer_name)
      end
    end

    assert_equal(expected_layer_names.size, num_layers)
  end

  def _test_measure(args_hash)
    # create an instance of the measure
    measure = HPXMLtoOpenStudio.new

    runner = OpenStudio::Measure::OSRunner.new(OpenStudio::WorkflowJSON.new)
    model = OpenStudio::Model::Model.new

    # get arguments
    args_hash['output_dir'] = File.dirname(__FILE__)
    arguments = measure.arguments(model)
    argument_map = OpenStudio::Measure.convertOSArgumentVectorToMap(arguments)

    # populate argument with specified hash value if specified
    arguments.each do |arg|
      temp_arg_var = arg.clone
      if args_hash.has_key?(arg.name)
        assert(temp_arg_var.setValue(args_hash[arg.name]))
      end
      argument_map[arg.name] = temp_arg_var
    end

    # run the measure
    measure.run(model, runner, argument_map)
    result = runner.result

    # show the output
    show_output(result) unless result.value.valueName == 'Success'

    # assert that it ran correctly
    assert_equal('Success', result.value.valueName)

    hpxml = HPXML.new(hpxml_path: File.join(File.dirname(__FILE__), 'in.xml'))

    File.delete(File.join(File.dirname(__FILE__), 'in.xml'))

    return model, hpxml, hpxml.buildings[0]
  end

  def _create_hpxml(hpxml_name)
    hpxml = HPXML.new(hpxml_path: File.join(@sample_files_path, hpxml_name))
    return hpxml, hpxml.buildings[0]
  end
end<|MERGE_RESOLUTION|>--- conflicted
+++ resolved
@@ -983,11 +983,7 @@
 
   def test_aspect_ratios
     # Test single-family attached
-<<<<<<< HEAD
-    _hpxml, hpxml_bldg = _create_hpxml('base-bldgtype-attached.xml')
-=======
     _hpxml, hpxml_bldg = _create_hpxml('base-bldgtype-sfa-unit.xml')
->>>>>>> 39161936
     wall_outside = hpxml_bldg.walls.find { |w| w.exterior_adjacent_to == HPXML::LocationOutside && w.interior_adjacent_to == HPXML::LocationConditionedSpace }
     wall_other_housing_unit = hpxml_bldg.walls.find { |w| w.exterior_adjacent_to == HPXML::LocationOtherHousingUnit && w.interior_adjacent_to == HPXML::LocationConditionedSpace }
 
@@ -997,11 +993,7 @@
     assert_in_delta(0.6667, front_back_wall_length / left_right_wall_length, 0.01)
 
     # Test multifamily
-<<<<<<< HEAD
-    _hpxml, hpxml_bldg = _create_hpxml('base-bldgtype-multifamily.xml')
-=======
     _hpxml, hpxml_bldg = _create_hpxml('base-bldgtype-mf-unit.xml')
->>>>>>> 39161936
     wall_outside = hpxml_bldg.walls.find { |w| w.exterior_adjacent_to == HPXML::LocationOutside && w.interior_adjacent_to == HPXML::LocationConditionedSpace }
     wall_other_housing_unit = hpxml_bldg.walls.find { |w| w.exterior_adjacent_to == HPXML::LocationOtherHousingUnit && w.interior_adjacent_to == HPXML::LocationConditionedSpace }
 
