--- conflicted
+++ resolved
@@ -133,11 +133,7 @@
 
   def test_infiltration_multifamily
     args_hash = {}
-<<<<<<< HEAD
-    args_hash['hpxml_path'] = File.absolute_path(File.join(@sample_files_path, 'base-bldgtype-multifamily.xml'))
-=======
     args_hash['hpxml_path'] = File.absolute_path(File.join(@sample_files_path, 'base-bldgtype-mf-unit.xml'))
->>>>>>> 39161936
     model, _hpxml, _hpxml_bldg = _test_measure(args_hash)
 
     # Check infiltration/ventilation program
@@ -149,11 +145,7 @@
 
   def test_infiltration_multifamily_compartmentalization
     args_hash = {}
-<<<<<<< HEAD
-    args_hash['hpxml_path'] = File.absolute_path(File.join(@sample_files_path, 'base-bldgtype-multifamily-infil-compartmentalization-test.xml'))
-=======
     args_hash['hpxml_path'] = File.absolute_path(File.join(@sample_files_path, 'base-bldgtype-mf-unit-infil-compartmentalization-test.xml'))
->>>>>>> 39161936
     model, _hpxml, _hpxml_bldg = _test_measure(args_hash)
 
     # Check infiltration/ventilation program
@@ -505,11 +497,7 @@
 
   def test_shared_mechvent_multiple
     args_hash = {}
-<<<<<<< HEAD
-    args_hash['hpxml_path'] = File.absolute_path(File.join(@sample_files_path, 'base-bldgtype-multifamily-shared-mechvent-multiple.xml'))
-=======
     args_hash['hpxml_path'] = File.absolute_path(File.join(@sample_files_path, 'base-bldgtype-mf-unit-shared-mechvent-multiple.xml'))
->>>>>>> 39161936
     model, _hpxml, hpxml_bldg = _test_measure(args_hash)
 
     # Get HPXML values
@@ -676,11 +664,7 @@
     assert_in_delta(3900, total_area, 1.0)
 
     # Test multifamily
-<<<<<<< HEAD
-    _hpxml, hpxml_bldg = _create_hpxml('base-bldgtype-multifamily.xml')
-=======
     _hpxml, hpxml_bldg = _create_hpxml('base-bldgtype-mf-unit.xml')
->>>>>>> 39161936
     total_area, exterior_area = hpxml_bldg.compartmentalization_boundary_areas
     assert_in_delta(686, exterior_area, 1.0)
     assert_in_delta(2780, total_area, 1.0)
