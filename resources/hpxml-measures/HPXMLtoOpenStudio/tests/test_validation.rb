# frozen_string_literal: true

require_relative '../resources/minitest_helper'
require 'openstudio'
require 'openstudio/measure/ShowRunnerOutput'
require 'fileutils'
require_relative '../measure.rb'
require 'csv'

class HPXMLtoOpenStudioValidationTest < MiniTest::Test
  def setup
    @root_path = File.absolute_path(File.join(File.dirname(__FILE__), '..', '..'))
    @sample_files_path = File.join(@root_path, 'workflow', 'sample_files')
    @epvalidator_stron_path = File.join(@root_path, 'HPXMLtoOpenStudio', 'resources', 'hpxml_schematron', 'EPvalidator.xml')
    @hpxml_stron_path = File.join(@root_path, 'HPXMLtoOpenStudio', 'resources', 'hpxml_schematron', 'HPXMLvalidator.xml')

    @tmp_hpxml_path = File.join(@sample_files_path, 'tmp.xml')
    @tmp_csv_path = File.join(@sample_files_path, 'tmp.csv')
    @tmp_output_path = File.join(@sample_files_path, 'tmp_output')
    FileUtils.mkdir_p(@tmp_output_path)
  end

  def teardown
    File.delete(@tmp_hpxml_path) if File.exist? @tmp_hpxml_path
    File.delete(@tmp_csv_path) if File.exist? @tmp_csv_path
    FileUtils.rm_rf(@tmp_output_path)
  end

  def test_validation_of_sample_files
    xmls = []
    Dir["#{@root_path}/workflow/**/*.xml"].sort.each do |xml|
      next if xml.split('/').include? 'run'

      xmls << xml
    end

    xmls.each_with_index do |xml, i|
      puts "[#{i + 1}/#{xmls.size}] Testing #{File.basename(xml)}..."

      # Test validation
      hpxml_doc = HPXML.new(hpxml_path: xml, building_id: 'MyBuilding').to_oga()
      _test_schema_validation(hpxml_doc, xml)
      _test_schematron_validation(hpxml_doc, expected_errors: []) # Ensure no errors
    end
    puts
  end

  def test_validation_of_schematron_doc
    # Check that the schematron file is valid

    begin
      require 'schematron-nokogiri'

      [@epvalidator_stron_path, @hpxml_stron_path].each do |s_path|
        xml_doc = Nokogiri::XML(File.open(s_path)) do |config|
          config.options = Nokogiri::XML::ParseOptions::STRICT
        end
        stron_doc = SchematronNokogiri::Schema.new(xml_doc)
      end
    rescue LoadError
    end
  end

  def test_role_attributes_in_schematron_doc
    # Test for consistent use of errors/warnings
    puts
    puts 'Checking for correct role attributes...'

    epvalidator_stron_doc = XMLHelper.parse_file(@epvalidator_stron_path)

    # check that every assert element has a role attribute
    XMLHelper.get_elements(epvalidator_stron_doc, '/sch:schema/sch:pattern/sch:rule/sch:assert').each do |assert_element|
      assert_test = XMLHelper.get_attribute_value(assert_element, 'test').gsub('h:', '')
      role_attribute = XMLHelper.get_attribute_value(assert_element, 'role')
      if role_attribute.nil?
        fail "No attribute \"role='ERROR'\" found for assertion test: #{assert_test}"
      end

      assert_equal('ERROR', role_attribute)
    end

    # check that every report element has a role attribute
    XMLHelper.get_elements(epvalidator_stron_doc, '/sch:schema/sch:pattern/sch:rule/sch:report').each do |report_element|
      report_test = XMLHelper.get_attribute_value(report_element, 'test').gsub('h:', '')
      role_attribute = XMLHelper.get_attribute_value(report_element, 'role')
      if role_attribute.nil?
        fail "No attribute \"role='WARN'\" found for report test: #{report_test}"
      end

      assert_equal('WARN', role_attribute)
    end
  end

  def test_schematron_error_messages
    # Test case => Error message
    all_expected_errors = { 'boiler-invalid-afue' => ['Expected AnnualHeatingEfficiency[Units="AFUE"]/Value to be less than or equal to 1'],
                            'clothes-dryer-location' => ['A location is specified as "garage" but no surfaces were found adjacent to this space type.'],
                            'clothes-washer-location' => ['A location is specified as "garage" but no surfaces were found adjacent to this space type.'],
                            'cooking-range-location' => ['A location is specified as "garage" but no surfaces were found adjacent to this space type.'],
                            'dehumidifier-fraction-served' => ['Expected sum(FractionDehumidificationLoadServed) to be less than or equal to 1 [context: /HPXML/Building/BuildingDetails]'],
                            'dhw-frac-load-served' => ['Expected sum(FractionDHWLoadServed) to be 1 [context: /HPXML/Building/BuildingDetails]'],
                            'dhw-invalid-ef-tank' => ['Expected EnergyFactor to be less than 1 [context: /HPXML/Building/BuildingDetails/Systems/WaterHeating/WaterHeatingSystem[WaterHeaterType="storage water heater"], id: "WaterHeatingSystem1"]'],
                            'dhw-invalid-uef-tank-heat-pump' => ['Expected UniformEnergyFactor to be greater than 1 [context: /HPXML/Building/BuildingDetails/Systems/WaterHeating/WaterHeatingSystem[WaterHeaterType="heat pump water heater"], id: "WaterHeatingSystem1"]'],
                            'dishwasher-location' => ['A location is specified as "garage" but no surfaces were found adjacent to this space type.'],
                            'duct-leakage-cfm25' => ['Expected Value to be greater than or equal to 0 [context: /HPXML/Building/BuildingDetails/Systems/HVAC/HVACDistribution/DistributionSystemType/AirDistribution/DuctLeakageMeasurement/DuctLeakage[Units="CFM25" or Units="CFM50"], id: "HVACDistribution1"]'],
                            'duct-leakage-cfm50' => ['Expected Value to be greater than or equal to 0 [context: /HPXML/Building/BuildingDetails/Systems/HVAC/HVACDistribution/DistributionSystemType/AirDistribution/DuctLeakageMeasurement/DuctLeakage[Units="CFM25" or Units="CFM50"], id: "HVACDistribution1"]'],
                            'duct-leakage-percent' => ['Expected Value to be less than 1 [context: /HPXML/Building/BuildingDetails/Systems/HVAC/HVACDistribution/DistributionSystemType/AirDistribution/DuctLeakageMeasurement/DuctLeakage[Units="Percent"], id: "HVACDistribution1"]'],
                            'duct-location' => ['A location is specified as "garage" but no surfaces were found adjacent to this space type.'],
                            'duct-location-unconditioned-space' => ["Expected DuctLocation to be 'living space' or 'basement - conditioned' or 'basement - unconditioned' or 'crawlspace - vented' or 'crawlspace - unvented' or 'crawlspace - conditioned' or 'attic - vented' or 'attic - unvented' or 'garage' or 'exterior wall' or 'under slab' or 'roof deck' or 'outside' or 'other housing unit' or 'other heated space' or 'other multifamily buffer space' or 'other non-freezing space' [context: /HPXML/Building/BuildingDetails/Systems/HVAC/HVACDistribution/DistributionSystemType/AirDistribution/Ducts, id: \"HVACDistribution1\"]"],
                            'emissions-electricity-schedule' => ['Expected NumberofHeaderRows to be greater than or equal to 0',
                                                                 'Expected ColumnNumber to be greater than or equal to 1'],
                            'enclosure-attic-missing-roof' => ['There must be at least one roof adjacent to "attic - unvented". [context: /HPXML/Building/BuildingDetails/Enclosure[*/*[InteriorAdjacentTo="attic - unvented" or ExteriorAdjacentTo="attic - unvented"]]]'],
                            'enclosure-basement-missing-exterior-foundation-wall' => ['There must be at least one exterior foundation wall adjacent to "basement - unconditioned". [context: /HPXML/Building/BuildingDetails/Enclosure[*/*[InteriorAdjacentTo="basement - unconditioned" or ExteriorAdjacentTo="basement - unconditioned"]]]'],
                            'enclosure-basement-missing-slab' => ['There must be at least one slab adjacent to "basement - unconditioned". [context: /HPXML/Building/BuildingDetails/Enclosure[*/*[InteriorAdjacentTo="basement - unconditioned" or ExteriorAdjacentTo="basement - unconditioned"]]]'],
                            'enclosure-floor-area-exceeds-cfa' => ['Expected ConditionedFloorArea to be greater than or equal to the sum of conditioned slab/floor areas. [context: /HPXML/Building/BuildingDetails/BuildingSummary/BuildingConstruction]'],
                            'enclosure-floor-area-exceeds-cfa2' => ['Expected ConditionedFloorArea to be greater than or equal to the sum of conditioned slab/floor areas. [context: /HPXML/Building/BuildingDetails/BuildingSummary/BuildingConstruction]'],
                            'enclosure-garage-missing-exterior-wall' => ['There must be at least one exterior wall/foundation wall adjacent to "garage". [context: /HPXML/Building/BuildingDetails/Enclosure[*/*[InteriorAdjacentTo="garage" or ExteriorAdjacentTo="garage"]]]'],
                            'enclosure-garage-missing-roof-ceiling' => ['There must be at least one roof/ceiling adjacent to "garage". [context: /HPXML/Building/BuildingDetails/Enclosure[*/*[InteriorAdjacentTo="garage" or ExteriorAdjacentTo="garage"]]]'],
                            'enclosure-garage-missing-slab' => ['There must be at least one slab adjacent to "garage". [context: /HPXML/Building/BuildingDetails/Enclosure[*/*[InteriorAdjacentTo="garage" or ExteriorAdjacentTo="garage"]]]'],
                            'enclosure-living-missing-ceiling-roof' => ['There must be at least one ceiling/roof adjacent to conditioned space. [context: /HPXML/Building/BuildingDetails/Enclosure[*/*[InteriorAdjacentTo="living space"]]]',
                                                                        'There must be at least one floor adjacent to "attic - unvented". [context: /HPXML/Building/BuildingDetails/Enclosure[*/*[InteriorAdjacentTo="attic - unvented" or ExteriorAdjacentTo="attic - unvented"]]]'],
                            'enclosure-living-missing-exterior-wall' => ['There must be at least one exterior wall adjacent to conditioned space. [context: /HPXML/Building/BuildingDetails/Enclosure[*/*[InteriorAdjacentTo="living space"]]]'],
                            'enclosure-living-missing-floor-slab' => ['There must be at least one floor/slab adjacent to conditioned space. [context: /HPXML/Building/BuildingDetails/Enclosure[*/*[InteriorAdjacentTo="living space"]]]'],
                            'frac-sensible-fuel-load' => ['Expected extension/FracSensible to be greater than or equal to 0 [context: /HPXML/Building/BuildingDetails/MiscLoads/FuelLoad[FuelLoadType="grill" or FuelLoadType="lighting" or FuelLoadType="fireplace"], id: "FuelLoad1"]'],
                            'frac-sensible-plug-load' => ['Expected extension/FracSensible to be greater than or equal to 0 [context: /HPXML/Building/BuildingDetails/MiscLoads/PlugLoad[PlugLoadType="other" or PlugLoadType="TV other" or PlugLoadType="electric vehicle charging" or PlugLoadType="well pump"], id: "PlugLoad1"]'],
                            'frac-total-fuel-load' => ['Expected sum of extension/FracSensible and extension/FracLatent to be less than or equal to 1 [context: /HPXML/Building/BuildingDetails/MiscLoads/FuelLoad[FuelLoadType="grill" or FuelLoadType="lighting" or FuelLoadType="fireplace"], id: "FuelLoad1"]'],
                            'frac-total-plug-load' => ['Expected sum of extension/FracSensible and extension/FracLatent to be less than or equal to 1 [context: /HPXML/Building/BuildingDetails/MiscLoads/PlugLoad[PlugLoadType="other" or PlugLoadType="TV other" or PlugLoadType="electric vehicle charging" or PlugLoadType="well pump"], id: "PlugLoad2"]'],
                            'furnace-invalid-afue' => ['Expected AnnualHeatingEfficiency[Units="AFUE"]/Value to be less than or equal to 1'],
                            'generator-number-of-bedrooms-served' => ['Expected NumberofBedroomsServed to be greater than ../../../../BuildingSummary/BuildingConstruction/NumberofBedrooms [context: /HPXML/Building/BuildingDetails/Systems/extension/Generators/Generator[IsSharedSystem="true"], id: "Generator1"]'],
                            'generator-output-greater-than-consumption' => ['Expected AnnualConsumptionkBtu to be greater than AnnualOutputkWh*3412 [context: /HPXML/Building/BuildingDetails/Systems/extension/Generators/Generator, id: "Generator1"]'],
                            'heat-pump-capacity-17f' => ['Expected HeatingCapacity17F to be less than or equal to HeatingCapacity'],
                            'heat-pump-mixed-fixed-and-autosize-capacities' => ['Expected 0 or 2 element(s) for xpath: HeatingCapacity | BackupHeatingCapacity [context: /HPXML/Building/BuildingDetails/Systems/HVAC/HVACPlant/HeatPump[BackupType="integrated" or BackupSystemFuel], id: "HeatPump1"]'],
                            'heat-pump-multiple-backup-systems' => ['Expected 0 or 1 element(s) for xpath: HeatPump/BackupSystem [context: /HPXML/Building/BuildingDetails]'],
                            'hvac-distribution-return-duct-leakage-missing' => ['Expected 1 element(s) for xpath: DuctLeakageMeasurement[DuctType="return"]/DuctLeakage[(Units="CFM25" or Units="CFM50" or Units="Percent") and TotalOrToOutside="to outside"] [context: /HPXML/Building/BuildingDetails/Systems/HVAC/HVACDistribution/DistributionSystemType/AirDistribution[AirDistributionType[text()="regular velocity" or text()="gravity"]], id: "HVACDistribution1"]'],
                            'hvac-frac-load-served' => ['Expected sum(FractionHeatLoadServed) to be less than or equal to 1 [context: /HPXML/Building/BuildingDetails]',
                                                        'Expected sum(FractionCoolLoadServed) to be less than or equal to 1 [context: /HPXML/Building/BuildingDetails]'],
                            'invalid-assembly-effective-rvalue' => ['Expected AssemblyEffectiveRValue to be greater than 0 [context: /HPXML/Building/BuildingDetails/Enclosure/Walls/Wall/Insulation, id: "Wall1Insulation"]'],
                            'invalid-calendar-year-low' => ['Expected CalendarYear to be greater than or equal to 1600'],
                            'invalid-calendar-year-high' => ['Expected CalendarYear to be less than or equal to 9999'],
                            'invalid-duct-area-fractions' => ['Expected sum(Ducts/FractionDuctArea) for DuctType="supply" to be 1 [context: /HPXML/Building/BuildingDetails/Systems/HVAC/HVACDistribution/DistributionSystemType/AirDistribution, id: "HVACDistribution1"]',
                                                              'Expected sum(Ducts/FractionDuctArea) for DuctType="return" to be 1 [context: /HPXML/Building/BuildingDetails/Systems/HVAC/HVACDistribution/DistributionSystemType/AirDistribution, id: "HVACDistribution1"]'],
                            'invalid-facility-type' => ['Expected 1 element(s) for xpath: ../../../BuildingSummary/BuildingConstruction[ResidentialFacilityType[text()="single-family attached" or text()="apartment unit"]] [context: /HPXML/Building/BuildingDetails/Systems/WaterHeating/WaterHeatingSystem[IsSharedSystem="true"], id: "WaterHeatingSystem1"]',
                                                        'Expected 1 element(s) for xpath: ../../BuildingSummary/BuildingConstruction[ResidentialFacilityType[text()="single-family attached" or text()="apartment unit"]] [context: /HPXML/Building/BuildingDetails/Appliances/ClothesWasher[IsSharedAppliance="true"], id: "ClothesWasher1"]',
                                                        'Expected 1 element(s) for xpath: ../../BuildingSummary/BuildingConstruction[ResidentialFacilityType[text()="single-family attached" or text()="apartment unit"]] [context: /HPXML/Building/BuildingDetails/Appliances/ClothesDryer[IsSharedAppliance="true"], id: "ClothesDryer1"]',
                                                        'Expected 1 element(s) for xpath: ../../BuildingSummary/BuildingConstruction[ResidentialFacilityType[text()="single-family attached" or text()="apartment unit"]] [context: /HPXML/Building/BuildingDetails/Appliances/Dishwasher[IsSharedAppliance="true"], id: "Dishwasher1"]',
                                                        'There are references to "other housing unit" but ResidentialFacilityType is not "single-family attached" or "apartment unit".',
                                                        'There are references to "other heated space" but ResidentialFacilityType is not "single-family attached" or "apartment unit".'],
                            'invalid-foundation-wall-properties' => ['Expected DepthBelowGrade to be less than or equal to Height [context: /HPXML/Building/BuildingDetails/Enclosure/FoundationWalls/FoundationWall, id: "FoundationWall1"]',
                                                                     'Expected DistanceToBottomOfInsulation to be greater than or equal to DistanceToTopOfInsulation [context: /HPXML/Building/BuildingDetails/Enclosure/FoundationWalls/FoundationWall/Insulation/Layer[InstallationType="continuous - exterior" or InstallationType="continuous - interior"], id: "FoundationWall1Insulation"]',
                                                                     'Expected DistanceToBottomOfInsulation to be less than or equal to ../../Height [context: /HPXML/Building/BuildingDetails/Enclosure/FoundationWalls/FoundationWall/Insulation/Layer[InstallationType="continuous - exterior" or InstallationType="continuous - interior"], id: "FoundationWall1Insulation"]'],
                            'invalid-id2' => ['Expected SystemIdentifier with id attribute [context: /HPXML/Building/BuildingDetails/Enclosure/Skylights/Skylight]'],
                            'invalid-infiltration-volume' => ['Expected InfiltrationVolume to be greater than or equal to ../../../BuildingSummary/BuildingConstruction/ConditionedBuildingVolume [context: /HPXML/Building/BuildingDetails/Enclosure/AirInfiltration/AirInfiltrationMeasurement[BuildingAirLeakage/UnitofMeasure[text()="ACH" or text()="CFM"]], id: "AirInfiltrationMeasurement1"]'],
                            'invalid-input-parameters' => ["Expected Transaction to be 'create' or 'update' [context: /HPXML/XMLTransactionHeaderInformation]",
                                                           "Expected SiteType to be 'rural' or 'suburban' or 'urban' [context: /HPXML/Building/BuildingDetails/BuildingSummary/Site]",
                                                           "Expected Year to be '2021' or '2018' or '2015' or '2012' or '2009' or '2006' or '2003' [context: /HPXML/Building/BuildingDetails/ClimateandRiskZones/ClimateZoneIECC]",
                                                           'Expected Azimuth to be less than 360 [context: /HPXML/Building/BuildingDetails/Enclosure/Roofs/Roof, id: "Roof1"]',
                                                           'Expected RadiantBarrierGrade to be less than or equal to 3 [context: /HPXML/Building/BuildingDetails/Enclosure/Roofs/Roof, id: "Roof1"]',
                                                           'Expected EnergyFactor to be less than or equal to 5 [context: /HPXML/Building/BuildingDetails/Appliances/Dishwasher, id: "Dishwasher1"]'],
                            'invalid-insulation-top' => ['Expected DistanceToTopOfInsulation to be greater than or equal to 0 [context: /HPXML/Building/BuildingDetails/Enclosure/FoundationWalls/FoundationWall/Insulation/Layer, id: "FoundationWall1Insulation"]'],
                            'invalid-number-of-bedrooms-served' => ['Expected extension/NumberofBedroomsServed to be greater than ../../../BuildingSummary/BuildingConstruction/NumberofBedrooms [context: /HPXML/Building/BuildingDetails/Systems/Photovoltaics/PVSystem[IsSharedSystem="true"], id: "PVSystem1"]'],
                            'invalid-number-of-conditioned-floors' => ['Expected NumberofConditionedFloors to be greater than or equal to NumberofConditionedFloorsAboveGrade [context: /HPXML/Building/BuildingDetails/BuildingSummary/BuildingConstruction]'],
                            'invalid-number-of-units-served' => ['Expected NumberofUnitsServed to be greater than 1 [context: /HPXML/Building/BuildingDetails/Systems/WaterHeating/WaterHeatingSystem[IsSharedSystem="true"], id: "WaterHeatingSystem1"]'],
                            'invalid-shared-vent-in-unit-flowrate' => ['Expected RatedFlowRate to be greater than extension/InUnitFlowRate [context: /HPXML/Building/BuildingDetails/Systems/MechanicalVentilation/VentilationFans/VentilationFan[UsedForWholeBuildingVentilation="true" and IsSharedSystem="true"], id: "VentilationFan1"]'],
                            'invalid-timezone-utcoffset-low' => ['Expected TimeZone/UTCOffset to be greater than or equal to -12'],
                            'invalid-timezone-utcoffset-high' => ['Expected TimeZone/UTCOffset to be less than or equal to 14'],
                            'invalid-window-height' => ['Expected DistanceToBottomOfWindow to be greater than DistanceToTopOfWindow [context: /HPXML/Building/BuildingDetails/Enclosure/Windows/Window/Overhangs[number(Depth) > 0], id: "Window2"]'],
                            'lighting-fractions' => ['Expected sum(LightingGroup/FractionofUnitsInLocation) for Location="interior" to be less than or equal to 1 [context: /HPXML/Building/BuildingDetails/Lighting]'],
                            'missing-distribution-cfa-served' => ['Expected 1 element(s) for xpath: ../../../ConditionedFloorAreaServed [context: /HPXML/Building/BuildingDetails/Systems/HVAC/HVACDistribution/DistributionSystemType/AirDistribution/Ducts[not(DuctSurfaceArea)], id: "HVACDistribution1"]'],
                            'missing-duct-area' => ['Expected 1 or more element(s) for xpath: FractionDuctArea | DuctSurfaceArea [context: /HPXML/Building/BuildingDetails/Systems/HVAC/HVACDistribution/DistributionSystemType/AirDistribution/Ducts[DuctLocation], id: "HVACDistribution1"]'],
                            'missing-duct-location' => ['Expected 0 element(s) for xpath: FractionDuctArea | DuctSurfaceArea [context: /HPXML/Building/BuildingDetails/Systems/HVAC/HVACDistribution/DistributionSystemType/AirDistribution/Ducts[not(DuctLocation)], id: "HVACDistribution1"]'],
                            'missing-elements' => ['Expected 1 element(s) for xpath: NumberofConditionedFloors [context: /HPXML/Building/BuildingDetails/BuildingSummary/BuildingConstruction]',
                                                   'Expected 1 element(s) for xpath: ConditionedFloorArea [context: /HPXML/Building/BuildingDetails/BuildingSummary/BuildingConstruction]'],
                            'multifamily-reference-appliance' => ['There are references to "other housing unit" but ResidentialFacilityType is not "single-family attached" or "apartment unit".'],
                            'multifamily-reference-duct' => ['There are references to "other multifamily buffer space" but ResidentialFacilityType is not "single-family attached" or "apartment unit".'],
                            'multifamily-reference-surface' => ['There are references to "other heated space" but ResidentialFacilityType is not "single-family attached" or "apartment unit".'],
                            'multifamily-reference-water-heater' => ['There are references to "other non-freezing space" but ResidentialFacilityType is not "single-family attached" or "apartment unit".'],
                            'ptac-unattached-cooling-system' => ['Expected 1 or more element(s) for xpath: ../CoolingSystem/CoolingSystemType[text()="packaged terminal air conditioner"'],
                            'refrigerator-location' => ['A location is specified as "garage" but no surfaces were found adjacent to this space type.'],
                            'solar-fraction-one' => ['Expected SolarFraction to be less than 1 [context: /HPXML/Building/BuildingDetails/Systems/SolarThermal/SolarThermalSystem, id: "SolarThermalSystem1"]'],
                            'water-heater-location' => ['A location is specified as "crawlspace - vented" but no surfaces were found adjacent to this space type.'],
                            'water-heater-location-other' => ["Expected Location to be 'living space' or 'basement - unconditioned' or 'basement - conditioned' or 'attic - unvented' or 'attic - vented' or 'garage' or 'crawlspace - unvented' or 'crawlspace - vented' or 'crawlspace - conditioned' or 'other exterior' or 'other housing unit' or 'other heated space' or 'other multifamily buffer space' or 'other non-freezing space' [context: /HPXML/Building/BuildingDetails/Systems/WaterHeating/WaterHeatingSystem, id: \"WaterHeatingSystem1\"]"],
                            'water-heater-recovery-efficiency' => ['Expected RecoveryEfficiency to be greater than EnergyFactor'] }

    all_expected_errors.each_with_index do |(error_case, expected_errors), i|
      puts "[#{i + 1}/#{all_expected_errors.size}] Testing #{error_case}..."
      # Create HPXML object
      if ['boiler-invalid-afue'].include? error_case
        hpxml = HPXML.new(hpxml_path: File.join(@sample_files_path, 'base-hvac-boiler-oil-only.xml'))
        hpxml.heating_systems[0].heating_efficiency_afue *= 100.0
      elsif ['clothes-dryer-location'].include? error_case
        hpxml = HPXML.new(hpxml_path: File.join(@sample_files_path, 'base.xml'))
        hpxml.clothes_dryers[0].location = HPXML::LocationGarage
      elsif ['clothes-washer-location'].include? error_case
        hpxml = HPXML.new(hpxml_path: File.join(@sample_files_path, 'base.xml'))
        hpxml.clothes_washers[0].location = HPXML::LocationGarage
      elsif ['cooking-range-location'].include? error_case
        hpxml = HPXML.new(hpxml_path: File.join(@sample_files_path, 'base.xml'))
        hpxml.cooking_ranges[0].location = HPXML::LocationGarage
      elsif ['dehumidifier-fraction-served'].include? error_case
        hpxml = HPXML.new(hpxml_path: File.join(@sample_files_path, 'base-appliances-dehumidifier-multiple.xml'))
        hpxml.dehumidifiers[-1].fraction_served = 0.6
      elsif ['dhw-frac-load-served'].include? error_case
        hpxml = HPXML.new(hpxml_path: File.join(@sample_files_path, 'base-dhw-multiple.xml'))
        hpxml.water_heating_systems[0].fraction_dhw_load_served = 0.35
      elsif ['dhw-invalid-ef-tank'].include? error_case
        hpxml = HPXML.new(hpxml_path: File.join(@sample_files_path, 'base.xml'))
        hpxml.water_heating_systems[0].energy_factor = 1.0
      elsif ['dhw-invalid-uef-tank-heat-pump'].include? error_case
        hpxml = HPXML.new(hpxml_path: File.join(@sample_files_path, 'base-dhw-tank-heat-pump-uef.xml'))
        hpxml.water_heating_systems[0].uniform_energy_factor = 1.0
      elsif ['dishwasher-location'].include? error_case
        hpxml = HPXML.new(hpxml_path: File.join(@sample_files_path, 'base.xml'))
        hpxml.dishwashers[0].location = HPXML::LocationGarage
      elsif ['duct-leakage-cfm25'].include? error_case
        hpxml = HPXML.new(hpxml_path: File.join(@sample_files_path, 'base.xml'))
        hpxml.hvac_distributions[0].duct_leakage_measurements[0].duct_leakage_value = -2
        hpxml.hvac_distributions[0].duct_leakage_measurements[1].duct_leakage_value = -2
      elsif ['duct-leakage-cfm50'].include? error_case
        hpxml = HPXML.new(hpxml_path: File.join(@sample_files_path, 'base-hvac-ducts-leakage-cfm50.xml'))
        hpxml.hvac_distributions[0].duct_leakage_measurements[0].duct_leakage_value = -2
        hpxml.hvac_distributions[0].duct_leakage_measurements[1].duct_leakage_value = -2
      elsif ['duct-leakage-percent'].include? error_case
        hpxml = HPXML.new(hpxml_path: File.join(@sample_files_path, 'base.xml'))
        hpxml.hvac_distributions[0].duct_leakage_measurements[0].duct_leakage_units = HPXML::UnitsPercent
        hpxml.hvac_distributions[0].duct_leakage_measurements[1].duct_leakage_units = HPXML::UnitsPercent
      elsif ['duct-location'].include? error_case
        hpxml = HPXML.new(hpxml_path: File.join(@sample_files_path, 'base.xml'))
        hpxml.hvac_distributions[0].ducts[0].duct_location = HPXML::LocationGarage
        hpxml.hvac_distributions[0].ducts[1].duct_location = HPXML::LocationGarage
      elsif ['duct-location-unconditioned-space'].include? error_case
        hpxml = HPXML.new(hpxml_path: File.join(@sample_files_path, 'base.xml'))
        hpxml.hvac_distributions[0].ducts[0].duct_location = HPXML::LocationUnconditionedSpace
        hpxml.hvac_distributions[0].ducts[1].duct_location = HPXML::LocationUnconditionedSpace
      elsif ['emissions-electricity-schedule'].include? error_case
        hpxml = HPXML.new(hpxml_path: File.join(@sample_files_path, 'base-misc-emissions.xml'))
        hpxml.header.emissions_scenarios[0].elec_schedule_number_of_header_rows = -1
        hpxml.header.emissions_scenarios[0].elec_schedule_column_number = 0
      elsif ['enclosure-attic-missing-roof'].include? error_case
        hpxml = HPXML.new(hpxml_path: File.join(@sample_files_path, 'base.xml'))
        hpxml.roofs.reverse_each do |roof|
          roof.delete
        end
      elsif ['enclosure-basement-missing-exterior-foundation-wall'].include? error_case
        hpxml = HPXML.new(hpxml_path: File.join(@sample_files_path, 'base-foundation-unconditioned-basement.xml'))
        hpxml.foundation_walls.reverse_each do |foundation_wall|
          foundation_wall.delete
        end
      elsif ['enclosure-basement-missing-slab'].include? error_case
        hpxml = HPXML.new(hpxml_path: File.join(@sample_files_path, 'base-foundation-unconditioned-basement.xml'))
        hpxml.slabs.reverse_each do |slab|
          slab.delete
        end
      elsif ['enclosure-floor-area-exceeds-cfa'].include? error_case
        hpxml = HPXML.new(hpxml_path: File.join(@sample_files_path, 'base.xml'))
        hpxml.building_construction.conditioned_floor_area = 1348.8
      elsif ['enclosure-floor-area-exceeds-cfa2'].include? error_case
        hpxml = HPXML.new(hpxml_path: File.join(@sample_files_path, 'base-bldgtype-multifamily.xml'))
        hpxml.building_construction.conditioned_floor_area = 898.8
      elsif ['enclosure-garage-missing-exterior-wall'].include? error_case
        hpxml = HPXML.new(hpxml_path: File.join(@sample_files_path, 'base-enclosure-garage.xml'))
        hpxml.walls.select { |w|
          w.interior_adjacent_to == HPXML::LocationGarage &&
            w.exterior_adjacent_to == HPXML::LocationOutside
        }.reverse_each do |wall|
          wall.delete
        end
      elsif ['enclosure-garage-missing-roof-ceiling'].include? error_case
        hpxml = HPXML.new(hpxml_path: File.join(@sample_files_path, 'base-enclosure-garage.xml'))
        hpxml.frame_floors.select { |w|
          w.interior_adjacent_to == HPXML::LocationGarage &&
            w.exterior_adjacent_to == HPXML::LocationAtticUnvented
        }.reverse_each do |frame_floor|
          frame_floor.delete
        end
      elsif ['enclosure-garage-missing-slab'].include? error_case
        hpxml = HPXML.new(hpxml_path: File.join(@sample_files_path, 'base-enclosure-garage.xml'))
        hpxml.slabs.select { |w| w.interior_adjacent_to == HPXML::LocationGarage }.reverse_each do |slab|
          slab.delete
        end
      elsif ['enclosure-living-missing-ceiling-roof'].include? error_case
        hpxml = HPXML.new(hpxml_path: File.join(@sample_files_path, 'base.xml'))
        hpxml.frame_floors.reverse_each do |frame_floor|
          frame_floor.delete
        end
      elsif ['enclosure-living-missing-exterior-wall'].include? error_case
        hpxml = HPXML.new(hpxml_path: File.join(@sample_files_path, 'base.xml'))
        hpxml.walls.reverse_each do |wall|
          next unless wall.interior_adjacent_to == HPXML::LocationLivingSpace

          wall.delete
        end
      elsif ['enclosure-living-missing-floor-slab'].include? error_case
        hpxml = HPXML.new(hpxml_path: File.join(@sample_files_path, 'base-foundation-slab.xml'))
        hpxml.slabs[0].delete
      elsif ['frac-sensible-fuel-load'].include? error_case
        hpxml = HPXML.new(hpxml_path: File.join(@sample_files_path, 'base-misc-loads-large-uncommon.xml'))
        hpxml.fuel_loads[0].frac_sensible = -0.1
      elsif ['frac-sensible-plug-load'].include? error_case
        hpxml = HPXML.new(hpxml_path: File.join(@sample_files_path, 'base-misc-loads-large-uncommon.xml'))
        hpxml.plug_loads[0].frac_sensible = -0.1
      elsif ['frac-total-fuel-load'].include? error_case
        hpxml = HPXML.new(hpxml_path: File.join(@sample_files_path, 'base-misc-loads-large-uncommon.xml'))
        hpxml.fuel_loads[0].frac_sensible = 0.8
        hpxml.fuel_loads[0].frac_latent = 0.3
      elsif ['frac-total-plug-load'].include? error_case
        hpxml = HPXML.new(hpxml_path: File.join(@sample_files_path, 'base-misc-loads-large-uncommon.xml'))
        hpxml.plug_loads[1].frac_latent = 0.245
      elsif ['furnace-invalid-afue'].include? error_case
        hpxml = HPXML.new(hpxml_path: File.join(@sample_files_path, 'base.xml'))
        hpxml.heating_systems[0].heating_efficiency_afue *= 100.0
      elsif ['generator-number-of-bedrooms-served'].include? error_case
        hpxml = HPXML.new(hpxml_path: File.join(@sample_files_path, 'base-bldgtype-multifamily-shared-generator.xml'))
        hpxml.generators[0].number_of_bedrooms_served = 3
      elsif ['generator-output-greater-than-consumption'].include? error_case
        hpxml = HPXML.new(hpxml_path: File.join(@sample_files_path, 'base-misc-generators.xml'))
        hpxml.generators[0].annual_consumption_kbtu = 1500
      elsif ['heat-pump-capacity-17f'].include? error_case
        hpxml = HPXML.new(hpxml_path: File.join(@sample_files_path, 'base-hvac-air-to-air-heat-pump-1-speed.xml'))
        hpxml.heat_pumps[0].heating_capacity_17F = hpxml.heat_pumps[0].heating_capacity + 1000.0
      elsif ['heat-pump-mixed-fixed-and-autosize-capacities'].include? error_case
        hpxml = HPXML.new(hpxml_path: File.join(@sample_files_path, 'base-hvac-air-to-air-heat-pump-1-speed.xml'))
        hpxml.heat_pumps[0].heating_capacity = nil
        hpxml.heat_pumps[0].cooling_capacity = nil
        hpxml.heat_pumps[0].heating_capacity_17F = 25000.0
      elsif ['heat-pump-multiple-backup-systems'].include? error_case
        hpxml = HPXML.new(hpxml_path: File.join(@sample_files_path, 'base-hvac-air-to-air-heat-pump-var-speed-backup-boiler.xml'))
        hpxml.heating_systems << hpxml.heating_systems[0].dup
        hpxml.heat_pumps[0].fraction_heat_load_served = 0.5
        hpxml.heat_pumps[0].fraction_cool_load_served = 0.5
        hpxml.heat_pumps << hpxml.heat_pumps[0].dup
      elsif ['hvac-distribution-return-duct-leakage-missing'].include? error_case
        hpxml = HPXML.new(hpxml_path: File.join(@sample_files_path, 'base-hvac-evap-cooler-only-ducted.xml'))
        hpxml.hvac_distributions[0].duct_leakage_measurements[-1].delete
      elsif ['hvac-frac-load-served'].include? error_case
        hpxml = HPXML.new(hpxml_path: File.join(@sample_files_path, 'base-hvac-multiple.xml'))
        hpxml.heating_systems[0].fraction_heat_load_served += 0.1
        hpxml.cooling_systems[0].fraction_cool_load_served += 0.2
        hpxml.heating_systems[0].primary_system = true
        hpxml.cooling_systems[0].primary_system = true
        hpxml.heat_pumps[-1].primary_heating_system = false
        hpxml.heat_pumps[-1].primary_cooling_system = false
      elsif ['invalid-assembly-effective-rvalue'].include? error_case
        hpxml = HPXML.new(hpxml_path: File.join(@sample_files_path, 'base.xml'))
        hpxml.walls[0].insulation_assembly_r_value = 0.0
      elsif ['invalid-calendar-year-low'].include? error_case
        hpxml = HPXML.new(hpxml_path: File.join(@sample_files_path, 'base.xml'))
        hpxml.header.sim_calendar_year = 1575
      elsif ['invalid-calendar-year-high'].include? error_case
        hpxml = HPXML.new(hpxml_path: File.join(@sample_files_path, 'base.xml'))
        hpxml.header.sim_calendar_year = 20000
      elsif ['invalid-duct-area-fractions'].include? error_case
        hpxml = HPXML.new(hpxml_path: File.join(@sample_files_path, 'base-hvac-ducts-area-fractions.xml'))
        hpxml.hvac_distributions[0].ducts[0].duct_surface_area = nil
        hpxml.hvac_distributions[0].ducts[1].duct_surface_area = nil
        hpxml.hvac_distributions[0].ducts[2].duct_surface_area = nil
        hpxml.hvac_distributions[0].ducts[3].duct_surface_area = nil
        hpxml.hvac_distributions[0].ducts[0].duct_fraction_area = 0.65
        hpxml.hvac_distributions[0].ducts[1].duct_fraction_area = 0.65
        hpxml.hvac_distributions[0].ducts[2].duct_fraction_area = 0.15
        hpxml.hvac_distributions[0].ducts[3].duct_fraction_area = 0.15
      elsif ['invalid-facility-type'].include? error_case
        hpxml = HPXML.new(hpxml_path: File.join(@sample_files_path, 'base-bldgtype-multifamily-shared-laundry-room.xml'))
        hpxml.building_construction.residential_facility_type = HPXML::ResidentialTypeSFD
      elsif ['invalid-foundation-wall-properties'].include? error_case
        hpxml = HPXML.new(hpxml_path: File.join(@sample_files_path, 'base-foundation-unconditioned-basement-wall-insulation.xml'))
        hpxml.foundation_walls[0].depth_below_grade = 9.0
        hpxml.foundation_walls[0].insulation_interior_distance_to_top = 12.0
        hpxml.foundation_walls[0].insulation_interior_distance_to_bottom = 10.0
      elsif ['invalid-id2'].include? error_case
        hpxml = HPXML.new(hpxml_path: File.join(@sample_files_path, 'base-enclosure-skylights.xml'))
      elsif ['invalid-infiltration-volume'].include? error_case
        hpxml = HPXML.new(hpxml_path: File.join(@sample_files_path, 'base.xml'))
        hpxml.air_infiltration_measurements[0].infiltration_volume = 5400
      elsif ['invalid-input-parameters'].include? error_case
        hpxml = HPXML.new(hpxml_path: File.join(@sample_files_path, 'base.xml'))
        hpxml.header.transaction = 'modify'
        hpxml.site.site_type = 'mountain'
        hpxml.climate_and_risk_zones.iecc_year = 2020
        hpxml.roofs.each do |roof|
          roof.radiant_barrier_grade = 4
        end
        hpxml.roofs[0].azimuth = 365
        hpxml.dishwashers[0].rated_annual_kwh = nil
        hpxml.dishwashers[0].energy_factor = 5.1
      elsif ['invalid-insulation-top'].include? error_case
        hpxml = HPXML.new(hpxml_path: File.join(@sample_files_path, 'base.xml'))
        hpxml.foundation_walls[0].insulation_interior_distance_to_top = -0.5
      elsif ['invalid-number-of-bedrooms-served'].include? error_case
        hpxml = HPXML.new(hpxml_path: File.join(@sample_files_path, 'base-bldgtype-multifamily-shared-pv.xml'))
        hpxml.pv_systems[0].number_of_bedrooms_served = 3
      elsif ['invalid-number-of-conditioned-floors'].include? error_case
        hpxml = HPXML.new(hpxml_path: File.join(@sample_files_path, 'base.xml'))
        hpxml.building_construction.number_of_conditioned_floors_above_grade = 3
      elsif ['invalid-number-of-units-served'].include? error_case
        hpxml = HPXML.new(hpxml_path: File.join(@sample_files_path, 'base-bldgtype-multifamily-shared-water-heater.xml'))
        hpxml.water_heating_systems[0].number_of_units_served = 1
      elsif ['invalid-shared-vent-in-unit-flowrate'].include? error_case
        hpxml = HPXML.new(hpxml_path: File.join(@sample_files_path, 'base-bldgtype-multifamily-shared-mechvent.xml'))
        hpxml.ventilation_fans[0].rated_flow_rate = 80
      elsif ['invalid-timezone-utcoffset-low'].include? error_case
        hpxml = HPXML.new(hpxml_path: File.join(@sample_files_path, 'base.xml'))
        hpxml.header.time_zone_utc_offset = -13
      elsif ['invalid-timezone-utcoffset-high'].include? error_case
        hpxml = HPXML.new(hpxml_path: File.join(@sample_files_path, 'base.xml'))
        hpxml.header.time_zone_utc_offset = 15
      elsif ['invalid-window-height'].include? error_case
        hpxml = HPXML.new(hpxml_path: File.join(@sample_files_path, 'base-enclosure-overhangs.xml'))
        hpxml.windows[1].overhangs_distance_to_bottom_of_window = 1.0
      elsif ['lighting-fractions'].include? error_case
        hpxml = HPXML.new(hpxml_path: File.join(@sample_files_path, 'base.xml'))
        int_cfl = hpxml.lighting_groups.select { |lg| lg.location == HPXML::LocationInterior && lg.lighting_type == HPXML::LightingTypeCFL }[0]
        int_cfl.fraction_of_units_in_location = 0.8
      elsif ['missing-distribution-cfa-served'].include? error_case
        hpxml = HPXML.new(hpxml_path: File.join(@sample_files_path, 'base.xml'))
        hpxml.hvac_distributions[0].ducts[1].duct_surface_area = nil
        hpxml.hvac_distributions[0].ducts[1].duct_location = nil
      elsif ['missing-duct-area'].include? error_case
        hpxml = HPXML.new(hpxml_path: File.join(@sample_files_path, 'base.xml'))
        hpxml.hvac_distributions[0].conditioned_floor_area_served = hpxml.building_construction.conditioned_floor_area
        hpxml.hvac_distributions[0].ducts[1].duct_surface_area = nil
      elsif ['missing-duct-location'].include? error_case
        hpxml = HPXML.new(hpxml_path: File.join(@sample_files_path, 'base.xml'))
        hpxml.hvac_distributions[0].ducts[1].duct_location = nil
      elsif ['missing-elements'].include? error_case
        hpxml = HPXML.new(hpxml_path: File.join(@sample_files_path, 'base.xml'))
        hpxml.building_construction.number_of_conditioned_floors = nil
        hpxml.building_construction.conditioned_floor_area = nil
      elsif ['multifamily-reference-appliance'].include? error_case
        hpxml = HPXML.new(hpxml_path: File.join(@sample_files_path, 'base.xml'))
        hpxml.clothes_washers[0].location = HPXML::LocationOtherHousingUnit
      elsif ['multifamily-reference-duct'].include? error_case
        hpxml = HPXML.new(hpxml_path: File.join(@sample_files_path, 'base.xml'))
        hpxml.hvac_distributions[0].ducts[0].duct_location = HPXML::LocationOtherMultifamilyBufferSpace
      elsif ['multifamily-reference-surface'].include? error_case
        hpxml = HPXML.new(hpxml_path: File.join(@sample_files_path, 'base.xml'))
        hpxml.frame_floors << hpxml.frame_floors[0].dup
        hpxml.frame_floors[1].id = "FrameFloor#{hpxml.frame_floors.size}"
        hpxml.frame_floors[1].exterior_adjacent_to = HPXML::LocationOtherHeatedSpace
        hpxml.frame_floors[1].other_space_above_or_below = HPXML::FrameFloorOtherSpaceAbove
      elsif ['multifamily-reference-water-heater'].include? error_case
        hpxml = HPXML.new(hpxml_path: File.join(@sample_files_path, 'base.xml'))
        hpxml.water_heating_systems[0].location = HPXML::LocationOtherNonFreezingSpace
      elsif ['ptac-unattached-cooling-system'].include? error_case
        hpxml = HPXML.new(hpxml_path: File.join(@sample_files_path, 'base-hvac-ptac-with-heating.xml'))
        hpxml.cooling_systems[0].delete
      elsif ['refrigerator-location'].include? error_case
        hpxml = HPXML.new(hpxml_path: File.join(@sample_files_path, 'base.xml'))
        hpxml.refrigerators[0].location = HPXML::LocationGarage
      elsif ['solar-fraction-one'].include? error_case
        hpxml = HPXML.new(hpxml_path: File.join(@sample_files_path, 'base-dhw-solar-fraction.xml'))
        hpxml.solar_thermal_systems[0].solar_fraction = 1.0
      elsif ['water-heater-location'].include? error_case
        hpxml = HPXML.new(hpxml_path: File.join(@sample_files_path, 'base.xml'))
        hpxml.water_heating_systems[0].location = HPXML::LocationCrawlspaceVented
      elsif ['water-heater-location-other'].include? error_case
        hpxml = HPXML.new(hpxml_path: File.join(@sample_files_path, 'base.xml'))
        hpxml.water_heating_systems[0].location = HPXML::LocationUnconditionedSpace
      elsif ['water-heater-recovery-efficiency'].include? error_case
        hpxml = HPXML.new(hpxml_path: File.join(@sample_files_path, 'base-dhw-tank-gas.xml'))
        hpxml.water_heating_systems[0].recovery_efficiency = hpxml.water_heating_systems[0].energy_factor
      else
        fail "Unhandled case: #{error_case}."
      end

      hpxml_doc = hpxml.to_oga()

      # Perform additional raw XML manipulation
      if ['invalid-id2'].include? error_case
        element = XMLHelper.get_element(hpxml_doc, '/HPXML/Building/BuildingDetails/Enclosure/Skylights/Skylight/SystemIdentifier')
        XMLHelper.delete_attribute(element, 'id')
      end

      # Test against schematron
      _test_schematron_validation(hpxml_doc, expected_errors: expected_errors)
    end
  end

  def test_schematron_warning_messages
    # Test case => Warning message
    all_expected_warnings = { 'battery-pv-output-power-low' => ['Max power output should typically be greater than or equal to 500 W.',
                                                                'Max power output should typically be greater than or equal to 500 W.',
                                                                'Rated power output should typically be greater than or equal to 1000 W.'],
                              'dhw-capacities-low' => ['Heating capacity should typically be greater than or equal to 1000 Btu/hr.',
                                                       'Heating capacity should typically be greater than or equal to 1000 Btu/hr.',
                                                       'No space cooling specified, the model will not include space cooling energy use.'],
                              'dhw-efficiencies-low' => ['EnergyFactor should typically be greater than or equal to 0.45.',
                                                         'EnergyFactor should typically be greater than or equal to 0.45.',
                                                         'EnergyFactor should typically be greater than or equal to 0.45.',
                                                         'EnergyFactor should typically be greater than or equal to 0.45.',
                                                         'No space cooling specified, the model will not include space cooling energy use.'],
                              'dhw-setpoint-low' => ['Hot water setpoint should typically be greater than or equal to 110 deg-F.'],
                              'hvac-dse-low' => ['Heating DSE should typically be greater than or equal to 0.5.',
                                                 'Cooling DSE should typically be greater than or equal to 0.5.'],
                              'hvac-capacities-low' => ['Heating capacity should typically be greater than or equal to 1000 Btu/hr.',
                                                        'Heating capacity should typically be greater than or equal to 1000 Btu/hr.',
                                                        'Heating capacity should typically be greater than or equal to 1000 Btu/hr.',
                                                        'Heating capacity should typically be greater than or equal to 1000 Btu/hr.',
                                                        'Heating capacity should typically be greater than or equal to 1000 Btu/hr.',
                                                        'Heating capacity should typically be greater than or equal to 1000 Btu/hr.',
                                                        'Heating capacity should typically be greater than or equal to 1000 Btu/hr.',
                                                        'Cooling capacity should typically be greater than or equal to 1000 Btu/hr.',
                                                        'Cooling capacity should typically be greater than or equal to 1000 Btu/hr.',
                                                        'Cooling capacity should typically be greater than or equal to 1000 Btu/hr.',
                                                        'Heating capacity should typically be greater than or equal to 1000 Btu/hr.',
                                                        'Cooling capacity should typically be greater than or equal to 1000 Btu/hr.',
                                                        'Heating capacity should typically be greater than or equal to 1000 Btu/hr.',
                                                        'Cooling capacity should typically be greater than or equal to 1000 Btu/hr.',
                                                        'Heating capacity should typically be greater than or equal to 1000 Btu/hr.',
                                                        'Cooling capacity should typically be greater than or equal to 1000 Btu/hr.',
                                                        'Backup heating capacity should typically be greater than or equal to 1000 Btu/hr.',
                                                        'Backup heating capacity should typically be greater than or equal to 1000 Btu/hr.',
                                                        'Backup heating capacity should typically be greater than or equal to 1000 Btu/hr.'],
                              'hvac-efficiencies-low' => ['Percent efficiency should typically be greater than or equal to 0.95.',
                                                          'AFUE should typically be greater than or equal to 0.6.',
                                                          'AFUE should typically be greater than or equal to 0.6.',
                                                          'AFUE should typically be greater than or equal to 0.6.',
                                                          'AFUE should typically be greater than or equal to 0.6.',
                                                          'AFUE should typically be greater than or equal to 0.6.',
                                                          'Percent efficiency should typically be greater than or equal to 0.6.',
                                                          'SEER should typically be greater than or equal to 8.',
                                                          'EER should typically be greater than or equal to 8.',
                                                          'SEER should typically be greater than or equal to 8.',
                                                          'HSPF should typically be greater than or equal to 6.',
                                                          'SEER should typically be greater than or equal to 8.',
                                                          'HSPF should typically be greater than or equal to 6.',
                                                          'EER should typically be greater than or equal to 8.',
                                                          'COP should typically be greater than or equal to 2.'],
                              'hvac-setpoints-high' => ['Heating setpoint should typically be less than or equal to 76 deg-F.',
                                                        'Cooling setpoint should typically be less than or equal to 86 deg-F.'],
                              'hvac-setpoints-low' => ['Heating setpoint should typically be greater than or equal to 58 deg-F.',
                                                       'Cooling setpoint should typically be greater than or equal to 68 deg-F.'],
                              'slab-zero-exposed-perimeter' => ['Slab has zero exposed perimeter, this may indicate an input error.'] }

    all_expected_warnings.each_with_index do |(warning_case, expected_warnings), i|
      puts "[#{i + 1}/#{all_expected_warnings.size}] Testing #{warning_case}..."
      # Create HPXML object
      if ['battery-pv-output-power-low'].include? warning_case
        hpxml = HPXML.new(hpxml_path: File.join(@sample_files_path, 'base-pv-battery.xml'))
        hpxml.batteries[0].rated_power_output = 0.1
        hpxml.pv_systems[0].max_power_output = 0.1
        hpxml.pv_systems[1].max_power_output = 0.1
      elsif ['dhw-capacities-low'].include? warning_case
        hpxml = HPXML.new(hpxml_path: File.join(@sample_files_path, 'base-dhw-multiple.xml'))
        hpxml.water_heating_systems.each do |water_heating_system|
          if [HPXML::WaterHeaterTypeStorage].include? water_heating_system.water_heater_type
            water_heating_system.heating_capacity = 0.1
          end
        end
      elsif ['dhw-efficiencies-low'].include? warning_case
        hpxml = HPXML.new(hpxml_path: File.join(@sample_files_path, 'base-dhw-multiple.xml'))
        hpxml.water_heating_systems.each do |water_heating_system|
          if [HPXML::WaterHeaterTypeStorage,
              HPXML::WaterHeaterTypeTankless].include? water_heating_system.water_heater_type
            water_heating_system.energy_factor = 0.1
          end
        end
      elsif ['dhw-setpoint-low'].include? warning_case
        hpxml = HPXML.new(hpxml_path: File.join(@sample_files_path, 'base.xml'))
        hpxml.water_heating_systems[0].temperature = 100
      elsif ['hvac-dse-low'].include? warning_case
        hpxml = HPXML.new(hpxml_path: File.join(@sample_files_path, 'base-hvac-dse.xml'))
        hpxml.hvac_distributions[0].annual_heating_dse = 0.1
        hpxml.hvac_distributions[0].annual_cooling_dse = 0.1
      elsif ['hvac-capacities-low'].include? warning_case
        hpxml = HPXML.new(hpxml_path: File.join(@sample_files_path, 'base-hvac-multiple.xml'))
        hpxml.hvac_systems.each do |hvac_system|
          if hvac_system.is_a? HPXML::HeatingSystem
            hvac_system.heating_capacity = 0.1
          elsif hvac_system.is_a? HPXML::CoolingSystem
            hvac_system.cooling_capacity = 0.1
          elsif hvac_system.is_a? HPXML::HeatPump
            hvac_system.heating_capacity = 0.1
            hvac_system.cooling_capacity = 0.1
            hvac_system.backup_heating_capacity = 0.1
          end
        end
      elsif ['hvac-efficiencies-low'].include? warning_case
        hpxml = HPXML.new(hpxml_path: File.join(@sample_files_path, 'base-hvac-multiple.xml'))
        hpxml.hvac_systems.each do |hvac_system|
          if hvac_system.is_a? HPXML::HeatingSystem
            if [HPXML::HVACTypeElectricResistance,
                HPXML::HVACTypeStove].include? hvac_system.heating_system_type
              hvac_system.heating_efficiency_percent = 0.1
            elsif [HPXML::HVACTypeFurnace,
                   HPXML::HVACTypeWallFurnace,
                   HPXML::HVACTypeBoiler].include? hvac_system.heating_system_type
              hvac_system.heating_efficiency_afue = 0.1
            end
          elsif hvac_system.is_a? HPXML::CoolingSystem
            if [HPXML::HVACTypeCentralAirConditioner].include? hvac_system.cooling_system_type
              hvac_system.cooling_efficiency_seer = 0.1
            elsif [HPXML::HVACTypeRoomAirConditioner].include? hvac_system.cooling_system_type
              hvac_system.cooling_efficiency_eer = 0.1
            end
          elsif hvac_system.is_a? HPXML::HeatPump
            if [HPXML::HVACTypeHeatPumpAirToAir,
                HPXML::HVACTypeHeatPumpMiniSplit].include? hvac_system.heat_pump_type
              hvac_system.cooling_efficiency_seer = 0.1
              hvac_system.heating_efficiency_hspf = 0.1
            elsif [HPXML::HVACTypeHeatPumpGroundToAir].include? hvac_system.heat_pump_type
              hvac_system.cooling_efficiency_eer = 0.1
              hvac_system.heating_efficiency_cop = 0.1
            end
          end
        end
      elsif ['hvac-setpoints-high'].include? warning_case
        hpxml = HPXML.new(hpxml_path: File.join(@sample_files_path, 'base.xml'))
        hpxml.hvac_controls[0].heating_setpoint_temp = 100
        hpxml.hvac_controls[0].cooling_setpoint_temp = 100
      elsif ['hvac-setpoints-low'].include? warning_case
        hpxml = HPXML.new(hpxml_path: File.join(@sample_files_path, 'base.xml'))
        hpxml.hvac_controls[0].heating_setpoint_temp = 0
        hpxml.hvac_controls[0].cooling_setpoint_temp = 0
      elsif ['slab-zero-exposed-perimeter'].include? warning_case
        hpxml = HPXML.new(hpxml_path: File.join(@sample_files_path, 'base.xml'))
        hpxml.slabs[0].exposed_perimeter = 0
      else
        fail "Unhandled case: #{warning_case}."
      end

      hpxml_doc = hpxml.to_oga()

      # Test against schematron
      _test_schematron_validation(hpxml_doc, expected_warnings: expected_warnings)
    end
  end

  def test_measure_error_messages
    # Test case => Error message
    all_expected_errors = { 'cfis-with-hydronic-distribution' => ["Attached HVAC distribution system 'HVACDistribution1' cannot be hydronic for ventilation fan 'VentilationFan1'."],
                            'dehumidifier-setpoints' => ['All dehumidifiers must have the same setpoint but multiple setpoints were specified.'],
                            'duplicate-id' => ["Duplicate SystemIdentifier IDs detected for 'Window1'."],
                            'emissions-duplicate-names' => ['Found multiple Emissions Scenarios with the Scenario Name='],
                            'emissions-wrong-columns' => ['Emissions File has too few columns. Cannot find column number'],
                            'emissions-wrong-filename' => ["Emissions File file path 'invalid-wrong-filename.csv' does not exist."],
<<<<<<< HEAD
                            'emissions-wrong-rows' => ['Emissions File has invalid number of rows (8759). Must be 8760.'],
=======
                            'emissions-wrong-rows' => ['Emissions File has invalid number of rows'],
>>>>>>> 08b2d72f
                            'heat-pump-backup-system-load-fraction' => ['Heat pump backup system cannot have a fraction heat load served specified.'],
                            'hvac-distribution-multiple-attached-cooling' => ["Multiple cooling systems found attached to distribution system 'HVACDistribution2'."],
                            'hvac-distribution-multiple-attached-heating' => ["Multiple heating systems found attached to distribution system 'HVACDistribution1'."],
                            'hvac-dse-multiple-attached-cooling' => ["Multiple cooling systems found attached to distribution system 'HVACDistribution1'."],
                            'hvac-dse-multiple-attached-heating' => ["Multiple heating systems found attached to distribution system 'HVACDistribution1'."],
                            'hvac-inconsistent-fan-powers' => ["Fan powers for heating system 'HeatingSystem1' and cooling system 'CoolingSystem1' are attached to a single distribution system and therefore must be the same."],
                            'hvac-invalid-distribution-system-type' => ["Incorrect HVAC distribution system type for HVAC type: 'Furnace'. Should be one of: ["],
                            'hvac-seasons-less-than-a-year' => ['HeatingSeason and CoolingSeason, when combined, must span the entire year.'],
                            'hvac-shared-boiler-multiple' => ['More than one shared heating system found.'],
                            'hvac-shared-chiller-multiple' => ['More than one shared cooling system found.'],
                            'hvac-shared-chiller-negative-seer-eq' => ["Negative SEER equivalent calculated for cooling system 'CoolingSystem1', double check inputs."],
                            'invalid-datatype-boolean' => ["Cannot convert 'FOOBAR' to boolean for Roof/RadiantBarrier."],
                            'invalid-datatype-integer' => ["Cannot convert '2.5' to integer for BuildingConstruction/NumberofBedrooms."],
                            'invalid-datatype-float' => ["Cannot convert 'FOOBAR' to float for Slab/extension/CarpetFraction."],
                            'invalid-daylight-saving' => ['Daylight Saving End Day of Month (31) must be one of: 1, 2, 3, 4, 5, 6, 7, 8, 9, 10, 11, 12, 13, 14, 15, 16, 17, 18, 19, 20, 21, 22, 23, 24, 25, 26, 27, 28, 29, 30.'],
                            'invalid-distribution-cfa-served' => ['The total conditioned floor area served by the HVAC distribution system(s) for heating is larger than the conditioned floor area of the building.',
                                                                  'The total conditioned floor area served by the HVAC distribution system(s) for cooling is larger than the conditioned floor area of the building.'],
                            'invalid-epw-filepath' => ["foo.epw' could not be found."],
                            'invalid-id' => ["Empty SystemIdentifier ID ('') detected for skylights."],
                            'invalid-neighbor-shading-azimuth' => ['A neighbor building has an azimuth (145) not equal to the azimuth of any wall.'],
                            'invalid-relatedhvac-dhw-indirect' => ["RelatedHVACSystem 'HeatingSystem_bad' not found for water heating system 'WaterHeatingSystem1'"],
                            'invalid-relatedhvac-desuperheater' => ["RelatedHVACSystem 'CoolingSystem_bad' not found for water heating system 'WaterHeatingSystem1'."],
                            'invalid-schema-version' => ["HPXML version #{Version::HPXML_Version} is required."],
                            'invalid-skylights-physical-properties' => ["Could not lookup UFactor and SHGC for skylight 'Skylight2'."],
                            'invalid-timestep' => ['Timestep (45) must be one of: 60, 30, 20, 15, 12, 10, 6, 5, 4, 3, 2, 1.'],
                            'invalid-runperiod' => ['Run Period End Day of Month (31) must be one of: 1, 2, 3, 4, 5, 6, 7, 8, 9, 10, 11, 12, 13, 14, 15, 16, 17, 18, 19, 20, 21, 22, 23, 24, 25, 26, 27, 28, 29, 30.'],
                            'invalid-windows-physical-properties' => ["Could not lookup UFactor and SHGC for window 'Window3'."],
                            'net-area-negative-wall' => ["Calculated a negative net surface area for surface 'Wall1'."],
                            'net-area-negative-roof' => ["Calculated a negative net surface area for surface 'Roof1'."],
                            'orphaned-hvac-distribution' => ["Distribution system 'HVACDistribution1' found but no HVAC system attached to it."],
                            'pv-unequal-inverter-efficiencies' => ['Expected all InverterEfficiency values to be equal.'],
                            'refrigerators-multiple-primary' => ['More than one refrigerator designated as the primary.'],
                            'refrigerators-no-primary' => ['Could not find a primary refrigerator.'],
                            'repeated-relatedhvac-dhw-indirect' => ["RelatedHVACSystem 'HeatingSystem1' is attached to multiple water heating systems."],
                            'repeated-relatedhvac-desuperheater' => ["RelatedHVACSystem 'CoolingSystem1' is attached to multiple water heating systems."],
                            'schedule-detailed-bad-values-max-not-one' => ["Schedule max value for column 'lighting_interior' must be 1."],
                            'schedule-detailed-bad-values-negative' => ["Schedule min value for column 'lighting_interior' must be non-negative."],
                            'schedule-detailed-bad-values-non-numeric' => ["Schedule value must be numeric for column 'lighting_interior'."],
                            'schedule-detailed-duplicate-columns' => ["Schedule column name 'occupants' is duplicated."],
                            'schedule-detailed-wrong-columns' => ["Schedule column name 'lighting' is invalid."],
                            'schedule-detailed-wrong-filename' => ["Schedules file path 'invalid-wrong-filename.csv' does not exist."],
                            'schedule-detailed-wrong-rows' => ["Schedule has invalid number of rows (8759) for column 'occupants'. Must be one of: 8760, 17520, 26280, 35040, 43800, 52560, 87600, 105120, 131400, 175200, 262800, 525600."],
                            'solar-thermal-system-with-combi-tankless' => ["Water heating system 'WaterHeatingSystem1' connected to solar thermal system 'SolarThermalSystem1' cannot be a space-heating boiler."],
                            'solar-thermal-system-with-desuperheater' => ["Water heating system 'WaterHeatingSystem1' connected to solar thermal system 'SolarThermalSystem1' cannot be attached to a desuperheater."],
                            'solar-thermal-system-with-dhw-indirect' => ["Water heating system 'WaterHeatingSystem1' connected to solar thermal system 'SolarThermalSystem1' cannot be a space-heating boiler."],
                            'unattached-cfis' => ["Attached HVAC distribution system 'foobar' not found for ventilation fan 'VentilationFan1'."],
                            'unattached-door' => ["Attached wall 'foobar' not found for door 'Door1'."],
                            'unattached-hvac-distribution' => ["Attached HVAC distribution system 'foobar' not found for HVAC system 'HeatingSystem1'."],
                            'unattached-skylight' => ["Attached roof 'foobar' not found for skylight 'Skylight1'."],
                            'unattached-solar-thermal-system' => ["Attached water heating system 'foobar' not found for solar thermal system 'SolarThermalSystem1'."],
                            'unattached-shared-clothes-washer-water-heater' => ["Attached water heating system 'foobar' not found for clothes washer"],
                            'unattached-shared-dishwasher-water-heater' => ["Attached water heating system 'foobar' not found for dishwasher"],
                            'unattached-window' => ["Attached wall 'foobar' not found for window 'Window1'."] }

    all_expected_errors.each_with_index do |(error_case, expected_errors), i|
      puts "[#{i + 1}/#{all_expected_errors.size}] Testing #{error_case}..."
      # Create HPXML object
      if ['cfis-with-hydronic-distribution'].include? error_case
        hpxml = HPXML.new(hpxml_path: File.join(@sample_files_path, 'base-hvac-boiler-gas-only.xml'))
        hpxml.ventilation_fans.add(id: "VentilationFan#{hpxml.ventilation_fans.size + 1}",
                                   fan_type: HPXML::MechVentTypeCFIS,
                                   used_for_whole_building_ventilation: true,
                                   distribution_system_idref: hpxml.hvac_distributions[0].id)
      elsif ['dehumidifier-setpoints'].include? error_case
        hpxml = HPXML.new(hpxml_path: File.join(@sample_files_path, 'base-appliances-dehumidifier-multiple.xml'))
        hpxml.dehumidifiers[-1].rh_setpoint = 0.55
      elsif ['duplicate-id'].include? error_case
        hpxml = HPXML.new(hpxml_path: File.join(@sample_files_path, 'base.xml'))
        hpxml.windows[-1].id = hpxml.windows[0].id
      elsif ['emissions-duplicate-names'].include? error_case
        hpxml = HPXML.new(hpxml_path: File.join(@sample_files_path, 'base-misc-emissions.xml'))
        hpxml.header.emissions_scenarios << hpxml.header.emissions_scenarios[0].dup
      elsif ['emissions-wrong-columns'].include? error_case
        hpxml = HPXML.new(hpxml_path: File.join(@sample_files_path, 'base-misc-emissions.xml'))
        scenario = hpxml.header.emissions_scenarios[1]
        csv_data = CSV.read(File.join(File.dirname(hpxml.hpxml_path), scenario.elec_schedule_filepath))
        csv_data[10] = [431.0] * (scenario.elec_schedule_column_number - 1)
        File.write(@tmp_csv_path, csv_data.map(&:to_csv).join)
        hpxml.header.emissions_scenarios[1].elec_schedule_filepath = @tmp_csv_path
      elsif ['emissions-wrong-filename'].include? error_case
        hpxml = HPXML.new(hpxml_path: File.join(@sample_files_path, 'base-misc-emissions.xml'))
        hpxml.header.emissions_scenarios[1].elec_schedule_filepath = 'invalid-wrong-filename.csv'
      elsif ['emissions-wrong-rows'].include? error_case
        hpxml = HPXML.new(hpxml_path: File.join(@sample_files_path, 'base-misc-emissions.xml'))
        scenario = hpxml.header.emissions_scenarios[1]
        csv_data = CSV.read(File.join(File.dirname(hpxml.hpxml_path), scenario.elec_schedule_filepath))
        File.write(@tmp_csv_path, csv_data[0..-2].map(&:to_csv).join)
        hpxml.header.emissions_scenarios[1].elec_schedule_filepath = @tmp_csv_path
      elsif ['heat-pump-backup-system-load-fraction'].include? error_case
        hpxml = HPXML.new(hpxml_path: File.join(@sample_files_path, 'base-hvac-air-to-air-heat-pump-var-speed-backup-boiler.xml'))
        hpxml.heating_systems[0].fraction_heat_load_served = 0.5
        hpxml.heat_pumps[0].fraction_heat_load_served = 0.5
      elsif ['hvac-invalid-distribution-system-type'].include? error_case
        hpxml = HPXML.new(hpxml_path: File.join(@sample_files_path, 'base.xml'))
        hpxml.hvac_distributions.add(id: "HVACDistribution#{hpxml.hvac_distributions.size + 1}",
                                     distribution_system_type: HPXML::HVACDistributionTypeHydronic,
                                     hydronic_type: HPXML::HydronicTypeBaseboard)
        hpxml.heating_systems[-1].distribution_system_idref = hpxml.hvac_distributions[-1].id
      elsif ['hvac-distribution-multiple-attached-cooling'].include? error_case
        hpxml = HPXML.new(hpxml_path: File.join(@sample_files_path, 'base-hvac-multiple.xml'))
        hpxml.heat_pumps[0].distribution_system_idref = 'HVACDistribution2'
      elsif ['hvac-distribution-multiple-attached-heating'].include? error_case
        hpxml = HPXML.new(hpxml_path: File.join(@sample_files_path, 'base-hvac-multiple.xml'))
        hpxml.heat_pumps[0].distribution_system_idref = 'HVACDistribution1'
      elsif ['hvac-dse-multiple-attached-cooling'].include? error_case
        hpxml = HPXML.new(hpxml_path: File.join(@sample_files_path, 'base-hvac-dse.xml'))
        hpxml.cooling_systems[0].fraction_cool_load_served = 0.5
        hpxml.cooling_systems << hpxml.cooling_systems[0].dup
        hpxml.cooling_systems[1].id = "CoolingSystem#{hpxml.cooling_systems.size}"
        hpxml.cooling_systems[0].primary_system = false
      elsif ['hvac-dse-multiple-attached-heating'].include? error_case
        hpxml = HPXML.new(hpxml_path: File.join(@sample_files_path, 'base-hvac-dse.xml'))
        hpxml.heating_systems[0].fraction_heat_load_served = 0.5
        hpxml.heating_systems << hpxml.heating_systems[0].dup
        hpxml.heating_systems[1].id = "HeatingSystem#{hpxml.heating_systems.size}"
        hpxml.heating_systems[0].primary_system = false
      elsif ['hvac-inconsistent-fan-powers'].include? error_case
        hpxml = HPXML.new(hpxml_path: File.join(@sample_files_path, 'base.xml'))
        hpxml.cooling_systems[0].fan_watts_per_cfm = 0.55
        hpxml.heating_systems[0].fan_watts_per_cfm = 0.45
      elsif ['hvac-seasons-less-than-a-year'].include? error_case
        hpxml = HPXML.new(hpxml_path: File.join(@sample_files_path, 'base.xml'))
        hpxml.hvac_controls[0].seasons_heating_begin_month = 10
        hpxml.hvac_controls[0].seasons_heating_begin_day = 1
        hpxml.hvac_controls[0].seasons_heating_end_month = 5
        hpxml.hvac_controls[0].seasons_heating_end_day = 31
        hpxml.hvac_controls[0].seasons_cooling_begin_month = 7
        hpxml.hvac_controls[0].seasons_cooling_begin_day = 1
        hpxml.hvac_controls[0].seasons_cooling_end_month = 9
        hpxml.hvac_controls[0].seasons_cooling_end_day = 30
      elsif ['hvac-shared-boiler-multiple'].include? error_case
        hpxml = HPXML.new(hpxml_path: File.join(@sample_files_path, 'base-bldgtype-multifamily-shared-boiler-only-baseboard.xml'))
        hpxml.hvac_distributions << hpxml.hvac_distributions[0].dup
        hpxml.hvac_distributions[-1].id = "HVACDistribution#{hpxml.hvac_distributions.size}"
        hpxml.heating_systems[0].fraction_heat_load_served = 0.5
        hpxml.heating_systems[0].primary_system = false
        hpxml.heating_systems << hpxml.heating_systems[0].dup
        hpxml.heating_systems[1].id = "HeatingSystem#{hpxml.heating_systems.size}"
        hpxml.heating_systems[1].distribution_system_idref = hpxml.hvac_distributions[-1].id
        hpxml.heating_systems[1].primary_system = true
      elsif ['hvac-shared-chiller-multiple'].include? error_case
        hpxml = HPXML.new(hpxml_path: File.join(@sample_files_path, 'base-bldgtype-multifamily-shared-chiller-only-baseboard.xml'))
        hpxml.hvac_distributions << hpxml.hvac_distributions[0].dup
        hpxml.hvac_distributions[-1].id = "HVACDistribution#{hpxml.hvac_distributions.size}"
        hpxml.cooling_systems[0].fraction_cool_load_served = 0.5
        hpxml.cooling_systems[0].primary_system = false
        hpxml.cooling_systems << hpxml.cooling_systems[0].dup
        hpxml.cooling_systems[1].id = "CoolingSystem#{hpxml.cooling_systems.size}"
        hpxml.cooling_systems[1].distribution_system_idref = hpxml.hvac_distributions[-1].id
        hpxml.cooling_systems[1].primary_system = true
      elsif ['hvac-shared-chiller-negative-seer-eq'].include? error_case
        hpxml = HPXML.new(hpxml_path: File.join(@sample_files_path, 'base-bldgtype-multifamily-shared-chiller-only-baseboard.xml'))
        hpxml.cooling_systems[0].shared_loop_watts *= 100.0
      elsif ['invalid-datatype-boolean'].include? error_case
        hpxml = HPXML.new(hpxml_path: File.join(@sample_files_path, 'base.xml'))
      elsif ['invalid-datatype-integer'].include? error_case
        hpxml = HPXML.new(hpxml_path: File.join(@sample_files_path, 'base.xml'))
      elsif ['invalid-datatype-float'].include? error_case
        hpxml = HPXML.new(hpxml_path: File.join(@sample_files_path, 'base.xml'))
      elsif ['invalid-daylight-saving'].include? error_case
        hpxml = HPXML.new(hpxml_path: File.join(@sample_files_path, 'base-simcontrol-daylight-saving-custom.xml'))
        hpxml.header.dst_begin_month = 3
        hpxml.header.dst_begin_day = 10
        hpxml.header.dst_end_month = 4
        hpxml.header.dst_end_day = 31
      elsif ['invalid-distribution-cfa-served'].include? error_case
        hpxml = HPXML.new(hpxml_path: File.join(@sample_files_path, 'base.xml'))
        hpxml.hvac_distributions[-1].conditioned_floor_area_served = 2701.1
      elsif ['invalid-epw-filepath'].include? error_case
        hpxml = HPXML.new(hpxml_path: File.join(@sample_files_path, 'base.xml'))
        hpxml.climate_and_risk_zones.weather_station_epw_filepath = 'foo.epw'
      elsif ['invalid-id'].include? error_case
        hpxml = HPXML.new(hpxml_path: File.join(@sample_files_path, 'base-enclosure-skylights.xml'))
        hpxml.skylights[0].id = ''
      elsif ['invalid-neighbor-shading-azimuth'].include? error_case
        hpxml = HPXML.new(hpxml_path: File.join(@sample_files_path, 'base-misc-neighbor-shading.xml'))
        hpxml.neighbor_buildings[0].azimuth = 145
      elsif ['invalid-relatedhvac-dhw-indirect'].include? error_case
        hpxml = HPXML.new(hpxml_path: File.join(@sample_files_path, 'base-dhw-indirect.xml'))
        hpxml.water_heating_systems[0].related_hvac_idref = 'HeatingSystem_bad'
      elsif ['invalid-relatedhvac-desuperheater'].include? error_case
        hpxml = HPXML.new(hpxml_path: File.join(@sample_files_path, 'base-hvac-central-ac-only-1-speed.xml'))
        hpxml.water_heating_systems[0].uses_desuperheater = true
        hpxml.water_heating_systems[0].related_hvac_idref = 'CoolingSystem_bad'
      elsif ['invalid-runperiod'].include? error_case
        hpxml = HPXML.new(hpxml_path: File.join(@sample_files_path, 'base.xml'))
        hpxml.header.sim_begin_month = 3
        hpxml.header.sim_begin_day = 10
        hpxml.header.sim_end_month = 4
        hpxml.header.sim_end_day = 31
      elsif ['invalid-schema-version'].include? error_case
        hpxml = HPXML.new(hpxml_path: File.join(@sample_files_path, 'base.xml'))
      elsif ['invalid-skylights-physical-properties'].include? error_case
        hpxml = HPXML.new(hpxml_path: File.join(@sample_files_path, 'base-enclosure-skylights-physical-properties.xml'))
        hpxml.skylights[1].thermal_break = false
      elsif ['invalid-timestep'].include? error_case
        hpxml = HPXML.new(hpxml_path: File.join(@sample_files_path, 'base.xml'))
        hpxml.header.timestep = 45
      elsif ['invalid-windows-physical-properties'].include? error_case
        hpxml = HPXML.new(hpxml_path: File.join(@sample_files_path, 'base-enclosure-windows-physical-properties.xml'))
        hpxml.windows[2].thermal_break = false
      elsif ['net-area-negative-roof'].include? error_case
        hpxml = HPXML.new(hpxml_path: File.join(@sample_files_path, 'base-enclosure-skylights.xml'))
        hpxml.skylights[0].area = 4000
      elsif ['net-area-negative-wall'].include? error_case
        hpxml = HPXML.new(hpxml_path: File.join(@sample_files_path, 'base.xml'))
        hpxml.windows[0].area = 1000
      elsif ['orphaned-hvac-distribution'].include? error_case
        hpxml = HPXML.new(hpxml_path: File.join(@sample_files_path, 'base-hvac-furnace-gas-room-ac.xml'))
        hpxml.heating_systems[0].delete
        hpxml.hvac_controls[0].heating_setpoint_temp = nil
      elsif ['pv-unequal-inverter-efficiencies'].include? error_case
        hpxml = HPXML.new(hpxml_path: File.join(@sample_files_path, 'base-pv.xml'))
        hpxml.pv_systems[1].inverter_efficiency = 0.5
      elsif ['refrigerators-multiple-primary'].include? error_case
        hpxml = HPXML.new(hpxml_path: File.join(@sample_files_path, 'base-misc-loads-large-uncommon.xml'))
        hpxml.refrigerators[1].primary_indicator = true
      elsif ['refrigerators-no-primary'].include? error_case
        hpxml = HPXML.new(hpxml_path: File.join(@sample_files_path, 'base-misc-loads-large-uncommon.xml'))
        hpxml.refrigerators[0].primary_indicator = false
      elsif ['repeated-relatedhvac-dhw-indirect'].include? error_case
        hpxml = HPXML.new(hpxml_path: File.join(@sample_files_path, 'base-dhw-indirect.xml'))
        hpxml.water_heating_systems[0].fraction_dhw_load_served = 0.5
        hpxml.water_heating_systems << hpxml.water_heating_systems[0].dup
        hpxml.water_heating_systems[1].id = "WaterHeatingSystem#{hpxml.water_heating_systems.size}"
      elsif ['repeated-relatedhvac-desuperheater'].include? error_case
        hpxml = HPXML.new(hpxml_path: File.join(@sample_files_path, 'base-hvac-central-ac-only-1-speed.xml'))
        hpxml.water_heating_systems[0].fraction_dhw_load_served = 0.5
        hpxml.water_heating_systems[0].uses_desuperheater = true
        hpxml.water_heating_systems[0].related_hvac_idref = 'CoolingSystem1'
        hpxml.water_heating_systems << hpxml.water_heating_systems[0].dup
        hpxml.water_heating_systems[1].id = "WaterHeatingSystem#{hpxml.water_heating_systems.size}"
      elsif ['schedule-detailed-bad-values-max-not-one'].include? error_case
        hpxml = HPXML.new(hpxml_path: File.join(@sample_files_path, 'base-schedules-detailed-stochastic.xml'))
        csv_data = CSV.read(File.join(File.dirname(hpxml.hpxml_path), hpxml.header.schedules_filepaths[0]))
        csv_data[1][1] = 1.1
        File.write(@tmp_csv_path, csv_data.map(&:to_csv).join)
        hpxml.header.schedules_filepaths = [@tmp_csv_path]
      elsif ['schedule-detailed-bad-values-negative'].include? error_case
        hpxml = HPXML.new(hpxml_path: File.join(@sample_files_path, 'base-schedules-detailed-stochastic.xml'))
        csv_data = CSV.read(File.join(File.dirname(hpxml.hpxml_path), hpxml.header.schedules_filepaths[0]))
        csv_data[1][1] = -0.5
        File.write(@tmp_csv_path, csv_data.map(&:to_csv).join)
        hpxml.header.schedules_filepaths = [@tmp_csv_path]
      elsif ['schedule-detailed-bad-values-non-numeric'].include? error_case
        hpxml = HPXML.new(hpxml_path: File.join(@sample_files_path, 'base-schedules-detailed-stochastic.xml'))
        csv_data = CSV.read(File.join(File.dirname(hpxml.hpxml_path), hpxml.header.schedules_filepaths[0]))
        csv_data[1][1] = 'NA'
        File.write(@tmp_csv_path, csv_data.map(&:to_csv).join)
        hpxml.header.schedules_filepaths = [@tmp_csv_path]
      elsif ['schedule-detailed-duplicate-columns'].include? error_case
        hpxml = HPXML.new(hpxml_path: File.join(@sample_files_path, 'base-schedules-detailed-stochastic.xml'))
        csv_data = CSV.read(File.join(File.dirname(hpxml.hpxml_path), hpxml.header.schedules_filepaths[0]))
        File.write(@tmp_csv_path, csv_data.map(&:to_csv).join)
        hpxml.header.schedules_filepaths = []
        hpxml.header.schedules_filepaths << @tmp_csv_path
        hpxml.header.schedules_filepaths << @tmp_csv_path
      elsif ['schedule-detailed-wrong-columns'].include? error_case
        hpxml = HPXML.new(hpxml_path: File.join(@sample_files_path, 'base-schedules-detailed-stochastic.xml'))
        csv_data = CSV.read(File.join(File.dirname(hpxml.hpxml_path), hpxml.header.schedules_filepaths[0]))
        csv_data[0][1] = 'lighting'
        File.write(@tmp_csv_path, csv_data.map(&:to_csv).join)
        hpxml.header.schedules_filepaths = [@tmp_csv_path]
      elsif ['schedule-detailed-wrong-filename'].include? error_case
        hpxml = HPXML.new(hpxml_path: File.join(@sample_files_path, 'base.xml'))
        hpxml.header.schedules_filepaths << 'invalid-wrong-filename.csv'
      elsif ['schedule-detailed-wrong-rows'].include? error_case
        hpxml = HPXML.new(hpxml_path: File.join(@sample_files_path, 'base-schedules-detailed-stochastic.xml'))
        csv_data = CSV.read(File.join(File.dirname(hpxml.hpxml_path), hpxml.header.schedules_filepaths[0]))
        File.write(@tmp_csv_path, csv_data[0..-2].map(&:to_csv).join)
        hpxml.header.schedules_filepaths = [@tmp_csv_path]
      elsif ['solar-thermal-system-with-combi-tankless'].include? error_case
        hpxml = HPXML.new(hpxml_path: File.join(@sample_files_path, 'base-dhw-combi-tankless.xml'))
        hpxml.solar_thermal_systems.add(id: "SolarThermalSystem#{hpxml.solar_thermal_systems.size + 1}",
                                        system_type: HPXML::SolarThermalSystemType,
                                        collector_area: 40,
                                        collector_type: HPXML::SolarThermalTypeSingleGlazing,
                                        collector_loop_type: HPXML::SolarThermalLoopTypeIndirect,
                                        collector_azimuth: 180,
                                        collector_tilt: 20,
                                        collector_frta: 0.77,
                                        collector_frul: 0.793,
                                        water_heating_system_idref: 'WaterHeatingSystem1')
      elsif ['solar-thermal-system-with-desuperheater'].include? error_case
        hpxml = HPXML.new(hpxml_path: File.join(@sample_files_path, 'base-dhw-desuperheater.xml'))
        hpxml.solar_thermal_systems.add(id: "SolarThermalSystem#{hpxml.solar_thermal_systems.size + 1}",
                                        system_type: HPXML::SolarThermalSystemType,
                                        collector_area: 40,
                                        collector_type: HPXML::SolarThermalTypeSingleGlazing,
                                        collector_loop_type: HPXML::SolarThermalLoopTypeIndirect,
                                        collector_azimuth: 180,
                                        collector_tilt: 20,
                                        collector_frta: 0.77,
                                        collector_frul: 0.793,
                                        water_heating_system_idref: 'WaterHeatingSystem1')
      elsif ['solar-thermal-system-with-dhw-indirect'].include? error_case
        hpxml = HPXML.new(hpxml_path: File.join(@sample_files_path, 'base-dhw-combi-tankless.xml'))
        hpxml.solar_thermal_systems.add(id: "SolarThermalSystem#{hpxml.solar_thermal_systems.size + 1}",
                                        system_type: HPXML::SolarThermalSystemType,
                                        collector_area: 40,
                                        collector_type: HPXML::SolarThermalTypeSingleGlazing,
                                        collector_loop_type: HPXML::SolarThermalLoopTypeIndirect,
                                        collector_azimuth: 180,
                                        collector_tilt: 20,
                                        collector_frta: 0.77,
                                        collector_frul: 0.793,
                                        water_heating_system_idref: 'WaterHeatingSystem1')
      elsif ['unattached-cfis'].include? error_case
        hpxml = HPXML.new(hpxml_path: File.join(@sample_files_path, 'base.xml'))
        hpxml.ventilation_fans.add(id: "VentilationFan#{hpxml.ventilation_fans.size + 1}",
                                   fan_type: HPXML::MechVentTypeCFIS,
                                   used_for_whole_building_ventilation: true,
                                   distribution_system_idref: hpxml.hvac_distributions[0].id)
        hpxml.ventilation_fans[0].distribution_system_idref = 'foobar'
      elsif ['unattached-door'].include? error_case
        hpxml = HPXML.new(hpxml_path: File.join(@sample_files_path, 'base.xml'))
        hpxml.doors[0].wall_idref = 'foobar'
      elsif ['unattached-hvac-distribution'].include? error_case
        hpxml = HPXML.new(hpxml_path: File.join(@sample_files_path, 'base.xml'))
        hpxml.heating_systems[0].distribution_system_idref = 'foobar'
      elsif ['unattached-skylight'].include? error_case
        hpxml = HPXML.new(hpxml_path: File.join(@sample_files_path, 'base-enclosure-skylights.xml'))
        hpxml.skylights[0].roof_idref = 'foobar'
      elsif ['unattached-solar-thermal-system'].include? error_case
        hpxml = HPXML.new(hpxml_path: File.join(@sample_files_path, 'base-dhw-solar-indirect-flat-plate.xml'))
        hpxml.solar_thermal_systems[0].water_heating_system_idref = 'foobar'
      elsif ['unattached-shared-clothes-washer-water-heater'].include? error_case
        hpxml = HPXML.new(hpxml_path: File.join(@sample_files_path, 'base-bldgtype-multifamily-shared-laundry-room.xml'))
        hpxml.clothes_washers[0].water_heating_system_idref = 'foobar'
      elsif ['unattached-shared-dishwasher-water-heater'].include? error_case
        hpxml = HPXML.new(hpxml_path: File.join(@sample_files_path, 'base-bldgtype-multifamily-shared-laundry-room.xml'))
        hpxml.dishwashers[0].water_heating_system_idref = 'foobar'
      elsif ['unattached-window'].include? error_case
        hpxml = HPXML.new(hpxml_path: File.join(@sample_files_path, 'base.xml'))
        hpxml.windows[0].wall_idref = 'foobar'
      else
        fail "Unhandled case: #{error_case}."
      end

      hpxml_doc = hpxml.to_oga()

      # Perform additional raw XML manipulation
      if ['invalid-datatype-boolean'].include? error_case
        XMLHelper.get_element(hpxml_doc, '/HPXML/Building/BuildingDetails/Enclosure/Roofs/Roof/RadiantBarrier').inner_text = 'FOOBAR'
      elsif ['invalid-datatype-integer'].include? error_case
        XMLHelper.get_element(hpxml_doc, '/HPXML/Building/BuildingDetails/BuildingSummary/BuildingConstruction/NumberofBedrooms').inner_text = '2.5'
      elsif ['invalid-datatype-float'].include? error_case
        XMLHelper.get_element(hpxml_doc, '/HPXML/Building/BuildingDetails/Enclosure/Slabs/Slab/extension/CarpetFraction').inner_text = 'FOOBAR'
      elsif ['invalid-schema-version'].include? error_case
        root = XMLHelper.get_element(hpxml_doc, '/HPXML')
        XMLHelper.add_attribute(root, 'schemaVersion', '2.3')
      end

      XMLHelper.write_file(hpxml_doc, @tmp_hpxml_path)
      model, hpxml = _test_measure('error', error_case, expected_errors)
    end
  end

  def test_measure_warning_messages
    # Test case => Error message
    all_expected_warnings = { 'schedule-file-and-weekday-weekend-multipliers' => ["Both 'occupants' schedule file and weekday fractions provided; the latter will be ignored.",
                                                                                  "Both 'occupants' schedule file and weekend fractions provided; the latter will be ignored.",
                                                                                  "Both 'occupants' schedule file and monthly multipliers provided; the latter will be ignored.",
                                                                                  "Both 'clothes_washer' schedule file and weekday fractions provided; the latter will be ignored.",
                                                                                  "Both 'clothes_washer' schedule file and weekend fractions provided; the latter will be ignored.",
                                                                                  "Both 'clothes_washer' schedule file and monthly multipliers provided; the latter will be ignored.",
                                                                                  "Both 'clothes_dryer' schedule file and weekday fractions provided; the latter will be ignored.",
                                                                                  "Both 'clothes_dryer' schedule file and weekend fractions provided; the latter will be ignored.",
                                                                                  "Both 'clothes_dryer' schedule file and monthly multipliers provided; the latter will be ignored.",
                                                                                  "Both 'dishwasher' schedule file and weekday fractions provided; the latter will be ignored.",
                                                                                  "Both 'dishwasher' schedule file and weekend fractions provided; the latter will be ignored.",
                                                                                  "Both 'dishwasher' schedule file and monthly multipliers provided; the latter will be ignored.",
                                                                                  "Both 'refrigerator' schedule file and weekday fractions provided; the latter will be ignored.",
                                                                                  "Both 'refrigerator' schedule file and weekend fractions provided; the latter will be ignored.",
                                                                                  "Both 'refrigerator' schedule file and monthly multipliers provided; the latter will be ignored.",
                                                                                  "Both 'cooking_range' schedule file and weekday fractions provided; the latter will be ignored.",
                                                                                  "Both 'cooking_range' schedule file and weekend fractions provided; the latter will be ignored.",
                                                                                  "Both 'cooking_range' schedule file and monthly multipliers provided; the latter will be ignored.",
                                                                                  "Both 'hot_water_fixtures' schedule file and weekday fractions provided; the latter will be ignored.",
                                                                                  "Both 'hot_water_fixtures' schedule file and weekend fractions provided; the latter will be ignored.",
                                                                                  "Both 'hot_water_fixtures' schedule file and monthly multipliers provided; the latter will be ignored.",
                                                                                  "Both 'plug_loads_tv' schedule file and weekday fractions provided; the latter will be ignored.",
                                                                                  "Both 'plug_loads_tv' schedule file and weekend fractions provided; the latter will be ignored.",
                                                                                  "Both 'plug_loads_tv' schedule file and monthly multipliers provided; the latter will be ignored.",
                                                                                  "Both 'plug_loads_other' schedule file and weekday fractions provided; the latter will be ignored.",
                                                                                  "Both 'plug_loads_other' schedule file and weekend fractions provided; the latter will be ignored.",
                                                                                  "Both 'plug_loads_other' schedule file and monthly multipliers provided; the latter will be ignored.",
                                                                                  "Both 'lighting_interior' schedule file and weekday fractions provided; the latter will be ignored.",
                                                                                  "Both 'lighting_interior' schedule file and weekend fractions provided; the latter will be ignored.",
                                                                                  "Both 'lighting_interior' schedule file and monthly multipliers provided; the latter will be ignored.",
                                                                                  "Both 'lighting_exterior' schedule file and weekday fractions provided; the latter will be ignored.",
                                                                                  "Both 'lighting_exterior' schedule file and weekend fractions provided; the latter will be ignored.",
                                                                                  "Both 'lighting_exterior' schedule file and monthly multipliers provided; the latter will be ignored."] }

    all_expected_warnings.each_with_index do |(warning_case, expected_warnings), i|
      puts "[#{i + 1}/#{all_expected_warnings.size}] Testing #{warning_case}..."
      # Create HPXML object
      if ['schedule-file-and-weekday-weekend-multipliers'].include? warning_case
        hpxml = HPXML.new(hpxml_path: File.join(@sample_files_path, 'base-schedules-simple.xml'))
        hpxml.header.schedules_filepaths << 'HPXMLtoOpenStudio/resources/schedule_files/smooth.csv'
      else
        fail "Unhandled case: #{warning_case}."
      end

      hpxml_doc = hpxml.to_oga()

      XMLHelper.write_file(hpxml_doc, @tmp_hpxml_path)
      model, hpxml = _test_measure('warning', warning_case, expected_warnings)
    end
  end

  private

  def _test_schematron_validation(hpxml_doc, expected_errors: nil, expected_warnings: nil)
    # Validate via validator.rb
    errors, warnings = Validator.run_validators(hpxml_doc, [@epvalidator_stron_path, @hpxml_stron_path])
    if not expected_errors.nil?
      _compare_errors_or_warnings('error', errors, expected_errors)
    end
    if not expected_warnings.nil?
      _compare_errors_or_warnings('warning', warnings, expected_warnings)
    end
  end

  def _test_schema_validation(hpxml_doc, xml)
    # TODO: Remove this when schema validation is included with CLI calls
    schemas_dir = File.absolute_path(File.join(@root_path, 'HPXMLtoOpenStudio', 'resources', 'hpxml_schema'))
    errors = XMLHelper.validate(hpxml_doc.to_xml, File.join(schemas_dir, 'HPXML.xsd'), nil)
    if errors.size > 0
      flunk "#{xml}: #{errors}"
    end
  end

  def _test_measure(error_or_warning, error_or_warning_case, expected_errors_or_warnings)
    # create an instance of the measure
    measure = HPXMLtoOpenStudio.new

    runner = OpenStudio::Measure::OSRunner.new(OpenStudio::WorkflowJSON.new)
    model = OpenStudio::Model::Model.new

    # get arguments
    args_hash = {}
    args_hash['hpxml_path'] = File.absolute_path(@tmp_hpxml_path)
    args_hash['debug'] = true
    args_hash['output_dir'] = File.absolute_path(@tmp_output_path)
    arguments = measure.arguments(model)
    argument_map = OpenStudio::Measure.convertOSArgumentVectorToMap(arguments)

    # populate argument with specified hash value if specified
    arguments.each do |arg|
      temp_arg_var = arg.clone
      if args_hash.has_key?(arg.name)
        assert(temp_arg_var.setValue(args_hash[arg.name]))
      end
      argument_map[arg.name] = temp_arg_var
    end

    # run the measure
    measure.run(model, runner, argument_map)
    result = runner.result

    actual_errors_or_warnings = []
    if error_or_warning == 'error'
      assert_equal('Fail', result.value.valueName)

      result.stepErrors.each do |s|
        actual_errors_or_warnings << s
      end
    elsif error_or_warning == 'warning'
      assert_equal('Success', result.value.valueName)

      result.stepWarnings.each do |s|
        actual_errors_or_warnings << s
      end
    end

    _compare_errors_or_warnings(error_or_warning, actual_errors_or_warnings, expected_errors_or_warnings)
  end

  def _compare_errors_or_warnings(type, actual_msgs, expected_msgs)
    if expected_msgs.empty?
      if actual_msgs.size > 0
        flunk "Found unexpected #{type} messages:\n#{actual_msgs}"
      end
    else
      expected_msgs.each do |expected_msg|
        found_msg = false
        actual_msgs.each do |actual_msg|
          next unless actual_msg.include? expected_msg

          found_msg = true
          actual_msgs.delete(actual_msg)
          break
        end

        if not found_msg
          flunk "Did not find expected #{type} message\n'#{expected_msg}'\nin\n#{actual_msgs}"
        end
      end
      if actual_msgs.size > 0
        flunk "Found extra #{type} messages:\n#{actual_msgs}"
      end
    end
  end
end<|MERGE_RESOLUTION|>--- conflicted
+++ resolved
@@ -633,11 +633,7 @@
                             'emissions-duplicate-names' => ['Found multiple Emissions Scenarios with the Scenario Name='],
                             'emissions-wrong-columns' => ['Emissions File has too few columns. Cannot find column number'],
                             'emissions-wrong-filename' => ["Emissions File file path 'invalid-wrong-filename.csv' does not exist."],
-<<<<<<< HEAD
-                            'emissions-wrong-rows' => ['Emissions File has invalid number of rows (8759). Must be 8760.'],
-=======
                             'emissions-wrong-rows' => ['Emissions File has invalid number of rows'],
->>>>>>> 08b2d72f
                             'heat-pump-backup-system-load-fraction' => ['Heat pump backup system cannot have a fraction heat load served specified.'],
                             'hvac-distribution-multiple-attached-cooling' => ["Multiple cooling systems found attached to distribution system 'HVACDistribution2'."],
                             'hvac-distribution-multiple-attached-heating' => ["Multiple heating systems found attached to distribution system 'HVACDistribution1'."],
