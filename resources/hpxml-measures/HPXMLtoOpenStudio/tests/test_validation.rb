# frozen_string_literal: true

require_relative '../resources/minitest_helper'
require 'openstudio'
require 'openstudio/measure/ShowRunnerOutput'
require 'fileutils'
require_relative '../measure.rb'
require 'csv'
require_relative '../resources/xmlhelper.rb'
require_relative '../resources/xmlvalidator.rb'

class HPXMLtoOpenStudioValidationTest < Minitest::Test
  def setup
    OpenStudio::Logger.instance.standardOutLogger.setLogLevel(OpenStudio::Fatal)

    @root_path = File.absolute_path(File.join(File.dirname(__FILE__), '..', '..'))
    @sample_files_path = File.join(@root_path, 'workflow', 'sample_files')
    schema_path = File.absolute_path(File.join(@root_path, 'HPXMLtoOpenStudio', 'resources', 'hpxml_schema', 'HPXML.xsd'))
    @schema_validator = XMLValidator.get_schema_validator(schema_path)
    @schematron_path = File.join(@root_path, 'HPXMLtoOpenStudio', 'resources', 'hpxml_schematron', 'EPvalidator.xml')
    @schematron_validator = XMLValidator.get_schematron_validator(@schematron_path)

    @tmp_hpxml_path = File.join(@sample_files_path, 'tmp.xml')
    @tmp_csv_path = File.join(@sample_files_path, 'tmp.csv')
    @tmp_output_path = File.join(@sample_files_path, 'tmp_output')
    FileUtils.mkdir_p(@tmp_output_path)
  end

  def teardown
    File.delete(@tmp_hpxml_path) if File.exist? @tmp_hpxml_path
    File.delete(@tmp_csv_path) if File.exist? @tmp_csv_path
    FileUtils.rm_rf(@tmp_output_path)
  end

  def test_validation_of_schematron_doc
    # Check that the schematron file is valid
    schematron_schema_path = File.absolute_path(File.join(@root_path, 'HPXMLtoOpenStudio', 'resources', 'hpxml_schematron', 'iso-schematron.xsd'))
    schematron_schema_validator = XMLValidator.get_schema_validator(schematron_schema_path)
    _test_schema_validation(@schematron_path, schematron_schema_validator)
  end

  def test_role_attributes_in_schematron_doc
    # Test for consistent use of errors/warnings
    puts
    puts 'Checking for correct role attributes...'

    schematron_doc = XMLHelper.parse_file(@schematron_path)

    # check that every assert element has a role attribute
    XMLHelper.get_elements(schematron_doc, '/sch:schema/sch:pattern/sch:rule/sch:assert').each do |assert_element|
      assert_test = XMLHelper.get_attribute_value(assert_element, 'test').gsub('h:', '')
      role_attribute = XMLHelper.get_attribute_value(assert_element, 'role')
      if role_attribute.nil?
        fail "No attribute \"role='ERROR'\" found for assertion test: #{assert_test}"
      end

      assert_equal('ERROR', role_attribute)
    end

    # check that every report element has a role attribute
    XMLHelper.get_elements(schematron_doc, '/sch:schema/sch:pattern/sch:rule/sch:report').each do |report_element|
      report_test = XMLHelper.get_attribute_value(report_element, 'test').gsub('h:', '')
      role_attribute = XMLHelper.get_attribute_value(report_element, 'role')
      if role_attribute.nil?
        fail "No attribute \"role='WARN'\" found for report test: #{report_test}"
      end

      assert_equal('WARN', role_attribute)
    end
  end

  def test_schema_schematron_error_messages
    OpenStudio::Logger.instance.standardOutLogger.setLogLevel(OpenStudio::Fatal)
    # Test case => Error message
    all_expected_errors = { 'boiler-invalid-afue' => ['Expected AnnualHeatingEfficiency[Units="AFUE"]/Value to be less than or equal to 1'],
                            'clothes-dryer-location' => ['A location is specified as "garage" but no surfaces were found adjacent to this space type.'],
                            'clothes-washer-location' => ['A location is specified as "garage" but no surfaces were found adjacent to this space type.'],
                            'cooking-range-location' => ['A location is specified as "garage" but no surfaces were found adjacent to this space type.'],
                            'dehumidifier-fraction-served' => ['Expected sum(FractionDehumidificationLoadServed) to be less than or equal to 1 [context: /HPXML/Building/BuildingDetails, id: "MyBuilding"]'],
                            'dhw-frac-load-served' => ['Expected sum(FractionDHWLoadServed) to be 1 [context: /HPXML/Building/BuildingDetails, id: "MyBuilding"]'],
                            'dhw-invalid-ef-tank' => ['Expected EnergyFactor to be less than 1 [context: /HPXML/Building/BuildingDetails/Systems/WaterHeating/WaterHeatingSystem[WaterHeaterType="storage water heater"], id: "WaterHeatingSystem1"]'],
                            'dhw-invalid-uef-tank-heat-pump' => ['Expected UniformEnergyFactor to be greater than 1 [context: /HPXML/Building/BuildingDetails/Systems/WaterHeating/WaterHeatingSystem[WaterHeaterType="heat pump water heater"], id: "WaterHeatingSystem1"]'],
                            'dishwasher-location' => ['A location is specified as "garage" but no surfaces were found adjacent to this space type.'],
                            'duct-leakage-cfm25' => ['Expected Value to be greater than or equal to 0 [context: /HPXML/Building/BuildingDetails/Systems/HVAC/HVACDistribution/DistributionSystemType/AirDistribution/DuctLeakageMeasurement/DuctLeakage[Units="CFM25" or Units="CFM50"], id: "HVACDistribution1"]'],
                            'duct-leakage-cfm50' => ['Expected Value to be greater than or equal to 0 [context: /HPXML/Building/BuildingDetails/Systems/HVAC/HVACDistribution/DistributionSystemType/AirDistribution/DuctLeakageMeasurement/DuctLeakage[Units="CFM25" or Units="CFM50"], id: "HVACDistribution1"]'],
                            'duct-leakage-percent' => ['Expected Value to be less than 1 [context: /HPXML/Building/BuildingDetails/Systems/HVAC/HVACDistribution/DistributionSystemType/AirDistribution/DuctLeakageMeasurement/DuctLeakage[Units="Percent"], id: "HVACDistribution1"]'],
                            'duct-location' => ['A location is specified as "garage" but no surfaces were found adjacent to this space type.'],
                            'duct-location-unconditioned-space' => ["Expected DuctLocation to be 'conditioned space' or 'basement - conditioned' or 'basement - unconditioned' or 'crawlspace - vented' or 'crawlspace - unvented' or 'crawlspace - conditioned' or 'attic - vented' or 'attic - unvented' or 'garage' or 'exterior wall' or 'under slab' or 'roof deck' or 'outside' or 'other housing unit' or 'other heated space' or 'other multifamily buffer space' or 'other non-freezing space' or 'manufactured home belly' [context: /HPXML/Building/BuildingDetails/Systems/HVAC/HVACDistribution/DistributionSystemType/AirDistribution/Ducts, id: \"Ducts1\"]",
                                                                    "Expected DuctLocation to be 'conditioned space' or 'basement - conditioned' or 'basement - unconditioned' or 'crawlspace - vented' or 'crawlspace - unvented' or 'crawlspace - conditioned' or 'attic - vented' or 'attic - unvented' or 'garage' or 'exterior wall' or 'under slab' or 'roof deck' or 'outside' or 'other housing unit' or 'other heated space' or 'other multifamily buffer space' or 'other non-freezing space' or 'manufactured home belly' [context: /HPXML/Building/BuildingDetails/Systems/HVAC/HVACDistribution/DistributionSystemType/AirDistribution/Ducts, id: \"Ducts2\"]"],
                            'emissions-electricity-schedule' => ['Expected NumberofHeaderRows to be greater than or equal to 0',
                                                                 'Expected ColumnNumber to be greater than or equal to 1'],
                            'enclosure-attic-missing-roof' => ['There must be at least one roof adjacent to "attic - unvented". [context: /HPXML/Building/BuildingDetails/Enclosure[*/*[InteriorAdjacentTo="attic - unvented" or ExteriorAdjacentTo="attic - unvented"]], id: "MyBuilding"]'],
                            'enclosure-basement-missing-exterior-foundation-wall' => ['There must be at least one exterior foundation wall adjacent to "basement - unconditioned". [context: /HPXML/Building/BuildingDetails/Enclosure[*/*[InteriorAdjacentTo="basement - unconditioned" or ExteriorAdjacentTo="basement - unconditioned"]], id: "MyBuilding"]'],
                            'enclosure-basement-missing-slab' => ['There must be at least one slab adjacent to "basement - unconditioned". [context: /HPXML/Building/BuildingDetails/Enclosure[*/*[InteriorAdjacentTo="basement - unconditioned" or ExteriorAdjacentTo="basement - unconditioned"]], id: "MyBuilding"]'],
                            'enclosure-floor-area-exceeds-cfa' => ['Expected ConditionedFloorArea to be greater than or equal to the sum of conditioned slab/floor areas. [context: /HPXML/Building/BuildingDetails/BuildingSummary/BuildingConstruction, id: "MyBuilding"]'],
                            'enclosure-floor-area-exceeds-cfa2' => ['Expected ConditionedFloorArea to be greater than or equal to the sum of conditioned slab/floor areas. [context: /HPXML/Building/BuildingDetails/BuildingSummary/BuildingConstruction, id: "MyBuilding"]'],
                            'enclosure-garage-missing-exterior-wall' => ['There must be at least one exterior wall/foundation wall adjacent to "garage". [context: /HPXML/Building/BuildingDetails/Enclosure[*/*[InteriorAdjacentTo="garage" or ExteriorAdjacentTo="garage"]], id: "MyBuilding"]'],
                            'enclosure-garage-missing-roof-ceiling' => ['There must be at least one roof/ceiling adjacent to "garage". [context: /HPXML/Building/BuildingDetails/Enclosure[*/*[InteriorAdjacentTo="garage" or ExteriorAdjacentTo="garage"]], id: "MyBuilding"]'],
                            'enclosure-garage-missing-slab' => ['There must be at least one slab adjacent to "garage". [context: /HPXML/Building/BuildingDetails/Enclosure[*/*[InteriorAdjacentTo="garage" or ExteriorAdjacentTo="garage"]], id: "MyBuilding"]'],
                            'enclosure-conditioned-missing-ceiling-roof' => ['There must be at least one ceiling/roof adjacent to conditioned space. [context: /HPXML/Building/BuildingDetails/Enclosure[*/*[InteriorAdjacentTo="conditioned space"]], id: "MyBuilding"]',
                                                                             'There must be at least one floor adjacent to "attic - unvented". [context: /HPXML/Building/BuildingDetails/Enclosure[*/*[InteriorAdjacentTo="attic - unvented" or ExteriorAdjacentTo="attic - unvented"]], id: "MyBuilding"]'],
                            'enclosure-conditioned-missing-exterior-wall' => ['There must be at least one exterior wall adjacent to conditioned space. [context: /HPXML/Building/BuildingDetails/Enclosure[*/*[InteriorAdjacentTo="conditioned space"]], id: "MyBuilding"]'],
                            'enclosure-conditioned-missing-floor-slab' => ['There must be at least one floor/slab adjacent to conditioned space. [context: /HPXML/Building/BuildingDetails/Enclosure[*/*[InteriorAdjacentTo="conditioned space"]], id: "MyBuilding"]'],
                            'frac-sensible-fuel-load' => ['Expected extension/FracSensible to be greater than or equal to 0 [context: /HPXML/Building/BuildingDetails/MiscLoads/FuelLoad[FuelLoadType="grill" or FuelLoadType="lighting" or FuelLoadType="fireplace"], id: "FuelLoad1"]'],
                            'frac-sensible-plug-load' => ['Expected extension/FracSensible to be greater than or equal to 0 [context: /HPXML/Building/BuildingDetails/MiscLoads/PlugLoad[PlugLoadType="other" or PlugLoadType="TV other" or PlugLoadType="electric vehicle charging" or PlugLoadType="well pump"], id: "PlugLoad1"]'],
                            'frac-total-fuel-load' => ['Expected sum of extension/FracSensible and extension/FracLatent to be less than or equal to 1 [context: /HPXML/Building/BuildingDetails/MiscLoads/FuelLoad[FuelLoadType="grill" or FuelLoadType="lighting" or FuelLoadType="fireplace"], id: "FuelLoad1"]'],
                            'frac-total-plug-load' => ['Expected sum of extension/FracSensible and extension/FracLatent to be less than or equal to 1 [context: /HPXML/Building/BuildingDetails/MiscLoads/PlugLoad[PlugLoadType="other" or PlugLoadType="TV other" or PlugLoadType="electric vehicle charging" or PlugLoadType="well pump"], id: "PlugLoad2"]'],
                            'furnace-invalid-afue' => ['Expected AnnualHeatingEfficiency[Units="AFUE"]/Value to be less than or equal to 1'],
                            'generator-number-of-bedrooms-served' => ['Expected NumberofBedroomsServed to be greater than ../../../../BuildingSummary/BuildingConstruction/NumberofBedrooms [context: /HPXML/Building/BuildingDetails/Systems/extension/Generators/Generator[IsSharedSystem="true"], id: "Generator1"]'],
                            'generator-output-greater-than-consumption' => ['Expected AnnualConsumptionkBtu to be greater than AnnualOutputkWh*3412 [context: /HPXML/Building/BuildingDetails/Systems/extension/Generators/Generator, id: "Generator1"]'],
                            'heat-pump-capacity-17f' => ['Expected HeatingCapacity17F to be less than or equal to HeatingCapacity'],
                            'heat-pump-lockout-temperatures' => ['Expected CompressorLockoutTemperature to be less than or equal to BackupHeatingLockoutTemperature'],
                            'heat-pump-multiple-backup-systems' => ['Expected 0 or 1 element(s) for xpath: HeatPump/BackupSystem [context: /HPXML/Building/BuildingDetails, id: "MyBuilding"]'],
                            'hvac-distribution-return-duct-leakage-missing' => ['Expected 1 element(s) for xpath: DuctLeakageMeasurement[DuctType="return"]/DuctLeakage[(Units="CFM25" or Units="CFM50" or Units="Percent") and TotalOrToOutside="to outside"] [context: /HPXML/Building/BuildingDetails/Systems/HVAC/HVACDistribution/DistributionSystemType/AirDistribution[AirDistributionType[text()="regular velocity" or text()="gravity"]], id: "HVACDistribution1"]'],
                            'hvac-frac-load-served' => ['Expected sum(FractionHeatLoadServed) to be less than or equal to 1 [context: /HPXML/Building/BuildingDetails, id: "MyBuilding"]',
                                                        'Expected sum(FractionCoolLoadServed) to be less than or equal to 1 [context: /HPXML/Building/BuildingDetails, id: "MyBuilding"]'],
                            'hvac-location-heating-system' => ['A location is specified as "basement - unconditioned" but no surfaces were found adjacent to this space type.'],
                            'hvac-location-cooling-system' => ['A location is specified as "basement - unconditioned" but no surfaces were found adjacent to this space type.'],
                            'hvac-location-heat-pump' => ['A location is specified as "basement - unconditioned" but no surfaces were found adjacent to this space type.'],
                            'hvac-sizing-humidity-setpoint' => ['Expected ManualJInputs/HumiditySetpoint to be less than 1'],
                            'hvac-negative-crankcase-heater-watts' => ['Expected extension/CrankcaseHeaterPowerWatts to be greater than or equal to 0.0.'],
                            'incomplete-integrated-heating' => ['Expected 1 element(s) for xpath: IntegratedHeatingSystemFractionHeatLoadServed'],
                            'invalid-airflow-defect-ratio' => ['Expected extension/AirflowDefectRatio to be 0'],
                            'invalid-assembly-effective-rvalue' => ["Element 'AssemblyEffectiveRValue': [facet 'minExclusive'] The value '0.0' must be greater than '0'."],
                            'invalid-battery-capacities-ah' => ['Expected UsableCapacity to be less than NominalCapacity'],
                            'invalid-battery-capacities-kwh' => ['Expected UsableCapacity to be less than NominalCapacity'],
                            'invalid-calendar-year-low' => ['Expected CalendarYear to be greater than or equal to 1600'],
                            'invalid-calendar-year-high' => ['Expected CalendarYear to be less than or equal to 9999'],
                            'invalid-duct-area-fractions' => ['Expected sum(Ducts/FractionDuctArea) for DuctType="supply" to be 1 [context: /HPXML/Building/BuildingDetails/Systems/HVAC/HVACDistribution/DistributionSystemType/AirDistribution, id: "HVACDistribution1"]',
                                                              'Expected sum(Ducts/FractionDuctArea) for DuctType="return" to be 1 [context: /HPXML/Building/BuildingDetails/Systems/HVAC/HVACDistribution/DistributionSystemType/AirDistribution, id: "HVACDistribution1"]'],
                            'invalid-facility-type' => ['Expected 1 element(s) for xpath: ../../../BuildingSummary/BuildingConstruction[ResidentialFacilityType[text()="single-family attached" or text()="apartment unit"]] [context: /HPXML/Building/BuildingDetails/Systems/WaterHeating/WaterHeatingSystem[IsSharedSystem="true"], id: "WaterHeatingSystem1"]',
                                                        'Expected 1 element(s) for xpath: ../../BuildingSummary/BuildingConstruction[ResidentialFacilityType[text()="single-family attached" or text()="apartment unit"]] [context: /HPXML/Building/BuildingDetails/Appliances/ClothesWasher[IsSharedAppliance="true"], id: "ClothesWasher1"]',
                                                        'Expected 1 element(s) for xpath: ../../BuildingSummary/BuildingConstruction[ResidentialFacilityType[text()="single-family attached" or text()="apartment unit"]] [context: /HPXML/Building/BuildingDetails/Appliances/ClothesDryer[IsSharedAppliance="true"], id: "ClothesDryer1"]',
                                                        'Expected 1 element(s) for xpath: ../../BuildingSummary/BuildingConstruction[ResidentialFacilityType[text()="single-family attached" or text()="apartment unit"]] [context: /HPXML/Building/BuildingDetails/Appliances/Dishwasher[IsSharedAppliance="true"], id: "Dishwasher1"]',
                                                        'There are references to "other housing unit" but ResidentialFacilityType is not "single-family attached" or "apartment unit".',
                                                        'There are references to "other heated space" but ResidentialFacilityType is not "single-family attached" or "apartment unit".'],
                            'invalid-foundation-wall-properties' => ['Expected DepthBelowGrade to be less than or equal to Height [context: /HPXML/Building/BuildingDetails/Enclosure/FoundationWalls/FoundationWall, id: "FoundationWall1"]',
                                                                     'Expected DistanceToBottomOfInsulation to be greater than or equal to DistanceToTopOfInsulation [context: /HPXML/Building/BuildingDetails/Enclosure/FoundationWalls/FoundationWall/Insulation/Layer[InstallationType="continuous - exterior" or InstallationType="continuous - interior"], id: "FoundationWall1Insulation"]',
                                                                     'Expected DistanceToBottomOfInsulation to be less than or equal to ../../Height [context: /HPXML/Building/BuildingDetails/Enclosure/FoundationWalls/FoundationWall/Insulation/Layer[InstallationType="continuous - exterior" or InstallationType="continuous - interior"], id: "FoundationWall1Insulation"]'],
                            'invalid-ground-conductivity' => ['Expected extension/GroundConductivity to be greater than 0'],
                            'invalid-heat-pump-capacity-retention' => ['Expected Fraction to be less than 1',
                                                                       'Expected Temperature to be less than or equal to 17'],
                            'invalid-heat-pump-capacity-retention2' => ['Expected Fraction to be greater than or equal to 0'],
                            'invalid-hvac-installation-quality' => ['Expected extension/AirflowDefectRatio to be greater than or equal to -0.9 [context: /HPXML/Building/BuildingDetails/Systems/HVAC/HVACPlant/HeatPump[HeatPumpType="air-to-air"], id: "HeatPump1"]',
                                                                    'Expected extension/ChargeDefectRatio to be greater than or equal to -0.9 [context: /HPXML/Building/BuildingDetails/Systems/HVAC/HVACPlant/HeatPump[HeatPumpType="air-to-air"], id: "HeatPump1"]'],
                            'invalid-hvac-installation-quality2' => ['Expected extension/AirflowDefectRatio to be less than or equal to 9 [context: /HPXML/Building/BuildingDetails/Systems/HVAC/HVACPlant/HeatPump[HeatPumpType="air-to-air"], id: "HeatPump1"]',
                                                                     'Expected extension/ChargeDefectRatio to be less than or equal to 9 [context: /HPXML/Building/BuildingDetails/Systems/HVAC/HVACPlant/HeatPump[HeatPumpType="air-to-air"], id: "HeatPump1"]'],
                            'invalid-id2' => ["Element 'SystemIdentifier': The attribute 'id' is required but missing."],
                            'invalid-input-parameters' => ["Element 'Transaction': [facet 'enumeration'] The value 'modify' is not an element of the set {'create', 'update'}.",
                                                           "Element 'SiteType': [facet 'enumeration'] The value 'mountain' is not an element of the set {'rural', 'suburban', 'urban'}.",
                                                           "Element 'Year': [facet 'enumeration'] The value '2020' is not an element of the set {'2021', '2018', '2015', '2012', '2009', '2006', '2003'}.",
                                                           "Element 'Azimuth': [facet 'maxExclusive'] The value '365' must be less than '360'.",
                                                           "Element 'RadiantBarrierGrade': [facet 'maxInclusive'] The value '4' is greater than the maximum value allowed ('3').",
                                                           "Element 'EnergyFactor': [facet 'maxInclusive'] The value '5.1' is greater than the maximum value allowed ('5')."],
                            'invalid-insulation-top' => ["Element 'DistanceToTopOfInsulation': [facet 'minInclusive'] The value '-0.5' is less than the minimum value allowed ('0')."],
                            'invalid-integrated-heating' => ['Expected 0 element(s) for xpath: IntegratedHeatingSystemFuel'],
                            'invalid-lighting-groups' => ['Expected 1 element(s) for xpath: ../LightingGroup[LightingType[CompactFluorescent] and Location="interior"]/FractionofUnitsInLocation | Load[Units="kWh/year"]/Value',
                                                          'Expected 1 element(s) for xpath: ../LightingGroup[LightingType[CompactFluorescent] and Location="interior"]/FractionofUnitsInLocation | Load[Units="kWh/year"]/Value',
                                                          'Expected 1 element(s) for xpath: ../LightingGroup[LightingType[CompactFluorescent] and Location="exterior"]/FractionofUnitsInLocation | Load[Units="kWh/year"]/Value',
                                                          'Expected 1 element(s) for xpath: ../LightingGroup[LightingType[CompactFluorescent] and Location="exterior"]/FractionofUnitsInLocation | Load[Units="kWh/year"]/Value',
                                                          'Expected 1 element(s) for xpath: ../LightingGroup[LightingType[CompactFluorescent] and Location="garage"]/FractionofUnitsInLocation | Load[Units="kWh/year"]/Value',
                                                          'Expected 1 element(s) for xpath: ../LightingGroup[LightingType[CompactFluorescent] and Location="garage"]/FractionofUnitsInLocation | Load[Units="kWh/year"]/Value'],
                            'invalid-lighting-groups2' => ['Expected 1 element(s) for xpath: ../LightingGroup[LightingType[CompactFluorescent] and Location="interior"]/FractionofUnitsInLocation | Load[Units="kWh/year"]/Value',
                                                           'Expected 1 element(s) for xpath: ../LightingGroup[LightingType[CompactFluorescent] and Location="interior"]/FractionofUnitsInLocation | Load[Units="kWh/year"]/Value',
                                                           'Expected 1 element(s) for xpath: ../LightingGroup[LightingType[CompactFluorescent] and Location="interior"]/FractionofUnitsInLocation | Load[Units="kWh/year"]/Value',
                                                           'Expected 1 element(s) for xpath: ../LightingGroup[LightingType[CompactFluorescent] and Location="interior"]/FractionofUnitsInLocation | Load[Units="kWh/year"]/Value',
                                                           'Expected 1 element(s) for xpath: ../LightingGroup[LightingType[CompactFluorescent] and Location="exterior"]/FractionofUnitsInLocation | Load[Units="kWh/year"]/Value',
                                                           'Expected 1 element(s) for xpath: ../LightingGroup[LightingType[CompactFluorescent] and Location="exterior"]/FractionofUnitsInLocation | Load[Units="kWh/year"]/Value',
                                                           'Expected 1 element(s) for xpath: ../LightingGroup[LightingType[CompactFluorescent] and Location="exterior"]/FractionofUnitsInLocation | Load[Units="kWh/year"]/Value',
                                                           'Expected 1 element(s) for xpath: ../LightingGroup[LightingType[CompactFluorescent] and Location="exterior"]/FractionofUnitsInLocation | Load[Units="kWh/year"]/Value',
                                                           'Expected 1 element(s) for xpath: ../LightingGroup[LightingType[CompactFluorescent] and Location="garage"]/FractionofUnitsInLocation | Load[Units="kWh/year"]/Value',
                                                           'Expected 1 element(s) for xpath: ../LightingGroup[LightingType[CompactFluorescent] and Location="garage"]/FractionofUnitsInLocation | Load[Units="kWh/year"]/Value',
                                                           'Expected 1 element(s) for xpath: ../LightingGroup[LightingType[CompactFluorescent] and Location="garage"]/FractionofUnitsInLocation | Load[Units="kWh/year"]/Value',
                                                           'Expected 1 element(s) for xpath: ../LightingGroup[LightingType[CompactFluorescent] and Location="garage"]/FractionofUnitsInLocation | Load[Units="kWh/year"]/Value'],
                            'invalid-natvent-availability' => ['Expected extension/NaturalVentilationAvailabilityDaysperWeek to be less than or equal to 7'],
                            'invalid-natvent-availability2' => ['Expected extension/NaturalVentilationAvailabilityDaysperWeek to be greater than or equal to 0'],
                            'invalid-number-of-bedrooms-served' => ['Expected extension/NumberofBedroomsServed to be greater than ../../../BuildingSummary/BuildingConstruction/NumberofBedrooms [context: /HPXML/Building/BuildingDetails/Systems/Photovoltaics/PVSystem[IsSharedSystem="true"], id: "PVSystem1"]'],
                            'invalid-number-of-conditioned-floors' => ['Expected NumberofConditionedFloors to be greater than or equal to NumberofConditionedFloorsAboveGrade [context: /HPXML/Building/BuildingDetails/BuildingSummary/BuildingConstruction, id: "MyBuilding"]'],
                            'invalid-number-of-units-served' => ['Expected NumberofUnitsServed to be greater than 1 [context: /HPXML/Building/BuildingDetails/Systems/WaterHeating/WaterHeatingSystem[IsSharedSystem="true"], id: "WaterHeatingSystem1"]'],
                            'invalid-pilot-light-heating-system' => ['Expected 1 element(s) for xpath: ../../HeatingSystemFuel[text()!="electricity"]'],
                            'invalid-shared-vent-in-unit-flowrate' => ['Expected RatedFlowRate to be greater than extension/InUnitFlowRate [context: /HPXML/Building/BuildingDetails/Systems/MechanicalVentilation/VentilationFans/VentilationFan[UsedForWholeBuildingVentilation="true" and IsSharedSystem="true"], id: "VentilationFan1"]'],
                            'invalid-timestep' => ['Expected Timestep to be 60, 30, 20, 15, 12, 10, 6, 5, 4, 3, 2, or 1'],
                            'invalid-timezone-utcoffset-low' => ["Element 'UTCOffset': [facet 'minInclusive'] The value '-13.0' is less than the minimum value allowed ('-12')."],
                            'invalid-timezone-utcoffset-high' => ["Element 'UTCOffset': [facet 'maxInclusive'] The value '15.0' is greater than the maximum value allowed ('14')."],
                            'invalid-ventilation-fan' => ['Expected 1 element(s) for xpath: UsedForWholeBuildingVentilation[text()="true"] | UsedForLocalVentilation[text()="true"] | UsedForSeasonalCoolingLoadReduction[text()="true"] | UsedForGarageVentilation[text()="true"]'],
                            'invalid-ventilation-recovery' => ['Expected 0 element(s) for xpath: TotalRecoveryEfficiency | AdjustedTotalRecoveryEfficiency',
                                                               'Expected 0 element(s) for xpath: SensibleRecoveryEfficiency | AdjustedSensibleRecoveryEfficiency'],
                            'invalid-window-height' => ['Expected DistanceToBottomOfWindow to be greater than DistanceToTopOfWindow [context: /HPXML/Building/BuildingDetails/Enclosure/Windows/Window/Overhangs[number(Depth) > 0], id: "Window2"]'],
                            'lighting-fractions' => ['Expected sum(LightingGroup/FractionofUnitsInLocation) for Location="interior" to be less than or equal to 1 [context: /HPXML/Building/BuildingDetails/Lighting, id: "MyBuilding"]'],
                            'manufactured-home-reference-duct' => ['There are references to "manufactured home belly" or "manufactured home underbelly" but ResidentialFacilityType is not "manufactured home".',
                                                                   'A location is specified as "manufactured home belly" but no surfaces were found adjacent to the "manufactured home underbelly" space type.'],
                            'manufactured-home-reference-water-heater' => ['There are references to "manufactured home belly" or "manufactured home underbelly" but ResidentialFacilityType is not "manufactured home".',
                                                                           'A location is specified as "manufactured home belly" but no surfaces were found adjacent to the "manufactured home underbelly" space type.',
                                                                           "Expected Location to be 'conditioned space' or 'basement - unconditioned' or 'basement - conditioned' or 'attic - unvented' or 'attic - vented' or 'garage' or 'crawlspace - unvented' or 'crawlspace - vented' or 'crawlspace - conditioned' or 'other exterior' or 'other housing unit' or 'other heated space' or 'other multifamily buffer space' or 'other non-freezing space'"],
                            'manufactured-home-reference-floor' => ['There are references to "manufactured home belly" or "manufactured home underbelly" but ResidentialFacilityType is not "manufactured home".',
                                                                    'There must be at least one ceiling adjacent to "crawlspace - vented".'],
                            'missing-cfis-supplemental-fan' => ['Expected 1 element(s) for xpath: SupplementalFan'],
                            'missing-distribution-cfa-served' => ['Expected 1 element(s) for xpath: ../../../ConditionedFloorAreaServed [context: /HPXML/Building/BuildingDetails/Systems/HVAC/HVACDistribution/DistributionSystemType/AirDistribution/Ducts[not(DuctSurfaceArea)], id: "Ducts2"]'],
                            'missing-duct-area' => ['Expected 1 or more element(s) for xpath: FractionDuctArea | DuctSurfaceArea [context: /HPXML/Building/BuildingDetails/Systems/HVAC/HVACDistribution/DistributionSystemType/AirDistribution/Ducts[DuctLocation], id: "Ducts2"]'],
                            'missing-duct-location' => ['Expected 0 element(s) for xpath: FractionDuctArea | DuctSurfaceArea [context: /HPXML/Building/BuildingDetails/Systems/HVAC/HVACDistribution/DistributionSystemType/AirDistribution/Ducts[not(DuctLocation)], id: "Ducts2"]'],
                            'missing-elements' => ['Expected 1 element(s) for xpath: NumberofConditionedFloors [context: /HPXML/Building/BuildingDetails/BuildingSummary/BuildingConstruction, id: "MyBuilding"]',
                                                   'Expected 1 element(s) for xpath: ConditionedFloorArea [context: /HPXML/Building/BuildingDetails/BuildingSummary/BuildingConstruction, id: "MyBuilding"]'],
                            'multifamily-reference-appliance' => ['There are references to "other housing unit" but ResidentialFacilityType is not "single-family attached" or "apartment unit".'],
                            'multifamily-reference-duct' => ['There are references to "other multifamily buffer space" but ResidentialFacilityType is not "single-family attached" or "apartment unit".'],
                            'multifamily-reference-surface' => ['There are references to "other heated space" but ResidentialFacilityType is not "single-family attached" or "apartment unit".'],
                            'multifamily-reference-water-heater' => ['There are references to "other non-freezing space" but ResidentialFacilityType is not "single-family attached" or "apartment unit".'],
                            'refrigerator-location' => ['A location is specified as "garage" but no surfaces were found adjacent to this space type.'],
                            'solar-fraction-one' => ['Expected SolarFraction to be less than 1 [context: /HPXML/Building/BuildingDetails/Systems/SolarThermal/SolarThermalSystem, id: "SolarThermalSystem1"]'],
                            'water-heater-location' => ['A location is specified as "crawlspace - vented" but no surfaces were found adjacent to this space type.'],
                            'water-heater-location-other' => ["Expected Location to be 'conditioned space' or 'basement - unconditioned' or 'basement - conditioned' or 'attic - unvented' or 'attic - vented' or 'garage' or 'crawlspace - unvented' or 'crawlspace - vented' or 'crawlspace - conditioned' or 'other exterior' or 'other housing unit' or 'other heated space' or 'other multifamily buffer space' or 'other non-freezing space'"],
                            'water-heater-recovery-efficiency' => ['Expected RecoveryEfficiency to be greater than EnergyFactor'] }

    all_expected_errors.each_with_index do |(error_case, expected_errors), i|
      puts "[#{i + 1}/#{all_expected_errors.size}] Testing #{error_case}..."
      # Create HPXML object
      if ['boiler-invalid-afue'].include? error_case
        hpxml, hpxml_bldg = _create_hpxml('base-hvac-boiler-oil-only.xml')
        hpxml_bldg.heating_systems[0].heating_efficiency_afue *= 100.0
      elsif ['clothes-dryer-location'].include? error_case
        hpxml, hpxml_bldg = _create_hpxml('base.xml')
        hpxml_bldg.clothes_dryers[0].location = HPXML::LocationGarage
      elsif ['clothes-washer-location'].include? error_case
        hpxml, hpxml_bldg = _create_hpxml('base.xml')
        hpxml_bldg.clothes_washers[0].location = HPXML::LocationGarage
      elsif ['cooking-range-location'].include? error_case
        hpxml, hpxml_bldg = _create_hpxml('base.xml')
        hpxml_bldg.cooking_ranges[0].location = HPXML::LocationGarage
      elsif ['dehumidifier-fraction-served'].include? error_case
        hpxml, hpxml_bldg = _create_hpxml('base-appliances-dehumidifier-multiple.xml')
        hpxml_bldg.dehumidifiers[-1].fraction_served = 0.6
      elsif ['dhw-frac-load-served'].include? error_case
        hpxml, hpxml_bldg = _create_hpxml('base-dhw-multiple.xml')
        hpxml_bldg.water_heating_systems[0].fraction_dhw_load_served = 0.35
      elsif ['dhw-invalid-ef-tank'].include? error_case
        hpxml, hpxml_bldg = _create_hpxml('base.xml')
        hpxml_bldg.water_heating_systems[0].energy_factor = 1.0
      elsif ['dhw-invalid-uef-tank-heat-pump'].include? error_case
        hpxml, hpxml_bldg = _create_hpxml('base-dhw-tank-heat-pump-uef.xml')
        hpxml_bldg.water_heating_systems[0].uniform_energy_factor = 1.0
      elsif ['dishwasher-location'].include? error_case
        hpxml, hpxml_bldg = _create_hpxml('base.xml')
        hpxml_bldg.dishwashers[0].location = HPXML::LocationGarage
      elsif ['duct-leakage-cfm25'].include? error_case
        hpxml, hpxml_bldg = _create_hpxml('base.xml')
        hpxml_bldg.hvac_distributions[0].duct_leakage_measurements[0].duct_leakage_value = -2
        hpxml_bldg.hvac_distributions[0].duct_leakage_measurements[1].duct_leakage_value = -2
      elsif ['duct-leakage-cfm50'].include? error_case
        hpxml, hpxml_bldg = _create_hpxml('base-hvac-ducts-leakage-cfm50.xml')
        hpxml_bldg.hvac_distributions[0].duct_leakage_measurements[0].duct_leakage_value = -2
        hpxml_bldg.hvac_distributions[0].duct_leakage_measurements[1].duct_leakage_value = -2
      elsif ['duct-leakage-percent'].include? error_case
        hpxml, hpxml_bldg = _create_hpxml('base.xml')
        hpxml_bldg.hvac_distributions[0].duct_leakage_measurements[0].duct_leakage_units = HPXML::UnitsPercent
        hpxml_bldg.hvac_distributions[0].duct_leakage_measurements[1].duct_leakage_units = HPXML::UnitsPercent
      elsif ['duct-location'].include? error_case
        hpxml, hpxml_bldg = _create_hpxml('base.xml')
        hpxml_bldg.hvac_distributions[0].ducts[0].duct_location = HPXML::LocationGarage
        hpxml_bldg.hvac_distributions[0].ducts[1].duct_location = HPXML::LocationGarage
      elsif ['duct-location-unconditioned-space'].include? error_case
        hpxml, hpxml_bldg = _create_hpxml('base.xml')
        hpxml_bldg.hvac_distributions[0].ducts[0].duct_location = HPXML::LocationUnconditionedSpace
        hpxml_bldg.hvac_distributions[0].ducts[1].duct_location = HPXML::LocationUnconditionedSpace
      elsif ['emissions-electricity-schedule'].include? error_case
        hpxml, hpxml_bldg = _create_hpxml('base-misc-emissions.xml')
        hpxml.header.emissions_scenarios[0].elec_schedule_number_of_header_rows = -1
        hpxml.header.emissions_scenarios[0].elec_schedule_column_number = 0
      elsif ['enclosure-attic-missing-roof'].include? error_case
        hpxml, hpxml_bldg = _create_hpxml('base.xml')
        hpxml_bldg.roofs.reverse_each do |roof|
          roof.delete
        end
      elsif ['enclosure-basement-missing-exterior-foundation-wall'].include? error_case
        hpxml, hpxml_bldg = _create_hpxml('base-foundation-unconditioned-basement.xml')
        hpxml_bldg.foundation_walls.reverse_each do |foundation_wall|
          foundation_wall.delete
        end
      elsif ['enclosure-basement-missing-slab'].include? error_case
        hpxml, hpxml_bldg = _create_hpxml('base-foundation-unconditioned-basement.xml')
        hpxml_bldg.slabs.reverse_each do |slab|
          slab.delete
        end
      elsif ['enclosure-floor-area-exceeds-cfa'].include? error_case
        hpxml, hpxml_bldg = _create_hpxml('base.xml')
        hpxml_bldg.building_construction.conditioned_floor_area = 1348.8
      elsif ['enclosure-floor-area-exceeds-cfa2'].include? error_case
<<<<<<< HEAD
        hpxml, hpxml_bldg = _create_hpxml('base-bldgtype-multifamily.xml')
=======
        hpxml, hpxml_bldg = _create_hpxml('base-bldgtype-mf-unit.xml')
>>>>>>> 39161936
        hpxml_bldg.building_construction.conditioned_floor_area = 898.8
      elsif ['enclosure-garage-missing-exterior-wall'].include? error_case
        hpxml, hpxml_bldg = _create_hpxml('base-enclosure-garage.xml')
        hpxml_bldg.walls.select { |w|
          w.interior_adjacent_to == HPXML::LocationGarage &&
            w.exterior_adjacent_to == HPXML::LocationOutside
        }.reverse_each do |wall|
          wall.delete
        end
      elsif ['enclosure-garage-missing-roof-ceiling'].include? error_case
        hpxml, hpxml_bldg = _create_hpxml('base-enclosure-garage.xml')
        hpxml_bldg.floors.select { |w|
          w.interior_adjacent_to == HPXML::LocationGarage &&
            w.exterior_adjacent_to == HPXML::LocationAtticUnvented
        }.reverse_each do |floor|
          floor.delete
        end
      elsif ['enclosure-garage-missing-slab'].include? error_case
        hpxml, hpxml_bldg = _create_hpxml('base-enclosure-garage.xml')
        hpxml_bldg.slabs.select { |w| w.interior_adjacent_to == HPXML::LocationGarage }.reverse_each do |slab|
          slab.delete
        end
      elsif ['enclosure-conditioned-missing-ceiling-roof'].include? error_case
        hpxml, hpxml_bldg = _create_hpxml('base.xml')
        hpxml_bldg.floors.reverse_each do |floor|
          floor.delete
        end
      elsif ['enclosure-conditioned-missing-exterior-wall'].include? error_case
        hpxml, hpxml_bldg = _create_hpxml('base.xml')
        hpxml_bldg.walls.reverse_each do |wall|
          next unless wall.interior_adjacent_to == HPXML::LocationConditionedSpace

          wall.delete
        end
      elsif ['enclosure-conditioned-missing-floor-slab'].include? error_case
        hpxml, hpxml_bldg = _create_hpxml('base-foundation-slab.xml')
        hpxml_bldg.slabs[0].delete
      elsif ['frac-sensible-fuel-load'].include? error_case
        hpxml, hpxml_bldg = _create_hpxml('base-misc-loads-large-uncommon.xml')
        hpxml_bldg.fuel_loads[0].frac_sensible = -0.1
      elsif ['frac-sensible-plug-load'].include? error_case
        hpxml, hpxml_bldg = _create_hpxml('base-misc-loads-large-uncommon.xml')
        hpxml_bldg.plug_loads[0].frac_sensible = -0.1
      elsif ['frac-total-fuel-load'].include? error_case
        hpxml, hpxml_bldg = _create_hpxml('base-misc-loads-large-uncommon.xml')
        hpxml_bldg.fuel_loads[0].frac_sensible = 0.8
        hpxml_bldg.fuel_loads[0].frac_latent = 0.3
      elsif ['frac-total-plug-load'].include? error_case
        hpxml, hpxml_bldg = _create_hpxml('base-misc-loads-large-uncommon.xml')
        hpxml_bldg.plug_loads[1].frac_latent = 0.245
      elsif ['furnace-invalid-afue'].include? error_case
        hpxml, hpxml_bldg = _create_hpxml('base.xml')
        hpxml_bldg.heating_systems[0].heating_efficiency_afue *= 100.0
      elsif ['generator-number-of-bedrooms-served'].include? error_case
<<<<<<< HEAD
        hpxml, hpxml_bldg = _create_hpxml('base-bldgtype-multifamily-shared-generator.xml')
=======
        hpxml, hpxml_bldg = _create_hpxml('base-bldgtype-mf-unit-shared-generator.xml')
>>>>>>> 39161936
        hpxml_bldg.generators[0].number_of_bedrooms_served = 3
      elsif ['generator-output-greater-than-consumption'].include? error_case
        hpxml, hpxml_bldg = _create_hpxml('base-misc-generators.xml')
        hpxml_bldg.generators[0].annual_consumption_kbtu = 1500
      elsif ['heat-pump-capacity-17f'].include? error_case
        hpxml, hpxml_bldg = _create_hpxml('base-hvac-air-to-air-heat-pump-1-speed.xml')
        hpxml_bldg.heat_pumps[0].heating_capacity_17F = hpxml_bldg.heat_pumps[0].heating_capacity + 1000.0
        hpxml_bldg.heat_pumps[0].heating_capacity_retention_fraction = nil
        hpxml_bldg.heat_pumps[0].heating_capacity_retention_temp = nil
      elsif ['heat-pump-lockout-temperatures'].include? error_case
        hpxml, hpxml_bldg = _create_hpxml('base-hvac-air-to-air-heat-pump-1-speed-lockout-temperatures.xml')
        hpxml_bldg.heat_pumps[0].compressor_lockout_temp = hpxml_bldg.heat_pumps[0].backup_heating_lockout_temp + 1
      elsif ['heat-pump-multiple-backup-systems'].include? error_case
        hpxml, hpxml_bldg = _create_hpxml('base-hvac-air-to-air-heat-pump-var-speed-backup-boiler.xml')
        hpxml_bldg.heating_systems << hpxml_bldg.heating_systems[0].dup
        hpxml_bldg.heating_systems[-1].id = 'HeatingSystem2'
        hpxml_bldg.heat_pumps[0].fraction_heat_load_served = 0.5
        hpxml_bldg.heat_pumps[0].fraction_cool_load_served = 0.5
        hpxml_bldg.heat_pumps << hpxml_bldg.heat_pumps[0].dup
        hpxml_bldg.heat_pumps[-1].id = 'HeatPump2'
        hpxml_bldg.heat_pumps[-1].primary_heating_system = false
        hpxml_bldg.heat_pumps[-1].primary_cooling_system = false
      elsif ['hvac-distribution-return-duct-leakage-missing'].include? error_case
        hpxml, hpxml_bldg = _create_hpxml('base-hvac-evap-cooler-only-ducted.xml')
        hpxml_bldg.hvac_distributions[0].duct_leakage_measurements[-1].delete
      elsif ['hvac-frac-load-served'].include? error_case
        hpxml, hpxml_bldg = _create_hpxml('base-hvac-multiple.xml')
        hpxml_bldg.heating_systems[0].fraction_heat_load_served += 0.1
        hpxml_bldg.cooling_systems[0].fraction_cool_load_served += 0.2
        hpxml_bldg.heating_systems[0].primary_system = true
        hpxml_bldg.cooling_systems[0].primary_system = true
        hpxml_bldg.heat_pumps[-1].primary_heating_system = false
        hpxml_bldg.heat_pumps[-1].primary_cooling_system = false
      elsif ['hvac-location-heating-system'].include? error_case
        hpxml, hpxml_bldg = _create_hpxml('base-hvac-boiler-oil-only.xml')
        hpxml_bldg.heating_systems[0].location = HPXML::LocationBasementUnconditioned
      elsif ['hvac-location-cooling-system'].include? error_case
        hpxml, hpxml_bldg = _create_hpxml('base-hvac-central-ac-only-1-speed.xml')
        hpxml_bldg.cooling_systems[0].location = HPXML::LocationBasementUnconditioned
      elsif ['hvac-location-heat-pump'].include? error_case
        hpxml, hpxml_bldg = _create_hpxml('base-hvac-air-to-air-heat-pump-1-speed.xml')
        hpxml_bldg.heat_pumps[0].location = HPXML::LocationBasementUnconditioned
      elsif ['hvac-sizing-humidity-setpoint'].include? error_case
        hpxml, hpxml_bldg = _create_hpxml('base.xml')
        hpxml_bldg.header.manualj_humidity_setpoint = 50
      elsif ['hvac-negative-crankcase-heater-watts'].include? error_case
        hpxml, hpxml_bldg = _create_hpxml('base.xml')
        hpxml_bldg.cooling_systems[0].crankcase_heater_watts = -10
      elsif ['incomplete-integrated-heating'].include? error_case
        hpxml, hpxml_bldg = _create_hpxml('base-hvac-ptac-with-heating-electricity.xml')
        hpxml_bldg.cooling_systems[0].integrated_heating_system_fraction_heat_load_served = nil
      elsif ['invalid-airflow-defect-ratio'].include? error_case
        hpxml, hpxml_bldg = _create_hpxml('base-hvac-mini-split-heat-pump-ductless.xml')
        hpxml_bldg.heat_pumps[0].airflow_defect_ratio = -0.25
      elsif ['invalid-assembly-effective-rvalue'].include? error_case
        hpxml, hpxml_bldg = _create_hpxml('base.xml')
        hpxml_bldg.walls[0].insulation_assembly_r_value = 0.0
      elsif ['invalid-battery-capacities-ah'].include? error_case
        hpxml, hpxml_bldg = _create_hpxml('base-pv-battery-ah.xml')
        hpxml_bldg.batteries[0].usable_capacity_ah = hpxml_bldg.batteries[0].nominal_capacity_ah
      elsif ['invalid-battery-capacities-kwh'].include? error_case
        hpxml, hpxml_bldg = _create_hpxml('base-pv-battery.xml')
        hpxml_bldg.batteries[0].usable_capacity_kwh = hpxml_bldg.batteries[0].nominal_capacity_kwh
      elsif ['invalid-calendar-year-low'].include? error_case
        hpxml, hpxml_bldg = _create_hpxml('base.xml')
        hpxml.header.sim_calendar_year = 1575
      elsif ['invalid-calendar-year-high'].include? error_case
        hpxml, hpxml_bldg = _create_hpxml('base.xml')
        hpxml.header.sim_calendar_year = 20000
      elsif ['invalid-duct-area-fractions'].include? error_case
        hpxml, hpxml_bldg = _create_hpxml('base-hvac-ducts-area-fractions.xml')
        hpxml_bldg.hvac_distributions[0].ducts[0].duct_surface_area = nil
        hpxml_bldg.hvac_distributions[0].ducts[1].duct_surface_area = nil
        hpxml_bldg.hvac_distributions[0].ducts[2].duct_surface_area = nil
        hpxml_bldg.hvac_distributions[0].ducts[3].duct_surface_area = nil
        hpxml_bldg.hvac_distributions[0].ducts[0].duct_fraction_area = 0.65
        hpxml_bldg.hvac_distributions[0].ducts[1].duct_fraction_area = 0.65
        hpxml_bldg.hvac_distributions[0].ducts[2].duct_fraction_area = 0.15
        hpxml_bldg.hvac_distributions[0].ducts[3].duct_fraction_area = 0.15
      elsif ['invalid-facility-type'].include? error_case
<<<<<<< HEAD
        hpxml, hpxml_bldg = _create_hpxml('base-bldgtype-multifamily-shared-laundry-room.xml')
=======
        hpxml, hpxml_bldg = _create_hpxml('base-bldgtype-mf-unit-shared-laundry-room.xml')
>>>>>>> 39161936
        hpxml_bldg.building_construction.residential_facility_type = HPXML::ResidentialTypeSFD
      elsif ['invalid-foundation-wall-properties'].include? error_case
        hpxml, hpxml_bldg = _create_hpxml('base-foundation-unconditioned-basement-wall-insulation.xml')
        hpxml_bldg.foundation_walls[0].depth_below_grade = 9.0
        hpxml_bldg.foundation_walls[0].insulation_interior_distance_to_top = 12.0
        hpxml_bldg.foundation_walls[0].insulation_interior_distance_to_bottom = 10.0
      elsif ['invalid-ground-conductivity'].include? error_case
        hpxml, hpxml_bldg = _create_hpxml('base.xml')
        hpxml_bldg.site.ground_conductivity = 0.0
      elsif ['invalid-heat-pump-capacity-retention'].include? error_case
        hpxml, hpxml_bldg = _create_hpxml('base-hvac-air-to-air-heat-pump-1-speed.xml')
        hpxml_bldg.heat_pumps[0].heating_capacity_17F = nil
        hpxml_bldg.heat_pumps[0].heating_capacity_retention_fraction = 1.5
        hpxml_bldg.heat_pumps[0].heating_capacity_retention_temp = 30
      elsif ['invalid-heat-pump-capacity-retention2'].include? error_case
        hpxml, hpxml_bldg = _create_hpxml('base-hvac-air-to-air-heat-pump-1-speed.xml')
        hpxml_bldg.heat_pumps[0].heating_capacity_17F = nil
        hpxml_bldg.heat_pumps[0].heating_capacity_retention_fraction = -1
        hpxml_bldg.heat_pumps[0].heating_capacity_retention_temp = 5
      elsif ['invalid-hvac-installation-quality'].include? error_case
        hpxml, hpxml_bldg = _create_hpxml('base-hvac-air-to-air-heat-pump-1-speed.xml')
        hpxml_bldg.heat_pumps[0].airflow_defect_ratio = -99
        hpxml_bldg.heat_pumps[0].charge_defect_ratio = -99
      elsif ['invalid-hvac-installation-quality2'].include? error_case
        hpxml, hpxml_bldg = _create_hpxml('base-hvac-air-to-air-heat-pump-1-speed.xml')
        hpxml_bldg.heat_pumps[0].airflow_defect_ratio = 99
        hpxml_bldg.heat_pumps[0].charge_defect_ratio = 99
      elsif ['invalid-id2'].include? error_case
        hpxml, hpxml_bldg = _create_hpxml('base-enclosure-skylights.xml')
      elsif ['invalid-input-parameters'].include? error_case
        hpxml, hpxml_bldg = _create_hpxml('base.xml')
        hpxml.header.transaction = 'modify'
        hpxml_bldg.site.site_type = 'mountain'
        hpxml_bldg.climate_and_risk_zones.climate_zone_ieccs[0].year = 2020
        hpxml_bldg.roofs.each do |roof|
          roof.radiant_barrier_grade = 4
        end
        hpxml_bldg.roofs[0].azimuth = 365
        hpxml_bldg.dishwashers[0].rated_annual_kwh = nil
        hpxml_bldg.dishwashers[0].energy_factor = 5.1
      elsif ['invalid-insulation-top'].include? error_case
        hpxml, hpxml_bldg = _create_hpxml('base.xml')
        hpxml_bldg.foundation_walls[0].insulation_interior_distance_to_top = -0.5
      elsif ['invalid-integrated-heating'].include? error_case
        hpxml, hpxml_bldg = _create_hpxml('base-hvac-central-ac-only-1-speed.xml')
        hpxml_bldg.cooling_systems[0].integrated_heating_system_fuel = HPXML::FuelTypeElectricity
        hpxml_bldg.cooling_systems[0].integrated_heating_system_efficiency_percent = 0.98
        hpxml_bldg.cooling_systems[0].integrated_heating_system_fraction_heat_load_served = 1.0
      elsif ['invalid-lighting-groups'].include? error_case
        hpxml, hpxml_bldg = _create_hpxml('base-enclosure-garage.xml')
        [HPXML::LocationInterior, HPXML::LocationExterior, HPXML::LocationGarage].each do |ltg_loc|
          hpxml_bldg.lighting_groups.each do |lg|
            next unless lg.location == ltg_loc

            lg.delete
            break
          end
        end
      elsif ['invalid-lighting-groups2'].include? error_case
        hpxml, hpxml_bldg = _create_hpxml('base-enclosure-garage.xml')
        [HPXML::LocationInterior, HPXML::LocationExterior, HPXML::LocationGarage].each do |ltg_loc|
          hpxml_bldg.lighting_groups.each do |lg|
            next unless lg.location == ltg_loc

            hpxml_bldg.lighting_groups << lg.dup
            hpxml_bldg.lighting_groups[-1].id = "LightingGroup#{hpxml_bldg.lighting_groups.size}"
            hpxml_bldg.lighting_groups[-1].fraction_of_units_in_location = 0.0
            break
          end
        end
      elsif ['invalid-natvent-availability'].include? error_case
        hpxml, hpxml_bldg = _create_hpxml('base.xml')
        hpxml_bldg.header.natvent_days_per_week = 8
      elsif ['invalid-natvent-availability2'].include? error_case
        hpxml, hpxml_bldg = _create_hpxml('base.xml')
        hpxml_bldg.header.natvent_days_per_week = -1
      elsif ['invalid-number-of-bedrooms-served'].include? error_case
<<<<<<< HEAD
        hpxml, hpxml_bldg = _create_hpxml('base-bldgtype-multifamily-shared-pv.xml')
=======
        hpxml, hpxml_bldg = _create_hpxml('base-bldgtype-mf-unit-shared-pv.xml')
>>>>>>> 39161936
        hpxml_bldg.pv_systems[0].number_of_bedrooms_served = 3
      elsif ['invalid-number-of-conditioned-floors'].include? error_case
        hpxml, hpxml_bldg = _create_hpxml('base.xml')
        hpxml_bldg.building_construction.number_of_conditioned_floors_above_grade = 3
      elsif ['invalid-number-of-units-served'].include? error_case
<<<<<<< HEAD
        hpxml, hpxml_bldg = _create_hpxml('base-bldgtype-multifamily-shared-water-heater.xml')
        hpxml_bldg.water_heating_systems[0].number_of_units_served = 1
      elsif ['invalid-pilot-light-heating-system'].include? error_case
        hpxml, hpxml_bldg = _create_hpxml('base-hvac-floor-furnace-propane-only-pilot-light.xml')
        hpxml_bldg.heating_systems[0].heating_system_fuel = HPXML::FuelTypeElectricity
      elsif ['invalid-shared-vent-in-unit-flowrate'].include? error_case
        hpxml, hpxml_bldg = _create_hpxml('base-bldgtype-multifamily-shared-mechvent.xml')
=======
        hpxml, hpxml_bldg = _create_hpxml('base-bldgtype-mf-unit-shared-water-heater.xml')
        hpxml_bldg.water_heating_systems[0].number_of_units_served = 1
      elsif ['invalid-pilot-light-heating-system'].include? error_case
        hpxml, hpxml_bldg = _create_hpxml('base-hvac-floor-furnace-propane-only.xml')
        hpxml_bldg.heating_systems[0].heating_system_fuel = HPXML::FuelTypeElectricity
      elsif ['invalid-shared-vent-in-unit-flowrate'].include? error_case
        hpxml, hpxml_bldg = _create_hpxml('base-bldgtype-mf-unit-shared-mechvent.xml')
>>>>>>> 39161936
        hpxml_bldg.ventilation_fans[0].rated_flow_rate = 80
      elsif ['invalid-timestep'].include? error_case
        hpxml, hpxml_bldg = _create_hpxml('base.xml')
        hpxml.header.timestep = 45
      elsif ['invalid-timezone-utcoffset-low'].include? error_case
        hpxml, hpxml_bldg = _create_hpxml('base.xml')
        hpxml_bldg.time_zone_utc_offset = -13
      elsif ['invalid-timezone-utcoffset-high'].include? error_case
        hpxml, hpxml_bldg = _create_hpxml('base.xml')
        hpxml_bldg.time_zone_utc_offset = 15
      elsif ['invalid-ventilation-fan'].include? error_case
        hpxml, hpxml_bldg = _create_hpxml('base-mechvent-exhaust.xml')
        hpxml_bldg.ventilation_fans[0].used_for_garage_ventilation = true
      elsif ['invalid-ventilation-recovery'].include? error_case
        hpxml, hpxml_bldg = _create_hpxml('base-mechvent-exhaust.xml')
        hpxml_bldg.ventilation_fans[0].sensible_recovery_efficiency = 0.72
        hpxml_bldg.ventilation_fans[0].total_recovery_efficiency = 0.48
      elsif ['invalid-window-height'].include? error_case
        hpxml, hpxml_bldg = _create_hpxml('base-enclosure-overhangs.xml')
        hpxml_bldg.windows[1].overhangs_distance_to_bottom_of_window = 1.0
      elsif ['lighting-fractions'].include? error_case
        hpxml, hpxml_bldg = _create_hpxml('base.xml')
        int_cfl = hpxml_bldg.lighting_groups.find { |lg| lg.location == HPXML::LocationInterior && lg.lighting_type == HPXML::LightingTypeCFL }
        int_cfl.fraction_of_units_in_location = 0.8
      elsif ['manufactured-home-reference-duct'].include? error_case
        hpxml, hpxml_bldg = _create_hpxml('base.xml')
        hpxml_bldg.hvac_distributions[0].ducts[1].duct_location = HPXML::LocationManufacturedHomeBelly
      elsif ['manufactured-home-reference-water-heater'].include? error_case
        hpxml, hpxml_bldg = _create_hpxml('base.xml')
        hpxml_bldg.water_heating_systems[0].location = HPXML::LocationManufacturedHomeBelly
      elsif ['manufactured-home-reference-floor'].include? error_case
        hpxml, hpxml_bldg = _create_hpxml('base-foundation-vented-crawlspace.xml')
        hpxml_bldg.floors.each do |floor|
          if floor.exterior_adjacent_to == HPXML::LocationCrawlspaceVented
            floor.exterior_adjacent_to = HPXML::LocationManufacturedHomeUnderBelly
            break
          end
        end
      elsif ['missing-cfis-supplemental-fan'].include? error_case
        hpxml, hpxml_bldg = _create_hpxml('base-mechvent-cfis.xml')
        hpxml_bldg.ventilation_fans[0].cfis_addtl_runtime_operating_mode = HPXML::CFISModeSupplementalFan
      elsif ['missing-distribution-cfa-served'].include? error_case
        hpxml, hpxml_bldg = _create_hpxml('base.xml')
        hpxml_bldg.hvac_distributions[0].ducts[1].duct_surface_area = nil
        hpxml_bldg.hvac_distributions[0].ducts[1].duct_location = nil
      elsif ['missing-duct-area'].include? error_case
        hpxml, hpxml_bldg = _create_hpxml('base.xml')
        hpxml_bldg.hvac_distributions[0].conditioned_floor_area_served = hpxml_bldg.building_construction.conditioned_floor_area
        hpxml_bldg.hvac_distributions[0].ducts[1].duct_surface_area = nil
      elsif ['missing-duct-location'].include? error_case
        hpxml, hpxml_bldg = _create_hpxml('base.xml')
        hpxml_bldg.hvac_distributions[0].ducts[1].duct_location = nil
      elsif ['missing-elements'].include? error_case
        hpxml, hpxml_bldg = _create_hpxml('base.xml')
        hpxml_bldg.building_construction.number_of_conditioned_floors = nil
        hpxml_bldg.building_construction.conditioned_floor_area = nil
      elsif ['multifamily-reference-appliance'].include? error_case
        hpxml, hpxml_bldg = _create_hpxml('base.xml')
        hpxml_bldg.clothes_washers[0].location = HPXML::LocationOtherHousingUnit
      elsif ['multifamily-reference-duct'].include? error_case
        hpxml, hpxml_bldg = _create_hpxml('base.xml')
        hpxml_bldg.hvac_distributions[0].ducts[0].duct_location = HPXML::LocationOtherMultifamilyBufferSpace
      elsif ['multifamily-reference-surface'].include? error_case
        hpxml, hpxml_bldg = _create_hpxml('base.xml')
        hpxml_bldg.floors << hpxml_bldg.floors[0].dup
        hpxml_bldg.floors[1].id = "Floor#{hpxml_bldg.floors.size}"
        hpxml_bldg.floors[1].insulation_id = "FloorInsulation#{hpxml_bldg.floors.size}"
        hpxml_bldg.floors[1].exterior_adjacent_to = HPXML::LocationOtherHeatedSpace
        hpxml_bldg.floors[1].floor_or_ceiling = HPXML::FloorOrCeilingCeiling
      elsif ['multifamily-reference-water-heater'].include? error_case
        hpxml, hpxml_bldg = _create_hpxml('base.xml')
        hpxml_bldg.water_heating_systems[0].location = HPXML::LocationOtherNonFreezingSpace
      elsif ['refrigerator-location'].include? error_case
        hpxml, hpxml_bldg = _create_hpxml('base.xml')
        hpxml_bldg.refrigerators[0].location = HPXML::LocationGarage
      elsif ['solar-fraction-one'].include? error_case
        hpxml, hpxml_bldg = _create_hpxml('base-dhw-solar-fraction.xml')
        hpxml_bldg.solar_thermal_systems[0].solar_fraction = 1.0
      elsif ['water-heater-location'].include? error_case
        hpxml, hpxml_bldg = _create_hpxml('base.xml')
        hpxml_bldg.water_heating_systems[0].location = HPXML::LocationCrawlspaceVented
      elsif ['water-heater-location-other'].include? error_case
        hpxml, hpxml_bldg = _create_hpxml('base.xml')
        hpxml_bldg.water_heating_systems[0].location = HPXML::LocationUnconditionedSpace
      elsif ['water-heater-recovery-efficiency'].include? error_case
        hpxml, hpxml_bldg = _create_hpxml('base-dhw-tank-gas.xml')
        hpxml_bldg.water_heating_systems[0].recovery_efficiency = hpxml_bldg.water_heating_systems[0].energy_factor
      else
        fail "Unhandled case: #{error_case}."
      end

      hpxml_doc = hpxml.to_doc()

      # Perform additional raw XML manipulation
      if ['invalid-id2'].include? error_case
        element = XMLHelper.get_element(hpxml_doc, '/HPXML/Building/BuildingDetails/Enclosure/Skylights/Skylight/SystemIdentifier')
        XMLHelper.delete_attribute(element, 'id')
      end

      # Test against schematron
      XMLHelper.write_file(hpxml_doc, @tmp_hpxml_path)
      _test_schema_and_schematron_validation(@tmp_hpxml_path, hpxml_doc, expected_errors: expected_errors)
    end
  end

  def test_schema_schematron_warning_messages
    OpenStudio::Logger.instance.standardOutLogger.setLogLevel(OpenStudio::Fatal)
    # Test case => Warning message
    all_expected_warnings = { 'battery-pv-output-power-low' => ['Max power output should typically be greater than or equal to 500 W.',
                                                                'Max power output should typically be greater than or equal to 500 W.',
                                                                'Rated power output should typically be greater than or equal to 1000 W.'],
                              'dhw-capacities-low' => ['Heating capacity should typically be greater than or equal to 1000 Btu/hr.',
                                                       'Heating capacity should typically be greater than or equal to 1000 Btu/hr.',
                                                       'No space cooling specified, the model will not include space cooling energy use.'],
                              'dhw-efficiencies-low' => ['EnergyFactor should typically be greater than or equal to 0.45.',
                                                         'EnergyFactor should typically be greater than or equal to 0.45.',
                                                         'EnergyFactor should typically be greater than or equal to 0.45.',
                                                         'EnergyFactor should typically be greater than or equal to 0.45.',
                                                         'No space cooling specified, the model will not include space cooling energy use.'],
                              'dhw-setpoint-low' => ['Hot water setpoint should typically be greater than or equal to 110 deg-F.'],
                              'erv-atre-low' => ['Adjusted total recovery efficiency should typically be at least half of the adjusted sensible recovery efficiency.'],
                              'erv-tre-low' => ['Total recovery efficiency should typically be at least half of the sensible recovery efficiency.'],
                              'fuel-load-type-other' => ["Fuel load type 'other' is not currently handled, the fuel load will not be modeled."],
                              'garage-ventilation' => ['Ventilation fans for the garage are not currently modeled.'],
                              'heat-pump-low-backup-switchover-temp' => ['BackupHeatingSwitchoverTemperature is below 30 deg-F; this may result in significant unmet hours if the heat pump does not have sufficient capacity.'],
                              'heat-pump-low-backup-lockout-temp' => ['BackupHeatingLockoutTemperature is below 30 deg-F; this may result in significant unmet hours if the heat pump does not have sufficient capacity.'],
                              'hvac-dse-low' => ['Heating DSE should typically be greater than or equal to 0.5.',
                                                 'Cooling DSE should typically be greater than or equal to 0.5.'],
                              'hvac-capacities-low' => ['Heating capacity should typically be greater than or equal to 1000 Btu/hr.',
                                                        'Heating capacity should typically be greater than or equal to 1000 Btu/hr.',
                                                        'Heating capacity should typically be greater than or equal to 1000 Btu/hr.',
                                                        'Heating capacity should typically be greater than or equal to 1000 Btu/hr.',
                                                        'Heating capacity should typically be greater than or equal to 1000 Btu/hr.',
                                                        'Heating capacity should typically be greater than or equal to 1000 Btu/hr.',
                                                        'Heating capacity should typically be greater than or equal to 1000 Btu/hr.',
                                                        'Cooling capacity should typically be greater than or equal to 1000 Btu/hr.',
                                                        'Cooling capacity should typically be greater than or equal to 1000 Btu/hr.',
                                                        'Cooling capacity should typically be greater than or equal to 1000 Btu/hr.',
                                                        'Heating capacity should typically be greater than or equal to 1000 Btu/hr.',
                                                        'Cooling capacity should typically be greater than or equal to 1000 Btu/hr.',
                                                        'Heating capacity should typically be greater than or equal to 1000 Btu/hr.',
                                                        'Cooling capacity should typically be greater than or equal to 1000 Btu/hr.',
                                                        'Heating capacity should typically be greater than or equal to 1000 Btu/hr.',
                                                        'Cooling capacity should typically be greater than or equal to 1000 Btu/hr.',
                                                        'Backup heating capacity should typically be greater than or equal to 1000 Btu/hr.',
                                                        'Backup heating capacity should typically be greater than or equal to 1000 Btu/hr.',
                                                        'Backup heating capacity should typically be greater than or equal to 1000 Btu/hr.'],
                              'hvac-efficiencies-low' => ['Percent efficiency should typically be greater than or equal to 0.95.',
                                                          'AFUE should typically be greater than or equal to 0.5.',
                                                          'AFUE should typically be greater than or equal to 0.5.',
                                                          'AFUE should typically be greater than or equal to 0.5.',
                                                          'AFUE should typically be greater than or equal to 0.5.',
                                                          'AFUE should typically be greater than or equal to 0.5.',
                                                          'Percent efficiency should typically be greater than or equal to 0.5.',
                                                          'SEER should typically be greater than or equal to 8.',
                                                          'EER should typically be greater than or equal to 8.',
                                                          'SEER should typically be greater than or equal to 8.',
                                                          'HSPF should typically be greater than or equal to 6.',
                                                          'SEER should typically be greater than or equal to 8.',
                                                          'HSPF should typically be greater than or equal to 6.',
                                                          'EER should typically be greater than or equal to 8.',
                                                          'COP should typically be greater than or equal to 2.'],
                              'hvac-setpoints-high' => ['Heating setpoint should typically be less than or equal to 76 deg-F.',
                                                        'Cooling setpoint should typically be less than or equal to 86 deg-F.'],
                              'hvac-setpoints-low' => ['Heating setpoint should typically be greater than or equal to 58 deg-F.',
                                                       'Cooling setpoint should typically be greater than or equal to 68 deg-F.'],
                              'integrated-heating-efficiency-low' => ['Percent efficiency should typically be greater than or equal to 0.5.'],
                              'lighting-groups-missing' => ['No interior lighting specified, the model will not include interior lighting energy use.',
                                                            'No exterior lighting specified, the model will not include exterior lighting energy use.',
                                                            'No garage lighting specified, the model will not include garage lighting energy use.'],
                              'missing-attached-surfaces' => ['ResidentialFacilityType is single-family attached or apartment unit, but no attached surfaces were found. This may result in erroneous results (e.g., for infiltration).'],
                              'plug-load-type-sauna' => ["Plug load type 'sauna' is not currently handled, the plug load will not be modeled."],
                              'plug-load-type-aquarium' => ["Plug load type 'aquarium' is not currently handled, the plug load will not be modeled."],
                              'plug-load-type-water-bed' => ["Plug load type 'water bed' is not currently handled, the plug load will not be modeled."],
                              'plug-load-type-space-heater' => ["Plug load type 'space heater' is not currently handled, the plug load will not be modeled."],
                              'plug-load-type-computer' => ["Plug load type 'computer' is not currently handled, the plug load will not be modeled."],
                              'plug-load-type-tv-crt' => ["Plug load type 'TV CRT' is not currently handled, the plug load will not be modeled."],
                              'plug-load-type-tv-plasma' => ["Plug load type 'TV plasma' is not currently handled, the plug load will not be modeled."],
                              'portable-spa' => ['Portable spa is not currently handled, the portable spa will not be modeled.'],
                              'slab-zero-exposed-perimeter' => ['Slab has zero exposed perimeter, this may indicate an input error.'],
                              'unit-multiplier' => ['NumberofUnits is greater than 1, indicating that the HPXML Building represents multiple dwelling units; simulation outputs will reflect this unit multiplier.'],
                              'wrong-units' => ['Thickness is greater than 12 inches; this may indicate incorrect units.',
                                                'Thickness is less than 1 inch; this may indicate incorrect units.',
                                                'Depth is greater than 72 feet; this may indicate incorrect units.',
                                                'DistanceToTopOfWindow is greater than 12 feet; this may indicate incorrect units.'] }

    all_expected_warnings.each_with_index do |(warning_case, expected_warnings), i|
      puts "[#{i + 1}/#{all_expected_warnings.size}] Testing #{warning_case}..."
      # Create HPXML object
      if ['battery-pv-output-power-low'].include? warning_case
        hpxml, hpxml_bldg = _create_hpxml('base-pv-battery.xml')
        hpxml_bldg.batteries[0].rated_power_output = 0.1
        hpxml_bldg.pv_systems[0].max_power_output = 0.1
        hpxml_bldg.pv_systems[1].max_power_output = 0.1
      elsif ['dhw-capacities-low'].include? warning_case
        hpxml, hpxml_bldg = _create_hpxml('base-dhw-multiple.xml')
        hpxml_bldg.water_heating_systems.each do |water_heating_system|
          if [HPXML::WaterHeaterTypeStorage].include? water_heating_system.water_heater_type
            water_heating_system.heating_capacity = 0.1
          end
        end
      elsif ['dhw-efficiencies-low'].include? warning_case
        hpxml, hpxml_bldg = _create_hpxml('base-dhw-multiple.xml')
        hpxml_bldg.water_heating_systems.each do |water_heating_system|
          if [HPXML::WaterHeaterTypeStorage,
              HPXML::WaterHeaterTypeTankless].include? water_heating_system.water_heater_type
            water_heating_system.energy_factor = 0.1
          end
        end
      elsif ['dhw-setpoint-low'].include? warning_case
        hpxml, hpxml_bldg = _create_hpxml('base.xml')
        hpxml_bldg.water_heating_systems[0].temperature = 100
      elsif ['erv-atre-low'].include? warning_case
        hpxml, hpxml_bldg = _create_hpxml('base-mechvent-erv-atre-asre.xml')
        hpxml_bldg.ventilation_fans[0].total_recovery_efficiency_adjusted = 0.1
      elsif ['fuel-load-type-other'].include? warning_case
        hpxml, hpxml_bldg = _create_hpxml('base-misc-loads-large-uncommon.xml')
        hpxml_bldg.fuel_loads[0].fuel_load_type = HPXML::FuelLoadTypeOther
      elsif ['erv-tre-low'].include? warning_case
        hpxml, hpxml_bldg = _create_hpxml('base-mechvent-erv.xml')
        hpxml_bldg.ventilation_fans[0].total_recovery_efficiency = 0.1
      elsif ['garage-ventilation'].include? warning_case
        hpxml, hpxml_bldg = _create_hpxml('base.xml')
        hpxml_bldg.ventilation_fans.add(id: 'VentilationFan1',
                                        used_for_garage_ventilation: true)
      elsif ['heat-pump-low-backup-switchover-temp'].include? warning_case
        hpxml, hpxml_bldg = _create_hpxml('base-hvac-dual-fuel-air-to-air-heat-pump-1-speed.xml')
        hpxml_bldg.heat_pumps[0].backup_heating_switchover_temp = 25.0
      elsif ['heat-pump-low-backup-lockout-temp'].include? warning_case
        hpxml, hpxml_bldg = _create_hpxml('base-hvac-air-to-air-heat-pump-1-speed-lockout-temperatures.xml')
        hpxml_bldg.heat_pumps[0].backup_heating_lockout_temp = 25.0
      elsif ['hvac-dse-low'].include? warning_case
        hpxml, hpxml_bldg = _create_hpxml('base-hvac-dse.xml')
        hpxml_bldg.hvac_distributions[0].annual_heating_dse = 0.1
        hpxml_bldg.hvac_distributions[0].annual_cooling_dse = 0.1
      elsif ['hvac-capacities-low'].include? warning_case
        hpxml, hpxml_bldg = _create_hpxml('base-hvac-multiple.xml')
        hpxml_bldg.hvac_systems.each do |hvac_system|
          if hvac_system.is_a? HPXML::HeatingSystem
            hvac_system.heating_capacity = 0.1
          elsif hvac_system.is_a? HPXML::CoolingSystem
            hvac_system.cooling_capacity = 0.1
          elsif hvac_system.is_a? HPXML::HeatPump
            hvac_system.heating_capacity = 0.1
            hvac_system.cooling_capacity = 0.1
            hvac_system.backup_heating_capacity = 0.1
          end
        end
      elsif ['hvac-efficiencies-low'].include? warning_case
        hpxml, hpxml_bldg = _create_hpxml('base-hvac-multiple.xml')
        hpxml_bldg.hvac_systems.each do |hvac_system|
          if hvac_system.is_a? HPXML::HeatingSystem
            if [HPXML::HVACTypeElectricResistance,
                HPXML::HVACTypeStove].include? hvac_system.heating_system_type
              hvac_system.heating_efficiency_percent = 0.1
            elsif [HPXML::HVACTypeFurnace,
                   HPXML::HVACTypeWallFurnace,
                   HPXML::HVACTypeBoiler].include? hvac_system.heating_system_type
              hvac_system.heating_efficiency_afue = 0.1
            end
          elsif hvac_system.is_a? HPXML::CoolingSystem
            if [HPXML::HVACTypeCentralAirConditioner].include? hvac_system.cooling_system_type
              hvac_system.cooling_efficiency_seer = 0.1
            elsif [HPXML::HVACTypeRoomAirConditioner].include? hvac_system.cooling_system_type
              hvac_system.cooling_efficiency_eer = 0.1
            end
          elsif hvac_system.is_a? HPXML::HeatPump
            if [HPXML::HVACTypeHeatPumpAirToAir,
                HPXML::HVACTypeHeatPumpMiniSplit].include? hvac_system.heat_pump_type
              hvac_system.cooling_efficiency_seer = 0.1
              hvac_system.heating_efficiency_hspf = 0.1
            elsif [HPXML::HVACTypeHeatPumpGroundToAir].include? hvac_system.heat_pump_type
              hvac_system.cooling_efficiency_eer = 0.1
              hvac_system.heating_efficiency_cop = 0.1
            end
          end
        end
      elsif ['hvac-setpoints-high'].include? warning_case
        hpxml, hpxml_bldg = _create_hpxml('base.xml')
        hpxml_bldg.hvac_controls[0].heating_setpoint_temp = 100
        hpxml_bldg.hvac_controls[0].cooling_setpoint_temp = 100
      elsif ['hvac-setpoints-low'].include? warning_case
        hpxml, hpxml_bldg = _create_hpxml('base.xml')
        hpxml_bldg.hvac_controls[0].heating_setpoint_temp = 0
        hpxml_bldg.hvac_controls[0].cooling_setpoint_temp = 0
      elsif ['integrated-heating-efficiency-low'].include? warning_case
        hpxml, hpxml_bldg = _create_hpxml('base-hvac-ptac-with-heating-electricity.xml')
        hpxml_bldg.cooling_systems[0].integrated_heating_system_efficiency_percent = 0.4
      elsif ['lighting-groups-missing'].include? warning_case
        hpxml, hpxml_bldg = _create_hpxml('base-enclosure-garage.xml')
        hpxml_bldg.lighting_groups.reverse_each do |lg|
          lg.delete
        end
      elsif ['missing-attached-surfaces'].include? warning_case
        hpxml, hpxml_bldg = _create_hpxml('base.xml')
        hpxml_bldg.building_construction.residential_facility_type = HPXML::ResidentialTypeSFA
        hpxml_bldg.air_infiltration_measurements[0].infiltration_type = HPXML::InfiltrationTypeUnitExterior
      elsif ['plug-load-type-sauna'].include? warning_case
        hpxml, hpxml_bldg = _create_hpxml('base.xml')
        hpxml_bldg.plug_loads[0].plug_load_type = HPXML::PlugLoadTypeSauna
      elsif ['plug-load-type-aquarium'].include? warning_case
        hpxml, hpxml_bldg = _create_hpxml('base.xml')
        hpxml_bldg.plug_loads[0].plug_load_type = HPXML::PlugLoadTypeAquarium
      elsif ['plug-load-type-water-bed'].include? warning_case
        hpxml, hpxml_bldg = _create_hpxml('base.xml')
        hpxml_bldg.plug_loads[0].plug_load_type = HPXML::PlugLoadTypeWaterBed
      elsif ['plug-load-type-space-heater'].include? warning_case
        hpxml, hpxml_bldg = _create_hpxml('base.xml')
        hpxml_bldg.plug_loads[0].plug_load_type = HPXML::PlugLoadTypeSpaceHeater
      elsif ['plug-load-type-computer'].include? warning_case
        hpxml, hpxml_bldg = _create_hpxml('base.xml')
        hpxml_bldg.plug_loads[0].plug_load_type = HPXML::PlugLoadTypeComputer
      elsif ['plug-load-type-tv-crt'].include? warning_case
        hpxml, hpxml_bldg = _create_hpxml('base.xml')
        hpxml_bldg.plug_loads[0].plug_load_type = HPXML::PlugLoadTypeTelevisionCRT
      elsif ['plug-load-type-tv-plasma'].include? warning_case
        hpxml, hpxml_bldg = _create_hpxml('base.xml')
        hpxml_bldg.plug_loads[0].plug_load_type = HPXML::PlugLoadTypeTelevisionPlasma
      elsif ['portable-spa'].include? warning_case
        hpxml, hpxml_bldg = _create_hpxml('base.xml')
        hpxml_bldg.portable_spas.add(id: 'PorableSpa')
      elsif ['slab-zero-exposed-perimeter'].include? warning_case
        hpxml, hpxml_bldg = _create_hpxml('base.xml')
        hpxml_bldg.slabs[0].exposed_perimeter = 0
      elsif ['unit-multiplier'].include? warning_case
        hpxml, hpxml_bldg = _create_hpxml('base.xml')
        hpxml_bldg.building_construction.number_of_units = 5
      elsif ['wrong-units'].include? warning_case
        hpxml, hpxml_bldg = _create_hpxml('base-enclosure-overhangs.xml')
        hpxml_bldg.slabs[0].thickness = 0.5
        hpxml_bldg.foundation_walls[0].thickness = 72.0
        hpxml_bldg.windows[0].overhangs_depth = 120.0
        hpxml_bldg.windows[0].overhangs_distance_to_top_of_window = 24.0
        hpxml_bldg.windows[0].overhangs_distance_to_bottom_of_window = 48.0
      else
        fail "Unhandled case: #{warning_case}."
      end

      hpxml_doc = hpxml.to_doc()

      # Test against schematron
      XMLHelper.write_file(hpxml_doc, @tmp_hpxml_path)
      _test_schema_and_schematron_validation(@tmp_hpxml_path, hpxml_doc, expected_warnings: expected_warnings)
    end
  end

  def test_ruby_error_messages
    # Test case => Error message
    all_expected_errors = { 'battery-bad-values-max-not-one' => ["Schedule max value for column 'battery' must be 1."],
                            'battery-bad-values-min-not-neg-one' => ["Schedule min value for column 'battery' must be -1."],
                            'cfis-with-hydronic-distribution' => ["Attached HVAC distribution system 'HVACDistribution1' cannot be hydronic for ventilation fan 'VentilationFan1'."],
                            'cfis-invalid-supplemental-fan' => ["CFIS supplemental fan 'VentilationFan2' must be of type 'supply only' or 'exhaust only'."],
                            'cfis-invalid-supplemental-fan2' => ["CFIS supplemental fan 'VentilationFan2' must be set as used for whole building ventilation."],
                            'cfis-invalid-supplemental-fan3' => ["CFIS supplemental fan 'VentilationFan2' cannot be a shared system."],
                            'cfis-invalid-supplemental-fan4' => ["CFIS supplemental fan 'VentilationFan2' cannot have HoursInOperation specified."],
                            'dehumidifier-setpoints' => ['All dehumidifiers must have the same setpoint but multiple setpoints were specified.'],
                            'desuperheater-with-detailed-setpoints' => ["Detailed setpoints for water heating system 'WaterHeatingSystem1' is not currently supported for desuperheaters."],
                            'duplicate-id' => ["Element 'SystemIdentifier', attribute 'id': 'PlugLoad1' is not a valid value of the atomic type 'xs:ID'."],
                            'emissions-duplicate-names' => ['Found multiple Emissions Scenarios with the Scenario Name='],
                            'emissions-wrong-columns' => ['Emissions File has too few columns. Cannot find column number'],
                            'emissions-wrong-filename' => ["Emissions File file path 'invalid-wrong-filename.csv' does not exist."],
                            'emissions-wrong-rows' => ['Emissions File has invalid number of rows'],
                            'heat-pump-backup-system-load-fraction' => ['Heat pump backup system cannot have a fraction heat load served specified.'],
                            'heat-pump-switchover-temp-elec-backup' => ['Switchover temperature should only be used for a heat pump with fossil fuel backup; use compressor lockout temperature instead.'],
                            'heat-pump-lockout-temps-elec-backup' => ['Similar compressor/backup lockout temperatures should only be used for a heat pump with fossil fuel backup.'],
                            'hvac-distribution-multiple-attached-cooling' => ["Multiple cooling systems found attached to distribution system 'HVACDistribution2'."],
                            'hvac-distribution-multiple-attached-heating' => ["Multiple heating systems found attached to distribution system 'HVACDistribution1'."],
                            'hvac-dse-multiple-attached-cooling' => ["Multiple cooling systems found attached to distribution system 'HVACDistribution1'."],
                            'hvac-dse-multiple-attached-heating' => ["Multiple heating systems found attached to distribution system 'HVACDistribution1'."],
                            'hvac-inconsistent-fan-powers' => ["Fan powers for heating system 'HeatingSystem1' and cooling system 'CoolingSystem1' are attached to a single distribution system and therefore must be the same."],
                            'hvac-invalid-distribution-system-type' => ["Incorrect HVAC distribution system type for HVAC type: 'Furnace'. Should be one of: ["],
                            'hvac-shared-boiler-multiple' => ['More than one shared heating system found.'],
                            'hvac-shared-chiller-multiple' => ['More than one shared cooling system found.'],
                            'hvac-shared-chiller-negative-seer-eq' => ["Negative SEER equivalent calculated for cooling system 'CoolingSystem1', double check inputs."],
                            'invalid-battery-capacity-units' => ["UsableCapacity and NominalCapacity for Battery 'Battery1' must be in the same units."],
                            'invalid-battery-capacity-units2' => ["UsableCapacity and NominalCapacity for Battery 'Battery1' must be in the same units."],
                            'invalid-datatype-boolean' => ["Element 'RadiantBarrier': 'FOOBAR' is not a valid value of the atomic type 'xs:boolean'"],
                            'invalid-datatype-integer' => ["Element 'NumberofBedrooms': '2.5' is not a valid value of the atomic type 'IntegerGreaterThanOrEqualToZero_simple'."],
                            'invalid-datatype-float' => ["Cannot convert 'FOOBAR' to float for Slab/extension/CarpetFraction."],
                            'invalid-daylight-saving' => ['Daylight Saving End Day of Month (31) must be one of: 1, 2, 3, 4, 5, 6, 7, 8, 9, 10, 11, 12, 13, 14, 15, 16, 17, 18, 19, 20, 21, 22, 23, 24, 25, 26, 27, 28, 29, 30.'],
                            'invalid-distribution-cfa-served' => ['The total conditioned floor area served by the HVAC distribution system(s) for heating is larger than the conditioned floor area of the building.',
                                                                  'The total conditioned floor area served by the HVAC distribution system(s) for cooling is larger than the conditioned floor area of the building.'],
                            'invalid-epw-filepath' => ["foo.epw' could not be found."],
                            'invalid-id' => ["Element 'SystemIdentifier', attribute 'id': '' is not a valid value of the atomic type 'xs:ID'."],
                            'invalid-neighbor-shading-azimuth' => ['A neighbor building has an azimuth (145) not equal to the azimuth of any wall.'],
                            'invalid-relatedhvac-dhw-indirect' => ["RelatedHVACSystem 'HeatingSystem_bad' not found for water heating system 'WaterHeatingSystem1'"],
                            'invalid-relatedhvac-desuperheater' => ["RelatedHVACSystem 'CoolingSystem_bad' not found for water heating system 'WaterHeatingSystem1'."],
                            'invalid-schema-version' => ["Element 'HPXML', attribute 'schemaVersion'"],
                            'invalid-skylights-physical-properties' => ["Could not lookup UFactor and SHGC for skylight 'Skylight2'."],
                            'invalid-runperiod' => ['Run Period End Day of Month (31) must be one of: 1, 2, 3, 4, 5, 6, 7, 8, 9, 10, 11, 12, 13, 14, 15, 16, 17, 18, 19, 20, 21, 22, 23, 24, 25, 26, 27, 28, 29, 30.'],
                            'invalid-shading-season' => ['Shading Summer Season End Day of Month (31) must be one of: 1, 2, 3, 4, 5, 6, 7, 8, 9, 10, 11, 12, 13, 14, 15, 16, 17, 18, 19, 20, 21, 22, 23, 24, 25, 26, 27, 28, 29, 30.'],
                            'invalid-unavailable-period' => ['Unavailable Period End Day of Month (31) must be one of: 1, 2, 3, 4, 5, 6, 7, 8, 9, 10, 11, 12, 13, 14, 15, 16, 17, 18, 19, 20, 21, 22, 23, 24, 25, 26, 27, 28, 29, 30.'],
                            'invalid-windows-physical-properties' => ["Could not lookup UFactor and SHGC for window 'Window3'."],
                            'inverter-unequal-efficiencies' => ['Expected all InverterEfficiency values to be equal.'],
                            'leap-year-TMY' => ['Specified a leap year (2008) but weather data has 8760 hours.'],
                            'net-area-negative-wall' => ["Calculated a negative net surface area for surface 'Wall1'."],
                            'net-area-negative-roof' => ["Calculated a negative net surface area for surface 'Roof1'."],
                            'orphaned-hvac-distribution' => ["Distribution system 'HVACDistribution1' found but no HVAC system attached to it."],
                            'refrigerators-multiple-primary' => ['More than one refrigerator designated as the primary.'],
                            'refrigerators-no-primary' => ['Could not find a primary refrigerator.'],
                            'repeated-relatedhvac-dhw-indirect' => ["RelatedHVACSystem 'HeatingSystem1' is attached to multiple water heating systems."],
                            'repeated-relatedhvac-desuperheater' => ["RelatedHVACSystem 'CoolingSystem1' is attached to multiple water heating systems."],
                            'schedule-detailed-bad-values-max-not-one' => ["Schedule max value for column 'lighting_interior' must be 1."],
                            'schedule-detailed-bad-values-negative' => ["Schedule min value for column 'lighting_interior' must be non-negative."],
                            'schedule-detailed-bad-values-non-numeric' => ["Schedule value must be numeric for column 'lighting_interior'."],
                            'schedule-detailed-bad-values-mode-negative' => ["Schedule value for column 'water_heater_operating_mode' must be either 0 or 1."],
                            'schedule-detailed-duplicate-columns' => ["Schedule column name 'occupants' is duplicated."],
                            'schedule-detailed-wrong-filename' => ["Schedules file path 'invalid-wrong-filename.csv' does not exist."],
                            'schedule-detailed-wrong-rows' => ["Schedule has invalid number of rows (8759) for column 'occupants'. Must be one of: 8760, 17520, 26280, 35040, 43800, 52560, 87600, 105120, 131400, 175200, 262800, 525600."],
                            'solar-thermal-system-with-combi-tankless' => ["Water heating system 'WaterHeatingSystem1' connected to solar thermal system 'SolarThermalSystem1' cannot be a space-heating boiler."],
                            'solar-thermal-system-with-desuperheater' => ["Water heating system 'WaterHeatingSystem1' connected to solar thermal system 'SolarThermalSystem1' cannot be attached to a desuperheater."],
                            'solar-thermal-system-with-dhw-indirect' => ["Water heating system 'WaterHeatingSystem1' connected to solar thermal system 'SolarThermalSystem1' cannot be a space-heating boiler."],
                            'storm-windows-unexpected-window-ufactor' => ['Unexpected base window U-Factor (0.33) for a storm window.'],
                            'unattached-cfis' => ["Attached HVAC distribution system 'foobar' not found for ventilation fan 'VentilationFan1'."],
                            'unattached-door' => ["Attached wall 'foobar' not found for door 'Door1'."],
                            'unattached-hvac-distribution' => ["Attached HVAC distribution system 'foobar' not found for HVAC system 'HeatingSystem1'."],
                            'unattached-pv-system' => ["Attached inverter 'foobar' not found for pv system 'PVSystem1'."],
                            'unattached-skylight' => ["Attached roof 'foobar' not found for skylight 'Skylight1'."],
                            'unattached-solar-thermal-system' => ["Attached water heating system 'foobar' not found for solar thermal system 'SolarThermalSystem1'."],
                            'unattached-shared-clothes-washer-dhw-distribution' => ["Attached hot water distribution 'foobar' not found for clothes washer"],
                            'unattached-shared-clothes-washer-water-heater' => ["Attached water heating system 'foobar' not found for clothes washer"],
                            'unattached-shared-dishwasher-dhw-distribution' => ["Attached hot water distribution 'foobar' not found for dishwasher"],
                            'unattached-shared-dishwasher-water-heater' => ["Attached water heating system 'foobar' not found for dishwasher"],
                            'unattached-window' => ["Attached wall 'foobar' not found for window 'Window1'."],
                            'unavailable-period-missing-column' => ["Could not find column='foobar' in unavailable_periods.csv."],
                            'unique-objects-vary-across-units-epw' => ['Weather station EPW filepath has different values across dwelling units.'],
                            'unique-objects-vary-across-units-dst' => ['Unique object (OS:RunPeriodControl:DaylightSavingTime) has different values across dwelling units.'],
                            'unique-objects-vary-across-units-tmains' => ['Unique object (OS:Site:WaterMainsTemperature) has different values across dwelling units.'],
                            'whole-mf-building-batteries' => ['Modeling batteries for whole SFA/MF buildings is not currently supported.'],
                            'whole-mf-building-dehumidifiers-unit-multiplier' => ['NumberofUnits greater than 1 is not supported for dehumidifiers.'],
                            'whole-mf-building-gshps-unit-multiplier' => ['NumberofUnits greater than 1 is not supported for ground-to-air heat pumps.'] }

    all_expected_errors.each_with_index do |(error_case, expected_errors), i|
      puts "[#{i + 1}/#{all_expected_errors.size}] Testing #{error_case}..."
      building_id = nil
      # Create HPXML object
      if ['battery-bad-values-max-not-one'].include? error_case
        hpxml, hpxml_bldg = _create_hpxml('base-battery-scheduled.xml')
        csv_data = CSV.read(File.join(File.dirname(hpxml.hpxml_path), hpxml_bldg.header.schedules_filepaths[0]))
        csv_data[1][0] = 1.1
        File.write(@tmp_csv_path, csv_data.map(&:to_csv).join)
        hpxml_bldg.header.schedules_filepaths = [@tmp_csv_path]
      elsif ['battery-bad-values-min-not-neg-one'].include? error_case
        hpxml, hpxml_bldg = _create_hpxml('base-battery-scheduled.xml')
        csv_data = CSV.read(File.join(File.dirname(hpxml.hpxml_path), hpxml_bldg.header.schedules_filepaths[0]))
        csv_data[1][0] = -1.1
        File.write(@tmp_csv_path, csv_data.map(&:to_csv).join)
        hpxml_bldg.header.schedules_filepaths = [@tmp_csv_path]
      elsif ['cfis-with-hydronic-distribution'].include? error_case
        hpxml, hpxml_bldg = _create_hpxml('base-hvac-boiler-gas-only.xml')
        hpxml_bldg.ventilation_fans.add(id: "VentilationFan#{hpxml_bldg.ventilation_fans.size + 1}",
                                        fan_type: HPXML::MechVentTypeCFIS,
                                        used_for_whole_building_ventilation: true,
                                        distribution_system_idref: hpxml_bldg.hvac_distributions[0].id)
      elsif ['cfis-invalid-supplemental-fan'].include? error_case
        hpxml, hpxml_bldg = _create_hpxml('base-mechvent-cfis-supplemental-fan-exhaust.xml')
        suppl_fan = hpxml_bldg.ventilation_fans.find { |f| f.is_cfis_supplemental_fan? }
        suppl_fan.fan_type = HPXML::MechVentTypeBalanced
      elsif ['cfis-invalid-supplemental-fan2'].include? error_case
        hpxml, hpxml_bldg = _create_hpxml('base-mechvent-cfis-supplemental-fan-exhaust.xml')
        suppl_fan = hpxml_bldg.ventilation_fans.find { |f| f.is_cfis_supplemental_fan? }
        suppl_fan.used_for_whole_building_ventilation = false
        suppl_fan.used_for_garage_ventilation = true
      elsif ['cfis-invalid-supplemental-fan3'].include? error_case
        hpxml, hpxml_bldg = _create_hpxml('base-mechvent-cfis-supplemental-fan-exhaust.xml')
        suppl_fan = hpxml_bldg.ventilation_fans.find { |f| f.is_cfis_supplemental_fan? }
        suppl_fan.is_shared_system = true
        suppl_fan.fraction_recirculation = 0.0
        suppl_fan.in_unit_flow_rate = suppl_fan.tested_flow_rate / 2.0
      elsif ['cfis-invalid-supplemental-fan4'].include? error_case
        hpxml, hpxml_bldg = _create_hpxml('base-mechvent-cfis-supplemental-fan-exhaust.xml')
        suppl_fan = hpxml_bldg.ventilation_fans.find { |f| f.is_cfis_supplemental_fan? }
        suppl_fan.hours_in_operation = 12.0
      elsif ['dehumidifier-setpoints'].include? error_case
        hpxml, hpxml_bldg = _create_hpxml('base-appliances-dehumidifier-multiple.xml')
        hpxml_bldg.dehumidifiers[-1].rh_setpoint = 0.55
      elsif ['desuperheater-with-detailed-setpoints'].include? error_case
        hpxml, hpxml_bldg = _create_hpxml('base-dhw-tank-detailed-setpoints.xml')
        hpxml_bldg.water_heating_systems[0].uses_desuperheater = true
        hpxml_bldg.water_heating_systems[0].related_hvac_idref = hpxml_bldg.cooling_systems[0].id
      elsif ['duplicate-id'].include? error_case
        hpxml, hpxml_bldg = _create_hpxml('base.xml')
        hpxml_bldg.plug_loads[-1].id = hpxml_bldg.plug_loads[0].id
      elsif ['emissions-duplicate-names'].include? error_case
        hpxml, _hpxml_bldg = _create_hpxml('base-misc-emissions.xml')
        hpxml.header.emissions_scenarios << hpxml.header.emissions_scenarios[0].dup
      elsif ['emissions-wrong-columns'].include? error_case
        hpxml, _hpxml_bldg = _create_hpxml('base-misc-emissions.xml')
        scenario = hpxml.header.emissions_scenarios[1]
        csv_data = CSV.read(File.join(File.dirname(hpxml.hpxml_path), scenario.elec_schedule_filepath))
        csv_data[10] = [431.0] * (scenario.elec_schedule_column_number - 1)
        File.write(@tmp_csv_path, csv_data.map(&:to_csv).join)
        hpxml.header.emissions_scenarios[1].elec_schedule_filepath = @tmp_csv_path
      elsif ['emissions-wrong-filename'].include? error_case
        hpxml, _hpxml_bldg = _create_hpxml('base-misc-emissions.xml')
        hpxml.header.emissions_scenarios[1].elec_schedule_filepath = 'invalid-wrong-filename.csv'
      elsif ['emissions-wrong-rows'].include? error_case
        hpxml, _hpxml_bldg = _create_hpxml('base-misc-emissions.xml')
        scenario = hpxml.header.emissions_scenarios[1]
        csv_data = CSV.read(File.join(File.dirname(hpxml.hpxml_path), scenario.elec_schedule_filepath))
        File.write(@tmp_csv_path, csv_data[0..-2].map(&:to_csv).join)
        hpxml.header.emissions_scenarios[1].elec_schedule_filepath = @tmp_csv_path
      elsif ['heat-pump-backup-system-load-fraction'].include? error_case
        hpxml, hpxml_bldg = _create_hpxml('base-hvac-air-to-air-heat-pump-var-speed-backup-boiler.xml')
        hpxml_bldg.heating_systems[0].fraction_heat_load_served = 0.5
        hpxml_bldg.heat_pumps[0].fraction_heat_load_served = 0.5
      elsif ['heat-pump-switchover-temp-elec-backup'].include? error_case
        hpxml, hpxml_bldg = _create_hpxml('base-hvac-air-to-air-heat-pump-1-speed.xml')
        hpxml_bldg.heat_pumps[0].backup_heating_switchover_temp = 35.0
      elsif ['heat-pump-lockout-temps-elec-backup'].include? error_case
        hpxml, hpxml_bldg = _create_hpxml('base-hvac-air-to-air-heat-pump-1-speed.xml')
        hpxml_bldg.heat_pumps[0].compressor_lockout_temp = 35.0
        hpxml_bldg.heat_pumps[0].backup_heating_lockout_temp = 35.0
      elsif ['hvac-invalid-distribution-system-type'].include? error_case
        hpxml, hpxml_bldg = _create_hpxml('base.xml')
        hpxml_bldg.hvac_distributions.add(id: "HVACDistribution#{hpxml_bldg.hvac_distributions.size + 1}",
                                          distribution_system_type: HPXML::HVACDistributionTypeHydronic,
                                          hydronic_type: HPXML::HydronicTypeBaseboard)
        hpxml_bldg.heating_systems[-1].distribution_system_idref = hpxml_bldg.hvac_distributions[-1].id
      elsif ['hvac-distribution-multiple-attached-cooling'].include? error_case
        hpxml, hpxml_bldg = _create_hpxml('base-hvac-multiple.xml')
        hpxml_bldg.heat_pumps[0].distribution_system_idref = 'HVACDistribution2'
      elsif ['hvac-distribution-multiple-attached-heating'].include? error_case
        hpxml, hpxml_bldg = _create_hpxml('base-hvac-multiple.xml')
        hpxml_bldg.heat_pumps[0].distribution_system_idref = 'HVACDistribution1'
      elsif ['hvac-dse-multiple-attached-cooling'].include? error_case
        hpxml, hpxml_bldg = _create_hpxml('base-hvac-dse.xml')
        hpxml_bldg.cooling_systems[0].fraction_cool_load_served = 0.5
        hpxml_bldg.cooling_systems << hpxml_bldg.cooling_systems[0].dup
        hpxml_bldg.cooling_systems[1].id = "CoolingSystem#{hpxml_bldg.cooling_systems.size}"
        hpxml_bldg.cooling_systems[0].primary_system = false
      elsif ['hvac-dse-multiple-attached-heating'].include? error_case
        hpxml, hpxml_bldg = _create_hpxml('base-hvac-dse.xml')
        hpxml_bldg.heating_systems[0].fraction_heat_load_served = 0.5
        hpxml_bldg.heating_systems << hpxml_bldg.heating_systems[0].dup
        hpxml_bldg.heating_systems[1].id = "HeatingSystem#{hpxml_bldg.heating_systems.size}"
        hpxml_bldg.heating_systems[0].primary_system = false
      elsif ['hvac-inconsistent-fan-powers'].include? error_case
        hpxml, hpxml_bldg = _create_hpxml('base.xml')
        hpxml_bldg.cooling_systems[0].fan_watts_per_cfm = 0.55
        hpxml_bldg.heating_systems[0].fan_watts_per_cfm = 0.45
      elsif ['hvac-shared-boiler-multiple'].include? error_case
<<<<<<< HEAD
        hpxml, hpxml_bldg = _create_hpxml('base-bldgtype-multifamily-shared-boiler-only-baseboard.xml')
=======
        hpxml, hpxml_bldg = _create_hpxml('base-bldgtype-mf-unit-shared-boiler-only-baseboard.xml')
>>>>>>> 39161936
        hpxml_bldg.hvac_distributions << hpxml_bldg.hvac_distributions[0].dup
        hpxml_bldg.hvac_distributions[-1].id = "HVACDistribution#{hpxml_bldg.hvac_distributions.size}"
        hpxml_bldg.heating_systems[0].fraction_heat_load_served = 0.5
        hpxml_bldg.heating_systems[0].primary_system = false
        hpxml_bldg.heating_systems << hpxml_bldg.heating_systems[0].dup
        hpxml_bldg.heating_systems[1].id = "HeatingSystem#{hpxml_bldg.heating_systems.size}"
        hpxml_bldg.heating_systems[1].distribution_system_idref = hpxml_bldg.hvac_distributions[-1].id
        hpxml_bldg.heating_systems[1].primary_system = true
      elsif ['hvac-shared-chiller-multiple'].include? error_case
<<<<<<< HEAD
        hpxml, hpxml_bldg = _create_hpxml('base-bldgtype-multifamily-shared-chiller-only-baseboard.xml')
=======
        hpxml, hpxml_bldg = _create_hpxml('base-bldgtype-mf-unit-shared-chiller-only-baseboard.xml')
>>>>>>> 39161936
        hpxml_bldg.hvac_distributions << hpxml_bldg.hvac_distributions[0].dup
        hpxml_bldg.hvac_distributions[-1].id = "HVACDistribution#{hpxml_bldg.hvac_distributions.size}"
        hpxml_bldg.cooling_systems[0].fraction_cool_load_served = 0.5
        hpxml_bldg.cooling_systems[0].primary_system = false
        hpxml_bldg.cooling_systems << hpxml_bldg.cooling_systems[0].dup
        hpxml_bldg.cooling_systems[1].id = "CoolingSystem#{hpxml_bldg.cooling_systems.size}"
        hpxml_bldg.cooling_systems[1].distribution_system_idref = hpxml_bldg.hvac_distributions[-1].id
        hpxml_bldg.cooling_systems[1].primary_system = true
      elsif ['hvac-shared-chiller-negative-seer-eq'].include? error_case
<<<<<<< HEAD
        hpxml, hpxml_bldg = _create_hpxml('base-bldgtype-multifamily-shared-chiller-only-baseboard.xml')
=======
        hpxml, hpxml_bldg = _create_hpxml('base-bldgtype-mf-unit-shared-chiller-only-baseboard.xml')
>>>>>>> 39161936
        hpxml_bldg.cooling_systems[0].shared_loop_watts *= 100.0
      elsif ['invalid-battery-capacity-units'].include? error_case
        hpxml, hpxml_bldg = _create_hpxml('base-pv-battery.xml')
        hpxml_bldg.batteries[0].usable_capacity_kwh = nil
        hpxml_bldg.batteries[0].usable_capacity_ah = 200.0
      elsif ['invalid-battery-capacity-units2'].include? error_case
        hpxml, hpxml_bldg = _create_hpxml('base-pv-battery-ah.xml')
        hpxml_bldg.batteries[0].usable_capacity_kwh = 10.0
        hpxml_bldg.batteries[0].usable_capacity_ah = nil
      elsif ['invalid-datatype-boolean'].include? error_case
        hpxml, _hpxml_bldg = _create_hpxml('base.xml')
      elsif ['invalid-datatype-integer'].include? error_case
        hpxml, _hpxml_bldg = _create_hpxml('base.xml')
      elsif ['invalid-datatype-float'].include? error_case
        hpxml, _hpxml_bldg = _create_hpxml('base.xml')
      elsif ['invalid-daylight-saving'].include? error_case
        hpxml, hpxml_bldg = _create_hpxml('base-simcontrol-daylight-saving-custom.xml')
        hpxml_bldg.dst_begin_month = 3
        hpxml_bldg.dst_begin_day = 10
        hpxml_bldg.dst_end_month = 4
        hpxml_bldg.dst_end_day = 31
      elsif ['invalid-distribution-cfa-served'].include? error_case
        hpxml, hpxml_bldg = _create_hpxml('base.xml')
        hpxml_bldg.hvac_distributions[-1].conditioned_floor_area_served = 2701.1
      elsif ['invalid-epw-filepath'].include? error_case
        hpxml, hpxml_bldg = _create_hpxml('base.xml')
        hpxml_bldg.climate_and_risk_zones.weather_station_epw_filepath = 'foo.epw'
      elsif ['invalid-id'].include? error_case
        hpxml, hpxml_bldg = _create_hpxml('base-enclosure-skylights.xml')
        hpxml_bldg.skylights[0].id = ''
      elsif ['invalid-neighbor-shading-azimuth'].include? error_case
        hpxml, hpxml_bldg = _create_hpxml('base-misc-neighbor-shading.xml')
        hpxml_bldg.neighbor_buildings[0].azimuth = 145
      elsif ['invalid-relatedhvac-dhw-indirect'].include? error_case
        hpxml, hpxml_bldg = _create_hpxml('base-dhw-indirect.xml')
        hpxml_bldg.water_heating_systems[0].related_hvac_idref = 'HeatingSystem_bad'
      elsif ['invalid-relatedhvac-desuperheater'].include? error_case
        hpxml, hpxml_bldg = _create_hpxml('base-hvac-central-ac-only-1-speed.xml')
        hpxml_bldg.water_heating_systems[0].uses_desuperheater = true
        hpxml_bldg.water_heating_systems[0].related_hvac_idref = 'CoolingSystem_bad'
      elsif ['invalid-runperiod'].include? error_case
        hpxml, _hpxml_bldg = _create_hpxml('base.xml')
        hpxml.header.sim_begin_month = 3
        hpxml.header.sim_begin_day = 10
        hpxml.header.sim_end_month = 4
        hpxml.header.sim_end_day = 31
      elsif ['invalid-shading-season'].include? error_case
        hpxml, hpxml_bldg = _create_hpxml('base.xml')
        hpxml_bldg.header.shading_summer_begin_month = 3
        hpxml_bldg.header.shading_summer_begin_day = 10
        hpxml_bldg.header.shading_summer_end_month = 4
        hpxml_bldg.header.shading_summer_end_day = 31
      elsif ['invalid-unavailable-period'].include? error_case
        hpxml, _hpxml_bldg = _create_hpxml('base.xml')
        hpxml.header.unavailable_periods.add(column_name: 'Power Outage',
                                             begin_month: 3,
                                             begin_day: 10,
                                             end_month: 4,
                                             end_day: 31)
      elsif ['invalid-schema-version'].include? error_case
        hpxml, _hpxml_bldg = _create_hpxml('base.xml')
      elsif ['invalid-skylights-physical-properties'].include? error_case
        hpxml, hpxml_bldg = _create_hpxml('base-enclosure-skylights-physical-properties.xml')
        hpxml_bldg.skylights[1].thermal_break = false
      elsif ['invalid-windows-physical-properties'].include? error_case
        hpxml, hpxml_bldg = _create_hpxml('base-enclosure-windows-physical-properties.xml')
        hpxml_bldg.windows[2].thermal_break = false
      elsif ['inverter-unequal-efficiencies'].include? error_case
        hpxml, hpxml_bldg = _create_hpxml('base-pv.xml')
        hpxml_bldg.inverters.add(id: 'Inverter2',
                                 inverter_efficiency: 0.5)
        hpxml_bldg.pv_systems[1].inverter_idref = hpxml_bldg.inverters[-1].id
      elsif ['leap-year-TMY'].include? error_case
        hpxml, _hpxml_bldg = _create_hpxml('base-simcontrol-calendar-year-custom.xml')
        hpxml.header.sim_calendar_year = 2008
      elsif ['net-area-negative-roof'].include? error_case
        hpxml, hpxml_bldg = _create_hpxml('base-enclosure-skylights.xml')
        hpxml_bldg.skylights[0].area = 4000
      elsif ['net-area-negative-wall'].include? error_case
        hpxml, hpxml_bldg = _create_hpxml('base.xml')
        hpxml_bldg.windows[0].area = 1000
      elsif ['orphaned-hvac-distribution'].include? error_case
        hpxml, hpxml_bldg = _create_hpxml('base-hvac-furnace-gas-room-ac.xml')
        hpxml_bldg.heating_systems[0].delete
        hpxml_bldg.hvac_controls[0].heating_setpoint_temp = nil
      elsif ['refrigerators-multiple-primary'].include? error_case
        hpxml, hpxml_bldg = _create_hpxml('base-misc-loads-large-uncommon.xml')
        hpxml_bldg.refrigerators[1].primary_indicator = true
      elsif ['refrigerators-no-primary'].include? error_case
        hpxml, hpxml_bldg = _create_hpxml('base-misc-loads-large-uncommon.xml')
        hpxml_bldg.refrigerators[0].primary_indicator = false
      elsif ['repeated-relatedhvac-dhw-indirect'].include? error_case
        hpxml, hpxml_bldg = _create_hpxml('base-dhw-indirect.xml')
        hpxml_bldg.water_heating_systems[0].fraction_dhw_load_served = 0.5
        hpxml_bldg.water_heating_systems << hpxml_bldg.water_heating_systems[0].dup
        hpxml_bldg.water_heating_systems[1].id = "WaterHeatingSystem#{hpxml_bldg.water_heating_systems.size}"
      elsif ['repeated-relatedhvac-desuperheater'].include? error_case
        hpxml, hpxml_bldg = _create_hpxml('base-hvac-central-ac-only-1-speed.xml')
        hpxml_bldg.water_heating_systems[0].fraction_dhw_load_served = 0.5
        hpxml_bldg.water_heating_systems[0].uses_desuperheater = true
        hpxml_bldg.water_heating_systems[0].related_hvac_idref = 'CoolingSystem1'
        hpxml_bldg.water_heating_systems << hpxml_bldg.water_heating_systems[0].dup
        hpxml_bldg.water_heating_systems[1].id = "WaterHeatingSystem#{hpxml_bldg.water_heating_systems.size}"
      elsif ['schedule-detailed-bad-values-max-not-one'].include? error_case
        hpxml, hpxml_bldg = _create_hpxml('base-schedules-detailed-occupancy-stochastic.xml')
        csv_data = CSV.read(File.join(File.dirname(hpxml.hpxml_path), hpxml_bldg.header.schedules_filepaths[0]))
        csv_data[1][1] = 1.1
        File.write(@tmp_csv_path, csv_data.map(&:to_csv).join)
        hpxml_bldg.header.schedules_filepaths = [@tmp_csv_path]
      elsif ['schedule-detailed-bad-values-negative'].include? error_case
        hpxml, hpxml_bldg = _create_hpxml('base-schedules-detailed-occupancy-stochastic.xml')
        csv_data = CSV.read(File.join(File.dirname(hpxml.hpxml_path), hpxml_bldg.header.schedules_filepaths[0]))
        csv_data[1][1] = -0.5
        File.write(@tmp_csv_path, csv_data.map(&:to_csv).join)
        hpxml_bldg.header.schedules_filepaths = [@tmp_csv_path]
      elsif ['schedule-detailed-bad-values-non-numeric'].include? error_case
        hpxml, hpxml_bldg = _create_hpxml('base-schedules-detailed-occupancy-stochastic.xml')
        csv_data = CSV.read(File.join(File.dirname(hpxml.hpxml_path), hpxml_bldg.header.schedules_filepaths[0]))
        csv_data[1][1] = 'NA'
        File.write(@tmp_csv_path, csv_data.map(&:to_csv).join)
        hpxml_bldg.header.schedules_filepaths = [@tmp_csv_path]
      elsif ['schedule-detailed-bad-values-mode-negative'].include? error_case
        hpxml, hpxml_bldg = _create_hpxml('base-dhw-tank-heat-pump-detailed-schedules.xml')
        csv_data = CSV.read(File.join(File.dirname(hpxml.hpxml_path), hpxml_bldg.header.schedules_filepaths[1]))
        csv_data[1][0] = -0.5
        File.write(@tmp_csv_path, csv_data.map(&:to_csv).join)
        hpxml_bldg.header.schedules_filepaths = [@tmp_csv_path]
      elsif ['schedule-detailed-duplicate-columns'].include? error_case
        hpxml, hpxml_bldg = _create_hpxml('base-schedules-detailed-occupancy-stochastic.xml')
        csv_data = CSV.read(File.join(File.dirname(hpxml.hpxml_path), hpxml_bldg.header.schedules_filepaths[0]))
        File.write(@tmp_csv_path, csv_data.map(&:to_csv).join)
        hpxml_bldg.header.schedules_filepaths = []
        hpxml_bldg.header.schedules_filepaths << @tmp_csv_path
        hpxml_bldg.header.schedules_filepaths << @tmp_csv_path
      elsif ['schedule-detailed-wrong-filename'].include? error_case
        hpxml, hpxml_bldg = _create_hpxml('base.xml')
        hpxml_bldg.header.schedules_filepaths << 'invalid-wrong-filename.csv'
      elsif ['schedule-detailed-wrong-rows'].include? error_case
        hpxml, hpxml_bldg = _create_hpxml('base-schedules-detailed-occupancy-stochastic.xml')
        csv_data = CSV.read(File.join(File.dirname(hpxml.hpxml_path), hpxml_bldg.header.schedules_filepaths[0]))
        File.write(@tmp_csv_path, csv_data[0..-2].map(&:to_csv).join)
        hpxml_bldg.header.schedules_filepaths = [@tmp_csv_path]
      elsif ['solar-thermal-system-with-combi-tankless'].include? error_case
        hpxml, hpxml_bldg = _create_hpxml('base-dhw-combi-tankless.xml')
        hpxml_bldg.solar_thermal_systems.add(id: "SolarThermalSystem#{hpxml_bldg.solar_thermal_systems.size + 1}",
                                             system_type: HPXML::SolarThermalSystemType,
                                             collector_area: 40,
                                             collector_type: HPXML::SolarThermalTypeSingleGlazing,
                                             collector_loop_type: HPXML::SolarThermalLoopTypeIndirect,
                                             collector_azimuth: 180,
                                             collector_tilt: 20,
                                             collector_frta: 0.77,
                                             collector_frul: 0.793,
                                             water_heating_system_idref: 'WaterHeatingSystem1')
      elsif ['solar-thermal-system-with-desuperheater'].include? error_case
        hpxml, hpxml_bldg = _create_hpxml('base-dhw-desuperheater.xml')
        hpxml_bldg.solar_thermal_systems.add(id: "SolarThermalSystem#{hpxml_bldg.solar_thermal_systems.size + 1}",
                                             system_type: HPXML::SolarThermalSystemType,
                                             collector_area: 40,
                                             collector_type: HPXML::SolarThermalTypeSingleGlazing,
                                             collector_loop_type: HPXML::SolarThermalLoopTypeIndirect,
                                             collector_azimuth: 180,
                                             collector_tilt: 20,
                                             collector_frta: 0.77,
                                             collector_frul: 0.793,
                                             water_heating_system_idref: 'WaterHeatingSystem1')
      elsif ['solar-thermal-system-with-dhw-indirect'].include? error_case
        hpxml, hpxml_bldg = _create_hpxml('base-dhw-combi-tankless.xml')
        hpxml_bldg.solar_thermal_systems.add(id: "SolarThermalSystem#{hpxml_bldg.solar_thermal_systems.size + 1}",
                                             system_type: HPXML::SolarThermalSystemType,
                                             collector_area: 40,
                                             collector_type: HPXML::SolarThermalTypeSingleGlazing,
                                             collector_loop_type: HPXML::SolarThermalLoopTypeIndirect,
                                             collector_azimuth: 180,
                                             collector_tilt: 20,
                                             collector_frta: 0.77,
                                             collector_frul: 0.793,
                                             water_heating_system_idref: 'WaterHeatingSystem1')
      elsif ['storm-windows-unexpected-window-ufactor'].include? error_case
        hpxml, hpxml_bldg = _create_hpxml('base.xml')
        hpxml_bldg.windows[0].storm_type = 'clear'
      elsif ['unattached-cfis'].include? error_case
        hpxml, hpxml_bldg = _create_hpxml('base.xml')
        hpxml_bldg.ventilation_fans.add(id: "VentilationFan#{hpxml_bldg.ventilation_fans.size + 1}",
                                        fan_type: HPXML::MechVentTypeCFIS,
                                        used_for_whole_building_ventilation: true,
                                        distribution_system_idref: hpxml_bldg.hvac_distributions[0].id)
        hpxml_bldg.ventilation_fans[0].distribution_system_idref = 'foobar'
      elsif ['unattached-door'].include? error_case
        hpxml, hpxml_bldg = _create_hpxml('base.xml')
        hpxml_bldg.doors[0].wall_idref = 'foobar'
      elsif ['unattached-hvac-distribution'].include? error_case
        hpxml, hpxml_bldg = _create_hpxml('base.xml')
        hpxml_bldg.heating_systems[0].distribution_system_idref = 'foobar'
      elsif ['unattached-pv-system'].include? error_case
        hpxml, hpxml_bldg = _create_hpxml('base-pv.xml')
        hpxml_bldg.pv_systems[0].inverter_idref = 'foobar'
      elsif ['unattached-skylight'].include? error_case
        hpxml, hpxml_bldg = _create_hpxml('base-enclosure-skylights.xml')
        hpxml_bldg.skylights[0].roof_idref = 'foobar'
      elsif ['unattached-solar-thermal-system'].include? error_case
        hpxml, hpxml_bldg = _create_hpxml('base-dhw-solar-indirect-flat-plate.xml')
        hpxml_bldg.solar_thermal_systems[0].water_heating_system_idref = 'foobar'
      elsif ['unattached-shared-clothes-washer-dhw-distribution'].include? error_case
<<<<<<< HEAD
        hpxml, hpxml_bldg = _create_hpxml('base-bldgtype-multifamily-shared-laundry-room.xml')
        hpxml_bldg.clothes_washers[0].water_heating_system_idref = nil
        hpxml_bldg.clothes_washers[0].hot_water_distribution_idref = 'foobar'
      elsif ['unattached-shared-clothes-washer-water-heater'].include? error_case
        hpxml, hpxml_bldg = _create_hpxml('base-bldgtype-multifamily-shared-laundry-room.xml')
        hpxml_bldg.clothes_washers[0].water_heating_system_idref = 'foobar'
      elsif ['unattached-shared-dishwasher-dhw-distribution'].include? error_case
        hpxml, hpxml_bldg = _create_hpxml('base-bldgtype-multifamily-shared-laundry-room.xml')
        hpxml_bldg.dishwashers[0].water_heating_system_idref = nil
        hpxml_bldg.dishwashers[0].hot_water_distribution_idref = 'foobar'
      elsif ['unattached-shared-dishwasher-water-heater'].include? error_case
        hpxml, hpxml_bldg = _create_hpxml('base-bldgtype-multifamily-shared-laundry-room.xml')
=======
        hpxml, hpxml_bldg = _create_hpxml('base-bldgtype-mf-unit-shared-laundry-room.xml')
        hpxml_bldg.clothes_washers[0].water_heating_system_idref = nil
        hpxml_bldg.clothes_washers[0].hot_water_distribution_idref = 'foobar'
      elsif ['unattached-shared-clothes-washer-water-heater'].include? error_case
        hpxml, hpxml_bldg = _create_hpxml('base-bldgtype-mf-unit-shared-laundry-room.xml')
        hpxml_bldg.clothes_washers[0].water_heating_system_idref = 'foobar'
      elsif ['unattached-shared-dishwasher-dhw-distribution'].include? error_case
        hpxml, hpxml_bldg = _create_hpxml('base-bldgtype-mf-unit-shared-laundry-room.xml')
        hpxml_bldg.dishwashers[0].water_heating_system_idref = nil
        hpxml_bldg.dishwashers[0].hot_water_distribution_idref = 'foobar'
      elsif ['unattached-shared-dishwasher-water-heater'].include? error_case
        hpxml, hpxml_bldg = _create_hpxml('base-bldgtype-mf-unit-shared-laundry-room.xml')
>>>>>>> 39161936
        hpxml_bldg.dishwashers[0].water_heating_system_idref = 'foobar'
      elsif ['unattached-window'].include? error_case
        hpxml, hpxml_bldg = _create_hpxml('base.xml')
        hpxml_bldg.windows[0].wall_idref = 'foobar'
      elsif ['unavailable-period-missing-column'].include? error_case
        hpxml, _hpxml_bldg = _create_hpxml('base-schedules-simple-vacancy.xml')
        hpxml.header.unavailable_periods[0].column_name = 'foobar'
      elsif ['unique-objects-vary-across-units-epw'].include? error_case
        building_id = 'ALL'
<<<<<<< HEAD
        hpxml, hpxml_bldg = _create_hpxml('base-multiple-buildings.xml', building_id: building_id)
        hpxml_bldg.climate_and_risk_zones.weather_station_epw_filepath = 'USA_AZ_Phoenix-Sky.Harbor.Intl.AP.722780_TMY3.epw'
      elsif ['unique-objects-vary-across-units-dst'].include? error_case
        building_id = 'ALL'
        hpxml, hpxml_bldg = _create_hpxml('base-multiple-buildings.xml', building_id: building_id)
=======
        hpxml, hpxml_bldg = _create_hpxml('base-multiple-sfd-buildings.xml', building_id: building_id)
        hpxml_bldg.climate_and_risk_zones.weather_station_epw_filepath = 'USA_AZ_Phoenix-Sky.Harbor.Intl.AP.722780_TMY3.epw'
      elsif ['unique-objects-vary-across-units-dst'].include? error_case
        building_id = 'ALL'
        hpxml, hpxml_bldg = _create_hpxml('base-multiple-sfd-buildings.xml', building_id: building_id)
>>>>>>> 39161936
        hpxml_bldg.dst_begin_month = 3
        hpxml_bldg.dst_begin_day = 15
        hpxml_bldg.dst_end_month = 10
        hpxml_bldg.dst_end_day = 15
      elsif ['unique-objects-vary-across-units-tmains'].include? error_case
        building_id = 'ALL'
<<<<<<< HEAD
        hpxml, hpxml_bldg = _create_hpxml('base-multiple-buildings.xml', building_id: building_id)
=======
        hpxml, hpxml_bldg = _create_hpxml('base-multiple-sfd-buildings.xml', building_id: building_id)
>>>>>>> 39161936
        hpxml_bldg.hot_water_distributions[0].dwhr_facilities_connected = HPXML::DWHRFacilitiesConnectedOne
        hpxml_bldg.hot_water_distributions[0].dwhr_equal_flow = true
        hpxml_bldg.hot_water_distributions[0].dwhr_efficiency = 0.55
      elsif ['whole-mf-building-batteries'].include? error_case
        building_id = 'ALL'
<<<<<<< HEAD
        hpxml, hpxml_bldg = _create_hpxml('base-multiple-buildings.xml', building_id: building_id)
=======
        hpxml, hpxml_bldg = _create_hpxml('base-multiple-sfd-buildings.xml', building_id: building_id)
>>>>>>> 39161936
        hpxml_bldg.batteries.add(id: 'Battery1',
                                 type: HPXML::BatteryTypeLithiumIon)
      elsif ['whole-mf-building-dehumidifiers-unit-multiplier'].include? error_case
        hpxml, hpxml_bldg = _create_hpxml('base-appliances-dehumidifier.xml')
        hpxml_bldg.building_construction.number_of_units = 2
      elsif ['whole-mf-building-gshps-unit-multiplier'].include? error_case
        hpxml, hpxml_bldg = _create_hpxml('base-hvac-ground-to-air-heat-pump.xml')
        hpxml_bldg.building_construction.number_of_units = 2
      else
        fail "Unhandled case: #{error_case}."
      end

      hpxml_doc = hpxml.to_doc()

      # Perform additional raw XML manipulation
      if ['invalid-datatype-boolean'].include? error_case
        XMLHelper.get_element(hpxml_doc, '/HPXML/Building/BuildingDetails/Enclosure/Roofs/Roof/RadiantBarrier').inner_text = 'FOOBAR'
      elsif ['invalid-datatype-integer'].include? error_case
        XMLHelper.get_element(hpxml_doc, '/HPXML/Building/BuildingDetails/BuildingSummary/BuildingConstruction/NumberofBedrooms').inner_text = '2.5'
      elsif ['invalid-datatype-float'].include? error_case
        XMLHelper.get_element(hpxml_doc, '/HPXML/Building/BuildingDetails/Enclosure/Slabs/Slab/extension/CarpetFraction').inner_text = 'FOOBAR'
      elsif ['invalid-schema-version'].include? error_case
        root = XMLHelper.get_element(hpxml_doc, '/HPXML')
        XMLHelper.add_attribute(root, 'schemaVersion', '2.3')
      end

      XMLHelper.write_file(hpxml_doc, @tmp_hpxml_path)
      _test_measure('error', expected_errors, building_id: building_id)
    end
  end

  def test_ruby_warning_messages
    # Test case => Error message
    all_expected_warnings = { 'cfis-undersized-supplemental-fan' => ["CFIS supplemental fan 'VentilationFan2' is undersized (90.0 cfm) compared to the target hourly ventilation rate (110.0 cfm)."],
                              'duct-lto-cfm25' => ['Ducts are entirely within conditioned space but there is moderate leakage to the outside. Leakage to the outside is typically zero or near-zero in these situations, consider revising leakage values. Leakage will be modeled as heat lost to the ambient environment.'],
                              'duct-lto-cfm50' => ['Ducts are entirely within conditioned space but there is moderate leakage to the outside. Leakage to the outside is typically zero or near-zero in these situations, consider revising leakage values. Leakage will be modeled as heat lost to the ambient environment.'],
                              'duct-lto-percent' => ['Ducts are entirely within conditioned space but there is moderate leakage to the outside. Leakage to the outside is typically zero or near-zero in these situations, consider revising leakage values. Leakage will be modeled as heat lost to the ambient environment.'],
                              'hvac-setpoint-adjustments' => ['HVAC setpoints have been automatically adjusted to prevent periods where the heating setpoint is greater than the cooling setpoint.'],
                              'hvac-setpoint-adjustments-daily-setbacks' => ['HVAC setpoints have been automatically adjusted to prevent periods where the heating setpoint is greater than the cooling setpoint.'],
                              'hvac-setpoint-adjustments-daily-schedules' => ['HVAC setpoints have been automatically adjusted to prevent periods where the heating setpoint is greater than the cooling setpoint.'],
                              'power-outage' => ['It is not possible to eliminate all HVAC energy use (e.g. crankcase/defrost energy) in EnergyPlus during an unavailable period.',
                                                 'It is not possible to eliminate all water heater energy use (e.g. parasitics) in EnergyPlus during an unavailable period.'],
                              'schedule-file-and-weekday-weekend-multipliers' => ["Both 'occupants' schedule file and weekday fractions provided; the latter will be ignored.",
                                                                                  "Both 'occupants' schedule file and weekend fractions provided; the latter will be ignored.",
                                                                                  "Both 'occupants' schedule file and monthly multipliers provided; the latter will be ignored.",
                                                                                  "Both 'clothes_washer' schedule file and weekday fractions provided; the latter will be ignored.",
                                                                                  "Both 'clothes_washer' schedule file and weekend fractions provided; the latter will be ignored.",
                                                                                  "Both 'clothes_washer' schedule file and monthly multipliers provided; the latter will be ignored.",
                                                                                  "Both 'clothes_dryer' schedule file and weekday fractions provided; the latter will be ignored.",
                                                                                  "Both 'clothes_dryer' schedule file and weekend fractions provided; the latter will be ignored.",
                                                                                  "Both 'clothes_dryer' schedule file and monthly multipliers provided; the latter will be ignored.",
                                                                                  "Both 'dishwasher' schedule file and weekday fractions provided; the latter will be ignored.",
                                                                                  "Both 'dishwasher' schedule file and weekend fractions provided; the latter will be ignored.",
                                                                                  "Both 'dishwasher' schedule file and monthly multipliers provided; the latter will be ignored.",
                                                                                  "Both 'refrigerator' schedule file and weekday fractions provided; the latter will be ignored.",
                                                                                  "Both 'refrigerator' schedule file and weekend fractions provided; the latter will be ignored.",
                                                                                  "Both 'refrigerator' schedule file and monthly multipliers provided; the latter will be ignored.",
                                                                                  "Both 'extra_refrigerator' schedule file and weekday fractions provided; the latter will be ignored.",
                                                                                  "Both 'extra_refrigerator' schedule file and weekend fractions provided; the latter will be ignored.",
                                                                                  "Both 'extra_refrigerator' schedule file and monthly multipliers provided; the latter will be ignored.",
                                                                                  "Both 'freezer' schedule file and weekday fractions provided; the latter will be ignored.",
                                                                                  "Both 'freezer' schedule file and weekend fractions provided; the latter will be ignored.",
                                                                                  "Both 'freezer' schedule file and monthly multipliers provided; the latter will be ignored.",
                                                                                  "Both 'cooking_range' schedule file and weekday fractions provided; the latter will be ignored.",
                                                                                  "Both 'cooking_range' schedule file and weekend fractions provided; the latter will be ignored.",
                                                                                  "Both 'cooking_range' schedule file and monthly multipliers provided; the latter will be ignored.",
                                                                                  "Both 'hot_water_fixtures' schedule file and weekday fractions provided; the latter will be ignored.",
                                                                                  "Both 'hot_water_fixtures' schedule file and weekend fractions provided; the latter will be ignored.",
                                                                                  "Both 'hot_water_fixtures' schedule file and monthly multipliers provided; the latter will be ignored.",
                                                                                  "Both 'plug_loads_tv' schedule file and weekday fractions provided; the latter will be ignored.",
                                                                                  "Both 'plug_loads_tv' schedule file and weekend fractions provided; the latter will be ignored.",
                                                                                  "Both 'plug_loads_tv' schedule file and monthly multipliers provided; the latter will be ignored.",
                                                                                  "Both 'plug_loads_other' schedule file and weekday fractions provided; the latter will be ignored.",
                                                                                  "Both 'plug_loads_other' schedule file and weekend fractions provided; the latter will be ignored.",
                                                                                  "Both 'plug_loads_other' schedule file and monthly multipliers provided; the latter will be ignored.",
                                                                                  "Both 'plug_loads_vehicle' schedule file and weekday fractions provided; the latter will be ignored.",
                                                                                  "Both 'plug_loads_vehicle' schedule file and weekend fractions provided; the latter will be ignored.",
                                                                                  "Both 'plug_loads_vehicle' schedule file and monthly multipliers provided; the latter will be ignored.",
                                                                                  "Both 'plug_loads_well_pump' schedule file and weekday fractions provided; the latter will be ignored.",
                                                                                  "Both 'plug_loads_well_pump' schedule file and weekend fractions provided; the latter will be ignored.",
                                                                                  "Both 'plug_loads_well_pump' schedule file and monthly multipliers provided; the latter will be ignored.",
                                                                                  "Both 'fuel_loads_grill' schedule file and weekday fractions provided; the latter will be ignored.",
                                                                                  "Both 'fuel_loads_grill' schedule file and weekend fractions provided; the latter will be ignored.",
                                                                                  "Both 'fuel_loads_grill' schedule file and monthly multipliers provided; the latter will be ignored.",
                                                                                  "Both 'fuel_loads_lighting' schedule file and weekday fractions provided; the latter will be ignored.",
                                                                                  "Both 'fuel_loads_lighting' schedule file and weekend fractions provided; the latter will be ignored.",
                                                                                  "Both 'fuel_loads_lighting' schedule file and monthly multipliers provided; the latter will be ignored.",
                                                                                  "Both 'fuel_loads_fireplace' schedule file and weekday fractions provided; the latter will be ignored.",
                                                                                  "Both 'fuel_loads_fireplace' schedule file and weekend fractions provided; the latter will be ignored.",
                                                                                  "Both 'fuel_loads_fireplace' schedule file and monthly multipliers provided; the latter will be ignored.",
                                                                                  "Both 'lighting_interior' schedule file and weekday fractions provided; the latter will be ignored.",
                                                                                  "Both 'lighting_interior' schedule file and weekend fractions provided; the latter will be ignored.",
                                                                                  "Both 'lighting_interior' schedule file and monthly multipliers provided; the latter will be ignored.",
                                                                                  "Both 'lighting_exterior' schedule file and weekday fractions provided; the latter will be ignored.",
                                                                                  "Both 'lighting_exterior' schedule file and weekend fractions provided; the latter will be ignored.",
                                                                                  "Both 'lighting_exterior' schedule file and monthly multipliers provided; the latter will be ignored.",
                                                                                  "Both 'pool_pump' schedule file and weekday fractions provided; the latter will be ignored.",
                                                                                  "Both 'pool_pump' schedule file and weekend fractions provided; the latter will be ignored.",
                                                                                  "Both 'pool_pump' schedule file and monthly multipliers provided; the latter will be ignored.",
                                                                                  "Both 'pool_heater' schedule file and weekday fractions provided; the latter will be ignored.",
                                                                                  "Both 'pool_heater' schedule file and weekend fractions provided; the latter will be ignored.",
                                                                                  "Both 'pool_heater' schedule file and monthly multipliers provided; the latter will be ignored.",
                                                                                  "Both 'permanent_spa_pump' schedule file and weekday fractions provided; the latter will be ignored.",
                                                                                  "Both 'permanent_spa_pump' schedule file and weekend fractions provided; the latter will be ignored.",
                                                                                  "Both 'permanent_spa_pump' schedule file and monthly multipliers provided; the latter will be ignored.",
                                                                                  "Both 'permanent_spa_heater' schedule file and weekday fractions provided; the latter will be ignored.",
                                                                                  "Both 'permanent_spa_heater' schedule file and weekend fractions provided; the latter will be ignored.",
                                                                                  "Both 'permanent_spa_heater' schedule file and monthly multipliers provided; the latter will be ignored."],
                              'schedule-file-and-setpoints' => ["Both 'heating_setpoint' schedule file and heating setpoint temperature provided; the latter will be ignored.",
                                                                "Both 'cooling_setpoint' schedule file and cooling setpoint temperature provided; the latter will be ignored.",
                                                                "Both 'water_heater_setpoint' schedule file and setpoint temperature provided; the latter will be ignored."],
                              'schedule-file-and-operating-mode' => ["Both 'water_heater_operating_mode' schedule file and operating mode provided; the latter will be ignored."] }

    all_expected_warnings.each_with_index do |(warning_case, expected_warnings), i|
      puts "[#{i + 1}/#{all_expected_warnings.size}] Testing #{warning_case}..."
      building_id = nil
      # Create HPXML object
      if ['cfis-undersized-supplemental-fan'].include? warning_case
        hpxml, hpxml_bldg = _create_hpxml('base-mechvent-cfis-supplemental-fan-exhaust.xml')
        suppl_fan = hpxml_bldg.ventilation_fans.find { |f| f.is_cfis_supplemental_fan? }
        suppl_fan.tested_flow_rate = 90.0
      elsif ['duct-lto-cfm25'].include? warning_case
        hpxml, hpxml_bldg = _create_hpxml('base-atticroof-conditioned.xml')
        hpxml_bldg.hvac_distributions[0].conditioned_floor_area_served = hpxml_bldg.building_construction.conditioned_floor_area
        hpxml_bldg.hvac_distributions[0].duct_leakage_measurements.each do |dlm|
          dlm.duct_leakage_units = HPXML::UnitsCFM25
          dlm.duct_leakage_value = 100.0
        end
        hpxml_bldg.hvac_distributions[0].ducts.each do |duct|
          duct.duct_surface_area = nil
          duct.duct_location = nil
        end
      elsif ['duct-lto-cfm50'].include? warning_case
        hpxml, hpxml_bldg = _create_hpxml('base-atticroof-conditioned.xml')
        hpxml_bldg.hvac_distributions[0].conditioned_floor_area_served = hpxml_bldg.building_construction.conditioned_floor_area
        hpxml_bldg.hvac_distributions[0].duct_leakage_measurements.each do |dlm|
          dlm.duct_leakage_units = HPXML::UnitsCFM50
          dlm.duct_leakage_value = 200.0
        end
        hpxml_bldg.hvac_distributions[0].ducts.each do |duct|
          duct.duct_surface_area = nil
          duct.duct_location = nil
        end
      elsif ['duct-lto-percent'].include? warning_case
        hpxml, hpxml_bldg = _create_hpxml('base-atticroof-conditioned.xml')
        hpxml_bldg.hvac_distributions[0].conditioned_floor_area_served = hpxml_bldg.building_construction.conditioned_floor_area
        hpxml_bldg.hvac_distributions[0].duct_leakage_measurements.each do |dlm|
          dlm.duct_leakage_units = HPXML::UnitsPercent
          dlm.duct_leakage_value = 0.2
        end
        hpxml_bldg.hvac_distributions[0].ducts.each do |duct|
          duct.duct_surface_area = nil
          duct.duct_location = nil
        end
      elsif ['hvac-setpoint-adjustments'].include? warning_case
        hpxml, hpxml_bldg = _create_hpxml('base.xml')
        hpxml_bldg.hvac_controls[0].heating_setpoint_temp = 76.0
        hpxml_bldg.hvac_controls[0].cooling_setpoint_temp = 75.0
      elsif ['hvac-setpoint-adjustments-daily-setbacks'].include? warning_case
        hpxml, hpxml_bldg = _create_hpxml('base-hvac-setpoints-daily-setbacks.xml')
        hpxml_bldg.hvac_controls[0].heating_setback_temp = 76.0
        hpxml_bldg.hvac_controls[0].cooling_setpoint_temp = 75.0
      elsif ['hvac-setpoint-adjustments-daily-schedules'].include? warning_case
        hpxml, hpxml_bldg = _create_hpxml('base-hvac-setpoints-daily-schedules.xml')
        hpxml_bldg.hvac_controls[0].weekday_heating_setpoints = '64, 64, 64, 64, 64, 64, 64, 76, 70, 66, 66, 66, 66, 66, 66, 66, 66, 68, 68, 68, 68, 68, 64, 64'
      elsif ['power-outage'].include? warning_case
        hpxml, _hpxml_bldg = _create_hpxml('base-schedules-simple-power-outage.xml')
      elsif ['schedule-file-and-weekday-weekend-multipliers'].include? warning_case
        hpxml, hpxml_bldg = _create_hpxml('base-misc-loads-large-uncommon.xml')
        hpxml.header.utility_bill_scenarios.clear # we don't want the propane warning
        hpxml_bldg.header.schedules_filepaths << File.join(File.dirname(__FILE__), '../resources/schedule_files/occupancy-stochastic.csv')
        hpxml_bldg.header.schedules_filepaths << File.join(File.dirname(__FILE__), '../resources/schedule_files/occupancy-non-stochastic.csv')
      elsif ['schedule-file-and-setpoints'].include? warning_case
        hpxml, hpxml_bldg = _create_hpxml('base.xml')
        hpxml_bldg.header.schedules_filepaths << File.join(File.dirname(__FILE__), '../resources/schedule_files/setpoints.csv')
        hpxml_bldg.header.schedules_filepaths << File.join(File.dirname(__FILE__), '../resources/schedule_files/water-heater-setpoints.csv')
      elsif ['schedule-file-and-operating-mode'].include? warning_case
        hpxml, hpxml_bldg = _create_hpxml('base-dhw-tank-heat-pump-operating-mode-heat-pump-only.xml')
        hpxml_bldg.header.schedules_filepaths << File.join(File.dirname(__FILE__), '../resources/schedule_files/water-heater-operating-modes.csv')
      else
        fail "Unhandled case: #{warning_case}."
      end

      hpxml_doc = hpxml.to_doc()

      XMLHelper.write_file(hpxml_doc, @tmp_hpxml_path)
      _test_measure('warning', expected_warnings, building_id: building_id)
    end
  end

  private

  def _test_schema_validation(hpxml_path, schematron_schema_validator)
    errors, _warnings = XMLValidator.validate_against_schema(hpxml_path, schematron_schema_validator)
    if errors.size > 0
      flunk "#{hpxml_path}: #{errors}"
    end
  end

  def _test_schema_and_schematron_validation(hpxml_path, hpxml_doc, expected_errors: nil, expected_warnings: nil)
    sct_errors, sct_warnings = XMLValidator.validate_against_schematron(hpxml_path, @schematron_validator, hpxml_doc)
    xsd_errors, xsd_warnings = XMLValidator.validate_against_schema(hpxml_path, @schema_validator)
    if not expected_errors.nil?
      _compare_errors_or_warnings('error', sct_errors + xsd_errors, expected_errors)
    end
    if not expected_warnings.nil?
      _compare_errors_or_warnings('warning', sct_warnings + xsd_warnings, expected_warnings)
    end
  end

  def _test_measure(error_or_warning, expected_errors_or_warnings, building_id: nil)
    # create an instance of the measure
    measure = HPXMLtoOpenStudio.new

    runner = OpenStudio::Measure::OSRunner.new(OpenStudio::WorkflowJSON.new)
    model = OpenStudio::Model::Model.new

    # get arguments
    args_hash = {}
    args_hash['hpxml_path'] = File.absolute_path(@tmp_hpxml_path)
    args_hash['debug'] = true
    args_hash['output_dir'] = File.absolute_path(@tmp_output_path)
    args_hash['building_id'] = building_id unless building_id.nil?
    arguments = measure.arguments(model)
    argument_map = OpenStudio::Measure.convertOSArgumentVectorToMap(arguments)

    # populate argument with specified hash value if specified
    arguments.each do |arg|
      temp_arg_var = arg.clone
      if args_hash.has_key?(arg.name)
        assert(temp_arg_var.setValue(args_hash[arg.name]))
      end
      argument_map[arg.name] = temp_arg_var
    end

    # run the measure
    measure.run(model, runner, argument_map)
    result = runner.result

    actual_errors_or_warnings = []
    if error_or_warning == 'error'
      assert_equal('Fail', result.value.valueName)

      result.stepErrors.each do |s|
        actual_errors_or_warnings << s
      end
    elsif error_or_warning == 'warning'
      # show the output
      show_output(result) unless result.value.valueName == 'Success'

      assert_equal('Success', result.value.valueName)

      result.stepWarnings.each do |s|
        actual_errors_or_warnings << s
      end
    end

    _compare_errors_or_warnings(error_or_warning, actual_errors_or_warnings, expected_errors_or_warnings)
  end

  def _compare_errors_or_warnings(type, actual_msgs, expected_msgs)
    if expected_msgs.empty?
      if actual_msgs.size > 0
        flunk "Found unexpected #{type} messages:\n#{actual_msgs}"
      end
    else
      expected_msgs.each do |expected_msg|
        found_msg = false
        actual_msgs.each do |actual_msg|
          next unless actual_msg.include? expected_msg

          found_msg = true
          actual_msgs.delete(actual_msg)
          break
        end

        if not found_msg
          flunk "Did not find expected #{type} message\n'#{expected_msg}'\nin\n#{actual_msgs}"
        end
      end
      if actual_msgs.size > 0
        flunk "Found extra #{type} messages:\n#{actual_msgs}"
      end
    end
  end

  def _create_hpxml(hpxml_name, building_id: nil)
    hpxml = HPXML.new(hpxml_path: File.join(@sample_files_path, hpxml_name), building_id: building_id)
    if not hpxml.errors.empty?
      hpxml.errors.each do |error|
        puts error
      end
      flunk "Did not successfully create HPXML file: #{hpxml_name}"
    end
    return hpxml, hpxml.buildings[0]
  end
end<|MERGE_RESOLUTION|>--- conflicted
+++ resolved
@@ -283,11 +283,7 @@
         hpxml, hpxml_bldg = _create_hpxml('base.xml')
         hpxml_bldg.building_construction.conditioned_floor_area = 1348.8
       elsif ['enclosure-floor-area-exceeds-cfa2'].include? error_case
-<<<<<<< HEAD
-        hpxml, hpxml_bldg = _create_hpxml('base-bldgtype-multifamily.xml')
-=======
         hpxml, hpxml_bldg = _create_hpxml('base-bldgtype-mf-unit.xml')
->>>>>>> 39161936
         hpxml_bldg.building_construction.conditioned_floor_area = 898.8
       elsif ['enclosure-garage-missing-exterior-wall'].include? error_case
         hpxml, hpxml_bldg = _create_hpxml('base-enclosure-garage.xml')
@@ -342,11 +338,7 @@
         hpxml, hpxml_bldg = _create_hpxml('base.xml')
         hpxml_bldg.heating_systems[0].heating_efficiency_afue *= 100.0
       elsif ['generator-number-of-bedrooms-served'].include? error_case
-<<<<<<< HEAD
-        hpxml, hpxml_bldg = _create_hpxml('base-bldgtype-multifamily-shared-generator.xml')
-=======
         hpxml, hpxml_bldg = _create_hpxml('base-bldgtype-mf-unit-shared-generator.xml')
->>>>>>> 39161936
         hpxml_bldg.generators[0].number_of_bedrooms_served = 3
       elsif ['generator-output-greater-than-consumption'].include? error_case
         hpxml, hpxml_bldg = _create_hpxml('base-misc-generators.xml')
@@ -427,11 +419,7 @@
         hpxml_bldg.hvac_distributions[0].ducts[2].duct_fraction_area = 0.15
         hpxml_bldg.hvac_distributions[0].ducts[3].duct_fraction_area = 0.15
       elsif ['invalid-facility-type'].include? error_case
-<<<<<<< HEAD
-        hpxml, hpxml_bldg = _create_hpxml('base-bldgtype-multifamily-shared-laundry-room.xml')
-=======
         hpxml, hpxml_bldg = _create_hpxml('base-bldgtype-mf-unit-shared-laundry-room.xml')
->>>>>>> 39161936
         hpxml_bldg.building_construction.residential_facility_type = HPXML::ResidentialTypeSFD
       elsif ['invalid-foundation-wall-properties'].include? error_case
         hpxml, hpxml_bldg = _create_hpxml('base-foundation-unconditioned-basement-wall-insulation.xml')
@@ -509,25 +497,12 @@
         hpxml, hpxml_bldg = _create_hpxml('base.xml')
         hpxml_bldg.header.natvent_days_per_week = -1
       elsif ['invalid-number-of-bedrooms-served'].include? error_case
-<<<<<<< HEAD
-        hpxml, hpxml_bldg = _create_hpxml('base-bldgtype-multifamily-shared-pv.xml')
-=======
         hpxml, hpxml_bldg = _create_hpxml('base-bldgtype-mf-unit-shared-pv.xml')
->>>>>>> 39161936
         hpxml_bldg.pv_systems[0].number_of_bedrooms_served = 3
       elsif ['invalid-number-of-conditioned-floors'].include? error_case
         hpxml, hpxml_bldg = _create_hpxml('base.xml')
         hpxml_bldg.building_construction.number_of_conditioned_floors_above_grade = 3
       elsif ['invalid-number-of-units-served'].include? error_case
-<<<<<<< HEAD
-        hpxml, hpxml_bldg = _create_hpxml('base-bldgtype-multifamily-shared-water-heater.xml')
-        hpxml_bldg.water_heating_systems[0].number_of_units_served = 1
-      elsif ['invalid-pilot-light-heating-system'].include? error_case
-        hpxml, hpxml_bldg = _create_hpxml('base-hvac-floor-furnace-propane-only-pilot-light.xml')
-        hpxml_bldg.heating_systems[0].heating_system_fuel = HPXML::FuelTypeElectricity
-      elsif ['invalid-shared-vent-in-unit-flowrate'].include? error_case
-        hpxml, hpxml_bldg = _create_hpxml('base-bldgtype-multifamily-shared-mechvent.xml')
-=======
         hpxml, hpxml_bldg = _create_hpxml('base-bldgtype-mf-unit-shared-water-heater.xml')
         hpxml_bldg.water_heating_systems[0].number_of_units_served = 1
       elsif ['invalid-pilot-light-heating-system'].include? error_case
@@ -535,7 +510,6 @@
         hpxml_bldg.heating_systems[0].heating_system_fuel = HPXML::FuelTypeElectricity
       elsif ['invalid-shared-vent-in-unit-flowrate'].include? error_case
         hpxml, hpxml_bldg = _create_hpxml('base-bldgtype-mf-unit-shared-mechvent.xml')
->>>>>>> 39161936
         hpxml_bldg.ventilation_fans[0].rated_flow_rate = 80
       elsif ['invalid-timestep'].include? error_case
         hpxml, hpxml_bldg = _create_hpxml('base.xml')
@@ -1078,11 +1052,7 @@
         hpxml_bldg.cooling_systems[0].fan_watts_per_cfm = 0.55
         hpxml_bldg.heating_systems[0].fan_watts_per_cfm = 0.45
       elsif ['hvac-shared-boiler-multiple'].include? error_case
-<<<<<<< HEAD
-        hpxml, hpxml_bldg = _create_hpxml('base-bldgtype-multifamily-shared-boiler-only-baseboard.xml')
-=======
         hpxml, hpxml_bldg = _create_hpxml('base-bldgtype-mf-unit-shared-boiler-only-baseboard.xml')
->>>>>>> 39161936
         hpxml_bldg.hvac_distributions << hpxml_bldg.hvac_distributions[0].dup
         hpxml_bldg.hvac_distributions[-1].id = "HVACDistribution#{hpxml_bldg.hvac_distributions.size}"
         hpxml_bldg.heating_systems[0].fraction_heat_load_served = 0.5
@@ -1092,11 +1062,7 @@
         hpxml_bldg.heating_systems[1].distribution_system_idref = hpxml_bldg.hvac_distributions[-1].id
         hpxml_bldg.heating_systems[1].primary_system = true
       elsif ['hvac-shared-chiller-multiple'].include? error_case
-<<<<<<< HEAD
-        hpxml, hpxml_bldg = _create_hpxml('base-bldgtype-multifamily-shared-chiller-only-baseboard.xml')
-=======
         hpxml, hpxml_bldg = _create_hpxml('base-bldgtype-mf-unit-shared-chiller-only-baseboard.xml')
->>>>>>> 39161936
         hpxml_bldg.hvac_distributions << hpxml_bldg.hvac_distributions[0].dup
         hpxml_bldg.hvac_distributions[-1].id = "HVACDistribution#{hpxml_bldg.hvac_distributions.size}"
         hpxml_bldg.cooling_systems[0].fraction_cool_load_served = 0.5
@@ -1106,11 +1072,7 @@
         hpxml_bldg.cooling_systems[1].distribution_system_idref = hpxml_bldg.hvac_distributions[-1].id
         hpxml_bldg.cooling_systems[1].primary_system = true
       elsif ['hvac-shared-chiller-negative-seer-eq'].include? error_case
-<<<<<<< HEAD
-        hpxml, hpxml_bldg = _create_hpxml('base-bldgtype-multifamily-shared-chiller-only-baseboard.xml')
-=======
         hpxml, hpxml_bldg = _create_hpxml('base-bldgtype-mf-unit-shared-chiller-only-baseboard.xml')
->>>>>>> 39161936
         hpxml_bldg.cooling_systems[0].shared_loop_watts *= 100.0
       elsif ['invalid-battery-capacity-units'].include? error_case
         hpxml, hpxml_bldg = _create_hpxml('base-pv-battery.xml')
@@ -1315,20 +1277,6 @@
         hpxml, hpxml_bldg = _create_hpxml('base-dhw-solar-indirect-flat-plate.xml')
         hpxml_bldg.solar_thermal_systems[0].water_heating_system_idref = 'foobar'
       elsif ['unattached-shared-clothes-washer-dhw-distribution'].include? error_case
-<<<<<<< HEAD
-        hpxml, hpxml_bldg = _create_hpxml('base-bldgtype-multifamily-shared-laundry-room.xml')
-        hpxml_bldg.clothes_washers[0].water_heating_system_idref = nil
-        hpxml_bldg.clothes_washers[0].hot_water_distribution_idref = 'foobar'
-      elsif ['unattached-shared-clothes-washer-water-heater'].include? error_case
-        hpxml, hpxml_bldg = _create_hpxml('base-bldgtype-multifamily-shared-laundry-room.xml')
-        hpxml_bldg.clothes_washers[0].water_heating_system_idref = 'foobar'
-      elsif ['unattached-shared-dishwasher-dhw-distribution'].include? error_case
-        hpxml, hpxml_bldg = _create_hpxml('base-bldgtype-multifamily-shared-laundry-room.xml')
-        hpxml_bldg.dishwashers[0].water_heating_system_idref = nil
-        hpxml_bldg.dishwashers[0].hot_water_distribution_idref = 'foobar'
-      elsif ['unattached-shared-dishwasher-water-heater'].include? error_case
-        hpxml, hpxml_bldg = _create_hpxml('base-bldgtype-multifamily-shared-laundry-room.xml')
-=======
         hpxml, hpxml_bldg = _create_hpxml('base-bldgtype-mf-unit-shared-laundry-room.xml')
         hpxml_bldg.clothes_washers[0].water_heating_system_idref = nil
         hpxml_bldg.clothes_washers[0].hot_water_distribution_idref = 'foobar'
@@ -1341,7 +1289,6 @@
         hpxml_bldg.dishwashers[0].hot_water_distribution_idref = 'foobar'
       elsif ['unattached-shared-dishwasher-water-heater'].include? error_case
         hpxml, hpxml_bldg = _create_hpxml('base-bldgtype-mf-unit-shared-laundry-room.xml')
->>>>>>> 39161936
         hpxml_bldg.dishwashers[0].water_heating_system_idref = 'foobar'
       elsif ['unattached-window'].include? error_case
         hpxml, hpxml_bldg = _create_hpxml('base.xml')
@@ -1351,40 +1298,24 @@
         hpxml.header.unavailable_periods[0].column_name = 'foobar'
       elsif ['unique-objects-vary-across-units-epw'].include? error_case
         building_id = 'ALL'
-<<<<<<< HEAD
-        hpxml, hpxml_bldg = _create_hpxml('base-multiple-buildings.xml', building_id: building_id)
-        hpxml_bldg.climate_and_risk_zones.weather_station_epw_filepath = 'USA_AZ_Phoenix-Sky.Harbor.Intl.AP.722780_TMY3.epw'
-      elsif ['unique-objects-vary-across-units-dst'].include? error_case
-        building_id = 'ALL'
-        hpxml, hpxml_bldg = _create_hpxml('base-multiple-buildings.xml', building_id: building_id)
-=======
         hpxml, hpxml_bldg = _create_hpxml('base-multiple-sfd-buildings.xml', building_id: building_id)
         hpxml_bldg.climate_and_risk_zones.weather_station_epw_filepath = 'USA_AZ_Phoenix-Sky.Harbor.Intl.AP.722780_TMY3.epw'
       elsif ['unique-objects-vary-across-units-dst'].include? error_case
         building_id = 'ALL'
         hpxml, hpxml_bldg = _create_hpxml('base-multiple-sfd-buildings.xml', building_id: building_id)
->>>>>>> 39161936
         hpxml_bldg.dst_begin_month = 3
         hpxml_bldg.dst_begin_day = 15
         hpxml_bldg.dst_end_month = 10
         hpxml_bldg.dst_end_day = 15
       elsif ['unique-objects-vary-across-units-tmains'].include? error_case
         building_id = 'ALL'
-<<<<<<< HEAD
-        hpxml, hpxml_bldg = _create_hpxml('base-multiple-buildings.xml', building_id: building_id)
-=======
         hpxml, hpxml_bldg = _create_hpxml('base-multiple-sfd-buildings.xml', building_id: building_id)
->>>>>>> 39161936
         hpxml_bldg.hot_water_distributions[0].dwhr_facilities_connected = HPXML::DWHRFacilitiesConnectedOne
         hpxml_bldg.hot_water_distributions[0].dwhr_equal_flow = true
         hpxml_bldg.hot_water_distributions[0].dwhr_efficiency = 0.55
       elsif ['whole-mf-building-batteries'].include? error_case
         building_id = 'ALL'
-<<<<<<< HEAD
-        hpxml, hpxml_bldg = _create_hpxml('base-multiple-buildings.xml', building_id: building_id)
-=======
         hpxml, hpxml_bldg = _create_hpxml('base-multiple-sfd-buildings.xml', building_id: building_id)
->>>>>>> 39161936
         hpxml_bldg.batteries.add(id: 'Battery1',
                                  type: HPXML::BatteryTypeLithiumIon)
       elsif ['whole-mf-building-dehumidifiers-unit-multiplier'].include? error_case
